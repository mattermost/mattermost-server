version: 2.1

orbs:
  aws-s3: circleci/aws-s3@1.0.11
  owasp: entur/owasp@0.0.10

executors:
  ubuntu:
    working_directory: ~/mattermost/
    resource_class: xlarge
    machine:
      image: "ubuntu-1604:201903-01"
    environment:
      COMPOSE_PROJECT_NAME: "circleci"
jobs:
  setup:
    working_directory: ~/mattermost/mattermost-server
    docker:
      - image: mattermost/mattermost-build-webapp:oct-2-2018
    steps:
      - checkout
      - run: |
          cd ../
          git clone --depth=1 --no-single-branch https://github.com/mattermost/mattermost-webapp.git
          cd mattermost-webapp
          git checkout $CIRCLE_BRANCH || git checkout master
          export WEBAPP_GIT_COMMIT=$(git rev-parse HEAD)
          echo "$WEBAPP_GIT_COMMIT"

          trap 'npm ci && cd node_modules/mattermost-redux && npm i && npm run build && cd - && make build' ERR
          curl -f -o ./dist.tar.gz https://pr-builds.mattermost.com/mattermost-webapp/commit/${WEBAPP_GIT_COMMIT}/mattermost-webapp.tar.gz
          mkdir ./dist && tar -xvf ./dist.tar.gz -C ./dist --strip-components=1
          trap - ERR
      - persist_to_workspace:
          root: ~/mattermost
          paths:
            - mattermost-webapp
            - mattermost-server

  check-deps:
    parameters:
      cve_data_directory:
        type: string
        default: "~/.owasp/dependency-check-data"
    working_directory: ~/mattermost/mattermost-server
    executor: owasp/default
    environment:
      version_url: "https://jeremylong.github.io/DependencyCheck/current.txt"
      executable_url: "https://dl.bintray.com/jeremy-long/owasp/dependency-check-VERSION-release.zip"
    steps:
      - attach_workspace:
          at: ~/mattermost/
      - run:
          name: Checkout config
          command: cd .. && git clone --depth=1 https://github.com/mattermost/security-automation-config
      - run:
          name: Install Go
          command: sudo apt-get update && sudo apt-get install golang
      - owasp/with_commandline:
          steps:
            # Taken from https://github.com/entur/owasp-orb/blob/master/src/%40orb.yml#L349-L361
            - owasp/generate_cache_keys:
                cache_key: commmandline-default-cache-key-v6
            - owasp/restore_owasp_cache
            - run:
                name: Update OWASP Dependency-Check Database
                command: |
                  if ! ~/.owasp/dependency-check/bin/dependency-check.sh --data << parameters.cve_data_directory >> --updateonly; then
                    # Update failed, probably due to a bad DB version; delete cached DB and try again
                    rm -rv ~/.owasp/dependency-check-data/*.db
                    ~/.owasp/dependency-check/bin/dependency-check.sh --data << parameters.cve_data_directory >> --updateonly
                  fi
            - owasp/store_owasp_cache:
                cve_data_directory: <<parameters.cve_data_directory>>
            - run:
                name: Run OWASP Dependency-Check Analyzer
                command: |
                  ~/.owasp/dependency-check/bin/dependency-check.sh \
                    --data << parameters.cve_data_directory >> --format ALL --noupdate --enableExperimental \
                    --propertyfile ../security-automation-config/dependency-check/dependencycheck.properties \
                    --suppression ../security-automation-config/dependency-check/suppression.xml \
                    --suppression ../security-automation-config/dependency-check/suppression.$CIRCLE_PROJECT_REPONAME.xml \
                    --scan './**/*' || true
            - owasp/collect_reports:
                persist_to_workspace: false
      - run:
          name: Post results to Mattermost
          command: go run ../security-automation-config/dependency-check/post_results.go

  # TODO: enable this step when the i18n-extract works with mattermost-server only
  # and not depend on both mm-server/enterprise
  # check-i18n:
  #   docker:
  #   - image: circleci/golang:1.12
  #   working_directory: ~/mattermost/
  #   steps:
  #     - attach_workspace:
  #         at: ~/mattermost/
  #     - run:
  #         command: |
  #           cd mattermost-server
  #           cp i18n/en.json /tmp/en.json
  #           make i18n-extract
  #           diff /tmp/en.json i18n/en.json

  check-app-layers:
    docker:
      - image: mattermost/mattermost-build-server:20200731_golang-1.14.6
    working_directory: ~/mattermost
    steps:
      - attach_workspace:
          at: ~/mattermost/
      - run:
          command: |
            cd mattermost-server
            make app-layers
            if [[ -n $(git status --porcelain) ]]; then echo "Please update the app layers using make app-layers"; exit 1; fi

  check-store-layers:
    docker:
      - image: mattermost/mattermost-build-server:20200731_golang-1.14.6
    working_directory: ~/mattermost
    steps:
      - attach_workspace:
          at: ~/mattermost/
      - run:
          command: |
            cd mattermost-server
            make store-layers
            if [[ -n $(git status --porcelain) ]]; then echo "Please update the store layers using make store-layers"; exit 1; fi
  check-mocks:
    docker:
      - image: mattermost/mattermost-build-server:20200731_golang-1.14.6
    working_directory: ~/mattermost
    steps:
      - attach_workspace:
          at: ~/mattermost/
      - run:
          command: |
            cd mattermost-server
            make einterfaces-mocks store-mocks
            if [[ -n $(git status --porcelain) ]]; then echo "Please update the mocks using `make einterfaces-mocks store-mocks`"; exit 1; fi
  build-api-spec:
    docker:
      - image: circleci/node:lts
    working_directory: ~/mattermost
    steps:
      - attach_workspace:
          at: ~/mattermost/
      - run:
          command: |
            git clone --depth=1 --no-single-branch https://github.com/mattermost/mattermost-api-reference.git
            cd mattermost-api-reference
            echo "Trying to checkout the same branch on mattermost-api-reference as mattermost-server"
            git checkout ${CIRCLE_BRANCH} || true
            make build
      - persist_to_workspace:
          root: ~/mattermost
          paths:
            - mattermost-api-reference

  build:
    docker:
      - image: mattermost/mattermost-build-server:20200731_golang-1.14.6
    resource_class: xlarge
    working_directory: ~/mattermost
    steps:
      - attach_workspace:
          at: ~/mattermost/
      - run:
          command: |
            echo "Installing golangci-lint"
            curl -sfL https://raw.githubusercontent.com/golangci/golangci-lint/master/install.sh| sh -s -- -b /usr/local/bin v1.31.0
            echo "Installing mattermost-govet"
            export GOBIN=${PWD}/mattermost-server/bin
            GO111MODULE=off go get -u github.com/mattermost/mattermost-govet
            export PATH=$PATH:$GOBIN
            cd mattermost-server
            make config-reset
            make check-style BUILD_NUMBER='${CIRCLE_BRANCH}-${CIRCLE_BUILD_NUM}' MM_NO_ENTERPRISE_LINT=true MM_VET_OPENSPEC_PATH='${PWD}/../mattermost-api-reference/v4/html/static/mattermost-openapi-v4.yaml'
            make build-cmd BUILD_NUMBER='${CIRCLE_BRANCH}-${CIRCLE_BUILD_NUM}'
            make package BUILD_NUMBER='${CIRCLE_BRANCH}-${CIRCLE_BUILD_NUM}'
            curl -sL https://sentry.io/get-cli/ | bash
            echo Sentry will use version `git rev-parse HEAD`
            sentry-cli --log-level=debug releases new  --finalize -p mattermost-server `git rev-parse HEAD`
            sentry-cli --log-level=debug releases set-commits --auto `git rev-parse HEAD`

      - store_artifacts:
          path: ~/mattermost/mattermost-server/dist/mattermost-team-linux-amd64.tar.gz
      - store_artifacts:
          path: ~/mattermost/mattermost-server/dist/mattermost-team-osx-amd64.tar.gz
      - store_artifacts:
          path: ~/mattermost/mattermost-server/dist/mattermost-team-windows-amd64.zip
      - persist_to_workspace:
          root: ~/mattermost
          paths:
            - mattermost-server
            - mattermost-webapp

  test:
    executor:
      name: ubuntu
    parameters:
      dbdriver:
        type: string
      dbsource:
        type: string
    steps:
      - attach_workspace:
          at: ~/mattermost
      - run:
          name: Run Docker compose
          command: |
            cd mattermost-server/build
            docker-compose --no-ansi run --rm start_dependencies
            cat ../tests/test-data.ldif | docker-compose --no-ansi exec -T openldap bash -c 'ldapadd -x -D "cn=admin,dc=mm,dc=test,dc=com" -w mostest';
            docker-compose --no-ansi exec -T minio sh -c 'mkdir -p /data/mattermost-test';
            docker-compose --no-ansi ps
          background: true
      - run:
          name: Wait for docker compose
          command: |
            sleep 5
            docker run --net circleci_mm-test appropriate/curl:latest sh -c "until curl --max-time 5 --output - http://mysql:3306; do echo waiting for mysql; sleep 5; done;"
            docker run --net circleci_mm-test appropriate/curl:latest sh -c "until curl --max-time 5 --output - http://elasticsearch:9200; do echo waiting for elasticsearch; sleep 5; done;"
      - run:
          name: Run Tests
          command: |
            ulimit -n 8096
            mkdir -p mattermost-server/client/plugins
            cd mattermost-server/build
            docker run -it --net circleci_mm-test \
              --env-file=dotenv/test.env \
              --env MM_SQLSETTINGS_DATASOURCE="<<parameters.dbsource>>" \
              --env MM_SQLSETTINGS_DRIVERNAME=<<parameters.dbdriver>> \
              -v ~/mattermost:/mattermost \
              -w /mattermost/mattermost-server \
              mattermost/mattermost-build-server:20200731_golang-1.14.6 \
              bash -c "ulimit -n 8096; make test-server BUILD_NUMBER=$CIRCLE_BRANCH-$CIRCLE_PREVIOUS_BUILD_NUM TESTFLAGS= TESTFLAGSEE="
          no_output_timeout: 1h
      - run:
          name: Capture docker logs
          when: always
          command: |
            cd mattermost-server/build
            # Capture docker logs
            mkdir -p logs
            docker-compose logs --tail="all" -t --no-color > logs/docker-compose_logs
            docker ps -a --no-trunc > logs/docker_ps
            docker stats -a --no-stream > logs/docker_stats
            tar -czvf logs/docker_logs.tar.gz logs/docker-compose_logs logs/docker_ps logs/docker_stats
      - store_artifacts:
          path: ~/mattermost/mattermost-server/build/logs
      - run:
          when: always
          command: |
            cd mattermost-server
            mkdir -p test-results
            cp report.xml test-results
      - store_test_results:
          path: ~/mattermost/mattermost-server/test-results/
      - store_artifacts:
          path: ~/mattermost/mattermost-server/test-results/

  test-schema:
    executor:
      name: ubuntu
    steps:
      - attach_workspace:
          at: ~/mattermost
      - run:
          name: Run Docker compose
          command: |
            cd mattermost-server/build
            docker-compose --no-ansi run --rm start_dependencies
            cat ../tests/test-data.ldif | docker-compose --no-ansi exec -T openldap bash -c 'ldapadd -x -D "cn=admin,dc=mm,dc=test,dc=com" -w mostest';
            docker-compose --no-ansi exec -T minio sh -c 'mkdir -p /data/mattermost-test';
            docker-compose --no-ansi ps
          background: true
      - run:
          name: Wait for docker compose
          command: |
            sleep 5
            docker run --net circleci_mm-test appropriate/curl:latest sh -c "until curl --max-time 5 --output - http://mysql:3306; do echo waiting for mysql; sleep 5; done;"
            docker run --net circleci_mm-test appropriate/curl:latest sh -c "until curl --max-time 5 --output - http://elasticsearch:9200; do echo waiting for elasticsearch; sleep 5; done;"
      - run:
          name: Postgres schema migration validation
          command: |
            cd mattermost-server/build
            ulimit -n 8096
            mkdir -p mattermost-server/client/plugins
            echo "Creating databases"
            docker-compose --no-ansi exec -T postgres sh -c 'exec echo "CREATE DATABASE migrated; CREATE DATABASE latest;" | exec psql -U mmuser mattermost_test'
            echo "Importing postgres dump from version 5.0"
            docker-compose --no-ansi exec -T postgres psql -U mmuser -d migrated < ../scripts/mattermost-postgresql-5.0.sql
            docker run -it --net circleci_mm-test \
              --env-file="dotenv/test-schema-validation.env" \
              --env MM_SQLSETTINGS_DATASOURCE="postgres://mmuser:mostest@postgres:5432/migrated?sslmode=disable&connect_timeout=10" \
              --env MM_SQLSETTINGS_DRIVERNAME=postgres \
              -v ~/mattermost:/mattermost \
              -w /mattermost/mattermost-server \
              mattermost/mattermost-build-server:20200731_golang-1.14.6 \
              bash -c "ulimit -n 8096; make ARGS='version' run-cli && make MM_SQLSETTINGS_DATASOURCE='postgres://mmuser:mostest@postgres:5432/latest?sslmode=disable&connect_timeout=10' ARGS='version' run-cli"

            echo "Generating dump"
            docker-compose --no-ansi exec -T postgres pg_dump --schema-only -d migrated -U mmuser > migrated.sql
            docker-compose --no-ansi exec -T postgres pg_dump --schema-only -d latest -U mmuser > latest.sql
            echo "Removing databases created for db comparison"
            docker-compose --no-ansi exec -T postgres sh -c 'exec echo "DROP DATABASE migrated; DROP DATABASE latest;" | exec psql -U mmuser mattermost_test'

            echo "Generating diff"
            diff migrated.sql latest.sql > diff.txt && echo "Both schemas are same" || (echo "Schema mismatch" && cat diff.txt && exit 1)
          no_output_timeout: 1h
      - run:
          name: MySQL schema migration validation
          command: |
            cd mattermost-server/build
            ulimit -n 8096
            mkdir -p mattermost-server/client/plugins
            echo "Creating databases"
            docker-compose --no-ansi exec -T mysql mysql -uroot -pmostest -e "CREATE DATABASE migrated; CREATE DATABASE latest; GRANT ALL PRIVILEGES ON migrated.* TO mmuser; GRANT ALL PRIVILEGES ON latest.* TO mmuser"
            echo "Importing mysql dump from version 5.0"
            docker-compose --no-ansi exec -T mysql mysql -D migrated -uroot -pmostest < ../scripts/mattermost-mysql-5.0.sql

            docker run -it --net circleci_mm-test \
              --env-file="dotenv/test-schema-validation.env" \
              --env MM_SQLSETTINGS_DATASOURCE="mmuser:mostest@tcp(mysql:3306)/migrated?charset=utf8mb4,utf8&readTimeout=30s&writeTimeout=30s" \
              --env MM_SQLSETTINGS_DRIVERNAME=mysql \
              -v ~/mattermost:/mattermost \
              -w /mattermost/mattermost-server \
              mattermost/mattermost-build-server:20200731_golang-1.14.6 \
              bash -c "ulimit -n 8096; make ARGS='version' run-cli && make MM_SQLSETTINGS_DATASOURCE='mmuser:mostest@tcp(mysql:3306)/latest?charset=utf8mb4,utf8&readTimeout=30s&writeTimeout=30s' ARGS='version' run-cli"

            echo "Ignoring known MySQL mismatch: ChannelMembers.SchemeGuest"
            docker-compose --no-ansi exec -T mysql mysql -D migrated -uroot -pmostest -e "ALTER TABLE ChannelMembers DROP COLUMN SchemeGuest;"
            docker-compose --no-ansi exec -T mysql mysql -D latest -uroot -pmostest -e "ALTER TABLE ChannelMembers DROP COLUMN SchemeGuest;"

            echo "Generating dump"
            docker-compose --no-ansi exec -T mysql mysqldump --skip-opt --no-data --compact -u root -pmostest migrated > migrated.sql
            docker-compose --no-ansi exec -T mysql mysqldump --skip-opt --no-data --compact -u root -pmostest latest > latest.sql

            echo "Removing databases created for db comparison"
            docker-compose --no-ansi exec -T mysql mysql -uroot -pmostest -e 'DROP DATABASE migrated; DROP DATABASE latest'

            echo "Generating diff"
            diff migrated.sql latest.sql > diff.txt && echo "Both schemas are same" || (echo "Schema mismatch" && cat diff.txt && exit 1)
          no_output_timeout: 1h

  upload-s3-sha:
    docker:
      - image: 'circleci/python:2.7'
    working_directory: ~/mattermost/enterprise
    steps:
      - attach_workspace:
          at: ~/mattermost/
      - run:
          command: |
            cd ~/mattermost/mattermost-server/dist/
            rm -rf mattermost
      - aws-s3/copy:
          from: ~/mattermost/mattermost-server/dist/
          to: "s3://pr-builds.mattermost.com/mattermost-server/commit/${CIRCLE_SHA1}/"
          arguments: --acl public-read --cache-control "no-cache" --recursive

  upload-s3:
    docker:
      - image: 'circleci/python:2.7'
    working_directory: ~/mattermost/enterprise
    steps:
      - attach_workspace:
          at: ~/mattermost/
      - run:
          command: |
            cd ~/mattermost/mattermost-server/dist/
            rm -rf mattermost
      - aws-s3/copy:
          from: ~/mattermost/mattermost-server/dist/
          to: s3://pr-builds.mattermost.com/mattermost-server/$(echo "${CIRCLE_BRANCH}" | sed 's/pull\//PR-/g')/
          arguments: --acl public-read --cache-control "no-cache" --recursive

  build-docker:
    working_directory: ~/
    docker:
      - image: circleci/buildpack-deps:stretch
    resource_class: xlarge
    steps:
      - attach_workspace:
          at: .
      - setup_remote_docker
      - run:
          command: |
            export TAG="${CIRCLE_SHA1:0:7}"
            cd mattermost-server
            export MM_PACKAGE=https://pr-builds.mattermost.com/mattermost-server/commit/${CIRCLE_SHA1}/mattermost-team-linux-amd64.tar.gz
            docker build --build-arg MM_PACKAGE=$MM_PACKAGE -t mattermost/mattermost-team-edition:${TAG} build
            echo $DOCKER_PASSWORD | docker login --username $DOCKER_USERNAME --password-stdin
            docker push mattermost/mattermost-team-edition:${TAG}

workflows:
  version: 2
  untagged-build:
    jobs:
      - setup:
          filters:
            branches:
              ignore:
                - master
                - /^release-.*/
      - check-deps:
          context: sast-webhook
          requires:
            - setup
      # - check-i18n:
      #     requires:
      #       - setup
      - check-app-layers:
          requires:
            - setup
      - check-store-layers:
          requires:
            - setup
      - check-mocks:
          requires:
            - setup            
      - build-api-spec:
          requires:
            - setup
      - build:
          context: matterbuild-sentry
          requires:
            - check-app-layers
            - check-store-layers
            - check-mocks
            - build-api-spec
      - upload-s3-sha:
          context: mattermost-ci-pr-builds-s3
          requires:
            - build
      - upload-s3:
          context: mattermost-ci-pr-builds-s3
          requires:
            - build
      - build-docker:
          context: matterbuild-docker
          requires:
            - upload-s3-sha
      - test:
          name: test-mysql
          dbdriver: mysql
          dbsource: mmuser:mostest@tcp(mysql:3306)/mattermost_test?charset=utf8mb4,utf8&multiStatements=true
<<<<<<< HEAD
=======
          requires:
            - check-app-layers
            - check-store-layers
            - check-mocks
      - test:
          name: test-postgres
          dbdriver: postgres
          dbsource: postgres://mmuser:mostest@postgres:5432/mattermost_test?sslmode=disable&connect_timeout=10
          requires:
            - check-app-layers
            - check-store-layers
            - check-mocks
      - test-schema:
          requires:
            - check-app-layers
            - check-store-layers
            - check-mocks

  release-build:
    jobs:
      - setup:
          filters:
            branches:
              only:
                - master
                - /^release-.*/
                - cloud
      - check-deps:
          context: sast-webhook
          requires:
            - setup
      # - check-i18n:
      #     requires:
      #       - setup
      - check-app-layers:
          requires:
            - setup
      - check-store-layers:
          requires:
            - setup
      - build-api-spec:
          requires:
            - setup
      - check-mocks:
          requires:
            - setup
      - build:
          context: matterbuild-sentry
          requires:
            - check-app-layers
            - check-store-layers
            - check-mocks
            - build-api-spec
      - test:
          name: test-mysql
          dbdriver: mysql
          dbsource: mmuser:mostest@tcp(mysql:3306)/mattermost_test?charset=utf8mb4,utf8&multiStatements=true
>>>>>>> e057e5b1
          requires:
            - check-app-layers
            - check-store-layers
            - check-mocks
      - test:
          name: test-postgres
          dbdriver: postgres
          dbsource: postgres://mmuser:mostest@postgres:5432/mattermost_test?sslmode=disable&connect_timeout=10
          requires:
            - check-app-layers
            - check-store-layers
            - check-mocks
      - test-schema:
          requires:
            - check-app-layers
            - check-store-layers
            - check-mocks<|MERGE_RESOLUTION|>--- conflicted
+++ resolved
@@ -421,7 +421,7 @@
             - setup
       - check-mocks:
           requires:
-            - setup            
+            - setup
       - build-api-spec:
           requires:
             - setup
@@ -448,8 +448,6 @@
           name: test-mysql
           dbdriver: mysql
           dbsource: mmuser:mostest@tcp(mysql:3306)/mattermost_test?charset=utf8mb4,utf8&multiStatements=true
-<<<<<<< HEAD
-=======
           requires:
             - check-app-layers
             - check-store-layers
@@ -507,7 +505,6 @@
           name: test-mysql
           dbdriver: mysql
           dbsource: mmuser:mostest@tcp(mysql:3306)/mattermost_test?charset=utf8mb4,utf8&multiStatements=true
->>>>>>> e057e5b1
           requires:
             - check-app-layers
             - check-store-layers
