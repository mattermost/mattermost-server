--- conflicted
+++ resolved
@@ -182,32 +182,23 @@
 	$(GO) test $(GOFLAGS) -run=$(TESTS) -covermode=count -c ./enterprise/compliance && ./compliance.test -test.v -test.timeout=120s -test.coverprofile=ccompliance.out || exit 1
 	$(GO) test $(GOFLAGS) -run=$(TESTS) -covermode=count -c ./enterprise/emoji && ./emoji.test -test.v -test.timeout=120s -test.coverprofile=cemoji.out || exit 1
 	$(GO) test $(GOFLAGS) -run=$(TESTS) -covermode=count -c ./enterprise/saml && ./saml.test -test.v -test.timeout=60s -test.coverprofile=csaml.out || exit 1
-<<<<<<< HEAD
 	$(GO) test $(GOFLAGS) -run=$(TESTS) -covermode=count -c ./enterprise/cluster && ./cluster.test -test.v -test.timeout=60s -test.coverprofile=ccluster.out || exit 1
-=======
 	$(GO) test $(GOFLAGS) -run=$(TESTS) -covermode=count -c ./enterprise/account_migration && ./account_migration.test -test.v -test.timeout=60s -test.coverprofile=caccount_migration.out || exit 1
->>>>>>> 12fe314b
 
 	tail -n +2 cldap.out >> ecover.out
 	tail -n +2 ccompliance.out >> ecover.out
 	tail -n +2 cemoji.out >> ecover.out
 	tail -n +2 csaml.out >> ecover.out
-<<<<<<< HEAD
 	tail -n +2 ccluster.out >> ecover.out
-	rm -f cldap.out ccompliance.out cemoji.out csaml.out ccluster.out
-=======
 	tail -n +2 caccount_migration.out >> ecover.out
-	rm -f cldap.out ccompliance.out cemoji.out csaml.out caccount_migration.out
->>>>>>> 12fe314b
+	rm -f cldap.out ccompliance.out cemoji.out csaml.out ccluster.out caccount_migration.out
+
 	rm -r ldap.test
 	rm -r compliance.test
 	rm -r emoji.test
 	rm -r saml.test
-<<<<<<< HEAD
 	rm -r cluster.test
-=======
 	rm -r account_migration.test
->>>>>>> 12fe314b
 	rm -f config/*.crt
 	rm -f config/*.key
 endif
