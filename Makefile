.PHONY: build package run stop run-client run-server stop-client stop-server restart restart-server restart-client start-docker clean-dist clean nuke check-style check-client-style check-server-style check-unit-tests test dist prepare-enteprise run-client-tests setup-run-client-tests cleanup-run-client-tests test-client build-linux build-osx build-windows internal-test-web-client vet run-server-for-web-client-tests

ROOT := $(dir $(abspath $(lastword $(MAKEFILE_LIST))))

IS_CI ?= false
# Build Flags
BUILD_NUMBER ?= $(BUILD_NUMBER:)
BUILD_DATE = $(shell date -u)
BUILD_HASH = $(shell git rev-parse HEAD)
# If we don't set the build number it defaults to dev
ifeq ($(BUILD_NUMBER),)
	BUILD_NUMBER := dev
endif
BUILD_ENTERPRISE_DIR ?= ../enterprise
BUILD_ENTERPRISE ?= true
BUILD_ENTERPRISE_READY = false
BUILD_TYPE_NAME = team
BUILD_HASH_ENTERPRISE = none
LDAP_DATA ?= test
ifneq ($(wildcard $(BUILD_ENTERPRISE_DIR)/.),)
	ifeq ($(BUILD_ENTERPRISE),true)
		BUILD_ENTERPRISE_READY = true
		BUILD_TYPE_NAME = enterprise
		BUILD_HASH_ENTERPRISE = $(shell cd $(BUILD_ENTERPRISE_DIR) && git rev-parse HEAD)
	else
		BUILD_ENTERPRISE_READY = false
		BUILD_TYPE_NAME = team
	endif
else
	BUILD_ENTERPRISE_READY = false
	BUILD_TYPE_NAME = team
endif
BUILD_WEBAPP_DIR ?= ../mattermost-webapp
BUILD_CLIENT = false
BUILD_HASH_CLIENT = independant
ifneq ($(wildcard $(BUILD_WEBAPP_DIR)/.),)
	ifeq ($(BUILD_CLIENT),true)
		BUILD_CLIENT = true
		BUILD_HASH_CLIENT = $(shell cd $(BUILD_WEBAPP_DIR) && git rev-parse HEAD)
	else
		BUILD_CLIENT = false
	endif
else
	BUILD_CLIENT = false
endif

# Golang Flags
GOPATH ?= $(shell go env GOPATH)
GOFLAGS ?= $(GOFLAGS:)
GO=go
DELVE=dlv
LDFLAGS += -X "github.com/mattermost/mattermost-server/model.BuildNumber=$(BUILD_NUMBER)"
LDFLAGS += -X "github.com/mattermost/mattermost-server/model.BuildDate=$(BUILD_DATE)"
LDFLAGS += -X "github.com/mattermost/mattermost-server/model.BuildHash=$(BUILD_HASH)"
LDFLAGS += -X "github.com/mattermost/mattermost-server/model.BuildHashEnterprise=$(BUILD_HASH_ENTERPRISE)"
LDFLAGS += -X "github.com/mattermost/mattermost-server/model.BuildEnterpriseReady=$(BUILD_ENTERPRISE_READY)"
GO_MAJOR_VERSION = $(shell $(GO) version | cut -c 14- | cut -d' ' -f1 | cut -d'.' -f1)
GO_MINOR_VERSION = $(shell $(GO) version | cut -c 14- | cut -d' ' -f1 | cut -d'.' -f2)
MINIMUM_SUPPORTED_GO_MAJOR_VERSION = 1
MINIMUM_SUPPORTED_GO_MINOR_VERSION = 12
GO_VERSION_VALIDATION_ERR_MSG = Golang version is not supported, please update to at least $(MINIMUM_SUPPORTED_GO_MAJOR_VERSION).$(MINIMUM_SUPPORTED_GO_MINOR_VERSION)

# GOOS/GOARCH of the build host, used to determine whether we're cross-compiling or not
BUILDER_GOOS_GOARCH="$(shell $(GO) env GOOS)_$(shell $(GO) env GOARCH)"

PLATFORM_FILES="./cmd/mattermost/main.go"

# Output paths
DIST_ROOT=dist
DIST_PATH=$(DIST_ROOT)/mattermost

# Tests
TESTS=.

TESTFLAGS ?= -short
TESTFLAGSEE ?= -short

# Packages lists
TE_PACKAGES=$(shell go list ./...)

# Plugins Packages
PLUGIN_PACKAGES=mattermost-plugin-zoom-v1.0.7
PLUGIN_PACKAGES += mattermost-plugin-autolink-v1.0.0
PLUGIN_PACKAGES += mattermost-plugin-nps-v1.0.3
PLUGIN_PACKAGES += mattermost-plugin-custom-attributes-v1.0.0
PLUGIN_PACKAGES += mattermost-plugin-github-v0.10.2
PLUGIN_PACKAGES += mattermost-plugin-welcomebot-v1.1.0
PLUGIN_PACKAGES += mattermost-plugin-aws-SNS-v1.0.2
PLUGIN_PACKAGES += mattermost-plugin-jira-v2.0.6

# Prepares the enterprise build if exists. The IGNORE stuff is a hack to get the Makefile to execute the commands outside a target
ifeq ($(BUILD_ENTERPRISE_READY),true)
	IGNORE:=$(shell echo Enterprise build selected, preparing)
	IGNORE:=$(shell rm -f imports/imports.go)
	IGNORE:=$(shell cp $(BUILD_ENTERPRISE_DIR)/imports/imports.go imports/)
	IGNORE:=$(shell rm -f enterprise)
	IGNORE:=$(shell ln -s $(BUILD_ENTERPRISE_DIR) enterprise)
else
	IGNORE:=$(shell rm -f imports/imports.go)
endif

EE_PACKAGES=$(shell go list ./enterprise/...)

ifeq ($(BUILD_ENTERPRISE_READY),true)
ALL_PACKAGES=$(TE_PACKAGES) $(EE_PACKAGES)
else
ALL_PACKAGES=$(TE_PACKAGES)
endif


all: run ## Alias for 'run'.

include build/*.mk

start-docker: ## Starts the docker containers for local development.
ifeq ($(IS_CI),false)
	@echo Starting docker containers

<<<<<<< HEAD
	docker-compose --no-ansi -f ./build/docker-compose.yml run --rm start_dependencies
	docker-compose --no-ansi -f ./build/docker-compose.yml exec -T openldap bash -c 'ldapadd -x -D "cn=admin,dc=mm,dc=test,dc=com" -w mostest -f /${LDAP_DATA}-data.ldif || true';
=======
	@if [ $(shell docker ps -a --no-trunc --quiet --filter name=^/mattermost-mysql$$ | wc -l) -eq 0 ]; then \
		echo starting mattermost-mysql; \
		docker run --name mattermost-mysql -p 3306:3306 \
			-e MYSQL_ROOT_PASSWORD=mostest \
			-e MYSQL_USER=mmuser \
			-e MYSQL_PASSWORD=mostest \
			-e MYSQL_DATABASE=mattermost_test \
			-d mysql:5.7 > /dev/null; \
	elif [ $(shell docker ps --no-trunc --quiet --filter name=^/mattermost-mysql$$ | wc -l) -eq 0 ]; then \
		echo restarting mattermost-mysql; \
		docker start mattermost-mysql > /dev/null; \
	fi

	@if [ $(shell docker ps -a --no-trunc --quiet --filter name=^/mattermost-postgres$$ | wc -l) -eq 0 ]; then \
		echo starting mattermost-postgres; \
		docker run --name mattermost-postgres -p 5432:5432 \
			-e POSTGRES_USER=mmuser \
			-e POSTGRES_PASSWORD=mostest \
			-e POSTGRES_DB=mattermost_test \
			-d postgres:9.4 > /dev/null; \
	elif [ $(shell docker ps --no-trunc --quiet --filter name=^/mattermost-postgres$$ | wc -l) -eq 0 ]; then \
		echo restarting mattermost-postgres; \
		docker start mattermost-postgres > /dev/null; \
	fi

	@if [ $(shell docker ps -a --no-trunc --quiet --filter name=^/mattermost-inbucket$$ | wc -l) -eq 0 ]; then \
		echo starting mattermost-inbucket; \
		docker run --name mattermost-inbucket -p 9000:10080 -p 2500:10025 -d jhillyerd/inbucket:release-1.2.0 > /dev/null; \
	elif [ $(shell docker ps --no-trunc --quiet --filter name=^/mattermost-inbucket$$ | wc -l) -eq 0 ]; then \
		echo restarting mattermost-inbucket; \
		docker start mattermost-inbucket > /dev/null; \
	fi

	@if [ $(shell docker ps -a --no-trunc --quiet --filter name=^/mattermost-minio$$ | wc -l) -eq 0 ]; then \
		echo starting mattermost-minio; \
		docker run --name mattermost-minio -p 9001:9000 -e "MINIO_ACCESS_KEY=minioaccesskey" \
		-e "MINIO_SSE_MASTER_KEY=my-minio-key:6368616e676520746869732070617373776f726420746f206120736563726574" \
		-e "MINIO_SECRET_KEY=miniosecretkey" -d minio/minio:RELEASE.2019-04-23T23-50-36Z server /data > /dev/null; \
		docker exec -it mattermost-minio /bin/sh -c "mkdir -p /data/mattermost-test" > /dev/null; \
	elif [ $(shell docker ps --no-trunc --quiet --filter name=^/mattermost-minio$$ | wc -l) -eq 0 ]; then \
		echo restarting mattermost-minio; \
		docker start mattermost-minio > /dev/null; \
	fi

ifeq ($(BUILD_ENTERPRISE_READY),true)
	@echo Ldap test user test.one
	@if [ $(shell docker ps -a --no-trunc --quiet --filter name=^/mattermost-openldap$$ | wc -l) -eq 0 ]; then \
		echo starting mattermost-openldap; \
		docker run --name mattermost-openldap -p 389:389 -p 636:636 \
			-e LDAP_TLS_VERIFY_CLIENT="never" \
			-e LDAP_ORGANISATION="Mattermost Test" \
			-e LDAP_DOMAIN="mm.test.com" \
			-e LDAP_ADMIN_PASSWORD="mostest" \
			-d osixia/openldap:1.2.2 > /dev/null;\
		sleep 10; \
		docker cp tests/test-data.ldif mattermost-openldap:/test-data.ldif;\
		docker cp tests/qa-data.ldif mattermost-openldap:/qa-data.ldif;\
		docker exec -ti mattermost-openldap bash -c 'ldapadd -x -D "cn=admin,dc=mm,dc=test,dc=com" -w mostest -f /$(LDAP_DATA)-data.ldif';\
	elif [ $(shell docker ps | grep -ci mattermost-openldap) -eq 0 ]; then \
		echo restarting mattermost-openldap; \
		docker start mattermost-openldap > /dev/null; \
		sleep 10; \
	fi

	@if [ $(shell docker ps -a --no-trunc --quiet --filter name=^/mattermost-elasticsearch$$ | wc -l) -eq 0 ]; then \
		echo starting mattermost-elasticsearch; \
		docker run --name mattermost-elasticsearch -p 9200:9200 -e "http.host=0.0.0.0" -e "transport.host=127.0.0.1" -e "ES_JAVA_OPTS=-Xms512m -Xmx512m" -d mattermost/mattermost-elasticsearch-docker:6.5.1 > /dev/null; \
	elif [ $(shell docker ps --no-trunc --quiet --filter name=^/mattermost-elasticsearch$$ | wc -l) -eq 0 ]; then \
		echo restarting mattermost-elasticsearch; \
		docker start mattermost-elasticsearch> /dev/null; \
	fi
>>>>>>> ddc48c3a

else
	@echo CI Build: skipping docker start
endif

stop-docker: ## Stops the docker containers for local development.
	@echo Stopping docker containers

	docker-compose --no-ansi -f ./build/docker-compose.yml stop


clean-docker: ## Deletes the docker containers for local development.
	@echo Removing docker containers

	docker-compose --no-ansi -f ./build/docker-compose.yml down -v
	docker-compose --no-ansi -f ./build/docker-compose.yml rm -v


govet: ## Runs govet against all packages.
	@echo Running GOVET
	$(GO) get golang.org/x/tools/go/analysis/passes/shadow/cmd/shadow
	$(GO) vet $(GOFLAGS) $(ALL_PACKAGES) || exit 1
	$(GO) vet -vettool=$(GOPATH)/bin/shadow $(GOFLAGS) $(ALL_PACKAGES) || exit 1

gofmt: ## Runs gofmt against all packages.
	@echo Running GOFMT

	@for package in $(TE_PACKAGES) $(EE_PACKAGES); do \
		echo "Checking "$$package; \
		files=$$(go list -f '{{range .GoFiles}}{{$$.Dir}}/{{.}} {{end}}' $$package); \
		if [ "$$files" ]; then \
			gofmt_output=$$(gofmt -d -s $$files 2>&1); \
			if [ "$$gofmt_output" ]; then \
				echo "$$gofmt_output"; \
				echo "gofmt failure"; \
				exit 1; \
			fi; \
		fi; \
	done
	@echo "gofmt success"; \

megacheck: ## Run megacheck on codebasis
	env GO111MODULE=off go get -u honnef.co/go/tools/cmd/megacheck
	$(GOPATH)/bin/megacheck $(TE_PACKAGES)

ifeq ($(BUILD_ENTERPRISE_READY),true)
	$(GOPATH)/bin/megacheck $(EE_PACKAGES) || exit 1
endif

i18n-extract: ## Extract strings for translation from the source code
	env GO111MODULE=off go get -u github.com/mattermost/mattermost-utilities/mmgotool
	$(GOPATH)/bin/mmgotool i18n extract

store-mocks: ## Creates mock files.
	env GO111MODULE=off go get -u github.com/vektra/mockery/...
	$(GOPATH)/bin/mockery -dir store -all -output store/storetest/mocks -note 'Regenerate this file using `make store-mocks`.'

filesstore-mocks: ## Creates mock files.
	env GO111MODULE=off go get -u github.com/vektra/mockery/...
	$(GOPATH)/bin/mockery -dir services/filesstore -all -output services/filesstore/mocks -note 'Regenerate this file using `make filesstore-mocks`.'

ldap-mocks: ## Creates mock files for ldap.
	env GO111MODULE=off go get -u github.com/vektra/mockery/...
	$(GOPATH)/bin/mockery -dir enterprise/ldap -all -output enterprise/ldap/mocks -note 'Regenerate this file using `make ldap-mocks`.'

plugin-mocks: ## Creates mock files for plugins.
	env GO111MODULE=off go get -u github.com/vektra/mockery/...
	$(GOPATH)/bin/mockery -dir plugin -name API -output plugin/plugintest -outpkg plugintest -case underscore -note 'Regenerate this file using `make plugin-mocks`.'
	$(GOPATH)/bin/mockery -dir plugin -name Hooks -output plugin/plugintest -outpkg plugintest -case underscore -note 'Regenerate this file using `make plugin-mocks`.'
	$(GOPATH)/bin/mockery -dir plugin -name Helpers -output plugin/plugintest -outpkg plugintest -case underscore -note 'Regenerate this file using `make plugin-mocks`.'

einterfaces-mocks: ## Creates mock files for einterfaces.
	env GO111MODULE=off go get -u github.com/vektra/mockery/...
	$(GOPATH)/bin/mockery -dir einterfaces -all -output einterfaces/mocks -note 'Regenerate this file using `make einterfaces-mocks`.'

pluginapi: ## Generates api and hooks glue code for plugins
	go generate ./plugin

check-licenses: ## Checks license status.
	./scripts/license-check.sh $(TE_PACKAGES) $(EE_PACKAGES)

check-prereqs: ## Checks prerequisite software status.
	./scripts/prereq-check.sh

check-style: govet gofmt check-licenses ## Runs govet and gofmt against all packages.

test-te-race: ## Checks for race conditions in the team edition.
	@echo Testing TE race conditions

	@echo "Packages to test: "$(TE_PACKAGES)

	@for package in $(TE_PACKAGES); do \
		echo "Testing "$$package; \
		$(GO) test $(GOFLAGS) -race -run=$(TESTS) -test.timeout=4000s $$package || exit 1; \
	done

test-ee-race: ## Checks for race conditions in the enterprise edition.
	@echo Testing EE race conditions

ifeq ($(BUILD_ENTERPRISE_READY),true)
	@echo "Packages to test: "$(EE_PACKAGES)

	for package in $(EE_PACKAGES); do \
		echo "Testing "$$package; \
		$(GO) test $(GOFLAGS) -race -run=$(TESTS) -c $$package; \
		if [ -f $$(basename $$package).test ]; then \
			echo "Testing "$$package; \
			./$$(basename $$package).test -test.timeout=2000s || exit 1; \
			rm -r $$(basename $$package).test; \
		fi; \
	done

	rm -f config/*.crt
	rm -f config/*.key
endif

test-server-race: test-te-race test-ee-race ## Checks for race conditions.
	find . -type d -name data -not -path './vendor/*' | xargs rm -rf

do-cover-file: ## Creates the test coverage report file.
	@echo "mode: count" > cover.out

go-junit-report:
	env GO111MODULE=off go get -u github.com/jstemmer/go-junit-report

test-compile:
	@echo COMPILE TESTS

	for package in $(TE_PACKAGES) $(EE_PACKAGES); do \
		$(GO) test $(GOFLAGS) -c $$package; \
	done

test-db-migration: start-docker
	./scripts/mysql-migration-test.sh
	./scripts/psql-migration-test.sh

test-server: start-docker go-junit-report do-cover-file ## Runs tests.
ifeq ($(BUILD_ENTERPRISE_READY),true)
	@echo Running all tests
else
	@echo Running only TE tests
endif
	./scripts/test.sh "$(GO)" "$(GOFLAGS)" "$(ALL_PACKAGES)" "$(TESTS)" "$(TESTFLAGS)"

internal-test-web-client: ## Runs web client tests.
	$(GO) run $(GOFLAGS) $(PLATFORM_FILES) test web_client_tests

run-server-for-web-client-tests: ## Tests the server for web client.
	$(GO) run $(GOFLAGS) $(PLATFORM_FILES) test web_client_tests_server

test-client: ## Test client app.
	@echo Running client tests

	cd $(BUILD_WEBAPP_DIR) && $(MAKE) test

test: test-server test-client ## Runs all checks and tests below (except race detection and postgres).

cover: ## Runs the golang coverage tool. You must run the unit tests first.
	@echo Opening coverage info in browser. If this failed run make test first

	$(GO) tool cover -html=cover.out
	$(GO) tool cover -html=ecover.out

test-data: start-docker ## Add test data to the local instance.
	$(GO) run $(GOFLAGS) -ldflags '$(LDFLAGS)' $(PLATFORM_FILES) config set TeamSettings.MaxUsersPerTeam 100
	$(GO) run $(GOFLAGS) -ldflags '$(LDFLAGS)' $(PLATFORM_FILES) sampledata -w 4 -u 60

	@echo You may need to restart the Mattermost server before using the following
	@echo ========================================================================
	@echo Login with a system admin account username=sysadmin password=sysadmin
	@echo Login with a regular account username=user-1 password=user-1
	@echo ========================================================================

validate-go-version: ## Validates the installed version of go against Mattermost's minimum requirement.
	@if [ $(GO_MAJOR_VERSION) -gt $(MINIMUM_SUPPORTED_GO_MAJOR_VERSION) ]; then \
		exit 0 ;\
	elif [ $(GO_MAJOR_VERSION) -lt $(MINIMUM_SUPPORTED_GO_MAJOR_VERSION) ]; then \
		echo '$(GO_VERSION_VALIDATION_ERR_MSG)';\
		exit 1; \
	elif [ $(GO_MINOR_VERSION) -lt $(MINIMUM_SUPPORTED_GO_MINOR_VERSION) ] ; then \
		echo '$(GO_VERSION_VALIDATION_ERR_MSG)';\
		exit 1; \
	fi

run-server: validate-go-version start-docker ## Starts the server.
	@echo Running mattermost for development

	mkdir -p $(BUILD_WEBAPP_DIR)/dist/files
	$(GO) run $(GOFLAGS) -ldflags '$(LDFLAGS)' $(PLATFORM_FILES) --disableconfigwatch | \
	    $(GO) run $(GOFLAGS) -ldflags '$(LDFLAGS)' $(PLATFORM_FILES) logs --logrus &

debug-server: start-docker
	mkdir -p $(BUILD_WEBAPP_DIR)/dist/files
	$(DELVE) debug $(PLATFORM_FILES) --build-flags="-ldflags '\
		-X github.com/mattermost/mattermost-server/model.BuildNumber=$(BUILD_NUMBER)\
		-X \"github.com/mattermost/mattermost-server/model.BuildDate=$(BUILD_DATE)\"\
		-X github.com/mattermost/mattermost-server/model.BuildHash=$(BUILD_HASH)\
		-X github.com/mattermost/mattermost-server/model.BuildHashEnterprise=$(BUILD_HASH_ENTERPRISE)\
		-X github.com/mattermost/mattermost-server/model.BuildEnterpriseReady=$(BUILD_ENTERPRISE_READY)'"

debug-server-headless: start-docker
	mkdir -p $(BUILD_WEBAPP_DIR)/dist/files
	$(DELVE) debug --headless --listen=:2345 --api-version=2 --accept-multiclient $(PLATFORM_FILES) --build-flags="-ldflags '\
		-X github.com/mattermost/mattermost-server/model.BuildNumber=$(BUILD_NUMBER)\
		-X \"github.com/mattermost/mattermost-server/model.BuildDate=$(BUILD_DATE)\"\
		-X github.com/mattermost/mattermost-server/model.BuildHash=$(BUILD_HASH)\
		-X github.com/mattermost/mattermost-server/model.BuildHashEnterprise=$(BUILD_HASH_ENTERPRISE)\
		-X github.com/mattermost/mattermost-server/model.BuildEnterpriseReady=$(BUILD_ENTERPRISE_READY)'"

run-cli: start-docker ## Runs CLI.
	@echo Running mattermost for development
	@echo Example should be like 'make ARGS="-version" run-cli'

	$(GO) run $(GOFLAGS) -ldflags '$(LDFLAGS)' $(PLATFORM_FILES) ${ARGS}

run-client: ## Runs the webapp.
	@echo Running mattermost client for development

	ln -nfs $(BUILD_WEBAPP_DIR)/dist client
	cd $(BUILD_WEBAPP_DIR) && $(MAKE) run

run-client-fullmap: ## Legacy alias to run-client
	@echo Running mattermost client for development

	cd $(BUILD_WEBAPP_DIR) && $(MAKE) run

run: check-prereqs run-server run-client ## Runs the server and webapp.

run-fullmap: run-server run-client ## Legacy alias to run

stop-server: ## Stops the server.
	@echo Stopping mattermost

ifeq ($(BUILDER_GOOS_GOARCH),"windows_amd64")
	wmic process where "Caption='go.exe' and CommandLine like '%go.exe run%'" call terminate
	wmic process where "Caption='mattermost.exe' and CommandLine like '%go-build%'" call terminate
else
	@for PID in $$(ps -ef | grep "[g]o run" | awk '{ print $$2 }'); do \
		echo stopping go $$PID; \
		kill $$PID; \
	done
	@for PID in $$(ps -ef | grep "[g]o-build" | awk '{ print $$2 }'); do \
		echo stopping mattermost $$PID; \
		kill $$PID; \
	done
endif

stop-client: ## Stops the webapp.
	@echo Stopping mattermost client

	cd $(BUILD_WEBAPP_DIR) && $(MAKE) stop

stop: stop-server stop-client ## Stops server and client.

restart: restart-server restart-client ## Restarts the server and webapp.

restart-server: | stop-server run-server ## Restarts the mattermost server to pick up development change.

restart-client: | stop-client run-client ## Restarts the webapp.

run-job-server: ## Runs the background job server.
	@echo Running job server for development
	$(GO) run $(GOFLAGS) -ldflags '$(LDFLAGS)' $(PLATFORM_FILES) jobserver --disableconfigwatch &

config-ldap: ## Configures LDAP.
	@echo Setting up configuration for local LDAP

	@sed -i'' -e 's|"LdapServer": ".*"|"LdapServer": "localhost"|g' config/config.json
	@sed -i'' -e 's|"BaseDN": ".*"|"BaseDN": "dc=mm,dc=test,dc=com"|g' config/config.json
	@sed -i'' -e 's|"BindUsername": ".*"|"BindUsername": "cn=admin,dc=mm,dc=test,dc=com"|g' config/config.json
	@sed -i'' -e 's|"BindPassword": ".*"|"BindPassword": "mostest"|g' config/config.json
	@sed -i'' -e 's|"FirstNameAttribute": ".*"|"FirstNameAttribute": "cn"|g' config/config.json
	@sed -i'' -e 's|"LastNameAttribute": ".*"|"LastNameAttribute": "sn"|g' config/config.json
	@sed -i'' -e 's|"NicknameAttribute": ".*"|"NicknameAttribute": "cn"|g' config/config.json
	@sed -i'' -e 's|"EmailAttribute": ".*"|"EmailAttribute": "mail"|g' config/config.json
	@sed -i'' -e 's|"UsernameAttribute": ".*"|"UsernameAttribute": "uid"|g' config/config.json
	@sed -i'' -e 's|"IdAttribute": ".*"|"IdAttribute": "uid"|g' config/config.json
	@sed -i'' -e 's|"LoginIdAttribute": ".*"|"LoginIdAttribute": "uid"|g' config/config.json
	@sed -i'' -e 's|"GroupDisplayNameAttribute": ".*"|"GroupDisplayNameAttribute": "cn"|g' config/config.json
	@sed -i'' -e 's|"GroupIdAttribute": ".*"|"GroupIdAttribute": "entryUUID"|g' config/config.json

config-reset: ## Resets the config/config.json file to the default.
	@echo Resetting configuration to default
	rm -f config/config.json
	OUTPUT_CONFIG=$(PWD)/config/config.json go generate ./config

clean: stop-docker ## Clean up everything except persistant server data.
	@echo Cleaning

	rm -Rf $(DIST_ROOT)
	go clean $(GOFLAGS) -i ./...

	cd $(BUILD_WEBAPP_DIR) && $(MAKE) clean

	find . -type d -name data -not -path './vendor/*' | xargs rm -rf
	rm -rf logs

	rm -f mattermost.log
	rm -f mattermost.log.jsonl
	rm -f npm-debug.log
	rm -f .prepare-go
	rm -f enterprise
	rm -f cover.out
	rm -f ecover.out
	rm -f *.out
	rm -f *.test
	rm -f imports/imports.go
	rm -f cmd/platform/cprofile*.out
	rm -f cmd/mattermost/cprofile*.out

nuke: clean clean-docker ## Clean plus removes persistent server data.
	@echo BOOM

	rm -rf data

setup-mac: ## Adds macOS hosts entries for Docker.
	echo $$(boot2docker ip 2> /dev/null) dockerhost | sudo tee -a /etc/hosts

update-dependencies: ## Uses go get -u to update all the dependencies while holding back any that require it.
	@echo Updating Dependencies

	# Update all dependencies (does not update across major versions)
	go get -u

	# Tidy up
	go mod tidy

	# Copy everything to vendor directory
	go mod vendor


todo: ## Display TODO and FIXME items in the source code.
	@! ag --ignore Makefile --ignore-dir vendor --ignore-dir runtime TODO
	@! ag --ignore Makefile --ignore-dir vendor --ignore-dir runtime XXX
	@! ag --ignore Makefile --ignore-dir vendor --ignore-dir runtime FIXME
	@! ag --ignore Makefile --ignore-dir vendor --ignore-dir runtime "FIX ME"
ifeq ($(BUILD_ENTERPRISE_READY),true)
	@! ag --ignore Makefile --ignore-dir vendor --ignore-dir runtime TODO enterprise/
	@! ag --ignore Makefile --ignore-dir vendor --ignore-dir runtime XXX enterprise/
	@! ag --ignore Makefile --ignore-dir vendor --ignore-dir runtime FIXME enterprise/
	@! ag --ignore Makefile --ignore-dir vendor --ignore-dir runtime "FIX ME" enterprise/
endif

## Help documentatin à la https://marmelab.com/blog/2016/02/29/auto-documented-makefile.html
help:
	@grep -E '^[a-zA-Z_-]+:.*?## .*$$' ./Makefile | sort | awk 'BEGIN {FS = ":.*?## "}; {printf "\033[36m%-30s\033[0m %s\n", $$1, $$2}'<|MERGE_RESOLUTION|>--- conflicted
+++ resolved
@@ -116,82 +116,8 @@
 ifeq ($(IS_CI),false)
 	@echo Starting docker containers
 
-<<<<<<< HEAD
 	docker-compose --no-ansi -f ./build/docker-compose.yml run --rm start_dependencies
 	docker-compose --no-ansi -f ./build/docker-compose.yml exec -T openldap bash -c 'ldapadd -x -D "cn=admin,dc=mm,dc=test,dc=com" -w mostest -f /${LDAP_DATA}-data.ldif || true';
-=======
-	@if [ $(shell docker ps -a --no-trunc --quiet --filter name=^/mattermost-mysql$$ | wc -l) -eq 0 ]; then \
-		echo starting mattermost-mysql; \
-		docker run --name mattermost-mysql -p 3306:3306 \
-			-e MYSQL_ROOT_PASSWORD=mostest \
-			-e MYSQL_USER=mmuser \
-			-e MYSQL_PASSWORD=mostest \
-			-e MYSQL_DATABASE=mattermost_test \
-			-d mysql:5.7 > /dev/null; \
-	elif [ $(shell docker ps --no-trunc --quiet --filter name=^/mattermost-mysql$$ | wc -l) -eq 0 ]; then \
-		echo restarting mattermost-mysql; \
-		docker start mattermost-mysql > /dev/null; \
-	fi
-
-	@if [ $(shell docker ps -a --no-trunc --quiet --filter name=^/mattermost-postgres$$ | wc -l) -eq 0 ]; then \
-		echo starting mattermost-postgres; \
-		docker run --name mattermost-postgres -p 5432:5432 \
-			-e POSTGRES_USER=mmuser \
-			-e POSTGRES_PASSWORD=mostest \
-			-e POSTGRES_DB=mattermost_test \
-			-d postgres:9.4 > /dev/null; \
-	elif [ $(shell docker ps --no-trunc --quiet --filter name=^/mattermost-postgres$$ | wc -l) -eq 0 ]; then \
-		echo restarting mattermost-postgres; \
-		docker start mattermost-postgres > /dev/null; \
-	fi
-
-	@if [ $(shell docker ps -a --no-trunc --quiet --filter name=^/mattermost-inbucket$$ | wc -l) -eq 0 ]; then \
-		echo starting mattermost-inbucket; \
-		docker run --name mattermost-inbucket -p 9000:10080 -p 2500:10025 -d jhillyerd/inbucket:release-1.2.0 > /dev/null; \
-	elif [ $(shell docker ps --no-trunc --quiet --filter name=^/mattermost-inbucket$$ | wc -l) -eq 0 ]; then \
-		echo restarting mattermost-inbucket; \
-		docker start mattermost-inbucket > /dev/null; \
-	fi
-
-	@if [ $(shell docker ps -a --no-trunc --quiet --filter name=^/mattermost-minio$$ | wc -l) -eq 0 ]; then \
-		echo starting mattermost-minio; \
-		docker run --name mattermost-minio -p 9001:9000 -e "MINIO_ACCESS_KEY=minioaccesskey" \
-		-e "MINIO_SSE_MASTER_KEY=my-minio-key:6368616e676520746869732070617373776f726420746f206120736563726574" \
-		-e "MINIO_SECRET_KEY=miniosecretkey" -d minio/minio:RELEASE.2019-04-23T23-50-36Z server /data > /dev/null; \
-		docker exec -it mattermost-minio /bin/sh -c "mkdir -p /data/mattermost-test" > /dev/null; \
-	elif [ $(shell docker ps --no-trunc --quiet --filter name=^/mattermost-minio$$ | wc -l) -eq 0 ]; then \
-		echo restarting mattermost-minio; \
-		docker start mattermost-minio > /dev/null; \
-	fi
-
-ifeq ($(BUILD_ENTERPRISE_READY),true)
-	@echo Ldap test user test.one
-	@if [ $(shell docker ps -a --no-trunc --quiet --filter name=^/mattermost-openldap$$ | wc -l) -eq 0 ]; then \
-		echo starting mattermost-openldap; \
-		docker run --name mattermost-openldap -p 389:389 -p 636:636 \
-			-e LDAP_TLS_VERIFY_CLIENT="never" \
-			-e LDAP_ORGANISATION="Mattermost Test" \
-			-e LDAP_DOMAIN="mm.test.com" \
-			-e LDAP_ADMIN_PASSWORD="mostest" \
-			-d osixia/openldap:1.2.2 > /dev/null;\
-		sleep 10; \
-		docker cp tests/test-data.ldif mattermost-openldap:/test-data.ldif;\
-		docker cp tests/qa-data.ldif mattermost-openldap:/qa-data.ldif;\
-		docker exec -ti mattermost-openldap bash -c 'ldapadd -x -D "cn=admin,dc=mm,dc=test,dc=com" -w mostest -f /$(LDAP_DATA)-data.ldif';\
-	elif [ $(shell docker ps | grep -ci mattermost-openldap) -eq 0 ]; then \
-		echo restarting mattermost-openldap; \
-		docker start mattermost-openldap > /dev/null; \
-		sleep 10; \
-	fi
-
-	@if [ $(shell docker ps -a --no-trunc --quiet --filter name=^/mattermost-elasticsearch$$ | wc -l) -eq 0 ]; then \
-		echo starting mattermost-elasticsearch; \
-		docker run --name mattermost-elasticsearch -p 9200:9200 -e "http.host=0.0.0.0" -e "transport.host=127.0.0.1" -e "ES_JAVA_OPTS=-Xms512m -Xmx512m" -d mattermost/mattermost-elasticsearch-docker:6.5.1 > /dev/null; \
-	elif [ $(shell docker ps --no-trunc --quiet --filter name=^/mattermost-elasticsearch$$ | wc -l) -eq 0 ]; then \
-		echo restarting mattermost-elasticsearch; \
-		docker start mattermost-elasticsearch> /dev/null; \
-	fi
->>>>>>> ddc48c3a
 
 else
 	@echo CI Build: skipping docker start
