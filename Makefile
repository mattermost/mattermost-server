--- conflicted
+++ resolved
@@ -202,16 +202,9 @@
 endif
 endif
 
-<<<<<<< HEAD
-app-layers: ## Extract strings for translation from the source code
-	env GO111MODULE=on $(GO) get -u github.com/reflog/struct2interface
-	$(GOBIN)/struct2interface -f "app" -o "app/app_iface.go" -p "app" -s "App" -i "AppIface" -t ./app/layer_generators/app_iface.go.tmpl
-	(cd ./app/layer_generators && $(GO) run main.go)
-=======
 app-layers: ## Extract interface from App struct
 	env GO111MODULE=off $(GO) get -u github.com/reflog/struct2interface
 	$(GOBIN)/struct2interface -f "app" -o "app/app_iface.go" -p "app" -s "App" -i "AppIface" -t ./app/layer_generators/app_iface.go.tmpl
->>>>>>> 17523fa5
 
 i18n-extract: ## Extract strings for translation from the source code
 	env GO111MODULE=off $(GO) get -u github.com/mattermost/mattermost-utilities/mmgotool
