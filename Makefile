--- conflicted
+++ resolved
@@ -591,15 +591,12 @@
 
 gen-serialized: ## Generates serialization methods for hot structs
 	# This tool only works at a file level, not at a package level.
-<<<<<<< HEAD
-=======
 	# There will be some warnings about "unresolved identifiers", 
 	# but that is because of the above problem. Since we are generating 
 	# methods for all the relevant files at a package level, all 
 	# identifiers will be resolved. An alternative to remove the warnings 
 	# would be to temporarily move all the structs to the same file, 
 	# but that involves a lot of manual work.
->>>>>>> 0c7f3f93
 	$(GO) get -modfile=go.tools.mod github.com/tinylib/msgp
 	$(GOBIN)/msgp -file=./model/session.go -tests=false -o=./model/session_serial_gen.go
 	$(GOBIN)/msgp -file=./model/user.go -tests=false -o=./model/user_serial_gen.go
