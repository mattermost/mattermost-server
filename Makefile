--- conflicted
+++ resolved
@@ -158,22 +158,12 @@
 			-e LDAP_ADMIN_PASSWORD="mostest" \
 			-d osixia/openldap:1.2.2 > /dev/null;\
 		sleep 10; \
-<<<<<<< HEAD
 		docker cp tests/add-users.ldif mattermost-openldap:/add-users.ldif;\
 		docker cp tests/add-groups.ldif mattermost-openldap:/add-groups.ldif;\
 		docker cp tests/qa-data.ldif mattermost-openldap:/qa-data.ldif;\
 		docker exec -ti mattermost-openldap bash -c 'ldapadd -x -D "cn=admin,dc=mm,dc=test,dc=com" -w mostest -f /add-users.ldif';\
 		docker exec -ti mattermost-openldap bash -c 'ldapadd -x -D "cn=admin,dc=mm,dc=test,dc=com" -w mostest -f /add-groups.ldif';\
 	elif [ $(shell docker ps | grep -ci mattermost-openldap) -eq 0 ]; then \
-=======
-		docker exec -ti mattermost-openldap bash -c 'echo -e "dn: ou=testusers,dc=mm,dc=test,dc=com\nobjectclass: organizationalunit" | ldapadd -x -D "cn=admin,dc=mm,dc=test,dc=com" -w mostest';\
-		docker exec -ti mattermost-openldap bash -c 'echo -e "dn: uid=test.one,ou=testusers,dc=mm,dc=test,dc=com\nobjectclass: iNetOrgPerson\nsn: User\ncn: Test1\nmail: success+testone@simulator.amazonses.com" | ldapadd -x -D "cn=admin,dc=mm,dc=test,dc=com" -w mostest';\
-		docker exec -ti mattermost-openldap bash -c 'ldappasswd -s Password1 -D "cn=admin,dc=mm,dc=test,dc=com" -x "uid=test.one,ou=testusers,dc=mm,dc=test,dc=com" -w mostest';\
-		docker exec -ti mattermost-openldap bash -c 'echo -e "dn: uid=test.two,ou=testusers,dc=mm,dc=test,dc=com\nobjectclass: iNetOrgPerson\nsn: User\ncn: Test2\nmail: success+testtwo@simulator.amazonses.com" | ldapadd -x -D "cn=admin,dc=mm,dc=test,dc=com" -w mostest';\
-		docker exec -ti mattermost-openldap bash -c 'ldappasswd -s Password1 -D "cn=admin,dc=mm,dc=test,dc=com" -x "uid=test.two,ou=testusers,dc=mm,dc=test,dc=com" -w mostest';\
-		docker exec -ti mattermost-openldap bash -c 'echo -e "dn: cn=tgroup,ou=testusers,dc=mm,dc=test,dc=com\nobjectclass: groupOfUniqueNames\nuniqueMember: uid=test.one,ou=testusers,dc=mm,dc=test,dc=com" | ldapadd -x -D "cn=admin,dc=mm,dc=test,dc=com" -w mostest';\
-	elif [ $(shell docker ps --no-trunc --quiet --filter name=^/mattermost-openldap$$ | wc -l) -eq 0 ]; then \
->>>>>>> 487f82f3
 		echo restarting mattermost-openldap; \
 		docker start mattermost-openldap > /dev/null; \
 		sleep 10; \
