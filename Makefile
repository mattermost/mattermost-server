--- conflicted
+++ resolved
@@ -528,10 +528,6 @@
 	@echo Resetting configuration to default
 	rm -f config/config.json
 	go generate ./config
-<<<<<<< HEAD
-	cp config/default.json config/config.json
-=======
->>>>>>> 697fb94d
 
 clean: stop-docker ## Clean up everything except persistant server data.
 	@echo Cleaning
