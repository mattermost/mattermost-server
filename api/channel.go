--- conflicted
+++ resolved
@@ -143,19 +143,16 @@
 			return nil, result.Err
 		}
 	} else {
-<<<<<<< HEAD
+		channel := result.Data.(*model.Channel)
 
 		InvalidateCacheForUser(userId)
 		InvalidateCacheForUser(otherUserId)
-=======
-		channel := result.Data.(*model.Channel)
->>>>>>> 06e5c097
 
 		message := model.NewWebSocketEvent(model.WEBSOCKET_EVENT_DIRECT_ADDED, "", channel.Id, "", nil)
 		message.Add("teammate_id", otherUserId)
 		go Publish(message)
 
-		return result.Data.(*model.Channel), nil
+		return channel, nil
 	}
 }
 
