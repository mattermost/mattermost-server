// Copyright (c) 2015 Mattermost, Inc. All Rights Reserved.
// See License.txt for license information.

package api

import (
	"fmt"
	"net"
	"net/http"
	"net/url"
	"strings"

	l4g "github.com/alecthomas/log4go"
	"github.com/gorilla/mux"
	goi18n "github.com/nicksnyder/go-i18n/i18n"

	"github.com/mattermost/platform/model"
	"github.com/mattermost/platform/store"
	"github.com/mattermost/platform/utils"
)

var sessionCache *utils.Cache = utils.NewLru(model.SESSION_CACHE_SIZE)

var allowedMethods []string = []string{
	"POST",
	"GET",
	"OPTIONS",
	"PUT",
	"PATCH",
	"DELETE",
}

type Context struct {
	Session      model.Session
	RequestId    string
	IpAddress    string
	Path         string
	Err          *model.AppError
	teamURLValid bool
	teamURL      string
	siteURL      string
	T            goi18n.TranslateFunc
	Locale       string
	TeamId       string
}

func ApiAppHandler(h func(*Context, http.ResponseWriter, *http.Request)) http.Handler {
	return &handler{h, false, false, true, false, false, false}
}

func AppHandler(h func(*Context, http.ResponseWriter, *http.Request)) http.Handler {
	return &handler{h, false, false, false, false, false, false}
}

func AppHandlerIndependent(h func(*Context, http.ResponseWriter, *http.Request)) http.Handler {
	return &handler{h, false, false, false, false, true, false}
}

func ApiUserRequired(h func(*Context, http.ResponseWriter, *http.Request)) http.Handler {
	return &handler{h, true, false, true, true, false, false}
}

func ApiUserRequiredActivity(h func(*Context, http.ResponseWriter, *http.Request), isUserActivity bool) http.Handler {
	return &handler{h, true, false, true, isUserActivity, false, false}
}

func UserRequired(h func(*Context, http.ResponseWriter, *http.Request)) http.Handler {
	return &handler{h, true, false, false, false, false, false}
}

func ApiAdminSystemRequired(h func(*Context, http.ResponseWriter, *http.Request)) http.Handler {
	return &handler{h, true, true, true, false, false, false}
}

func ApiAppHandlerTrustRequester(h func(*Context, http.ResponseWriter, *http.Request)) http.Handler {
	return &handler{h, false, false, true, false, false, true}
}

func ApiUserRequiredTrustRequester(h func(*Context, http.ResponseWriter, *http.Request)) http.Handler {
	return &handler{h, true, false, true, true, false, true}
}

type handler struct {
	handleFunc         func(*Context, http.ResponseWriter, *http.Request)
	requireUser        bool
	requireSystemAdmin bool
	isApi              bool
	isUserActivity     bool
	isTeamIndependent  bool
	trustRequester     bool
}

func (h handler) ServeHTTP(w http.ResponseWriter, r *http.Request) {
	l4g.Debug("%v", r.URL.Path)

	c := &Context{}
	c.T, c.Locale = utils.GetTranslationsAndLocale(w, r)
	c.RequestId = model.NewId()
	c.IpAddress = GetIpAddress(r)
	c.TeamId = mux.Vars(r)["team_id"]
	h.isApi = IsApiCall(r) // TODO XXX FIXME refactor h.isApi

	token := ""
	isTokenFromQueryString := false

	// Attempt to parse token out of the header
	authHeader := r.Header.Get(model.HEADER_AUTH)
	if len(authHeader) > 6 && strings.ToUpper(authHeader[0:6]) == model.HEADER_BEARER {
		// Default session token
		token = authHeader[7:]

	} else if len(authHeader) > 5 && strings.ToLower(authHeader[0:5]) == model.HEADER_TOKEN {
		// OAuth token
		token = authHeader[6:]
	}

	// Attempt to parse the token from the cookie
	if len(token) == 0 {
		if cookie, err := r.Cookie(model.SESSION_COOKIE_TOKEN); err == nil {
			token = cookie.Value
<<<<<<< HEAD
			if h.requireSystemAdmin || h.requireUser {
				if r.Header.Get(model.HEADER_REQUESTED_WITH) != model.HEADER_REQUESTED_WITH_XML {
					c.Err = model.NewLocAppError("ServeHTTP", "api.context.session_expired.app_error", nil, "token="+token+" Appears to bea CSRF attempt")
=======

			if (h.requireSystemAdmin || h.requireUser) && !h.trustRequester {
				if r.Header.Get(model.HEADER_REQUESTED_WITH) != model.HEADER_REQUESTED_WITH_XML {
					c.Err = model.NewLocAppError("ServeHTTP", "api.context.session_expired.app_error", nil, "token="+token)
>>>>>>> 683e79ee
					token = ""
				}
			}
		}
	}

	// Attempt to parse token out of the query string
	if len(token) == 0 {
		token = r.URL.Query().Get("access_token")
		isTokenFromQueryString = true
	}

	protocol := GetProtocol(r)
	c.setSiteURL(protocol + "://" + r.Host)

	w.Header().Set(model.HEADER_REQUEST_ID, c.RequestId)
	w.Header().Set(model.HEADER_VERSION_ID, fmt.Sprintf("%v.%v", model.CurrentVersion, utils.CfgLastModified))

	// Instruct the browser not to display us in an iframe for anti-clickjacking
	if !h.isApi {
		w.Header().Set("X-Frame-Options", "DENY")
		w.Header().Set("Content-Security-Policy", "frame-ancestors 'none'")
	} else {
		// All api response bodies will be JSON formatted by default
		w.Header().Set("Content-Type", "application/json")

		if r.Method == "GET" {
			w.Header().Set("Expires", "0")
		}
	}

	if len(token) != 0 {
		session := GetSession(token)

		if session == nil || session.IsExpired() {
			c.RemoveSessionCookie(w, r)
			if h.requireUser || h.requireSystemAdmin {
				c.Err = model.NewLocAppError("ServeHTTP", "api.context.session_expired.app_error", nil, "token="+token)
				c.Err.StatusCode = http.StatusUnauthorized
			}
		} else if !session.IsOAuth && isTokenFromQueryString {
			c.Err = model.NewLocAppError("ServeHTTP", "api.context.token_provided.app_error", nil, "token="+token)
			c.Err.StatusCode = http.StatusUnauthorized
		} else {
			c.Session = *session
		}
	}

	if h.isApi || h.isTeamIndependent {
		c.setTeamURL(c.GetSiteURL(), false)
		c.Path = r.URL.Path
	} else {
		splitURL := strings.Split(r.URL.Path, "/")
		c.setTeamURL(protocol+"://"+r.Host+"/"+splitURL[1], true)
		c.Path = "/" + strings.Join(splitURL[2:], "/")
	}

	if c.Err == nil && h.requireUser {
		c.UserRequired()
	}

	if c.Err == nil && h.requireSystemAdmin {
		c.SystemAdminRequired()
	}

	if c.Err == nil && len(c.TeamId) > 0 {
		c.HasPermissionsToTeam(c.TeamId, "TeamRoute")
	}

	if c.Err == nil && h.isUserActivity && token != "" && len(c.Session.UserId) > 0 {
		go func() {
			if err := (<-Srv.Store.User().UpdateUserAndSessionActivity(c.Session.UserId, c.Session.Id, model.GetMillis())).Err; err != nil {
				l4g.Error(utils.T("api.context.last_activity_at.error"), c.Session.UserId, c.Session.Id, err)
			}
		}()
	}

	if c.Err == nil {
		h.handleFunc(c, w, r)
	}

	if c.Err != nil {
		c.Err.Translate(c.T)
		c.Err.RequestId = c.RequestId
		c.LogError(c.Err)
		c.Err.Where = r.URL.Path

		if h.isApi {
			w.WriteHeader(c.Err.StatusCode)
			w.Write([]byte(c.Err.ToJson()))
		} else {
			if c.Err.StatusCode == http.StatusUnauthorized {
				http.Redirect(w, r, c.GetTeamURL()+"/?redirect="+url.QueryEscape(r.URL.Path), http.StatusTemporaryRedirect)
			} else {
				RenderWebError(c.Err, w, r)
			}
		}
	}
}

func (cw *CorsWrapper) ServeHTTP(w http.ResponseWriter, r *http.Request) {
	if len(*utils.Cfg.ServiceSettings.AllowCorsFrom) > 0 {
		origin := r.Header.Get("Origin")
		if *utils.Cfg.ServiceSettings.AllowCorsFrom == "*" || strings.Contains(*utils.Cfg.ServiceSettings.AllowCorsFrom, origin) {
			w.Header().Set("Access-Control-Allow-Origin", origin)

			if r.Method == "OPTIONS" {
				w.Header().Set(
					"Access-Control-Allow-Methods",
					strings.Join(allowedMethods, ", "))

				w.Header().Set(
					"Access-Control-Allow-Headers",
					r.Header.Get("Access-Control-Request-Headers"))
			}
		}
	}

	if r.Method == "OPTIONS" {
		return
	}

	cw.router.ServeHTTP(w, r)
}

func GetProtocol(r *http.Request) string {
	if r.Header.Get(model.HEADER_FORWARDED_PROTO) == "https" {
		return "https"
	} else {
		return "http"
	}
}

func (c *Context) LogAudit(extraInfo string) {
	audit := &model.Audit{UserId: c.Session.UserId, IpAddress: c.IpAddress, Action: c.Path, ExtraInfo: extraInfo, SessionId: c.Session.Id}
	if r := <-Srv.Store.Audit().Save(audit); r.Err != nil {
		c.LogError(r.Err)
	}
}

func (c *Context) LogAuditWithUserId(userId, extraInfo string) {

	if len(c.Session.UserId) > 0 {
		extraInfo = strings.TrimSpace(extraInfo + " session_user=" + c.Session.UserId)
	}

	audit := &model.Audit{UserId: userId, IpAddress: c.IpAddress, Action: c.Path, ExtraInfo: extraInfo, SessionId: c.Session.Id}
	if r := <-Srv.Store.Audit().Save(audit); r.Err != nil {
		c.LogError(r.Err)
	}
}

func (c *Context) LogError(err *model.AppError) {
	l4g.Error(utils.T("api.context.log.error"), c.Path, err.Where, err.StatusCode,
		c.RequestId, c.Session.UserId, c.IpAddress, err.Message, err.DetailedError)
}

func (c *Context) UserRequired() {
	if len(c.Session.UserId) == 0 {
		c.Err = model.NewLocAppError("", "api.context.session_expired.app_error", nil, "UserRequired")
		c.Err.StatusCode = http.StatusUnauthorized
		return
	}
}

func (c *Context) SystemAdminRequired() {
	if len(c.Session.UserId) == 0 {
		c.Err = model.NewLocAppError("", "api.context.session_expired.app_error", nil, "SystemAdminRequired")
		c.Err.StatusCode = http.StatusUnauthorized
		return
	} else if !c.IsSystemAdmin() {
		c.Err = model.NewLocAppError("", "api.context.permissions.app_error", nil, "AdminRequired")
		c.Err.StatusCode = http.StatusForbidden
		return
	}
}

func (c *Context) HasPermissionsToUser(userId string, where string) bool {

	// You are the user
	if c.Session.UserId == userId {
		return true
	}

	// You're a mattermost system admin and you're on the VPN
	if c.IsSystemAdmin() {
		return true
	}

	c.Err = model.NewLocAppError(where, "api.context.permissions.app_error", nil, "userId="+userId)
	c.Err.StatusCode = http.StatusForbidden
	return false
}

func (c *Context) HasPermissionsToTeam(teamId string, where string) bool {
	if c.IsSystemAdmin() {
		return true
	}

	for _, teamMember := range c.Session.Teams {
		if teamId == teamMember.TeamId {
			return true
		}
	}

	c.Err = model.NewLocAppError(where, "api.context.permissions.app_error", nil, "userId="+c.Session.UserId+", teamId="+teamId)
	c.Err.StatusCode = http.StatusForbidden
	return false
}

func (c *Context) HasPermissionsToChannel(sc store.StoreChannel, where string) bool {
	if cresult := <-sc; cresult.Err != nil {
		c.Err = cresult.Err
		return false
	} else if cresult.Data.(int64) != 1 {
		c.Err = model.NewLocAppError(where, "api.context.permissions.app_error", nil, "userId="+c.Session.UserId)
		c.Err.StatusCode = http.StatusForbidden
		return false
	}

	return true
}

func (c *Context) HasSystemAdminPermissions(where string) bool {
	if c.IsSystemAdmin() {
		return true
	}

	c.Err = model.NewLocAppError(where, "api.context.system_permissions.app_error", nil, "userId="+c.Session.UserId)
	c.Err.StatusCode = http.StatusForbidden
	return false
}

func (c *Context) IsSystemAdmin() bool {
	if model.IsInRole(c.Session.Roles, model.ROLE_SYSTEM_ADMIN) {
		return true
	}
	return false
}

func (c *Context) IsTeamAdmin() bool {

	if c.IsSystemAdmin() {
		return true
	}

	team := c.Session.GetTeamByTeamId(c.TeamId)
	if team == nil {
		return false
	}

	return model.IsInRole(team.Roles, model.ROLE_TEAM_ADMIN)
}

func (c *Context) RemoveSessionCookie(w http.ResponseWriter, r *http.Request) {
	cookie := &http.Cookie{
		Name:     model.SESSION_COOKIE_TOKEN,
		Value:    "",
		Path:     "/",
		MaxAge:   -1,
		HttpOnly: true,
	}

	http.SetCookie(w, cookie)
}

func (c *Context) SetInvalidParam(where string, name string) {
	c.Err = model.NewLocAppError(where, "api.context.invalid_param.app_error", map[string]interface{}{"Name": name}, "")
	c.Err.StatusCode = http.StatusBadRequest
}

func (c *Context) SetUnknownError(where string, details string) {
	c.Err = model.NewLocAppError(where, "api.context.unknown.app_error", nil, details)
}

func (c *Context) setTeamURL(url string, valid bool) {
	c.teamURL = url
	c.teamURLValid = valid
}

func (c *Context) SetTeamURLFromSession() {
	if result := <-Srv.Store.Team().Get(c.TeamId); result.Err == nil {
		c.setTeamURL(c.GetSiteURL()+"/"+result.Data.(*model.Team).Name, true)
	}
}

func (c *Context) setSiteURL(url string) {
	c.siteURL = url
}

func (c *Context) GetTeamURLFromTeam(team *model.Team) string {
	return c.GetSiteURL() + "/" + team.Name
}

func (c *Context) GetTeamURL() string {
	if !c.teamURLValid {
		c.SetTeamURLFromSession()
		if !c.teamURLValid {
			l4g.Debug(utils.T("api.context.invalid_team_url.debug"))
		}
	}
	return c.teamURL
}

func (c *Context) GetSiteURL() string {
	return c.siteURL
}

func IsApiCall(r *http.Request) bool {
	return strings.Index(r.URL.Path, "/api/") == 0
}

func GetIpAddress(r *http.Request) string {
	address := r.Header.Get(model.HEADER_FORWARDED)

	if len(address) == 0 {
		address = r.Header.Get(model.HEADER_REAL_IP)
	}

	if len(address) == 0 {
		address, _, _ = net.SplitHostPort(r.RemoteAddr)
	}

	return address
}

// func IsTestDomain(r *http.Request) bool {

// 	if strings.Index(r.Host, "localhost") == 0 {
// 		return true
// 	}

// 	if strings.Index(r.Host, "dockerhost") == 0 {
// 		return true
// 	}

// 	if strings.Index(r.Host, "test") == 0 {
// 		return true
// 	}

// 	if strings.Index(r.Host, "127.0.") == 0 {
// 		return true
// 	}

// 	if strings.Index(r.Host, "192.168.") == 0 {
// 		return true
// 	}

// 	if strings.Index(r.Host, "10.") == 0 {
// 		return true
// 	}

// 	if strings.Index(r.Host, "176.") == 0 {
// 		return true
// 	}

// 	return false
// }

// func IsBetaDomain(r *http.Request) bool {

// 	if strings.Index(r.Host, "beta") == 0 {
// 		return true
// 	}

// 	if strings.Index(r.Host, "ci") == 0 {
// 		return true
// 	}

// 	return false
// }

// var privateIpAddress = []*net.IPNet{
// 	{IP: net.IPv4(10, 0, 0, 1), Mask: net.IPv4Mask(255, 0, 0, 0)},
// 	{IP: net.IPv4(176, 16, 0, 1), Mask: net.IPv4Mask(255, 255, 0, 0)},
// 	{IP: net.IPv4(192, 168, 0, 1), Mask: net.IPv4Mask(255, 255, 255, 0)},
// 	{IP: net.IPv4(127, 0, 0, 1), Mask: net.IPv4Mask(255, 255, 255, 252)},
// }

// func IsPrivateIpAddress(ipAddress string) bool {

// 	for _, pips := range privateIpAddress {
// 		if pips.Contains(net.ParseIP(ipAddress)) {
// 			return true
// 		}
// 	}

// 	return false
// }

func RenderWebError(err *model.AppError, w http.ResponseWriter, r *http.Request) {
	T, _ := utils.GetTranslationsAndLocale(w, r)

	title := T("api.templates.error.title", map[string]interface{}{"SiteName": utils.ClientCfg["SiteName"]})
	message := err.Message
	details := err.DetailedError
	link := "/"
	linkMessage := T("api.templates.error.link")

	http.Redirect(
		w,
		r,
		"/error?title="+url.QueryEscape(title)+
			"&message="+url.QueryEscape(message)+
			"&details="+url.QueryEscape(details)+
			"&link="+url.QueryEscape(link)+
			"&linkmessage="+url.QueryEscape(linkMessage),
		http.StatusTemporaryRedirect)
}

func Handle404(w http.ResponseWriter, r *http.Request) {
	err := model.NewLocAppError("Handle404", "api.context.404.app_error", nil, "")
	err.Translate(utils.T)
	err.StatusCode = http.StatusNotFound
	l4g.Error("%v: code=404 ip=%v", r.URL.Path, GetIpAddress(r))

	if IsApiCall(r) {
		w.WriteHeader(err.StatusCode)
		err.DetailedError = "There doesn't appear to be an api call for the url='" + r.URL.Path + "'.  Typo? are you missing a team_id or user_id as part of the url?"
		w.Write([]byte(err.ToJson()))
	} else {
		RenderWebError(err, w, r)
	}
}

func GetSession(token string) *model.Session {
	var session *model.Session
	if ts, ok := sessionCache.Get(token); ok {
		session = ts.(*model.Session)
	}

	if session == nil {
		if sessionResult := <-Srv.Store.Session().Get(token); sessionResult.Err != nil {
			l4g.Error(utils.T("api.context.invalid_token.error"), token, sessionResult.Err.DetailedError)
		} else {
			session = sessionResult.Data.(*model.Session)

			if session.IsExpired() {
				return nil
			} else {
				AddSessionToCache(session)
				return session
			}
		}
	}

	return session
}

func AddSessionToCache(session *model.Session) {
	sessionCache.AddWithExpiresInSecs(session.Token, session, int64(*utils.Cfg.ServiceSettings.SessionCacheInMinutes*60))
}<|MERGE_RESOLUTION|>--- conflicted
+++ resolved
@@ -118,16 +118,10 @@
 	if len(token) == 0 {
 		if cookie, err := r.Cookie(model.SESSION_COOKIE_TOKEN); err == nil {
 			token = cookie.Value
-<<<<<<< HEAD
-			if h.requireSystemAdmin || h.requireUser {
+
+			if (h.requireSystemAdmin || h.requireUser) && !h.trustRequester {
 				if r.Header.Get(model.HEADER_REQUESTED_WITH) != model.HEADER_REQUESTED_WITH_XML {
 					c.Err = model.NewLocAppError("ServeHTTP", "api.context.session_expired.app_error", nil, "token="+token+" Appears to bea CSRF attempt")
-=======
-
-			if (h.requireSystemAdmin || h.requireUser) && !h.trustRequester {
-				if r.Header.Get(model.HEADER_REQUESTED_WITH) != model.HEADER_REQUESTED_WITH_XML {
-					c.Err = model.NewLocAppError("ServeHTTP", "api.context.session_expired.app_error", nil, "token="+token)
->>>>>>> 683e79ee
 					token = ""
 				}
 			}
