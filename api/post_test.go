--- conflicted
+++ resolved
@@ -806,17 +806,12 @@
 	}
 }
 
-<<<<<<< HEAD
 func TestMakeDirectChannelVisible(t *testing.T) {
-=======
-func TestGetStarredPosts(t *testing.T) {
->>>>>>> 6f5f11bc
-	Setup()
-
-	team := &model.Team{DisplayName: "Name", Name: "z-z-" + model.NewId() + "a", Email: "test@nowhere.com", Type: model.TEAM_OPEN}
-	team = Client.Must(Client.CreateTeam(team)).Data.(*model.Team)
-
-<<<<<<< HEAD
+	Setup()
+
+	team := &model.Team{DisplayName: "Name", Name: "z-z-" + model.NewId() + "a", Email: "test@nowhere.com", Type: model.TEAM_OPEN}
+	team = Client.Must(Client.CreateTeam(team)).Data.(*model.Team)
+
 	user1 := &model.User{TeamId: team.Id, Email: model.NewId() + "corey+test@test.com", Nickname: "Corey Hulen", Password: "pwd"}
 	user1 = Client.Must(Client.CreateUser(user1, "")).Data.(*model.User)
 	store.Must(Srv.Store.User().VerifyEmail(user1.Id))
@@ -856,7 +851,15 @@
 		t.Fatal("Errored trying to set direct channel to be visible for user2")
 	} else if pref := result.Data.(*model.Preference); pref.Value != "true" {
 		t.Fatal("Failed to set direct channel to be visible for user2")
-=======
+	}
+}
+
+func TestGetStarredPosts(t *testing.T) {
+	Setup()
+
+	team := &model.Team{DisplayName: "Name", Name: "z-z-" + model.NewId() + "a", Email: "test@nowhere.com", Type: model.TEAM_OPEN}
+	team = Client.Must(Client.CreateTeam(team)).Data.(*model.Team)
+
 	user1 := &model.User{TeamId: team.Id, Email: model.NewId() + "corey@test.com", Nickname: "Corey Hulen", Password: "pwd"}
 	user1 = Client.Must(Client.CreateUser(user1, "")).Data.(*model.User)
 	store.Must(Srv.Store.User().VerifyEmail(user1.Id))
@@ -905,6 +908,5 @@
 				t.Fatal("got wrong search results")
 			}
 		}
->>>>>>> 6f5f11bc
 	}
 }