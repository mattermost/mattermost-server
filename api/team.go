--- conflicted
+++ resolved
@@ -17,10 +17,11 @@
 	"strconv"
 	"strings"
 	"time"
+	"html/template"
 )
 
 func InitTeam(r *mux.Router) {
-	l4g.Debug("Initializing team api routes")
+	l4g.Debug(T("Initializing team api routes"))
 
 	sr := r.PathPrefix("/teams").Subrouter()
 	sr.Handle("/create", ApiAppHandler(createTeam)).Methods("POST")
@@ -59,10 +60,16 @@
 		return
 	}
 
-	subjectPage := NewServerTemplatePage(T("signup_team_subject"))
+	subjectPage := NewServerTemplatePage("signup_team_subject")
 	subjectPage.Props["SiteURL"] = c.GetSiteURL()
-	bodyPage := NewServerTemplatePage(T("signup_team_body"))
+	subjectPage.Props["Subject"] = fmt.Sprintf(T("%v Team Setup"), utils.ClientCfg["SiteName"])
+	bodyPage := NewServerTemplatePage("signup_team_body")
 	bodyPage.Props["SiteURL"] = c.GetSiteURL()
+	bodyPage.Props["Title"] = T("Thanks for creating a team!")
+	bodyPage.Props["Button"] = T("Set up your team")
+	bodyPage.Html["Info"] = template.HTML(fmt.Sprintf(T("is one place for all your team communication, searchable and available anywhere.<br>You'll get more out of %v when your team is in constant communication--let's get them on board."), utils.ClientCfg["SiteName"]))
+	bodyPage.Html["Footer"] = template.HTML(T("footer"))
+	bodyPage.Html["EmailInfo"] = template.HTML(fmt.Sprintf(T("email_info"), utils.ClientCfg["FeedbackEmail"], utils.ClientCfg["FeedbackEmail"], utils.ClientCfg["SiteName"]))
 
 	props := make(map[string]string)
 	props["email"] = email
@@ -432,10 +439,15 @@
 		return
 	}
 
-	subjectPage := NewServerTemplatePage(T("find_teams_subject"))
-	subjectPage.ClientCfg["SiteURL"] = c.GetSiteURL()
-	bodyPage := NewServerTemplatePage(T("find_teams_body"))
+	subjectPage := NewServerTemplatePage("find_teams_subject")
+	subjectPage.Props["Subject"] = fmt.Sprintf(T("Your %v Teams"), c.GetSiteURL())
+	bodyPage := NewServerTemplatePage("find_teams_body")
 	bodyPage.ClientCfg["SiteURL"] = c.GetSiteURL()
+	bodyPage.ClientCfg["Title"] = T("Finding teams")
+	bodyPage.ClientCfg["Found"] = T("Your request to find teams associated with your email found the following:")
+	bodyPage.ClientCfg["NotFound"] = T("We could not find any teams for the given email.")
+	bodyPage.Html["Footer"] = template.HTML(T("footer"))
+	bodyPage.Html["EmailInfo"] = template.HTML(fmt.Sprintf(T("email_info"), utils.ClientCfg["FeedbackEmail"], utils.ClientCfg["FeedbackEmail"], utils.ClientCfg["SiteName"]))
 
 	if result := <-Srv.Store.Team().GetTeamsForEmail(email, T); result.Err != nil {
 		c.Err = result.Err
@@ -517,21 +529,20 @@
 				senderRole = T("member")
 			}
 
-			subjectPage := NewServerTemplatePage(T("invite_subject"))
+			subjectPage := NewServerTemplatePage("invite_subject")
 			subjectPage.Props["SenderName"] = sender
-			subjectPage.Props["TeamDisplayName"] = team.DisplayName
-
-<<<<<<< HEAD
-			bodyPage := NewServerTemplatePage(T("invite_body"))
-			bodyPage.Props["TeamURL"] = c.GetTeamURL(T)
-=======
+			subjectPage.Props["Subject"] = fmt.Sprintf(T("invited you to join %v Team on"), team.DisplayName)
+
 			bodyPage := NewServerTemplatePage("invite_body")
 			bodyPage.Props["SiteURL"] = c.GetSiteURL()
-			bodyPage.Props["TeamURL"] = c.GetTeamURL()
->>>>>>> 74f427fb
+			bodyPage.Props["TeamURL"] = c.GetTeamURL(T)
+			bodyPage.Props["Title"] = T("You've been invited")
+			bodyPage.Html["Info"] = template.HTML(fmt.Sprintf(T("The team %v <strong>%v</strong>, has invited you to join <strong>%v</strong>."), senderRole, sender, team.DisplayName))
+			bodyPage.Props["Button"] = T("Join Team")
+			bodyPage.Html["Extra"] = template.HTML(fmt.Sprintf(T("Mattermost lets you share messages and files from your PC or phone, with instant search and archiving. After you’ve joined <strong>%v</strong>, you can sign-in to your new team and access these features anytime from the web address:<br/><br/><a href=\"%v\">%v</a>"), team.DisplayName, c.GetTeamURL(T), c.GetTeamURL(T)))
 			bodyPage.Props["TeamDisplayName"] = team.DisplayName
-			bodyPage.Props["SenderName"] = sender
-			bodyPage.Props["SenderStatus"] = senderRole
+			bodyPage.Html["Footer"] = template.HTML(T("footer"))
+			bodyPage.Html["EmailInfo"] = template.HTML(fmt.Sprintf(T("email_info"), utils.ClientCfg["FeedbackEmail"], utils.ClientCfg["FeedbackEmail"], utils.ClientCfg["SiteName"]))
 			props := make(map[string]string)
 			props["email"] = invite
 			props["id"] = team.Id
@@ -597,7 +608,7 @@
 }
 
 func PermanentDeleteTeam(c *Context, team *model.Team, T goi18n.TranslateFunc) *model.AppError {
-	l4g.Warn("Attempting to permanently delete team %v id=%v", team.Name, team.Id)
+	l4g.Warn(T("Attempting to permanently delete team %v id=%v"), team.Name, team.Id)
 	c.Path = "/teams/permanent_delete"
 	c.LogAuditWithUserId("", fmt.Sprintf("attempt teamId=%v", team.Id), T)
 
@@ -623,7 +634,7 @@
 		return result.Err
 	}
 
-	l4g.Warn("Permanently deleted team %v id=%v", team.Name, team.Id)
+	l4g.Warn(T("Permanently deleted team %v id=%v"), team.Name, team.Id)
 	c.LogAuditWithUserId("", fmt.Sprintf("success teamId=%v", team.Id), T)
 
 	return nil
@@ -666,7 +677,7 @@
 
 	fileSizeStr, ok := r.MultipartForm.Value["filesize"]
 	if !ok {
-		c.Err = model.NewAppError("importTeam", "Filesize unavilable", "")
+		c.Err = model.NewAppError("importTeam", T("Filesize unavilable"), "")
 		c.Err.StatusCode = http.StatusBadRequest
 		return
 	}
