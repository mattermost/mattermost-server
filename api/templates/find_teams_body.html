{{define "find_teams_body"}}

<table align="center" border="0" cellpadding="0" cellspacing="0" width="100%" style="margin-top: 20px; line-height: 1.7; color: #555;">
    <tr>
        <td>
            <table align="center" border="0" cellpadding="0" cellspacing="0" width="100%" style="max-width: 660px; font-family: Helvetica, Arial, sans-serif; font-size: 14px; background: #FFF;">
                <tr>
                    <td style="border: 1px solid #ddd;">
                        <table align="center" border="0" cellpadding="0" cellspacing="0" width="100%" style="border-collapse: collapse;">
                            <tr>
                                <td style="padding: 20px 20px 10px; text-align:left;">
                                    <img src="{{.ClientCfg.SiteURL}}/static/images/logo-email.png" width="130px" style="opacity: 0.5" alt="">
                                </td>
                            </tr>
                            <tr>
                                <td>
                                    <table border="0" cellpadding="0" cellspacing="0" style="padding: 20px 50px 0; text-align: center; margin: 0 auto">
                                        <tr>
                                            <td style="border-bottom: 1px solid #ddd; padding: 0 0 20px;">
                                                <h2 style="font-weight: normal; margin-top: 10px;">Finding teams</h2>
                                                <p>{{ if .Props }}
                                                        Your request to find teams associated with your email found the following:<br>
                                                        {{range $index, $element := .Props}}
                                                            <a href="{{ $element }}" style="text-decoration: none; color:#2389D7;">{{ $index }}</a><br>
                                                        {{ end }}
                                                    {{ else }}
                                                        We could not find any teams for the given email.
                                                    {{ end }}
                                                </p>
                                            </td>
                                        </tr>
                                        <tr>
                                            {{template "email_info" . }}
                                        </tr>
                                    </table>
                                </td>
                            </tr>
                            <tr>
<<<<<<< HEAD
                                <td style="text-align: center;color: #AAA; font-size: 11px; padding-bottom: 10px;">
                                    <p style="margin: 25px 0;">
                                        <img width="65" src="{{.ClientCfg.SiteURL}}/static/images/circles.png" alt="">
                                    </p>
                                    <p style="padding: 0 50px;">
                                        (c) 2015 ZBox Spa. Andres Bello 1245, Santiago, CL
                                    </p>
                                </td>
=======
                                {{template "email_footer" . }}
>>>>>>> 74f427fb
                            </tr>
                        </table>
                    </td>
                </tr>
            </table>
        </td>
    </tr>
</table>

{{end}}


{{define "find_teams_body_es"}}

<table align="center" border="0" cellpadding="0" cellspacing="0" width="100%" style="margin-top: 20px; line-height: 1.7; color: #555;">
    <tr>
        <td>
            <table align="center" border="0" cellpadding="0" cellspacing="0" width="100%" style="max-width: 660px; font-family: Helvetica, Arial, sans-serif; font-size: 14px; background: #FFF;">
                <tr>
                    <td style="border: 1px solid #ddd;">
                        <table align="center" border="0" cellpadding="0" cellspacing="0" width="100%" style="border-collapse: collapse;">
                            <tr>
                                <td style="padding: 20px 20px 10px; text-align:left;">
                                    <img src="{{.ClientCfg.SiteURL}}/static/images/logo-email.png" width="130px" style="opacity: 0.5" alt="">
                                </td>
                            </tr>
                            <tr>
                                <td>
                                    <table border="0" cellpadding="0" cellspacing="0" style="padding: 20px 50px 0; text-align: center; margin: 0 auto">
                                        <tr>
                                            <td style="border-bottom: 1px solid #ddd; padding: 0 0 20px;">
                                                <h2 style="font-weight: normal; margin-top: 10px;">Encontrando tus equipos</h2>
                                                <p>{{ if .Props }}
                                                    Haz solicitado encontrar los equipos a los que perteneces y encontramos los siguientes:<br>
                                                    {{range $index, $element := .Props}}
                                                    <a href="{{ $element }}" style="text-decoration: none; color:#2389D7;">{{ $index }}</a><br>
                                                    {{ end }}
                                                    {{ else }}
                                                    No hemos encontrado ning&uacute;n equipo asociado al correo proporcionado.
                                                    {{ end }}
                                                </p>
                                            </td>
                                        </tr>
                                        <tr>
                                            <td style="color: #999; padding-top: 20px; line-height: 25px; font-size: 13px;">
                                                Si tienes alguna pregunta, escribenos en cualquier momento a:  <a href="mailto:{{.ClientCfg.FeedbackEmail}}" style="text-decoration: none; color:#2389D7;">{{.ClientCfg.FeedbackEmail}}</a>.<br>
                                                Los mejores deseos,<br>
                                                El Equipo {{.ClientCfg.SiteName}}<br>
                                            </td>
                                        </tr>
                                    </table>
                                </td>
                            </tr>
                            <tr>
                                <td style="text-align: center;color: #AAA; font-size: 11px; padding-bottom: 10px;">
                                    <p style="margin: 25px 0;">
                                        <img width="65" src="{{.ClientCfg.SiteURL}}/static/images/circles.png" alt="">
                                    </p>
                                    <p style="padding: 0 50px;">
                                        (c) 2015 ZBox Spa. Andres Bello 1245, Santiago, CL
                                    </p>
                                </td>
                            </tr>
                        </table>
                    </td>
                </tr>
            </table>
        </td>
    </tr>
</table>

{{end}}<|MERGE_RESOLUTION|>--- conflicted
+++ resolved
@@ -17,14 +17,14 @@
                                     <table border="0" cellpadding="0" cellspacing="0" style="padding: 20px 50px 0; text-align: center; margin: 0 auto">
                                         <tr>
                                             <td style="border-bottom: 1px solid #ddd; padding: 0 0 20px;">
-                                                <h2 style="font-weight: normal; margin-top: 10px;">Finding teams</h2>
+                                                <h2 style="font-weight: normal; margin-top: 10px;">{{.ClientCfg.Title}}</h2>
                                                 <p>{{ if .Props }}
-                                                        Your request to find teams associated with your email found the following:<br>
+                                                        {{.ClientCfg.Found}}<br>
                                                         {{range $index, $element := .Props}}
                                                             <a href="{{ $element }}" style="text-decoration: none; color:#2389D7;">{{ $index }}</a><br>
                                                         {{ end }}
                                                     {{ else }}
-                                                        We could not find any teams for the given email.
+                                                        {{.ClientCfg.NotFound}}
                                                     {{ end }}
                                                 </p>
                                             </td>
@@ -36,18 +36,7 @@
                                 </td>
                             </tr>
                             <tr>
-<<<<<<< HEAD
-                                <td style="text-align: center;color: #AAA; font-size: 11px; padding-bottom: 10px;">
-                                    <p style="margin: 25px 0;">
-                                        <img width="65" src="{{.ClientCfg.SiteURL}}/static/images/circles.png" alt="">
-                                    </p>
-                                    <p style="padding: 0 50px;">
-                                        (c) 2015 ZBox Spa. Andres Bello 1245, Santiago, CL
-                                    </p>
-                                </td>
-=======
                                 {{template "email_footer" . }}
->>>>>>> 74f427fb
                             </tr>
                         </table>
                     </td>
@@ -60,63 +49,3 @@
 {{end}}
 
 
-{{define "find_teams_body_es"}}
-
-<table align="center" border="0" cellpadding="0" cellspacing="0" width="100%" style="margin-top: 20px; line-height: 1.7; color: #555;">
-    <tr>
-        <td>
-            <table align="center" border="0" cellpadding="0" cellspacing="0" width="100%" style="max-width: 660px; font-family: Helvetica, Arial, sans-serif; font-size: 14px; background: #FFF;">
-                <tr>
-                    <td style="border: 1px solid #ddd;">
-                        <table align="center" border="0" cellpadding="0" cellspacing="0" width="100%" style="border-collapse: collapse;">
-                            <tr>
-                                <td style="padding: 20px 20px 10px; text-align:left;">
-                                    <img src="{{.ClientCfg.SiteURL}}/static/images/logo-email.png" width="130px" style="opacity: 0.5" alt="">
-                                </td>
-                            </tr>
-                            <tr>
-                                <td>
-                                    <table border="0" cellpadding="0" cellspacing="0" style="padding: 20px 50px 0; text-align: center; margin: 0 auto">
-                                        <tr>
-                                            <td style="border-bottom: 1px solid #ddd; padding: 0 0 20px;">
-                                                <h2 style="font-weight: normal; margin-top: 10px;">Encontrando tus equipos</h2>
-                                                <p>{{ if .Props }}
-                                                    Haz solicitado encontrar los equipos a los que perteneces y encontramos los siguientes:<br>
-                                                    {{range $index, $element := .Props}}
-                                                    <a href="{{ $element }}" style="text-decoration: none; color:#2389D7;">{{ $index }}</a><br>
-                                                    {{ end }}
-                                                    {{ else }}
-                                                    No hemos encontrado ning&uacute;n equipo asociado al correo proporcionado.
-                                                    {{ end }}
-                                                </p>
-                                            </td>
-                                        </tr>
-                                        <tr>
-                                            <td style="color: #999; padding-top: 20px; line-height: 25px; font-size: 13px;">
-                                                Si tienes alguna pregunta, escribenos en cualquier momento a:  <a href="mailto:{{.ClientCfg.FeedbackEmail}}" style="text-decoration: none; color:#2389D7;">{{.ClientCfg.FeedbackEmail}}</a>.<br>
-                                                Los mejores deseos,<br>
-                                                El Equipo {{.ClientCfg.SiteName}}<br>
-                                            </td>
-                                        </tr>
-                                    </table>
-                                </td>
-                            </tr>
-                            <tr>
-                                <td style="text-align: center;color: #AAA; font-size: 11px; padding-bottom: 10px;">
-                                    <p style="margin: 25px 0;">
-                                        <img width="65" src="{{.ClientCfg.SiteURL}}/static/images/circles.png" alt="">
-                                    </p>
-                                    <p style="padding: 0 50px;">
-                                        (c) 2015 ZBox Spa. Andres Bello 1245, Santiago, CL
-                                    </p>
-                                </td>
-                            </tr>
-                        </table>
-                    </td>
-                </tr>
-            </table>
-        </td>
-    </tr>
-</table>
-
-{{end}}