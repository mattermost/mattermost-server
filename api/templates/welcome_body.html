--- conflicted
+++ resolved
@@ -18,37 +18,26 @@
                                         {{if .Props.VerifyUrl }}
                                         <tr>
                                             <td style="border-bottom: 1px solid #ddd; padding: 0 0 20px;">
-                                                <h2 style="font-weight: normal; margin-top: 10px;">You've been invited</h2>
-                                                <p>Please verify your email address by clicking below.</p>
+                                                <h2 style="font-weight: normal; margin-top: 10px;">{{.Props.VerifyTitle}}</h2>
+                                                <p>{{.Props.VerifyInfo}}</p>
                                                 <p style="margin: 20px 0 15px">
-                                                    <a href="{{.Props.VerifyUrl}}" style="background: #2389D7; border-radius: 3px; color: #fff; border: none; outline: none; min-width: 200px; padding: 15px 25px; font-size: 14px; font-family: inherit; cursor: pointer; -webkit-appearance: none;text-decoration: none;">Verify Email</a>
+                                                    <a href="{{.Props.VerifyUrl}}" style="background: #2389D7; border-radius: 3px; color: #fff; border: none; outline: none; min-width: 200px; padding: 15px 25px; font-size: 14px; font-family: inherit; cursor: pointer; -webkit-appearance: none;text-decoration: none;">{{.Props.VerifyButton}}</a>
                                                 </p>
                                             </td>
                                         </tr>
                                         {{end}}
                                         <tr>
                                             <td style="border-bottom: 1px solid #ddd; padding: 0 0 20px;">
-                                                <h2 style="font-weight: normal; margin-top: 10px;">You can sign-in to your new team from the web address:</h2>
+                                                <h2 style="font-weight: normal; margin-top: 10px;">{{.Props.Info}}</h2>
                                                 <a href="{{.Props.TeamURL}}">{{.Props.TeamURL}}</a>
-                                                <p>ZBox Chat lets you share messages and files from your PC or phone, with instant search and archiving.</p>
+                                                <p>{{.Props.Extra}}</p>
                                             </td>
                                         </tr>
                                     </table>
                                 </td>
                             </tr>
                             <tr>
-<<<<<<< HEAD
-                                <td style="text-align: center;color: #AAA; font-size: 11px; padding-bottom: 10px;">
-                                    <p style="margin: 25px 0;">
-                                        <img width="65" src="{{.Props.SiteURL}}/static/images/circles.png" alt="">
-                                    </p>
-                                    <p style="padding: 0 50px;">
-                                        (c) 2015 ZBox Spa. Andres Bello 1245, Santiago, CL
-                                    </p>
-                                </td>
-=======
                                 {{template "email_footer" . }}
->>>>>>> 74f427fb
                             </tr>
                         </table>
                     </td>
@@ -59,61 +48,3 @@
 </table>
 
 {{end}}
-
-{{define "welcome_body_es"}}
-
-<table align="center" border="0" cellpadding="0" cellspacing="0" width="100%" style="margin-top: 20px; line-height: 1.7; color: #555;">
-    <tr>
-        <td>
-            <table align="center" border="0" cellpadding="0" cellspacing="0" width="100%" style="max-width: 660px; font-family: Helvetica, Arial, sans-serif; font-size: 14px; background: #FFF;">
-                <tr>
-                    <td style="border: 1px solid #ddd;">
-                        <table align="center" border="0" cellpadding="0" cellspacing="0" width="100%" style="border-collapse: collapse;">
-                            <tr>
-                                <td style="padding: 20px 20px 10px; text-align:left;">
-                                    <img src="{{.Props.SiteURL}}/static/images/logo-email.png" width="130px" style="opacity: 0.5" alt="">
-                                </td>
-                            </tr>
-                            <tr>
-                                <td>
-                                    <table border="0" cellpadding="0" cellspacing="0" style="padding: 20px 50px 0; text-align: center; margin: 0 auto">
-                                        {{if .Props.VerifyUrl }}
-                                        <tr>
-                                            <td style="border-bottom: 1px solid #ddd; padding: 0 0 20px;">
-                                                <h2 style="font-weight: normal; margin-top: 10px;">Haz sido invitado</h2>
-                                                <p>Por favor verifica tu direcci&oacute;n de correo electr&oacute;nico</p>
-                                                <p style="margin: 20px 0 15px">
-                                                    <a href="{{.Props.VerifyUrl}}" style="background: #2389D7; border-radius: 3px; color: #fff; border: none; outline: none; min-width: 200px; padding: 15px 25px; font-size: 14px; font-family: inherit; cursor: pointer; -webkit-appearance: none;text-decoration: none;">Vericar Correo</a>
-                                                </p>
-                                            </td>
-                                        </tr>
-                                        {{end}}
-                                        <tr>
-                                            <td style="border-bottom: 1px solid #ddd; padding: 0 0 20px;">
-                                                <h2 style="font-weight: normal; margin-top: 10px;">Puedes unirte a tu equipo a trav&eacute;s del siguiente enlace:</h2>
-                                                <a href="{{.Props.TeamURL}}">{{.Props.TeamURL}}</a>
-                                                <p>ZBox Chat te permite comunicarte y compartir archivos desde tu computador, tablet o tel&eacute;fono, con la posibilidad de realizar busquedas instant&aacute;neas en el historial de las conversaciones.</p>
-                                            </td>
-                                        </tr>
-                                    </table>
-                                </td>
-                            </tr>
-                            <tr>
-                                <td style="text-align: center;color: #AAA; font-size: 11px; padding-bottom: 10px;">
-                                    <p style="margin: 25px 0;">
-                                        <img width="65" src="{{.Props.SiteURL}}/static/images/circles.png" alt="">
-                                    </p>
-                                    <p style="padding: 0 50px;">
-                                        (c) 2015 ZBox Spa. Andres Bello 1245, Santiago, CL
-                                    </p>
-                                </td>
-                            </tr>
-                        </table>
-                    </td>
-                </tr>
-            </table>
-        </td>
-    </tr>
-</table>
-
-{{end}}