// Copyright (c) 2015 Mattermost, Inc. All Rights Reserved.
// See License.txt for license information.

package api

import (
	"bytes"
	b64 "encoding/base64"
	"fmt"
	l4g "github.com/alecthomas/log4go"
	"github.com/disintegration/imaging"
	"github.com/golang/freetype"
	"github.com/gorilla/mux"
	"github.com/mattermost/platform/einterfaces"
	"github.com/mattermost/platform/model"
	"github.com/mattermost/platform/store"
	"github.com/mattermost/platform/utils"
	"github.com/mattermost/platform/i18n"
	goi18n "github.com/nicksnyder/go-i18n/i18n"
	"github.com/mssola/user_agent"
	"hash/fnv"
	"image"
	"image/color"
	"image/draw"
	_ "image/gif"
	_ "image/jpeg"
	"image/png"
	"io"
	"io/ioutil"
	"net/http"
	"net/url"
	"strconv"
	"strings"
	"html/template"
)

func InitUser(r *mux.Router) {
	l4g.Debug(T("Initializing user api routes"))

	sr := r.PathPrefix("/users").Subrouter()
	sr.Handle("/create", ApiAppHandler(createUser)).Methods("POST")
	sr.Handle("/update", ApiUserRequired(updateUser)).Methods("POST")
	sr.Handle("/update_roles", ApiUserRequired(updateRoles)).Methods("POST")
	sr.Handle("/update_active", ApiUserRequired(updateActive)).Methods("POST")
	sr.Handle("/update_notify", ApiUserRequired(updateUserNotify)).Methods("POST")
	sr.Handle("/newpassword", ApiUserRequired(updatePassword)).Methods("POST")
	sr.Handle("/send_password_reset", ApiAppHandler(sendPasswordReset)).Methods("POST")
	sr.Handle("/reset_password", ApiAppHandler(resetPassword)).Methods("POST")
	sr.Handle("/login", ApiAppHandler(login)).Methods("POST")
	sr.Handle("/logout", ApiUserRequired(logout)).Methods("POST")
	sr.Handle("/login_ldap", ApiAppHandler(loginLdap)).Methods("POST")
	sr.Handle("/revoke_session", ApiUserRequired(revokeSession)).Methods("POST")
	sr.Handle("/switch_to_sso", ApiAppHandler(switchToSSO)).Methods("POST")
	sr.Handle("/switch_to_email", ApiUserRequired(switchToEmail)).Methods("POST")

	sr.Handle("/newimage", ApiUserRequired(uploadProfileImage)).Methods("POST")

	sr.Handle("/me", ApiAppHandler(getMe)).Methods("GET")
	sr.Handle("/status", ApiUserRequiredActivity(getStatuses, false)).Methods("POST")
	sr.Handle("/profiles", ApiUserRequired(getProfiles)).Methods("GET")
	sr.Handle("/profiles/{id:[A-Za-z0-9]+}", ApiUserRequired(getProfiles)).Methods("GET")
	sr.Handle("/{id:[A-Za-z0-9]+}", ApiUserRequired(getUser)).Methods("GET")
	sr.Handle("/{id:[A-Za-z0-9]+}/sessions", ApiUserRequired(getSessions)).Methods("GET")
	sr.Handle("/{id:[A-Za-z0-9]+}/audits", ApiUserRequired(getAudits)).Methods("GET")
	sr.Handle("/{id:[A-Za-z0-9]+}/image", ApiUserRequired(getProfileImage)).Methods("GET")
}

func createUser(c *Context, w http.ResponseWriter, r *http.Request) {
	T := i18n.Language(w, r)
	if !utils.Cfg.EmailSettings.EnableSignUpWithEmail || !utils.Cfg.TeamSettings.EnableUserCreation {
		c.Err = model.NewAppError("signupTeam", T("User sign-up with email is disabled."), "")
		c.Err.StatusCode = http.StatusNotImplemented
		return
	}

	user := model.UserFromJson(r.Body)

	if user == nil {
		c.SetInvalidParam("createUser", "user")
		return
	}

	// the user's username is checked to be valid when they are saved to the database

	user.EmailVerified = false

	var team *model.Team

	if result := <-Srv.Store.Team().Get(user.TeamId, T); result.Err != nil {
		c.Err = result.Err
		return
	} else {
		team = result.Data.(*model.Team)
	}

	hash := r.URL.Query().Get("h")

	sendWelcomeEmail := true

	if IsVerifyHashRequired(user, team, hash) {
		data := r.URL.Query().Get("d")
		props := model.MapFromJson(strings.NewReader(data))

		if !model.ComparePassword(hash, fmt.Sprintf("%v:%v", data, utils.Cfg.EmailSettings.InviteSalt)) {
			c.Err = model.NewAppError("createUser", T("The signup link does not appear to be valid"), "")
			return
		}

		t, err := strconv.ParseInt(props["time"], 10, 64)
		if err != nil || model.GetMillis()-t > 1000*60*60*48 { // 48 hours
			c.Err = model.NewAppError("createUser", T("The signup link has expired"), "")
			return
		}

		if user.TeamId != props["id"] {
			c.Err = model.NewAppError("createUser", T("Invalid team name"), data)
			return
		}

		user.Email = props["email"]
		user.EmailVerified = true
		sendWelcomeEmail = false
	}

	if user.IsSSOUser() {
		user.EmailVerified = true
	}

<<<<<<< HEAD
	if !CheckUserDomain(user, utils.Cfg.TeamSettings.RestrictCreationToDomains) {
		c.Err = model.NewAppError("createUser", "The email you provided does not belong to an accepted domain. Please contact your administrator or sign up with a different email.", "")
		return
	}

	ruser, err := CreateUser(team, user)
=======
	ruser, err := CreateUser(team, user, T)
>>>>>>> a9c6815c
	if err != nil {
		c.Err = err
		return
	}

	if sendWelcomeEmail {
		sendWelcomeEmailAndForget(ruser.Id, ruser.Email, team.Name, team.DisplayName, c.GetSiteURL(), c.GetTeamURLFromTeam(team), ruser.EmailVerified, T)
	}

	w.Write([]byte(ruser.ToJson()))

}

func CheckUserDomain(user *model.User, domains string) bool {
	if len(domains) == 0 {
		return true
	}

	domainArray := strings.Fields(strings.TrimSpace(strings.ToLower(strings.Replace(strings.Replace(domains, "@", " ", -1), ",", " ", -1))))

	matched := false
	for _, d := range domainArray {
		if strings.HasSuffix(user.Email, "@"+d) {
			matched = true
			break
		}
	}

	return matched
}

func IsVerifyHashRequired(user *model.User, team *model.Team, hash string) bool {
	shouldVerifyHash := true

	if team.Type == model.TEAM_INVITE && len(team.AllowedDomains) > 0 && len(hash) == 0 && user != nil {
		matched := CheckUserDomain(user, team.AllowedDomains)

		if matched {
			shouldVerifyHash = false
		} else {
			return true
		}
	}

	if team.Type == model.TEAM_OPEN {
		shouldVerifyHash = false
	}

	if len(hash) > 0 {
		shouldVerifyHash = true
	}

	return shouldVerifyHash
}

func CreateUser(team *model.Team, user *model.User, T goi18n.TranslateFunc) (*model.User, *model.AppError) {

	channelRole := ""
	if team.Email == user.Email {
		user.Roles = model.ROLE_TEAM_ADMIN
		channelRole = model.CHANNEL_ROLE_ADMIN

		// Below is a speical case where the first user in the entire
		// system is granted the system_admin role instead of admin
		if result := <-Srv.Store.User().GetTotalUsersCount(T); result.Err != nil {
			return nil, result.Err
		} else {
			count := result.Data.(int64)
			if count <= 0 {
				user.Roles = model.ROLE_SYSTEM_ADMIN
			}
		}

	} else {
		user.Roles = ""
	}

	user.MakeNonNil()

	if result := <-Srv.Store.User().Save(user, T); result.Err != nil {
		l4g.Error(T("Couldn't save the user err=%v"), result.Err)
		return nil, result.Err
	} else {
		ruser := result.Data.(*model.User)

		// Soft error if there is an issue joining the default channels
		if err := JoinDefaultChannels(ruser, channelRole, T); err != nil {
			l4g.Error(T("Encountered an issue joining default channels user_id=%s, team_id=%s, err=%v"), ruser.Id, ruser.TeamId, err)
		}

		addDirectChannelsAndForget(ruser, T)

		if user.EmailVerified {
			if cresult := <-Srv.Store.User().VerifyEmail(ruser.Id, T); cresult.Err != nil {
				l4g.Error(T("Failed to set email verified err=%v"), cresult.Err)
			}
		}

		pref := model.Preference{UserId: ruser.Id, Category: model.PREFERENCE_CATEGORY_TUTORIAL_STEPS, Name: ruser.Id, Value: "0"}
		embed_preview := model.Preference{UserId: ruser.Id, Category: model.PREFERENCE_CATEGORY_ADVANCED_SETTINGS, Name: "feature_enabled_embed_preview", Value: "true"}
		mdown_preview := model.Preference{UserId: ruser.Id, Category: model.PREFERENCE_CATEGORY_ADVANCED_SETTINGS, Name: "feature_enabled_markdown_preview", Value: "true"}
		if presult := <-Srv.Store.Preference().Save(&model.Preferences{pref, embed_preview, mdown_preview}, T); presult.Err != nil {
			l4g.Error(T("Encountered error saving tutorial preference, err=%v"), presult.Err.Message)
		}

		ruser.Sanitize(map[string]bool{})

		// This message goes to every channel, so the channelId is irrelevant
		message := model.NewMessage(team.Id, "", ruser.Id, model.ACTION_NEW_USER)

		PublishAndForget(message)

		return ruser, nil
	}
}

func CreateOAuthUser(c *Context, w http.ResponseWriter, r *http.Request, service string, userData io.ReadCloser, team *model.Team) *model.User {
	var user *model.User
	provider := einterfaces.GetOauthProvider(service)
	if provider == nil {
		c.Err = model.NewAppError("CreateOAuthUser", service+T(" oauth not avlailable on this server"), "")
		return nil
	} else {
		user = provider.GetUserFromJson(userData)
	}

	if user == nil {
		c.Err = model.NewAppError("CreateOAuthUser", fmt.Sprintf(T("Could not create user out of %v user object"), service), "")
		return nil
	}

	suchan := Srv.Store.User().GetByAuth(team.Id, user.AuthData, service, T)
	euchan := Srv.Store.User().GetByEmail(team.Id, user.Email, T)

	if team.Email == "" {
		team.Email = user.Email
		if result := <-Srv.Store.Team().Update(team, T); result.Err != nil {
			c.Err = result.Err
			return nil
		}
	} else {
		found := true
		count := 0
		for found {
			if found = IsUsernameTaken(user.Username, team.Id, T); c.Err != nil {
				return nil
			} else if found {
				user.Username = user.Username + strconv.Itoa(count)
				count += 1
			}
		}
	}

	if result := <-suchan; result.Err == nil {
		c.Err = model.NewAppError("signupCompleteOAuth", fmt.Sprintf(T("This %v account has already been used to sign up for team %v"), service, team.DisplayName), "email="+user.Email)
		return nil
	}

	if result := <-euchan; result.Err == nil {
		c.Err = model.NewAppError("signupCompleteOAuth", fmt.Sprintf(T("Team %v already has a user with the email address attached to your %v account"), team.DisplayName, service), "email="+user.Email)
		return nil
	}

	user.TeamId = team.Id
	user.EmailVerified = true

	ruser, err := CreateUser(team, user, T)
	if err != nil {
		c.Err = err
		return nil
	}

	Login(c, w, r, ruser, "")
	if c.Err != nil {
		return nil
	}

	return ruser
}

func sendWelcomeEmailAndForget(userId, email, teamName, teamDisplayName, siteURL, teamURL string, verified bool, T goi18n.TranslateFunc) {
	go func() {

		subjectPage := NewServerTemplatePage("welcome_subject")
		subjectPage.Props["TeamDisplayName"] = teamDisplayName
		subjectPage.Props["Subject"] = T("You joined")
		bodyPage := NewServerTemplatePage("welcome_body")
		bodyPage.Props["SiteURL"] = siteURL
		bodyPage.Props["TeamURL"] = teamURL
		bodyPage.Props["VerifyTitle"] = T("You've been invited")
		bodyPage.Props["VerifyInfo"] = T("Please verify your email address by clicking below.")
		bodyPage.Props["VerifyButton"] = T("Verify Email")
		bodyPage.Props["Info"] = T("You can sign-in to your new team from the web address:")
		bodyPage.Props["Extra"] = T("Mattermost lets you share messages and files from your PC or phone, with instant search and archiving.")
		bodyPage.Html["Footer"] = template.HTML(T("footer"))
		bodyPage.Html["EmailInfo"] = template.HTML(fmt.Sprintf(T("email_info"), utils.ClientCfg["FeedbackEmail"], utils.ClientCfg["FeedbackEmail"], utils.ClientCfg["SiteName"]))

		if !verified {
			link := fmt.Sprintf("%s/verify_email?uid=%s&hid=%s&teamname=%s&email=%s", siteURL, userId, model.HashPassword(userId), teamName, email)
			bodyPage.Props["VerifyUrl"] = link
		}

		if err := utils.SendMail(email, subjectPage.Render(), bodyPage.Render(), T); err != nil {
			l4g.Error(T("Failed to send welcome email successfully err=%v"), err)
		}
	}()
}

func addDirectChannelsAndForget(user *model.User, T goi18n.TranslateFunc) {
	go func() {
		var profiles map[string]*model.User
		if result := <-Srv.Store.User().GetProfiles(user.TeamId, T); result.Err != nil {
			l4g.Error(T("Failed to add direct channel preferences for user user_id=%s, team_id=%s, err=%v"), user.Id, user.TeamId, result.Err.Error())
			return
		} else {
			profiles = result.Data.(map[string]*model.User)
		}

		var preferences model.Preferences

		for id := range profiles {
			if id == user.Id {
				continue
			}

			profile := profiles[id]

			preference := model.Preference{
				UserId:   user.Id,
				Category: model.PREFERENCE_CATEGORY_DIRECT_CHANNEL_SHOW,
				Name:     profile.Id,
				Value:    "true",
			}

			preferences = append(preferences, preference)

			if len(preferences) >= 10 {
				break
			}
		}

		if result := <-Srv.Store.Preference().Save(&preferences, T); result.Err != nil {
			l4g.Error(T("Failed to add direct channel preferences for new user user_id=%s, eam_id=%s, err=%v"), user.Id, user.TeamId, result.Err.Error())
		}
	}()
}

func SendVerifyEmailAndForget(userId, userEmail, teamName, teamDisplayName, siteURL, teamURL string, T goi18n.TranslateFunc) {
	go func() {

		link := fmt.Sprintf("%s/verify_email?uid=%s&hid=%s&teamname=%s&email=%s", siteURL, userId, model.HashPassword(userId), teamName, userEmail)

		subjectPage := NewServerTemplatePage("verify_subject")
		subjectPage.Props["SiteURL"] = siteURL
		subjectPage.Props["TeamDisplayName"] = teamDisplayName
		subjectPage.Props["Subject"] = T("Email Verification")
		bodyPage := NewServerTemplatePage("verify_body")
		bodyPage.Props["SiteURL"] = siteURL
		bodyPage.Props["Title"] = T("You've been invited")
		bodyPage.Props["Info"] = T("Please verify your email address by clicking below.")
		bodyPage.Props["Button"] = T("Verify Email")
		bodyPage.Props["TeamDisplayName"] = teamDisplayName
		bodyPage.Props["VerifyUrl"] = link
		bodyPage.Html["Footer"] = template.HTML(T("footer"))
		bodyPage.Html["EmailInfo"] = template.HTML(fmt.Sprintf(T("email_info"), utils.ClientCfg["FeedbackEmail"], utils.ClientCfg["FeedbackEmail"], utils.ClientCfg["SiteName"]))

		if err := utils.SendMail(userEmail, subjectPage.Render(), bodyPage.Render(), T); err != nil {
			l4g.Error(T("Failed to send verification email successfully err=%v"), err)
		}
	}()
}

func LoginById(c *Context, w http.ResponseWriter, r *http.Request, userId, password, deviceId string) *model.User {
	T := i18n.Language(w, r)
	if result := <-Srv.Store.User().Get(userId, T); result.Err != nil {
		c.Err = result.Err
		return nil
	} else {
		user := result.Data.(*model.User)
		if checkUserLoginAttempts(c, user, T) && checkUserPassword(c, user, password, T) {
			Login(c, w, r, user, deviceId)
			return user
		}
	}

	return nil
}

func LoginByEmail(c *Context, w http.ResponseWriter, r *http.Request, email, name, password, deviceId string) *model.User {
	var team *model.Team
	T := i18n.Language(w, r)

	if result := <-Srv.Store.Team().GetByName(name, T); result.Err != nil {
		c.Err = result.Err
		return nil
	} else {
		team = result.Data.(*model.Team)
	}

	if result := <-Srv.Store.User().GetByEmail(team.Id, email, T); result.Err != nil {
		c.Err = result.Err
		c.Err.StatusCode = http.StatusForbidden
		return nil
	} else {
		user := result.Data.(*model.User)

		if len(user.AuthData) != 0 {
			c.Err = model.NewAppError("LoginByEmail", T("Please sign in using ")+user.AuthService, "")
			return nil
		}

		if checkUserLoginAttempts(c, user, T) && checkUserPassword(c, user, password, T) {
			Login(c, w, r, user, deviceId)
			return user
		}
	}

	return nil
}

func LoginByOAuth(c *Context, w http.ResponseWriter, r *http.Request, service string, userData io.ReadCloser, team *model.Team) *model.User {
	T := i18n.Language(w, r)
	authData := ""
	provider := einterfaces.GetOauthProvider(service)
	if provider == nil {
		c.Err = model.NewAppError("LoginByOAuth", service+T(" oauth not avlailable on this server"), "")
		return nil
	} else {
		authData = provider.GetAuthDataFromJson(userData)
	}

	if len(authData) == 0 {
		c.Err = model.NewAppError("LoginByOAuth", fmt.Sprintf(T("Could not parse auth data out of %v user object"), service), "")
		return nil
	}

	var user *model.User
	if result := <-Srv.Store.User().GetByAuth(team.Id, authData, service, T); result.Err != nil {
		c.Err = result.Err
		return nil
	} else {
		user = result.Data.(*model.User)
		Login(c, w, r, user, "")
		return user
	}
}

func checkUserLoginAttempts(c *Context, user *model.User, T goi18n.TranslateFunc) bool {
	if user.FailedAttempts >= utils.Cfg.ServiceSettings.MaximumLoginAttempts {
		c.LogAuditWithUserId(user.Id, "fail", T)
		c.Err = model.NewAppError("checkUserLoginAttempts", T("Your account is locked because of too many failed password attempts. Please reset your password."), "user_id="+user.Id)
		c.Err.StatusCode = http.StatusForbidden
		return false
	}

	return true
}

func checkUserPassword(c *Context, user *model.User, password string, T goi18n.TranslateFunc) bool {

	if !model.ComparePassword(user.Password, password) {
		c.LogAuditWithUserId(user.Id, "fail", T)
		c.Err = model.NewAppError("checkUserPassword", T("Login failed because of invalid password"), "user_id="+user.Id)
		c.Err.StatusCode = http.StatusForbidden

		if result := <-Srv.Store.User().UpdateFailedPasswordAttempts(user.Id, user.FailedAttempts+1, T); result.Err != nil {
			c.LogError(result.Err)
		}

		return false
	} else {
		if result := <-Srv.Store.User().UpdateFailedPasswordAttempts(user.Id, 0, T); result.Err != nil {
			c.LogError(result.Err)
		}

		return true
	}

}

// User MUST be validated before calling Login
func Login(c *Context, w http.ResponseWriter, r *http.Request, user *model.User, deviceId string) {
	i18n.SetLanguageCookie(w, user.Language)
	T := i18n.Language(w, r)
	c.LogAuditWithUserId(user.Id, T("attempt"), T)

	if !user.EmailVerified && utils.Cfg.EmailSettings.RequireEmailVerification {
		c.Err = model.NewAppError("Login", T("Login failed because email address has not been verified"), "user_id="+user.Id)
		c.Err.StatusCode = http.StatusForbidden
		return
	}

	if user.DeleteAt > 0 {
		c.Err = model.NewAppError("Login", T("Login failed because your account has been set to inactive.  Please contact an administrator."), "user_id="+user.Id)
		c.Err.StatusCode = http.StatusForbidden
		return
	}

	session := &model.Session{UserId: user.Id, TeamId: user.TeamId, Roles: user.Roles, DeviceId: deviceId, IsOAuth: false}

	maxAge := *utils.Cfg.ServiceSettings.SessionLengthWebInDays * 60 * 60 * 24

	if len(deviceId) > 0 {
		session.SetExpireInDays(*utils.Cfg.ServiceSettings.SessionLengthMobileInDays)
		maxAge = *utils.Cfg.ServiceSettings.SessionLengthMobileInDays * 60 * 60 * 24

		// A special case where we logout of all other sessions with the same Id
		if result := <-Srv.Store.Session().GetSessions(user.Id, T); result.Err != nil {
			c.Err = result.Err
			c.Err.StatusCode = http.StatusForbidden
			return
		} else {
			sessions := result.Data.([]*model.Session)
			for _, session := range sessions {
				if session.DeviceId == deviceId {
					l4g.Debug(fmt.Printf(T("Revoking sessionId=%v for userId=%v re-login with same device Id"), session.Id, user.Id))
					RevokeSessionById(c, session.Id, T)
					if c.Err != nil {
						c.LogError(c.Err)
						c.Err = nil
					}
				}
			}
		}

	} else {
		session.SetExpireInDays(*utils.Cfg.ServiceSettings.SessionLengthWebInDays)
	}

	ua := user_agent.New(r.UserAgent())

	plat := ua.Platform()
	if plat == "" {
		plat = "unknown"
	}

	os := ua.OS()
	if os == "" {
		os = "unknown"
	}

	bname, bversion := ua.Browser()
	if bname == "" {
		bname = "unknown"
	}

	if bversion == "" {
		bversion = "0.0"
	}

	session.AddProp(model.SESSION_PROP_PLATFORM, plat)
	session.AddProp(model.SESSION_PROP_OS, os)
	session.AddProp(model.SESSION_PROP_BROWSER, fmt.Sprintf("%v/%v", bname, bversion))

	if result := <-Srv.Store.Session().Save(session, T); result.Err != nil {
		c.Err = result.Err
		c.Err.StatusCode = http.StatusForbidden
		return
	} else {
		session = result.Data.(*model.Session)
		AddSessionToCache(session)
	}

	w.Header().Set(model.HEADER_TOKEN, session.Token)

	tokens := GetMultiSessionCookieTokens(r)
	multiToken := ""
	seen := make(map[string]string)
	seen[session.TeamId] = session.TeamId
	for _, token := range tokens {
		s := GetSession(token, T)
		if s != nil && !s.IsExpired() && seen[s.TeamId] == "" {
			multiToken += " " + token
			seen[s.TeamId] = s.TeamId
		}
	}

	multiToken = strings.TrimSpace(multiToken + " " + session.Token)

	multiSessionCookie := &http.Cookie{
		Name:     model.SESSION_COOKIE_TOKEN,
		Value:    multiToken,
		Path:     "/",
		MaxAge:   maxAge,
		HttpOnly: true,
	}

	http.SetCookie(w, multiSessionCookie)

	c.Session = *session
	c.LogAuditWithUserId(user.Id, T("success"), T)
}

func login(c *Context, w http.ResponseWriter, r *http.Request) {
	T := i18n.Language(w, r)
	props := model.MapFromJson(r.Body)

	if len(props["password"]) == 0 {
		c.Err = model.NewAppError("login", T("Password field must not be blank"), "")
		c.Err.StatusCode = http.StatusForbidden
		return
	}

	var user *model.User
	if len(props["id"]) != 0 {
		user = LoginById(c, w, r, props["id"], props["password"], props["device_id"])
	} else if len(props["email"]) != 0 && len(props["name"]) != 0 {
		user = LoginByEmail(c, w, r, props["email"], props["name"], props["password"], props["device_id"])
	} else {
		c.Err = model.NewAppError("login", T("Either user id or team name and user email must be provided"), "")
		c.Err.StatusCode = http.StatusForbidden
		return
	}

	if c.Err != nil {
		return
	}

	if user != nil {
		user.Sanitize(map[string]bool{})
	} else {
		user = &model.User{}
	}
	w.Write([]byte(user.ToJson()))
}

func loginLdap(c *Context, w http.ResponseWriter, r *http.Request) {
	T := i18n.Language(w, r)
	if !*utils.Cfg.LdapSettings.Enable {
		c.Err = model.NewAppError("loginLdap", T("LDAP not enabled on this server"), "")
		c.Err.StatusCode = http.StatusNotImplemented
		return
	}

	props := model.MapFromJson(r.Body)

	password := props["password"]
	id := props["id"]
	teamName := props["teamName"]

	if len(password) == 0 {
		c.Err = model.NewAppError("loginLdap", T("Password field must not be blank"), "")
		c.Err.StatusCode = http.StatusForbidden
		return
	}

	if len(id) == 0 {
		c.Err = model.NewAppError("loginLdap", ("Need an ID"), "")
		c.Err.StatusCode = http.StatusForbidden
		return
	}

	teamc := Srv.Store.Team().GetByName(teamName, T)

	ldapInterface := einterfaces.GetLdapInterface()
	if ldapInterface == nil {
		c.Err = model.NewAppError("loginLdap", T("LDAP not available on this server"), "")
		c.Err.StatusCode = http.StatusNotImplemented
		return
	}

	var team *model.Team
	if result := <-teamc; result.Err != nil {
		c.Err = result.Err
		return
	} else {
		team = result.Data.(*model.Team)
	}

	user, err := ldapInterface.DoLogin(team, id, password)
	if err != nil {
		c.Err = err
		return
	}

	if !checkUserLoginAttempts(c, user, T) {
		return
	}

	// User is authenticated at this point

	Login(c, w, r, user, props["device_id"])

	if user != nil {
		user.Sanitize(map[string]bool{})
	} else {
		user = &model.User{}
	}
	w.Write([]byte(user.ToJson()))
}

func revokeSession(c *Context, w http.ResponseWriter, r *http.Request) {
	T := i18n.Language(w, r)
	props := model.MapFromJson(r.Body)
	id := props["id"]
	RevokeSessionById(c, id, T)
	w.Write([]byte(model.MapToJson(props)))
}

func RevokeSessionById(c *Context, sessionId string, T goi18n.TranslateFunc) {
	if result := <-Srv.Store.Session().Get(sessionId, T); result.Err != nil {
		c.Err = result.Err
	} else {
		session := result.Data.(*model.Session)
		c.LogAudit("session_id=" + session.Id, T)

		if session.IsOAuth {
			RevokeAccessToken(session.Token, T)
		} else {
			sessionCache.Remove(session.Token)

			if result := <-Srv.Store.Session().Remove(session.Id, T); result.Err != nil {
				c.Err = result.Err
			}
		}
	}
}

func RevokeAllSession(c *Context, userId string, T goi18n.TranslateFunc) {
	if result := <-Srv.Store.Session().GetSessions(userId, T); result.Err != nil {
		c.Err = result.Err
		return
	} else {
		sessions := result.Data.([]*model.Session)

		for _, session := range sessions {
			c.LogAuditWithUserId(userId, "session_id="+session.Id, T)
			if session.IsOAuth {
				RevokeAccessToken(session.Token, T)
			} else {
				sessionCache.Remove(session.Token)
				if result := <-Srv.Store.Session().Remove(session.Id, T); result.Err != nil {
					c.Err = result.Err
					return
				}
			}
		}
	}
}

func getSessions(c *Context, w http.ResponseWriter, r *http.Request) {
	T := i18n.Language(w, r)
	params := mux.Vars(r)
	id := params["id"]

	if !c.HasPermissionsToUser(id, "getSessions", T) {
		return
	}

	if result := <-Srv.Store.Session().GetSessions(id, T); result.Err != nil {
		c.Err = result.Err
		return
	} else {
		sessions := result.Data.([]*model.Session)
		for _, session := range sessions {
			session.Sanitize()
		}

		w.Write([]byte(model.SessionsToJson(sessions)))
	}
}

func logout(c *Context, w http.ResponseWriter, r *http.Request) {
	data := make(map[string]string)
	data["user_id"] = c.Session.UserId

	Logout(c, w, r)
	if c.Err == nil {
		w.Write([]byte(model.MapToJson(data)))
	}
}

func Logout(c *Context, w http.ResponseWriter, r *http.Request) {
	T := i18n.Language(w, r)
	c.LogAudit("", T)
	c.RemoveSessionCookie(w, r)
	c.RemoveTeamCookie(w, r)
	if result := <-Srv.Store.Session().Remove(c.Session.Id, T); result.Err != nil {
		c.Err = result.Err
		return
	}
}

func getMe(c *Context, w http.ResponseWriter, r *http.Request) {
	T := i18n.Language(w, r)

	if len(c.Session.UserId) == 0 {
		return
	}

	if result := <-Srv.Store.User().Get(c.Session.UserId, T); result.Err != nil {
		c.Err = result.Err
		c.RemoveSessionCookie(w, r)
		l4g.Error(T("Error in getting users profile for id=%v forcing logout"), c.Session.UserId)
		return
	} else if HandleEtag(result.Data.(*model.User).Etag(), w, r) {
		return
	} else {
		result.Data.(*model.User).Sanitize(map[string]bool{})
		w.Header().Set(model.HEADER_ETAG_SERVER, result.Data.(*model.User).Etag())
		w.Header().Set("Expires", "-1")
		w.Write([]byte(result.Data.(*model.User).ToJson()))
		return
	}
}

func getUser(c *Context, w http.ResponseWriter, r *http.Request) {
	T := i18n.Language(w, r)
	params := mux.Vars(r)
	id := params["id"]

	if !c.HasPermissionsToUser(id, "getUser", T) {
		return
	}

	if result := <-Srv.Store.User().Get(id, T); result.Err != nil {
		c.Err = result.Err
		return
	} else if HandleEtag(result.Data.(*model.User).Etag(), w, r) {
		return
	} else {
		result.Data.(*model.User).Sanitize(map[string]bool{})
		w.Header().Set(model.HEADER_ETAG_SERVER, result.Data.(*model.User).Etag())
		w.Write([]byte(result.Data.(*model.User).ToJson()))
		return
	}
}

func getProfiles(c *Context, w http.ResponseWriter, r *http.Request) {
	T := i18n.Language(w, r)
	params := mux.Vars(r)
	id, ok := params["id"]
	if ok {
		// You must be system admin to access another team
		if id != c.Session.TeamId {
			if !c.HasSystemAdminPermissions("getProfiles", T) {
				return
			}
		}

	} else {
		id = c.Session.TeamId
	}

	etag := (<-Srv.Store.User().GetEtagForProfiles(id)).Data.(string)
	if HandleEtag(etag, w, r) {
		return
	}

	if result := <-Srv.Store.User().GetProfiles(id, T); result.Err != nil {
		c.Err = result.Err
		return
	} else {
		profiles := result.Data.(map[string]*model.User)

		for k, p := range profiles {
			options := utils.Cfg.GetSanitizeOptions()
			options["passwordupdate"] = false

			if c.IsSystemAdmin() {
				options["fullname"] = true
				options["email"] = true
			}

			p.Sanitize(options)
			p.ClearNonProfileFields()
			profiles[k] = p
		}

		w.Header().Set(model.HEADER_ETAG_SERVER, etag)
		w.Write([]byte(model.UserMapToJson(profiles)))
		return
	}
}

func getAudits(c *Context, w http.ResponseWriter, r *http.Request) {
	T := i18n.Language(w, r)
	params := mux.Vars(r)
	id := params["id"]

	if !c.HasPermissionsToUser(id, "getAudits", T) {
		return
	}

	userChan := Srv.Store.User().Get(id, T)
	auditChan := Srv.Store.Audit().Get(id, 20, T)

	if c.Err = (<-userChan).Err; c.Err != nil {
		return
	}

	if result := <-auditChan; result.Err != nil {
		c.Err = result.Err
		return
	} else {
		audits := result.Data.(model.Audits)
		etag := audits.Etag()

		if HandleEtag(etag, w, r) {
			return
		}

		if len(etag) > 0 {
			w.Header().Set(model.HEADER_ETAG_SERVER, etag)
		}

		w.Write([]byte(audits.ToJson()))
		return
	}
}

func createProfileImage(username string, userId string, T goi18n.TranslateFunc) ([]byte, *model.AppError) {
	colors := []color.NRGBA{
		{197, 8, 126, 255},
		{227, 207, 18, 255},
		{28, 181, 105, 255},
		{35, 188, 224, 255},
		{116, 49, 196, 255},
		{197, 8, 126, 255},
		{197, 19, 19, 255},
		{250, 134, 6, 255},
		{227, 207, 18, 255},
		{123, 201, 71, 255},
		{28, 181, 105, 255},
		{35, 188, 224, 255},
		{116, 49, 196, 255},
		{197, 8, 126, 255},
		{197, 19, 19, 255},
		{250, 134, 6, 255},
		{227, 207, 18, 255},
		{123, 201, 71, 255},
		{28, 181, 105, 255},
		{35, 188, 224, 255},
		{116, 49, 196, 255},
		{197, 8, 126, 255},
		{197, 19, 19, 255},
		{250, 134, 6, 255},
		{227, 207, 18, 255},
		{123, 201, 71, 255},
	}

	h := fnv.New32a()
	h.Write([]byte(userId))
	seed := h.Sum32()

	initial := string(strings.ToUpper(username)[0])

	fontBytes, err := ioutil.ReadFile(utils.FindDir("web/static/fonts") + utils.Cfg.FileSettings.InitialFont)
	if err != nil {
		return nil, model.NewAppError("createProfileImage", T("Could not create default profile image font"), err.Error())
	}
	font, err := freetype.ParseFont(fontBytes)
	if err != nil {
		return nil, model.NewAppError("createProfileImage", T("Could not create default profile image font"), err.Error())
	}

	width := int(utils.Cfg.FileSettings.ProfileWidth)
	height := int(utils.Cfg.FileSettings.ProfileHeight)
	color := colors[int64(seed)%int64(len(colors))]
	dstImg := image.NewRGBA(image.Rect(0, 0, width, height))
	srcImg := image.White
	draw.Draw(dstImg, dstImg.Bounds(), &image.Uniform{color}, image.ZP, draw.Src)
	size := float64((width + height) / 4)

	c := freetype.NewContext()
	c.SetFont(font)
	c.SetFontSize(size)
	c.SetClip(dstImg.Bounds())
	c.SetDst(dstImg)
	c.SetSrc(srcImg)

	pt := freetype.Pt(width/6, height*2/3)
	_, err = c.DrawString(initial, pt)
	if err != nil {
		return nil, model.NewAppError("createProfileImage", T("Could not add user initial to default profile picture"), err.Error())
	}

	buf := new(bytes.Buffer)

	if imgErr := png.Encode(buf, dstImg); imgErr != nil {
		return nil, model.NewAppError("createProfileImage", T("Could not encode default profile image"), imgErr.Error())
	} else {
		return buf.Bytes(), nil
	}
}

func getProfileImage(c *Context, w http.ResponseWriter, r *http.Request) {
	T := i18n.Language(w, r)
	params := mux.Vars(r)
	id := params["id"]

	if result := <-Srv.Store.User().Get(id, T); result.Err != nil {
		c.Err = result.Err
		return
	} else {
		var img []byte

		if len(utils.Cfg.FileSettings.DriverName) == 0 {
			var err *model.AppError
			if img, err = createProfileImage(result.Data.(*model.User).Username, id, T); err != nil {
				c.Err = err
				return
			}
		} else {
			path := "teams/" + c.Session.TeamId + "/users/" + id + "/profile.png"

			if data, err := readFile(path, T); err != nil {

				if img, err = createProfileImage(result.Data.(*model.User).Username, id, T); err != nil {
					c.Err = err
					return
				}

				if err := writeFile(img, path, T); err != nil {
					c.Err = err
					return
				}

			} else {
				img = data
			}
		}

		if c.Session.UserId == id {
			w.Header().Set("Cache-Control", "max-age=300, public") // 5 mins
		} else {
			w.Header().Set("Cache-Control", "max-age=86400, public") // 24 hrs
		}

		w.Header().Set("Content-Type", "image/png")
		w.Write(img)
	}
}

func uploadProfileImage(c *Context, w http.ResponseWriter, r *http.Request) {
	T := i18n.Language(w, r)
	if len(utils.Cfg.FileSettings.DriverName) == 0 {
		c.Err = model.NewAppError("uploadProfileImage", T("Unable to upload file. Image storage is not configured."), "")
		c.Err.StatusCode = http.StatusNotImplemented
		return
	}

	if err := r.ParseMultipartForm(10000000); err != nil {
		c.Err = model.NewAppError("uploadProfileImage", T("Could not parse multipart form"), "")
		return
	}

	m := r.MultipartForm

	imageArray, ok := m.File["image"]
	if !ok {
		c.Err = model.NewAppError("uploadProfileImage", T("No file under 'image' in request"), "")
		c.Err.StatusCode = http.StatusBadRequest
		return
	}

	if len(imageArray) <= 0 {
		c.Err = model.NewAppError("uploadProfileImage", T("Empty array under 'image' in request"), "")
		c.Err.StatusCode = http.StatusBadRequest
		return
	}

	imageData := imageArray[0]

	file, err := imageData.Open()
	defer file.Close()
	if err != nil {
		c.Err = model.NewAppError("uploadProfileImage", T("Could not open image file"), err.Error())
		return
	}

	// Decode image config first to check dimensions before loading the whole thing into memory later on
	config, _, err := image.DecodeConfig(file)
	if err != nil {
		c.Err = model.NewAppError("uploadProfileFile", T("Could not decode profile image config."), err.Error())
		return
	} else if config.Width*config.Height > MaxImageSize {
		c.Err = model.NewAppError("uploadProfileFile", T("Unable to upload profile image. File is too large."), err.Error())
		return
	}

	file.Seek(0, 0)

	// Decode image into Image object
	img, _, err := image.Decode(file)
	if err != nil {
		c.Err = model.NewAppError("uploadProfileImage", T("Could not decode profile image"), err.Error())
		return
	}

	// Scale profile image
	img = imaging.Resize(img, utils.Cfg.FileSettings.ProfileWidth, utils.Cfg.FileSettings.ProfileHeight, imaging.Lanczos)

	buf := new(bytes.Buffer)
	err = png.Encode(buf, img)
	if err != nil {
		c.Err = model.NewAppError("uploadProfileImage", T("Could not encode profile image"), err.Error())
		return
	}

	path := "teams/" + c.Session.TeamId + "/users/" + c.Session.UserId + "/profile.png"

	if err := writeFile(buf.Bytes(), path, T); err != nil {
		c.Err = model.NewAppError("uploadProfileImage", T("Couldn't upload profile image"), "")
		return
	}

	Srv.Store.User().UpdateLastPictureUpdate(c.Session.UserId, T)

	c.LogAudit("", T)

	// write something as the response since jQuery expects a json response
	w.Write([]byte("true"))
}

func updateUser(c *Context, w http.ResponseWriter, r *http.Request) {
	T := i18n.Language(w, r)
	user := model.UserFromJson(r.Body)

	if user == nil {
		c.SetInvalidParam("updateUser", "user")
		return
	}

	if !c.HasPermissionsToUser(user.Id, "updateUser", T) {
		return
	}

	if result := <-Srv.Store.User().Update(user, false, T); result.Err != nil {
		c.Err = result.Err
		return
	} else {
		c.LogAudit("", T)

		if(user.Language != "") {
			i18n.SetLanguageCookie(w, user.Language)
		}

		rusers := result.Data.([2]*model.User)

		if rusers[0].Email != rusers[1].Email {
			if tresult := <-Srv.Store.Team().Get(rusers[1].TeamId, T); tresult.Err != nil {
				l4g.Error(tresult.Err.Message)
			} else {
				team := tresult.Data.(*model.Team)
				sendEmailChangeEmailAndForget(rusers[1].Email, rusers[0].Email, team.DisplayName, c.GetTeamURLFromTeam(team), c.GetSiteURL(), T)

				if utils.Cfg.EmailSettings.RequireEmailVerification {
					SendEmailChangeVerifyEmailAndForget(rusers[0].Id, rusers[0].Email, team.Name, team.DisplayName, c.GetSiteURL(), c.GetTeamURLFromTeam(team), T)
				}
			}
		}

		rusers[0].Password = ""
		rusers[0].AuthData = ""
		w.Write([]byte(rusers[0].ToJson()))
	}
}

func updatePassword(c *Context, w http.ResponseWriter, r *http.Request) {
	T := i18n.Language(w, r)
	c.LogAudit("attempted", T)

	props := model.MapFromJson(r.Body)
	userId := props["user_id"]
	if len(userId) != 26 {
		c.SetInvalidParam("updatePassword", "user_id")
		return
	}

	currentPassword := props["current_password"]
	if len(currentPassword) <= 0 {
		c.SetInvalidParam("updatePassword", "current_password")
		return
	}

	newPassword := props["new_password"]
	if len(newPassword) < 5 {
		c.SetInvalidParam("updatePassword", "new_password")
		return
	}

	if userId != c.Session.UserId {
		c.Err = model.NewAppError("updatePassword", T("Update password failed because context user_id did not match props user_id"), "")
		c.Err.StatusCode = http.StatusForbidden
		return
	}

	var result store.StoreResult

	if result = <-Srv.Store.User().Get(userId, T); result.Err != nil {
		c.Err = result.Err
		return
	}

	if result.Data == nil {
		c.Err = model.NewAppError("updatePassword", T("Update password failed because we couldn't find a valid account"), "")
		c.Err.StatusCode = http.StatusBadRequest
		return
	}

	user := result.Data.(*model.User)

	tchan := Srv.Store.Team().Get(user.TeamId, T)

	if user.AuthData != "" {
		c.LogAudit(T("failed - tried to update user password who was logged in through oauth"), T)
		c.Err = model.NewAppError("updatePassword", T("Update password failed because the user is logged in through an OAuth service"), "auth_service="+user.AuthService)
		c.Err.StatusCode = http.StatusForbidden
		return
	}

	if !model.ComparePassword(user.Password, currentPassword) {
		c.Err = model.NewAppError("updatePassword", T("The \"Current Password\" you entered is incorrect. Please check that Caps Lock is off and try again."), "")
		c.Err.StatusCode = http.StatusForbidden
		return
	}

	if uresult := <-Srv.Store.User().UpdatePassword(c.Session.UserId, model.HashPassword(newPassword), T); uresult.Err != nil {
		c.Err = model.NewAppError("updatePassword", T("Update password failed"), uresult.Err.Error())
		c.Err.StatusCode = http.StatusForbidden
		return
	} else {
		c.LogAudit("completed", T)

		if tresult := <-tchan; tresult.Err != nil {
			l4g.Error(tresult.Err.Message)
		} else {
			team := tresult.Data.(*model.Team)
			sendPasswordChangeEmailAndForget(user.Email, team.DisplayName, c.GetTeamURLFromTeam(team), c.GetSiteURL(), T("using the settings menu"), T)
		}

		data := make(map[string]string)
		data["user_id"] = uresult.Data.(string)
		w.Write([]byte(model.MapToJson(data)))
	}
}

func updateRoles(c *Context, w http.ResponseWriter, r *http.Request) {
	T := i18n.Language(w, r)
	props := model.MapFromJson(r.Body)

	user_id := props["user_id"]
	if len(user_id) != 26 {
		c.SetInvalidParam("updateRoles", "user_id")
		return
	}

	new_roles := props["new_roles"]
	if !model.IsValidRoles(new_roles) {
		c.SetInvalidParam("updateRoles", "new_roles")
		return
	}

	if model.IsInRole(new_roles, model.ROLE_SYSTEM_ADMIN) && !c.IsSystemAdmin() {
		c.Err = model.NewAppError("updateRoles", T("The system_admin role can only be set by another system admin"), "")
		c.Err.StatusCode = http.StatusForbidden
		return
	}

	var user *model.User
	if result := <-Srv.Store.User().Get(user_id, T); result.Err != nil {
		c.Err = result.Err
		return
	} else {
		user = result.Data.(*model.User)
	}

	if !c.HasPermissionsToTeam(user.TeamId, "updateRoles", T) {
		return
	}

	if !c.IsTeamAdmin() {
		c.Err = model.NewAppError("updateRoles", T("You do not have the appropriate permissions"), "userId="+user_id)
		c.Err.StatusCode = http.StatusForbidden
		return
	}

	if user.IsInRole(model.ROLE_SYSTEM_ADMIN) && !c.IsSystemAdmin() {
		c.Err = model.NewAppError("updateRoles", T("The system admin role can only by modified by another system admin"), "")
		c.Err.StatusCode = http.StatusForbidden
		return
	}

	ruser := UpdateRoles(c, user, new_roles, T)
	if c.Err != nil {
		return
	}

	uchan := Srv.Store.Session().UpdateRoles(user.Id, new_roles, T)
	gchan := Srv.Store.Session().GetSessions(user.Id, T)

	if result := <-uchan; result.Err != nil {
		// soft error since the user roles were still updated
		l4g.Error(result.Err)
	}

	if result := <-gchan; result.Err != nil {
		// soft error since the user roles were still updated
		l4g.Error(result.Err)
	} else {
		sessions := result.Data.([]*model.Session)
		for _, s := range sessions {
			sessionCache.Remove(s.Token)
		}
	}

	options := utils.Cfg.GetSanitizeOptions()
	options["passwordupdate"] = false
	ruser.Sanitize(options)
	w.Write([]byte(ruser.ToJson()))
}

func UpdateRoles(c *Context, user *model.User, roles string, T goi18n.TranslateFunc) *model.User {
	// make sure there is at least 1 other active admin

	if !model.IsInRole(roles, model.ROLE_SYSTEM_ADMIN) {
		if model.IsInRole(user.Roles, model.ROLE_TEAM_ADMIN) && !model.IsInRole(roles, model.ROLE_TEAM_ADMIN) {
			if result := <-Srv.Store.User().GetProfiles(user.TeamId, T); result.Err != nil {
				c.Err = result.Err
				return nil
			} else {
				activeAdmins := -1
				profileUsers := result.Data.(map[string]*model.User)
				for _, profileUser := range profileUsers {
					if profileUser.DeleteAt == 0 && model.IsInRole(profileUser.Roles, model.ROLE_TEAM_ADMIN) {
						activeAdmins = activeAdmins + 1
					}
				}

				if activeAdmins <= 0 {
					c.Err = model.NewAppError("updateRoles", T("There must be at least one active admin"), "")
					return nil
				}
			}
		}
	}

	user.Roles = roles

	var ruser *model.User
	if result := <-Srv.Store.User().Update(user, true, T); result.Err != nil {
		c.Err = result.Err
		return nil
	} else {
		c.LogAuditWithUserId(user.Id, "roles="+roles, T)
		ruser = result.Data.([2]*model.User)[0]
	}

	return ruser
}

func updateActive(c *Context, w http.ResponseWriter, r *http.Request) {
	T := i18n.Language(w, r)
	props := model.MapFromJson(r.Body)

	user_id := props["user_id"]
	if len(user_id) != 26 {
		c.SetInvalidParam("updateActive", "user_id")
		return
	}

	active := props["active"] == "true"

	var user *model.User
	if result := <-Srv.Store.User().Get(user_id, T); result.Err != nil {
		c.Err = result.Err
		return
	} else {
		user = result.Data.(*model.User)
	}

	if !c.HasPermissionsToTeam(user.TeamId, "updateActive", T) {
		return
	}

	if !c.IsTeamAdmin() {
		c.Err = model.NewAppError("updateActive", T("You do not have the appropriate permissions"), "userId="+user_id)
		c.Err.StatusCode = http.StatusForbidden
		return
	}

	// make sure there is at least 1 other active admin
	if !active && model.IsInRole(user.Roles, model.ROLE_TEAM_ADMIN) {
		if result := <-Srv.Store.User().GetProfiles(user.TeamId, T); result.Err != nil {
			c.Err = result.Err
			return
		} else {
			activeAdmins := -1
			profileUsers := result.Data.(map[string]*model.User)
			for _, profileUser := range profileUsers {
				if profileUser.DeleteAt == 0 && model.IsInRole(profileUser.Roles, model.ROLE_TEAM_ADMIN) {
					activeAdmins = activeAdmins + 1
				}
			}

			if activeAdmins <= 0 {
				c.Err = model.NewAppError("updateRoles", T("There must be at least one active admin"), "userId="+user_id)
				return
			}
		}
	}

	ruser := UpdateActive(c, user, active)

	if c.Err == nil {
		w.Write([]byte(ruser.ToJson()))
	}
}

func UpdateActive(c *Context, user *model.User, active bool) *model.User {
	if active {
		user.DeleteAt = 0
	} else {
		user.DeleteAt = model.GetMillis()
	}

	if result := <-Srv.Store.User().Update(user, true, T); result.Err != nil {
		c.Err = result.Err
		return nil
	} else {
		c.LogAuditWithUserId(user.Id, fmt.Sprintf("active=%v", active), T)

		if user.DeleteAt > 0 {
			RevokeAllSession(c, user.Id, T)
		}

		ruser := result.Data.([2]*model.User)[0]
		options := utils.Cfg.GetSanitizeOptions()
		options["passwordupdate"] = false
		ruser.Sanitize(options)
		return ruser
	}
}

func PermanentDeleteUser(c *Context, user *model.User, T goi18n.TranslateFunc) *model.AppError {
	l4g.Warn(T("Attempting to permanently delete account %v id=%v"), user.Email, user.Id)
	c.Path = "/users/permanent_delete"
	c.LogAuditWithUserId(user.Id, fmt.Sprintf(T("attempt userId=%v"), user.Id), T)
	c.LogAuditWithUserId("", fmt.Sprintf(T("attempt userId=%v"), user.Id), T)
	if user.IsInRole(model.ROLE_SYSTEM_ADMIN) {
		l4g.Warn(T("You are deleting %v that is a system administrator.  You may need to set another account as the system administrator using the command line tools."), user.Email)
	}

	UpdateActive(c, user, false)

	if result := <-Srv.Store.Session().PermanentDeleteSessionsByUser(user.Id, T); result.Err != nil {
		return result.Err
	}

	if result := <-Srv.Store.OAuth().PermanentDeleteAuthDataByUser(user.Id, T); result.Err != nil {
		return result.Err
	}

	if result := <-Srv.Store.Webhook().PermanentDeleteIncomingByUser(user.Id, T); result.Err != nil {
		return result.Err
	}

	if result := <-Srv.Store.Webhook().PermanentDeleteOutgoingByUser(user.Id, T); result.Err != nil {
		return result.Err
	}

	if result := <-Srv.Store.Preference().PermanentDeleteByUser(user.Id, T); result.Err != nil {
		return result.Err
	}

	if result := <-Srv.Store.Channel().PermanentDeleteMembersByUser(user.Id, T); result.Err != nil {
		return result.Err
	}

	if result := <-Srv.Store.Post().PermanentDeleteByUser(user.Id, T); result.Err != nil {
		return result.Err
	}

	if result := <-Srv.Store.User().PermanentDelete(user.Id, T); result.Err != nil {
		return result.Err
	}

	if result := <-Srv.Store.Audit().PermanentDeleteByUser(user.Id, T); result.Err != nil {
		return result.Err
	}

	l4g.Warn(T("Permanently deleted account %v id=%v"), user.Email, user.Id)
	c.LogAuditWithUserId("", fmt.Sprintf(T("success") + " userId=%v", user.Id), T)

	return nil
}

func sendPasswordReset(c *Context, w http.ResponseWriter, r *http.Request) {
	T := i18n.Language(w, r)
	props := model.MapFromJson(r.Body)

	email := props["email"]
	if len(email) == 0 {
		c.SetInvalidParam("sendPasswordReset", "email")
		return
	}

	name := props["name"]
	if len(name) == 0 {
		c.SetInvalidParam("sendPasswordReset", "name")
		return
	}

	var team *model.Team
	if result := <-Srv.Store.Team().GetByName(name, T); result.Err != nil {
		c.Err = result.Err
		return
	} else {
		team = result.Data.(*model.Team)
	}

	var user *model.User
	if result := <-Srv.Store.User().GetByEmail(team.Id, email, T); result.Err != nil {
		c.Err = model.NewAppError("sendPasswordReset", T("We couldn’t find an account with that address."), "email="+email+" team_id="+team.Id)
		return
	} else {
		user = result.Data.(*model.User)
	}

	if len(user.AuthData) != 0 {
		c.Err = model.NewAppError("sendPasswordReset", T("Cannot reset password for SSO accounts"), "userId="+user.Id+", teamId="+team.Id)
		return
	}

	newProps := make(map[string]string)
	newProps["user_id"] = user.Id
	newProps["time"] = fmt.Sprintf("%v", model.GetMillis())

	data := model.MapToJson(newProps)
	hash := model.HashPassword(fmt.Sprintf("%v:%v", data, utils.Cfg.EmailSettings.PasswordResetSalt))

	link := fmt.Sprintf("%s/reset_password?d=%s&h=%s", c.GetTeamURLFromTeam(team), url.QueryEscape(data), url.QueryEscape(hash))

	subjectPage := NewServerTemplatePage("reset_subject")
	subjectPage.Props["Subject"] = T("Reset your password")
	subjectPage.Props["SiteURL"] = c.GetSiteURL()

	bodyPage := NewServerTemplatePage("reset_body")
	bodyPage.Props["Title"] = T("You requested a password reset")
	bodyPage.Html["Info"] = template.HTML(T("To change your password, click \"Reset Password\" below.<br>If you did not mean to reset your password, please ignore this email and your password will remain the same."))
	bodyPage.Props["Button"] = T("Reset Password")
	bodyPage.Props["SiteURL"] = c.GetSiteURL()
	bodyPage.Props["ResetUrl"] = link
	bodyPage.Html["Footer"] = template.HTML(T("footer"))
	bodyPage.Html["EmailInfo"] = template.HTML(fmt.Sprintf(T("email_info"), utils.ClientCfg["FeedbackEmail"], utils.ClientCfg["FeedbackEmail"], utils.ClientCfg["SiteName"]))

	if err := utils.SendMail(email, subjectPage.Render(), bodyPage.Render(), T); err != nil {
		c.Err = model.NewAppError("sendPasswordReset", T("Failed to send password reset email successfully"), "err="+err.Message)
		return
	}

	c.LogAuditWithUserId(user.Id, "sent="+email, T)

	w.Write([]byte(model.MapToJson(props)))
}

func resetPassword(c *Context, w http.ResponseWriter, r *http.Request) {
	T := i18n.Language(w, r)
	props := model.MapFromJson(r.Body)

	newPassword := props["new_password"]
	if len(newPassword) < 5 {
		c.SetInvalidParam("resetPassword", "new_password")
		return
	}

	name := props["name"]
	if len(name) == 0 {
		c.SetInvalidParam("resetPassword", "name")
		return
	}

	userId := props["user_id"]
	hash := props["hash"]
	timeStr := ""

	if !c.IsSystemAdmin() {
		if len(hash) == 0 {
			c.SetInvalidParam("resetPassword", "hash")
			return
		}

		data := model.MapFromJson(strings.NewReader(props["data"]))

		userId = data["user_id"]

		timeStr = data["time"]
		if len(timeStr) == 0 {
			c.SetInvalidParam("resetPassword", "data:time")
			return
		}
	}

	if len(userId) != 26 {
		c.SetInvalidParam("resetPassword", "user_id")
		return
	}

	c.LogAuditWithUserId(userId, T("attempt"), T)

	var team *model.Team
	if result := <-Srv.Store.Team().GetByName(name, T); result.Err != nil {
		c.Err = result.Err
		return
	} else {
		team = result.Data.(*model.Team)
	}

	var user *model.User
	if result := <-Srv.Store.User().Get(userId, T); result.Err != nil {
		c.Err = result.Err
		return
	} else {
		user = result.Data.(*model.User)
	}

	if len(user.AuthData) != 0 {
		c.Err = model.NewAppError("resetPassword", T("Cannot reset password for SSO accounts"), "userId="+user.Id+", teamId="+team.Id)
		return
	}

	if user.TeamId != team.Id {
		c.Err = model.NewAppError("resetPassword", T("Trying to reset password for user on wrong team."), "userId="+user.Id+", teamId="+team.Id)
		c.Err.StatusCode = http.StatusForbidden
		return
	}

	if !c.IsSystemAdmin() {
		if !model.ComparePassword(hash, fmt.Sprintf("%v:%v", props["data"], utils.Cfg.EmailSettings.PasswordResetSalt)) {
			c.Err = model.NewAppError("resetPassword", T("The reset password link does not appear to be valid"), "")
			return
		}

		t, err := strconv.ParseInt(timeStr, 10, 64)
		if err != nil || model.GetMillis()-t > 1000*60*60 { // one hour
			c.Err = model.NewAppError("resetPassword", T("The reset link has expired"), "")
			return
		}
	}

	if result := <-Srv.Store.User().UpdatePassword(userId, model.HashPassword(newPassword), T); result.Err != nil {
		c.Err = result.Err
		return
	} else {
		c.LogAuditWithUserId(userId, T("success"), T)
	}

	sendPasswordChangeEmailAndForget(user.Email, team.DisplayName, c.GetTeamURLFromTeam(team), c.GetSiteURL(), T("using a reset password link"), T)

	props["new_password"] = ""
	w.Write([]byte(model.MapToJson(props)))
}

func sendPasswordChangeEmailAndForget(email, teamDisplayName, teamURL, siteURL, method string, T goi18n.TranslateFunc) {
	go func() {

		subjectPage := NewServerTemplatePage("password_change_subject")
		subjectPage.Props["SiteURL"] = siteURL
		subjectPage.Props["Subject"] = fmt.Sprintf(T("You updated your password for %v on"), teamDisplayName)
		bodyPage := NewServerTemplatePage(T("password_change_body"))
		bodyPage.Props["Title"] = T("You updated your password")
		bodyPage.Html["Info"] = template.HTML(fmt.Sprintf(T("You updated your password for %v on %v by %v.<br>If this change wasn't initiated by you, please contact your system administrator."), teamDisplayName, teamURL, method))
		bodyPage.Props["SiteURL"] = siteURL
		bodyPage.Html["Footer"] = template.HTML(T("footer"))
		bodyPage.Html["EmailInfo"] = template.HTML(fmt.Sprintf(T("email_info"), utils.ClientCfg["FeedbackEmail"], utils.ClientCfg["FeedbackEmail"], utils.ClientCfg["SiteName"]))

		if err := utils.SendMail(email, subjectPage.Render(), bodyPage.Render(), T); err != nil {
			l4g.Error(T("Failed to send update password email successfully err=%v"), err)
		}

	}()
}

func sendEmailChangeEmailAndForget(oldEmail, newEmail, teamDisplayName, teamURL, siteURL string, T goi18n.TranslateFunc) {
	go func() {

		subjectPage := NewServerTemplatePage(T("email_change_subject"))
		subjectPage.Props["SiteURL"] = siteURL
		subjectPage.Props["Subject"] = fmt.Sprintf(T("Your email address has changed for %v"), teamDisplayName)
		bodyPage := NewServerTemplatePage("email_change_body")
		bodyPage.Props["SiteURL"] = siteURL
		bodyPage.Props["TeamURL"] = teamURL
		bodyPage.Props["Title"] = T("You updated your email")
		bodyPage.Html["Info"] = template.HTML(fmt.Sprintf(T("Your email address for %v has been changed to %v.<br>If you did not make this change, please contact the system administrator."), teamDisplayName, newEmail))
		bodyPage.Html["Footer"] = template.HTML(T("footer"))
		bodyPage.Html["EmailInfo"] = template.HTML(fmt.Sprintf(T("email_info"), utils.ClientCfg["FeedbackEmail"], utils.ClientCfg["FeedbackEmail"], utils.ClientCfg["SiteName"]))

		if err := utils.SendMail(oldEmail, subjectPage.Render(), bodyPage.Render(), T); err != nil {
			l4g.Error(T("Failed to send email change notification email successfully err=%v"), err)
		}

	}()
}

func SendEmailChangeVerifyEmailAndForget(userId, newUserEmail, teamName, teamDisplayName, siteURL, teamURL string, T goi18n.TranslateFunc) {
	go func() {

		link := fmt.Sprintf("%s/verify_email?uid=%s&hid=%s&teamname=%s&email=%s", siteURL, userId, model.HashPassword(userId), teamName, newUserEmail)

		subjectPage := NewServerTemplatePage("email_change_verify_subject")
		subjectPage.Props["SiteURL"] = siteURL
		subjectPage.Props["Subject"] = fmt.Sprintf(T("Verify new email address for %v"), teamDisplayName)
		bodyPage := NewServerTemplatePage("email_change_verify_body")
		bodyPage.Props["SiteURL"] = siteURL
		bodyPage.Props["Title"] = T("You updated your email")
		bodyPage.Props["Info"] = fmt.Sprintf(T("To finish updating your email address for %v, please click the link below to confirm this is the right address."), teamDisplayName)
		bodyPage.Props["Button"] = T("Verify Email")
		bodyPage.Props["VerifyUrl"] = link
		bodyPage.Html["Footer"] = template.HTML(T("footer"))
		bodyPage.Html["EmailInfo"] = template.HTML(fmt.Sprintf(T("email_info"), utils.ClientCfg["FeedbackEmail"], utils.ClientCfg["FeedbackEmail"], utils.ClientCfg["SiteName"]))

		if err := utils.SendMail(newUserEmail, subjectPage.Render(), bodyPage.Render(), T); err != nil {
			l4g.Error(T("Failed to send email change verification email successfully err=%v"), err)
		}
	}()
}

func updateUserNotify(c *Context, w http.ResponseWriter, r *http.Request) {
	T := i18n.Language(w, r)
	props := model.MapFromJson(r.Body)

	user_id := props["user_id"]
	if len(user_id) != 26 {
		c.SetInvalidParam("updateUserNotify", "user_id")
		return
	}

	uchan := Srv.Store.User().Get(user_id, T)

	if !c.HasPermissionsToUser(user_id, "updateUserNotify", T) {
		return
	}

	delete(props, "user_id")

	email := props["email"]
	if len(email) == 0 {
		c.SetInvalidParam("updateUserNotify", "email")
		return
	}

	desktop_sound := props["desktop_sound"]
	if len(desktop_sound) == 0 {
		c.SetInvalidParam("updateUserNotify", "desktop_sound")
		return
	}

	desktop := props["desktop"]
	if len(desktop) == 0 {
		c.SetInvalidParam("updateUserNotify", "desktop")
		return
	}

	var user *model.User
	if result := <-uchan; result.Err != nil {
		c.Err = result.Err
		return
	} else {
		user = result.Data.(*model.User)
	}

	user.NotifyProps = props

	if result := <-Srv.Store.User().Update(user, false, T); result.Err != nil {
		c.Err = result.Err
		return
	} else {
		c.LogAuditWithUserId(user.Id, "", T)

		ruser := result.Data.([2]*model.User)[0]
		options := utils.Cfg.GetSanitizeOptions()
		options["passwordupdate"] = false
		ruser.Sanitize(options)
		w.Write([]byte(ruser.ToJson()))
	}
}

func getStatuses(c *Context, w http.ResponseWriter, r *http.Request) {
	T := i18n.Language(w, r)
	userIds := model.ArrayFromJson(r.Body)
	if len(userIds) == 0 {
		c.SetInvalidParam("getStatuses", "userIds")
		return
	}

	if result := <-Srv.Store.User().GetProfiles(c.Session.TeamId, T); result.Err != nil {
		c.Err = result.Err
		return
	} else {
		profiles := result.Data.(map[string]*model.User)

		statuses := map[string]string{}
		for _, profile := range profiles {
			found := false
			for _, uid := range userIds {
				if uid == profile.Id {
					found = true
				}
			}

			if !found {
				continue
			}

			if profile.IsOffline() {
				statuses[profile.Id] = model.USER_OFFLINE
			} else if profile.IsAway() {
				statuses[profile.Id] = model.USER_AWAY
			} else {
				statuses[profile.Id] = model.USER_ONLINE
			}
		}

		//w.Header().Set("Cache-Control", "max-age=9, public") // 2 mins
		w.Write([]byte(model.MapToJson(statuses)))
		return
	}
}

func GetAuthorizationCode(c *Context, service, teamName string, props map[string]string, loginHint string, T goi18n.TranslateFunc) (string, *model.AppError) {

	sso := utils.Cfg.GetSSOService(service)
	if sso != nil && !sso.Enable {
		return "", model.NewAppError("GetAuthorizationCode", T("Unsupported OAuth service provider"), "service="+service)
	}

	clientId := sso.Id
	endpoint := sso.AuthEndpoint
	scope := sso.Scope

	props["hash"] = model.HashPassword(clientId)
	props["team"] = teamName
	state := b64.StdEncoding.EncodeToString([]byte(model.MapToJson(props)))

	redirectUri := c.GetSiteURL() + "/signup/" + service + "/complete" // Remove /signup after a few releases (~1.8)

	authUrl := endpoint + "?response_type=code&client_id=" + clientId + "&redirect_uri=" + url.QueryEscape(redirectUri) + "&state=" + url.QueryEscape(state)

	if len(scope) > 0 {
		authUrl += "&scope=" + utils.UrlEncode(scope)
	}

	if len(loginHint) > 0 {
		authUrl += "&login_hint=" + utils.UrlEncode(loginHint)
	}

	return authUrl, nil
}

func AuthorizeOAuthUser(service, code, state, redirectUri string, T goi18n.TranslateFunc) (io.ReadCloser, *model.Team, map[string]string, *model.AppError) {
	sso := utils.Cfg.GetSSOService(service)
	if sso == nil || !sso.Enable {
		return nil, nil, nil, model.NewAppError("AuthorizeOAuthUser", T("Unsupported OAuth service provider"), "service="+service)
	}

	stateStr := ""
	if b, err := b64.StdEncoding.DecodeString(state); err != nil {
		return nil, nil, nil, model.NewAppError("AuthorizeOAuthUser", T("Invalid state"), err.Error())
	} else {
		stateStr = string(b)
	}

	stateProps := model.MapFromJson(strings.NewReader(stateStr))

	if !model.ComparePassword(stateProps["hash"], sso.Id) {
		return nil, nil, nil, model.NewAppError("AuthorizeOAuthUser", T("Invalid state"), "")
	}

	ok := true
	teamName := ""
	if teamName, ok = stateProps["team"]; !ok {
		return nil, nil, nil, model.NewAppError("AuthorizeOAuthUser", T("Invalid state; missing team name"), "")
	}

	tchan := Srv.Store.Team().GetByName(teamName, T)

	p := url.Values{}
	p.Set("client_id", sso.Id)
	p.Set("client_secret", sso.Secret)
	p.Set("code", code)
	p.Set("grant_type", model.ACCESS_TOKEN_GRANT_TYPE)
	p.Set("redirect_uri", redirectUri)

	client := &http.Client{}
	req, _ := http.NewRequest("POST", sso.TokenEndpoint, strings.NewReader(p.Encode()))

	req.Header.Set("Content-Type", "application/x-www-form-urlencoded")
	req.Header.Set("Accept", "application/json")

	var ar *model.AccessResponse
	if resp, err := client.Do(req); err != nil {
		return nil, nil, nil, model.NewAppError("AuthorizeOAuthUser", T("Token request failed"), err.Error())
	} else {
		ar = model.AccessResponseFromJson(resp.Body)
		if ar == nil {
			return nil, nil, nil, model.NewAppError("AuthorizeOAuthUser", T("Bad response from token request"), "")
		}
	}

	if strings.ToLower(ar.TokenType) != model.ACCESS_TOKEN_TYPE {
		return nil, nil, nil, model.NewAppError("AuthorizeOAuthUser", T("Bad token type"), "token_type="+ar.TokenType)
	}

	if len(ar.AccessToken) == 0 {
		return nil, nil, nil, model.NewAppError("AuthorizeOAuthUser", T("Missing access token"), "")
	}

	p = url.Values{}
	p.Set("access_token", ar.AccessToken)
	req, _ = http.NewRequest("GET", sso.UserApiEndpoint, strings.NewReader(""))

	req.Header.Set("Content-Type", "application/x-www-form-urlencoded")
	req.Header.Set("Accept", "application/json")
	req.Header.Set("Authorization", "Bearer "+ar.AccessToken)

	if resp, err := client.Do(req); err != nil {
		return nil, nil, nil, model.NewAppError("AuthorizeOAuthUser", T("Token request to ")+service+T(" failed"), err.Error())
	} else {
		if result := <-tchan; result.Err != nil {
			return nil, nil, nil, result.Err
		} else {
			return resp.Body, result.Data.(*model.Team), stateProps, nil
		}
	}

}

func IsUsernameTaken(name string, teamId string, T goi18n.TranslateFunc) bool {

	if !model.IsValidUsername(name) {
		return false
	}

	if result := <-Srv.Store.User().GetByUsername(teamId, name, T); result.Err != nil {
		return false
	} else {
		return true
	}

	return false
}

func switchToSSO(c *Context, w http.ResponseWriter, r *http.Request) {
	T := i18n.Language(w, r)
	props := model.MapFromJson(r.Body)

	password := props["password"]
	if len(password) == 0 {
		c.SetInvalidParam("switchToSSO", "password")
		return
	}

	teamName := props["team_name"]
	if len(teamName) == 0 {
		c.SetInvalidParam("switchToSSO", "team_name")
		return
	}

	service := props["service"]
	if len(service) == 0 {
		c.SetInvalidParam("switchToSSO", "service")
		return
	}

	email := props["email"]
	if len(email) == 0 {
		c.SetInvalidParam("switchToSSO", "email")
		return
	}

	c.LogAudit(T("attempt"), T)

	var team *model.Team
	if result := <-Srv.Store.Team().GetByName(teamName, T); result.Err != nil {
		c.LogAudit(T("fail - couldn't get team"), T)
		c.Err = result.Err
		return
	} else {
		team = result.Data.(*model.Team)
	}

	var user *model.User
	if result := <-Srv.Store.User().GetByEmail(team.Id, email, T); result.Err != nil {
		c.LogAudit(T("fail - couldn't get user"), T)
		c.Err = result.Err
		return
	} else {
		user = result.Data.(*model.User)
	}

	if !checkUserLoginAttempts(c, user, T) || !checkUserPassword(c, user, password, T) {
		c.LogAuditWithUserId(user.Id, T("fail - invalid password"), T)
		return
	}

	stateProps := map[string]string{}
	stateProps["action"] = model.OAUTH_ACTION_EMAIL_TO_SSO
	stateProps["email"] = email

	m := map[string]string{}
	if authUrl, err := GetAuthorizationCode(c, service, teamName, stateProps, "", T); err != nil {
		c.LogAuditWithUserId(user.Id, T("fail - oauth issue"), T)
		c.Err = err
		return
	} else {
		m["follow_link"] = authUrl
	}

	c.LogAuditWithUserId(user.Id, T("success"), T)
	w.Write([]byte(model.MapToJson(m)))
}

func CompleteSwitchWithOAuth(c *Context, w http.ResponseWriter, r *http.Request, service string, userData io.ReadCloser, team *model.Team, email string, T goi18n.TranslateFunc) {
	authData := ""
	provider := einterfaces.GetOauthProvider(service)
	if provider == nil {
		c.Err = model.NewAppError("CompleteClaimWithOAuth", service+T(" oauth not avlailable on this server"), "")
		return
	} else {
		authData = provider.GetAuthDataFromJson(userData)
	}

	if len(authData) == 0 {
		c.Err = model.NewAppError("CompleteClaimWithOAuth", fmt.Sprintf(T("Could not parse auth data out of %v user object"), service), "")
		return
	}

	if len(email) == 0 {
		c.Err = model.NewAppError("CompleteClaimWithOAuth", T("Blank email"), "")
		return
	}

	var user *model.User
	if result := <-Srv.Store.User().GetByEmail(team.Id, email, T); result.Err != nil {
		c.Err = result.Err
		return
	} else {
		user = result.Data.(*model.User)
	}

	RevokeAllSession(c, user.Id, T)
	if c.Err != nil {
		return
	}

	if result := <-Srv.Store.User().UpdateAuthData(user.Id, service, authData, T); result.Err != nil {
		c.Err = result.Err
		return
	}

	sendSignInChangeEmailAndForget(user.Email, team.DisplayName, c.GetSiteURL()+"/"+team.Name, c.GetSiteURL(), strings.Title(service)+" SSO")
}

func switchToEmail(c *Context, w http.ResponseWriter, r *http.Request) {
	T := i18n.Language(w, r)
	props := model.MapFromJson(r.Body)

	password := props["password"]
	if len(password) == 0 {
		c.SetInvalidParam("switchToEmail", "password")
		return
	}

	teamName := props["team_name"]
	if len(teamName) == 0 {
		c.SetInvalidParam("switchToEmail", "team_name")
		return
	}

	email := props["email"]
	if len(email) == 0 {
		c.SetInvalidParam("switchToEmail", "email")
		return
	}

	c.LogAudit(T("attempt"), T)

	var team *model.Team
	if result := <-Srv.Store.Team().GetByName(teamName, T); result.Err != nil {
		c.LogAudit(T("fail - couldn't get team"), T)
		c.Err = result.Err
		return
	} else {
		team = result.Data.(*model.Team)
	}

	var user *model.User
	if result := <-Srv.Store.User().GetByEmail(team.Id, email, T); result.Err != nil {
		c.LogAudit(T("fail - couldn't get user"), T)
		c.Err = result.Err
		return
	} else {
		user = result.Data.(*model.User)
	}

	if user.Id != c.Session.UserId {
		c.LogAudit(T("fail - user ids didn't match"), T)
		c.Err = model.NewAppError("switchToEmail", T("Update password failed because context user_id did not match provided user's id"), "")
		c.Err.StatusCode = http.StatusForbidden
		return
	}

	if result := <-Srv.Store.User().UpdatePassword(c.Session.UserId, model.HashPassword(password), T); result.Err != nil {
		c.LogAudit(T("fail - database issue"), T)
		c.Err = result.Err
		return
	}

	sendSignInChangeEmailAndForget(user.Email, team.DisplayName, c.GetSiteURL()+"/"+team.Name, c.GetSiteURL(), T("email and password"))

	RevokeAllSession(c, c.Session.UserId, T)
	if c.Err != nil {
		return
	}

	m := map[string]string{}
	m["follow_link"] = c.GetTeamURL(T) + "/login?extra=signin_change"

	c.LogAudit(T("success"), T)
	w.Write([]byte(model.MapToJson(m)))
}

func sendSignInChangeEmailAndForget(email, teamDisplayName, teamURL, siteURL, method string) {
	go func() {

		subjectPage := NewServerTemplatePage("signin_change_subject")
		subjectPage.Props["SiteURL"] = siteURL
		subjectPage.Props["Subject"] = fmt.Sprintf(T("You updated your sign-in method for %v on %v"), teamDisplayName, utils.ClientCfg["SiteName"])
		bodyPage := NewServerTemplatePage("signin_change_body")
		bodyPage.Props["SiteURL"] = siteURL
		bodyPage.Props["Title"] = T("You updated your sign-in method")
		bodyPage.Html["Info"] = template.HTML(fmt.Sprintf(T("You updated your sign-in method for %v on %v to %v.<br>If this change wasn't initiated by you, please contact your system administrator."), teamDisplayName, teamURL, method))
		bodyPage.Html["Footer"] = template.HTML(T("footer"))
		bodyPage.Html["EmailInfo"] = template.HTML(fmt.Sprintf(T("email_info"), utils.ClientCfg["FeedbackEmail"], utils.ClientCfg["FeedbackEmail"], utils.ClientCfg["SiteName"]))

		if err := utils.SendMail(email, subjectPage.Render(), bodyPage.Render(), T); err != nil {
			l4g.Error("Failed to send update password email successfully err=%v", err)
		}

	}()
}<|MERGE_RESOLUTION|>--- conflicted
+++ resolved
@@ -66,7 +66,7 @@
 }
 
 func createUser(c *Context, w http.ResponseWriter, r *http.Request) {
-	T := i18n.Language(w, r)
+	T := i18n.GetTranslations(w, r)
 	if !utils.Cfg.EmailSettings.EnableSignUpWithEmail || !utils.Cfg.TeamSettings.EnableUserCreation {
 		c.Err = model.NewAppError("signupTeam", T("User sign-up with email is disabled."), "")
 		c.Err.StatusCode = http.StatusNotImplemented
@@ -126,16 +126,12 @@
 		user.EmailVerified = true
 	}
 
-<<<<<<< HEAD
 	if !CheckUserDomain(user, utils.Cfg.TeamSettings.RestrictCreationToDomains) {
-		c.Err = model.NewAppError("createUser", "The email you provided does not belong to an accepted domain. Please contact your administrator or sign up with a different email.", "")
-		return
-	}
-
-	ruser, err := CreateUser(team, user)
-=======
+		c.Err = model.NewAppError("createUser", T("The email you provided does not belong to an accepted domain. Please contact your administrator or sign up with a different email."), "")
+		return
+	}
+
 	ruser, err := CreateUser(team, user, T)
->>>>>>> a9c6815c
 	if err != nil {
 		c.Err = err
 		return
@@ -409,7 +405,7 @@
 }
 
 func LoginById(c *Context, w http.ResponseWriter, r *http.Request, userId, password, deviceId string) *model.User {
-	T := i18n.Language(w, r)
+	T := i18n.GetTranslations(w, r)
 	if result := <-Srv.Store.User().Get(userId, T); result.Err != nil {
 		c.Err = result.Err
 		return nil
@@ -426,7 +422,7 @@
 
 func LoginByEmail(c *Context, w http.ResponseWriter, r *http.Request, email, name, password, deviceId string) *model.User {
 	var team *model.Team
-	T := i18n.Language(w, r)
+	T := i18n.GetTranslations(w, r)
 
 	if result := <-Srv.Store.Team().GetByName(name, T); result.Err != nil {
 		c.Err = result.Err
@@ -457,7 +453,7 @@
 }
 
 func LoginByOAuth(c *Context, w http.ResponseWriter, r *http.Request, service string, userData io.ReadCloser, team *model.Team) *model.User {
-	T := i18n.Language(w, r)
+	T := i18n.GetTranslations(w, r)
 	authData := ""
 	provider := einterfaces.GetOauthProvider(service)
 	if provider == nil {
@@ -518,8 +514,8 @@
 
 // User MUST be validated before calling Login
 func Login(c *Context, w http.ResponseWriter, r *http.Request, user *model.User, deviceId string) {
-	i18n.SetLanguageCookie(w, user.Language)
-	T := i18n.Language(w, r)
+	i18n.SetLocaleCookie(w, user.Locale)
+	T := i18n.GetTranslations(w, r)
 	c.LogAuditWithUserId(user.Id, T("attempt"), T)
 
 	if !user.EmailVerified && utils.Cfg.EmailSettings.RequireEmailVerification {
@@ -630,7 +626,7 @@
 }
 
 func login(c *Context, w http.ResponseWriter, r *http.Request) {
-	T := i18n.Language(w, r)
+	T := i18n.GetTranslations(w, r)
 	props := model.MapFromJson(r.Body)
 
 	if len(props["password"]) == 0 {
@@ -663,7 +659,7 @@
 }
 
 func loginLdap(c *Context, w http.ResponseWriter, r *http.Request) {
-	T := i18n.Language(w, r)
+	T := i18n.GetTranslations(w, r)
 	if !*utils.Cfg.LdapSettings.Enable {
 		c.Err = model.NewAppError("loginLdap", T("LDAP not enabled on this server"), "")
 		c.Err.StatusCode = http.StatusNotImplemented
@@ -728,7 +724,7 @@
 }
 
 func revokeSession(c *Context, w http.ResponseWriter, r *http.Request) {
-	T := i18n.Language(w, r)
+	T := i18n.GetTranslations(w, r)
 	props := model.MapFromJson(r.Body)
 	id := props["id"]
 	RevokeSessionById(c, id, T)
@@ -777,7 +773,7 @@
 }
 
 func getSessions(c *Context, w http.ResponseWriter, r *http.Request) {
-	T := i18n.Language(w, r)
+	T := i18n.GetTranslations(w, r)
 	params := mux.Vars(r)
 	id := params["id"]
 
@@ -809,7 +805,7 @@
 }
 
 func Logout(c *Context, w http.ResponseWriter, r *http.Request) {
-	T := i18n.Language(w, r)
+	T := i18n.GetTranslations(w, r)
 	c.LogAudit("", T)
 	c.RemoveSessionCookie(w, r)
 	c.RemoveTeamCookie(w, r)
@@ -820,7 +816,7 @@
 }
 
 func getMe(c *Context, w http.ResponseWriter, r *http.Request) {
-	T := i18n.Language(w, r)
+	T := i18n.GetTranslations(w, r)
 
 	if len(c.Session.UserId) == 0 {
 		return
@@ -843,7 +839,7 @@
 }
 
 func getUser(c *Context, w http.ResponseWriter, r *http.Request) {
-	T := i18n.Language(w, r)
+	T := i18n.GetTranslations(w, r)
 	params := mux.Vars(r)
 	id := params["id"]
 
@@ -865,7 +861,7 @@
 }
 
 func getProfiles(c *Context, w http.ResponseWriter, r *http.Request) {
-	T := i18n.Language(w, r)
+	T := i18n.GetTranslations(w, r)
 	params := mux.Vars(r)
 	id, ok := params["id"]
 	if ok {
@@ -912,7 +908,7 @@
 }
 
 func getAudits(c *Context, w http.ResponseWriter, r *http.Request) {
-	T := i18n.Language(w, r)
+	T := i18n.GetTranslations(w, r)
 	params := mux.Vars(r)
 	id := params["id"]
 
@@ -1023,7 +1019,7 @@
 }
 
 func getProfileImage(c *Context, w http.ResponseWriter, r *http.Request) {
-	T := i18n.Language(w, r)
+	T := i18n.GetTranslations(w, r)
 	params := mux.Vars(r)
 	id := params["id"]
 
@@ -1071,7 +1067,7 @@
 }
 
 func uploadProfileImage(c *Context, w http.ResponseWriter, r *http.Request) {
-	T := i18n.Language(w, r)
+	T := i18n.GetTranslations(w, r)
 	if len(utils.Cfg.FileSettings.DriverName) == 0 {
 		c.Err = model.NewAppError("uploadProfileImage", T("Unable to upload file. Image storage is not configured."), "")
 		c.Err.StatusCode = http.StatusNotImplemented
@@ -1152,7 +1148,7 @@
 }
 
 func updateUser(c *Context, w http.ResponseWriter, r *http.Request) {
-	T := i18n.Language(w, r)
+	T := i18n.GetTranslations(w, r)
 	user := model.UserFromJson(r.Body)
 
 	if user == nil {
@@ -1170,8 +1166,8 @@
 	} else {
 		c.LogAudit("", T)
 
-		if(user.Language != "") {
-			i18n.SetLanguageCookie(w, user.Language)
+		if(user.Locale != "") {
+			i18n.SetLocaleCookie(w, user.Locale)
 		}
 
 		rusers := result.Data.([2]*model.User)
@@ -1196,7 +1192,7 @@
 }
 
 func updatePassword(c *Context, w http.ResponseWriter, r *http.Request) {
-	T := i18n.Language(w, r)
+	T := i18n.GetTranslations(w, r)
 	c.LogAudit("attempted", T)
 
 	props := model.MapFromJson(r.Body)
@@ -1275,7 +1271,7 @@
 }
 
 func updateRoles(c *Context, w http.ResponseWriter, r *http.Request) {
-	T := i18n.Language(w, r)
+	T := i18n.GetTranslations(w, r)
 	props := model.MapFromJson(r.Body)
 
 	user_id := props["user_id"]
@@ -1389,7 +1385,7 @@
 }
 
 func updateActive(c *Context, w http.ResponseWriter, r *http.Request) {
-	T := i18n.Language(w, r)
+	T := i18n.GetTranslations(w, r)
 	props := model.MapFromJson(r.Body)
 
 	user_id := props["user_id"]
@@ -1525,7 +1521,7 @@
 }
 
 func sendPasswordReset(c *Context, w http.ResponseWriter, r *http.Request) {
-	T := i18n.Language(w, r)
+	T := i18n.GetTranslations(w, r)
 	props := model.MapFromJson(r.Body)
 
 	email := props["email"]
@@ -1594,7 +1590,7 @@
 }
 
 func resetPassword(c *Context, w http.ResponseWriter, r *http.Request) {
-	T := i18n.Language(w, r)
+	T := i18n.GetTranslations(w, r)
 	props := model.MapFromJson(r.Body)
 
 	newPassword := props["new_password"]
@@ -1755,7 +1751,7 @@
 }
 
 func updateUserNotify(c *Context, w http.ResponseWriter, r *http.Request) {
-	T := i18n.Language(w, r)
+	T := i18n.GetTranslations(w, r)
 	props := model.MapFromJson(r.Body)
 
 	user_id := props["user_id"]
@@ -1815,7 +1811,7 @@
 }
 
 func getStatuses(c *Context, w http.ResponseWriter, r *http.Request) {
-	T := i18n.Language(w, r)
+	T := i18n.GetTranslations(w, r)
 	userIds := model.ArrayFromJson(r.Body)
 	if len(userIds) == 0 {
 		c.SetInvalidParam("getStatuses", "userIds")
@@ -1980,7 +1976,7 @@
 }
 
 func switchToSSO(c *Context, w http.ResponseWriter, r *http.Request) {
-	T := i18n.Language(w, r)
+	T := i18n.GetTranslations(w, r)
 	props := model.MapFromJson(r.Body)
 
 	password := props["password"]
@@ -2091,7 +2087,7 @@
 }
 
 func switchToEmail(c *Context, w http.ResponseWriter, r *http.Request) {
-	T := i18n.Language(w, r)
+	T := i18n.GetTranslations(w, r)
 	props := model.MapFromJson(r.Body)
 
 	password := props["password"]
