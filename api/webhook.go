--- conflicted
+++ resolved
@@ -109,11 +109,7 @@
 		return
 	}
 
-<<<<<<< HEAD
-	if result := <-app.Srv.Store.Webhook().GetIncoming(id); result.Err != nil {
-=======
-	if result := <-Srv.Store.Webhook().GetIncoming(id, true); result.Err != nil {
->>>>>>> 1863617a
+	if result := <-app.Srv.Store.Webhook().GetIncoming(id, true); result.Err != nil {
 		c.Err = result.Err
 		return
 	} else {
@@ -129,7 +125,7 @@
 		return
 	}
 
-	InvalidateCacheForWebhook(id)
+	app.InvalidateCacheForWebhook(id)
 
 	c.LogAudit("success")
 	w.Write([]byte(model.MapToJson(props)))
@@ -358,11 +354,7 @@
 	params := mux.Vars(r)
 	id := params["id"]
 
-<<<<<<< HEAD
-	hchan := app.Srv.Store.Webhook().GetIncoming(id)
-=======
-	hchan := Srv.Store.Webhook().GetIncoming(id, true)
->>>>>>> 1863617a
+	hchan := app.Srv.Store.Webhook().GetIncoming(id, true)
 
 	r.ParseForm()
 
@@ -458,11 +450,7 @@
 			channelName = channelName[1:]
 		}
 
-<<<<<<< HEAD
-		cchan = app.Srv.Store.Channel().GetByName(hook.TeamId, channelName)
-=======
-		cchan = Srv.Store.Channel().GetByName(hook.TeamId, channelName, true)
->>>>>>> 1863617a
+		cchan = app.Srv.Store.Channel().GetByName(hook.TeamId, channelName, true)
 	} else {
 		cchan = app.Srv.Store.Channel().Get(hook.ChannelId, true)
 	}
