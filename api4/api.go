--- conflicted
+++ resolved
@@ -108,12 +108,11 @@
 	ReactionByNameForPostForUser *mux.Router // 'api/v4/users/{user_id:[A-Za-z0-9]+}/posts/{post_id:[A-Za-z0-9]+}/reactions/{emoji_name:[A-Za-z0-9_-+]+}'
 
 	TermsOfService *mux.Router // 'api/v4/terms_of_service
-<<<<<<< HEAD
+
+	Groups *mux.Router // 'api/v4/groups'
 
 	Remind *mux.Router // 'api/v4/remind'
-=======
-	Groups         *mux.Router // 'api/v4/groups'
->>>>>>> 97bd145f
+
 }
 
 type API struct {
