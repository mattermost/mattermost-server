// Copyright (c) 2015-present Mattermost, Inc. All Rights Reserved.
// See LICENSE.txt for license information.

package api4

import (
	"fmt"
	"io/ioutil"
	"math/rand"
	"net"
	"net/http"
	"os"
	"path/filepath"
	"strings"
	"sync"
	"testing"
	"time"

	"github.com/mattermost/mattermost-server/v5/app"
	"github.com/mattermost/mattermost-server/v5/config"
	"github.com/mattermost/mattermost-server/v5/mlog"
	"github.com/mattermost/mattermost-server/v5/model"
	"github.com/mattermost/mattermost-server/v5/services/searchengine"
	"github.com/mattermost/mattermost-server/v5/store"
	"github.com/mattermost/mattermost-server/v5/store/localcachelayer"
	"github.com/mattermost/mattermost-server/v5/store/storetest/mocks"
	"github.com/mattermost/mattermost-server/v5/testlib"
	"github.com/mattermost/mattermost-server/v5/utils"
	"github.com/mattermost/mattermost-server/v5/web"
	"github.com/mattermost/mattermost-server/v5/wsapi"

	s3 "github.com/minio/minio-go/v6"
	"github.com/minio/minio-go/v6/pkg/credentials"
	"github.com/stretchr/testify/require"
)

type TestHelper struct {
	App         *app.App
	Server      *app.Server
	ConfigStore config.Store

	Client               *model.Client4
	BasicUser            *model.User
	BasicUser2           *model.User
	TeamAdminUser        *model.User
	BasicTeam            *model.Team
	BasicChannel         *model.Channel
	BasicPrivateChannel  *model.Channel
	BasicPrivateChannel2 *model.Channel
	BasicDeletedChannel  *model.Channel
	BasicChannel2        *model.Channel
	BasicPost            *model.Post
	Group                *model.Group

	SystemAdminClient *model.Client4
	SystemAdminUser   *model.User
	tempWorkspace     string

	LocalClient *model.Client4

	IncludeCacheLayer bool
}

var mainHelper *testlib.MainHelper

func SetMainHelper(mh *testlib.MainHelper) {
	mainHelper = mh
}

func setupTestHelper(dbStore store.Store, searchEngine *searchengine.Broker, enterprise bool, includeCache bool, updateConfig func(*model.Config)) *TestHelper {
	tempWorkspace, err := ioutil.TempDir("", "apptest")
	if err != nil {
		panic(err)
	}

	memoryStore, err := config.NewMemoryStoreWithOptions(&config.MemoryStoreOptions{IgnoreEnvironmentOverrides: true})
	if err != nil {
		panic("failed to initialize memory store: " + err.Error())
	}

	config := memoryStore.Get()
	*config.PluginSettings.Directory = filepath.Join(tempWorkspace, "plugins")
	*config.PluginSettings.ClientDirectory = filepath.Join(tempWorkspace, "webapp")
	config.ServiceSettings.EnableLocalMode = model.NewBool(true)
	*config.ServiceSettings.LocalModeSocketLocation = filepath.Join(tempWorkspace, "mattermost_local.sock")
	if updateConfig != nil {
		updateConfig(config)
	}
	memoryStore.Set(config)

	var options []app.Option
	options = append(options, app.ConfigStore(memoryStore))
	options = append(options, app.StoreOverride(dbStore))

	s, err := app.NewServer(options...)
	if err != nil {
		panic(err)
	}
	if includeCache {
		// Adds the cache layer to the test store
		s.Store = localcachelayer.NewLocalCacheLayer(s.Store, s.Metrics, s.Cluster, s.CacheProvider)
	}

	th := &TestHelper{
		App:               s.FakeApp(),
		Server:            s,
		ConfigStore:       memoryStore,
		IncludeCacheLayer: includeCache,
	}

	if searchEngine != nil {
		th.App.SetSearchEngine(searchEngine)
	}

	th.App.UpdateConfig(func(cfg *model.Config) {
		*cfg.TeamSettings.MaxUsersPerTeam = 50
		*cfg.RateLimitSettings.Enable = false
		*cfg.EmailSettings.SendEmailNotifications = true

		// Disable sniffing, otherwise elastic client fails to connect to docker node
		// More details: https://github.com/olivere/elastic/wiki/Sniffing
		*cfg.ElasticsearchSettings.Sniff = false
	})
	prevListenAddress := *th.App.Config().ServiceSettings.ListenAddress
	th.App.UpdateConfig(func(cfg *model.Config) { *cfg.ServiceSettings.ListenAddress = ":0" })
	if err := th.Server.Start(); err != nil {
		panic(err)
	}

	th.App.UpdateConfig(func(cfg *model.Config) { *cfg.ServiceSettings.ListenAddress = prevListenAddress })
	Init(th.Server, th.Server.AppOptions, th.App.Srv().Router)
	InitLocal(th.Server, th.Server.AppOptions, th.App.Srv().LocalRouter)
	web.New(th.Server, th.Server.AppOptions, th.App.Srv().Router)
	wsapi.Init(th.App, th.App.Srv().WebSocketRouter)
	th.App.DoAppMigrations()

	th.App.UpdateConfig(func(cfg *model.Config) { *cfg.TeamSettings.EnableOpenServer = true })

	// Disable strict password requirements for test
	th.App.UpdateConfig(func(cfg *model.Config) {
		*cfg.PasswordSettings.MinimumLength = 5
		*cfg.PasswordSettings.Lowercase = false
		*cfg.PasswordSettings.Uppercase = false
		*cfg.PasswordSettings.Symbol = false
		*cfg.PasswordSettings.Number = false
	})

	if enterprise {
		th.App.SetLicense(model.NewTestLicense())
	} else {
		th.App.SetLicense(nil)
	}

	th.Client = th.CreateClient()
	th.SystemAdminClient = th.CreateClient()

<<<<<<< HEAD
=======
	// Verify handling of the supported true/false values by randomizing on each run.
	rand.Seed(time.Now().UTC().UnixNano())
	trueValues := []string{"1", "t", "T", "TRUE", "true", "True"}
	falseValues := []string{"0", "f", "F", "FALSE", "false", "False"}
	trueString := trueValues[rand.Intn(len(trueValues))]
	falseString := falseValues[rand.Intn(len(falseValues))]
	mlog.Debug("Configured Client4 bool string values", mlog.String("true", trueString), mlog.String("false", falseString))
	th.Client.SetBoolString(true, trueString)
	th.Client.SetBoolString(false, falseString)

>>>>>>> 2af00f73
	th.LocalClient = th.CreateLocalClient(*config.ServiceSettings.LocalModeSocketLocation)

	if th.tempWorkspace == "" {
		th.tempWorkspace = tempWorkspace
	}

	return th
}

func SetupEnterprise(tb testing.TB) *TestHelper {
	if testing.Short() {
		tb.SkipNow()
	}

	if mainHelper == nil {
		tb.SkipNow()
	}

	dbStore := mainHelper.GetStore()
	dbStore.DropAllTables()
	dbStore.MarkSystemRanUnitTests()
	searchEngine := mainHelper.GetSearchEngine()
	return setupTestHelper(dbStore, searchEngine, true, true, nil)
}

func Setup(tb testing.TB) *TestHelper {
	if testing.Short() {
		tb.SkipNow()
	}

	if mainHelper == nil {
		tb.SkipNow()
	}

	dbStore := mainHelper.GetStore()
	dbStore.DropAllTables()
	dbStore.MarkSystemRanUnitTests()
	searchEngine := mainHelper.GetSearchEngine()
	return setupTestHelper(dbStore, searchEngine, false, true, nil)
}

func SetupConfig(tb testing.TB, updateConfig func(cfg *model.Config)) *TestHelper {
	if testing.Short() {
		tb.SkipNow()
	}

	if mainHelper == nil {
		tb.SkipNow()
	}

	dbStore := mainHelper.GetStore()
	dbStore.DropAllTables()
	dbStore.MarkSystemRanUnitTests()
	searchEngine := mainHelper.GetSearchEngine()
	return setupTestHelper(dbStore, searchEngine, false, true, updateConfig)
}

func SetupConfigWithStoreMock(tb testing.TB, updateConfig func(cfg *model.Config)) *TestHelper {
	th := setupTestHelper(testlib.GetMockStoreForSetupFunctions(), nil, false, false, updateConfig)
	emptyMockStore := mocks.Store{}
	emptyMockStore.On("Close").Return(nil)
	th.App.Srv().Store = &emptyMockStore
	return th
}

func SetupWithStoreMock(tb testing.TB) *TestHelper {
	th := setupTestHelper(testlib.GetMockStoreForSetupFunctions(), nil, false, false, nil)
	emptyMockStore := mocks.Store{}
	emptyMockStore.On("Close").Return(nil)
	th.App.Srv().Store = &emptyMockStore
	return th
}

func SetupEnterpriseWithStoreMock(tb testing.TB) *TestHelper {
	th := setupTestHelper(testlib.GetMockStoreForSetupFunctions(), nil, true, false, nil)
	emptyMockStore := mocks.Store{}
	emptyMockStore.On("Close").Return(nil)
	th.App.Srv().Store = &emptyMockStore
	return th
}

func (me *TestHelper) ShutdownApp() {
	done := make(chan bool)
	go func() {
		me.Server.Shutdown()
		close(done)
	}()

	select {
	case <-done:
	case <-time.After(30 * time.Second):
		// panic instead of fatal to terminate all tests in this package, otherwise the
		// still running App could spuriously fail subsequent tests.
		panic("failed to shutdown App within 30 seconds")
	}
}

func (me *TestHelper) TearDown() {
	utils.DisableDebugLogForTest()
	if me.IncludeCacheLayer {
		// Clean all the caches
		me.App.InvalidateAllCaches()
	}

	me.ShutdownApp()

	utils.EnableDebugLogForTest()
}

var initBasicOnce sync.Once
var userCache struct {
	SystemAdminUser *model.User
	TeamAdminUser   *model.User
	BasicUser       *model.User
	BasicUser2      *model.User
}

func (me *TestHelper) InitBasic() *TestHelper {
	me.waitForConnectivity()

	// create users once and cache them because password hashing is slow
	initBasicOnce.Do(func() {
		me.SystemAdminUser = me.CreateUser()
		me.App.UpdateUserRoles(me.SystemAdminUser.Id, model.SYSTEM_USER_ROLE_ID+" "+model.SYSTEM_ADMIN_ROLE_ID, false)
		me.SystemAdminUser, _ = me.App.GetUser(me.SystemAdminUser.Id)
		userCache.SystemAdminUser = me.SystemAdminUser.DeepCopy()

		me.TeamAdminUser = me.CreateUser()
		me.App.UpdateUserRoles(me.TeamAdminUser.Id, model.SYSTEM_USER_ROLE_ID, false)
		me.TeamAdminUser, _ = me.App.GetUser(me.TeamAdminUser.Id)
		userCache.TeamAdminUser = me.TeamAdminUser.DeepCopy()

		me.BasicUser = me.CreateUser()
		me.BasicUser, _ = me.App.GetUser(me.BasicUser.Id)
		userCache.BasicUser = me.BasicUser.DeepCopy()

		me.BasicUser2 = me.CreateUser()
		me.BasicUser2, _ = me.App.GetUser(me.BasicUser2.Id)
		userCache.BasicUser2 = me.BasicUser2.DeepCopy()
	})
	// restore cached users
	me.SystemAdminUser = userCache.SystemAdminUser.DeepCopy()
	me.TeamAdminUser = userCache.TeamAdminUser.DeepCopy()
	me.BasicUser = userCache.BasicUser.DeepCopy()
	me.BasicUser2 = userCache.BasicUser2.DeepCopy()
	mainHelper.GetSQLSupplier().GetMaster().Insert(me.SystemAdminUser, me.TeamAdminUser, me.BasicUser, me.BasicUser2)
	// restore non hashed password for login
	me.SystemAdminUser.Password = "Pa$$word11"
	me.TeamAdminUser.Password = "Pa$$word11"
	me.BasicUser.Password = "Pa$$word11"
	me.BasicUser2.Password = "Pa$$word11"

	me.LoginSystemAdmin()
	me.LoginTeamAdmin()

	me.BasicTeam = me.CreateTeam()
	me.BasicChannel = me.CreatePublicChannel()
	me.BasicPrivateChannel = me.CreatePrivateChannel()
	me.BasicPrivateChannel2 = me.CreatePrivateChannel()
	me.BasicDeletedChannel = me.CreatePublicChannel()
	me.BasicChannel2 = me.CreatePublicChannel()
	me.BasicPost = me.CreatePost()
	me.LinkUserToTeam(me.BasicUser, me.BasicTeam)
	me.LinkUserToTeam(me.BasicUser2, me.BasicTeam)
	me.App.AddUserToChannel(me.BasicUser, me.BasicChannel)
	me.App.AddUserToChannel(me.BasicUser2, me.BasicChannel)
	me.App.AddUserToChannel(me.BasicUser, me.BasicChannel2)
	me.App.AddUserToChannel(me.BasicUser2, me.BasicChannel2)
	me.App.AddUserToChannel(me.BasicUser, me.BasicPrivateChannel)
	me.App.AddUserToChannel(me.BasicUser2, me.BasicPrivateChannel)
	me.App.AddUserToChannel(me.BasicUser, me.BasicDeletedChannel)
	me.App.AddUserToChannel(me.BasicUser2, me.BasicDeletedChannel)
	me.App.UpdateUserRoles(me.BasicUser.Id, model.SYSTEM_USER_ROLE_ID, false)
	me.Client.DeleteChannel(me.BasicDeletedChannel.Id)
	me.LoginBasic()
	me.Group = me.CreateGroup()

	return me
}

func (me *TestHelper) waitForConnectivity() {
	for i := 0; i < 1000; i++ {
		conn, err := net.Dial("tcp", fmt.Sprintf("localhost:%v", me.App.Srv().ListenAddr.Port))
		if err == nil {
			conn.Close()
			return
		}
		time.Sleep(time.Millisecond * 20)
	}
	panic("unable to connect")
}

func (me *TestHelper) CreateClient() *model.Client4 {
	return model.NewAPIv4Client(fmt.Sprintf("http://localhost:%v", me.App.Srv().ListenAddr.Port))
}

// ToDo: maybe move this to NewAPIv4SocketClient and reuse it in mmctl
func (me *TestHelper) CreateLocalClient(socketPath string) *model.Client4 {
	httpClient := &http.Client{
		Transport: &http.Transport{
			Dial: func(network, addr string) (net.Conn, error) {
				return net.Dial("unix", socketPath)
			},
		},
	}

	return &model.Client4{
		ApiUrl:     "http://_" + model.API_URL_SUFFIX,
		HttpClient: httpClient,
	}
}

func (me *TestHelper) CreateWebSocketClient() (*model.WebSocketClient, *model.AppError) {
	return model.NewWebSocketClient4(fmt.Sprintf("ws://localhost:%v", me.App.Srv().ListenAddr.Port), me.Client.AuthToken)
}

func (me *TestHelper) CreateWebSocketSystemAdminClient() (*model.WebSocketClient, *model.AppError) {
	return model.NewWebSocketClient4(fmt.Sprintf("ws://localhost:%v", me.App.Srv().ListenAddr.Port), me.SystemAdminClient.AuthToken)
}

func (me *TestHelper) CreateWebSocketClientWithClient(client *model.Client4) (*model.WebSocketClient, *model.AppError) {
	return model.NewWebSocketClient4(fmt.Sprintf("ws://localhost:%v", me.App.Srv().ListenAddr.Port), client.AuthToken)
}

func (me *TestHelper) CreateBotWithSystemAdminClient() *model.Bot {
	return me.CreateBotWithClient((me.SystemAdminClient))
}

func (me *TestHelper) CreateBotWithClient(client *model.Client4) *model.Bot {
	bot := &model.Bot{
		Username:    GenerateTestUsername(),
		DisplayName: "a bot",
		Description: "bot",
	}

	utils.DisableDebugLogForTest()
	rbot, resp := client.CreateBot(bot)
	if resp.Error != nil {
		panic(resp.Error)
	}
	utils.EnableDebugLogForTest()
	return rbot
}

func (me *TestHelper) CreateUser() *model.User {
	return me.CreateUserWithClient(me.Client)
}

func (me *TestHelper) CreateTeam() *model.Team {
	return me.CreateTeamWithClient(me.Client)
}

func (me *TestHelper) CreateTeamWithClient(client *model.Client4) *model.Team {
	id := model.NewId()
	team := &model.Team{
		DisplayName: "dn_" + id,
		Name:        GenerateTestTeamName(),
		Email:       me.GenerateTestEmail(),
		Type:        model.TEAM_OPEN,
	}

	utils.DisableDebugLogForTest()
	rteam, resp := client.CreateTeam(team)
	if resp.Error != nil {
		panic(resp.Error)
	}
	utils.EnableDebugLogForTest()
	return rteam
}

func (me *TestHelper) CreateUserWithClient(client *model.Client4) *model.User {
	id := model.NewId()

	user := &model.User{
		Email:     me.GenerateTestEmail(),
		Username:  GenerateTestUsername(),
		Nickname:  "nn_" + id,
		FirstName: "f_" + id,
		LastName:  "l_" + id,
		Password:  "Pa$$word11",
	}

	utils.DisableDebugLogForTest()
	ruser, response := client.CreateUser(user)
	if response.Error != nil {
		panic(response.Error)
	}

	ruser.Password = "Pa$$word11"
	_, err := me.App.Srv().Store.User().VerifyEmail(ruser.Id, ruser.Email)
	if err != nil {
		return nil
	}
	utils.EnableDebugLogForTest()
	return ruser
}

func (me *TestHelper) CreatePublicChannel() *model.Channel {
	return me.CreateChannelWithClient(me.Client, model.CHANNEL_OPEN)
}

func (me *TestHelper) CreatePrivateChannel() *model.Channel {
	return me.CreateChannelWithClient(me.Client, model.CHANNEL_PRIVATE)
}

func (me *TestHelper) CreateChannelWithClient(client *model.Client4, channelType string) *model.Channel {
	return me.CreateChannelWithClientAndTeam(client, channelType, me.BasicTeam.Id)
}

func (me *TestHelper) CreateChannelWithClientAndTeam(client *model.Client4, channelType string, teamId string) *model.Channel {
	id := model.NewId()

	channel := &model.Channel{
		DisplayName: "dn_" + id,
		Name:        GenerateTestChannelName(),
		Type:        channelType,
		TeamId:      teamId,
	}

	utils.DisableDebugLogForTest()
	rchannel, resp := client.CreateChannel(channel)
	if resp.Error != nil {
		panic(resp.Error)
	}
	utils.EnableDebugLogForTest()
	return rchannel
}

func (me *TestHelper) CreatePost() *model.Post {
	return me.CreatePostWithClient(me.Client, me.BasicChannel)
}

func (me *TestHelper) CreatePinnedPost() *model.Post {
	return me.CreatePinnedPostWithClient(me.Client, me.BasicChannel)
}

func (me *TestHelper) CreateMessagePost(message string) *model.Post {
	return me.CreateMessagePostWithClient(me.Client, me.BasicChannel, message)
}

func (me *TestHelper) CreatePostWithClient(client *model.Client4, channel *model.Channel) *model.Post {
	id := model.NewId()

	post := &model.Post{
		ChannelId: channel.Id,
		Message:   "message_" + id,
	}

	utils.DisableDebugLogForTest()
	rpost, resp := client.CreatePost(post)
	if resp.Error != nil {
		panic(resp.Error)
	}
	utils.EnableDebugLogForTest()
	return rpost
}

func (me *TestHelper) CreatePinnedPostWithClient(client *model.Client4, channel *model.Channel) *model.Post {
	id := model.NewId()

	post := &model.Post{
		ChannelId: channel.Id,
		Message:   "message_" + id,
		IsPinned:  true,
	}

	utils.DisableDebugLogForTest()
	rpost, resp := client.CreatePost(post)
	if resp.Error != nil {
		panic(resp.Error)
	}
	utils.EnableDebugLogForTest()
	return rpost
}

func (me *TestHelper) CreateMessagePostWithClient(client *model.Client4, channel *model.Channel, message string) *model.Post {
	post := &model.Post{
		ChannelId: channel.Id,
		Message:   message,
	}

	utils.DisableDebugLogForTest()
	rpost, resp := client.CreatePost(post)
	if resp.Error != nil {
		panic(resp.Error)
	}
	utils.EnableDebugLogForTest()
	return rpost
}

func (me *TestHelper) CreateMessagePostNoClient(channel *model.Channel, message string, createAtTime int64) *model.Post {
	post, err := me.App.Srv().Store.Post().Save(&model.Post{
		UserId:    me.BasicUser.Id,
		ChannelId: channel.Id,
		Message:   message,
		CreateAt:  createAtTime,
	})

	if err != nil {
		panic(err)
	}

	return post
}

func (me *TestHelper) CreateDmChannel(user *model.User) *model.Channel {
	utils.DisableDebugLogForTest()
	var err *model.AppError
	var channel *model.Channel
	if channel, err = me.App.GetOrCreateDirectChannel(me.BasicUser.Id, user.Id); err != nil {
		mlog.Error(err.Error())

		time.Sleep(time.Second)
		panic(err)
	}
	utils.EnableDebugLogForTest()
	return channel
}

func (me *TestHelper) LoginBasic() {
	me.LoginBasicWithClient(me.Client)
}

func (me *TestHelper) LoginBasic2() {
	me.LoginBasic2WithClient(me.Client)
}

func (me *TestHelper) LoginTeamAdmin() {
	me.LoginTeamAdminWithClient(me.Client)
}

func (me *TestHelper) LoginSystemAdmin() {
	me.LoginSystemAdminWithClient(me.SystemAdminClient)
}

func (me *TestHelper) LoginBasicWithClient(client *model.Client4) {
	utils.DisableDebugLogForTest()
	_, resp := client.Login(me.BasicUser.Email, me.BasicUser.Password)
	if resp.Error != nil {
		panic(resp.Error)
	}
	utils.EnableDebugLogForTest()
}

func (me *TestHelper) LoginBasic2WithClient(client *model.Client4) {
	utils.DisableDebugLogForTest()
	_, resp := client.Login(me.BasicUser2.Email, me.BasicUser2.Password)
	if resp.Error != nil {
		panic(resp.Error)
	}
	utils.EnableDebugLogForTest()
}

func (me *TestHelper) LoginTeamAdminWithClient(client *model.Client4) {
	utils.DisableDebugLogForTest()
	_, resp := client.Login(me.TeamAdminUser.Email, me.TeamAdminUser.Password)
	if resp.Error != nil {
		panic(resp.Error)
	}
	utils.EnableDebugLogForTest()
}

func (me *TestHelper) LoginSystemAdminWithClient(client *model.Client4) {
	utils.DisableDebugLogForTest()
	_, resp := client.Login(me.SystemAdminUser.Email, me.SystemAdminUser.Password)
	if resp.Error != nil {
		panic(resp.Error)
	}
	utils.EnableDebugLogForTest()
}

func (me *TestHelper) UpdateActiveUser(user *model.User, active bool) {
	utils.DisableDebugLogForTest()

	_, err := me.App.UpdateActive(user, active)
	if err != nil {
		mlog.Error(err.Error())

		time.Sleep(time.Second)
		panic(err)
	}

	utils.EnableDebugLogForTest()
}

func (me *TestHelper) LinkUserToTeam(user *model.User, team *model.Team) {
	utils.DisableDebugLogForTest()

	err := me.App.JoinUserToTeam(team, user, "")
	if err != nil {
		mlog.Error(err.Error())

		time.Sleep(time.Second)
		panic(err)
	}

	utils.EnableDebugLogForTest()
}

func (me *TestHelper) AddUserToChannel(user *model.User, channel *model.Channel) *model.ChannelMember {
	utils.DisableDebugLogForTest()

	member, err := me.App.AddUserToChannel(user, channel)
	if err != nil {
		mlog.Error(err.Error())

		time.Sleep(time.Second)
		panic(err)
	}

	utils.EnableDebugLogForTest()

	return member
}

func (me *TestHelper) GenerateTestEmail() string {
	if *me.App.Config().EmailSettings.SMTPServer != "localhost" && os.Getenv("CI_INBUCKET_PORT") == "" {
		return strings.ToLower("success+" + model.NewId() + "@simulator.amazonses.com")
	}
	return strings.ToLower(model.NewId() + "@localhost")
}

func (me *TestHelper) CreateGroup() *model.Group {
	id := model.NewId()
	group := &model.Group{
		Name:        model.NewString("n-" + id),
		DisplayName: "dn_" + id,
		Source:      model.GroupSourceLdap,
		RemoteId:    "ri_" + id,
	}

	utils.DisableDebugLogForTest()
	group, err := me.App.CreateGroup(group)
	if err != nil {
		panic(err)
	}
	utils.EnableDebugLogForTest()
	return group
}

// TestForSystemAdminAndLocal runs a test function for both
// SystemAdmin and Local clients. Several endpoints work in the same
// way when used by a fully privileged user and through the local
// mode, so this helper facilitates checking both
func (me *TestHelper) TestForSystemAdminAndLocal(t *testing.T, f func(*testing.T, *model.Client4), name ...string) {
	var testName string
	if len(name) > 0 {
		testName = name[0] + "/"
	}

	t.Run(testName+"SystemAdminClient", func(t *testing.T) {
		f(t, me.SystemAdminClient)
	})

	t.Run(testName+"LocalClient", func(t *testing.T) {
		f(t, me.LocalClient)
	})
}

// TestForAllClients runs a test function for all the clients
// registered in the TestHelper
func (me *TestHelper) TestForAllClients(t *testing.T, f func(*testing.T, *model.Client4), name ...string) {
	var testName string
	if len(name) > 0 {
		testName = name[0] + "/"
	}

	t.Run(testName+"Client", func(t *testing.T) {
		f(t, me.Client)
	})

	t.Run(testName+"SystemAdminClient", func(t *testing.T) {
		f(t, me.SystemAdminClient)
	})

	t.Run(testName+"LocalClient", func(t *testing.T) {
		f(t, me.LocalClient)
	})
}

func GenerateTestUsername() string {
	return "fakeuser" + model.NewRandomString(10)
}

func GenerateTestTeamName() string {
	return "faketeam" + model.NewRandomString(6)
}

func GenerateTestChannelName() string {
	return "fakechannel" + model.NewRandomString(10)
}

func GenerateTestAppName() string {
	return "fakeoauthapp" + model.NewRandomString(10)
}

func GenerateTestId() string {
	return model.NewId()
}

func CheckUserSanitization(t *testing.T, user *model.User) {
	t.Helper()

	require.Equal(t, "", user.Password, "password wasn't blank")
	require.Empty(t, user.AuthData, "auth data wasn't blank")
	require.Equal(t, "", user.MfaSecret, "mfa secret wasn't blank")
}

func CheckEtag(t *testing.T, data interface{}, resp *model.Response) {
	t.Helper()

	require.Empty(t, data)
	require.Equal(t, resp.StatusCode, http.StatusNotModified, "wrong status code for etag")
}

func CheckNoError(t *testing.T, resp *model.Response) {
	t.Helper()

	require.Nil(t, resp.Error, "expected no error")
}

func checkHTTPStatus(t *testing.T, resp *model.Response, expectedStatus int, expectError bool) {
	t.Helper()

	require.NotNilf(t, resp, "Unexpected nil response, expected http:%v, expectError:%v", expectedStatus, expectError)
	if expectError {
		require.NotNil(t, resp.Error, "Expected a non-nil error and http status:%v, got nil, %v", expectedStatus, resp.StatusCode)
	} else {
		require.Nil(t, resp.Error, "Expected no error and http status:%v, got %q, http:%v", expectedStatus, resp.Error, resp.StatusCode)
	}
	require.Equalf(t, expectedStatus, resp.StatusCode, "Expected http status:%v, got %v (err: %q)", expectedStatus, resp.StatusCode, resp.Error)
}

func CheckOKStatus(t *testing.T, resp *model.Response) {
	t.Helper()
	checkHTTPStatus(t, resp, http.StatusOK, false)
}

func CheckCreatedStatus(t *testing.T, resp *model.Response) {
	t.Helper()
	checkHTTPStatus(t, resp, http.StatusCreated, false)
}

func CheckForbiddenStatus(t *testing.T, resp *model.Response) {
	t.Helper()
	checkHTTPStatus(t, resp, http.StatusForbidden, true)
}

func CheckUnauthorizedStatus(t *testing.T, resp *model.Response) {
	t.Helper()
	checkHTTPStatus(t, resp, http.StatusUnauthorized, true)
}

func CheckNotFoundStatus(t *testing.T, resp *model.Response) {
	t.Helper()
	checkHTTPStatus(t, resp, http.StatusNotFound, true)
}

func CheckBadRequestStatus(t *testing.T, resp *model.Response) {
	t.Helper()
	checkHTTPStatus(t, resp, http.StatusBadRequest, true)
}

func CheckNotImplementedStatus(t *testing.T, resp *model.Response) {
	t.Helper()
	checkHTTPStatus(t, resp, http.StatusNotImplemented, true)
}

func CheckRequestEntityTooLargeStatus(t *testing.T, resp *model.Response) {
	t.Helper()
	checkHTTPStatus(t, resp, http.StatusRequestEntityTooLarge, true)
}

func CheckInternalErrorStatus(t *testing.T, resp *model.Response) {
	t.Helper()
	checkHTTPStatus(t, resp, http.StatusInternalServerError, true)
}

func CheckServiceUnavailableStatus(t *testing.T, resp *model.Response) {
	t.Helper()
	checkHTTPStatus(t, resp, http.StatusServiceUnavailable, true)
}

func CheckErrorMessage(t *testing.T, resp *model.Response, errorId string) {
	t.Helper()

	require.NotNilf(t, resp.Error, "should have errored with message: %s", errorId)
	require.Equalf(t, resp.Error.Id, errorId, "incorrect error message, actual: %s, expected: %s", resp.Error.Id, errorId)
}

func CheckStartsWith(t *testing.T, value, prefix, message string) {
	require.True(t, strings.HasPrefix(value, prefix), message, value)
}

// Similar to s3.New() but allows initialization of signature v2 or signature v4 client.
// If signV2 input is false, function always returns signature v4.
//
// Additionally this function also takes a user defined region, if set
// disables automatic region lookup.
func s3New(endpoint, accessKey, secretKey string, secure bool, signV2 bool, region string) (*s3.Client, error) {
	var creds *credentials.Credentials
	if signV2 {
		creds = credentials.NewStatic(accessKey, secretKey, "", credentials.SignatureV2)
	} else {
		creds = credentials.NewStatic(accessKey, secretKey, "", credentials.SignatureV4)
	}
	return s3.NewWithCredentials(endpoint, creds, secure, region)
}

func (me *TestHelper) cleanupTestFile(info *model.FileInfo) error {
	cfg := me.App.Config()
	if *cfg.FileSettings.DriverName == model.IMAGE_DRIVER_S3 {
		endpoint := *cfg.FileSettings.AmazonS3Endpoint
		accessKey := *cfg.FileSettings.AmazonS3AccessKeyId
		secretKey := *cfg.FileSettings.AmazonS3SecretAccessKey
		secure := *cfg.FileSettings.AmazonS3SSL
		signV2 := *cfg.FileSettings.AmazonS3SignV2
		region := *cfg.FileSettings.AmazonS3Region
		s3Clnt, err := s3New(endpoint, accessKey, secretKey, secure, signV2, region)
		if err != nil {
			return err
		}
		bucket := *cfg.FileSettings.AmazonS3Bucket
		if err := s3Clnt.RemoveObject(bucket, info.Path); err != nil {
			return err
		}

		if info.ThumbnailPath != "" {
			if err := s3Clnt.RemoveObject(bucket, info.ThumbnailPath); err != nil {
				return err
			}
		}

		if info.PreviewPath != "" {
			if err := s3Clnt.RemoveObject(bucket, info.PreviewPath); err != nil {
				return err
			}
		}
	} else if *cfg.FileSettings.DriverName == model.IMAGE_DRIVER_LOCAL {
		if err := os.Remove(*cfg.FileSettings.Directory + info.Path); err != nil {
			return err
		}

		if info.ThumbnailPath != "" {
			if err := os.Remove(*cfg.FileSettings.Directory + info.ThumbnailPath); err != nil {
				return err
			}
		}

		if info.PreviewPath != "" {
			if err := os.Remove(*cfg.FileSettings.Directory + info.PreviewPath); err != nil {
				return err
			}
		}
	}

	return nil
}

func (me *TestHelper) MakeUserChannelAdmin(user *model.User, channel *model.Channel) {
	utils.DisableDebugLogForTest()

	if cm, err := me.App.Srv().Store.Channel().GetMember(channel.Id, user.Id); err == nil {
		cm.SchemeAdmin = true
		if _, err = me.App.Srv().Store.Channel().UpdateMember(cm); err != nil {
			utils.EnableDebugLogForTest()
			panic(err)
		}
	} else {
		utils.EnableDebugLogForTest()
		panic(err)
	}

	utils.EnableDebugLogForTest()
}

func (me *TestHelper) UpdateUserToTeamAdmin(user *model.User, team *model.Team) {
	utils.DisableDebugLogForTest()

	if tm, err := me.App.Srv().Store.Team().GetMember(team.Id, user.Id); err == nil {
		tm.SchemeAdmin = true
		if _, err = me.App.Srv().Store.Team().UpdateMember(tm); err != nil {
			utils.EnableDebugLogForTest()
			panic(err)
		}
	} else {
		utils.EnableDebugLogForTest()
		mlog.Error(err.Error())

		time.Sleep(time.Second)
		panic(err)
	}

	utils.EnableDebugLogForTest()
}

func (me *TestHelper) UpdateUserToNonTeamAdmin(user *model.User, team *model.Team) {
	utils.DisableDebugLogForTest()

	if tm, err := me.App.Srv().Store.Team().GetMember(team.Id, user.Id); err == nil {
		tm.SchemeAdmin = false
		if _, err = me.App.Srv().Store.Team().UpdateMember(tm); err != nil {
			utils.EnableDebugLogForTest()
			panic(err)
		}
	} else {
		utils.EnableDebugLogForTest()
		mlog.Error(err.Error())

		time.Sleep(time.Second)
		panic(err)
	}

	utils.EnableDebugLogForTest()
}

func (me *TestHelper) SaveDefaultRolePermissions() map[string][]string {
	utils.DisableDebugLogForTest()

	results := make(map[string][]string)

	for _, roleName := range []string{
		"system_user",
		"system_admin",
		"team_user",
		"team_admin",
		"channel_user",
		"channel_admin",
	} {
		role, err1 := me.App.GetRoleByName(roleName)
		if err1 != nil {
			utils.EnableDebugLogForTest()
			panic(err1)
		}

		results[roleName] = role.Permissions
	}

	utils.EnableDebugLogForTest()
	return results
}

func (me *TestHelper) RestoreDefaultRolePermissions(data map[string][]string) {
	utils.DisableDebugLogForTest()

	for roleName, permissions := range data {
		role, err1 := me.App.GetRoleByName(roleName)
		if err1 != nil {
			utils.EnableDebugLogForTest()
			panic(err1)
		}

		if strings.Join(role.Permissions, " ") == strings.Join(permissions, " ") {
			continue
		}

		role.Permissions = permissions

		_, err2 := me.App.UpdateRole(role)
		if err2 != nil {
			utils.EnableDebugLogForTest()
			panic(err2)
		}
	}

	utils.EnableDebugLogForTest()
}

func (me *TestHelper) RemovePermissionFromRole(permission string, roleName string) {
	utils.DisableDebugLogForTest()

	role, err1 := me.App.GetRoleByName(roleName)
	if err1 != nil {
		utils.EnableDebugLogForTest()
		panic(err1)
	}

	var newPermissions []string
	for _, p := range role.Permissions {
		if p != permission {
			newPermissions = append(newPermissions, p)
		}
	}

	if strings.Join(role.Permissions, " ") == strings.Join(newPermissions, " ") {
		utils.EnableDebugLogForTest()
		return
	}

	role.Permissions = newPermissions

	_, err2 := me.App.UpdateRole(role)
	if err2 != nil {
		utils.EnableDebugLogForTest()
		panic(err2)
	}

	utils.EnableDebugLogForTest()
}

func (me *TestHelper) AddPermissionToRole(permission string, roleName string) {
	utils.DisableDebugLogForTest()

	role, err1 := me.App.GetRoleByName(roleName)
	if err1 != nil {
		utils.EnableDebugLogForTest()
		panic(err1)
	}

	for _, existingPermission := range role.Permissions {
		if existingPermission == permission {
			utils.EnableDebugLogForTest()
			return
		}
	}

	role.Permissions = append(role.Permissions, permission)

	_, err2 := me.App.UpdateRole(role)
	if err2 != nil {
		utils.EnableDebugLogForTest()
		panic(err2)
	}

	utils.EnableDebugLogForTest()
}

func (me *TestHelper) SetupTeamScheme() *model.Scheme {
	return me.SetupScheme(model.SCHEME_SCOPE_TEAM)
}

func (me *TestHelper) SetupChannelScheme() *model.Scheme {
	return me.SetupScheme(model.SCHEME_SCOPE_CHANNEL)
}

func (me *TestHelper) SetupScheme(scope string) *model.Scheme {
	scheme := model.Scheme{
		Name:        model.NewId(),
		DisplayName: model.NewId(),
		Scope:       scope,
	}

	if scheme, err := me.App.CreateScheme(&scheme); err == nil {
		return scheme
	} else {
		panic(err)
	}
}<|MERGE_RESOLUTION|>--- conflicted
+++ resolved
@@ -154,8 +154,6 @@
 	th.Client = th.CreateClient()
 	th.SystemAdminClient = th.CreateClient()
 
-<<<<<<< HEAD
-=======
 	// Verify handling of the supported true/false values by randomizing on each run.
 	rand.Seed(time.Now().UTC().UnixNano())
 	trueValues := []string{"1", "t", "T", "TRUE", "true", "True"}
@@ -166,7 +164,6 @@
 	th.Client.SetBoolString(true, trueString)
 	th.Client.SetBoolString(false, falseString)
 
->>>>>>> 2af00f73
 	th.LocalClient = th.CreateLocalClient(*config.ServiceSettings.LocalModeSocketLocation)
 
 	if th.tempWorkspace == "" {
