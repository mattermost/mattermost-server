// Copyright (c) 2015-present Mattermost, Inc. All Rights Reserved.
// See LICENSE.txt for license information.

package api4

import (
	"fmt"
	"io/ioutil"
	"math/rand"
	"net"
	"net/http"
	"os"
	"path/filepath"
	"strings"
	"sync"
	"testing"
	"time"

	"github.com/mattermost/mattermost-server/v5/app"
	"github.com/mattermost/mattermost-server/v5/config"
	"github.com/mattermost/mattermost-server/v5/mlog"
	"github.com/mattermost/mattermost-server/v5/model"
	"github.com/mattermost/mattermost-server/v5/services/searchengine"
	"github.com/mattermost/mattermost-server/v5/store"
	"github.com/mattermost/mattermost-server/v5/store/localcachelayer"
	"github.com/mattermost/mattermost-server/v5/store/storetest/mocks"
	"github.com/mattermost/mattermost-server/v5/testlib"
	"github.com/mattermost/mattermost-server/v5/utils"
	"github.com/mattermost/mattermost-server/v5/web"
	"github.com/mattermost/mattermost-server/v5/wsapi"

	s3 "github.com/minio/minio-go/v6"
	"github.com/minio/minio-go/v6/pkg/credentials"
	"github.com/stretchr/testify/require"
)

type TestHelper struct {
	App         *app.App
	Server      *app.Server
	ConfigStore config.Store

	Client               *model.Client4
	BasicUser            *model.User
	BasicUser2           *model.User
	TeamAdminUser        *model.User
	BasicTeam            *model.Team
	BasicChannel         *model.Channel
	BasicPrivateChannel  *model.Channel
	BasicPrivateChannel2 *model.Channel
	BasicDeletedChannel  *model.Channel
	BasicChannel2        *model.Channel
	BasicPost            *model.Post
	Group                *model.Group

	SystemAdminClient *model.Client4
	SystemAdminUser   *model.User
	tempWorkspace     string

	LocalClient *model.Client4

	IncludeCacheLayer bool
}

var mainHelper *testlib.MainHelper

func SetMainHelper(mh *testlib.MainHelper) {
	mainHelper = mh
}

func setupTestHelper(dbStore store.Store, searchEngine *searchengine.Broker, enterprise bool, includeCache bool, updateConfig func(*model.Config)) *TestHelper {
	tempWorkspace, err := ioutil.TempDir("", "apptest")
	if err != nil {
		panic(err)
	}

	memoryStore, err := config.NewMemoryStoreWithOptions(&config.MemoryStoreOptions{IgnoreEnvironmentOverrides: true})
	if err != nil {
		panic("failed to initialize memory store: " + err.Error())
	}

	config := memoryStore.Get()
	*config.PluginSettings.Directory = filepath.Join(tempWorkspace, "plugins")
	*config.PluginSettings.ClientDirectory = filepath.Join(tempWorkspace, "webapp")
	config.ServiceSettings.EnableLocalMode = model.NewBool(true)
	*config.ServiceSettings.LocalModeSocketLocation = filepath.Join(tempWorkspace, "mattermost_local.sock")
	if updateConfig != nil {
		updateConfig(config)
	}
	memoryStore.Set(config)

	var options []app.Option
	options = append(options, app.ConfigStore(memoryStore))
	options = append(options, app.StoreOverride(dbStore))

	s, err := app.NewServer(options...)
	if err != nil {
		panic(err)
	}
	if includeCache {
		// Adds the cache layer to the test store
		s.Store = localcachelayer.NewLocalCacheLayer(s.Store, s.Metrics, s.Cluster, s.CacheProvider)
	}

	th := &TestHelper{
		App:               s.FakeApp(),
		Server:            s,
		ConfigStore:       memoryStore,
		IncludeCacheLayer: includeCache,
	}

	if searchEngine != nil {
		th.App.SetSearchEngine(searchEngine)
	}

	th.App.UpdateConfig(func(cfg *model.Config) {
		*cfg.TeamSettings.MaxUsersPerTeam = 50
		*cfg.RateLimitSettings.Enable = false
		*cfg.EmailSettings.SendEmailNotifications = true

		// Disable sniffing, otherwise elastic client fails to connect to docker node
		// More details: https://github.com/olivere/elastic/wiki/Sniffing
		*cfg.ElasticsearchSettings.Sniff = false
	})
	prevListenAddress := *th.App.Config().ServiceSettings.ListenAddress
	th.App.UpdateConfig(func(cfg *model.Config) { *cfg.ServiceSettings.ListenAddress = ":0" })
	if err := th.Server.Start(); err != nil {
		panic(err)
	}

	th.App.UpdateConfig(func(cfg *model.Config) { *cfg.ServiceSettings.ListenAddress = prevListenAddress })
	Init(th.Server, th.Server.AppOptions, th.App.Srv().Router)
	InitLocal(th.Server, th.Server.AppOptions, th.App.Srv().LocalRouter)
	web.New(th.Server, th.Server.AppOptions, th.App.Srv().Router)
	wsapi.Init(th.App, th.App.Srv().WebSocketRouter)
	th.App.DoAppMigrations()

	th.App.UpdateConfig(func(cfg *model.Config) { *cfg.TeamSettings.EnableOpenServer = true })

	// Disable strict password requirements for test
	th.App.UpdateConfig(func(cfg *model.Config) {
		*cfg.PasswordSettings.MinimumLength = 5
		*cfg.PasswordSettings.Lowercase = false
		*cfg.PasswordSettings.Uppercase = false
		*cfg.PasswordSettings.Symbol = false
		*cfg.PasswordSettings.Number = false
	})

	if enterprise {
		th.App.SetLicense(model.NewTestLicense())
	} else {
		th.App.SetLicense(nil)
	}

	th.Client = th.CreateClient()
	th.SystemAdminClient = th.CreateClient()

<<<<<<< HEAD
	// Verify handling of the supported true/false values by randomizing on each run.
	rand.Seed(time.Now().UTC().UnixNano())
	trueValues := []string{"1", "t", "T", "TRUE", "true", "True"}
	falseValues := []string{"0", "f", "F", "FALSE", "false", "False"}
	trueString := trueValues[rand.Intn(len(trueValues))]
	falseString := falseValues[rand.Intn(len(falseValues))]
	mlog.Debug("Configured Client4 bool string values", mlog.String("true", trueString), mlog.String("false", falseString))
	th.Client.SetBoolString(true, trueString)
	th.Client.SetBoolString(false, falseString)
=======
	th.LocalClient = th.CreateLocalClient(*config.ServiceSettings.LocalModeSocketLocation)
>>>>>>> ee8bd4ec

	if th.tempWorkspace == "" {
		th.tempWorkspace = tempWorkspace
	}

	return th
}

func SetupEnterprise(tb testing.TB) *TestHelper {
	if testing.Short() {
		tb.SkipNow()
	}

	if mainHelper == nil {
		tb.SkipNow()
	}

	dbStore := mainHelper.GetStore()
	dbStore.DropAllTables()
	dbStore.MarkSystemRanUnitTests()
	searchEngine := mainHelper.GetSearchEngine()
	return setupTestHelper(dbStore, searchEngine, true, true, nil)
}

func Setup(tb testing.TB) *TestHelper {
	if testing.Short() {
		tb.SkipNow()
	}

	if mainHelper == nil {
		tb.SkipNow()
	}

	dbStore := mainHelper.GetStore()
	dbStore.DropAllTables()
	dbStore.MarkSystemRanUnitTests()
	searchEngine := mainHelper.GetSearchEngine()
	return setupTestHelper(dbStore, searchEngine, false, true, nil)
}

func SetupConfig(tb testing.TB, updateConfig func(cfg *model.Config)) *TestHelper {
	if testing.Short() {
		tb.SkipNow()
	}

	if mainHelper == nil {
		tb.SkipNow()
	}

	dbStore := mainHelper.GetStore()
	dbStore.DropAllTables()
	dbStore.MarkSystemRanUnitTests()
	searchEngine := mainHelper.GetSearchEngine()
	return setupTestHelper(dbStore, searchEngine, false, true, updateConfig)
}

func SetupConfigWithStoreMock(tb testing.TB, updateConfig func(cfg *model.Config)) *TestHelper {
	th := setupTestHelper(testlib.GetMockStoreForSetupFunctions(), nil, false, false, updateConfig)
	emptyMockStore := mocks.Store{}
	emptyMockStore.On("Close").Return(nil)
	th.App.Srv().Store = &emptyMockStore
	return th
}

func SetupWithStoreMock(tb testing.TB) *TestHelper {
	th := setupTestHelper(testlib.GetMockStoreForSetupFunctions(), nil, false, false, nil)
	emptyMockStore := mocks.Store{}
	emptyMockStore.On("Close").Return(nil)
	th.App.Srv().Store = &emptyMockStore
	return th
}

func SetupEnterpriseWithStoreMock(tb testing.TB) *TestHelper {
	th := setupTestHelper(testlib.GetMockStoreForSetupFunctions(), nil, true, false, nil)
	emptyMockStore := mocks.Store{}
	emptyMockStore.On("Close").Return(nil)
	th.App.Srv().Store = &emptyMockStore
	return th
}

func (me *TestHelper) ShutdownApp() {
	done := make(chan bool)
	go func() {
		me.Server.Shutdown()
		close(done)
	}()

	select {
	case <-done:
	case <-time.After(30 * time.Second):
		// panic instead of fatal to terminate all tests in this package, otherwise the
		// still running App could spuriously fail subsequent tests.
		panic("failed to shutdown App within 30 seconds")
	}
}

func (me *TestHelper) TearDown() {
	utils.DisableDebugLogForTest()
	if me.IncludeCacheLayer {
		// Clean all the caches
		me.App.InvalidateAllCaches()
	}

	me.ShutdownApp()

	utils.EnableDebugLogForTest()
}

var initBasicOnce sync.Once
var userCache struct {
	SystemAdminUser *model.User
	TeamAdminUser   *model.User
	BasicUser       *model.User
	BasicUser2      *model.User
}

func (me *TestHelper) InitBasic() *TestHelper {
	me.waitForConnectivity()

	// create users once and cache them because password hashing is slow
	initBasicOnce.Do(func() {
		me.SystemAdminUser = me.CreateUser()
		me.App.UpdateUserRoles(me.SystemAdminUser.Id, model.SYSTEM_USER_ROLE_ID+" "+model.SYSTEM_ADMIN_ROLE_ID, false)
		me.SystemAdminUser, _ = me.App.GetUser(me.SystemAdminUser.Id)
		userCache.SystemAdminUser = me.SystemAdminUser.DeepCopy()

		me.TeamAdminUser = me.CreateUser()
		me.App.UpdateUserRoles(me.TeamAdminUser.Id, model.SYSTEM_USER_ROLE_ID, false)
		me.TeamAdminUser, _ = me.App.GetUser(me.TeamAdminUser.Id)
		userCache.TeamAdminUser = me.TeamAdminUser.DeepCopy()

		me.BasicUser = me.CreateUser()
		me.BasicUser, _ = me.App.GetUser(me.BasicUser.Id)
		userCache.BasicUser = me.BasicUser.DeepCopy()

		me.BasicUser2 = me.CreateUser()
		me.BasicUser2, _ = me.App.GetUser(me.BasicUser2.Id)
		userCache.BasicUser2 = me.BasicUser2.DeepCopy()
	})
	// restore cached users
	me.SystemAdminUser = userCache.SystemAdminUser.DeepCopy()
	me.TeamAdminUser = userCache.TeamAdminUser.DeepCopy()
	me.BasicUser = userCache.BasicUser.DeepCopy()
	me.BasicUser2 = userCache.BasicUser2.DeepCopy()
	mainHelper.GetSQLSupplier().GetMaster().Insert(me.SystemAdminUser, me.TeamAdminUser, me.BasicUser, me.BasicUser2)
	// restore non hashed password for login
	me.SystemAdminUser.Password = "Pa$$word11"
	me.TeamAdminUser.Password = "Pa$$word11"
	me.BasicUser.Password = "Pa$$word11"
	me.BasicUser2.Password = "Pa$$word11"

	me.LoginSystemAdmin()
	me.LoginTeamAdmin()

	me.BasicTeam = me.CreateTeam()
	me.BasicChannel = me.CreatePublicChannel()
	me.BasicPrivateChannel = me.CreatePrivateChannel()
	me.BasicPrivateChannel2 = me.CreatePrivateChannel()
	me.BasicDeletedChannel = me.CreatePublicChannel()
	me.BasicChannel2 = me.CreatePublicChannel()
	me.BasicPost = me.CreatePost()
	me.LinkUserToTeam(me.BasicUser, me.BasicTeam)
	me.LinkUserToTeam(me.BasicUser2, me.BasicTeam)
	me.App.AddUserToChannel(me.BasicUser, me.BasicChannel)
	me.App.AddUserToChannel(me.BasicUser2, me.BasicChannel)
	me.App.AddUserToChannel(me.BasicUser, me.BasicChannel2)
	me.App.AddUserToChannel(me.BasicUser2, me.BasicChannel2)
	me.App.AddUserToChannel(me.BasicUser, me.BasicPrivateChannel)
	me.App.AddUserToChannel(me.BasicUser2, me.BasicPrivateChannel)
	me.App.AddUserToChannel(me.BasicUser, me.BasicDeletedChannel)
	me.App.AddUserToChannel(me.BasicUser2, me.BasicDeletedChannel)
	me.App.UpdateUserRoles(me.BasicUser.Id, model.SYSTEM_USER_ROLE_ID, false)
	me.Client.DeleteChannel(me.BasicDeletedChannel.Id)
	me.LoginBasic()
	me.Group = me.CreateGroup()

	return me
}

func (me *TestHelper) waitForConnectivity() {
	for i := 0; i < 1000; i++ {
		conn, err := net.Dial("tcp", fmt.Sprintf("localhost:%v", me.App.Srv().ListenAddr.Port))
		if err == nil {
			conn.Close()
			return
		}
		time.Sleep(time.Millisecond * 20)
	}
	panic("unable to connect")
}

func (me *TestHelper) CreateClient() *model.Client4 {
	return model.NewAPIv4Client(fmt.Sprintf("http://localhost:%v", me.App.Srv().ListenAddr.Port))
}

// ToDo: maybe move this to NewAPIv4SocketClient and reuse it in mmctl
func (me *TestHelper) CreateLocalClient(socketPath string) *model.Client4 {
	httpClient := &http.Client{
		Transport: &http.Transport{
			Dial: func(network, addr string) (net.Conn, error) {
				return net.Dial("unix", socketPath)
			},
		},
	}

	return &model.Client4{
		ApiUrl:     "http://_" + model.API_URL_SUFFIX,
		HttpClient: httpClient,
	}
}

func (me *TestHelper) CreateWebSocketClient() (*model.WebSocketClient, *model.AppError) {
	return model.NewWebSocketClient4(fmt.Sprintf("ws://localhost:%v", me.App.Srv().ListenAddr.Port), me.Client.AuthToken)
}

func (me *TestHelper) CreateWebSocketSystemAdminClient() (*model.WebSocketClient, *model.AppError) {
	return model.NewWebSocketClient4(fmt.Sprintf("ws://localhost:%v", me.App.Srv().ListenAddr.Port), me.SystemAdminClient.AuthToken)
}

func (me *TestHelper) CreateWebSocketClientWithClient(client *model.Client4) (*model.WebSocketClient, *model.AppError) {
	return model.NewWebSocketClient4(fmt.Sprintf("ws://localhost:%v", me.App.Srv().ListenAddr.Port), client.AuthToken)
}

func (me *TestHelper) CreateBotWithSystemAdminClient() *model.Bot {
	return me.CreateBotWithClient((me.SystemAdminClient))
}

func (me *TestHelper) CreateBotWithClient(client *model.Client4) *model.Bot {
	bot := &model.Bot{
		Username:    GenerateTestUsername(),
		DisplayName: "a bot",
		Description: "bot",
	}

	utils.DisableDebugLogForTest()
	rbot, resp := client.CreateBot(bot)
	if resp.Error != nil {
		panic(resp.Error)
	}
	utils.EnableDebugLogForTest()
	return rbot
}

func (me *TestHelper) CreateUser() *model.User {
	return me.CreateUserWithClient(me.Client)
}

func (me *TestHelper) CreateTeam() *model.Team {
	return me.CreateTeamWithClient(me.Client)
}

func (me *TestHelper) CreateTeamWithClient(client *model.Client4) *model.Team {
	id := model.NewId()
	team := &model.Team{
		DisplayName: "dn_" + id,
		Name:        GenerateTestTeamName(),
		Email:       me.GenerateTestEmail(),
		Type:        model.TEAM_OPEN,
	}

	utils.DisableDebugLogForTest()
	rteam, resp := client.CreateTeam(team)
	if resp.Error != nil {
		panic(resp.Error)
	}
	utils.EnableDebugLogForTest()
	return rteam
}

func (me *TestHelper) CreateUserWithClient(client *model.Client4) *model.User {
	id := model.NewId()

	user := &model.User{
		Email:     me.GenerateTestEmail(),
		Username:  GenerateTestUsername(),
		Nickname:  "nn_" + id,
		FirstName: "f_" + id,
		LastName:  "l_" + id,
		Password:  "Pa$$word11",
	}

	utils.DisableDebugLogForTest()
	ruser, response := client.CreateUser(user)
	if response.Error != nil {
		panic(response.Error)
	}

	ruser.Password = "Pa$$word11"
	_, err := me.App.Srv().Store.User().VerifyEmail(ruser.Id, ruser.Email)
	if err != nil {
		return nil
	}
	utils.EnableDebugLogForTest()
	return ruser
}

func (me *TestHelper) CreatePublicChannel() *model.Channel {
	return me.CreateChannelWithClient(me.Client, model.CHANNEL_OPEN)
}

func (me *TestHelper) CreatePrivateChannel() *model.Channel {
	return me.CreateChannelWithClient(me.Client, model.CHANNEL_PRIVATE)
}

func (me *TestHelper) CreateChannelWithClient(client *model.Client4, channelType string) *model.Channel {
	return me.CreateChannelWithClientAndTeam(client, channelType, me.BasicTeam.Id)
}

func (me *TestHelper) CreateChannelWithClientAndTeam(client *model.Client4, channelType string, teamId string) *model.Channel {
	id := model.NewId()

	channel := &model.Channel{
		DisplayName: "dn_" + id,
		Name:        GenerateTestChannelName(),
		Type:        channelType,
		TeamId:      teamId,
	}

	utils.DisableDebugLogForTest()
	rchannel, resp := client.CreateChannel(channel)
	if resp.Error != nil {
		panic(resp.Error)
	}
	utils.EnableDebugLogForTest()
	return rchannel
}

func (me *TestHelper) CreatePost() *model.Post {
	return me.CreatePostWithClient(me.Client, me.BasicChannel)
}

func (me *TestHelper) CreatePinnedPost() *model.Post {
	return me.CreatePinnedPostWithClient(me.Client, me.BasicChannel)
}

func (me *TestHelper) CreateMessagePost(message string) *model.Post {
	return me.CreateMessagePostWithClient(me.Client, me.BasicChannel, message)
}

func (me *TestHelper) CreatePostWithClient(client *model.Client4, channel *model.Channel) *model.Post {
	id := model.NewId()

	post := &model.Post{
		ChannelId: channel.Id,
		Message:   "message_" + id,
	}

	utils.DisableDebugLogForTest()
	rpost, resp := client.CreatePost(post)
	if resp.Error != nil {
		panic(resp.Error)
	}
	utils.EnableDebugLogForTest()
	return rpost
}

func (me *TestHelper) CreatePinnedPostWithClient(client *model.Client4, channel *model.Channel) *model.Post {
	id := model.NewId()

	post := &model.Post{
		ChannelId: channel.Id,
		Message:   "message_" + id,
		IsPinned:  true,
	}

	utils.DisableDebugLogForTest()
	rpost, resp := client.CreatePost(post)
	if resp.Error != nil {
		panic(resp.Error)
	}
	utils.EnableDebugLogForTest()
	return rpost
}

func (me *TestHelper) CreateMessagePostWithClient(client *model.Client4, channel *model.Channel, message string) *model.Post {
	post := &model.Post{
		ChannelId: channel.Id,
		Message:   message,
	}

	utils.DisableDebugLogForTest()
	rpost, resp := client.CreatePost(post)
	if resp.Error != nil {
		panic(resp.Error)
	}
	utils.EnableDebugLogForTest()
	return rpost
}

func (me *TestHelper) CreateMessagePostNoClient(channel *model.Channel, message string, createAtTime int64) *model.Post {
	post, err := me.App.Srv().Store.Post().Save(&model.Post{
		UserId:    me.BasicUser.Id,
		ChannelId: channel.Id,
		Message:   message,
		CreateAt:  createAtTime,
	})

	if err != nil {
		panic(err)
	}

	return post
}

func (me *TestHelper) CreateDmChannel(user *model.User) *model.Channel {
	utils.DisableDebugLogForTest()
	var err *model.AppError
	var channel *model.Channel
	if channel, err = me.App.GetOrCreateDirectChannel(me.BasicUser.Id, user.Id); err != nil {
		mlog.Error(err.Error())

		time.Sleep(time.Second)
		panic(err)
	}
	utils.EnableDebugLogForTest()
	return channel
}

func (me *TestHelper) LoginBasic() {
	me.LoginBasicWithClient(me.Client)
}

func (me *TestHelper) LoginBasic2() {
	me.LoginBasic2WithClient(me.Client)
}

func (me *TestHelper) LoginTeamAdmin() {
	me.LoginTeamAdminWithClient(me.Client)
}

func (me *TestHelper) LoginSystemAdmin() {
	me.LoginSystemAdminWithClient(me.SystemAdminClient)
}

func (me *TestHelper) LoginBasicWithClient(client *model.Client4) {
	utils.DisableDebugLogForTest()
	_, resp := client.Login(me.BasicUser.Email, me.BasicUser.Password)
	if resp.Error != nil {
		panic(resp.Error)
	}
	utils.EnableDebugLogForTest()
}

func (me *TestHelper) LoginBasic2WithClient(client *model.Client4) {
	utils.DisableDebugLogForTest()
	_, resp := client.Login(me.BasicUser2.Email, me.BasicUser2.Password)
	if resp.Error != nil {
		panic(resp.Error)
	}
	utils.EnableDebugLogForTest()
}

func (me *TestHelper) LoginTeamAdminWithClient(client *model.Client4) {
	utils.DisableDebugLogForTest()
	_, resp := client.Login(me.TeamAdminUser.Email, me.TeamAdminUser.Password)
	if resp.Error != nil {
		panic(resp.Error)
	}
	utils.EnableDebugLogForTest()
}

func (me *TestHelper) LoginSystemAdminWithClient(client *model.Client4) {
	utils.DisableDebugLogForTest()
	_, resp := client.Login(me.SystemAdminUser.Email, me.SystemAdminUser.Password)
	if resp.Error != nil {
		panic(resp.Error)
	}
	utils.EnableDebugLogForTest()
}

func (me *TestHelper) UpdateActiveUser(user *model.User, active bool) {
	utils.DisableDebugLogForTest()

	_, err := me.App.UpdateActive(user, active)
	if err != nil {
		mlog.Error(err.Error())

		time.Sleep(time.Second)
		panic(err)
	}

	utils.EnableDebugLogForTest()
}

func (me *TestHelper) LinkUserToTeam(user *model.User, team *model.Team) {
	utils.DisableDebugLogForTest()

	err := me.App.JoinUserToTeam(team, user, "")
	if err != nil {
		mlog.Error(err.Error())

		time.Sleep(time.Second)
		panic(err)
	}

	utils.EnableDebugLogForTest()
}

func (me *TestHelper) AddUserToChannel(user *model.User, channel *model.Channel) *model.ChannelMember {
	utils.DisableDebugLogForTest()

	member, err := me.App.AddUserToChannel(user, channel)
	if err != nil {
		mlog.Error(err.Error())

		time.Sleep(time.Second)
		panic(err)
	}

	utils.EnableDebugLogForTest()

	return member
}

func (me *TestHelper) GenerateTestEmail() string {
	if *me.App.Config().EmailSettings.SMTPServer != "localhost" && os.Getenv("CI_INBUCKET_PORT") == "" {
		return strings.ToLower("success+" + model.NewId() + "@simulator.amazonses.com")
	}
	return strings.ToLower(model.NewId() + "@localhost")
}

func (me *TestHelper) CreateGroup() *model.Group {
	id := model.NewId()
	group := &model.Group{
		Name:        "n-" + id,
		DisplayName: "dn_" + id,
		Source:      model.GroupSourceLdap,
		RemoteId:    "ri_" + id,
	}

	utils.DisableDebugLogForTest()
	group, err := me.App.CreateGroup(group)
	if err != nil {
		panic(err)
	}
	utils.EnableDebugLogForTest()
	return group
}

// TestForSystemAdminAndLocal runs a test function for both
// SystemAdmin and Local clients. Several endpoints work in the same
// way when used by a fully privileged user and through the local
// mode, so this helper facilitates checking both
func (me *TestHelper) TestForSystemAdminAndLocal(t *testing.T, f func(*testing.T, *model.Client4), name ...string) {
	var testName string
	if len(name) > 0 {
		testName = name[0] + "/"
	}

	t.Run(testName+"SystemAdminClient", func(t *testing.T) {
		f(t, me.SystemAdminClient)
	})

	t.Run(testName+"LocalClient", func(t *testing.T) {
		f(t, me.LocalClient)
	})
}

// TestForAllClients runs a test function for all the clients
// registered in the TestHelper
func (me *TestHelper) TestForAllClients(t *testing.T, f func(*testing.T, *model.Client4), name ...string) {
	var testName string
	if len(name) > 0 {
		testName = name[0] + "/"
	}

	t.Run(testName+"Client", func(t *testing.T) {
		f(t, me.Client)
	})

	t.Run(testName+"SystemAdminClient", func(t *testing.T) {
		f(t, me.SystemAdminClient)
	})

	t.Run(testName+"LocalClient", func(t *testing.T) {
		f(t, me.LocalClient)
	})
}

func GenerateTestUsername() string {
	return "fakeuser" + model.NewRandomString(10)
}

func GenerateTestTeamName() string {
	return "faketeam" + model.NewRandomString(6)
}

func GenerateTestChannelName() string {
	return "fakechannel" + model.NewRandomString(10)
}

func GenerateTestAppName() string {
	return "fakeoauthapp" + model.NewRandomString(10)
}

func GenerateTestId() string {
	return model.NewId()
}

func CheckUserSanitization(t *testing.T, user *model.User) {
	t.Helper()

	require.Equal(t, "", user.Password, "password wasn't blank")
	require.Empty(t, user.AuthData, "auth data wasn't blank")
	require.Equal(t, "", user.MfaSecret, "mfa secret wasn't blank")
}

func CheckEtag(t *testing.T, data interface{}, resp *model.Response) {
	t.Helper()

	require.Empty(t, data)
	require.Equal(t, resp.StatusCode, http.StatusNotModified, "wrong status code for etag")
}

func CheckNoError(t *testing.T, resp *model.Response) {
	t.Helper()

	require.Nil(t, resp.Error, "expected no error")
}

func checkHTTPStatus(t *testing.T, resp *model.Response, expectedStatus int, expectError bool) {
	t.Helper()

	require.NotNilf(t, resp, "Unexpected nil response, expected http:%v, expectError:%v", expectedStatus, expectError)
	if expectError {
		require.NotNil(t, resp.Error, "Expected a non-nil error and http status:%v, got nil, %v", expectedStatus, resp.StatusCode)
	} else {
		require.Nil(t, resp.Error, "Expected no error and http status:%v, got %q, http:%v", expectedStatus, resp.Error, resp.StatusCode)
	}
	require.Equalf(t, expectedStatus, resp.StatusCode, "Expected http status:%v, got %v (err: %q)", expectedStatus, resp.StatusCode, resp.Error)
}

func CheckOKStatus(t *testing.T, resp *model.Response) {
	t.Helper()
	checkHTTPStatus(t, resp, http.StatusOK, false)
}

func CheckCreatedStatus(t *testing.T, resp *model.Response) {
	t.Helper()
	checkHTTPStatus(t, resp, http.StatusCreated, false)
}

func CheckForbiddenStatus(t *testing.T, resp *model.Response) {
	t.Helper()
	checkHTTPStatus(t, resp, http.StatusForbidden, true)
}

func CheckUnauthorizedStatus(t *testing.T, resp *model.Response) {
	t.Helper()
	checkHTTPStatus(t, resp, http.StatusUnauthorized, true)
}

func CheckNotFoundStatus(t *testing.T, resp *model.Response) {
	t.Helper()
	checkHTTPStatus(t, resp, http.StatusNotFound, true)
}

func CheckBadRequestStatus(t *testing.T, resp *model.Response) {
	t.Helper()
	checkHTTPStatus(t, resp, http.StatusBadRequest, true)
}

func CheckNotImplementedStatus(t *testing.T, resp *model.Response) {
	t.Helper()
	checkHTTPStatus(t, resp, http.StatusNotImplemented, true)
}

func CheckRequestEntityTooLargeStatus(t *testing.T, resp *model.Response) {
	t.Helper()
	checkHTTPStatus(t, resp, http.StatusRequestEntityTooLarge, true)
}

func CheckInternalErrorStatus(t *testing.T, resp *model.Response) {
	t.Helper()
	checkHTTPStatus(t, resp, http.StatusInternalServerError, true)
}

func CheckServiceUnavailableStatus(t *testing.T, resp *model.Response) {
	t.Helper()
	checkHTTPStatus(t, resp, http.StatusServiceUnavailable, true)
}

func CheckErrorMessage(t *testing.T, resp *model.Response, errorId string) {
	t.Helper()

	require.NotNilf(t, resp.Error, "should have errored with message: %s", errorId)
	require.Equalf(t, resp.Error.Id, errorId, "incorrect error message, actual: %s, expected: %s", resp.Error.Id, errorId)
}

func CheckStartsWith(t *testing.T, value, prefix, message string) {
	require.True(t, strings.HasPrefix(value, prefix), message, value)
}

// Similar to s3.New() but allows initialization of signature v2 or signature v4 client.
// If signV2 input is false, function always returns signature v4.
//
// Additionally this function also takes a user defined region, if set
// disables automatic region lookup.
func s3New(endpoint, accessKey, secretKey string, secure bool, signV2 bool, region string) (*s3.Client, error) {
	var creds *credentials.Credentials
	if signV2 {
		creds = credentials.NewStatic(accessKey, secretKey, "", credentials.SignatureV2)
	} else {
		creds = credentials.NewStatic(accessKey, secretKey, "", credentials.SignatureV4)
	}
	return s3.NewWithCredentials(endpoint, creds, secure, region)
}

func (me *TestHelper) cleanupTestFile(info *model.FileInfo) error {
	cfg := me.App.Config()
	if *cfg.FileSettings.DriverName == model.IMAGE_DRIVER_S3 {
		endpoint := *cfg.FileSettings.AmazonS3Endpoint
		accessKey := *cfg.FileSettings.AmazonS3AccessKeyId
		secretKey := *cfg.FileSettings.AmazonS3SecretAccessKey
		secure := *cfg.FileSettings.AmazonS3SSL
		signV2 := *cfg.FileSettings.AmazonS3SignV2
		region := *cfg.FileSettings.AmazonS3Region
		s3Clnt, err := s3New(endpoint, accessKey, secretKey, secure, signV2, region)
		if err != nil {
			return err
		}
		bucket := *cfg.FileSettings.AmazonS3Bucket
		if err := s3Clnt.RemoveObject(bucket, info.Path); err != nil {
			return err
		}

		if info.ThumbnailPath != "" {
			if err := s3Clnt.RemoveObject(bucket, info.ThumbnailPath); err != nil {
				return err
			}
		}

		if info.PreviewPath != "" {
			if err := s3Clnt.RemoveObject(bucket, info.PreviewPath); err != nil {
				return err
			}
		}
	} else if *cfg.FileSettings.DriverName == model.IMAGE_DRIVER_LOCAL {
		if err := os.Remove(*cfg.FileSettings.Directory + info.Path); err != nil {
			return err
		}

		if info.ThumbnailPath != "" {
			if err := os.Remove(*cfg.FileSettings.Directory + info.ThumbnailPath); err != nil {
				return err
			}
		}

		if info.PreviewPath != "" {
			if err := os.Remove(*cfg.FileSettings.Directory + info.PreviewPath); err != nil {
				return err
			}
		}
	}

	return nil
}

func (me *TestHelper) MakeUserChannelAdmin(user *model.User, channel *model.Channel) {
	utils.DisableDebugLogForTest()

	if cm, err := me.App.Srv().Store.Channel().GetMember(channel.Id, user.Id); err == nil {
		cm.SchemeAdmin = true
		if _, err = me.App.Srv().Store.Channel().UpdateMember(cm); err != nil {
			utils.EnableDebugLogForTest()
			panic(err)
		}
	} else {
		utils.EnableDebugLogForTest()
		panic(err)
	}

	utils.EnableDebugLogForTest()
}

func (me *TestHelper) UpdateUserToTeamAdmin(user *model.User, team *model.Team) {
	utils.DisableDebugLogForTest()

	if tm, err := me.App.Srv().Store.Team().GetMember(team.Id, user.Id); err == nil {
		tm.SchemeAdmin = true
		if _, err = me.App.Srv().Store.Team().UpdateMember(tm); err != nil {
			utils.EnableDebugLogForTest()
			panic(err)
		}
	} else {
		utils.EnableDebugLogForTest()
		mlog.Error(err.Error())

		time.Sleep(time.Second)
		panic(err)
	}

	utils.EnableDebugLogForTest()
}

func (me *TestHelper) UpdateUserToNonTeamAdmin(user *model.User, team *model.Team) {
	utils.DisableDebugLogForTest()

	if tm, err := me.App.Srv().Store.Team().GetMember(team.Id, user.Id); err == nil {
		tm.SchemeAdmin = false
		if _, err = me.App.Srv().Store.Team().UpdateMember(tm); err != nil {
			utils.EnableDebugLogForTest()
			panic(err)
		}
	} else {
		utils.EnableDebugLogForTest()
		mlog.Error(err.Error())

		time.Sleep(time.Second)
		panic(err)
	}

	utils.EnableDebugLogForTest()
}

func (me *TestHelper) SaveDefaultRolePermissions() map[string][]string {
	utils.DisableDebugLogForTest()

	results := make(map[string][]string)

	for _, roleName := range []string{
		"system_user",
		"system_admin",
		"team_user",
		"team_admin",
		"channel_user",
		"channel_admin",
	} {
		role, err1 := me.App.GetRoleByName(roleName)
		if err1 != nil {
			utils.EnableDebugLogForTest()
			panic(err1)
		}

		results[roleName] = role.Permissions
	}

	utils.EnableDebugLogForTest()
	return results
}

func (me *TestHelper) RestoreDefaultRolePermissions(data map[string][]string) {
	utils.DisableDebugLogForTest()

	for roleName, permissions := range data {
		role, err1 := me.App.GetRoleByName(roleName)
		if err1 != nil {
			utils.EnableDebugLogForTest()
			panic(err1)
		}

		if strings.Join(role.Permissions, " ") == strings.Join(permissions, " ") {
			continue
		}

		role.Permissions = permissions

		_, err2 := me.App.UpdateRole(role)
		if err2 != nil {
			utils.EnableDebugLogForTest()
			panic(err2)
		}
	}

	utils.EnableDebugLogForTest()
}

func (me *TestHelper) RemovePermissionFromRole(permission string, roleName string) {
	utils.DisableDebugLogForTest()

	role, err1 := me.App.GetRoleByName(roleName)
	if err1 != nil {
		utils.EnableDebugLogForTest()
		panic(err1)
	}

	var newPermissions []string
	for _, p := range role.Permissions {
		if p != permission {
			newPermissions = append(newPermissions, p)
		}
	}

	if strings.Join(role.Permissions, " ") == strings.Join(newPermissions, " ") {
		utils.EnableDebugLogForTest()
		return
	}

	role.Permissions = newPermissions

	_, err2 := me.App.UpdateRole(role)
	if err2 != nil {
		utils.EnableDebugLogForTest()
		panic(err2)
	}

	utils.EnableDebugLogForTest()
}

func (me *TestHelper) AddPermissionToRole(permission string, roleName string) {
	utils.DisableDebugLogForTest()

	role, err1 := me.App.GetRoleByName(roleName)
	if err1 != nil {
		utils.EnableDebugLogForTest()
		panic(err1)
	}

	for _, existingPermission := range role.Permissions {
		if existingPermission == permission {
			utils.EnableDebugLogForTest()
			return
		}
	}

	role.Permissions = append(role.Permissions, permission)

	_, err2 := me.App.UpdateRole(role)
	if err2 != nil {
		utils.EnableDebugLogForTest()
		panic(err2)
	}

	utils.EnableDebugLogForTest()
}

func (me *TestHelper) SetupTeamScheme() *model.Scheme {
	return me.SetupScheme(model.SCHEME_SCOPE_TEAM)
}

func (me *TestHelper) SetupChannelScheme() *model.Scheme {
	return me.SetupScheme(model.SCHEME_SCOPE_CHANNEL)
}

func (me *TestHelper) SetupScheme(scope string) *model.Scheme {
	scheme := model.Scheme{
		Name:        model.NewId(),
		DisplayName: model.NewId(),
		Scope:       scope,
	}

	if scheme, err := me.App.CreateScheme(&scheme); err == nil {
		return scheme
	} else {
		panic(err)
	}
}<|MERGE_RESOLUTION|>--- conflicted
+++ resolved
@@ -154,7 +154,6 @@
 	th.Client = th.CreateClient()
 	th.SystemAdminClient = th.CreateClient()
 
-<<<<<<< HEAD
 	// Verify handling of the supported true/false values by randomizing on each run.
 	rand.Seed(time.Now().UTC().UnixNano())
 	trueValues := []string{"1", "t", "T", "TRUE", "true", "True"}
@@ -164,9 +163,8 @@
 	mlog.Debug("Configured Client4 bool string values", mlog.String("true", trueString), mlog.String("false", falseString))
 	th.Client.SetBoolString(true, trueString)
 	th.Client.SetBoolString(false, falseString)
-=======
+  
 	th.LocalClient = th.CreateLocalClient(*config.ServiceSettings.LocalModeSocketLocation)
->>>>>>> ee8bd4ec
 
 	if th.tempWorkspace == "" {
 		th.tempWorkspace = tempWorkspace
