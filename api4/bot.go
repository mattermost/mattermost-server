// Copyright (c) 2015-present Mattermost, Inc. All Rights Reserved.
// See LICENSE.txt for license information.

package api4

import (
	"fmt"
	"io"
	"io/ioutil"
	"net/http"
	"strconv"

	"github.com/mattermost/mattermost-server/v5/audit"
	"github.com/mattermost/mattermost-server/v5/model"
)

func (api *API) InitBot() {
	api.BaseRoutes.Bots.Handle("", api.ApiSessionRequired(createBot)).Methods("POST")
	api.BaseRoutes.Bot.Handle("", api.ApiSessionRequired(patchBot)).Methods("PUT")
	api.BaseRoutes.Bot.Handle("", api.ApiSessionRequired(getBot)).Methods("GET")
	api.BaseRoutes.Bots.Handle("", api.ApiSessionRequired(getBots)).Methods("GET")
	api.BaseRoutes.Bot.Handle("/disable", api.ApiSessionRequired(disableBot)).Methods("POST")
	api.BaseRoutes.Bot.Handle("/enable", api.ApiSessionRequired(enableBot)).Methods("POST")
	api.BaseRoutes.Bot.Handle("/assign/{user_id:[A-Za-z0-9]+}", api.ApiSessionRequired(assignBot)).Methods("POST")

	api.BaseRoutes.Bot.Handle("/icon", api.ApiSessionRequiredTrustRequester(getBotIconImage)).Methods("GET")
	api.BaseRoutes.Bot.Handle("/icon", api.ApiSessionRequired(setBotIconImage)).Methods("POST")
	api.BaseRoutes.Bot.Handle("/icon", api.ApiSessionRequired(deleteBotIconImage)).Methods("DELETE")
}

func createBot(c *Context, w http.ResponseWriter, r *http.Request) {
	botPatch := model.BotPatchFromJson(r.Body)
	if botPatch == nil {
		c.SetInvalidParam("bot")
		return
	}

	bot := &model.Bot{
		OwnerId: c.App.Session().UserId,
	}
	bot.Patch(botPatch)

<<<<<<< HEAD
	auditRec := c.MakeAuditRecord("createBot", audit.Fail)
	defer c.LogAuditRec(auditRec)

	if !c.App.SessionHasPermissionTo(c.App.Session, model.PERMISSION_CREATE_BOT) {
=======
	if !c.App.SessionHasPermissionTo(*c.App.Session(), model.PERMISSION_CREATE_BOT) {
>>>>>>> 9a51c73f
		c.SetPermissionError(model.PERMISSION_CREATE_BOT)
		return
	}

	if user, err := c.App.GetUser(c.App.Session().UserId); err == nil {
		if user.IsBot {
			c.SetPermissionError(model.PERMISSION_CREATE_BOT)
			return
		}
	}

	if !*c.App.Config().ServiceSettings.EnableBotAccountCreation {
		c.Err = model.NewAppError("createBot", "api.bot.create_disabled", nil, "", http.StatusForbidden)
		return
	}

	createdBot, err := c.App.CreateBot(bot)
	if err != nil {
		c.Err = err
		return
	}

	auditRec.Success()
	// Note that the primary key of a bot is the UserId, and matches the primary key of the
	// corresponding user.
	auditRec.AddMeta("bot_id", createdBot.UserId)

	w.WriteHeader(http.StatusCreated)
	w.Write(createdBot.ToJson())
}

func patchBot(c *Context, w http.ResponseWriter, r *http.Request) {
	c.RequireBotUserId()
	if c.Err != nil {
		return
	}
	botUserId := c.Params.BotUserId

	botPatch := model.BotPatchFromJson(r.Body)
	if botPatch == nil {
		c.SetInvalidParam("bot")
		return
	}

<<<<<<< HEAD
	auditRec := c.MakeAuditRecord("patchBot", audit.Fail)
	defer c.LogAuditRec(auditRec)
	auditRec.AddMeta("bot_id", botUserId)

	if err := c.App.SessionHasPermissionToManageBot(c.App.Session, botUserId); err != nil {
=======
	if err := c.App.SessionHasPermissionToManageBot(*c.App.Session(), botUserId); err != nil {
>>>>>>> 9a51c73f
		c.Err = err
		return
	}

	updatedBot, err := c.App.PatchBot(botUserId, botPatch)
	if err != nil {
		c.Err = err
		return
	}

	auditRec.Success()

	w.Write(updatedBot.ToJson())
}

func getBot(c *Context, w http.ResponseWriter, r *http.Request) {
	c.RequireBotUserId()
	if c.Err != nil {
		return
	}
	botUserId := c.Params.BotUserId

	includeDeleted := r.URL.Query().Get("include_deleted") == "true"

	bot, err := c.App.GetBot(botUserId, includeDeleted)
	if err != nil {
		c.Err = err
		return
	}

	if c.App.SessionHasPermissionTo(*c.App.Session(), model.PERMISSION_READ_OTHERS_BOTS) {
		// Allow access to any bot.
	} else if bot.OwnerId == c.App.Session().UserId {
		if !c.App.SessionHasPermissionTo(*c.App.Session(), model.PERMISSION_READ_BOTS) {
			// Pretend like the bot doesn't exist at all to avoid revealing that the
			// user is a bot. It's kind of silly in this case, sine we created the bot,
			// but we don't have read bot permissions.
			c.Err = model.MakeBotNotFoundError(botUserId)
			return
		}
	} else {
		// Pretend like the bot doesn't exist at all, to avoid revealing that the
		// user is a bot.
		c.Err = model.MakeBotNotFoundError(botUserId)
		return
	}

	if c.HandleEtag(bot.Etag(), "Get Bot", w, r) {
		return
	}

	w.Write(bot.ToJson())
}

func getBots(c *Context, w http.ResponseWriter, r *http.Request) {
	includeDeleted := r.URL.Query().Get("include_deleted") == "true"
	onlyOrphaned := r.URL.Query().Get("only_orphaned") == "true"

	var OwnerId string
	if c.App.SessionHasPermissionTo(*c.App.Session(), model.PERMISSION_READ_OTHERS_BOTS) {
		// Get bots created by any user.
		OwnerId = ""
	} else if c.App.SessionHasPermissionTo(*c.App.Session(), model.PERMISSION_READ_BOTS) {
		// Only get bots created by this user.
		OwnerId = c.App.Session().UserId
	} else {
		c.SetPermissionError(model.PERMISSION_READ_BOTS)
		return
	}

	bots, err := c.App.GetBots(&model.BotGetOptions{
		Page:           c.Params.Page,
		PerPage:        c.Params.PerPage,
		OwnerId:        OwnerId,
		IncludeDeleted: includeDeleted,
		OnlyOrphaned:   onlyOrphaned,
	})
	if err != nil {
		c.Err = err
		return
	}

	if c.HandleEtag(bots.Etag(), "Get Bots", w, r) {
		return
	}

	w.Write(bots.ToJson())
}

func disableBot(c *Context, w http.ResponseWriter, r *http.Request) {
	updateBotActive(c, w, r, false)
}

func enableBot(c *Context, w http.ResponseWriter, r *http.Request) {
	updateBotActive(c, w, r, true)
}

func updateBotActive(c *Context, w http.ResponseWriter, r *http.Request, active bool) {
	c.RequireBotUserId()
	if c.Err != nil {
		return
	}
	botUserId := c.Params.BotUserId

<<<<<<< HEAD
	auditRec := c.MakeAuditRecord("updateBotActive", audit.Fail)
	defer c.LogAuditRec(auditRec)
	auditRec.AddMeta("bot_id", botUserId)
	auditRec.AddMeta("enable", active)

	if err := c.App.SessionHasPermissionToManageBot(c.App.Session, botUserId); err != nil {
=======
	if err := c.App.SessionHasPermissionToManageBot(*c.App.Session(), botUserId); err != nil {
>>>>>>> 9a51c73f
		c.Err = err
		return
	}

	bot, err := c.App.UpdateBotActive(botUserId, active)
	if err != nil {
		c.Err = err
		return
	}

	auditRec.Success()

	w.Write(bot.ToJson())
}

func assignBot(c *Context, w http.ResponseWriter, r *http.Request) {
	c.RequireUserId()
	c.RequireBotUserId()
	if c.Err != nil {
		return
	}
	botUserId := c.Params.BotUserId
	userId := c.Params.UserId

<<<<<<< HEAD
	auditRec := c.MakeAuditRecord("assignBot", audit.Fail)
	defer c.LogAuditRec(auditRec)
	auditRec.AddMeta("bot_id", botUserId)
	auditRec.AddMeta("assign_user_id", userId)

	if err := c.App.SessionHasPermissionToManageBot(c.App.Session, botUserId); err != nil {
=======
	if err := c.App.SessionHasPermissionToManageBot(*c.App.Session(), botUserId); err != nil {
>>>>>>> 9a51c73f
		c.Err = err
		return
	}

	if user, err := c.App.GetUser(userId); err == nil {
		if user.IsBot {
			c.SetPermissionError(model.PERMISSION_ASSIGN_BOT)
			return
		}
	}

	bot, err := c.App.UpdateBotOwner(botUserId, userId)
	if err != nil {
		c.Err = err
		return
	}

	auditRec.Success()

	w.Write(bot.ToJson())
}

func getBotIconImage(c *Context, w http.ResponseWriter, r *http.Request) {
	c.RequireBotUserId()
	if c.Err != nil {
		return
	}
	botUserId := c.Params.BotUserId

	canSee, err := c.App.UserCanSeeOtherUser(c.App.Session().UserId, botUserId)
	if err != nil {
		c.Err = err
		return
	}

	if !canSee {
		c.SetPermissionError(model.PERMISSION_VIEW_MEMBERS)
		return
	}

	img, err := c.App.GetBotIconImage(botUserId)
	if err != nil {
		c.Err = err
		return
	}

	user, err := c.App.GetUser(botUserId)
	if err != nil {
		c.Err = err
		return
	}

	etag := strconv.FormatInt(user.LastPictureUpdate, 10)
	if c.HandleEtag(etag, "Get Icon Image", w, r) {
		return
	}

	w.Header().Set("Cache-Control", fmt.Sprintf("max-age=%v, public", 24*60*60)) // 24 hrs
	w.Header().Set(model.HEADER_ETAG_SERVER, etag)
	w.Header().Set("Content-Type", "image/svg+xml")
	w.Write(img)
}

func setBotIconImage(c *Context, w http.ResponseWriter, r *http.Request) {
	defer io.Copy(ioutil.Discard, r.Body)

	c.RequireBotUserId()
	if c.Err != nil {
		return
	}
	botUserId := c.Params.BotUserId

<<<<<<< HEAD
	auditRec := c.MakeAuditRecord("setBotIconImage", audit.Fail)
	defer c.LogAuditRec(auditRec)
	auditRec.AddMeta("bot_id", botUserId)

	if err := c.App.SessionHasPermissionToManageBot(c.App.Session, botUserId); err != nil {
=======
	if err := c.App.SessionHasPermissionToManageBot(*c.App.Session(), botUserId); err != nil {
>>>>>>> 9a51c73f
		c.Err = err
		return
	}

	if r.ContentLength > *c.App.Config().FileSettings.MaxFileSize {
		c.Err = model.NewAppError("setBotIconImage", "api.bot.set_bot_icon_image.too_large.app_error", nil, "", http.StatusRequestEntityTooLarge)
		return
	}

	if err := r.ParseMultipartForm(*c.App.Config().FileSettings.MaxFileSize); err != nil {
		c.Err = model.NewAppError("setBotIconImage", "api.bot.set_bot_icon_image.parse.app_error", nil, err.Error(), http.StatusInternalServerError)
		return
	}

	m := r.MultipartForm
	imageArray, ok := m.File["image"]
	if !ok {
		c.Err = model.NewAppError("setBotIconImage", "api.bot.set_bot_icon_image.no_file.app_error", nil, "", http.StatusBadRequest)
		return
	}

	if len(imageArray) <= 0 {
		c.Err = model.NewAppError("setBotIconImage", "api.bot.set_bot_icon_image.array.app_error", nil, "", http.StatusBadRequest)
		return
	}

	imageData := imageArray[0]
	if err := c.App.SetBotIconImageFromMultiPartFile(botUserId, imageData); err != nil {
		c.Err = err
		return
	}

	auditRec.Success()

	ReturnStatusOK(w)
}

func deleteBotIconImage(c *Context, w http.ResponseWriter, r *http.Request) {
	defer io.Copy(ioutil.Discard, r.Body)

	c.RequireBotUserId()
	if c.Err != nil {
		return
	}
	botUserId := c.Params.BotUserId

<<<<<<< HEAD
	auditRec := c.MakeAuditRecord("deleteBotIconImage", audit.Fail)
	defer c.LogAuditRec(auditRec)
	auditRec.AddMeta("bot_id", botUserId)

	if err := c.App.SessionHasPermissionToManageBot(c.App.Session, botUserId); err != nil {
=======
	if err := c.App.SessionHasPermissionToManageBot(*c.App.Session(), botUserId); err != nil {
>>>>>>> 9a51c73f
		c.Err = err
		return
	}

	if err := c.App.DeleteBotIconImage(botUserId); err != nil {
		c.Err = err
		return
	}

	auditRec.Success()

	ReturnStatusOK(w)
}<|MERGE_RESOLUTION|>--- conflicted
+++ resolved
@@ -40,14 +40,10 @@
 	}
 	bot.Patch(botPatch)
 
-<<<<<<< HEAD
 	auditRec := c.MakeAuditRecord("createBot", audit.Fail)
 	defer c.LogAuditRec(auditRec)
 
-	if !c.App.SessionHasPermissionTo(c.App.Session, model.PERMISSION_CREATE_BOT) {
-=======
 	if !c.App.SessionHasPermissionTo(*c.App.Session(), model.PERMISSION_CREATE_BOT) {
->>>>>>> 9a51c73f
 		c.SetPermissionError(model.PERMISSION_CREATE_BOT)
 		return
 	}
@@ -92,15 +88,11 @@
 		return
 	}
 
-<<<<<<< HEAD
 	auditRec := c.MakeAuditRecord("patchBot", audit.Fail)
 	defer c.LogAuditRec(auditRec)
 	auditRec.AddMeta("bot_id", botUserId)
 
-	if err := c.App.SessionHasPermissionToManageBot(c.App.Session, botUserId); err != nil {
-=======
-	if err := c.App.SessionHasPermissionToManageBot(*c.App.Session(), botUserId); err != nil {
->>>>>>> 9a51c73f
+	if err := c.App.SessionHasPermissionToManageBot(*c.App.Session(), botUserId); err != nil {
 		c.Err = err
 		return
 	}
@@ -205,16 +197,12 @@
 	}
 	botUserId := c.Params.BotUserId
 
-<<<<<<< HEAD
 	auditRec := c.MakeAuditRecord("updateBotActive", audit.Fail)
 	defer c.LogAuditRec(auditRec)
 	auditRec.AddMeta("bot_id", botUserId)
 	auditRec.AddMeta("enable", active)
 
-	if err := c.App.SessionHasPermissionToManageBot(c.App.Session, botUserId); err != nil {
-=======
-	if err := c.App.SessionHasPermissionToManageBot(*c.App.Session(), botUserId); err != nil {
->>>>>>> 9a51c73f
+	if err := c.App.SessionHasPermissionToManageBot(*c.App.Session(), botUserId); err != nil {
 		c.Err = err
 		return
 	}
@@ -239,16 +227,12 @@
 	botUserId := c.Params.BotUserId
 	userId := c.Params.UserId
 
-<<<<<<< HEAD
 	auditRec := c.MakeAuditRecord("assignBot", audit.Fail)
 	defer c.LogAuditRec(auditRec)
 	auditRec.AddMeta("bot_id", botUserId)
 	auditRec.AddMeta("assign_user_id", userId)
 
-	if err := c.App.SessionHasPermissionToManageBot(c.App.Session, botUserId); err != nil {
-=======
-	if err := c.App.SessionHasPermissionToManageBot(*c.App.Session(), botUserId); err != nil {
->>>>>>> 9a51c73f
+	if err := c.App.SessionHasPermissionToManageBot(*c.App.Session(), botUserId); err != nil {
 		c.Err = err
 		return
 	}
@@ -321,15 +305,11 @@
 	}
 	botUserId := c.Params.BotUserId
 
-<<<<<<< HEAD
 	auditRec := c.MakeAuditRecord("setBotIconImage", audit.Fail)
 	defer c.LogAuditRec(auditRec)
 	auditRec.AddMeta("bot_id", botUserId)
 
-	if err := c.App.SessionHasPermissionToManageBot(c.App.Session, botUserId); err != nil {
-=======
-	if err := c.App.SessionHasPermissionToManageBot(*c.App.Session(), botUserId); err != nil {
->>>>>>> 9a51c73f
+	if err := c.App.SessionHasPermissionToManageBot(*c.App.Session(), botUserId); err != nil {
 		c.Err = err
 		return
 	}
@@ -376,15 +356,11 @@
 	}
 	botUserId := c.Params.BotUserId
 
-<<<<<<< HEAD
 	auditRec := c.MakeAuditRecord("deleteBotIconImage", audit.Fail)
 	defer c.LogAuditRec(auditRec)
 	auditRec.AddMeta("bot_id", botUserId)
 
-	if err := c.App.SessionHasPermissionToManageBot(c.App.Session, botUserId); err != nil {
-=======
-	if err := c.App.SessionHasPermissionToManageBot(*c.App.Session(), botUserId); err != nil {
->>>>>>> 9a51c73f
+	if err := c.App.SessionHasPermissionToManageBot(*c.App.Session(), botUserId); err != nil {
 		c.Err = err
 		return
 	}
