// Copyright (c) 2015-present Mattermost, Inc. All Rights Reserved.
// See LICENSE.txt for license information.

package api4

import (
	"encoding/json"
	"net/http"
	"strconv"
	"strings"

	"github.com/mattermost/mattermost-server/v5/audit"
	"github.com/mattermost/mattermost-server/v5/mlog"
	"github.com/mattermost/mattermost-server/v5/model"
	"github.com/mattermost/mattermost-server/v5/store"
)

func (api *API) InitChannel() {
	api.BaseRoutes.Channels.Handle("", api.ApiSessionRequired(getAllChannels)).Methods("GET")
	api.BaseRoutes.Channels.Handle("", api.ApiSessionRequired(createChannel)).Methods("POST")
	api.BaseRoutes.Channels.Handle("/direct", api.ApiSessionRequired(createDirectChannel)).Methods("POST")
	api.BaseRoutes.Channels.Handle("/search", api.ApiSessionRequiredDisableWhenBusy(searchAllChannels)).Methods("POST")
	api.BaseRoutes.Channels.Handle("/group/search", api.ApiSessionRequiredDisableWhenBusy(searchGroupChannels)).Methods("POST")
	api.BaseRoutes.Channels.Handle("/group", api.ApiSessionRequired(createGroupChannel)).Methods("POST")
	api.BaseRoutes.Channels.Handle("/members/{user_id:[A-Za-z0-9]+}/view", api.ApiSessionRequired(viewChannel)).Methods("POST")
	api.BaseRoutes.Channels.Handle("/{channel_id:[A-Za-z0-9]+}/scheme", api.ApiSessionRequired(updateChannelScheme)).Methods("PUT")

	api.BaseRoutes.ChannelsForTeam.Handle("", api.ApiSessionRequired(getPublicChannelsForTeam)).Methods("GET")
	api.BaseRoutes.ChannelsForTeam.Handle("/deleted", api.ApiSessionRequired(getDeletedChannelsForTeam)).Methods("GET")
	api.BaseRoutes.ChannelsForTeam.Handle("/ids", api.ApiSessionRequired(getPublicChannelsByIdsForTeam)).Methods("POST")
	api.BaseRoutes.ChannelsForTeam.Handle("/search", api.ApiSessionRequiredDisableWhenBusy(searchChannelsForTeam)).Methods("POST")
	api.BaseRoutes.ChannelsForTeam.Handle("/search_archived", api.ApiSessionRequiredDisableWhenBusy(searchArchivedChannelsForTeam)).Methods("POST")
	api.BaseRoutes.ChannelsForTeam.Handle("/autocomplete", api.ApiSessionRequired(autocompleteChannelsForTeam)).Methods("GET")
	api.BaseRoutes.ChannelsForTeam.Handle("/search_autocomplete", api.ApiSessionRequired(autocompleteChannelsForTeamForSearch)).Methods("GET")
	api.BaseRoutes.User.Handle("/teams/{team_id:[A-Za-z0-9]+}/channels", api.ApiSessionRequired(getChannelsForTeamForUser)).Methods("GET")

	api.BaseRoutes.ChannelCategories.Handle("", api.ApiSessionRequired(getCategoriesForTeamForUser)).Methods("GET")
	api.BaseRoutes.ChannelCategories.Handle("", api.ApiSessionRequired(createCategoryForTeamForUser)).Methods("POST")
	api.BaseRoutes.ChannelCategories.Handle("", api.ApiSessionRequired(updateCategoriesForTeamForUser)).Methods("PUT")
	api.BaseRoutes.ChannelCategories.Handle("/order", api.ApiSessionRequired(getCategoryOrderForTeamForUser)).Methods("GET")
	api.BaseRoutes.ChannelCategories.Handle("/order", api.ApiSessionRequired(updateCategoryOrderForTeamForUser)).Methods("PUT")
	api.BaseRoutes.ChannelCategories.Handle("/{category_id:[A-Za-z0-9]+}", api.ApiSessionRequired(getCategoryForTeamForUser)).Methods("GET")
	api.BaseRoutes.ChannelCategories.Handle("/{category_id:[A-Za-z0-9]+}", api.ApiSessionRequired(updateCategoryForTeamForUser)).Methods("PUT")
	api.BaseRoutes.ChannelCategories.Handle("/{category_id:[A-Za-z0-9]+}", api.ApiSessionRequired(deleteCategoryForTeamForUser)).Methods("DELETE")

	api.BaseRoutes.Channel.Handle("", api.ApiSessionRequired(getChannel)).Methods("GET")
	api.BaseRoutes.Channel.Handle("", api.ApiSessionRequired(updateChannel)).Methods("PUT")
	api.BaseRoutes.Channel.Handle("/patch", api.ApiSessionRequired(patchChannel)).Methods("PUT")
	api.BaseRoutes.Channel.Handle("/convert", api.ApiSessionRequired(convertChannelToPrivate)).Methods("POST")
	api.BaseRoutes.Channel.Handle("/privacy", api.ApiSessionRequired(updateChannelPrivacy)).Methods("PUT")
	api.BaseRoutes.Channel.Handle("/restore", api.ApiSessionRequired(restoreChannel)).Methods("POST")
	api.BaseRoutes.Channel.Handle("", api.ApiSessionRequired(deleteChannel)).Methods("DELETE")
	api.BaseRoutes.Channel.Handle("/stats", api.ApiSessionRequired(getChannelStats)).Methods("GET")
	api.BaseRoutes.Channel.Handle("/pinned", api.ApiSessionRequired(getPinnedPosts)).Methods("GET")
	api.BaseRoutes.Channel.Handle("/timezones", api.ApiSessionRequired(getChannelMembersTimezones)).Methods("GET")
	api.BaseRoutes.Channel.Handle("/members_minus_group_members", api.ApiSessionRequired(channelMembersMinusGroupMembers)).Methods("GET")
	api.BaseRoutes.Channel.Handle("/move", api.ApiSessionRequired(moveChannel)).Methods("POST")
	api.BaseRoutes.Channel.Handle("/member_counts_by_group", api.ApiSessionRequired(channelMemberCountsByGroup)).Methods("GET")

	api.BaseRoutes.ChannelForUser.Handle("/unread", api.ApiSessionRequired(getChannelUnread)).Methods("GET")

	api.BaseRoutes.ChannelByName.Handle("", api.ApiSessionRequired(getChannelByName)).Methods("GET")
	api.BaseRoutes.ChannelByNameForTeamName.Handle("", api.ApiSessionRequired(getChannelByNameForTeamName)).Methods("GET")

	api.BaseRoutes.ChannelMembers.Handle("", api.ApiSessionRequired(getChannelMembers)).Methods("GET")
	api.BaseRoutes.ChannelMembers.Handle("/ids", api.ApiSessionRequired(getChannelMembersByIds)).Methods("POST")
	api.BaseRoutes.ChannelMembers.Handle("", api.ApiSessionRequired(addChannelMember)).Methods("POST")
	api.BaseRoutes.ChannelMembersForUser.Handle("", api.ApiSessionRequired(getChannelMembersForUser)).Methods("GET")
	api.BaseRoutes.ChannelMember.Handle("", api.ApiSessionRequired(getChannelMember)).Methods("GET")
	api.BaseRoutes.ChannelMember.Handle("", api.ApiSessionRequired(removeChannelMember)).Methods("DELETE")
	api.BaseRoutes.ChannelMember.Handle("/roles", api.ApiSessionRequired(updateChannelMemberRoles)).Methods("PUT")
	api.BaseRoutes.ChannelMember.Handle("/schemeRoles", api.ApiSessionRequired(updateChannelMemberSchemeRoles)).Methods("PUT")
	api.BaseRoutes.ChannelMember.Handle("/notify_props", api.ApiSessionRequired(updateChannelMemberNotifyProps)).Methods("PUT")

	api.BaseRoutes.ChannelModerations.Handle("", api.ApiSessionRequired(getChannelModerations)).Methods("GET")
	api.BaseRoutes.ChannelModerations.Handle("/patch", api.ApiSessionRequired(patchChannelModerations)).Methods("PUT")
}

func createChannel(c *Context, w http.ResponseWriter, r *http.Request) {
	channel := model.ChannelFromJson(r.Body)
	if channel == nil {
		c.SetInvalidParam("channel")
		return
	}

	auditRec := c.MakeAuditRecord("createChannel", audit.Fail)
	defer c.LogAuditRec(auditRec)
	auditRec.AddMeta("channel", channel)

	if channel.Type == model.CHANNEL_OPEN && !c.App.SessionHasPermissionToTeam(*c.App.Session(), channel.TeamId, model.PERMISSION_CREATE_PUBLIC_CHANNEL) {
		c.SetPermissionError(model.PERMISSION_CREATE_PUBLIC_CHANNEL)
		return
	}

	if channel.Type == model.CHANNEL_PRIVATE && !c.App.SessionHasPermissionToTeam(*c.App.Session(), channel.TeamId, model.PERMISSION_CREATE_PRIVATE_CHANNEL) {
		c.SetPermissionError(model.PERMISSION_CREATE_PRIVATE_CHANNEL)
		return
	}

	sc, err := c.App.CreateChannelWithUser(channel, c.App.Session().UserId)
	if err != nil {
		c.Err = err
		return
	}

	auditRec.Success()
	auditRec.AddMeta("channel", sc) // overwrite meta
	c.LogAudit("name=" + channel.Name)

	w.WriteHeader(http.StatusCreated)
	w.Write([]byte(sc.ToJson()))
}

func updateChannel(c *Context, w http.ResponseWriter, r *http.Request) {
	c.RequireChannelId()
	if c.Err != nil {
		return
	}

	channel := model.ChannelFromJson(r.Body)

	if channel == nil {
		c.SetInvalidParam("channel")
		return
	}

	// The channel being updated in the payload must be the same one as indicated in the URL.
	if channel.Id != c.Params.ChannelId {
		c.SetInvalidParam("channel_id")
		return
	}

	auditRec := c.MakeAuditRecord("updateChannel", audit.Fail)
	defer c.LogAuditRec(auditRec)

	originalOldChannel, err := c.App.GetChannel(channel.Id)
	if err != nil {
		c.Err = err
		return
	}
	oldChannel := originalOldChannel.DeepCopy()

	auditRec.AddMeta("channel", oldChannel)

	switch oldChannel.Type {
	case model.CHANNEL_OPEN:
		if !c.App.SessionHasPermissionToChannel(*c.App.Session(), c.Params.ChannelId, model.PERMISSION_MANAGE_PUBLIC_CHANNEL_PROPERTIES) {
			c.SetPermissionError(model.PERMISSION_MANAGE_PUBLIC_CHANNEL_PROPERTIES)
			return
		}

	case model.CHANNEL_PRIVATE:
		if !c.App.SessionHasPermissionToChannel(*c.App.Session(), c.Params.ChannelId, model.PERMISSION_MANAGE_PRIVATE_CHANNEL_PROPERTIES) {
			c.SetPermissionError(model.PERMISSION_MANAGE_PRIVATE_CHANNEL_PROPERTIES)
			return
		}

	case model.CHANNEL_GROUP, model.CHANNEL_DIRECT:
		// Modifying the header is not linked to any specific permission for group/dm channels, so just check for membership.
		if _, errGet := c.App.GetChannelMember(channel.Id, c.App.Session().UserId); errGet != nil {
			c.Err = model.NewAppError("updateChannel", "api.channel.patch_update_channel.forbidden.app_error", nil, "", http.StatusForbidden)
			return
		}

	default:
		c.Err = model.NewAppError("updateChannel", "api.channel.patch_update_channel.forbidden.app_error", nil, "", http.StatusForbidden)
		return
	}

	if oldChannel.DeleteAt > 0 {
		c.Err = model.NewAppError("updateChannel", "api.channel.update_channel.deleted.app_error", nil, "", http.StatusBadRequest)
		return
	}

	if len(channel.Type) > 0 && channel.Type != oldChannel.Type {
		c.Err = model.NewAppError("updateChannel", "api.channel.update_channel.typechange.app_error", nil, "", http.StatusBadRequest)
		return
	}

	if oldChannel.Name == model.DEFAULT_CHANNEL {
		if len(channel.Name) > 0 && channel.Name != oldChannel.Name {
			c.Err = model.NewAppError("updateChannel", "api.channel.update_channel.tried.app_error", map[string]interface{}{"Channel": model.DEFAULT_CHANNEL}, "", http.StatusBadRequest)
			return
		}
	}

	oldChannel.Header = channel.Header
	oldChannel.Purpose = channel.Purpose

	oldChannelDisplayName := oldChannel.DisplayName

	if len(channel.DisplayName) > 0 {
		oldChannel.DisplayName = channel.DisplayName
	}

	if len(channel.Name) > 0 {
		oldChannel.Name = channel.Name
		auditRec.AddMeta("new_channel_name", oldChannel.Name)
	}

	if channel.GroupConstrained != nil {
		oldChannel.GroupConstrained = channel.GroupConstrained
	}

	updatedChannel, err := c.App.UpdateChannel(oldChannel)
	if err != nil {
		c.Err = err
		return
	}
	auditRec.AddMeta("update", updatedChannel)

	if oldChannelDisplayName != channel.DisplayName {
		if err := c.App.PostUpdateChannelDisplayNameMessage(c.App.Session().UserId, channel, oldChannelDisplayName, channel.DisplayName); err != nil {
			mlog.Error(err.Error())
		}
	}

	auditRec.Success()
	c.LogAudit("name=" + channel.Name)

	w.Write([]byte(oldChannel.ToJson()))
}

func convertChannelToPrivate(c *Context, w http.ResponseWriter, r *http.Request) {
	c.RequireChannelId()
	if c.Err != nil {
		return
	}

	oldPublicChannel, err := c.App.GetChannel(c.Params.ChannelId)
	if err != nil {
		c.Err = err
		return
	}

	auditRec := c.MakeAuditRecord("convertChannelToPrivate", audit.Fail)
	defer c.LogAuditRec(auditRec)
	auditRec.AddMeta("channel", oldPublicChannel)

	if !c.App.SessionHasPermissionToTeam(*c.App.Session(), oldPublicChannel.TeamId, model.PERMISSION_MANAGE_TEAM) {
		c.SetPermissionError(model.PERMISSION_MANAGE_TEAM)
		return
	}

	if oldPublicChannel.Type == model.CHANNEL_PRIVATE {
		c.Err = model.NewAppError("convertChannelToPrivate", "api.channel.convert_channel_to_private.private_channel_error", nil, "", http.StatusBadRequest)
		return
	}

	if oldPublicChannel.Name == model.DEFAULT_CHANNEL {
		c.Err = model.NewAppError("convertChannelToPrivate", "api.channel.convert_channel_to_private.default_channel_error", nil, "", http.StatusBadRequest)
		return
	}

	user, err := c.App.GetUser(c.App.Session().UserId)
	if err != nil {
		c.Err = err
		return
	}
	auditRec.AddMeta("user", user)

	oldPublicChannel.Type = model.CHANNEL_PRIVATE

	rchannel, err := c.App.UpdateChannelPrivacy(oldPublicChannel, user)
	if err != nil {
		c.Err = err
		return
	}

	auditRec.Success()
	c.LogAudit("name=" + rchannel.Name)

	w.Write([]byte(rchannel.ToJson()))
}

func updateChannelPrivacy(c *Context, w http.ResponseWriter, r *http.Request) {
	c.RequireChannelId()
	if c.Err != nil {
		return
	}

	props := model.StringInterfaceFromJson(r.Body)
	privacy, ok := props["privacy"].(string)
	if !ok || (privacy != model.CHANNEL_OPEN && privacy != model.CHANNEL_PRIVATE) {
		c.SetInvalidParam("privacy")
		return
	}

	channel, err := c.App.GetChannel(c.Params.ChannelId)
	if err != nil {
		c.Err = err
		return
	}

	auditRec := c.MakeAuditRecord("updateChannelPrivacy", audit.Fail)
	defer c.LogAuditRec(auditRec)
	auditRec.AddMeta("channel", channel)
	auditRec.AddMeta("new_type", privacy)

	if !c.App.SessionHasPermissionToTeam(*c.App.Session(), channel.TeamId, model.PERMISSION_MANAGE_TEAM) {
		c.SetPermissionError(model.PERMISSION_MANAGE_TEAM)
		return
	}

	if channel.Name == model.DEFAULT_CHANNEL && privacy == model.CHANNEL_PRIVATE {
		c.Err = model.NewAppError("updateChannelPrivacy", "api.channel.update_channel_privacy.default_channel_error", nil, "", http.StatusBadRequest)
		return
	}

	user, err := c.App.GetUser(c.App.Session().UserId)
	if err != nil {
		c.Err = err
		return
	}
	auditRec.AddMeta("user", user)

	channel.Type = privacy

	updatedChannel, err := c.App.UpdateChannelPrivacy(channel, user)
	if err != nil {
		c.Err = err
		return
	}

	auditRec.Success()
	c.LogAudit("name=" + updatedChannel.Name)

	w.Write([]byte(updatedChannel.ToJson()))
}

func patchChannel(c *Context, w http.ResponseWriter, r *http.Request) {
	c.RequireChannelId()
	if c.Err != nil {
		return
	}
	patch := model.ChannelPatchFromJson(r.Body)
	if patch == nil {
		c.SetInvalidParam("channel")
		return
	}

	originalOldChannel, err := c.App.GetChannel(c.Params.ChannelId)
	if err != nil {
		c.Err = err
		return
	}
	oldChannel := originalOldChannel.DeepCopy()

	auditRec := c.MakeAuditRecord("patchChannel", audit.Fail)
	defer c.LogAuditRec(auditRec)
	auditRec.AddMeta("channel", oldChannel)

	switch oldChannel.Type {
	case model.CHANNEL_OPEN:
		if !c.App.SessionHasPermissionToChannel(*c.App.Session(), c.Params.ChannelId, model.PERMISSION_MANAGE_PUBLIC_CHANNEL_PROPERTIES) {
			c.SetPermissionError(model.PERMISSION_MANAGE_PUBLIC_CHANNEL_PROPERTIES)
			return
		}

	case model.CHANNEL_PRIVATE:
		if !c.App.SessionHasPermissionToChannel(*c.App.Session(), c.Params.ChannelId, model.PERMISSION_MANAGE_PRIVATE_CHANNEL_PROPERTIES) {
			c.SetPermissionError(model.PERMISSION_MANAGE_PRIVATE_CHANNEL_PROPERTIES)
			return
		}

	case model.CHANNEL_GROUP, model.CHANNEL_DIRECT:
		// Modifying the header is not linked to any specific permission for group/dm channels, so just check for membership.
		if _, err = c.App.GetChannelMember(c.Params.ChannelId, c.App.Session().UserId); err != nil {
			c.Err = model.NewAppError("patchChannel", "api.channel.patch_update_channel.forbidden.app_error", nil, "", http.StatusForbidden)
			return
		}

	default:
		c.Err = model.NewAppError("patchChannel", "api.channel.patch_update_channel.forbidden.app_error", nil, "", http.StatusForbidden)
		return
	}

	rchannel, err := c.App.PatchChannel(oldChannel, patch, c.App.Session().UserId)
	if err != nil {
		c.Err = err
		return
	}

	err = c.App.FillInChannelProps(rchannel)
	if err != nil {
		c.Err = err
		return
	}

	auditRec.Success()
	c.LogAudit("")
	auditRec.AddMeta("patch", rchannel)

	w.Write([]byte(rchannel.ToJson()))
}

func restoreChannel(c *Context, w http.ResponseWriter, r *http.Request) {
	c.RequireChannelId()
	if c.Err != nil {
		return
	}

	channel, err := c.App.GetChannel(c.Params.ChannelId)
	if err != nil {
		c.Err = err
		return
	}
	teamId := channel.TeamId

	auditRec := c.MakeAuditRecord("restoreChannel", audit.Fail)
	defer c.LogAuditRec(auditRec)
	auditRec.AddMeta("channel", channel)

	if !c.App.SessionHasPermissionToTeam(*c.App.Session(), teamId, model.PERMISSION_MANAGE_TEAM) {
		c.SetPermissionError(model.PERMISSION_MANAGE_TEAM)
		return
	}

	channel, err = c.App.RestoreChannel(channel, c.App.Session().UserId)
	if err != nil {
		c.Err = err
		return
	}

	auditRec.Success()
	c.LogAudit("name=" + channel.Name)

	w.Write([]byte(channel.ToJson()))
}

func createDirectChannel(c *Context, w http.ResponseWriter, r *http.Request) {
	userIds := model.ArrayFromJson(r.Body)
	allowed := false

	if len(userIds) != 2 {
		c.SetInvalidParam("user_ids")
		return
	}

	for _, id := range userIds {
		if !model.IsValidId(id) {
			c.SetInvalidParam("user_id")
			return
		}
		if id == c.App.Session().UserId {
			allowed = true
		}
	}

	auditRec := c.MakeAuditRecord("createDirectChannel", audit.Fail)
	defer c.LogAuditRec(auditRec)

	if !c.App.SessionHasPermissionTo(*c.App.Session(), model.PERMISSION_CREATE_DIRECT_CHANNEL) {
		c.SetPermissionError(model.PERMISSION_CREATE_DIRECT_CHANNEL)
		return
	}

	if !allowed && !c.App.SessionHasPermissionTo(*c.App.Session(), model.PERMISSION_MANAGE_SYSTEM) {
		c.SetPermissionError(model.PERMISSION_MANAGE_SYSTEM)
		return
	}

	otherUserId := userIds[0]
	if c.App.Session().UserId == otherUserId {
		otherUserId = userIds[1]
	}

	auditRec.AddMeta("other_user_id", otherUserId)

	canSee, err := c.App.UserCanSeeOtherUser(c.App.Session().UserId, otherUserId)
	if err != nil {
		c.Err = err
		return
	}

	if !canSee {
		c.SetPermissionError(model.PERMISSION_VIEW_MEMBERS)
		return
	}

	sc, err := c.App.GetOrCreateDirectChannel(userIds[0], userIds[1])
	if err != nil {
		c.Err = err
		return
	}

	auditRec.Success()
	auditRec.AddMeta("channel", sc)

	w.WriteHeader(http.StatusCreated)
	w.Write([]byte(sc.ToJson()))
}

func searchGroupChannels(c *Context, w http.ResponseWriter, r *http.Request) {
	props := model.ChannelSearchFromJson(r.Body)
	if props == nil {
		c.SetInvalidParam("channel_search")
		return
	}

	groupChannels, err := c.App.SearchGroupChannels(c.App.Session().UserId, props.Term)
	if err != nil {
		c.Err = err
		return
	}

	w.Write([]byte(groupChannels.ToJson()))
}

func createGroupChannel(c *Context, w http.ResponseWriter, r *http.Request) {
	userIds := model.ArrayFromJson(r.Body)

	if len(userIds) == 0 {
		c.SetInvalidParam("user_ids")
		return
	}

	found := false
	for _, id := range userIds {
		if !model.IsValidId(id) {
			c.SetInvalidParam("user_id")
			return
		}
		if id == c.App.Session().UserId {
			found = true
		}
	}

	if !found {
		userIds = append(userIds, c.App.Session().UserId)
	}

	auditRec := c.MakeAuditRecord("createGroupChannel", audit.Fail)
	defer c.LogAuditRec(auditRec)

	if !c.App.SessionHasPermissionTo(*c.App.Session(), model.PERMISSION_CREATE_GROUP_CHANNEL) {
		c.SetPermissionError(model.PERMISSION_CREATE_GROUP_CHANNEL)
		return
	}

	canSeeAll := true
	for _, id := range userIds {
		if c.App.Session().UserId != id {
			canSee, err := c.App.UserCanSeeOtherUser(c.App.Session().UserId, id)
			if err != nil {
				c.Err = err
				return
			}
			if !canSee {
				canSeeAll = false
			}
		}
	}

	if !canSeeAll {
		c.SetPermissionError(model.PERMISSION_VIEW_MEMBERS)
		return
	}

	groupChannel, err := c.App.CreateGroupChannel(userIds, c.App.Session().UserId)
	if err != nil {
		c.Err = err
		return
	}

	auditRec.Success()
	auditRec.AddMeta("channel", groupChannel)

	w.WriteHeader(http.StatusCreated)
	w.Write([]byte(groupChannel.ToJson()))
}

func getChannel(c *Context, w http.ResponseWriter, r *http.Request) {
	c.RequireChannelId()
	if c.Err != nil {
		return
	}

	channel, err := c.App.GetChannel(c.Params.ChannelId)
	if err != nil {
		c.Err = err
		return
	}

	if channel.Type == model.CHANNEL_OPEN {
		if !c.App.SessionHasPermissionToTeam(*c.App.Session(), channel.TeamId, model.PERMISSION_READ_PUBLIC_CHANNEL) && !c.App.SessionHasPermissionToChannel(*c.App.Session(), c.Params.ChannelId, model.PERMISSION_READ_CHANNEL) {
			c.SetPermissionError(model.PERMISSION_READ_PUBLIC_CHANNEL)
			return
		}
	} else {
		if !c.App.SessionHasPermissionToChannel(*c.App.Session(), c.Params.ChannelId, model.PERMISSION_READ_CHANNEL) {
			c.SetPermissionError(model.PERMISSION_READ_CHANNEL)
			return
		}
	}

	err = c.App.FillInChannelProps(channel)
	if err != nil {
		c.Err = err
		return
	}

	w.Write([]byte(channel.ToJson()))
}

func getChannelUnread(c *Context, w http.ResponseWriter, r *http.Request) {
	c.RequireChannelId().RequireUserId()
	if c.Err != nil {
		return
	}

	if !c.App.SessionHasPermissionToUser(*c.App.Session(), c.Params.UserId) {
		c.SetPermissionError(model.PERMISSION_EDIT_OTHER_USERS)
		return
	}

	if !c.App.SessionHasPermissionToChannel(*c.App.Session(), c.Params.ChannelId, model.PERMISSION_READ_CHANNEL) {
		c.SetPermissionError(model.PERMISSION_READ_CHANNEL)
		return
	}

	channelUnread, err := c.App.GetChannelUnread(c.Params.ChannelId, c.Params.UserId)
	if err != nil {
		c.Err = err
		return
	}

	w.Write([]byte(channelUnread.ToJson()))
}

func getChannelStats(c *Context, w http.ResponseWriter, r *http.Request) {
	c.RequireChannelId()
	if c.Err != nil {
		return
	}

	if !c.App.SessionHasPermissionToChannel(*c.App.Session(), c.Params.ChannelId, model.PERMISSION_READ_CHANNEL) {
		c.SetPermissionError(model.PERMISSION_READ_CHANNEL)
		return
	}

	memberCount, err := c.App.GetChannelMemberCount(c.Params.ChannelId)
	if err != nil {
		c.Err = err
		return
	}

	guestCount, err := c.App.GetChannelGuestCount(c.Params.ChannelId)
	if err != nil {
		c.Err = err
		return
	}

	pinnedPostCount, err := c.App.GetChannelPinnedPostCount(c.Params.ChannelId)
	if err != nil {
		c.Err = err
		return
	}

	stats := model.ChannelStats{ChannelId: c.Params.ChannelId, MemberCount: memberCount, GuestCount: guestCount, PinnedPostCount: pinnedPostCount}
	w.Write([]byte(stats.ToJson()))
}

func getPinnedPosts(c *Context, w http.ResponseWriter, r *http.Request) {
	c.RequireChannelId()
	if c.Err != nil {
		return
	}

	if !c.App.SessionHasPermissionToChannel(*c.App.Session(), c.Params.ChannelId, model.PERMISSION_READ_CHANNEL) {
		c.SetPermissionError(model.PERMISSION_READ_CHANNEL)
		return
	}

	posts, err := c.App.GetPinnedPosts(c.Params.ChannelId)
	if err != nil {
		c.Err = err
		return
	}

	if c.HandleEtag(posts.Etag(), "Get Pinned Posts", w, r) {
		return
	}

	clientPostList := c.App.PreparePostListForClient(posts)

	w.Header().Set(model.HEADER_ETAG_SERVER, clientPostList.Etag())
	w.Write([]byte(clientPostList.ToJson()))
}

func getAllChannels(c *Context, w http.ResponseWriter, r *http.Request) {
	if !c.App.SessionHasPermissionTo(*c.App.Session(), model.PERMISSION_MANAGE_SYSTEM) {
		c.SetPermissionError(model.PERMISSION_MANAGE_SYSTEM)
		return
	}

	opts := model.ChannelSearchOpts{
		NotAssociatedToGroup:   c.Params.NotAssociatedToGroup,
		ExcludeDefaultChannels: c.Params.ExcludeDefaultChannels,
		IncludeDeleted:         c.Params.IncludeDeleted,
	}

	channels, err := c.App.GetAllChannels(c.Params.Page, c.Params.PerPage, opts)
	if err != nil {
		c.Err = err
		return
	}

	var payload []byte
	if c.Params.IncludeTotalCount {
		totalCount, err := c.App.GetAllChannelsCount(opts)
		if err != nil {
			c.Err = err
			return
		}
		cwc := &model.ChannelsWithCount{
			Channels:   channels,
			TotalCount: totalCount,
		}
		payload = cwc.ToJson()
	} else {
		payload = []byte(channels.ToJson())
	}

	w.Write(payload)
}

func getPublicChannelsForTeam(c *Context, w http.ResponseWriter, r *http.Request) {
	c.RequireTeamId()
	if c.Err != nil {
		return
	}

	if !c.App.SessionHasPermissionToTeam(*c.App.Session(), c.Params.TeamId, model.PERMISSION_LIST_TEAM_CHANNELS) {
		c.SetPermissionError(model.PERMISSION_LIST_TEAM_CHANNELS)
		return
	}

	channels, err := c.App.GetPublicChannelsForTeam(c.Params.TeamId, c.Params.Page*c.Params.PerPage, c.Params.PerPage)
	if err != nil {
		c.Err = err
		return
	}

	err = c.App.FillInChannelsProps(channels)
	if err != nil {
		c.Err = err
		return
	}

	w.Write([]byte(channels.ToJson()))
}

func getDeletedChannelsForTeam(c *Context, w http.ResponseWriter, r *http.Request) {
	c.RequireTeamId()
	if c.Err != nil {
		return
	}

	channels, err := c.App.GetDeletedChannels(c.Params.TeamId, c.Params.Page*c.Params.PerPage, c.Params.PerPage, c.App.Session().UserId)
	if err != nil {
		c.Err = err
		return
	}

	err = c.App.FillInChannelsProps(channels)
	if err != nil {
		c.Err = err
		return
	}

	w.Write([]byte(channels.ToJson()))
}

func getPublicChannelsByIdsForTeam(c *Context, w http.ResponseWriter, r *http.Request) {
	c.RequireTeamId()
	if c.Err != nil {
		return
	}

	channelIds := model.ArrayFromJson(r.Body)
	if len(channelIds) == 0 {
		c.SetInvalidParam("channel_ids")
		return
	}

	for _, cid := range channelIds {
		if !model.IsValidId(cid) {
			c.SetInvalidParam("channel_id")
			return
		}
	}

	if !c.App.SessionHasPermissionToTeam(*c.App.Session(), c.Params.TeamId, model.PERMISSION_VIEW_TEAM) {
		c.SetPermissionError(model.PERMISSION_VIEW_TEAM)
		return
	}

	channels, err := c.App.GetPublicChannelsByIdsForTeam(c.Params.TeamId, channelIds)
	if err != nil {
		c.Err = err
		return
	}

	err = c.App.FillInChannelsProps(channels)
	if err != nil {
		c.Err = err
		return
	}

	w.Write([]byte(channels.ToJson()))
}

func getChannelsForTeamForUser(c *Context, w http.ResponseWriter, r *http.Request) {
	c.RequireUserId().RequireTeamId()
	if c.Err != nil {
		return
	}

	if !c.App.SessionHasPermissionToUser(*c.App.Session(), c.Params.UserId) {
		c.SetPermissionError(model.PERMISSION_EDIT_OTHER_USERS)
		return
	}

	if !c.App.SessionHasPermissionToTeam(*c.App.Session(), c.Params.TeamId, model.PERMISSION_VIEW_TEAM) {
		c.SetPermissionError(model.PERMISSION_VIEW_TEAM)
		return
	}

	channels, err := c.App.GetChannelsForUser(c.Params.TeamId, c.Params.UserId, c.Params.IncludeDeleted)
	if err != nil {
		c.Err = err
		return
	}

	if c.HandleEtag(channels.Etag(), "Get Channels", w, r) {
		return
	}

	err = c.App.FillInChannelsProps(channels)
	if err != nil {
		c.Err = err
		return
	}

	w.Header().Set(model.HEADER_ETAG_SERVER, channels.Etag())
	w.Write([]byte(channels.ToJson()))
}

func autocompleteChannelsForTeam(c *Context, w http.ResponseWriter, r *http.Request) {
	c.RequireTeamId()
	if c.Err != nil {
		return
	}

	if !c.App.SessionHasPermissionToTeam(*c.App.Session(), c.Params.TeamId, model.PERMISSION_LIST_TEAM_CHANNELS) {
		c.SetPermissionError(model.PERMISSION_LIST_TEAM_CHANNELS)
		return
	}

	name := r.URL.Query().Get("name")

	channels, err := c.App.AutocompleteChannels(c.Params.TeamId, name)
	if err != nil {
		c.Err = err
		return
	}

	// Don't fill in channels props, since unused by client and potentially expensive.

	w.Write([]byte(channels.ToJson()))
}

func autocompleteChannelsForTeamForSearch(c *Context, w http.ResponseWriter, r *http.Request) {
	c.RequireTeamId()
	if c.Err != nil {
		return
	}

	name := r.URL.Query().Get("name")

	channels, err := c.App.AutocompleteChannelsForSearch(c.Params.TeamId, c.App.Session().UserId, name)
	if err != nil {
		c.Err = err
		return
	}

	w.Write([]byte(channels.ToJson()))
}

func searchChannelsForTeam(c *Context, w http.ResponseWriter, r *http.Request) {
	c.RequireTeamId()
	if c.Err != nil {
		return
	}

	props := model.ChannelSearchFromJson(r.Body)
	if props == nil {
		c.SetInvalidParam("channel_search")
		return
	}

	var channels *model.ChannelList
	var err *model.AppError
	if c.App.SessionHasPermissionToTeam(*c.App.Session(), c.Params.TeamId, model.PERMISSION_LIST_TEAM_CHANNELS) {
		channels, err = c.App.SearchChannels(c.Params.TeamId, props.Term)
	} else {
		// If the user is not a team member, return a 404
		if _, err = c.App.GetTeamMember(c.Params.TeamId, c.App.Session().UserId); err != nil {
			c.Err = err
			return
		}

		channels, err = c.App.SearchChannelsForUser(c.App.Session().UserId, c.Params.TeamId, props.Term)
	}

	if err != nil {
		c.Err = err
		return
	}

	// Don't fill in channels props, since unused by client and potentially expensive.

	w.Write([]byte(channels.ToJson()))
}

func searchArchivedChannelsForTeam(c *Context, w http.ResponseWriter, r *http.Request) {
	c.RequireTeamId()
	if c.Err != nil {
		return
	}

	props := model.ChannelSearchFromJson(r.Body)
	if props == nil {
		c.SetInvalidParam("channel_search")
		return
	}

	var channels *model.ChannelList
	var err *model.AppError
	if c.App.SessionHasPermissionToTeam(*c.App.Session(), c.Params.TeamId, model.PERMISSION_LIST_TEAM_CHANNELS) {
		channels, err = c.App.SearchArchivedChannels(c.Params.TeamId, props.Term, c.App.Session().UserId)
	} else {
		// If the user is not a team member, return a 404
		if _, err = c.App.GetTeamMember(c.Params.TeamId, c.App.Session().UserId); err != nil {
			c.Err = err
			return
		}

		channels, err = c.App.SearchArchivedChannels(c.Params.TeamId, props.Term, c.App.Session().UserId)
	}

	if err != nil {
		c.Err = err
		return
	}

	// Don't fill in channels props, since unused by client and potentially expensive.

	w.Write([]byte(channels.ToJson()))
}

func searchAllChannels(c *Context, w http.ResponseWriter, r *http.Request) {
	props := model.ChannelSearchFromJson(r.Body)
	if props == nil {
		c.SetInvalidParam("channel_search")
		return
	}

	if !c.App.SessionHasPermissionTo(*c.App.Session(), model.PERMISSION_MANAGE_SYSTEM) {
		c.SetPermissionError(model.PERMISSION_MANAGE_SYSTEM)
		return
	}
	includeDeleted, _ := strconv.ParseBool(r.URL.Query().Get("include_deleted"))
	opts := model.ChannelSearchOpts{
		NotAssociatedToGroup:   props.NotAssociatedToGroup,
		ExcludeDefaultChannels: props.ExcludeDefaultChannels,
		IncludeDeleted:         includeDeleted,
		Page:                   props.Page,
		PerPage:                props.PerPage,
	}

	channels, totalCount, appErr := c.App.SearchAllChannels(props.Term, opts)
	if appErr != nil {
		c.Err = appErr
		return
	}

	// Don't fill in channels props, since unused by client and potentially expensive.

	var payload []byte

	if props.Page != nil && props.PerPage != nil {
		data := model.ChannelsWithCount{Channels: channels, TotalCount: totalCount}
		payload = data.ToJson()
	} else {
		payload = []byte(channels.ToJson())
	}

	w.Write(payload)
}

func deleteChannel(c *Context, w http.ResponseWriter, r *http.Request) {
	c.RequireChannelId()
	if c.Err != nil {
		return
	}

	channel, err := c.App.GetChannel(c.Params.ChannelId)
	if err != nil {
		c.Err = err
		return
	}

	auditRec := c.MakeAuditRecord("deleteChannel", audit.Fail)
	defer c.LogAuditRec(auditRec)
	auditRec.AddMeta("channeld", channel)

	if channel.Type == model.CHANNEL_DIRECT || channel.Type == model.CHANNEL_GROUP {
		c.Err = model.NewAppError("deleteChannel", "api.channel.delete_channel.type.invalid", nil, "", http.StatusBadRequest)
		return
	}

	if channel.Type == model.CHANNEL_OPEN && !c.App.SessionHasPermissionToChannel(*c.App.Session(), channel.Id, model.PERMISSION_DELETE_PUBLIC_CHANNEL) {
		c.SetPermissionError(model.PERMISSION_DELETE_PUBLIC_CHANNEL)
		return
	}

	if channel.Type == model.CHANNEL_PRIVATE && !c.App.SessionHasPermissionToChannel(*c.App.Session(), channel.Id, model.PERMISSION_DELETE_PRIVATE_CHANNEL) {
		c.SetPermissionError(model.PERMISSION_DELETE_PRIVATE_CHANNEL)
		return
	}

	err = c.App.DeleteChannel(channel, c.App.Session().UserId)
	if err != nil {
		c.Err = err
		return
	}

	auditRec.Success()
	c.LogAudit("name=" + channel.Name)

	ReturnStatusOK(w)
}

func getChannelByName(c *Context, w http.ResponseWriter, r *http.Request) {
	c.RequireTeamId().RequireChannelName()
	if c.Err != nil {
		return
	}

	includeDeleted, _ := strconv.ParseBool(r.URL.Query().Get("include_deleted"))
	channel, appErr := c.App.GetChannelByName(c.Params.ChannelName, c.Params.TeamId, includeDeleted)
	if appErr != nil {
		c.Err = appErr
		return
	}

	if channel.Type == model.CHANNEL_OPEN {
		if !c.App.SessionHasPermissionToTeam(*c.App.Session(), channel.TeamId, model.PERMISSION_READ_PUBLIC_CHANNEL) && !c.App.SessionHasPermissionToChannel(*c.App.Session(), channel.Id, model.PERMISSION_READ_CHANNEL) {
			c.SetPermissionError(model.PERMISSION_READ_PUBLIC_CHANNEL)
			return
		}
	} else {
		if !c.App.SessionHasPermissionToChannel(*c.App.Session(), channel.Id, model.PERMISSION_READ_CHANNEL) {
			c.Err = model.NewAppError("getChannelByName", "app.channel.get_by_name.missing.app_error", nil, "teamId="+channel.TeamId+", "+"name="+channel.Name+"", http.StatusNotFound)
			return
		}
	}

	appErr = c.App.FillInChannelProps(channel)
	if appErr != nil {
		c.Err = appErr
		return
	}

	w.Write([]byte(channel.ToJson()))
}

func getChannelByNameForTeamName(c *Context, w http.ResponseWriter, r *http.Request) {
	c.RequireTeamName().RequireChannelName()
	if c.Err != nil {
		return
	}

	includeDeleted, _ := strconv.ParseBool(r.URL.Query().Get("include_deleted"))
	channel, appErr := c.App.GetChannelByNameForTeamName(c.Params.ChannelName, c.Params.TeamName, includeDeleted)
	if appErr != nil {
		c.Err = appErr
		return
	}

	if !c.App.SessionHasPermissionToChannel(*c.App.Session(), channel.Id, model.PERMISSION_READ_CHANNEL) {
		c.Err = model.NewAppError("getChannelByNameForTeamName", "app.channel.get_by_name.missing.app_error", nil, "teamId="+channel.TeamId+", "+"name="+channel.Name+"", http.StatusNotFound)
		return
	}

	appErr = c.App.FillInChannelProps(channel)
	if appErr != nil {
		c.Err = appErr
		return
	}

	w.Write([]byte(channel.ToJson()))
}

func getChannelMembers(c *Context, w http.ResponseWriter, r *http.Request) {
	c.RequireChannelId()
	if c.Err != nil {
		return
	}

	if !c.App.SessionHasPermissionToChannel(*c.App.Session(), c.Params.ChannelId, model.PERMISSION_READ_CHANNEL) {
		c.SetPermissionError(model.PERMISSION_READ_CHANNEL)
		return
	}

	members, err := c.App.GetChannelMembersPage(c.Params.ChannelId, c.Params.Page, c.Params.PerPage)
	if err != nil {
		c.Err = err
		return
	}

	w.Write([]byte(members.ToJson()))
}

func getChannelMembersTimezones(c *Context, w http.ResponseWriter, r *http.Request) {
	c.RequireChannelId()
	if c.Err != nil {
		return
	}

	if !c.App.SessionHasPermissionToChannel(*c.App.Session(), c.Params.ChannelId, model.PERMISSION_READ_CHANNEL) {
		c.SetPermissionError(model.PERMISSION_READ_CHANNEL)
		return
	}

	membersTimezones, err := c.App.GetChannelMembersTimezones(c.Params.ChannelId)
	if err != nil {
		c.Err = err
		return
	}

	w.Write([]byte(model.ArrayToJson(membersTimezones)))
}

func getChannelMembersByIds(c *Context, w http.ResponseWriter, r *http.Request) {
	c.RequireChannelId()
	if c.Err != nil {
		return
	}

	userIds := model.ArrayFromJson(r.Body)
	if len(userIds) == 0 {
		c.SetInvalidParam("user_ids")
		return
	}

	if !c.App.SessionHasPermissionToChannel(*c.App.Session(), c.Params.ChannelId, model.PERMISSION_READ_CHANNEL) {
		c.SetPermissionError(model.PERMISSION_READ_CHANNEL)
		return
	}

	members, err := c.App.GetChannelMembersByIds(c.Params.ChannelId, userIds)
	if err != nil {
		c.Err = err
		return
	}

	w.Write([]byte(members.ToJson()))
}

func getChannelMember(c *Context, w http.ResponseWriter, r *http.Request) {
	c.RequireChannelId().RequireUserId()
	if c.Err != nil {
		return
	}

	if !c.App.SessionHasPermissionToChannel(*c.App.Session(), c.Params.ChannelId, model.PERMISSION_READ_CHANNEL) {
		c.SetPermissionError(model.PERMISSION_READ_CHANNEL)
		return
	}

	member, err := c.App.GetChannelMember(c.Params.ChannelId, c.Params.UserId)
	if err != nil {
		c.Err = err
		return
	}

	w.Write([]byte(member.ToJson()))
}

func getChannelMembersForUser(c *Context, w http.ResponseWriter, r *http.Request) {
	c.RequireUserId().RequireTeamId()
	if c.Err != nil {
		return
	}

	if !c.App.SessionHasPermissionToTeam(*c.App.Session(), c.Params.TeamId, model.PERMISSION_VIEW_TEAM) {
		c.SetPermissionError(model.PERMISSION_VIEW_TEAM)
		return
	}

	if c.App.Session().UserId != c.Params.UserId && !c.App.SessionHasPermissionToTeam(*c.App.Session(), c.Params.TeamId, model.PERMISSION_MANAGE_SYSTEM) {
		c.SetPermissionError(model.PERMISSION_MANAGE_SYSTEM)
		return
	}

	members, err := c.App.GetChannelMembersForUser(c.Params.TeamId, c.Params.UserId)
	if err != nil {
		c.Err = err
		return
	}

	w.Write([]byte(members.ToJson()))
}

func viewChannel(c *Context, w http.ResponseWriter, r *http.Request) {
	c.RequireUserId()
	if c.Err != nil {
		return
	}

	if !c.App.SessionHasPermissionToUser(*c.App.Session(), c.Params.UserId) {
		c.SetPermissionError(model.PERMISSION_EDIT_OTHER_USERS)
		return
	}

	view := model.ChannelViewFromJson(r.Body)
	if view == nil {
		c.SetInvalidParam("channel_view")
		return
	}

	// Validate view struct
	// Check IDs are valid or blank. Blank IDs are used to denote focus loss or initial channel view.
	if view.ChannelId != "" && !model.IsValidId(view.ChannelId) {
		c.SetInvalidParam("channel_view.channel_id")
		return
	}
	if view.PrevChannelId != "" && !model.IsValidId(view.PrevChannelId) {
		c.SetInvalidParam("channel_view.prev_channel_id")
		return
	}

	times, err := c.App.ViewChannel(view, c.Params.UserId, c.App.Session().Id)
	if err != nil {
		c.Err = err
		return
	}

	c.App.UpdateLastActivityAtIfNeeded(*c.App.Session())
	c.ExtendSessionExpiryIfNeeded(w, r)

	// Returning {"status": "OK", ...} for backwards compatibility
	resp := &model.ChannelViewResponse{
		Status:            "OK",
		LastViewedAtTimes: times,
	}

	w.Write([]byte(resp.ToJson()))
}

func updateChannelMemberRoles(c *Context, w http.ResponseWriter, r *http.Request) {
	c.RequireChannelId().RequireUserId()
	if c.Err != nil {
		return
	}

	props := model.MapFromJson(r.Body)

	newRoles := props["roles"]
	if !(model.IsValidUserRoles(newRoles)) {
		c.SetInvalidParam("roles")
		return
	}

	auditRec := c.MakeAuditRecord("updateChannelMemberRoles", audit.Fail)
	defer c.LogAuditRec(auditRec)
	auditRec.AddMeta("channel_id", c.Params.ChannelId)
	auditRec.AddMeta("roles", newRoles)

	if !c.App.SessionHasPermissionToChannel(*c.App.Session(), c.Params.ChannelId, model.PERMISSION_MANAGE_CHANNEL_ROLES) {
		c.SetPermissionError(model.PERMISSION_MANAGE_CHANNEL_ROLES)
		return
	}

	if _, err := c.App.UpdateChannelMemberRoles(c.Params.ChannelId, c.Params.UserId, newRoles); err != nil {
		c.Err = err
		return
	}

	auditRec.Success()

	ReturnStatusOK(w)
}

func updateChannelMemberSchemeRoles(c *Context, w http.ResponseWriter, r *http.Request) {
	c.RequireChannelId().RequireUserId()
	if c.Err != nil {
		return
	}

	schemeRoles := model.SchemeRolesFromJson(r.Body)
	if schemeRoles == nil {
		c.SetInvalidParam("scheme_roles")
		return
	}

	auditRec := c.MakeAuditRecord("updateChannelMemberSchemeRoles", audit.Fail)
	defer c.LogAuditRec(auditRec)
	auditRec.AddMeta("channel_id", c.Params.ChannelId)
	auditRec.AddMeta("roles", schemeRoles)

	if !c.App.SessionHasPermissionToChannel(*c.App.Session(), c.Params.ChannelId, model.PERMISSION_MANAGE_CHANNEL_ROLES) {
		c.SetPermissionError(model.PERMISSION_MANAGE_CHANNEL_ROLES)
		return
	}

	if _, err := c.App.UpdateChannelMemberSchemeRoles(c.Params.ChannelId, c.Params.UserId, schemeRoles.SchemeGuest, schemeRoles.SchemeUser, schemeRoles.SchemeAdmin); err != nil {
		c.Err = err
		return
	}

	auditRec.Success()

	ReturnStatusOK(w)
}

func updateChannelMemberNotifyProps(c *Context, w http.ResponseWriter, r *http.Request) {
	c.RequireChannelId().RequireUserId()
	if c.Err != nil {
		return
	}

	props := model.MapFromJson(r.Body)
	if props == nil {
		c.SetInvalidParam("notify_props")
		return
	}

	auditRec := c.MakeAuditRecord("updateChannelMemberNotifyProps", audit.Fail)
	defer c.LogAuditRec(auditRec)
	auditRec.AddMeta("channel_id", c.Params.ChannelId)
	auditRec.AddMeta("props", props)

	if !c.App.SessionHasPermissionToUser(*c.App.Session(), c.Params.UserId) {
		c.SetPermissionError(model.PERMISSION_EDIT_OTHER_USERS)
		return
	}

	_, err := c.App.UpdateChannelMemberNotifyProps(props, c.Params.ChannelId, c.Params.UserId)
	if err != nil {
		c.Err = err
		return
	}

	auditRec.Success()

	ReturnStatusOK(w)
}

func addChannelMember(c *Context, w http.ResponseWriter, r *http.Request) {
	c.RequireChannelId()
	if c.Err != nil {
		return
	}

	props := model.StringInterfaceFromJson(r.Body)
	userId, ok := props["user_id"].(string)
	if !ok || !model.IsValidId(userId) {
		c.SetInvalidParam("user_id")
		return
	}

	member := &model.ChannelMember{
		ChannelId: c.Params.ChannelId,
		UserId:    userId,
	}

	postRootId, ok := props["post_root_id"].(string)
	if ok && len(postRootId) != 0 && !model.IsValidId(postRootId) {
		c.SetInvalidParam("post_root_id")
		return
	}

	if ok && len(postRootId) == 26 {
		rootPost, err := c.App.GetSinglePost(postRootId)
		if err != nil {
			c.Err = err
			return
		}
		if rootPost.ChannelId != member.ChannelId {
			c.SetInvalidParam("post_root_id")
			return
		}
	}

	channel, err := c.App.GetChannel(member.ChannelId)
	if err != nil {
		c.Err = err
		return
	}

	auditRec := c.MakeAuditRecord("addChannelMember", audit.Fail)
	defer c.LogAuditRec(auditRec)
	auditRec.AddMeta("channel", channel)

	if channel.Type == model.CHANNEL_DIRECT || channel.Type == model.CHANNEL_GROUP {
		c.Err = model.NewAppError("addUserToChannel", "api.channel.add_user_to_channel.type.app_error", nil, "", http.StatusBadRequest)
		return
	}

	isNewMembership := false
	if _, err = c.App.GetChannelMember(member.ChannelId, member.UserId); err != nil {
		if err.Id == store.MISSING_CHANNEL_MEMBER_ERROR {
			isNewMembership = true
		} else {
			c.Err = err
			return
		}
	}

	isSelfAdd := member.UserId == c.App.Session().UserId

	if channel.Type == model.CHANNEL_OPEN {
		if isSelfAdd && isNewMembership {
			if !c.App.SessionHasPermissionToTeam(*c.App.Session(), channel.TeamId, model.PERMISSION_JOIN_PUBLIC_CHANNELS) {
				c.SetPermissionError(model.PERMISSION_JOIN_PUBLIC_CHANNELS)
				return
			}
		} else if isSelfAdd && !isNewMembership {
			// nothing to do, since already in the channel
		} else if !isSelfAdd {
			if !c.App.SessionHasPermissionToChannel(*c.App.Session(), channel.Id, model.PERMISSION_MANAGE_PUBLIC_CHANNEL_MEMBERS) {
				c.SetPermissionError(model.PERMISSION_MANAGE_PUBLIC_CHANNEL_MEMBERS)
				return
			}
		}
	}

	if channel.Type == model.CHANNEL_PRIVATE {
		if isSelfAdd && isNewMembership {
			if !c.App.SessionHasPermissionToChannel(*c.App.Session(), channel.Id, model.PERMISSION_MANAGE_PRIVATE_CHANNEL_MEMBERS) {
				c.SetPermissionError(model.PERMISSION_MANAGE_PRIVATE_CHANNEL_MEMBERS)
				return
			}
		} else if isSelfAdd && !isNewMembership {
			// nothing to do, since already in the channel
		} else if !isSelfAdd {
			if !c.App.SessionHasPermissionToChannel(*c.App.Session(), channel.Id, model.PERMISSION_MANAGE_PRIVATE_CHANNEL_MEMBERS) {
				c.SetPermissionError(model.PERMISSION_MANAGE_PRIVATE_CHANNEL_MEMBERS)
				return
			}
		}
	}

	if channel.IsGroupConstrained() {
		nonMembers, err := c.App.FilterNonGroupChannelMembers([]string{member.UserId}, channel)
		if err != nil {
			if v, ok := err.(*model.AppError); ok {
				c.Err = v
			} else {
				c.Err = model.NewAppError("addChannelMember", "api.channel.add_members.error", nil, err.Error(), http.StatusBadRequest)
			}
			return
		}
		if len(nonMembers) > 0 {
			c.Err = model.NewAppError("addChannelMember", "api.channel.add_members.user_denied", map[string]interface{}{"UserIDs": nonMembers}, "", http.StatusBadRequest)
			return
		}
	}

	cm, err := c.App.AddChannelMember(member.UserId, channel, c.App.Session().UserId, postRootId)
	if err != nil {
		c.Err = err
		return
	}

	auditRec.Success()
	auditRec.AddMeta("add_user_id", cm.UserId)
	c.LogAudit("name=" + channel.Name + " user_id=" + cm.UserId)

	w.WriteHeader(http.StatusCreated)
	w.Write([]byte(cm.ToJson()))
}

func removeChannelMember(c *Context, w http.ResponseWriter, r *http.Request) {
	c.RequireChannelId().RequireUserId()
	if c.Err != nil {
		return
	}

	channel, err := c.App.GetChannel(c.Params.ChannelId)
	if err != nil {
		c.Err = err
		return
	}

	user, err := c.App.GetUser(c.Params.UserId)
	if err != nil {
		c.Err = err
		return
	}

	auditRec := c.MakeAuditRecord("removeChannelMember", audit.Fail)
	defer c.LogAuditRec(auditRec)
	auditRec.AddMeta("channel", channel)
	auditRec.AddMeta("remove_user_id", user.Id)

	if !(channel.Type == model.CHANNEL_OPEN || channel.Type == model.CHANNEL_PRIVATE) {
		c.Err = model.NewAppError("removeChannelMember", "api.channel.remove_channel_member.type.app_error", nil, "", http.StatusBadRequest)
		return
	}

	if channel.IsGroupConstrained() && (c.Params.UserId != c.App.Session().UserId) && !user.IsBot {
		c.Err = model.NewAppError("removeChannelMember", "api.channel.remove_member.group_constrained.app_error", nil, "", http.StatusBadRequest)
		return
	}

	if c.Params.UserId != c.App.Session().UserId {
		if channel.Type == model.CHANNEL_OPEN && !c.App.SessionHasPermissionToChannel(*c.App.Session(), channel.Id, model.PERMISSION_MANAGE_PUBLIC_CHANNEL_MEMBERS) {
			c.SetPermissionError(model.PERMISSION_MANAGE_PUBLIC_CHANNEL_MEMBERS)
			return
		}

		if channel.Type == model.CHANNEL_PRIVATE && !c.App.SessionHasPermissionToChannel(*c.App.Session(), channel.Id, model.PERMISSION_MANAGE_PRIVATE_CHANNEL_MEMBERS) {
			c.SetPermissionError(model.PERMISSION_MANAGE_PRIVATE_CHANNEL_MEMBERS)
			return
		}
	}

	if err = c.App.RemoveUserFromChannel(c.Params.UserId, c.App.Session().UserId, channel); err != nil {
		c.Err = err
		return
	}

	auditRec.Success()
	c.LogAudit("name=" + channel.Name + " user_id=" + c.Params.UserId)

	ReturnStatusOK(w)
}

func updateChannelScheme(c *Context, w http.ResponseWriter, r *http.Request) {
	c.RequireChannelId()
	if c.Err != nil {
		return
	}

	schemeID := model.SchemeIDFromJson(r.Body)
	if schemeID == nil || !model.IsValidId(*schemeID) {
		c.SetInvalidParam("scheme_id")
		return
	}

	auditRec := c.MakeAuditRecord("updateChannelScheme", audit.Fail)
	defer c.LogAuditRec(auditRec)
	auditRec.AddMeta("new_scheme_id", schemeID)

	if c.App.Srv().License() == nil {
		c.Err = model.NewAppError("Api4.UpdateChannelScheme", "api.channel.update_channel_scheme.license.error", nil, "", http.StatusNotImplemented)
		return
	}

	if !c.App.SessionHasPermissionTo(*c.App.Session(), model.PERMISSION_MANAGE_SYSTEM) {
		c.SetPermissionError(model.PERMISSION_MANAGE_SYSTEM)
		return
	}

	scheme, err := c.App.GetScheme(*schemeID)
	if err != nil {
		c.Err = err
		return
	}

	if scheme.Scope != model.SCHEME_SCOPE_CHANNEL {
		c.Err = model.NewAppError("Api4.UpdateChannelScheme", "api.channel.update_channel_scheme.scheme_scope.error", nil, "", http.StatusBadRequest)
		return
	}

	channel, err := c.App.GetChannel(c.Params.ChannelId)
	if err != nil {
		c.Err = err
		return
	}

	auditRec.AddMeta("channel", channel)
	auditRec.AddMeta("old_scheme_id", channel.SchemeId)

	channel.SchemeId = &scheme.Id

	_, err = c.App.UpdateChannelScheme(channel)
	if err != nil {
		c.Err = err
		return
	}

	auditRec.Success()

	ReturnStatusOK(w)
}

func channelMembersMinusGroupMembers(c *Context, w http.ResponseWriter, r *http.Request) {
	c.RequireChannelId()
	if c.Err != nil {
		return
	}

	groupIDsParam := groupIDsQueryParamRegex.ReplaceAllString(c.Params.GroupIDs, "")

	if len(groupIDsParam) < 26 {
		c.SetInvalidParam("group_ids")
		return
	}

	groupIDs := []string{}
	for _, gid := range strings.Split(c.Params.GroupIDs, ",") {
		if !model.IsValidId(gid) {
			c.SetInvalidParam("group_ids")
			return
		}
		groupIDs = append(groupIDs, gid)
	}

	if !c.App.SessionHasPermissionTo(*c.App.Session(), model.PERMISSION_MANAGE_SYSTEM) {
		c.SetPermissionError(model.PERMISSION_MANAGE_SYSTEM)
		return
	}

	users, totalCount, err := c.App.ChannelMembersMinusGroupMembers(
		c.Params.ChannelId,
		groupIDs,
		c.Params.Page,
		c.Params.PerPage,
	)
	if err != nil {
		c.Err = err
		return
	}

	b, marshalErr := json.Marshal(&model.UsersWithGroupsAndCount{
		Users: users,
		Count: totalCount,
	})
	if marshalErr != nil {
		c.Err = model.NewAppError("Api4.channelMembersMinusGroupMembers", "api.marshal_error", nil, marshalErr.Error(), http.StatusInternalServerError)
		return
	}

	w.Write(b)
}

func channelMemberCountsByGroup(c *Context, w http.ResponseWriter, r *http.Request) {
	if c.App.Srv().License() == nil {
		c.Err = model.NewAppError("Api4.channelMemberCountsByGroup", "api.channel.channel_member_counts_by_group.license.error", nil, "", http.StatusNotImplemented)
		return
	}

	c.RequireChannelId()
	if c.Err != nil {
		return
	}

	if !c.App.SessionHasPermissionToChannel(*c.App.Session(), c.Params.ChannelId, model.PERMISSION_READ_CHANNEL) {
		c.SetPermissionError(model.PERMISSION_READ_CHANNEL)
		return
	}

	includeTimezones := r.URL.Query().Get("include_timezones") == "true"

	channelMemberCounts, err := c.App.Srv().Store.Channel().GetMemberCountsByGroup(c.Params.ChannelId, includeTimezones)
	if err != nil {
		c.Err = err
		return
	}

	b, marshalErr := json.Marshal(channelMemberCounts)
	if marshalErr != nil {
		c.Err = model.NewAppError("Api4.channelMemberCountsByGroup", "api.marshal_error", nil, marshalErr.Error(), http.StatusInternalServerError)
		return
	}

	w.Write(b)
}

func getChannelModerations(c *Context, w http.ResponseWriter, r *http.Request) {
	if c.App.Srv().License() == nil {
		c.Err = model.NewAppError("Api4.GetChannelModerations", "api.channel.get_channel_moderations.license.error", nil, "", http.StatusNotImplemented)
		return
	}

	c.RequireChannelId()
	if c.Err != nil {
		return
	}

	if !c.App.SessionHasPermissionTo(*c.App.Session(), model.PERMISSION_MANAGE_SYSTEM) {
		c.SetPermissionError(model.PERMISSION_MANAGE_SYSTEM)
		return
	}

	channel, err := c.App.GetChannel(c.Params.ChannelId)
	if err != nil {
		c.Err = err
		return
	}

	channelModerations, err := c.App.GetChannelModerationsForChannel(channel)
	if err != nil {
		c.Err = err
		return
	}

	b, marshalErr := json.Marshal(channelModerations)
	if marshalErr != nil {
		c.Err = model.NewAppError("Api4.getChannelModerations", "api.marshal_error", nil, marshalErr.Error(), http.StatusInternalServerError)
		return
	}

	w.Write(b)
}

func patchChannelModerations(c *Context, w http.ResponseWriter, r *http.Request) {
	if c.App.Srv().License() == nil {
		c.Err = model.NewAppError("Api4.patchChannelModerations", "api.channel.patch_channel_moderations.license.error", nil, "", http.StatusNotImplemented)
		return
	}

	c.RequireChannelId()
	if c.Err != nil {
		return
	}

	auditRec := c.MakeAuditRecord("patchChannelModerations", audit.Fail)
	defer c.LogAuditRec(auditRec)

	if !c.App.SessionHasPermissionTo(*c.App.Session(), model.PERMISSION_MANAGE_SYSTEM) {
		c.SetPermissionError(model.PERMISSION_MANAGE_SYSTEM)
		return
	}

	channel, err := c.App.GetChannel(c.Params.ChannelId)
	if err != nil {
		c.Err = err
		return
	}
	auditRec.AddMeta("channel", channel)

	channelModerationsPatch := model.ChannelModerationsPatchFromJson(r.Body)
	channelModerations, err := c.App.PatchChannelModerationsForChannel(channel, channelModerationsPatch)
	if err != nil {
		c.Err = err
		return
	}
	auditRec.AddMeta("patch", channelModerationsPatch)

	b, marshalErr := json.Marshal(channelModerations)
	if marshalErr != nil {
		c.Err = model.NewAppError("Api4.patchChannelModerations", "api.marshal_error", nil, marshalErr.Error(), http.StatusInternalServerError)
		return
	}

	auditRec.Success()
	w.Write(b)
}

<<<<<<< HEAD
func getCategoriesForTeamForUser(c *Context, w http.ResponseWriter, r *http.Request) {
	c.RequireUserId().RequireTeamId()
=======
func moveChannel(c *Context, w http.ResponseWriter, r *http.Request) {
	c.RequireChannelId()
>>>>>>> e2e352e2
	if c.Err != nil {
		return
	}

<<<<<<< HEAD
	if !c.App.SessionHasPermissionToUser(*c.App.Session(), c.Params.UserId) {
		c.SetPermissionError(model.PERMISSION_EDIT_OTHER_USERS)
		return
	}

	categories, err := c.App.GetSidebarCategories(c.Params.UserId, c.Params.TeamId)
=======
	channel, err := c.App.GetChannel(c.Params.ChannelId)
>>>>>>> e2e352e2
	if err != nil {
		c.Err = err
		return
	}

<<<<<<< HEAD
	w.Write(categories.ToJson())
}

func createCategoryForTeamForUser(c *Context, w http.ResponseWriter, r *http.Request) {
	c.RequireUserId().RequireTeamId()
	if c.Err != nil {
		return
	}

	if !c.App.SessionHasPermissionToUser(*c.App.Session(), c.Params.UserId) {
		c.SetPermissionError(model.PERMISSION_EDIT_OTHER_USERS)
		return
	}

	auditRec := c.MakeAuditRecord("createCategoryForTeamForUser", audit.Fail)
	defer c.LogAuditRec(auditRec)

	categoryCreateRequest, err := model.SidebarCategoryFromJson(r.Body)
	if err != nil || c.Params.UserId != categoryCreateRequest.UserId || c.Params.TeamId != categoryCreateRequest.TeamId {
		c.SetInvalidParam("category")
		return
	}
	if appErr := validateUserChannels("createCategoryForTeamForUser", c, c.Params.TeamId, c.Params.UserId, categoryCreateRequest.Channels); appErr != nil {
		c.Err = appErr
		return
	}
	category, appErr := c.App.CreateSidebarCategory(c.Params.UserId, c.Params.TeamId, categoryCreateRequest)
	if appErr != nil {
		c.Err = appErr
		return
	}

	auditRec.Success()
	w.Write(category.ToJson())
}

func getCategoryOrderForTeamForUser(c *Context, w http.ResponseWriter, r *http.Request) {
	c.RequireUserId().RequireTeamId()
	if c.Err != nil {
		return
	}

	if !c.App.SessionHasPermissionToUser(*c.App.Session(), c.Params.UserId) {
		c.SetPermissionError(model.PERMISSION_EDIT_OTHER_USERS)
		return
	}

	order, err := c.App.GetSidebarCategoryOrder(c.Params.UserId, c.Params.TeamId)
=======
	props := model.StringInterfaceFromJson(r.Body)
	teamId, ok := props["team_id"].(string)
	if !ok {
		c.SetInvalidParam("team_id")
		return
	}

	team, err := c.App.GetTeam(teamId)
>>>>>>> e2e352e2
	if err != nil {
		c.Err = err
		return
	}

<<<<<<< HEAD
	w.Write([]byte(model.ArrayToJson(order)))
}

func updateCategoryOrderForTeamForUser(c *Context, w http.ResponseWriter, r *http.Request) {
	c.RequireUserId().RequireTeamId()
	if c.Err != nil {
		return
	}

	if !c.App.SessionHasPermissionToUser(*c.App.Session(), c.Params.UserId) {
		c.SetPermissionError(model.PERMISSION_EDIT_OTHER_USERS)
		return
	}

	auditRec := c.MakeAuditRecord("updateCategoryOrderForTeamForUser", audit.Fail)
	defer c.LogAuditRec(auditRec)

	categoryOrder := model.ArrayFromJson(r.Body)

	for _, categoryId := range categoryOrder {
		if !c.App.SessionHasPermissionToCategory(*c.App.Session(), c.Params.UserId, c.Params.TeamId, categoryId) {
			c.SetInvalidParam("category")
			return
		}
	}

	err := c.App.UpdateSidebarCategoryOrder(c.Params.UserId, c.Params.TeamId, categoryOrder)
	if err != nil {
		c.Err = err
		return
	}

	auditRec.Success()
	w.Write([]byte(model.ArrayToJson(categoryOrder)))
}

func getCategoryForTeamForUser(c *Context, w http.ResponseWriter, r *http.Request) {
	c.RequireUserId().RequireTeamId().RequireCategoryId()
	if c.Err != nil {
		return
	}

	if !c.App.SessionHasPermissionToCategory(*c.App.Session(), c.Params.UserId, c.Params.TeamId, c.Params.CategoryId) {
		c.SetPermissionError(model.PERMISSION_EDIT_OTHER_USERS)
		return
	}

	categories, err := c.App.GetSidebarCategory(c.Params.CategoryId)
=======
	auditRec := c.MakeAuditRecord("moveChannel", audit.Fail)
	defer c.LogAuditRec(auditRec)
	auditRec.AddMeta("channel_id", channel.Id)
	auditRec.AddMeta("channel_name", channel.Name)
	auditRec.AddMeta("team_id", team.Id)
	auditRec.AddMeta("team_name", team.Name)

	if channel.Type == model.CHANNEL_DIRECT || channel.Type == model.CHANNEL_GROUP || channel.Type == model.CHANNEL_PRIVATE {
		c.Err = model.NewAppError("moveChannel", "api.channel.move_channel.type.invalid", nil, "", http.StatusForbidden)
		return
	}

	if !c.App.SessionHasPermissionTo(*c.App.Session(), model.PERMISSION_MANAGE_SYSTEM) {
		c.SetPermissionError(model.PERMISSION_MANAGE_SYSTEM)
		return
	}

	user, err := c.App.GetUser(c.App.Session().UserId)
>>>>>>> e2e352e2
	if err != nil {
		c.Err = err
		return
	}

<<<<<<< HEAD
	w.Write(categories.ToJson())
}

func updateCategoriesForTeamForUser(c *Context, w http.ResponseWriter, r *http.Request) {
	c.RequireUserId().RequireTeamId()
	if c.Err != nil {
		return
	}

	if !c.App.SessionHasPermissionToUser(*c.App.Session(), c.Params.UserId) {
		c.SetPermissionError(model.PERMISSION_EDIT_OTHER_USERS)
		return
	}

	auditRec := c.MakeAuditRecord("updateCategoriesForTeamForUser", audit.Fail)
	defer c.LogAuditRec(auditRec)

	categoriesUpdateRequest, err := model.SidebarCategoriesFromJson(r.Body)
	if err != nil {
		c.SetInvalidParam("category")
		return
	}
	var channelsToCheck []string
	for _, category := range categoriesUpdateRequest {
		if !c.App.SessionHasPermissionToCategory(*c.App.Session(), c.Params.UserId, c.Params.TeamId, category.Id) {
			c.SetInvalidParam("category")
			return
		}
		channelsToCheck = append(channelsToCheck, category.Channels...)
	}
	if appErr := validateUserChannels("updateCategoriesForTeamForUser", c, c.Params.TeamId, c.Params.UserId, channelsToCheck); appErr != nil {
		c.Err = appErr
		return
	}

	categories, appErr := c.App.UpdateSidebarCategories(c.Params.UserId, c.Params.TeamId, categoriesUpdateRequest)
	if appErr != nil {
		c.Err = appErr
		return
	}

	auditRec.Success()
	w.Write(model.SidebarCategoriesWithChannelsToJson(categories))
}

func validateUserChannels(operationName string, c *Context, teamId, userId string, channelIDs []string) *model.AppError {
	channels, err := c.App.GetChannelsForUser(teamId, userId, false)
	if err != nil {
		return model.NewAppError("Api4."+operationName, "api.invalid_channel", nil, err.Error(), http.StatusBadRequest)
	}

	for _, channelId := range channelIDs {
		found := false
		for _, channel := range *channels {
			if channel.Id == channelId {
				found = true
				break
			}
		}

		if !found {
			return model.NewAppError("Api4."+operationName, "api.invalid_channel", nil, "", http.StatusBadRequest)
		}
	}

	return nil
}

func updateCategoryForTeamForUser(c *Context, w http.ResponseWriter, r *http.Request) {
	c.RequireUserId().RequireTeamId().RequireCategoryId()
	if c.Err != nil {
		return
	}

	if !c.App.SessionHasPermissionToCategory(*c.App.Session(), c.Params.UserId, c.Params.TeamId, c.Params.CategoryId) {
		c.SetPermissionError(model.PERMISSION_EDIT_OTHER_USERS)
		return
	}

	auditRec := c.MakeAuditRecord("updateCategoryForTeamForUser", audit.Fail)
	defer c.LogAuditRec(auditRec)

	categoryUpdateRequest, err := model.SidebarCategoryFromJson(r.Body)
	if err != nil || categoryUpdateRequest.TeamId != c.Params.TeamId || categoryUpdateRequest.UserId != c.Params.UserId {
		c.SetInvalidParam("category")
		return
	}

	if appErr := validateUserChannels("updateCategoryForTeamForUser", c, c.Params.TeamId, c.Params.UserId, categoryUpdateRequest.Channels); appErr != nil {
		c.Err = appErr
		return
	}
	categoryUpdateRequest.Id = c.Params.CategoryId

	categories, appErr := c.App.UpdateSidebarCategories(c.Params.UserId, c.Params.TeamId, []*model.SidebarCategoryWithChannels{categoryUpdateRequest})
	if appErr != nil {
		c.Err = appErr
=======
	err = c.App.RemoveAllDeactivatedMembersFromChannel(channel)
	if err != nil {
		c.Err = err
		return
	}

	err = c.App.MoveChannel(team, channel, user)
	if err != nil {
		c.Err = err
>>>>>>> e2e352e2
		return
	}

	auditRec.Success()
<<<<<<< HEAD
	w.Write(categories[0].ToJson())
}

func deleteCategoryForTeamForUser(c *Context, w http.ResponseWriter, r *http.Request) {
	c.RequireUserId().RequireTeamId().RequireCategoryId()
	if c.Err != nil {
		return
	}

	if !c.App.SessionHasPermissionToCategory(*c.App.Session(), c.Params.UserId, c.Params.TeamId, c.Params.CategoryId) {
		c.SetPermissionError(model.PERMISSION_EDIT_OTHER_USERS)
		return
	}

	auditRec := c.MakeAuditRecord("deleteCategoryForTeamForUser", audit.Fail)
	defer c.LogAuditRec(auditRec)

	appErr := c.App.DeleteSidebarCategory(c.Params.UserId, c.Params.TeamId, c.Params.CategoryId)
	if appErr != nil {
		c.Err = appErr
		return
	}

	auditRec.Success()
	ReturnStatusOK(w)
=======
	c.LogAudit("channel=" + channel.Name)
	c.LogAudit("team=" + team.Name)

	w.Write([]byte(channel.ToJson()))
>>>>>>> e2e352e2
}<|MERGE_RESOLUTION|>--- conflicted
+++ resolved
@@ -1764,82 +1764,18 @@
 	w.Write(b)
 }
 
-<<<<<<< HEAD
-func getCategoriesForTeamForUser(c *Context, w http.ResponseWriter, r *http.Request) {
-	c.RequireUserId().RequireTeamId()
-=======
 func moveChannel(c *Context, w http.ResponseWriter, r *http.Request) {
 	c.RequireChannelId()
->>>>>>> e2e352e2
-	if c.Err != nil {
-		return
-	}
-
-<<<<<<< HEAD
-	if !c.App.SessionHasPermissionToUser(*c.App.Session(), c.Params.UserId) {
-		c.SetPermissionError(model.PERMISSION_EDIT_OTHER_USERS)
-		return
-	}
-
-	categories, err := c.App.GetSidebarCategories(c.Params.UserId, c.Params.TeamId)
-=======
+	if c.Err != nil {
+		return
+	}
+
 	channel, err := c.App.GetChannel(c.Params.ChannelId)
->>>>>>> e2e352e2
-	if err != nil {
-		c.Err = err
-		return
-	}
-
-<<<<<<< HEAD
-	w.Write(categories.ToJson())
-}
-
-func createCategoryForTeamForUser(c *Context, w http.ResponseWriter, r *http.Request) {
-	c.RequireUserId().RequireTeamId()
-	if c.Err != nil {
-		return
-	}
-
-	if !c.App.SessionHasPermissionToUser(*c.App.Session(), c.Params.UserId) {
-		c.SetPermissionError(model.PERMISSION_EDIT_OTHER_USERS)
-		return
-	}
-
-	auditRec := c.MakeAuditRecord("createCategoryForTeamForUser", audit.Fail)
-	defer c.LogAuditRec(auditRec)
-
-	categoryCreateRequest, err := model.SidebarCategoryFromJson(r.Body)
-	if err != nil || c.Params.UserId != categoryCreateRequest.UserId || c.Params.TeamId != categoryCreateRequest.TeamId {
-		c.SetInvalidParam("category")
-		return
-	}
-	if appErr := validateUserChannels("createCategoryForTeamForUser", c, c.Params.TeamId, c.Params.UserId, categoryCreateRequest.Channels); appErr != nil {
-		c.Err = appErr
-		return
-	}
-	category, appErr := c.App.CreateSidebarCategory(c.Params.UserId, c.Params.TeamId, categoryCreateRequest)
-	if appErr != nil {
-		c.Err = appErr
-		return
-	}
-
-	auditRec.Success()
-	w.Write(category.ToJson())
-}
-
-func getCategoryOrderForTeamForUser(c *Context, w http.ResponseWriter, r *http.Request) {
-	c.RequireUserId().RequireTeamId()
-	if c.Err != nil {
-		return
-	}
-
-	if !c.App.SessionHasPermissionToUser(*c.App.Session(), c.Params.UserId) {
-		c.SetPermissionError(model.PERMISSION_EDIT_OTHER_USERS)
-		return
-	}
-
-	order, err := c.App.GetSidebarCategoryOrder(c.Params.UserId, c.Params.TeamId)
-=======
+	if err != nil {
+		c.Err = err
+		return
+	}
+
 	props := model.StringInterfaceFromJson(r.Body)
 	teamId, ok := props["team_id"].(string)
 	if !ok {
@@ -1848,62 +1784,11 @@
 	}
 
 	team, err := c.App.GetTeam(teamId)
->>>>>>> e2e352e2
-	if err != nil {
-		c.Err = err
-		return
-	}
-
-<<<<<<< HEAD
-	w.Write([]byte(model.ArrayToJson(order)))
-}
-
-func updateCategoryOrderForTeamForUser(c *Context, w http.ResponseWriter, r *http.Request) {
-	c.RequireUserId().RequireTeamId()
-	if c.Err != nil {
-		return
-	}
-
-	if !c.App.SessionHasPermissionToUser(*c.App.Session(), c.Params.UserId) {
-		c.SetPermissionError(model.PERMISSION_EDIT_OTHER_USERS)
-		return
-	}
-
-	auditRec := c.MakeAuditRecord("updateCategoryOrderForTeamForUser", audit.Fail)
-	defer c.LogAuditRec(auditRec)
-
-	categoryOrder := model.ArrayFromJson(r.Body)
-
-	for _, categoryId := range categoryOrder {
-		if !c.App.SessionHasPermissionToCategory(*c.App.Session(), c.Params.UserId, c.Params.TeamId, categoryId) {
-			c.SetInvalidParam("category")
-			return
-		}
-	}
-
-	err := c.App.UpdateSidebarCategoryOrder(c.Params.UserId, c.Params.TeamId, categoryOrder)
-	if err != nil {
-		c.Err = err
-		return
-	}
-
-	auditRec.Success()
-	w.Write([]byte(model.ArrayToJson(categoryOrder)))
-}
-
-func getCategoryForTeamForUser(c *Context, w http.ResponseWriter, r *http.Request) {
-	c.RequireUserId().RequireTeamId().RequireCategoryId()
-	if c.Err != nil {
-		return
-	}
-
-	if !c.App.SessionHasPermissionToCategory(*c.App.Session(), c.Params.UserId, c.Params.TeamId, c.Params.CategoryId) {
-		c.SetPermissionError(model.PERMISSION_EDIT_OTHER_USERS)
-		return
-	}
-
-	categories, err := c.App.GetSidebarCategory(c.Params.CategoryId)
-=======
+	if err != nil {
+		c.Err = err
+		return
+	}
+
 	auditRec := c.MakeAuditRecord("moveChannel", audit.Fail)
 	defer c.LogAuditRec(auditRec)
 	auditRec.AddMeta("channel_id", channel.Id)
@@ -1922,13 +1807,153 @@
 	}
 
 	user, err := c.App.GetUser(c.App.Session().UserId)
->>>>>>> e2e352e2
-	if err != nil {
-		c.Err = err
-		return
-	}
-
-<<<<<<< HEAD
+	if err != nil {
+		c.Err = err
+		return
+	}
+
+	err = c.App.RemoveAllDeactivatedMembersFromChannel(channel)
+	if err != nil {
+		c.Err = err
+		return
+	}
+
+	err = c.App.MoveChannel(team, channel, user)
+	if err != nil {
+		c.Err = err
+		return
+	}
+
+	auditRec.Success()
+	c.LogAudit("channel=" + channel.Name)
+	c.LogAudit("team=" + team.Name)
+
+	w.Write([]byte(channel.ToJson()))
+}
+
+func getCategoriesForTeamForUser(c *Context, w http.ResponseWriter, r *http.Request) {
+	c.RequireUserId().RequireTeamId()
+	if c.Err != nil {
+		return
+	}
+
+	if !c.App.SessionHasPermissionToUser(*c.App.Session(), c.Params.UserId) {
+		c.SetPermissionError(model.PERMISSION_EDIT_OTHER_USERS)
+		return
+	}
+
+	categories, err := c.App.GetSidebarCategories(c.Params.UserId, c.Params.TeamId)
+	if err != nil {
+		c.Err = err
+		return
+	}
+
+	w.Write(categories.ToJson())
+}
+
+func createCategoryForTeamForUser(c *Context, w http.ResponseWriter, r *http.Request) {
+	c.RequireUserId().RequireTeamId()
+	if c.Err != nil {
+		return
+	}
+
+	if !c.App.SessionHasPermissionToUser(*c.App.Session(), c.Params.UserId) {
+		c.SetPermissionError(model.PERMISSION_EDIT_OTHER_USERS)
+		return
+	}
+
+	auditRec := c.MakeAuditRecord("createCategoryForTeamForUser", audit.Fail)
+	defer c.LogAuditRec(auditRec)
+
+	categoryCreateRequest, err := model.SidebarCategoryFromJson(r.Body)
+	if err != nil || c.Params.UserId != categoryCreateRequest.UserId || c.Params.TeamId != categoryCreateRequest.TeamId {
+		c.SetInvalidParam("category")
+		return
+	}
+	if appErr := validateUserChannels("createCategoryForTeamForUser", c, c.Params.TeamId, c.Params.UserId, categoryCreateRequest.Channels); appErr != nil {
+		c.Err = appErr
+		return
+	}
+	category, appErr := c.App.CreateSidebarCategory(c.Params.UserId, c.Params.TeamId, categoryCreateRequest)
+	if appErr != nil {
+		c.Err = appErr
+		return
+	}
+
+	auditRec.Success()
+	w.Write(category.ToJson())
+}
+
+func getCategoryOrderForTeamForUser(c *Context, w http.ResponseWriter, r *http.Request) {
+	c.RequireUserId().RequireTeamId()
+	if c.Err != nil {
+		return
+	}
+
+	if !c.App.SessionHasPermissionToUser(*c.App.Session(), c.Params.UserId) {
+		c.SetPermissionError(model.PERMISSION_EDIT_OTHER_USERS)
+		return
+	}
+
+	order, err := c.App.GetSidebarCategoryOrder(c.Params.UserId, c.Params.TeamId)
+	if err != nil {
+		c.Err = err
+		return
+	}
+
+	w.Write([]byte(model.ArrayToJson(order)))
+}
+
+func updateCategoryOrderForTeamForUser(c *Context, w http.ResponseWriter, r *http.Request) {
+	c.RequireUserId().RequireTeamId()
+	if c.Err != nil {
+		return
+	}
+
+	if !c.App.SessionHasPermissionToUser(*c.App.Session(), c.Params.UserId) {
+		c.SetPermissionError(model.PERMISSION_EDIT_OTHER_USERS)
+		return
+	}
+
+	auditRec := c.MakeAuditRecord("updateCategoryOrderForTeamForUser", audit.Fail)
+	defer c.LogAuditRec(auditRec)
+
+	categoryOrder := model.ArrayFromJson(r.Body)
+
+	for _, categoryId := range categoryOrder {
+		if !c.App.SessionHasPermissionToCategory(*c.App.Session(), c.Params.UserId, c.Params.TeamId, categoryId) {
+			c.SetInvalidParam("category")
+			return
+		}
+	}
+
+	err := c.App.UpdateSidebarCategoryOrder(c.Params.UserId, c.Params.TeamId, categoryOrder)
+	if err != nil {
+		c.Err = err
+		return
+	}
+
+	auditRec.Success()
+	w.Write([]byte(model.ArrayToJson(categoryOrder)))
+}
+
+func getCategoryForTeamForUser(c *Context, w http.ResponseWriter, r *http.Request) {
+	c.RequireUserId().RequireTeamId().RequireCategoryId()
+	if c.Err != nil {
+		return
+	}
+
+	if !c.App.SessionHasPermissionToCategory(*c.App.Session(), c.Params.UserId, c.Params.TeamId, c.Params.CategoryId) {
+		c.SetPermissionError(model.PERMISSION_EDIT_OTHER_USERS)
+		return
+	}
+
+	categories, err := c.App.GetSidebarCategory(c.Params.CategoryId)
+	if err != nil {
+		c.Err = err
+		return
+	}
+
 	w.Write(categories.ToJson())
 }
 
@@ -2026,22 +2051,10 @@
 	categories, appErr := c.App.UpdateSidebarCategories(c.Params.UserId, c.Params.TeamId, []*model.SidebarCategoryWithChannels{categoryUpdateRequest})
 	if appErr != nil {
 		c.Err = appErr
-=======
-	err = c.App.RemoveAllDeactivatedMembersFromChannel(channel)
-	if err != nil {
-		c.Err = err
-		return
-	}
-
-	err = c.App.MoveChannel(team, channel, user)
-	if err != nil {
-		c.Err = err
->>>>>>> e2e352e2
-		return
-	}
-
-	auditRec.Success()
-<<<<<<< HEAD
+		return
+	}
+
+	auditRec.Success()
 	w.Write(categories[0].ToJson())
 }
 
@@ -2067,10 +2080,4 @@
 
 	auditRec.Success()
 	ReturnStatusOK(w)
-=======
-	c.LogAudit("channel=" + channel.Name)
-	c.LogAudit("team=" + team.Name)
-
-	w.Write([]byte(channel.ToJson()))
->>>>>>> e2e352e2
 }