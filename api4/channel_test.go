--- conflicted
+++ resolved
@@ -3906,8 +3906,6 @@
 		require.Equal(t, model.SidebarCategoryChannels, channelsCategory.Type)
 		require.Len(t, channelsCategory.Channels, 5) // Town Square, Off Topic, and the 3 channels created by InitBasic
 
-<<<<<<< HEAD
-=======
 	t.Run("Should be able to (force) move channel by a member that is not member of target team", func(t *testing.T) {
 		publicChannel := th.CreatePublicChannel()
 		user := th.BasicUser
@@ -3938,7 +3936,6 @@
 		require.Equal(t, model.SidebarCategoryChannels, channelsCategory.Type)
 		require.Len(t, channelsCategory.Channels, 5) // Town Square, Off Topic, and the 3 channels created by InitBasic
 
->>>>>>> cb89c53d
 		// Should return the correct values from the API
 		updatedCategory := &model.SidebarCategoryWithChannels{
 			SidebarCategory: channelsCategory.SidebarCategory,
