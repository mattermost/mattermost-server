--- conflicted
+++ resolved
@@ -4076,11 +4076,7 @@
 	channel := th.BasicChannel
 
 	// initially, MentionCountRoot is 0 in the database
-<<<<<<< HEAD
-	channelMember, err := th.App.Srv().Store.Channel().GetMember(channel.Id, user.Id)
-=======
 	channelMember, err := th.App.Srv().Store.Channel().GetMember(context.Background(), channel.Id, user.Id)
->>>>>>> 7573efe0
 	require.NoError(t, err)
 	require.Equal(t, int64(0), channelMember.MentionCountRoot)
 	require.Equal(t, int64(0), channelMember.MentionCount)
@@ -4101,11 +4097,7 @@
 	// regular count stays the same
 	require.Equal(t, int64(2), channelUnread.MentionCount)
 	// validate that DB is updated
-<<<<<<< HEAD
-	channelMember, err = th.App.Srv().Store.Channel().GetMember(channel.Id, user.Id)
-=======
 	channelMember, err = th.App.Srv().Store.Channel().GetMember(context.Background(), channel.Id, user.Id)
->>>>>>> 7573efe0
 	require.NoError(t, err)
 	require.EqualValues(t, int64(1), channelMember.MentionCountRoot)
 
@@ -4114,7 +4106,6 @@
 	require.Nil(t, appErr)
 	require.Equal(t, int64(1), counts.MentionCountRoot)
 	require.Equal(t, int64(2), counts.MentionCount)
-<<<<<<< HEAD
 }
 
 // see https://docs.google.com/spreadsheets/d/1Rp2UN-TDW75zccfFWrco2Pqog2ktoa784GSvAVGTfgA/edit#gid=1722303699 for reference
@@ -4213,7 +4204,7 @@
 	}
 
 	open_thread := func(th *TestHelper, rootId string) (string, *model.AppError) {
-		_, err := th.App.GetPostThread(rootId, false, true, true)
+		_, err := th.App.GetPostThread(rootId, false, true, true, th.BasicUser.Id)
 		return "", err
 	}
 	open_followed_thread := func(th *TestHelper, rootId string) (string, *model.AppError) {
@@ -4338,6 +4329,4 @@
 			// }
 		})
 	}
-=======
->>>>>>> 7573efe0
 }