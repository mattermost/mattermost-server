--- conflicted
+++ resolved
@@ -960,13 +960,8 @@
 	// Wait a bit for files to ready
 	time.Sleep(2 * time.Second)
 
-<<<<<<< HEAD
 	th.App.UpdateConfig(func(cfg *model.Config) { *cfg.FileSettings.EnablePublicLink = true })
-	link, resp = Client.GetFileLink(fileId)
-=======
-	th.App.UpdateConfig(func(cfg *model.Config) { cfg.FileSettings.EnablePublicLink = true })
 	link, resp := Client.GetFileLink(fileId)
->>>>>>> 179e98c2
 	CheckNoError(t, resp)
 
 	if link == "" {
