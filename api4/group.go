--- conflicted
+++ resolved
@@ -375,18 +375,12 @@
 		return
 	}
 
-<<<<<<< HEAD
+	auditRec.AddMeta("new_syncable_id", groupSyncable.SyncableId)
+	auditRec.AddMeta("new_syncable_type", groupSyncable.Type)
+
 	c.App.Srv().Go(func() {
 		c.App.SyncRolesAndMembership(syncableID, syncableType)
 	})
-=======
-	auditRec.AddMeta("new_syncable_id", groupSyncable.SyncableId)
-	auditRec.AddMeta("new_syncable_type", groupSyncable.Type)
-
-	// Not awaiting completion because the group sync job executes the same procedure—but for all syncables—and
-	// persists the execution status to the jobs table.
-	go c.App.SyncRolesAndMembership(syncableID, syncableType)
->>>>>>> 036f9384
 
 	b, marshalErr := json.Marshal(groupSyncable)
 	if marshalErr != nil {
