// Copyright (c) 2015-present Mattermost, Inc. All Rights Reserved.
// See LICENSE.txt for license information.

package api4

import (
	"fmt"
	"net/http"
	"testing"

	"github.com/mattermost/mattermost-server/v5/model"
	"github.com/stretchr/testify/assert"
	"github.com/stretchr/testify/require"
)

func TestGetGroup(t *testing.T) {
	th := Setup().InitBasic()
	defer th.TearDown()

	id := model.NewId()
	g, err := th.App.CreateGroup(&model.Group{
		DisplayName: "dn_" + id,
		Name:        "name" + id,
		Source:      model.GroupSourceLdap,
		Description: "description_" + id,
		RemoteId:    model.NewId(),
	})
	assert.Nil(t, err)

	_, response := th.Client.GetGroup(g.Id, "")
	CheckNotImplementedStatus(t, response)

	_, response = th.SystemAdminClient.GetGroup(g.Id, "")
	CheckNotImplementedStatus(t, response)

	th.App.SetLicense(model.NewTestLicense("ldap"))

	group, response := th.SystemAdminClient.GetGroup(g.Id, "")
	CheckNoError(t, response)

	assert.Equal(t, g.DisplayName, group.DisplayName)
	assert.Equal(t, g.Name, group.Name)
	assert.Equal(t, g.Source, group.Source)
	assert.Equal(t, g.Description, group.Description)
	assert.Equal(t, g.RemoteId, group.RemoteId)
	assert.Equal(t, g.CreateAt, group.CreateAt)
	assert.Equal(t, g.UpdateAt, group.UpdateAt)
	assert.Equal(t, g.DeleteAt, group.DeleteAt)

	_, response = th.SystemAdminClient.GetGroup(model.NewId(), "")
	CheckNotFoundStatus(t, response)

	_, response = th.SystemAdminClient.GetGroup("12345", "")
	CheckBadRequestStatus(t, response)

	th.SystemAdminClient.Logout()
	_, response = th.SystemAdminClient.GetGroup(group.Id, "")
	CheckUnauthorizedStatus(t, response)
}

func TestPatchGroup(t *testing.T) {
	th := Setup().InitBasic()
	defer th.TearDown()

	id := model.NewId()
	g, err := th.App.CreateGroup(&model.Group{
		DisplayName: "dn_" + id,
		Name:        "name" + id,
		Source:      model.GroupSourceLdap,
		Description: "description_" + id,
		RemoteId:    model.NewId(),
	})
	assert.Nil(t, err)

	updateFmt := "%s_updated"

	newName := fmt.Sprintf(updateFmt, g.Name)
	newDisplayName := fmt.Sprintf(updateFmt, g.DisplayName)
	newDescription := fmt.Sprintf(updateFmt, g.Description)

	gp := &model.GroupPatch{
		Name:        &newName,
		DisplayName: &newDisplayName,
		Description: &newDescription,
	}

	_, response := th.Client.PatchGroup(g.Id, gp)
	CheckNotImplementedStatus(t, response)

	_, response = th.SystemAdminClient.PatchGroup(g.Id, gp)
	CheckNotImplementedStatus(t, response)

	th.App.SetLicense(model.NewTestLicense("ldap"))

	group2, response := th.SystemAdminClient.PatchGroup(g.Id, gp)
	CheckOKStatus(t, response)

	group, response := th.SystemAdminClient.GetGroup(g.Id, "")
	CheckNoError(t, response)

	assert.Equal(t, *gp.DisplayName, group.DisplayName)
	assert.Equal(t, *gp.DisplayName, group2.DisplayName)
	assert.Equal(t, *gp.Name, group.Name)
	assert.Equal(t, *gp.Name, group2.Name)
	assert.Equal(t, *gp.Description, group.Description)
	assert.Equal(t, *gp.Description, group2.Description)

	assert.Equal(t, group2.UpdateAt, group.UpdateAt)

	assert.Equal(t, g.Source, group.Source)
	assert.Equal(t, g.Source, group2.Source)
	assert.Equal(t, g.RemoteId, group.RemoteId)
	assert.Equal(t, g.RemoteId, group2.RemoteId)
	assert.Equal(t, g.CreateAt, group.CreateAt)
	assert.Equal(t, g.CreateAt, group2.CreateAt)
	assert.Equal(t, g.DeleteAt, group.DeleteAt)
	assert.Equal(t, g.DeleteAt, group2.DeleteAt)

	_, response = th.SystemAdminClient.PatchGroup(model.NewId(), gp)
	CheckNotFoundStatus(t, response)

	th.SystemAdminClient.Logout()
	_, response = th.SystemAdminClient.PatchGroup(group.Id, gp)
	CheckUnauthorizedStatus(t, response)
}

func TestLinkGroupTeam(t *testing.T) {
	th := Setup().InitBasic()
	defer th.TearDown()

	id := model.NewId()
	g, err := th.App.CreateGroup(&model.Group{
		DisplayName: "dn_" + id,
		Name:        "name" + id,
		Source:      model.GroupSourceLdap,
		Description: "description_" + id,
		RemoteId:    model.NewId(),
	})
	assert.Nil(t, err)

	patch := &model.GroupSyncablePatch{
		AutoAdd: model.NewBool(true),
	}

	_, response := th.Client.LinkGroupSyncable(g.Id, th.BasicTeam.Id, model.GroupSyncableTypeTeam, patch)
	CheckNotImplementedStatus(t, response)

	_, response = th.SystemAdminClient.LinkGroupSyncable(g.Id, th.BasicTeam.Id, model.GroupSyncableTypeTeam, patch)
	CheckNotImplementedStatus(t, response)

	th.App.SetLicense(model.NewTestLicense("ldap"))

	_, response = th.Client.LinkGroupSyncable(g.Id, th.BasicTeam.Id, model.GroupSyncableTypeTeam, patch)
	assert.NotNil(t, response.Error)

	th.UpdateUserToTeamAdmin(th.BasicUser, th.BasicTeam)
	th.Client.Logout()
	th.Client.Login(th.BasicUser.Email, th.BasicUser.Password)

	groupTeam, response := th.Client.LinkGroupSyncable(g.Id, th.BasicTeam.Id, model.GroupSyncableTypeTeam, patch)
	assert.Equal(t, http.StatusCreated, response.StatusCode)
	assert.NotNil(t, groupTeam)
}

func TestLinkGroupChannel(t *testing.T) {
	th := Setup().InitBasic()
	defer th.TearDown()

	id := model.NewId()
	g, err := th.App.CreateGroup(&model.Group{
		DisplayName: "dn_" + id,
		Name:        "name" + id,
		Source:      model.GroupSourceLdap,
		Description: "description_" + id,
		RemoteId:    model.NewId(),
	})
	assert.Nil(t, err)

	patch := &model.GroupSyncablePatch{
		AutoAdd: model.NewBool(true),
	}

	_, response := th.Client.LinkGroupSyncable(g.Id, th.BasicChannel.Id, model.GroupSyncableTypeChannel, patch)
	CheckNotImplementedStatus(t, response)

	_, response = th.SystemAdminClient.LinkGroupSyncable(g.Id, th.BasicChannel.Id, model.GroupSyncableTypeChannel, patch)
	CheckNotImplementedStatus(t, response)

	th.App.SetLicense(model.NewTestLicense("ldap"))

	groupTeam, response := th.Client.LinkGroupSyncable(g.Id, th.BasicChannel.Id, model.GroupSyncableTypeChannel, patch)
	assert.Equal(t, http.StatusCreated, response.StatusCode)
	assert.NotNil(t, groupTeam)

	_, response = th.SystemAdminClient.UpdateChannelRoles(th.BasicChannel.Id, th.BasicUser.Id, "")
	require.Nil(t, response.Error)
	th.Client.Logout()
	th.Client.Login(th.BasicUser.Email, th.BasicUser.Password)

	_, response = th.Client.LinkGroupSyncable(g.Id, th.BasicChannel.Id, model.GroupSyncableTypeChannel, patch)
	assert.NotNil(t, response.Error)
}

func TestUnlinkGroupTeam(t *testing.T) {
	th := Setup().InitBasic()
	defer th.TearDown()

	id := model.NewId()
	g, err := th.App.CreateGroup(&model.Group{
		DisplayName: "dn_" + id,
		Name:        "name" + id,
		Source:      model.GroupSourceLdap,
		Description: "description_" + id,
		RemoteId:    model.NewId(),
	})
	assert.Nil(t, err)

	patch := &model.GroupSyncablePatch{
		AutoAdd: model.NewBool(true),
	}

	th.App.SetLicense(model.NewTestLicense("ldap"))

	_, response := th.SystemAdminClient.LinkGroupSyncable(g.Id, th.BasicTeam.Id, model.GroupSyncableTypeTeam, patch)
	assert.Equal(t, http.StatusCreated, response.StatusCode)

	th.App.SetLicense(nil)

	response = th.Client.UnlinkGroupSyncable(g.Id, th.BasicTeam.Id, model.GroupSyncableTypeTeam)
	CheckNotImplementedStatus(t, response)

	response = th.SystemAdminClient.UnlinkGroupSyncable(g.Id, th.BasicTeam.Id, model.GroupSyncableTypeTeam)
	CheckNotImplementedStatus(t, response)

	th.App.SetLicense(model.NewTestLicense("ldap"))

	response = th.Client.UnlinkGroupSyncable(g.Id, th.BasicTeam.Id, model.GroupSyncableTypeTeam)
	assert.NotNil(t, response.Error)

	th.UpdateUserToTeamAdmin(th.BasicUser, th.BasicTeam)
	th.Client.Logout()
	th.Client.Login(th.BasicUser.Email, th.BasicUser.Password)

	response = th.Client.UnlinkGroupSyncable(g.Id, th.BasicTeam.Id, model.GroupSyncableTypeTeam)
	CheckOKStatus(t, response)
}

func TestUnlinkGroupChannel(t *testing.T) {
	th := Setup().InitBasic()
	defer th.TearDown()

	id := model.NewId()
	g, err := th.App.CreateGroup(&model.Group{
		DisplayName: "dn_" + id,
		Name:        "name" + id,
		Source:      model.GroupSourceLdap,
		Description: "description_" + id,
		RemoteId:    model.NewId(),
	})
	assert.Nil(t, err)

	patch := &model.GroupSyncablePatch{
		AutoAdd: model.NewBool(true),
	}

	th.App.SetLicense(model.NewTestLicense("ldap"))

	_, response := th.SystemAdminClient.LinkGroupSyncable(g.Id, th.BasicChannel.Id, model.GroupSyncableTypeChannel, patch)
	assert.Equal(t, http.StatusCreated, response.StatusCode)

	th.App.SetLicense(nil)

	response = th.Client.UnlinkGroupSyncable(g.Id, th.BasicChannel.Id, model.GroupSyncableTypeChannel)
	CheckNotImplementedStatus(t, response)

	response = th.SystemAdminClient.UnlinkGroupSyncable(g.Id, th.BasicChannel.Id, model.GroupSyncableTypeChannel)
	CheckNotImplementedStatus(t, response)

	th.App.SetLicense(model.NewTestLicense("ldap"))

	_, response = th.SystemAdminClient.UpdateChannelRoles(th.BasicChannel.Id, th.BasicUser.Id, "")
	require.Nil(t, response.Error)
	th.Client.Logout()
	th.Client.Login(th.BasicUser.Email, th.BasicUser.Password)

	response = th.Client.UnlinkGroupSyncable(g.Id, th.BasicChannel.Id, model.GroupSyncableTypeChannel)
	assert.NotNil(t, response.Error)

	_, response = th.SystemAdminClient.UpdateChannelRoles(th.BasicChannel.Id, th.BasicUser.Id, "channel_admin channel_user")
	require.Nil(t, response.Error)
	th.Client.Logout()
	th.Client.Login(th.BasicUser.Email, th.BasicUser.Password)

	response = th.Client.UnlinkGroupSyncable(g.Id, th.BasicChannel.Id, model.GroupSyncableTypeChannel)
	assert.Nil(t, response.Error)
}

func TestGetGroupTeam(t *testing.T) {
	th := Setup().InitBasic()
	defer th.TearDown()

	id := model.NewId()
	g, err := th.App.CreateGroup(&model.Group{
		DisplayName: "dn_" + id,
		Name:        "name" + id,
		Source:      model.GroupSourceLdap,
		Description: "description_" + id,
		RemoteId:    model.NewId(),
	})
	assert.Nil(t, err)

	_, response := th.Client.GetGroupSyncable(g.Id, th.BasicTeam.Id, model.GroupSyncableTypeTeam, "")
	CheckNotImplementedStatus(t, response)

	_, response = th.SystemAdminClient.GetGroupSyncable(g.Id, th.BasicTeam.Id, model.GroupSyncableTypeTeam, "")
	CheckNotImplementedStatus(t, response)

	th.App.SetLicense(model.NewTestLicense("ldap"))

	patch := &model.GroupSyncablePatch{
		AutoAdd: model.NewBool(true),
	}

	_, response = th.SystemAdminClient.LinkGroupSyncable(g.Id, th.BasicTeam.Id, model.GroupSyncableTypeTeam, patch)
	assert.Equal(t, http.StatusCreated, response.StatusCode)

	groupSyncable, response := th.SystemAdminClient.GetGroupSyncable(g.Id, th.BasicTeam.Id, model.GroupSyncableTypeTeam, "")
	CheckOKStatus(t, response)
	assert.NotNil(t, groupSyncable)

	assert.Equal(t, g.Id, groupSyncable.GroupId)
	assert.Equal(t, th.BasicTeam.Id, groupSyncable.SyncableId)
	assert.Equal(t, *patch.AutoAdd, groupSyncable.AutoAdd)

	_, response = th.SystemAdminClient.GetGroupSyncable(model.NewId(), th.BasicTeam.Id, model.GroupSyncableTypeTeam, "")
	CheckNotFoundStatus(t, response)

	_, response = th.SystemAdminClient.GetGroupSyncable(g.Id, model.NewId(), model.GroupSyncableTypeTeam, "")
	CheckNotFoundStatus(t, response)

	_, response = th.SystemAdminClient.GetGroupSyncable("asdfasdfe3", th.BasicTeam.Id, model.GroupSyncableTypeTeam, "")
	CheckBadRequestStatus(t, response)

	_, response = th.SystemAdminClient.GetGroupSyncable(g.Id, "asdfasdfe3", model.GroupSyncableTypeTeam, "")
	CheckBadRequestStatus(t, response)

	th.SystemAdminClient.Logout()
	_, response = th.SystemAdminClient.GetGroupSyncable(g.Id, th.BasicTeam.Id, model.GroupSyncableTypeTeam, "")
	CheckUnauthorizedStatus(t, response)
}

func TestGetGroupChannel(t *testing.T) {
	th := Setup().InitBasic()
	defer th.TearDown()

	id := model.NewId()
	g, err := th.App.CreateGroup(&model.Group{
		DisplayName: "dn_" + id,
		Name:        "name" + id,
		Source:      model.GroupSourceLdap,
		Description: "description_" + id,
		RemoteId:    model.NewId(),
	})
	assert.Nil(t, err)

	_, response := th.Client.GetGroupSyncable(g.Id, th.BasicChannel.Id, model.GroupSyncableTypeChannel, "")
	CheckNotImplementedStatus(t, response)

	_, response = th.SystemAdminClient.GetGroupSyncable(g.Id, th.BasicChannel.Id, model.GroupSyncableTypeChannel, "")
	CheckNotImplementedStatus(t, response)

	th.App.SetLicense(model.NewTestLicense("ldap"))

	patch := &model.GroupSyncablePatch{
		AutoAdd: model.NewBool(true),
	}

	_, response = th.SystemAdminClient.LinkGroupSyncable(g.Id, th.BasicChannel.Id, model.GroupSyncableTypeChannel, patch)
	assert.Equal(t, http.StatusCreated, response.StatusCode)

	groupSyncable, response := th.SystemAdminClient.GetGroupSyncable(g.Id, th.BasicChannel.Id, model.GroupSyncableTypeChannel, "")
	CheckOKStatus(t, response)
	assert.NotNil(t, groupSyncable)

	assert.Equal(t, g.Id, groupSyncable.GroupId)
	assert.Equal(t, th.BasicChannel.Id, groupSyncable.SyncableId)
	assert.Equal(t, *patch.AutoAdd, groupSyncable.AutoAdd)

	_, response = th.SystemAdminClient.GetGroupSyncable(model.NewId(), th.BasicChannel.Id, model.GroupSyncableTypeChannel, "")
	CheckNotFoundStatus(t, response)

	_, response = th.SystemAdminClient.GetGroupSyncable(g.Id, model.NewId(), model.GroupSyncableTypeChannel, "")
	CheckNotFoundStatus(t, response)

	_, response = th.SystemAdminClient.GetGroupSyncable("asdfasdfe3", th.BasicChannel.Id, model.GroupSyncableTypeChannel, "")
	CheckBadRequestStatus(t, response)

	_, response = th.SystemAdminClient.GetGroupSyncable(g.Id, "asdfasdfe3", model.GroupSyncableTypeChannel, "")
	CheckBadRequestStatus(t, response)

	th.SystemAdminClient.Logout()
	_, response = th.SystemAdminClient.GetGroupSyncable(g.Id, th.BasicChannel.Id, model.GroupSyncableTypeChannel, "")
	CheckUnauthorizedStatus(t, response)
}

func TestGetGroupTeams(t *testing.T) {
	th := Setup().InitBasic()
	defer th.TearDown()

	id := model.NewId()
	g, err := th.App.CreateGroup(&model.Group{
		DisplayName: "dn_" + id,
		Name:        "name" + id,
		Source:      model.GroupSourceLdap,
		Description: "description_" + id,
		RemoteId:    model.NewId(),
	})
	assert.Nil(t, err)

	th.App.SetLicense(model.NewTestLicense("ldap"))

	patch := &model.GroupSyncablePatch{
		AutoAdd: model.NewBool(true),
	}

	for i := 0; i < 10; i++ {
		team := th.CreateTeam()
		_, response := th.SystemAdminClient.LinkGroupSyncable(g.Id, team.Id, model.GroupSyncableTypeTeam, patch)
		assert.Equal(t, http.StatusCreated, response.StatusCode)
	}

	th.App.SetLicense(nil)

	_, response := th.Client.GetGroupSyncables(g.Id, model.GroupSyncableTypeTeam, "")
	CheckNotImplementedStatus(t, response)

	_, response = th.SystemAdminClient.GetGroupSyncables(g.Id, model.GroupSyncableTypeTeam, "")
	CheckNotImplementedStatus(t, response)

	th.App.SetLicense(model.NewTestLicense("ldap"))

	_, response = th.Client.GetGroupSyncables(g.Id, model.GroupSyncableTypeTeam, "")
	assert.Equal(t, http.StatusForbidden, response.StatusCode)

	groupSyncables, response := th.SystemAdminClient.GetGroupSyncables(g.Id, model.GroupSyncableTypeTeam, "")
	CheckOKStatus(t, response)

	assert.Len(t, groupSyncables, 10)

	th.SystemAdminClient.Logout()
	_, response = th.SystemAdminClient.GetGroupSyncables(g.Id, model.GroupSyncableTypeTeam, "")
	CheckUnauthorizedStatus(t, response)
}

func TestGetGroupChannels(t *testing.T) {
	th := Setup().InitBasic()
	defer th.TearDown()

	id := model.NewId()
	g, err := th.App.CreateGroup(&model.Group{
		DisplayName: "dn_" + id,
		Name:        "name" + id,
		Source:      model.GroupSourceLdap,
		Description: "description_" + id,
		RemoteId:    model.NewId(),
	})
	assert.Nil(t, err)

	th.App.SetLicense(model.NewTestLicense("ldap"))

	patch := &model.GroupSyncablePatch{
		AutoAdd: model.NewBool(true),
	}

	for i := 0; i < 10; i++ {
		channel := th.CreatePublicChannel()
		_, response := th.SystemAdminClient.LinkGroupSyncable(g.Id, channel.Id, model.GroupSyncableTypeChannel, patch)
		assert.Equal(t, http.StatusCreated, response.StatusCode)
	}

	th.App.SetLicense(nil)

	_, response := th.Client.GetGroupSyncables(g.Id, model.GroupSyncableTypeChannel, "")
	CheckNotImplementedStatus(t, response)

	_, response = th.SystemAdminClient.GetGroupSyncables(g.Id, model.GroupSyncableTypeChannel, "")
	CheckNotImplementedStatus(t, response)

	th.App.SetLicense(model.NewTestLicense("ldap"))

	_, response = th.Client.GetGroupSyncables(g.Id, model.GroupSyncableTypeChannel, "")
	assert.Equal(t, http.StatusForbidden, response.StatusCode)

	groupSyncables, response := th.SystemAdminClient.GetGroupSyncables(g.Id, model.GroupSyncableTypeChannel, "")
	CheckOKStatus(t, response)

	assert.Len(t, groupSyncables, 10)

	th.SystemAdminClient.Logout()
	_, response = th.SystemAdminClient.GetGroupSyncables(g.Id, model.GroupSyncableTypeChannel, "")
	CheckUnauthorizedStatus(t, response)
}

func TestPatchGroupTeam(t *testing.T) {
	th := Setup().InitBasic()
	defer th.TearDown()

	id := model.NewId()
	g, err := th.App.CreateGroup(&model.Group{
		DisplayName: "dn_" + id,
		Name:        "name" + id,
		Source:      model.GroupSourceLdap,
		Description: "description_" + id,
		RemoteId:    model.NewId(),
	})
	assert.Nil(t, err)

	patch := &model.GroupSyncablePatch{
		AutoAdd: model.NewBool(true),
	}

	th.App.SetLicense(model.NewTestLicense("ldap"))

	groupSyncable, response := th.SystemAdminClient.LinkGroupSyncable(g.Id, th.BasicTeam.Id, model.GroupSyncableTypeTeam, patch)
	assert.Equal(t, http.StatusCreated, response.StatusCode)
	assert.NotNil(t, groupSyncable)
	assert.True(t, groupSyncable.AutoAdd)

	_, response = th.Client.PatchGroupSyncable(g.Id, th.BasicTeam.Id, model.GroupSyncableTypeTeam, patch)
	assert.Equal(t, http.StatusForbidden, response.StatusCode)

	th.App.SetLicense(nil)

	_, response = th.SystemAdminClient.PatchGroupSyncable(g.Id, th.BasicTeam.Id, model.GroupSyncableTypeTeam, patch)
	CheckNotImplementedStatus(t, response)

	th.App.SetLicense(model.NewTestLicense("ldap"))

	patch.AutoAdd = model.NewBool(false)
	groupSyncable, response = th.SystemAdminClient.PatchGroupSyncable(g.Id, th.BasicTeam.Id, model.GroupSyncableTypeTeam, patch)
	CheckOKStatus(t, response)
	assert.False(t, groupSyncable.AutoAdd)

	assert.Equal(t, g.Id, groupSyncable.GroupId)
	assert.Equal(t, th.BasicTeam.Id, groupSyncable.SyncableId)
	assert.Equal(t, model.GroupSyncableTypeTeam, groupSyncable.Type)

	patch.AutoAdd = model.NewBool(true)
	groupSyncable, response = th.SystemAdminClient.PatchGroupSyncable(g.Id, th.BasicTeam.Id, model.GroupSyncableTypeTeam, patch)
	CheckOKStatus(t, response)

	_, response = th.SystemAdminClient.PatchGroupSyncable(model.NewId(), th.BasicTeam.Id, model.GroupSyncableTypeTeam, patch)
	CheckNotFoundStatus(t, response)

	_, response = th.SystemAdminClient.PatchGroupSyncable(g.Id, model.NewId(), model.GroupSyncableTypeTeam, patch)
	CheckNotFoundStatus(t, response)

	_, response = th.SystemAdminClient.PatchGroupSyncable("abc", th.BasicTeam.Id, model.GroupSyncableTypeTeam, patch)
	CheckBadRequestStatus(t, response)

	_, response = th.SystemAdminClient.PatchGroupSyncable(g.Id, "abc", model.GroupSyncableTypeTeam, patch)
	CheckBadRequestStatus(t, response)

	th.SystemAdminClient.Logout()
	_, response = th.SystemAdminClient.PatchGroupSyncable(g.Id, th.BasicTeam.Id, model.GroupSyncableTypeTeam, patch)
	CheckUnauthorizedStatus(t, response)
}

func TestPatchGroupChannel(t *testing.T) {
	th := Setup().InitBasic()
	defer th.TearDown()

	id := model.NewId()
	g, err := th.App.CreateGroup(&model.Group{
		DisplayName: "dn_" + id,
		Name:        "name" + id,
		Source:      model.GroupSourceLdap,
		Description: "description_" + id,
		RemoteId:    model.NewId(),
	})
	assert.Nil(t, err)

	patch := &model.GroupSyncablePatch{
		AutoAdd: model.NewBool(true),
	}

	th.App.SetLicense(model.NewTestLicense("ldap"))

	groupSyncable, response := th.SystemAdminClient.LinkGroupSyncable(g.Id, th.BasicChannel.Id, model.GroupSyncableTypeChannel, patch)
	assert.Equal(t, http.StatusCreated, response.StatusCode)
	assert.NotNil(t, groupSyncable)
	assert.True(t, groupSyncable.AutoAdd)

	_, response = th.Client.PatchGroupSyncable(g.Id, th.BasicChannel.Id, model.GroupSyncableTypeChannel, patch)
	assert.Equal(t, http.StatusForbidden, response.StatusCode)

	th.App.SetLicense(nil)

	_, response = th.SystemAdminClient.PatchGroupSyncable(g.Id, th.BasicChannel.Id, model.GroupSyncableTypeChannel, patch)
	CheckNotImplementedStatus(t, response)

	th.App.SetLicense(model.NewTestLicense("ldap"))

	patch.AutoAdd = model.NewBool(false)
	groupSyncable, response = th.SystemAdminClient.PatchGroupSyncable(g.Id, th.BasicChannel.Id, model.GroupSyncableTypeChannel, patch)
	CheckOKStatus(t, response)
	assert.False(t, groupSyncable.AutoAdd)

	assert.Equal(t, g.Id, groupSyncable.GroupId)
	assert.Equal(t, th.BasicChannel.Id, groupSyncable.SyncableId)
	assert.Equal(t, model.GroupSyncableTypeChannel, groupSyncable.Type)

	patch.AutoAdd = model.NewBool(true)
	groupSyncable, response = th.SystemAdminClient.PatchGroupSyncable(g.Id, th.BasicChannel.Id, model.GroupSyncableTypeChannel, patch)
	CheckOKStatus(t, response)

	_, response = th.SystemAdminClient.PatchGroupSyncable(model.NewId(), th.BasicChannel.Id, model.GroupSyncableTypeChannel, patch)
	CheckNotFoundStatus(t, response)

	_, response = th.SystemAdminClient.PatchGroupSyncable(g.Id, model.NewId(), model.GroupSyncableTypeChannel, patch)
	CheckNotFoundStatus(t, response)

	_, response = th.SystemAdminClient.PatchGroupSyncable("abc", th.BasicChannel.Id, model.GroupSyncableTypeChannel, patch)
	CheckBadRequestStatus(t, response)

	_, response = th.SystemAdminClient.PatchGroupSyncable(g.Id, "abc", model.GroupSyncableTypeChannel, patch)
	CheckBadRequestStatus(t, response)

	th.SystemAdminClient.Logout()
	_, response = th.SystemAdminClient.PatchGroupSyncable(g.Id, th.BasicChannel.Id, model.GroupSyncableTypeChannel, patch)
	CheckUnauthorizedStatus(t, response)
}

func TestGetGroupsByChannel(t *testing.T) {
	th := Setup().InitBasic()
	defer th.TearDown()

	id := model.NewId()
	group, err := th.App.CreateGroup(&model.Group{
		DisplayName: "dn_" + id,
		Name:        "name" + id,
		Source:      model.GroupSourceLdap,
		Description: "description_" + id,
		RemoteId:    model.NewId(),
		SchemeAdmin: model.NewBool(false),
	})
	assert.Nil(t, err)

<<<<<<< HEAD
	groupSyncable, err := th.App.CreateGroupSyncable(&model.GroupSyncable{
=======
	_, err = th.App.UpsertGroupSyncable(&model.GroupSyncable{
>>>>>>> 75ffd0b6
		AutoAdd:    true,
		SyncableId: th.BasicChannel.Id,
		Type:       model.GroupSyncableTypeChannel,
		GroupId:    group.Id,
	})
	assert.Nil(t, err)

	opts := model.GroupSearchOpts{
		PageOpts: &model.PageOpts{
			Page:    0,
			PerPage: 60,
		},
	}

	_, _, response := th.SystemAdminClient.GetGroupsByChannel("asdfasdf", opts)
	CheckBadRequestStatus(t, response)

	th.App.SetLicense(nil)

	_, _, response = th.SystemAdminClient.GetGroupsByChannel(th.BasicChannel.Id, opts)
	CheckNotImplementedStatus(t, response)

	th.App.SetLicense(model.NewTestLicense("ldap"))

	privateChannel := th.CreateChannelWithClient(th.SystemAdminClient, model.CHANNEL_PRIVATE)

	_, _, response = th.Client.GetGroupsByChannel(privateChannel.Id, opts)
	CheckForbiddenStatus(t, response)

	groups, _, response := th.SystemAdminClient.GetGroupsByChannel(th.BasicChannel.Id, opts)
	assert.Nil(t, response.Error)
	assert.ElementsMatch(t, []*model.Group{group}, groups)
	require.NotNil(t, groups[0].SchemeAdmin)
	require.False(t, *groups[0].SchemeAdmin)

	// set syncable to true
	groupSyncable.SchemeAdmin = true
	_, err = th.App.UpdateGroupSyncable(groupSyncable)
	require.Nil(t, err)

	// ensure that SchemeAdmin field is updated
	groups, _, response = th.SystemAdminClient.GetGroupsByChannel(th.BasicChannel.Id, opts)
	assert.Nil(t, response.Error)
	group.SchemeAdmin = model.NewBool(true)
	assert.ElementsMatch(t, []*model.Group{group}, groups)
	require.NotNil(t, groups[0].SchemeAdmin)
	require.True(t, *groups[0].SchemeAdmin)

	groups, _, response = th.SystemAdminClient.GetGroupsByChannel(model.NewId(), opts)
	assert.Equal(t, "store.sql_channel.get.existing.app_error", response.Error.Id)
	assert.Empty(t, groups)
}

func TestGetGroupsByTeam(t *testing.T) {
	th := Setup().InitBasic()
	defer th.TearDown()

	id := model.NewId()
	group, err := th.App.CreateGroup(&model.Group{
		DisplayName: "dn_" + id,
		Name:        "name" + id,
		Source:      model.GroupSourceLdap,
		Description: "description_" + id,
		RemoteId:    model.NewId(),
		SchemeAdmin: model.NewBool(false),
	})
	assert.Nil(t, err)

<<<<<<< HEAD
	groupSyncable, err := th.App.CreateGroupSyncable(&model.GroupSyncable{
=======
	_, err = th.App.UpsertGroupSyncable(&model.GroupSyncable{
>>>>>>> 75ffd0b6
		AutoAdd:    true,
		SyncableId: th.BasicTeam.Id,
		Type:       model.GroupSyncableTypeTeam,
		GroupId:    group.Id,
	})
	assert.Nil(t, err)

	opts := model.GroupSearchOpts{
		PageOpts: &model.PageOpts{
			Page:    0,
			PerPage: 60,
		},
	}

	_, _, response := th.SystemAdminClient.GetGroupsByTeam("asdfasdf", opts)
	CheckBadRequestStatus(t, response)

	th.App.SetLicense(nil)

	_, _, response = th.SystemAdminClient.GetGroupsByTeam(th.BasicTeam.Id, opts)
	CheckNotImplementedStatus(t, response)

	th.App.SetLicense(model.NewTestLicense("ldap"))

	_, _, response = th.Client.GetGroupsByTeam(th.BasicTeam.Id, opts)
	CheckForbiddenStatus(t, response)

	groups, _, response := th.SystemAdminClient.GetGroupsByTeam(th.BasicTeam.Id, opts)
	assert.Nil(t, response.Error)
	assert.ElementsMatch(t, []*model.Group{group}, groups)
	require.NotNil(t, groups[0].SchemeAdmin)
	require.False(t, *groups[0].SchemeAdmin)

	// set syncable to true
	groupSyncable.SchemeAdmin = true
	_, err = th.App.UpdateGroupSyncable(groupSyncable)
	require.Nil(t, err)

	// ensure that SchemeAdmin field is updated
	groups, _, response = th.SystemAdminClient.GetGroupsByTeam(th.BasicTeam.Id, opts)
	assert.Nil(t, response.Error)
	group.SchemeAdmin = model.NewBool(true)
	assert.ElementsMatch(t, []*model.Group{group}, groups)
	require.NotNil(t, groups[0].SchemeAdmin)
	require.True(t, *groups[0].SchemeAdmin)

	groups, _, response = th.SystemAdminClient.GetGroupsByTeam(model.NewId(), opts)
	assert.Nil(t, response.Error)
	assert.Empty(t, groups)
}

func TestGetGroups(t *testing.T) {
	th := Setup().InitBasic()
	defer th.TearDown()

	id := model.NewId()
	group, err := th.App.CreateGroup(&model.Group{
		DisplayName: "dn-foo_" + id,
		Name:        "name" + id,
		Source:      model.GroupSourceLdap,
		Description: "description_" + id,
		RemoteId:    model.NewId(),
	})
	assert.Nil(t, err)

	opts := model.GroupSearchOpts{
		PageOpts: &model.PageOpts{
			Page:    0,
			PerPage: 60,
		},
	}

	th.App.SetLicense(nil)

	_, response := th.SystemAdminClient.GetGroups(opts)
	CheckNotImplementedStatus(t, response)

	th.App.SetLicense(model.NewTestLicense("ldap"))

	_, response = th.SystemAdminClient.GetGroups(opts)
	CheckBadRequestStatus(t, response)

	_, response = th.SystemAdminClient.UpdateChannelRoles(th.BasicChannel.Id, th.BasicUser.Id, "")
	require.Nil(t, response.Error)

	opts.NotAssociatedToChannel = th.BasicChannel.Id

	_, response = th.Client.GetGroups(opts)
	CheckForbiddenStatus(t, response)

	_, response = th.SystemAdminClient.UpdateChannelRoles(th.BasicChannel.Id, th.BasicUser.Id, "channel_user channel_admin")
	require.Nil(t, response.Error)

	groups, response := th.SystemAdminClient.GetGroups(opts)
	assert.Nil(t, response.Error)
	assert.ElementsMatch(t, []*model.Group{group, th.Group}, groups)
	assert.Nil(t, groups[0].MemberCount)

	opts.IncludeMemberCount = true
	groups, _ = th.SystemAdminClient.GetGroups(opts)
	assert.NotNil(t, groups[0].MemberCount)
	opts.IncludeMemberCount = false

	opts.Q = "-fOo"
	groups, _ = th.SystemAdminClient.GetGroups(opts)
	assert.Len(t, groups, 1)
	opts.Q = ""

	_, response = th.SystemAdminClient.UpdateTeamMemberRoles(th.BasicTeam.Id, th.BasicUser.Id, "")
	require.Nil(t, response.Error)

	opts.NotAssociatedToTeam = th.BasicTeam.Id
	_, response = th.Client.GetGroups(opts)
	CheckForbiddenStatus(t, response)

	_, response = th.SystemAdminClient.UpdateTeamMemberRoles(th.BasicTeam.Id, th.BasicUser.Id, "team_user team_admin")
	require.Nil(t, response.Error)

	_, response = th.Client.GetGroups(opts)
	assert.Nil(t, response.Error)
}<|MERGE_RESOLUTION|>--- conflicted
+++ resolved
@@ -646,11 +646,7 @@
 	})
 	assert.Nil(t, err)
 
-<<<<<<< HEAD
-	groupSyncable, err := th.App.CreateGroupSyncable(&model.GroupSyncable{
-=======
-	_, err = th.App.UpsertGroupSyncable(&model.GroupSyncable{
->>>>>>> 75ffd0b6
+	groupSyncable, err := th.App.UpsertGroupSyncable(&model.GroupSyncable{
 		AutoAdd:    true,
 		SyncableId: th.BasicChannel.Id,
 		Type:       model.GroupSyncableTypeChannel,
@@ -719,11 +715,7 @@
 	})
 	assert.Nil(t, err)
 
-<<<<<<< HEAD
-	groupSyncable, err := th.App.CreateGroupSyncable(&model.GroupSyncable{
-=======
-	_, err = th.App.UpsertGroupSyncable(&model.GroupSyncable{
->>>>>>> 75ffd0b6
+	groupSyncable, err := th.App.UpsertGroupSyncable(&model.GroupSyncable{
 		AutoAdd:    true,
 		SyncableId: th.BasicTeam.Id,
 		Type:       model.GroupSyncableTypeTeam,
