// Copyright (c) 2015-present Mattermost, Inc. All Rights Reserved.
// See LICENSE.txt for license information.

package api4

import (
	"bytes"
	"encoding/json"
	"fmt"
	"io"
	"io/ioutil"
	"net/http"

	"github.com/mattermost/mattermost-server/v5/utils"

	"github.com/mattermost/mattermost-server/v5/audit"
	"github.com/mattermost/mattermost-server/v5/model"
)

func (api *API) InitLicense() {
	api.BaseRoutes.ApiRoot.Handle("/trial-license", api.ApiSessionRequired(requestTrialLicense)).Methods("POST")
	api.BaseRoutes.ApiRoot.Handle("/trial-license/prev", api.ApiSessionRequired(getPrevTrialLicense)).Methods("GET")
	api.BaseRoutes.ApiRoot.Handle("/license", api.ApiSessionRequired(addLicense)).Methods("POST")
	api.BaseRoutes.ApiRoot.Handle("/license", api.ApiSessionRequired(removeLicense)).Methods("DELETE")
	api.BaseRoutes.ApiRoot.Handle("/license/renewal", api.ApiSessionRequired(requestRenewalLink)).Methods("GET")
	api.BaseRoutes.ApiRoot.Handle("/license/client", api.ApiHandler(getClientLicense)).Methods("GET")
}

func getClientLicense(c *Context, w http.ResponseWriter, r *http.Request) {
	format := r.URL.Query().Get("format")

	if format == "" {
		c.Err = model.NewAppError("getClientLicense", "api.license.client.old_format.app_error", nil, "", http.StatusNotImplemented)
		return
	}

	if format != "old" {
		c.SetInvalidParam("format")
		return
	}

	var clientLicense map[string]string

	if c.App.SessionHasPermissionTo(*c.AppContext.Session(), model.PERMISSION_READ_LICENSE_INFORMATION) {
		clientLicense = c.App.Srv().ClientLicense()
	} else {
		clientLicense = c.App.Srv().GetSanitizedClientLicense()
	}

	w.Write([]byte(model.MapToJson(clientLicense)))
}

func addLicense(c *Context, w http.ResponseWriter, r *http.Request) {
	auditRec := c.MakeAuditRecord("addLicense", audit.Fail)
	defer c.LogAuditRec(auditRec)
	c.LogAudit("attempt")

	if !c.App.SessionHasPermissionTo(*c.AppContext.Session(), model.PERMISSION_MANAGE_LICENSE_INFORMATION) {
		c.SetPermissionError(model.PERMISSION_MANAGE_LICENSE_INFORMATION)
		return
	}

	if *c.App.Config().ExperimentalSettings.RestrictSystemAdmin {
		c.Err = model.NewAppError("addLicense", "api.restricted_system_admin", nil, "", http.StatusForbidden)
		return
	}

	err := r.ParseMultipartForm(*c.App.Config().FileSettings.MaxFileSize)
	if err != nil {
		http.Error(w, err.Error(), http.StatusBadRequest)
		return
	}

	m := r.MultipartForm

	fileArray, ok := m.File["license"]
	if !ok {
		c.Err = model.NewAppError("addLicense", "api.license.add_license.no_file.app_error", nil, "", http.StatusBadRequest)
		return
	}

	if len(fileArray) <= 0 {
		c.Err = model.NewAppError("addLicense", "api.license.add_license.array.app_error", nil, "", http.StatusBadRequest)
		return
	}

	fileData := fileArray[0]
	auditRec.AddMeta("filename", fileData.Filename)

	file, err := fileData.Open()
	if err != nil {
		c.Err = model.NewAppError("addLicense", "api.license.add_license.open.app_error", nil, err.Error(), http.StatusBadRequest)
		return
	}
	defer file.Close()

	buf := bytes.NewBuffer(nil)
	io.Copy(buf, file)

	licenseBytes := buf.Bytes()
	license, appErr := utils.LicenseValidator.LicenseFromBytes(licenseBytes)
	if appErr != nil {
		c.Err = appErr
		return
	}

	if !license.IsSanctionedTrial() && license.IsTrialLicense() {
		canStartTrialLicense, err := c.App.Srv().LicenseManager.CanStartTrial()
		if err != nil {
			c.Err = model.NewAppError("addLicense", "api.license.add_license.open.app_error", nil, "", http.StatusInternalServerError)
			return
		}

		if !canStartTrialLicense {
			c.Err = model.NewAppError("addLicense", "api.license.request-trial.can-start-trial.not-allowed", nil, "", http.StatusBadRequest)
			return
		}
	}

	license, appErr = c.App.Srv().SaveLicense(licenseBytes)
	if appErr != nil {
		if appErr.Id == model.EXPIRED_LICENSE_ERROR {
			c.LogAudit("failed - expired or non-started license")
		} else if appErr.Id == model.INVALID_LICENSE_ERROR {
			c.LogAudit("failed - invalid license")
		} else {
			c.LogAudit("failed - unable to save license")
		}
		c.Err = appErr
		return
	}

	auditRec.Success()
	c.LogAudit("success")

	w.Write([]byte(license.ToJson()))
}

func removeLicense(c *Context, w http.ResponseWriter, r *http.Request) {
	auditRec := c.MakeAuditRecord("removeLicense", audit.Fail)
	defer c.LogAuditRec(auditRec)
	c.LogAudit("attempt")

	if !c.App.SessionHasPermissionTo(*c.AppContext.Session(), model.PERMISSION_MANAGE_LICENSE_INFORMATION) {
		c.SetPermissionError(model.PERMISSION_MANAGE_LICENSE_INFORMATION)
		return
	}

	if *c.App.Config().ExperimentalSettings.RestrictSystemAdmin {
		c.Err = model.NewAppError("removeLicense", "api.restricted_system_admin", nil, "", http.StatusForbidden)
		return
	}

	if err := c.App.Srv().RemoveLicense(); err != nil {
		c.Err = err
		return
	}

	auditRec.Success()
	c.LogAudit("success")

	ReturnStatusOK(w)
}

func requestTrialLicense(c *Context, w http.ResponseWriter, r *http.Request) {
	auditRec := c.MakeAuditRecord("requestTrialLicense", audit.Fail)
	defer c.LogAuditRec(auditRec)
	c.LogAudit("attempt")

	if !c.App.SessionHasPermissionTo(*c.AppContext.Session(), model.PERMISSION_MANAGE_LICENSE_INFORMATION) {
		c.SetPermissionError(model.PERMISSION_MANAGE_LICENSE_INFORMATION)
		return
	}

	if *c.App.Config().ExperimentalSettings.RestrictSystemAdmin {
		c.Err = model.NewAppError("requestTrialLicense", "api.restricted_system_admin", nil, "", http.StatusForbidden)
		return
	}

	canStartTrialLicense, err := c.App.Srv().LicenseManager.CanStartTrial()
	if err != nil {
		c.Err = model.NewAppError("requestTrialLicense", "api.license.request-trial.can-start-trial.error", nil, err.Error(), http.StatusInternalServerError)
		return
	}

	if !canStartTrialLicense {
		c.Err = model.NewAppError("requestTrialLicense", "api.license.request-trial.can-start-trial.not-allowed", nil, "", http.StatusBadRequest)
		return
	}

	var trialRequest struct {
		Users                 int  `json:"users"`
		TermsAccepted         bool `json:"terms_accepted"`
		ReceiveEmailsAccepted bool `json:"receive_emails_accepted"`
	}

	b, readErr := ioutil.ReadAll(r.Body)
	if readErr != nil {
		c.Err = model.NewAppError("requestTrialLicense", "api.license.request-trial.bad-request", nil, "", http.StatusBadRequest)
		return
	}
	json.Unmarshal(b, &trialRequest)
	if !trialRequest.TermsAccepted {
		c.Err = model.NewAppError("requestTrialLicense", "api.license.request-trial.bad-request.terms-not-accepted", nil, "", http.StatusBadRequest)
		return
	}
	if trialRequest.Users == 0 {
		c.Err = model.NewAppError("requestTrialLicense", "api.license.request-trial.bad-request", nil, "", http.StatusBadRequest)
		return
	}

<<<<<<< HEAD
	currentUser, appErr := c.App.GetUser(c.App.Session().UserId)
	if appErr != nil {
		c.Err = appErr
=======
	currentUser, err := c.App.GetUser(c.AppContext.Session().UserId)
	if err != nil {
		c.Err = err
>>>>>>> 0bf7aed0
		return
	}

	trialLicenseRequest := &model.TrialLicenseRequest{
		ServerID:              c.App.TelemetryId(),
		Name:                  currentUser.GetDisplayName(model.SHOW_FULLNAME),
		Email:                 currentUser.Email,
		SiteName:              *c.App.Config().TeamSettings.SiteName,
		SiteURL:               *c.App.Config().ServiceSettings.SiteURL,
		Users:                 trialRequest.Users,
		TermsAccepted:         trialRequest.TermsAccepted,
		ReceiveEmailsAccepted: trialRequest.ReceiveEmailsAccepted,
	}

	if trialLicenseRequest.SiteURL == "" {
		c.Err = model.NewAppError("RequestTrialLicense", "api.license.request_trial_license.no-site-url.app_error", nil, "", http.StatusBadRequest)
		return
	}

	if err := c.App.Srv().RequestTrialLicense(trialLicenseRequest); err != nil {
		c.Err = err
		return
	}

	auditRec.Success()
	c.LogAudit("success")

	ReturnStatusOK(w)
}

func requestRenewalLink(c *Context, w http.ResponseWriter, r *http.Request) {
	auditRec := c.MakeAuditRecord("requestRenewalLink", audit.Fail)
	defer c.LogAuditRec(auditRec)
	c.LogAudit("attempt")

	if !c.App.SessionHasPermissionTo(*c.AppContext.Session(), model.PERMISSION_MANAGE_LICENSE_INFORMATION) {
		c.SetPermissionError(model.PERMISSION_MANAGE_LICENSE_INFORMATION)
		return
	}

	if *c.App.Config().ExperimentalSettings.RestrictSystemAdmin {
		c.Err = model.NewAppError("requestRenewalLink", "api.restricted_system_admin", nil, "", http.StatusForbidden)
		return
	}

	renewalLink, err := c.App.Srv().GenerateLicenseRenewalLink()
	if err != nil {
		c.Err = err
		return
	}

	auditRec.Success()
	c.LogAudit("success")

	_, werr := w.Write([]byte(fmt.Sprintf(`{"renewal_link": "%s"}`, renewalLink)))
	if werr != nil {
		c.Err = model.NewAppError("requestRenewalLink", "api.license.request_renewal_link.app_error", nil, werr.Error(), http.StatusForbidden)
		return
	}
}

func getPrevTrialLicense(c *Context, w http.ResponseWriter, r *http.Request) {
	license, err := c.App.Srv().LicenseManager.GetPrevTrial()
	if err != nil {
		http.Error(w, err.Error(), http.StatusInternalServerError)
		return
	}

	var clientLicense map[string]string

	if c.App.SessionHasPermissionTo(*c.App.Session(), model.PERMISSION_READ_LICENSE_INFORMATION) {
		clientLicense = utils.GetClientLicense(license)
	} else {
		clientLicense = utils.GetSanitizedClientLicense(utils.GetClientLicense(license))
	}

	w.Write([]byte(model.MapToJson(clientLicense)))
}<|MERGE_RESOLUTION|>--- conflicted
+++ resolved
@@ -209,15 +209,9 @@
 		return
 	}
 
-<<<<<<< HEAD
-	currentUser, appErr := c.App.GetUser(c.App.Session().UserId)
+	currentUser, appErr := c.App.GetUser(c.AppContext.Session().UserId)
 	if appErr != nil {
 		c.Err = appErr
-=======
-	currentUser, err := c.App.GetUser(c.AppContext.Session().UserId)
-	if err != nil {
-		c.Err = err
->>>>>>> 0bf7aed0
 		return
 	}
 
@@ -288,7 +282,7 @@
 
 	var clientLicense map[string]string
 
-	if c.App.SessionHasPermissionTo(*c.App.Session(), model.PERMISSION_READ_LICENSE_INFORMATION) {
+	if c.App.SessionHasPermissionTo(*c.AppContext.Session(), model.PERMISSION_READ_LICENSE_INFORMATION) {
 		clientLicense = utils.GetClientLicense(license)
 	} else {
 		clientLicense = utils.GetSanitizedClientLicense(utils.GetClientLicense(license))
