--- conflicted
+++ resolved
@@ -5,18 +5,10 @@
 
 import (
 	"net/http"
-<<<<<<< HEAD
-	"net/url"
-=======
->>>>>>> 292a174b
 	"strconv"
 	"testing"
 
 	"github.com/mattermost/mattermost-server/model"
-<<<<<<< HEAD
-	"github.com/mattermost/mattermost-server/utils"
-=======
->>>>>>> 292a174b
 )
 
 func TestCreateOAuthApp(t *testing.T) {
@@ -637,559 +629,4 @@
 
 	_, resp = AdminClient.GetAuthorizedOAuthAppsForUser(th.BasicUser.Id, 0, 1000)
 	CheckNoError(t, resp)
-<<<<<<< HEAD
-}
-
-func TestAuthorizeOAuthApp(t *testing.T) {
-	th := Setup().InitBasic()
-	defer th.TearDown()
-	Client := th.Client
-	AdminClient := th.SystemAdminClient
-
-	enableOAuth := *th.App.Config().ServiceSettings.EnableOAuthServiceProvider
-	defer func() {
-		th.App.UpdateConfig(func(cfg *model.Config) { *cfg.ServiceSettings.EnableOAuthServiceProvider = enableOAuth })
-	}()
-
-	th.App.UpdateConfig(func(cfg *model.Config) { *cfg.ServiceSettings.EnableOAuthServiceProvider = true })
-
-	oapp := &model.OAuthApp{Name: GenerateTestAppName(), Homepage: "https://nowhere.com", Description: "test", CallbackUrls: []string{"https://nowhere.com"}}
-
-	rapp, resp := AdminClient.CreateOAuthApp(oapp)
-	CheckNoError(t, resp)
-
-	authRequest := &model.AuthorizeRequest{
-		ResponseType: model.AUTHCODE_RESPONSE_TYPE,
-		ClientId:     rapp.Id,
-		RedirectUri:  rapp.CallbackUrls[0],
-		Scope:        "",
-		State:        "123",
-	}
-
-	// Test auth code flow
-	ruri, resp := Client.AuthorizeOAuthApp(authRequest)
-	CheckNoError(t, resp)
-
-	if len(ruri) == 0 {
-		t.Fatal("redirect url should be set")
-	}
-
-	ru, _ := url.Parse(ruri)
-	if ru == nil {
-		t.Fatal("redirect url unparseable")
-	} else {
-		if len(ru.Query().Get("code")) == 0 {
-			t.Fatal("authorization code not returned")
-		}
-		if ru.Query().Get("state") != authRequest.State {
-			t.Fatal("returned state doesn't match")
-		}
-	}
-
-	// Test implicit flow
-	authRequest.ResponseType = model.IMPLICIT_RESPONSE_TYPE
-	ruri, resp = Client.AuthorizeOAuthApp(authRequest)
-	CheckNoError(t, resp)
-	require.False(t, len(ruri) == 0, "redirect url should be set")
-
-	ru, _ = url.Parse(ruri)
-	require.NotNil(t, ru, "redirect url unparseable")
-	values, err := url.ParseQuery(ru.Fragment)
-	require.Nil(t, err)
-	assert.False(t, len(values.Get("access_token")) == 0, "access_token not returned")
-	assert.Equal(t, authRequest.State, values.Get("state"), "returned state doesn't match")
-
-	oldToken := Client.AuthToken
-	Client.AuthToken = values.Get("access_token")
-	_, resp = Client.AuthorizeOAuthApp(authRequest)
-	CheckForbiddenStatus(t, resp)
-
-	Client.AuthToken = oldToken
-
-	authRequest.RedirectUri = ""
-	_, resp = Client.AuthorizeOAuthApp(authRequest)
-	CheckBadRequestStatus(t, resp)
-
-	authRequest.RedirectUri = "http://somewhereelse.com"
-	_, resp = Client.AuthorizeOAuthApp(authRequest)
-	CheckBadRequestStatus(t, resp)
-
-	authRequest.RedirectUri = rapp.CallbackUrls[0]
-	authRequest.ResponseType = ""
-	_, resp = Client.AuthorizeOAuthApp(authRequest)
-	CheckBadRequestStatus(t, resp)
-
-	authRequest.ResponseType = model.AUTHCODE_RESPONSE_TYPE
-	authRequest.ClientId = ""
-	_, resp = Client.AuthorizeOAuthApp(authRequest)
-	CheckBadRequestStatus(t, resp)
-
-	authRequest.ClientId = model.NewId()
-	_, resp = Client.AuthorizeOAuthApp(authRequest)
-	CheckNotFoundStatus(t, resp)
-}
-
-func TestDeauthorizeOAuthApp(t *testing.T) {
-	th := Setup().InitBasic()
-	defer th.TearDown()
-	Client := th.Client
-	AdminClient := th.SystemAdminClient
-
-	enableOAuth := th.App.Config().ServiceSettings.EnableOAuthServiceProvider
-	defer func() {
-		th.App.UpdateConfig(func(cfg *model.Config) { cfg.ServiceSettings.EnableOAuthServiceProvider = enableOAuth })
-	}()
-	th.App.UpdateConfig(func(cfg *model.Config) { *cfg.ServiceSettings.EnableOAuthServiceProvider = true })
-
-	oapp := &model.OAuthApp{Name: GenerateTestAppName(), Homepage: "https://nowhere.com", Description: "test", CallbackUrls: []string{"https://nowhere.com"}}
-
-	rapp, resp := AdminClient.CreateOAuthApp(oapp)
-	CheckNoError(t, resp)
-
-	authRequest := &model.AuthorizeRequest{
-		ResponseType: model.AUTHCODE_RESPONSE_TYPE,
-		ClientId:     rapp.Id,
-		RedirectUri:  rapp.CallbackUrls[0],
-		Scope:        "",
-		State:        "123",
-	}
-
-	_, resp = Client.AuthorizeOAuthApp(authRequest)
-	CheckNoError(t, resp)
-
-	pass, resp := Client.DeauthorizeOAuthApp(rapp.Id)
-	CheckNoError(t, resp)
-
-	if !pass {
-		t.Fatal("should have passed")
-	}
-
-	_, resp = Client.DeauthorizeOAuthApp("junk")
-	CheckBadRequestStatus(t, resp)
-
-	_, resp = Client.DeauthorizeOAuthApp(model.NewId())
-	CheckNoError(t, resp)
-
-	Client.Logout()
-	_, resp = Client.DeauthorizeOAuthApp(rapp.Id)
-	CheckUnauthorizedStatus(t, resp)
-}
-
-func TestOAuthAccessToken(t *testing.T) {
-	if testing.Short() {
-		t.SkipNow()
-	}
-
-	th := Setup().InitBasic()
-	defer th.TearDown()
-
-	Client := th.Client
-
-	enableOAuth := th.App.Config().ServiceSettings.EnableOAuthServiceProvider
-	defer func() {
-		th.App.UpdateConfig(func(cfg *model.Config) { cfg.ServiceSettings.EnableOAuthServiceProvider = enableOAuth })
-	}()
-	th.App.UpdateConfig(func(cfg *model.Config) { *cfg.ServiceSettings.EnableOAuthServiceProvider = true })
-
-	defaultRolePermissions := th.SaveDefaultRolePermissions()
-	defer func() {
-		th.RestoreDefaultRolePermissions(defaultRolePermissions)
-	}()
-	th.AddPermissionToRole(model.PERMISSION_MANAGE_OAUTH.Id, model.TEAM_USER_ROLE_ID)
-	th.AddPermissionToRole(model.PERMISSION_MANAGE_OAUTH.Id, model.SYSTEM_USER_ROLE_ID)
-
-	oauthApp := &model.OAuthApp{Name: "TestApp5" + model.NewId(), Homepage: "https://nowhere.com", Description: "test", CallbackUrls: []string{"https://nowhere.com"}}
-	oauthApp = Client.Must(Client.CreateOAuthApp(oauthApp)).(*model.OAuthApp)
-
-	th.App.UpdateConfig(func(cfg *model.Config) { *cfg.ServiceSettings.EnableOAuthServiceProvider = false })
-	data := url.Values{"grant_type": []string{"junk"}, "client_id": []string{"12345678901234567890123456"}, "client_secret": []string{"12345678901234567890123456"}, "code": []string{"junk"}, "redirect_uri": []string{oauthApp.CallbackUrls[0]}}
-
-	if _, resp := Client.GetOAuthAccessToken(data); resp.Error == nil {
-		t.Log(resp.StatusCode)
-		t.Fatal("should have failed - oauth providing turned off")
-	}
-	th.App.UpdateConfig(func(cfg *model.Config) { *cfg.ServiceSettings.EnableOAuthServiceProvider = true })
-
-	authRequest := &model.AuthorizeRequest{
-		ResponseType: model.AUTHCODE_RESPONSE_TYPE,
-		ClientId:     oauthApp.Id,
-		RedirectUri:  oauthApp.CallbackUrls[0],
-		Scope:        "all",
-		State:        "123",
-	}
-
-	redirect, resp := Client.AuthorizeOAuthApp(authRequest)
-	CheckNoError(t, resp)
-	rurl, _ := url.Parse(redirect)
-
-	Client.Logout()
-
-	data = url.Values{"grant_type": []string{"junk"}, "client_id": []string{oauthApp.Id}, "client_secret": []string{oauthApp.ClientSecret}, "code": []string{rurl.Query().Get("code")}, "redirect_uri": []string{oauthApp.CallbackUrls[0]}}
-
-	if _, resp := Client.GetOAuthAccessToken(data); resp.Error == nil {
-		t.Fatal("should have failed - bad grant type")
-	}
-
-	data.Set("grant_type", model.ACCESS_TOKEN_GRANT_TYPE)
-	data.Set("client_id", "")
-	if _, resp := Client.GetOAuthAccessToken(data); resp.Error == nil {
-		t.Fatal("should have failed - missing client id")
-	}
-	data.Set("client_id", "junk")
-	if _, resp := Client.GetOAuthAccessToken(data); resp.Error == nil {
-		t.Fatal("should have failed - bad client id")
-	}
-
-	data.Set("client_id", oauthApp.Id)
-	data.Set("client_secret", "")
-	if _, resp := Client.GetOAuthAccessToken(data); resp.Error == nil {
-		t.Fatal("should have failed - missing client secret")
-	}
-
-	data.Set("client_secret", "junk")
-	if _, resp := Client.GetOAuthAccessToken(data); resp.Error == nil {
-		t.Fatal("should have failed - bad client secret")
-	}
-
-	data.Set("client_secret", oauthApp.ClientSecret)
-	data.Set("code", "")
-	if _, resp := Client.GetOAuthAccessToken(data); resp.Error == nil {
-		t.Fatal("should have failed - missing code")
-	}
-
-	data.Set("code", "junk")
-	if _, resp := Client.GetOAuthAccessToken(data); resp.Error == nil {
-		t.Fatal("should have failed - bad code")
-	}
-
-	data.Set("code", rurl.Query().Get("code"))
-	data.Set("redirect_uri", "junk")
-	if _, resp := Client.GetOAuthAccessToken(data); resp.Error == nil {
-		t.Fatal("should have failed - non-matching redirect uri")
-	}
-
-	// reset data for successful request
-	data.Set("grant_type", model.ACCESS_TOKEN_GRANT_TYPE)
-	data.Set("client_id", oauthApp.Id)
-	data.Set("client_secret", oauthApp.ClientSecret)
-	data.Set("code", rurl.Query().Get("code"))
-	data.Set("redirect_uri", oauthApp.CallbackUrls[0])
-
-	token := ""
-	refreshToken := ""
-	if rsp, resp := Client.GetOAuthAccessToken(data); resp.Error != nil {
-		t.Fatal(resp.Error)
-	} else {
-		if len(rsp.AccessToken) == 0 {
-			t.Fatal("access token not returned")
-		} else if len(rsp.RefreshToken) == 0 {
-			t.Fatal("refresh token not returned")
-		} else {
-			token = rsp.AccessToken
-			refreshToken = rsp.RefreshToken
-		}
-		if rsp.TokenType != model.ACCESS_TOKEN_TYPE {
-			t.Fatal("access token type incorrect")
-		}
-	}
-
-	if _, err := Client.DoApiGet("/users?page=0&per_page=100&access_token="+token, ""); err != nil {
-		t.Fatal(err)
-	}
-
-	if _, resp := Client.GetUsers(0, 100, ""); resp.Error == nil {
-		t.Fatal("should have failed - no access token provided")
-	}
-
-	if _, resp := Client.GetUsers(0, 100, ""); resp.Error == nil {
-		t.Fatal("should have failed - bad access token provided")
-	}
-
-	Client.SetOAuthToken(token)
-	if users, resp := Client.GetUsers(0, 100, ""); resp.Error != nil {
-		t.Fatal(resp.Error)
-	} else {
-		if len(users) == 0 {
-			t.Fatal("users empty - did not get results correctly")
-		}
-	}
-
-	if _, resp := Client.GetOAuthAccessToken(data); resp.Error == nil {
-		t.Fatal("should have failed - tried to reuse auth code")
-	}
-
-	data.Set("grant_type", model.REFRESH_TOKEN_GRANT_TYPE)
-	data.Set("client_id", oauthApp.Id)
-	data.Set("client_secret", oauthApp.ClientSecret)
-	data.Set("refresh_token", "")
-	data.Set("redirect_uri", oauthApp.CallbackUrls[0])
-	data.Del("code")
-	if _, resp := Client.GetOAuthAccessToken(data); resp.Error == nil {
-		t.Fatal("Should have failed - refresh token empty")
-	}
-
-	data.Set("refresh_token", refreshToken)
-	if rsp, resp := Client.GetOAuthAccessToken(data); resp.Error != nil {
-		t.Fatal(resp.Error)
-	} else {
-		if len(rsp.AccessToken) == 0 {
-			t.Fatal("access token not returned")
-		} else if len(rsp.RefreshToken) == 0 {
-			t.Fatal("refresh token not returned")
-		} else if rsp.RefreshToken == refreshToken {
-			t.Fatal("refresh token did not update")
-		}
-
-		if rsp.TokenType != model.ACCESS_TOKEN_TYPE {
-			t.Fatal("access token type incorrect")
-		}
-		Client.SetOAuthToken(rsp.AccessToken)
-		_, resp = Client.GetMe("")
-		if resp.Error != nil {
-			t.Fatal(resp.Error)
-		}
-
-		data.Set("refresh_token", rsp.RefreshToken)
-	}
-
-	if rsp, resp := Client.GetOAuthAccessToken(data); resp.Error != nil {
-		t.Fatal(resp.Error)
-	} else {
-		if len(rsp.AccessToken) == 0 {
-			t.Fatal("access token not returned")
-		} else if len(rsp.RefreshToken) == 0 {
-			t.Fatal("refresh token not returned")
-		} else if rsp.RefreshToken == refreshToken {
-			t.Fatal("refresh token did not update")
-		}
-
-		if rsp.TokenType != model.ACCESS_TOKEN_TYPE {
-			t.Fatal("access token type incorrect")
-		}
-		Client.SetOAuthToken(rsp.AccessToken)
-		_, resp = Client.GetMe("")
-		if resp.Error != nil {
-			t.Fatal(resp.Error)
-		}
-	}
-
-	authData := &model.AuthData{ClientId: oauthApp.Id, RedirectUri: oauthApp.CallbackUrls[0], UserId: th.BasicUser.Id, Code: model.NewId(), ExpiresIn: -1}
-	_, err := th.App.Srv.Store.OAuth().SaveAuthData(authData)
-	require.Nil(t, err)
-
-	data.Set("grant_type", model.ACCESS_TOKEN_GRANT_TYPE)
-	data.Set("client_id", oauthApp.Id)
-	data.Set("client_secret", oauthApp.ClientSecret)
-	data.Set("redirect_uri", oauthApp.CallbackUrls[0])
-	data.Set("code", authData.Code)
-	data.Del("refresh_token")
-	if _, resp := Client.GetOAuthAccessToken(data); resp.Error == nil {
-		t.Fatal("Should have failed - code is expired")
-	}
-
-	Client.ClearOAuthToken()
-}
-
-func TestOAuthComplete(t *testing.T) {
-	if testing.Short() {
-		t.SkipNow()
-	}
-
-	th := Setup().InitBasic()
-	defer th.TearDown()
-
-	Client := th.Client
-
-	gitLabSettingsEnable := th.App.Config().GitLabSettings.Enable
-	gitLabSettingsAuthEndpoint := th.App.Config().GitLabSettings.AuthEndpoint
-	gitLabSettingsId := th.App.Config().GitLabSettings.Id
-	gitLabSettingsSecret := th.App.Config().GitLabSettings.Secret
-	gitLabSettingsTokenEndpoint := th.App.Config().GitLabSettings.TokenEndpoint
-	gitLabSettingsUserApiEndpoint := th.App.Config().GitLabSettings.UserApiEndpoint
-	enableOAuthServiceProvider := th.App.Config().ServiceSettings.EnableOAuthServiceProvider
-	defer func() {
-		th.App.UpdateConfig(func(cfg *model.Config) { cfg.GitLabSettings.Enable = gitLabSettingsEnable })
-		th.App.UpdateConfig(func(cfg *model.Config) { cfg.GitLabSettings.AuthEndpoint = gitLabSettingsAuthEndpoint })
-		th.App.UpdateConfig(func(cfg *model.Config) { cfg.GitLabSettings.Id = gitLabSettingsId })
-		th.App.UpdateConfig(func(cfg *model.Config) { cfg.GitLabSettings.Secret = gitLabSettingsSecret })
-		th.App.UpdateConfig(func(cfg *model.Config) { cfg.GitLabSettings.TokenEndpoint = gitLabSettingsTokenEndpoint })
-		th.App.UpdateConfig(func(cfg *model.Config) { cfg.GitLabSettings.UserApiEndpoint = gitLabSettingsUserApiEndpoint })
-		th.App.UpdateConfig(func(cfg *model.Config) { cfg.ServiceSettings.EnableOAuthServiceProvider = enableOAuthServiceProvider })
-	}()
-
-	r, err := HttpGet(Client.Url+"/login/gitlab/complete?code=123", Client.HttpClient, "", true)
-	assert.NotNil(t, err)
-	closeBody(r)
-
-	th.App.UpdateConfig(func(cfg *model.Config) { *cfg.GitLabSettings.Enable = true })
-	r, err = HttpGet(Client.Url+"/login/gitlab/complete?code=123&state=!#$#F@#Yˆ&~ñ", Client.HttpClient, "", true)
-	assert.NotNil(t, err)
-	closeBody(r)
-
-	th.App.UpdateConfig(func(cfg *model.Config) { *cfg.GitLabSettings.AuthEndpoint = Client.Url + "/oauth/authorize" })
-	th.App.UpdateConfig(func(cfg *model.Config) { *cfg.GitLabSettings.Id = model.NewId() })
-
-	stateProps := map[string]string{}
-	stateProps["action"] = model.OAUTH_ACTION_LOGIN
-	stateProps["team_id"] = th.BasicTeam.Id
-	stateProps["redirect_to"] = *th.App.Config().GitLabSettings.AuthEndpoint
-
-	state := base64.StdEncoding.EncodeToString([]byte(model.MapToJson(stateProps)))
-	r, err = HttpGet(Client.Url+"/login/gitlab/complete?code=123&state="+url.QueryEscape(state), Client.HttpClient, "", true)
-	assert.NotNil(t, err)
-	closeBody(r)
-
-	stateProps["hash"] = utils.HashSha256(*th.App.Config().GitLabSettings.Id)
-	state = base64.StdEncoding.EncodeToString([]byte(model.MapToJson(stateProps)))
-	r, err = HttpGet(Client.Url+"/login/gitlab/complete?code=123&state="+url.QueryEscape(state), Client.HttpClient, "", true)
-	assert.NotNil(t, err)
-	closeBody(r)
-
-	// We are going to use mattermost as the provider emulating gitlab
-	th.App.UpdateConfig(func(cfg *model.Config) { *cfg.ServiceSettings.EnableOAuthServiceProvider = true })
-
-	defaultRolePermissions := th.SaveDefaultRolePermissions()
-	defer func() {
-		th.RestoreDefaultRolePermissions(defaultRolePermissions)
-	}()
-	th.AddPermissionToRole(model.PERMISSION_MANAGE_OAUTH.Id, model.TEAM_USER_ROLE_ID)
-	th.AddPermissionToRole(model.PERMISSION_MANAGE_OAUTH.Id, model.SYSTEM_USER_ROLE_ID)
-
-	oauthApp := &model.OAuthApp{
-		Name:        "TestApp5" + model.NewId(),
-		Homepage:    "https://nowhere.com",
-		Description: "test",
-		CallbackUrls: []string{
-			Client.Url + "/signup/" + model.SERVICE_GITLAB + "/complete",
-			Client.Url + "/login/" + model.SERVICE_GITLAB + "/complete",
-		},
-		IsTrusted: true,
-	}
-	oauthApp = Client.Must(Client.CreateOAuthApp(oauthApp)).(*model.OAuthApp)
-
-	th.App.UpdateConfig(func(cfg *model.Config) { *cfg.GitLabSettings.Id = oauthApp.Id })
-	th.App.UpdateConfig(func(cfg *model.Config) { *cfg.GitLabSettings.Secret = oauthApp.ClientSecret })
-	th.App.UpdateConfig(func(cfg *model.Config) { *cfg.GitLabSettings.AuthEndpoint = Client.Url + "/oauth/authorize" })
-	th.App.UpdateConfig(func(cfg *model.Config) { *cfg.GitLabSettings.TokenEndpoint = Client.Url + "/oauth/access_token" })
-	th.App.UpdateConfig(func(cfg *model.Config) { *cfg.GitLabSettings.UserApiEndpoint = Client.ApiUrl + "/users/me" })
-
-	provider := &MattermostTestProvider{}
-
-	authRequest := &model.AuthorizeRequest{
-		ResponseType: model.AUTHCODE_RESPONSE_TYPE,
-		ClientId:     oauthApp.Id,
-		RedirectUri:  oauthApp.CallbackUrls[0],
-		Scope:        "all",
-		State:        "123",
-	}
-
-	redirect, resp := Client.AuthorizeOAuthApp(authRequest)
-	CheckNoError(t, resp)
-	rurl, _ := url.Parse(redirect)
-
-	code := rurl.Query().Get("code")
-	stateProps["action"] = model.OAUTH_ACTION_EMAIL_TO_SSO
-	delete(stateProps, "team_id")
-	stateProps["redirect_to"] = *th.App.Config().GitLabSettings.AuthEndpoint
-	stateProps["hash"] = utils.HashSha256(*th.App.Config().GitLabSettings.Id)
-	stateProps["redirect_to"] = "/oauth/authorize"
-	state = base64.StdEncoding.EncodeToString([]byte(model.MapToJson(stateProps)))
-	if r, err := HttpGet(Client.Url+"/login/"+model.SERVICE_GITLAB+"/complete?code="+url.QueryEscape(code)+"&state="+url.QueryEscape(state), Client.HttpClient, "", false); err == nil {
-		closeBody(r)
-	}
-
-	einterfaces.RegisterOauthProvider(model.SERVICE_GITLAB, provider)
-
-	redirect, resp = Client.AuthorizeOAuthApp(authRequest)
-	CheckNoError(t, resp)
-	rurl, _ = url.Parse(redirect)
-
-	code = rurl.Query().Get("code")
-	if r, err := HttpGet(Client.Url+"/login/"+model.SERVICE_GITLAB+"/complete?code="+url.QueryEscape(code)+"&state="+url.QueryEscape(state), Client.HttpClient, "", false); err == nil {
-		closeBody(r)
-	}
-
-	if _, err := th.App.Srv.Store.User().UpdateAuthData(
-		th.BasicUser.Id, model.SERVICE_GITLAB, &th.BasicUser.Email, th.BasicUser.Email, true); err != nil {
-		t.Fatal(err)
-	}
-
-	redirect, resp = Client.AuthorizeOAuthApp(authRequest)
-	CheckNoError(t, resp)
-	rurl, _ = url.Parse(redirect)
-
-	code = rurl.Query().Get("code")
-	stateProps["action"] = model.OAUTH_ACTION_LOGIN
-	state = base64.StdEncoding.EncodeToString([]byte(model.MapToJson(stateProps)))
-	if r, err := HttpGet(Client.Url+"/login/"+model.SERVICE_GITLAB+"/complete?code="+url.QueryEscape(code)+"&state="+url.QueryEscape(state), Client.HttpClient, "", false); err == nil {
-		closeBody(r)
-	}
-
-	redirect, resp = Client.AuthorizeOAuthApp(authRequest)
-	CheckNoError(t, resp)
-	rurl, _ = url.Parse(redirect)
-
-	code = rurl.Query().Get("code")
-	delete(stateProps, "action")
-	state = base64.StdEncoding.EncodeToString([]byte(model.MapToJson(stateProps)))
-	if r, err := HttpGet(Client.Url+"/login/"+model.SERVICE_GITLAB+"/complete?code="+url.QueryEscape(code)+"&state="+url.QueryEscape(state), Client.HttpClient, "", false); err == nil {
-		closeBody(r)
-	}
-
-	redirect, resp = Client.AuthorizeOAuthApp(authRequest)
-	CheckNoError(t, resp)
-	rurl, _ = url.Parse(redirect)
-
-	code = rurl.Query().Get("code")
-	stateProps["action"] = model.OAUTH_ACTION_SIGNUP
-	state = base64.StdEncoding.EncodeToString([]byte(model.MapToJson(stateProps)))
-	if r, err := HttpGet(Client.Url+"/login/"+model.SERVICE_GITLAB+"/complete?code="+url.QueryEscape(code)+"&state="+url.QueryEscape(state), Client.HttpClient, "", false); err == nil {
-		closeBody(r)
-	}
-}
-
-func HttpGet(url string, httpClient *http.Client, authToken string, followRedirect bool) (*http.Response, *model.AppError) {
-	rq, _ := http.NewRequest("GET", url, nil)
-	rq.Close = true
-
-	if len(authToken) > 0 {
-		rq.Header.Set(model.HEADER_AUTH, authToken)
-	}
-
-	if !followRedirect {
-		httpClient.CheckRedirect = func(req *http.Request, via []*http.Request) error {
-			return http.ErrUseLastResponse
-		}
-	}
-
-	if rp, err := httpClient.Do(rq); err != nil {
-		return nil, model.NewAppError(url, "model.client.connecting.app_error", nil, err.Error(), 0)
-	} else if rp.StatusCode == 304 {
-		return rp, nil
-	} else if rp.StatusCode == 307 {
-		return rp, nil
-	} else if rp.StatusCode >= 300 {
-		defer closeBody(rp)
-		return rp, model.AppErrorFromJson(rp.Body)
-	} else {
-		return rp, nil
-	}
-}
-
-func closeBody(r *http.Response) {
-	if r != nil && r.Body != nil {
-		ioutil.ReadAll(r.Body)
-		r.Body.Close()
-	}
-}
-
-type MattermostTestProvider struct {
-}
-
-func (m *MattermostTestProvider) GetUserFromJson(data io.Reader) *model.User {
-	user := model.UserFromJson(data)
-	user.AuthData = &user.Email
-	return user
-=======
->>>>>>> 292a174b
 }