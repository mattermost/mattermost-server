// Copyright (c) 2015-present Mattermost, Inc. All Rights Reserved.
// See LICENSE.txt for license information.

package api4

import (
	"bytes"
	"encoding/base64"
	"encoding/json"
	"io/ioutil"
	"net/http"
	"net/http/httptest"
	"os"
	"path/filepath"
	"sort"
	"strings"
	"testing"
	"time"

	"github.com/mattermost/mattermost-server/v5/model"
	"github.com/mattermost/mattermost-server/v5/plugin"
	"github.com/mattermost/mattermost-server/v5/testlib"
	"github.com/mattermost/mattermost-server/v5/utils"
	"github.com/mattermost/mattermost-server/v5/utils/fileutils"

	"github.com/stretchr/testify/assert"
	"github.com/stretchr/testify/require"
)

func TestPlugin(t *testing.T) {
	th := Setup().InitBasic()
	defer th.TearDown()

	statesJson, _ := json.Marshal(th.App.Config().PluginSettings.PluginStates)
	states := map[string]*model.PluginState{}
	json.Unmarshal(statesJson, &states)
	th.App.UpdateConfig(func(cfg *model.Config) {
		*cfg.PluginSettings.Enable = true
		*cfg.PluginSettings.EnableUploads = true
		*cfg.PluginSettings.AllowInsecureDownloadUrl = true
	})

	path, _ := fileutils.FindDir("tests")
	tarData, err := ioutil.ReadFile(filepath.Join(path, "testplugin.tar.gz"))
	require.NoError(t, err)

	// Install from URL
	testServer := httptest.NewServer(http.HandlerFunc(func(res http.ResponseWriter, req *http.Request) {
		res.WriteHeader(http.StatusOK)
		res.Write(tarData)
	}))
	defer func() { testServer.Close() }()

	url := testServer.URL

	manifest, resp := th.SystemAdminClient.InstallPluginFromUrl(url, false)
	CheckNoError(t, resp)
	assert.Equal(t, "testplugin", manifest.Id)

	_, resp = th.SystemAdminClient.InstallPluginFromUrl(url, false)
	CheckBadRequestStatus(t, resp)

	manifest, resp = th.SystemAdminClient.InstallPluginFromUrl(url, true)
	CheckNoError(t, resp)
	assert.Equal(t, "testplugin", manifest.Id)

	ok, resp := th.SystemAdminClient.RemovePlugin(manifest.Id)
	CheckNoError(t, resp)
	require.True(t, ok)

	t.Run("install plugin from URL with slow response time", func(t *testing.T) {
		if testing.Short() {
			t.Skip("skipping test to install plugin from a slow response server")
		}

		// Install from URL - slow server to simulate longer bundle download times
		slowTestServer := httptest.NewServer(http.HandlerFunc(func(res http.ResponseWriter, req *http.Request) {
			time.Sleep(60 * time.Second) // Wait longer than the previous default 30 seconds timeout
			res.WriteHeader(http.StatusOK)
			res.Write(tarData)
		}))
		defer func() { slowTestServer.Close() }()

		manifest, resp = th.SystemAdminClient.InstallPluginFromUrl(slowTestServer.URL, true)
		CheckNoError(t, resp)
		assert.Equal(t, "testplugin", manifest.Id)
	})

	// Stored in File Store: Install Plugin from URL case
	pluginStored, err := th.App.FileExists("./plugins/" + manifest.Id + ".tar.gz")
	assert.Nil(t, err)
	assert.True(t, pluginStored)

	th.App.RemovePlugin(manifest.Id)

	th.App.UpdateConfig(func(cfg *model.Config) { *cfg.PluginSettings.Enable = false })

	_, resp = th.SystemAdminClient.InstallPluginFromUrl(url, false)
	CheckNotImplementedStatus(t, resp)

	th.App.UpdateConfig(func(cfg *model.Config) { *cfg.PluginSettings.Enable = true })

	_, resp = th.Client.InstallPluginFromUrl(url, false)
	CheckForbiddenStatus(t, resp)

	_, resp = th.SystemAdminClient.InstallPluginFromUrl("http://nodata", false)
	CheckBadRequestStatus(t, resp)

	th.App.UpdateConfig(func(cfg *model.Config) { *cfg.PluginSettings.AllowInsecureDownloadUrl = false })

	_, resp = th.SystemAdminClient.InstallPluginFromUrl(url, false)
	CheckBadRequestStatus(t, resp)

	// Successful upload
	manifest, resp = th.SystemAdminClient.UploadPlugin(bytes.NewReader(tarData))
	CheckNoError(t, resp)

	th.App.UpdateConfig(func(cfg *model.Config) { *cfg.PluginSettings.EnableUploads = true })

	manifest, resp = th.SystemAdminClient.UploadPluginForced(bytes.NewReader(tarData))
	defer os.RemoveAll("plugins/testplugin")
	CheckNoError(t, resp)

	assert.Equal(t, "testplugin", manifest.Id)

	// Stored in File Store: Upload Plugin case
	pluginStored, err = th.App.FileExists("./plugins/" + manifest.Id + ".tar.gz")
	assert.Nil(t, err)
	assert.True(t, pluginStored)

	// Upload error cases
	_, resp = th.SystemAdminClient.UploadPlugin(bytes.NewReader([]byte("badfile")))
	CheckBadRequestStatus(t, resp)

	th.App.UpdateConfig(func(cfg *model.Config) { *cfg.PluginSettings.Enable = false })
	_, resp = th.SystemAdminClient.UploadPlugin(bytes.NewReader(tarData))
	CheckNotImplementedStatus(t, resp)

	th.App.UpdateConfig(func(cfg *model.Config) {
		*cfg.PluginSettings.Enable = true
		*cfg.PluginSettings.EnableUploads = false
	})
	_, resp = th.SystemAdminClient.UploadPlugin(bytes.NewReader(tarData))
	CheckNotImplementedStatus(t, resp)

	th.App.UpdateConfig(func(cfg *model.Config) { *cfg.PluginSettings.EnableUploads = true })
	_, resp = th.Client.UploadPlugin(bytes.NewReader(tarData))
	CheckForbiddenStatus(t, resp)

	// Successful gets
	pluginsResp, resp := th.SystemAdminClient.GetPlugins()
	CheckNoError(t, resp)

	found := false
	for _, m := range pluginsResp.Inactive {
		if m.Id == manifest.Id {
			found = true
		}
	}

	assert.True(t, found)

	found = false
	for _, m := range pluginsResp.Active {
		if m.Id == manifest.Id {
			found = true
		}
	}

	assert.False(t, found)

	// Successful activate
	ok, resp = th.SystemAdminClient.EnablePlugin(manifest.Id)
	CheckNoError(t, resp)
	assert.True(t, ok)

	pluginsResp, resp = th.SystemAdminClient.GetPlugins()
	CheckNoError(t, resp)

	found = false
	for _, m := range pluginsResp.Active {
		if m.Id == manifest.Id {
			found = true
		}
	}

	assert.True(t, found)

	// Activate error case
	ok, resp = th.SystemAdminClient.EnablePlugin("junk")
	CheckNotFoundStatus(t, resp)
	assert.False(t, ok)

	ok, resp = th.SystemAdminClient.EnablePlugin("JUNK")
	CheckNotFoundStatus(t, resp)
	assert.False(t, ok)

	// Successful deactivate
	ok, resp = th.SystemAdminClient.DisablePlugin(manifest.Id)
	CheckNoError(t, resp)
	assert.True(t, ok)

	pluginsResp, resp = th.SystemAdminClient.GetPlugins()
	CheckNoError(t, resp)

	found = false
	for _, m := range pluginsResp.Inactive {
		if m.Id == manifest.Id {
			found = true
		}
	}

	assert.True(t, found)

	// Deactivate error case
	ok, resp = th.SystemAdminClient.DisablePlugin("junk")
	CheckNotFoundStatus(t, resp)
	assert.False(t, ok)

	// Get error cases
	th.App.UpdateConfig(func(cfg *model.Config) { *cfg.PluginSettings.Enable = false })
	_, resp = th.SystemAdminClient.GetPlugins()
	CheckNotImplementedStatus(t, resp)

	th.App.UpdateConfig(func(cfg *model.Config) { *cfg.PluginSettings.Enable = true })
	_, resp = th.Client.GetPlugins()
	CheckForbiddenStatus(t, resp)

	// Successful webapp get
	_, resp = th.SystemAdminClient.EnablePlugin(manifest.Id)
	CheckNoError(t, resp)

	manifests, resp := th.Client.GetWebappPlugins()
	CheckNoError(t, resp)

	found = false
	for _, m := range manifests {
		if m.Id == manifest.Id {
			found = true
		}
	}

	assert.True(t, found)

	// Successful remove
	ok, resp = th.SystemAdminClient.RemovePlugin(manifest.Id)
	CheckNoError(t, resp)
	assert.True(t, ok)

	// Remove error cases
	ok, resp = th.SystemAdminClient.RemovePlugin(manifest.Id)
	CheckNotFoundStatus(t, resp)
	assert.False(t, ok)

	th.App.UpdateConfig(func(cfg *model.Config) { *cfg.PluginSettings.Enable = false })
	_, resp = th.SystemAdminClient.RemovePlugin(manifest.Id)
	CheckNotImplementedStatus(t, resp)

	th.App.UpdateConfig(func(cfg *model.Config) { *cfg.PluginSettings.Enable = true })
	_, resp = th.Client.RemovePlugin(manifest.Id)
	CheckForbiddenStatus(t, resp)

	_, resp = th.SystemAdminClient.RemovePlugin("bad.id")
	CheckNotFoundStatus(t, resp)
}

func TestNotifyClusterPluginEvent(t *testing.T) {
	th := Setup().InitBasic()
	defer th.TearDown()

	testCluster := &testlib.FakeClusterInterface{}
	th.Server.Cluster = testCluster

	th.App.UpdateConfig(func(cfg *model.Config) {
		*cfg.PluginSettings.Enable = true
		*cfg.PluginSettings.EnableUploads = true
	})

	path, _ := fileutils.FindDir("tests")
	tarData, err := ioutil.ReadFile(filepath.Join(path, "testplugin.tar.gz"))
	require.NoError(t, err)

	testCluster.ClearMessages()

	// Successful upload
	manifest, resp := th.SystemAdminClient.UploadPlugin(bytes.NewReader(tarData))
	CheckNoError(t, resp)
	require.Equal(t, "testplugin", manifest.Id)

	// Stored in File Store: Upload Plugin case
	expectedPath := filepath.Join("./plugins", manifest.Id) + ".tar.gz"
	pluginStored, err := th.App.FileExists(expectedPath)
	require.Nil(t, err)
	require.True(t, pluginStored)

	messages := testCluster.GetMessages()
	expectedPluginData := model.PluginEventData{
		Id: manifest.Id,
	}
	expectedInstallMessage := &model.ClusterMessage{
		Event:            model.CLUSTER_EVENT_INSTALL_PLUGIN,
		SendType:         model.CLUSTER_SEND_RELIABLE,
		WaitForAllToSend: true,
		Data:             expectedPluginData.ToJson(),
	}
	actualMessages := findClusterMessages(model.CLUSTER_EVENT_INSTALL_PLUGIN, messages)
	require.Equal(t, []*model.ClusterMessage{expectedInstallMessage}, actualMessages)

	// Upgrade
	testCluster.ClearMessages()
	manifest, resp = th.SystemAdminClient.UploadPluginForced(bytes.NewReader(tarData))
	CheckNoError(t, resp)
	require.Equal(t, "testplugin", manifest.Id)

	// Successful remove
	webSocketClient, err := th.CreateWebSocketSystemAdminClient()
	require.Nil(t, err)
	webSocketClient.Listen()
	defer webSocketClient.Close()
	done := make(chan bool)
	go func() {
		for {
			select {
			case resp := <-webSocketClient.EventChannel:
				if resp.EventType() == model.WEBSOCKET_EVENT_PLUGIN_STATUSES_CHANGED && len(resp.GetData()["plugin_statuses"].([]interface{})) == 0 {
					done <- true
					return
				}
			case <-time.After(5 * time.Second):
				done <- false
				return
			}
		}
	}()

	testCluster.ClearMessages()
	ok, resp := th.SystemAdminClient.RemovePlugin(manifest.Id)
	CheckNoError(t, resp)
	require.True(t, ok)

	result := <-done
	require.True(t, result, "plugin_statuses_changed websocket event was not received")

	messages = testCluster.GetMessages()

	expectedRemoveMessage := &model.ClusterMessage{
		Event:            model.CLUSTER_EVENT_REMOVE_PLUGIN,
		SendType:         model.CLUSTER_SEND_RELIABLE,
		WaitForAllToSend: true,
		Data:             expectedPluginData.ToJson(),
	}
	actualMessages = findClusterMessages(model.CLUSTER_EVENT_REMOVE_PLUGIN, messages)
	require.Equal(t, []*model.ClusterMessage{expectedRemoveMessage}, actualMessages)

	pluginStored, err = th.App.FileExists(expectedPath)
	require.Nil(t, err)
	require.False(t, pluginStored)
}

func TestDisableOnRemove(t *testing.T) {
	path, _ := fileutils.FindDir("tests")
	tarData, err := ioutil.ReadFile(filepath.Join(path, "testplugin.tar.gz"))
	require.NoError(t, err)

	testCases := []struct {
		Description string
		Upgrade     bool
	}{
		{
			"Remove without upgrading",
			false,
		},
		{
			"Remove after upgrading",
			true,
		},
	}

	for _, tc := range testCases {
		t.Run(tc.Description, func(t *testing.T) {
			th := Setup().InitBasic()
			defer th.TearDown()

			th.App.UpdateConfig(func(cfg *model.Config) {
				*cfg.PluginSettings.Enable = true
				*cfg.PluginSettings.EnableUploads = true
			})

			// Upload
			manifest, resp := th.SystemAdminClient.UploadPlugin(bytes.NewReader(tarData))
			CheckNoError(t, resp)
			require.Equal(t, "testplugin", manifest.Id)

			// Check initial status
			pluginsResp, resp := th.SystemAdminClient.GetPlugins()
			CheckNoError(t, resp)
			require.Empty(t, pluginsResp.Active)
			require.Equal(t, pluginsResp.Inactive, []*model.PluginInfo{{
				Manifest: *manifest,
			}})

			// Enable plugin
			ok, resp := th.SystemAdminClient.EnablePlugin(manifest.Id)
			CheckNoError(t, resp)
			require.True(t, ok)

			// Confirm enabled status
			pluginsResp, resp = th.SystemAdminClient.GetPlugins()
			CheckNoError(t, resp)
			require.Empty(t, pluginsResp.Inactive)
			require.Equal(t, pluginsResp.Active, []*model.PluginInfo{{
				Manifest: *manifest,
			}})

			if tc.Upgrade {
				// Upgrade
				manifest, resp = th.SystemAdminClient.UploadPluginForced(bytes.NewReader(tarData))
				CheckNoError(t, resp)
				require.Equal(t, "testplugin", manifest.Id)

				// Plugin should remain active
				pluginsResp, resp = th.SystemAdminClient.GetPlugins()
				CheckNoError(t, resp)
				require.Empty(t, pluginsResp.Inactive)
				require.Equal(t, pluginsResp.Active, []*model.PluginInfo{{
					Manifest: *manifest,
				}})
			}

			// Remove plugin
			ok, resp = th.SystemAdminClient.RemovePlugin(manifest.Id)
			CheckNoError(t, resp)
			require.True(t, ok)

			// Plugin should have no status
			pluginsResp, resp = th.SystemAdminClient.GetPlugins()
			CheckNoError(t, resp)
			require.Empty(t, pluginsResp.Inactive)
			require.Empty(t, pluginsResp.Active)

			// Upload same plugin
			manifest, resp = th.SystemAdminClient.UploadPlugin(bytes.NewReader(tarData))
			CheckNoError(t, resp)
			require.Equal(t, "testplugin", manifest.Id)

			// Plugin should be inactive
			pluginsResp, resp = th.SystemAdminClient.GetPlugins()
			CheckNoError(t, resp)
			require.Empty(t, pluginsResp.Active)
			require.Equal(t, pluginsResp.Inactive, []*model.PluginInfo{{
				Manifest: *manifest,
			}})

			// Clean up
			ok, resp = th.SystemAdminClient.RemovePlugin(manifest.Id)
			CheckNoError(t, resp)
			require.True(t, ok)
		})
	}
}

func TestGetMarketplacePlugins(t *testing.T) {
	th := Setup().InitBasic()
	defer th.TearDown()

	th.App.UpdateConfig(func(cfg *model.Config) {
		*cfg.PluginSettings.Enable = true
		*cfg.PluginSettings.EnableUploads = true
		*cfg.PluginSettings.EnableMarketplace = false
	})

	t.Run("marketplace disabled", func(t *testing.T) {
		th.App.UpdateConfig(func(cfg *model.Config) {
			*cfg.PluginSettings.EnableMarketplace = false
			*cfg.PluginSettings.MarketplaceUrl = "invalid.com"
		})

		plugins, resp := th.SystemAdminClient.GetMarketplacePlugins(&model.MarketplacePluginFilter{})
		CheckNotImplementedStatus(t, resp)
		require.Nil(t, plugins)
	})

	t.Run("no server", func(t *testing.T) {
		th.App.UpdateConfig(func(cfg *model.Config) {
			*cfg.PluginSettings.EnableMarketplace = true
			*cfg.PluginSettings.MarketplaceUrl = "invalid.com"
		})

		plugins, resp := th.SystemAdminClient.GetMarketplacePlugins(&model.MarketplacePluginFilter{})
		CheckInternalErrorStatus(t, resp)
		require.Nil(t, plugins)
	})

	t.Run("no permission", func(t *testing.T) {
		th.App.UpdateConfig(func(cfg *model.Config) {
			*cfg.PluginSettings.EnableMarketplace = true
			*cfg.PluginSettings.MarketplaceUrl = "invalid.com"
		})

		plugins, resp := th.Client.GetMarketplacePlugins(&model.MarketplacePluginFilter{})
		CheckForbiddenStatus(t, resp)
		require.Nil(t, plugins)
	})

	t.Run("empty response from server", func(t *testing.T) {
		testServer := httptest.NewServer(http.HandlerFunc(func(res http.ResponseWriter, req *http.Request) {
			res.WriteHeader(http.StatusOK)
			json, err := json.Marshal([]*model.MarketplacePlugin{})
			require.NoError(t, err)
			res.Write(json)
		}))
		defer func() { testServer.Close() }()

		th.App.UpdateConfig(func(cfg *model.Config) {
			*cfg.PluginSettings.EnableMarketplace = true
			*cfg.PluginSettings.MarketplaceUrl = testServer.URL
		})

		plugins, resp := th.SystemAdminClient.GetMarketplacePlugins(&model.MarketplacePluginFilter{})
		CheckNoError(t, resp)
		require.Empty(t, plugins)
	})

	t.Run("verify server version is passed through", func(t *testing.T) {
		testServer := httptest.NewServer(http.HandlerFunc(func(res http.ResponseWriter, req *http.Request) {
			serverVersion, ok := req.URL.Query()["server_version"]
			require.True(t, ok)
			require.Len(t, serverVersion, 1)
			require.Equal(t, model.CurrentVersion, serverVersion[0])
			require.NotEqual(t, 0, len(serverVersion[0]))

			res.WriteHeader(http.StatusOK)
			json, err := json.Marshal([]*model.MarketplacePlugin{})
			require.NoError(t, err)
			res.Write(json)
		}))
		defer func() { testServer.Close() }()

		th.App.UpdateConfig(func(cfg *model.Config) {
			*cfg.PluginSettings.EnableMarketplace = true
			*cfg.PluginSettings.MarketplaceUrl = testServer.URL
		})

		plugins, resp := th.SystemAdminClient.GetMarketplacePlugins(&model.MarketplacePluginFilter{})
		CheckNoError(t, resp)
		require.Empty(t, plugins)
	})
}

func TestGetInstalledMarketplacePlugins(t *testing.T) {
	samplePlugins := []*model.MarketplacePlugin{
		{
			BaseMarketplacePlugin: &model.BaseMarketplacePlugin{
				HomepageURL: "https://example.com/mattermost/mattermost-plugin-nps",
				IconData:    "https://example.com/icon.svg",
				DownloadURL: "https://example.com/mattermost/mattermost-plugin-nps/releases/download/v1.0.3/com.mattermost.nps-1.0.3.tar.gz",
				Labels: []model.MarketplaceLabel{
					{
						Name:        "someName",
						Description: "some Description",
					},
				},
				Manifest: &model.Manifest{
					Id:               "com.mattermost.nps",
					Name:             "User Satisfaction Surveys",
					Description:      "This plugin sends quarterly user satisfaction surveys to gather feedback and help improve Mattermost.",
					Version:          "1.0.3",
					MinServerVersion: "5.14.0",
				},
			},
			InstalledVersion: "",
		},
	}

	path, _ := fileutils.FindDir("tests")
	tarData, err := ioutil.ReadFile(filepath.Join(path, "testplugin.tar.gz"))
	require.NoError(t, err)

	t.Run("marketplace client returns not-installed plugin", func(t *testing.T) {
		th := Setup().InitBasic()
		defer th.TearDown()

		testServer := httptest.NewServer(http.HandlerFunc(func(res http.ResponseWriter, req *http.Request) {
			res.WriteHeader(http.StatusOK)
			json, err := json.Marshal(samplePlugins)
			require.NoError(t, err)
			res.Write(json)
		}))
		defer func() { testServer.Close() }()

		th.App.UpdateConfig(func(cfg *model.Config) {
			*cfg.PluginSettings.Enable = true
			*cfg.PluginSettings.EnableUploads = true
			*cfg.PluginSettings.EnableMarketplace = true
			*cfg.PluginSettings.MarketplaceUrl = testServer.URL
		})

		plugins, resp := th.SystemAdminClient.GetMarketplacePlugins(&model.MarketplacePluginFilter{})
		CheckNoError(t, resp)
		require.Equal(t, samplePlugins, plugins)

		manifest, resp := th.SystemAdminClient.UploadPlugin(bytes.NewReader(tarData))
		CheckNoError(t, resp)

		expectedPlugins := append(samplePlugins, &model.MarketplacePlugin{
			BaseMarketplacePlugin: &model.BaseMarketplacePlugin{
				HomepageURL: "",
				IconData:    "",
				DownloadURL: "",
				Labels: []model.MarketplaceLabel{{
					Name:        "Local",
					Description: "This plugin is not listed in the marketplace",
				}},
				Manifest: manifest,
			},
			InstalledVersion: manifest.Version,
		})
		sort.SliceStable(expectedPlugins, func(i, j int) bool {
			return strings.ToLower(expectedPlugins[i].Manifest.Name) < strings.ToLower(expectedPlugins[j].Manifest.Name)
		})

		plugins, resp = th.SystemAdminClient.GetMarketplacePlugins(&model.MarketplacePluginFilter{})
		CheckNoError(t, resp)
		require.Equal(t, expectedPlugins, plugins)

		ok, resp := th.SystemAdminClient.RemovePlugin(manifest.Id)
		CheckNoError(t, resp)
		assert.True(t, ok)

		plugins, resp = th.SystemAdminClient.GetMarketplacePlugins(&model.MarketplacePluginFilter{})
		CheckNoError(t, resp)
		require.Equal(t, samplePlugins, plugins)
	})

	t.Run("marketplace client returns installed plugin", func(t *testing.T) {
		th := Setup().InitBasic()
		defer th.TearDown()

		th.App.UpdateConfig(func(cfg *model.Config) {
			*cfg.PluginSettings.Enable = true
			*cfg.PluginSettings.EnableUploads = true
			*cfg.PluginSettings.EnableMarketplace = true
		})

		manifest, resp := th.SystemAdminClient.UploadPlugin(bytes.NewReader(tarData))
		CheckNoError(t, resp)

		newPlugin := &model.MarketplacePlugin{
			BaseMarketplacePlugin: &model.BaseMarketplacePlugin{
				HomepageURL: "HomepageURL",
				IconData:    "IconData",
				DownloadURL: "DownloadURL",
				Manifest:    manifest,
			},
			InstalledVersion: manifest.Version,
		}
		expectedPlugins := append(samplePlugins, newPlugin)
		sort.SliceStable(expectedPlugins, func(i, j int) bool {
			return strings.ToLower(expectedPlugins[i].Manifest.Name) < strings.ToLower(expectedPlugins[j].Manifest.Name)
		})

		testServer := httptest.NewServer(http.HandlerFunc(func(res http.ResponseWriter, req *http.Request) {
			res.WriteHeader(http.StatusOK)
			json, err := json.Marshal([]*model.MarketplacePlugin{samplePlugins[0], newPlugin})
			require.NoError(t, err)
			res.Write(json)
		}))
		defer func() { testServer.Close() }()
		th.App.UpdateConfig(func(cfg *model.Config) {
			*cfg.PluginSettings.MarketplaceUrl = testServer.URL
		})

		plugins, resp := th.SystemAdminClient.GetMarketplacePlugins(&model.MarketplacePluginFilter{})
		CheckNoError(t, resp)
		require.Equal(t, expectedPlugins, plugins)

		ok, resp := th.SystemAdminClient.RemovePlugin(manifest.Id)
		CheckNoError(t, resp)
		assert.True(t, ok)

		plugins, resp = th.SystemAdminClient.GetMarketplacePlugins(&model.MarketplacePluginFilter{})
		CheckNoError(t, resp)
		newPlugin.InstalledVersion = ""
		require.Equal(t, expectedPlugins, plugins)
	})
}

func TestSearchGetMarketplacePlugins(t *testing.T) {
	samplePlugins := []*model.MarketplacePlugin{
		{
			BaseMarketplacePlugin: &model.BaseMarketplacePlugin{
				HomepageURL: "example.com/mattermost/mattermost-plugin-nps",
				IconData:    "Cjxzdmcgdmlld0JveD0nMCAwIDEwNSA5MycgeG1sbnM9J2h0dHA6Ly93d3cudzMub3JnLzIwMDAvc3ZnJz4KPHBhdGggZD0nTTY2LDBoMzl2OTN6TTM4LDBoLTM4djkzek01MiwzNWwyNSw1OGgtMTZsLTgtMThoLTE4eicgZmlsbD0nI0VEMUMyNCcvPgo8L3N2Zz4K",
				DownloadURL: "example.com/mattermost/mattermost-plugin-nps/releases/download/v1.0.3/com.mattermost.nps-1.0.3.tar.gz",
				Manifest: &model.Manifest{
					Id:               "com.mattermost.nps",
					Name:             "User Satisfaction Surveys",
					Description:      "This plugin sends quarterly user satisfaction surveys to gather feedback and help improve Mattermost.",
					Version:          "1.0.3",
					MinServerVersion: "5.14.0",
				},
			},
			InstalledVersion: "",
		},
	}

	path, _ := fileutils.FindDir("tests")
	tarData, err := ioutil.ReadFile(filepath.Join(path, "testplugin.tar.gz"))
	require.NoError(t, err)

	tarDataV2, err := ioutil.ReadFile(filepath.Join(path, "testplugin2.tar.gz"))
	require.NoError(t, err)

	t.Run("search installed plugin", func(t *testing.T) {
		th := Setup().InitBasic()
		defer th.TearDown()

		testServer := httptest.NewServer(http.HandlerFunc(func(res http.ResponseWriter, req *http.Request) {
			res.WriteHeader(http.StatusOK)
			json, err := json.Marshal(samplePlugins)
			require.NoError(t, err)
			res.Write(json)
		}))
		defer func() { testServer.Close() }()

		th.App.UpdateConfig(func(cfg *model.Config) {
			*cfg.PluginSettings.Enable = true
			*cfg.PluginSettings.EnableUploads = true
			*cfg.PluginSettings.EnableMarketplace = true
			*cfg.PluginSettings.MarketplaceUrl = testServer.URL
		})

		plugins, resp := th.SystemAdminClient.GetMarketplacePlugins(&model.MarketplacePluginFilter{})
		CheckNoError(t, resp)
		require.Equal(t, samplePlugins, plugins)

		manifest, resp := th.SystemAdminClient.UploadPlugin(bytes.NewReader(tarData))
		CheckNoError(t, resp)

		plugin1 := &model.MarketplacePlugin{
			BaseMarketplacePlugin: &model.BaseMarketplacePlugin{
				HomepageURL: "",
				IconData:    "",
				DownloadURL: "",
				Labels: []model.MarketplaceLabel{{
					Name:        "Local",
					Description: "This plugin is not listed in the marketplace",
				}},
				Manifest: manifest,
			},
			InstalledVersion: manifest.Version,
		}
		expectedPlugins := append(samplePlugins, plugin1)

		manifest, resp = th.SystemAdminClient.UploadPlugin(bytes.NewReader(tarDataV2))
		CheckNoError(t, resp)
		plugin2 := &model.MarketplacePlugin{
			BaseMarketplacePlugin: &model.BaseMarketplacePlugin{
				HomepageURL: "",
				IconData:    "",
				DownloadURL: "",
				Labels: []model.MarketplaceLabel{{
					Name:        "Local",
					Description: "This plugin is not listed in the marketplace",
				}},
				Manifest: manifest,
			},
			InstalledVersion: manifest.Version,
		}
		expectedPlugins = append(expectedPlugins, plugin2)
		sort.SliceStable(expectedPlugins, func(i, j int) bool {
			return strings.ToLower(expectedPlugins[i].Manifest.Name) < strings.ToLower(expectedPlugins[j].Manifest.Name)
		})

		plugins, resp = th.SystemAdminClient.GetMarketplacePlugins(&model.MarketplacePluginFilter{})
		CheckNoError(t, resp)
		require.Equal(t, expectedPlugins, plugins)

		// Search for plugins from the server
		plugins, resp = th.SystemAdminClient.GetMarketplacePlugins(&model.MarketplacePluginFilter{Filter: "testplugin2"})
		CheckNoError(t, resp)
		require.Equal(t, []*model.MarketplacePlugin{plugin2}, plugins)

		plugins, resp = th.SystemAdminClient.GetMarketplacePlugins(&model.MarketplacePluginFilter{Filter: "a second plugin"})
		CheckNoError(t, resp)
		require.Equal(t, []*model.MarketplacePlugin{plugin2}, plugins)

		plugins, resp = th.SystemAdminClient.GetMarketplacePlugins(&model.MarketplacePluginFilter{Filter: "User Satisfaction Surveys"})
		CheckNoError(t, resp)
		require.Equal(t, samplePlugins, plugins)

		plugins, resp = th.SystemAdminClient.GetMarketplacePlugins(&model.MarketplacePluginFilter{Filter: "NOFILTER"})
		CheckNoError(t, resp)
		require.Nil(t, plugins)

		// cleanup
		ok, resp := th.SystemAdminClient.RemovePlugin(plugin1.Manifest.Id)
		CheckNoError(t, resp)
		assert.True(t, ok)

		ok, resp = th.SystemAdminClient.RemovePlugin(plugin2.Manifest.Id)
		CheckNoError(t, resp)
		assert.True(t, ok)
	})
}

func TestGetLocalPluginInMarketplace(t *testing.T) {
	th := Setup().InitBasic()
	defer th.TearDown()

	samplePlugins := []*model.MarketplacePlugin{
		{
			BaseMarketplacePlugin: &model.BaseMarketplacePlugin{
				HomepageURL: "https://example.com/mattermost/mattermost-plugin-nps",
				IconData:    "https://example.com/icon.svg",
				DownloadURL: "www.github.com/example",
				Manifest: &model.Manifest{
					Id:               "testplugin2",
					Name:             "testplugin2",
					Description:      "a second plugin",
					Version:          "1.2.2",
					MinServerVersion: "",
				},
			},
			InstalledVersion: "",
		},
	}

	testServer := httptest.NewServer(http.HandlerFunc(func(res http.ResponseWriter, req *http.Request) {
		res.WriteHeader(http.StatusOK)
		json, err := json.Marshal([]*model.MarketplacePlugin{samplePlugins[0]})
		require.NoError(t, err)
		res.Write(json)
	}))
	defer testServer.Close()

	th.App.UpdateConfig(func(cfg *model.Config) {
		*cfg.PluginSettings.Enable = true
		*cfg.PluginSettings.EnableMarketplace = true
		*cfg.PluginSettings.MarketplaceUrl = testServer.URL
	})

	t.Run("Get plugins with EnableRemoteMarketplace enabled", func(t *testing.T) {
		th.App.UpdateConfig(func(cfg *model.Config) {
			*cfg.PluginSettings.EnableRemoteMarketplace = true
		})

		plugins, resp := th.SystemAdminClient.GetMarketplacePlugins(&model.MarketplacePluginFilter{})
		CheckNoError(t, resp)

		require.Len(t, plugins, len(samplePlugins))
		require.Equal(t, samplePlugins, plugins)
	})

	t.Run("get remote and local plugins", func(t *testing.T) {
		th.App.UpdateConfig(func(cfg *model.Config) {
			*cfg.PluginSettings.EnableRemoteMarketplace = true
			*cfg.PluginSettings.EnableUploads = true
		})

		// Upload one local plugin
		path, _ := fileutils.FindDir("tests")
		tarData, err := ioutil.ReadFile(filepath.Join(path, "testplugin.tar.gz"))
		require.NoError(t, err)

		manifest, resp := th.SystemAdminClient.UploadPlugin(bytes.NewReader(tarData))
		CheckNoError(t, resp)

		plugins, resp := th.SystemAdminClient.GetMarketplacePlugins(&model.MarketplacePluginFilter{})
		CheckNoError(t, resp)

		require.Len(t, plugins, 2)

		ok, resp := th.SystemAdminClient.RemovePlugin(manifest.Id)
		CheckNoError(t, resp)
		assert.True(t, ok)
	})

	t.Run("EnableRemoteMarketplace disabled", func(t *testing.T) {
		th.App.UpdateConfig(func(cfg *model.Config) {
			*cfg.PluginSettings.EnableRemoteMarketplace = false
			*cfg.PluginSettings.EnableUploads = true
		})

		// No marketplace plugins returned
		plugins, resp := th.SystemAdminClient.GetMarketplacePlugins(&model.MarketplacePluginFilter{})
		CheckNoError(t, resp)

		require.Len(t, plugins, 0)

		// Upload one local plugin
		path, _ := fileutils.FindDir("tests")
		tarData, err := ioutil.ReadFile(filepath.Join(path, "testplugin.tar.gz"))
		require.NoError(t, err)

		manifest, resp := th.SystemAdminClient.UploadPlugin(bytes.NewReader(tarData))
		CheckNoError(t, resp)

		newPlugin := &model.MarketplacePlugin{
			BaseMarketplacePlugin: &model.BaseMarketplacePlugin{
				Manifest: manifest,
			},
			InstalledVersion: manifest.Version,
		}

		plugins, resp = th.SystemAdminClient.GetMarketplacePlugins(&model.MarketplacePluginFilter{})
		CheckNoError(t, resp)

		// Only get the local plugins
		require.Len(t, plugins, 1)
		require.Equal(t, newPlugin, plugins[0])

		ok, resp := th.SystemAdminClient.RemovePlugin(manifest.Id)
		CheckNoError(t, resp)
		assert.True(t, ok)
	})

	t.Run("local_only true", func(t *testing.T) {
		th.App.UpdateConfig(func(cfg *model.Config) {
			*cfg.PluginSettings.EnableRemoteMarketplace = true
			*cfg.PluginSettings.EnableUploads = true
		})

		// Upload one local plugin
		path, _ := fileutils.FindDir("tests")
		tarData, err := ioutil.ReadFile(filepath.Join(path, "testplugin.tar.gz"))
		require.NoError(t, err)

		manifest, resp := th.SystemAdminClient.UploadPlugin(bytes.NewReader(tarData))
		CheckNoError(t, resp)

		newPlugin := &model.MarketplacePlugin{
			BaseMarketplacePlugin: &model.BaseMarketplacePlugin{
				Manifest: manifest,
<<<<<<< HEAD
=======
				Labels: []model.MarketplaceLabel{{
					Name:        "Local",
					Description: "This plugin is not listed in the marketplace",
				}},
>>>>>>> 87eb7697
			},
			InstalledVersion: manifest.Version,
		}

		plugins, resp := th.SystemAdminClient.GetMarketplacePlugins(&model.MarketplacePluginFilter{LocalOnly: true})
		CheckNoError(t, resp)

		require.Len(t, plugins, 1)
		require.Equal(t, newPlugin, plugins[0])

		ok, resp := th.SystemAdminClient.RemovePlugin(manifest.Id)
		CheckNoError(t, resp)
		assert.True(t, ok)
	})
}

func TestGetPrepackagedPluginInMarketplace(t *testing.T) {
	th := Setup().InitBasic()
	defer th.TearDown()

	marketplacePlugins := []*model.MarketplacePlugin{
		{
			BaseMarketplacePlugin: &model.BaseMarketplacePlugin{
				HomepageURL: "https://example.com/mattermost/mattermost-plugin-nps",
				IconData:    "https://example.com/icon.svg",
				DownloadURL: "www.github.com/example",
				Manifest: &model.Manifest{
					Id:               "marketplace.test",
					Name:             "marketplacetest",
					Description:      "a marketplace plugin",
					Version:          "0.1.2",
					MinServerVersion: "",
				},
			},
			InstalledVersion: "",
		},
	}

	testServer := httptest.NewServer(http.HandlerFunc(func(res http.ResponseWriter, req *http.Request) {
		res.WriteHeader(http.StatusOK)
		json, err := json.Marshal([]*model.MarketplacePlugin{marketplacePlugins[0]})
		require.NoError(t, err)
		res.Write(json)
	}))
	defer testServer.Close()

	th.App.UpdateConfig(func(cfg *model.Config) {
		*cfg.PluginSettings.Enable = true
		*cfg.PluginSettings.EnableMarketplace = true
		*cfg.PluginSettings.MarketplaceUrl = testServer.URL
	})

	prepackagePlugin := &plugin.PrepackagedPlugin{
		Manifest: &model.Manifest{
			Version: "0.0.1",
			Id:      "prepackaged.test",
		},
	}

	env := th.App.GetPluginsEnvironment()
	env.SetPrepackagedPlugins([]*plugin.PrepackagedPlugin{prepackagePlugin})

	t.Run("get remote and prepackaged plugins", func(t *testing.T) {
		th.App.UpdateConfig(func(cfg *model.Config) {
			*cfg.PluginSettings.EnableRemoteMarketplace = true
			*cfg.PluginSettings.EnableUploads = true
		})

		plugins, resp := th.SystemAdminClient.GetMarketplacePlugins(&model.MarketplacePluginFilter{})
		CheckNoError(t, resp)

		expectedPlugins := marketplacePlugins
		expectedPlugins = append(expectedPlugins, &model.MarketplacePlugin{
			BaseMarketplacePlugin: &model.BaseMarketplacePlugin{
				Manifest: prepackagePlugin.Manifest,
			},
		})

		require.ElementsMatch(t, expectedPlugins, plugins)
		require.Len(t, plugins, 2)
	})

	t.Run("EnableRemoteMarketplace disabled", func(t *testing.T) {
		th.App.UpdateConfig(func(cfg *model.Config) {
			*cfg.PluginSettings.EnableRemoteMarketplace = false
			*cfg.PluginSettings.EnableUploads = true
		})

		// No marketplace plugins returned
		plugins, resp := th.SystemAdminClient.GetMarketplacePlugins(&model.MarketplacePluginFilter{})
		CheckNoError(t, resp)

		// Only returns the prepackaged plugins
		require.Len(t, plugins, 1)
		require.Equal(t, prepackagePlugin.Manifest, plugins[0].Manifest)
	})

	t.Run("get prepackaged plugin if newer", func(t *testing.T) {
		th.App.UpdateConfig(func(cfg *model.Config) {
			*cfg.PluginSettings.EnableRemoteMarketplace = true
			*cfg.PluginSettings.EnableUploads = true
		})

		manifest := &model.Manifest{
			Version: "1.2.3",
			Id:      "marketplace.test",
		}

		newerPrepackagePlugin := &plugin.PrepackagedPlugin{
			Manifest: manifest,
		}

		env := th.App.GetPluginsEnvironment()
		env.SetPrepackagedPlugins([]*plugin.PrepackagedPlugin{newerPrepackagePlugin})

		plugins, resp := th.SystemAdminClient.GetMarketplacePlugins(&model.MarketplacePluginFilter{})
		CheckNoError(t, resp)

		require.Len(t, plugins, 1)
		require.Equal(t, newerPrepackagePlugin.Manifest, plugins[0].Manifest)
	})
}

func TestInstallMarketplacePlugin(t *testing.T) {
	th := Setup().InitBasic()
	defer th.TearDown()

	th.App.UpdateConfig(func(cfg *model.Config) {
		*cfg.PluginSettings.Enable = true
		*cfg.PluginSettings.EnableUploads = true
		*cfg.PluginSettings.EnableMarketplace = false
	})

	path, _ := fileutils.FindDir("tests")
	signatureFilename := "testplugin2.tar.gz.sig"
	signatureFileReader, err := os.Open(filepath.Join(path, signatureFilename))
	require.Nil(t, err)
	sigFile, err := ioutil.ReadAll(signatureFileReader)
	require.Nil(t, err)
	pluginSignature := base64.StdEncoding.EncodeToString(sigFile)

	tarData, err := ioutil.ReadFile(filepath.Join(path, "testplugin2.tar.gz"))
	require.NoError(t, err)
	pluginServer := httptest.NewServer(http.HandlerFunc(func(res http.ResponseWriter, req *http.Request) {
		res.WriteHeader(http.StatusOK)
		res.Write(tarData)
	}))
	defer pluginServer.Close()

	samplePlugins := []*model.MarketplacePlugin{
		{
			BaseMarketplacePlugin: &model.BaseMarketplacePlugin{
				HomepageURL: "https://example.com/mattermost/mattermost-plugin-nps",
				IconData:    "https://example.com/icon.svg",
				DownloadURL: pluginServer.URL,
				Manifest: &model.Manifest{
					Id:               "testplugin2",
					Name:             "testplugin2",
					Description:      "a second plugin",
					Version:          "1.2.2",
					MinServerVersion: "",
				},
			},
			InstalledVersion: "",
		},
		{
			BaseMarketplacePlugin: &model.BaseMarketplacePlugin{
				HomepageURL: "https://example.com/mattermost/mattermost-plugin-nps",
				IconData:    "https://example.com/icon.svg",
				DownloadURL: pluginServer.URL,
				Manifest: &model.Manifest{
					Id:               "testplugin2",
					Name:             "testplugin2",
					Description:      "a second plugin",
					Version:          "1.2.3",
					MinServerVersion: "",
				},
				Signature: pluginSignature,
			},
			InstalledVersion: "",
		},
	}

	request := &model.InstallMarketplacePluginRequest{Id: "", Version: ""}

	t.Run("marketplace disabled", func(t *testing.T) {
		th.App.UpdateConfig(func(cfg *model.Config) {
			*cfg.PluginSettings.EnableMarketplace = false
			*cfg.PluginSettings.MarketplaceUrl = "invalid.com"
		})
		plugin, resp := th.SystemAdminClient.InstallMarketplacePlugin(request)
		CheckNotImplementedStatus(t, resp)
		require.Nil(t, plugin)
	})

	t.Run("RequirePluginSignature enabled", func(t *testing.T) {
		th.App.UpdateConfig(func(cfg *model.Config) {
			*cfg.PluginSettings.Enable = true
			*cfg.PluginSettings.RequirePluginSignature = true
		})
		manifest, resp := th.SystemAdminClient.UploadPlugin(bytes.NewReader(tarData))
		CheckNotImplementedStatus(t, resp)
		require.Nil(t, manifest)

		manifest, resp = th.SystemAdminClient.InstallPluginFromUrl("some_url", true)
		CheckNotImplementedStatus(t, resp)
		require.Nil(t, manifest)
	})

	t.Run("no server", func(t *testing.T) {
		th.App.UpdateConfig(func(cfg *model.Config) {
			*cfg.PluginSettings.EnableMarketplace = true
			*cfg.PluginSettings.MarketplaceUrl = "invalid.com"
		})

		plugin, resp := th.SystemAdminClient.InstallMarketplacePlugin(request)
		CheckInternalErrorStatus(t, resp)
		require.Nil(t, plugin)
	})

	t.Run("no permission", func(t *testing.T) {
		th.App.UpdateConfig(func(cfg *model.Config) {
			*cfg.PluginSettings.EnableMarketplace = true
			*cfg.PluginSettings.MarketplaceUrl = "invalid.com"
		})

		plugin, resp := th.Client.InstallMarketplacePlugin(request)
		CheckForbiddenStatus(t, resp)
		require.Nil(t, plugin)
	})

	t.Run("plugin not found on the server", func(t *testing.T) {
		testServer := httptest.NewServer(http.HandlerFunc(func(res http.ResponseWriter, req *http.Request) {
			res.WriteHeader(http.StatusOK)
			json, err := json.Marshal([]*model.MarketplacePlugin{})
			require.NoError(t, err)
			res.Write(json)
		}))
		defer testServer.Close()

		th.App.UpdateConfig(func(cfg *model.Config) {
			*cfg.PluginSettings.EnableMarketplace = true
			*cfg.PluginSettings.MarketplaceUrl = testServer.URL
		})
		pRequest := &model.InstallMarketplacePluginRequest{Id: "some_plugin_id", Version: "0.0.1"}
		plugin, resp := th.SystemAdminClient.InstallMarketplacePlugin(pRequest)
		CheckInternalErrorStatus(t, resp)
		require.Nil(t, plugin)
	})

	t.Run("plugin not verified", func(t *testing.T) {
		testServer := httptest.NewServer(http.HandlerFunc(func(res http.ResponseWriter, req *http.Request) {
			res.WriteHeader(http.StatusOK)
			json, err := json.Marshal([]*model.MarketplacePlugin{samplePlugins[0]})
			require.NoError(t, err)
			res.Write(json)
		}))
		defer testServer.Close()

		th.App.UpdateConfig(func(cfg *model.Config) {
			*cfg.PluginSettings.EnableMarketplace = true
			*cfg.PluginSettings.MarketplaceUrl = testServer.URL
			*cfg.PluginSettings.AllowInsecureDownloadUrl = true
		})
		pRequest := &model.InstallMarketplacePluginRequest{Id: "testplugin2", Version: "1.2.2"}
		plugin, resp := th.SystemAdminClient.InstallMarketplacePlugin(pRequest)
		CheckInternalErrorStatus(t, resp)
		require.Nil(t, plugin)
	})

	t.Run("verify, install and remove plugin", func(t *testing.T) {
		testServer := httptest.NewServer(http.HandlerFunc(func(res http.ResponseWriter, req *http.Request) {
			serverVersion := req.URL.Query().Get("server_version")
			require.NotEmpty(t, serverVersion)
			require.Equal(t, model.CurrentVersion, serverVersion)
			res.WriteHeader(http.StatusOK)
			json, err := json.Marshal([]*model.MarketplacePlugin{samplePlugins[1]})
			require.NoError(t, err)
			res.Write(json)
		}))
		defer testServer.Close()

		th.App.UpdateConfig(func(cfg *model.Config) {
			*cfg.PluginSettings.EnableMarketplace = true
			*cfg.PluginSettings.EnableRemoteMarketplace = true
			*cfg.PluginSettings.MarketplaceUrl = testServer.URL
		})

		key, err := os.Open(filepath.Join(path, "development-private-key.asc"))
		require.NoError(t, err)
		appErr := th.App.AddPublicKey("pub_key", key)
		require.Nil(t, appErr)

		pRequest := &model.InstallMarketplacePluginRequest{Id: "testplugin2", Version: "1.2.3"}
		manifest, resp := th.SystemAdminClient.InstallMarketplacePlugin(pRequest)
		CheckNoError(t, resp)
		require.NotNil(t, manifest)
		require.Equal(t, "testplugin2", manifest.Id)
		require.Equal(t, "1.2.3", manifest.Version)

		filePath := filepath.Join("plugins", "testplugin2.tar.gz.sig")
		savedSigFile, err := th.App.ReadFile(filePath)
		require.Nil(t, err)
		require.EqualValues(t, sigFile, savedSigFile)

		ok, resp := th.SystemAdminClient.RemovePlugin(manifest.Id)
		CheckNoError(t, resp)
		assert.True(t, ok)
		exists, err := th.App.FileExists(filePath)
		require.Nil(t, err)
		require.False(t, exists)

		appErr = th.App.DeletePublicKey("pub_key")
		require.Nil(t, appErr)
	})

	t.Run("install prepackaged and remote plugins through marketplace", func(t *testing.T) {
		prepackagedPluginsDir := "prepackaged_plugins"

		os.RemoveAll(prepackagedPluginsDir)
		err := os.Mkdir(prepackagedPluginsDir, os.ModePerm)
		require.NoError(t, err)
		defer os.RemoveAll(prepackagedPluginsDir)

		prepackagedPluginsDir, found := fileutils.FindDir(prepackagedPluginsDir)
		require.True(t, found, "failed to find prepackaged plugins directory")

		err = utils.CopyFile(filepath.Join(path, "testplugin.tar.gz"), filepath.Join(prepackagedPluginsDir, "testplugin.tar.gz"))
		require.NoError(t, err)
		err = utils.CopyFile(filepath.Join(path, "testplugin.tar.gz.asc"), filepath.Join(prepackagedPluginsDir, "testplugin.tar.gz.sig"))
		require.NoError(t, err)

		th := SetupConfig(func(cfg *model.Config) {
			// Disable auto-installing prepackaged plugins
			*cfg.PluginSettings.AutomaticPrepackagedPlugins = false
		}).InitBasic()
		defer th.TearDown()

		pluginSignatureFile, err := os.Open(filepath.Join(path, "testplugin.tar.gz.asc"))
		require.Nil(t, err)
		pluginSignatureData, err := ioutil.ReadAll(pluginSignatureFile)
		require.Nil(t, err)

		key, err := os.Open(filepath.Join(path, "development-private-key.asc"))
		require.NoError(t, err)
		appErr := th.App.AddPublicKey("pub_key", key)
		require.Nil(t, appErr)

		testServer := httptest.NewServer(http.HandlerFunc(func(res http.ResponseWriter, req *http.Request) {
			serverVersion := req.URL.Query().Get("server_version")
			require.NotEmpty(t, serverVersion)
			require.Equal(t, model.CurrentVersion, serverVersion)
			res.WriteHeader(http.StatusOK)
			json, err := json.Marshal([]*model.MarketplacePlugin{samplePlugins[1]})
			require.NoError(t, err)
			res.Write(json)
		}))
		defer testServer.Close()

		th.App.UpdateConfig(func(cfg *model.Config) {
			*cfg.PluginSettings.EnableMarketplace = true
			*cfg.PluginSettings.EnableRemoteMarketplace = false
			*cfg.PluginSettings.MarketplaceUrl = testServer.URL
			*cfg.PluginSettings.AllowInsecureDownloadUrl = false
		})

		env := th.App.GetPluginsEnvironment()

		pluginsResp, resp := th.SystemAdminClient.GetPlugins()
		CheckNoError(t, resp)
		require.Len(t, pluginsResp.Active, 0)
		require.Len(t, pluginsResp.Inactive, 0)

		// Should fail to install unknown prepackaged plugin
		pRequest := &model.InstallMarketplacePluginRequest{Id: "testplugin", Version: "0.0.2"}
		manifest, resp := th.SystemAdminClient.InstallMarketplacePlugin(pRequest)
		CheckInternalErrorStatus(t, resp)
		require.Nil(t, manifest)

		plugins := env.PrepackagedPlugins()
		require.Len(t, plugins, 1)
		require.Equal(t, "testplugin", plugins[0].Manifest.Id)
		require.Equal(t, pluginSignatureData, plugins[0].Signature)

		pluginsResp, resp = th.SystemAdminClient.GetPlugins()
		CheckNoError(t, resp)
		require.Len(t, pluginsResp.Active, 0)
		require.Len(t, pluginsResp.Inactive, 0)

		pRequest = &model.InstallMarketplacePluginRequest{Id: "testplugin", Version: "0.0.1"}
		manifest1, resp := th.SystemAdminClient.InstallMarketplacePlugin(pRequest)
		CheckNoError(t, resp)
		require.NotNil(t, manifest1)
		require.Equal(t, "testplugin", manifest1.Id)
		require.Equal(t, "0.0.1", manifest1.Version)

		pluginsResp, resp = th.SystemAdminClient.GetPlugins()
		CheckNoError(t, resp)
		require.Len(t, pluginsResp.Active, 0)
		require.Equal(t, pluginsResp.Inactive, []*model.PluginInfo{{
			Manifest: *manifest1,
		}})

		// Try to install remote marketplace plugin
		pRequest = &model.InstallMarketplacePluginRequest{Id: "testplugin2", Version: "1.2.3"}
		manifest, resp = th.SystemAdminClient.InstallMarketplacePlugin(pRequest)
		CheckInternalErrorStatus(t, resp)
		require.Nil(t, manifest)

		// Enable remote marketplace
		th.App.UpdateConfig(func(cfg *model.Config) {
			*cfg.PluginSettings.EnableMarketplace = true
			*cfg.PluginSettings.EnableRemoteMarketplace = true
			*cfg.PluginSettings.MarketplaceUrl = testServer.URL
			*cfg.PluginSettings.AllowInsecureDownloadUrl = true
		})

		pRequest = &model.InstallMarketplacePluginRequest{Id: "testplugin2", Version: "1.2.3"}
		manifest2, resp := th.SystemAdminClient.InstallMarketplacePlugin(pRequest)
		CheckNoError(t, resp)
		require.NotNil(t, manifest2)
		require.Equal(t, "testplugin2", manifest2.Id)
		require.Equal(t, "1.2.3", manifest2.Version)

		pluginsResp, resp = th.SystemAdminClient.GetPlugins()
		CheckNoError(t, resp)
		require.Len(t, pluginsResp.Active, 0)
		require.ElementsMatch(t, pluginsResp.Inactive, []*model.PluginInfo{
			{
				Manifest: *manifest1,
			},
			{
				Manifest: *manifest2,
			},
		})

		// Clean up
		ok, resp := th.SystemAdminClient.RemovePlugin(manifest1.Id)
		CheckNoError(t, resp)
		assert.True(t, ok)

		ok, resp = th.SystemAdminClient.RemovePlugin(manifest2.Id)
		CheckNoError(t, resp)
		assert.True(t, ok)

		appErr = th.App.DeletePublicKey("pub_key")
		require.Nil(t, appErr)
	})

	t.Run("missing prepackaged and remote plugin signatures", func(t *testing.T) {
		prepackagedPluginsDir := "prepackaged_plugins"

		os.RemoveAll(prepackagedPluginsDir)
		err := os.Mkdir(prepackagedPluginsDir, os.ModePerm)
		require.NoError(t, err)
		defer os.RemoveAll(prepackagedPluginsDir)

		prepackagedPluginsDir, found := fileutils.FindDir(prepackagedPluginsDir)
		require.True(t, found, "failed to find prepackaged plugins directory")

		err = utils.CopyFile(filepath.Join(path, "testplugin.tar.gz"), filepath.Join(prepackagedPluginsDir, "testplugin.tar.gz"))
		require.NoError(t, err)

		th := SetupConfig(func(cfg *model.Config) {
			// Disable auto-installing prepackged plugins
			*cfg.PluginSettings.AutomaticPrepackagedPlugins = false
		}).InitBasic()
		defer th.TearDown()

		key, err := os.Open(filepath.Join(path, "development-private-key.asc"))
		require.NoError(t, err)
		appErr := th.App.AddPublicKey("pub_key", key)
		require.Nil(t, appErr)

		testServer := httptest.NewServer(http.HandlerFunc(func(res http.ResponseWriter, req *http.Request) {
			serverVersion := req.URL.Query().Get("server_version")
			require.NotEmpty(t, serverVersion)
			require.Equal(t, model.CurrentVersion, serverVersion)

			mPlugins := []*model.MarketplacePlugin{samplePlugins[0]}
			require.Empty(t, mPlugins[0].Signature)
			res.WriteHeader(http.StatusOK)
			json, err := json.Marshal(mPlugins)
			require.NoError(t, err)
			res.Write(json)
		}))
		defer testServer.Close()

		th.App.UpdateConfig(func(cfg *model.Config) {
			*cfg.PluginSettings.EnableMarketplace = true
			*cfg.PluginSettings.EnableRemoteMarketplace = true
			*cfg.PluginSettings.MarketplaceUrl = testServer.URL
			*cfg.PluginSettings.AllowInsecureDownloadUrl = true
		})

		env := th.App.GetPluginsEnvironment()
		plugins := env.PrepackagedPlugins()
		require.Len(t, plugins, 1)
		require.Equal(t, "testplugin", plugins[0].Manifest.Id)
		require.Empty(t, plugins[0].Signature)

		pluginsResp, resp := th.SystemAdminClient.GetPlugins()
		CheckNoError(t, resp)
		require.Len(t, pluginsResp.Active, 0)
		require.Len(t, pluginsResp.Inactive, 0)

		pRequest := &model.InstallMarketplacePluginRequest{Id: "testplugin", Version: "0.0.1"}
		manifest, resp := th.SystemAdminClient.InstallMarketplacePlugin(pRequest)
		CheckInternalErrorStatus(t, resp)
		require.Nil(t, manifest)

		pluginsResp, resp = th.SystemAdminClient.GetPlugins()
		CheckNoError(t, resp)
		require.Len(t, pluginsResp.Active, 0)
		require.Len(t, pluginsResp.Inactive, 0)

		pRequest = &model.InstallMarketplacePluginRequest{Id: "testplugin2", Version: "1.2.3"}
		manifest, resp = th.SystemAdminClient.InstallMarketplacePlugin(pRequest)
		CheckInternalErrorStatus(t, resp)
		require.Nil(t, manifest)

		pluginsResp, resp = th.SystemAdminClient.GetPlugins()
		CheckNoError(t, resp)
		require.Len(t, pluginsResp.Active, 0)
		require.Len(t, pluginsResp.Inactive, 0)

		// Clean up
		appErr = th.App.DeletePublicKey("pub_key")
		require.Nil(t, appErr)
	})
}

func findClusterMessages(event string, msgs []*model.ClusterMessage) []*model.ClusterMessage {
	var result []*model.ClusterMessage
	for _, msg := range msgs {
		if msg.Event == event {
			result = append(result, msg)
		}
	}
	return result
}<|MERGE_RESOLUTION|>--- conflicted
+++ resolved
@@ -932,13 +932,10 @@
 		newPlugin := &model.MarketplacePlugin{
 			BaseMarketplacePlugin: &model.BaseMarketplacePlugin{
 				Manifest: manifest,
-<<<<<<< HEAD
-=======
 				Labels: []model.MarketplaceLabel{{
 					Name:        "Local",
 					Description: "This plugin is not listed in the marketplace",
 				}},
->>>>>>> 87eb7697
 			},
 			InstalledVersion: manifest.Version,
 		}
