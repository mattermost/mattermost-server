--- conflicted
+++ resolved
@@ -773,11 +773,11 @@
 		require.Nil(t, plugins)
 
 		// cleanup
-		ok, resp := th.SystemAdminClient.RemovePlugin(newPluginV1.Manifest.Id)
+		ok, resp := th.SystemAdminClient.RemovePlugin(plugin1.Manifest.Id)
 		CheckNoError(t, resp)
 		assert.True(t, ok)
 
-		ok, resp = th.SystemAdminClient.RemovePlugin(newPluginV2.Manifest.Id)
+		ok, resp = th.SystemAdminClient.RemovePlugin(plugin2.Manifest.Id)
 		CheckNoError(t, resp)
 		assert.True(t, ok)
 	})
@@ -794,9 +794,9 @@
 				IconData:    "https://example.com/icon.svg",
 				DownloadURL: "www.github.com/example",
 				Manifest: &model.Manifest{
-					Id:               "testplugin_v2",
-					Name:             "testplugin_v2",
-					Description:      "dsgsdg_v2",
+					Id:               "testplugin2",
+					Name:             "testplugin2",
+					Description:      "a second plugin",
 					Version:          "1.2.2",
 					MinServerVersion: "",
 				},
@@ -820,7 +820,6 @@
 	})
 
 	t.Run("Get plugins with EnableRemoteMarketplace enabled", func(t *testing.T) {
-
 		th.App.UpdateConfig(func(cfg *model.Config) {
 			*cfg.PluginSettings.EnableRemoteMarketplace = true
 		})
@@ -833,7 +832,6 @@
 	})
 
 	t.Run("get remote and local plugins", func(t *testing.T) {
-
 		th.App.UpdateConfig(func(cfg *model.Config) {
 			*cfg.PluginSettings.EnableRemoteMarketplace = true
 			*cfg.PluginSettings.EnableUploads = true
@@ -858,7 +856,6 @@
 	})
 
 	t.Run("EnableRemoteMarketplace disabled", func(t *testing.T) {
-
 		th.App.UpdateConfig(func(cfg *model.Config) {
 			*cfg.PluginSettings.EnableRemoteMarketplace = false
 			*cfg.PluginSettings.EnableUploads = true
@@ -898,7 +895,6 @@
 	})
 
 	t.Run("local_only true", func(t *testing.T) {
-
 		th.App.UpdateConfig(func(cfg *model.Config) {
 			*cfg.PluginSettings.EnableRemoteMarketplace = true
 			*cfg.PluginSettings.EnableUploads = true
@@ -940,6 +936,7 @@
 		*cfg.PluginSettings.EnableUploads = true
 		*cfg.PluginSettings.EnableMarketplace = false
 	})
+
 	path, _ := fileutils.FindDir("tests")
 	signatureFilename := "testplugin2.tar.gz.sig"
 	signatureFileReader, err := os.Open(filepath.Join(path, signatureFilename))
@@ -989,7 +986,9 @@
 			InstalledVersion: "",
 		},
 	}
+
 	request := &model.InstallMarketplacePluginRequest{Id: "", Version: ""}
+
 	t.Run("marketplace disabled", func(t *testing.T) {
 		th.App.UpdateConfig(func(cfg *model.Config) {
 			*cfg.PluginSettings.EnableMarketplace = false
@@ -999,6 +998,7 @@
 		CheckNotImplementedStatus(t, resp)
 		require.Nil(t, plugin)
 	})
+
 	t.Run("RequirePluginSignature enabled", func(t *testing.T) {
 		th.App.UpdateConfig(func(cfg *model.Config) {
 			*cfg.PluginSettings.Enable = true
@@ -1103,11 +1103,7 @@
 		require.Equal(t, "testplugin2", manifest.Id)
 		require.Equal(t, "1.2.3", manifest.Version)
 
-<<<<<<< HEAD
-		filePath := filepath.Join("plugins", "testplugin2.sig")
-=======
-		filePath := filepath.Join(*th.App.Config().PluginSettings.Directory, "testplugin_v2.tar.gz.sig")
->>>>>>> 5aa5aa37
+		filePath := filepath.Join("plugins", "testplugin2.tar.gz.sig")
 		savedSigFile, err := th.App.ReadFile(filePath)
 		require.Nil(t, err)
 		require.EqualValues(t, sigFile, savedSigFile)
