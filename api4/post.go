// Copyright (c) 2015-present Mattermost, Inc. All Rights Reserved.
// See LICENSE.txt for license information.

package api4

import (
	"encoding/json"
	"net/http"
	"strconv"
	"time"

	"github.com/mattermost/mattermost-server/v5/app"
	"github.com/mattermost/mattermost-server/v5/audit"
	"github.com/mattermost/mattermost-server/v5/model"
	"github.com/mattermost/mattermost-server/v5/shared/mlog"
)

func (api *API) InitPost() {
	api.BaseRoutes.Posts.Handle("", api.ApiSessionRequired(createPost)).Methods("POST")
	api.BaseRoutes.Post.Handle("", api.ApiSessionRequired(getPost)).Methods("GET")
	api.BaseRoutes.Post.Handle("", api.ApiSessionRequired(deletePost)).Methods("DELETE")
	api.BaseRoutes.Posts.Handle("/ephemeral", api.ApiSessionRequired(createEphemeralPost)).Methods("POST")
	api.BaseRoutes.Post.Handle("/thread", api.ApiSessionRequired(getPostThread)).Methods("GET")
	api.BaseRoutes.Post.Handle("/files/info", api.ApiSessionRequired(getFileInfosForPost)).Methods("GET")
	api.BaseRoutes.PostsForChannel.Handle("", api.ApiSessionRequired(getPostsForChannel)).Methods("GET")
	api.BaseRoutes.PostsForUser.Handle("/flagged", api.ApiSessionRequired(getFlaggedPostsForUser)).Methods("GET")

	api.BaseRoutes.ChannelForUser.Handle("/posts/unread", api.ApiSessionRequired(getPostsForChannelAroundLastUnread)).Methods("GET")

	api.BaseRoutes.Team.Handle("/posts/search", api.ApiSessionRequiredDisableWhenBusy(searchPosts)).Methods("POST")
	api.BaseRoutes.Post.Handle("", api.ApiSessionRequired(updatePost)).Methods("PUT")
	api.BaseRoutes.Post.Handle("/patch", api.ApiSessionRequired(patchPost)).Methods("PUT")
	api.BaseRoutes.PostForUser.Handle("/set_unread", api.ApiSessionRequired(setPostUnread)).Methods("POST")
	api.BaseRoutes.Post.Handle("/pin", api.ApiSessionRequired(pinPost)).Methods("POST")
	api.BaseRoutes.Post.Handle("/unpin", api.ApiSessionRequired(unpinPost)).Methods("POST")
}

func createPost(c *Context, w http.ResponseWriter, r *http.Request) {
	post := model.PostFromJson(r.Body)
	if post == nil {
		c.SetInvalidParam("post")
		return
	}

	post.UserId = c.AppContext.Session().UserId

	auditRec := c.MakeAuditRecord("createPost", audit.Fail)
	defer c.LogAuditRecWithLevel(auditRec, app.LevelContent)
	auditRec.AddMeta("post", post)

	hasPermission := false
	if c.App.SessionHasPermissionToChannel(*c.AppContext.Session(), post.ChannelId, model.PERMISSION_CREATE_POST) {
		hasPermission = true
	} else if channel, err := c.App.GetChannel(post.ChannelId); err == nil {
		// Temporary permission check method until advanced permissions, please do not copy
		if channel.Type == model.CHANNEL_OPEN && c.App.SessionHasPermissionToTeam(*c.AppContext.Session(), channel.TeamId, model.PERMISSION_CREATE_POST_PUBLIC) {
			hasPermission = true
		}
	}

	if !hasPermission {
		c.SetPermissionError(model.PERMISSION_CREATE_POST)
		return
	}

	if post.CreateAt != 0 && !c.App.SessionHasPermissionTo(*c.AppContext.Session(), model.PERMISSION_MANAGE_SYSTEM) {
		post.CreateAt = 0
	}

	setOnline := r.URL.Query().Get("set_online")
	setOnlineBool := true // By default, always set online.
	var err2 error
	if setOnline != "" {
		setOnlineBool, err2 = strconv.ParseBool(setOnline)
		if err2 != nil {
			mlog.Warn("Failed to parse set_online URL query parameter from createPost request", mlog.Err(err2))
			setOnlineBool = true // Set online nevertheless.
		}
	}

	rp, err := c.App.CreatePostAsUser(c.AppContext, c.App.PostWithProxyRemovedFromImageURLs(post), c.AppContext.Session().Id, setOnlineBool)
	if err != nil {
		c.Err = err
		return
	}
	auditRec.Success()
	auditRec.AddMeta("post", rp) // overwrite meta

	if setOnlineBool {
		c.App.SetStatusOnline(c.AppContext.Session().UserId, false)
	}

	c.App.UpdateLastActivityAtIfNeeded(*c.AppContext.Session())
	c.ExtendSessionExpiryIfNeeded(w, r)

	w.WriteHeader(http.StatusCreated)

	// Note that rp has already had PreparePostForClient called on it by App.CreatePost
	w.Write([]byte(rp.ToJson()))
}

func createEphemeralPost(c *Context, w http.ResponseWriter, r *http.Request) {
	ephRequest := model.PostEphemeral{}

	json.NewDecoder(r.Body).Decode(&ephRequest)
	if ephRequest.UserID == "" {
		c.SetInvalidParam("user_id")
		return
	}

	if ephRequest.Post == nil {
		c.SetInvalidParam("post")
		return
	}

	ephRequest.Post.UserId = c.AppContext.Session().UserId
	ephRequest.Post.CreateAt = model.GetMillis()

	if !c.App.SessionHasPermissionTo(*c.AppContext.Session(), model.PERMISSION_CREATE_POST_EPHEMERAL) {
		c.SetPermissionError(model.PERMISSION_CREATE_POST_EPHEMERAL)
		return
	}

	rp := c.App.SendEphemeralPost(ephRequest.UserID, c.App.PostWithProxyRemovedFromImageURLs(ephRequest.Post))

	w.WriteHeader(http.StatusCreated)
	rp = model.AddPostActionCookies(rp, c.App.PostActionCookieSecret())
	rp = c.App.PreparePostForClient(rp, true, false)
	w.Write([]byte(rp.ToJson()))
}

func getPostsForChannel(c *Context, w http.ResponseWriter, r *http.Request) {
	c.RequireChannelId()
	if c.Err != nil {
		return
	}

	afterPost := r.URL.Query().Get("after")
	if afterPost != "" && !model.IsValidId(afterPost) {
		c.SetInvalidParam("after")
		return
	}

	beforePost := r.URL.Query().Get("before")
	if beforePost != "" && !model.IsValidId(beforePost) {
		c.SetInvalidParam("before")
		return
	}

	sinceString := r.URL.Query().Get("since")
	var since int64
	var parseError error
	if sinceString != "" {
		since, parseError = strconv.ParseInt(sinceString, 10, 64)
		if parseError != nil {
			c.SetInvalidParam("since")
			return
		}
	}
	skipFetchThreads := r.URL.Query().Get("skipFetchThreads") == "true"
	collapsedThreads := r.URL.Query().Get("collapsedThreads") == "true"
	collapsedThreadsExtended := r.URL.Query().Get("collapsedThreadsExtended") == "true"
	channelId := c.Params.ChannelId
	page := c.Params.Page
	perPage := c.Params.PerPage

	if !c.App.SessionHasPermissionToChannel(*c.AppContext.Session(), channelId, model.PERMISSION_READ_CHANNEL) {
		c.SetPermissionError(model.PERMISSION_READ_CHANNEL)
		return
	}

	var list *model.PostList
	var err *model.AppError
	etag := ""

	if since > 0 {
		list, err = c.App.GetPostsSince(model.GetPostsSinceOptions{ChannelId: channelId, Time: since, SkipFetchThreads: skipFetchThreads, CollapsedThreads: collapsedThreads, CollapsedThreadsExtended: collapsedThreadsExtended, UserId: c.AppContext.Session().UserId})
	} else if afterPost != "" {
		etag = c.App.GetPostsEtag(channelId, collapsedThreads)

		if c.HandleEtag(etag, "Get Posts After", w, r) {
			return
		}

		list, err = c.App.GetPostsAfterPost(model.GetPostsOptions{ChannelId: channelId, PostId: afterPost, Page: page, PerPage: perPage, SkipFetchThreads: skipFetchThreads, CollapsedThreads: collapsedThreads, UserId: c.AppContext.Session().UserId})
	} else if beforePost != "" {
		etag = c.App.GetPostsEtag(channelId, collapsedThreads)

		if c.HandleEtag(etag, "Get Posts Before", w, r) {
			return
		}

		list, err = c.App.GetPostsBeforePost(model.GetPostsOptions{ChannelId: channelId, PostId: beforePost, Page: page, PerPage: perPage, SkipFetchThreads: skipFetchThreads, CollapsedThreads: collapsedThreads, CollapsedThreadsExtended: collapsedThreadsExtended, UserId: c.AppContext.Session().UserId})
	} else {
		etag = c.App.GetPostsEtag(channelId, collapsedThreads)

		if c.HandleEtag(etag, "Get Posts", w, r) {
			return
		}

		list, err = c.App.GetPostsPage(model.GetPostsOptions{ChannelId: channelId, Page: page, PerPage: perPage, SkipFetchThreads: skipFetchThreads, CollapsedThreads: collapsedThreads, CollapsedThreadsExtended: collapsedThreadsExtended, UserId: c.AppContext.Session().UserId})
	}

	if err != nil {
		c.Err = err
		return
	}

	if etag != "" {
		w.Header().Set(model.HEADER_ETAG_SERVER, etag)
	}

	c.App.AddCursorIdsForPostList(list, afterPost, beforePost, since, page, perPage, collapsedThreads)
	clientPostList := c.App.PreparePostListForClient(list)

	w.Write([]byte(clientPostList.ToJson()))
}

func getPostsForChannelAroundLastUnread(c *Context, w http.ResponseWriter, r *http.Request) {
	c.RequireUserId().RequireChannelId()
	if c.Err != nil {
		return
	}

	userId := c.Params.UserId
	if !c.App.SessionHasPermissionToUser(*c.AppContext.Session(), userId) {
		c.SetPermissionError(model.PERMISSION_EDIT_OTHER_USERS)
		return
	}

	channelId := c.Params.ChannelId
	if !c.App.SessionHasPermissionToChannel(*c.AppContext.Session(), channelId, model.PERMISSION_READ_CHANNEL) {
		c.SetPermissionError(model.PERMISSION_READ_CHANNEL)
		return
	}

	if c.Params.LimitAfter == 0 {
		c.SetInvalidUrlParam("limit_after")
		return
	}

	skipFetchThreads := r.URL.Query().Get("skipFetchThreads") == "true"
	collapsedThreads := r.URL.Query().Get("collapsedThreads") == "true"
	collapsedThreadsExtended := r.URL.Query().Get("collapsedThreadsExtended") == "true"

	postList, err := c.App.GetPostsForChannelAroundLastUnread(channelId, userId, c.Params.LimitBefore, c.Params.LimitAfter, skipFetchThreads, collapsedThreads, collapsedThreadsExtended)
	if err != nil {
		c.Err = err
		return
	}

	etag := ""
	if len(postList.Order) == 0 {
		etag = c.App.GetPostsEtag(channelId, collapsedThreads)

		if c.HandleEtag(etag, "Get Posts", w, r) {
			return
		}

		postList, err = c.App.GetPostsPage(model.GetPostsOptions{ChannelId: channelId, Page: app.PageDefault, PerPage: c.Params.LimitBefore, SkipFetchThreads: skipFetchThreads, CollapsedThreads: collapsedThreads, CollapsedThreadsExtended: collapsedThreadsExtended, UserId: c.AppContext.Session().UserId})
		if err != nil {
			c.Err = err
			return
		}
	}

	postList.NextPostId = c.App.GetNextPostIdFromPostList(postList, collapsedThreads)
	postList.PrevPostId = c.App.GetPrevPostIdFromPostList(postList, collapsedThreads)

	clientPostList := c.App.PreparePostListForClient(postList)

	if etag != "" {
		w.Header().Set(model.HEADER_ETAG_SERVER, etag)
	}
	w.Write([]byte(clientPostList.ToJson()))
}

func getFlaggedPostsForUser(c *Context, w http.ResponseWriter, r *http.Request) {
	c.RequireUserId()
	if c.Err != nil {
		return
	}

	if !c.App.SessionHasPermissionToUser(*c.AppContext.Session(), c.Params.UserId) {
		c.SetPermissionError(model.PERMISSION_EDIT_OTHER_USERS)
		return
	}

	channelId := r.URL.Query().Get("channel_id")
	teamId := r.URL.Query().Get("team_id")

	var posts *model.PostList
	var err *model.AppError

	if channelId != "" {
		posts, err = c.App.GetFlaggedPostsForChannel(c.Params.UserId, channelId, c.Params.Page, c.Params.PerPage)
	} else if teamId != "" {
		posts, err = c.App.GetFlaggedPostsForTeam(c.Params.UserId, teamId, c.Params.Page, c.Params.PerPage)
	} else {
		posts, err = c.App.GetFlaggedPosts(c.Params.UserId, c.Params.Page, c.Params.PerPage)
	}
	if err != nil {
		c.Err = err
		return
	}

	pl := model.NewPostList()
	channelReadPermission := make(map[string]bool)

	for _, post := range posts.Posts {
		allowed, ok := channelReadPermission[post.ChannelId]

		if !ok {
			allowed = false

			if c.App.SessionHasPermissionToChannel(*c.AppContext.Session(), post.ChannelId, model.PERMISSION_READ_CHANNEL) {
				allowed = true
			}

			channelReadPermission[post.ChannelId] = allowed
		}

		if !allowed {
			continue
		}

		pl.AddPost(post)
		pl.AddOrder(post.Id)
	}

	pl.SortByCreateAt()
	w.Write([]byte(c.App.PreparePostListForClient(pl).ToJson()))
}

func getPost(c *Context, w http.ResponseWriter, r *http.Request) {
	c.RequirePostId()
	if c.Err != nil {
		return
	}

	post, err := c.App.GetSinglePost(c.Params.PostId)
	if err != nil {
		c.Err = err
		return
	}

	channel, err := c.App.GetChannel(post.ChannelId)
	if err != nil {
		c.Err = err
		return
	}

	if !c.App.SessionHasPermissionToChannel(*c.AppContext.Session(), channel.Id, model.PERMISSION_READ_CHANNEL) {
		if channel.Type == model.CHANNEL_OPEN {
			if !c.App.SessionHasPermissionToTeam(*c.AppContext.Session(), channel.TeamId, model.PERMISSION_READ_PUBLIC_CHANNEL) {
				c.SetPermissionError(model.PERMISSION_READ_PUBLIC_CHANNEL)
				return
			}
		} else {
			c.SetPermissionError(model.PERMISSION_READ_CHANNEL)
			return
		}
	}

	post = c.App.PreparePostForClient(post, false, false)

	if c.HandleEtag(post.Etag(), "Get Post", w, r) {
		return
	}

	w.Header().Set(model.HEADER_ETAG_SERVER, post.Etag())
	w.Write([]byte(post.ToJson()))
}

func deletePost(c *Context, w http.ResponseWriter, _ *http.Request) {
	c.RequirePostId()
	if c.Err != nil {
		return
	}

	auditRec := c.MakeAuditRecord("deletePost", audit.Fail)
	defer c.LogAuditRecWithLevel(auditRec, app.LevelContent)
	auditRec.AddMeta("post_id", c.Params.PostId)

	post, err := c.App.GetSinglePost(c.Params.PostId)
	if err != nil {
		c.SetPermissionError(model.PERMISSION_DELETE_POST)
		return
	}
	auditRec.AddMeta("post", post)

	if c.AppContext.Session().UserId == post.UserId {
		if !c.App.SessionHasPermissionToChannel(*c.AppContext.Session(), post.ChannelId, model.PERMISSION_DELETE_POST) {
			c.SetPermissionError(model.PERMISSION_DELETE_POST)
			return
		}
	} else {
		if !c.App.SessionHasPermissionToChannel(*c.AppContext.Session(), post.ChannelId, model.PERMISSION_DELETE_OTHERS_POSTS) {
			c.SetPermissionError(model.PERMISSION_DELETE_OTHERS_POSTS)
			return
		}
	}

	if _, err := c.App.DeletePost(c.Params.PostId, c.AppContext.Session().UserId); err != nil {
		c.Err = err
		return
	}

	auditRec.Success()
	ReturnStatusOK(w)
}

func getPostThread(c *Context, w http.ResponseWriter, r *http.Request) {
	c.RequirePostId()
	if c.Err != nil {
		return
	}
	skipFetchThreads := r.URL.Query().Get("skipFetchThreads") == "true"
	collapsedThreads := r.URL.Query().Get("collapsedThreads") == "true"
	collapsedThreadsExtended := r.URL.Query().Get("collapsedThreadsExtended") == "true"
	list, err := c.App.GetPostThread(c.Params.PostId, skipFetchThreads, collapsedThreads, collapsedThreadsExtended, c.AppContext.Session().UserId)
	if err != nil {
		c.Err = err
		return
	}

	post, ok := list.Posts[c.Params.PostId]
	if !ok {
		c.SetInvalidUrlParam("post_id")
		return
	}

	channel, err := c.App.GetChannel(post.ChannelId)
	if err != nil {
		c.Err = err
		return
	}

	if !c.App.SessionHasPermissionToChannel(*c.AppContext.Session(), channel.Id, model.PERMISSION_READ_CHANNEL) {
		if channel.Type == model.CHANNEL_OPEN {
			if !c.App.SessionHasPermissionToTeam(*c.AppContext.Session(), channel.TeamId, model.PERMISSION_READ_PUBLIC_CHANNEL) {
				c.SetPermissionError(model.PERMISSION_READ_PUBLIC_CHANNEL)
				return
			}
		} else {
			c.SetPermissionError(model.PERMISSION_READ_CHANNEL)
			return
		}
	}

	if c.HandleEtag(list.Etag(), "Get Post Thread", w, r) {
		return
	}

	clientPostList := c.App.PreparePostListForClient(list)

	w.Header().Set(model.HEADER_ETAG_SERVER, clientPostList.Etag())

	w.Write([]byte(clientPostList.ToJson()))
}

func searchPosts(c *Context, w http.ResponseWriter, r *http.Request) {
	c.RequireTeamId()
	if c.Err != nil {
		return
	}

	if !c.App.SessionHasPermissionToTeam(*c.AppContext.Session(), c.Params.TeamId, model.PERMISSION_VIEW_TEAM) {
		c.SetPermissionError(model.PERMISSION_VIEW_TEAM)
		return
	}

	params, jsonErr := model.SearchParameterFromJson(r.Body)
	if jsonErr != nil {
		c.Err = model.NewAppError("searchPosts", "api.post.search_posts.invalid_body.app_error", nil, jsonErr.Error(), http.StatusBadRequest)
		return
	}

	if params.Terms == nil || *params.Terms == "" {
		c.SetInvalidParam("terms")
		return
	}
	terms := *params.Terms

	timeZoneOffset := 0
	if params.TimeZoneOffset != nil {
		timeZoneOffset = *params.TimeZoneOffset
	}

	isOrSearch := false
	if params.IsOrSearch != nil {
		isOrSearch = *params.IsOrSearch
	}

	page := 0
	if params.Page != nil {
		page = *params.Page
	}

	perPage := 60
	if params.PerPage != nil {
		perPage = *params.PerPage
	}

	includeDeletedChannels := false
	if params.IncludeDeletedChannels != nil {
		includeDeletedChannels = *params.IncludeDeletedChannels
	}

	startTime := time.Now()

	results, err := c.App.SearchPostsInTeamForUser(c.AppContext, terms, c.AppContext.Session().UserId, c.Params.TeamId, isOrSearch, includeDeletedChannels, timeZoneOffset, page, perPage)

	elapsedTime := float64(time.Since(startTime)) / float64(time.Second)
	metrics := c.App.Metrics()
	if metrics != nil {
		metrics.IncrementPostsSearchCounter()
		metrics.ObservePostsSearchDuration(elapsedTime)
	}

	if err != nil {
		c.Err = err
		return
	}

	clientPostList := c.App.PreparePostListForClient(results.PostList)

	results = model.MakePostSearchResults(clientPostList, results.Matches)

	w.Header().Set("Cache-Control", "no-cache, no-store, must-revalidate")
	w.Write([]byte(results.ToJson()))
}

func updatePost(c *Context, w http.ResponseWriter, r *http.Request) {
	c.RequirePostId()
	if c.Err != nil {
		return
	}

	post := model.PostFromJson(r.Body)

	if post == nil {
		c.SetInvalidParam("post")
		return
	}

	auditRec := c.MakeAuditRecord("updatePost", audit.Fail)
	defer c.LogAuditRecWithLevel(auditRec, app.LevelContent)

	// The post being updated in the payload must be the same one as indicated in the URL.
	if post.Id != c.Params.PostId {
		c.SetInvalidParam("id")
		return
	}

	if !c.App.SessionHasPermissionToChannelByPost(*c.AppContext.Session(), c.Params.PostId, model.PERMISSION_EDIT_POST) {
		c.SetPermissionError(model.PERMISSION_EDIT_POST)
		return
	}

	originalPost, err := c.App.GetSinglePost(c.Params.PostId)
	if err != nil {
		c.SetPermissionError(model.PERMISSION_EDIT_POST)
		return
	}
	auditRec.AddMeta("post", originalPost)

	// Updating the file_ids of a post is not a supported operation and will be ignored
	post.FileIds = originalPost.FileIds

	if c.AppContext.Session().UserId != originalPost.UserId {
		if !c.App.SessionHasPermissionToChannelByPost(*c.AppContext.Session(), c.Params.PostId, model.PERMISSION_EDIT_OTHERS_POSTS) {
			c.SetPermissionError(model.PERMISSION_EDIT_OTHERS_POSTS)
			return
		}
	}

	post.Id = c.Params.PostId

	rpost, err := c.App.UpdatePost(c.AppContext, c.App.PostWithProxyRemovedFromImageURLs(post), false)
	if err != nil {
		c.Err = err
		return
	}

	auditRec.Success()
	auditRec.AddMeta("update", rpost)

	w.Write([]byte(rpost.ToJson()))
}

func patchPost(c *Context, w http.ResponseWriter, r *http.Request) {
	c.RequirePostId()
	if c.Err != nil {
		return
	}

	post := model.PostPatchFromJson(r.Body)

	if post == nil {
		c.SetInvalidParam("post")
		return
	}

	auditRec := c.MakeAuditRecord("patchPost", audit.Fail)
	defer c.LogAuditRecWithLevel(auditRec, app.LevelContent)

	// Updating the file_ids of a post is not a supported operation and will be ignored
	post.FileIds = nil

	originalPost, err := c.App.GetSinglePost(c.Params.PostId)
	if err != nil {
		c.SetPermissionError(model.PERMISSION_EDIT_POST)
		return
	}
	auditRec.AddMeta("post", originalPost)

	var permission *model.Permission
	if c.AppContext.Session().UserId == originalPost.UserId {
		permission = model.PERMISSION_EDIT_POST
	} else {
		permission = model.PERMISSION_EDIT_OTHERS_POSTS
	}

	if !c.App.SessionHasPermissionToChannelByPost(*c.AppContext.Session(), c.Params.PostId, permission) {
		c.SetPermissionError(permission)
		return
	}

	patchedPost, err := c.App.PatchPost(c.AppContext, c.Params.PostId, c.App.PostPatchWithProxyRemovedFromImageURLs(post))
	if err != nil {
		c.Err = err
		return
	}

	auditRec.Success()
	auditRec.AddMeta("patch", patchedPost)

	w.Write([]byte(patchedPost.ToJson()))
}

func setPostUnread(c *Context, w http.ResponseWriter, r *http.Request) {
	c.RequirePostId().RequireUserId()
	if c.Err != nil {
		return
	}

	props := model.MapBoolFromJson(r.Body)
	collapsedThreadsSupported := props["collapsed_threads_supported"]

	if c.AppContext.Session().UserId != c.Params.UserId && !c.App.SessionHasPermissionToUser(*c.AppContext.Session(), c.Params.UserId) {
		c.SetPermissionError(model.PERMISSION_EDIT_OTHER_USERS)
		return
	}
	if !c.App.SessionHasPermissionToChannelByPost(*c.AppContext.Session(), c.Params.PostId, model.PERMISSION_READ_CHANNEL) {
		c.SetPermissionError(model.PERMISSION_READ_CHANNEL)
		return
	}

<<<<<<< HEAD
	state, err := c.App.MarkChannelAsUnreadFromPost(c.Params.PostId, c.Params.UserId, collapsedThreadsSupported)
=======
	state, err := c.App.MarkChannelAsUnreadFromPost(c.Params.PostId, c.Params.UserId, collapsedThreadsSupported, false)
>>>>>>> df224571
	if err != nil {
		c.Err = err
		return
	}
	w.Write([]byte(state.ToJson()))
}

func saveIsPinnedPost(c *Context, w http.ResponseWriter, isPinned bool) {
	c.RequirePostId()
	if c.Err != nil {
		return
	}

	auditRec := c.MakeAuditRecord("saveIsPinnedPost", audit.Fail)
	defer c.LogAuditRecWithLevel(auditRec, app.LevelContent)

	if !c.App.SessionHasPermissionToChannelByPost(*c.AppContext.Session(), c.Params.PostId, model.PERMISSION_READ_CHANNEL) {
		c.SetPermissionError(model.PERMISSION_READ_CHANNEL)
		return
	}

	// Restrict pinning if the experimental read-only-town-square setting is on.
	user, err := c.App.GetUser(c.AppContext.Session().UserId)
	if err != nil {
		c.Err = err
		return
	}

	post, err := c.App.GetSinglePost(c.Params.PostId)
	if err != nil {
		c.Err = err
		return
	}
	auditRec.AddMeta("post", post)

	channel, err := c.App.GetChannel(post.ChannelId)
	if err != nil {
		c.Err = err
		return
	}

	if c.App.Srv().License() != nil &&
		*c.App.Config().TeamSettings.ExperimentalTownSquareIsReadOnly &&
		channel.Name == model.DEFAULT_CHANNEL &&
		!c.App.RolesGrantPermission(user.GetRoles(), model.PERMISSION_MANAGE_SYSTEM.Id) {
		c.Err = model.NewAppError("saveIsPinnedPost", "api.post.save_is_pinned_post.town_square_read_only", nil, "", http.StatusForbidden)
		return
	}

	patch := &model.PostPatch{}
	patch.IsPinned = model.NewBool(isPinned)

	patchedPost, err := c.App.PatchPost(c.AppContext, c.Params.PostId, patch)
	if err != nil {
		c.Err = err
		return
	}
	auditRec.AddMeta("patch", patchedPost)

	auditRec.Success()
	ReturnStatusOK(w)
}

func pinPost(c *Context, w http.ResponseWriter, _ *http.Request) {
	saveIsPinnedPost(c, w, true)
}

func unpinPost(c *Context, w http.ResponseWriter, _ *http.Request) {
	saveIsPinnedPost(c, w, false)
}

func getFileInfosForPost(c *Context, w http.ResponseWriter, r *http.Request) {
	c.RequirePostId()
	if c.Err != nil {
		return
	}

	if !c.App.SessionHasPermissionToChannelByPost(*c.AppContext.Session(), c.Params.PostId, model.PERMISSION_READ_CHANNEL) {
		c.SetPermissionError(model.PERMISSION_READ_CHANNEL)
		return
	}

	infos, err := c.App.GetFileInfosForPostWithMigration(c.Params.PostId)
	if err != nil {
		c.Err = err
		return
	}

	if c.HandleEtag(model.GetEtagForFileInfos(infos), "Get File Infos For Post", w, r) {
		return
	}

	w.Header().Set("Cache-Control", "max-age=2592000, private")
	w.Header().Set(model.HEADER_ETAG_SERVER, model.GetEtagForFileInfos(infos))
	w.Write([]byte(model.FileInfosToJson(infos)))
}<|MERGE_RESOLUTION|>--- conflicted
+++ resolved
@@ -657,11 +657,7 @@
 		return
 	}
 
-<<<<<<< HEAD
-	state, err := c.App.MarkChannelAsUnreadFromPost(c.Params.PostId, c.Params.UserId, collapsedThreadsSupported)
-=======
 	state, err := c.App.MarkChannelAsUnreadFromPost(c.Params.PostId, c.Params.UserId, collapsedThreadsSupported, false)
->>>>>>> df224571
 	if err != nil {
 		c.Err = err
 		return
