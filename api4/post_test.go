// Copyright (c) 2015-present Mattermost, Inc. All Rights Reserved.
// See LICENSE.txt for license information.

package api4

import (
	"context"
	"encoding/json"
	"errors"
	"fmt"
	"net/http"
	"net/http/httptest"
	"net/url"
	"os"
	"reflect"
	"sort"
	"strings"
	"testing"
	"time"

	"github.com/stretchr/testify/assert"
	"github.com/stretchr/testify/require"

	"github.com/mattermost/mattermost-server/v5/app"
	"github.com/mattermost/mattermost-server/v5/model"
	"github.com/mattermost/mattermost-server/v5/plugin/plugintest/mock"
	"github.com/mattermost/mattermost-server/v5/store/storetest/mocks"
	"github.com/mattermost/mattermost-server/v5/utils"
	"github.com/mattermost/mattermost-server/v5/utils/testutils"
)

func TestCreatePost(t *testing.T) {
	th := Setup(t).InitBasic()
	defer th.TearDown()
	Client := th.Client

	post := &model.Post{ChannelId: th.BasicChannel.Id, Message: "#hashtag a" + model.NewId() + "a", Props: model.StringInterface{model.PROPS_ADD_CHANNEL_MEMBER: "no good"}}
	rpost, resp := Client.CreatePost(post)
	CheckNoError(t, resp)
	CheckCreatedStatus(t, resp)

	require.Equal(t, post.Message, rpost.Message, "message didn't match")
	require.Equal(t, "#hashtag", rpost.Hashtags, "hashtag didn't match")
	require.Empty(t, rpost.FileIds)
	require.Equal(t, 0, int(rpost.EditAt), "newly created post shouldn't have EditAt set")
	require.Nil(t, rpost.GetProp(model.PROPS_ADD_CHANNEL_MEMBER), "newly created post shouldn't have Props['add_channel_member'] set")

	post.RootId = rpost.Id
	post.ParentId = rpost.Id
	_, resp = Client.CreatePost(post)
	CheckNoError(t, resp)

	post.RootId = "junk"
	_, resp = Client.CreatePost(post)
	CheckBadRequestStatus(t, resp)

	post.RootId = rpost.Id
	post.ParentId = "junk"
	_, resp = Client.CreatePost(post)
	CheckBadRequestStatus(t, resp)

	post2 := &model.Post{ChannelId: th.BasicChannel2.Id, Message: "zz" + model.NewId() + "a", CreateAt: 123}
	rpost2, _ := Client.CreatePost(post2)
	require.NotEqual(t, post2.CreateAt, rpost2.CreateAt, "create at should not match")

	t.Run("with file uploaded by same user", func(t *testing.T) {
		fileResp, subResponse := Client.UploadFile([]byte("data"), th.BasicChannel.Id, "test")
		CheckNoError(t, subResponse)
		fileId := fileResp.FileInfos[0].Id

		postWithFiles, subResponse := Client.CreatePost(&model.Post{
			ChannelId: th.BasicChannel.Id,
			Message:   "with files",
			FileIds:   model.StringArray{fileId},
		})
		CheckNoError(t, subResponse)
		assert.Equal(t, model.StringArray{fileId}, postWithFiles.FileIds)

		actualPostWithFiles, subResponse := Client.GetPost(postWithFiles.Id, "")
		CheckNoError(t, subResponse)
		assert.Equal(t, model.StringArray{fileId}, actualPostWithFiles.FileIds)
	})

	t.Run("with file uploaded by different user", func(t *testing.T) {
		fileResp, subResponse := th.SystemAdminClient.UploadFile([]byte("data"), th.BasicChannel.Id, "test")
		CheckNoError(t, subResponse)
		fileId := fileResp.FileInfos[0].Id

		postWithFiles, subResponse := Client.CreatePost(&model.Post{
			ChannelId: th.BasicChannel.Id,
			Message:   "with files",
			FileIds:   model.StringArray{fileId},
		})
		CheckNoError(t, subResponse)
		assert.Empty(t, postWithFiles.FileIds)

		actualPostWithFiles, subResponse := Client.GetPost(postWithFiles.Id, "")
		CheckNoError(t, subResponse)
		assert.Empty(t, actualPostWithFiles.FileIds)
	})

	t.Run("with file uploaded by nouser", func(t *testing.T) {
		fileInfo, err := th.App.UploadFile(th.Context, []byte("data"), th.BasicChannel.Id, "test")
		require.Nil(t, err)
		fileId := fileInfo.Id

		postWithFiles, subResponse := Client.CreatePost(&model.Post{
			ChannelId: th.BasicChannel.Id,
			Message:   "with files",
			FileIds:   model.StringArray{fileId},
		})
		CheckNoError(t, subResponse)
		assert.Equal(t, model.StringArray{fileId}, postWithFiles.FileIds)

		actualPostWithFiles, subResponse := Client.GetPost(postWithFiles.Id, "")
		CheckNoError(t, subResponse)
		assert.Equal(t, model.StringArray{fileId}, actualPostWithFiles.FileIds)
	})

	t.Run("Create posts without the USE_CHANNEL_MENTIONS Permission - returns ephemeral message with mentions and no ephemeral message without mentions", func(t *testing.T) {
		WebSocketClient, err := th.CreateWebSocketClient()
		WebSocketClient.Listen()
		require.Nil(t, err)

		defer th.RestoreDefaultRolePermissions(th.SaveDefaultRolePermissions())

		th.RemovePermissionFromRole(model.PERMISSION_USE_CHANNEL_MENTIONS.Id, model.CHANNEL_USER_ROLE_ID)

		post.RootId = rpost.Id
		post.ParentId = rpost.Id
		post.Message = "a post with no channel mentions"
		_, resp = Client.CreatePost(post)
		CheckNoError(t, resp)

		// Message with no channel mentions should result in no ephemeral message
		timeout := time.After(300 * time.Millisecond)
		waiting := true
		for waiting {
			select {
			case event := <-WebSocketClient.EventChannel:
				require.NotEqual(t, model.WEBSOCKET_EVENT_EPHEMERAL_MESSAGE, event.EventType(), "should not have ephemeral message event")
			case <-timeout:
				waiting = false
			}
		}

		post.RootId = rpost.Id
		post.ParentId = rpost.Id
		post.Message = "a post with @channel"
		_, resp = Client.CreatePost(post)
		CheckNoError(t, resp)

		post.RootId = rpost.Id
		post.ParentId = rpost.Id
		post.Message = "a post with @all"
		_, resp = Client.CreatePost(post)
		CheckNoError(t, resp)

		post.RootId = rpost.Id
		post.ParentId = rpost.Id
		post.Message = "a post with @here"
		_, resp = Client.CreatePost(post)
		CheckNoError(t, resp)

		timeout = time.After(600 * time.Millisecond)
		eventsToGo := 3 // 3 Posts created with @ mentions should result in 3 websocket events
		for eventsToGo > 0 {
			select {
			case event := <-WebSocketClient.EventChannel:
				if event.Event == model.WEBSOCKET_EVENT_EPHEMERAL_MESSAGE {
					require.Equal(t, model.WEBSOCKET_EVENT_EPHEMERAL_MESSAGE, event.Event)
					eventsToGo = eventsToGo - 1
				}
			case <-timeout:
				require.Fail(t, "Should have received ephemeral message event and not timedout")
				eventsToGo = 0
			}
		}
	})

	post.RootId = ""
	post.ParentId = ""
	post.Type = model.POST_SYSTEM_GENERIC
	_, resp = Client.CreatePost(post)
	CheckBadRequestStatus(t, resp)

	post.Type = ""
	post.RootId = rpost2.Id
	post.ParentId = rpost2.Id
	_, resp = Client.CreatePost(post)
	CheckBadRequestStatus(t, resp)

	post.RootId = ""
	post.ParentId = ""
	post.ChannelId = "junk"
	_, resp = Client.CreatePost(post)
	CheckForbiddenStatus(t, resp)

	post.ChannelId = model.NewId()
	_, resp = Client.CreatePost(post)
	CheckForbiddenStatus(t, resp)

	r, err := Client.DoApiPost("/posts", "garbage")
	require.NotNil(t, err)
	require.Equal(t, http.StatusBadRequest, r.StatusCode)

	Client.Logout()
	_, resp = Client.CreatePost(post)
	CheckUnauthorizedStatus(t, resp)

	post.ChannelId = th.BasicChannel.Id
	post.CreateAt = 123
	rpost, resp = th.SystemAdminClient.CreatePost(post)
	CheckNoError(t, resp)
	require.Equal(t, post.CreateAt, rpost.CreateAt, "create at should match")
}

func TestCreatePostEphemeral(t *testing.T) {
	th := Setup(t).InitBasic()
	defer th.TearDown()
	Client := th.SystemAdminClient

	ephemeralPost := &model.PostEphemeral{
		UserID: th.BasicUser2.Id,
		Post:   &model.Post{ChannelId: th.BasicChannel.Id, Message: "a" + model.NewId() + "a", Props: model.StringInterface{model.PROPS_ADD_CHANNEL_MEMBER: "no good"}},
	}

	rpost, resp := Client.CreatePostEphemeral(ephemeralPost)
	CheckNoError(t, resp)
	CheckCreatedStatus(t, resp)
	require.Equal(t, ephemeralPost.Post.Message, rpost.Message, "message didn't match")
	require.Equal(t, 0, int(rpost.EditAt), "newly created ephemeral post shouldn't have EditAt set")

	r, err := Client.DoApiPost("/posts/ephemeral", "garbage")
	require.NotNil(t, err)
	require.Equal(t, http.StatusBadRequest, r.StatusCode)

	Client.Logout()
	_, resp = Client.CreatePostEphemeral(ephemeralPost)
	CheckUnauthorizedStatus(t, resp)

	Client = th.Client
	_, resp = Client.CreatePostEphemeral(ephemeralPost)
	CheckForbiddenStatus(t, resp)
}

func testCreatePostWithOutgoingHook(
	t *testing.T,
	hookContentType, expectedContentType, message, triggerWord string,
	fileIds []string,
	triggerWhen int,
	commentPostType bool,
) {
	th := Setup(t).InitBasic()
	defer th.TearDown()
	user := th.SystemAdminUser
	team := th.BasicTeam
	channel := th.BasicChannel

	enableOutgoingWebhooks := *th.App.Config().ServiceSettings.EnableOutgoingWebhooks
	allowedUntrustedInternalConnections := *th.App.Config().ServiceSettings.AllowedUntrustedInternalConnections
	defer func() {
		th.App.UpdateConfig(func(cfg *model.Config) { *cfg.ServiceSettings.EnableOutgoingWebhooks = enableOutgoingWebhooks })
		th.App.UpdateConfig(func(cfg *model.Config) {
			*cfg.ServiceSettings.AllowedUntrustedInternalConnections = allowedUntrustedInternalConnections
		})
	}()

	th.App.UpdateConfig(func(cfg *model.Config) { *cfg.ServiceSettings.EnableOutgoingWebhooks = true })
	th.App.UpdateConfig(func(cfg *model.Config) {
		*cfg.ServiceSettings.AllowedUntrustedInternalConnections = "localhost,127.0.0.1"
	})

	var hook *model.OutgoingWebhook
	var post *model.Post

	// Create a test server that is the target of the outgoing webhook. It will
	// validate the webhook body fields and write to the success channel on
	// success/failure.
	success := make(chan bool)
	wait := make(chan bool, 1)
	ts := httptest.NewServer(http.HandlerFunc(func(w http.ResponseWriter, r *http.Request) {
		<-wait

		requestContentType := r.Header.Get("Content-Type")
		if requestContentType != expectedContentType {
			t.Logf("Content-Type is %s, should be %s", requestContentType, expectedContentType)
			success <- false
			return
		}

		expectedPayload := &model.OutgoingWebhookPayload{
			Token:       hook.Token,
			TeamId:      hook.TeamId,
			TeamDomain:  team.Name,
			ChannelId:   post.ChannelId,
			ChannelName: channel.Name,
			Timestamp:   post.CreateAt,
			UserId:      post.UserId,
			UserName:    user.Username,
			PostId:      post.Id,
			Text:        post.Message,
			TriggerWord: triggerWord,
			FileIds:     strings.Join(post.FileIds, ","),
		}

		// depending on the Content-Type, we expect to find a JSON or form encoded payload
		if requestContentType == "application/json" {
			decoder := json.NewDecoder(r.Body)
			o := &model.OutgoingWebhookPayload{}
			decoder.Decode(&o)

			if !reflect.DeepEqual(expectedPayload, o) {
				t.Logf("JSON payload is %+v, should be %+v", o, expectedPayload)
				success <- false
				return
			}
		} else {
			err := r.ParseForm()
			if err != nil {
				t.Logf("Error parsing form: %q", err)
				success <- false
				return
			}

			expectedFormValues, _ := url.ParseQuery(expectedPayload.ToFormValues())

			if !reflect.DeepEqual(expectedFormValues, r.Form) {
				t.Logf("Form values are: %q\n, should be: %q\n", r.Form, expectedFormValues)
				success <- false
				return
			}
		}

		respPostType := "" //if is empty or post will do a normal post.
		if commentPostType {
			respPostType = model.OUTGOING_HOOK_RESPONSE_TYPE_COMMENT
		}

		outGoingHookResponse := &model.OutgoingWebhookResponse{
			Text:         model.NewString("some test text"),
			Username:     "TestCommandServer",
			IconURL:      "https://www.mattermost.org/wp-content/uploads/2016/04/icon.png",
			Type:         "custom_as",
			ResponseType: respPostType,
		}

		fmt.Fprintf(w, outGoingHookResponse.ToJson())
		success <- true
	}))
	defer ts.Close()

	// create an outgoing webhook, passing it the test server URL
	var triggerWords []string
	if triggerWord != "" {
		triggerWords = []string{triggerWord}
	}

	hook = &model.OutgoingWebhook{
		ChannelId:    channel.Id,
		TeamId:       team.Id,
		ContentType:  hookContentType,
		TriggerWords: triggerWords,
		TriggerWhen:  triggerWhen,
		CallbackURLs: []string{ts.URL},
	}

	hook, resp := th.SystemAdminClient.CreateOutgoingWebhook(hook)
	CheckNoError(t, resp)

	// create a post to trigger the webhook
	post = &model.Post{
		ChannelId: channel.Id,
		Message:   message,
		FileIds:   fileIds,
	}

	post, resp = th.SystemAdminClient.CreatePost(post)
	CheckNoError(t, resp)

	wait <- true

	// We wait for the test server to write to the success channel and we make
	// the test fail if that doesn't happen before the timeout.
	select {
	case ok := <-success:
		require.True(t, ok, "Test server did send an invalid webhook.")
	case <-time.After(time.Second):
		require.FailNow(t, "Timeout, test server did not send the webhook.")
	}

	if commentPostType {
		time.Sleep(time.Millisecond * 100)
		postList, resp := th.SystemAdminClient.GetPostThread(post.Id, "", false)
		CheckNoError(t, resp)
		require.Equal(t, post.Id, postList.Order[0], "wrong order")

		_, ok := postList.Posts[post.Id]
		require.True(t, ok, "should have had post")
		require.Len(t, postList.Posts, 2, "should have 2 posts")
	}
}

func TestCreatePostWithOutgoingHook_form_urlencoded(t *testing.T) {
	testCreatePostWithOutgoingHook(t, "application/x-www-form-urlencoded", "application/x-www-form-urlencoded", "triggerword lorem ipsum", "triggerword", []string{"file_id_1"}, app.TriggerwordsExactMatch, false)
	testCreatePostWithOutgoingHook(t, "application/x-www-form-urlencoded", "application/x-www-form-urlencoded", "triggerwordaaazzz lorem ipsum", "triggerword", []string{"file_id_1"}, app.TriggerwordsStartsWith, false)
	testCreatePostWithOutgoingHook(t, "application/x-www-form-urlencoded", "application/x-www-form-urlencoded", "", "", []string{"file_id_1"}, app.TriggerwordsExactMatch, false)
	testCreatePostWithOutgoingHook(t, "application/x-www-form-urlencoded", "application/x-www-form-urlencoded", "", "", []string{"file_id_1"}, app.TriggerwordsStartsWith, false)
	testCreatePostWithOutgoingHook(t, "application/x-www-form-urlencoded", "application/x-www-form-urlencoded", "triggerword lorem ipsum", "triggerword", []string{"file_id_1"}, app.TriggerwordsExactMatch, true)
	testCreatePostWithOutgoingHook(t, "application/x-www-form-urlencoded", "application/x-www-form-urlencoded", "triggerwordaaazzz lorem ipsum", "triggerword", []string{"file_id_1"}, app.TriggerwordsStartsWith, true)
}

func TestCreatePostWithOutgoingHook_json(t *testing.T) {
	testCreatePostWithOutgoingHook(t, "application/json", "application/json", "triggerword lorem ipsum", "triggerword", []string{"file_id_1, file_id_2"}, app.TriggerwordsExactMatch, false)
	testCreatePostWithOutgoingHook(t, "application/json", "application/json", "triggerwordaaazzz lorem ipsum", "triggerword", []string{"file_id_1, file_id_2"}, app.TriggerwordsStartsWith, false)
	testCreatePostWithOutgoingHook(t, "application/json", "application/json", "triggerword lorem ipsum", "", []string{"file_id_1"}, app.TriggerwordsExactMatch, false)
	testCreatePostWithOutgoingHook(t, "application/json", "application/json", "triggerwordaaazzz lorem ipsum", "", []string{"file_id_1"}, app.TriggerwordsStartsWith, false)
	testCreatePostWithOutgoingHook(t, "application/json", "application/json", "triggerword lorem ipsum", "triggerword", []string{"file_id_1, file_id_2"}, app.TriggerwordsExactMatch, true)
	testCreatePostWithOutgoingHook(t, "application/json", "application/json", "triggerwordaaazzz lorem ipsum", "", []string{"file_id_1"}, app.TriggerwordsStartsWith, true)
}

// hooks created before we added the ContentType field should be considered as
// application/x-www-form-urlencoded
func TestCreatePostWithOutgoingHook_no_content_type(t *testing.T) {
	testCreatePostWithOutgoingHook(t, "", "application/x-www-form-urlencoded", "triggerword lorem ipsum", "triggerword", []string{"file_id_1"}, app.TriggerwordsExactMatch, false)
	testCreatePostWithOutgoingHook(t, "", "application/x-www-form-urlencoded", "triggerwordaaazzz lorem ipsum", "triggerword", []string{"file_id_1"}, app.TriggerwordsStartsWith, false)
	testCreatePostWithOutgoingHook(t, "", "application/x-www-form-urlencoded", "triggerword lorem ipsum", "", []string{"file_id_1, file_id_2"}, app.TriggerwordsExactMatch, false)
	testCreatePostWithOutgoingHook(t, "", "application/x-www-form-urlencoded", "triggerwordaaazzz lorem ipsum", "", []string{"file_id_1, file_id_2"}, app.TriggerwordsStartsWith, false)
	testCreatePostWithOutgoingHook(t, "", "application/x-www-form-urlencoded", "triggerword lorem ipsum", "triggerword", []string{"file_id_1"}, app.TriggerwordsExactMatch, true)
	testCreatePostWithOutgoingHook(t, "", "application/x-www-form-urlencoded", "triggerword lorem ipsum", "", []string{"file_id_1, file_id_2"}, app.TriggerwordsExactMatch, true)
}

func TestCreatePostPublic(t *testing.T) {
	th := Setup(t).InitBasic()
	defer th.TearDown()
	Client := th.Client

	post := &model.Post{ChannelId: th.BasicChannel.Id, Message: "#hashtag a" + model.NewId() + "a"}

	user := model.User{Email: th.GenerateTestEmail(), Nickname: "Joram Wilander", Password: "hello1", Username: GenerateTestUsername(), Roles: model.SYSTEM_USER_ROLE_ID}

	ruser, resp := Client.CreateUser(&user)
	CheckNoError(t, resp)

	Client.Login(user.Email, user.Password)

	_, resp = Client.CreatePost(post)
	CheckForbiddenStatus(t, resp)

	th.App.UpdateUserRoles(ruser.Id, model.SYSTEM_USER_ROLE_ID+" "+model.SYSTEM_POST_ALL_PUBLIC_ROLE_ID, false)
	th.App.Srv().InvalidateAllCaches()

	Client.Login(user.Email, user.Password)

	_, resp = Client.CreatePost(post)
	CheckNoError(t, resp)

	post.ChannelId = th.BasicPrivateChannel.Id
	_, resp = Client.CreatePost(post)
	CheckForbiddenStatus(t, resp)

	th.App.UpdateUserRoles(ruser.Id, model.SYSTEM_USER_ROLE_ID, false)
	th.App.JoinUserToTeam(th.Context, th.BasicTeam, ruser, "")
	th.App.UpdateTeamMemberRoles(th.BasicTeam.Id, ruser.Id, model.TEAM_USER_ROLE_ID+" "+model.TEAM_POST_ALL_PUBLIC_ROLE_ID)
	th.App.Srv().InvalidateAllCaches()

	Client.Login(user.Email, user.Password)

	post.ChannelId = th.BasicPrivateChannel.Id
	_, resp = Client.CreatePost(post)
	CheckForbiddenStatus(t, resp)

	post.ChannelId = th.BasicChannel.Id
	_, resp = Client.CreatePost(post)
	CheckNoError(t, resp)
}

func TestCreatePostAll(t *testing.T) {
	th := Setup(t).InitBasic()
	defer th.TearDown()
	Client := th.Client

	post := &model.Post{ChannelId: th.BasicChannel.Id, Message: "#hashtag a" + model.NewId() + "a"}

	user := model.User{Email: th.GenerateTestEmail(), Nickname: "Joram Wilander", Password: "hello1", Username: GenerateTestUsername(), Roles: model.SYSTEM_USER_ROLE_ID}

	directChannel, _ := th.App.GetOrCreateDirectChannel(th.Context, th.BasicUser.Id, th.BasicUser2.Id)

	ruser, resp := Client.CreateUser(&user)
	CheckNoError(t, resp)

	Client.Login(user.Email, user.Password)

	_, resp = Client.CreatePost(post)
	CheckForbiddenStatus(t, resp)

	th.App.UpdateUserRoles(ruser.Id, model.SYSTEM_USER_ROLE_ID+" "+model.SYSTEM_POST_ALL_ROLE_ID, false)
	th.App.Srv().InvalidateAllCaches()

	Client.Login(user.Email, user.Password)

	_, resp = Client.CreatePost(post)
	CheckNoError(t, resp)

	post.ChannelId = th.BasicPrivateChannel.Id
	_, resp = Client.CreatePost(post)
	CheckNoError(t, resp)

	post.ChannelId = directChannel.Id
	_, resp = Client.CreatePost(post)
	CheckNoError(t, resp)

	th.App.UpdateUserRoles(ruser.Id, model.SYSTEM_USER_ROLE_ID, false)
	th.App.JoinUserToTeam(th.Context, th.BasicTeam, ruser, "")
	th.App.UpdateTeamMemberRoles(th.BasicTeam.Id, ruser.Id, model.TEAM_USER_ROLE_ID+" "+model.TEAM_POST_ALL_ROLE_ID)
	th.App.Srv().InvalidateAllCaches()

	Client.Login(user.Email, user.Password)

	post.ChannelId = th.BasicPrivateChannel.Id
	_, resp = Client.CreatePost(post)
	CheckNoError(t, resp)

	post.ChannelId = th.BasicChannel.Id
	_, resp = Client.CreatePost(post)
	CheckNoError(t, resp)

	post.ChannelId = directChannel.Id
	_, resp = Client.CreatePost(post)
	CheckForbiddenStatus(t, resp)
}

func TestCreatePostSendOutOfChannelMentions(t *testing.T) {
	th := Setup(t).InitBasic()
	defer th.TearDown()
	Client := th.Client

	WebSocketClient, err := th.CreateWebSocketClient()
	require.Nil(t, err)
	WebSocketClient.Listen()

	inChannelUser := th.CreateUser()
	th.LinkUserToTeam(inChannelUser, th.BasicTeam)
	th.App.AddUserToChannel(inChannelUser, th.BasicChannel, false)

	post1 := &model.Post{ChannelId: th.BasicChannel.Id, Message: "@" + inChannelUser.Username}
	_, resp := Client.CreatePost(post1)
	CheckNoError(t, resp)
	CheckCreatedStatus(t, resp)

	timeout := time.After(300 * time.Millisecond)
	waiting := true
	for waiting {
		select {
		case event := <-WebSocketClient.EventChannel:
			require.NotEqual(t, model.WEBSOCKET_EVENT_EPHEMERAL_MESSAGE, event.EventType(), "should not have ephemeral message event")
		case <-timeout:
			waiting = false
		}
	}

	outOfChannelUser := th.CreateUser()
	th.LinkUserToTeam(outOfChannelUser, th.BasicTeam)

	post2 := &model.Post{ChannelId: th.BasicChannel.Id, Message: "@" + outOfChannelUser.Username}
	_, resp = Client.CreatePost(post2)
	CheckNoError(t, resp)
	CheckCreatedStatus(t, resp)

	timeout = time.After(300 * time.Millisecond)
	waiting = true
	for waiting {
		select {
		case event := <-WebSocketClient.EventChannel:
			if event.EventType() != model.WEBSOCKET_EVENT_EPHEMERAL_MESSAGE {
				// Ignore any other events
				continue
			}

			wpost := model.PostFromJson(strings.NewReader(event.GetData()["post"].(string)))

			acm, ok := wpost.GetProp(model.PROPS_ADD_CHANNEL_MEMBER).(map[string]interface{})
			require.True(t, ok, "should have received ephemeral post with 'add_channel_member' in props")
			require.True(t, acm["post_id"] != nil, "should not be nil")
			require.True(t, acm["user_ids"] != nil, "should not be nil")
			require.True(t, acm["usernames"] != nil, "should not be nil")
			waiting = false
		case <-timeout:
			require.FailNow(t, "timed out waiting for ephemeral message event")
		}
	}
}

func TestCreatePostCheckOnlineStatus(t *testing.T) {
	th := Setup(t).InitBasic()
	defer th.TearDown()

	api := Init(th.App, th.Server.Router)
	session, _ := th.App.GetSession(th.Client.AuthToken)

	cli := th.CreateClient()
	_, loginResp := cli.Login(th.BasicUser2.Username, th.BasicUser2.Password)
	require.Nil(t, loginResp.Error)

	wsClient, err := th.CreateWebSocketClientWithClient(cli)
	require.Nil(t, err)
	defer wsClient.Close()

	wsClient.Listen()

	waitForEvent := func(isSetOnline bool) {
		timeout := time.After(5 * time.Second)
		for {
			select {
			case ev := <-wsClient.EventChannel:
				if ev.EventType() == model.WEBSOCKET_EVENT_POSTED {
					assert.True(t, ev.GetData()["set_online"].(bool) == isSetOnline)
					return
				}
			case <-timeout:
				// We just skip the test instead of failing because waiting for more than 5 seconds
				// to get a response does not make sense, and it will unnecessarily slow down
				// the tests further in an already congested CI environment.
				t.Skip("timed out waiting for event")
			}
		}
	}

	handler := api.ApiHandler(createPost)
	resp := httptest.NewRecorder()
	post := &model.Post{
		ChannelId: th.BasicChannel.Id,
		Message:   "some message",
	}

	req := httptest.NewRequest("POST", "/api/v4/posts?set_online=false", strings.NewReader(post.ToJson()))
	req.Header.Set(model.HEADER_AUTH, "Bearer "+session.Token)

	handler.ServeHTTP(resp, req)
	assert.Equal(t, http.StatusCreated, resp.Code)
	waitForEvent(false)

	_, err = th.App.GetStatus(th.BasicUser.Id)
	require.NotNil(t, err)
	assert.Equal(t, "app.status.get.missing.app_error", err.Id)

	req = httptest.NewRequest("POST", "/api/v4/posts", strings.NewReader(post.ToJson()))
	req.Header.Set(model.HEADER_AUTH, "Bearer "+session.Token)

	handler.ServeHTTP(resp, req)
	assert.Equal(t, http.StatusCreated, resp.Code)
	waitForEvent(true)

	st, err := th.App.GetStatus(th.BasicUser.Id)
	require.Nil(t, err)
	assert.Equal(t, "online", st.Status)
}

func TestUpdatePost(t *testing.T) {
	th := Setup(t).InitBasic()
	defer th.TearDown()
	Client := th.Client
	channel := th.BasicChannel

	th.App.Srv().SetLicense(model.NewTestLicense())

	fileIds := make([]string, 3)
	data, err := testutils.ReadTestFile("test.png")
	require.NoError(t, err)
	for i := 0; i < len(fileIds); i++ {
		fileResp, resp := Client.UploadFile(data, channel.Id, "test.png")
		CheckNoError(t, resp)
		fileIds[i] = fileResp.FileInfos[0].Id
	}

	rpost, appErr := th.App.CreatePost(th.Context, &model.Post{
		UserId:    th.BasicUser.Id,
		ChannelId: channel.Id,
		Message:   "zz" + model.NewId() + "a",
		FileIds:   fileIds,
	}, channel, false, true)
	require.Nil(t, appErr)

	assert.Equal(t, rpost.Message, rpost.Message, "full name didn't match")
	assert.EqualValues(t, 0, rpost.EditAt, "Newly created post shouldn't have EditAt set")
	assert.Equal(t, model.StringArray(fileIds), rpost.FileIds, "FileIds should have been set")

	t.Run("same message, fewer files", func(t *testing.T) {
		msg := "zz" + model.NewId() + " update post"
		rpost.Message = msg
		rpost.UserId = ""

		rupost, resp := Client.UpdatePost(rpost.Id, &model.Post{
			Id:      rpost.Id,
			Message: rpost.Message,
			FileIds: fileIds[0:2], // one fewer file id
		})
		CheckNoError(t, resp)

		assert.Equal(t, rupost.Message, msg, "failed to updates")
		assert.NotEqual(t, 0, rupost.EditAt, "EditAt not updated for post")
		assert.Equal(t, model.StringArray(fileIds), rupost.FileIds, "FileIds should have not have been updated")

		actual, resp := Client.GetPost(rpost.Id, "")
		CheckNoError(t, resp)

		assert.Equal(t, actual.Message, msg, "failed to updates")
		assert.NotEqual(t, 0, actual.EditAt, "EditAt not updated for post")
		assert.Equal(t, model.StringArray(fileIds), actual.FileIds, "FileIds should have not have been updated")
	})

	t.Run("new message, invalid props", func(t *testing.T) {
		msg1 := "#hashtag a" + model.NewId() + " update post again"
		rpost.Message = msg1
		rpost.AddProp(model.PROPS_ADD_CHANNEL_MEMBER, "no good")
		rrupost, resp := Client.UpdatePost(rpost.Id, rpost)
		CheckNoError(t, resp)

		assert.Equal(t, msg1, rrupost.Message, "failed to update message")
		assert.Equal(t, "#hashtag", rrupost.Hashtags, "failed to update hashtags")
		assert.Nil(t, rrupost.GetProp(model.PROPS_ADD_CHANNEL_MEMBER), "failed to sanitize Props['add_channel_member'], should be nil")

		actual, resp := Client.GetPost(rpost.Id, "")
		CheckNoError(t, resp)

		assert.Equal(t, msg1, actual.Message, "failed to update message")
		assert.Equal(t, "#hashtag", actual.Hashtags, "failed to update hashtags")
		assert.Nil(t, actual.GetProp(model.PROPS_ADD_CHANNEL_MEMBER), "failed to sanitize Props['add_channel_member'], should be nil")
	})

	t.Run("join/leave post", func(t *testing.T) {
		rpost2, err := th.App.CreatePost(th.Context, &model.Post{
			ChannelId: channel.Id,
			Message:   "zz" + model.NewId() + "a",
			Type:      model.POST_JOIN_LEAVE,
			UserId:    th.BasicUser.Id,
		}, channel, false, true)
		require.Nil(t, err)

		up2 := &model.Post{
			Id:        rpost2.Id,
			ChannelId: channel.Id,
			Message:   "zz" + model.NewId() + " update post 2",
		}
		_, resp := Client.UpdatePost(rpost2.Id, up2)
		CheckBadRequestStatus(t, resp)
	})

	rpost3, appErr := th.App.CreatePost(th.Context, &model.Post{
		ChannelId: channel.Id,
		Message:   "zz" + model.NewId() + "a",
		UserId:    th.BasicUser.Id,
	}, channel, false, true)
	require.Nil(t, appErr)

	t.Run("new message, add files", func(t *testing.T) {
		up3 := &model.Post{
			Id:        rpost3.Id,
			ChannelId: channel.Id,
			Message:   "zz" + model.NewId() + " update post 3",
			FileIds:   fileIds[0:2],
		}
		rrupost3, resp := Client.UpdatePost(rpost3.Id, up3)
		CheckNoError(t, resp)
		assert.Empty(t, rrupost3.FileIds)

		actual, resp := Client.GetPost(rpost.Id, "")
		CheckNoError(t, resp)
		assert.Equal(t, model.StringArray(fileIds), actual.FileIds)
	})

	t.Run("add slack attachments", func(t *testing.T) {
		up4 := &model.Post{
			Id:        rpost3.Id,
			ChannelId: channel.Id,
			Message:   "zz" + model.NewId() + " update post 3",
		}
		up4.AddProp("attachments", []model.SlackAttachment{
			{
				Text: "Hello World",
			},
		})
		rrupost3, resp := Client.UpdatePost(rpost3.Id, up4)
		CheckNoError(t, resp)
		assert.NotEqual(t, rpost3.EditAt, rrupost3.EditAt)
		assert.NotEqual(t, rpost3.Attachments(), rrupost3.Attachments())
	})

	t.Run("logged out", func(t *testing.T) {
		Client.Logout()
		_, resp := Client.UpdatePost(rpost.Id, rpost)
		CheckUnauthorizedStatus(t, resp)
	})

	t.Run("different user", func(t *testing.T) {
		th.LoginBasic2()
		_, resp := Client.UpdatePost(rpost.Id, rpost)
		CheckForbiddenStatus(t, resp)

		Client.Logout()
	})

	t.Run("different user, but team admin", func(t *testing.T) {
		th.LoginTeamAdmin()
		_, resp := Client.UpdatePost(rpost.Id, rpost)
		CheckForbiddenStatus(t, resp)

		Client.Logout()
	})

	t.Run("different user, but system admin", func(t *testing.T) {
		_, resp := th.SystemAdminClient.UpdatePost(rpost.Id, rpost)
		CheckNoError(t, resp)
	})
}

func TestUpdateOthersPostInDirectMessageChannel(t *testing.T) {
	// This test checks that a sysadmin with the "EDIT_OTHERS_POSTS" permission can edit someone else's post in a
	// channel without a team (DM/GM). This indirectly checks for the proper cascading all the way to system-wide roles
	// on the user object of permissions based on a post in a channel with no team ID.
	th := Setup(t).InitBasic()
	defer th.TearDown()

	dmChannel := th.CreateDmChannel(th.SystemAdminUser)

	post := &model.Post{
		Message:       "asd",
		ChannelId:     dmChannel.Id,
		PendingPostId: model.NewId() + ":" + fmt.Sprint(model.GetMillis()),
		UserId:        th.BasicUser.Id,
		CreateAt:      0,
	}

	post, resp := th.Client.CreatePost(post)
	CheckNoError(t, resp)

	post.Message = "changed"
	post, resp = th.SystemAdminClient.UpdatePost(post.Id, post)
	CheckNoError(t, resp)
}

func TestPatchPost(t *testing.T) {
	th := Setup(t).InitBasic()
	defer th.TearDown()
	Client := th.Client
	channel := th.BasicChannel

	th.App.Srv().SetLicense(model.NewTestLicense())

	fileIds := make([]string, 3)
	data, err := testutils.ReadTestFile("test.png")
	require.NoError(t, err)
	for i := 0; i < len(fileIds); i++ {
		fileResp, resp := Client.UploadFile(data, channel.Id, "test.png")
		CheckNoError(t, resp)
		fileIds[i] = fileResp.FileInfos[0].Id
	}

	post := &model.Post{
		ChannelId:    channel.Id,
		IsPinned:     true,
		Message:      "#hashtag a message",
		Props:        model.StringInterface{"channel_header": "old_header"},
		FileIds:      fileIds[0:2],
		HasReactions: true,
	}
	post, _ = Client.CreatePost(post)

	var rpost *model.Post
	t.Run("new message, props, files, HasReactions bit", func(t *testing.T) {
		patch := &model.PostPatch{}

		patch.IsPinned = model.NewBool(false)
		patch.Message = model.NewString("#otherhashtag other message")
		patch.Props = &model.StringInterface{"channel_header": "new_header"}
		patchFileIds := model.StringArray(fileIds) // one extra file
		patch.FileIds = &patchFileIds
		patch.HasReactions = model.NewBool(false)

		var resp *model.Response
		rpost, resp = Client.PatchPost(post.Id, patch)
		CheckNoError(t, resp)

		assert.False(t, rpost.IsPinned, "IsPinned did not update properly")
		assert.Equal(t, "#otherhashtag other message", rpost.Message, "Message did not update properly")
		assert.Equal(t, *patch.Props, rpost.GetProps(), "Props did not update properly")
		assert.Equal(t, "#otherhashtag", rpost.Hashtags, "Message did not update properly")
		assert.Equal(t, model.StringArray(fileIds[0:2]), rpost.FileIds, "FileIds should not update")
		assert.False(t, rpost.HasReactions, "HasReactions did not update properly")
	})

	t.Run("add slack attachments", func(t *testing.T) {
		patch2 := &model.PostPatch{}
		attachments := []model.SlackAttachment{
			{
				Text: "Hello World",
			},
		}
		patch2.Props = &model.StringInterface{"attachments": attachments}

		rpost2, resp := Client.PatchPost(post.Id, patch2)
		CheckNoError(t, resp)
		assert.NotEmpty(t, rpost2.GetProp("attachments"))
		assert.NotEqual(t, rpost.EditAt, rpost2.EditAt)
	})

	t.Run("invalid requests", func(t *testing.T) {
		r, err := Client.DoApiPut("/posts/"+post.Id+"/patch", "garbage")
		require.EqualError(t, err, ": Invalid or missing post in request body., ")
		require.Equal(t, http.StatusBadRequest, r.StatusCode, "wrong status code")

		patch := &model.PostPatch{}
		_, resp := Client.PatchPost("junk", patch)
		CheckBadRequestStatus(t, resp)
	})

	t.Run("unknown post", func(t *testing.T) {
		patch := &model.PostPatch{}
		_, resp := Client.PatchPost(GenerateTestId(), patch)
		CheckForbiddenStatus(t, resp)
	})

	t.Run("logged out", func(t *testing.T) {
		Client.Logout()
		patch := &model.PostPatch{}
		_, resp := Client.PatchPost(post.Id, patch)
		CheckUnauthorizedStatus(t, resp)
	})

	t.Run("different user", func(t *testing.T) {
		th.LoginBasic2()
		patch := &model.PostPatch{}
		_, resp := Client.PatchPost(post.Id, patch)
		CheckForbiddenStatus(t, resp)
	})

	t.Run("different user, but team admin", func(t *testing.T) {
		th.LoginTeamAdmin()
		patch := &model.PostPatch{}
		_, resp := Client.PatchPost(post.Id, patch)
		CheckForbiddenStatus(t, resp)
	})

	t.Run("different user, but system admin", func(t *testing.T) {
		patch := &model.PostPatch{}
		_, resp := th.SystemAdminClient.PatchPost(post.Id, patch)
		CheckNoError(t, resp)
	})

	t.Run("edit others posts permission can function independently of edit own post", func(t *testing.T) {
		th.LoginBasic2()
		patch := &model.PostPatch{}
		_, resp := Client.PatchPost(post.Id, patch)
		CheckForbiddenStatus(t, resp)

		// Add permission to edit others'
		defer th.RestoreDefaultRolePermissions(th.SaveDefaultRolePermissions())
		th.RemovePermissionFromRole(model.PERMISSION_EDIT_POST.Id, model.CHANNEL_USER_ROLE_ID)
		th.AddPermissionToRole(model.PERMISSION_EDIT_OTHERS_POSTS.Id, model.CHANNEL_USER_ROLE_ID)

		_, resp = Client.PatchPost(post.Id, patch)
		CheckNoError(t, resp)
	})
}

func TestPinPost(t *testing.T) {
	th := Setup(t).InitBasic()
	defer th.TearDown()
	Client := th.Client

	post := th.BasicPost
	pass, resp := Client.PinPost(post.Id)
	CheckNoError(t, resp)

	require.True(t, pass, "should have passed")
	rpost, err := th.App.GetSinglePost(post.Id)
	require.Nil(t, err)
	require.True(t, rpost.IsPinned, "failed to pin post")

	pass, resp = Client.PinPost("junk")
	CheckBadRequestStatus(t, resp)
	require.False(t, pass, "should have failed")

	_, resp = Client.PinPost(GenerateTestId())
	CheckForbiddenStatus(t, resp)

	t.Run("unable-to-pin-post-in-read-only-town-square", func(t *testing.T) {
		townSquareIsReadOnly := *th.App.Config().TeamSettings.ExperimentalTownSquareIsReadOnly
		th.App.Srv().SetLicense(model.NewTestLicense())
		th.App.UpdateConfig(func(cfg *model.Config) { *cfg.TeamSettings.ExperimentalTownSquareIsReadOnly = true })

		defer th.App.Srv().RemoveLicense()
		defer th.App.UpdateConfig(func(cfg *model.Config) { *cfg.TeamSettings.ExperimentalTownSquareIsReadOnly = townSquareIsReadOnly })

		channel, err := th.App.GetChannelByName("town-square", th.BasicTeam.Id, true)
		assert.Nil(t, err)
		adminPost := th.CreatePostWithClient(th.SystemAdminClient, channel)

		_, resp = Client.PinPost(adminPost.Id)
		CheckForbiddenStatus(t, resp)
	})

	Client.Logout()
	_, resp = Client.PinPost(post.Id)
	CheckUnauthorizedStatus(t, resp)

	_, resp = th.SystemAdminClient.PinPost(post.Id)
	CheckNoError(t, resp)
}

func TestUnpinPost(t *testing.T) {
	th := Setup(t).InitBasic()
	defer th.TearDown()
	Client := th.Client

	pinnedPost := th.CreatePinnedPost()
	pass, resp := Client.UnpinPost(pinnedPost.Id)
	CheckNoError(t, resp)
	require.True(t, pass, "should have passed")

	rpost, err := th.App.GetSinglePost(pinnedPost.Id)
	require.Nil(t, err)
	require.False(t, rpost.IsPinned)

	pass, resp = Client.UnpinPost("junk")
	CheckBadRequestStatus(t, resp)
	require.False(t, pass, "should have failed")

	_, resp = Client.UnpinPost(GenerateTestId())
	CheckForbiddenStatus(t, resp)

	Client.Logout()
	_, resp = Client.UnpinPost(pinnedPost.Id)
	CheckUnauthorizedStatus(t, resp)

	_, resp = th.SystemAdminClient.UnpinPost(pinnedPost.Id)
	CheckNoError(t, resp)
}

func TestGetPostsForChannel(t *testing.T) {
	th := Setup(t).InitBasic()
	defer th.TearDown()
	Client := th.Client

	post1 := th.CreatePost()
	post2 := th.CreatePost()
	post3 := &model.Post{ChannelId: th.BasicChannel.Id, Message: "zz" + model.NewId() + "a", RootId: post1.Id}
	post3, _ = Client.CreatePost(post3)

	time.Sleep(300 * time.Millisecond)
	since := model.GetMillis()
	time.Sleep(300 * time.Millisecond)

	post4 := th.CreatePost()

	th.TestForAllClients(t, func(t *testing.T, c *model.Client4) {
		posts, resp := c.GetPostsForChannel(th.BasicChannel.Id, 0, 60, "", false)
		CheckNoError(t, resp)
		require.Equal(t, post4.Id, posts.Order[0], "wrong order")
		require.Equal(t, post3.Id, posts.Order[1], "wrong order")
		require.Equal(t, post2.Id, posts.Order[2], "wrong order")
		require.Equal(t, post1.Id, posts.Order[3], "wrong order")

		posts, resp = c.GetPostsForChannel(th.BasicChannel.Id, 0, 3, resp.Etag, false)
		CheckEtag(t, posts, resp)

		posts, resp = c.GetPostsForChannel(th.BasicChannel.Id, 0, 3, "", false)
		CheckNoError(t, resp)
		require.Len(t, posts.Order, 3, "wrong number returned")

		_, ok := posts.Posts[post3.Id]
		require.True(t, ok, "missing comment")
		_, ok = posts.Posts[post1.Id]
		require.True(t, ok, "missing root post")

		posts, resp = c.GetPostsForChannel(th.BasicChannel.Id, 1, 1, "", false)
		CheckNoError(t, resp)
		require.Equal(t, post3.Id, posts.Order[0], "wrong order")

		posts, resp = c.GetPostsForChannel(th.BasicChannel.Id, 10000, 10000, "", false)
		CheckNoError(t, resp)
		require.Empty(t, posts.Order, "should be no posts")
	})

	post5 := th.CreatePost()

	th.TestForAllClients(t, func(t *testing.T, c *model.Client4) {
		posts, resp := c.GetPostsSince(th.BasicChannel.Id, since, false)
		CheckNoError(t, resp)
		require.Len(t, posts.Posts, 2, "should return 2 posts")

		// "since" query to return empty NextPostId and PrevPostId
		require.Equal(t, "", posts.NextPostId, "should return an empty NextPostId")
		require.Equal(t, "", posts.PrevPostId, "should return an empty PrevPostId")

		found := make([]bool, 2)
		for _, p := range posts.Posts {
			require.LessOrEqual(t, since, p.CreateAt, "bad create at for post returned")

			if p.Id == post4.Id {
				found[0] = true
			} else if p.Id == post5.Id {
				found[1] = true
			}
		}
		for _, f := range found {
			require.True(t, f, "missing post")
		}

		_, resp = c.GetPostsForChannel("", 0, 60, "", false)
		CheckBadRequestStatus(t, resp)

		_, resp = c.GetPostsForChannel("junk", 0, 60, "", false)
		CheckBadRequestStatus(t, resp)
	})

	_, resp := Client.GetPostsForChannel(model.NewId(), 0, 60, "", false)
	CheckForbiddenStatus(t, resp)

	Client.Logout()
	_, resp = Client.GetPostsForChannel(model.NewId(), 0, 60, "", false)
	CheckUnauthorizedStatus(t, resp)

	// more tests for next_post_id, prev_post_id, and order
	// There are 12 posts composed of first 2 system messages and 10 created posts
	Client.Login(th.BasicUser.Email, th.BasicUser.Password)
	th.CreatePost() // post6
	post7 := th.CreatePost()
	post8 := th.CreatePost()
	th.CreatePost() // post9
	post10 := th.CreatePost()

	var posts *model.PostList
	th.TestForAllClients(t, func(t *testing.T, c *model.Client4) {
		// get the system post IDs posted before the created posts above
		posts, resp = c.GetPostsBefore(th.BasicChannel.Id, post1.Id, 0, 2, "", false)
		systemPostId1 := posts.Order[1]

		// similar to '/posts'
		posts, resp = c.GetPostsForChannel(th.BasicChannel.Id, 0, 60, "", false)
		CheckNoError(t, resp)
		require.Len(t, posts.Order, 12, "expected 12 posts")
		require.Equal(t, post10.Id, posts.Order[0], "posts not in order")
		require.Equal(t, systemPostId1, posts.Order[11], "posts not in order")
		require.Equal(t, "", posts.NextPostId, "should return an empty NextPostId")
		require.Equal(t, "", posts.PrevPostId, "should return an empty PrevPostId")

		// similar to '/posts?per_page=3'
		posts, resp = c.GetPostsForChannel(th.BasicChannel.Id, 0, 3, "", false)
		CheckNoError(t, resp)
		require.Len(t, posts.Order, 3, "expected 3 posts")
		require.Equal(t, post10.Id, posts.Order[0], "posts not in order")
		require.Equal(t, post8.Id, posts.Order[2], "should return 3 posts and match order")
		require.Equal(t, "", posts.NextPostId, "should return an empty NextPostId")
		require.Equal(t, post7.Id, posts.PrevPostId, "should return post7.Id as PrevPostId")

		// similar to '/posts?per_page=3&page=1'
		posts, resp = c.GetPostsForChannel(th.BasicChannel.Id, 1, 3, "", false)
		CheckNoError(t, resp)
		require.Len(t, posts.Order, 3, "expected 3 posts")
		require.Equal(t, post7.Id, posts.Order[0], "posts not in order")
		require.Equal(t, post5.Id, posts.Order[2], "posts not in order")
		require.Equal(t, post8.Id, posts.NextPostId, "should return post8.Id as NextPostId")
		require.Equal(t, post4.Id, posts.PrevPostId, "should return post4.Id as PrevPostId")

		// similar to '/posts?per_page=3&page=2'
		posts, resp = c.GetPostsForChannel(th.BasicChannel.Id, 2, 3, "", false)
		CheckNoError(t, resp)
		require.Len(t, posts.Order, 3, "expected 3 posts")
		require.Equal(t, post4.Id, posts.Order[0], "posts not in order")
		require.Equal(t, post2.Id, posts.Order[2], "should return 3 posts and match order")
		require.Equal(t, post5.Id, posts.NextPostId, "should return post5.Id as NextPostId")
		require.Equal(t, post1.Id, posts.PrevPostId, "should return post1.Id as PrevPostId")

		// similar to '/posts?per_page=3&page=3'
		posts, resp = c.GetPostsForChannel(th.BasicChannel.Id, 3, 3, "", false)
		CheckNoError(t, resp)
		require.Len(t, posts.Order, 3, "expected 3 posts")
		require.Equal(t, post1.Id, posts.Order[0], "posts not in order")
		require.Equal(t, systemPostId1, posts.Order[2], "should return 3 posts and match order")
		require.Equal(t, post2.Id, posts.NextPostId, "should return post2.Id as NextPostId")
		require.Equal(t, "", posts.PrevPostId, "should return an empty PrevPostId")

		// similar to '/posts?per_page=3&page=4'
		posts, resp = c.GetPostsForChannel(th.BasicChannel.Id, 4, 3, "", false)
		CheckNoError(t, resp)
		require.Empty(t, posts.Order, "should return 0 post")
		require.Equal(t, "", posts.NextPostId, "should return an empty NextPostId")
		require.Equal(t, "", posts.PrevPostId, "should return an empty PrevPostId")
	})
}

func TestGetFlaggedPostsForUser(t *testing.T) {
	th := Setup(t).InitBasic()
	defer th.TearDown()
	Client := th.Client
	user := th.BasicUser
	team1 := th.BasicTeam
	channel1 := th.BasicChannel
	post1 := th.CreatePost()
	channel2 := th.CreatePublicChannel()
	post2 := th.CreatePostWithClient(Client, channel2)

	preference := model.Preference{
		UserId:   user.Id,
		Category: model.PREFERENCE_CATEGORY_FLAGGED_POST,
		Name:     post1.Id,
		Value:    "true",
	}
	_, resp := Client.UpdatePreferences(user.Id, &model.Preferences{preference})
	CheckNoError(t, resp)
	preference.Name = post2.Id
	_, resp = Client.UpdatePreferences(user.Id, &model.Preferences{preference})
	CheckNoError(t, resp)

	opl := model.NewPostList()
	opl.AddPost(post1)
	opl.AddOrder(post1.Id)

	rpl, resp := Client.GetFlaggedPostsForUserInChannel(user.Id, channel1.Id, 0, 10)
	CheckNoError(t, resp)

	require.Len(t, rpl.Posts, 1, "should have returned 1 post")
	require.Equal(t, opl.Posts, rpl.Posts, "posts should have matched")

	rpl, resp = Client.GetFlaggedPostsForUserInChannel(user.Id, channel1.Id, 0, 1)
	CheckNoError(t, resp)
	require.Len(t, rpl.Posts, 1, "should have returned 1 post")

	rpl, resp = Client.GetFlaggedPostsForUserInChannel(user.Id, channel1.Id, 1, 1)
	CheckNoError(t, resp)
	require.Empty(t, rpl.Posts)

	rpl, resp = Client.GetFlaggedPostsForUserInChannel(user.Id, GenerateTestId(), 0, 10)
	CheckNoError(t, resp)
	require.Empty(t, rpl.Posts)

	rpl, resp = Client.GetFlaggedPostsForUserInChannel(user.Id, "junk", 0, 10)
	CheckBadRequestStatus(t, resp)
	require.Nil(t, rpl)

	opl.AddPost(post2)
	opl.AddOrder(post2.Id)

	rpl, resp = Client.GetFlaggedPostsForUserInTeam(user.Id, team1.Id, 0, 10)
	CheckNoError(t, resp)
	require.Len(t, rpl.Posts, 2, "should have returned 2 posts")
	require.Equal(t, opl.Posts, rpl.Posts, "posts should have matched")

	rpl, resp = Client.GetFlaggedPostsForUserInTeam(user.Id, team1.Id, 0, 1)
	CheckNoError(t, resp)
	require.Len(t, rpl.Posts, 1, "should have returned 1 post")

	rpl, resp = Client.GetFlaggedPostsForUserInTeam(user.Id, team1.Id, 1, 1)
	CheckNoError(t, resp)
	require.Len(t, rpl.Posts, 1, "should have returned 1 post")

	rpl, resp = Client.GetFlaggedPostsForUserInTeam(user.Id, team1.Id, 1000, 10)
	CheckNoError(t, resp)
	require.Empty(t, rpl.Posts)

	rpl, resp = Client.GetFlaggedPostsForUserInTeam(user.Id, GenerateTestId(), 0, 10)
	CheckNoError(t, resp)
	require.Empty(t, rpl.Posts)

	rpl, resp = Client.GetFlaggedPostsForUserInTeam(user.Id, "junk", 0, 10)
	CheckBadRequestStatus(t, resp)
	require.Nil(t, rpl)

	channel3 := th.CreatePrivateChannel()
	post4 := th.CreatePostWithClient(Client, channel3)

	preference.Name = post4.Id
	Client.UpdatePreferences(user.Id, &model.Preferences{preference})

	opl.AddPost(post4)
	opl.AddOrder(post4.Id)

	rpl, resp = Client.GetFlaggedPostsForUser(user.Id, 0, 10)
	CheckNoError(t, resp)
	require.Len(t, rpl.Posts, 3, "should have returned 3 posts")
	require.Equal(t, opl.Posts, rpl.Posts, "posts should have matched")

	rpl, resp = Client.GetFlaggedPostsForUser(user.Id, 0, 2)
	CheckNoError(t, resp)
	require.Len(t, rpl.Posts, 2, "should have returned 2 posts")

	rpl, resp = Client.GetFlaggedPostsForUser(user.Id, 2, 2)
	CheckNoError(t, resp)
	require.Len(t, rpl.Posts, 1, "should have returned 1 post")

	rpl, resp = Client.GetFlaggedPostsForUser(user.Id, 1000, 10)
	CheckNoError(t, resp)
	require.Empty(t, rpl.Posts)

	channel4 := th.CreateChannelWithClient(th.SystemAdminClient, model.CHANNEL_PRIVATE)
	post5 := th.CreatePostWithClient(th.SystemAdminClient, channel4)

	preference.Name = post5.Id
	_, resp = Client.UpdatePreferences(user.Id, &model.Preferences{preference})
	CheckForbiddenStatus(t, resp)

	rpl, resp = Client.GetFlaggedPostsForUser(user.Id, 0, 10)
	CheckNoError(t, resp)
	require.Len(t, rpl.Posts, 3, "should have returned 3 posts")
	require.Equal(t, opl.Posts, rpl.Posts, "posts should have matched")

	th.AddUserToChannel(user, channel4)
	_, resp = Client.UpdatePreferences(user.Id, &model.Preferences{preference})
	CheckNoError(t, resp)

	rpl, resp = Client.GetFlaggedPostsForUser(user.Id, 0, 10)
	CheckNoError(t, resp)

	opl.AddPost(post5)
	opl.AddOrder(post5.Id)
	require.Len(t, rpl.Posts, 4, "should have returned 4 posts")
	require.Equal(t, opl.Posts, rpl.Posts, "posts should have matched")

	err := th.App.RemoveUserFromChannel(th.Context, user.Id, "", channel4)
	assert.Nil(t, err, "unable to remove user from channel")

	rpl, resp = Client.GetFlaggedPostsForUser(user.Id, 0, 10)
	CheckNoError(t, resp)

	opl2 := model.NewPostList()
	opl2.AddPost(post1)
	opl2.AddOrder(post1.Id)
	opl2.AddPost(post2)
	opl2.AddOrder(post2.Id)
	opl2.AddPost(post4)
	opl2.AddOrder(post4.Id)

	require.Len(t, rpl.Posts, 3, "should have returned 3 posts")
	require.Equal(t, opl2.Posts, rpl.Posts, "posts should have matched")

	_, resp = Client.GetFlaggedPostsForUser("junk", 0, 10)
	CheckBadRequestStatus(t, resp)

	_, resp = Client.GetFlaggedPostsForUser(GenerateTestId(), 0, 10)
	CheckForbiddenStatus(t, resp)

	Client.Logout()

	_, resp = Client.GetFlaggedPostsForUserInChannel(user.Id, channel1.Id, 0, 10)
	CheckUnauthorizedStatus(t, resp)

	_, resp = Client.GetFlaggedPostsForUserInTeam(user.Id, team1.Id, 0, 10)
	CheckUnauthorizedStatus(t, resp)

	_, resp = Client.GetFlaggedPostsForUser(user.Id, 0, 10)
	CheckUnauthorizedStatus(t, resp)

	_, resp = th.SystemAdminClient.GetFlaggedPostsForUserInChannel(user.Id, channel1.Id, 0, 10)
	CheckNoError(t, resp)

	_, resp = th.SystemAdminClient.GetFlaggedPostsForUserInTeam(user.Id, team1.Id, 0, 10)
	CheckNoError(t, resp)

	_, resp = th.SystemAdminClient.GetFlaggedPostsForUser(user.Id, 0, 10)
	CheckNoError(t, resp)

	mockStore := mocks.Store{}
	mockPostStore := mocks.PostStore{}
	mockPostStore.On("GetFlaggedPosts", mock.AnythingOfType("string"), mock.AnythingOfType("int"), mock.AnythingOfType("int")).Return(nil, errors.New("some-error"))
	mockPostStore.On("ClearCaches").Return()
	mockStore.On("Team").Return(th.App.Srv().Store.Team())
	mockStore.On("Channel").Return(th.App.Srv().Store.Channel())
	mockStore.On("User").Return(th.App.Srv().Store.User())
	mockStore.On("Scheme").Return(th.App.Srv().Store.Scheme())
	mockStore.On("Post").Return(&mockPostStore)
	mockStore.On("FileInfo").Return(th.App.Srv().Store.FileInfo())
	mockStore.On("Webhook").Return(th.App.Srv().Store.Webhook())
	mockStore.On("System").Return(th.App.Srv().Store.System())
	mockStore.On("License").Return(th.App.Srv().Store.License())
	mockStore.On("Role").Return(th.App.Srv().Store.Role())
	mockStore.On("Close").Return(nil)
	th.App.Srv().Store = &mockStore

	_, resp = th.SystemAdminClient.GetFlaggedPostsForUser(user.Id, 0, 10)
	CheckInternalErrorStatus(t, resp)
}

func TestGetPostsBefore(t *testing.T) {
	th := Setup(t).InitBasic()
	defer th.TearDown()
	Client := th.Client

	post1 := th.CreatePost()
	post2 := th.CreatePost()
	post3 := th.CreatePost()
	post4 := th.CreatePost()
	post5 := th.CreatePost()

	posts, resp := Client.GetPostsBefore(th.BasicChannel.Id, post3.Id, 0, 100, "", false)
	CheckNoError(t, resp)

	found := make([]bool, 2)
	for _, p := range posts.Posts {
		if p.Id == post1.Id {
			found[0] = true
		} else if p.Id == post2.Id {
			found[1] = true
		}

		require.NotEqual(t, post4.Id, p.Id, "returned posts after")
		require.NotEqual(t, post5.Id, p.Id, "returned posts after")
	}

	for _, f := range found {
		require.True(t, f, "missing post")
	}

	require.Equal(t, post3.Id, posts.NextPostId, "should match NextPostId")
	require.Equal(t, "", posts.PrevPostId, "should match empty PrevPostId")

	posts, resp = Client.GetPostsBefore(th.BasicChannel.Id, post4.Id, 1, 1, "", false)
	CheckNoError(t, resp)
	require.Len(t, posts.Posts, 1, "too many posts returned")
	require.Equal(t, post2.Id, posts.Order[0], "should match returned post")
	require.Equal(t, post3.Id, posts.NextPostId, "should match NextPostId")
	require.Equal(t, post1.Id, posts.PrevPostId, "should match PrevPostId")

	posts, resp = Client.GetPostsBefore(th.BasicChannel.Id, "junk", 1, 1, "", false)
	CheckBadRequestStatus(t, resp)

	posts, resp = Client.GetPostsBefore(th.BasicChannel.Id, post5.Id, 0, 3, "", false)
	CheckNoError(t, resp)
	require.Len(t, posts.Posts, 3, "should match length of posts returned")
	require.Equal(t, post4.Id, posts.Order[0], "should match returned post")
	require.Equal(t, post2.Id, posts.Order[2], "should match returned post")
	require.Equal(t, post5.Id, posts.NextPostId, "should match NextPostId")
	require.Equal(t, post1.Id, posts.PrevPostId, "should match PrevPostId")

	// get the system post IDs posted before the created posts above
	posts, resp = Client.GetPostsBefore(th.BasicChannel.Id, post1.Id, 0, 2, "", false)
	CheckNoError(t, resp)
	systemPostId2 := posts.Order[0]
	systemPostId1 := posts.Order[1]

	posts, resp = Client.GetPostsBefore(th.BasicChannel.Id, post5.Id, 1, 3, "", false)
	CheckNoError(t, resp)
	require.Len(t, posts.Posts, 3, "should match length of posts returned")
	require.Equal(t, post1.Id, posts.Order[0], "should match returned post")
	require.Equal(t, systemPostId2, posts.Order[1], "should match returned post")
	require.Equal(t, systemPostId1, posts.Order[2], "should match returned post")
	require.Equal(t, post2.Id, posts.NextPostId, "should match NextPostId")
	require.Equal(t, "", posts.PrevPostId, "should return empty PrevPostId")

	// more tests for next_post_id, prev_post_id, and order
	// There are 12 posts composed of first 2 system messages and 10 created posts
	post6 := th.CreatePost()
	th.CreatePost() // post7
	post8 := th.CreatePost()
	post9 := th.CreatePost()
	th.CreatePost() // post10

	// similar to '/posts?before=post9'
	posts, resp = Client.GetPostsBefore(th.BasicChannel.Id, post9.Id, 0, 60, "", false)
	CheckNoError(t, resp)
	require.Len(t, posts.Order, 10, "expected 10 posts")
	require.Equal(t, post8.Id, posts.Order[0], "posts not in order")
	require.Equal(t, systemPostId1, posts.Order[9], "posts not in order")
	require.Equal(t, post9.Id, posts.NextPostId, "should return post9.Id as NextPostId")
	require.Equal(t, "", posts.PrevPostId, "should return an empty PrevPostId")

	// similar to '/posts?before=post9&per_page=3'
	posts, resp = Client.GetPostsBefore(th.BasicChannel.Id, post9.Id, 0, 3, "", false)
	CheckNoError(t, resp)
	require.Len(t, posts.Order, 3, "expected 3 posts")
	require.Equal(t, post8.Id, posts.Order[0], "posts not in order")
	require.Equal(t, post6.Id, posts.Order[2], "should return 3 posts and match order")
	require.Equal(t, post9.Id, posts.NextPostId, "should return post9.Id as NextPostId")
	require.Equal(t, post5.Id, posts.PrevPostId, "should return post5.Id as PrevPostId")

	// similar to '/posts?before=post9&per_page=3&page=1'
	posts, resp = Client.GetPostsBefore(th.BasicChannel.Id, post9.Id, 1, 3, "", false)
	CheckNoError(t, resp)
	require.Len(t, posts.Order, 3, "expected 3 posts")
	require.Equal(t, post5.Id, posts.Order[0], "posts not in order")
	require.Equal(t, post3.Id, posts.Order[2], "posts not in order")
	require.Equal(t, post6.Id, posts.NextPostId, "should return post6.Id as NextPostId")
	require.Equal(t, post2.Id, posts.PrevPostId, "should return post2.Id as PrevPostId")

	// similar to '/posts?before=post9&per_page=3&page=2'
	posts, resp = Client.GetPostsBefore(th.BasicChannel.Id, post9.Id, 2, 3, "", false)
	CheckNoError(t, resp)
	require.Len(t, posts.Order, 3, "expected 3 posts")
	require.Equal(t, post2.Id, posts.Order[0], "posts not in order")
	require.Equal(t, systemPostId2, posts.Order[2], "posts not in order")
	require.Equal(t, post3.Id, posts.NextPostId, "should return post3.Id as NextPostId")
	require.Equal(t, systemPostId1, posts.PrevPostId, "should return systemPostId1 as PrevPostId")

	// similar to '/posts?before=post1&per_page=3'
	posts, resp = Client.GetPostsBefore(th.BasicChannel.Id, post1.Id, 0, 3, "", false)
	CheckNoError(t, resp)
	require.Len(t, posts.Order, 2, "expected 2 posts")
	require.Equal(t, systemPostId2, posts.Order[0], "posts not in order")
	require.Equal(t, systemPostId1, posts.Order[1], "posts not in order")
	require.Equal(t, post1.Id, posts.NextPostId, "should return post1.Id as NextPostId")
	require.Equal(t, "", posts.PrevPostId, "should return an empty PrevPostId")

	// similar to '/posts?before=systemPostId1'
	posts, resp = Client.GetPostsBefore(th.BasicChannel.Id, systemPostId1, 0, 60, "", false)
	CheckNoError(t, resp)
	require.Empty(t, posts.Order, "should return 0 post")
	require.Equal(t, systemPostId1, posts.NextPostId, "should return systemPostId1 as NextPostId")
	require.Equal(t, "", posts.PrevPostId, "should return an empty PrevPostId")

	// similar to '/posts?before=systemPostId1&per_page=60&page=1'
	posts, resp = Client.GetPostsBefore(th.BasicChannel.Id, systemPostId1, 1, 60, "", false)
	CheckNoError(t, resp)
	require.Empty(t, posts.Order, "should return 0 posts")
	require.Equal(t, "", posts.NextPostId, "should return an empty NextPostId")
	require.Equal(t, "", posts.PrevPostId, "should return an empty PrevPostId")

	// similar to '/posts?before=non-existent-post'
	nonExistentPostId := model.NewId()
	posts, resp = Client.GetPostsBefore(th.BasicChannel.Id, nonExistentPostId, 0, 60, "", false)
	CheckNoError(t, resp)
	require.Empty(t, posts.Order, "should return 0 post")
	require.Equal(t, nonExistentPostId, posts.NextPostId, "should return nonExistentPostId as NextPostId")
	require.Equal(t, "", posts.PrevPostId, "should return an empty PrevPostId")
}

func TestGetPostsAfter(t *testing.T) {
	th := Setup(t).InitBasic()
	defer th.TearDown()
	Client := th.Client

	post1 := th.CreatePost()
	post2 := th.CreatePost()
	post3 := th.CreatePost()
	post4 := th.CreatePost()
	post5 := th.CreatePost()

	posts, resp := Client.GetPostsAfter(th.BasicChannel.Id, post3.Id, 0, 100, "", false)
	CheckNoError(t, resp)

	found := make([]bool, 2)
	for _, p := range posts.Posts {
		if p.Id == post4.Id {
			found[0] = true
		} else if p.Id == post5.Id {
			found[1] = true
		}
		require.NotEqual(t, post1.Id, p.Id, "returned posts before")
		require.NotEqual(t, post2.Id, p.Id, "returned posts before")
	}

	for _, f := range found {
		require.True(t, f, "missing post")
	}
	require.Equal(t, "", posts.NextPostId, "should match empty NextPostId")
	require.Equal(t, post3.Id, posts.PrevPostId, "should match PrevPostId")

	posts, resp = Client.GetPostsAfter(th.BasicChannel.Id, post2.Id, 1, 1, "", false)
	CheckNoError(t, resp)
	require.Len(t, posts.Posts, 1, "too many posts returned")
	require.Equal(t, post4.Id, posts.Order[0], "should match returned post")
	require.Equal(t, post5.Id, posts.NextPostId, "should match NextPostId")
	require.Equal(t, post3.Id, posts.PrevPostId, "should match PrevPostId")

	posts, resp = Client.GetPostsAfter(th.BasicChannel.Id, "junk", 1, 1, "", false)
	CheckBadRequestStatus(t, resp)

	posts, resp = Client.GetPostsAfter(th.BasicChannel.Id, post1.Id, 0, 3, "", false)
	CheckNoError(t, resp)
	require.Len(t, posts.Posts, 3, "should match length of posts returned")
	require.Equal(t, post4.Id, posts.Order[0], "should match returned post")
	require.Equal(t, post2.Id, posts.Order[2], "should match returned post")
	require.Equal(t, post5.Id, posts.NextPostId, "should match NextPostId")
	require.Equal(t, post1.Id, posts.PrevPostId, "should match PrevPostId")

	posts, resp = Client.GetPostsAfter(th.BasicChannel.Id, post1.Id, 1, 3, "", false)
	CheckNoError(t, resp)
	require.Len(t, posts.Posts, 1, "should match length of posts returned")
	require.Equal(t, post5.Id, posts.Order[0], "should match returned post")
	require.Equal(t, "", posts.NextPostId, "should match NextPostId")
	require.Equal(t, post4.Id, posts.PrevPostId, "should match PrevPostId")

	// more tests for next_post_id, prev_post_id, and order
	// There are 12 posts composed of first 2 system messages and 10 created posts
	post6 := th.CreatePost()
	th.CreatePost() // post7
	post8 := th.CreatePost()
	post9 := th.CreatePost()
	post10 := th.CreatePost()

	// similar to '/posts?after=post2'
	posts, resp = Client.GetPostsAfter(th.BasicChannel.Id, post2.Id, 0, 60, "", false)
	CheckNoError(t, resp)
	require.Len(t, posts.Order, 8, "expected 8 posts")
	require.Equal(t, post10.Id, posts.Order[0], "should match order")
	require.Equal(t, post3.Id, posts.Order[7], "should match order")
	require.Equal(t, "", posts.NextPostId, "should return an empty NextPostId")
	require.Equal(t, post2.Id, posts.PrevPostId, "should return post2.Id as PrevPostId")

	// similar to '/posts?after=post2&per_page=3'
	posts, resp = Client.GetPostsAfter(th.BasicChannel.Id, post2.Id, 0, 3, "", false)
	CheckNoError(t, resp)
	require.Len(t, posts.Order, 3, "expected 3 posts")
	require.Equal(t, post5.Id, posts.Order[0], "should match order")
	require.Equal(t, post3.Id, posts.Order[2], "should return 3 posts and match order")
	require.Equal(t, post6.Id, posts.NextPostId, "should return post6.Id as NextPostId")
	require.Equal(t, post2.Id, posts.PrevPostId, "should return post2.Id as PrevPostId")

	// similar to '/posts?after=post2&per_page=3&page=1'
	posts, resp = Client.GetPostsAfter(th.BasicChannel.Id, post2.Id, 1, 3, "", false)
	CheckNoError(t, resp)
	require.Len(t, posts.Order, 3, "expected 3 posts")
	require.Equal(t, post8.Id, posts.Order[0], "should match order")
	require.Equal(t, post6.Id, posts.Order[2], "should match order")
	require.Equal(t, post9.Id, posts.NextPostId, "should return post9.Id as NextPostId")
	require.Equal(t, post5.Id, posts.PrevPostId, "should return post5.Id as PrevPostId")

	// similar to '/posts?after=post2&per_page=3&page=2'
	posts, resp = Client.GetPostsAfter(th.BasicChannel.Id, post2.Id, 2, 3, "", false)
	CheckNoError(t, resp)
	require.Len(t, posts.Order, 2, "expected 2 posts")
	require.Equal(t, post10.Id, posts.Order[0], "should match order")
	require.Equal(t, post9.Id, posts.Order[1], "should match order")
	require.Equal(t, "", posts.NextPostId, "should return an empty NextPostId")
	require.Equal(t, post8.Id, posts.PrevPostId, "should return post8.Id as PrevPostId")

	// similar to '/posts?after=post10'
	posts, resp = Client.GetPostsAfter(th.BasicChannel.Id, post10.Id, 0, 60, "", false)
	CheckNoError(t, resp)
	require.Empty(t, posts.Order, "should return 0 post")
	require.Equal(t, "", posts.NextPostId, "should return an empty NextPostId")
	require.Equal(t, post10.Id, posts.PrevPostId, "should return post10.Id as PrevPostId")

	// similar to '/posts?after=post10&page=1'
	posts, resp = Client.GetPostsAfter(th.BasicChannel.Id, post10.Id, 1, 60, "", false)
	CheckNoError(t, resp)
	require.Empty(t, posts.Order, "should return 0 post")
	require.Equal(t, "", posts.NextPostId, "should return an empty NextPostId")
	require.Equal(t, "", posts.PrevPostId, "should return an empty PrevPostId")

	// similar to '/posts?after=non-existent-post'
	nonExistentPostId := model.NewId()
	posts, resp = Client.GetPostsAfter(th.BasicChannel.Id, nonExistentPostId, 0, 60, "", false)
	CheckNoError(t, resp)
	require.Empty(t, posts.Order, "should return 0 post")
	require.Equal(t, "", posts.NextPostId, "should return an empty NextPostId")
	require.Equal(t, nonExistentPostId, posts.PrevPostId, "should return nonExistentPostId as PrevPostId")
}

func TestGetPostsForChannelAroundLastUnread(t *testing.T) {
	th := Setup(t).InitBasic()
	defer th.TearDown()
	Client := th.Client
	userId := th.BasicUser.Id
	channelId := th.BasicChannel.Id

	// 12 posts = 2 systems posts + 10 created posts below
	post1 := th.CreatePost()
	post2 := th.CreatePost()
	post3 := th.CreatePost()
	post4 := th.CreatePost()
	post5 := th.CreatePost()
	replyPost := &model.Post{ChannelId: channelId, Message: model.NewId(), RootId: post4.Id, ParentId: post4.Id}
	post6, resp := Client.CreatePost(replyPost)
	CheckNoError(t, resp)
	post7, resp := Client.CreatePost(replyPost)
	CheckNoError(t, resp)
	post8, resp := Client.CreatePost(replyPost)
	CheckNoError(t, resp)
	post9, resp := Client.CreatePost(replyPost)
	CheckNoError(t, resp)
	post10, resp := Client.CreatePost(replyPost)
	CheckNoError(t, resp)

	postIdNames := map[string]string{
		post1.Id:  "post1",
		post2.Id:  "post2",
		post3.Id:  "post3",
		post4.Id:  "post4",
		post5.Id:  "post5",
		post6.Id:  "post6 (reply to post4)",
		post7.Id:  "post7 (reply to post4)",
		post8.Id:  "post8 (reply to post4)",
		post9.Id:  "post9 (reply to post4)",
		post10.Id: "post10 (reply to post4)",
	}

	namePost := func(postId string) string {
		name, ok := postIdNames[postId]
		if ok {
			return name
		}

		return fmt.Sprintf("unknown (%s)", postId)
	}

	namePosts := func(postIds []string) []string {
		namedPostIds := make([]string, 0, len(postIds))
		for _, postId := range postIds {
			namedPostIds = append(namedPostIds, namePost(postId))
		}

		return namedPostIds
	}

	namePostsMap := func(posts map[string]*model.Post) []string {
		namedPostIds := make([]string, 0, len(posts))
		for postId := range posts {
			namedPostIds = append(namedPostIds, namePost(postId))
		}
		sort.Strings(namedPostIds)

		return namedPostIds
	}

	assertPostList := func(t *testing.T, expected, actual *model.PostList) {
		t.Helper()

		require.Equal(t, namePosts(expected.Order), namePosts(actual.Order), "unexpected post order")
		require.Equal(t, namePostsMap(expected.Posts), namePostsMap(actual.Posts), "unexpected posts")
		require.Equal(t, namePost(expected.NextPostId), namePost(actual.NextPostId), "unexpected next post id")
		require.Equal(t, namePost(expected.PrevPostId), namePost(actual.PrevPostId), "unexpected prev post id")
	}

	// Setting limit_after to zero should fail with a 400 BadRequest.
	posts, resp := Client.GetPostsAroundLastUnread(userId, channelId, 20, 0, false)
	require.NotNil(t, resp.Error)
	require.Equal(t, "api.context.invalid_url_param.app_error", resp.Error.Id)
	require.Equal(t, http.StatusBadRequest, resp.StatusCode)
	require.Nil(t, posts)

	// All returned posts are all read by the user, since it's created by the user itself.
	posts, resp = Client.GetPostsAroundLastUnread(userId, channelId, 20, 20, false)
	CheckNoError(t, resp)
	require.Len(t, posts.Order, 12, "Should return 12 posts only since there's no unread post")

	// Set channel member's last viewed to 0.
	// All returned posts are latest posts as if all previous posts were already read by the user.
	channelMember, err := th.App.Srv().Store.Channel().GetMember(context.Background(), channelId, userId)
	require.NoError(t, err)
	channelMember.LastViewedAt = 0
	_, err = th.App.Srv().Store.Channel().UpdateMember(channelMember)
	require.NoError(t, err)
	th.App.Srv().Store.Post().InvalidateLastPostTimeCache(channelId)

	posts, resp = Client.GetPostsAroundLastUnread(userId, channelId, 20, 20, false)
	CheckNoError(t, resp)

	require.Len(t, posts.Order, 12, "Should return 12 posts only since there's no unread post")

	// get the first system post generated before the created posts above
	posts, resp = Client.GetPostsBefore(th.BasicChannel.Id, post1.Id, 0, 2, "", false)
	CheckNoError(t, resp)
	systemPost0 := posts.Posts[posts.Order[0]]
	postIdNames[systemPost0.Id] = "system post 0"
	systemPost1 := posts.Posts[posts.Order[1]]
	postIdNames[systemPost1.Id] = "system post 1"

	// Set channel member's last viewed before post1.
	channelMember, err = th.App.Srv().Store.Channel().GetMember(context.Background(), channelId, userId)
	require.NoError(t, err)
	channelMember.LastViewedAt = post1.CreateAt - 1
	_, err = th.App.Srv().Store.Channel().UpdateMember(channelMember)
	require.NoError(t, err)
	th.App.Srv().Store.Post().InvalidateLastPostTimeCache(channelId)

	posts, resp = Client.GetPostsAroundLastUnread(userId, channelId, 3, 3, false)
	CheckNoError(t, resp)

	assertPostList(t, &model.PostList{
		Order: []string{post3.Id, post2.Id, post1.Id, systemPost0.Id, systemPost1.Id},
		Posts: map[string]*model.Post{
			systemPost0.Id: systemPost0,
			systemPost1.Id: systemPost1,
			post1.Id:       post1,
			post2.Id:       post2,
			post3.Id:       post3,
		},
		NextPostId: post4.Id,
		PrevPostId: "",
	}, posts)

	// Set channel member's last viewed before post6.
	channelMember, err = th.App.Srv().Store.Channel().GetMember(context.Background(), channelId, userId)
	require.NoError(t, err)
	channelMember.LastViewedAt = post6.CreateAt - 1
	_, err = th.App.Srv().Store.Channel().UpdateMember(channelMember)
	require.NoError(t, err)
	th.App.Srv().Store.Post().InvalidateLastPostTimeCache(channelId)

	posts, resp = Client.GetPostsAroundLastUnread(userId, channelId, 3, 3, false)
	CheckNoError(t, resp)

	assertPostList(t, &model.PostList{
		Order: []string{post8.Id, post7.Id, post6.Id, post5.Id, post4.Id, post3.Id},
		Posts: map[string]*model.Post{
			post3.Id:  post3,
			post4.Id:  post4,
			post5.Id:  post5,
			post6.Id:  post6,
			post7.Id:  post7,
			post8.Id:  post8,
			post9.Id:  post9,
			post10.Id: post10,
		},
		NextPostId: post9.Id,
		PrevPostId: post2.Id,
	}, posts)

	// Set channel member's last viewed before post10.
	channelMember, err = th.App.Srv().Store.Channel().GetMember(context.Background(), channelId, userId)
	require.NoError(t, err)
	channelMember.LastViewedAt = post10.CreateAt - 1
	_, err = th.App.Srv().Store.Channel().UpdateMember(channelMember)
	require.NoError(t, err)
	th.App.Srv().Store.Post().InvalidateLastPostTimeCache(channelId)

	posts, resp = Client.GetPostsAroundLastUnread(userId, channelId, 3, 3, false)
	CheckNoError(t, resp)

	assertPostList(t, &model.PostList{
		Order: []string{post10.Id, post9.Id, post8.Id, post7.Id},
		Posts: map[string]*model.Post{
			post4.Id:  post4,
			post6.Id:  post6,
			post7.Id:  post7,
			post8.Id:  post8,
			post9.Id:  post9,
			post10.Id: post10,
		},
		NextPostId: "",
		PrevPostId: post6.Id,
	}, posts)

	// Set channel member's last viewed equal to post10.
	channelMember, err = th.App.Srv().Store.Channel().GetMember(context.Background(), channelId, userId)
	require.NoError(t, err)
	channelMember.LastViewedAt = post10.CreateAt
	_, err = th.App.Srv().Store.Channel().UpdateMember(channelMember)
	require.NoError(t, err)
	th.App.Srv().Store.Post().InvalidateLastPostTimeCache(channelId)

	posts, resp = Client.GetPostsAroundLastUnread(userId, channelId, 3, 3, false)
	CheckNoError(t, resp)

	assertPostList(t, &model.PostList{
		Order: []string{post10.Id, post9.Id, post8.Id},
		Posts: map[string]*model.Post{
			post4.Id:  post4,
			post6.Id:  post6,
			post7.Id:  post7,
			post8.Id:  post8,
			post9.Id:  post9,
			post10.Id: post10,
		},
		NextPostId: "",
		PrevPostId: post7.Id,
	}, posts)

	// Set channel member's last viewed to just before a new reply to a previous thread, not
	// otherwise in the requested window.
	post11 := th.CreatePost()
	post12, resp := Client.CreatePost(&model.Post{
		ChannelId: channelId,
		Message:   model.NewId(),
		RootId:    post4.Id,
		ParentId:  post4.Id,
	})
	CheckNoError(t, resp)
	post13 := th.CreatePost()

	postIdNames[post11.Id] = "post11"
	postIdNames[post12.Id] = "post12 (reply to post4)"
	postIdNames[post13.Id] = "post13"

	channelMember, err = th.App.Srv().Store.Channel().GetMember(context.Background(), channelId, userId)
	require.NoError(t, err)
	channelMember.LastViewedAt = post12.CreateAt - 1
	_, err = th.App.Srv().Store.Channel().UpdateMember(channelMember)
	require.NoError(t, err)
	th.App.Srv().Store.Post().InvalidateLastPostTimeCache(channelId)

	posts, resp = Client.GetPostsAroundLastUnread(userId, channelId, 1, 2, false)
	CheckNoError(t, resp)

	assertPostList(t, &model.PostList{
		Order: []string{post13.Id, post12.Id, post11.Id},
		Posts: map[string]*model.Post{
			post4.Id:  post4,
			post6.Id:  post6,
			post7.Id:  post7,
			post8.Id:  post8,
			post9.Id:  post9,
			post10.Id: post10,
			post11.Id: post11,
			post12.Id: post12,
			post13.Id: post13,
		},
		NextPostId: "",
		PrevPostId: post10.Id,
	}, posts)
}

func TestGetPost(t *testing.T) {
	th := Setup(t).InitBasic()
	defer th.TearDown()
	// TODO: migrate this entirely to the subtest's client
	// once the other methods are migrated too.
	Client := th.Client

	var privatePost *model.Post
	th.TestForAllClients(t, func(t *testing.T, c *model.Client4) {
		t.Helper()

		post, resp := c.GetPost(th.BasicPost.Id, "")
		CheckNoError(t, resp)

		require.Equal(t, th.BasicPost.Id, post.Id, "post ids don't match")

		post, resp = c.GetPost(th.BasicPost.Id, resp.Etag)
		CheckEtag(t, post, resp)

		_, resp = c.GetPost("", "")
		CheckNotFoundStatus(t, resp)

		_, resp = c.GetPost("junk", "")
		CheckBadRequestStatus(t, resp)

		_, resp = c.GetPost(model.NewId(), "")
		CheckNotFoundStatus(t, resp)

		Client.RemoveUserFromChannel(th.BasicChannel.Id, th.BasicUser.Id)

		// Channel is public, should be able to read post
		_, resp = c.GetPost(th.BasicPost.Id, "")
		CheckNoError(t, resp)

		privatePost = th.CreatePostWithClient(Client, th.BasicPrivateChannel)

		_, resp = c.GetPost(privatePost.Id, "")
		CheckNoError(t, resp)
	})

	Client.RemoveUserFromChannel(th.BasicPrivateChannel.Id, th.BasicUser.Id)

	// Channel is private, should not be able to read post
	_, resp := Client.GetPost(privatePost.Id, "")
	CheckForbiddenStatus(t, resp)

	// But local client should.
	_, resp = th.LocalClient.GetPost(privatePost.Id, "")
	CheckNoError(t, resp)

	Client.Logout()

	// Normal client should get unauthorized, but local client should get 404.
	_, resp = Client.GetPost(model.NewId(), "")
	CheckUnauthorizedStatus(t, resp)

	_, resp = th.LocalClient.GetPost(model.NewId(), "")
	CheckNotFoundStatus(t, resp)
}

func TestDeletePost(t *testing.T) {
	th := Setup(t).InitBasic()
	defer th.TearDown()
	Client := th.Client

	_, resp := Client.DeletePost("")
	CheckNotFoundStatus(t, resp)

	_, resp = Client.DeletePost("junk")
	CheckBadRequestStatus(t, resp)

	_, resp = Client.DeletePost(th.BasicPost.Id)
	CheckForbiddenStatus(t, resp)

	Client.Login(th.TeamAdminUser.Email, th.TeamAdminUser.Password)
	_, resp = Client.DeletePost(th.BasicPost.Id)
	CheckNoError(t, resp)

	post := th.CreatePost()
	user := th.CreateUser()

	Client.Logout()
	Client.Login(user.Email, user.Password)

	_, resp = Client.DeletePost(post.Id)
	CheckForbiddenStatus(t, resp)

	Client.Logout()
	_, resp = Client.DeletePost(model.NewId())
	CheckUnauthorizedStatus(t, resp)

	status, resp := th.SystemAdminClient.DeletePost(post.Id)
	require.True(t, status, "post should return status OK")
	CheckNoError(t, resp)
}

func TestDeletePostMessage(t *testing.T) {
	th := Setup(t).InitBasic()
	th.LinkUserToTeam(th.SystemAdminUser, th.BasicTeam)
	th.App.AddUserToChannel(th.SystemAdminUser, th.BasicChannel, false)

	defer th.TearDown()

	testCases := []struct {
		description string
		client      *model.Client4
		delete_by   interface{}
	}{
		{"Do not send delete_by to regular user", th.Client, nil},
		{"Send delete_by to system admin user", th.SystemAdminClient, th.SystemAdminUser.Id},
	}

	for _, tc := range testCases {
		t.Run(tc.description, func(t *testing.T) {
			wsClient, err := th.CreateWebSocketClientWithClient(tc.client)
			require.Nil(t, err)
			defer wsClient.Close()

			wsClient.Listen()

			post := th.CreatePost()

			status, resp := th.SystemAdminClient.DeletePost(post.Id)
			require.True(t, status, "post should return status OK")
			CheckNoError(t, resp)

			timeout := time.After(5 * time.Second)

			for {
				select {
				case ev := <-wsClient.EventChannel:
					if ev.EventType() == model.WEBSOCKET_EVENT_POST_DELETED {
						assert.Equal(t, tc.delete_by, ev.GetData()["delete_by"])
						return
					}
				case <-timeout:
					// We just skip the test instead of failing because waiting for more than 5 seconds
					// to get a response does not make sense, and it will unnecessarily slow down
					// the tests further in an already congested CI environment.
					t.Skip("timed out waiting for event")
				}
			}
		})
	}
}

func TestGetPostThread(t *testing.T) {
	th := Setup(t).InitBasic()
	defer th.TearDown()
	Client := th.Client

	post := &model.Post{ChannelId: th.BasicChannel.Id, Message: "zz" + model.NewId() + "a", RootId: th.BasicPost.Id}
	post, _ = Client.CreatePost(post)

	list, resp := Client.GetPostThread(th.BasicPost.Id, "", false)
	CheckNoError(t, resp)

	var list2 *model.PostList
	list2, resp = Client.GetPostThread(th.BasicPost.Id, resp.Etag, false)
	CheckEtag(t, list2, resp)
	require.Equal(t, th.BasicPost.Id, list.Order[0], "wrong order")

	_, ok := list.Posts[th.BasicPost.Id]
	require.True(t, ok, "should have had post")

	_, ok = list.Posts[post.Id]
	require.True(t, ok, "should have had post")

	_, resp = Client.GetPostThread("junk", "", false)
	CheckBadRequestStatus(t, resp)

	_, resp = Client.GetPostThread(model.NewId(), "", false)
	CheckNotFoundStatus(t, resp)

	Client.RemoveUserFromChannel(th.BasicChannel.Id, th.BasicUser.Id)

	// Channel is public, should be able to read post
	_, resp = Client.GetPostThread(th.BasicPost.Id, "", false)
	CheckNoError(t, resp)

	privatePost := th.CreatePostWithClient(Client, th.BasicPrivateChannel)

	_, resp = Client.GetPostThread(privatePost.Id, "", false)
	CheckNoError(t, resp)

	Client.RemoveUserFromChannel(th.BasicPrivateChannel.Id, th.BasicUser.Id)

	// Channel is private, should not be able to read post
	_, resp = Client.GetPostThread(privatePost.Id, "", false)
	CheckForbiddenStatus(t, resp)

	Client.Logout()
	_, resp = Client.GetPostThread(model.NewId(), "", false)
	CheckUnauthorizedStatus(t, resp)

	_, resp = th.SystemAdminClient.GetPostThread(th.BasicPost.Id, "", false)
	CheckNoError(t, resp)
}

func TestSearchPosts(t *testing.T) {
	th := Setup(t).InitBasic()
	defer th.TearDown()
	experimentalViewArchivedChannels := *th.App.Config().TeamSettings.ExperimentalViewArchivedChannels
	defer func() {
		th.App.UpdateConfig(func(cfg *model.Config) {
			cfg.TeamSettings.ExperimentalViewArchivedChannels = &experimentalViewArchivedChannels
		})
	}()
	th.App.UpdateConfig(func(cfg *model.Config) {
		*cfg.TeamSettings.ExperimentalViewArchivedChannels = true
	})

	th.LoginBasic()
	Client := th.Client

	message := "search for post1"
	_ = th.CreateMessagePost(message)

	message = "search for post2"
	post2 := th.CreateMessagePost(message)

	message = "#hashtag search for post3"
	post3 := th.CreateMessagePost(message)

	message = "hashtag for post4"
	_ = th.CreateMessagePost(message)

	archivedChannel := th.CreatePublicChannel()
	_ = th.CreateMessagePostWithClient(th.Client, archivedChannel, "#hashtag for post3")
	th.Client.DeleteChannel(archivedChannel.Id)

	terms := "search"
	isOrSearch := false
	timezoneOffset := 5
	searchParams := model.SearchParameter{
		Terms:          &terms,
		IsOrSearch:     &isOrSearch,
		TimeZoneOffset: &timezoneOffset,
	}
	posts, resp := Client.SearchPostsWithParams(th.BasicTeam.Id, &searchParams)
	CheckNoError(t, resp)
	require.Len(t, posts.Order, 3, "wrong search")

	terms = "search"
	page := 0
	perPage := 2
	searchParams = model.SearchParameter{
		Terms:          &terms,
		IsOrSearch:     &isOrSearch,
		TimeZoneOffset: &timezoneOffset,
		Page:           &page,
		PerPage:        &perPage,
	}
	posts2, resp := Client.SearchPostsWithParams(th.BasicTeam.Id, &searchParams)
	CheckNoError(t, resp)
	// We don't support paging for DB search yet, modify this when we do.
	require.Len(t, posts2.Order, 3, "Wrong number of posts")
	assert.Equal(t, posts.Order[0], posts2.Order[0])
	assert.Equal(t, posts.Order[1], posts2.Order[1])

	page = 1
	searchParams = model.SearchParameter{
		Terms:          &terms,
		IsOrSearch:     &isOrSearch,
		TimeZoneOffset: &timezoneOffset,
		Page:           &page,
		PerPage:        &perPage,
	}
	posts2, resp = Client.SearchPostsWithParams(th.BasicTeam.Id, &searchParams)
	CheckNoError(t, resp)
	// We don't support paging for DB search yet, modify this when we do.
	require.Empty(t, posts2.Order, "Wrong number of posts")

	posts, resp = Client.SearchPosts(th.BasicTeam.Id, "search", false)
	CheckNoError(t, resp)
	require.Len(t, posts.Order, 3, "wrong search")

	posts, resp = Client.SearchPosts(th.BasicTeam.Id, "post2", false)
	CheckNoError(t, resp)
	require.Len(t, posts.Order, 1, "wrong number of posts")
	require.Equal(t, post2.Id, posts.Order[0], "wrong search")

	posts, resp = Client.SearchPosts(th.BasicTeam.Id, "#hashtag", false)
	CheckNoError(t, resp)
	require.Len(t, posts.Order, 1, "wrong number of posts")
	require.Equal(t, post3.Id, posts.Order[0], "wrong search")

	terms = "#hashtag"
	includeDeletedChannels := true
	searchParams = model.SearchParameter{
		Terms:                  &terms,
		IsOrSearch:             &isOrSearch,
		TimeZoneOffset:         &timezoneOffset,
		IncludeDeletedChannels: &includeDeletedChannels,
	}
	posts, resp = Client.SearchPostsWithParams(th.BasicTeam.Id, &searchParams)
	CheckNoError(t, resp)
	require.Len(t, posts.Order, 2, "wrong search")

	th.App.UpdateConfig(func(cfg *model.Config) {
		*cfg.TeamSettings.ExperimentalViewArchivedChannels = false
	})

	posts, resp = Client.SearchPostsWithParams(th.BasicTeam.Id, &searchParams)
	CheckNoError(t, resp)
	require.Len(t, posts.Order, 1, "wrong search")

	posts, _ = Client.SearchPosts(th.BasicTeam.Id, "*", false)
	require.Empty(t, posts.Order, "searching for just * shouldn't return any results")

	posts, resp = Client.SearchPosts(th.BasicTeam.Id, "post1 post2", true)
	CheckNoError(t, resp)
	require.Len(t, posts.Order, 2, "wrong search results")

	_, resp = Client.SearchPosts("junk", "#sgtitlereview", false)
	CheckBadRequestStatus(t, resp)

	_, resp = Client.SearchPosts(model.NewId(), "#sgtitlereview", false)
	CheckForbiddenStatus(t, resp)

	_, resp = Client.SearchPosts(th.BasicTeam.Id, "", false)
	CheckBadRequestStatus(t, resp)

	Client.Logout()
	_, resp = Client.SearchPosts(th.BasicTeam.Id, "#sgtitlereview", false)
	CheckUnauthorizedStatus(t, resp)
}

func TestSearchHashtagPosts(t *testing.T) {
	th := Setup(t).InitBasic()
	defer th.TearDown()
	th.LoginBasic()
	Client := th.Client

	message := "#sgtitlereview with space"
	assert.NotNil(t, th.CreateMessagePost(message))

	message = "#sgtitlereview\n with return"
	assert.NotNil(t, th.CreateMessagePost(message))

	message = "no hashtag"
	assert.NotNil(t, th.CreateMessagePost(message))

	posts, resp := Client.SearchPosts(th.BasicTeam.Id, "#sgtitlereview", false)
	CheckNoError(t, resp)
	require.Len(t, posts.Order, 2, "wrong search results")

	Client.Logout()
	_, resp = Client.SearchPosts(th.BasicTeam.Id, "#sgtitlereview", false)
	CheckUnauthorizedStatus(t, resp)
}

func TestSearchPostsInChannel(t *testing.T) {
	th := Setup(t).InitBasic()
	defer th.TearDown()
	th.LoginBasic()
	Client := th.Client

	channel := th.CreatePublicChannel()

	message := "sgtitlereview with space"
	_ = th.CreateMessagePost(message)

	message = "sgtitlereview\n with return"
	_ = th.CreateMessagePostWithClient(Client, th.BasicChannel2, message)

	message = "other message with no return"
	_ = th.CreateMessagePostWithClient(Client, th.BasicChannel2, message)

	message = "other message with no return"
	_ = th.CreateMessagePostWithClient(Client, channel, message)

	posts, _ := Client.SearchPosts(th.BasicTeam.Id, "channel:", false)
	require.Empty(t, posts.Order, "wrong number of posts for search 'channel:'")

	posts, _ = Client.SearchPosts(th.BasicTeam.Id, "in:", false)
	require.Empty(t, posts.Order, "wrong number of posts for search 'in:'")

	posts, _ = Client.SearchPosts(th.BasicTeam.Id, "channel:"+th.BasicChannel.Name, false)
	require.Lenf(t, posts.Order, 2, "wrong number of posts returned for search 'channel:%v'", th.BasicChannel.Name)

	posts, _ = Client.SearchPosts(th.BasicTeam.Id, "in:"+th.BasicChannel2.Name, false)
	require.Lenf(t, posts.Order, 2, "wrong number of posts returned for search 'in:%v'", th.BasicChannel2.Name)

	posts, _ = Client.SearchPosts(th.BasicTeam.Id, "channel:"+th.BasicChannel2.Name, false)
	require.Lenf(t, posts.Order, 2, "wrong number of posts for search 'channel:%v'", th.BasicChannel2.Name)

	posts, _ = Client.SearchPosts(th.BasicTeam.Id, "ChAnNeL:"+th.BasicChannel2.Name, false)
	require.Lenf(t, posts.Order, 2, "wrong number of posts for search 'ChAnNeL:%v'", th.BasicChannel2.Name)

	posts, _ = Client.SearchPosts(th.BasicTeam.Id, "sgtitlereview", false)
	require.Lenf(t, posts.Order, 2, "wrong number of posts for search 'sgtitlereview'")

	posts, _ = Client.SearchPosts(th.BasicTeam.Id, "sgtitlereview channel:"+th.BasicChannel.Name, false)
	require.Lenf(t, posts.Order, 1, "wrong number of posts for search 'sgtitlereview channel:%v'", th.BasicChannel.Name)

	posts, _ = Client.SearchPosts(th.BasicTeam.Id, "sgtitlereview in: "+th.BasicChannel2.Name, false)
	require.Lenf(t, posts.Order, 1, "wrong number of posts for search 'sgtitlereview in: %v'", th.BasicChannel2.Name)

	posts, _ = Client.SearchPosts(th.BasicTeam.Id, "sgtitlereview channel: "+th.BasicChannel2.Name, false)
	require.Lenf(t, posts.Order, 1, "wrong number of posts for search 'sgtitlereview channel: %v'", th.BasicChannel2.Name)

	posts, _ = Client.SearchPosts(th.BasicTeam.Id, "channel: "+th.BasicChannel2.Name+" channel: "+channel.Name, false)
	require.Lenf(t, posts.Order, 3, "wrong number of posts for 'channel: %v channel: %v'", th.BasicChannel2.Name, channel.Name)
}

func TestSearchPostsFromUser(t *testing.T) {
	th := Setup(t).InitBasic()
	defer th.TearDown()
	Client := th.Client

	th.LoginTeamAdmin()
	user := th.CreateUser()
	th.LinkUserToTeam(user, th.BasicTeam)
	th.App.AddUserToChannel(user, th.BasicChannel, false)
	th.App.AddUserToChannel(user, th.BasicChannel2, false)

	message := "sgtitlereview with space"
	_ = th.CreateMessagePost(message)

	Client.Logout()
	th.LoginBasic2()

	message = "sgtitlereview\n with return"
	_ = th.CreateMessagePostWithClient(Client, th.BasicChannel2, message)

	posts, _ := Client.SearchPosts(th.BasicTeam.Id, "from: "+th.TeamAdminUser.Username, false)
	require.Lenf(t, posts.Order, 2, "wrong number of posts for search 'from: %v'", th.TeamAdminUser.Username)

	posts, _ = Client.SearchPosts(th.BasicTeam.Id, "from: "+th.BasicUser2.Username, false)
	require.Lenf(t, posts.Order, 1, "wrong number of posts for search 'from: %v", th.BasicUser2.Username)

	posts, _ = Client.SearchPosts(th.BasicTeam.Id, "from: "+th.BasicUser2.Username+" sgtitlereview", false)
	require.Lenf(t, posts.Order, 1, "wrong number of posts for search 'from: %v'", th.BasicUser2.Username)

	message = "hullo"
	_ = th.CreateMessagePost(message)

	posts, _ = Client.SearchPosts(th.BasicTeam.Id, "from: "+th.BasicUser2.Username+" in:"+th.BasicChannel.Name, false)
	require.Len(t, posts.Order, 1, "wrong number of posts for search 'from: %v in:", th.BasicUser2.Username, th.BasicChannel.Name)

	Client.Login(user.Email, user.Password)

	// wait for the join/leave messages to be created for user3 since they're done asynchronously
	time.Sleep(100 * time.Millisecond)

	posts, _ = Client.SearchPosts(th.BasicTeam.Id, "from: "+th.BasicUser2.Username, false)
	require.Lenf(t, posts.Order, 2, "wrong number of posts for search 'from: %v'", th.BasicUser2.Username)

	posts, _ = Client.SearchPosts(th.BasicTeam.Id, "from: "+th.BasicUser2.Username+" from: "+user.Username, false)
	require.Lenf(t, posts.Order, 2, "wrong number of posts for search 'from: %v from: %v'", th.BasicUser2.Username, user.Username)

	posts, _ = Client.SearchPosts(th.BasicTeam.Id, "from: "+th.BasicUser2.Username+" from: "+user.Username+" in:"+th.BasicChannel2.Name, false)
	require.Len(t, posts.Order, 1, "wrong number of posts")

	message = "coconut"
	_ = th.CreateMessagePostWithClient(Client, th.BasicChannel2, message)

	posts, _ = Client.SearchPosts(th.BasicTeam.Id, "from: "+th.BasicUser2.Username+" from: "+user.Username+" in:"+th.BasicChannel2.Name+" coconut", false)
	require.Len(t, posts.Order, 1, "wrong number of posts")
}

func TestSearchPostsWithDateFlags(t *testing.T) {
	th := Setup(t).InitBasic()
	defer th.TearDown()
	th.LoginBasic()
	Client := th.Client

	message := "sgtitlereview\n with return"
	createDate := time.Date(2018, 8, 1, 5, 0, 0, 0, time.UTC)
	_ = th.CreateMessagePostNoClient(th.BasicChannel, message, utils.MillisFromTime(createDate))

	message = "other message with no return"
	createDate = time.Date(2018, 8, 2, 5, 0, 0, 0, time.UTC)
	_ = th.CreateMessagePostNoClient(th.BasicChannel, message, utils.MillisFromTime(createDate))

	message = "other message with no return"
	createDate = time.Date(2018, 8, 3, 5, 0, 0, 0, time.UTC)
	_ = th.CreateMessagePostNoClient(th.BasicChannel, message, utils.MillisFromTime(createDate))

	posts, _ := Client.SearchPosts(th.BasicTeam.Id, "return", false)
	require.Len(t, posts.Order, 3, "wrong number of posts")

	posts, _ = Client.SearchPosts(th.BasicTeam.Id, "on:", false)
	require.Empty(t, posts.Order, "wrong number of posts")

	posts, _ = Client.SearchPosts(th.BasicTeam.Id, "after:", false)
	require.Empty(t, posts.Order, "wrong number of posts")

	posts, _ = Client.SearchPosts(th.BasicTeam.Id, "before:", false)
	require.Empty(t, posts.Order, "wrong number of posts")

	posts, _ = Client.SearchPosts(th.BasicTeam.Id, "on:2018-08-01", false)
	require.Len(t, posts.Order, 1, "wrong number of posts")

	posts, _ = Client.SearchPosts(th.BasicTeam.Id, "after:2018-08-01", false)
	resultCount := 0
	for _, post := range posts.Posts {
		if post.UserId == th.BasicUser.Id {
			resultCount = resultCount + 1
		}
	}
	require.Equal(t, 2, resultCount, "wrong number of posts")

	posts, _ = Client.SearchPosts(th.BasicTeam.Id, "before:2018-08-02", false)
	require.Len(t, posts.Order, 1, "wrong number of posts")

	posts, _ = Client.SearchPosts(th.BasicTeam.Id, "before:2018-08-03 after:2018-08-02", false)
	require.Empty(t, posts.Order, "wrong number of posts")

	posts, _ = Client.SearchPosts(th.BasicTeam.Id, "before:2018-08-03 after:2018-08-01", false)
	require.Len(t, posts.Order, 1, "wrong number of posts")
}

func TestGetFileInfosForPost(t *testing.T) {
	th := Setup(t).InitBasic()
	defer th.TearDown()
	Client := th.Client

	fileIds := make([]string, 3)
	data, err := testutils.ReadTestFile("test.png")
	require.NoError(t, err)
	for i := 0; i < 3; i++ {
		fileResp, _ := Client.UploadFile(data, th.BasicChannel.Id, "test.png")
		fileIds[i] = fileResp.FileInfos[0].Id
	}

	post := &model.Post{ChannelId: th.BasicChannel.Id, Message: "zz" + model.NewId() + "a", FileIds: fileIds}
	post, _ = Client.CreatePost(post)

	infos, resp := Client.GetFileInfosForPost(post.Id, "")
	CheckNoError(t, resp)

	require.Len(t, infos, 3, "missing file infos")

	found := false
	for _, info := range infos {
		if info.Id == fileIds[0] {
			found = true
		}
	}

	require.True(t, found, "missing file info")

	infos, resp = Client.GetFileInfosForPost(post.Id, resp.Etag)
	CheckEtag(t, infos, resp)

	infos, resp = Client.GetFileInfosForPost(th.BasicPost.Id, "")
	CheckNoError(t, resp)

	require.Empty(t, infos, "should have no file infos")

	_, resp = Client.GetFileInfosForPost("junk", "")
	CheckBadRequestStatus(t, resp)

	_, resp = Client.GetFileInfosForPost(model.NewId(), "")
	CheckForbiddenStatus(t, resp)

	Client.Logout()
	_, resp = Client.GetFileInfosForPost(model.NewId(), "")
	CheckUnauthorizedStatus(t, resp)

	_, resp = th.SystemAdminClient.GetFileInfosForPost(th.BasicPost.Id, "")
	CheckNoError(t, resp)
}

func TestSetChannelUnread(t *testing.T) {
	th := Setup(t).InitBasic()
	defer th.TearDown()

	u1 := th.BasicUser
	u2 := th.BasicUser2
	s2, _ := th.App.GetSession(th.Client.AuthToken)
	th.Client.Login(u1.Email, u1.Password)
	c1 := th.BasicChannel
	c1toc2 := &model.ChannelView{ChannelId: th.BasicChannel2.Id, PrevChannelId: c1.Id}
	now := utils.MillisFromTime(time.Now())
	th.CreateMessagePostNoClient(c1, "AAA", now)
	p2 := th.CreateMessagePostNoClient(c1, "BBB", now+10)
	th.CreateMessagePostNoClient(c1, "CCC", now+20)

	pp1 := th.CreateMessagePostNoClient(th.BasicPrivateChannel, "Sssh!", now)
	pp2 := th.CreateMessagePostNoClient(th.BasicPrivateChannel, "You Sssh!", now+10)
	require.NotNil(t, pp1)
	require.NotNil(t, pp2)

	// Ensure that post have been read
	unread, err := th.App.GetChannelUnread(c1.Id, u1.Id)
	require.Nil(t, err)
	require.Equal(t, int64(4), unread.MsgCount)
	unread, err = th.App.GetChannelUnread(c1.Id, u2.Id)
	require.Nil(t, err)
	require.Equal(t, int64(4), unread.MsgCount)
	_, err = th.App.ViewChannel(c1toc2, u2.Id, s2.Id, false)
	require.Nil(t, err)
	unread, err = th.App.GetChannelUnread(c1.Id, u2.Id)
	require.Nil(t, err)
	require.Equal(t, int64(0), unread.MsgCount)

	t.Run("Unread last one", func(t *testing.T) {
		r := th.Client.SetPostUnread(u1.Id, p2.Id, true)
		checkHTTPStatus(t, r, 200, false)
		unread, err := th.App.GetChannelUnread(c1.Id, u1.Id)
		require.Nil(t, err)
		assert.Equal(t, int64(2), unread.MsgCount)
	})

	t.Run("Unread on a private channel", func(t *testing.T) {
		r := th.Client.SetPostUnread(u1.Id, pp2.Id, true)
		assert.Equal(t, 200, r.StatusCode)
		unread, err := th.App.GetChannelUnread(th.BasicPrivateChannel.Id, u1.Id)
		require.Nil(t, err)
		assert.Equal(t, int64(1), unread.MsgCount)
		r = th.Client.SetPostUnread(u1.Id, pp1.Id, true)
		assert.Equal(t, 200, r.StatusCode)
		unread, err = th.App.GetChannelUnread(th.BasicPrivateChannel.Id, u1.Id)
		require.Nil(t, err)
		assert.Equal(t, int64(2), unread.MsgCount)
	})

	t.Run("Can't unread an imaginary post", func(t *testing.T) {
		r := th.Client.SetPostUnread(u1.Id, "invalid4ofngungryquinj976y", true)
		assert.Equal(t, http.StatusForbidden, r.StatusCode)
	})

	// let's create another user to test permissions
	u3 := th.CreateUser()
	c3 := th.CreateClient()
	c3.Login(u3.Email, u3.Password)

	t.Run("Can't unread channels you don't belong to", func(t *testing.T) {
		r := c3.SetPostUnread(u3.Id, pp1.Id, true)
		assert.Equal(t, http.StatusForbidden, r.StatusCode)
	})

	t.Run("Can't unread users you don't have permission to edit", func(t *testing.T) {
		r := c3.SetPostUnread(u1.Id, pp1.Id, true)
		assert.Equal(t, http.StatusForbidden, r.StatusCode)
	})

	t.Run("Can't unread if user is not logged in", func(t *testing.T) {
		th.Client.Logout()
		response := th.Client.SetPostUnread(u1.Id, p2.Id, true)
		checkHTTPStatus(t, response, http.StatusUnauthorized, true)
	})
}

func TestSetPostUnreadWithoutCollapsedThreads(t *testing.T) {
	os.Setenv("MM_FEATUREFLAGS_COLLAPSEDTHREADS", "true")
	defer os.Unsetenv("MM_FEATUREFLAGS_COLLAPSEDTHREADS")
	th := Setup(t).InitBasic()
	defer th.TearDown()
	th.App.UpdateConfig(func(cfg *model.Config) {
		*cfg.ServiceSettings.ThreadAutoFollow = true
		*cfg.ServiceSettings.CollapsedThreads = model.COLLAPSED_THREADS_DEFAULT_ON
	})

	// user2: first root mention @user1
	//   - user1: hello
	//   - user2: mention @u1
	//   - user1: another repoy
	//   - user2: another mention @u1
	// user1: a root post
	// user2: Another root mention @u1
	user1Mention := " @" + th.BasicUser.Username
	rootPost1, appErr := th.App.CreatePost(th.Context, &model.Post{UserId: th.BasicUser2.Id, CreateAt: model.GetMillis(), ChannelId: th.BasicChannel.Id, Message: "first root mention" + user1Mention}, th.BasicChannel, false, false)
	require.Nil(t, appErr)
	_, appErr = th.App.CreatePost(th.Context, &model.Post{RootId: rootPost1.Id, UserId: th.BasicUser.Id, CreateAt: model.GetMillis(), ChannelId: th.BasicChannel.Id, Message: "hello"}, th.BasicChannel, false, false)
	require.Nil(t, appErr)
	replyPost1, appErr := th.App.CreatePost(th.Context, &model.Post{RootId: rootPost1.Id, UserId: th.BasicUser2.Id, CreateAt: model.GetMillis(), ChannelId: th.BasicChannel.Id, Message: "mention" + user1Mention}, th.BasicChannel, false, false)
	require.Nil(t, appErr)
<<<<<<< HEAD
	require.Zero(t, threads.Total)

	_, appErr = th.App.MarkChannelAsUnreadFromPost(replyPost.Id, th.BasicUser.Id, true)
=======
	_, appErr = th.App.CreatePost(th.Context, &model.Post{RootId: rootPost1.Id, UserId: th.BasicUser.Id, CreateAt: model.GetMillis(), ChannelId: th.BasicChannel.Id, Message: "another reply"}, th.BasicChannel, false, false)
>>>>>>> df224571
	require.Nil(t, appErr)
	_, appErr = th.App.CreatePost(th.Context, &model.Post{RootId: rootPost1.Id, UserId: th.BasicUser2.Id, CreateAt: model.GetMillis(), ChannelId: th.BasicChannel.Id, Message: "another mention" + user1Mention}, th.BasicChannel, false, false)
	require.Nil(t, appErr)
	_, appErr = th.App.CreatePost(th.Context, &model.Post{UserId: th.BasicUser.Id, CreateAt: model.GetMillis(), ChannelId: th.BasicChannel.Id, Message: "a root post"}, th.BasicChannel, false, false)
	require.Nil(t, appErr)
	_, appErr = th.App.CreatePost(th.Context, &model.Post{UserId: th.BasicUser2.Id, CreateAt: model.GetMillis(), ChannelId: th.BasicChannel.Id, Message: "another root mention" + user1Mention}, th.BasicChannel, false, false)
	require.Nil(t, appErr)

<<<<<<< HEAD
}

func TestSetPostUnreadWithoutCollapsedThreads(t *testing.T) {
	os.Setenv("MM_FEATUREFLAGS_COLLAPSEDTHREADS", "true")
	defer os.Unsetenv("MM_FEATUREFLAGS_COLLAPSEDTHREADS")
	th := Setup(t).InitBasic()
	defer th.TearDown()
	th.App.UpdateConfig(func(cfg *model.Config) {
		*cfg.ServiceSettings.ThreadAutoFollow = true
		*cfg.ServiceSettings.CollapsedThreads = model.COLLAPSED_THREADS_DEFAULT_ON
	})

	// user2: first root mention @user1
	//   - user1: hello
	//   - user2: mention @u1
	//   - user1: another repoy
	//   - user2: another mention @u1
	// user1: a root post
	// user2: Another root mention @u1
	user1Mention := " @" + th.BasicUser.Username
	rootPost1, appErr := th.App.CreatePost(th.Context, &model.Post{UserId: th.BasicUser2.Id, CreateAt: model.GetMillis(), ChannelId: th.BasicChannel.Id, Message: "first root mention" + user1Mention}, th.BasicChannel, false, false)
	require.Nil(t, appErr)
	_, appErr = th.App.CreatePost(th.Context, &model.Post{RootId: rootPost1.Id, UserId: th.BasicUser.Id, CreateAt: model.GetMillis(), ChannelId: th.BasicChannel.Id, Message: "hello"}, th.BasicChannel, false, false)
	require.Nil(t, appErr)
	replyPost1, appErr := th.App.CreatePost(th.Context, &model.Post{RootId: rootPost1.Id, UserId: th.BasicUser2.Id, CreateAt: model.GetMillis(), ChannelId: th.BasicChannel.Id, Message: "mention" + user1Mention}, th.BasicChannel, false, false)
	require.Nil(t, appErr)
	_, appErr = th.App.CreatePost(th.Context, &model.Post{RootId: rootPost1.Id, UserId: th.BasicUser.Id, CreateAt: model.GetMillis(), ChannelId: th.BasicChannel.Id, Message: "another reply"}, th.BasicChannel, false, false)
	require.Nil(t, appErr)
	_, appErr = th.App.CreatePost(th.Context, &model.Post{RootId: rootPost1.Id, UserId: th.BasicUser2.Id, CreateAt: model.GetMillis(), ChannelId: th.BasicChannel.Id, Message: "another mention" + user1Mention}, th.BasicChannel, false, false)
	require.Nil(t, appErr)
	_, appErr = th.App.CreatePost(th.Context, &model.Post{UserId: th.BasicUser.Id, CreateAt: model.GetMillis(), ChannelId: th.BasicChannel.Id, Message: "a root post"}, th.BasicChannel, false, false)
	require.Nil(t, appErr)
	_, appErr = th.App.CreatePost(th.Context, &model.Post{UserId: th.BasicUser2.Id, CreateAt: model.GetMillis(), ChannelId: th.BasicChannel.Id, Message: "another root mention" + user1Mention}, th.BasicChannel, false, false)
	require.Nil(t, appErr)

=======
>>>>>>> df224571
	t.Run("Mark reply post as unread", func(t *testing.T) {
		resp := th.Client.SetPostUnread(th.BasicUser.Id, replyPost1.Id, false)
		CheckNoError(t, resp)
		channelUnread, appErr := th.App.GetChannelUnread(th.BasicChannel.Id, th.BasicUser.Id)
		require.Nil(t, appErr)

		require.Equal(t, int64(3), channelUnread.MentionCount)
		//  MentionCountRoot should be zero so that supported clients don't show a mention badge for the channel
		require.Equal(t, int64(0), channelUnread.MentionCountRoot)

		require.Equal(t, int64(5), channelUnread.MsgCount)
		//  MentionCountRoot should be zero so that supported clients don't show the channel as unread
		require.Equal(t, channelUnread.MsgCountRoot, int64(0))

<<<<<<< HEAD
		thread, err := th.App.GetThreadForUser(th.BasicUser.Id, th.BasicTeam.Id, rootPost1.Id, false)
=======
		threadMembership, err := th.App.GetThreadMembershipForUser(th.BasicUser.Id, rootPost1.Id)
		require.Nil(t, err)
		thread, err := th.App.GetThreadForUser(th.BasicTeam.Id, threadMembership, false)
>>>>>>> df224571
		require.Nil(t, err)
		require.Equal(t, int64(2), thread.UnreadMentions)
		require.Equal(t, int64(3), thread.UnreadReplies)
	})

	t.Run("Mark root post as unread", func(t *testing.T) {
		resp := th.Client.SetPostUnread(th.BasicUser.Id, rootPost1.Id, false)
		CheckNoError(t, resp)
		channelUnread, appErr := th.App.GetChannelUnread(th.BasicChannel.Id, th.BasicUser.Id)
		require.Nil(t, appErr)

		require.Equal(t, int64(4), channelUnread.MentionCount)
		require.Equal(t, int64(2), channelUnread.MentionCountRoot)

		require.Equal(t, int64(7), channelUnread.MsgCount)
		require.Equal(t, int64(3), channelUnread.MsgCountRoot)
	})
}<|MERGE_RESOLUTION|>--- conflicted
+++ resolved
@@ -2545,48 +2545,6 @@
 		response := th.Client.SetPostUnread(u1.Id, p2.Id, true)
 		checkHTTPStatus(t, response, http.StatusUnauthorized, true)
 	})
-}
-
-func TestSetPostUnreadWithoutCollapsedThreads(t *testing.T) {
-	os.Setenv("MM_FEATUREFLAGS_COLLAPSEDTHREADS", "true")
-	defer os.Unsetenv("MM_FEATUREFLAGS_COLLAPSEDTHREADS")
-	th := Setup(t).InitBasic()
-	defer th.TearDown()
-	th.App.UpdateConfig(func(cfg *model.Config) {
-		*cfg.ServiceSettings.ThreadAutoFollow = true
-		*cfg.ServiceSettings.CollapsedThreads = model.COLLAPSED_THREADS_DEFAULT_ON
-	})
-
-	// user2: first root mention @user1
-	//   - user1: hello
-	//   - user2: mention @u1
-	//   - user1: another repoy
-	//   - user2: another mention @u1
-	// user1: a root post
-	// user2: Another root mention @u1
-	user1Mention := " @" + th.BasicUser.Username
-	rootPost1, appErr := th.App.CreatePost(th.Context, &model.Post{UserId: th.BasicUser2.Id, CreateAt: model.GetMillis(), ChannelId: th.BasicChannel.Id, Message: "first root mention" + user1Mention}, th.BasicChannel, false, false)
-	require.Nil(t, appErr)
-	_, appErr = th.App.CreatePost(th.Context, &model.Post{RootId: rootPost1.Id, UserId: th.BasicUser.Id, CreateAt: model.GetMillis(), ChannelId: th.BasicChannel.Id, Message: "hello"}, th.BasicChannel, false, false)
-	require.Nil(t, appErr)
-	replyPost1, appErr := th.App.CreatePost(th.Context, &model.Post{RootId: rootPost1.Id, UserId: th.BasicUser2.Id, CreateAt: model.GetMillis(), ChannelId: th.BasicChannel.Id, Message: "mention" + user1Mention}, th.BasicChannel, false, false)
-	require.Nil(t, appErr)
-<<<<<<< HEAD
-	require.Zero(t, threads.Total)
-
-	_, appErr = th.App.MarkChannelAsUnreadFromPost(replyPost.Id, th.BasicUser.Id, true)
-=======
-	_, appErr = th.App.CreatePost(th.Context, &model.Post{RootId: rootPost1.Id, UserId: th.BasicUser.Id, CreateAt: model.GetMillis(), ChannelId: th.BasicChannel.Id, Message: "another reply"}, th.BasicChannel, false, false)
->>>>>>> df224571
-	require.Nil(t, appErr)
-	_, appErr = th.App.CreatePost(th.Context, &model.Post{RootId: rootPost1.Id, UserId: th.BasicUser2.Id, CreateAt: model.GetMillis(), ChannelId: th.BasicChannel.Id, Message: "another mention" + user1Mention}, th.BasicChannel, false, false)
-	require.Nil(t, appErr)
-	_, appErr = th.App.CreatePost(th.Context, &model.Post{UserId: th.BasicUser.Id, CreateAt: model.GetMillis(), ChannelId: th.BasicChannel.Id, Message: "a root post"}, th.BasicChannel, false, false)
-	require.Nil(t, appErr)
-	_, appErr = th.App.CreatePost(th.Context, &model.Post{UserId: th.BasicUser2.Id, CreateAt: model.GetMillis(), ChannelId: th.BasicChannel.Id, Message: "another root mention" + user1Mention}, th.BasicChannel, false, false)
-	require.Nil(t, appErr)
-
-<<<<<<< HEAD
 }
 
 func TestSetPostUnreadWithoutCollapsedThreads(t *testing.T) {
@@ -2622,8 +2580,6 @@
 	_, appErr = th.App.CreatePost(th.Context, &model.Post{UserId: th.BasicUser2.Id, CreateAt: model.GetMillis(), ChannelId: th.BasicChannel.Id, Message: "another root mention" + user1Mention}, th.BasicChannel, false, false)
 	require.Nil(t, appErr)
 
-=======
->>>>>>> df224571
 	t.Run("Mark reply post as unread", func(t *testing.T) {
 		resp := th.Client.SetPostUnread(th.BasicUser.Id, replyPost1.Id, false)
 		CheckNoError(t, resp)
@@ -2638,13 +2594,9 @@
 		//  MentionCountRoot should be zero so that supported clients don't show the channel as unread
 		require.Equal(t, channelUnread.MsgCountRoot, int64(0))
 
-<<<<<<< HEAD
-		thread, err := th.App.GetThreadForUser(th.BasicUser.Id, th.BasicTeam.Id, rootPost1.Id, false)
-=======
 		threadMembership, err := th.App.GetThreadMembershipForUser(th.BasicUser.Id, rootPost1.Id)
 		require.Nil(t, err)
 		thread, err := th.App.GetThreadForUser(th.BasicTeam.Id, threadMembership, false)
->>>>>>> df224571
 		require.Nil(t, err)
 		require.Equal(t, int64(2), thread.UnreadMentions)
 		require.Equal(t, int64(3), thread.UnreadReplies)
