// Copyright (c) 2017-present Mattermost, Inc. All Rights Reserved.
// See License.txt for license information.

package api4

import (
	"encoding/json"
	"fmt"
	"net/http"
	"net/http/httptest"
	"net/url"
	"reflect"
	"strconv"
	"strings"
	"testing"
	"time"

	"github.com/mattermost/mattermost-server/app"
	"github.com/mattermost/mattermost-server/model"
<<<<<<< HEAD
	"github.com/mattermost/mattermost-server/store"
=======
	"github.com/mattermost/mattermost-server/utils"
>>>>>>> c8e473a7
)

func TestCreatePost(t *testing.T) {
	th := Setup().InitBasic().InitSystemAdmin()
	defer th.TearDown()
	Client := th.Client

	post := &model.Post{ChannelId: th.BasicChannel.Id, Message: "#hashtag a" + model.NewId() + "a", Props: model.StringInterface{model.PROPS_ADD_CHANNEL_MEMBER: "no good"}}
	rpost, resp := Client.CreatePost(post)
	CheckNoError(t, resp)
	CheckCreatedStatus(t, resp)

	if rpost.Message != post.Message {
		t.Fatal("message didn't match")
	}

	if rpost.Hashtags != "#hashtag" {
		t.Fatal("hashtag didn't match")
	}

	if len(rpost.FileIds) != 0 {
		t.Fatal("shouldn't have files")
	}

	if rpost.EditAt != 0 {
		t.Fatal("newly created post shouldn't have EditAt set")
	}

	if rpost.Props[model.PROPS_ADD_CHANNEL_MEMBER] != nil {
		t.Fatal("newly created post shouldn't have Props['add_channel_member'] set")
	}

	post.RootId = rpost.Id
	post.ParentId = rpost.Id
	_, resp = Client.CreatePost(post)
	CheckNoError(t, resp)

	post.RootId = "junk"
	_, resp = Client.CreatePost(post)
	CheckBadRequestStatus(t, resp)

	post.RootId = rpost.Id
	post.ParentId = "junk"
	_, resp = Client.CreatePost(post)
	CheckBadRequestStatus(t, resp)

	post2 := &model.Post{ChannelId: th.BasicChannel2.Id, Message: "zz" + model.NewId() + "a", CreateAt: 123}
	rpost2, resp := Client.CreatePost(post2)

	if rpost2.CreateAt == post2.CreateAt {
		t.Fatal("create at should not match")
	}

	post.RootId = ""
	post.ParentId = ""
	post.Type = model.POST_SYSTEM_GENERIC
	_, resp = Client.CreatePost(post)
	CheckBadRequestStatus(t, resp)

	post.Type = ""
	post.RootId = rpost2.Id
	post.ParentId = rpost2.Id
	_, resp = Client.CreatePost(post)
	CheckBadRequestStatus(t, resp)

	post.RootId = ""
	post.ParentId = ""
	post.ChannelId = "junk"
	_, resp = Client.CreatePost(post)
	CheckForbiddenStatus(t, resp)

	post.ChannelId = model.NewId()
	_, resp = Client.CreatePost(post)
	CheckForbiddenStatus(t, resp)

	if r, err := Client.DoApiPost("/posts", "garbage"); err == nil {
		t.Fatal("should have errored")
	} else {
		if r.StatusCode != http.StatusBadRequest {
			t.Log("actual: " + strconv.Itoa(r.StatusCode))
			t.Log("expected: " + strconv.Itoa(http.StatusBadRequest))
			t.Fatal("wrong status code")
		}
	}

	Client.Logout()
	_, resp = Client.CreatePost(post)
	CheckUnauthorizedStatus(t, resp)

	post.ChannelId = th.BasicChannel.Id
	post.CreateAt = 123
	rpost, resp = th.SystemAdminClient.CreatePost(post)
	CheckNoError(t, resp)

	if rpost.CreateAt != post.CreateAt {
		t.Fatal("create at should match")
	}
}

func TestCreatePostEphemeral(t *testing.T) {
	th := Setup().InitBasic().InitSystemAdmin()
	defer th.TearDown()
	Client := th.SystemAdminClient

	ephemeralPost := &model.PostEphemeral{
		UserID: th.BasicUser2.Id,
		Post:   &model.Post{ChannelId: th.BasicChannel.Id, Message: "a" + model.NewId() + "a", Props: model.StringInterface{model.PROPS_ADD_CHANNEL_MEMBER: "no good"}},
	}

	rpost, resp := Client.CreatePostEphemeral(ephemeralPost)
	CheckNoError(t, resp)
	CheckCreatedStatus(t, resp)

	if rpost.Message != ephemeralPost.Post.Message {
		t.Fatal("message didn't match")
	}

	if rpost.EditAt != 0 {
		t.Fatal("newly created ephemeral post shouldn't have EditAt set")
	}

	if r, err := Client.DoApiPost("/posts/ephemeral", "garbage"); err == nil {
		t.Fatal("should have errored")
	} else {
		if r.StatusCode != http.StatusBadRequest {
			t.Log("actual: " + strconv.Itoa(r.StatusCode))
			t.Log("expected: " + strconv.Itoa(http.StatusBadRequest))
			t.Fatal("wrong status code")
		}
	}

	Client.Logout()
	_, resp = Client.CreatePostEphemeral(ephemeralPost)
	CheckUnauthorizedStatus(t, resp)

	Client = th.Client
	rpost, resp = Client.CreatePostEphemeral(ephemeralPost)
	CheckForbiddenStatus(t, resp)
}

func testCreatePostWithOutgoingHook(
	t *testing.T,
	hookContentType, expectedContentType, message, triggerWord string,
	fileIds []string,
	triggerWhen int,
	commentPostType bool,
) {
	th := Setup().InitBasic().InitSystemAdmin()
	defer th.TearDown()
	user := th.SystemAdminUser
	team := th.BasicTeam
	channel := th.BasicChannel

	enableOutgoingWebhooks := th.App.Config().ServiceSettings.EnableOutgoingWebhooks
	allowedUntrustedInternalConnections := th.App.Config().ServiceSettings.AllowedUntrustedInternalConnections
	defer func() {
		th.App.UpdateConfig(func(cfg *model.Config) { cfg.ServiceSettings.EnableOutgoingWebhooks = enableOutgoingWebhooks })
		th.App.UpdateConfig(func(cfg *model.Config) {
			cfg.ServiceSettings.AllowedUntrustedInternalConnections = allowedUntrustedInternalConnections
		})
	}()

	th.App.UpdateConfig(func(cfg *model.Config) { cfg.ServiceSettings.EnableOutgoingWebhooks = true })
	th.App.UpdateConfig(func(cfg *model.Config) {
		*cfg.ServiceSettings.AllowedUntrustedInternalConnections = "localhost 127.0.0.1"
	})

	var hook *model.OutgoingWebhook
	var post *model.Post

	// Create a test server that is the target of the outgoing webhook. It will
	// validate the webhook body fields and write to the success channel on
	// success/failure.
	success := make(chan bool)
	wait := make(chan bool, 1)
	ts := httptest.NewServer(http.HandlerFunc(func(w http.ResponseWriter, r *http.Request) {
		<-wait

		requestContentType := r.Header.Get("Content-Type")
		if requestContentType != expectedContentType {
			t.Logf("Content-Type is %s, should be %s", requestContentType, expectedContentType)
			success <- false
			return
		}

		expectedPayload := &model.OutgoingWebhookPayload{
			Token:       hook.Token,
			TeamId:      hook.TeamId,
			TeamDomain:  team.Name,
			ChannelId:   post.ChannelId,
			ChannelName: channel.Name,
			Timestamp:   post.CreateAt,
			UserId:      post.UserId,
			UserName:    user.Username,
			PostId:      post.Id,
			Text:        post.Message,
			TriggerWord: triggerWord,
			FileIds:     strings.Join(post.FileIds, ","),
		}

		// depending on the Content-Type, we expect to find a JSON or form encoded payload
		if requestContentType == "application/json" {
			decoder := json.NewDecoder(r.Body)
			o := &model.OutgoingWebhookPayload{}
			decoder.Decode(&o)

			if !reflect.DeepEqual(expectedPayload, o) {
				t.Logf("JSON payload is %+v, should be %+v", o, expectedPayload)
				success <- false
				return
			}
		} else {
			err := r.ParseForm()
			if err != nil {
				t.Logf("Error parsing form: %q", err)
				success <- false
				return
			}

			expectedFormValues, _ := url.ParseQuery(expectedPayload.ToFormValues())

			if !reflect.DeepEqual(expectedFormValues, r.Form) {
				t.Logf("Form values are: %q\n, should be: %q\n", r.Form, expectedFormValues)
				success <- false
				return
			}
		}

		respPostType := "" //if is empty or post will do a normal post.
		if commentPostType {
			respPostType = model.OUTGOING_HOOK_RESPONSE_TYPE_COMMENT
		}

		outGoingHookResponse := &model.OutgoingWebhookResponse{
			Text:         model.NewString("some test text"),
			Username:     "TestCommandServer",
			IconURL:      "https://www.mattermost.org/wp-content/uploads/2016/04/icon.png",
			Type:         "custom_as",
			ResponseType: respPostType,
		}

		fmt.Fprintf(w, outGoingHookResponse.ToJson())
		success <- true
	}))
	defer ts.Close()

	// create an outgoing webhook, passing it the test server URL
	var triggerWords []string
	if triggerWord != "" {
		triggerWords = []string{triggerWord}
	}

	hook = &model.OutgoingWebhook{
		ChannelId:    channel.Id,
		TeamId:       team.Id,
		ContentType:  hookContentType,
		TriggerWords: triggerWords,
		TriggerWhen:  triggerWhen,
		CallbackURLs: []string{ts.URL},
	}

	hook, resp := th.SystemAdminClient.CreateOutgoingWebhook(hook)
	CheckNoError(t, resp)

	// create a post to trigger the webhook
	post = &model.Post{
		ChannelId: channel.Id,
		Message:   message,
		FileIds:   fileIds,
	}

	post, resp = th.SystemAdminClient.CreatePost(post)
	CheckNoError(t, resp)

	wait <- true

	// We wait for the test server to write to the success channel and we make
	// the test fail if that doesn't happen before the timeout.
	select {
	case ok := <-success:
		if !ok {
			t.Fatal("Test server did send an invalid webhook.")
		}
	case <-time.After(time.Second):
		t.Fatal("Timeout, test server did not send the webhook.")
	}

	if commentPostType {
		time.Sleep(time.Millisecond * 100)
		postList, resp := th.SystemAdminClient.GetPostThread(post.Id, "")
		CheckNoError(t, resp)
		if postList.Order[0] != post.Id {
			t.Fatal("wrong order")
		}

		if _, ok := postList.Posts[post.Id]; !ok {
			t.Fatal("should have had post")
		}

		if len(postList.Posts) != 2 {
			t.Fatal("should have 2 posts")
		}

	}
}

func TestCreatePostWithOutgoingHook_form_urlencoded(t *testing.T) {
	testCreatePostWithOutgoingHook(t, "application/x-www-form-urlencoded", "application/x-www-form-urlencoded", "triggerword lorem ipsum", "triggerword", []string{"file_id_1"}, app.TRIGGERWORDS_EXACT_MATCH, false)
	testCreatePostWithOutgoingHook(t, "application/x-www-form-urlencoded", "application/x-www-form-urlencoded", "triggerwordaaazzz lorem ipsum", "triggerword", []string{"file_id_1"}, app.TRIGGERWORDS_STARTS_WITH, false)
	testCreatePostWithOutgoingHook(t, "application/x-www-form-urlencoded", "application/x-www-form-urlencoded", "", "", []string{"file_id_1"}, app.TRIGGERWORDS_EXACT_MATCH, false)
	testCreatePostWithOutgoingHook(t, "application/x-www-form-urlencoded", "application/x-www-form-urlencoded", "", "", []string{"file_id_1"}, app.TRIGGERWORDS_STARTS_WITH, false)
	testCreatePostWithOutgoingHook(t, "application/x-www-form-urlencoded", "application/x-www-form-urlencoded", "triggerword lorem ipsum", "triggerword", []string{"file_id_1"}, app.TRIGGERWORDS_EXACT_MATCH, true)
	testCreatePostWithOutgoingHook(t, "application/x-www-form-urlencoded", "application/x-www-form-urlencoded", "triggerwordaaazzz lorem ipsum", "triggerword", []string{"file_id_1"}, app.TRIGGERWORDS_STARTS_WITH, true)
}

func TestCreatePostWithOutgoingHook_json(t *testing.T) {
	testCreatePostWithOutgoingHook(t, "application/json", "application/json", "triggerword lorem ipsum", "triggerword", []string{"file_id_1, file_id_2"}, app.TRIGGERWORDS_EXACT_MATCH, false)
	testCreatePostWithOutgoingHook(t, "application/json", "application/json", "triggerwordaaazzz lorem ipsum", "triggerword", []string{"file_id_1, file_id_2"}, app.TRIGGERWORDS_STARTS_WITH, false)
	testCreatePostWithOutgoingHook(t, "application/json", "application/json", "triggerword lorem ipsum", "", []string{"file_id_1"}, app.TRIGGERWORDS_EXACT_MATCH, false)
	testCreatePostWithOutgoingHook(t, "application/json", "application/json", "triggerwordaaazzz lorem ipsum", "", []string{"file_id_1"}, app.TRIGGERWORDS_STARTS_WITH, false)
	testCreatePostWithOutgoingHook(t, "application/json", "application/json", "triggerword lorem ipsum", "triggerword", []string{"file_id_1, file_id_2"}, app.TRIGGERWORDS_EXACT_MATCH, true)
	testCreatePostWithOutgoingHook(t, "application/json", "application/json", "triggerwordaaazzz lorem ipsum", "", []string{"file_id_1"}, app.TRIGGERWORDS_STARTS_WITH, true)
}

// hooks created before we added the ContentType field should be considered as
// application/x-www-form-urlencoded
func TestCreatePostWithOutgoingHook_no_content_type(t *testing.T) {
	testCreatePostWithOutgoingHook(t, "", "application/x-www-form-urlencoded", "triggerword lorem ipsum", "triggerword", []string{"file_id_1"}, app.TRIGGERWORDS_EXACT_MATCH, false)
	testCreatePostWithOutgoingHook(t, "", "application/x-www-form-urlencoded", "triggerwordaaazzz lorem ipsum", "triggerword", []string{"file_id_1"}, app.TRIGGERWORDS_STARTS_WITH, false)
	testCreatePostWithOutgoingHook(t, "", "application/x-www-form-urlencoded", "triggerword lorem ipsum", "", []string{"file_id_1, file_id_2"}, app.TRIGGERWORDS_EXACT_MATCH, false)
	testCreatePostWithOutgoingHook(t, "", "application/x-www-form-urlencoded", "triggerwordaaazzz lorem ipsum", "", []string{"file_id_1, file_id_2"}, app.TRIGGERWORDS_STARTS_WITH, false)
	testCreatePostWithOutgoingHook(t, "", "application/x-www-form-urlencoded", "triggerword lorem ipsum", "triggerword", []string{"file_id_1"}, app.TRIGGERWORDS_EXACT_MATCH, true)
	testCreatePostWithOutgoingHook(t, "", "application/x-www-form-urlencoded", "triggerword lorem ipsum", "", []string{"file_id_1, file_id_2"}, app.TRIGGERWORDS_EXACT_MATCH, true)
}

func TestCreatePostPublic(t *testing.T) {
	th := Setup().InitBasic().InitSystemAdmin()
	defer th.TearDown()
	Client := th.Client

	post := &model.Post{ChannelId: th.BasicChannel.Id, Message: "#hashtag a" + model.NewId() + "a"}

	user := model.User{Email: th.GenerateTestEmail(), Nickname: "Joram Wilander", Password: "hello1", Username: GenerateTestUsername(), Roles: model.SYSTEM_USER_ROLE_ID}

	ruser, resp := Client.CreateUser(&user)
	CheckNoError(t, resp)

	Client.Login(user.Email, user.Password)

	_, resp = Client.CreatePost(post)
	CheckForbiddenStatus(t, resp)

	th.App.UpdateUserRoles(ruser.Id, model.SYSTEM_USER_ROLE_ID+" "+model.SYSTEM_POST_ALL_PUBLIC_ROLE_ID, false)
	th.App.InvalidateAllCaches()

	Client.Login(user.Email, user.Password)

	_, resp = Client.CreatePost(post)
	CheckNoError(t, resp)

	post.ChannelId = th.BasicPrivateChannel.Id
	_, resp = Client.CreatePost(post)
	CheckForbiddenStatus(t, resp)

	th.App.UpdateUserRoles(ruser.Id, model.SYSTEM_USER_ROLE_ID, false)
	th.App.JoinUserToTeam(th.BasicTeam, ruser, "")
	th.App.UpdateTeamMemberRoles(th.BasicTeam.Id, ruser.Id, model.TEAM_USER_ROLE_ID+" "+model.TEAM_POST_ALL_PUBLIC_ROLE_ID)
	th.App.InvalidateAllCaches()

	Client.Login(user.Email, user.Password)

	post.ChannelId = th.BasicPrivateChannel.Id
	_, resp = Client.CreatePost(post)
	CheckForbiddenStatus(t, resp)

	post.ChannelId = th.BasicChannel.Id
	_, resp = Client.CreatePost(post)
	CheckNoError(t, resp)
}

func TestCreatePostAll(t *testing.T) {
	th := Setup().InitBasic().InitSystemAdmin()
	defer th.TearDown()
	Client := th.Client

	post := &model.Post{ChannelId: th.BasicChannel.Id, Message: "#hashtag a" + model.NewId() + "a"}

	user := model.User{Email: th.GenerateTestEmail(), Nickname: "Joram Wilander", Password: "hello1", Username: GenerateTestUsername(), Roles: model.SYSTEM_USER_ROLE_ID}

	directChannel, _ := th.App.CreateDirectChannel(th.BasicUser.Id, th.BasicUser2.Id)

	ruser, resp := Client.CreateUser(&user)
	CheckNoError(t, resp)

	Client.Login(user.Email, user.Password)

	_, resp = Client.CreatePost(post)
	CheckForbiddenStatus(t, resp)

	th.App.UpdateUserRoles(ruser.Id, model.SYSTEM_USER_ROLE_ID+" "+model.SYSTEM_POST_ALL_ROLE_ID, false)
	th.App.InvalidateAllCaches()

	Client.Login(user.Email, user.Password)

	_, resp = Client.CreatePost(post)
	CheckNoError(t, resp)

	post.ChannelId = th.BasicPrivateChannel.Id
	_, resp = Client.CreatePost(post)
	CheckNoError(t, resp)

	post.ChannelId = directChannel.Id
	_, resp = Client.CreatePost(post)
	CheckNoError(t, resp)

	th.App.UpdateUserRoles(ruser.Id, model.SYSTEM_USER_ROLE_ID, false)
	th.App.JoinUserToTeam(th.BasicTeam, ruser, "")
	th.App.UpdateTeamMemberRoles(th.BasicTeam.Id, ruser.Id, model.TEAM_USER_ROLE_ID+" "+model.TEAM_POST_ALL_ROLE_ID)
	th.App.InvalidateAllCaches()

	Client.Login(user.Email, user.Password)

	post.ChannelId = th.BasicPrivateChannel.Id
	_, resp = Client.CreatePost(post)
	CheckNoError(t, resp)

	post.ChannelId = th.BasicChannel.Id
	_, resp = Client.CreatePost(post)
	CheckNoError(t, resp)

	post.ChannelId = directChannel.Id
	_, resp = Client.CreatePost(post)
	CheckForbiddenStatus(t, resp)
}

func TestCreatePostSendOutOfChannelMentions(t *testing.T) {
	th := Setup().InitBasic().InitSystemAdmin()
	defer th.TearDown()
	Client := th.Client

	WebSocketClient, err := th.CreateWebSocketClient()
	if err != nil {
		t.Fatal(err)
	}
	WebSocketClient.Listen()

	inChannelUser := th.CreateUser()
	th.LinkUserToTeam(inChannelUser, th.BasicTeam)
	th.App.AddUserToChannel(inChannelUser, th.BasicChannel)

	post1 := &model.Post{ChannelId: th.BasicChannel.Id, Message: "@" + inChannelUser.Username}
	_, resp := Client.CreatePost(post1)
	CheckNoError(t, resp)
	CheckCreatedStatus(t, resp)

	timeout := time.After(300 * time.Millisecond)
	waiting := true
	for waiting {
		select {
		case event := <-WebSocketClient.EventChannel:
			if event.Event == model.WEBSOCKET_EVENT_EPHEMERAL_MESSAGE {
				t.Fatal("should not have ephemeral message event")
			}

		case <-timeout:
			waiting = false
		}
	}

	outOfChannelUser := th.CreateUser()
	th.LinkUserToTeam(outOfChannelUser, th.BasicTeam)

	post2 := &model.Post{ChannelId: th.BasicChannel.Id, Message: "@" + outOfChannelUser.Username}
	_, resp = Client.CreatePost(post2)
	CheckNoError(t, resp)
	CheckCreatedStatus(t, resp)

	timeout = time.After(300 * time.Millisecond)
	waiting = true
	for waiting {
		select {
		case event := <-WebSocketClient.EventChannel:
			if event.Event != model.WEBSOCKET_EVENT_EPHEMERAL_MESSAGE {
				// Ignore any other events
				continue
			}

			wpost := model.PostFromJson(strings.NewReader(event.Data["post"].(string)))
			if acm, ok := wpost.Props[model.PROPS_ADD_CHANNEL_MEMBER].(map[string]interface{}); !ok {
				t.Fatal("should have received ephemeral post with 'add_channel_member' in props")
			} else {
				if acm["post_id"] == nil || acm["user_ids"] == nil || acm["usernames"] == nil {
					t.Fatal("should not be nil")
				}
			}
			waiting = false
		case <-timeout:
			t.Fatal("timed out waiting for ephemeral message event")
		}
	}
}

func TestUpdatePost(t *testing.T) {
	th := Setup().InitBasic().InitSystemAdmin()
	defer th.TearDown()
	Client := th.Client
	channel := th.BasicChannel

	th.App.SetLicense(model.NewTestLicense())

	post := &model.Post{ChannelId: channel.Id, Message: "zz" + model.NewId() + "a"}
	rpost, resp := Client.CreatePost(post)
	CheckNoError(t, resp)

	if rpost.Message != post.Message {
		t.Fatal("full name didn't match")
	}

	if rpost.EditAt != 0 {
		t.Fatal("Newly created post shouldn't have EditAt set")
	}

	msg := "zz" + model.NewId() + " update post"
	rpost.Message = msg
	rpost.UserId = ""

	rupost, resp := Client.UpdatePost(rpost.Id, rpost)
	CheckNoError(t, resp)

	if rupost.Message != msg {
		t.Fatal("failed to updates")
	}
	if rupost.EditAt == 0 {
		t.Fatal("EditAt not updated for post")
	}

	msg1 := "#hashtag a" + model.NewId() + " update post again"
	rpost.Message = msg1
	rpost.Props[model.PROPS_ADD_CHANNEL_MEMBER] = "no good"
	rrupost, resp := Client.UpdatePost(rpost.Id, rpost)
	CheckNoError(t, resp)

	if rrupost.Message != msg1 && rrupost.Hashtags != "#hashtag" {
		t.Fatal("failed to updates")
	}

	if rrupost.Props[model.PROPS_ADD_CHANNEL_MEMBER] != nil {
		t.Fatal("failed to sanitize Props['add_channel_member'], should be nil")
	}

	rpost2, err := th.App.CreatePost(&model.Post{ChannelId: channel.Id, Message: "zz" + model.NewId() + "a", Type: model.POST_JOIN_LEAVE, UserId: th.BasicUser.Id}, channel, false)
	if err != nil {
		t.Fatal(err)
	}

	up2 := &model.Post{Id: rpost2.Id, ChannelId: channel.Id, Message: "zz" + model.NewId() + " update post 2"}
	_, resp = Client.UpdatePost(rpost2.Id, up2)
	CheckBadRequestStatus(t, resp)

	Client.Logout()
	_, resp = Client.UpdatePost(rpost.Id, rpost)
	CheckUnauthorizedStatus(t, resp)

	th.LoginBasic2()
	_, resp = Client.UpdatePost(rpost.Id, rpost)
	CheckForbiddenStatus(t, resp)

	Client.Logout()

	_, resp = th.SystemAdminClient.UpdatePost(rpost.Id, rpost)
	CheckNoError(t, resp)
}

func TestPatchPost(t *testing.T) {
	th := Setup().InitBasic().InitSystemAdmin()
	defer th.TearDown()
	Client := th.Client
	channel := th.BasicChannel

	th.App.SetLicense(model.NewTestLicense())

	post := &model.Post{
		ChannelId:    channel.Id,
		IsPinned:     true,
		Message:      "#hashtag a message",
		Props:        model.StringInterface{"channel_header": "old_header"},
		FileIds:      model.StringArray{"file1", "file2"},
		HasReactions: true,
	}
	post, _ = Client.CreatePost(post)

	patch := &model.PostPatch{}

	patch.IsPinned = model.NewBool(false)
	patch.Message = model.NewString("#otherhashtag other message")
	patch.Props = new(model.StringInterface)
	*patch.Props = model.StringInterface{"channel_header": "new_header"}
	patch.FileIds = new(model.StringArray)
	*patch.FileIds = model.StringArray{"file1", "otherfile2", "otherfile3"}
	patch.HasReactions = model.NewBool(false)

	rpost, resp := Client.PatchPost(post.Id, patch)
	CheckNoError(t, resp)

	if rpost.IsPinned {
		t.Fatal("IsPinned did not update properly")
	}
	if rpost.Message != "#otherhashtag other message" {
		t.Fatal("Message did not update properly")
	}
	if len(rpost.Props) != 1 {
		t.Fatal("Props did not update properly")
	}
	if !reflect.DeepEqual(rpost.Props, *patch.Props) {
		t.Fatal("Props did not update properly")
	}
	if rpost.Hashtags != "#otherhashtag" {
		t.Fatal("Message did not update properly")
	}
	if len(rpost.FileIds) != 3 {
		t.Fatal("FileIds did not update properly")
	}
	if !reflect.DeepEqual(rpost.FileIds, *patch.FileIds) {
		t.Fatal("FileIds did not update properly")
	}
	if rpost.HasReactions {
		t.Fatal("HasReactions did not update properly")
	}

	if r, err := Client.DoApiPut("/posts/"+post.Id+"/patch", "garbage"); err == nil {
		t.Fatal("should have errored")
	} else {
		if r.StatusCode != http.StatusBadRequest {
			t.Log("actual: " + strconv.Itoa(r.StatusCode))
			t.Log("expected: " + strconv.Itoa(http.StatusBadRequest))
			t.Fatal("wrong status code")
		}
	}

	_, resp = Client.PatchPost("junk", patch)
	CheckBadRequestStatus(t, resp)

	_, resp = Client.PatchPost(GenerateTestId(), patch)
	CheckForbiddenStatus(t, resp)

	Client.Logout()
	_, resp = Client.PatchPost(post.Id, patch)
	CheckUnauthorizedStatus(t, resp)

	th.LoginBasic2()
	_, resp = Client.PatchPost(post.Id, patch)
	CheckForbiddenStatus(t, resp)

	th.LoginTeamAdmin()
	_, resp = Client.PatchPost(post.Id, patch)
	CheckNoError(t, resp)

	_, resp = th.SystemAdminClient.PatchPost(post.Id, patch)
	CheckNoError(t, resp)
}

func TestPinPost(t *testing.T) {
	th := Setup().InitBasic().InitSystemAdmin()
	defer th.TearDown()
	Client := th.Client

	post := th.BasicPost
	pass, resp := Client.PinPost(post.Id)
	CheckNoError(t, resp)

	if !pass {
		t.Fatal("should have passed")
	}

	if rpost, err := th.App.GetSinglePost(post.Id); err != nil && !rpost.IsPinned {
		t.Fatal("failed to pin post")
	}

	pass, resp = Client.PinPost("junk")
	CheckBadRequestStatus(t, resp)

	if pass {
		t.Fatal("should have failed")
	}

	_, resp = Client.PinPost(GenerateTestId())
	CheckForbiddenStatus(t, resp)

	Client.Logout()
	_, resp = Client.PinPost(post.Id)
	CheckUnauthorizedStatus(t, resp)

	_, resp = th.SystemAdminClient.PinPost(post.Id)
	CheckNoError(t, resp)
}

func TestUnpinPost(t *testing.T) {
	th := Setup().InitBasic().InitSystemAdmin()
	defer th.TearDown()
	Client := th.Client

	pinnedPost := th.CreatePinnedPost()
	pass, resp := Client.UnpinPost(pinnedPost.Id)
	CheckNoError(t, resp)

	if !pass {
		t.Fatal("should have passed")
	}

	if rpost, err := th.App.GetSinglePost(pinnedPost.Id); err != nil && rpost.IsPinned {
		t.Fatal("failed to pin post")
	}

	pass, resp = Client.UnpinPost("junk")
	CheckBadRequestStatus(t, resp)

	if pass {
		t.Fatal("should have failed")
	}

	_, resp = Client.UnpinPost(GenerateTestId())
	CheckForbiddenStatus(t, resp)

	Client.Logout()
	_, resp = Client.UnpinPost(pinnedPost.Id)
	CheckUnauthorizedStatus(t, resp)

	_, resp = th.SystemAdminClient.UnpinPost(pinnedPost.Id)
	CheckNoError(t, resp)
}

func TestGetPostsForChannel(t *testing.T) {
	th := Setup().InitBasic().InitSystemAdmin()
	defer th.TearDown()
	Client := th.Client

	post1 := th.CreatePost()
	post2 := th.CreatePost()
	post3 := &model.Post{ChannelId: th.BasicChannel.Id, Message: "zz" + model.NewId() + "a", RootId: post1.Id}
	post3, _ = Client.CreatePost(post3)

	time.Sleep(300 * time.Millisecond)
	since := model.GetMillis()
	time.Sleep(300 * time.Millisecond)

	post4 := th.CreatePost()

	posts, resp := Client.GetPostsForChannel(th.BasicChannel.Id, 0, 60, "")
	CheckNoError(t, resp)

	if posts.Order[0] != post4.Id {
		t.Fatal("wrong order")
	}

	if posts.Order[1] != post3.Id {
		t.Fatal("wrong order")
	}

	if posts.Order[2] != post2.Id {
		t.Fatal("wrong order")
	}

	if posts.Order[3] != post1.Id {
		t.Fatal("wrong order")
	}

	posts, resp = Client.GetPostsForChannel(th.BasicChannel.Id, 0, 3, resp.Etag)
	CheckEtag(t, posts, resp)

	posts, resp = Client.GetPostsForChannel(th.BasicChannel.Id, 0, 3, "")
	CheckNoError(t, resp)

	if len(posts.Order) != 3 {
		t.Fatal("wrong number returned")
	}

	if _, ok := posts.Posts[post3.Id]; !ok {
		t.Fatal("missing comment")
	}

	if _, ok := posts.Posts[post1.Id]; !ok {
		t.Fatal("missing root post")
	}

	posts, resp = Client.GetPostsForChannel(th.BasicChannel.Id, 1, 1, "")
	CheckNoError(t, resp)

	if posts.Order[0] != post3.Id {
		t.Fatal("wrong order")
	}

	posts, resp = Client.GetPostsForChannel(th.BasicChannel.Id, 10000, 10000, "")
	CheckNoError(t, resp)

	if len(posts.Order) != 0 {
		t.Fatal("should be no posts")
	}

	post5 := th.CreatePost()

	posts, resp = Client.GetPostsSince(th.BasicChannel.Id, since)
	CheckNoError(t, resp)

	if len(posts.Posts) != 2 {
		t.Log(posts.Posts)
		t.Fatal("should return 2 posts")
	}

	found := make([]bool, 2)
	for _, p := range posts.Posts {
		if p.CreateAt < since {
			t.Fatal("bad create at for post returned")
		}
		if p.Id == post4.Id {
			found[0] = true
		} else if p.Id == post5.Id {
			found[1] = true
		}
	}

	for _, f := range found {
		if !f {
			t.Fatal("missing post")
		}
	}

	_, resp = Client.GetPostsForChannel("", 0, 60, "")
	CheckBadRequestStatus(t, resp)

	_, resp = Client.GetPostsForChannel("junk", 0, 60, "")
	CheckBadRequestStatus(t, resp)

	_, resp = Client.GetPostsForChannel(model.NewId(), 0, 60, "")
	CheckForbiddenStatus(t, resp)

	Client.Logout()
	_, resp = Client.GetPostsForChannel(model.NewId(), 0, 60, "")
	CheckUnauthorizedStatus(t, resp)

	_, resp = th.SystemAdminClient.GetPostsForChannel(th.BasicChannel.Id, 0, 60, "")
	CheckNoError(t, resp)
}

func TestGetFlaggedPostsForUser(t *testing.T) {
	th := Setup().InitBasic().InitSystemAdmin()
	defer th.TearDown()
	Client := th.Client
	user := th.BasicUser
	team1 := th.BasicTeam
	channel1 := th.BasicChannel
	post1 := th.CreatePost()
	channel2 := th.CreatePublicChannel()
	post2 := th.CreatePostWithClient(Client, channel2)

	preference := model.Preference{
		UserId:   user.Id,
		Category: model.PREFERENCE_CATEGORY_FLAGGED_POST,
		Name:     post1.Id,
		Value:    "true",
	}
	Client.UpdatePreferences(user.Id, &model.Preferences{preference})
	preference.Name = post2.Id
	Client.UpdatePreferences(user.Id, &model.Preferences{preference})

	opl := model.NewPostList()
	opl.AddPost(post1)
	opl.AddOrder(post1.Id)

	rpl, resp := Client.GetFlaggedPostsForUserInChannel(user.Id, channel1.Id, 0, 10)
	CheckNoError(t, resp)

	if len(rpl.Posts) != 1 {
		t.Fatal("should have returned 1 post")
	}

	if !reflect.DeepEqual(rpl.Posts, opl.Posts) {
		t.Fatal("posts should have matched")
	}

	rpl, resp = Client.GetFlaggedPostsForUserInChannel(user.Id, channel1.Id, 0, 1)
	CheckNoError(t, resp)

	if len(rpl.Posts) != 1 {
		t.Fatal("should have returned 1 post")
	}

	rpl, resp = Client.GetFlaggedPostsForUserInChannel(user.Id, channel1.Id, 1, 1)
	CheckNoError(t, resp)

	if len(rpl.Posts) != 0 {
		t.Fatal("should be empty")
	}

	rpl, resp = Client.GetFlaggedPostsForUserInChannel(user.Id, GenerateTestId(), 0, 10)
	CheckNoError(t, resp)

	if len(rpl.Posts) != 0 {
		t.Fatal("should be empty")
	}

	rpl, resp = Client.GetFlaggedPostsForUserInChannel(user.Id, "junk", 0, 10)
	CheckBadRequestStatus(t, resp)

	if rpl != nil {
		t.Fatal("should be nil")
	}

	opl.AddPost(post2)
	opl.AddOrder(post2.Id)

	rpl, resp = Client.GetFlaggedPostsForUserInTeam(user.Id, team1.Id, 0, 10)
	CheckNoError(t, resp)

	if len(rpl.Posts) != 2 {
		t.Fatal("should have returned 2 posts")
	}

	if !reflect.DeepEqual(rpl.Posts, opl.Posts) {
		t.Fatal("posts should have matched")
	}

	rpl, resp = Client.GetFlaggedPostsForUserInTeam(user.Id, team1.Id, 0, 1)
	CheckNoError(t, resp)

	if len(rpl.Posts) != 1 {
		t.Fatal("should have returned 1 post")
	}

	rpl, resp = Client.GetFlaggedPostsForUserInTeam(user.Id, team1.Id, 1, 1)
	CheckNoError(t, resp)

	if len(rpl.Posts) != 1 {
		t.Fatal("should have returned 1 post")
	}

	rpl, resp = Client.GetFlaggedPostsForUserInTeam(user.Id, team1.Id, 1000, 10)
	CheckNoError(t, resp)

	if len(rpl.Posts) != 0 {
		t.Fatal("should be empty")
	}

	rpl, resp = Client.GetFlaggedPostsForUserInTeam(user.Id, GenerateTestId(), 0, 10)
	CheckNoError(t, resp)

	if len(rpl.Posts) != 0 {
		t.Fatal("should be empty")
	}

	rpl, resp = Client.GetFlaggedPostsForUserInTeam(user.Id, "junk", 0, 10)
	CheckBadRequestStatus(t, resp)

	if rpl != nil {
		t.Fatal("should be nil")
	}

	channel3 := th.CreatePrivateChannel()
	post4 := th.CreatePostWithClient(Client, channel3)

	preference.Name = post4.Id
	Client.UpdatePreferences(user.Id, &model.Preferences{preference})

	opl.AddPost(post4)
	opl.AddOrder(post4.Id)

	rpl, resp = Client.GetFlaggedPostsForUser(user.Id, 0, 10)
	CheckNoError(t, resp)

	if len(rpl.Posts) != 3 {
		t.Fatal("should have returned 3 posts")
	}

	if !reflect.DeepEqual(rpl.Posts, opl.Posts) {
		t.Fatal("posts should have matched")
	}

	rpl, resp = Client.GetFlaggedPostsForUser(user.Id, 0, 2)
	CheckNoError(t, resp)

	if len(rpl.Posts) != 2 {
		t.Fatal("should have returned 2 posts")
	}

	rpl, resp = Client.GetFlaggedPostsForUser(user.Id, 2, 2)
	CheckNoError(t, resp)

	if len(rpl.Posts) != 1 {
		t.Fatal("should have returned 1 post")
	}

	rpl, resp = Client.GetFlaggedPostsForUser(user.Id, 1000, 10)
	CheckNoError(t, resp)

	if len(rpl.Posts) != 0 {
		t.Fatal("should be empty")
	}

	_, resp = Client.GetFlaggedPostsForUser("junk", 0, 10)
	CheckBadRequestStatus(t, resp)

	_, resp = Client.GetFlaggedPostsForUser(GenerateTestId(), 0, 10)
	CheckForbiddenStatus(t, resp)

	Client.Logout()

	rpl, resp = Client.GetFlaggedPostsForUserInChannel(user.Id, channel1.Id, 0, 10)
	CheckUnauthorizedStatus(t, resp)

	rpl, resp = Client.GetFlaggedPostsForUserInTeam(user.Id, team1.Id, 0, 10)
	CheckUnauthorizedStatus(t, resp)

	rpl, resp = Client.GetFlaggedPostsForUser(user.Id, 0, 10)
	CheckUnauthorizedStatus(t, resp)

	rpl, resp = th.SystemAdminClient.GetFlaggedPostsForUserInChannel(user.Id, channel1.Id, 0, 10)
	CheckNoError(t, resp)

	rpl, resp = th.SystemAdminClient.GetFlaggedPostsForUserInTeam(user.Id, team1.Id, 0, 10)
	CheckNoError(t, resp)

	rpl, resp = th.SystemAdminClient.GetFlaggedPostsForUser(user.Id, 0, 10)
	CheckNoError(t, resp)
}

func TestGetPostsAfterAndBefore(t *testing.T) {
	th := Setup().InitBasic()
	defer th.TearDown()
	Client := th.Client

	post1 := th.CreatePost()
	post2 := th.CreatePost()
	post3 := th.CreatePost()
	post4 := th.CreatePost()
	post5 := th.CreatePost()

	posts, resp := Client.GetPostsBefore(th.BasicChannel.Id, post3.Id, 0, 100, "")
	CheckNoError(t, resp)

	found := make([]bool, 2)
	for _, p := range posts.Posts {
		if p.Id == post1.Id {
			found[0] = true
		} else if p.Id == post2.Id {
			found[1] = true
		}

		if p.Id == post4.Id || p.Id == post5.Id {
			t.Fatal("returned posts after")
		}
	}

	for _, f := range found {
		if !f {
			t.Fatal("missing post")
		}
	}

	posts, resp = Client.GetPostsBefore(th.BasicChannel.Id, post3.Id, 1, 1, "")
	CheckNoError(t, resp)

	if len(posts.Posts) != 1 {
		t.Fatal("too many posts returned")
	}

	posts, resp = Client.GetPostsBefore(th.BasicChannel.Id, "junk", 1, 1, "")
	CheckNoError(t, resp)

	if len(posts.Posts) != 0 {
		t.Fatal("should have no posts")
	}

	posts, resp = Client.GetPostsAfter(th.BasicChannel.Id, post3.Id, 0, 100, "")
	CheckNoError(t, resp)

	found = make([]bool, 2)
	for _, p := range posts.Posts {
		if p.Id == post4.Id {
			found[0] = true
		} else if p.Id == post5.Id {
			found[1] = true
		}

		if p.Id == post1.Id || p.Id == post2.Id {
			t.Fatal("returned posts before")
		}
	}

	for _, f := range found {
		if !f {
			t.Fatal("missing post")
		}
	}

	posts, resp = Client.GetPostsAfter(th.BasicChannel.Id, post3.Id, 1, 1, "")
	CheckNoError(t, resp)

	if len(posts.Posts) != 1 {
		t.Fatal("too many posts returned")
	}

	posts, resp = Client.GetPostsAfter(th.BasicChannel.Id, "junk", 1, 1, "")
	CheckNoError(t, resp)

	if len(posts.Posts) != 0 {
		t.Fatal("should have no posts")
	}
}

func TestGetPostsForChannelAroundLastUnread(t *testing.T) {
	th := Setup().InitBasic()
	defer th.TearDown()
	Client := th.Client
	userId := th.BasicUser.Id
	channelId := th.BasicChannel.Id

	post := &model.Post{}
	post.ChannelId = channelId
	post.UserId = userId

	// create 100 posts (1-100), and marked 41st post as the last before post
	var lastBeforePostId string
	for i := 1; i <= 100; i++ {
		post.Id = ""
		post.Message = "zz" + model.NewId() + "a"
		post.CreateAt = int64(i) * 2

		if i == 41 {
			lastBeforePost := store.Must(th.App.Srv.Store.Post().Save(post)).(*model.Post)
			lastBeforePostId = lastBeforePost.Id
		} else {
			store.Must(th.App.Srv.Store.Post().Save(post))
		}
	}

	// All returned posts are all read by the user, since it's created by the user itself.
	posts, resp := Client.GetPostsAroundLastUnread(userId, channelId, 10, 20)
	CheckNoError(t, resp)

	if len(posts.Order) != 10 {
		t.Fatal("Should return 10 posts only since there's no unread post")
	}

	// Set channel member's last viewed to 0.
	// All returned posts are latest posts as if all previous posts were already read by the user.
	channelMember := store.Must(th.App.Srv.Store.Channel().GetMember(channelId, userId)).(*model.ChannelMember)
	channelMember.LastViewedAt = 0
	store.Must(th.App.Srv.Store.Channel().UpdateMember(channelMember))

	posts, resp = Client.GetPostsAroundLastUnread(userId, channelId, 20, 40)
	CheckNoError(t, resp)

	if len(posts.Order) != 20 {
		t.Fatal("Should return 20 posts only since there's no unread post")
	}

	// create next 10 posts (101-110), and marked 101st as the last unread post
	var lastUnreadPostId string
	var lastUnreadPostCreateAt int64
	for i := 101; i <= 110; i++ {
		post.Id = ""
		post.Message = "zz" + model.NewId() + "a"
		post.CreateAt = int64(i) * 2

		if i == 101 {
			lastUnreadPost := store.Must(th.App.Srv.Store.Post().Save(post)).(*model.Post)
			lastUnreadPostId = lastUnreadPost.Id
			lastUnreadPostCreateAt = lastUnreadPost.CreateAt
		} else {
			store.Must(th.App.Srv.Store.Post().Save(post))
		}
	}

	since := lastUnreadPostCreateAt - 1
	channelMember = store.Must(th.App.Srv.Store.Channel().GetMember(channelId, userId)).(*model.ChannelMember)
	channelMember.LastViewedAt = since
	store.Must(th.App.Srv.Store.Channel().UpdateMember(channelMember))

	posts, resp = Client.GetPostsAroundLastUnread(userId, channelId, 60, 60)
	CheckNoError(t, resp)

	// should return 70 + 2 posts (system_join_channel and initial post)
	if len(posts.Order) != 72 {
		t.Fatal("Should return 70 posts")
	}

	for i, postId := range posts.Order {
		post = posts.Posts[postId]
		if i < 12 {
			if post.CreateAt < channelMember.LastViewedAt {
				t.Fatal("Should be unread post")
			}
		}

		if i == 11 {
			if post.Id != lastUnreadPostId {
				t.Fatal("Should match the last unread post")
			}
		}

		if i == 71 {
			if post.Id != lastBeforePostId {
				t.Fatal("Should match the last unread post")
			}
		}
	}

	// create next 100 posts (111-210), and marked 160th post as the recent unread post
	var recentUnreadPostId string
	for i := 111; i <= 210; i++ {
		post.Id = ""
		post.Message = "zz" + model.NewId() + "a"
		post.CreateAt = int64(i) * 2
		if i == 160 {
			recentUnreadPost := store.Must(th.App.Srv.Store.Post().Save(post)).(*model.Post)
			recentUnreadPostId = recentUnreadPost.Id
		} else {
			store.Must(th.App.Srv.Store.Post().Save(post))
		}
	}

	posts, resp = Client.GetPostsAroundLastUnread(userId, channelId, 60, 60)
	CheckNoError(t, resp)

	if len(posts.Order) != 120 {
		t.Fatal("Should return 120 posts")
	}

	for i, postId := range posts.Order {
		post = posts.Posts[postId]

		// the 1st post should match the recent unread post
		if i == 0 {
			if post.Id != recentUnreadPostId {
				t.Fatal("Should match recent unread post")
			}
		}

		// 0 - 59th posts should be all unread posts
		if i < 60 {
			if post.CreateAt < channelMember.LastViewedAt {
				t.Fatal("Should be unread post")
			}
		}

		// 60th - 120th posts should be all read posts
		if i >= 60 {
			if post.CreateAt > channelMember.LastViewedAt {
				t.Fatal("Should be read post")
			}
		}

		// index 59 or 60th post should equal to last unread post
		if i == 59 {
			if post.Id != lastUnreadPostId {
				t.Fatal("Should match the last unread post")
			}
		}

		// index 119 or 120th post should equal to last before post
		if i == 119 {
			if post.Id != lastBeforePostId {
				t.Fatal("Should match the last before post")
			}
		}
	}
}

func TestGetPost(t *testing.T) {
	th := Setup().InitBasic().InitSystemAdmin()
	defer th.TearDown()
	Client := th.Client

	post, resp := Client.GetPost(th.BasicPost.Id, "")
	CheckNoError(t, resp)

	if post.Id != th.BasicPost.Id {
		t.Fatal("post ids don't match")
	}

	post, resp = Client.GetPost(th.BasicPost.Id, resp.Etag)
	CheckEtag(t, post, resp)

	_, resp = Client.GetPost("", "")
	CheckNotFoundStatus(t, resp)

	_, resp = Client.GetPost("junk", "")
	CheckBadRequestStatus(t, resp)

	_, resp = Client.GetPost(model.NewId(), "")
	CheckNotFoundStatus(t, resp)

	Client.RemoveUserFromChannel(th.BasicChannel.Id, th.BasicUser.Id)

	// Channel is public, should be able to read post
	post, resp = Client.GetPost(th.BasicPost.Id, "")
	CheckNoError(t, resp)

	privatePost := th.CreatePostWithClient(Client, th.BasicPrivateChannel)

	post, resp = Client.GetPost(privatePost.Id, "")
	CheckNoError(t, resp)

	Client.RemoveUserFromChannel(th.BasicPrivateChannel.Id, th.BasicUser.Id)

	// Channel is private, should not be able to read post
	post, resp = Client.GetPost(privatePost.Id, "")
	CheckForbiddenStatus(t, resp)

	Client.Logout()
	_, resp = Client.GetPost(model.NewId(), "")
	CheckUnauthorizedStatus(t, resp)

	post, resp = th.SystemAdminClient.GetPost(th.BasicPost.Id, "")
	CheckNoError(t, resp)
}

func TestDeletePost(t *testing.T) {
	th := Setup().InitBasic().InitSystemAdmin()
	defer th.TearDown()
	Client := th.Client

	_, resp := Client.DeletePost("")
	CheckNotFoundStatus(t, resp)

	_, resp = Client.DeletePost("junk")
	CheckBadRequestStatus(t, resp)

	_, resp = Client.DeletePost(th.BasicPost.Id)
	CheckForbiddenStatus(t, resp)

	Client.Login(th.TeamAdminUser.Email, th.TeamAdminUser.Password)
	_, resp = Client.DeletePost(th.BasicPost.Id)
	CheckNoError(t, resp)

	post := th.CreatePost()
	user := th.CreateUser()

	Client.Logout()
	Client.Login(user.Email, user.Password)

	_, resp = Client.DeletePost(post.Id)
	CheckForbiddenStatus(t, resp)

	Client.Logout()
	_, resp = Client.DeletePost(model.NewId())
	CheckUnauthorizedStatus(t, resp)

	status, resp := th.SystemAdminClient.DeletePost(post.Id)
	if !status {
		t.Fatal("post should return status OK")
	}
	CheckNoError(t, resp)
}

func TestGetPostThread(t *testing.T) {
	th := Setup().InitBasic().InitSystemAdmin()
	defer th.TearDown()
	Client := th.Client

	post := &model.Post{ChannelId: th.BasicChannel.Id, Message: "zz" + model.NewId() + "a", RootId: th.BasicPost.Id}
	post, _ = Client.CreatePost(post)

	list, resp := Client.GetPostThread(th.BasicPost.Id, "")
	CheckNoError(t, resp)

	var list2 *model.PostList
	list2, resp = Client.GetPostThread(th.BasicPost.Id, resp.Etag)
	CheckEtag(t, list2, resp)

	if list.Order[0] != th.BasicPost.Id {
		t.Fatal("wrong order")
	}

	if _, ok := list.Posts[th.BasicPost.Id]; !ok {
		t.Fatal("should have had post")
	}

	if _, ok := list.Posts[post.Id]; !ok {
		t.Fatal("should have had post")
	}

	_, resp = Client.GetPostThread("junk", "")
	CheckBadRequestStatus(t, resp)

	_, resp = Client.GetPostThread(model.NewId(), "")
	CheckNotFoundStatus(t, resp)

	Client.RemoveUserFromChannel(th.BasicChannel.Id, th.BasicUser.Id)

	// Channel is public, should be able to read post
	_, resp = Client.GetPostThread(th.BasicPost.Id, "")
	CheckNoError(t, resp)

	privatePost := th.CreatePostWithClient(Client, th.BasicPrivateChannel)

	_, resp = Client.GetPostThread(privatePost.Id, "")
	CheckNoError(t, resp)

	Client.RemoveUserFromChannel(th.BasicPrivateChannel.Id, th.BasicUser.Id)

	// Channel is private, should not be able to read post
	_, resp = Client.GetPostThread(privatePost.Id, "")
	CheckForbiddenStatus(t, resp)

	Client.Logout()
	_, resp = Client.GetPostThread(model.NewId(), "")
	CheckUnauthorizedStatus(t, resp)

	list, resp = th.SystemAdminClient.GetPostThread(th.BasicPost.Id, "")
	CheckNoError(t, resp)
}

func TestSearchPosts(t *testing.T) {
	th := Setup().InitBasic()
	defer th.TearDown()
	experimentalViewArchivedChannels := *th.App.Config().TeamSettings.ExperimentalViewArchivedChannels
	defer func() {
		th.App.UpdateConfig(func(cfg *model.Config) {
			cfg.TeamSettings.ExperimentalViewArchivedChannels = &experimentalViewArchivedChannels
		})
	}()
	th.App.UpdateConfig(func(cfg *model.Config) {
		*cfg.TeamSettings.ExperimentalViewArchivedChannels = true
	})

	th.LoginBasic()
	Client := th.Client

	message := "search for post1"
	_ = th.CreateMessagePost(message)

	message = "search for post2"
	post2 := th.CreateMessagePost(message)

	message = "#hashtag search for post3"
	post3 := th.CreateMessagePost(message)

	message = "hashtag for post4"
	_ = th.CreateMessagePost(message)

	archivedChannel := th.CreatePublicChannel()
	_ = th.CreateMessagePostWithClient(th.Client, archivedChannel, "#hashtag for post3")
	th.Client.DeleteChannel(archivedChannel.Id)

	terms := "search"
	isOrSearch := false
	timezoneOffset := 5
	searchParams := model.SearchParameter{
		Terms:          &terms,
		IsOrSearch:     &isOrSearch,
		TimeZoneOffset: &timezoneOffset,
	}
	posts, resp := Client.SearchPostsWithParams(th.BasicTeam.Id, &searchParams)
	CheckNoError(t, resp)
	if len(posts.Order) != 3 {
		t.Fatal("wrong search")
	}

	posts, resp = Client.SearchPosts(th.BasicTeam.Id, "search", false)
	CheckNoError(t, resp)
	if len(posts.Order) != 3 {
		t.Fatal("wrong search")
	}

	posts, resp = Client.SearchPosts(th.BasicTeam.Id, "post2", false)
	CheckNoError(t, resp)
	if len(posts.Order) != 1 && posts.Order[0] == post2.Id {
		t.Fatal("wrong search")
	}

	posts, resp = Client.SearchPosts(th.BasicTeam.Id, "#hashtag", false)
	CheckNoError(t, resp)
	if len(posts.Order) != 1 && posts.Order[0] == post3.Id {
		t.Fatal("wrong search")
	}

	posts, resp = Client.SearchPostsIncludeDeletedChannels(th.BasicTeam.Id, "#hashtag", false)
	CheckNoError(t, resp)
	if len(posts.Order) != 2 {
		t.Fatal("wrong search")
	}

	th.App.UpdateConfig(func(cfg *model.Config) {
		*cfg.TeamSettings.ExperimentalViewArchivedChannels = false
	})

	posts, resp = Client.SearchPostsIncludeDeletedChannels(th.BasicTeam.Id, "#hashtag", false)
	CheckNoError(t, resp)
	if len(posts.Order) != 1 {
		t.Fatal("wrong search")
	}

	if posts, resp = Client.SearchPosts(th.BasicTeam.Id, "*", false); len(posts.Order) != 0 {
		t.Fatal("searching for just * shouldn't return any results")
	}

	posts, resp = Client.SearchPosts(th.BasicTeam.Id, "post1 post2", true)
	CheckNoError(t, resp)
	if len(posts.Order) != 2 {
		t.Fatal("wrong search results")
	}

	_, resp = Client.SearchPosts("junk", "#sgtitlereview", false)
	CheckBadRequestStatus(t, resp)

	_, resp = Client.SearchPosts(model.NewId(), "#sgtitlereview", false)
	CheckForbiddenStatus(t, resp)

	_, resp = Client.SearchPosts(th.BasicTeam.Id, "", false)
	CheckBadRequestStatus(t, resp)

	Client.Logout()
	_, resp = Client.SearchPosts(th.BasicTeam.Id, "#sgtitlereview", false)
	CheckUnauthorizedStatus(t, resp)
}

func TestSearchHashtagPosts(t *testing.T) {
	th := Setup().InitBasic()
	defer th.TearDown()
	th.LoginBasic()
	Client := th.Client

	message := "#sgtitlereview with space"
	_ = th.CreateMessagePost(message)

	message = "#sgtitlereview\n with return"
	_ = th.CreateMessagePost(message)

	message = "no hashtag"
	_ = th.CreateMessagePost(message)

	posts, resp := Client.SearchPosts(th.BasicTeam.Id, "#sgtitlereview", false)
	CheckNoError(t, resp)
	if len(posts.Order) != 2 {
		t.Fatal("wrong search results")
	}

	Client.Logout()
	_, resp = Client.SearchPosts(th.BasicTeam.Id, "#sgtitlereview", false)
	CheckUnauthorizedStatus(t, resp)
}

func TestSearchPostsInChannel(t *testing.T) {
	th := Setup().InitBasic()
	defer th.TearDown()
	th.LoginBasic()
	Client := th.Client

	channel := th.CreatePublicChannel()

	message := "sgtitlereview with space"
	_ = th.CreateMessagePost(message)

	message = "sgtitlereview\n with return"
	_ = th.CreateMessagePostWithClient(Client, th.BasicChannel2, message)

	message = "other message with no return"
	_ = th.CreateMessagePostWithClient(Client, th.BasicChannel2, message)

	message = "other message with no return"
	_ = th.CreateMessagePostWithClient(Client, channel, message)

	if posts, _ := Client.SearchPosts(th.BasicTeam.Id, "channel:", false); len(posts.Order) != 0 {
		t.Fatalf("wrong number of posts returned %v", len(posts.Order))
	}

	if posts, _ := Client.SearchPosts(th.BasicTeam.Id, "in:", false); len(posts.Order) != 0 {
		t.Fatalf("wrong number of posts returned %v", len(posts.Order))
	}

	if posts, _ := Client.SearchPosts(th.BasicTeam.Id, "channel:"+th.BasicChannel.Name, false); len(posts.Order) != 2 {
		t.Fatalf("wrong number of posts returned %v", len(posts.Order))
	}

	if posts, _ := Client.SearchPosts(th.BasicTeam.Id, "in:"+th.BasicChannel2.Name, false); len(posts.Order) != 2 {
		t.Fatalf("wrong number of posts returned %v", len(posts.Order))
	}

	if posts, _ := Client.SearchPosts(th.BasicTeam.Id, "channel:"+th.BasicChannel2.Name, false); len(posts.Order) != 2 {
		t.Fatalf("wrong number of posts returned %v", len(posts.Order))
	}

	if posts, _ := Client.SearchPosts(th.BasicTeam.Id, "ChAnNeL:"+th.BasicChannel2.Name, false); len(posts.Order) != 2 {
		t.Fatalf("wrong number of posts returned %v", len(posts.Order))
	}

	if posts, _ := Client.SearchPosts(th.BasicTeam.Id, "sgtitlereview", false); len(posts.Order) != 2 {
		t.Fatalf("wrong number of posts returned %v", len(posts.Order))
	}

	if posts, _ := Client.SearchPosts(th.BasicTeam.Id, "sgtitlereview channel:"+th.BasicChannel.Name, false); len(posts.Order) != 1 {
		t.Fatalf("wrong number of posts returned %v", len(posts.Order))
	}

	if posts, _ := Client.SearchPosts(th.BasicTeam.Id, "sgtitlereview in: "+th.BasicChannel2.Name, false); len(posts.Order) != 1 {
		t.Fatalf("wrong number of posts returned %v", len(posts.Order))
	}

	if posts, _ := Client.SearchPosts(th.BasicTeam.Id, "sgtitlereview channel: "+th.BasicChannel2.Name, false); len(posts.Order) != 1 {
		t.Fatalf("wrong number of posts returned %v", len(posts.Order))
	}

	if posts, _ := Client.SearchPosts(th.BasicTeam.Id, "channel: "+th.BasicChannel2.Name+" channel: "+channel.Name, false); len(posts.Order) != 3 {
		t.Fatalf("wrong number of posts returned %v", len(posts.Order))
	}

}

func TestSearchPostsFromUser(t *testing.T) {
	th := Setup().InitBasic()
	defer th.TearDown()
	Client := th.Client

	th.LoginTeamAdmin()
	user := th.CreateUser()
	th.LinkUserToTeam(user, th.BasicTeam)
	th.App.AddUserToChannel(user, th.BasicChannel)
	th.App.AddUserToChannel(user, th.BasicChannel2)

	message := "sgtitlereview with space"
	_ = th.CreateMessagePost(message)

	Client.Logout()
	th.LoginBasic2()

	message = "sgtitlereview\n with return"
	_ = th.CreateMessagePostWithClient(Client, th.BasicChannel2, message)

	if posts, _ := Client.SearchPosts(th.BasicTeam.Id, "from: "+th.TeamAdminUser.Username, false); len(posts.Order) != 2 {
		t.Fatalf("wrong number of posts returned %v", len(posts.Order))
	}

	if posts, _ := Client.SearchPosts(th.BasicTeam.Id, "from: "+th.BasicUser2.Username, false); len(posts.Order) != 1 {
		t.Fatalf("wrong number of posts returned %v", len(posts.Order))
	}

	if posts, _ := Client.SearchPosts(th.BasicTeam.Id, "from: "+th.BasicUser2.Username+" sgtitlereview", false); len(posts.Order) != 1 {
		t.Fatalf("wrong number of posts returned %v", len(posts.Order))
	}

	message = "hullo"
	_ = th.CreateMessagePost(message)

	if posts, _ := Client.SearchPosts(th.BasicTeam.Id, "from: "+th.BasicUser2.Username+" in:"+th.BasicChannel.Name, false); len(posts.Order) != 1 {
		t.Fatalf("wrong number of posts returned %v", len(posts.Order))
	}

	Client.Login(user.Email, user.Password)

	// wait for the join/leave messages to be created for user3 since they're done asynchronously
	time.Sleep(100 * time.Millisecond)

	if posts, _ := Client.SearchPosts(th.BasicTeam.Id, "from: "+th.BasicUser2.Username, false); len(posts.Order) != 2 {
		t.Fatalf("wrong number of posts returned %v", len(posts.Order))
	}

	if posts, _ := Client.SearchPosts(th.BasicTeam.Id, "from: "+th.BasicUser2.Username+" from: "+user.Username, false); len(posts.Order) != 2 {
		t.Fatalf("wrong number of posts returned %v", len(posts.Order))
	}

	if posts, _ := Client.SearchPosts(th.BasicTeam.Id, "from: "+th.BasicUser2.Username+" from: "+user.Username+" in:"+th.BasicChannel2.Name, false); len(posts.Order) != 1 {
		t.Fatalf("wrong number of posts returned %v", len(posts.Order))
	}

	message = "coconut"
	_ = th.CreateMessagePostWithClient(Client, th.BasicChannel2, message)

	if posts, _ := Client.SearchPosts(th.BasicTeam.Id, "from: "+th.BasicUser2.Username+" from: "+user.Username+" in:"+th.BasicChannel2.Name+" coconut", false); len(posts.Order) != 1 {
		t.Fatalf("wrong number of posts returned %v", len(posts.Order))
	}
}

func TestSearchPostsWithDateFlags(t *testing.T) {
	th := Setup().InitBasic()
	defer th.TearDown()
	th.LoginBasic()
	Client := th.Client

	message := "sgtitlereview\n with return"
	createDate := time.Date(2018, 8, 1, 5, 0, 0, 0, time.UTC)
	_ = th.CreateMessagePostNoClient(th.BasicChannel, message, utils.MillisFromTime(createDate))

	message = "other message with no return"
	createDate = time.Date(2018, 8, 2, 5, 0, 0, 0, time.UTC)
	_ = th.CreateMessagePostNoClient(th.BasicChannel, message, utils.MillisFromTime(createDate))

	message = "other message with no return"
	createDate = time.Date(2018, 8, 3, 5, 0, 0, 0, time.UTC)
	_ = th.CreateMessagePostNoClient(th.BasicChannel, message, utils.MillisFromTime(createDate))

	posts, _ := Client.SearchPosts(th.BasicTeam.Id, "return", false)
	if len(posts.Order) != 3 {
		t.Fatalf("wrong number of posts returned %v", len(posts.Order))
	}

	posts, _ = Client.SearchPosts(th.BasicTeam.Id, "on:", false)
	if len(posts.Order) != 0 {
		t.Fatalf("wrong number of posts returned %v", len(posts.Order))
	}

	posts, _ = Client.SearchPosts(th.BasicTeam.Id, "after:", false)
	if len(posts.Order) != 0 {
		t.Fatalf("wrong number of posts returned %v", len(posts.Order))
	}

	posts, _ = Client.SearchPosts(th.BasicTeam.Id, "before:", false)
	if len(posts.Order) != 0 {
		t.Fatalf("wrong number of posts returned %v", len(posts.Order))
	}

	posts, _ = Client.SearchPosts(th.BasicTeam.Id, "on:2018-08-01", false)
	if len(posts.Order) != 1 {
		t.Fatalf("wrong number of posts returned %v", len(posts.Order))
	}

	posts, _ = Client.SearchPosts(th.BasicTeam.Id, "after:2018-08-01", false)
	resultCount := 0
	for _, post := range posts.Posts {
		if post.UserId == th.BasicUser.Id {
			resultCount = resultCount + 1
		}
	}
	if resultCount != 2 {
		t.Fatalf("wrong number of posts returned %v", len(posts.Order))
	}

	posts, _ = Client.SearchPosts(th.BasicTeam.Id, "before:2018-08-02", false)
	if len(posts.Order) != 1 {
		t.Fatalf("wrong number of posts returned %v", len(posts.Order))
	}

	posts, _ = Client.SearchPosts(th.BasicTeam.Id, "before:2018-08-03 after:2018-08-02", false)
	if len(posts.Order) != 0 {
		t.Fatalf("wrong number of posts returned %v", len(posts.Order))
	}

	posts, _ = Client.SearchPosts(th.BasicTeam.Id, "before:2018-08-03 after:2018-08-01", false)
	if len(posts.Order) != 1 {
		t.Fatalf("wrong number of posts returned %v", len(posts.Order))
	}	
}

func TestGetFileInfosForPost(t *testing.T) {
	th := Setup().InitBasic().InitSystemAdmin()
	defer th.TearDown()
	Client := th.Client

	fileIds := make([]string, 3)
	if data, err := readTestFile("test.png"); err != nil {
		t.Fatal(err)
	} else {
		for i := 0; i < 3; i++ {
			fileResp, _ := Client.UploadFile(data, th.BasicChannel.Id, "test.png")
			fileIds[i] = fileResp.FileInfos[0].Id
		}
	}

	post := &model.Post{ChannelId: th.BasicChannel.Id, Message: "zz" + model.NewId() + "a", FileIds: fileIds}
	post, _ = Client.CreatePost(post)

	infos, resp := Client.GetFileInfosForPost(post.Id, "")
	CheckNoError(t, resp)

	if len(infos) != 3 {
		t.Fatal("missing file infos")
	}

	found := false
	for _, info := range infos {
		if info.Id == fileIds[0] {
			found = true
		}
	}

	if !found {
		t.Fatal("missing file info")
	}

	infos, resp = Client.GetFileInfosForPost(post.Id, resp.Etag)
	CheckEtag(t, infos, resp)

	infos, resp = Client.GetFileInfosForPost(th.BasicPost.Id, "")
	CheckNoError(t, resp)

	if len(infos) != 0 {
		t.Fatal("should have no file infos")
	}

	_, resp = Client.GetFileInfosForPost("junk", "")
	CheckBadRequestStatus(t, resp)

	_, resp = Client.GetFileInfosForPost(model.NewId(), "")
	CheckForbiddenStatus(t, resp)

	Client.Logout()
	_, resp = Client.GetFileInfosForPost(model.NewId(), "")
	CheckUnauthorizedStatus(t, resp)

	_, resp = th.SystemAdminClient.GetFileInfosForPost(th.BasicPost.Id, "")
	CheckNoError(t, resp)
}<|MERGE_RESOLUTION|>--- conflicted
+++ resolved
@@ -17,11 +17,8 @@
 
 	"github.com/mattermost/mattermost-server/app"
 	"github.com/mattermost/mattermost-server/model"
-<<<<<<< HEAD
 	"github.com/mattermost/mattermost-server/store"
-=======
 	"github.com/mattermost/mattermost-server/utils"
->>>>>>> c8e473a7
 )
 
 func TestCreatePost(t *testing.T) {
@@ -1761,7 +1758,7 @@
 	posts, _ = Client.SearchPosts(th.BasicTeam.Id, "before:2018-08-03 after:2018-08-01", false)
 	if len(posts.Order) != 1 {
 		t.Fatalf("wrong number of posts returned %v", len(posts.Order))
-	}	
+	}
 }
 
 func TestGetFileInfosForPost(t *testing.T) {
