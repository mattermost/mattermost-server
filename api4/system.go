--- conflicted
+++ resolved
@@ -57,15 +57,11 @@
 	api.BaseRoutes.ApiRoot.Handle("/server_busy", api.ApiSessionRequired(setServerBusy)).Methods("POST")
 	api.BaseRoutes.ApiRoot.Handle("/server_busy", api.ApiSessionRequired(getServerBusyExpires)).Methods("GET")
 	api.BaseRoutes.ApiRoot.Handle("/server_busy", api.ApiSessionRequired(clearServerBusy)).Methods("DELETE")
-<<<<<<< HEAD
 	api.BaseRoutes.ApiRoot.Handle("/upgrade_to_enterprise", api.ApiSessionRequired(upgradeToEnterprise)).Methods("POST")
 	api.BaseRoutes.ApiRoot.Handle("/upgrade_to_enterprise/status", api.ApiSessionRequired(upgradeToEnterpriseStatus)).Methods("GET")
 	api.BaseRoutes.ApiRoot.Handle("/restart", api.ApiSessionRequired(restart)).Methods("POST")
-=======
-
 	api.BaseRoutes.ApiRoot.Handle("/warn_metrics/status", api.ApiSessionRequired(getWarnMetricsStatus)).Methods("GET")
 	api.BaseRoutes.ApiRoot.Handle("/warn_metrics/ack/{warn_metric_id:[A-Za-z0-9-_]+}", api.ApiHandler(sendWarnMetricAckEmail)).Methods("POST")
->>>>>>> d05fd532
 }
 
 func getSystemPing(c *Context, w http.ResponseWriter, r *http.Request) {
@@ -557,20 +553,15 @@
 	w.Write([]byte(c.App.Srv().Busy.ToJson()))
 }
 
-<<<<<<< HEAD
 func upgradeToEnterprise(c *Context, w http.ResponseWriter, r *http.Request) {
 	auditRec := c.MakeAuditRecord("upgradeToEnterprise", audit.Fail)
 	defer c.LogAuditRec(auditRec)
 
-=======
-func getWarnMetricsStatus(c *Context, w http.ResponseWriter, r *http.Request) {
->>>>>>> d05fd532
-	if !c.App.SessionHasPermissionTo(*c.App.Session(), model.PERMISSION_MANAGE_SYSTEM) {
-		c.SetPermissionError(model.PERMISSION_MANAGE_SYSTEM)
-		return
-	}
-
-<<<<<<< HEAD
+	if !c.App.SessionHasPermissionTo(*c.App.Session(), model.PERMISSION_MANAGE_SYSTEM) {
+		c.SetPermissionError(model.PERMISSION_MANAGE_SYSTEM)
+		return
+	}
+
 	if model.BuildEnterpriseReady == "true" {
 		c.Err = model.NewAppError("upgradeToEnterprise", "api.upgrade_to_enterprise.already-enterprise.app_error", nil, "", http.StatusTooManyRequests)
 		return
@@ -622,34 +613,11 @@
 }
 
 func upgradeToEnterpriseStatus(c *Context, w http.ResponseWriter, r *http.Request) {
-=======
-	license := c.App.Srv().License()
-	if license != nil {
-		mlog.Debug("License is present, skip.")
-		return
-	}
-
-	status, err := c.App.GetWarnMetricsStatus()
-	if err != nil {
-		c.Err = err
-		return
-	}
-
-	w.Write([]byte(model.MapWarnMetricStatusToJson(status)))
-}
-
-func sendWarnMetricAckEmail(c *Context, w http.ResponseWriter, r *http.Request) {
-	auditRec := c.MakeAuditRecord("sendWarnMetricAckEmail", audit.Fail)
-	defer c.LogAuditRec(auditRec)
-	c.LogAudit("attempt")
-
->>>>>>> d05fd532
-	if !c.App.SessionHasPermissionTo(*c.App.Session(), model.PERMISSION_MANAGE_SYSTEM) {
-		c.SetPermissionError(model.PERMISSION_MANAGE_SYSTEM)
-		return
-	}
-
-<<<<<<< HEAD
+	if !c.App.SessionHasPermissionTo(*c.App.Session(), model.PERMISSION_MANAGE_SYSTEM) {
+		c.SetPermissionError(model.PERMISSION_MANAGE_SYSTEM)
+		return
+	}
+
 	percentage, err := c.App.Srv().UpgradeToE0Status()
 	var s map[string]interface{}
 	if err != nil {
@@ -678,13 +646,45 @@
 	go func() {
 		c.App.Srv().Restart()
 	}()
-=======
+}
+
+func getWarnMetricsStatus(c *Context, w http.ResponseWriter, r *http.Request) {
+	if !c.App.SessionHasPermissionTo(*c.App.Session(), model.PERMISSION_MANAGE_SYSTEM) {
+		c.SetPermissionError(model.PERMISSION_MANAGE_SYSTEM)
+		return
+	}
+
 	license := c.App.Srv().License()
 	if license != nil {
 		mlog.Debug("License is present, skip.")
 		return
 	}
 
+	status, err := c.App.GetWarnMetricsStatus()
+	if err != nil {
+		c.Err = err
+		return
+	}
+
+	w.Write([]byte(model.MapWarnMetricStatusToJson(status)))
+}
+
+func sendWarnMetricAckEmail(c *Context, w http.ResponseWriter, r *http.Request) {
+	auditRec := c.MakeAuditRecord("sendWarnMetricAckEmail", audit.Fail)
+	defer c.LogAuditRec(auditRec)
+	c.LogAudit("attempt")
+
+	if !c.App.SessionHasPermissionTo(*c.App.Session(), model.PERMISSION_MANAGE_SYSTEM) {
+		c.SetPermissionError(model.PERMISSION_MANAGE_SYSTEM)
+		return
+	}
+
+	license := c.App.Srv().License()
+	if license != nil {
+		mlog.Debug("License is present, skip.")
+		return
+	}
+
 	user, appErr := c.App.GetUser(c.App.Session().UserId)
 	if appErr != nil {
 		c.Err = appErr
@@ -704,5 +704,4 @@
 
 	auditRec.Success()
 	ReturnStatusOK(w)
->>>>>>> d05fd532
 }