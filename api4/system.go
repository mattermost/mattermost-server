--- conflicted
+++ resolved
@@ -491,15 +491,11 @@
 		return
 	}
 
-<<<<<<< HEAD
 	auditRec := c.MakeAuditRecord("setServerBusy", audit.Fail)
 	defer c.LogAuditRec(auditRec)
 	auditRec.AddMeta("seconds", i)
 
-	c.App.Srv.Busy.Set(time.Second * time.Duration(i))
-=======
 	c.App.Srv().Busy.Set(time.Second * time.Duration(i))
->>>>>>> 9a51c73f
 	mlog.Warn("server busy state activated - non-critical services disabled", mlog.Int64("seconds", i))
 
 	auditRec.Success()
@@ -511,15 +507,11 @@
 		c.SetPermissionError(model.PERMISSION_MANAGE_SYSTEM)
 		return
 	}
-<<<<<<< HEAD
 
 	auditRec := c.MakeAuditRecord("clearServerBusy", audit.Fail)
 	defer c.LogAuditRec(auditRec)
 
-	c.App.Srv.Busy.Clear()
-=======
 	c.App.Srv().Busy.Clear()
->>>>>>> 9a51c73f
 	mlog.Info("server busy state cleared - non-critical services enabled")
 
 	auditRec.Success()
