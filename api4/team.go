// Copyright (c) 2015-present Mattermost, Inc. All Rights Reserved.
// See LICENSE.txt for license information.

package api4

import (
	"bytes"
	"encoding/base64"
	"encoding/json"
	"fmt"
	"io"
	"io/ioutil"
	"net/http"
	"regexp"
	"strconv"
	"strings"

	"github.com/mattermost/mattermost-server/v5/audit"
	"github.com/mattermost/mattermost-server/v5/model"
)

const (
	MaxAddMembersBatch    = 256
	MaximumBulkImportSize = 10 * 1024 * 1024
	groupIDsParamPattern  = "[^a-zA-Z0-9,]*"
)

var groupIDsQueryParamRegex *regexp.Regexp

func init() {
	groupIDsQueryParamRegex = regexp.MustCompile(groupIDsParamPattern)
}

func (api *API) InitTeam() {
	api.BaseRoutes.Teams.Handle("", api.ApiSessionRequired(createTeam)).Methods("POST")
	api.BaseRoutes.Teams.Handle("", api.ApiSessionRequired(getAllTeams)).Methods("GET")
	api.BaseRoutes.Teams.Handle("/{team_id:[A-Za-z0-9]+}/scheme", api.ApiSessionRequired(updateTeamScheme)).Methods("PUT")
	api.BaseRoutes.Teams.Handle("/search", api.ApiSessionRequiredDisableWhenBusy(searchTeams)).Methods("POST")
	api.BaseRoutes.TeamsForUser.Handle("", api.ApiSessionRequired(getTeamsForUser)).Methods("GET")
	api.BaseRoutes.TeamsForUser.Handle("/unread", api.ApiSessionRequired(getTeamsUnreadForUser)).Methods("GET")

	api.BaseRoutes.Team.Handle("", api.ApiSessionRequired(getTeam)).Methods("GET")
	api.BaseRoutes.Team.Handle("", api.ApiSessionRequired(updateTeam)).Methods("PUT")
	api.BaseRoutes.Team.Handle("", api.ApiSessionRequired(deleteTeam)).Methods("DELETE")
	api.BaseRoutes.Team.Handle("/patch", api.ApiSessionRequired(patchTeam)).Methods("PUT")
	api.BaseRoutes.Team.Handle("/restore", api.ApiSessionRequired(restoreTeam)).Methods("POST")
	api.BaseRoutes.Team.Handle("/privacy", api.ApiSessionRequired(updateTeamPrivacy)).Methods("PUT")
	api.BaseRoutes.Team.Handle("/stats", api.ApiSessionRequired(getTeamStats)).Methods("GET")
	api.BaseRoutes.Team.Handle("/regenerate_invite_id", api.ApiSessionRequired(regenerateTeamInviteId)).Methods("POST")

	api.BaseRoutes.Team.Handle("/image", api.ApiSessionRequiredTrustRequester(getTeamIcon)).Methods("GET")
	api.BaseRoutes.Team.Handle("/image", api.ApiSessionRequired(setTeamIcon)).Methods("POST")
	api.BaseRoutes.Team.Handle("/image", api.ApiSessionRequired(removeTeamIcon)).Methods("DELETE")

	api.BaseRoutes.TeamMembers.Handle("", api.ApiSessionRequired(getTeamMembers)).Methods("GET")
	api.BaseRoutes.TeamMembers.Handle("/ids", api.ApiSessionRequired(getTeamMembersByIds)).Methods("POST")
	api.BaseRoutes.TeamMembersForUser.Handle("", api.ApiSessionRequired(getTeamMembersForUser)).Methods("GET")
	api.BaseRoutes.TeamMembers.Handle("", api.ApiSessionRequired(addTeamMember)).Methods("POST")
	api.BaseRoutes.Teams.Handle("/members/invite", api.ApiSessionRequired(addUserToTeamFromInvite)).Methods("POST")
	api.BaseRoutes.TeamMembers.Handle("/batch", api.ApiSessionRequired(addTeamMembers)).Methods("POST")
	api.BaseRoutes.TeamMember.Handle("", api.ApiSessionRequired(removeTeamMember)).Methods("DELETE")

	api.BaseRoutes.TeamForUser.Handle("/unread", api.ApiSessionRequired(getTeamUnread)).Methods("GET")

	api.BaseRoutes.TeamByName.Handle("", api.ApiSessionRequired(getTeamByName)).Methods("GET")
	api.BaseRoutes.TeamMember.Handle("", api.ApiSessionRequired(getTeamMember)).Methods("GET")
	api.BaseRoutes.TeamByName.Handle("/exists", api.ApiSessionRequired(teamExists)).Methods("GET")
	api.BaseRoutes.TeamMember.Handle("/roles", api.ApiSessionRequired(updateTeamMemberRoles)).Methods("PUT")
	api.BaseRoutes.TeamMember.Handle("/schemeRoles", api.ApiSessionRequired(updateTeamMemberSchemeRoles)).Methods("PUT")
	api.BaseRoutes.Team.Handle("/import", api.ApiSessionRequired(importTeam)).Methods("POST")
	api.BaseRoutes.Team.Handle("/invite/email", api.ApiSessionRequired(inviteUsersToTeam)).Methods("POST")
	api.BaseRoutes.Team.Handle("/invite-guests/email", api.ApiSessionRequired(inviteGuestsToChannels)).Methods("POST")
	api.BaseRoutes.Teams.Handle("/invites/email", api.ApiSessionRequired(invalidateAllEmailInvites)).Methods("DELETE")
	api.BaseRoutes.Teams.Handle("/invite/{invite_id:[A-Za-z0-9]+}", api.ApiHandler(getInviteInfo)).Methods("GET")

	api.BaseRoutes.Teams.Handle("/{team_id:[A-Za-z0-9]+}/members_minus_group_members", api.ApiSessionRequired(teamMembersMinusGroupMembers)).Methods("GET")
}

func createTeam(c *Context, w http.ResponseWriter, r *http.Request) {
	team := model.TeamFromJson(r.Body)
	if team == nil {
		c.SetInvalidParam("team")
		return
	}
	team.Email = strings.ToLower(team.Email)

	auditRec := c.MakeAuditRecord("createTeam", audit.Fail)
	defer c.LogAuditRec(auditRec)
	auditRec.AddMeta("team", team)

	if !c.App.SessionHasPermissionTo(*c.App.Session(), model.PERMISSION_CREATE_TEAM) {
		c.Err = model.NewAppError("createTeam", "api.team.is_team_creation_allowed.disabled.app_error", nil, "", http.StatusForbidden)
		return
	}

	rteam, err := c.App.CreateTeamWithUser(team, c.App.Session().UserId)
	if err != nil {
		c.Err = err
		return
	}

	// Don't sanitize the team here since the user will be a team admin and their session won't reflect that yet

	auditRec.Success()
	auditRec.AddMeta("team", team) // overwrite meta

	w.WriteHeader(http.StatusCreated)
	w.Write([]byte(rteam.ToJson()))
}

func getTeam(c *Context, w http.ResponseWriter, r *http.Request) {
	c.RequireTeamId()
	if c.Err != nil {
		return
	}

	team, err := c.App.GetTeam(c.Params.TeamId)
	if err != nil {
		c.Err = err
		return
	}

	if (!team.AllowOpenInvite || team.Type != model.TEAM_OPEN) && !c.App.SessionHasPermissionToTeam(*c.App.Session(), team.Id, model.PERMISSION_VIEW_TEAM) {
		c.SetPermissionError(model.PERMISSION_VIEW_TEAM)
		return
	}

	c.App.SanitizeTeam(*c.App.Session(), team)
	w.Write([]byte(team.ToJson()))
}

func getTeamByName(c *Context, w http.ResponseWriter, r *http.Request) {
	c.RequireTeamName()
	if c.Err != nil {
		return
	}

	team, err := c.App.GetTeamByName(c.Params.TeamName)
	if err != nil {
		c.Err = err
		return
	}

	if (!team.AllowOpenInvite || team.Type != model.TEAM_OPEN) && !c.App.SessionHasPermissionToTeam(*c.App.Session(), team.Id, model.PERMISSION_VIEW_TEAM) {
		c.SetPermissionError(model.PERMISSION_VIEW_TEAM)
		return
	}

	c.App.SanitizeTeam(*c.App.Session(), team)
	w.Write([]byte(team.ToJson()))
}

func updateTeam(c *Context, w http.ResponseWriter, r *http.Request) {
	c.RequireTeamId()
	if c.Err != nil {
		return
	}

	team := model.TeamFromJson(r.Body)

	if team == nil {
		c.SetInvalidParam("team")
		return
	}
	team.Email = strings.ToLower(team.Email)

	// The team being updated in the payload must be the same one as indicated in the URL.
	if team.Id != c.Params.TeamId {
		c.SetInvalidParam("id")
		return
	}

	auditRec := c.MakeAuditRecord("updateTeam", audit.Fail)
	defer c.LogAuditRec(auditRec)
	auditRec.AddMeta("team", team)

	if !c.App.SessionHasPermissionToTeam(*c.App.Session(), c.Params.TeamId, model.PERMISSION_MANAGE_TEAM) {
		c.SetPermissionError(model.PERMISSION_MANAGE_TEAM)
		return
	}

	updatedTeam, err := c.App.UpdateTeam(team)
	if err != nil {
		c.Err = err
		return
	}

	auditRec.Success()
	auditRec.AddMeta("update", updatedTeam)

	c.App.SanitizeTeam(*c.App.Session(), updatedTeam)
	w.Write([]byte(updatedTeam.ToJson()))
}

func patchTeam(c *Context, w http.ResponseWriter, r *http.Request) {
	c.RequireTeamId()
	if c.Err != nil {
		return
	}

	team := model.TeamPatchFromJson(r.Body)

	if team == nil {
		c.SetInvalidParam("team")
		return
	}

	auditRec := c.MakeAuditRecord("patchTeam", audit.Fail)
	defer c.LogAuditRec(auditRec)

	if !c.App.SessionHasPermissionToTeam(*c.App.Session(), c.Params.TeamId, model.PERMISSION_MANAGE_TEAM) {
		c.SetPermissionError(model.PERMISSION_MANAGE_TEAM)
		return
	}

	if oldTeam, err := c.App.GetTeam(c.Params.TeamId); err == nil {
		auditRec.AddMeta("team", oldTeam)
	}

	patchedTeam, err := c.App.PatchTeam(c.Params.TeamId, team)

	if err != nil {
		c.Err = err
		return
	}

	c.App.SanitizeTeam(*c.App.Session(), patchedTeam)

	auditRec.Success()
	auditRec.AddMeta("patched", patchedTeam)
	c.LogAudit("")

	w.Write([]byte(patchedTeam.ToJson()))
}

func restoreTeam(c *Context, w http.ResponseWriter, r *http.Request) {
	c.RequireTeamId()
	if c.Err != nil {
		return
	}

	auditRec := c.MakeAuditRecord("restoreTeam", audit.Fail)
	defer c.LogAuditRec(auditRec)
	auditRec.AddMeta("team_id", c.Params.TeamId)

	if !c.App.SessionHasPermissionToTeam(*c.App.Session(), c.Params.TeamId, model.PERMISSION_MANAGE_TEAM) {
		c.SetPermissionError(model.PERMISSION_MANAGE_TEAM)
		return
	}

	err := c.App.RestoreTeam(c.Params.TeamId)
	if err != nil {
		c.Err = err
		return
	}

	// Return the restored team to be consistent with RestoreChannel.
	team, err := c.App.GetTeam(c.Params.TeamId)
	if err != nil {
		c.Err = err
		return
	}

	auditRec.AddMeta("team", team)
	auditRec.Success()

	w.Write([]byte(team.ToJson()))
}

func updateTeamPrivacy(c *Context, w http.ResponseWriter, r *http.Request) {
	c.RequireTeamId()
	if c.Err != nil {
		return
	}

	props := model.StringInterfaceFromJson(r.Body)
	privacy, ok := props["privacy"].(string)
	if !ok {
		c.SetInvalidParam("privacy")
		return
	}

	var openInvite bool
	switch privacy {
	case model.TEAM_OPEN:
		openInvite = true
	case model.TEAM_INVITE:
		openInvite = false
	default:
		c.SetInvalidParam("privacy")
		return
	}

	auditRec := c.MakeAuditRecord("updateTeamPrivacy", audit.Fail)
	defer c.LogAuditRec(auditRec)
	auditRec.AddMeta("privacy", privacy)

	if !c.App.SessionHasPermissionToTeam(*c.App.Session(), c.Params.TeamId, model.PERMISSION_MANAGE_TEAM) {
		auditRec.AddMeta("team_id", c.Params.TeamId)
		c.SetPermissionError(model.PERMISSION_MANAGE_TEAM)
		return
	}

	if err := c.App.UpdateTeamPrivacy(c.Params.TeamId, privacy, openInvite); err != nil {
		c.Err = err
		return
	}

	// Return the updated team to be consistent with UpdateChannelPrivacy
	team, err := c.App.GetTeam(c.Params.TeamId)
	if err != nil {
		c.Err = err
		return
	}

	auditRec.AddMeta("team", team)
	auditRec.Success()

	w.Write([]byte(team.ToJson()))
}

func regenerateTeamInviteId(c *Context, w http.ResponseWriter, r *http.Request) {
	c.RequireTeamId()
	if c.Err != nil {
		return
	}

	if !c.App.SessionHasPermissionToTeam(*c.App.Session(), c.Params.TeamId, model.PERMISSION_MANAGE_TEAM) {
		c.SetPermissionError(model.PERMISSION_MANAGE_TEAM)
		return
	}

	auditRec := c.MakeAuditRecord("regenerateTeamInviteId", audit.Fail)
	defer c.LogAuditRec(auditRec)

	patchedTeam, err := c.App.RegenerateTeamInviteId(c.Params.TeamId)
	if err != nil {
		c.Err = err
		return
	}

	c.App.SanitizeTeam(*c.App.Session(), patchedTeam)

	auditRec.Success()
	auditRec.AddMeta("team", patchedTeam)
	c.LogAudit("")

	w.Write([]byte(patchedTeam.ToJson()))
}

func deleteTeam(c *Context, w http.ResponseWriter, r *http.Request) {
	c.RequireTeamId()
	if c.Err != nil {
		return
	}

	if !c.App.SessionHasPermissionToTeam(*c.App.Session(), c.Params.TeamId, model.PERMISSION_MANAGE_TEAM) {
		c.SetPermissionError(model.PERMISSION_MANAGE_TEAM)
		return
	}

	auditRec := c.MakeAuditRecord("deleteTeam", audit.Fail)
	defer c.LogAuditRec(auditRec)

	if team, err := c.App.GetTeam(c.Params.TeamId); err == nil {
		auditRec.AddMeta("team", team)
	}

	var err *model.AppError
	if c.Params.Permanent {
		if *c.App.Config().ServiceSettings.EnableAPITeamDeletion {
			err = c.App.PermanentDeleteTeamId(c.Params.TeamId)
		} else {
			err = model.NewAppError("deleteTeam", "api.user.delete_team.not_enabled.app_error", nil, "teamId="+c.Params.TeamId, http.StatusUnauthorized)
		}
	} else {
		err = c.App.SoftDeleteTeam(c.Params.TeamId)
	}

	if err != nil {
		c.Err = err
		return
	}

	auditRec.Success()
	ReturnStatusOK(w)
}

func getTeamsForUser(c *Context, w http.ResponseWriter, r *http.Request) {
	c.RequireUserId()
	if c.Err != nil {
		return
	}

	if c.App.Session().UserId != c.Params.UserId && !c.App.SessionHasPermissionTo(*c.App.Session(), model.PERMISSION_SYSCONSOLE_READ_USERMANAGEMENT_USERS) {
		c.SetPermissionError(model.PERMISSION_SYSCONSOLE_READ_USERMANAGEMENT_USERS)
		return
	}

	teams, err := c.App.GetTeamsForUser(c.Params.UserId)
	if err != nil {
		c.Err = err
		return
	}

	c.App.SanitizeTeams(*c.App.Session(), teams)
	w.Write([]byte(model.TeamListToJson(teams)))
}

func getTeamsUnreadForUser(c *Context, w http.ResponseWriter, r *http.Request) {
	c.RequireUserId()
	if c.Err != nil {
		return
	}

	if c.App.Session().UserId != c.Params.UserId && !c.App.SessionHasPermissionTo(*c.App.Session(), model.PERMISSION_MANAGE_SYSTEM) {
		c.SetPermissionError(model.PERMISSION_MANAGE_SYSTEM)
		return
	}

	// optional team id to be excluded from the result
	teamId := r.URL.Query().Get("exclude_team")

	unreadTeamsList, err := c.App.GetTeamsUnreadForUser(teamId, c.Params.UserId)
	if err != nil {
		c.Err = err
		return
	}

	w.Write([]byte(model.TeamsUnreadToJson(unreadTeamsList)))
}

func getTeamMember(c *Context, w http.ResponseWriter, r *http.Request) {
	c.RequireTeamId().RequireUserId()
	if c.Err != nil {
		return
	}

	if !c.App.SessionHasPermissionToTeam(*c.App.Session(), c.Params.TeamId, model.PERMISSION_VIEW_TEAM) {
		c.SetPermissionError(model.PERMISSION_VIEW_TEAM)
		return
	}

	canSee, err := c.App.UserCanSeeOtherUser(c.App.Session().UserId, c.Params.UserId)
	if err != nil {
		c.Err = err
		return
	}

	if !canSee {
		c.SetPermissionError(model.PERMISSION_VIEW_MEMBERS)
		return
	}

	team, err := c.App.GetTeamMember(c.Params.TeamId, c.Params.UserId)
	if err != nil {
		c.Err = err
		return
	}

	w.Write([]byte(team.ToJson()))
}

func getTeamMembers(c *Context, w http.ResponseWriter, r *http.Request) {
	c.RequireTeamId()
	if c.Err != nil {
		return
	}

	sort := r.URL.Query().Get("sort")
	excludeDeletedUsers := r.URL.Query().Get("exclude_deleted_users")
	excludeDeletedUsersBool, _ := strconv.ParseBool(excludeDeletedUsers)

	if !c.App.SessionHasPermissionToTeam(*c.App.Session(), c.Params.TeamId, model.PERMISSION_VIEW_TEAM) {
		c.SetPermissionError(model.PERMISSION_VIEW_TEAM)
		return
	}

	restrictions, err := c.App.GetViewUsersRestrictions(c.App.Session().UserId)
	if err != nil {
		c.Err = err
		return
	}

	teamMembersGetOptions := &model.TeamMembersGetOptions{
		Sort:                sort,
		ExcludeDeletedUsers: excludeDeletedUsersBool,
		ViewRestrictions:    restrictions,
	}

	members, err := c.App.GetTeamMembers(c.Params.TeamId, c.Params.Page*c.Params.PerPage, c.Params.PerPage, teamMembersGetOptions)
	if err != nil {
		c.Err = err
		return
	}

	w.Write([]byte(model.TeamMembersToJson(members)))
}

func getTeamMembersForUser(c *Context, w http.ResponseWriter, r *http.Request) {
	c.RequireUserId()
	if c.Err != nil {
		return
	}

	if !c.App.SessionHasPermissionToUser(*c.App.Session(), c.Params.UserId) && !c.App.SessionHasPermissionTo(*c.App.Session(), model.PERMISSION_READ_OTHER_USERS_TEAMS) {
		c.SetPermissionError(model.PERMISSION_READ_OTHER_USERS_TEAMS)
		return
	}

	canSee, err := c.App.UserCanSeeOtherUser(c.App.Session().UserId, c.Params.UserId)
	if err != nil {
		c.Err = err
		return
	}

	if !canSee {
		c.SetPermissionError(model.PERMISSION_VIEW_MEMBERS)
		return
	}

	members, err := c.App.GetTeamMembersForUser(c.Params.UserId)
	if err != nil {
		c.Err = err
		return
	}

	w.Write([]byte(model.TeamMembersToJson(members)))
}

func getTeamMembersByIds(c *Context, w http.ResponseWriter, r *http.Request) {
	c.RequireTeamId()
	if c.Err != nil {
		return
	}

	userIds := model.ArrayFromJson(r.Body)

	if len(userIds) == 0 {
		c.SetInvalidParam("user_ids")
		return
	}

	if !c.App.SessionHasPermissionToTeam(*c.App.Session(), c.Params.TeamId, model.PERMISSION_VIEW_TEAM) {
		c.SetPermissionError(model.PERMISSION_VIEW_TEAM)
		return
	}

	restrictions, err := c.App.GetViewUsersRestrictions(c.App.Session().UserId)
	if err != nil {
		c.Err = err
		return
	}

	members, err := c.App.GetTeamMembersByIds(c.Params.TeamId, userIds, restrictions)
	if err != nil {
		c.Err = err
		return
	}

	w.Write([]byte(model.TeamMembersToJson(members)))
}

func addTeamMember(c *Context, w http.ResponseWriter, r *http.Request) {
	c.RequireTeamId()
	if c.Err != nil {
		return
	}

	var err *model.AppError
	member := model.TeamMemberFromJson(r.Body)
	if member == nil {
		c.Err = model.NewAppError("addTeamMember", "api.team.add_team_member.invalid_body.app_error", nil, "Error in model.TeamMemberFromJson()", http.StatusBadRequest)
		return
	}
	if member.TeamId != c.Params.TeamId {
		c.SetInvalidParam("team_id")
		return
	}

	if !model.IsValidId(member.UserId) {
		c.SetInvalidParam("user_id")
		return
	}

	auditRec := c.MakeAuditRecord("addTeamMember", audit.Fail)
	defer c.LogAuditRec(auditRec)
	auditRec.AddMeta("member", member)

	if member.UserId == c.App.Session().UserId {
		var team *model.Team
		team, err = c.App.GetTeam(member.TeamId)
		if err != nil {
			c.Err = err
			return
		}

		if team.AllowOpenInvite && !c.App.SessionHasPermissionTo(*c.App.Session(), model.PERMISSION_JOIN_PUBLIC_TEAMS) {
			c.SetPermissionError(model.PERMISSION_JOIN_PUBLIC_TEAMS)
			return
		}
		if !team.AllowOpenInvite && !c.App.SessionHasPermissionTo(*c.App.Session(), model.PERMISSION_JOIN_PRIVATE_TEAMS) {
			c.SetPermissionError(model.PERMISSION_JOIN_PRIVATE_TEAMS)
			return
		}
	} else {
		if !c.App.SessionHasPermissionToTeam(*c.App.Session(), member.TeamId, model.PERMISSION_ADD_USER_TO_TEAM) {
			c.SetPermissionError(model.PERMISSION_ADD_USER_TO_TEAM)
			return
		}
	}

	team, err := c.App.GetTeam(member.TeamId)
	if err != nil {
		c.Err = err
		return
	}
	auditRec.AddMeta("team", team)

	if team.IsGroupConstrained() {
		nonMembers, err := c.App.FilterNonGroupTeamMembers([]string{member.UserId}, team)
		if err != nil {
			if v, ok := err.(*model.AppError); ok {
				c.Err = v
			} else {
				c.Err = model.NewAppError("addTeamMember", "api.team.add_members.error", nil, err.Error(), http.StatusBadRequest)
			}
			return
		}
		if len(nonMembers) > 0 {
			c.Err = model.NewAppError("addTeamMember", "api.team.add_members.user_denied", map[string]interface{}{"UserIDs": nonMembers}, "", http.StatusBadRequest)
			return
		}
	}

	member, err = c.App.AddTeamMember(member.TeamId, member.UserId)

	if err != nil {
		c.Err = err
		return
	}

	auditRec.Success()

	w.WriteHeader(http.StatusCreated)
	w.Write([]byte(member.ToJson()))
}

func addUserToTeamFromInvite(c *Context, w http.ResponseWriter, r *http.Request) {
	tokenId := r.URL.Query().Get("token")
	inviteId := r.URL.Query().Get("invite_id")

	var member *model.TeamMember
	var err *model.AppError

	auditRec := c.MakeAuditRecord("addUserToTeamFromInvite", audit.Fail)
	defer c.LogAuditRec(auditRec)
	auditRec.AddMeta("invite_id", inviteId)

	if tokenId != "" {
		member, err = c.App.AddTeamMemberByToken(c.App.Session().UserId, tokenId)
	} else if inviteId != "" {
		if c.App.Session().Props[model.SESSION_PROP_IS_GUEST] == "true" {
			c.Err = model.NewAppError("addUserToTeamFromInvite", "api.team.add_user_to_team_from_invite.guest.app_error", nil, "", http.StatusForbidden)
			return
		}

		member, err = c.App.AddTeamMemberByInviteId(inviteId, c.App.Session().UserId)
	} else {
		err = model.NewAppError("addTeamMember", "api.team.add_user_to_team.missing_parameter.app_error", nil, "", http.StatusBadRequest)
	}

	if err != nil {
		c.Err = err
		return
	}

	auditRec.Success()
	if member != nil {
		auditRec.AddMeta("member", member)
	}

	w.WriteHeader(http.StatusCreated)
	w.Write([]byte(member.ToJson()))
}

func addTeamMembers(c *Context, w http.ResponseWriter, r *http.Request) {
	graceful := r.URL.Query().Get("graceful") != ""

	c.RequireTeamId()
	if c.Err != nil {
		return
	}

	var err *model.AppError
	members := model.TeamMembersFromJson(r.Body)

	if len(members) > MaxAddMembersBatch {
		c.SetInvalidParam("too many members in batch")
		return
	}

	if len(members) == 0 {
		c.SetInvalidParam("no members in batch")
		return
	}

	auditRec := c.MakeAuditRecord("addTeamMembers", audit.Fail)
	defer c.LogAuditRec(auditRec)
	auditRec.AddMeta("count", len(members))

	var memberIDs []string
	for _, member := range members {
		memberIDs = append(memberIDs, member.UserId)
	}
	auditRec.AddMeta("user_ids", memberIDs)

	team, err := c.App.GetTeam(c.Params.TeamId)
	if err != nil {
		c.Err = err
		return
	}
	auditRec.AddMeta("team", team)

	if team.IsGroupConstrained() {
		nonMembers, err := c.App.FilterNonGroupTeamMembers(memberIDs, team)
		if err != nil {
			if v, ok := err.(*model.AppError); ok {
				c.Err = v
			} else {
				c.Err = model.NewAppError("addTeamMembers", "api.team.add_members.error", nil, err.Error(), http.StatusBadRequest)
			}
			return
		}
		if len(nonMembers) > 0 {
			c.Err = model.NewAppError("addTeamMembers", "api.team.add_members.user_denied", map[string]interface{}{"UserIDs": nonMembers}, "", http.StatusBadRequest)
			return
		}
	}

	var userIds []string
	for _, member := range members {
		if member.TeamId != c.Params.TeamId {
			c.SetInvalidParam("team_id for member with user_id=" + member.UserId)
			return
		}

		if !model.IsValidId(member.UserId) {
			c.SetInvalidParam("user_id")
			return
		}

		userIds = append(userIds, member.UserId)
	}

	if !c.App.SessionHasPermissionToTeam(*c.App.Session(), c.Params.TeamId, model.PERMISSION_ADD_USER_TO_TEAM) {
		c.SetPermissionError(model.PERMISSION_ADD_USER_TO_TEAM)
		return
	}

	membersWithErrors, err := c.App.AddTeamMembers(c.Params.TeamId, userIds, c.App.Session().UserId, graceful)

	if membersWithErrors != nil {
		errList := make([]string, 0, len(membersWithErrors))
		for _, m := range membersWithErrors {
			if m.Error != nil {
				errList = append(errList, model.TeamMemberWithErrorToString(m))
			}
		}
		auditRec.AddMeta("errors", errList)
	}
	if err != nil {
		c.Err = err
		return
	}

	auditRec.Success()

	w.WriteHeader(http.StatusCreated)

	if graceful {
		// in 'graceful' mode we allow a different return value, notifying the client which users were not added
		w.Write([]byte(model.TeamMembersWithErrorToJson(membersWithErrors)))
	} else {
		w.Write([]byte(model.TeamMembersToJson(model.TeamMembersWithErrorToTeamMembers(membersWithErrors))))
	}

}

func removeTeamMember(c *Context, w http.ResponseWriter, r *http.Request) {
	c.RequireTeamId().RequireUserId()
	if c.Err != nil {
		return
	}

	auditRec := c.MakeAuditRecord("removeTeamMember", audit.Fail)
	defer c.LogAuditRec(auditRec)

	if c.App.Session().UserId != c.Params.UserId {
		if !c.App.SessionHasPermissionToTeam(*c.App.Session(), c.Params.TeamId, model.PERMISSION_REMOVE_USER_FROM_TEAM) {
			c.SetPermissionError(model.PERMISSION_REMOVE_USER_FROM_TEAM)
			return
		}
	}

	team, err := c.App.GetTeam(c.Params.TeamId)
	if err != nil {
		c.Err = err
		return
	}
	auditRec.AddMeta("team", team)

	user, err := c.App.GetUser(c.Params.UserId)
	if err != nil {
		c.Err = err
		return
	}
	auditRec.AddMeta("user", user)

	if team.IsGroupConstrained() && (c.Params.UserId != c.App.Session().UserId) && !user.IsBot {
		c.Err = model.NewAppError("removeTeamMember", "api.team.remove_member.group_constrained.app_error", nil, "", http.StatusBadRequest)
		return
	}

	if err := c.App.RemoveUserFromTeam(c.Params.TeamId, c.Params.UserId, c.App.Session().UserId); err != nil {
		c.Err = err
		return
	}

	auditRec.Success()
	ReturnStatusOK(w)
}

func getTeamUnread(c *Context, w http.ResponseWriter, r *http.Request) {
	c.RequireTeamId().RequireUserId()
	if c.Err != nil {
		return
	}

	if !c.App.SessionHasPermissionToUser(*c.App.Session(), c.Params.UserId) {
		c.SetPermissionError(model.PERMISSION_EDIT_OTHER_USERS)
		return
	}

	if !c.App.SessionHasPermissionToTeam(*c.App.Session(), c.Params.TeamId, model.PERMISSION_VIEW_TEAM) {
		c.SetPermissionError(model.PERMISSION_VIEW_TEAM)
		return
	}

	unreadTeam, err := c.App.GetTeamUnread(c.Params.TeamId, c.Params.UserId)
	if err != nil {
		c.Err = err
		return
	}

	w.Write([]byte(unreadTeam.ToJson()))
}

func getTeamStats(c *Context, w http.ResponseWriter, r *http.Request) {
	c.RequireTeamId()
	if c.Err != nil {
		return
	}

	if !c.App.SessionHasPermissionToTeam(*c.App.Session(), c.Params.TeamId, model.PERMISSION_VIEW_TEAM) {
		c.SetPermissionError(model.PERMISSION_VIEW_TEAM)
		return
	}

	restrictions, err := c.App.GetViewUsersRestrictions(c.App.Session().UserId)
	if err != nil {
		c.Err = err
		return
	}

	stats, err := c.App.GetTeamStats(c.Params.TeamId, restrictions)
	if err != nil {
		c.Err = err
		return
	}

	w.Write([]byte(stats.ToJson()))
}

func updateTeamMemberRoles(c *Context, w http.ResponseWriter, r *http.Request) {
	c.RequireTeamId().RequireUserId()
	if c.Err != nil {
		return
	}

	props := model.MapFromJson(r.Body)

	newRoles := props["roles"]
	if !model.IsValidUserRoles(newRoles) {
		c.SetInvalidParam("team_member_roles")
		return
	}

	auditRec := c.MakeAuditRecord("updateTeamMemberRoles", audit.Fail)
	defer c.LogAuditRec(auditRec)
	auditRec.AddMeta("roles", newRoles)

	if !c.App.SessionHasPermissionToTeam(*c.App.Session(), c.Params.TeamId, model.PERMISSION_MANAGE_TEAM_ROLES) {
		c.SetPermissionError(model.PERMISSION_MANAGE_TEAM_ROLES)
		return
	}

	teamMember, err := c.App.UpdateTeamMemberRoles(c.Params.TeamId, c.Params.UserId, newRoles)
	if err != nil {
		c.Err = err
		return
	}

	auditRec.Success()
	auditRec.AddMeta("member", teamMember)

	ReturnStatusOK(w)
}

func updateTeamMemberSchemeRoles(c *Context, w http.ResponseWriter, r *http.Request) {
	c.RequireTeamId().RequireUserId()
	if c.Err != nil {
		return
	}

	schemeRoles := model.SchemeRolesFromJson(r.Body)
	if schemeRoles == nil {
		c.SetInvalidParam("scheme_roles")
		return
	}

	auditRec := c.MakeAuditRecord("updateTeamMemberSchemeRoles", audit.Fail)
	defer c.LogAuditRec(auditRec)
	auditRec.AddMeta("roles", schemeRoles)

	if !c.App.SessionHasPermissionToTeam(*c.App.Session(), c.Params.TeamId, model.PERMISSION_MANAGE_TEAM_ROLES) {
		c.SetPermissionError(model.PERMISSION_MANAGE_TEAM_ROLES)
		return
	}

	teamMember, err := c.App.UpdateTeamMemberSchemeRoles(c.Params.TeamId, c.Params.UserId, schemeRoles.SchemeGuest, schemeRoles.SchemeUser, schemeRoles.SchemeAdmin)
	if err != nil {
		c.Err = err
		return
	}

	auditRec.Success()
	auditRec.AddMeta("member", teamMember)

	ReturnStatusOK(w)
}

func getAllTeams(c *Context, w http.ResponseWriter, r *http.Request) {
	teams := []*model.Team{}
	var err *model.AppError
	var teamsWithCount *model.TeamsWithCount

	listPrivate := c.App.SessionHasPermissionTo(*c.App.Session(), model.PERMISSION_LIST_PRIVATE_TEAMS)
	listPublic := c.App.SessionHasPermissionTo(*c.App.Session(), model.PERMISSION_LIST_PUBLIC_TEAMS)
	if listPrivate && listPublic {
		if c.Params.IncludeTotalCount {
			teamsWithCount, err = c.App.GetAllTeamsPageWithCount(c.Params.Page*c.Params.PerPage, c.Params.PerPage)
		} else {
			teams, err = c.App.GetAllTeamsPage(c.Params.Page*c.Params.PerPage, c.Params.PerPage)
		}
	} else if listPrivate {
		if c.Params.IncludeTotalCount {
			teamsWithCount, err = c.App.GetAllPrivateTeamsPageWithCount(c.Params.Page*c.Params.PerPage, c.Params.PerPage)
		} else {
			teams, err = c.App.GetAllPrivateTeamsPage(c.Params.Page*c.Params.PerPage, c.Params.PerPage)
		}
	} else if listPublic {
		if c.Params.IncludeTotalCount {
			teamsWithCount, err = c.App.GetAllPublicTeamsPageWithCount(c.Params.Page*c.Params.PerPage, c.Params.PerPage)
		} else {
			teams, err = c.App.GetAllPublicTeamsPage(c.Params.Page*c.Params.PerPage, c.Params.PerPage)
		}
	} else {
		// The user doesn't have permissions to list private as well as public teams.
		err = model.NewAppError("getAllTeams", "api.team.get_all_teams.insufficient_permissions", nil, "", http.StatusForbidden)
	}
	if err != nil {
		c.Err = err
		return
	}

	c.App.SanitizeTeams(*c.App.Session(), teams)

	var resBody []byte

	if c.Params.IncludeTotalCount {
		resBody = model.TeamsWithCountToJson(teamsWithCount)
	} else {
		resBody = []byte(model.TeamListToJson(teams))
	}

	w.Write(resBody)
}

func searchTeams(c *Context, w http.ResponseWriter, r *http.Request) {
	props := model.TeamSearchFromJson(r.Body)
	if props == nil {
		c.SetInvalidParam("team_search")
		return
	}

	var teams []*model.Team
	var totalCount int64
	var err *model.AppError

	if c.App.SessionHasPermissionTo(*c.App.Session(), model.PERMISSION_LIST_PRIVATE_TEAMS) && c.App.SessionHasPermissionTo(*c.App.Session(), model.PERMISSION_LIST_PUBLIC_TEAMS) {
		teams, totalCount, err = c.App.SearchAllTeams(props)
	} else if c.App.SessionHasPermissionTo(*c.App.Session(), model.PERMISSION_LIST_PRIVATE_TEAMS) {
		if props.Page != nil || props.PerPage != nil {
			c.Err = model.NewAppError("searchTeams", "api.team.search_teams.pagination_not_implemented.private_team_search", nil, "", http.StatusNotImplemented)
			return
		}
		teams, err = c.App.SearchPrivateTeams(props.Term)
	} else if c.App.SessionHasPermissionTo(*c.App.Session(), model.PERMISSION_LIST_PUBLIC_TEAMS) {
		if props.Page != nil || props.PerPage != nil {
			c.Err = model.NewAppError("searchTeams", "api.team.search_teams.pagination_not_implemented.public_team_search", nil, "", http.StatusNotImplemented)
			return
		}
		teams, err = c.App.SearchPublicTeams(props.Term)
	} else {
		teams = []*model.Team{}
	}

	if err != nil {
		c.Err = err
		return
	}

	c.App.SanitizeTeams(*c.App.Session(), teams)

	var payload []byte
	if props.Page != nil && props.PerPage != nil {
		twc := &model.TeamsWithCount{Teams: teams, TotalCount: totalCount}
		payload = model.TeamsWithCountToJson(twc)
	} else {
		payload = []byte(model.TeamListToJson(teams))
	}

	w.Write(payload)
}

func teamExists(c *Context, w http.ResponseWriter, r *http.Request) {
	c.RequireTeamName()
	if c.Err != nil {
		return
	}

	team, err := c.App.GetTeamByName(c.Params.TeamName)
	if err != nil && err.StatusCode != http.StatusNotFound {
		c.Err = err
		return
	}

	exists := false

	if team != nil {
		var teamMember *model.TeamMember
		teamMember, err = c.App.GetTeamMember(team.Id, c.App.Session().UserId)
		if err != nil && err.StatusCode != http.StatusNotFound {
			c.Err = err
			return
		}

		// Verify that the user can see the team (be a member or have the permission to list the team)
		if (teamMember != nil && teamMember.DeleteAt == 0) ||
			(team.AllowOpenInvite && c.App.SessionHasPermissionTo(*c.App.Session(), model.PERMISSION_LIST_PUBLIC_TEAMS)) ||
			(!team.AllowOpenInvite && c.App.SessionHasPermissionTo(*c.App.Session(), model.PERMISSION_LIST_PRIVATE_TEAMS)) {
			exists = true
		}
	}

	resp := map[string]bool{"exists": exists}
	w.Write([]byte(model.MapBoolToJson(resp)))
}

func importTeam(c *Context, w http.ResponseWriter, r *http.Request) {
	if c.App.Srv().License() != nil && *c.App.Srv().License().Features.Cloud {
		c.Err = model.NewAppError("importTeam", "api.restricted_system_admin", nil, "", http.StatusForbidden)
		return
	}

	c.RequireTeamId()
	if c.Err != nil {
		return
	}

	if !c.App.SessionHasPermissionToTeam(*c.App.Session(), c.Params.TeamId, model.PERMISSION_IMPORT_TEAM) {
		c.SetPermissionError(model.PERMISSION_IMPORT_TEAM)
		return
	}

	if err := r.ParseMultipartForm(MaximumBulkImportSize); err != nil {
		c.Err = model.NewAppError("importTeam", "api.team.import_team.parse.app_error", nil, err.Error(), http.StatusInternalServerError)
		return
	}

	importFromArray, ok := r.MultipartForm.Value["importFrom"]
	if !ok || len(importFromArray) < 1 {
		c.Err = model.NewAppError("importTeam", "api.team.import_team.no_import_from.app_error", nil, "", http.StatusBadRequest)
		return
	}
	importFrom := importFromArray[0]

	fileSizeStr, ok := r.MultipartForm.Value["filesize"]
	if !ok || len(fileSizeStr) < 1 {
		c.Err = model.NewAppError("importTeam", "api.team.import_team.unavailable.app_error", nil, "", http.StatusBadRequest)
		return
	}

	fileSize, err := strconv.ParseInt(fileSizeStr[0], 10, 64)
	if err != nil {
		c.Err = model.NewAppError("importTeam", "api.team.import_team.integer.app_error", nil, "", http.StatusBadRequest)
		return
	}

	fileInfoArray, ok := r.MultipartForm.File["file"]
	if !ok {
		c.Err = model.NewAppError("importTeam", "api.team.import_team.no_file.app_error", nil, "", http.StatusBadRequest)
		return
	}

	if len(fileInfoArray) <= 0 {
		c.Err = model.NewAppError("importTeam", "api.team.import_team.array.app_error", nil, "", http.StatusBadRequest)
		return
	}

	auditRec := c.MakeAuditRecord("importTeam", audit.Fail)
	defer c.LogAuditRec(auditRec)
	auditRec.AddMeta("team_id", c.Params.TeamId)

	fileInfo := fileInfoArray[0]

	fileData, err := fileInfo.Open()
	if err != nil {
		c.Err = model.NewAppError("importTeam", "api.team.import_team.open.app_error", nil, err.Error(), http.StatusBadRequest)
		return
	}
	defer fileData.Close()
	auditRec.AddMeta("filename", fileInfo.Filename)
	auditRec.AddMeta("filesize", fileSize)
	auditRec.AddMeta("from", importFrom)

	var log *bytes.Buffer
	data := map[string]string{}
	switch importFrom {
	case "slack":
		var err *model.AppError
		if err, log = c.App.SlackImport(fileData, fileSize, c.Params.TeamId); err != nil {
			c.Err = err
			c.Err.StatusCode = http.StatusBadRequest
		}
		data["results"] = base64.StdEncoding.EncodeToString(log.Bytes())
	default:
		c.Err = model.NewAppError("importTeam", "api.team.import_team.unknown_import_from.app_error", nil, "", http.StatusBadRequest)
	}

	if c.Err != nil {
		w.WriteHeader(c.Err.StatusCode)
		return
	}
	auditRec.Success()
	w.Write([]byte(model.MapToJson(data)))
}

func inviteUsersToTeam(c *Context, w http.ResponseWriter, r *http.Request) {
	graceful := r.URL.Query().Get("graceful") != ""

	c.RequireTeamId()
	if c.Err != nil {
		return
	}

	if !c.App.SessionHasPermissionToTeam(*c.App.Session(), c.Params.TeamId, model.PERMISSION_INVITE_USER) {
		c.SetPermissionError(model.PERMISSION_INVITE_USER)
		return
	}

	if !c.App.SessionHasPermissionToTeam(*c.App.Session(), c.Params.TeamId, model.PERMISSION_ADD_USER_TO_TEAM) {
		c.SetPermissionError(model.PERMISSION_INVITE_USER)
		return
	}

	emailList := model.ArrayFromJson(r.Body)

	for i := range emailList {
		emailList[i] = strings.ToLower(emailList[i])
	}

	if len(emailList) == 0 {
		c.SetInvalidParam("user_email")
		return
	}

	auditRec := c.MakeAuditRecord("inviteUsersToTeam", audit.Fail)
	defer c.LogAuditRec(auditRec)
	auditRec.AddMeta("team_id", c.Params.TeamId)
	auditRec.AddMeta("count", len(emailList))
	auditRec.AddMeta("emails", emailList)

	if graceful {
		cloudUserLimit := *c.App.Config().ExperimentalSettings.CloudUserLimit
		var invitesOverLimit []*model.EmailInviteWithError
<<<<<<< HEAD
		if c.App.Srv().License() != nil && *c.App.Srv().License().Features.Cloud && cloudUserLimit > 0 && c.IsSystemAdmin() {
			subscription, err := c.App.Cloud().GetSubscription(c.App.Session().UserId)
			if err != nil {
				c.Err = model.NewAppError(
					"Api4.inviteUsersToTeam",
					"api.team.cloud.subscription.error",
					nil,
					err.Error(),
					http.StatusInternalServerError)
=======
		if c.App.Srv().License() != nil && *c.App.Srv().License().Features.Cloud && cloudUserLimit > 0 {
			subscription, subErr := c.App.Cloud().GetSubscription()
			if subErr != nil {
				c.Err = subErr
>>>>>>> 7cd15cd7
				return
			}
			if subscription == nil || subscription.IsPaidTier != "true" {
				emailList, invitesOverLimit, _ = c.App.GetErrorListForEmailsOverLimit(emailList, cloudUserLimit)
			}
		}
		var invitesWithError []*model.EmailInviteWithError
		var err *model.AppError
		if emailList != nil {
			invitesWithError, err = c.App.InviteNewUsersToTeamGracefully(emailList, c.Params.TeamId, c.App.Session().UserId)
		}

		if len(invitesOverLimit) > 0 {
			invitesWithError = append(invitesWithError, invitesOverLimit...)
		}

		if invitesWithError != nil {
			errList := make([]string, 0, len(invitesWithError))
			for _, inv := range invitesWithError {
				if inv.Error != nil {
					errList = append(errList, model.EmailInviteWithErrorToString(inv))
				}
			}
			auditRec.AddMeta("errors", errList)
		}
		if err != nil {
			c.Err = err
			return
		}
		// in graceful mode we return both the successful ones and the failed ones
		w.Write([]byte(model.EmailInviteWithErrorToJson(invitesWithError)))
	} else {
		err := c.App.InviteNewUsersToTeam(emailList, c.Params.TeamId, c.App.Session().UserId)
		if err != nil {
			c.Err = err
			return
		}
		ReturnStatusOK(w)
	}
	auditRec.Success()
}

func inviteGuestsToChannels(c *Context, w http.ResponseWriter, r *http.Request) {
	graceful := r.URL.Query().Get("graceful") != ""
	if c.App.Srv().License() == nil {
		c.Err = model.NewAppError("Api4.InviteGuestsToChannels", "api.team.invate_guests_to_channels.license.error", nil, "", http.StatusNotImplemented)
		return
	}

	if !*c.App.Config().GuestAccountsSettings.Enable {
		c.Err = model.NewAppError("Api4.InviteGuestsToChannels", "api.team.invate_guests_to_channels.disabled.error", nil, "", http.StatusNotImplemented)
		return
	}

	c.RequireTeamId()
	if c.Err != nil {
		return
	}

	auditRec := c.MakeAuditRecord("inviteGuestsToChannels", audit.Fail)
	defer c.LogAuditRec(auditRec)
	auditRec.AddMeta("team_id", c.Params.TeamId)

	if !c.App.SessionHasPermissionToTeam(*c.App.Session(), c.Params.TeamId, model.PERMISSION_INVITE_GUEST) {
		c.SetPermissionError(model.PERMISSION_INVITE_GUEST)
		return
	}

	guestsInvite := model.GuestsInviteFromJson(r.Body)
	for i, email := range guestsInvite.Emails {
		guestsInvite.Emails[i] = strings.ToLower(email)
	}
	if err := guestsInvite.IsValid(); err != nil {
		c.Err = err
		return
	}
	auditRec.AddMeta("email_count", len(guestsInvite.Emails))
	auditRec.AddMeta("emails", guestsInvite.Emails)
	auditRec.AddMeta("channel_count", len(guestsInvite.Channels))
	auditRec.AddMeta("channels", guestsInvite.Channels)

	if graceful {
		cloudUserLimit := *c.App.Config().ExperimentalSettings.CloudUserLimit
		var invitesOverLimit []*model.EmailInviteWithError
		if c.App.Srv().License() != nil && *c.App.Srv().License().Features.Cloud && cloudUserLimit > 0 && c.IsSystemAdmin() {
			subscription, err := c.App.Cloud().GetSubscription(c.App.Session().UserId)
			if err != nil {
				c.Err = model.NewAppError(
					"Api4.inviteGuestsToChannel",
					"api.team.cloud.subscription.error",
					nil,
					err.Error(),
					http.StatusInternalServerError)
				return
			}
			if subscription == nil || subscription.IsPaidTier != "true" {
				guestsInvite.Emails, invitesOverLimit, _ = c.App.GetErrorListForEmailsOverLimit(guestsInvite.Emails, cloudUserLimit)
			}
		}

		var invitesWithError []*model.EmailInviteWithError
		var err *model.AppError

		if guestsInvite.Emails != nil {
			invitesWithError, err = c.App.InviteGuestsToChannelsGracefully(c.Params.TeamId, guestsInvite, c.App.Session().UserId)
		}

		if len(invitesOverLimit) > 0 {
			invitesWithError = append(invitesWithError, invitesOverLimit...)
		}

		if err != nil {
			errList := make([]string, 0, len(invitesWithError))
			for _, inv := range invitesWithError {
				errList = append(errList, model.EmailInviteWithErrorToString(inv))
			}
			auditRec.AddMeta("errors", errList)
			c.Err = err
			return
		}
		// in graceful mode we return both the successful ones and the failed ones
		w.Write([]byte(model.EmailInviteWithErrorToJson(invitesWithError)))
	} else {
		err := c.App.InviteGuestsToChannels(c.Params.TeamId, guestsInvite, c.App.Session().UserId)
		if err != nil {
			c.Err = err
			return
		}
		ReturnStatusOK(w)
	}
	auditRec.Success()
}

func getInviteInfo(c *Context, w http.ResponseWriter, r *http.Request) {
	c.RequireInviteId()
	if c.Err != nil {
		return
	}

	team, err := c.App.GetTeamByInviteId(c.Params.InviteId)
	if err != nil {
		c.Err = err
		return
	}

	if team.Type != model.TEAM_OPEN {
		c.Err = model.NewAppError("getInviteInfo", "api.team.get_invite_info.not_open_team", nil, "id="+c.Params.InviteId, http.StatusForbidden)
		return
	}

	result := map[string]string{}
	result["display_name"] = team.DisplayName
	result["description"] = team.Description
	result["name"] = team.Name
	result["id"] = team.Id
	w.Write([]byte(model.MapToJson(result)))
}

func invalidateAllEmailInvites(c *Context, w http.ResponseWriter, r *http.Request) {
	if !c.App.SessionHasPermissionTo(*c.App.Session(), model.PERMISSION_SYSCONSOLE_WRITE_AUTHENTICATION) {
		c.SetPermissionError(model.PERMISSION_SYSCONSOLE_WRITE_AUTHENTICATION)
		return
	}

	auditRec := c.MakeAuditRecord("invalidateAllEmailInvites", audit.Fail)
	defer c.LogAuditRec(auditRec)

	if err := c.App.InvalidateAllEmailInvites(); err != nil {
		c.Err = err
		return
	}

	auditRec.Success()
	ReturnStatusOK(w)
}

func getTeamIcon(c *Context, w http.ResponseWriter, r *http.Request) {
	c.RequireTeamId()
	if c.Err != nil {
		return
	}

	team, err := c.App.GetTeam(c.Params.TeamId)

	if err != nil {
		c.Err = err
		return
	}

	if !c.App.SessionHasPermissionToTeam(*c.App.Session(), c.Params.TeamId, model.PERMISSION_VIEW_TEAM) &&
		(team.Type != model.TEAM_OPEN || !team.AllowOpenInvite) {
		c.SetPermissionError(model.PERMISSION_VIEW_TEAM)
		return
	}

	etag := strconv.FormatInt(team.LastTeamIconUpdate, 10)

	if c.HandleEtag(etag, "Get Team Icon", w, r) {
		return
	}

	img, err := c.App.GetTeamIcon(team)
	if err != nil {
		c.Err = err
		return
	}

	w.Header().Set("Content-Type", "image/png")
	w.Header().Set("Cache-Control", fmt.Sprintf("max-age=%v, private", 24*60*60)) // 24 hrs
	w.Header().Set(model.HEADER_ETAG_SERVER, etag)
	w.Write(img)
}

func setTeamIcon(c *Context, w http.ResponseWriter, r *http.Request) {
	defer io.Copy(ioutil.Discard, r.Body)

	c.RequireTeamId()
	if c.Err != nil {
		return
	}

	auditRec := c.MakeAuditRecord("setTeamIcon", audit.Fail)
	defer c.LogAuditRec(auditRec)
	auditRec.AddMeta("team_id", c.Params.TeamId)

	if !c.App.SessionHasPermissionToTeam(*c.App.Session(), c.Params.TeamId, model.PERMISSION_MANAGE_TEAM) {
		c.SetPermissionError(model.PERMISSION_MANAGE_TEAM)
		return
	}

	if r.ContentLength > *c.App.Config().FileSettings.MaxFileSize {
		c.Err = model.NewAppError("setTeamIcon", "api.team.set_team_icon.too_large.app_error", nil, "", http.StatusBadRequest)
		return
	}

	if err := r.ParseMultipartForm(*c.App.Config().FileSettings.MaxFileSize); err != nil {
		c.Err = model.NewAppError("setTeamIcon", "api.team.set_team_icon.parse.app_error", nil, err.Error(), http.StatusBadRequest)
		return
	}

	m := r.MultipartForm

	imageArray, ok := m.File["image"]
	if !ok {
		c.Err = model.NewAppError("setTeamIcon", "api.team.set_team_icon.no_file.app_error", nil, "", http.StatusBadRequest)
		return
	}

	if len(imageArray) <= 0 {
		c.Err = model.NewAppError("setTeamIcon", "api.team.set_team_icon.array.app_error", nil, "", http.StatusBadRequest)
		return
	}

	imageData := imageArray[0]

	if err := c.App.SetTeamIcon(c.Params.TeamId, imageData); err != nil {
		c.Err = err
		return
	}

	auditRec.Success()
	c.LogAudit("")

	ReturnStatusOK(w)
}

func removeTeamIcon(c *Context, w http.ResponseWriter, r *http.Request) {
	c.RequireTeamId()
	if c.Err != nil {
		return
	}

	auditRec := c.MakeAuditRecord("removeTeamIcon", audit.Fail)
	defer c.LogAuditRec(auditRec)
	auditRec.AddMeta("team_id", c.Params.TeamId)

	if !c.App.SessionHasPermissionToTeam(*c.App.Session(), c.Params.TeamId, model.PERMISSION_MANAGE_TEAM) {
		c.SetPermissionError(model.PERMISSION_MANAGE_TEAM)
		return
	}

	if err := c.App.RemoveTeamIcon(c.Params.TeamId); err != nil {
		c.Err = err
		return
	}

	auditRec.Success()
	c.LogAudit("")

	ReturnStatusOK(w)
}

func updateTeamScheme(c *Context, w http.ResponseWriter, r *http.Request) {
	c.RequireTeamId()
	if c.Err != nil {
		return
	}

	schemeID := model.SchemeIDFromJson(r.Body)
	if schemeID == nil || (!model.IsValidId(*schemeID) && *schemeID != "") {
		c.SetInvalidParam("scheme_id")
		return
	}

	auditRec := c.MakeAuditRecord("updateTeamScheme", audit.Fail)
	defer c.LogAuditRec(auditRec)

	if c.App.Srv().License() == nil {
		c.Err = model.NewAppError("Api4.UpdateTeamScheme", "api.team.update_team_scheme.license.error", nil, "", http.StatusNotImplemented)
		return
	}

	if !c.App.SessionHasPermissionTo(*c.App.Session(), model.PERMISSION_SYSCONSOLE_WRITE_USERMANAGEMENT_PERMISSIONS) {
		c.SetPermissionError(model.PERMISSION_SYSCONSOLE_WRITE_USERMANAGEMENT_PERMISSIONS)
		return
	}

	if *schemeID != "" {
		scheme, err := c.App.GetScheme(*schemeID)
		if err != nil {
			c.Err = err
			return
		}
		auditRec.AddMeta("scheme", scheme)

		if scheme.Scope != model.SCHEME_SCOPE_TEAM {
			c.Err = model.NewAppError("Api4.UpdateTeamScheme", "api.team.update_team_scheme.scheme_scope.error", nil, "", http.StatusBadRequest)
			return
		}
	}

	team, err := c.App.GetTeam(c.Params.TeamId)
	if err != nil {
		c.Err = err
		return
	}
	auditRec.AddMeta("team", team)

	team.SchemeId = schemeID

	_, err = c.App.UpdateTeamScheme(team)
	if err != nil {
		c.Err = err
		return
	}

	auditRec.Success()
	ReturnStatusOK(w)
}

func teamMembersMinusGroupMembers(c *Context, w http.ResponseWriter, r *http.Request) {
	c.RequireTeamId()
	if c.Err != nil {
		return
	}

	groupIDsParam := groupIDsQueryParamRegex.ReplaceAllString(c.Params.GroupIDs, "")

	if len(groupIDsParam) < 26 {
		c.SetInvalidParam("group_ids")
		return
	}

	groupIDs := []string{}
	for _, gid := range strings.Split(c.Params.GroupIDs, ",") {
		if !model.IsValidId(gid) {
			c.SetInvalidParam("group_ids")
			return
		}
		groupIDs = append(groupIDs, gid)
	}

	if !c.App.SessionHasPermissionTo(*c.App.Session(), model.PERMISSION_SYSCONSOLE_READ_USERMANAGEMENT_GROUPS) {
		c.SetPermissionError(model.PERMISSION_SYSCONSOLE_READ_USERMANAGEMENT_GROUPS)
		return
	}

	users, totalCount, err := c.App.TeamMembersMinusGroupMembers(
		c.Params.TeamId,
		groupIDs,
		c.Params.Page,
		c.Params.PerPage,
	)
	if err != nil {
		c.Err = err
		return
	}

	b, marshalErr := json.Marshal(&model.UsersWithGroupsAndCount{
		Users: users,
		Count: totalCount,
	})
	if marshalErr != nil {
		c.Err = model.NewAppError("Api4.teamMembersMinusGroupMembers", "api.marshal_error", nil, marshalErr.Error(), http.StatusInternalServerError)
		return
	}

	w.Write(b)
}<|MERGE_RESOLUTION|>--- conflicted
+++ resolved
@@ -1205,22 +1205,15 @@
 	if graceful {
 		cloudUserLimit := *c.App.Config().ExperimentalSettings.CloudUserLimit
 		var invitesOverLimit []*model.EmailInviteWithError
-<<<<<<< HEAD
 		if c.App.Srv().License() != nil && *c.App.Srv().License().Features.Cloud && cloudUserLimit > 0 && c.IsSystemAdmin() {
-			subscription, err := c.App.Cloud().GetSubscription(c.App.Session().UserId)
-			if err != nil {
+			subscription, subErr := c.App.Cloud().GetSubscription(c.App.Session().UserId)
+			if subErr != nil {
 				c.Err = model.NewAppError(
 					"Api4.inviteUsersToTeam",
 					"api.team.cloud.subscription.error",
 					nil,
-					err.Error(),
+					subErr.Error(),
 					http.StatusInternalServerError)
-=======
-		if c.App.Srv().License() != nil && *c.App.Srv().License().Features.Cloud && cloudUserLimit > 0 {
-			subscription, subErr := c.App.Cloud().GetSubscription()
-			if subErr != nil {
-				c.Err = subErr
->>>>>>> 7cd15cd7
 				return
 			}
 			if subscription == nil || subscription.IsPaidTier != "true" {
