// Copyright (c) 2017 Mattermost, Inc. All Rights Reserved.
// See License.txt for license information.

package api4

import (
	"net/http"

	l4g "github.com/alecthomas/log4go"
	"github.com/mattermost/platform/app"
	"github.com/mattermost/platform/model"
	"github.com/mattermost/platform/utils"
)

func InitTeam() {
	l4g.Debug(utils.T("api.team.init.debug"))

	BaseRoutes.Teams.Handle("", ApiSessionRequired(createTeam)).Methods("POST")
	BaseRoutes.Teams.Handle("", ApiSessionRequired(getAllTeams)).Methods("GET")
	BaseRoutes.TeamsForUser.Handle("", ApiSessionRequired(getTeamsForUser)).Methods("GET")
	BaseRoutes.TeamsForUser.Handle("/unread", ApiSessionRequired(getTeamsUnreadForUser)).Methods("GET")

	BaseRoutes.Team.Handle("", ApiSessionRequired(getTeam)).Methods("GET")
	BaseRoutes.Team.Handle("/stats", ApiSessionRequired(getTeamStats)).Methods("GET")
	BaseRoutes.Team.Handle("/members", ApiSessionRequired(getTeamMembers)).Methods("GET")
	BaseRoutes.Team.Handle("", ApiSessionRequired(updateTeam)).Methods("PUT")

	BaseRoutes.TeamByName.Handle("", ApiSessionRequired(getTeamByName)).Methods("GET")
	BaseRoutes.TeamMember.Handle("", ApiSessionRequired(getTeamMember)).Methods("GET")
	BaseRoutes.TeamMember.Handle("/roles", ApiSessionRequired(updateTeamMemberRoles)).Methods("PUT")
}

func createTeam(c *Context, w http.ResponseWriter, r *http.Request) {
	team := model.TeamFromJson(r.Body)
	if team == nil {
		c.SetInvalidParam("team")
		return
	}

	if !app.SessionHasPermissionTo(c.Session, model.PERMISSION_CREATE_TEAM) {
		c.Err = model.NewAppError("createTeam", "api.team.is_team_creation_allowed.disabled.app_error", nil, "", http.StatusForbidden)
		return
	}

	rteam, err := app.CreateTeamWithUser(team, c.Session.UserId)
	if err != nil {
		c.Err = err
		return
	}

	w.WriteHeader(http.StatusCreated)
	w.Write([]byte(rteam.ToJson()))
}

func getTeam(c *Context, w http.ResponseWriter, r *http.Request) {
	c.RequireTeamId()
	if c.Err != nil {
		return
	}

	if team, err := app.GetTeam(c.Params.TeamId); err != nil {
		c.Err = err
		return
	} else {
		if team.Type != model.TEAM_OPEN && !app.SessionHasPermissionToTeam(c.Session, team.Id, model.PERMISSION_VIEW_TEAM) {
			c.SetPermissionError(model.PERMISSION_VIEW_TEAM)
			return
		}

		w.Write([]byte(team.ToJson()))
		return
	}
}

func getTeamByName(c *Context, w http.ResponseWriter, r *http.Request) {
	if team, err := app.GetTeamByName(c.Params.TeamName); err != nil {
		c.Err = err
		return
	} else {
		if team.Type != model.TEAM_OPEN && !app.SessionHasPermissionToTeam(c.Session, team.Id, model.PERMISSION_VIEW_TEAM) {
			c.SetPermissionError(model.PERMISSION_VIEW_TEAM)
			return
		}

		w.Write([]byte(team.ToJson()))
		return
	}
}

func getTeamsForUser(c *Context, w http.ResponseWriter, r *http.Request) {
	c.RequireUserId()
	if c.Err != nil {
		return
	}

	if c.Session.UserId != c.Params.UserId && !app.SessionHasPermissionTo(c.Session, model.PERMISSION_MANAGE_SYSTEM) {
		c.SetPermissionError(model.PERMISSION_MANAGE_SYSTEM)
		return
	}

	if teams, err := app.GetTeamsForUser(c.Params.UserId); err != nil {
		c.Err = err
		return
	} else {
		w.Write([]byte(model.TeamListToJson(teams)))
	}
}

func getTeamsUnreadForUser(c *Context, w http.ResponseWriter, r *http.Request) {
	c.RequireUserId()
	if c.Err != nil {
		return
	}

	if c.Session.UserId != c.Params.UserId && !app.SessionHasPermissionTo(c.Session, model.PERMISSION_MANAGE_SYSTEM) {
		c.SetPermissionError(model.PERMISSION_MANAGE_SYSTEM)
		return
	}

	// optional team id to be excluded from the result
	teamId := r.URL.Query().Get("exclude_team")

	unreadTeamsList, err := app.GetTeamsUnreadForUser(teamId, c.Params.UserId)
	if err != nil {
		c.Err = err
		return
	}

	w.Write([]byte(model.TeamsUnreadToJson(unreadTeamsList)))
}

func getTeamMember(c *Context, w http.ResponseWriter, r *http.Request) {
	c.RequireTeamId().RequireUserId()
	if c.Err != nil {
		return
	}

	if !app.SessionHasPermissionToTeam(c.Session, c.Params.TeamId, model.PERMISSION_VIEW_TEAM) {
		c.SetPermissionError(model.PERMISSION_VIEW_TEAM)
		return
	}

	if team, err := app.GetTeamMember(c.Params.TeamId, c.Params.UserId); err != nil {
		c.Err = err
		return
	} else {
		w.Write([]byte(team.ToJson()))
		return
	}
}

func getTeamMembers(c *Context, w http.ResponseWriter, r *http.Request) {
	c.RequireTeamId()
	if c.Err != nil {
		return
	}

	if !app.SessionHasPermissionToTeam(c.Session, c.Params.TeamId, model.PERMISSION_VIEW_TEAM) {
		c.SetPermissionError(model.PERMISSION_VIEW_TEAM)
		return
	}

	if members, err := app.GetTeamMembers(c.Params.TeamId, c.Params.Page, c.Params.PerPage); err != nil {
		c.Err = err
		return
	} else {
		w.Write([]byte(model.TeamMembersToJson(members)))
		return
	}
}

func getTeamStats(c *Context, w http.ResponseWriter, r *http.Request) {
	c.RequireTeamId()
	if c.Err != nil {
		return
	}

	if !app.SessionHasPermissionToTeam(c.Session, c.Params.TeamId, model.PERMISSION_VIEW_TEAM) {
		c.SetPermissionError(model.PERMISSION_VIEW_TEAM)
		return
	}

	if stats, err := app.GetTeamStats(c.Params.TeamId); err != nil {
		c.Err = err
		return
	} else {
		w.Write([]byte(stats.ToJson()))
		return
	}
}

func updateTeamMemberRoles(c *Context, w http.ResponseWriter, r *http.Request) {
	c.RequireTeamId().RequireUserId()
	if c.Err != nil {
		return
	}

	props := model.MapFromJson(r.Body)

	newRoles := props["roles"]
	if !model.IsValidUserRoles(newRoles) {
		c.SetInvalidParam("team_member_roles")
		return
	}

	if !app.SessionHasPermissionToTeam(c.Session, c.Params.TeamId, model.PERMISSION_MANAGE_TEAM_ROLES) {
		c.SetPermissionError(model.PERMISSION_MANAGE_TEAM_ROLES)
		return
	}

	if _, err := app.UpdateTeamMemberRoles(c.Params.TeamId, c.Params.UserId, newRoles); err != nil {
		c.Err = err
		return
	}

	ReturnStatusOK(w)
}

<<<<<<< HEAD
func updateTeam(c *Context, w http.ResponseWriter, r *http.Request) {
	c.RequireTeamId()
	team := model.TeamFromJson(r.Body)

	if team == nil {
		c.SetInvalidParam("team")
		return
	}

	if !app.SessionHasPermissionToTeam(c.Session, c.Params.TeamId, model.PERMISSION_MANAGE_TEAM) {
		c.SetPermissionError(model.PERMISSION_MANAGE_TEAM)
		return
	}

	updatedTeam, err := app.UpdateTeam(team)
=======
func getAllTeams(c *Context, w http.ResponseWriter, r *http.Request) {
	var teams []*model.Team
	var err *model.AppError

	if app.SessionHasPermissionTo(c.Session, model.PERMISSION_MANAGE_SYSTEM) {
		teams, err = app.GetAllTeamsPage(c.Params.Page, c.Params.PerPage)
	} else {
		teams, err = app.GetAllOpenTeamsPage(c.Params.Page, c.Params.PerPage)
	}

>>>>>>> c1d5e9a9
	if err != nil {
		c.Err = err
		return
	}

<<<<<<< HEAD
	w.Write([]byte(updatedTeam.ToJson()))
}
=======
	w.Write([]byte(model.TeamListToJson(teams)))
}
>>>>>>> c1d5e9a9
<|MERGE_RESOLUTION|>--- conflicted
+++ resolved
@@ -216,7 +216,6 @@
 	ReturnStatusOK(w)
 }
 
-<<<<<<< HEAD
 func updateTeam(c *Context, w http.ResponseWriter, r *http.Request) {
 	c.RequireTeamId()
 	team := model.TeamFromJson(r.Body)
@@ -232,7 +231,15 @@
 	}
 
 	updatedTeam, err := app.UpdateTeam(team)
-=======
+
+	if err != nil {
+		c.Err = err
+		return
+	}
+
+	w.Write([]byte(updatedTeam.ToJson()))
+}
+
 func getAllTeams(c *Context, w http.ResponseWriter, r *http.Request) {
 	var teams []*model.Team
 	var err *model.AppError
@@ -243,16 +250,11 @@
 		teams, err = app.GetAllOpenTeamsPage(c.Params.Page, c.Params.PerPage)
 	}
 
->>>>>>> c1d5e9a9
-	if err != nil {
-		c.Err = err
-		return
-	}
-
-<<<<<<< HEAD
-	w.Write([]byte(updatedTeam.ToJson()))
-}
-=======
+	if err != nil {
+		c.Err = err
+		return
+	}
+
 	w.Write([]byte(model.TeamListToJson(teams)))
 }
->>>>>>> c1d5e9a9
+
