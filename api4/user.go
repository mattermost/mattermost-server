--- conflicted
+++ resolved
@@ -2304,29 +2304,12 @@
 	ReturnStatusOK(w)
 }
 
-<<<<<<< HEAD
-func verifyUserEmailWithoutToken(c *Context, w http.ResponseWriter, r *http.Request) {
-=======
 func publishUserTyping(c *Context, w http.ResponseWriter, r *http.Request) {
->>>>>>> d0e03546
 	c.RequireUserId()
 	if c.Err != nil {
 		return
 	}
 
-<<<<<<< HEAD
-	user, err := c.App.GetUser(c.Params.UserId)
-	if err != nil {
-		c.Err = err
-		return
-	}
-
-	auditRec := c.MakeAuditRecord("verifyUserEmailWithoutToken", audit.Fail)
-	defer c.LogAuditRec(auditRec)
-	auditRec.AddMeta("user_id", user.Id)
-
-	if !c.App.SessionHasPermissionTo(*c.App.Session(), model.PERMISSION_MANAGE_SYSTEM) {
-=======
 	typingRequest := model.TypingRequestFromJson(r.Body)
 	if typingRequest == nil {
 		c.SetInvalidParam("typing_request")
@@ -2334,22 +2317,10 @@
 	}
 
 	if c.Params.UserId != c.App.Session().UserId && !c.App.SessionHasPermissionTo(*c.App.Session(), model.PERMISSION_MANAGE_SYSTEM) {
->>>>>>> d0e03546
 		c.SetPermissionError(model.PERMISSION_MANAGE_SYSTEM)
 		return
 	}
 
-<<<<<<< HEAD
-	if err := c.App.VerifyUserEmail(user.Id, user.Email); err != nil {
-		c.Err = err
-		return
-	}
-
-	auditRec.Success()
-	c.LogAudit("user verified")
-
-	w.Write([]byte(user.ToJson()))
-=======
 	if !c.App.HasPermissionToChannel(c.Params.UserId, typingRequest.ChannelId, model.PERMISSION_CREATE_POST) {
 		c.SetPermissionError(model.PERMISSION_CREATE_POST)
 		return
@@ -2361,5 +2332,36 @@
 	}
 
 	ReturnStatusOK(w)
->>>>>>> d0e03546
+}
+
+func verifyUserEmailWithoutToken(c *Context, w http.ResponseWriter, r *http.Request) {
+	c.RequireUserId()
+	if c.Err != nil {
+		return
+	}
+
+	user, err := c.App.GetUser(c.Params.UserId)
+	if err != nil {
+		c.Err = err
+		return
+	}
+
+	auditRec := c.MakeAuditRecord("verifyUserEmailWithoutToken", audit.Fail)
+	defer c.LogAuditRec(auditRec)
+	auditRec.AddMeta("user_id", user.Id)
+
+	if !c.App.SessionHasPermissionTo(*c.App.Session(), model.PERMISSION_MANAGE_SYSTEM) {
+		c.SetPermissionError(model.PERMISSION_MANAGE_SYSTEM)
+		return
+	}
+
+	if err := c.App.VerifyUserEmail(user.Id, user.Email); err != nil {
+		c.Err = err
+		return
+	}
+
+	auditRec.Success()
+	c.LogAudit("user verified")
+
+	w.Write([]byte(user.ToJson()))
 }