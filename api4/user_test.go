--- conflicted
+++ resolved
@@ -464,8 +464,8 @@
 	user := th.CreateUser()
 
 	th.App.UpdateConfig(func(cfg *model.Config) {
-		cfg.PrivacySettings.ShowEmailAddress = true
-		cfg.PrivacySettings.ShowFullName = true
+		*cfg.PrivacySettings.ShowEmailAddress = true
+		*cfg.PrivacySettings.ShowFullName = true
 	})
 
 	t.Run("should be able to get another user by email", func(t *testing.T) {
@@ -486,16 +486,10 @@
 		CheckEtag(t, ruser, resp)
 	})
 
-<<<<<<< HEAD
-	// Check against privacy config settings
-	th.App.UpdateConfig(func(cfg *model.Config) { *cfg.PrivacySettings.ShowEmailAddress = false })
-	th.App.UpdateConfig(func(cfg *model.Config) { *cfg.PrivacySettings.ShowFullName = false })
-=======
 	t.Run("should return bad request when given an invalid email", func(t *testing.T) {
 		_, resp := th.Client.GetUserByEmail(GenerateTestUsername(), "")
 		CheckBadRequestStatus(t, resp)
 	})
->>>>>>> 179e98c2
 
 	t.Run("should return 404 when given a non-existent email", func(t *testing.T) {
 		_, resp := th.Client.GetUserByEmail(th.GenerateTestEmail(), "")
@@ -504,8 +498,8 @@
 
 	t.Run("should sanitize full name for non-admin based on privacy settings", func(t *testing.T) {
 		th.App.UpdateConfig(func(cfg *model.Config) {
-			cfg.PrivacySettings.ShowEmailAddress = true
-			cfg.PrivacySettings.ShowFullName = false
+			*cfg.PrivacySettings.ShowEmailAddress = true
+			*cfg.PrivacySettings.ShowFullName = false
 		})
 
 		ruser, resp := th.Client.GetUserByEmail(user.Email, "")
@@ -514,7 +508,7 @@
 		assert.Equal(t, "", ruser.LastName, "last name should be blank")
 
 		th.App.UpdateConfig(func(cfg *model.Config) {
-			cfg.PrivacySettings.ShowFullName = true
+			*cfg.PrivacySettings.ShowFullName = true
 		})
 
 		ruser, resp = th.Client.GetUserByEmail(user.Email, "")
@@ -525,8 +519,8 @@
 
 	t.Run("should not sanitize full name for admin, regardless of privacy settings", func(t *testing.T) {
 		th.App.UpdateConfig(func(cfg *model.Config) {
-			cfg.PrivacySettings.ShowEmailAddress = true
-			cfg.PrivacySettings.ShowFullName = false
+			*cfg.PrivacySettings.ShowEmailAddress = true
+			*cfg.PrivacySettings.ShowFullName = false
 		})
 
 		ruser, resp := th.SystemAdminClient.GetUserByEmail(user.Email, "")
@@ -535,7 +529,7 @@
 		assert.NotEqual(t, "", ruser.LastName, "last name should be set")
 
 		th.App.UpdateConfig(func(cfg *model.Config) {
-			cfg.PrivacySettings.ShowFullName = true
+			*cfg.PrivacySettings.ShowFullName = true
 		})
 
 		ruser, resp = th.SystemAdminClient.GetUserByEmail(user.Email, "")
@@ -546,14 +540,14 @@
 
 	t.Run("should return forbidden for non-admin when privacy settings hide email", func(t *testing.T) {
 		th.App.UpdateConfig(func(cfg *model.Config) {
-			cfg.PrivacySettings.ShowEmailAddress = false
+			*cfg.PrivacySettings.ShowEmailAddress = false
 		})
 
 		_, resp := th.Client.GetUserByEmail(user.Email, "")
 		CheckForbiddenStatus(t, resp)
 
 		th.App.UpdateConfig(func(cfg *model.Config) {
-			cfg.PrivacySettings.ShowEmailAddress = true
+			*cfg.PrivacySettings.ShowEmailAddress = true
 		})
 
 		ruser, resp := th.Client.GetUserByEmail(user.Email, "")
@@ -563,7 +557,7 @@
 
 	t.Run("should always return email for admin, regardless of privacy settings", func(t *testing.T) {
 		th.App.UpdateConfig(func(cfg *model.Config) {
-			cfg.PrivacySettings.ShowEmailAddress = false
+			*cfg.PrivacySettings.ShowEmailAddress = false
 		})
 
 		ruser, resp := th.SystemAdminClient.GetUserByEmail(user.Email, "")
@@ -571,7 +565,7 @@
 		assert.Equal(t, user.Email, ruser.Email, "email should be set")
 
 		th.App.UpdateConfig(func(cfg *model.Config) {
-			cfg.PrivacySettings.ShowEmailAddress = true
+			*cfg.PrivacySettings.ShowEmailAddress = true
 		})
 
 		ruser, resp = th.SystemAdminClient.GetUserByEmail(user.Email, "")
@@ -1395,26 +1389,16 @@
 		}
 
 		// Verify that both admins and regular users see the email when privacy settings allow same.
-<<<<<<< HEAD
-		th.App.UpdateConfig(func(cfg *model.Config) { cfg.PrivacySettings.ShowEmailAddress = model.NewBool(true) })
-		_, resp := SystemAdminClient.UpdateUserActive(user.Id, false)
-=======
-		th.App.UpdateConfig(func(cfg *model.Config) { cfg.PrivacySettings.ShowEmailAddress = true })
+		th.App.UpdateConfig(func(cfg *model.Config) { *cfg.PrivacySettings.ShowEmailAddress = true })
 		_, resp := th.SystemAdminClient.UpdateUserActive(user.Id, false)
->>>>>>> 179e98c2
 		CheckNoError(t, resp)
 
 		assertWebsocketEventUserUpdatedWithEmail(t, webSocketClient, user.Email)
 		assertWebsocketEventUserUpdatedWithEmail(t, adminWebSocketClient, user.Email)
 
 		// Verify that only admins see the email when privacy settings hide emails.
-<<<<<<< HEAD
-		th.App.UpdateConfig(func(cfg *model.Config) { cfg.PrivacySettings.ShowEmailAddress = model.NewBool(false) })
-		_, resp = SystemAdminClient.UpdateUserActive(user.Id, true)
-=======
-		th.App.UpdateConfig(func(cfg *model.Config) { cfg.PrivacySettings.ShowEmailAddress = false })
+		th.App.UpdateConfig(func(cfg *model.Config) { *cfg.PrivacySettings.ShowEmailAddress = false })
 		_, resp = th.SystemAdminClient.UpdateUserActive(user.Id, true)
->>>>>>> 179e98c2
 		CheckNoError(t, resp)
 
 		assertWebsocketEventUserUpdatedWithEmail(t, webSocketClient, "")
