// Copyright (c) 2015-present Mattermost, Inc. All Rights Reserved.
// See LICENSE.txt for license information.

package api4

import (
	"fmt"
	"net/http"
	"regexp"
	"strings"
	"testing"
	"time"

	"github.com/dgryski/dgoogauth"
	"github.com/mattermost/mattermost-server/v5/app"
	"github.com/mattermost/mattermost-server/v5/model"
	"github.com/mattermost/mattermost-server/v5/services/mailservice"
	"github.com/mattermost/mattermost-server/v5/utils/testutils"
	"github.com/stretchr/testify/assert"
	"github.com/stretchr/testify/require"
)

func TestCreateUser(t *testing.T) {
	th := Setup(t)
	defer th.TearDown()

	user := model.User{
		Email:         th.GenerateTestEmail(),
		Nickname:      "Corey Hulen",
		Password:      "hello1",
		Username:      GenerateTestUsername(),
		Roles:         model.SYSTEM_ADMIN_ROLE_ID + " " + model.SYSTEM_USER_ROLE_ID,
		EmailVerified: true,
	}

	ruser, resp := th.Client.CreateUser(&user)
	CheckNoError(t, resp)
	CheckCreatedStatus(t, resp)
	// Creating a user as a regular user with verified flag should not verify the new user.
	require.False(t, ruser.EmailVerified)

	_, _ = th.Client.Login(user.Email, user.Password)

	require.Equal(t, user.Nickname, ruser.Nickname, "nickname didn't match")
	require.Equal(t, model.SYSTEM_USER_ROLE_ID, ruser.Roles, "did not clear roles")

	CheckUserSanitization(t, ruser)

	_, resp = th.Client.CreateUser(ruser)
	CheckBadRequestStatus(t, resp)

	ruser.Id = ""
	ruser.Username = GenerateTestUsername()
	ruser.Password = "passwd1"
	_, resp = th.Client.CreateUser(ruser)
	CheckErrorMessage(t, resp, "app.user.save.email_exists.app_error")
	CheckBadRequestStatus(t, resp)

	ruser.Email = th.GenerateTestEmail()
	ruser.Username = user.Username
	_, resp = th.Client.CreateUser(ruser)
	CheckErrorMessage(t, resp, "app.user.save.username_exists.app_error")
	CheckBadRequestStatus(t, resp)

	ruser.Email = ""
	_, resp = th.Client.CreateUser(ruser)
	CheckErrorMessage(t, resp, "model.user.is_valid.email.app_error")
	CheckBadRequestStatus(t, resp)

	ruser.Username = "testinvalid+++"
	_, resp = th.Client.CreateUser(ruser)
	CheckErrorMessage(t, resp, "model.user.is_valid.username.app_error")
	CheckBadRequestStatus(t, resp)

	th.App.UpdateConfig(func(cfg *model.Config) { *cfg.TeamSettings.EnableOpenServer = false })
	th.App.UpdateConfig(func(cfg *model.Config) { *cfg.TeamSettings.EnableUserCreation = false })

	th.TestForSystemAdminAndLocal(t, func(t *testing.T, client *model.Client4) {
		user2 := &model.User{Email: th.GenerateTestEmail(), Password: "Password1", Username: GenerateTestUsername(), EmailVerified: true}
		ruser2, resp := client.CreateUser(user2)
		CheckNoError(t, resp)
		// Creating a user as sysadmin should verify the user with the EmailVerified flag.
		require.True(t, ruser2.EmailVerified)

		r, err := client.DoApiPost("/users", "garbage")
		require.NotNil(t, err, "should have errored")
		assert.Equal(t, http.StatusBadRequest, r.StatusCode)
	})
}

func TestCreateUserInputFilter(t *testing.T) {
	th := Setup(t)
	defer th.TearDown()

	t.Run("DomainRestriction", func(t *testing.T) {

		enableAPIUserDeletion := th.App.Config().ServiceSettings.EnableAPIUserDeletion
		th.App.UpdateConfig(func(cfg *model.Config) {
			*cfg.TeamSettings.EnableOpenServer = true
			*cfg.TeamSettings.EnableUserCreation = true
			*cfg.TeamSettings.RestrictCreationToDomains = "mattermost.com"
			*cfg.ServiceSettings.EnableAPIUserDeletion = true
		})

		defer th.App.UpdateConfig(func(cfg *model.Config) {
			*cfg.TeamSettings.RestrictCreationToDomains = ""
			*cfg.ServiceSettings.EnableAPIUserDeletion = *enableAPIUserDeletion
		})

		th.TestForSystemAdminAndLocal(t, func(t *testing.T, client *model.Client4) {
			user := &model.User{Email: "foobar+testdomainrestriction@mattermost.com", Password: "Password1", Username: GenerateTestUsername()}
			u, resp := client.CreateUser(user) // we need the returned created user to use its Id for deletion.
			CheckNoError(t, resp)
			_, resp = client.PermanentDeleteUser(u.Id)
			CheckNoError(t, resp)
		}, "ValidUser")

		th.TestForSystemAdminAndLocal(t, func(t *testing.T, client *model.Client4) {
			user := &model.User{Email: "foobar+testdomainrestriction@mattermost.org", Password: "Password1", Username: GenerateTestUsername()}
			_, resp := client.CreateUser(user)
			CheckBadRequestStatus(t, resp)
		}, "InvalidEmail")

		t.Run("ValidAuthServiceFilter", func(t *testing.T) {
			t.Run("SystemAdminClient", func(t *testing.T) {
				user := &model.User{
					Email:       "foobar+testdomainrestriction@mattermost.org",
					Username:    GenerateTestUsername(),
					AuthService: "ldap",
					AuthData:    model.NewString("999099"),
				}
				u, resp := th.SystemAdminClient.CreateUser(user)
				CheckNoError(t, resp)
				_, resp = th.SystemAdminClient.PermanentDeleteUser(u.Id)
				CheckNoError(t, resp)
			})
			t.Run("LocalClient", func(t *testing.T) {
				user := &model.User{
					Email:       "foobar+testdomainrestrictionlocalclient@mattermost.org",
					Username:    GenerateTestUsername(),
					AuthService: "ldap",
					AuthData:    model.NewString("999100"),
				}
				u, resp := th.LocalClient.CreateUser(user)
				CheckNoError(t, resp)
				_, resp = th.LocalClient.PermanentDeleteUser(u.Id)
				CheckNoError(t, resp)
			})
		})

		th.TestForSystemAdminAndLocal(t, func(t *testing.T, client *model.Client4) {
			user := &model.User{Email: "foobar+testdomainrestriction@mattermost.org", Password: "Password1", Username: GenerateTestUsername(), AuthService: "ldap"}
			_, resp := th.Client.CreateUser(user)
			CheckBadRequestStatus(t, resp)
		}, "InvalidAuthServiceFilter")
	})

	t.Run("Roles", func(t *testing.T) {
		th.App.UpdateConfig(func(cfg *model.Config) {
			*cfg.TeamSettings.EnableOpenServer = true
			*cfg.TeamSettings.EnableUserCreation = true
			*cfg.TeamSettings.RestrictCreationToDomains = ""
			*cfg.ServiceSettings.EnableAPIUserDeletion = true
		})

		th.TestForSystemAdminAndLocal(t, func(t *testing.T, client *model.Client4) {
			emailAddr := "foobar+testinvalidrole@mattermost.com"
			user := &model.User{Email: emailAddr, Password: "Password1", Username: GenerateTestUsername(), Roles: "system_user system_admin"}
			_, resp := client.CreateUser(user)
			CheckNoError(t, resp)
			ruser, err := th.App.GetUserByEmail(emailAddr)
			require.Nil(t, err)
			assert.NotEqual(t, ruser.Roles, "system_user system_admin")
			_, resp = client.PermanentDeleteUser(ruser.Id)
			CheckNoError(t, resp)
		}, "InvalidRole")
	})

	th.TestForSystemAdminAndLocal(t, func(t *testing.T, client *model.Client4) {
		th.App.UpdateConfig(func(cfg *model.Config) {
			*cfg.TeamSettings.EnableOpenServer = true
			*cfg.TeamSettings.EnableUserCreation = true
		})
		user := &model.User{Id: "AAAAAAAAAAAAAAAAAAAAAAAAAA", Email: "foobar+testinvalidid@mattermost.com", Password: "Password1", Username: GenerateTestUsername(), Roles: "system_user system_admin"}
		_, resp := client.CreateUser(user)
		CheckBadRequestStatus(t, resp)
	}, "InvalidId")
}

func TestCreateUserWithToken(t *testing.T) {
	th := Setup(t).InitBasic()
	defer th.TearDown()

	t.Run("CreateWithTokenHappyPath", func(t *testing.T) {
		user := model.User{Email: th.GenerateTestEmail(), Nickname: "Corey Hulen", Password: "hello1", Username: GenerateTestUsername(), Roles: model.SYSTEM_ADMIN_ROLE_ID + " " + model.SYSTEM_USER_ROLE_ID}
		token := model.NewToken(
			app.TokenTypeTeamInvitation,
			model.MapToJson(map[string]string{"teamId": th.BasicTeam.Id, "email": user.Email}),
		)
		require.Nil(t, th.App.Srv().Store.Token().Save(token))

		ruser, resp := th.Client.CreateUserWithToken(&user, token.Token)
		CheckNoError(t, resp)
		CheckCreatedStatus(t, resp)

		th.Client.Login(user.Email, user.Password)
		require.Equal(t, user.Nickname, ruser.Nickname)
		require.Equal(t, model.SYSTEM_USER_ROLE_ID, ruser.Roles, "should clear roles")
		CheckUserSanitization(t, ruser)
		_, err := th.App.Srv().Store.Token().GetByToken(token.Token)
		require.NotNil(t, err, "The token must be deleted after being used")

		teams, err := th.App.GetTeamsForUser(ruser.Id)
		require.Nil(t, err)
		require.NotEmpty(t, teams, "The user must have teams")
		require.Equal(t, th.BasicTeam.Id, teams[0].Id, "The user joined team must be the team provided.")
	})

	th.TestForSystemAdminAndLocal(t, func(t *testing.T, client *model.Client4) {
		user := model.User{Email: th.GenerateTestEmail(), Nickname: "Corey Hulen", Password: "hello1", Username: GenerateTestUsername(), Roles: model.SYSTEM_ADMIN_ROLE_ID + " " + model.SYSTEM_USER_ROLE_ID}
		token := model.NewToken(
			app.TokenTypeTeamInvitation,
			model.MapToJson(map[string]string{"teamId": th.BasicTeam.Id, "email": user.Email}),
		)
		require.Nil(t, th.App.Srv().Store.Token().Save(token))

		ruser, resp := client.CreateUserWithToken(&user, token.Token)
		CheckNoError(t, resp)
		CheckCreatedStatus(t, resp)

		th.Client.Login(user.Email, user.Password)
		require.Equal(t, user.Nickname, ruser.Nickname)
		require.Equal(t, model.SYSTEM_USER_ROLE_ID, ruser.Roles, "should clear roles")
		CheckUserSanitization(t, ruser)
		_, err := th.App.Srv().Store.Token().GetByToken(token.Token)
		require.NotNil(t, err, "The token must be deleted after being used")

		teams, err := th.App.GetTeamsForUser(ruser.Id)
		require.Nil(t, err)
		require.NotEmpty(t, teams, "The user must have teams")
		require.Equal(t, th.BasicTeam.Id, teams[0].Id, "The user joined team must be the team provided.")
	}, "CreateWithTokenHappyPath")

	t.Run("NoToken", func(t *testing.T) {
		user := model.User{Email: th.GenerateTestEmail(), Nickname: "Corey Hulen", Password: "hello1", Username: GenerateTestUsername(), Roles: model.SYSTEM_ADMIN_ROLE_ID + " " + model.SYSTEM_USER_ROLE_ID}
		token := model.NewToken(
			app.TokenTypeTeamInvitation,
			model.MapToJson(map[string]string{"teamId": th.BasicTeam.Id, "email": user.Email}),
		)
		require.Nil(t, th.App.Srv().Store.Token().Save(token))
		defer th.App.DeleteToken(token)

		_, resp := th.Client.CreateUserWithToken(&user, "")
		CheckBadRequestStatus(t, resp)
		CheckErrorMessage(t, resp, "api.user.create_user.missing_token.app_error")
	})

	t.Run("TokenExpired", func(t *testing.T) {
		user := model.User{Email: th.GenerateTestEmail(), Nickname: "Corey Hulen", Password: "hello1", Username: GenerateTestUsername(), Roles: model.SYSTEM_ADMIN_ROLE_ID + " " + model.SYSTEM_USER_ROLE_ID}
		timeNow := time.Now()
		past49Hours := timeNow.Add(-49*time.Hour).UnixNano() / int64(time.Millisecond)
		token := model.NewToken(
			app.TokenTypeTeamInvitation,
			model.MapToJson(map[string]string{"teamId": th.BasicTeam.Id, "email": user.Email}),
		)
		token.CreateAt = past49Hours
		require.Nil(t, th.App.Srv().Store.Token().Save(token))
		defer th.App.DeleteToken(token)

		_, resp := th.Client.CreateUserWithToken(&user, token.Token)
		CheckBadRequestStatus(t, resp)
		CheckErrorMessage(t, resp, "api.user.create_user.signup_link_expired.app_error")
	})

	t.Run("WrongToken", func(t *testing.T) {
		user := model.User{Email: th.GenerateTestEmail(), Nickname: "Corey Hulen", Password: "hello1", Username: GenerateTestUsername(), Roles: model.SYSTEM_ADMIN_ROLE_ID + " " + model.SYSTEM_USER_ROLE_ID}

		_, resp := th.Client.CreateUserWithToken(&user, "wrong")
		CheckNotFoundStatus(t, resp)
		CheckErrorMessage(t, resp, "api.user.create_user.signup_link_invalid.app_error")
	})

	t.Run("EnableUserCreationDisable", func(t *testing.T) {

		enableUserCreation := th.App.Config().TeamSettings.EnableUserCreation
		defer func() {
			th.App.UpdateConfig(func(cfg *model.Config) { cfg.TeamSettings.EnableUserCreation = enableUserCreation })
		}()

		user := model.User{Email: th.GenerateTestEmail(), Nickname: "Corey Hulen", Password: "hello1", Username: GenerateTestUsername(), Roles: model.SYSTEM_ADMIN_ROLE_ID + " " + model.SYSTEM_USER_ROLE_ID}

		token := model.NewToken(
			app.TokenTypeTeamInvitation,
			model.MapToJson(map[string]string{"teamId": th.BasicTeam.Id, "email": user.Email}),
		)
		require.Nil(t, th.App.Srv().Store.Token().Save(token))
		defer th.App.DeleteToken(token)

		th.App.UpdateConfig(func(cfg *model.Config) { *cfg.TeamSettings.EnableUserCreation = false })

		_, resp := th.Client.CreateUserWithToken(&user, token.Token)
		CheckNotImplementedStatus(t, resp)
		CheckErrorMessage(t, resp, "api.user.create_user.signup_email_disabled.app_error")

	})
	th.TestForSystemAdminAndLocal(t, func(t *testing.T, client *model.Client4) {
		enableUserCreation := th.App.Config().TeamSettings.EnableUserCreation
		defer th.App.UpdateConfig(func(cfg *model.Config) { cfg.TeamSettings.EnableUserCreation = enableUserCreation })

		user := model.User{Email: th.GenerateTestEmail(), Nickname: "Corey Hulen", Password: "hello1", Username: GenerateTestUsername(), Roles: model.SYSTEM_ADMIN_ROLE_ID + " " + model.SYSTEM_USER_ROLE_ID}

		token := model.NewToken(
			app.TokenTypeTeamInvitation,
			model.MapToJson(map[string]string{"teamId": th.BasicTeam.Id, "email": user.Email}),
		)
		require.Nil(t, th.App.Srv().Store.Token().Save(token))
		defer th.App.DeleteToken(token)

		th.App.UpdateConfig(func(cfg *model.Config) { *cfg.TeamSettings.EnableUserCreation = false })

		_, resp := client.CreateUserWithToken(&user, token.Token)
		CheckNotImplementedStatus(t, resp)
		CheckErrorMessage(t, resp, "api.user.create_user.signup_email_disabled.app_error")
	}, "EnableUserCreationDisable")

	t.Run("EnableOpenServerDisable", func(t *testing.T) {
		user := model.User{Email: th.GenerateTestEmail(), Nickname: "Corey Hulen", Password: "hello1", Username: GenerateTestUsername(), Roles: model.SYSTEM_ADMIN_ROLE_ID + " " + model.SYSTEM_USER_ROLE_ID}

		token := model.NewToken(
			app.TokenTypeTeamInvitation,
			model.MapToJson(map[string]string{"teamId": th.BasicTeam.Id, "email": user.Email}),
		)
		require.Nil(t, th.App.Srv().Store.Token().Save(token))

		enableOpenServer := th.App.Config().TeamSettings.EnableOpenServer
		defer func() {
			th.App.UpdateConfig(func(cfg *model.Config) { cfg.TeamSettings.EnableOpenServer = enableOpenServer })
		}()

		th.App.UpdateConfig(func(cfg *model.Config) { *cfg.TeamSettings.EnableOpenServer = false })

		ruser, resp := th.Client.CreateUserWithToken(&user, token.Token)
		CheckNoError(t, resp)
		CheckCreatedStatus(t, resp)

		th.Client.Login(user.Email, user.Password)
		require.Equal(t, user.Nickname, ruser.Nickname)
		require.Equal(t, model.SYSTEM_USER_ROLE_ID, ruser.Roles, "should clear roles")
		CheckUserSanitization(t, ruser)
		_, err := th.App.Srv().Store.Token().GetByToken(token.Token)
		require.NotNil(t, err, "The token must be deleted after be used")
	})
}

func TestCreateUserWebSocketEvent(t *testing.T) {
	th := Setup(t).InitBasic()
	defer th.TearDown()

	t.Run("guest should not received new_user event but user should", func(t *testing.T) {
		th.App.Srv().SetLicense(model.NewTestLicense("guests"))
		th.App.UpdateConfig(func(cfg *model.Config) { *cfg.GuestAccountsSettings.Enable = true })
		th.App.UpdateConfig(func(cfg *model.Config) { *cfg.GuestAccountsSettings.AllowEmailAccounts = true })

		id := model.NewId()
		guestPassword := "Pa$$word11"
		guest := &model.User{
			Email:         "success+" + id + "@simulator.amazonses.com",
			Username:      "un_" + id,
			Nickname:      "nn_" + id,
			Password:      guestPassword,
			EmailVerified: true,
		}

		guest, err := th.App.CreateGuest(guest)
		require.Nil(t, err)

		_, err = th.App.AddUserToTeam(th.BasicTeam.Id, guest.Id, "")
		require.Nil(t, err)

		_, err = th.App.AddUserToChannel(guest, th.BasicChannel)
		require.Nil(t, err)

		guestClient := th.CreateClient()

		_, resp := guestClient.Login(guest.Email, guestPassword)
		require.Nil(t, resp.Error)

		guestWSClient, err := th.CreateWebSocketClientWithClient(guestClient)
		require.Nil(t, err)
		defer guestWSClient.Close()
		guestWSClient.Listen()

		userWSClient, err := th.CreateWebSocketClient()
		require.Nil(t, err)
		defer userWSClient.Close()
		userWSClient.Listen()

		user := model.User{Email: th.GenerateTestEmail(), Nickname: "Corey Hulen", Password: "hello1", Username: GenerateTestUsername(), Roles: model.SYSTEM_ADMIN_ROLE_ID + " " + model.SYSTEM_USER_ROLE_ID}

		inviteId := th.BasicTeam.InviteId

		_, resp = th.Client.CreateUserWithInviteId(&user, inviteId)
		CheckNoError(t, resp)
		CheckCreatedStatus(t, resp)

		var userHasReceived bool
		var guestHasReceived bool

		func() {
			for {
				select {
				case ev := <-userWSClient.EventChannel:
					if ev.EventType() == model.WEBSOCKET_EVENT_NEW_USER {
						userHasReceived = true
					}
				case ev := <-guestWSClient.EventChannel:
					if ev.EventType() == model.WEBSOCKET_EVENT_NEW_USER {
						guestHasReceived = true
					}
				case <-time.After(2 * time.Second):
					return
				}
			}
		}()

		require.Truef(t, userHasReceived, "User should have received %s event", model.WEBSOCKET_EVENT_NEW_USER)
		require.Falsef(t, guestHasReceived, "Guest should not have received %s event", model.WEBSOCKET_EVENT_NEW_USER)
	})
}

func TestCreateUserWithInviteId(t *testing.T) {
	th := Setup(t).InitBasic()
	defer th.TearDown()

	t.Run("CreateWithInviteIdHappyPath", func(t *testing.T) {
		user := model.User{Email: th.GenerateTestEmail(), Nickname: "Corey Hulen", Password: "hello1", Username: GenerateTestUsername(), Roles: model.SYSTEM_ADMIN_ROLE_ID + " " + model.SYSTEM_USER_ROLE_ID}

		inviteId := th.BasicTeam.InviteId

		ruser, resp := th.Client.CreateUserWithInviteId(&user, inviteId)
		CheckNoError(t, resp)
		CheckCreatedStatus(t, resp)

		th.Client.Login(user.Email, user.Password)
		require.Equal(t, user.Nickname, ruser.Nickname)
		require.Equal(t, model.SYSTEM_USER_ROLE_ID, ruser.Roles, "should clear roles")
		CheckUserSanitization(t, ruser)
	})
	th.TestForSystemAdminAndLocal(t, func(t *testing.T, client *model.Client4) {
		user := model.User{Email: th.GenerateTestEmail(), Nickname: "Corey Hulen", Password: "hello1", Username: GenerateTestUsername(), Roles: model.SYSTEM_ADMIN_ROLE_ID + " " + model.SYSTEM_USER_ROLE_ID}

		inviteId := th.BasicTeam.InviteId

		ruser, resp := client.CreateUserWithInviteId(&user, inviteId)
		CheckNoError(t, resp)
		CheckCreatedStatus(t, resp)

		th.Client.Login(user.Email, user.Password)
		require.Equal(t, user.Nickname, ruser.Nickname)
		require.Equal(t, model.SYSTEM_USER_ROLE_ID, ruser.Roles, "should clear roles")
		CheckUserSanitization(t, ruser)
	}, "CreateWithInviteIdHappyPath")

	t.Run("GroupConstrainedTeam", func(t *testing.T) {
		user := model.User{Email: th.GenerateTestEmail(), Nickname: "", Password: "hello1", Username: GenerateTestUsername(), Roles: model.SYSTEM_ADMIN_ROLE_ID + " " + model.SYSTEM_USER_ROLE_ID}

		th.BasicTeam.GroupConstrained = model.NewBool(true)
		team, err := th.App.UpdateTeam(th.BasicTeam)
		require.Nil(t, err)

		defer func() {
			th.BasicTeam.GroupConstrained = model.NewBool(false)
			_, err = th.App.UpdateTeam(th.BasicTeam)
			require.Nil(t, err)
		}()

		inviteID := team.InviteId

		_, resp := th.Client.CreateUserWithInviteId(&user, inviteID)
		require.Equal(t, "app.team.invite_id.group_constrained.error", resp.Error.Id)
	})

	th.TestForSystemAdminAndLocal(t, func(t *testing.T, client *model.Client4) {
		user := model.User{Email: th.GenerateTestEmail(), Nickname: "", Password: "hello1", Username: GenerateTestUsername(), Roles: model.SYSTEM_ADMIN_ROLE_ID + " " + model.SYSTEM_USER_ROLE_ID}

		th.BasicTeam.GroupConstrained = model.NewBool(true)
		team, err := th.App.UpdateTeam(th.BasicTeam)
		require.Nil(t, err)

		defer func() {
			th.BasicTeam.GroupConstrained = model.NewBool(false)
			_, err = th.App.UpdateTeam(th.BasicTeam)
			require.Nil(t, err)
		}()

		inviteID := team.InviteId

		_, resp := client.CreateUserWithInviteId(&user, inviteID)
		require.Equal(t, "app.team.invite_id.group_constrained.error", resp.Error.Id)
	}, "GroupConstrainedTeam")

	t.Run("WrongInviteId", func(t *testing.T) {
		user := model.User{Email: th.GenerateTestEmail(), Nickname: "Corey Hulen", Password: "hello1", Username: GenerateTestUsername(), Roles: model.SYSTEM_ADMIN_ROLE_ID + " " + model.SYSTEM_USER_ROLE_ID}

		inviteId := model.NewId()

		_, resp := th.Client.CreateUserWithInviteId(&user, inviteId)
		CheckNotFoundStatus(t, resp)
		CheckErrorMessage(t, resp, "app.team.get_by_invite_id.finding.app_error")
	})

	t.Run("NoInviteId", func(t *testing.T) {
		user := model.User{Email: th.GenerateTestEmail(), Nickname: "Corey Hulen", Password: "hello1", Username: GenerateTestUsername(), Roles: model.SYSTEM_ADMIN_ROLE_ID + " " + model.SYSTEM_USER_ROLE_ID}

		_, resp := th.Client.CreateUserWithInviteId(&user, "")
		CheckBadRequestStatus(t, resp)
		CheckErrorMessage(t, resp, "api.user.create_user.missing_invite_id.app_error")
	})

	t.Run("ExpiredInviteId", func(t *testing.T) {
		user := model.User{Email: th.GenerateTestEmail(), Nickname: "Corey Hulen", Password: "hello1", Username: GenerateTestUsername(), Roles: model.SYSTEM_ADMIN_ROLE_ID + " " + model.SYSTEM_USER_ROLE_ID}

		inviteId := th.BasicTeam.InviteId

		_, resp := th.SystemAdminClient.RegenerateTeamInviteId(th.BasicTeam.Id)
		CheckNoError(t, resp)

		_, resp = th.Client.CreateUserWithInviteId(&user, inviteId)
		CheckNotFoundStatus(t, resp)
		CheckErrorMessage(t, resp, "app.team.get_by_invite_id.finding.app_error")
	})

	t.Run("EnableUserCreationDisable", func(t *testing.T) {
		user := model.User{Email: th.GenerateTestEmail(), Nickname: "Corey Hulen", Password: "hello1", Username: GenerateTestUsername(), Roles: model.SYSTEM_ADMIN_ROLE_ID + " " + model.SYSTEM_USER_ROLE_ID}

		enableUserCreation := th.App.Config().TeamSettings.EnableUserCreation
		defer func() {
			th.App.UpdateConfig(func(cfg *model.Config) { cfg.TeamSettings.EnableUserCreation = enableUserCreation })
		}()

		th.App.UpdateConfig(func(cfg *model.Config) { *cfg.TeamSettings.EnableUserCreation = false })

		inviteId := th.BasicTeam.InviteId

		_, resp := th.Client.CreateUserWithInviteId(&user, inviteId)
		CheckNotImplementedStatus(t, resp)
		CheckErrorMessage(t, resp, "api.user.create_user.signup_email_disabled.app_error")
	})
	th.TestForSystemAdminAndLocal(t, func(t *testing.T, client *model.Client4) {
		user := model.User{Email: th.GenerateTestEmail(), Nickname: "Corey Hulen", Password: "hello1", Username: GenerateTestUsername(), Roles: model.SYSTEM_ADMIN_ROLE_ID + " " + model.SYSTEM_USER_ROLE_ID}

		enableUserCreation := th.App.Config().TeamSettings.EnableUserCreation
		defer th.App.UpdateConfig(func(cfg *model.Config) { cfg.TeamSettings.EnableUserCreation = enableUserCreation })

		th.App.UpdateConfig(func(cfg *model.Config) { *cfg.TeamSettings.EnableUserCreation = false })

		inviteId := th.BasicTeam.InviteId
		_, resp := client.CreateUserWithInviteId(&user, inviteId)
		CheckNotImplementedStatus(t, resp)
		CheckErrorMessage(t, resp, "api.user.create_user.signup_email_disabled.app_error")
	}, "EnableUserCreationDisable")

	t.Run("EnableOpenServerDisable", func(t *testing.T) {
		user := model.User{Email: th.GenerateTestEmail(), Nickname: "Corey Hulen", Password: "hello1", Username: GenerateTestUsername(), Roles: model.SYSTEM_ADMIN_ROLE_ID + " " + model.SYSTEM_USER_ROLE_ID}

		enableOpenServer := th.App.Config().TeamSettings.EnableOpenServer
		defer func() {
			th.App.UpdateConfig(func(cfg *model.Config) { cfg.TeamSettings.EnableOpenServer = enableOpenServer })
		}()

		th.App.UpdateConfig(func(cfg *model.Config) { *cfg.TeamSettings.EnableOpenServer = false })

		team, res := th.SystemAdminClient.RegenerateTeamInviteId(th.BasicTeam.Id)
		assert.Nil(t, res.Error)
		inviteId := team.InviteId

		ruser, resp := th.Client.CreateUserWithInviteId(&user, inviteId)
		CheckNoError(t, resp)
		CheckCreatedStatus(t, resp)

		th.Client.Login(user.Email, user.Password)
		require.Equal(t, user.Nickname, ruser.Nickname)
		require.Equal(t, model.SYSTEM_USER_ROLE_ID, ruser.Roles, "should clear roles")
		CheckUserSanitization(t, ruser)
	})
}

func TestGetMe(t *testing.T) {
	th := Setup(t).InitBasic()
	defer th.TearDown()

	ruser, resp := th.Client.GetMe("")
	CheckNoError(t, resp)

	require.Equal(t, th.BasicUser.Id, ruser.Id)

	th.Client.Logout()
	_, resp = th.Client.GetMe("")
	CheckUnauthorizedStatus(t, resp)
}

func TestGetUser(t *testing.T) {
	th := Setup(t)
	defer th.TearDown()

	user := th.CreateUser()
	user.Props = map[string]string{"testpropkey": "testpropvalue"}

	th.App.UpdateUser(user, false)

	th.TestForAllClients(t, func(t *testing.T, client *model.Client4) {
		ruser, resp := client.GetUser(user.Id, "")
		CheckNoError(t, resp)
		CheckUserSanitization(t, ruser)

		require.Equal(t, user.Email, ruser.Email)

		assert.NotNil(t, ruser.Props)
		assert.Equal(t, ruser.Props["testpropkey"], "testpropvalue")
		require.False(t, ruser.IsBot)

		ruser, resp = client.GetUser(user.Id, resp.Etag)
		CheckEtag(t, ruser, resp)

		_, resp = client.GetUser("junk", "")
		CheckBadRequestStatus(t, resp)

		_, resp = client.GetUser(model.NewId(), "")
		CheckNotFoundStatus(t, resp)
	})

	// Check against privacy config settings
	th.App.UpdateConfig(func(cfg *model.Config) { *cfg.PrivacySettings.ShowEmailAddress = false })
	th.App.UpdateConfig(func(cfg *model.Config) { *cfg.PrivacySettings.ShowFullName = false })

	ruser, resp := th.Client.GetUser(user.Id, "")
	CheckNoError(t, resp)

	require.Empty(t, ruser.Email, "email should be blank")
	require.Empty(t, ruser.FirstName, "first name should be blank")
	require.Empty(t, ruser.LastName, "last name should be blank")

	th.Client.Logout()
	_, resp = th.Client.GetUser(user.Id, "")
	CheckUnauthorizedStatus(t, resp)

	// System admins should ignore privacy settings
	ruser, _ = th.SystemAdminClient.GetUser(user.Id, resp.Etag)
	require.NotEmpty(t, ruser.Email, "email should not be blank")
	require.NotEmpty(t, ruser.FirstName, "first name should not be blank")
	require.NotEmpty(t, ruser.LastName, "last name should not be blank")
}

func TestGetUserWithAcceptedTermsOfServiceForOtherUser(t *testing.T) {
	th := Setup(t)
	defer th.TearDown()

	user := th.CreateUser()

	tos, _ := th.App.CreateTermsOfService("Dummy TOS", user.Id)

	th.App.UpdateUser(user, false)

	ruser, resp := th.Client.GetUser(user.Id, "")
	CheckNoError(t, resp)
	CheckUserSanitization(t, ruser)

	require.Equal(t, user.Email, ruser.Email)

	assert.Empty(t, ruser.TermsOfServiceId)

	th.App.SaveUserTermsOfService(user.Id, tos.Id, true)

	ruser, resp = th.Client.GetUser(user.Id, "")
	CheckNoError(t, resp)
	CheckUserSanitization(t, ruser)

	require.Equal(t, user.Email, ruser.Email)

	// user TOS data cannot be fetched for other users by non-admin users
	assert.Empty(t, ruser.TermsOfServiceId)
}

func TestGetUserWithAcceptedTermsOfService(t *testing.T) {
	th := Setup(t).InitBasic()
	defer th.TearDown()

	user := th.BasicUser

	tos, _ := th.App.CreateTermsOfService("Dummy TOS", user.Id)

	ruser, resp := th.Client.GetUser(user.Id, "")
	CheckNoError(t, resp)
	CheckUserSanitization(t, ruser)

	require.Equal(t, user.Email, ruser.Email)

	assert.Empty(t, ruser.TermsOfServiceId)

	th.App.SaveUserTermsOfService(user.Id, tos.Id, true)

	ruser, resp = th.Client.GetUser(user.Id, "")
	CheckNoError(t, resp)
	CheckUserSanitization(t, ruser)

	require.Equal(t, user.Email, ruser.Email)

	// a user can view their own TOS details
	assert.Equal(t, tos.Id, ruser.TermsOfServiceId)
}

func TestGetUserWithAcceptedTermsOfServiceWithAdminUser(t *testing.T) {
	th := Setup(t).InitBasic()
	th.LoginSystemAdmin()
	defer th.TearDown()

	user := th.BasicUser

	tos, _ := th.App.CreateTermsOfService("Dummy TOS", user.Id)

	ruser, resp := th.SystemAdminClient.GetUser(user.Id, "")
	CheckNoError(t, resp)
	CheckUserSanitization(t, ruser)

	require.Equal(t, user.Email, ruser.Email)

	assert.Empty(t, ruser.TermsOfServiceId)

	th.App.SaveUserTermsOfService(user.Id, tos.Id, true)

	ruser, resp = th.SystemAdminClient.GetUser(user.Id, "")
	CheckNoError(t, resp)
	CheckUserSanitization(t, ruser)

	require.Equal(t, user.Email, ruser.Email)

	// admin can view anyone's TOS details
	assert.Equal(t, tos.Id, ruser.TermsOfServiceId)
}

func TestGetBotUser(t *testing.T) {
	th := Setup(t).InitBasic()
	defer th.TearDown()

	defer th.RestoreDefaultRolePermissions(th.SaveDefaultRolePermissions())

	th.AddPermissionToRole(model.PERMISSION_CREATE_BOT.Id, model.TEAM_USER_ROLE_ID)
	th.App.UpdateUserRoles(th.BasicUser.Id, model.SYSTEM_USER_ROLE_ID+" "+model.TEAM_USER_ROLE_ID, false)

	th.App.UpdateConfig(func(cfg *model.Config) {
		*cfg.ServiceSettings.EnableBotAccountCreation = true
	})

	bot := &model.Bot{
		Username:    GenerateTestUsername(),
		DisplayName: "a bot",
		Description: "bot",
	}

	createdBot, resp := th.Client.CreateBot(bot)
	CheckCreatedStatus(t, resp)
	defer th.App.PermanentDeleteBot(createdBot.UserId)

	botUser, resp := th.Client.GetUser(createdBot.UserId, "")
	CheckNoError(t, resp)
	require.Equal(t, bot.Username, botUser.Username)
	require.True(t, botUser.IsBot)
}

func TestGetUserByUsername(t *testing.T) {
	th := Setup(t).InitBasic()
	defer th.TearDown()

	user := th.BasicUser

	th.TestForAllClients(t, func(t *testing.T, client *model.Client4) {
		ruser, resp := client.GetUserByUsername(user.Username, "")
		CheckNoError(t, resp)
		CheckUserSanitization(t, ruser)

		require.Equal(t, user.Email, ruser.Email)

		ruser, resp = client.GetUserByUsername(user.Username, resp.Etag)
		CheckEtag(t, ruser, resp)

		_, resp = client.GetUserByUsername(GenerateTestUsername(), "")
		CheckNotFoundStatus(t, resp)
	})

	// Check against privacy config settings
	th.App.UpdateConfig(func(cfg *model.Config) { *cfg.PrivacySettings.ShowEmailAddress = false })
	th.App.UpdateConfig(func(cfg *model.Config) { *cfg.PrivacySettings.ShowFullName = false })

	ruser, resp := th.Client.GetUserByUsername(th.BasicUser2.Username, "")
	CheckNoError(t, resp)

	require.Empty(t, ruser.Email, "email should be blank")
	require.Empty(t, ruser.FirstName, "first name should be blank")
	require.Empty(t, ruser.LastName, "last name should be blank")

	ruser, resp = th.Client.GetUserByUsername(th.BasicUser.Username, "")
	CheckNoError(t, resp)
	require.NotEmpty(t, ruser.NotifyProps, "notify props should be sent")

	th.Client.Logout()
	_, resp = th.Client.GetUserByUsername(user.Username, "")
	CheckUnauthorizedStatus(t, resp)

	th.TestForSystemAdminAndLocal(t, func(t *testing.T, client *model.Client4) {
		// System admins should ignore privacy settings
		ruser, _ = client.GetUserByUsername(user.Username, resp.Etag)
		require.NotEmpty(t, ruser.Email, "email should not be blank")
		require.NotEmpty(t, ruser.FirstName, "first name should not be blank")
		require.NotEmpty(t, ruser.LastName, "last name should not be blank")
	})
}

func TestGetUserByUsernameWithAcceptedTermsOfService(t *testing.T) {
	th := Setup(t).InitBasic()
	defer th.TearDown()

	user := th.BasicUser

	ruser, resp := th.Client.GetUserByUsername(user.Username, "")
	CheckNoError(t, resp)
	CheckUserSanitization(t, ruser)

	require.Equal(t, user.Email, ruser.Email)

	tos, _ := th.App.CreateTermsOfService("Dummy TOS", user.Id)
	th.App.SaveUserTermsOfService(ruser.Id, tos.Id, true)

	ruser, resp = th.Client.GetUserByUsername(user.Username, "")
	CheckNoError(t, resp)
	CheckUserSanitization(t, ruser)

	require.Equal(t, user.Email, ruser.Email)

	require.Equal(t, tos.Id, ruser.TermsOfServiceId, "Terms of service ID should match")
}

func TestSaveUserTermsOfService(t *testing.T) {
	th := Setup(t)
	defer th.TearDown()

	t.Run("Invalid data", func(t *testing.T) {
		resp, err := th.Client.DoApiPost("/users/"+th.BasicUser.Id+"/terms_of_service", "{}")
		require.NotNil(t, err)
		assert.Equal(t, http.StatusBadRequest, resp.StatusCode)
	})
}

func TestGetUserByEmail(t *testing.T) {
	th := Setup(t)
	defer th.TearDown()

	user := th.CreateUser()
	userWithSlash, resp := th.SystemAdminClient.CreateUser(&model.User{
		Email:    "email/with/slashes@example.com",
		Username: GenerateTestUsername(),
		Password: "Pa$$word11",
	})
	require.Nil(t, resp.Error)

	th.App.UpdateConfig(func(cfg *model.Config) {
		*cfg.PrivacySettings.ShowEmailAddress = true
		*cfg.PrivacySettings.ShowFullName = true
	})

	th.TestForAllClients(t, func(t *testing.T, client *model.Client4) {
		t.Run("should be able to get another user by email", func(t *testing.T) {
			ruser, resp := client.GetUserByEmail(user.Email, "")
			CheckNoError(t, resp)
			CheckUserSanitization(t, ruser)

			require.Equal(t, user.Email, ruser.Email)
		})

		t.Run("Get user with a / character in the email", func(t *testing.T) {
			ruser, resp := client.GetUserByEmail(userWithSlash.Email, "")
			require.Nil(t, resp.Error)
			require.Equal(t, ruser.Id, userWithSlash.Id)
		})

		t.Run("should return not modified when provided with a matching etag", func(t *testing.T) {
			_, resp := client.GetUserByEmail(user.Email, "")
			CheckNoError(t, resp)

			ruser, resp := client.GetUserByEmail(user.Email, resp.Etag)
			CheckEtag(t, ruser, resp)
		})

		t.Run("should return bad request when given an invalid email", func(t *testing.T) {
			_, resp := client.GetUserByEmail(GenerateTestUsername(), "")
			CheckBadRequestStatus(t, resp)
		})

		t.Run("should return 404 when given a non-existent email", func(t *testing.T) {
			_, resp := client.GetUserByEmail(th.GenerateTestEmail(), "")
			CheckNotFoundStatus(t, resp)
		})
	})

	t.Run("should sanitize full name for non-admin based on privacy settings", func(t *testing.T) {
		th.App.UpdateConfig(func(cfg *model.Config) {
			*cfg.PrivacySettings.ShowEmailAddress = true
			*cfg.PrivacySettings.ShowFullName = false
		})

		ruser, resp := th.Client.GetUserByEmail(user.Email, "")
		CheckNoError(t, resp)
		assert.Equal(t, "", ruser.FirstName, "first name should be blank")
		assert.Equal(t, "", ruser.LastName, "last name should be blank")

		th.App.UpdateConfig(func(cfg *model.Config) {
			*cfg.PrivacySettings.ShowFullName = true
		})

		ruser, resp = th.Client.GetUserByEmail(user.Email, "")
		CheckNoError(t, resp)
		assert.NotEqual(t, "", ruser.FirstName, "first name should be set")
		assert.NotEqual(t, "", ruser.LastName, "last name should be set")
	})

	t.Run("should return forbidden for non-admin when privacy settings hide email", func(t *testing.T) {
		th.App.UpdateConfig(func(cfg *model.Config) {
			*cfg.PrivacySettings.ShowEmailAddress = false
		})

		_, resp := th.Client.GetUserByEmail(user.Email, "")
		CheckForbiddenStatus(t, resp)

		th.App.UpdateConfig(func(cfg *model.Config) {
			*cfg.PrivacySettings.ShowEmailAddress = true
		})

		ruser, resp := th.Client.GetUserByEmail(user.Email, "")
		CheckNoError(t, resp)
		assert.Equal(t, user.Email, ruser.Email, "email should be set")
	})

	th.TestForSystemAdminAndLocal(t, func(t *testing.T, client *model.Client4) {
		t.Run("should not sanitize full name for admin, regardless of privacy settings", func(t *testing.T) {
			th.App.UpdateConfig(func(cfg *model.Config) {
				*cfg.PrivacySettings.ShowEmailAddress = true
				*cfg.PrivacySettings.ShowFullName = false
			})

			ruser, resp := client.GetUserByEmail(user.Email, "")
			CheckNoError(t, resp)
			assert.NotEqual(t, "", ruser.FirstName, "first name should be set")
			assert.NotEqual(t, "", ruser.LastName, "last name should be set")

			th.App.UpdateConfig(func(cfg *model.Config) {
				*cfg.PrivacySettings.ShowFullName = true
			})

			ruser, resp = client.GetUserByEmail(user.Email, "")
			CheckNoError(t, resp)
			assert.NotEqual(t, "", ruser.FirstName, "first name should be set")
			assert.NotEqual(t, "", ruser.LastName, "last name should be set")
		})

		t.Run("should always return email for admin, regardless of privacy settings", func(t *testing.T) {
			th.App.UpdateConfig(func(cfg *model.Config) {
				*cfg.PrivacySettings.ShowEmailAddress = false
			})

			ruser, resp := client.GetUserByEmail(user.Email, "")
			CheckNoError(t, resp)
			assert.Equal(t, user.Email, ruser.Email, "email should be set")

			th.App.UpdateConfig(func(cfg *model.Config) {
				*cfg.PrivacySettings.ShowEmailAddress = true
			})

			ruser, resp = client.GetUserByEmail(user.Email, "")
			CheckNoError(t, resp)
			assert.Equal(t, user.Email, ruser.Email, "email should be set")
		})
	})
}

func TestSearchUsers(t *testing.T) {
	th := Setup(t).InitBasic()
	defer th.TearDown()

	search := &model.UserSearch{Term: th.BasicUser.Username}

	users, resp := th.Client.SearchUsers(search)
	CheckNoError(t, resp)

	require.True(t, findUserInList(th.BasicUser.Id, users), "should have found user")

	_, err := th.App.UpdateActive(th.BasicUser2, false)
	require.Nil(t, err)

	search.Term = th.BasicUser2.Username
	search.AllowInactive = false

	users, resp = th.Client.SearchUsers(search)
	CheckNoError(t, resp)

	require.False(t, findUserInList(th.BasicUser2.Id, users), "should not have found user")

	search.AllowInactive = true

	users, resp = th.Client.SearchUsers(search)
	CheckNoError(t, resp)

	require.True(t, findUserInList(th.BasicUser2.Id, users), "should have found user")

	search.Term = th.BasicUser.Username
	search.AllowInactive = false
	search.TeamId = th.BasicTeam.Id

	users, resp = th.Client.SearchUsers(search)
	CheckNoError(t, resp)

	require.True(t, findUserInList(th.BasicUser.Id, users), "should have found user")

	search.NotInChannelId = th.BasicChannel.Id

	users, resp = th.Client.SearchUsers(search)
	CheckNoError(t, resp)

	require.False(t, findUserInList(th.BasicUser.Id, users), "should not have found user")

	search.TeamId = ""
	search.NotInChannelId = ""
	search.InChannelId = th.BasicChannel.Id

	users, resp = th.Client.SearchUsers(search)
	CheckNoError(t, resp)

	require.True(t, findUserInList(th.BasicUser.Id, users), "should have found user")

	search.InChannelId = ""
	search.NotInChannelId = th.BasicChannel.Id
	_, resp = th.Client.SearchUsers(search)
	CheckBadRequestStatus(t, resp)

	search.NotInChannelId = model.NewId()
	search.TeamId = model.NewId()
	_, resp = th.Client.SearchUsers(search)
	CheckForbiddenStatus(t, resp)

	search.NotInChannelId = ""
	search.TeamId = model.NewId()
	_, resp = th.Client.SearchUsers(search)
	CheckForbiddenStatus(t, resp)

	search.InChannelId = model.NewId()
	search.TeamId = ""
	_, resp = th.Client.SearchUsers(search)
	CheckForbiddenStatus(t, resp)

	// Test search for users not in any team
	search.TeamId = ""
	search.NotInChannelId = ""
	search.InChannelId = ""
	search.NotInTeamId = th.BasicTeam.Id

	users, resp = th.Client.SearchUsers(search)
	CheckNoError(t, resp)

	require.False(t, findUserInList(th.BasicUser.Id, users), "should not have found user")

	oddUser := th.CreateUser()
	search.Term = oddUser.Username

	users, resp = th.Client.SearchUsers(search)
	CheckNoError(t, resp)

	require.True(t, findUserInList(oddUser.Id, users), "should have found user")

	_, resp = th.SystemAdminClient.AddTeamMember(th.BasicTeam.Id, oddUser.Id)
	CheckNoError(t, resp)

	users, resp = th.Client.SearchUsers(search)
	CheckNoError(t, resp)

	require.False(t, findUserInList(oddUser.Id, users), "should not have found user")

	search.NotInTeamId = model.NewId()
	_, resp = th.Client.SearchUsers(search)
	CheckForbiddenStatus(t, resp)

	search.Term = th.BasicUser.Username

	th.App.UpdateConfig(func(cfg *model.Config) { *cfg.PrivacySettings.ShowEmailAddress = false })
	th.App.UpdateConfig(func(cfg *model.Config) { *cfg.PrivacySettings.ShowFullName = false })

	_, err = th.App.UpdateActive(th.BasicUser2, true)
	require.Nil(t, err)

	search.InChannelId = ""
	search.NotInTeamId = ""
	search.Term = th.BasicUser2.Email
	users, resp = th.Client.SearchUsers(search)
	CheckNoError(t, resp)

	require.False(t, findUserInList(th.BasicUser2.Id, users), "should not have found user")

	search.Term = th.BasicUser2.FirstName
	users, resp = th.Client.SearchUsers(search)
	CheckNoError(t, resp)

	require.False(t, findUserInList(th.BasicUser2.Id, users), "should not have found user")

	search.Term = th.BasicUser2.LastName
	users, resp = th.Client.SearchUsers(search)
	CheckNoError(t, resp)

	require.False(t, findUserInList(th.BasicUser2.Id, users), "should not have found user")

	search.Term = th.BasicUser.FirstName
	search.InChannelId = th.BasicChannel.Id
	search.NotInChannelId = th.BasicChannel.Id
	search.TeamId = th.BasicTeam.Id
	users, resp = th.SystemAdminClient.SearchUsers(search)
	CheckNoError(t, resp)

	require.True(t, findUserInList(th.BasicUser.Id, users), "should have found user")

	id := model.NewId()
	group, err := th.App.CreateGroup(&model.Group{
		DisplayName: "dn-foo_" + id,
		Name:        model.NewString("name" + id),
		Source:      model.GroupSourceLdap,
		Description: "description_" + id,
		RemoteId:    model.NewId(),
	})
	assert.Nil(t, err)

	search = &model.UserSearch{Term: th.BasicUser.Username, InGroupId: group.Id}
	t.Run("Requires ldap license when searching in group", func(t *testing.T) {
		_, resp = th.SystemAdminClient.SearchUsers(search)
		CheckNotImplementedStatus(t, resp)
	})

	th.App.Srv().SetLicense(model.NewTestLicense("ldap"))

	t.Run("Requires manage system permission when searching for users in a group", func(t *testing.T) {
		_, resp = th.Client.SearchUsers(search)
		CheckForbiddenStatus(t, resp)
	})

	t.Run("Returns empty list when no users found searching for users in a group", func(t *testing.T) {
		users, resp = th.SystemAdminClient.SearchUsers(search)
		CheckNoError(t, resp)
		require.Empty(t, users)
	})

	_, err = th.App.UpsertGroupMember(group.Id, th.BasicUser.Id)
	assert.Nil(t, err)

	t.Run("Returns user in group user found in group", func(t *testing.T) {
		users, resp = th.SystemAdminClient.SearchUsers(search)
		CheckNoError(t, resp)
		require.Equal(t, users[0].Id, th.BasicUser.Id)
	})
}

func findUserInList(id string, users []*model.User) bool {
	for _, user := range users {
		if user.Id == id {
			return true
		}
	}
	return false
}

func TestAutocompleteUsersInChannel(t *testing.T) {
	th := Setup(t).InitBasic()
	defer th.TearDown()
	teamId := th.BasicTeam.Id
	channelId := th.BasicChannel.Id
	username := th.BasicUser.Username
	newUser := th.CreateUser()

	tt := []struct {
		Name            string
		TeamId          string
		ChannelId       string
		Username        string
		ExpectedResults int
		MoreThan        bool
		ShouldFail      bool
	}{
		{
			"Autocomplete in channel for specific username",
			teamId,
			channelId,
			username,
			1,
			false,
			false,
		},
		{
			"Search for not valid username",
			teamId,
			channelId,
			"amazonses",
			0,
			false,
			false,
		},
		{
			"Search for all users",
			teamId,
			channelId,
			"",
			2,
			true,
			false,
		},
		{
			"Fail when the teamId is not provided",
			"",
			channelId,
			"",
			2,
			true,
			true,
		},
	}

	for _, tc := range tt {
		t.Run(tc.Name, func(t *testing.T) {
			th.LoginBasic()
			rusers, resp := th.Client.AutocompleteUsersInChannel(tc.TeamId, tc.ChannelId, tc.Username, model.USER_SEARCH_DEFAULT_LIMIT, "")
			if tc.ShouldFail {
				CheckErrorMessage(t, resp, "api.user.autocomplete_users.missing_team_id.app_error")
			} else {
				CheckNoError(t, resp)
				if tc.MoreThan {
					assert.True(t, len(rusers.Users) >= tc.ExpectedResults)
				} else {
					assert.Len(t, rusers.Users, tc.ExpectedResults)
				}
			}

			th.Client.Logout()
			_, resp = th.Client.AutocompleteUsersInChannel(tc.TeamId, tc.ChannelId, tc.Username, model.USER_SEARCH_DEFAULT_LIMIT, "")
			CheckUnauthorizedStatus(t, resp)

			th.Client.Login(newUser.Email, newUser.Password)
			_, resp = th.Client.AutocompleteUsersInChannel(tc.TeamId, tc.ChannelId, tc.Username, model.USER_SEARCH_DEFAULT_LIMIT, "")
			CheckForbiddenStatus(t, resp)
		})
	}

	t.Run("Check against privacy config settings", func(t *testing.T) {
		th.App.UpdateConfig(func(cfg *model.Config) { *cfg.PrivacySettings.ShowFullName = false })

		th.LoginBasic()
		rusers, resp := th.Client.AutocompleteUsersInChannel(teamId, channelId, username, model.USER_SEARCH_DEFAULT_LIMIT, "")
		CheckNoError(t, resp)

		assert.Equal(t, rusers.Users[0].FirstName, "", "should not show first/last name")
		assert.Equal(t, rusers.Users[0].LastName, "", "should not show first/last name")
	})

	t.Run("Check OutOfChannel results with/without VIEW_MEMBERS permissions", func(t *testing.T) {
		permissionsUser := th.CreateUser()
		th.SystemAdminClient.DemoteUserToGuest(permissionsUser.Id)
		permissionsUser.Roles = "system_guest"
		th.LinkUserToTeam(permissionsUser, th.BasicTeam)
		th.AddUserToChannel(permissionsUser, th.BasicChannel)

		otherUser := th.CreateUser()
		th.LinkUserToTeam(otherUser, th.BasicTeam)

		th.Client.Login(permissionsUser.Email, permissionsUser.Password)

		rusers, resp := th.Client.AutocompleteUsersInChannel(teamId, channelId, "", model.USER_SEARCH_DEFAULT_LIMIT, "")
		CheckNoError(t, resp)
		assert.Len(t, rusers.OutOfChannel, 1)

		defaultRolePermissions := th.SaveDefaultRolePermissions()
		defer func() {
			th.RestoreDefaultRolePermissions(defaultRolePermissions)
		}()

		th.RemovePermissionFromRole(model.PERMISSION_VIEW_MEMBERS.Id, model.SYSTEM_USER_ROLE_ID)
		th.RemovePermissionFromRole(model.PERMISSION_VIEW_MEMBERS.Id, model.TEAM_USER_ROLE_ID)

		rusers, resp = th.Client.AutocompleteUsersInChannel(teamId, channelId, "", model.USER_SEARCH_DEFAULT_LIMIT, "")
		CheckNoError(t, resp)
		assert.Empty(t, rusers.OutOfChannel)

		th.App.GetOrCreateDirectChannel(permissionsUser.Id, otherUser.Id)

		rusers, resp = th.Client.AutocompleteUsersInChannel(teamId, channelId, "", model.USER_SEARCH_DEFAULT_LIMIT, "")
		CheckNoError(t, resp)
		assert.Len(t, rusers.OutOfChannel, 1)
	})

	t.Run("user must have access to team id, especially when it does not match channel's team id", func(t *testing.T) {
		_, resp := th.Client.AutocompleteUsersInChannel("otherTeamId", channelId, username, model.USER_SEARCH_DEFAULT_LIMIT, "")
		CheckErrorMessage(t, resp, "api.context.permissions.app_error")
	})
}

func TestAutocompleteUsersInTeam(t *testing.T) {
	th := Setup(t).InitBasic()
	defer th.TearDown()
	teamId := th.BasicTeam.Id
	username := th.BasicUser.Username
	newUser := th.CreateUser()

	tt := []struct {
		Name            string
		TeamId          string
		Username        string
		ExpectedResults int
		MoreThan        bool
	}{
		{
			"specific username",
			teamId,
			username,
			1,
			false,
		},
		{
			"not valid username",
			teamId,
			"amazonses",
			0,
			false,
		},
		{
			"all users in team",
			teamId,
			"",
			2,
			true,
		},
	}

	for _, tc := range tt {
		t.Run(tc.Name, func(t *testing.T) {
			th.LoginBasic()
			rusers, resp := th.Client.AutocompleteUsersInTeam(tc.TeamId, tc.Username, model.USER_SEARCH_DEFAULT_LIMIT, "")
			CheckNoError(t, resp)
			if tc.MoreThan {
				assert.True(t, len(rusers.Users) >= tc.ExpectedResults)
			} else {
				assert.Len(t, rusers.Users, tc.ExpectedResults)
			}
			th.Client.Logout()
			_, resp = th.Client.AutocompleteUsersInTeam(tc.TeamId, tc.Username, model.USER_SEARCH_DEFAULT_LIMIT, "")
			CheckUnauthorizedStatus(t, resp)

			th.Client.Login(newUser.Email, newUser.Password)
			_, resp = th.Client.AutocompleteUsersInTeam(tc.TeamId, tc.Username, model.USER_SEARCH_DEFAULT_LIMIT, "")
			CheckForbiddenStatus(t, resp)
		})
	}

	t.Run("Check against privacy config settings", func(t *testing.T) {
		th.App.UpdateConfig(func(cfg *model.Config) { *cfg.PrivacySettings.ShowFullName = false })

		th.LoginBasic()
		rusers, resp := th.Client.AutocompleteUsersInTeam(teamId, username, model.USER_SEARCH_DEFAULT_LIMIT, "")
		CheckNoError(t, resp)

		assert.Equal(t, rusers.Users[0].FirstName, "", "should not show first/last name")
		assert.Equal(t, rusers.Users[0].LastName, "", "should not show first/last name")
	})
}

func TestAutocompleteUsers(t *testing.T) {
	th := Setup(t).InitBasic()
	defer th.TearDown()
	username := th.BasicUser.Username
	newUser := th.CreateUser()

	tt := []struct {
		Name            string
		Username        string
		ExpectedResults int
		MoreThan        bool
	}{
		{
			"specific username",
			username,
			1,
			false,
		},
		{
			"not valid username",
			"amazonses",
			0,
			false,
		},
		{
			"all users in team",
			"",
			2,
			true,
		},
	}

	for _, tc := range tt {
		t.Run(tc.Name, func(t *testing.T) {
			th.LoginBasic()
			rusers, resp := th.Client.AutocompleteUsers(tc.Username, model.USER_SEARCH_DEFAULT_LIMIT, "")
			CheckNoError(t, resp)
			if tc.MoreThan {
				assert.True(t, len(rusers.Users) >= tc.ExpectedResults)
			} else {
				assert.Len(t, rusers.Users, tc.ExpectedResults)
			}

			th.Client.Logout()
			_, resp = th.Client.AutocompleteUsers(tc.Username, model.USER_SEARCH_DEFAULT_LIMIT, "")
			CheckUnauthorizedStatus(t, resp)

			th.Client.Login(newUser.Email, newUser.Password)
			_, resp = th.Client.AutocompleteUsers(tc.Username, model.USER_SEARCH_DEFAULT_LIMIT, "")
			CheckNoError(t, resp)
		})
	}

	t.Run("Check against privacy config settings", func(t *testing.T) {
		th.App.UpdateConfig(func(cfg *model.Config) { *cfg.PrivacySettings.ShowFullName = false })

		th.LoginBasic()
		rusers, resp := th.Client.AutocompleteUsers(username, model.USER_SEARCH_DEFAULT_LIMIT, "")
		CheckNoError(t, resp)

		assert.Equal(t, rusers.Users[0].FirstName, "", "should not show first/last name")
		assert.Equal(t, rusers.Users[0].LastName, "", "should not show first/last name")
	})
}

func TestGetProfileImage(t *testing.T) {
	th := Setup(t).InitBasic()
	defer th.TearDown()

	// recreate basic user
	th.BasicUser = th.CreateUser()
	th.LoginBasic()
	user := th.BasicUser

	data, resp := th.Client.GetProfileImage(user.Id, "")
	CheckNoError(t, resp)
	require.NotEmpty(t, data, "should not be empty")

	_, resp = th.Client.GetProfileImage(user.Id, resp.Etag)
	require.NotEqual(t, http.StatusNotModified, resp.StatusCode, "should not hit etag")

	_, resp = th.Client.GetProfileImage("junk", "")
	CheckBadRequestStatus(t, resp)

	_, resp = th.Client.GetProfileImage(model.NewId(), "")
	CheckNotFoundStatus(t, resp)

	th.Client.Logout()
	_, resp = th.Client.GetProfileImage(user.Id, "")
	CheckUnauthorizedStatus(t, resp)

	_, resp = th.SystemAdminClient.GetProfileImage(user.Id, "")
	CheckNoError(t, resp)

	info := &model.FileInfo{Path: "/users/" + user.Id + "/profile.png"}
	err := th.cleanupTestFile(info)
	require.NoError(t, err)
}

func TestGetUsersByIds(t *testing.T) {
	th := Setup(t).InitBasic()
	defer th.TearDown()

	th.TestForAllClients(t, func(t *testing.T, client *model.Client4) {
		t.Run("should return the user", func(t *testing.T) {
			users, resp := client.GetUsersByIds([]string{th.BasicUser.Id})

			CheckNoError(t, resp)

			assert.Equal(t, th.BasicUser.Id, users[0].Id)
			CheckUserSanitization(t, users[0])
		})

		t.Run("should return error when no IDs are specified", func(t *testing.T) {
			_, resp := client.GetUsersByIds([]string{})

			CheckBadRequestStatus(t, resp)
		})

		t.Run("should not return an error for invalid IDs", func(t *testing.T) {
			users, resp := client.GetUsersByIds([]string{"junk"})

			CheckNoError(t, resp)
			require.Empty(t, users, "no users should be returned")
		})

		t.Run("should still return users for valid IDs when invalid IDs are specified", func(t *testing.T) {
			users, resp := client.GetUsersByIds([]string{"junk", th.BasicUser.Id})

			CheckNoError(t, resp)

			require.Len(t, users, 1, "1 user should be returned")
		})
	})

	t.Run("should return error when not logged in", func(t *testing.T) {
		th.Client.Logout()

		_, resp := th.Client.GetUsersByIds([]string{th.BasicUser.Id})
		CheckUnauthorizedStatus(t, resp)
	})
}

func TestGetUsersByIdsWithOptions(t *testing.T) {
	t.Run("should only return specified users that have been updated since the given time", func(t *testing.T) {
		th := Setup(t)
		defer th.TearDown()

		// Users before the timestamp shouldn't be returned
		user1, err := th.App.CreateUser(&model.User{Email: th.GenerateTestEmail(), Username: model.NewId(), Password: model.NewId()})
		require.Nil(t, err)

		user2, err := th.App.CreateUser(&model.User{Email: th.GenerateTestEmail(), Username: model.NewId(), Password: model.NewId()})
		require.Nil(t, err)

		// Users not in the list of IDs shouldn't be returned
		_, err = th.App.CreateUser(&model.User{Email: th.GenerateTestEmail(), Username: model.NewId(), Password: model.NewId()})
		require.Nil(t, err)

		users, resp := th.Client.GetUsersByIdsWithOptions([]string{user1.Id, user2.Id}, &model.UserGetByIdsOptions{
			Since: user2.UpdateAt - 1,
		})

		assert.Nil(t, resp.Error)
		assert.Len(t, users, 1)
		assert.Equal(t, users[0].Id, user2.Id)
	})
}

func TestGetUsersByGroupChannelIds(t *testing.T) {
	th := Setup(t).InitBasic()
	defer th.TearDown()

	gc1, err := th.App.CreateGroupChannel([]string{th.BasicUser.Id, th.SystemAdminUser.Id, th.TeamAdminUser.Id}, th.BasicUser.Id)
	require.Nil(t, err)

	usersByChannelId, resp := th.Client.GetUsersByGroupChannelIds([]string{gc1.Id})
	CheckNoError(t, resp)

	users, ok := usersByChannelId[gc1.Id]
	assert.True(t, ok)
	userIds := []string{}
	for _, user := range users {
		userIds = append(userIds, user.Id)
	}

	require.ElementsMatch(t, []string{th.SystemAdminUser.Id, th.TeamAdminUser.Id}, userIds)

	th.LoginBasic2()
	usersByChannelId, resp = th.Client.GetUsersByGroupChannelIds([]string{gc1.Id})
	CheckNoError(t, resp)

	_, ok = usersByChannelId[gc1.Id]
	require.False(t, ok)

	th.Client.Logout()
	_, resp = th.Client.GetUsersByGroupChannelIds([]string{gc1.Id})
	CheckUnauthorizedStatus(t, resp)
}

func TestGetUsersByUsernames(t *testing.T) {
	th := Setup(t).InitBasic()
	defer th.TearDown()

	users, resp := th.Client.GetUsersByUsernames([]string{th.BasicUser.Username})
	CheckNoError(t, resp)

	require.Equal(t, th.BasicUser.Id, users[0].Id)
	CheckUserSanitization(t, users[0])

	_, resp = th.Client.GetUsersByIds([]string{})
	CheckBadRequestStatus(t, resp)

	users, resp = th.Client.GetUsersByUsernames([]string{"junk"})
	CheckNoError(t, resp)
	require.Empty(t, users, "no users should be returned")

	users, resp = th.Client.GetUsersByUsernames([]string{"junk", th.BasicUser.Username})
	CheckNoError(t, resp)
	require.Len(t, users, 1, "1 user should be returned")

	th.Client.Logout()
	_, resp = th.Client.GetUsersByUsernames([]string{th.BasicUser.Username})
	CheckUnauthorizedStatus(t, resp)
}

func TestGetTotalUsersStat(t *testing.T) {
	th := Setup(t)
	defer th.TearDown()

	total, _ := th.Server.Store.User().Count(model.UserCountOptions{
		IncludeDeleted:     false,
		IncludeBotAccounts: true,
	})

	rstats, resp := th.Client.GetTotalUsersStats("")
	CheckNoError(t, resp)

	require.Equal(t, total, rstats.TotalUsersCount)
}

func TestUpdateUser(t *testing.T) {
	th := Setup(t)
	defer th.TearDown()

	user := th.CreateUser()
	th.Client.Login(user.Email, user.Password)

	user.Nickname = "Joram Wilander"
	user.Roles = model.SYSTEM_USER_ROLE_ID
	user.LastPasswordUpdate = 123

	ruser, resp := th.Client.UpdateUser(user)
	CheckNoError(t, resp)
	CheckUserSanitization(t, ruser)

	require.Equal(t, "Joram Wilander", ruser.Nickname, "Nickname should update properly")
	require.Equal(t, model.SYSTEM_USER_ROLE_ID, ruser.Roles, "Roles should not update")
	require.NotEqual(t, 123, ruser.LastPasswordUpdate, "LastPasswordUpdate should not update")

	ruser.Email = th.GenerateTestEmail()
	_, resp = th.Client.UpdateUser(ruser)
	CheckBadRequestStatus(t, resp)

	th.TestForSystemAdminAndLocal(t, func(t *testing.T, client *model.Client4) {
		ruser.Email = th.GenerateTestEmail()
		_, resp = client.UpdateUser(user)
		CheckNoError(t, resp)
	})

	ruser.Password = user.Password
	ruser, resp = th.Client.UpdateUser(ruser)
	CheckNoError(t, resp)
	CheckUserSanitization(t, ruser)

	ruser.Id = "junk"
	_, resp = th.Client.UpdateUser(ruser)
	CheckBadRequestStatus(t, resp)

	ruser.Id = model.NewId()
	_, resp = th.Client.UpdateUser(ruser)
	CheckForbiddenStatus(t, resp)

	r, err := th.Client.DoApiPut("/users/"+ruser.Id, "garbage")
	require.Error(t, err)
	require.Equal(t, http.StatusBadRequest, r.StatusCode)

	session, _ := th.App.GetSession(th.Client.AuthToken)
	session.IsOAuth = true
	th.App.AddSessionToCache(session)

	ruser.Id = user.Id
	ruser.Email = th.GenerateTestEmail()
	_, resp = th.Client.UpdateUser(ruser)
	CheckForbiddenStatus(t, resp)

	th.Client.Logout()
	_, resp = th.Client.UpdateUser(user)
	CheckUnauthorizedStatus(t, resp)

	th.LoginBasic()
	_, resp = th.Client.UpdateUser(user)
	CheckForbiddenStatus(t, resp)

	th.TestForSystemAdminAndLocal(t, func(t *testing.T, client *model.Client4) {
		_, resp = client.UpdateUser(user)
		CheckNoError(t, resp)
	})
}

func TestPatchUser(t *testing.T) {
	th := Setup(t).InitBasic()
	defer th.TearDown()

	user := th.CreateUser()
	th.Client.Login(user.Email, user.Password)

	patch := &model.UserPatch{}
	patch.Password = model.NewString("testpassword")
	patch.Nickname = model.NewString("Joram Wilander")
	patch.FirstName = model.NewString("Joram")
	patch.LastName = model.NewString("Wilander")
	patch.Position = new(string)
	patch.NotifyProps = model.StringMap{}
	patch.NotifyProps["comment"] = "somethingrandom"
	patch.Timezone = model.StringMap{}
	patch.Timezone["useAutomaticTimezone"] = "true"
	patch.Timezone["automaticTimezone"] = "America/New_York"
	patch.Timezone["manualTimezone"] = ""

	ruser, resp := th.Client.PatchUser(user.Id, patch)
	CheckNoError(t, resp)
	CheckUserSanitization(t, ruser)

	require.Equal(t, "Joram Wilander", ruser.Nickname, "Nickname should update properly")
	require.Equal(t, "Joram", ruser.FirstName, "FirstName should update properly")
	require.Equal(t, "Wilander", ruser.LastName, "LastName should update properly")
	require.Empty(t, ruser.Position, "Position should update properly")
	require.Equal(t, user.Username, ruser.Username, "Username should not update")
	require.Empty(t, ruser.Password, "Password should not be returned")
	require.Equal(t, "somethingrandom", ruser.NotifyProps["comment"], "NotifyProps should update properly")
	require.Equal(t, "true", ruser.Timezone["useAutomaticTimezone"], "useAutomaticTimezone should update properly")
	require.Equal(t, "America/New_York", ruser.Timezone["automaticTimezone"], "automaticTimezone should update properly")
	require.Empty(t, ruser.Timezone["manualTimezone"], "manualTimezone should update properly")

	err := th.App.CheckPasswordAndAllCriteria(ruser, *patch.Password, "")
	assert.Error(t, err, "Password should not match")

	currentPassword := user.Password
	user, err = th.App.GetUser(ruser.Id)
	require.Nil(t, err)

	err = th.App.CheckPasswordAndAllCriteria(user, currentPassword, "")
	require.Nil(t, err, "Password should still match")

	patch = &model.UserPatch{}
	patch.Email = model.NewString(th.GenerateTestEmail())

	_, resp = th.Client.PatchUser(user.Id, patch)
	CheckBadRequestStatus(t, resp)

	patch.Password = model.NewString(currentPassword)
	ruser, resp = th.Client.PatchUser(user.Id, patch)
	CheckNoError(t, resp)

	require.Equal(t, *patch.Email, ruser.Email, "Email should update properly")

	patch.Username = model.NewString(th.BasicUser2.Username)
	_, resp = th.Client.PatchUser(user.Id, patch)
	CheckBadRequestStatus(t, resp)

	patch.Username = nil

	_, resp = th.Client.PatchUser("junk", patch)
	CheckBadRequestStatus(t, resp)

	ruser.Id = model.NewId()
	_, resp = th.Client.PatchUser(model.NewId(), patch)
	CheckForbiddenStatus(t, resp)

	r, err := th.Client.DoApiPut("/users/"+user.Id+"/patch", "garbage")
	require.Error(t, err)
	require.Equal(t, http.StatusBadRequest, r.StatusCode)

	session, _ := th.App.GetSession(th.Client.AuthToken)
	session.IsOAuth = true
	th.App.AddSessionToCache(session)

	patch.Email = model.NewString(th.GenerateTestEmail())
	_, resp = th.Client.PatchUser(user.Id, patch)
	CheckForbiddenStatus(t, resp)

	th.Client.Logout()
	_, resp = th.Client.PatchUser(user.Id, patch)
	CheckUnauthorizedStatus(t, resp)

	th.LoginBasic()
	_, resp = th.Client.PatchUser(user.Id, patch)
	CheckForbiddenStatus(t, resp)

	_, resp = th.SystemAdminClient.PatchUser(user.Id, patch)
	CheckNoError(t, resp)
}

func TestUserUnicodeNames(t *testing.T) {
	th := Setup(t)
	defer th.TearDown()
	Client := th.Client

	t.Run("create user unicode", func(t *testing.T) {
		user := model.User{
			Email:     th.GenerateTestEmail(),
			FirstName: "Andrew\u202e",
			LastName:  "\ufeffWiggin",
			Nickname:  "Ender\u2028 Wiggin",
			Password:  "hello1",
			Username:  "\ufeffwiggin77",
			Roles:     model.SYSTEM_ADMIN_ROLE_ID + " " + model.SYSTEM_USER_ROLE_ID}

		ruser, resp := Client.CreateUser(&user)
		CheckNoError(t, resp)
		CheckCreatedStatus(t, resp)

		_, _ = Client.Login(user.Email, user.Password)

		require.Equal(t, "wiggin77", ruser.Username, "Bad Unicode not filtered from username")
		require.Equal(t, "Andrew Wiggin", ruser.GetDisplayName(model.SHOW_FULLNAME), "Bad Unicode not filtered from displayname")
		require.Equal(t, "Ender Wiggin", ruser.Nickname, "Bad Unicode not filtered from nickname")
	})

	t.Run("update user unicode", func(t *testing.T) {
		user := th.CreateUser()
		Client.Login(user.Email, user.Password)

		user.Username = "wiggin\ufff9"
		user.Nickname = "Ender\u0340 \ufffcWiggin"
		user.FirstName = "Andrew\ufff9"
		user.LastName = "Wig\u206fgin"

		ruser, resp := Client.UpdateUser(user)
		CheckNoError(t, resp)

		require.Equal(t, "wiggin", ruser.Username, "bad unicode should be filtered from username")
		require.Equal(t, "Ender Wiggin", ruser.Nickname, "bad unicode should be filtered from nickname")
		require.Equal(t, "Andrew Wiggin", ruser.GetDisplayName(model.SHOW_FULLNAME), "bad unicode should be filtered from display name")
	})

	t.Run("patch user unicode", func(t *testing.T) {
		user := th.CreateUser()
		Client.Login(user.Email, user.Password)

		patch := &model.UserPatch{}
		patch.Nickname = model.NewString("\U000E0000Ender\u206d Wiggin\U000E007F")
		patch.FirstName = model.NewString("\U0001d173Andrew\U0001d17a")
		patch.LastName = model.NewString("\u2028Wiggin\u2029")

		ruser, resp := Client.PatchUser(user.Id, patch)
		CheckNoError(t, resp)
		CheckUserSanitization(t, ruser)

		require.Equal(t, "Ender Wiggin", ruser.Nickname, "Bad unicode should be filtered from nickname")
		require.Equal(t, "Andrew", ruser.FirstName, "Bad unicode should be filtered from first name")
		require.Equal(t, "Wiggin", ruser.LastName, "Bad unicode should be filtered from last name")
		require.Equal(t, "Andrew Wiggin", ruser.GetDisplayName(model.SHOW_FULLNAME), "Bad unicode should be filtered from display name")
	})
}

func TestUpdateUserAuth(t *testing.T) {
	th := Setup(t)
	defer th.TearDown()

	team := th.CreateTeamWithClient(th.SystemAdminClient)

	user := th.CreateUser()

	th.LinkUserToTeam(user, team)
	_, err := th.App.Srv().Store.User().VerifyEmail(user.Id, user.Email)
	require.Nil(t, err)

	userAuth := &model.UserAuth{}
	userAuth.AuthData = user.AuthData
	userAuth.AuthService = user.AuthService
	userAuth.Password = user.Password

	// Regular user can not use endpoint
	_, respErr := th.SystemAdminClient.UpdateUserAuth(user.Id, userAuth)
	require.NotNil(t, respErr, "Shouldn't have permissions. Only Admins")

	userAuth.AuthData = model.NewString("test@test.com")
	userAuth.AuthService = model.USER_AUTH_SERVICE_SAML
	userAuth.Password = "newpassword"
	ruser, resp := th.SystemAdminClient.UpdateUserAuth(user.Id, userAuth)
	CheckNoError(t, resp)

	// AuthData and AuthService are set, password is set to empty
	require.Equal(t, *userAuth.AuthData, *ruser.AuthData)
	require.Equal(t, model.USER_AUTH_SERVICE_SAML, ruser.AuthService)
	require.Empty(t, ruser.Password)

	// When AuthData or AuthService are empty, password must be valid
	userAuth.AuthData = user.AuthData
	userAuth.AuthService = ""
	userAuth.Password = "1"
	_, respErr = th.SystemAdminClient.UpdateUserAuth(user.Id, userAuth)
	require.NotNil(t, respErr)

	// Regular user can not use endpoint
	user2 := th.CreateUser()
	th.LinkUserToTeam(user2, team)
	_, err = th.App.Srv().Store.User().VerifyEmail(user2.Id, user2.Email)
	require.Nil(t, err)

	th.SystemAdminClient.Login(user2.Email, "passwd1")

	userAuth.AuthData = user.AuthData
	userAuth.AuthService = user.AuthService
	userAuth.Password = user.Password
	_, respErr = th.SystemAdminClient.UpdateUserAuth(user.Id, userAuth)
	require.NotNil(t, respErr, "Should have errored")
}

func TestDeleteUser(t *testing.T) {
	th := Setup(t).InitBasic()
	defer th.TearDown()

	th.LoginBasic()
	_, resp := th.Client.DeleteUser(th.SystemAdminUser.Id)
	CheckForbiddenStatus(t, resp)

	th.Client.Logout()
	_, resp = th.Client.DeleteUser(th.BasicUser.Id)
	CheckUnauthorizedStatus(t, resp)

	th.TestForSystemAdminAndLocal(t, func(t *testing.T, c *model.Client4) {
		_, resp = c.DeleteUser(model.NewId())
		CheckNotFoundStatus(t, resp)

		_, resp = c.DeleteUser("junk")
		CheckBadRequestStatus(t, resp)

		userToDelete := th.CreateUser()
		_, resp = c.DeleteUser(userToDelete.Id)
		CheckNoError(t, resp)
	})

	selfDeleteUser := th.CreateUser()
	th.LoginBasic()
	_, resp = th.Client.DeleteUser(selfDeleteUser.Id)
	CheckForbiddenStatus(t, resp)

	th.Client.Login(selfDeleteUser.Email, selfDeleteUser.Password)
	th.App.UpdateConfig(func(c *model.Config) {
		*c.TeamSettings.EnableUserDeactivation = false
	})
	_, resp = th.Client.DeleteUser(selfDeleteUser.Id)
	CheckUnauthorizedStatus(t, resp)

	th.App.UpdateConfig(func(c *model.Config) {
		*c.TeamSettings.EnableUserDeactivation = true
	})
	_, resp = th.Client.DeleteUser(selfDeleteUser.Id)
	CheckNoError(t, resp)
}

func TestPermanentDeleteUser(t *testing.T) {
	th := Setup(t).InitBasic()
	defer th.TearDown()

	enableAPIUserDeletion := *th.App.Config().ServiceSettings.EnableAPIUserDeletion
	defer func() {
		th.App.UpdateConfig(func(cfg *model.Config) { cfg.ServiceSettings.EnableAPIUserDeletion = &enableAPIUserDeletion })
	}()

	th.App.UpdateConfig(func(cfg *model.Config) { *cfg.ServiceSettings.EnableAPIUserDeletion = false })

	userToDelete := th.CreateUser()

	t.Run("Permanent deletion not available through API if EnableAPIUserDeletion is not set", func(t *testing.T) {
		_, resp := th.SystemAdminClient.PermanentDeleteUser(userToDelete.Id)
		CheckUnauthorizedStatus(t, resp)
	})

	t.Run("Permanent deletion available through local mode even if EnableAPIUserDeletion is not set", func(t *testing.T) {
		ok, resp := th.LocalClient.PermanentDeleteUser(userToDelete.Id)
		CheckNoError(t, resp)
		assert.True(t, ok)
	})

	th.App.UpdateConfig(func(cfg *model.Config) { *cfg.ServiceSettings.EnableAPIUserDeletion = true })
	th.TestForSystemAdminAndLocal(t, func(t *testing.T, c *model.Client4) {
		userToDelete = th.CreateUser()
		ok, resp := c.PermanentDeleteUser(userToDelete.Id)
		CheckNoError(t, resp)
		assert.True(t, ok)

		_, err := th.App.GetTeam(userToDelete.Id)
		assert.NotNil(t, err)

		ok, resp = c.PermanentDeleteUser("junk")
		CheckBadRequestStatus(t, resp)
		require.False(t, ok, "should have returned false")
	}, "Permanent deletion with EnableAPIUserDeletion set")
}

func TestPermanentDeleteAllUsers(t *testing.T) {
	th := Setup(t).InitBasic()
	defer th.TearDown()

	t.Run("The endpoint should not be available for neither normal nor sysadmin users", func(t *testing.T) {
		_, resp := th.Client.PermanentDeleteAllUsers()
		CheckNotFoundStatus(t, resp)

		_, resp = th.SystemAdminClient.PermanentDeleteAllUsers()
		CheckNotFoundStatus(t, resp)
	})

	t.Run("The endpoint should permanently delete all users", func(t *testing.T) {
		// Basic user creates a team and a channel
		team, err := th.App.CreateTeamWithUser(&model.Team{
			DisplayName: "User Created Team",
			Name:        "user-created-team",
			Email:       "usercreatedteam@test.com",
			Type:        model.TEAM_OPEN,
		}, th.BasicUser.Id)
		require.Nil(t, err)

		channel, err := th.App.CreateChannelWithUser(&model.Channel{
			DisplayName: "User Created Channel",
			Name:        "user-created-channel",
			Type:        model.CHANNEL_OPEN,
			TeamId:      team.Id,
		}, th.BasicUser.Id)
		require.Nil(t, err)

		// Check that we have users and posts in the database
		users, nErr := th.App.Srv().Store.User().GetAll()
		require.Nil(t, nErr)
		require.Greater(t, len(users), 0)

		postCount, nErr := th.App.Srv().Store.Post().AnalyticsPostCount("", false, false)
		require.Nil(t, nErr)
		require.Greater(t, postCount, int64(0))

		// Delete all users and their posts
		_, resp := th.LocalClient.PermanentDeleteAllUsers()
		require.Nil(t, resp.Error)

		// Check that both user and post tables are empty
		users, nErr = th.App.Srv().Store.User().GetAll()
		require.Nil(t, nErr)
		require.Len(t, users, 0)

		postCount, nErr = th.App.Srv().Store.Post().AnalyticsPostCount("", false, false)
		require.Nil(t, nErr)
		require.Equal(t, postCount, int64(0))

		// Check that the channel and team created by the user were not deleted
		rTeam, err := th.App.GetTeam(team.Id)
		require.Nil(t, err)
		require.NotNil(t, rTeam)

		rChannel, err := th.App.GetChannel(channel.Id)
		require.Nil(t, err)
		require.NotNil(t, rChannel)
	})
}

func TestUpdateUserRoles(t *testing.T) {
	th := Setup(t).InitBasic()
	defer th.TearDown()

	_, resp := th.Client.UpdateUserRoles(th.SystemAdminUser.Id, model.SYSTEM_USER_ROLE_ID)
	CheckForbiddenStatus(t, resp)

	th.TestForSystemAdminAndLocal(t, func(t *testing.T, client *model.Client4) {
		_, resp = client.UpdateUserRoles(th.BasicUser.Id, model.SYSTEM_USER_ROLE_ID)
		CheckNoError(t, resp)

		_, resp = client.UpdateUserRoles(th.BasicUser.Id, model.SYSTEM_USER_ROLE_ID+" "+model.SYSTEM_ADMIN_ROLE_ID)
		CheckNoError(t, resp)

		_, resp = client.UpdateUserRoles(th.BasicUser.Id, "junk")
		CheckBadRequestStatus(t, resp)

		_, resp = client.UpdateUserRoles("junk", model.SYSTEM_USER_ROLE_ID)
		CheckBadRequestStatus(t, resp)

		_, resp = client.UpdateUserRoles(model.NewId(), model.SYSTEM_USER_ROLE_ID)
		CheckBadRequestStatus(t, resp)
	})
}

func assertExpectedWebsocketEvent(t *testing.T, client *model.WebSocketClient, event string, test func(*model.WebSocketEvent)) {
	for {
		select {
		case resp, ok := <-client.EventChannel:
			require.Truef(t, ok, "channel closed before receiving expected event %s", event)
			if resp.EventType() == event {
				test(resp)
				return
			}
		case <-time.After(5 * time.Second):
			require.Failf(t, "failed to receive expected event %s", event)
		}
	}
}

func assertWebsocketEventUserUpdatedWithEmail(t *testing.T, client *model.WebSocketClient, email string) {
	assertExpectedWebsocketEvent(t, client, model.WEBSOCKET_EVENT_USER_UPDATED, func(event *model.WebSocketEvent) {
		eventUser, ok := event.GetData()["user"].(*model.User)
		require.True(t, ok, "expected user")
		assert.Equal(t, email, eventUser.Email)
	})
}

func TestUpdateUserActive(t *testing.T) {
	t.Run("basic tests", func(t *testing.T) {
		th := Setup(t).InitBasic()
		defer th.TearDown()

		user := th.BasicUser

		th.App.UpdateConfig(func(cfg *model.Config) { *cfg.TeamSettings.EnableUserDeactivation = true })
		pass, resp := th.Client.UpdateUserActive(user.Id, false)
		CheckNoError(t, resp)

		require.True(t, pass)

		th.App.UpdateConfig(func(cfg *model.Config) { *cfg.TeamSettings.EnableUserDeactivation = false })
		pass, resp = th.Client.UpdateUserActive(user.Id, false)
		CheckUnauthorizedStatus(t, resp)

		require.False(t, pass)

		th.App.UpdateConfig(func(cfg *model.Config) { *cfg.TeamSettings.EnableUserDeactivation = true })
		pass, resp = th.Client.UpdateUserActive(user.Id, false)
		CheckUnauthorizedStatus(t, resp)

		require.False(t, pass)

		th.LoginBasic2()

		_, resp = th.Client.UpdateUserActive(user.Id, true)
		CheckForbiddenStatus(t, resp)

		_, resp = th.Client.UpdateUserActive(GenerateTestId(), true)
		CheckForbiddenStatus(t, resp)

		_, resp = th.Client.UpdateUserActive("junk", true)
		CheckBadRequestStatus(t, resp)

		th.Client.Logout()

		_, resp = th.Client.UpdateUserActive(user.Id, true)
		CheckUnauthorizedStatus(t, resp)

		th.TestForSystemAdminAndLocal(t, func(t *testing.T, client *model.Client4) {
			_, resp := client.UpdateUserActive(user.Id, true)
			CheckNoError(t, resp)

			_, resp = client.UpdateUserActive(user.Id, false)
			CheckNoError(t, resp)

			authData := model.NewId()
			_, err := th.App.Srv().Store.User().UpdateAuthData(user.Id, "random", &authData, "", true)
			require.Nil(t, err)

			_, resp = client.UpdateUserActive(user.Id, false)
			CheckNoError(t, resp)
		})
	})

	t.Run("websocket events", func(t *testing.T) {
		th := Setup(t).InitBasic()
		defer th.TearDown()

		user := th.BasicUser2

		th.App.UpdateConfig(func(cfg *model.Config) { *cfg.TeamSettings.EnableUserDeactivation = true })

		webSocketClient, err := th.CreateWebSocketClient()
		assert.Nil(t, err)
		defer webSocketClient.Close()

		webSocketClient.Listen()

		time.Sleep(300 * time.Millisecond)
		resp := <-webSocketClient.ResponseChannel
		require.Equal(t, model.STATUS_OK, resp.Status)

		adminWebSocketClient, err := th.CreateWebSocketSystemAdminClient()
		assert.Nil(t, err)
		defer adminWebSocketClient.Close()

		adminWebSocketClient.Listen()

		time.Sleep(300 * time.Millisecond)
		resp = <-adminWebSocketClient.ResponseChannel
		require.Equal(t, model.STATUS_OK, resp.Status)

		// Verify that both admins and regular users see the email when privacy settings allow same,
		// and confirm event is fired for SystemAdmin and Local mode
		th.App.UpdateConfig(func(cfg *model.Config) { *cfg.PrivacySettings.ShowEmailAddress = true })
		th.TestForSystemAdminAndLocal(t, func(t *testing.T, client *model.Client4) {
			_, respErr := client.UpdateUserActive(user.Id, false)
			CheckNoError(t, respErr)

			assertWebsocketEventUserUpdatedWithEmail(t, webSocketClient, user.Email)
			assertWebsocketEventUserUpdatedWithEmail(t, adminWebSocketClient, user.Email)
		})

		// Verify that only admins see the email when privacy settings hide emails,
		// and confirm event is fired for SystemAdmin and Local mode
		th.TestForSystemAdminAndLocal(t, func(t *testing.T, client *model.Client4) {
			th.App.UpdateConfig(func(cfg *model.Config) { *cfg.PrivacySettings.ShowEmailAddress = false })
			_, respErr := client.UpdateUserActive(user.Id, true)
			CheckNoError(t, respErr)

			assertWebsocketEventUserUpdatedWithEmail(t, webSocketClient, "")
			assertWebsocketEventUserUpdatedWithEmail(t, adminWebSocketClient, user.Email)
		})
	})

	t.Run("activate guest should fail when guests feature is disable", func(t *testing.T) {
		th := Setup(t).InitBasic()
		defer th.TearDown()

		id := model.NewId()
		guest := &model.User{
			Email:         "success+" + id + "@simulator.amazonses.com",
			Username:      "un_" + id,
			Nickname:      "nn_" + id,
			Password:      "Password1",
			EmailVerified: true,
		}
		user, err := th.App.CreateGuest(guest)
		require.Nil(t, err)
		th.App.UpdateActive(user, false)

		th.App.UpdateConfig(func(cfg *model.Config) { *cfg.GuestAccountsSettings.Enable = false })
		defer th.App.UpdateConfig(func(cfg *model.Config) { *cfg.GuestAccountsSettings.Enable = true })

		th.TestForSystemAdminAndLocal(t, func(t *testing.T, client *model.Client4) {
			_, resp := client.UpdateUserActive(user.Id, true)
			CheckUnauthorizedStatus(t, resp)
		})
	})

	t.Run("activate guest should work when guests feature is enabled", func(t *testing.T) {
		th := Setup(t).InitBasic()
		defer th.TearDown()

		id := model.NewId()
		guest := &model.User{
			Email:         "success+" + id + "@simulator.amazonses.com",
			Username:      "un_" + id,
			Nickname:      "nn_" + id,
			Password:      "Password1",
			EmailVerified: true,
		}
		user, err := th.App.CreateGuest(guest)
		require.Nil(t, err)
		th.App.UpdateActive(user, false)

		th.App.UpdateConfig(func(cfg *model.Config) { *cfg.GuestAccountsSettings.Enable = true })
		th.TestForSystemAdminAndLocal(t, func(t *testing.T, client *model.Client4) {
			_, resp := client.UpdateUserActive(user.Id, true)
			CheckNoError(t, resp)
		})
	})
}

func TestGetUsers(t *testing.T) {
	th := Setup(t)
	defer th.TearDown()

	th.TestForAllClients(t, func(t *testing.T, client *model.Client4) {
		rusers, resp := client.GetUsers(0, 60, "")
		CheckNoError(t, resp)
		for _, u := range rusers {
			CheckUserSanitization(t, u)
		}

		rusers, resp = client.GetUsers(0, 1, "")
		CheckNoError(t, resp)
		require.Len(t, rusers, 1, "should be 1 per page")

		rusers, resp = client.GetUsers(1, 1, "")
		CheckNoError(t, resp)
		require.Len(t, rusers, 1, "should be 1 per page")

		rusers, resp = client.GetUsers(10000, 100, "")
		CheckNoError(t, resp)
		require.Empty(t, rusers, "should be no users")

		// Check default params for page and per_page
		_, err := client.DoApiGet("/users", "")
		require.Nil(t, err)
	})

	th.Client.Logout()
	_, resp := th.Client.GetUsers(0, 60, "")
	CheckUnauthorizedStatus(t, resp)
}

func TestGetNewUsersInTeam(t *testing.T) {
	th := Setup(t).InitBasic()
	defer th.TearDown()
	teamId := th.BasicTeam.Id

	rusers, resp := th.Client.GetNewUsersInTeam(teamId, 0, 60, "")
	CheckNoError(t, resp)

	lastCreateAt := model.GetMillis()
	for _, u := range rusers {
		require.LessOrEqual(t, u.CreateAt, lastCreateAt, "right sorting")
		lastCreateAt = u.CreateAt
		CheckUserSanitization(t, u)
	}

	rusers, resp = th.Client.GetNewUsersInTeam(teamId, 1, 1, "")
	CheckNoError(t, resp)
	require.Len(t, rusers, 1, "should be 1 per page")

	th.Client.Logout()
	_, resp = th.Client.GetNewUsersInTeam(teamId, 1, 1, "")
	CheckUnauthorizedStatus(t, resp)
}

func TestGetRecentlyActiveUsersInTeam(t *testing.T) {
	th := Setup(t).InitBasic()
	defer th.TearDown()
	teamId := th.BasicTeam.Id

	th.App.SetStatusOnline(th.BasicUser.Id, true)

	rusers, resp := th.Client.GetRecentlyActiveUsersInTeam(teamId, 0, 60, "")
	CheckNoError(t, resp)

	for _, u := range rusers {
		require.NotZero(t, u.LastActivityAt, "should return last activity at")
		CheckUserSanitization(t, u)
	}

	rusers, resp = th.Client.GetRecentlyActiveUsersInTeam(teamId, 0, 1, "")
	CheckNoError(t, resp)
	require.Len(t, rusers, 1, "should be 1 per page")

	th.Client.Logout()
	_, resp = th.Client.GetRecentlyActiveUsersInTeam(teamId, 0, 1, "")
	CheckUnauthorizedStatus(t, resp)
}

func TestGetActiveUsersInTeam(t *testing.T) {
	th := Setup(t).InitBasic()
	defer th.TearDown()
	teamId := th.BasicTeam.Id

	th.SystemAdminClient.UpdateUserActive(th.BasicUser2.Id, false)
	rusers, resp := th.Client.GetActiveUsersInTeam(teamId, 0, 60, "")
	CheckNoError(t, resp)

	require.NotZero(t, len(rusers))
	for _, u := range rusers {
		require.Zero(t, u.DeleteAt, "should not be deleted")
		require.NotEqual(t, th.BasicUser2.Id, "should not include deactivated user")
		CheckUserSanitization(t, u)
	}

	rusers, resp = th.Client.GetActiveUsersInTeam(teamId, 0, 1, "")
	CheckNoError(t, resp)
	require.Len(t, rusers, 1, "should be 1 per page")

	// Check case where we have supplied both active and inactive flags
	_, err := th.Client.DoApiGet("/users?inactive=true&active=true", "")
	require.NotNil(t, err)

	th.Client.Logout()
	_, resp = th.Client.GetActiveUsersInTeam(teamId, 0, 1, "")
	CheckUnauthorizedStatus(t, resp)
}

func TestGetUsersWithoutTeam(t *testing.T) {
	th := Setup(t).InitBasic()
	defer th.TearDown()

	_, resp := th.Client.GetUsersWithoutTeam(0, 100, "")
	require.Error(t, resp.Error, "should prevent non-admin user from getting users without a team")

	// These usernames need to appear in the first 100 users for this to work

	user, resp := th.Client.CreateUser(&model.User{
		Username: "a000000000" + model.NewId(),
		Email:    "success+" + model.NewId() + "@simulator.amazonses.com",
		Password: "Password1",
	})
	CheckNoError(t, resp)
	th.LinkUserToTeam(user, th.BasicTeam)
	defer th.App.Srv().Store.User().PermanentDelete(user.Id)

	user2, resp := th.Client.CreateUser(&model.User{
		Username: "a000000001" + model.NewId(),
		Email:    "success+" + model.NewId() + "@simulator.amazonses.com",
		Password: "Password1",
	})
	CheckNoError(t, resp)
	defer th.App.Srv().Store.User().PermanentDelete(user2.Id)

	rusers, resp := th.SystemAdminClient.GetUsersWithoutTeam(0, 100, "")
	CheckNoError(t, resp)

	found1 := false
	found2 := false

	for _, u := range rusers {
		if u.Id == user.Id {
			found1 = true
		} else if u.Id == user2.Id {
			found2 = true
		}
	}

	require.False(t, found1, "should not return user that as a team")
	require.True(t, found2, "should return user that has no teams")
}

func TestGetUsersInTeam(t *testing.T) {
	th := Setup(t).InitBasic()
	defer th.TearDown()
	teamId := th.BasicTeam.Id

	rusers, resp := th.Client.GetUsersInTeam(teamId, 0, 60, "")
	CheckNoError(t, resp)
	for _, u := range rusers {
		CheckUserSanitization(t, u)
	}

	rusers, resp = th.Client.GetUsersInTeam(teamId, 0, 60, resp.Etag)
	CheckEtag(t, rusers, resp)

	rusers, resp = th.Client.GetUsersInTeam(teamId, 0, 1, "")
	CheckNoError(t, resp)
	require.Len(t, rusers, 1, "should be 1 per page")

	rusers, resp = th.Client.GetUsersInTeam(teamId, 1, 1, "")
	CheckNoError(t, resp)
	require.Len(t, rusers, 1, "should be 1 per page")

	rusers, resp = th.Client.GetUsersInTeam(teamId, 10000, 100, "")
	CheckNoError(t, resp)
	require.Empty(t, rusers, "should be no users")

	th.Client.Logout()
	_, resp = th.Client.GetUsersInTeam(teamId, 0, 60, "")
	CheckUnauthorizedStatus(t, resp)

	user := th.CreateUser()
	th.Client.Login(user.Email, user.Password)
	_, resp = th.Client.GetUsersInTeam(teamId, 0, 60, "")
	CheckForbiddenStatus(t, resp)

	_, resp = th.SystemAdminClient.GetUsersInTeam(teamId, 0, 60, "")
	CheckNoError(t, resp)
}

func TestGetUsersNotInTeam(t *testing.T) {
	th := Setup(t).InitBasic()
	defer th.TearDown()
	teamId := th.BasicTeam.Id

	rusers, resp := th.Client.GetUsersNotInTeam(teamId, 0, 60, "")
	CheckNoError(t, resp)
	for _, u := range rusers {
		CheckUserSanitization(t, u)
	}
	require.Len(t, rusers, 1, "should be 1 user in total")

	rusers, resp = th.Client.GetUsersNotInTeam(teamId, 0, 60, resp.Etag)
	CheckEtag(t, rusers, resp)

	rusers, resp = th.Client.GetUsersNotInTeam(teamId, 0, 1, "")
	CheckNoError(t, resp)
	require.Len(t, rusers, 1, "should be 1 per page")

	rusers, resp = th.Client.GetUsersNotInTeam(teamId, 1, 1, "")
	CheckNoError(t, resp)
	require.Empty(t, rusers, "should be no users")

	rusers, resp = th.Client.GetUsersNotInTeam(teamId, 10000, 100, "")
	CheckNoError(t, resp)
	require.Empty(t, rusers, "should be no users")

	th.Client.Logout()
	_, resp = th.Client.GetUsersNotInTeam(teamId, 0, 60, "")
	CheckUnauthorizedStatus(t, resp)

	user := th.CreateUser()
	th.Client.Login(user.Email, user.Password)
	_, resp = th.Client.GetUsersNotInTeam(teamId, 0, 60, "")
	CheckForbiddenStatus(t, resp)

	_, resp = th.SystemAdminClient.GetUsersNotInTeam(teamId, 0, 60, "")
	CheckNoError(t, resp)
}

func TestGetUsersInChannel(t *testing.T) {
	th := Setup(t).InitBasic()
	defer th.TearDown()
	channelId := th.BasicChannel.Id

	rusers, resp := th.Client.GetUsersInChannel(channelId, 0, 60, "")
	CheckNoError(t, resp)
	for _, u := range rusers {
		CheckUserSanitization(t, u)
	}

	rusers, resp = th.Client.GetUsersInChannel(channelId, 0, 1, "")
	CheckNoError(t, resp)
	require.Len(t, rusers, 1, "should be 1 per page")

	rusers, resp = th.Client.GetUsersInChannel(channelId, 1, 1, "")
	CheckNoError(t, resp)
	require.Len(t, rusers, 1, "should be 1 per page")

	rusers, resp = th.Client.GetUsersInChannel(channelId, 10000, 100, "")
	CheckNoError(t, resp)
	require.Empty(t, rusers, "should be no users")

	th.Client.Logout()
	_, resp = th.Client.GetUsersInChannel(channelId, 0, 60, "")
	CheckUnauthorizedStatus(t, resp)

	user := th.CreateUser()
	th.Client.Login(user.Email, user.Password)
	_, resp = th.Client.GetUsersInChannel(channelId, 0, 60, "")
	CheckForbiddenStatus(t, resp)

	_, resp = th.SystemAdminClient.GetUsersInChannel(channelId, 0, 60, "")
	CheckNoError(t, resp)
}

func TestGetUsersNotInChannel(t *testing.T) {
	th := Setup(t).InitBasic()
	defer th.TearDown()
	teamId := th.BasicTeam.Id
	channelId := th.BasicChannel.Id

	user := th.CreateUser()
	th.LinkUserToTeam(user, th.BasicTeam)

	rusers, resp := th.Client.GetUsersNotInChannel(teamId, channelId, 0, 60, "")
	CheckNoError(t, resp)
	for _, u := range rusers {
		CheckUserSanitization(t, u)
	}

	rusers, resp = th.Client.GetUsersNotInChannel(teamId, channelId, 0, 1, "")
	CheckNoError(t, resp)
	require.Len(t, rusers, 1, "should be 1 per page")

	rusers, resp = th.Client.GetUsersNotInChannel(teamId, channelId, 10000, 100, "")
	CheckNoError(t, resp)
	require.Empty(t, rusers, "should be no users")

	th.Client.Logout()
	_, resp = th.Client.GetUsersNotInChannel(teamId, channelId, 0, 60, "")
	CheckUnauthorizedStatus(t, resp)

	th.Client.Login(user.Email, user.Password)
	_, resp = th.Client.GetUsersNotInChannel(teamId, channelId, 0, 60, "")
	CheckForbiddenStatus(t, resp)

	_, resp = th.SystemAdminClient.GetUsersNotInChannel(teamId, channelId, 0, 60, "")
	CheckNoError(t, resp)
}

func TestGetUsersInGroup(t *testing.T) {
	th := Setup(t).InitBasic()
	defer th.TearDown()

	id := model.NewId()
	group, err := th.App.CreateGroup(&model.Group{
		DisplayName: "dn-foo_" + id,
		Name:        model.NewString("name" + id),
		Source:      model.GroupSourceLdap,
		Description: "description_" + id,
		RemoteId:    model.NewId(),
	})
	assert.Nil(t, err)

	var response *model.Response
	var users []*model.User

	t.Run("Requires ldap license", func(t *testing.T) {
		_, response = th.SystemAdminClient.GetUsersInGroup(group.Id, 0, 60, "")
		CheckNotImplementedStatus(t, response)
	})

	th.App.Srv().SetLicense(model.NewTestLicense("ldap"))

	t.Run("Requires manage system permission to access users in group", func(t *testing.T) {
		th.Client.Login(th.BasicUser.Email, th.BasicUser.Password)
		_, response = th.Client.GetUsersInGroup(group.Id, 0, 60, "")
		CheckForbiddenStatus(t, response)
	})

	user1, err := th.App.CreateUser(&model.User{Email: th.GenerateTestEmail(), Nickname: "test user1", Password: "test-password-1", Username: "test-user-1", Roles: model.SYSTEM_USER_ROLE_ID})
	assert.Nil(t, err)
	_, err = th.App.UpsertGroupMember(group.Id, user1.Id)
	assert.Nil(t, err)

	t.Run("Returns users in group when called by system admin", func(t *testing.T) {
		users, response = th.SystemAdminClient.GetUsersInGroup(group.Id, 0, 60, "")
		CheckNoError(t, response)
		assert.Equal(t, users[0].Id, user1.Id)
	})

	t.Run("Returns no users when pagination out of range", func(t *testing.T) {
		users, response = th.SystemAdminClient.GetUsersInGroup(group.Id, 5, 60, "")
		CheckNoError(t, response)
		assert.Empty(t, users)
	})
}

func TestUpdateUserMfa(t *testing.T) {
	th := Setup(t).InitBasic()
	defer th.TearDown()

	th.App.Srv().SetLicense(model.NewTestLicense("mfa"))
	th.App.UpdateConfig(func(cfg *model.Config) { *cfg.ServiceSettings.EnableMultifactorAuthentication = true })

	session, _ := th.App.GetSession(th.Client.AuthToken)
	session.IsOAuth = true
	th.App.AddSessionToCache(session)

	_, resp := th.Client.UpdateUserMfa(th.BasicUser.Id, "12345", false)
	CheckForbiddenStatus(t, resp)

	th.TestForSystemAdminAndLocal(t, func(t *testing.T, client *model.Client4) {
		_, resp := client.UpdateUserMfa(th.BasicUser.Id, "12345", false)
		CheckNoError(t, resp)
	})
}

// CheckUserMfa is deprecated and should not be used anymore, it will be disabled by default in version 6.0
func TestCheckUserMfa(t *testing.T) {
	th := Setup(t).InitBasic()
	defer th.TearDown()

	th.App.UpdateConfig(func(c *model.Config) {
		*c.ServiceSettings.DisableLegacyMFA = false
	})

	required, resp := th.Client.CheckUserMfa(th.BasicUser.Email)
	CheckNoError(t, resp)

	require.False(t, required, "mfa not active")

	_, resp = th.Client.CheckUserMfa("")
	CheckBadRequestStatus(t, resp)

	th.Client.Logout()

	required, resp = th.Client.CheckUserMfa(th.BasicUser.Email)
	CheckNoError(t, resp)

	require.False(t, required, "mfa not active")

	th.App.Srv().SetLicense(model.NewTestLicense("mfa"))
	th.App.UpdateConfig(func(cfg *model.Config) { *cfg.ServiceSettings.EnableMultifactorAuthentication = true })

	th.LoginBasic()

	required, resp = th.Client.CheckUserMfa(th.BasicUser.Email)
	CheckNoError(t, resp)

	require.False(t, required, "mfa not active")

	th.Client.Logout()

	required, resp = th.Client.CheckUserMfa(th.BasicUser.Email)
	CheckNoError(t, resp)

	require.False(t, required, "mfa not active")

	th.App.UpdateConfig(func(c *model.Config) {
		*c.ServiceSettings.DisableLegacyMFA = true
	})

	_, resp = th.Client.CheckUserMfa(th.BasicUser.Email)
	CheckNotFoundStatus(t, resp)
}

func TestUserLoginMFAFlow(t *testing.T) {
	th := Setup(t).InitBasic()
	defer th.TearDown()

	th.App.UpdateConfig(func(c *model.Config) {
		*c.ServiceSettings.DisableLegacyMFA = true
		*c.ServiceSettings.EnableMultifactorAuthentication = true
	})

	t.Run("WithoutMFA", func(t *testing.T) {
		_, resp := th.Client.Login(th.BasicUser.Email, th.BasicUser.Password)
		CheckNoError(t, resp)
	})

	t.Run("WithInvalidMFA", func(t *testing.T) {
		secret, err := th.App.GenerateMfaSecret(th.BasicUser.Id)
		assert.Nil(t, err)

		// Fake user has MFA enabled
		nErr := th.Server.Store.User().UpdateMfaActive(th.BasicUser.Id, true)
		require.Nil(t, nErr)

		nErr = th.Server.Store.User().UpdateMfaActive(th.BasicUser.Id, true)
		require.Nil(t, nErr)

		nErr = th.Server.Store.User().UpdateMfaSecret(th.BasicUser.Id, secret.Secret)
		require.Nil(t, nErr)

		user, resp := th.Client.Login(th.BasicUser.Email, th.BasicUser.Password)
		CheckErrorMessage(t, resp, "mfa.validate_token.authenticate.app_error")
		assert.Nil(t, user)

		user, resp = th.Client.LoginWithMFA(th.BasicUser.Email, th.BasicUser.Password, "")
		CheckErrorMessage(t, resp, "mfa.validate_token.authenticate.app_error")
		assert.Nil(t, user)

		user, resp = th.Client.LoginWithMFA(th.BasicUser.Email, th.BasicUser.Password, "abcdefgh")
		CheckErrorMessage(t, resp, "mfa.validate_token.authenticate.app_error")
		assert.Nil(t, user)

		secret2, err := th.App.GenerateMfaSecret(th.BasicUser2.Id)
		assert.Nil(t, err)
		user, resp = th.Client.LoginWithMFA(th.BasicUser.Email, th.BasicUser.Password, secret2.Secret)
		CheckErrorMessage(t, resp, "mfa.validate_token.authenticate.app_error")
		assert.Nil(t, user)
	})

	t.Run("WithCorrectMFA", func(t *testing.T) {
		secret, err := th.App.GenerateMfaSecret(th.BasicUser.Id)
		assert.Nil(t, err)

		// Fake user has MFA enabled
		nErr := th.Server.Store.User().UpdateMfaActive(th.BasicUser.Id, true)
		require.Nil(t, nErr)

		nErr = th.Server.Store.User().UpdateMfaSecret(th.BasicUser.Id, secret.Secret)
		require.Nil(t, nErr)

		code := dgoogauth.ComputeCode(secret.Secret, time.Now().UTC().Unix()/30)

		user, resp := th.Client.LoginWithMFA(th.BasicUser.Email, th.BasicUser.Password, fmt.Sprintf("%06d", code))
		CheckNoError(t, resp)
		assert.NotNil(t, user)
	})
}

func TestGenerateMfaSecret(t *testing.T) {
	th := Setup(t).InitBasic()
	defer th.TearDown()

	th.App.UpdateConfig(func(cfg *model.Config) { *cfg.ServiceSettings.EnableMultifactorAuthentication = false })

	_, resp := th.Client.GenerateMfaSecret(th.BasicUser.Id)
	CheckNotImplementedStatus(t, resp)

	_, resp = th.SystemAdminClient.GenerateMfaSecret(th.BasicUser.Id)
	CheckNotImplementedStatus(t, resp)

	_, resp = th.Client.GenerateMfaSecret("junk")
	CheckBadRequestStatus(t, resp)

	th.App.Srv().SetLicense(model.NewTestLicense("mfa"))
	th.App.UpdateConfig(func(cfg *model.Config) { *cfg.ServiceSettings.EnableMultifactorAuthentication = true })

	_, resp = th.Client.GenerateMfaSecret(model.NewId())
	CheckForbiddenStatus(t, resp)

	session, _ := th.App.GetSession(th.Client.AuthToken)
	session.IsOAuth = true
	th.App.AddSessionToCache(session)

	_, resp = th.Client.GenerateMfaSecret(th.BasicUser.Id)
	CheckForbiddenStatus(t, resp)

	th.Client.Logout()

	_, resp = th.Client.GenerateMfaSecret(th.BasicUser.Id)
	CheckUnauthorizedStatus(t, resp)
}

func TestUpdateUserPassword(t *testing.T) {
	th := Setup(t).InitBasic()
	defer th.TearDown()

	password := "newpassword1"
	pass, resp := th.Client.UpdateUserPassword(th.BasicUser.Id, th.BasicUser.Password, password)
	CheckNoError(t, resp)

	require.True(t, pass)

	_, resp = th.Client.UpdateUserPassword(th.BasicUser.Id, password, "")
	CheckBadRequestStatus(t, resp)

	_, resp = th.Client.UpdateUserPassword(th.BasicUser.Id, password, "junk")
	CheckBadRequestStatus(t, resp)

	_, resp = th.Client.UpdateUserPassword("junk", password, password)
	CheckBadRequestStatus(t, resp)

	_, resp = th.Client.UpdateUserPassword(th.BasicUser.Id, "", password)
	CheckBadRequestStatus(t, resp)

	_, resp = th.Client.UpdateUserPassword(th.BasicUser.Id, "junk", password)
	CheckBadRequestStatus(t, resp)

	_, resp = th.Client.UpdateUserPassword(th.BasicUser.Id, password, th.BasicUser.Password)
	CheckNoError(t, resp)

	th.Client.Logout()
	_, resp = th.Client.UpdateUserPassword(th.BasicUser.Id, password, password)
	CheckUnauthorizedStatus(t, resp)

	th.LoginBasic2()
	_, resp = th.Client.UpdateUserPassword(th.BasicUser.Id, password, password)
	CheckForbiddenStatus(t, resp)

	th.LoginBasic()

	// Test lockout
	th.App.UpdateConfig(func(cfg *model.Config) { *cfg.ServiceSettings.MaximumLoginAttempts = 2 })

	// Fail twice
	_, resp = th.Client.UpdateUserPassword(th.BasicUser.Id, "badpwd", "newpwd")
	CheckBadRequestStatus(t, resp)
	_, resp = th.Client.UpdateUserPassword(th.BasicUser.Id, "badpwd", "newpwd")
	CheckBadRequestStatus(t, resp)

	// Should fail because account is locked out
	_, resp = th.Client.UpdateUserPassword(th.BasicUser.Id, th.BasicUser.Password, "newpwd")
	CheckErrorMessage(t, resp, "api.user.check_user_login_attempts.too_many.app_error")
	CheckUnauthorizedStatus(t, resp)

	// System admin can update another user's password
	adminSetPassword := "pwdsetbyadmin"
	pass, resp = th.SystemAdminClient.UpdateUserPassword(th.BasicUser.Id, "", adminSetPassword)
	CheckNoError(t, resp)

	require.True(t, pass)

	_, resp = th.Client.Login(th.BasicUser.Email, adminSetPassword)
	CheckNoError(t, resp)
}

func TestUpdateUserHashedPassword(t *testing.T) {
	th := Setup(t).InitBasic()
	defer th.TearDown()
	client := th.Client

	password := "SuperSecurePass23!"
	passwordHash := "$2a$10$CiS1iWVPUj7rQNdY6XW53.DmaPLsETIvmW2p0asp4Dqpofs10UL5W"
	th.TestForSystemAdminAndLocal(t, func(t *testing.T, client *model.Client4) {
		pass, resp := client.UpdateUserHashedPassword(th.BasicUser.Id, passwordHash)
		CheckNoError(t, resp)
		require.True(t, pass)
	})

	_, resp := client.Login(th.BasicUser.Email, password)
	CheckNoError(t, resp)

	// Standard users should never be updating their passwords with already-
	// hashed passwords.
	pass, resp := client.UpdateUserHashedPassword(th.BasicUser.Id, passwordHash)
	CheckUnauthorizedStatus(t, resp)
	require.False(t, pass)
}

func TestResetPassword(t *testing.T) {
	t.Skip("test disabled during old build server changes, should be investigated")

	th := Setup(t).InitBasic()
	defer th.TearDown()
	th.Client.Logout()
	user := th.BasicUser
	// Delete all the messages before check the reset password
	mailservice.DeleteMailBox(user.Email)
	th.TestForAllClients(t, func(t *testing.T, client *model.Client4) {
		success, resp := client.SendPasswordResetEmail(user.Email)
		CheckNoError(t, resp)
		require.True(t, success, "should succeed")
		_, resp = client.SendPasswordResetEmail("")
		CheckBadRequestStatus(t, resp)
		// Should not leak whether the email is attached to an account or not
		success, resp = client.SendPasswordResetEmail("notreal@example.com")
		CheckNoError(t, resp)
		require.True(t, success, "should succeed")
	})
	// Check if the email was send to the right email address and the recovery key match
	var resultsMailbox mailservice.JSONMessageHeaderInbucket
	err := mailservice.RetryInbucket(5, func() error {
		var err error
		resultsMailbox, err = mailservice.GetMailBox(user.Email)
		return err
	})
	if err != nil {
		t.Log(err)
		t.Log("No email was received, maybe due load on the server. Disabling this verification")
	}
	var recoveryTokenString string
	if err == nil && len(resultsMailbox) > 0 {
		require.Contains(t, resultsMailbox[0].To[0], user.Email, "Correct To recipient")
		resultsEmail, mailErr := mailservice.GetMessageFromMailbox(user.Email, resultsMailbox[0].ID)
		require.NoError(t, mailErr)
		loc := strings.Index(resultsEmail.Body.Text, "token=")
		require.NotEqual(t, -1, loc, "Code should be found in email")
		loc += 6
		recoveryTokenString = resultsEmail.Body.Text[loc : loc+model.TOKEN_SIZE]
	}
	recoveryToken, err := th.App.Srv().Store.Token().GetByToken(recoveryTokenString)
	require.Nil(t, err, "Recovery token not found (%s)", recoveryTokenString)

	_, resp := th.Client.ResetPassword(recoveryToken.Token, "")
	CheckBadRequestStatus(t, resp)
	_, resp = th.Client.ResetPassword(recoveryToken.Token, "newp")
	CheckBadRequestStatus(t, resp)
	_, resp = th.Client.ResetPassword("", "newpwd")
	CheckBadRequestStatus(t, resp)
	_, resp = th.Client.ResetPassword("junk", "newpwd")
	CheckBadRequestStatus(t, resp)
	code := ""
	for i := 0; i < model.TOKEN_SIZE; i++ {
		code += "a"
	}
	_, resp = th.Client.ResetPassword(code, "newpwd")
	CheckBadRequestStatus(t, resp)
	success, resp := th.Client.ResetPassword(recoveryToken.Token, "newpwd")
	CheckNoError(t, resp)
	require.True(t, success)
	th.Client.Login(user.Email, "newpwd")
	th.Client.Logout()
	_, resp = th.Client.ResetPassword(recoveryToken.Token, "newpwd")
	CheckBadRequestStatus(t, resp)
	authData := model.NewId()
	_, err = th.App.Srv().Store.User().UpdateAuthData(user.Id, "random", &authData, "", true)
	require.Nil(t, err)
	th.TestForAllClients(t, func(t *testing.T, client *model.Client4) {
		_, resp = client.SendPasswordResetEmail(user.Email)
		CheckBadRequestStatus(t, resp)
	})
}

func TestGetSessions(t *testing.T) {
	th := Setup(t).InitBasic()
	defer th.TearDown()

	user := th.BasicUser

	th.Client.Login(user.Email, user.Password)

	sessions, resp := th.Client.GetSessions(user.Id, "")
	for _, session := range sessions {
		require.Equal(t, user.Id, session.UserId, "user id should match session user id")
	}
	CheckNoError(t, resp)

	_, resp = th.Client.RevokeSession("junk", model.NewId())
	CheckBadRequestStatus(t, resp)

	_, resp = th.Client.GetSessions(th.BasicUser2.Id, "")
	CheckForbiddenStatus(t, resp)

	_, resp = th.Client.GetSessions(model.NewId(), "")
	CheckForbiddenStatus(t, resp)

	th.Client.Logout()
	_, resp = th.Client.GetSessions(th.BasicUser2.Id, "")
	CheckUnauthorizedStatus(t, resp)

	_, resp = th.SystemAdminClient.GetSessions(user.Id, "")
	CheckNoError(t, resp)

	_, resp = th.SystemAdminClient.GetSessions(th.BasicUser2.Id, "")
	CheckNoError(t, resp)

	_, resp = th.SystemAdminClient.GetSessions(model.NewId(), "")
	CheckNoError(t, resp)
}

func TestRevokeSessions(t *testing.T) {
	th := Setup(t).InitBasic()
	defer th.TearDown()

	user := th.BasicUser
	th.Client.Login(user.Email, user.Password)
	sessions, _ := th.Client.GetSessions(user.Id, "")
	require.NotZero(t, len(sessions), "sessions should exist")
	for _, session := range sessions {
		require.Equal(t, user.Id, session.UserId, "user id does not match session user id")
	}
	session := sessions[0]

	_, resp := th.Client.RevokeSession(user.Id, model.NewId())
	CheckBadRequestStatus(t, resp)

	_, resp = th.Client.RevokeSession(th.BasicUser2.Id, model.NewId())
	CheckForbiddenStatus(t, resp)

	_, resp = th.Client.RevokeSession("junk", model.NewId())
	CheckBadRequestStatus(t, resp)

	status, resp := th.Client.RevokeSession(user.Id, session.Id)
	require.True(t, status, "user session revoke successfully")
	CheckNoError(t, resp)

	th.LoginBasic()

	sessions, _ = th.App.GetSessions(th.SystemAdminUser.Id)
	session = sessions[0]

	_, resp = th.Client.RevokeSession(user.Id, session.Id)
	CheckBadRequestStatus(t, resp)

	th.Client.Logout()
	_, resp = th.Client.RevokeSession(user.Id, model.NewId())
	CheckUnauthorizedStatus(t, resp)

	_, resp = th.SystemAdminClient.RevokeSession(user.Id, model.NewId())
	CheckBadRequestStatus(t, resp)

	sessions, _ = th.SystemAdminClient.GetSessions(th.SystemAdminUser.Id, "")
	require.NotEmpty(t, sessions, "sessions should exist")
	for _, session := range sessions {
		require.Equal(t, th.SystemAdminUser.Id, session.UserId, "user id should match session user id")
	}
	session = sessions[0]

	_, resp = th.SystemAdminClient.RevokeSession(th.SystemAdminUser.Id, session.Id)
	CheckNoError(t, resp)
}

func TestRevokeAllSessions(t *testing.T) {
	th := Setup(t).InitBasic()
	defer th.TearDown()

	user := th.BasicUser
	th.Client.Login(user.Email, user.Password)

	_, resp := th.Client.RevokeAllSessions(th.BasicUser2.Id)
	CheckForbiddenStatus(t, resp)

	_, resp = th.Client.RevokeAllSessions("junk" + user.Id)
	CheckBadRequestStatus(t, resp)

	status, resp := th.Client.RevokeAllSessions(user.Id)
	require.True(t, status, "user all sessions revoke unsuccessful")
	CheckNoError(t, resp)

	th.Client.Logout()
	_, resp = th.Client.RevokeAllSessions(user.Id)
	CheckUnauthorizedStatus(t, resp)

	th.Client.Login(user.Email, user.Password)

	sessions, _ := th.Client.GetSessions(user.Id, "")
	require.NotEmpty(t, sessions, "session should exist")

	_, resp = th.Client.RevokeAllSessions(user.Id)
	CheckNoError(t, resp)

	sessions, _ = th.SystemAdminClient.GetSessions(user.Id, "")
	require.Empty(t, sessions, "no sessions should exist for user")

	_, resp = th.Client.RevokeAllSessions(user.Id)
	CheckUnauthorizedStatus(t, resp)
}

func TestRevokeSessionsFromAllUsers(t *testing.T) {
	th := Setup(t).InitBasic()
	defer th.TearDown()

	user := th.BasicUser
	th.Client.Login(user.Email, user.Password)
	_, resp := th.Client.RevokeSessionsFromAllUsers()
	CheckForbiddenStatus(t, resp)

	th.Client.Logout()
	_, resp = th.Client.RevokeSessionsFromAllUsers()
	CheckUnauthorizedStatus(t, resp)

	th.Client.Login(user.Email, user.Password)
	admin := th.SystemAdminUser
	th.Client.Login(admin.Email, admin.Password)
	sessions, err := th.Server.Store.Session().GetSessions(user.Id)
	require.NotEmpty(t, sessions)
	require.Nil(t, err)
	sessions, err = th.Server.Store.Session().GetSessions(admin.Id)
	require.NotEmpty(t, sessions)
	require.Nil(t, err)
	_, resp = th.Client.RevokeSessionsFromAllUsers()
	CheckNoError(t, resp)

	// All sessions were revoked, so making the same call
	// again will fail due to lack of a session.
	_, resp = th.Client.RevokeSessionsFromAllUsers()
	CheckUnauthorizedStatus(t, resp)

	sessions, err = th.Server.Store.Session().GetSessions(user.Id)
	require.Empty(t, sessions)
	require.Nil(t, err)

	sessions, err = th.Server.Store.Session().GetSessions(admin.Id)
	require.Empty(t, sessions)
	require.Nil(t, err)

}

func TestAttachDeviceId(t *testing.T) {
	th := Setup(t).InitBasic()
	defer th.TearDown()

	deviceId := model.PUSH_NOTIFY_APPLE + ":1234567890"

	t.Run("success", func(t *testing.T) {
		testCases := []struct {
			Description                   string
			SiteURL                       string
			ExpectedSetCookieHeaderRegexp string
		}{
			{"no subpath", "http://localhost:8065", "^MMAUTHTOKEN=[a-z0-9]+; Path=/"},
			{"subpath", "http://localhost:8065/subpath", "^MMAUTHTOKEN=[a-z0-9]+; Path=/subpath"},
		}

		for _, tc := range testCases {
			t.Run(tc.Description, func(t *testing.T) {

				th.App.UpdateConfig(func(cfg *model.Config) {
					*cfg.ServiceSettings.SiteURL = tc.SiteURL
				})

				pass, resp := th.Client.AttachDeviceId(deviceId)
				CheckNoError(t, resp)

				cookies := resp.Header.Get("Set-Cookie")
				assert.Regexp(t, tc.ExpectedSetCookieHeaderRegexp, cookies)
				assert.True(t, pass)

				sessions, err := th.App.GetSessions(th.BasicUser.Id)
				require.Nil(t, err)
				assert.Equal(t, deviceId, sessions[0].DeviceId, "Missing device Id")
			})
		}
	})

	t.Run("invalid device id", func(t *testing.T) {
		_, resp := th.Client.AttachDeviceId("")
		CheckBadRequestStatus(t, resp)
	})

	t.Run("not logged in", func(t *testing.T) {
		th.Client.Logout()

		_, resp := th.Client.AttachDeviceId("")
		CheckUnauthorizedStatus(t, resp)
	})
}

func TestGetUserAudits(t *testing.T) {
	th := Setup(t).InitBasic()
	defer th.TearDown()
	user := th.BasicUser

	audits, resp := th.Client.GetUserAudits(user.Id, 0, 100, "")
	for _, audit := range audits {
		require.Equal(t, user.Id, audit.UserId, "user id should match audit user id")
	}
	CheckNoError(t, resp)

	_, resp = th.Client.GetUserAudits(th.BasicUser2.Id, 0, 100, "")
	CheckForbiddenStatus(t, resp)

	th.Client.Logout()
	_, resp = th.Client.GetUserAudits(user.Id, 0, 100, "")
	CheckUnauthorizedStatus(t, resp)

	_, resp = th.SystemAdminClient.GetUserAudits(user.Id, 0, 100, "")
	CheckNoError(t, resp)
}

func TestVerifyUserEmail(t *testing.T) {
	th := Setup(t)
	defer th.TearDown()

	email := th.GenerateTestEmail()
	user := model.User{Email: email, Nickname: "Darth Vader", Password: "hello1", Username: GenerateTestUsername(), Roles: model.SYSTEM_ADMIN_ROLE_ID + " " + model.SYSTEM_USER_ROLE_ID}

	ruser, _ := th.Client.CreateUser(&user)

	token, err := th.App.Srv().EmailService.CreateVerifyEmailToken(ruser.Id, email)
	require.Nil(t, err, "Unable to create email verify token")

	_, resp := th.Client.VerifyUserEmail(token.Token)
	CheckNoError(t, resp)

	_, resp = th.Client.VerifyUserEmail(GenerateTestId())
	CheckBadRequestStatus(t, resp)

	_, resp = th.Client.VerifyUserEmail("")
	CheckBadRequestStatus(t, resp)
}

func TestSendVerificationEmail(t *testing.T) {
	th := Setup(t).InitBasic()
	defer th.TearDown()

	pass, resp := th.Client.SendVerificationEmail(th.BasicUser.Email)
	CheckNoError(t, resp)

	require.True(t, pass, "should have passed")

	_, resp = th.Client.SendVerificationEmail("")
	CheckBadRequestStatus(t, resp)

	// Even non-existent emails should return 200 OK
	_, resp = th.Client.SendVerificationEmail(th.GenerateTestEmail())
	CheckNoError(t, resp)

	th.Client.Logout()
	_, resp = th.Client.SendVerificationEmail(th.BasicUser.Email)
	CheckNoError(t, resp)
}

func TestSetProfileImage(t *testing.T) {
	th := Setup(t).InitBasic()
	defer th.TearDown()
	user := th.BasicUser

	data, err := testutils.ReadTestFile("test.png")
	require.NoError(t, err)

	ok, resp := th.Client.SetProfileImage(user.Id, data)
	require.Truef(t, ok, "%v", resp.Error)
	CheckNoError(t, resp)

	ok, resp = th.Client.SetProfileImage(model.NewId(), data)
	require.False(t, ok, "Should return false, set profile image not allowed")
	CheckForbiddenStatus(t, resp)

	// status code returns either forbidden or unauthorized
	// note: forbidden is set as default at Client4.SetProfileImage when request is terminated early by server
	th.Client.Logout()
	_, resp = th.Client.SetProfileImage(user.Id, data)
	if resp.StatusCode == http.StatusForbidden {
		CheckForbiddenStatus(t, resp)
	} else if resp.StatusCode == http.StatusUnauthorized {
		CheckUnauthorizedStatus(t, resp)
	} else {
		require.Fail(t, "Should have failed either forbidden or unauthorized")
	}

	buser, err := th.App.GetUser(user.Id)
	require.Nil(t, err)

	_, resp = th.SystemAdminClient.SetProfileImage(user.Id, data)
	CheckNoError(t, resp)

	ruser, err := th.App.GetUser(user.Id)
	require.Nil(t, err)
	assert.True(t, buser.LastPictureUpdate < ruser.LastPictureUpdate, "Picture should have updated for user")

	info := &model.FileInfo{Path: "users/" + user.Id + "/profile.png"}
	err = th.cleanupTestFile(info)
	require.Nil(t, err)
}

func TestSetDefaultProfileImage(t *testing.T) {
	th := Setup(t).InitBasic()
	defer th.TearDown()
	user := th.BasicUser

	ok, resp := th.Client.SetDefaultProfileImage(user.Id)
	require.True(t, ok)
	CheckNoError(t, resp)

	ok, resp = th.Client.SetDefaultProfileImage(model.NewId())
	require.False(t, ok, "Should return false, set profile image not allowed")
	CheckForbiddenStatus(t, resp)

	// status code returns either forbidden or unauthorized
	// note: forbidden is set as default at Client4.SetDefaultProfileImage when request is terminated early by server
	th.Client.Logout()
	_, resp = th.Client.SetDefaultProfileImage(user.Id)
	if resp.StatusCode == http.StatusForbidden {
		CheckForbiddenStatus(t, resp)
	} else if resp.StatusCode == http.StatusUnauthorized {
		CheckUnauthorizedStatus(t, resp)
	} else {
		require.Fail(t, "Should have failed either forbidden or unauthorized")
	}

	_, resp = th.SystemAdminClient.SetDefaultProfileImage(user.Id)
	CheckNoError(t, resp)

	ruser, err := th.App.GetUser(user.Id)
	require.Nil(t, err)
	assert.Equal(t, int64(0), ruser.LastPictureUpdate, "Picture should have resetted to default")

	info := &model.FileInfo{Path: "users/" + user.Id + "/profile.png"}
	cleanupErr := th.cleanupTestFile(info)
	require.Nil(t, cleanupErr)
}

func TestLogin(t *testing.T) {
	th := Setup(t).InitBasic()
	defer th.TearDown()
	th.Client.Logout()

	th.App.UpdateConfig(func(cfg *model.Config) {
		*cfg.ServiceSettings.EnableBotAccountCreation = true
	})

	t.Run("missing password", func(t *testing.T) {
		_, resp := th.Client.Login(th.BasicUser.Email, "")
		CheckErrorMessage(t, resp, "api.user.login.blank_pwd.app_error")
	})

	t.Run("unknown user", func(t *testing.T) {
		_, resp := th.Client.Login("unknown", th.BasicUser.Password)
		CheckErrorMessage(t, resp, "api.user.login.invalid_credentials_email_username")
	})

	t.Run("valid login", func(t *testing.T) {
		user, resp := th.Client.Login(th.BasicUser.Email, th.BasicUser.Password)
		CheckNoError(t, resp)
		assert.Equal(t, user.Id, th.BasicUser.Id)
	})

	t.Run("bot login rejected", func(t *testing.T) {
		bot, resp := th.SystemAdminClient.CreateBot(&model.Bot{
			Username: "bot",
		})
		CheckNoError(t, resp)

		botUser, resp := th.SystemAdminClient.GetUser(bot.UserId, "")
		CheckNoError(t, resp)

		changed, resp := th.SystemAdminClient.UpdateUserPassword(bot.UserId, "", "password")
		CheckNoError(t, resp)
		require.True(t, changed)

		_, resp = th.Client.Login(botUser.Email, "password")
		CheckErrorMessage(t, resp, "api.user.login.bot_login_forbidden.app_error")
	})

	t.Run("login with terms_of_service set", func(t *testing.T) {
		termsOfService, err := th.App.CreateTermsOfService("terms of service", th.BasicUser.Id)
		require.Nil(t, err)

		success, resp := th.Client.RegisterTermsOfServiceAction(th.BasicUser.Id, termsOfService.Id, true)
		CheckNoError(t, resp)
		assert.True(t, *success)

		userTermsOfService, resp := th.Client.GetUserTermsOfService(th.BasicUser.Id, "")
		CheckNoError(t, resp)

		user, resp := th.Client.Login(th.BasicUser.Email, th.BasicUser.Password)
		CheckNoError(t, resp)
		assert.Equal(t, user.Id, th.BasicUser.Id)
		assert.Equal(t, user.TermsOfServiceId, userTermsOfService.TermsOfServiceId)
		assert.Equal(t, user.TermsOfServiceCreateAt, userTermsOfService.CreateAt)
	})
}

func TestLoginCookies(t *testing.T) {
	t.Run("should return cookies with X-Requested-With header", func(t *testing.T) {
		th := Setup(t).InitBasic()
		defer th.TearDown()

		th.Client.HttpHeader[model.HEADER_REQUESTED_WITH] = model.HEADER_REQUESTED_WITH_XML

		user, resp := th.Client.Login(th.BasicUser.Email, th.BasicUser.Password)

		sessionCookie := ""
		userCookie := ""
		csrfCookie := ""

		for _, cookie := range resp.Header["Set-Cookie"] {
			if match := regexp.MustCompile("^" + model.SESSION_COOKIE_TOKEN + "=([a-z0-9]+)").FindStringSubmatch(cookie); match != nil {
				sessionCookie = match[1]
			} else if match := regexp.MustCompile("^" + model.SESSION_COOKIE_USER + "=([a-z0-9]+)").FindStringSubmatch(cookie); match != nil {
				userCookie = match[1]
			} else if match := regexp.MustCompile("^" + model.SESSION_COOKIE_CSRF + "=([a-z0-9]+)").FindStringSubmatch(cookie); match != nil {
				csrfCookie = match[1]
			}
		}

		session, _ := th.App.GetSession(th.Client.AuthToken)

		assert.Equal(t, th.Client.AuthToken, sessionCookie)
		assert.Equal(t, user.Id, userCookie)
		assert.Equal(t, session.GetCSRF(), csrfCookie)
	})

	t.Run("should not return cookies without X-Requested-With header", func(t *testing.T) {
		th := Setup(t).InitBasic()
		defer th.TearDown()

		_, resp := th.Client.Login(th.BasicUser.Email, th.BasicUser.Password)

		assert.Empty(t, resp.Header.Get("Set-Cookie"))
	})

	t.Run("should include subpath in path", func(t *testing.T) {
		th := Setup(t).InitBasic()
		defer th.TearDown()

		th.Client.HttpHeader[model.HEADER_REQUESTED_WITH] = model.HEADER_REQUESTED_WITH_XML

		testCases := []struct {
			Description                   string
			SiteURL                       string
			ExpectedSetCookieHeaderRegexp string
		}{
			{"no subpath", "http://localhost:8065", "^MMAUTHTOKEN=[a-z0-9]+; Path=/"},
			{"subpath", "http://localhost:8065/subpath", "^MMAUTHTOKEN=[a-z0-9]+; Path=/subpath"},
		}

		for _, tc := range testCases {
			t.Run(tc.Description, func(t *testing.T) {
				th.App.UpdateConfig(func(cfg *model.Config) {
					*cfg.ServiceSettings.SiteURL = tc.SiteURL
				})

				user, resp := th.Client.Login(th.BasicUser.Email, th.BasicUser.Password)
				CheckNoError(t, resp)
				assert.Equal(t, user.Id, th.BasicUser.Id)

				cookies := resp.Header.Get("Set-Cookie")
				assert.Regexp(t, tc.ExpectedSetCookieHeaderRegexp, cookies)
			})
		}
	})
}

func TestCBALogin(t *testing.T) {
	t.Run("primary", func(t *testing.T) {
		th := Setup(t).InitBasic()
		defer th.TearDown()
		th.App.Srv().SetLicense(model.NewTestLicense("saml"))

		th.App.UpdateConfig(func(cfg *model.Config) {
			*cfg.ServiceSettings.EnableBotAccountCreation = true
		})

		th.App.UpdateConfig(func(cfg *model.Config) {
			*cfg.ExperimentalSettings.ClientSideCertEnable = true
			*cfg.ExperimentalSettings.ClientSideCertCheck = model.CLIENT_SIDE_CERT_CHECK_PRIMARY_AUTH
		})

		t.Run("missing cert header", func(t *testing.T) {
			th.Client.Logout()
			_, resp := th.Client.Login(th.BasicUser.Email, th.BasicUser.Password)
			CheckBadRequestStatus(t, resp)
		})

		t.Run("missing cert subject", func(t *testing.T) {
			th.Client.Logout()
			th.Client.HttpHeader["X-SSL-Client-Cert"] = "valid_cert_fake"
			_, resp := th.Client.Login(th.BasicUser.Email, th.BasicUser.Password)
			CheckBadRequestStatus(t, resp)
		})

		t.Run("emails mismatch", func(t *testing.T) {
			th.Client.Logout()
			th.Client.HttpHeader["X-SSL-Client-Cert-Subject-DN"] = "C=US, ST=Maryland, L=Pasadena, O=Brent Baccala, OU=FreeSoft, CN=www.freesoft.org/emailAddress=mis_match" + th.BasicUser.Email
			_, resp := th.Client.Login(th.BasicUser.Email, "")
			CheckUnauthorizedStatus(t, resp)
		})

		t.Run("successful cba login", func(t *testing.T) {
			th.Client.HttpHeader["X-SSL-Client-Cert-Subject-DN"] = "C=US, ST=Maryland, L=Pasadena, O=Brent Baccala, OU=FreeSoft, CN=www.freesoft.org/emailAddress=" + th.BasicUser.Email
			user, resp := th.Client.Login(th.BasicUser.Email, "")
			CheckNoError(t, resp)
			require.NotNil(t, user)
			require.Equal(t, th.BasicUser.Id, user.Id)
		})

		t.Run("bot login rejected", func(t *testing.T) {
			bot, resp := th.SystemAdminClient.CreateBot(&model.Bot{
				Username: "bot",
			})
			CheckNoError(t, resp)

			botUser, resp := th.SystemAdminClient.GetUser(bot.UserId, "")
			CheckNoError(t, resp)

			th.Client.HttpHeader["X-SSL-Client-Cert-Subject-DN"] = "C=US, ST=Maryland, L=Pasadena, O=Brent Baccala, OU=FreeSoft, CN=www.freesoft.org/emailAddress=" + botUser.Email

			_, resp = th.Client.Login(botUser.Email, "")
			CheckErrorMessage(t, resp, "api.user.login.bot_login_forbidden.app_error")
		})
	})

	t.Run("secondary", func(t *testing.T) {
		th := Setup(t).InitBasic()
		defer th.TearDown()
		th.App.Srv().SetLicense(model.NewTestLicense("saml"))

		th.App.UpdateConfig(func(cfg *model.Config) {
			*cfg.ServiceSettings.EnableBotAccountCreation = true
		})

		th.Client.HttpHeader["X-SSL-Client-Cert"] = "valid_cert_fake"

		th.App.UpdateConfig(func(cfg *model.Config) {
			*cfg.ExperimentalSettings.ClientSideCertEnable = true
			*cfg.ExperimentalSettings.ClientSideCertCheck = model.CLIENT_SIDE_CERT_CHECK_SECONDARY_AUTH
		})

		t.Run("password required", func(t *testing.T) {
			th.Client.HttpHeader["X-SSL-Client-Cert-Subject-DN"] = "C=US, ST=Maryland, L=Pasadena, O=Brent Baccala, OU=FreeSoft, CN=www.freesoft.org/emailAddress=" + th.BasicUser.Email
			_, resp := th.Client.Login(th.BasicUser.Email, "")
			CheckBadRequestStatus(t, resp)
		})

		t.Run("successful cba login with password", func(t *testing.T) {
			th.Client.HttpHeader["X-SSL-Client-Cert-Subject-DN"] = "C=US, ST=Maryland, L=Pasadena, O=Brent Baccala, OU=FreeSoft, CN=www.freesoft.org/emailAddress=" + th.BasicUser.Email
			user, resp := th.Client.Login(th.BasicUser.Email, th.BasicUser.Password)
			CheckNoError(t, resp)
			require.NotNil(t, user)
			require.Equal(t, th.BasicUser.Id, user.Id)
		})

		t.Run("bot login rejected", func(t *testing.T) {
			bot, resp := th.SystemAdminClient.CreateBot(&model.Bot{
				Username: "bot",
			})
			CheckNoError(t, resp)

			botUser, resp := th.SystemAdminClient.GetUser(bot.UserId, "")
			CheckNoError(t, resp)

			changed, resp := th.SystemAdminClient.UpdateUserPassword(bot.UserId, "", "password")
			CheckNoError(t, resp)
			require.True(t, changed)

			th.Client.HttpHeader["X-SSL-Client-Cert-Subject-DN"] = "C=US, ST=Maryland, L=Pasadena, O=Brent Baccala, OU=FreeSoft, CN=www.freesoft.org/emailAddress=" + botUser.Email

			_, resp = th.Client.Login(botUser.Email, "password")
			CheckErrorMessage(t, resp, "api.user.login.bot_login_forbidden.app_error")
		})
	})
}

func TestSwitchAccount(t *testing.T) {
	th := Setup(t).InitBasic()
	defer th.TearDown()

	th.App.UpdateConfig(func(cfg *model.Config) { *cfg.GitLabSettings.Enable = true })

	th.Client.Logout()

	sr := &model.SwitchRequest{
		CurrentService: model.USER_AUTH_SERVICE_EMAIL,
		NewService:     model.USER_AUTH_SERVICE_GITLAB,
		Email:          th.BasicUser.Email,
		Password:       th.BasicUser.Password,
	}

	link, resp := th.Client.SwitchAccountType(sr)
	CheckNoError(t, resp)

	require.NotEmpty(t, link, "bad link")

	th.App.Srv().SetLicense(model.NewTestLicense())
	th.App.UpdateConfig(func(cfg *model.Config) { *cfg.ServiceSettings.ExperimentalEnableAuthenticationTransfer = false })

	sr = &model.SwitchRequest{
		CurrentService: model.USER_AUTH_SERVICE_EMAIL,
		NewService:     model.USER_AUTH_SERVICE_GITLAB,
	}

	_, resp = th.Client.SwitchAccountType(sr)
	CheckForbiddenStatus(t, resp)

	th.LoginBasic()

	sr = &model.SwitchRequest{
		CurrentService: model.USER_AUTH_SERVICE_SAML,
		NewService:     model.USER_AUTH_SERVICE_EMAIL,
		Email:          th.BasicUser.Email,
		NewPassword:    th.BasicUser.Password,
	}

	_, resp = th.Client.SwitchAccountType(sr)
	CheckForbiddenStatus(t, resp)

	sr = &model.SwitchRequest{
		CurrentService: model.USER_AUTH_SERVICE_EMAIL,
		NewService:     model.USER_AUTH_SERVICE_LDAP,
	}

	_, resp = th.Client.SwitchAccountType(sr)
	CheckForbiddenStatus(t, resp)

	sr = &model.SwitchRequest{
		CurrentService: model.USER_AUTH_SERVICE_LDAP,
		NewService:     model.USER_AUTH_SERVICE_EMAIL,
	}

	_, resp = th.Client.SwitchAccountType(sr)
	CheckForbiddenStatus(t, resp)

	th.App.UpdateConfig(func(cfg *model.Config) { *cfg.ServiceSettings.ExperimentalEnableAuthenticationTransfer = true })

	th.LoginBasic()

	fakeAuthData := model.NewId()
	_, err := th.App.Srv().Store.User().UpdateAuthData(th.BasicUser.Id, model.USER_AUTH_SERVICE_GITLAB, &fakeAuthData, th.BasicUser.Email, true)
	require.Nil(t, err)

	sr = &model.SwitchRequest{
		CurrentService: model.USER_AUTH_SERVICE_GITLAB,
		NewService:     model.USER_AUTH_SERVICE_EMAIL,
		Email:          th.BasicUser.Email,
		NewPassword:    th.BasicUser.Password,
	}

	link, resp = th.Client.SwitchAccountType(sr)
	CheckNoError(t, resp)

	require.Equal(t, "/login?extra=signin_change", link)

	th.Client.Logout()
	_, resp = th.Client.Login(th.BasicUser.Email, th.BasicUser.Password)
	CheckNoError(t, resp)
	th.Client.Logout()

	sr = &model.SwitchRequest{
		CurrentService: model.USER_AUTH_SERVICE_GITLAB,
		NewService:     model.SERVICE_GOOGLE,
	}

	_, resp = th.Client.SwitchAccountType(sr)
	CheckBadRequestStatus(t, resp)

	sr = &model.SwitchRequest{
		CurrentService: model.USER_AUTH_SERVICE_EMAIL,
		NewService:     model.USER_AUTH_SERVICE_GITLAB,
		Password:       th.BasicUser.Password,
	}

	_, resp = th.Client.SwitchAccountType(sr)
	CheckNotFoundStatus(t, resp)

	sr = &model.SwitchRequest{
		CurrentService: model.USER_AUTH_SERVICE_EMAIL,
		NewService:     model.USER_AUTH_SERVICE_GITLAB,
		Email:          th.BasicUser.Email,
	}

	_, resp = th.Client.SwitchAccountType(sr)
	CheckUnauthorizedStatus(t, resp)

	sr = &model.SwitchRequest{
		CurrentService: model.USER_AUTH_SERVICE_GITLAB,
		NewService:     model.USER_AUTH_SERVICE_EMAIL,
		Email:          th.BasicUser.Email,
		NewPassword:    th.BasicUser.Password,
	}

	_, resp = th.Client.SwitchAccountType(sr)
	CheckUnauthorizedStatus(t, resp)
}

func assertToken(t *testing.T, th *TestHelper, token *model.UserAccessToken, expectedUserId string) {
	t.Helper()

	oldSessionToken := th.Client.AuthToken
	defer func() { th.Client.AuthToken = oldSessionToken }()

	th.Client.AuthToken = token.Token
	ruser, resp := th.Client.GetMe("")
	CheckNoError(t, resp)

	assert.Equal(t, expectedUserId, ruser.Id, "returned wrong user")
}

func assertInvalidToken(t *testing.T, th *TestHelper, token *model.UserAccessToken) {
	t.Helper()

	oldSessionToken := th.Client.AuthToken
	defer func() { th.Client.AuthToken = oldSessionToken }()

	th.Client.AuthToken = token.Token
	_, resp := th.Client.GetMe("")
	CheckUnauthorizedStatus(t, resp)
}

func TestCreateUserAccessToken(t *testing.T) {
	t.Run("create token without permission", func(t *testing.T) {
		th := Setup(t).InitBasic()
		defer th.TearDown()

		th.App.UpdateConfig(func(cfg *model.Config) { *cfg.ServiceSettings.EnableUserAccessTokens = true })

		_, resp := th.Client.CreateUserAccessToken(th.BasicUser.Id, "test token")
		CheckForbiddenStatus(t, resp)
	})

	t.Run("system admin and local mode can create access token", func(t *testing.T) {
		th := Setup(t).InitBasic()
		defer th.TearDown()

		th.App.UpdateConfig(func(cfg *model.Config) { *cfg.ServiceSettings.EnableUserAccessTokens = true })

		th.TestForSystemAdminAndLocal(t, func(t *testing.T, client *model.Client4) {
			rtoken, resp := client.CreateUserAccessToken(th.BasicUser.Id, "test token")
			CheckNoError(t, resp)

			assert.Equal(t, th.BasicUser.Id, rtoken.UserId, "wrong user id")
			assert.NotEmpty(t, rtoken.Token, "token should not be empty")
			assert.NotEmpty(t, rtoken.Id, "id should not be empty")
			assert.Equal(t, "test token", rtoken.Description, "description did not match")
			assert.True(t, rtoken.IsActive, "token should be active")
			assertToken(t, th, rtoken, th.BasicUser.Id)
		})
	})

	t.Run("create token for invalid user id", func(t *testing.T) {
		th := Setup(t).InitBasic()
		defer th.TearDown()

		th.App.UpdateConfig(func(cfg *model.Config) { *cfg.ServiceSettings.EnableUserAccessTokens = true })

		th.TestForAllClients(t, func(t *testing.T, client *model.Client4) {
			_, resp := client.CreateUserAccessToken("notarealuserid", "test token")
			CheckBadRequestStatus(t, resp)
		})
	})

	t.Run("create token with invalid value", func(t *testing.T) {
		th := Setup(t).InitBasic()
		defer th.TearDown()

		th.App.UpdateConfig(func(cfg *model.Config) { *cfg.ServiceSettings.EnableUserAccessTokens = true })

		th.TestForAllClients(t, func(t *testing.T, client *model.Client4) {
			_, resp := client.CreateUserAccessToken(th.BasicUser.Id, "")
			CheckBadRequestStatus(t, resp)
		})
	})

	t.Run("create token with user access tokens disabled", func(t *testing.T) {
		th := Setup(t).InitBasic()
		defer th.TearDown()

		th.App.UpdateConfig(func(cfg *model.Config) { *cfg.ServiceSettings.EnableUserAccessTokens = false })
		th.App.UpdateUserRoles(th.BasicUser.Id, model.SYSTEM_USER_ROLE_ID+" "+model.SYSTEM_USER_ACCESS_TOKEN_ROLE_ID, false)

		th.TestForAllClients(t, func(t *testing.T, client *model.Client4) {
			_, resp := client.CreateUserAccessToken(th.BasicUser.Id, "test token")
			CheckNotImplementedStatus(t, resp)
		})
	})

	t.Run("create user access token", func(t *testing.T) {
		th := Setup(t).InitBasic()
		defer th.TearDown()

		th.App.UpdateConfig(func(cfg *model.Config) { *cfg.ServiceSettings.EnableUserAccessTokens = true })
		th.App.UpdateUserRoles(th.BasicUser.Id, model.SYSTEM_USER_ROLE_ID+" "+model.SYSTEM_USER_ACCESS_TOKEN_ROLE_ID, false)

		rtoken, resp := th.Client.CreateUserAccessToken(th.BasicUser.Id, "test token")
		CheckNoError(t, resp)

		assert.Equal(t, th.BasicUser.Id, rtoken.UserId, "wrong user id")
		assert.NotEmpty(t, rtoken.Token, "token should not be empty")
		assert.NotEmpty(t, rtoken.Id, "id should not be empty")
		assert.Equal(t, "test token", rtoken.Description, "description did not match")
		assert.True(t, rtoken.IsActive, "token should be active")

		assertToken(t, th, rtoken, th.BasicUser.Id)
	})

	t.Run("create user access token as second user, without permission", func(t *testing.T) {
		th := Setup(t).InitBasic()
		defer th.TearDown()

		th.App.UpdateConfig(func(cfg *model.Config) { *cfg.ServiceSettings.EnableUserAccessTokens = true })

		_, resp := th.Client.CreateUserAccessToken(th.BasicUser2.Id, "test token")
		CheckForbiddenStatus(t, resp)
	})

	t.Run("create user access token for basic user as as system admin", func(t *testing.T) {
		th := Setup(t).InitBasic()
		defer th.TearDown()

		th.App.UpdateConfig(func(cfg *model.Config) { *cfg.ServiceSettings.EnableUserAccessTokens = true })

		rtoken, resp := th.SystemAdminClient.CreateUserAccessToken(th.BasicUser.Id, "test token")
		CheckNoError(t, resp)
		assert.Equal(t, th.BasicUser.Id, rtoken.UserId)

		oldSessionToken := th.Client.AuthToken
		defer func() { th.Client.AuthToken = oldSessionToken }()

		assertToken(t, th, rtoken, th.BasicUser.Id)
	})

	t.Run("create access token as oauth session", func(t *testing.T) {
		th := Setup(t).InitBasic()
		defer th.TearDown()

		th.App.UpdateConfig(func(cfg *model.Config) { *cfg.ServiceSettings.EnableUserAccessTokens = true })

		session, _ := th.App.GetSession(th.Client.AuthToken)
		session.IsOAuth = true
		th.App.AddSessionToCache(session)

		_, resp := th.Client.CreateUserAccessToken(th.BasicUser.Id, "test token")
		CheckForbiddenStatus(t, resp)
	})

	t.Run("create access token for bot created by user", func(t *testing.T) {
		th := Setup(t).InitBasic()
		defer th.TearDown()

		th.App.UpdateConfig(func(cfg *model.Config) { *cfg.ServiceSettings.EnableUserAccessTokens = true })

		defer th.RestoreDefaultRolePermissions(th.SaveDefaultRolePermissions())
		th.AddPermissionToRole(model.PERMISSION_CREATE_BOT.Id, model.TEAM_USER_ROLE_ID)
		th.AddPermissionToRole(model.PERMISSION_CREATE_USER_ACCESS_TOKEN.Id, model.TEAM_USER_ROLE_ID)
		th.App.UpdateUserRoles(th.BasicUser.Id, model.TEAM_USER_ROLE_ID, false)
		th.App.UpdateConfig(func(cfg *model.Config) {
			*cfg.ServiceSettings.EnableBotAccountCreation = true
		})

		createdBot, resp := th.Client.CreateBot(&model.Bot{
			Username:    GenerateTestUsername(),
			DisplayName: "a bot",
			Description: "bot",
		})
		CheckCreatedStatus(t, resp)
		defer th.App.PermanentDeleteBot(createdBot.UserId)

		t.Run("without MANAGE_BOT permission", func(t *testing.T) {
			th.RemovePermissionFromRole(model.PERMISSION_MANAGE_BOTS.Id, model.TEAM_USER_ROLE_ID)

			_, resp = th.Client.CreateUserAccessToken(createdBot.UserId, "test token")
			CheckForbiddenStatus(t, resp)
		})

		t.Run("with MANAGE_BOTS permission", func(t *testing.T) {
			th.AddPermissionToRole(model.PERMISSION_MANAGE_BOTS.Id, model.TEAM_USER_ROLE_ID)

			token, resp := th.Client.CreateUserAccessToken(createdBot.UserId, "test token")
			CheckNoError(t, resp)
			assert.Equal(t, createdBot.UserId, token.UserId)
			assertToken(t, th, token, createdBot.UserId)
		})
	})

	t.Run("create access token for bot created by another user, only having MANAGE_BOTS permission", func(t *testing.T) {
		th := Setup(t).InitBasic()
		defer th.TearDown()

		th.App.UpdateConfig(func(cfg *model.Config) { *cfg.ServiceSettings.EnableUserAccessTokens = true })

		defer th.RestoreDefaultRolePermissions(th.SaveDefaultRolePermissions())
		th.AddPermissionToRole(model.PERMISSION_CREATE_BOT.Id, model.TEAM_USER_ROLE_ID)
		th.AddPermissionToRole(model.PERMISSION_MANAGE_BOTS.Id, model.TEAM_USER_ROLE_ID)
		th.AddPermissionToRole(model.PERMISSION_CREATE_USER_ACCESS_TOKEN.Id, model.TEAM_USER_ROLE_ID)
		th.App.UpdateUserRoles(th.BasicUser.Id, model.TEAM_USER_ROLE_ID, false)
		th.App.UpdateConfig(func(cfg *model.Config) {
			*cfg.ServiceSettings.EnableBotAccountCreation = true
		})

		createdBot, resp := th.SystemAdminClient.CreateBot(&model.Bot{
			Username:    GenerateTestUsername(),
			DisplayName: "a bot",
			Description: "bot",
		})
		CheckCreatedStatus(t, resp)
		defer th.App.PermanentDeleteBot(createdBot.UserId)

		t.Run("only having MANAGE_BOTS permission", func(t *testing.T) {
			_, resp = th.Client.CreateUserAccessToken(createdBot.UserId, "test token")
			CheckForbiddenStatus(t, resp)
		})

		t.Run("with MANAGE_OTHERS_BOTS permission", func(t *testing.T) {
			th.AddPermissionToRole(model.PERMISSION_MANAGE_OTHERS_BOTS.Id, model.TEAM_USER_ROLE_ID)

			rtoken, resp := th.Client.CreateUserAccessToken(createdBot.UserId, "test token")
			CheckNoError(t, resp)
			assert.Equal(t, createdBot.UserId, rtoken.UserId)

			assertToken(t, th, rtoken, createdBot.UserId)
		})
	})
}

func TestGetUserAccessToken(t *testing.T) {
	t.Run("get for invalid user id", func(t *testing.T) {
		th := Setup(t).InitBasic()
		defer th.TearDown()

		th.App.UpdateConfig(func(cfg *model.Config) { *cfg.ServiceSettings.EnableUserAccessTokens = true })

		_, resp := th.Client.GetUserAccessToken("123")
		CheckBadRequestStatus(t, resp)
	})

	t.Run("get for unknown user id", func(t *testing.T) {
		th := Setup(t).InitBasic()
		defer th.TearDown()

		th.App.UpdateConfig(func(cfg *model.Config) { *cfg.ServiceSettings.EnableUserAccessTokens = true })

		_, resp := th.Client.GetUserAccessToken(model.NewId())
		CheckForbiddenStatus(t, resp)
	})

	t.Run("get my token", func(t *testing.T) {
		th := Setup(t).InitBasic()
		defer th.TearDown()

		th.App.UpdateConfig(func(cfg *model.Config) { *cfg.ServiceSettings.EnableUserAccessTokens = true })
		th.App.UpdateUserRoles(th.BasicUser.Id, model.SYSTEM_USER_ROLE_ID+" "+model.SYSTEM_USER_ACCESS_TOKEN_ROLE_ID, false)

		token, resp := th.Client.CreateUserAccessToken(th.BasicUser.Id, "test token")
		CheckNoError(t, resp)

		rtoken, resp := th.Client.GetUserAccessToken(token.Id)
		CheckNoError(t, resp)

		assert.Equal(t, th.BasicUser.Id, rtoken.UserId, "wrong user id")
		assert.Empty(t, rtoken.Token, "token should be blank")
		assert.NotEmpty(t, rtoken.Id, "id should not be empty")
		assert.Equal(t, "test token", rtoken.Description, "description did not match")
	})

	t.Run("get user token as system admin", func(t *testing.T) {
		th := Setup(t).InitBasic()
		defer th.TearDown()

		th.App.UpdateConfig(func(cfg *model.Config) { *cfg.ServiceSettings.EnableUserAccessTokens = true })

		th.App.UpdateUserRoles(th.BasicUser.Id, model.SYSTEM_USER_ROLE_ID+" "+model.SYSTEM_USER_ACCESS_TOKEN_ROLE_ID, false)

		token, resp := th.Client.CreateUserAccessToken(th.BasicUser.Id, "test token")
		CheckNoError(t, resp)

		rtoken, resp := th.SystemAdminClient.GetUserAccessToken(token.Id)
		CheckNoError(t, resp)

		assert.Equal(t, th.BasicUser.Id, rtoken.UserId, "wrong user id")
		assert.Empty(t, rtoken.Token, "token should be blank")
		assert.NotEmpty(t, rtoken.Id, "id should not be empty")
		assert.Equal(t, "test token", rtoken.Description, "description did not match")
	})

	t.Run("get token for bot created by user", func(t *testing.T) {
		th := Setup(t).InitBasic()
		defer th.TearDown()

		th.App.UpdateConfig(func(cfg *model.Config) { *cfg.ServiceSettings.EnableUserAccessTokens = true })

		defer th.RestoreDefaultRolePermissions(th.SaveDefaultRolePermissions())
		th.AddPermissionToRole(model.PERMISSION_CREATE_BOT.Id, model.TEAM_USER_ROLE_ID)
		th.AddPermissionToRole(model.PERMISSION_MANAGE_BOTS.Id, model.TEAM_USER_ROLE_ID)
		th.AddPermissionToRole(model.PERMISSION_CREATE_USER_ACCESS_TOKEN.Id, model.TEAM_USER_ROLE_ID)
		th.AddPermissionToRole(model.PERMISSION_READ_USER_ACCESS_TOKEN.Id, model.TEAM_USER_ROLE_ID)
		th.App.UpdateUserRoles(th.BasicUser.Id, model.TEAM_USER_ROLE_ID, false)
		th.App.UpdateConfig(func(cfg *model.Config) {
			*cfg.ServiceSettings.EnableBotAccountCreation = true
		})

		createdBot, resp := th.Client.CreateBot(&model.Bot{
			Username:    GenerateTestUsername(),
			DisplayName: "a bot",
			Description: "bot",
		})
		CheckCreatedStatus(t, resp)
		defer th.App.PermanentDeleteBot(createdBot.UserId)

		token, resp := th.Client.CreateUserAccessToken(createdBot.UserId, "test token")
		CheckNoError(t, resp)

		t.Run("without MANAGE_BOTS permission", func(t *testing.T) {
			th.RemovePermissionFromRole(model.PERMISSION_MANAGE_BOTS.Id, model.TEAM_USER_ROLE_ID)

			_, resp := th.Client.GetUserAccessToken(token.Id)
			CheckForbiddenStatus(t, resp)
		})

		t.Run("with MANAGE_BOTS permission", func(t *testing.T) {
			th.AddPermissionToRole(model.PERMISSION_MANAGE_BOTS.Id, model.TEAM_USER_ROLE_ID)

			returnedToken, resp := th.Client.GetUserAccessToken(token.Id)
			CheckNoError(t, resp)

			// Actual token won't be returned.
			returnedToken.Token = token.Token
			assert.Equal(t, token, returnedToken)
		})
	})

	t.Run("get token for bot created by another user", func(t *testing.T) {
		th := Setup(t).InitBasic()
		defer th.TearDown()

		th.App.UpdateConfig(func(cfg *model.Config) { *cfg.ServiceSettings.EnableUserAccessTokens = true })

		defer th.RestoreDefaultRolePermissions(th.SaveDefaultRolePermissions())
		th.AddPermissionToRole(model.PERMISSION_CREATE_BOT.Id, model.TEAM_USER_ROLE_ID)
		th.AddPermissionToRole(model.PERMISSION_MANAGE_BOTS.Id, model.TEAM_USER_ROLE_ID)
		th.AddPermissionToRole(model.PERMISSION_CREATE_USER_ACCESS_TOKEN.Id, model.TEAM_USER_ROLE_ID)
		th.AddPermissionToRole(model.PERMISSION_READ_USER_ACCESS_TOKEN.Id, model.TEAM_USER_ROLE_ID)
		th.App.UpdateUserRoles(th.BasicUser.Id, model.TEAM_USER_ROLE_ID, false)
		th.App.UpdateConfig(func(cfg *model.Config) {
			*cfg.ServiceSettings.EnableBotAccountCreation = true
		})

		createdBot, resp := th.SystemAdminClient.CreateBot(&model.Bot{
			Username:    GenerateTestUsername(),
			DisplayName: "a bot",
			Description: "bot",
		})
		CheckCreatedStatus(t, resp)
		defer th.App.PermanentDeleteBot(createdBot.UserId)

		token, resp := th.SystemAdminClient.CreateUserAccessToken(createdBot.UserId, "test token")
		CheckNoError(t, resp)

		t.Run("only having MANAGE_BOTS permission", func(t *testing.T) {
			_, resp = th.Client.GetUserAccessToken(token.Id)
			CheckForbiddenStatus(t, resp)
		})

		t.Run("with MANAGE_OTHERS_BOTS permission", func(t *testing.T) {
			th.AddPermissionToRole(model.PERMISSION_MANAGE_OTHERS_BOTS.Id, model.TEAM_USER_ROLE_ID)

			returnedToken, resp := th.Client.GetUserAccessToken(token.Id)
			CheckNoError(t, resp)

			// Actual token won't be returned.
			returnedToken.Token = token.Token
			assert.Equal(t, token, returnedToken)
		})
	})
}

func TestGetUserAccessTokensForUser(t *testing.T) {
	t.Run("multiple tokens, offset 0, limit 100", func(t *testing.T) {
		th := Setup(t).InitBasic()
		defer th.TearDown()

		th.App.UpdateConfig(func(cfg *model.Config) { *cfg.ServiceSettings.EnableUserAccessTokens = true })

		th.App.UpdateUserRoles(th.BasicUser.Id, model.SYSTEM_USER_ROLE_ID+" "+model.SYSTEM_USER_ACCESS_TOKEN_ROLE_ID, false)

		_, resp := th.Client.CreateUserAccessToken(th.BasicUser.Id, "test token")
		CheckNoError(t, resp)

		_, resp = th.Client.CreateUserAccessToken(th.BasicUser.Id, "test token 2")
		CheckNoError(t, resp)

		th.TestForAllClients(t, func(t *testing.T, client *model.Client4) {
			rtokens, resp := client.GetUserAccessTokensForUser(th.BasicUser.Id, 0, 100)
			CheckNoError(t, resp)

			assert.Len(t, rtokens, 2, "should have 2 tokens")
			for _, uat := range rtokens {
				assert.Equal(t, th.BasicUser.Id, uat.UserId, "wrong user id")
			}
		})
	})

	t.Run("multiple tokens, offset 1, limit 1", func(t *testing.T) {
		th := Setup(t).InitBasic()
		defer th.TearDown()

		th.App.UpdateConfig(func(cfg *model.Config) { *cfg.ServiceSettings.EnableUserAccessTokens = true })

		th.App.UpdateUserRoles(th.BasicUser.Id, model.SYSTEM_USER_ROLE_ID+" "+model.SYSTEM_USER_ACCESS_TOKEN_ROLE_ID, false)

		_, resp := th.Client.CreateUserAccessToken(th.BasicUser.Id, "test token")
		CheckNoError(t, resp)

		_, resp = th.Client.CreateUserAccessToken(th.BasicUser.Id, "test token 2")
		CheckNoError(t, resp)

		th.TestForAllClients(t, func(t *testing.T, client *model.Client4) {
			rtokens, resp := client.GetUserAccessTokensForUser(th.BasicUser.Id, 1, 1)
			CheckNoError(t, resp)

			assert.Len(t, rtokens, 1, "should have 1 tokens")
			for _, uat := range rtokens {
				assert.Equal(t, th.BasicUser.Id, uat.UserId, "wrong user id")
			}
		})
	})
}

func TestGetUserAccessTokens(t *testing.T) {
	t.Run("GetUserAccessTokens, not a system admin", func(t *testing.T) {
		th := Setup(t).InitBasic()
		defer th.TearDown()

		th.App.UpdateConfig(func(cfg *model.Config) { *cfg.ServiceSettings.EnableUserAccessTokens = true })

		th.App.UpdateUserRoles(th.BasicUser.Id, model.SYSTEM_USER_ROLE_ID+" "+model.SYSTEM_USER_ACCESS_TOKEN_ROLE_ID, false)

		_, resp := th.Client.GetUserAccessTokens(0, 100)
		CheckForbiddenStatus(t, resp)
	})

	t.Run("GetUserAccessTokens, as a system admin, page 1, perPage 1", func(t *testing.T) {
		th := Setup(t).InitBasic()
		defer th.TearDown()

		th.App.UpdateConfig(func(cfg *model.Config) { *cfg.ServiceSettings.EnableUserAccessTokens = true })

		th.App.UpdateUserRoles(th.BasicUser.Id, model.SYSTEM_USER_ROLE_ID+" "+model.SYSTEM_USER_ACCESS_TOKEN_ROLE_ID, false)

		_, resp := th.Client.CreateUserAccessToken(th.BasicUser.Id, "test token 2")
		CheckNoError(t, resp)

		_, resp = th.Client.CreateUserAccessToken(th.BasicUser.Id, "test token 2")
		CheckNoError(t, resp)

		rtokens, resp := th.SystemAdminClient.GetUserAccessTokens(1, 1)
		CheckNoError(t, resp)

		assert.Len(t, rtokens, 1, "should have 1 token")
	})

	t.Run("GetUserAccessTokens, as a system admin, page 0, perPage 2", func(t *testing.T) {
		th := Setup(t).InitBasic()
		defer th.TearDown()

		th.App.UpdateConfig(func(cfg *model.Config) { *cfg.ServiceSettings.EnableUserAccessTokens = true })

		th.App.UpdateUserRoles(th.BasicUser.Id, model.SYSTEM_USER_ROLE_ID+" "+model.SYSTEM_USER_ACCESS_TOKEN_ROLE_ID, false)

		_, resp := th.Client.CreateUserAccessToken(th.BasicUser.Id, "test token 2")
		CheckNoError(t, resp)

		_, resp = th.Client.CreateUserAccessToken(th.BasicUser.Id, "test token 2")
		CheckNoError(t, resp)

		rtokens, resp := th.SystemAdminClient.GetUserAccessTokens(0, 2)
		CheckNoError(t, resp)

		assert.Len(t, rtokens, 2, "should have 2 tokens")
	})
}

func TestSearchUserAccessToken(t *testing.T) {
	th := Setup(t).InitBasic()
	defer th.TearDown()

	testDescription := "test token"

	th.App.UpdateConfig(func(cfg *model.Config) { *cfg.ServiceSettings.EnableUserAccessTokens = true })

	th.App.UpdateUserRoles(th.BasicUser.Id, model.SYSTEM_USER_ROLE_ID+" "+model.SYSTEM_USER_ACCESS_TOKEN_ROLE_ID, false)
	token, resp := th.Client.CreateUserAccessToken(th.BasicUser.Id, testDescription)
	CheckNoError(t, resp)

	_, resp = th.Client.SearchUserAccessTokens(&model.UserAccessTokenSearch{Term: token.Id})
	CheckForbiddenStatus(t, resp)

	rtokens, resp := th.SystemAdminClient.SearchUserAccessTokens(&model.UserAccessTokenSearch{Term: th.BasicUser.Id})
	CheckNoError(t, resp)

	require.Len(t, rtokens, 1, "should have 1 token")

	rtokens, resp = th.SystemAdminClient.SearchUserAccessTokens(&model.UserAccessTokenSearch{Term: token.Id})
	CheckNoError(t, resp)

	require.Len(t, rtokens, 1, "should have 1 token")

	rtokens, resp = th.SystemAdminClient.SearchUserAccessTokens(&model.UserAccessTokenSearch{Term: th.BasicUser.Username})
	CheckNoError(t, resp)

	require.Len(t, rtokens, 1, "should have 1 token")

	rtokens, resp = th.SystemAdminClient.SearchUserAccessTokens(&model.UserAccessTokenSearch{Term: "not found"})
	CheckNoError(t, resp)

	require.Empty(t, rtokens, "should have 1 tokens")
}

func TestRevokeUserAccessToken(t *testing.T) {
	t.Run("revoke user token", func(t *testing.T) {
		th := Setup(t).InitBasic()
		defer th.TearDown()

		th.App.UpdateConfig(func(cfg *model.Config) { *cfg.ServiceSettings.EnableUserAccessTokens = true })

		th.App.UpdateUserRoles(th.BasicUser.Id, model.SYSTEM_USER_ROLE_ID+" "+model.SYSTEM_USER_ACCESS_TOKEN_ROLE_ID, false)
		th.TestForAllClients(t, func(t *testing.T, client *model.Client4) {
			token, resp := client.CreateUserAccessToken(th.BasicUser.Id, "test token")
			CheckNoError(t, resp)
			assertToken(t, th, token, th.BasicUser.Id)

			ok, resp := client.RevokeUserAccessToken(token.Id)
			CheckNoError(t, resp)
			assert.True(t, ok, "should have passed")

			assertInvalidToken(t, th, token)
		})
	})

	t.Run("revoke token belonging to another user", func(t *testing.T) {
		th := Setup(t).InitBasic()
		defer th.TearDown()

		th.App.UpdateConfig(func(cfg *model.Config) { *cfg.ServiceSettings.EnableUserAccessTokens = true })

		token, resp := th.SystemAdminClient.CreateUserAccessToken(th.BasicUser2.Id, "test token")
		CheckNoError(t, resp)

		ok, resp := th.Client.RevokeUserAccessToken(token.Id)
		CheckForbiddenStatus(t, resp)
		assert.False(t, ok, "should have failed")
	})

	t.Run("revoke token for bot created by user", func(t *testing.T) {
		th := Setup(t).InitBasic()
		defer th.TearDown()

		th.App.UpdateConfig(func(cfg *model.Config) { *cfg.ServiceSettings.EnableUserAccessTokens = true })

		defer th.RestoreDefaultRolePermissions(th.SaveDefaultRolePermissions())
		th.AddPermissionToRole(model.PERMISSION_CREATE_BOT.Id, model.TEAM_USER_ROLE_ID)
		th.AddPermissionToRole(model.PERMISSION_MANAGE_BOTS.Id, model.TEAM_USER_ROLE_ID)
		th.AddPermissionToRole(model.PERMISSION_CREATE_USER_ACCESS_TOKEN.Id, model.TEAM_USER_ROLE_ID)
		th.AddPermissionToRole(model.PERMISSION_REVOKE_USER_ACCESS_TOKEN.Id, model.TEAM_USER_ROLE_ID)
		th.App.UpdateUserRoles(th.BasicUser.Id, model.TEAM_USER_ROLE_ID, false)
		th.App.UpdateConfig(func(cfg *model.Config) {
			*cfg.ServiceSettings.EnableBotAccountCreation = true
		})

		createdBot, resp := th.Client.CreateBot(&model.Bot{
			Username:    GenerateTestUsername(),
			DisplayName: "a bot",
			Description: "bot",
		})
		CheckCreatedStatus(t, resp)
		defer th.App.PermanentDeleteBot(createdBot.UserId)

		token, resp := th.Client.CreateUserAccessToken(createdBot.UserId, "test token")
		CheckNoError(t, resp)

		t.Run("without MANAGE_BOTS permission", func(t *testing.T) {
			th.RemovePermissionFromRole(model.PERMISSION_MANAGE_BOTS.Id, model.TEAM_USER_ROLE_ID)

			_, resp := th.Client.RevokeUserAccessToken(token.Id)
			CheckForbiddenStatus(t, resp)
		})

		t.Run("with MANAGE_BOTS permission", func(t *testing.T) {
			th.AddPermissionToRole(model.PERMISSION_MANAGE_BOTS.Id, model.TEAM_USER_ROLE_ID)

			ok, resp := th.Client.RevokeUserAccessToken(token.Id)
			CheckNoError(t, resp)
			assert.True(t, ok, "should have passed")
		})
	})

	t.Run("revoke token for bot created by another user", func(t *testing.T) {
		th := Setup(t).InitBasic()
		defer th.TearDown()

		th.App.UpdateConfig(func(cfg *model.Config) { *cfg.ServiceSettings.EnableUserAccessTokens = true })

		defer th.RestoreDefaultRolePermissions(th.SaveDefaultRolePermissions())
		th.AddPermissionToRole(model.PERMISSION_CREATE_BOT.Id, model.TEAM_USER_ROLE_ID)
		th.AddPermissionToRole(model.PERMISSION_MANAGE_BOTS.Id, model.TEAM_USER_ROLE_ID)
		th.AddPermissionToRole(model.PERMISSION_CREATE_USER_ACCESS_TOKEN.Id, model.TEAM_USER_ROLE_ID)
		th.AddPermissionToRole(model.PERMISSION_REVOKE_USER_ACCESS_TOKEN.Id, model.TEAM_USER_ROLE_ID)
		th.App.UpdateUserRoles(th.BasicUser.Id, model.TEAM_USER_ROLE_ID, false)
		th.App.UpdateConfig(func(cfg *model.Config) {
			*cfg.ServiceSettings.EnableBotAccountCreation = true
		})

		createdBot, resp := th.SystemAdminClient.CreateBot(&model.Bot{
			Username:    GenerateTestUsername(),
			DisplayName: "a bot",
			Description: "bot",
		})
		CheckCreatedStatus(t, resp)
		defer th.App.PermanentDeleteBot(createdBot.UserId)

		token, resp := th.SystemAdminClient.CreateUserAccessToken(createdBot.UserId, "test token")
		CheckNoError(t, resp)

		t.Run("only having MANAGE_BOTS permission", func(t *testing.T) {
			_, resp = th.Client.RevokeUserAccessToken(token.Id)
			CheckForbiddenStatus(t, resp)
		})

		t.Run("with MANAGE_OTHERS_BOTS permission", func(t *testing.T) {
			th.AddPermissionToRole(model.PERMISSION_MANAGE_OTHERS_BOTS.Id, model.TEAM_USER_ROLE_ID)

			ok, resp := th.Client.RevokeUserAccessToken(token.Id)
			CheckNoError(t, resp)
			assert.True(t, ok, "should have passed")
		})
	})
}

func TestDisableUserAccessToken(t *testing.T) {
	t.Run("disable user token", func(t *testing.T) {
		th := Setup(t).InitBasic()
		defer th.TearDown()

		th.App.UpdateConfig(func(cfg *model.Config) { *cfg.ServiceSettings.EnableUserAccessTokens = true })

		th.App.UpdateUserRoles(th.BasicUser.Id, model.SYSTEM_USER_ROLE_ID+" "+model.SYSTEM_USER_ACCESS_TOKEN_ROLE_ID, false)
		token, resp := th.Client.CreateUserAccessToken(th.BasicUser.Id, "test token")
		CheckNoError(t, resp)
		assertToken(t, th, token, th.BasicUser.Id)

		ok, resp := th.Client.DisableUserAccessToken(token.Id)
		CheckNoError(t, resp)
		assert.True(t, ok, "should have passed")

		assertInvalidToken(t, th, token)
	})

	t.Run("disable token belonging to another user", func(t *testing.T) {
		th := Setup(t).InitBasic()
		defer th.TearDown()

		th.App.UpdateConfig(func(cfg *model.Config) { *cfg.ServiceSettings.EnableUserAccessTokens = true })

		token, resp := th.SystemAdminClient.CreateUserAccessToken(th.BasicUser2.Id, "test token")
		CheckNoError(t, resp)

		ok, resp := th.Client.DisableUserAccessToken(token.Id)
		CheckForbiddenStatus(t, resp)
		assert.False(t, ok, "should have failed")
	})

	t.Run("disable token for bot created by user", func(t *testing.T) {
		th := Setup(t).InitBasic()
		defer th.TearDown()

		th.App.UpdateConfig(func(cfg *model.Config) { *cfg.ServiceSettings.EnableUserAccessTokens = true })

		defer th.RestoreDefaultRolePermissions(th.SaveDefaultRolePermissions())
		th.AddPermissionToRole(model.PERMISSION_CREATE_BOT.Id, model.TEAM_USER_ROLE_ID)
		th.AddPermissionToRole(model.PERMISSION_MANAGE_BOTS.Id, model.TEAM_USER_ROLE_ID)
		th.AddPermissionToRole(model.PERMISSION_CREATE_USER_ACCESS_TOKEN.Id, model.TEAM_USER_ROLE_ID)
		th.AddPermissionToRole(model.PERMISSION_REVOKE_USER_ACCESS_TOKEN.Id, model.TEAM_USER_ROLE_ID)
		th.App.UpdateUserRoles(th.BasicUser.Id, model.TEAM_USER_ROLE_ID, false)
		th.App.UpdateConfig(func(cfg *model.Config) {
			*cfg.ServiceSettings.EnableBotAccountCreation = true
		})

		createdBot, resp := th.Client.CreateBot(&model.Bot{
			Username:    GenerateTestUsername(),
			DisplayName: "a bot",
			Description: "bot",
		})
		CheckCreatedStatus(t, resp)
		defer th.App.PermanentDeleteBot(createdBot.UserId)

		token, resp := th.Client.CreateUserAccessToken(createdBot.UserId, "test token")
		CheckNoError(t, resp)

		t.Run("without MANAGE_BOTS permission", func(t *testing.T) {
			th.RemovePermissionFromRole(model.PERMISSION_MANAGE_BOTS.Id, model.TEAM_USER_ROLE_ID)

			_, resp := th.Client.DisableUserAccessToken(token.Id)
			CheckForbiddenStatus(t, resp)
		})

		t.Run("with MANAGE_BOTS permission", func(t *testing.T) {
			th.AddPermissionToRole(model.PERMISSION_MANAGE_BOTS.Id, model.TEAM_USER_ROLE_ID)

			ok, resp := th.Client.DisableUserAccessToken(token.Id)
			CheckNoError(t, resp)
			assert.True(t, ok, "should have passed")
		})
	})

	t.Run("disable token for bot created by another user", func(t *testing.T) {
		th := Setup(t).InitBasic()
		defer th.TearDown()

		th.App.UpdateConfig(func(cfg *model.Config) { *cfg.ServiceSettings.EnableUserAccessTokens = true })

		defer th.RestoreDefaultRolePermissions(th.SaveDefaultRolePermissions())
		th.AddPermissionToRole(model.PERMISSION_CREATE_BOT.Id, model.TEAM_USER_ROLE_ID)
		th.AddPermissionToRole(model.PERMISSION_MANAGE_BOTS.Id, model.TEAM_USER_ROLE_ID)
		th.AddPermissionToRole(model.PERMISSION_CREATE_USER_ACCESS_TOKEN.Id, model.TEAM_USER_ROLE_ID)
		th.AddPermissionToRole(model.PERMISSION_REVOKE_USER_ACCESS_TOKEN.Id, model.TEAM_USER_ROLE_ID)
		th.App.UpdateUserRoles(th.BasicUser.Id, model.TEAM_USER_ROLE_ID, false)
		th.App.UpdateConfig(func(cfg *model.Config) {
			*cfg.ServiceSettings.EnableBotAccountCreation = true
		})

		createdBot, resp := th.SystemAdminClient.CreateBot(&model.Bot{
			Username:    GenerateTestUsername(),
			DisplayName: "a bot",
			Description: "bot",
		})
		CheckCreatedStatus(t, resp)
		defer th.App.PermanentDeleteBot(createdBot.UserId)

		token, resp := th.SystemAdminClient.CreateUserAccessToken(createdBot.UserId, "test token")
		CheckNoError(t, resp)

		t.Run("only having MANAGE_BOTS permission", func(t *testing.T) {
			_, resp = th.Client.DisableUserAccessToken(token.Id)
			CheckForbiddenStatus(t, resp)
		})

		t.Run("with MANAGE_OTHERS_BOTS permission", func(t *testing.T) {
			th.AddPermissionToRole(model.PERMISSION_MANAGE_OTHERS_BOTS.Id, model.TEAM_USER_ROLE_ID)

			ok, resp := th.Client.DisableUserAccessToken(token.Id)
			CheckNoError(t, resp)
			assert.True(t, ok, "should have passed")
		})
	})
}

func TestEnableUserAccessToken(t *testing.T) {
	t.Run("enable user token", func(t *testing.T) {
		th := Setup(t).InitBasic()
		defer th.TearDown()

		th.App.UpdateConfig(func(cfg *model.Config) { *cfg.ServiceSettings.EnableUserAccessTokens = true })

		th.App.UpdateUserRoles(th.BasicUser.Id, model.SYSTEM_USER_ROLE_ID+" "+model.SYSTEM_USER_ACCESS_TOKEN_ROLE_ID, false)
		token, resp := th.Client.CreateUserAccessToken(th.BasicUser.Id, "test token")
		CheckNoError(t, resp)
		assertToken(t, th, token, th.BasicUser.Id)

		ok, resp := th.Client.DisableUserAccessToken(token.Id)
		CheckNoError(t, resp)
		assert.True(t, ok, "should have passed")

		assertInvalidToken(t, th, token)

		ok, resp = th.Client.EnableUserAccessToken(token.Id)
		CheckNoError(t, resp)
		assert.True(t, ok, "should have passed")

		assertToken(t, th, token, th.BasicUser.Id)
	})

	t.Run("enable token belonging to another user", func(t *testing.T) {
		th := Setup(t).InitBasic()
		defer th.TearDown()

		th.App.UpdateConfig(func(cfg *model.Config) { *cfg.ServiceSettings.EnableUserAccessTokens = true })

		token, resp := th.SystemAdminClient.CreateUserAccessToken(th.BasicUser2.Id, "test token")
		CheckNoError(t, resp)

		ok, resp := th.SystemAdminClient.DisableUserAccessToken(token.Id)
		CheckNoError(t, resp)
		assert.True(t, ok, "should have passed")

		ok, resp = th.Client.DisableUserAccessToken(token.Id)
		CheckForbiddenStatus(t, resp)
		assert.False(t, ok, "should have failed")
	})

	t.Run("enable token for bot created by user", func(t *testing.T) {
		th := Setup(t).InitBasic()
		defer th.TearDown()

		th.App.UpdateConfig(func(cfg *model.Config) { *cfg.ServiceSettings.EnableUserAccessTokens = true })

		defer th.RestoreDefaultRolePermissions(th.SaveDefaultRolePermissions())
		th.AddPermissionToRole(model.PERMISSION_CREATE_BOT.Id, model.TEAM_USER_ROLE_ID)
		th.AddPermissionToRole(model.PERMISSION_MANAGE_BOTS.Id, model.TEAM_USER_ROLE_ID)
		th.AddPermissionToRole(model.PERMISSION_CREATE_USER_ACCESS_TOKEN.Id, model.TEAM_USER_ROLE_ID)
		th.AddPermissionToRole(model.PERMISSION_REVOKE_USER_ACCESS_TOKEN.Id, model.TEAM_USER_ROLE_ID)
		th.App.UpdateUserRoles(th.BasicUser.Id, model.TEAM_USER_ROLE_ID, false)
		th.App.UpdateConfig(func(cfg *model.Config) {
			*cfg.ServiceSettings.EnableBotAccountCreation = true
		})

		createdBot, resp := th.Client.CreateBot(&model.Bot{
			Username:    GenerateTestUsername(),
			DisplayName: "a bot",
			Description: "bot",
		})
		CheckCreatedStatus(t, resp)
		defer th.App.PermanentDeleteBot(createdBot.UserId)

		token, resp := th.Client.CreateUserAccessToken(createdBot.UserId, "test token")
		CheckNoError(t, resp)

		ok, resp := th.Client.DisableUserAccessToken(token.Id)
		CheckNoError(t, resp)
		assert.True(t, ok, "should have passed")

		t.Run("without MANAGE_BOTS permission", func(t *testing.T) {
			th.RemovePermissionFromRole(model.PERMISSION_MANAGE_BOTS.Id, model.TEAM_USER_ROLE_ID)

			_, resp := th.Client.EnableUserAccessToken(token.Id)
			CheckForbiddenStatus(t, resp)
		})

		t.Run("with MANAGE_BOTS permission", func(t *testing.T) {
			th.AddPermissionToRole(model.PERMISSION_MANAGE_BOTS.Id, model.TEAM_USER_ROLE_ID)

			ok, resp := th.Client.EnableUserAccessToken(token.Id)
			CheckNoError(t, resp)
			assert.True(t, ok, "should have passed")
		})
	})

	t.Run("enable token for bot created by another user", func(t *testing.T) {
		th := Setup(t).InitBasic()
		defer th.TearDown()

		th.App.UpdateConfig(func(cfg *model.Config) { *cfg.ServiceSettings.EnableUserAccessTokens = true })

		defer th.RestoreDefaultRolePermissions(th.SaveDefaultRolePermissions())
		th.AddPermissionToRole(model.PERMISSION_CREATE_BOT.Id, model.TEAM_USER_ROLE_ID)
		th.AddPermissionToRole(model.PERMISSION_MANAGE_BOTS.Id, model.TEAM_USER_ROLE_ID)
		th.AddPermissionToRole(model.PERMISSION_CREATE_USER_ACCESS_TOKEN.Id, model.TEAM_USER_ROLE_ID)
		th.AddPermissionToRole(model.PERMISSION_REVOKE_USER_ACCESS_TOKEN.Id, model.TEAM_USER_ROLE_ID)
		th.App.UpdateUserRoles(th.BasicUser.Id, model.TEAM_USER_ROLE_ID, false)
		th.App.UpdateConfig(func(cfg *model.Config) {
			*cfg.ServiceSettings.EnableBotAccountCreation = true
		})

		createdBot, resp := th.SystemAdminClient.CreateBot(&model.Bot{
			Username:    GenerateTestUsername(),
			DisplayName: "a bot",
			Description: "bot",
		})
		CheckCreatedStatus(t, resp)
		defer th.App.PermanentDeleteBot(createdBot.UserId)

		token, resp := th.SystemAdminClient.CreateUserAccessToken(createdBot.UserId, "test token")
		CheckNoError(t, resp)

		ok, resp := th.SystemAdminClient.DisableUserAccessToken(token.Id)
		CheckNoError(t, resp)
		assert.True(t, ok, "should have passed")

		t.Run("only having MANAGE_BOTS permission", func(t *testing.T) {
			_, resp := th.Client.EnableUserAccessToken(token.Id)
			CheckForbiddenStatus(t, resp)
		})

		t.Run("with MANAGE_OTHERS_BOTS permission", func(t *testing.T) {
			th.AddPermissionToRole(model.PERMISSION_MANAGE_OTHERS_BOTS.Id, model.TEAM_USER_ROLE_ID)

			ok, resp := th.Client.EnableUserAccessToken(token.Id)
			CheckNoError(t, resp)
			assert.True(t, ok, "should have passed")
		})
	})
}

func TestUserAccessTokenInactiveUser(t *testing.T) {
	th := Setup(t).InitBasic()
	defer th.TearDown()

	testDescription := "test token"

	th.App.UpdateConfig(func(cfg *model.Config) { *cfg.ServiceSettings.EnableUserAccessTokens = true })

	th.App.UpdateUserRoles(th.BasicUser.Id, model.SYSTEM_USER_ROLE_ID+" "+model.SYSTEM_USER_ACCESS_TOKEN_ROLE_ID, false)
	token, resp := th.Client.CreateUserAccessToken(th.BasicUser.Id, testDescription)
	CheckNoError(t, resp)

	th.Client.AuthToken = token.Token
	_, resp = th.Client.GetMe("")
	CheckNoError(t, resp)

	th.App.UpdateActive(th.BasicUser, false)

	_, resp = th.Client.GetMe("")
	CheckUnauthorizedStatus(t, resp)
}

func TestUserAccessTokenDisableConfig(t *testing.T) {
	th := Setup(t).InitBasic()
	defer th.TearDown()

	testDescription := "test token"

	th.App.UpdateConfig(func(cfg *model.Config) { *cfg.ServiceSettings.EnableUserAccessTokens = true })

	th.App.UpdateUserRoles(th.BasicUser.Id, model.SYSTEM_USER_ROLE_ID+" "+model.SYSTEM_USER_ACCESS_TOKEN_ROLE_ID, false)
	token, resp := th.Client.CreateUserAccessToken(th.BasicUser.Id, testDescription)
	CheckNoError(t, resp)

	oldSessionToken := th.Client.AuthToken
	th.Client.AuthToken = token.Token
	_, resp = th.Client.GetMe("")
	CheckNoError(t, resp)

	th.App.UpdateConfig(func(cfg *model.Config) { *cfg.ServiceSettings.EnableUserAccessTokens = false })

	_, resp = th.Client.GetMe("")
	CheckUnauthorizedStatus(t, resp)

	th.Client.AuthToken = oldSessionToken
	_, resp = th.Client.GetMe("")
	CheckNoError(t, resp)
}

func TestUserAccessTokenDisableConfigBotsExcluded(t *testing.T) {
	th := Setup(t)
	defer th.TearDown()

	th.App.UpdateConfig(func(cfg *model.Config) {
		*cfg.ServiceSettings.EnableBotAccountCreation = true
		*cfg.ServiceSettings.EnableUserAccessTokens = false
	})

	bot, resp := th.SystemAdminClient.CreateBot(&model.Bot{
		Username:    GenerateTestUsername(),
		DisplayName: "a bot",
		Description: "bot",
	})
	CheckCreatedStatus(t, resp)

	rtoken, resp := th.SystemAdminClient.CreateUserAccessToken(bot.UserId, "test token")
	th.Client.AuthToken = rtoken.Token
	CheckNoError(t, resp)

	_, resp = th.Client.GetMe("")
	CheckNoError(t, resp)
}

func TestGetUsersByStatus(t *testing.T) {
	th := Setup(t)
	defer th.TearDown()

	team, err := th.App.CreateTeam(&model.Team{
		DisplayName: "dn_" + model.NewId(),
		Name:        GenerateTestTeamName(),
		Email:       th.GenerateTestEmail(),
		Type:        model.TEAM_OPEN,
	})

	require.Nil(t, err, "failed to create team")

	channel, err := th.App.CreateChannel(&model.Channel{
		DisplayName: "dn_" + model.NewId(),
		Name:        "name_" + model.NewId(),
		Type:        model.CHANNEL_OPEN,
		TeamId:      team.Id,
		CreatorId:   model.NewId(),
	}, false)
	require.Nil(t, err, "failed to create channel")

	createUserWithStatus := func(username string, status string) *model.User {
		id := model.NewId()

		user, err := th.App.CreateUser(&model.User{
			Email:    "success+" + id + "@simulator.amazonses.com",
			Username: "un_" + username + "_" + id,
			Nickname: "nn_" + id,
			Password: "Password1",
		})
		require.Nil(t, err, "failed to create user")

		th.LinkUserToTeam(user, team)
		th.AddUserToChannel(user, channel)

		th.App.SaveAndBroadcastStatus(&model.Status{
			UserId: user.Id,
			Status: status,
			Manual: true,
		})

		return user
	}

	// Creating these out of order in case that affects results
	offlineUser1 := createUserWithStatus("offline1", model.STATUS_OFFLINE)
	offlineUser2 := createUserWithStatus("offline2", model.STATUS_OFFLINE)
	awayUser1 := createUserWithStatus("away1", model.STATUS_AWAY)
	awayUser2 := createUserWithStatus("away2", model.STATUS_AWAY)
	onlineUser1 := createUserWithStatus("online1", model.STATUS_ONLINE)
	onlineUser2 := createUserWithStatus("online2", model.STATUS_ONLINE)
	dndUser1 := createUserWithStatus("dnd1", model.STATUS_DND)
	dndUser2 := createUserWithStatus("dnd2", model.STATUS_DND)

	client := th.CreateClient()
	_, resp := client.Login(onlineUser2.Username, "Password1")
	require.Nil(t, resp.Error)

	t.Run("sorting by status then alphabetical", func(t *testing.T) {
		usersByStatus, resp := client.GetUsersInChannelByStatus(channel.Id, 0, 8, "")
		require.Nil(t, resp.Error)

		expectedUsersByStatus := []*model.User{
			onlineUser1,
			onlineUser2,
			awayUser1,
			awayUser2,
			dndUser1,
			dndUser2,
			offlineUser1,
			offlineUser2,
		}
		require.Equal(t, len(expectedUsersByStatus), len(usersByStatus))

		for i := range usersByStatus {
			require.Equal(t, expectedUsersByStatus[i].Id, usersByStatus[i].Id)
		}
	})

	t.Run("paging", func(t *testing.T) {
		usersByStatus, resp := client.GetUsersInChannelByStatus(channel.Id, 0, 3, "")
		require.Nil(t, resp.Error)
		require.Len(t, usersByStatus, 3)
		require.Equal(t, onlineUser1.Id, usersByStatus[0].Id, "online users first")
		require.Equal(t, onlineUser2.Id, usersByStatus[1].Id, "online users first")
		require.Equal(t, awayUser1.Id, usersByStatus[2].Id, "expected to receive away users second")

		usersByStatus, resp = client.GetUsersInChannelByStatus(channel.Id, 1, 3, "")
		require.Nil(t, resp.Error)

		require.Equal(t, awayUser2.Id, usersByStatus[0].Id, "expected to receive away users second")
		require.Equal(t, dndUser1.Id, usersByStatus[1].Id, "expected to receive dnd users third")
		require.Equal(t, dndUser2.Id, usersByStatus[2].Id, "expected to receive dnd users third")

		usersByStatus, resp = client.GetUsersInChannelByStatus(channel.Id, 1, 4, "")
		require.Nil(t, resp.Error)

		require.Len(t, usersByStatus, 4)
		require.Equal(t, dndUser1.Id, usersByStatus[0].Id, "expected to receive dnd users third")
		require.Equal(t, dndUser2.Id, usersByStatus[1].Id, "expected to receive dnd users third")

		require.Equal(t, offlineUser1.Id, usersByStatus[2].Id, "expected to receive offline users last")
		require.Equal(t, offlineUser2.Id, usersByStatus[3].Id, "expected to receive offline users last")
	})
}

func TestRegisterTermsOfServiceAction(t *testing.T) {
	th := Setup(t).InitBasic()
	defer th.TearDown()

	success, resp := th.Client.RegisterTermsOfServiceAction(th.BasicUser.Id, "st_1", true)
	CheckErrorMessage(t, resp, "app.terms_of_service.get.no_rows.app_error")
	assert.Nil(t, success)

	termsOfService, err := th.App.CreateTermsOfService("terms of service", th.BasicUser.Id)
	require.Nil(t, err)

	success, resp = th.Client.RegisterTermsOfServiceAction(th.BasicUser.Id, termsOfService.Id, true)
	CheckNoError(t, resp)

	assert.True(t, *success)
	_, err = th.App.GetUser(th.BasicUser.Id)
	require.Nil(t, err)
}

func TestGetUserTermsOfService(t *testing.T) {
	th := Setup(t).InitBasic()
	defer th.TearDown()

	_, resp := th.Client.GetUserTermsOfService(th.BasicUser.Id, "")
	CheckErrorMessage(t, resp, "app.user_terms_of_service.get_by_user.no_rows.app_error")

	termsOfService, err := th.App.CreateTermsOfService("terms of service", th.BasicUser.Id)
	require.Nil(t, err)

	success, resp := th.Client.RegisterTermsOfServiceAction(th.BasicUser.Id, termsOfService.Id, true)
	CheckNoError(t, resp)
	assert.True(t, *success)

	userTermsOfService, resp := th.Client.GetUserTermsOfService(th.BasicUser.Id, "")
	CheckNoError(t, resp)

	assert.Equal(t, th.BasicUser.Id, userTermsOfService.UserId)
	assert.Equal(t, termsOfService.Id, userTermsOfService.TermsOfServiceId)
	assert.NotEmpty(t, userTermsOfService.CreateAt)
}

func TestLoginErrorMessage(t *testing.T) {
	th := Setup(t).InitBasic()
	defer th.TearDown()

	_, resp := th.Client.Logout()
	CheckNoError(t, resp)

	// Email and Username enabled
	th.App.UpdateConfig(func(cfg *model.Config) {
		*cfg.EmailSettings.EnableSignInWithEmail = true
		*cfg.EmailSettings.EnableSignInWithUsername = true
	})
	_, resp = th.Client.Login(th.BasicUser.Email, "wrong")
	CheckErrorMessage(t, resp, "api.user.login.invalid_credentials_email_username")

	// Email enabled
	th.App.UpdateConfig(func(cfg *model.Config) {
		*cfg.EmailSettings.EnableSignInWithEmail = true
		*cfg.EmailSettings.EnableSignInWithUsername = false
	})
	_, resp = th.Client.Login(th.BasicUser.Email, "wrong")
	CheckErrorMessage(t, resp, "api.user.login.invalid_credentials_email")

	// Username enabled
	th.App.UpdateConfig(func(cfg *model.Config) {
		*cfg.EmailSettings.EnableSignInWithEmail = false
		*cfg.EmailSettings.EnableSignInWithUsername = true
	})
	_, resp = th.Client.Login(th.BasicUser.Email, "wrong")
	CheckErrorMessage(t, resp, "api.user.login.invalid_credentials_username")

	// SAML/SSO enabled
	th.App.UpdateConfig(func(cfg *model.Config) {
		*cfg.SamlSettings.Enable = true
		*cfg.SamlSettings.Verify = false
		*cfg.SamlSettings.Encrypt = false
		*cfg.SamlSettings.IdpUrl = "https://localhost/adfs/ls"
		*cfg.SamlSettings.IdpDescriptorUrl = "https://localhost/adfs/services/trust"
		*cfg.SamlSettings.IdpMetadataUrl = "https://localhost/adfs/metadata"
		*cfg.SamlSettings.ServiceProviderIdentifier = "https://localhost/login/sso/saml"
		*cfg.SamlSettings.AssertionConsumerServiceURL = "https://localhost/login/sso/saml"
		*cfg.SamlSettings.IdpCertificateFile = app.SamlIdpCertificateName
		*cfg.SamlSettings.PrivateKeyFile = app.SamlPrivateKeyName
		*cfg.SamlSettings.PublicCertificateFile = app.SamlPublicCertificateName
		*cfg.SamlSettings.EmailAttribute = "Email"
		*cfg.SamlSettings.UsernameAttribute = "Username"
		*cfg.SamlSettings.FirstNameAttribute = "FirstName"
		*cfg.SamlSettings.LastNameAttribute = "LastName"
		*cfg.SamlSettings.NicknameAttribute = ""
		*cfg.SamlSettings.PositionAttribute = ""
		*cfg.SamlSettings.LocaleAttribute = ""
	})
	_, resp = th.Client.Login(th.BasicUser.Email, "wrong")
	CheckErrorMessage(t, resp, "api.user.login.invalid_credentials_sso")
}

func TestLoginLockout(t *testing.T) {
	th := Setup(t).InitBasic()
	defer th.TearDown()

	_, resp := th.Client.Logout()
	CheckNoError(t, resp)

	th.App.UpdateConfig(func(cfg *model.Config) { *cfg.ServiceSettings.MaximumLoginAttempts = 3 })
	th.App.UpdateConfig(func(cfg *model.Config) { *cfg.ServiceSettings.EnableMultifactorAuthentication = true })

	_, resp = th.Client.Login(th.BasicUser.Email, "wrong")
	CheckErrorMessage(t, resp, "api.user.login.invalid_credentials_email_username")
	_, resp = th.Client.Login(th.BasicUser.Email, "wrong")
	CheckErrorMessage(t, resp, "api.user.login.invalid_credentials_email_username")
	_, resp = th.Client.Login(th.BasicUser.Email, "wrong")
	CheckErrorMessage(t, resp, "api.user.login.invalid_credentials_email_username")
	_, resp = th.Client.Login(th.BasicUser.Email, "wrong")
	CheckErrorMessage(t, resp, "api.user.check_user_login_attempts.too_many.app_error")
	_, resp = th.Client.Login(th.BasicUser.Email, "wrong")
	CheckErrorMessage(t, resp, "api.user.check_user_login_attempts.too_many.app_error")

	//Check if lock is active
	_, resp = th.Client.Login(th.BasicUser.Email, th.BasicUser.Password)
	CheckErrorMessage(t, resp, "api.user.check_user_login_attempts.too_many.app_error")

	// Fake user has MFA enabled
	err := th.Server.Store.User().UpdateMfaActive(th.BasicUser2.Id, true)
	require.Nil(t, err)
	_, resp = th.Client.LoginWithMFA(th.BasicUser2.Email, th.BasicUser2.Password, "000000")
	CheckErrorMessage(t, resp, "api.user.check_user_mfa.bad_code.app_error")
	_, resp = th.Client.LoginWithMFA(th.BasicUser2.Email, th.BasicUser2.Password, "000000")
	CheckErrorMessage(t, resp, "api.user.check_user_mfa.bad_code.app_error")
	_, resp = th.Client.LoginWithMFA(th.BasicUser2.Email, th.BasicUser2.Password, "000000")
	CheckErrorMessage(t, resp, "api.user.check_user_mfa.bad_code.app_error")
	_, resp = th.Client.LoginWithMFA(th.BasicUser2.Email, th.BasicUser2.Password, "000000")
	CheckErrorMessage(t, resp, "api.user.check_user_login_attempts.too_many.app_error")
	_, resp = th.Client.LoginWithMFA(th.BasicUser2.Email, th.BasicUser2.Password, "000000")
	CheckErrorMessage(t, resp, "api.user.check_user_login_attempts.too_many.app_error")

	// Fake user has MFA disabled
	err = th.Server.Store.User().UpdateMfaActive(th.BasicUser2.Id, false)
	require.Nil(t, err)

	//Check if lock is active
	_, resp = th.Client.Login(th.BasicUser2.Email, th.BasicUser2.Password)
	CheckErrorMessage(t, resp, "api.user.check_user_login_attempts.too_many.app_error")
}

func TestDemoteUserToGuest(t *testing.T) {
	t.Run("websocket update user event", func(t *testing.T) {
		th := Setup(t).InitBasic()
		defer th.TearDown()

		user := th.BasicUser

		webSocketClient, err := th.CreateWebSocketClient()
		assert.Nil(t, err)
		defer webSocketClient.Close()

		webSocketClient.Listen()

		time.Sleep(300 * time.Millisecond)
		resp := <-webSocketClient.ResponseChannel
		require.Equal(t, model.STATUS_OK, resp.Status)

		adminWebSocketClient, err := th.CreateWebSocketSystemAdminClient()
		assert.Nil(t, err)
		defer adminWebSocketClient.Close()

		adminWebSocketClient.Listen()

		time.Sleep(300 * time.Millisecond)
		resp = <-adminWebSocketClient.ResponseChannel
		require.Equal(t, model.STATUS_OK, resp.Status)

		enableGuestAccounts := *th.App.Config().GuestAccountsSettings.Enable
		defer func() {
			th.App.UpdateConfig(func(cfg *model.Config) { *cfg.GuestAccountsSettings.Enable = enableGuestAccounts })
			th.App.Srv().RemoveLicense()
		}()
		th.App.UpdateConfig(func(cfg *model.Config) { *cfg.GuestAccountsSettings.Enable = true })
		th.App.Srv().SetLicense(model.NewTestLicense())
		_, respErr := th.SystemAdminClient.GetUser(user.Id, "")
		CheckNoError(t, respErr)
		_, respErr = th.SystemAdminClient.DemoteUserToGuest(user.Id)
		CheckNoError(t, respErr)

		assertExpectedWebsocketEvent(t, webSocketClient, model.WEBSOCKET_EVENT_USER_UPDATED, func(event *model.WebSocketEvent) {
			eventUser, ok := event.GetData()["user"].(*model.User)
			require.True(t, ok, "expected user")
			assert.Equal(t, "system_guest", eventUser.Roles)
		})
		assertExpectedWebsocketEvent(t, adminWebSocketClient, model.WEBSOCKET_EVENT_USER_UPDATED, func(event *model.WebSocketEvent) {
			eventUser, ok := event.GetData()["user"].(*model.User)
			require.True(t, ok, "expected user")
			assert.Equal(t, "system_guest", eventUser.Roles)
		})
	})
}

func TestPromoteGuestToUser(t *testing.T) {
	t.Run("websocket update user event", func(t *testing.T) {
		th := Setup(t).InitBasic()
		defer th.TearDown()

		user := th.BasicUser
		th.App.UpdateUserRoles(user.Id, model.SYSTEM_GUEST_ROLE_ID, false)

		webSocketClient, err := th.CreateWebSocketClient()
		assert.Nil(t, err)
		defer webSocketClient.Close()

		webSocketClient.Listen()

		time.Sleep(300 * time.Millisecond)
		resp := <-webSocketClient.ResponseChannel
		require.Equal(t, model.STATUS_OK, resp.Status)

		adminWebSocketClient, err := th.CreateWebSocketSystemAdminClient()
		assert.Nil(t, err)
		defer adminWebSocketClient.Close()

		adminWebSocketClient.Listen()

		time.Sleep(300 * time.Millisecond)
		resp = <-adminWebSocketClient.ResponseChannel
		require.Equal(t, model.STATUS_OK, resp.Status)

		enableGuestAccounts := *th.App.Config().GuestAccountsSettings.Enable
		defer func() {
			th.App.UpdateConfig(func(cfg *model.Config) { *cfg.GuestAccountsSettings.Enable = enableGuestAccounts })
			th.App.Srv().RemoveLicense()
		}()
		th.App.UpdateConfig(func(cfg *model.Config) { *cfg.GuestAccountsSettings.Enable = true })
		th.App.Srv().SetLicense(model.NewTestLicense())
		_, respErr := th.SystemAdminClient.GetUser(user.Id, "")
		CheckNoError(t, respErr)
		_, respErr = th.SystemAdminClient.PromoteGuestToUser(user.Id)
		CheckNoError(t, respErr)

		assertExpectedWebsocketEvent(t, webSocketClient, model.WEBSOCKET_EVENT_USER_UPDATED, func(event *model.WebSocketEvent) {
			eventUser, ok := event.GetData()["user"].(*model.User)
			require.True(t, ok, "expected user")
			assert.Equal(t, "system_user", eventUser.Roles)
		})
		assertExpectedWebsocketEvent(t, adminWebSocketClient, model.WEBSOCKET_EVENT_USER_UPDATED, func(event *model.WebSocketEvent) {
			eventUser, ok := event.GetData()["user"].(*model.User)
			require.True(t, ok, "expected user")
			assert.Equal(t, "system_user", eventUser.Roles)
		})
	})
}

func TestVerifyUserEmailWithoutToken(t *testing.T) {
	th := Setup(t)
	defer th.TearDown()

	th.TestForSystemAdminAndLocal(t, func(t *testing.T, client *model.Client4) {
		email := th.GenerateTestEmail()
		user := model.User{Email: email, Nickname: "Darth Vader", Password: "hello1", Username: GenerateTestUsername(), Roles: model.SYSTEM_USER_ROLE_ID}
		ruser, _ := th.Client.CreateUser(&user)

		vuser, resp := client.VerifyUserEmailWithoutToken(ruser.Id)
		require.Nil(t, resp.Error)
		require.Equal(t, ruser.Id, vuser.Id)
	}, "Should verify a new user")

	th.TestForSystemAdminAndLocal(t, func(t *testing.T, client *model.Client4) {
		vuser, resp := client.VerifyUserEmailWithoutToken("randomId")
		require.NotNil(t, resp.Error)
		CheckErrorMessage(t, resp, "api.context.invalid_url_param.app_error")
		require.Nil(t, vuser)
	}, "Should not be able to find user")

	t.Run("Should not be able to verify user due to permissions", func(t *testing.T) {
		user := th.CreateUser()
		vuser, resp := th.Client.VerifyUserEmailWithoutToken(user.Id)
		require.NotNil(t, resp.Error)
		CheckErrorMessage(t, resp, "api.context.permissions.app_error")
		require.Nil(t, vuser)
	})
}

func TestGetKnownUsers(t *testing.T) {
	th := Setup(t)
	defer th.TearDown()

	t1, err := th.App.CreateTeam(&model.Team{
		DisplayName: "dn_" + model.NewId(),
		Name:        GenerateTestTeamName(),
		Email:       th.GenerateTestEmail(),
		Type:        model.TEAM_OPEN,
	})
	require.Nil(t, err, "failed to create team")

	t2, err := th.App.CreateTeam(&model.Team{
		DisplayName: "dn_" + model.NewId(),
		Name:        GenerateTestTeamName(),
		Email:       th.GenerateTestEmail(),
		Type:        model.TEAM_OPEN,
	})
	require.Nil(t, err, "failed to create team")

	t3, err := th.App.CreateTeam(&model.Team{
		DisplayName: "dn_" + model.NewId(),
		Name:        GenerateTestTeamName(),
		Email:       th.GenerateTestEmail(),
		Type:        model.TEAM_OPEN,
	})
	require.Nil(t, err, "failed to create team")

	c1, err := th.App.CreateChannel(&model.Channel{
		DisplayName: "dn_" + model.NewId(),
		Name:        "name_" + model.NewId(),
		Type:        model.CHANNEL_OPEN,
		TeamId:      t1.Id,
		CreatorId:   model.NewId(),
	}, false)
	require.Nil(t, err, "failed to create channel")

	c2, err := th.App.CreateChannel(&model.Channel{
		DisplayName: "dn_" + model.NewId(),
		Name:        "name_" + model.NewId(),
		Type:        model.CHANNEL_OPEN,
		TeamId:      t2.Id,
		CreatorId:   model.NewId(),
	}, false)
	require.Nil(t, err, "failed to create channel")

	c3, err := th.App.CreateChannel(&model.Channel{
		DisplayName: "dn_" + model.NewId(),
		Name:        "name_" + model.NewId(),
		Type:        model.CHANNEL_OPEN,
		TeamId:      t3.Id,
		CreatorId:   model.NewId(),
	}, false)
	require.Nil(t, err, "failed to create channel")

	u1 := th.CreateUser()
	defer th.App.PermanentDeleteUser(u1)
	u2 := th.CreateUser()
	defer th.App.PermanentDeleteUser(u2)
	u3 := th.CreateUser()
	defer th.App.PermanentDeleteUser(u3)
	u4 := th.CreateUser()
	defer th.App.PermanentDeleteUser(u4)

	th.LinkUserToTeam(u1, t1)
	th.LinkUserToTeam(u1, t2)
	th.LinkUserToTeam(u2, t1)
	th.LinkUserToTeam(u3, t2)
	th.LinkUserToTeam(u4, t3)

	th.App.AddUserToChannel(u1, c1)
	th.App.AddUserToChannel(u1, c2)
	th.App.AddUserToChannel(u2, c1)
	th.App.AddUserToChannel(u3, c2)
	th.App.AddUserToChannel(u4, c3)

	t.Run("get know users sharing no channels", func(t *testing.T) {
		_, _ = th.Client.Login(u4.Email, u4.Password)
		userIds, resp := th.Client.GetKnownUsers()
		CheckNoError(t, resp)
		assert.Empty(t, userIds)
	})

	t.Run("get know users sharing one channel", func(t *testing.T) {
		_, _ = th.Client.Login(u3.Email, u3.Password)
		userIds, resp := th.Client.GetKnownUsers()
		CheckNoError(t, resp)
		assert.Len(t, userIds, 1)
		assert.Equal(t, userIds[0], u1.Id)
	})

	t.Run("get know users sharing multiple channels", func(t *testing.T) {
		_, _ = th.Client.Login(u1.Email, u1.Password)
		userIds, resp := th.Client.GetKnownUsers()
		CheckNoError(t, resp)
		assert.Len(t, userIds, 2)
		assert.ElementsMatch(t, userIds, []string{u2.Id, u3.Id})
	})
}

func TestPublishUserTyping(t *testing.T) {
	th := Setup(t).InitBasic()
	defer th.TearDown()

	tr := model.TypingRequest{
		ChannelId: th.BasicChannel.Id,
		ParentId:  "randomparentid",
	}

	t.Run("should return ok for non-system admin when triggering typing event for own user", func(t *testing.T) {
		_, resp := th.Client.PublishUserTyping(th.BasicUser.Id, tr)
		CheckNoError(t, resp)
	})

	t.Run("should return ok for system admin when triggering typing event for own user", func(t *testing.T) {
		th.LinkUserToTeam(th.SystemAdminUser, th.BasicTeam)
		th.AddUserToChannel(th.SystemAdminUser, th.BasicChannel)

		_, resp := th.SystemAdminClient.PublishUserTyping(th.SystemAdminUser.Id, tr)
		CheckNoError(t, resp)
	})

	t.Run("should return forbidden for non-system admin when triggering a typing event for a different user", func(t *testing.T) {
		_, resp := th.Client.PublishUserTyping(th.BasicUser2.Id, tr)
		CheckForbiddenStatus(t, resp)
	})

	t.Run("should return bad request when triggering a typing event for an invalid user id", func(t *testing.T) {
		_, resp := th.Client.PublishUserTyping("invalid", tr)
		CheckErrorMessage(t, resp, "api.context.invalid_url_param.app_error")
		CheckBadRequestStatus(t, resp)
	})

	t.Run("should send typing event via websocket when triggering a typing event for a user with a common channel", func(t *testing.T) {
		webSocketClient, err := th.CreateWebSocketClient()
		assert.Nil(t, err)
		defer webSocketClient.Close()

		webSocketClient.Listen()

		time.Sleep(300 * time.Millisecond)
		wsResp := <-webSocketClient.ResponseChannel
		require.Equal(t, model.STATUS_OK, wsResp.Status)

		_, resp := th.SystemAdminClient.PublishUserTyping(th.BasicUser2.Id, tr)
		CheckNoError(t, resp)

		assertExpectedWebsocketEvent(t, webSocketClient, model.WEBSOCKET_EVENT_TYPING, func(resp *model.WebSocketEvent) {
			assert.Equal(t, th.BasicChannel.Id, resp.GetBroadcast().ChannelId)

			eventUserId, ok := resp.GetData()["user_id"].(string)
			require.True(t, ok, "expected user_id")
			assert.Equal(t, th.BasicUser2.Id, eventUserId)

			eventParentId, ok := resp.GetData()["parent_id"].(string)
			require.True(t, ok, "expected parent_id")
			assert.Equal(t, "randomparentid", eventParentId)
		})
	})

	th.Server.Busy.Set(time.Second * 10)

	t.Run("should return service unavailable for non-system admin user when triggering a typing event and server busy", func(t *testing.T) {
		_, resp := th.Client.PublishUserTyping("invalid", tr)
		CheckErrorMessage(t, resp, "api.context.server_busy.app_error")
		CheckServiceUnavailableStatus(t, resp)
	})

	t.Run("should return service unavailable for system admin user when triggering a typing event and server busy", func(t *testing.T) {
		_, resp := th.SystemAdminClient.PublishUserTyping(th.SystemAdminUser.Id, tr)
		CheckErrorMessage(t, resp, "api.context.server_busy.app_error")
		CheckServiceUnavailableStatus(t, resp)
	})
}

func TestConvertUserToBot(t *testing.T) {
	th := Setup(t).InitBasic()
	defer th.TearDown()

	bot, resp := th.Client.ConvertUserToBot(th.BasicUser.Id)
	CheckForbiddenStatus(t, resp)
	require.Nil(t, bot)

	th.TestForSystemAdminAndLocal(t, func(t *testing.T, client *model.Client4) {
		user := model.User{Email: th.GenerateTestEmail(), Username: GenerateTestUsername(), Password: "password"}

		ruser, resp := client.CreateUser(&user)
		CheckNoError(t, resp)
		CheckCreatedStatus(t, resp)

		bot, resp = client.ConvertUserToBot(ruser.Id)
		CheckNoError(t, resp)
		require.NotNil(t, bot)
		require.Equal(t, bot.UserId, ruser.Id)

		bot, resp = client.GetBot(bot.UserId, "")
		CheckNoError(t, resp)
		require.NotNil(t, bot)
	})
}

func TestMigrateAuthToLDAP(t *testing.T) {
	th := Setup(t).InitBasic()
	defer th.TearDown()

	_, err := th.Client.MigrateAuthToLdap("email", "a", false)
	CheckForbiddenStatus(t, err)

	th.TestForSystemAdminAndLocal(t, func(t *testing.T, client *model.Client4) {
		_, err = client.MigrateAuthToLdap("email", "a", false)
		CheckNotImplementedStatus(t, err)
	})
}

func TestMigrateAuthToSAML(t *testing.T) {
	th := Setup(t).InitBasic()
	defer th.TearDown()

	_, err := th.Client.MigrateAuthToSaml("email", map[string]string{"1": "a"}, true)
	CheckForbiddenStatus(t, err)

	th.TestForSystemAdminAndLocal(t, func(t *testing.T, client *model.Client4) {
		_, err = client.MigrateAuthToSaml("email", map[string]string{"1": "a"}, true)
		CheckNotImplementedStatus(t, err)
	})
}
func TestUpdatePassword(t *testing.T) {
	th := Setup(t)
	defer th.TearDown()

	t.Run("Forbidden when request performed by system user on a system admin", func(t *testing.T) {
		res := th.Client.UpdatePassword(th.SystemAdminUser.Id, "Pa$$word11", "foobar")
		CheckForbiddenStatus(t, res)
	})

	t.Run("OK when request performed by system user with requisite system permission, except if requested user is system admin", func(t *testing.T) {
		th.AddPermissionToRole(model.PERMISSION_SYSCONSOLE_WRITE_USERMANAGEMENT_USERS.Id, model.SYSTEM_USER_ROLE_ID)
		defer th.RemovePermissionFromRole(model.PERMISSION_SYSCONSOLE_WRITE_USERMANAGEMENT_USERS.Id, model.SYSTEM_USER_ROLE_ID)

		res := th.Client.UpdatePassword(th.TeamAdminUser.Id, "Pa$$word11", "foobar")
		CheckOKStatus(t, res)

		res = th.Client.UpdatePassword(th.SystemAdminUser.Id, "Pa$$word11", "foobar")
		CheckForbiddenStatus(t, res)
	})

	t.Run("OK when request performed by system admin, even if requested user is system admin", func(t *testing.T) {
		res := th.SystemAdminClient.UpdatePassword(th.SystemAdminUser.Id, "Pa$$word11", "foobar")
		CheckOKStatus(t, res)
	})
}

func TestGetThreadsForUser(t *testing.T) {
	th := Setup(t).InitBasic()
	defer th.TearDown()

	t.Run("empty", func(t *testing.T) {
		Client := th.Client

		_, resp := Client.CreatePost(&model.Post{ChannelId: th.BasicChannel.Id, Message: "testMsg"})
		CheckNoError(t, resp)
		CheckCreatedStatus(t, resp)

		defer th.App.Srv().Store.Post().PermanentDeleteByUser(th.BasicUser.Id)

		uss, resp := th.Client.GetUserThreads(th.BasicUser.Id, th.BasicTeam.Id, model.GetUserThreadsOpts{
			Page:     0,
			PageSize: 30,
		})
		require.Nil(t, resp.Error)
		require.Len(t, uss.Threads, 0)
	})

	t.Run("no params, 1 thread", func(t *testing.T) {
		Client := th.Client

		rpost, resp := Client.CreatePost(&model.Post{ChannelId: th.BasicChannel.Id, Message: "testMsg"})
		CheckNoError(t, resp)
		CheckCreatedStatus(t, resp)
		_, resp2 := Client.CreatePost(&model.Post{ChannelId: th.BasicChannel.Id, Message: "testReply", RootId: rpost.Id})
		CheckNoError(t, resp2)
		CheckCreatedStatus(t, resp2)

		defer th.App.Srv().Store.Post().PermanentDeleteByUser(th.BasicUser.Id)

		uss, resp := th.Client.GetUserThreads(th.BasicUser.Id, th.BasicTeam.Id, model.GetUserThreadsOpts{
			Page:     0,
			PageSize: 30,
		})
		require.Nil(t, resp.Error)
		require.Len(t, uss.Threads, 1)
		require.Equal(t, uss.Threads[0].PostId, rpost.Id)
		require.Equal(t, uss.Threads[0].ReplyCount, int64(1))
	})

	t.Run("extended, 1 thread", func(t *testing.T) {
		Client := th.Client

		rpost, resp := Client.CreatePost(&model.Post{ChannelId: th.BasicChannel.Id, Message: "testMsg"})
		CheckNoError(t, resp)
		CheckCreatedStatus(t, resp)
		_, resp2 := Client.CreatePost(&model.Post{ChannelId: th.BasicChannel.Id, Message: "testReply", RootId: rpost.Id})
		CheckNoError(t, resp2)
		CheckCreatedStatus(t, resp2)

		defer th.App.Srv().Store.Post().PermanentDeleteByUser(th.BasicUser.Id)

		uss, resp := th.Client.GetUserThreads(th.BasicUser.Id, th.BasicTeam.Id, model.GetUserThreadsOpts{
			Page:     0,
			PageSize: 30,
			Extended: true,
		})
		require.Nil(t, resp.Error)
		require.Len(t, uss.Threads, 1)
		require.Equal(t, uss.Threads[0].PostId, rpost.Id)
		require.Equal(t, uss.Threads[0].ReplyCount, int64(1))
		require.Equal(t, uss.Threads[0].Participants[0].Id, th.BasicUser.Id)
	})

	t.Run("deleted, 1 thread", func(t *testing.T) {
		Client := th.Client

		rpost, resp := Client.CreatePost(&model.Post{ChannelId: th.BasicChannel.Id, Message: "testMsg"})
		CheckNoError(t, resp)
		CheckCreatedStatus(t, resp)
		_, resp2 := Client.CreatePost(&model.Post{ChannelId: th.BasicChannel.Id, Message: "testReply", RootId: rpost.Id})
		CheckNoError(t, resp2)
		CheckCreatedStatus(t, resp2)

		defer th.App.Srv().Store.Post().PermanentDeleteByUser(th.BasicUser.Id)

		uss, resp := th.Client.GetUserThreads(th.BasicUser.Id, th.BasicTeam.Id, model.GetUserThreadsOpts{
			Page:     0,
			PageSize: 30,
			Deleted:  false,
		})
		require.Nil(t, resp.Error)
		require.Len(t, uss.Threads, 1)
		require.Equal(t, uss.Threads[0].PostId, rpost.Id)
		require.Equal(t, uss.Threads[0].ReplyCount, int64(1))
		require.Equal(t, uss.Threads[0].Participants[0].Id, th.BasicUser.Id)

		res, resp2 := th.Client.DeletePost(rpost.Id)
		require.True(t, res)
		require.Nil(t, resp2.Error)

		uss, resp = th.Client.GetUserThreads(th.BasicUser.Id, th.BasicTeam.Id, model.GetUserThreadsOpts{
			Page:     0,
			PageSize: 30,
			Deleted:  false,
		})
		require.Nil(t, resp.Error)
		require.Len(t, uss.Threads, 0)

		uss, resp = th.Client.GetUserThreads(th.BasicUser.Id, th.BasicTeam.Id, model.GetUserThreadsOpts{
			Page:     0,
			PageSize: 30,
			Deleted:  true,
		})
		require.Nil(t, resp.Error)
		require.Len(t, uss.Threads, 1)
		require.Greater(t, uss.Threads[0].Post.DeleteAt, int64(0))

	})

	t.Run("paged, 30 threads", func(t *testing.T) {
		Client := th.Client

		var rootIds []*model.Post
		for i := 0; i < 30; i++ {
			time.Sleep(1)
			rpost, resp := Client.CreatePost(&model.Post{ChannelId: th.BasicChannel.Id, Message: "testMsg"})
			CheckNoError(t, resp)
			CheckCreatedStatus(t, resp)
			rootIds = append(rootIds, rpost)
			time.Sleep(1)
			_, resp2 := Client.CreatePost(&model.Post{ChannelId: th.BasicChannel.Id, Message: "testReply", RootId: rpost.Id})
			CheckNoError(t, resp2)
			CheckCreatedStatus(t, resp2)
		}

		defer th.App.Srv().Store.Post().PermanentDeleteByUser(th.BasicUser.Id)

		uss, resp := th.Client.GetUserThreads(th.BasicUser.Id, th.BasicTeam.Id, model.GetUserThreadsOpts{
			Page:     0,
			PageSize: 30,
			Deleted:  false,
		})
		require.Nil(t, resp.Error)
		require.Len(t, uss.Threads, 30)
		require.Len(t, rootIds, 30)
		require.Equal(t, uss.Threads[0].PostId, rootIds[29].Id)
		require.Equal(t, uss.Threads[0].ReplyCount, int64(1))
		require.Equal(t, uss.Threads[0].Participants[0].Id, th.BasicUser.Id)
	})
}

func TestThreadSocketEvents(t *testing.T) {
	th := Setup(t).InitBasic()
	defer th.TearDown()
	th.App.UpdateConfig(func(cfg *model.Config) {
		*cfg.ServiceSettings.ThreadAutoFollow = true
		*cfg.ServiceSettings.CollapsedThreads = model.COLLAPSED_THREADS_DEFAULT_ON
	})

	userWSClient, err := th.CreateWebSocketClient()
	require.Nil(t, err)
	defer userWSClient.Close()
	userWSClient.Listen()

	Client := th.Client

	rpost, resp := Client.CreatePost(&model.Post{ChannelId: th.BasicChannel.Id, Message: "testMsg"})
	CheckNoError(t, resp)
	CheckCreatedStatus(t, resp)

	_, err = th.App.CreatePostAsUser(&model.Post{ChannelId: th.BasicChannel.Id, Message: "testReply", UserId: th.BasicUser2.Id, RootId: rpost.Id}, th.App.Session().Id, false)
	require.Nil(t, err)
	defer th.App.Srv().Store.Post().PermanentDeleteByUser(th.BasicUser.Id)
	defer th.App.Srv().Store.Post().PermanentDeleteByUser(th.BasicUser2.Id)

	t.Run("Listed for update event", func(t *testing.T) {
		var caught bool
		func() {
			for {
				select {
				case ev := <-userWSClient.EventChannel:
					if ev.EventType() == model.WEBSOCKET_EVENT_THREAD_UPDATED {
						caught = true
						thread, err := model.ThreadFromJson(ev.GetData()["thread"].(string))
						require.Nil(t, err)
						require.Contains(t, thread.Participants, th.BasicUser.Id)
						require.Contains(t, thread.Participants, th.BasicUser2.Id)
					}
				case <-time.After(1 * time.Second):
					return
				}
			}
		}()
		require.Truef(t, caught, "User should have received %s event", model.WEBSOCKET_EVENT_THREAD_UPDATED)
	})

<<<<<<< HEAD
	resp = th.Client.UpdateThreadFollowForUser(th.BasicUser.Id, rpost.Id, false)
=======
	resp = th.Client.UpdateThreadFollowForUser(th.BasicUser.Id, th.BasicTeam.Id, rpost.Id, false)
>>>>>>> 837b818b
	CheckNoError(t, resp)
	CheckOKStatus(t, resp)

	t.Run("Listed for follow event", func(t *testing.T) {
		var caught bool
		func() {
			for {
				select {
				case ev := <-userWSClient.EventChannel:
					if ev.EventType() == model.WEBSOCKET_EVENT_THREAD_FOLLOW_CHANGED {
						caught = true
						require.Equal(t, ev.GetData()["state"], false)
					}
				case <-time.After(1 * time.Second):
					return
				}
			}
		}()
		require.Truef(t, caught, "User should have received %s event", model.WEBSOCKET_EVENT_THREAD_FOLLOW_CHANGED)
	})

<<<<<<< HEAD
	resp = th.Client.UpdateThreadReadForUser(th.BasicUser.Id, rpost.Id, 123)
=======
	resp = th.Client.UpdateThreadReadForUser(th.BasicUser.Id, th.BasicTeam.Id, rpost.Id, 123)
>>>>>>> 837b818b
	CheckNoError(t, resp)
	CheckOKStatus(t, resp)

	t.Run("Listed for read event", func(t *testing.T) {
		var caught bool
		func() {
			for {
				select {
				case ev := <-userWSClient.EventChannel:
					if ev.EventType() == model.WEBSOCKET_EVENT_THREAD_READ_CHANGED {
						caught = true
						require.EqualValues(t, ev.GetData()["timestamp"], 123)
					}
				case <-time.After(1 * time.Second):
					return
				}
			}
		}()

		require.Truef(t, caught, "User should have received %s event", model.WEBSOCKET_EVENT_THREAD_READ_CHANGED)
	})

}

func TestFollowThreads(t *testing.T) {
	th := Setup(t).InitBasic()
	defer th.TearDown()

	t.Run("1 thread", func(t *testing.T) {
		Client := th.Client

		rpost, resp := Client.CreatePost(&model.Post{ChannelId: th.BasicChannel.Id, Message: "testMsg"})
		CheckNoError(t, resp)
		CheckCreatedStatus(t, resp)
		_, resp2 := Client.CreatePost(&model.Post{ChannelId: th.BasicChannel.Id, Message: "testReply", RootId: rpost.Id})
		CheckNoError(t, resp2)
		CheckCreatedStatus(t, resp2)

		defer th.App.Srv().Store.Post().PermanentDeleteByUser(th.BasicUser.Id)
		var uss *model.Threads
		uss, resp = th.Client.GetUserThreads(th.BasicUser.Id, th.BasicTeam.Id, model.GetUserThreadsOpts{
			Page:     0,
			PageSize: 30,
			Deleted:  false,
		})
		CheckNoError(t, resp)
		require.Len(t, uss.Threads, 1)

		resp = th.Client.UpdateThreadFollowForUser(th.BasicUser.Id, th.BasicTeam.Id, rpost.Id, false)
		CheckNoError(t, resp)
		CheckOKStatus(t, resp)

		uss, resp = th.Client.GetUserThreads(th.BasicUser.Id, th.BasicTeam.Id, model.GetUserThreadsOpts{
			Page:     0,
			PageSize: 30,
			Deleted:  false,
		})
		CheckNoError(t, resp)
		require.Len(t, uss.Threads, 0)

		resp = th.Client.UpdateThreadFollowForUser(th.BasicUser.Id, th.BasicTeam.Id, rpost.Id, true)
		CheckNoError(t, resp)
		CheckOKStatus(t, resp)

		uss, resp = th.Client.GetUserThreads(th.BasicUser.Id, th.BasicTeam.Id, model.GetUserThreadsOpts{
			Page:     0,
			PageSize: 30,
			Deleted:  false,
		})
		CheckNoError(t, resp)
		require.Len(t, uss.Threads, 1)

	})
}

<<<<<<< HEAD
=======
func TestMaintainUnreadRepliesInThread(t *testing.T) {
	th := Setup(t).InitBasic()
	defer th.TearDown()
	th.App.UpdateConfig(func(cfg *model.Config) {
		*cfg.ServiceSettings.ThreadAutoFollow = true
		*cfg.ServiceSettings.CollapsedThreads = model.COLLAPSED_THREADS_DEFAULT_ON
	})

	Client := th.Client
	defer th.App.Srv().Store.Post().PermanentDeleteByUser(th.BasicUser.Id)
	defer th.App.Srv().Store.Post().PermanentDeleteByUser(th.SystemAdminUser.Id)

	// create a post by regular user
	rpost, resp := Client.CreatePost(&model.Post{ChannelId: th.BasicChannel.Id, Message: "testMsg"})
	CheckNoError(t, resp)
	CheckCreatedStatus(t, resp)
	// reply with another
	_, resp2 := th.SystemAdminClient.CreatePost(&model.Post{ChannelId: th.BasicChannel.Id, Message: "testReply", RootId: rpost.Id})
	CheckNoError(t, resp2)
	CheckCreatedStatus(t, resp2)

	checkThreadList := func(client *model.Client4, userId string, expectedReplies, expectedThreads int) (*model.Threads, *model.Response) {
		u, r := client.GetUserThreads(userId, th.BasicTeam.Id, model.GetUserThreadsOpts{
			Page:     0,
			PageSize: 30,
			Deleted:  false,
		})
		CheckNoError(t, r)
		require.Len(t, u.Threads, expectedThreads)
		require.EqualValues(t, expectedReplies, u.Threads[0].UnreadReplies)

		sum := int64(0)
		for _, thr := range u.Threads {
			sum += thr.UnreadReplies
		}
		require.Equal(t, sum, u.TotalUnreadReplies)

		return u, r
	}
	// regular user should have one thread with one reply
	checkThreadList(th.Client, th.BasicUser.Id, 1, 1)

	// add another reply by regular user
	_, resp3 := Client.CreatePost(&model.Post{ChannelId: th.BasicChannel.Id, Message: "testReply2", RootId: rpost.Id})
	CheckNoError(t, resp3)
	CheckCreatedStatus(t, resp3)

	// replying to the thread clears reply count, so it should be 0
	checkThreadList(th.Client, th.BasicUser.Id, 0, 1)

	// the other user should have 2 replies
	checkThreadList(th.SystemAdminClient, th.SystemAdminUser.Id, 2, 1)

	// mark all as read for user
	resp = th.Client.UpdateThreadsReadForUser(th.BasicUser.Id, th.BasicTeam.Id)
	CheckNoError(t, resp)
	CheckOKStatus(t, resp)

	// reply count should be 0
	checkThreadList(th.Client, th.BasicUser.Id, 0, 1)

	// the other user should also have 2
	checkThreadList(th.SystemAdminClient, th.SystemAdminUser.Id, 2, 1)
}
>>>>>>> 837b818b
func postAndCheck(t *testing.T, client *model.Client4, post *model.Post) (*model.Post, *model.Response) {
	p, resp := client.CreatePost(post)
	CheckNoError(t, resp)
	CheckCreatedStatus(t, resp)
	return p, resp
}
<<<<<<< HEAD

=======
>>>>>>> 837b818b
func TestMaintainUnreadMentionsInThread(t *testing.T) {
	th := Setup(t).InitBasic()
	defer th.TearDown()
	Client := th.Client
	th.App.UpdateConfig(func(cfg *model.Config) {
		*cfg.ServiceSettings.ThreadAutoFollow = true
		*cfg.ServiceSettings.CollapsedThreads = model.COLLAPSED_THREADS_DEFAULT_ON
	})
<<<<<<< HEAD

	checkThreadList := func(client *model.Client4, userId string, expectedMentions, expectedThreads int) (*model.Threads, *model.Response) {
		uss, resp := client.GetUserThreads(userId, model.GetUserThreadsOpts{
=======
	checkThreadList := func(client *model.Client4, userId string, expectedMentions, expectedThreads int) (*model.Threads, *model.Response) {
		uss, resp := client.GetUserThreads(userId, th.BasicTeam.Id, model.GetUserThreadsOpts{
>>>>>>> 837b818b
			Page:     0,
			PageSize: 30,
			Deleted:  false,
		})
		CheckNoError(t, resp)
		require.Len(t, uss.Threads, expectedThreads)
<<<<<<< HEAD

		// validate amount of mentions via store. once GetUserThreads starts returning mentions - update
		memberships, err := th.App.Srv().Store.Thread().GetMembershipsForUser(userId)
		require.NoError(t, err)
		sum := int64(0)
		for _, membership := range memberships {
			sum += membership.UnreadMentions
		}
		require.EqualValues(t, expectedMentions, sum)
=======
		sum := int64(0)
		for _, thr := range uss.Threads {
			sum += thr.UnreadMentions
		}
		require.Equal(t, sum, uss.TotalUnreadMentions)
>>>>>>> 837b818b
		return uss, resp
	}

	// create regular post
	rpost, _ := postAndCheck(t, Client, &model.Post{ChannelId: th.BasicChannel.Id, Message: "testMsg"})
	// create reply and mention the original poster and another user
	postAndCheck(t, th.SystemAdminClient, &model.Post{ChannelId: th.BasicChannel.Id, Message: "testReply @" + th.BasicUser.Username + " and @" + th.BasicUser2.Username, RootId: rpost.Id})
	defer th.App.Srv().Store.Post().PermanentDeleteByUser(th.BasicUser.Id)
	defer th.App.Srv().Store.Post().PermanentDeleteByUser(th.SystemAdminUser.Id)

	// basic user 1 was mentioned 1 time
	checkThreadList(th.Client, th.BasicUser.Id, 1, 1)
	// basic user 2 was mentioned 1 time
	checkThreadList(th.SystemAdminClient, th.BasicUser2.Id, 1, 1)

	// test self mention, shouldn't increase mention count
	postAndCheck(t, Client, &model.Post{ChannelId: th.BasicChannel.Id, Message: "testReply @" + th.BasicUser.Username, RootId: rpost.Id})
	// count should increase
	checkThreadList(th.Client, th.BasicUser.Id, 1, 1)

	// test DM
	dm := th.CreateDmChannel(th.SystemAdminUser)
	dm_root_post, _ := postAndCheck(t, Client, &model.Post{ChannelId: dm.Id, Message: "hi @" + th.SystemAdminUser.Username})

	// no changes
	checkThreadList(th.Client, th.BasicUser.Id, 1, 1)

	// post reply by the same user
	postAndCheck(t, Client, &model.Post{ChannelId: dm.Id, Message: "how are you", RootId: dm_root_post.Id})

	// thread created
	checkThreadList(th.Client, th.BasicUser.Id, 1, 2)

	// post two replies by another user, without mentions. mention count should still increase since this is a DM
	postAndCheck(t, th.SystemAdminClient, &model.Post{ChannelId: dm.Id, Message: "msg1", RootId: dm_root_post.Id})
	postAndCheck(t, th.SystemAdminClient, &model.Post{ChannelId: dm.Id, Message: "msg2", RootId: dm_root_post.Id})
	// expect increment by two mentions
	checkThreadList(th.Client, th.BasicUser.Id, 3, 2)

}

func TestReadThreads(t *testing.T) {
	th := Setup(t).InitBasic()
	defer th.TearDown()

	t.Run("all threads", func(t *testing.T) {
		Client := th.Client

		rpost, resp := Client.CreatePost(&model.Post{ChannelId: th.BasicChannel.Id, Message: "testMsg"})
		CheckNoError(t, resp)
		CheckCreatedStatus(t, resp)
		_, resp2 := Client.CreatePost(&model.Post{ChannelId: th.BasicChannel.Id, Message: "testReply", RootId: rpost.Id})
		CheckNoError(t, resp2)
		CheckCreatedStatus(t, resp2)
		defer th.App.Srv().Store.Post().PermanentDeleteByUser(th.BasicUser.Id)

		var uss, uss2 *model.Threads
		uss, resp = th.Client.GetUserThreads(th.BasicUser.Id, th.BasicTeam.Id, model.GetUserThreadsOpts{
			Page:     0,
			PageSize: 30,
			Deleted:  false,
		})
		CheckNoError(t, resp)
		require.Len(t, uss.Threads, 1)

		time.Sleep(1)
		resp = th.Client.UpdateThreadsReadForUser(th.BasicUser.Id, th.BasicTeam.Id)
		CheckNoError(t, resp)
		CheckOKStatus(t, resp)

		uss2, resp = th.Client.GetUserThreads(th.BasicUser.Id, th.BasicTeam.Id, model.GetUserThreadsOpts{
			Page:     0,
			PageSize: 30,
			Deleted:  false,
		})
		CheckNoError(t, resp)
		require.Len(t, uss2.Threads, 1)
		require.Greater(t, uss2.Threads[0].LastViewedAt, uss.Threads[0].LastViewedAt)
	})

	t.Run("1 thread", func(t *testing.T) {
		Client := th.Client

		rpost, resp := Client.CreatePost(&model.Post{ChannelId: th.BasicChannel.Id, Message: "testMsg"})
		CheckNoError(t, resp)
		CheckCreatedStatus(t, resp)
		_, resp2 := Client.CreatePost(&model.Post{ChannelId: th.BasicChannel.Id, Message: "testReply", RootId: rpost.Id})
		CheckNoError(t, resp2)
		CheckCreatedStatus(t, resp2)

		rrpost, rresp := Client.CreatePost(&model.Post{ChannelId: th.BasicChannel.Id, Message: "testMsg"})
		CheckNoError(t, rresp)
		CheckCreatedStatus(t, rresp)
		_, rresp2 := Client.CreatePost(&model.Post{ChannelId: th.BasicChannel.Id, Message: "testReply", RootId: rrpost.Id})
		CheckNoError(t, rresp2)
		CheckCreatedStatus(t, rresp2)

		defer th.App.Srv().Store.Post().PermanentDeleteByUser(th.BasicUser.Id)

		var uss, uss2, uss3 *model.Threads
		uss, resp = th.Client.GetUserThreads(th.BasicUser.Id, th.BasicTeam.Id, model.GetUserThreadsOpts{
			Page:     0,
			PageSize: 30,
			Deleted:  false,
		})
		CheckNoError(t, resp)
		require.Len(t, uss.Threads, 2)

		resp = th.Client.UpdateThreadReadForUser(th.BasicUser.Id, th.BasicTeam.Id, rrpost.Id, model.GetMillis())
		CheckNoError(t, resp)
		CheckOKStatus(t, resp)

		uss2, resp = th.Client.GetUserThreads(th.BasicUser.Id, th.BasicTeam.Id, model.GetUserThreadsOpts{
			Page:     0,
			PageSize: 30,
			Deleted:  false,
		})
		CheckNoError(t, resp)
		require.Len(t, uss2.Threads, 2)
		require.Greater(t, uss2.Threads[1].LastViewedAt, uss.Threads[1].LastViewedAt)

		timestamp := model.GetMillis()
		resp = th.Client.UpdateThreadReadForUser(th.BasicUser.Id, th.BasicTeam.Id, rrpost.Id, timestamp)
		CheckNoError(t, resp)
		CheckOKStatus(t, resp)

		uss3, resp = th.Client.GetUserThreads(th.BasicUser.Id, th.BasicTeam.Id, model.GetUserThreadsOpts{
			Page:     0,
			PageSize: 30,
			Deleted:  false,
		})
		CheckNoError(t, resp)
		require.Len(t, uss3.Threads, 2)
		require.Equal(t, uss3.Threads[1].LastViewedAt, timestamp)
	})
}<|MERGE_RESOLUTION|>--- conflicted
+++ resolved
@@ -5446,11 +5446,7 @@
 		require.Truef(t, caught, "User should have received %s event", model.WEBSOCKET_EVENT_THREAD_UPDATED)
 	})
 
-<<<<<<< HEAD
-	resp = th.Client.UpdateThreadFollowForUser(th.BasicUser.Id, rpost.Id, false)
-=======
 	resp = th.Client.UpdateThreadFollowForUser(th.BasicUser.Id, th.BasicTeam.Id, rpost.Id, false)
->>>>>>> 837b818b
 	CheckNoError(t, resp)
 	CheckOKStatus(t, resp)
 
@@ -5472,11 +5468,7 @@
 		require.Truef(t, caught, "User should have received %s event", model.WEBSOCKET_EVENT_THREAD_FOLLOW_CHANGED)
 	})
 
-<<<<<<< HEAD
-	resp = th.Client.UpdateThreadReadForUser(th.BasicUser.Id, rpost.Id, 123)
-=======
 	resp = th.Client.UpdateThreadReadForUser(th.BasicUser.Id, th.BasicTeam.Id, rpost.Id, 123)
->>>>>>> 837b818b
 	CheckNoError(t, resp)
 	CheckOKStatus(t, resp)
 
@@ -5552,8 +5544,6 @@
 	})
 }
 
-<<<<<<< HEAD
-=======
 func TestMaintainUnreadRepliesInThread(t *testing.T) {
 	th := Setup(t).InitBasic()
 	defer th.TearDown()
@@ -5618,17 +5608,12 @@
 	// the other user should also have 2
 	checkThreadList(th.SystemAdminClient, th.SystemAdminUser.Id, 2, 1)
 }
->>>>>>> 837b818b
 func postAndCheck(t *testing.T, client *model.Client4, post *model.Post) (*model.Post, *model.Response) {
 	p, resp := client.CreatePost(post)
 	CheckNoError(t, resp)
 	CheckCreatedStatus(t, resp)
 	return p, resp
 }
-<<<<<<< HEAD
-
-=======
->>>>>>> 837b818b
 func TestMaintainUnreadMentionsInThread(t *testing.T) {
 	th := Setup(t).InitBasic()
 	defer th.TearDown()
@@ -5637,37 +5622,19 @@
 		*cfg.ServiceSettings.ThreadAutoFollow = true
 		*cfg.ServiceSettings.CollapsedThreads = model.COLLAPSED_THREADS_DEFAULT_ON
 	})
-<<<<<<< HEAD
-
-	checkThreadList := func(client *model.Client4, userId string, expectedMentions, expectedThreads int) (*model.Threads, *model.Response) {
-		uss, resp := client.GetUserThreads(userId, model.GetUserThreadsOpts{
-=======
 	checkThreadList := func(client *model.Client4, userId string, expectedMentions, expectedThreads int) (*model.Threads, *model.Response) {
 		uss, resp := client.GetUserThreads(userId, th.BasicTeam.Id, model.GetUserThreadsOpts{
->>>>>>> 837b818b
 			Page:     0,
 			PageSize: 30,
 			Deleted:  false,
 		})
 		CheckNoError(t, resp)
 		require.Len(t, uss.Threads, expectedThreads)
-<<<<<<< HEAD
-
-		// validate amount of mentions via store. once GetUserThreads starts returning mentions - update
-		memberships, err := th.App.Srv().Store.Thread().GetMembershipsForUser(userId)
-		require.NoError(t, err)
-		sum := int64(0)
-		for _, membership := range memberships {
-			sum += membership.UnreadMentions
-		}
-		require.EqualValues(t, expectedMentions, sum)
-=======
 		sum := int64(0)
 		for _, thr := range uss.Threads {
 			sum += thr.UnreadMentions
 		}
 		require.Equal(t, sum, uss.TotalUnreadMentions)
->>>>>>> 837b818b
 		return uss, resp
 	}
 
