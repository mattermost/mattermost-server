--- conflicted
+++ resolved
@@ -826,10 +826,7 @@
 			sameUserHook, resp := th.Client.CreateIncomingWebhook(sameUserHook)
 			CheckNoError(t, resp)
 
-<<<<<<< HEAD
-=======
 			sameUserHook.UserId = th.BasicUser2.Id
->>>>>>> e057e5b1
 			_, resp = th.Client.UpdateIncomingWebhook(sameUserHook)
 			CheckNoError(t, resp)
 		})
