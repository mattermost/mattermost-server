--- conflicted
+++ resolved
@@ -252,13 +252,8 @@
 
 		sessionChan := make(chan store.StoreResult, 1)
 		go func() {
-<<<<<<< HEAD
 			count, err2 := a.Srv().Store.Session().AnalyticsSessionCount()
-			sessionChan <- store.StoreResult{Data: count, Err: err2}
-=======
-			count, err := a.Srv().Store.Session().AnalyticsSessionCount()
-			sessionChan <- store.StoreResult{Data: count, NErr: err}
->>>>>>> 90ff87a7
+			sessionChan <- store.StoreResult{Data: count, NErr: err2}
 			close(sessionChan)
 		}()
 
