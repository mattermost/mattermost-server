--- conflicted
+++ resolved
@@ -43,106 +43,6 @@
 	return app
 }
 
-<<<<<<< HEAD
-=======
-func (a *App) InitServer() {
-	a.srv.AppInitializedOnce.Do(func() {
-		a.initEnterprise()
-
-		a.AddConfigListener(func(oldConfig *model.Config, newConfig *model.Config) {
-			if *oldConfig.GuestAccountsSettings.Enable && !*newConfig.GuestAccountsSettings.Enable {
-				if appErr := a.DeactivateGuests(); appErr != nil {
-					mlog.Error("Unable to deactivate guest accounts", mlog.Err(appErr))
-				}
-			}
-		})
-
-		// Disable active guest accounts on first run if guest accounts are disabled
-		if !*a.Config().GuestAccountsSettings.Enable {
-			if appErr := a.DeactivateGuests(); appErr != nil {
-				mlog.Error("Unable to deactivate guest accounts", mlog.Err(appErr))
-			}
-		}
-
-		// Scheduler must be started before cluster.
-		a.initJobs()
-
-		if a.srv.joinCluster && a.srv.Cluster != nil {
-			a.registerAppClusterMessageHandlers()
-		}
-
-		a.DoAppMigrations()
-
-		a.InitPostMetadata()
-
-		a.InitPlugins(*a.Config().PluginSettings.Directory, *a.Config().PluginSettings.ClientDirectory)
-		a.AddConfigListener(func(prevCfg, cfg *model.Config) {
-			if *cfg.PluginSettings.Enable {
-				a.InitPlugins(*cfg.PluginSettings.Directory, *a.Config().PluginSettings.ClientDirectory)
-			} else {
-				a.srv.ShutDownPlugins()
-			}
-		})
-		if a.Srv().runEssentialJobs {
-			a.Srv().Go(func() {
-				runLicenseExpirationCheckJob(a)
-				runCheckWarnMetricStatusJob(a)
-				runDNDStatusExpireJob(a)
-				runCheckAdminSupportStatusJob(a)
-			})
-			a.srv.runJobs()
-		}
-	})
-}
-
-func (a *App) initJobs() {
-	if jobsLdapSyncInterface != nil {
-		a.srv.Jobs.LdapSync = jobsLdapSyncInterface(a)
-	}
-	if jobsPluginsInterface != nil {
-		a.srv.Jobs.Plugins = jobsPluginsInterface(a)
-	}
-	if jobsExpiryNotifyInterface != nil {
-		a.srv.Jobs.ExpiryNotify = jobsExpiryNotifyInterface(a)
-	}
-	if productNoticesJobInterface != nil {
-		a.srv.Jobs.ProductNotices = productNoticesJobInterface(a)
-	}
-	if jobsImportProcessInterface != nil {
-		a.srv.Jobs.ImportProcess = jobsImportProcessInterface(a)
-	}
-	if jobsImportDeleteInterface != nil {
-		a.srv.Jobs.ImportDelete = jobsImportDeleteInterface(a)
-	}
-	if jobsExportDeleteInterface != nil {
-		a.srv.Jobs.ExportDelete = jobsExportDeleteInterface(a)
-	}
-
-	if jobsExportProcessInterface != nil {
-		a.srv.Jobs.ExportProcess = jobsExportProcessInterface(a)
-	}
-
-	if jobsExportProcessInterface != nil {
-		a.srv.Jobs.ExportProcess = jobsExportProcessInterface(a)
-	}
-
-	if jobsActiveUsersInterface != nil {
-		a.srv.Jobs.ActiveUsers = jobsActiveUsersInterface(a)
-	}
-
-	if jobsCloudInterface != nil {
-		a.srv.Jobs.Cloud = jobsCloudInterface(a.srv)
-	}
-
-	if jobsResendInvitationEmailInterface != nil {
-		a.srv.Jobs.ResendInvitationEmails = jobsResendInvitationEmailInterface(a)
-	}
-
-	a.srv.Jobs.InitWorkers()
-	a.srv.Jobs.InitSchedulers()
-}
-
->>>>>>> d97daaa1
 func (a *App) TelemetryId() string {
 	return a.Srv().TelemetryId()
 }
@@ -675,11 +575,10 @@
 	return fmt.Sprintf("health_check_%s", a.GetClusterId())
 }
 
-<<<<<<< HEAD
 func (a *App) SetServer(srv *Server) {
 	a.srv = srv
-=======
+}
+
 func (a *App) UpdateExpiredDNDStatuses() ([]*model.Status, error) {
 	return a.Srv().Store.Status().UpdateExpiredDNDStatuses()
->>>>>>> d97daaa1
 }