--- conflicted
+++ resolved
@@ -94,12 +94,9 @@
 		if a.Srv().runEssentialJobs {
 			a.Srv().Go(func() {
 				runLicenseExpirationCheckJob(a)
-<<<<<<< HEAD
 				runCheckWarnMetricStatusJob(a)
 				runDNDStatusExpireJob(a)
-=======
 				runCheckAdminSupportStatusJob(a)
->>>>>>> 7dc1718c
 			})
 			a.srv.runJobs()
 		}
