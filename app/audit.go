--- conflicted
+++ resolved
@@ -19,8 +19,7 @@
 }
 
 func (a *App) GetAuditsPage(userId string, page int, perPage int) (model.Audits, *model.AppError) {
-<<<<<<< HEAD
-	return a.Srv.Store.Audit().Get(userId, page*perPage, perPage)
+	return a.Srv().Store.Audit().Get(userId, page*perPage, perPage)
 }
 
 func configureAudit(s *Server) {
@@ -120,7 +119,4 @@
 	}
 	infos = append(infos, sb.String())
 	return infos
-=======
-	return a.Srv().Store.Audit().Get(userId, page*perPage, perPage)
->>>>>>> 9a51c73f
 }