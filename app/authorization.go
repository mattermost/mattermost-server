// Copyright (c) 2015-present Mattermost, Inc. All Rights Reserved.
// See LICENSE.txt for license information.

package app

import (
	"net/http"
	"strings"

	"github.com/mattermost/mattermost-server/v5/mlog"
	"github.com/mattermost/mattermost-server/v5/model"
)

func (a *App) MakePermissionError(permission *model.Permission) *model.AppError {
	return model.NewAppError("Permissions", "api.context.permissions.app_error", nil, "userId="+a.Session().UserId+", "+"permission="+permission.Id, http.StatusForbidden)
}

func (a *App) SessionHasPermissionTo(session model.Session, permission *model.Permission) bool {
	if session.IsUnrestricted() {
		return true
	}
	return a.RolesGrantPermission(session.GetUserRoles(), permission.Id)
}

func (a *App) SessionHasPermissionToTeam(session model.Session, teamId string, permission *model.Permission) bool {
	if teamId == "" {
		return false
	}
	if session.IsUnrestricted() {
		return true
	}

	teamMember := session.GetTeamByTeamId(teamId)
	if teamMember != nil {
		if a.RolesGrantPermission(teamMember.GetRoles(), permission.Id) {
			return true
		}
	}

	return a.RolesGrantPermission(session.GetUserRoles(), permission.Id)
}

func (a *App) SessionHasPermissionToChannel(session model.Session, channelId string, permission *model.Permission) bool {
	if channelId == "" {
		return false
	}
	if session.IsUnrestricted() {
		return true
	}
<<<<<<< HEAD

=======
>>>>>>> 77b468e4
	ids, err := a.Srv().Store.Channel().GetAllChannelMembersForUser(session.UserId, true, true)

	var channelRoles []string
	if err == nil {
		if roles, ok := ids[channelId]; ok {
			channelRoles = strings.Fields(roles)
			if a.RolesGrantPermission(channelRoles, permission.Id) {
				return true
			}
		}
	}

	channel, err := a.GetChannel(channelId)
	if err == nil && channel.TeamId != "" {
		return a.SessionHasPermissionToTeam(session, channel.TeamId, permission)
	}

	if err != nil && err.StatusCode == http.StatusNotFound {
		return false
	}

	return a.SessionHasPermissionTo(session, permission)
}

func (a *App) SessionHasPermissionToChannelByPost(session model.Session, postId string, permission *model.Permission) bool {
	if channelMember, err := a.Srv().Store.Channel().GetMemberForPost(postId, session.UserId); err == nil {

		if a.RolesGrantPermission(channelMember.GetRoles(), permission.Id) {
			return true
		}
	}

	if channel, err := a.Srv().Store.Channel().GetForPost(postId); err == nil {
		if channel.TeamId != "" {
			return a.SessionHasPermissionToTeam(session, channel.TeamId, permission)
		}
	}

	return a.SessionHasPermissionTo(session, permission)
}

func (a *App) SessionHasPermissionToUser(session model.Session, userId string) bool {
	if userId == "" {
		return false
	}

	if session.UserId == userId {
		return true
	}

	if a.SessionHasPermissionTo(session, model.PERMISSION_EDIT_OTHER_USERS) {
		return true
	}

	return false
}

func (a *App) SessionHasPermissionToUserOrBot(session model.Session, userId string) bool {
	if a.SessionHasPermissionToUser(session, userId) {
		return true
	}

	if err := a.SessionHasPermissionToManageBot(session, userId); err == nil {
		return true
	}

	return false
}

func (a *App) HasPermissionTo(askingUserId string, permission *model.Permission) bool {
	user, err := a.GetUser(askingUserId)
	if err != nil {
		return false
	}

	roles := user.GetRoles()

	return a.RolesGrantPermission(roles, permission.Id)
}

func (a *App) HasPermissionToTeam(askingUserId string, teamId string, permission *model.Permission) bool {
	if teamId == "" || askingUserId == "" {
		return false
	}

	teamMember, err := a.GetTeamMember(teamId, askingUserId)
	if err != nil {
		return false
	}

	// If the team member has been deleted, they don't have permission.
	if teamMember.DeleteAt != 0 {
		return false
	}

	roles := teamMember.GetRoles()

	if a.RolesGrantPermission(roles, permission.Id) {
		return true
	}

	return a.HasPermissionTo(askingUserId, permission)
}

func (a *App) HasPermissionToChannel(askingUserId string, channelId string, permission *model.Permission) bool {
	if channelId == "" || askingUserId == "" {
		return false
	}

	channelMember, err := a.GetChannelMember(channelId, askingUserId)
	if err == nil {
		roles := channelMember.GetRoles()
		if a.RolesGrantPermission(roles, permission.Id) {
			return true
		}
	}

	var channel *model.Channel
	channel, err = a.GetChannel(channelId)
	if err == nil {
		return a.HasPermissionToTeam(askingUserId, channel.TeamId, permission)
	}

	return a.HasPermissionTo(askingUserId, permission)
}

func (a *App) HasPermissionToChannelByPost(askingUserId string, postId string, permission *model.Permission) bool {
	if channelMember, err := a.Srv().Store.Channel().GetMemberForPost(postId, askingUserId); err == nil {
		if a.RolesGrantPermission(channelMember.GetRoles(), permission.Id) {
			return true
		}
	}

	if channel, err := a.Srv().Store.Channel().GetForPost(postId); err == nil {
		return a.HasPermissionToTeam(askingUserId, channel.TeamId, permission)
	}

	return a.HasPermissionTo(askingUserId, permission)
}

func (a *App) HasPermissionToUser(askingUserId string, userId string) bool {
	if askingUserId == userId {
		return true
	}

	if a.HasPermissionTo(askingUserId, model.PERMISSION_EDIT_OTHER_USERS) {
		return true
	}

	return false
}

func (a *App) RolesGrantPermission(roleNames []string, permissionId string) bool {
	roles, err := a.GetRolesByNames(roleNames)
	if err != nil {
		// This should only happen if something is very broken. We can't realistically
		// recover the situation, so deny permission and log an error.
		mlog.Error("Failed to get roles from database with role names: "+strings.Join(roleNames, ",")+" ", mlog.Err(err))
		return false
	}

	for _, role := range roles {
		if role.DeleteAt != 0 {
			continue
		}

		permissions := role.Permissions
		for _, permission := range permissions {
			if permission == permissionId {
				return true
			}
		}
	}

	return false
}

// SessionHasPermissionToManageBot returns nil if the session has access to manage the given bot.
// This function deviates from other authorization checks in returning an error instead of just
// a boolean, allowing the permission failure to be exposed with more granularity.
func (a *App) SessionHasPermissionToManageBot(session model.Session, botUserId string) *model.AppError {
	existingBot, err := a.GetBot(botUserId, true)
	if err != nil {
		return err
	}
	if session.IsUnrestricted() {
		return nil
	}

	if existingBot.OwnerId == session.UserId {
		if !a.SessionHasPermissionTo(session, model.PERMISSION_MANAGE_BOTS) {
			if !a.SessionHasPermissionTo(session, model.PERMISSION_READ_BOTS) {
				// If the user doesn't have permission to read bots, pretend as if
				// the bot doesn't exist at all.
				return model.MakeBotNotFoundError(botUserId)
			}
			return a.MakePermissionError(model.PERMISSION_MANAGE_BOTS)
		}
	} else {
		if !a.SessionHasPermissionTo(session, model.PERMISSION_MANAGE_OTHERS_BOTS) {
			if !a.SessionHasPermissionTo(session, model.PERMISSION_READ_OTHERS_BOTS) {
				// If the user doesn't have permission to read others' bots,
				// pretend as if the bot doesn't exist at all.
				return model.MakeBotNotFoundError(botUserId)
			}
			return a.MakePermissionError(model.PERMISSION_MANAGE_OTHERS_BOTS)
		}
	}

	return nil
}<|MERGE_RESOLUTION|>--- conflicted
+++ resolved
@@ -47,10 +47,7 @@
 	if session.IsUnrestricted() {
 		return true
 	}
-<<<<<<< HEAD
-
-=======
->>>>>>> 77b468e4
+
 	ids, err := a.Srv().Store.Channel().GetAllChannelMembersForUser(session.UserId, true, true)
 
 	var channelRoles []string
