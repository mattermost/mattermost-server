--- conflicted
+++ resolved
@@ -29,10 +29,6 @@
 	if session.IsUnrestricted() {
 		return true
 	}
-<<<<<<< HEAD
-
-=======
->>>>>>> 8d4da8b9
 	teamMember := session.GetTeamByTeamId(teamId)
 	if teamMember != nil {
 		if a.RolesGrantPermission(teamMember.GetRoles(), permission.Id) {
@@ -50,10 +46,6 @@
 	if session.IsUnrestricted() {
 		return true
 	}
-<<<<<<< HEAD
-
-=======
->>>>>>> 8d4da8b9
 	ids, err := a.Srv().Store.Channel().GetAllChannelMembersForUser(session.UserId, true, true)
 
 	var channelRoles []string
