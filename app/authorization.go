--- conflicted
+++ resolved
@@ -39,11 +39,7 @@
 		return false
 	}
 
-<<<<<<< HEAD
-	ids, err := a.Store().Channel().GetAllChannelMembersForUser(session.UserId, true, true)
-=======
 	ids, err := a.Srv().Store.Channel().GetAllChannelMembersForUser(session.UserId, true, true)
->>>>>>> 17523fa5
 
 	var channelRoles []string
 	if err == nil {
@@ -68,22 +64,14 @@
 }
 
 func (a *App) SessionHasPermissionToChannelByPost(session model.Session, postId string, permission *model.Permission) bool {
-<<<<<<< HEAD
-	if channelMember, err := a.Store().Channel().GetMemberForPost(postId, session.UserId); err == nil {
-=======
 	if channelMember, err := a.Srv().Store.Channel().GetMemberForPost(postId, session.UserId); err == nil {
->>>>>>> 17523fa5
 
 		if a.RolesGrantPermission(channelMember.GetRoles(), permission.Id) {
 			return true
 		}
 	}
 
-<<<<<<< HEAD
-	if channel, err := a.Store().Channel().GetForPost(postId); err == nil {
-=======
 	if channel, err := a.Srv().Store.Channel().GetForPost(postId); err == nil {
->>>>>>> 17523fa5
 		if channel.TeamId != "" {
 			return a.SessionHasPermissionToTeam(session, channel.TeamId, permission)
 		}
@@ -173,21 +161,13 @@
 }
 
 func (a *App) HasPermissionToChannelByPost(askingUserId string, postId string, permission *model.Permission) bool {
-<<<<<<< HEAD
-	if channelMember, err := a.Store().Channel().GetMemberForPost(postId, askingUserId); err == nil {
-=======
 	if channelMember, err := a.Srv().Store.Channel().GetMemberForPost(postId, askingUserId); err == nil {
->>>>>>> 17523fa5
 		if a.RolesGrantPermission(channelMember.GetRoles(), permission.Id) {
 			return true
 		}
 	}
 
-<<<<<<< HEAD
-	if channel, err := a.Store().Channel().GetForPost(postId); err == nil {
-=======
 	if channel, err := a.Srv().Store.Channel().GetForPost(postId); err == nil {
->>>>>>> 17523fa5
 		return a.HasPermissionToTeam(askingUserId, channel.TeamId, permission)
 	}
 
