// Copyright (c) 2015-present Mattermost, Inc. All Rights Reserved.
// See LICENSE.txt for license information.

package app

import (
	"github.com/mattermost/mattermost-server/v5/mlog"
	"github.com/mattermost/mattermost-server/v5/model"
	"github.com/mattermost/mattermost-server/v5/utils"
)

type AutoUserCreator struct {
	app          *App
	client       *model.Client4
	team         *model.Team
	EmailLength  utils.Range
	EmailCharset string
	NameLength   utils.Range
	NameCharset  string
	Fuzzy        bool
}

func NewAutoUserCreator(a *App, client *model.Client4, team *model.Team) *AutoUserCreator {
	return &AutoUserCreator{
		app:          a,
		client:       client,
		team:         team,
		EmailLength:  USER_EMAIL_LEN,
		EmailCharset: utils.LOWERCASE,
		NameLength:   USER_NAME_LEN,
		NameCharset:  utils.LOWERCASE,
		Fuzzy:        false,
	}
}

// Basic test team and user so you always know one
func (a *App) CreateBasicUser(client *model.Client4) *model.AppError {
	found, _ := client.TeamExists(BTEST_TEAM_NAME, "")
	if !found {
		newteam := &model.Team{DisplayName: BTEST_TEAM_DISPLAY_NAME, Name: BTEST_TEAM_NAME, Email: BTEST_TEAM_EMAIL, Type: BTEST_TEAM_TYPE}
		basicteam, resp := client.CreateTeam(newteam)
		if resp.Error != nil {
			return resp.Error
		}
		newuser := &model.User{Email: BTEST_USER_EMAIL, Nickname: BTEST_USER_NAME, Password: BTEST_USER_PASSWORD}
		ruser, resp := client.CreateUser(newuser)
		if resp.Error != nil {
			return resp.Error
		}
<<<<<<< HEAD
		_, err := a.Store().User().VerifyEmail(ruser.Id, ruser.Email)
		if err != nil {
			return err
		}
		if _, err = a.Store().Team().SaveMember(&model.TeamMember{TeamId: basicteam.Id, UserId: ruser.Id}, *a.Config().TeamSettings.MaxUsersPerTeam); err != nil {
=======
		_, err := a.Srv().Store.User().VerifyEmail(ruser.Id, ruser.Email)
		if err != nil {
			return err
		}
		if _, err = a.Srv().Store.Team().SaveMember(&model.TeamMember{TeamId: basicteam.Id, UserId: ruser.Id}, *a.Config().TeamSettings.MaxUsersPerTeam); err != nil {
>>>>>>> 17523fa5
			return err
		}
	}
	return nil
}

func (cfg *AutoUserCreator) createRandomUser() (*model.User, bool) {
	var userEmail string
	var userName string
	if cfg.Fuzzy {
		userEmail = "success+" + model.NewId() + "@simulator.amazonses.com"
		userName = utils.FuzzName()
	} else {
		userEmail = "success+" + model.NewId() + "@simulator.amazonses.com"
		userName = utils.RandomName(cfg.NameLength, cfg.NameCharset)
	}

	user := &model.User{
		Email:    userEmail,
		Nickname: userName,
		Password: USER_PASSWORD}

	ruser, resp := cfg.client.CreateUserWithInviteId(user, cfg.team.InviteId)
	if resp.Error != nil {
		mlog.Error(resp.Error.Error())
		return nil, false
	}

	status := &model.Status{UserId: ruser.Id, Status: model.STATUS_ONLINE, Manual: false, LastActivityAt: model.GetMillis(), ActiveChannel: ""}
	if err := cfg.app.Srv().Store.Status().SaveOrUpdate(status); err != nil {
		mlog.Error(err.Error())
		return nil, false
	}

	// We need to cheat to verify the user's email
	_, err := cfg.app.Srv().Store.User().VerifyEmail(ruser.Id, ruser.Email)
	if err != nil {
		return nil, false
	}

	return ruser, true
}

func (cfg *AutoUserCreator) CreateTestUsers(num utils.Range) ([]*model.User, bool) {
	numUsers := utils.RandIntFromRange(num)
	users := make([]*model.User, numUsers)

	for i := 0; i < numUsers; i++ {
		var err bool
		users[i], err = cfg.createRandomUser()
		if !err {
			return users, false
		}
	}

	return users, true
}<|MERGE_RESOLUTION|>--- conflicted
+++ resolved
@@ -47,19 +47,11 @@
 		if resp.Error != nil {
 			return resp.Error
 		}
-<<<<<<< HEAD
-		_, err := a.Store().User().VerifyEmail(ruser.Id, ruser.Email)
-		if err != nil {
-			return err
-		}
-		if _, err = a.Store().Team().SaveMember(&model.TeamMember{TeamId: basicteam.Id, UserId: ruser.Id}, *a.Config().TeamSettings.MaxUsersPerTeam); err != nil {
-=======
 		_, err := a.Srv().Store.User().VerifyEmail(ruser.Id, ruser.Email)
 		if err != nil {
 			return err
 		}
 		if _, err = a.Srv().Store.Team().SaveMember(&model.TeamMember{TeamId: basicteam.Id, UserId: ruser.Id}, *a.Config().TeamSettings.MaxUsersPerTeam); err != nil {
->>>>>>> 17523fa5
 			return err
 		}
 	}
