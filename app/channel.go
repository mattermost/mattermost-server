// Copyright (c) 2016-present Mattermost, Inc. All Rights Reserved.
// See License.txt for license information.

package app

import (
	"fmt"
	"net/http"
	"strings"
	"time"

	l4g "github.com/alecthomas/log4go"
	"github.com/mattermost/platform/model"
	"github.com/mattermost/platform/store"
	"github.com/mattermost/platform/utils"
)

func CreateDefaultChannels(teamId string) ([]*model.Channel, *model.AppError) {
	townSquare := &model.Channel{DisplayName: utils.T("api.channel.create_default_channels.town_square"), Name: "town-square", Type: model.CHANNEL_OPEN, TeamId: teamId}

	if _, err := CreateChannel(townSquare, false); err != nil {
		return nil, err
	}

	offTopic := &model.Channel{DisplayName: utils.T("api.channel.create_default_channels.off_topic"), Name: "off-topic", Type: model.CHANNEL_OPEN, TeamId: teamId}

	if _, err := CreateChannel(offTopic, false); err != nil {
		return nil, err
	}

	channels := []*model.Channel{townSquare, offTopic}
	return channels, nil
}

func JoinDefaultChannels(teamId string, user *model.User, channelRole string, userRequestorId string) *model.AppError {
	var err *model.AppError = nil

	var requestor *model.User
	if userRequestorId != "" {
		if u := <-Srv.Store.User().Get(userRequestorId); u.Err != nil {
			return u.Err
		} else {
			requestor = u.Data.(*model.User)
		}
	}

	if result := <-Srv.Store.Channel().GetByName(teamId, "town-square", true); result.Err != nil {
		err = result.Err
	} else {
		townSquare := result.Data.(*model.Channel)

		cm := &model.ChannelMember{ChannelId: townSquare.Id, UserId: user.Id,
			Roles: channelRole, NotifyProps: model.GetDefaultChannelNotifyProps()}

		if cmResult := <-Srv.Store.Channel().SaveMember(cm); cmResult.Err != nil {
			err = cmResult.Err
		}

		if requestor == nil {
			if err := postJoinChannelMessage(user, townSquare); err != nil {
				l4g.Error(utils.T("api.channel.post_user_add_remove_message_and_forget.error"), err)
			}
		} else {
			if err := PostAddToChannelMessage(requestor, user, townSquare); err != nil {
				l4g.Error(utils.T("api.channel.post_user_add_remove_message_and_forget.error"), err)
			}
		}

		InvalidateCacheForChannelMembers(result.Data.(*model.Channel).Id)
	}

	if result := <-Srv.Store.Channel().GetByName(teamId, "off-topic", true); result.Err != nil {
		err = result.Err
	} else {
		offTopic := result.Data.(*model.Channel)

		cm := &model.ChannelMember{ChannelId: offTopic.Id, UserId: user.Id,
			Roles: channelRole, NotifyProps: model.GetDefaultChannelNotifyProps()}

		if cmResult := <-Srv.Store.Channel().SaveMember(cm); cmResult.Err != nil {
			err = cmResult.Err
		}

		if requestor == nil {
			if err := postJoinChannelMessage(user, offTopic); err != nil {
				l4g.Error(utils.T("api.channel.post_user_add_remove_message_and_forget.error"), err)
			}
		} else {
			if err := PostAddToChannelMessage(requestor, user, offTopic); err != nil {
				l4g.Error(utils.T("api.channel.post_user_add_remove_message_and_forget.error"), err)
			}
		}

		InvalidateCacheForChannelMembers(result.Data.(*model.Channel).Id)
	}

	return err
}

func CreateChannelWithUser(channel *model.Channel, userId string) (*model.Channel, *model.AppError) {
	if channel.IsGroupOrDirect() {
		return nil, model.NewAppError("CreateChannelWithUser", "api.channel.create_channel.direct_channel.app_error", nil, "", http.StatusBadRequest)
	}

	if strings.Index(channel.Name, "__") > 0 {
		return nil, model.NewAppError("CreateChannelWithUser", "api.channel.create_channel.invalid_character.app_error", nil, "", http.StatusBadRequest)
	}

	if len(channel.TeamId) == 0 {
		return nil, model.NewAppError("CreateChannelWithUser", "app.channel.create_channel.no_team_id.app_error", nil, "", http.StatusBadRequest)
	}

	// Get total number of channels on current team
	if count, err := GetNumberOfChannelsOnTeam(channel.TeamId); err != nil {
		return nil, err
	} else {
		if int64(count+1) > *utils.Cfg.TeamSettings.MaxChannelsPerTeam {
			return nil, model.NewAppError("CreateChannelWithUser", "api.channel.create_channel.max_channel_limit.app_error", map[string]interface{}{"MaxChannelsPerTeam": *utils.Cfg.TeamSettings.MaxChannelsPerTeam}, "", http.StatusBadRequest)
		}
	}

	channel.CreatorId = userId

	rchannel, err := CreateChannel(channel, true)
	if err != nil {
		return nil, err
	}

	message := model.NewWebSocketEvent(model.WEBSOCKET_EVENT_CHANNEL_CREATED, "", "", userId, nil)
	message.Add("channel_id", channel.Id)
	message.Add("team_id", channel.TeamId)
	Publish(message)

	return rchannel, nil
}

func CreateChannel(channel *model.Channel, addMember bool) (*model.Channel, *model.AppError) {
	if result := <-Srv.Store.Channel().Save(channel); result.Err != nil {
		return nil, result.Err
	} else {
		sc := result.Data.(*model.Channel)

		if addMember {
			cm := &model.ChannelMember{
				ChannelId:   sc.Id,
				UserId:      channel.CreatorId,
				Roles:       model.ROLE_CHANNEL_USER.Id + " " + model.ROLE_CHANNEL_ADMIN.Id,
				NotifyProps: model.GetDefaultChannelNotifyProps(),
			}

			if cmresult := <-Srv.Store.Channel().SaveMember(cm); cmresult.Err != nil {
				return nil, cmresult.Err
			}

			InvalidateCacheForUser(channel.CreatorId)
		}

		return sc, nil
	}
}

func CreateDirectChannel(userId string, otherUserId string) (*model.Channel, *model.AppError) {
	uc1 := Srv.Store.User().Get(userId)
	uc2 := Srv.Store.User().Get(otherUserId)

	if result := <-uc1; result.Err != nil {
		return nil, model.NewAppError("CreateDirectChannel", "api.channel.create_direct_channel.invalid_user.app_error", nil, userId, http.StatusBadRequest)
	}

	if result := <-uc2; result.Err != nil {
		return nil, model.NewAppError("CreateDirectChannel", "api.channel.create_direct_channel.invalid_user.app_error", nil, otherUserId, http.StatusBadRequest)
	}

	if result := <-Srv.Store.Channel().CreateDirectChannel(userId, otherUserId); result.Err != nil {
		if result.Err.Id == store.CHANNEL_EXISTS_ERROR {
			return result.Data.(*model.Channel), nil
		} else {
			return nil, result.Err
		}
	} else {
		channel := result.Data.(*model.Channel)

		WaitForChannelMembership(channel.Id, userId)

		InvalidateCacheForUser(userId)
		InvalidateCacheForUser(otherUserId)

		message := model.NewWebSocketEvent(model.WEBSOCKET_EVENT_DIRECT_ADDED, "", channel.Id, "", nil)
		message.Add("teammate_id", otherUserId)
		Publish(message)

		return channel, nil
	}
}

func WaitForChannelMembership(channelId string, userId string) {
	if len(utils.Cfg.SqlSettings.DataSourceReplicas) > 0 {
		now := model.GetMillis()

		for model.GetMillis()-now < 12000 {

			time.Sleep(100 * time.Millisecond)

			result := <-Srv.Store.Channel().GetMember(channelId, userId)

			// If the membership was found then return
			if result.Err == nil {
				return
			}

			// If we recieved a error but it wasn't a missing channel member then return
			if result.Err.Id != store.MISSING_CHANNEL_MEMBER_ERROR {
				return
			}
		}

		l4g.Error("WaitForChannelMembership giving up channelId=%v userId=%v", channelId, userId)
	}
}

func CreateGroupChannel(userIds []string) (*model.Channel, *model.AppError) {
	if len(userIds) > model.CHANNEL_GROUP_MAX_USERS || len(userIds) < model.CHANNEL_GROUP_MIN_USERS {
		return nil, model.NewAppError("CreateGroupChannel", "api.channel.create_group.bad_size.app_error", nil, "", http.StatusBadRequest)
	}

	var users []*model.User
	if result := <-Srv.Store.User().GetProfileByIds(userIds, true); result.Err != nil {
		return nil, result.Err
	} else {
		users = result.Data.([]*model.User)
	}

	if len(users) != len(userIds) {
		return nil, model.NewAppError("CreateGroupChannel", "api.channel.create_group.bad_user.app_error", nil, "user_ids="+model.ArrayToJson(userIds), http.StatusBadRequest)
	}

	group := &model.Channel{
		Name:        model.GetGroupNameFromUserIds(userIds),
		DisplayName: model.GetGroupDisplayNameFromUsers(users, true),
		Type:        model.CHANNEL_GROUP,
	}

	if result := <-Srv.Store.Channel().Save(group); result.Err != nil {
		if result.Err.Id == store.CHANNEL_EXISTS_ERROR {
			return result.Data.(*model.Channel), nil
		} else {
			return nil, result.Err
		}
	} else {
		channel := result.Data.(*model.Channel)

		for _, user := range users {
			cm := &model.ChannelMember{
				UserId:      user.Id,
				ChannelId:   group.Id,
				NotifyProps: model.GetDefaultChannelNotifyProps(),
				Roles:       model.ROLE_CHANNEL_USER.Id,
			}

			if result := <-Srv.Store.Channel().SaveMember(cm); result.Err != nil {
				return nil, result.Err
			}

			InvalidateCacheForUser(user.Id)
		}

		message := model.NewWebSocketEvent(model.WEBSOCKET_EVENT_GROUP_ADDED, "", group.Id, "", nil)
		message.Add("teammate_ids", model.ArrayToJson(userIds))
		Publish(message)

		return channel, nil
	}
}

func UpdateChannel(channel *model.Channel) (*model.Channel, *model.AppError) {
	if result := <-Srv.Store.Channel().Update(channel); result.Err != nil {
		return nil, result.Err
	} else {
		InvalidateCacheForChannel(channel)
		return channel, nil
	}
}

<<<<<<< HEAD
func RestoreChannel(channel *model.Channel) (*model.Channel, *model.AppError) {
	if result := <-Srv.Store.Channel().Restore(channel.Id, model.GetMillis()); result.Err != nil {
		return nil, result.Err
	} else {
		return channel, nil
	}
}

func PatchChannel(channel *model.Channel, patch *model.ChannelPatch) (*model.Channel, *model.AppError) {
=======
func PatchChannel(channel *model.Channel, patch *model.ChannelPatch, userId string) (*model.Channel, *model.AppError) {
	oldChannelDisplayName := channel.DisplayName
	oldChannelHeader := channel.Header
	oldChannelPurpose := channel.Purpose

>>>>>>> 431d89f5
	channel.Patch(patch)
	channel, err := UpdateChannel(channel)
	if err != nil {
		return nil, err
	}

	if oldChannelDisplayName != channel.DisplayName {
		if err := PostUpdateChannelDisplayNameMessage(userId, channel.Id, channel.TeamId, oldChannelDisplayName, channel.DisplayName); err != nil {
			l4g.Error(err.Error())
		}
	}

	if channel.Header != oldChannelHeader {
		if err := PostUpdateChannelHeaderMessage(userId, channel.Id, channel.TeamId, oldChannelHeader, channel.Header); err != nil {
			l4g.Error(err.Error())
		}
	}

	if channel.Purpose != oldChannelPurpose {
		if err := PostUpdateChannelPurposeMessage(userId, channel.Id, channel.TeamId, oldChannelPurpose, channel.Purpose); err != nil {
			l4g.Error(err.Error())
		}
	}

	return channel, err
}

func UpdateChannelMemberRoles(channelId string, userId string, newRoles string) (*model.ChannelMember, *model.AppError) {
	var member *model.ChannelMember
	var err *model.AppError
	if member, err = GetChannelMember(channelId, userId); err != nil {
		return nil, err
	}

	member.Roles = newRoles

	if result := <-Srv.Store.Channel().UpdateMember(member); result.Err != nil {
		return nil, result.Err
	}

	InvalidateCacheForUser(userId)
	return member, nil
}

func UpdateChannelMemberNotifyProps(data map[string]string, channelId string, userId string) (*model.ChannelMember, *model.AppError) {
	var member *model.ChannelMember
	var err *model.AppError
	if member, err = GetChannelMember(channelId, userId); err != nil {
		return nil, err
	}

	// update whichever notify properties have been provided, but don't change the others
	if markUnread, exists := data[model.MARK_UNREAD_NOTIFY_PROP]; exists {
		member.NotifyProps[model.MARK_UNREAD_NOTIFY_PROP] = markUnread
	}

	if desktop, exists := data[model.DESKTOP_NOTIFY_PROP]; exists {
		member.NotifyProps[model.DESKTOP_NOTIFY_PROP] = desktop
	}

	if email, exists := data[model.EMAIL_NOTIFY_PROP]; exists {
		member.NotifyProps[model.EMAIL_NOTIFY_PROP] = email
	}

	if push, exists := data[model.PUSH_NOTIFY_PROP]; exists {
		member.NotifyProps[model.PUSH_NOTIFY_PROP] = push
	}

	if result := <-Srv.Store.Channel().UpdateMember(member); result.Err != nil {
		return nil, result.Err
	} else {
		InvalidateCacheForUser(userId)
		InvalidateCacheForChannelMembersNotifyProps(channelId)
		return member, nil
	}
}

func DeleteChannel(channel *model.Channel, userId string) *model.AppError {
	uc := Srv.Store.User().Get(userId)
	ihc := Srv.Store.Webhook().GetIncomingByChannel(channel.Id)
	ohc := Srv.Store.Webhook().GetOutgoingByChannel(channel.Id, -1, -1)

	if uresult := <-uc; uresult.Err != nil {
		return uresult.Err
	} else if ihcresult := <-ihc; ihcresult.Err != nil {
		return ihcresult.Err
	} else if ohcresult := <-ohc; ohcresult.Err != nil {
		return ohcresult.Err
	} else {
		user := uresult.Data.(*model.User)
		incomingHooks := ihcresult.Data.([]*model.IncomingWebhook)
		outgoingHooks := ohcresult.Data.([]*model.OutgoingWebhook)

		if channel.DeleteAt > 0 {
			err := model.NewLocAppError("deleteChannel", "api.channel.delete_channel.deleted.app_error", nil, "")
			err.StatusCode = http.StatusBadRequest
			return err
		}

		if channel.Name == model.DEFAULT_CHANNEL {
			err := model.NewLocAppError("deleteChannel", "api.channel.delete_channel.cannot.app_error", map[string]interface{}{"Channel": model.DEFAULT_CHANNEL}, "")
			err.StatusCode = http.StatusBadRequest
			return err
		}

		T := utils.GetUserTranslations(user.Locale)

		post := &model.Post{
			ChannelId: channel.Id,
			Message:   fmt.Sprintf(T("api.channel.delete_channel.archived"), user.Username),
			Type:      model.POST_CHANNEL_DELETED,
			UserId:    userId,
			Props: model.StringInterface{
				"username": user.Username,
			},
		}

		if _, err := CreatePost(post, channel.TeamId, false); err != nil {
			l4g.Error(utils.T("api.channel.delete_channel.failed_post.error"), err)
		}

		now := model.GetMillis()
		for _, hook := range incomingHooks {
			if result := <-Srv.Store.Webhook().DeleteIncoming(hook.Id, now); result.Err != nil {
				l4g.Error(utils.T("api.channel.delete_channel.incoming_webhook.error"), hook.Id)
			}
			InvalidateCacheForWebhook(hook.Id)
		}

		for _, hook := range outgoingHooks {
			if result := <-Srv.Store.Webhook().DeleteOutgoing(hook.Id, now); result.Err != nil {
				l4g.Error(utils.T("api.channel.delete_channel.outgoing_webhook.error"), hook.Id)
			}
		}

		if dresult := <-Srv.Store.Channel().Delete(channel.Id, model.GetMillis()); dresult.Err != nil {
			return dresult.Err
		}
		InvalidateCacheForChannel(channel)

		message := model.NewWebSocketEvent(model.WEBSOCKET_EVENT_CHANNEL_DELETED, channel.TeamId, "", "", nil)
		message.Add("channel_id", channel.Id)

		Publish(message)
	}

	return nil
}

func addUserToChannel(user *model.User, channel *model.Channel) (*model.ChannelMember, *model.AppError) {
	if channel.DeleteAt > 0 {
		return nil, model.NewLocAppError("AddUserToChannel", "api.channel.add_user_to_channel.deleted.app_error", nil, "")
	}

	if channel.Type != model.CHANNEL_OPEN && channel.Type != model.CHANNEL_PRIVATE {
		return nil, model.NewLocAppError("AddUserToChannel", "api.channel.add_user_to_channel.type.app_error", nil, "")
	}

	tmchan := Srv.Store.Team().GetMember(channel.TeamId, user.Id)
	cmchan := Srv.Store.Channel().GetMember(channel.Id, user.Id)

	if result := <-tmchan; result.Err != nil {
		return nil, result.Err
	} else {
		teamMember := result.Data.(*model.TeamMember)
		if teamMember.DeleteAt > 0 {
			return nil, model.NewLocAppError("AddUserToChannel", "api.channel.add_user.to.channel.failed.deleted.app_error", nil, "")
		}
	}

	if result := <-cmchan; result.Err != nil {
		if result.Err.Id != store.MISSING_CHANNEL_MEMBER_ERROR {
			return nil, result.Err
		}
	} else {
		channelMember := result.Data.(*model.ChannelMember)
		return channelMember, nil
	}

	newMember := &model.ChannelMember{
		ChannelId:   channel.Id,
		UserId:      user.Id,
		NotifyProps: model.GetDefaultChannelNotifyProps(),
		Roles:       model.ROLE_CHANNEL_USER.Id,
	}
	if result := <-Srv.Store.Channel().SaveMember(newMember); result.Err != nil {
		l4g.Error("Failed to add member user_id=%v channel_id=%v err=%v", user.Id, channel.Id, result.Err)
		return nil, model.NewLocAppError("AddUserToChannel", "api.channel.add_user.to.channel.failed.app_error", nil, "")
	}

	WaitForChannelMembership(channel.Id, user.Id)

	InvalidateCacheForUser(user.Id)
	InvalidateCacheForChannelMembers(channel.Id)

	return newMember, nil
}

func AddUserToChannel(user *model.User, channel *model.Channel) (*model.ChannelMember, *model.AppError) {

	newMember, err := addUserToChannel(user, channel)
	if err != nil {
		return nil, err
	}

	message := model.NewWebSocketEvent(model.WEBSOCKET_EVENT_USER_ADDED, "", channel.Id, "", nil)
	message.Add("user_id", user.Id)
	message.Add("team_id", channel.TeamId)
	Publish(message)

	return newMember, nil
}

func AddChannelMember(userId string, channel *model.Channel, userRequestorId string) (*model.ChannelMember, *model.AppError) {
	var user *model.User
	var err *model.AppError

	if user, err = GetUser(userId); err != nil {
		return nil, err
	}

	var userRequestor *model.User
	if userRequestor, err = GetUser(userRequestorId); err != nil {
		return nil, err
	}

	cm, err := AddUserToChannel(user, channel)
	if err != nil {
		return nil, err
	}

	if userId == userRequestorId {
		postJoinChannelMessage(user, channel)
	} else {
		go PostAddToChannelMessage(userRequestor, user, channel)
	}

	UpdateChannelLastViewedAt([]string{channel.Id}, userRequestor.Id)

	return cm, nil
}

func AddDirectChannels(teamId string, user *model.User) *model.AppError {
	var profiles []*model.User
	if result := <-Srv.Store.User().GetProfiles(teamId, 0, 100); result.Err != nil {
		return model.NewLocAppError("AddDirectChannels", "api.user.add_direct_channels_and_forget.failed.error", map[string]interface{}{"UserId": user.Id, "TeamId": teamId, "Error": result.Err.Error()}, "")
	} else {
		profiles = result.Data.([]*model.User)
	}

	var preferences model.Preferences

	for _, profile := range profiles {
		if profile.Id == user.Id {
			continue
		}

		preference := model.Preference{
			UserId:   user.Id,
			Category: model.PREFERENCE_CATEGORY_DIRECT_CHANNEL_SHOW,
			Name:     profile.Id,
			Value:    "true",
		}

		preferences = append(preferences, preference)

		if len(preferences) >= 10 {
			break
		}
	}

	if result := <-Srv.Store.Preference().Save(&preferences); result.Err != nil {
		return model.NewLocAppError("AddDirectChannels", "api.user.add_direct_channels_and_forget.failed.error", map[string]interface{}{"UserId": user.Id, "TeamId": teamId, "Error": result.Err.Error()}, "")
	}

	return nil
}

func PostUpdateChannelHeaderMessage(userId string, channelId string, teamId string, oldChannelHeader, newChannelHeader string) *model.AppError {
	uc := Srv.Store.User().Get(userId)

	if uresult := <-uc; uresult.Err != nil {
		return model.NewLocAppError("PostUpdateChannelHeaderMessage", "api.channel.post_update_channel_header_message_and_forget.retrieve_user.error", nil, uresult.Err.Error())
	} else {
		user := uresult.Data.(*model.User)

		var message string
		if oldChannelHeader == "" {
			message = fmt.Sprintf(utils.T("api.channel.post_update_channel_header_message_and_forget.updated_to"), user.Username, newChannelHeader)
		} else if newChannelHeader == "" {
			message = fmt.Sprintf(utils.T("api.channel.post_update_channel_header_message_and_forget.removed"), user.Username, oldChannelHeader)
		} else {
			message = fmt.Sprintf(utils.T("api.channel.post_update_channel_header_message_and_forget.updated_from"), user.Username, oldChannelHeader, newChannelHeader)
		}

		post := &model.Post{
			ChannelId: channelId,
			Message:   message,
			Type:      model.POST_HEADER_CHANGE,
			UserId:    userId,
			Props: model.StringInterface{
				"username":   user.Username,
				"old_header": oldChannelHeader,
				"new_header": newChannelHeader,
			},
		}

		if _, err := CreatePost(post, teamId, false); err != nil {
			return model.NewLocAppError("", "api.channel.post_update_channel_header_message_and_forget.post.error", nil, err.Error())
		}
	}

	return nil
}

func PostUpdateChannelPurposeMessage(userId string, channelId string, teamId string, oldChannelPurpose string, newChannelPurpose string) *model.AppError {
	uc := Srv.Store.User().Get(userId)

	if uresult := <-uc; uresult.Err != nil {
		return model.NewLocAppError("PostUpdateChannelPurposeMessage", "app.channel.post_update_channel_purpose_message.retrieve_user.error", nil, uresult.Err.Error())
	} else {
		user := uresult.Data.(*model.User)

		var message string
		if oldChannelPurpose == "" {
			message = fmt.Sprintf(utils.T("app.channel.post_update_channel_purpose_message.updated_to"), user.Username, newChannelPurpose)
		} else if newChannelPurpose == "" {
			message = fmt.Sprintf(utils.T("app.channel.post_update_channel_purpose_message.removed"), user.Username, oldChannelPurpose)
		} else {
			message = fmt.Sprintf(utils.T("app.channel.post_update_channel_purpose_message.updated_from"), user.Username, oldChannelPurpose, newChannelPurpose)
		}

		post := &model.Post{
			ChannelId: channelId,
			Message:   message,
			Type:      model.POST_PURPOSE_CHANGE,
			UserId:    userId,
			Props: model.StringInterface{
				"username":    user.Username,
				"old_purpose": oldChannelPurpose,
				"new_purpose": newChannelPurpose,
			},
		}
		if _, err := CreatePost(post, teamId, false); err != nil {
			return model.NewLocAppError("", "app.channel.post_update_channel_purpose_message.post.error", nil, err.Error())
		}
	}

	return nil
}

func PostUpdateChannelDisplayNameMessage(userId string, channelId string, teamId string, oldChannelDisplayName, newChannelDisplayName string) *model.AppError {
	uc := Srv.Store.User().Get(userId)

	if uresult := <-uc; uresult.Err != nil {
		return model.NewLocAppError("PostUpdateChannelDisplayNameMessage", "api.channel.post_update_channel_displayname_message_and_forget.retrieve_user.error", nil, uresult.Err.Error())
	} else {
		user := uresult.Data.(*model.User)

		message := fmt.Sprintf(utils.T("api.channel.post_update_channel_displayname_message_and_forget.updated_from"), user.Username, oldChannelDisplayName, newChannelDisplayName)

		post := &model.Post{
			ChannelId: channelId,
			Message:   message,
			Type:      model.POST_DISPLAYNAME_CHANGE,
			UserId:    userId,
			Props: model.StringInterface{
				"username":        user.Username,
				"old_displayname": oldChannelDisplayName,
				"new_displayname": newChannelDisplayName,
			},
		}

		if _, err := CreatePost(post, teamId, false); err != nil {
			return model.NewLocAppError("PostUpdateChannelDisplayNameMessage", "api.channel.post_update_channel_displayname_message_and_forget.create_post.error", nil, err.Error())
		}
	}

	return nil
}

func GetChannel(channelId string) (*model.Channel, *model.AppError) {
	if result := <-Srv.Store.Channel().Get(channelId, true); result.Err != nil && result.Err.Id == "store.sql_channel.get.existing.app_error" {
		result.Err.StatusCode = http.StatusNotFound
		return nil, result.Err
	} else if result.Err != nil {
		result.Err.StatusCode = http.StatusBadRequest
		return nil, result.Err
	} else {
		return result.Data.(*model.Channel), nil
	}
}

func GetChannelByName(channelName, teamId string) (*model.Channel, *model.AppError) {
	if result := <-Srv.Store.Channel().GetByName(teamId, channelName, true); result.Err != nil && result.Err.Id == "store.sql_channel.get_by_name.missing.app_error" {
		result.Err.StatusCode = http.StatusNotFound
		return nil, result.Err
	} else if result.Err != nil {
		result.Err.StatusCode = http.StatusBadRequest
		return nil, result.Err
	} else {
		return result.Data.(*model.Channel), nil
	}
}

func GetChannelByNameForTeamName(channelName, teamName string) (*model.Channel, *model.AppError) {
	var team *model.Team

	if result := <-Srv.Store.Team().GetByName(teamName); result.Err != nil {
		result.Err.StatusCode = http.StatusNotFound
		return nil, result.Err
	} else {
		team = result.Data.(*model.Team)
	}

	if result := <-Srv.Store.Channel().GetByName(team.Id, channelName, true); result.Err != nil && result.Err.Id == "store.sql_channel.get_by_name.missing.app_error" {
		result.Err.StatusCode = http.StatusNotFound
		return nil, result.Err
	} else if result.Err != nil {
		result.Err.StatusCode = http.StatusBadRequest
		return nil, result.Err
	} else {
		return result.Data.(*model.Channel), nil
	}
}

func GetChannelsForUser(teamId string, userId string) (*model.ChannelList, *model.AppError) {
	if result := <-Srv.Store.Channel().GetChannels(teamId, userId); result.Err != nil {
		return nil, result.Err
	} else {
		return result.Data.(*model.ChannelList), nil
	}
}

func GetChannelsUserNotIn(teamId string, userId string, offset int, limit int) (*model.ChannelList, *model.AppError) {
	if result := <-Srv.Store.Channel().GetMoreChannels(teamId, userId, offset, limit); result.Err != nil {
		return nil, result.Err
	} else {
		return result.Data.(*model.ChannelList), nil
	}
}

func GetPublicChannelsByIdsForTeam(teamId string, channelIds []string) (*model.ChannelList, *model.AppError) {
	if result := <-Srv.Store.Channel().GetPublicChannelsByIdsForTeam(teamId, channelIds); result.Err != nil {
		return nil, result.Err
	} else {
		return result.Data.(*model.ChannelList), nil
	}
}

func GetPublicChannelsForTeam(teamId string, offset int, limit int) (*model.ChannelList, *model.AppError) {
	if result := <-Srv.Store.Channel().GetPublicChannelsForTeam(teamId, offset, limit); result.Err != nil {
		return nil, result.Err
	} else {
		return result.Data.(*model.ChannelList), nil
	}
}

func GetChannelMember(channelId string, userId string) (*model.ChannelMember, *model.AppError) {
	if result := <-Srv.Store.Channel().GetMember(channelId, userId); result.Err != nil {
		return nil, result.Err
	} else {
		return result.Data.(*model.ChannelMember), nil
	}
}

func GetChannelMembersPage(channelId string, page, perPage int) (*model.ChannelMembers, *model.AppError) {
	if result := <-Srv.Store.Channel().GetMembers(channelId, page*perPage, perPage); result.Err != nil {
		return nil, result.Err
	} else {
		return result.Data.(*model.ChannelMembers), nil
	}
}

func GetChannelMembersByIds(channelId string, userIds []string) (*model.ChannelMembers, *model.AppError) {
	if result := <-Srv.Store.Channel().GetMembersByIds(channelId, userIds); result.Err != nil {
		return nil, result.Err
	} else {
		return result.Data.(*model.ChannelMembers), nil
	}
}

func GetChannelMembersForUser(teamId string, userId string) (*model.ChannelMembers, *model.AppError) {
	if result := <-Srv.Store.Channel().GetMembersForUser(teamId, userId); result.Err != nil {
		return nil, result.Err
	} else {
		return result.Data.(*model.ChannelMembers), nil
	}
}

func GetChannelMemberCount(channelId string) (int64, *model.AppError) {
	if result := <-Srv.Store.Channel().GetMemberCount(channelId, true); result.Err != nil {
		return 0, result.Err
	} else {
		return result.Data.(int64), nil
	}
}

func GetChannelCounts(teamId string, userId string) (*model.ChannelCounts, *model.AppError) {
	if result := <-Srv.Store.Channel().GetChannelCounts(teamId, userId); result.Err != nil {
		return nil, result.Err
	} else {
		return result.Data.(*model.ChannelCounts), nil
	}
}

func GetChannelUnread(channelId, userId string) (*model.ChannelUnread, *model.AppError) {
	result := <-Srv.Store.Channel().GetChannelUnread(channelId, userId)
	if result.Err != nil {
		return nil, result.Err
	}
	channelUnread := result.Data.(*model.ChannelUnread)

	if channelUnread.NotifyProps[model.MARK_UNREAD_NOTIFY_PROP] == model.CHANNEL_MARK_UNREAD_MENTION {
		channelUnread.MsgCount = 0
	}

	return channelUnread, nil
}

func JoinChannel(channel *model.Channel, userId string) *model.AppError {
	if channel.DeleteAt > 0 {
		return model.NewLocAppError("JoinChannel", "api.channel.join_channel.already_deleted.app_error", nil, "")
	}

	userChan := Srv.Store.User().Get(userId)
	memberChan := Srv.Store.Channel().GetMember(channel.Id, userId)

	if uresult := <-userChan; uresult.Err != nil {
		return uresult.Err
	} else if mresult := <-memberChan; mresult.Err == nil && mresult.Data != nil {
		// user is already in the channel
		return nil
	} else {
		user := uresult.Data.(*model.User)

		if channel.Type == model.CHANNEL_OPEN {
			if _, err := AddUserToChannel(user, channel); err != nil {
				return err
			}

			if err := postJoinChannelMessage(user, channel); err != nil {
				return err
			}
		} else {
			return model.NewLocAppError("JoinChannel", "api.channel.join_channel.permissions.app_error", nil, "")
		}
	}

	return nil
}

func postJoinChannelMessage(user *model.User, channel *model.Channel) *model.AppError {
	post := &model.Post{
		ChannelId: channel.Id,
		Message:   fmt.Sprintf(utils.T("api.channel.join_channel.post_and_forget"), user.Username),
		Type:      model.POST_JOIN_CHANNEL,
		UserId:    user.Id,
		Props: model.StringInterface{
			"username": user.Username,
		},
	}

	if _, err := CreatePost(post, channel.TeamId, false); err != nil {
		return model.NewLocAppError("postJoinChannelMessage", "api.channel.post_user_add_remove_message_and_forget.error", nil, err.Error())
	}

	return nil
}

func LeaveChannel(channelId string, userId string) *model.AppError {
	sc := Srv.Store.Channel().Get(channelId, true)
	uc := Srv.Store.User().Get(userId)
	ccm := Srv.Store.Channel().GetMemberCount(channelId, false)

	if cresult := <-sc; cresult.Err != nil {
		return cresult.Err
	} else if uresult := <-uc; uresult.Err != nil {
		return cresult.Err
	} else if ccmresult := <-ccm; ccmresult.Err != nil {
		return ccmresult.Err
	} else {
		channel := cresult.Data.(*model.Channel)
		user := uresult.Data.(*model.User)
		membersCount := ccmresult.Data.(int64)

		if channel.IsGroupOrDirect() {
			err := model.NewLocAppError("LeaveChannel", "api.channel.leave.direct.app_error", nil, "")
			err.StatusCode = http.StatusBadRequest
			return err
		}

		if channel.Type == model.CHANNEL_PRIVATE && membersCount == 1 {
			err := model.NewLocAppError("LeaveChannel", "api.channel.leave.last_member.app_error", nil, "userId="+user.Id)
			err.StatusCode = http.StatusBadRequest
			return err
		}

		if err := removeUserFromChannel(userId, userId, channel); err != nil {
			return err
		}

		go postLeaveChannelMessage(user, channel)
	}

	return nil
}

func postLeaveChannelMessage(user *model.User, channel *model.Channel) *model.AppError {
	post := &model.Post{
		ChannelId: channel.Id,
		Message:   fmt.Sprintf(utils.T("api.channel.leave.left"), user.Username),
		Type:      model.POST_LEAVE_CHANNEL,
		UserId:    user.Id,
		Props: model.StringInterface{
			"username": user.Username,
		},
	}

	if _, err := CreatePost(post, channel.TeamId, false); err != nil {
		return model.NewLocAppError("postLeaveChannelMessage", "api.channel.post_user_add_remove_message_and_forget.error", nil, err.Error())
	}

	return nil
}

func PostAddToChannelMessage(user *model.User, addedUser *model.User, channel *model.Channel) *model.AppError {
	post := &model.Post{
		ChannelId: channel.Id,
		Message:   fmt.Sprintf(utils.T("api.channel.add_member.added"), addedUser.Username, user.Username),
		Type:      model.POST_ADD_TO_CHANNEL,
		UserId:    user.Id,
		Props: model.StringInterface{
			"username":      user.Username,
			"addedUsername": addedUser.Username,
		},
	}

	if _, err := CreatePost(post, channel.TeamId, false); err != nil {
		return model.NewLocAppError("postAddToChannelMessage", "api.channel.post_user_add_remove_message_and_forget.error", nil, err.Error())
	}

	return nil
}

func PostRemoveFromChannelMessage(removerUserId string, removedUser *model.User, channel *model.Channel) *model.AppError {
	post := &model.Post{
		ChannelId: channel.Id,
		Message:   fmt.Sprintf(utils.T("api.channel.remove_member.removed"), removedUser.Username),
		Type:      model.POST_REMOVE_FROM_CHANNEL,
		UserId:    removerUserId,
		Props: model.StringInterface{
			"removedUsername": removedUser.Username,
		},
	}

	if _, err := CreatePost(post, channel.TeamId, false); err != nil {
		return model.NewLocAppError("postRemoveFromChannelMessage", "api.channel.post_user_add_remove_message_and_forget.error", nil, err.Error())
	}

	return nil
}

func removeUserFromChannel(userIdToRemove string, removerUserId string, channel *model.Channel) *model.AppError {
	if channel.DeleteAt > 0 {
		err := model.NewLocAppError("RemoveUserFromChannel", "api.channel.remove_user_from_channel.deleted.app_error", nil, "")
		err.StatusCode = http.StatusBadRequest
		return err
	}

	if channel.Name == model.DEFAULT_CHANNEL {
		return model.NewLocAppError("RemoveUserFromChannel", "api.channel.remove.default.app_error", map[string]interface{}{"Channel": model.DEFAULT_CHANNEL}, "")
	}

	if cmresult := <-Srv.Store.Channel().RemoveMember(channel.Id, userIdToRemove); cmresult.Err != nil {
		return cmresult.Err
	}

	InvalidateCacheForUser(userIdToRemove)
	InvalidateCacheForChannelMembers(channel.Id)

	message := model.NewWebSocketEvent(model.WEBSOCKET_EVENT_USER_REMOVED, "", channel.Id, "", nil)
	message.Add("user_id", userIdToRemove)
	message.Add("remover_id", removerUserId)
	go Publish(message)

	// because the removed user no longer belongs to the channel we need to send a separate websocket event
	userMsg := model.NewWebSocketEvent(model.WEBSOCKET_EVENT_USER_REMOVED, "", "", userIdToRemove, nil)
	userMsg.Add("channel_id", channel.Id)
	userMsg.Add("remover_id", removerUserId)
	go Publish(userMsg)

	return nil
}

func RemoveUserFromChannel(userIdToRemove string, removerUserId string, channel *model.Channel) *model.AppError {
	var err *model.AppError
	if err = removeUserFromChannel(userIdToRemove, removerUserId, channel); err != nil {
		return err
	}

	var user *model.User
	if user, err = GetUser(userIdToRemove); err != nil {
		return err
	}

	if userIdToRemove == removerUserId {
		postLeaveChannelMessage(user, channel)
	} else {
		go PostRemoveFromChannelMessage(removerUserId, user, channel)
	}

	return nil
}

func GetNumberOfChannelsOnTeam(teamId string) (int, *model.AppError) {
	// Get total number of channels on current team
	if result := <-Srv.Store.Channel().GetTeamChannels(teamId); result.Err != nil {
		return 0, result.Err
	} else {
		return len(*result.Data.(*model.ChannelList)), nil
	}
}

func SetActiveChannel(userId string, channelId string) *model.AppError {
	status, err := GetStatus(userId)
	if err != nil {
		status = &model.Status{UserId: userId, Status: model.STATUS_ONLINE, Manual: false, LastActivityAt: model.GetMillis(), ActiveChannel: channelId}
	} else {
		status.ActiveChannel = channelId
		if !status.Manual {
			status.Status = model.STATUS_ONLINE
		}
		status.LastActivityAt = model.GetMillis()
	}

	AddStatusCache(status)

	return nil
}

func UpdateChannelLastViewedAt(channelIds []string, userId string) *model.AppError {
	if result := <-Srv.Store.Channel().UpdateLastViewedAt(channelIds, userId); result.Err != nil {
		return result.Err
	}

	return nil
}

func SearchChannels(teamId string, term string) (*model.ChannelList, *model.AppError) {
	if result := <-Srv.Store.Channel().SearchInTeam(teamId, term); result.Err != nil {
		return nil, result.Err
	} else {
		return result.Data.(*model.ChannelList), nil
	}
}

func SearchChannelsUserNotIn(teamId string, userId string, term string) (*model.ChannelList, *model.AppError) {
	if result := <-Srv.Store.Channel().SearchMore(userId, teamId, term); result.Err != nil {
		return nil, result.Err
	} else {
		return result.Data.(*model.ChannelList), nil
	}
}

func ViewChannel(view *model.ChannelView, userId string, clearPushNotifications bool) *model.AppError {
	if err := SetActiveChannel(userId, view.ChannelId); err != nil {
		return err
	}

	channelIds := []string{}

	if len(view.ChannelId) > 0 {
		channelIds = append(channelIds, view.ChannelId)
	}

	var pchan store.StoreChannel
	if len(view.PrevChannelId) > 0 {
		channelIds = append(channelIds, view.PrevChannelId)

		if *utils.Cfg.EmailSettings.SendPushNotifications && clearPushNotifications && len(view.ChannelId) > 0 {
			pchan = Srv.Store.User().GetUnreadCountForChannel(userId, view.ChannelId)
		}
	}

	if len(channelIds) == 0 {
		return nil
	}

	uchan := Srv.Store.Channel().UpdateLastViewedAt(channelIds, userId)

	if pchan != nil {
		if result := <-pchan; result.Err != nil {
			return result.Err
		} else {
			if result.Data.(int64) > 0 {
				ClearPushNotification(userId, view.ChannelId)
			}
		}
	}

	if result := <-uchan; result.Err != nil {
		return result.Err
	}

	return nil
}

func PermanentDeleteChannel(channel *model.Channel) *model.AppError {
	if result := <-Srv.Store.Post().PermanentDeleteByChannel(channel.Id); result.Err != nil {
		return result.Err
	}

	if result := <-Srv.Store.Channel().PermanentDeleteMembersByChannel(channel.Id); result.Err != nil {
		return result.Err
	}

	if result := <-Srv.Store.Channel().PermanentDelete(channel.Id); result.Err != nil {
		return result.Err
	}

	return nil
}

func GetPinnedPosts(channelId string) (*model.PostList, *model.AppError) {
	if result := <-Srv.Store.Channel().GetPinnedPosts(channelId); result.Err != nil {
		return nil, result.Err
	} else {
		return result.Data.(*model.PostList), nil
	}
}<|MERGE_RESOLUTION|>--- conflicted
+++ resolved
@@ -281,7 +281,6 @@
 	}
 }
 
-<<<<<<< HEAD
 func RestoreChannel(channel *model.Channel) (*model.Channel, *model.AppError) {
 	if result := <-Srv.Store.Channel().Restore(channel.Id, model.GetMillis()); result.Err != nil {
 		return nil, result.Err
@@ -290,14 +289,11 @@
 	}
 }
 
-func PatchChannel(channel *model.Channel, patch *model.ChannelPatch) (*model.Channel, *model.AppError) {
-=======
 func PatchChannel(channel *model.Channel, patch *model.ChannelPatch, userId string) (*model.Channel, *model.AppError) {
 	oldChannelDisplayName := channel.DisplayName
 	oldChannelHeader := channel.Header
 	oldChannelPurpose := channel.Purpose
 
->>>>>>> 431d89f5
 	channel.Patch(patch)
 	channel, err := UpdateChannel(channel)
 	if err != nil {
