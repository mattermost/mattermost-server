// Copyright (c) 2016-present Mattermost, Inc. All Rights Reserved.
// See License.txt for license information.

package app

import (
	"fmt"
	"net/http"
	"strings"
	"time"

	"github.com/mattermost/mattermost-server/mlog"
	"github.com/mattermost/mattermost-server/model"
	"github.com/mattermost/mattermost-server/plugin"
	"github.com/mattermost/mattermost-server/store"
	"github.com/mattermost/mattermost-server/utils"
)

// CreateDefaultChannels creates channels in the given team for each channel returned by (*App).DefaultChannelNames.
//
func (a *App) CreateDefaultChannels(teamID string) ([]*model.Channel, *model.AppError) {
	displayNames := map[string]string{
		"town-square": utils.T("api.channel.create_default_channels.town_square"),
		"off-topic":   utils.T("api.channel.create_default_channels.off_topic"),
	}
	channels := []*model.Channel{}
	defaultChannelNames := a.DefaultChannelNames()
	for _, name := range defaultChannelNames {
		displayName := utils.TDefault(displayNames[name], name)
		channel := &model.Channel{DisplayName: displayName, Name: name, Type: model.CHANNEL_OPEN, TeamId: teamID}
		if _, err := a.CreateChannel(channel, false); err != nil {
			return nil, err
		}
		channels = append(channels, channel)
	}
	return channels, nil
}

// DefaultChannelNames returns the list of system-wide default channel names.
//
// By default the list will be (not necessarily in this order):
//	['town-square', 'off-topic']
// However, if TeamSettings.ExperimentalDefaultChannels contains a list of channels then that list will replace
// 'off-topic' and be included in the return results in addition to 'town-square'. For example:
//	['town-square', 'game-of-thrones', 'wow']
//
func (a *App) DefaultChannelNames() []string {
	names := []string{"town-square"}

	if len(a.Config().TeamSettings.ExperimentalDefaultChannels) == 0 {
		names = append(names, "off-topic")
	} else {
		seenChannels := map[string]bool{"town-square": true}
		for _, channelName := range a.Config().TeamSettings.ExperimentalDefaultChannels {
			if !seenChannels[channelName] {
				names = append(names, channelName)
				seenChannels[channelName] = true
			}
		}
	}

	return names
}

func (a *App) JoinDefaultChannels(teamId string, user *model.User, shouldBeAdmin bool, userRequestorId string) *model.AppError {
	var requestor *model.User
	if userRequestorId != "" {
		var err *model.AppError
		requestor, err = a.Srv.Store.User().Get(userRequestorId)
		if err != nil {
			return err
		}
	}

	var err *model.AppError
	for _, channelName := range a.DefaultChannelNames() {
		channel, channelErr := a.Srv.Store.Channel().GetByName(teamId, channelName, true)
		if channelErr != nil {
			err = channelErr
			continue
		}

		if channel.Type != model.CHANNEL_OPEN {
			continue
		}

		cm := &model.ChannelMember{
			ChannelId:   channel.Id,
			UserId:      user.Id,
			SchemeGuest: user.IsGuest(),
			SchemeUser:  !user.IsGuest(),
			SchemeAdmin: shouldBeAdmin,
			NotifyProps: model.GetDefaultChannelNotifyProps(),
		}

		_, err = a.Srv.Store.Channel().SaveMember(cm)
		if histErr := a.Srv.Store.ChannelMemberHistory().LogJoinEvent(user.Id, channel.Id, model.GetMillis()); histErr != nil {
			mlog.Warn(fmt.Sprintf("Failed to update ChannelMemberHistory table %v", histErr))
		}

		if *a.Config().ServiceSettings.ExperimentalEnableDefaultChannelLeaveJoinMessages {
			a.postJoinMessageForDefaultChannel(user, requestor, channel)
		}

		a.InvalidateCacheForChannelMembers(channel.Id)

		message := model.NewWebSocketEvent(model.WEBSOCKET_EVENT_USER_ADDED, "", channel.Id, "", nil)
		message.Add("user_id", user.Id)
		message.Add("team_id", channel.TeamId)
		a.Publish(message)

	}

	if a.IsESIndexingEnabled() {
		a.Srv.Go(func() {
			if err = a.indexUser(user); err != nil {
				mlog.Error("Encountered error indexing user", mlog.String("user_id", user.Id), mlog.Err(err))
			}
		})
	}

	return err
}

func (a *App) postJoinMessageForDefaultChannel(user *model.User, requestor *model.User, channel *model.Channel) {
	if channel.Name == model.DEFAULT_CHANNEL {
		if requestor == nil {
			if err := a.postJoinTeamMessage(user, channel); err != nil {
				mlog.Error(fmt.Sprint("Failed to post join/leave message", err))
			}
		} else {
			if err := a.postAddToTeamMessage(requestor, user, channel, ""); err != nil {
				mlog.Error(fmt.Sprint("Failed to post join/leave message", err))
			}
		}
	} else {
		if requestor == nil {
			if err := a.postJoinChannelMessage(user, channel); err != nil {
				mlog.Error(fmt.Sprint("Failed to post join/leave message", err))
			}
		} else {
			if err := a.PostAddToChannelMessage(requestor, user, channel, ""); err != nil {
				mlog.Error(fmt.Sprint("Failed to post join/leave message", err))
			}
		}
	}
}

func (a *App) CreateChannelWithUser(channel *model.Channel, userId string) (*model.Channel, *model.AppError) {
	if channel.IsGroupOrDirect() {
		return nil, model.NewAppError("CreateChannelWithUser", "api.channel.create_channel.direct_channel.app_error", nil, "", http.StatusBadRequest)
	}

	if strings.Index(channel.Name, "__") > 0 {
		return nil, model.NewAppError("CreateChannelWithUser", "api.channel.create_channel.invalid_character.app_error", nil, "", http.StatusBadRequest)
	}

	if len(channel.TeamId) == 0 {
		return nil, model.NewAppError("CreateChannelWithUser", "app.channel.create_channel.no_team_id.app_error", nil, "", http.StatusBadRequest)
	}

	// Get total number of channels on current team
	count, err := a.GetNumberOfChannelsOnTeam(channel.TeamId, false)
	if err != nil {
		return nil, err
	}

	if int64(count+1) > *a.Config().TeamSettings.MaxChannelsPerTeam {
		return nil, model.NewAppError("CreateChannelWithUser", "api.channel.create_channel.max_channel_limit.app_error", map[string]interface{}{"MaxChannelsPerTeam": *a.Config().TeamSettings.MaxChannelsPerTeam}, "", http.StatusBadRequest)
	}

	channel.CreatorId = userId

	rchannel, err := a.CreateChannel(channel, true)
	if err != nil {
		return nil, err
	}

	var user *model.User
	if user, err = a.GetUser(userId); err != nil {
		return nil, err
	}

	a.postJoinChannelMessage(user, channel)

	message := model.NewWebSocketEvent(model.WEBSOCKET_EVENT_CHANNEL_CREATED, "", "", userId, nil)
	message.Add("channel_id", channel.Id)
	message.Add("team_id", channel.TeamId)
	a.Publish(message)

	if a.IsESIndexingEnabled() {
		a.Srv.Go(func() {
			if err := a.indexUser(user); err != nil {
				mlog.Error("Encountered error indexing user", mlog.String("user_id", user.Id), mlog.Err(err))
			}
		})
	}

	return rchannel, nil
}

// RenameChannel is used to rename the channel Name and the DisplayName fields
func (a *App) RenameChannel(channel *model.Channel, newChannelName string, newDisplayName string) (*model.Channel, *model.AppError) {
	if channel.Type == model.CHANNEL_DIRECT {
		return nil, model.NewAppError("RenameChannel", "api.channel.rename_channel.cant_rename_direct_messages.app_error", nil, "", http.StatusBadRequest)
	}

	if channel.Type == model.CHANNEL_GROUP {
		return nil, model.NewAppError("RenameChannel", "api.channel.rename_channel.cant_rename_group_messages.app_error", nil, "", http.StatusBadRequest)
	}

	channel.Name = newChannelName
	if newDisplayName != "" {
		channel.DisplayName = newDisplayName
	}

	newChannel, err := a.UpdateChannel(channel)
	if err != nil {
		return nil, err
	}

	return newChannel, nil
}

func (a *App) CreateChannel(channel *model.Channel, addMember bool) (*model.Channel, *model.AppError) {
	sc, err := a.Srv.Store.Channel().Save(channel, *a.Config().TeamSettings.MaxChannelsPerTeam)
	if err != nil {
		return nil, err
	}

	if addMember {
		user, err := a.Srv.Store.User().Get(channel.CreatorId)
		if err != nil {
			return nil, err
		}

		cm := &model.ChannelMember{
			ChannelId:   sc.Id,
			UserId:      user.Id,
			SchemeGuest: user.IsGuest(),
			SchemeUser:  !user.IsGuest(),
			SchemeAdmin: true,
			NotifyProps: model.GetDefaultChannelNotifyProps(),
		}

		if _, err := a.Srv.Store.Channel().SaveMember(cm); err != nil {
			return nil, err
		}
		if err := a.Srv.Store.ChannelMemberHistory().LogJoinEvent(channel.CreatorId, sc.Id, model.GetMillis()); err != nil {
			mlog.Warn(fmt.Sprintf("Failed to update ChannelMemberHistory table %v", err))
		}

		a.InvalidateCacheForUser(channel.CreatorId)
	}

	if pluginsEnvironment := a.GetPluginsEnvironment(); pluginsEnvironment != nil {
		a.Srv.Go(func() {
			pluginContext := a.PluginContext()
			pluginsEnvironment.RunMultiPluginHook(func(hooks plugin.Hooks) bool {
				hooks.ChannelHasBeenCreated(pluginContext, sc)
				return true
			}, plugin.ChannelHasBeenCreatedId)
		})
	}

	if a.IsESIndexingEnabled() {
		if sc.Type == model.CHANNEL_OPEN {
			a.Srv.Go(func() {
				if err := a.Elasticsearch.IndexChannel(sc); err != nil {
					mlog.Error("Encountered error indexing channel", mlog.String("channel_id", sc.Id), mlog.Err(err))
				}
			})
		}
		if addMember {
			a.Srv.Go(func() {
				if err := a.indexUserFromId(channel.CreatorId); err != nil {
					mlog.Error("Encountered error indexing user", mlog.String("user_id", channel.CreatorId), mlog.Err(err))
				}
			})
		}
	}

	return sc, nil
}

func (a *App) GetOrCreateDirectChannel(userId, otherUserId string) (*model.Channel, *model.AppError) {
	channel, err := a.Srv.Store.Channel().GetByName("", model.GetDMNameFromIds(userId, otherUserId), true)
	if err != nil {
		if err.Id == store.MISSING_CHANNEL_ERROR {
			channel, err = a.createDirectChannel(userId, otherUserId)
			if err != nil {
				if err.Id == store.CHANNEL_EXISTS_ERROR {
					return channel, nil
				}
				return nil, err
			}

			a.WaitForChannelMembership(channel.Id, userId)

			a.InvalidateCacheForUser(userId)
			a.InvalidateCacheForUser(otherUserId)

			if pluginsEnvironment := a.GetPluginsEnvironment(); pluginsEnvironment != nil {
				a.Srv.Go(func() {
					pluginContext := a.PluginContext()
					pluginsEnvironment.RunMultiPluginHook(func(hooks plugin.Hooks) bool {
						hooks.ChannelHasBeenCreated(pluginContext, channel)
						return true
					}, plugin.ChannelHasBeenCreatedId)
				})
			}

			if a.IsESIndexingEnabled() {
				a.Srv.Go(func() {
					for _, id := range []string{userId, otherUserId} {
						if indexUserErr := a.indexUserFromId(id); indexUserErr != nil {
							mlog.Error("Encountered error indexing user", mlog.String("user_id", id), mlog.Err(indexUserErr))
						}
					}
				})
			}

			message := model.NewWebSocketEvent(model.WEBSOCKET_EVENT_DIRECT_ADDED, "", channel.Id, "", nil)
			message.Add("teammate_id", otherUserId)
			a.Publish(message)

			return channel, nil
		}
		return nil, model.NewAppError("GetOrCreateDMChannel", "web.incoming_webhook.channel.app_error", nil, "err="+err.Message, err.StatusCode)
	}
	return channel, nil
}

func (a *App) createDirectChannel(userId string, otherUserId string) (*model.Channel, *model.AppError) {
	uc1 := make(chan store.StoreResult, 1)
	uc2 := make(chan store.StoreResult, 1)
	go func() {
		user, err := a.Srv.Store.User().Get(userId)
		uc1 <- store.StoreResult{Data: user, Err: err}
		close(uc1)
	}()
	go func() {
		user, err := a.Srv.Store.User().Get(otherUserId)
		uc2 <- store.StoreResult{Data: user, Err: err}
		close(uc2)
	}()

	result := <-uc1
	if result.Err != nil {
		return nil, model.NewAppError("CreateDirectChannel", "api.channel.create_direct_channel.invalid_user.app_error", nil, userId, http.StatusBadRequest)
	}
	user := result.Data.(*model.User)

	result = <-uc2
	if result.Err != nil {
		return nil, model.NewAppError("CreateDirectChannel", "api.channel.create_direct_channel.invalid_user.app_error", nil, otherUserId, http.StatusBadRequest)
	}
	otherUser := result.Data.(*model.User)

	channel, err := a.Srv.Store.Channel().CreateDirectChannel(user, otherUser)
	if err != nil {
		if err.Id == store.CHANNEL_EXISTS_ERROR {
			return channel, err
		}
		return nil, err
	}

	if err = a.Srv.Store.ChannelMemberHistory().LogJoinEvent(userId, channel.Id, model.GetMillis()); err != nil {
		mlog.Warn(fmt.Sprintf("Failed to update ChannelMemberHistory table %v", err))
	}
	if err = a.Srv.Store.ChannelMemberHistory().LogJoinEvent(otherUserId, channel.Id, model.GetMillis()); err != nil {
		mlog.Warn(fmt.Sprintf("Failed to update ChannelMemberHistory table %v", err))
	}

	return channel, nil
}

func (a *App) WaitForChannelMembership(channelId string, userId string) {
	if len(a.Config().SqlSettings.DataSourceReplicas) == 0 {
		return
	}

	now := model.GetMillis()

	for model.GetMillis()-now < 12000 {

		time.Sleep(100 * time.Millisecond)

		_, err := a.Srv.Store.Channel().GetMember(channelId, userId)

		// If the membership was found then return
		if err == nil {
			return
		}

		// If we received an error, but it wasn't a missing channel member then return
		if err.Id != store.MISSING_CHANNEL_MEMBER_ERROR {
			return
		}
	}

	mlog.Error(fmt.Sprintf("WaitForChannelMembership giving up channelId=%v userId=%v", channelId, userId), mlog.String("user_id", userId))
}

func (a *App) CreateGroupChannel(userIds []string, creatorId string) (*model.Channel, *model.AppError) {
	channel, err := a.createGroupChannel(userIds, creatorId)
	if err != nil {
		if err.Id == store.CHANNEL_EXISTS_ERROR {
			return channel, nil
		}
		return nil, err
	}

	for _, userId := range userIds {
		if userId == creatorId {
			a.WaitForChannelMembership(channel.Id, creatorId)
		}

		a.InvalidateCacheForUser(userId)
	}

	message := model.NewWebSocketEvent(model.WEBSOCKET_EVENT_GROUP_ADDED, "", channel.Id, "", nil)
	message.Add("teammate_ids", model.ArrayToJson(userIds))
	a.Publish(message)

	if a.IsESIndexingEnabled() {
		a.Srv.Go(func() {
			for _, id := range userIds {
				if err := a.indexUserFromId(id); err != nil {
					mlog.Error("Encountered error indexing user", mlog.String("user_id", id), mlog.Err(err))
				}
			}
		})
	}

	return channel, nil
}

func (a *App) createGroupChannel(userIds []string, creatorId string) (*model.Channel, *model.AppError) {
	if len(userIds) > model.CHANNEL_GROUP_MAX_USERS || len(userIds) < model.CHANNEL_GROUP_MIN_USERS {
		return nil, model.NewAppError("CreateGroupChannel", "api.channel.create_group.bad_size.app_error", nil, "", http.StatusBadRequest)
	}

	users, err := a.Srv.Store.User().GetProfileByIds(userIds, nil, true)
	if err != nil {
		return nil, err
	}

	if len(users) != len(userIds) {
		return nil, model.NewAppError("CreateGroupChannel", "api.channel.create_group.bad_user.app_error", nil, "user_ids="+model.ArrayToJson(userIds), http.StatusBadRequest)
	}

	group := &model.Channel{
		Name:        model.GetGroupNameFromUserIds(userIds),
		DisplayName: model.GetGroupDisplayNameFromUsers(users, true),
		Type:        model.CHANNEL_GROUP,
	}

	channel, err := a.Srv.Store.Channel().Save(group, *a.Config().TeamSettings.MaxChannelsPerTeam)
	if err != nil {
		if err.Id == store.CHANNEL_EXISTS_ERROR {
			return channel, err
		}
		return nil, err
	}

	for _, user := range users {
		cm := &model.ChannelMember{
			UserId:      user.Id,
			ChannelId:   group.Id,
			NotifyProps: model.GetDefaultChannelNotifyProps(),
			SchemeGuest: user.IsGuest(),
			SchemeUser:  !user.IsGuest(),
		}

		if _, err := a.Srv.Store.Channel().SaveMember(cm); err != nil {
			return nil, err
		}
		if err := a.Srv.Store.ChannelMemberHistory().LogJoinEvent(user.Id, channel.Id, model.GetMillis()); err != nil {
			mlog.Warn(fmt.Sprintf("Failed to update ChannelMemberHistory table %v", err))
		}
	}

	return channel, nil
}

func (a *App) GetGroupChannel(userIds []string) (*model.Channel, *model.AppError) {
	if len(userIds) > model.CHANNEL_GROUP_MAX_USERS || len(userIds) < model.CHANNEL_GROUP_MIN_USERS {
		return nil, model.NewAppError("GetGroupChannel", "api.channel.create_group.bad_size.app_error", nil, "", http.StatusBadRequest)
	}

	users, err := a.Srv.Store.User().GetProfileByIds(userIds, nil, true)
	if err != nil {
		return nil, err
	}

	if len(users) != len(userIds) {
		return nil, model.NewAppError("GetGroupChannel", "api.channel.create_group.bad_user.app_error", nil, "user_ids="+model.ArrayToJson(userIds), http.StatusBadRequest)
	}

	channel, err := a.GetChannelByName(model.GetGroupNameFromUserIds(userIds), "", true)
	if err != nil {
		return nil, err
	}

	return channel, nil
}

func (a *App) UpdateChannel(channel *model.Channel) (*model.Channel, *model.AppError) {
	_, err := a.Srv.Store.Channel().Update(channel)
	if err != nil {
		return nil, err
	}

	a.InvalidateCacheForChannel(channel)

	messageWs := model.NewWebSocketEvent(model.WEBSOCKET_EVENT_CHANNEL_UPDATED, "", channel.Id, "", nil)
	messageWs.Add("channel", channel.ToJson())
	a.Publish(messageWs)

	if a.IsESIndexingEnabled() && channel.Type == model.CHANNEL_OPEN {
		a.Srv.Go(func() {
			if err := a.Elasticsearch.IndexChannel(channel); err != nil {
				mlog.Error("Encountered error indexing channel", mlog.String("channel_id", channel.Id), mlog.Err(err))
			}
		})
	}

	return channel, nil
}

func (a *App) UpdateChannelScheme(channel *model.Channel) (*model.Channel, *model.AppError) {
	var oldChannel *model.Channel
	var err *model.AppError
	if oldChannel, err = a.GetChannel(channel.Id); err != nil {
		return nil, err
	}

	oldChannel.SchemeId = channel.SchemeId

	newChannel, err := a.UpdateChannel(oldChannel)
	if err != nil {
		return nil, err
	}

	return newChannel, nil
}

func (a *App) UpdateChannelPrivacy(oldChannel *model.Channel, user *model.User) (*model.Channel, *model.AppError) {
	channel, err := a.UpdateChannel(oldChannel)
	if err != nil {
		return channel, err
	}

	if err := a.postChannelPrivacyMessage(user, channel); err != nil {
		if channel.Type == model.CHANNEL_OPEN {
			channel.Type = model.CHANNEL_PRIVATE
		} else {
			channel.Type = model.CHANNEL_OPEN
		}
		// revert to previous channel privacy
		a.UpdateChannel(channel)
		return channel, err
	}

	a.InvalidateCacheForChannel(channel)

	messageWs := model.NewWebSocketEvent(model.WEBSOCKET_EVENT_CHANNEL_CONVERTED, channel.TeamId, "", "", nil)
	messageWs.Add("channel_id", channel.Id)
	a.Publish(messageWs)

	return channel, nil
}

func (a *App) postChannelPrivacyMessage(user *model.User, channel *model.Channel) *model.AppError {
	message := (map[string]string{
		model.CHANNEL_OPEN:    utils.T("api.channel.change_channel_privacy.private_to_public"),
		model.CHANNEL_PRIVATE: utils.T("api.channel.change_channel_privacy.public_to_private"),
	})[channel.Type]
	post := &model.Post{
		ChannelId: channel.Id,
		Message:   message,
		Type:      model.POST_CHANGE_CHANNEL_PRIVACY,
		UserId:    user.Id,
		Props: model.StringInterface{
			"username": user.Username,
		},
	}

	if _, err := a.CreatePost(post, channel, false); err != nil {
		return model.NewAppError("postChannelPrivacyMessage", "api.channel.post_channel_privacy_message.error", nil, err.Error(), http.StatusInternalServerError)
	}

	return nil
}

func (a *App) RestoreChannel(channel *model.Channel) (*model.Channel, *model.AppError) {
	if err := a.Srv.Store.Channel().Restore(channel.Id, model.GetMillis()); err != nil {
		return nil, err
	}
	return channel, nil
}

func (a *App) PatchChannel(channel *model.Channel, patch *model.ChannelPatch, userId string) (*model.Channel, *model.AppError) {
	oldChannelDisplayName := channel.DisplayName
	oldChannelHeader := channel.Header
	oldChannelPurpose := channel.Purpose

	channel.Patch(patch)
	channel, err := a.UpdateChannel(channel)
	if err != nil {
		return nil, err
	}

	if oldChannelDisplayName != channel.DisplayName {
		if err = a.PostUpdateChannelDisplayNameMessage(userId, channel, oldChannelDisplayName, channel.DisplayName); err != nil {
			mlog.Error(err.Error())
		}
	}

	if channel.Header != oldChannelHeader {
		if err = a.PostUpdateChannelHeaderMessage(userId, channel, oldChannelHeader, channel.Header); err != nil {
			mlog.Error(err.Error())
		}
	}

	if channel.Purpose != oldChannelPurpose {
		if err = a.PostUpdateChannelPurposeMessage(userId, channel, oldChannelPurpose, channel.Purpose); err != nil {
			mlog.Error(err.Error())
		}
	}

	return channel, nil
}

func (a *App) GetSchemeRolesForChannel(channelId string) (string, string, string, *model.AppError) {
	channel, err := a.GetChannel(channelId)
	if err != nil {
		return "", "", "", err
	}

	if channel.SchemeId != nil && len(*channel.SchemeId) != 0 {
		var scheme *model.Scheme
		scheme, err = a.GetScheme(*channel.SchemeId)
		if err != nil {
			return "", "", "", err
		}
		return scheme.DefaultChannelGuestRole, scheme.DefaultChannelUserRole, scheme.DefaultChannelAdminRole, nil
	}

	team, err := a.GetTeam(channel.TeamId)
	if err != nil {
		return "", "", "", err
	}

	if team.SchemeId != nil && len(*team.SchemeId) != 0 {
		scheme, err := a.GetScheme(*team.SchemeId)
		if err != nil {
			return "", "", "", err
		}
		return scheme.DefaultChannelGuestRole, scheme.DefaultChannelUserRole, scheme.DefaultChannelAdminRole, nil
	}

	return model.CHANNEL_GUEST_ROLE_ID, model.CHANNEL_USER_ROLE_ID, model.CHANNEL_ADMIN_ROLE_ID, nil
}

func (a *App) UpdateChannelMemberRoles(channelId string, userId string, newRoles string) (*model.ChannelMember, *model.AppError) {
	var member *model.ChannelMember
	var err *model.AppError
	if member, err = a.GetChannelMember(channelId, userId); err != nil {
		return nil, err
	}

	schemeGuestRole, schemeUserRole, schemeAdminRole, err := a.GetSchemeRolesForChannel(channelId)
	if err != nil {
		return nil, err
	}

	prevSchemeGuestValue := member.SchemeGuest

	var newExplicitRoles []string
	member.SchemeGuest = false
	member.SchemeUser = false
	member.SchemeAdmin = false

	for _, roleName := range strings.Fields(newRoles) {
		var role *model.Role
		role, err = a.GetRoleByName(roleName)
		if err != nil {
			err.StatusCode = http.StatusBadRequest
			return nil, err
		}

		if !role.SchemeManaged {
			// The role is not scheme-managed, so it's OK to apply it to the explicit roles field.
			newExplicitRoles = append(newExplicitRoles, roleName)
		} else {
			// The role is scheme-managed, so need to check if it is part of the scheme for this channel or not.
			switch roleName {
			case schemeAdminRole:
				member.SchemeAdmin = true
			case schemeUserRole:
				member.SchemeUser = true
			case schemeGuestRole:
				member.SchemeGuest = true
			default:
				// If not part of the scheme for this channel, then it is not allowed to apply it as an explicit role.
				return nil, model.NewAppError("UpdateChannelMemberRoles", "api.channel.update_channel_member_roles.scheme_role.app_error", nil, "role_name="+roleName, http.StatusBadRequest)
			}
		}
	}

	if member.SchemeUser && member.SchemeGuest {
		return nil, model.NewAppError("UpdateChannelMemberRoles", "api.channel.update_channel_member_roles.guest_and_user.app_error", nil, "", http.StatusBadRequest)
	}

	if prevSchemeGuestValue != member.SchemeGuest {
		return nil, model.NewAppError("UpdateChannelMemberRoles", "api.channel.update_channel_member_roles.changing_guest_role.app_error", nil, "", http.StatusBadRequest)
	}

	member.ExplicitRoles = strings.Join(newExplicitRoles, " ")

	member, err = a.Srv.Store.Channel().UpdateMember(member)
	if err != nil {
		return nil, err
	}

	a.InvalidateCacheForUser(userId)
	return member, nil
}

func (a *App) UpdateChannelMemberSchemeRoles(channelId string, userId string, isSchemeGuest bool, isSchemeUser bool, isSchemeAdmin bool) (*model.ChannelMember, *model.AppError) {
	member, err := a.GetChannelMember(channelId, userId)
	if err != nil {
		return nil, err
	}

	member.SchemeAdmin = isSchemeAdmin
	member.SchemeUser = isSchemeUser
	member.SchemeGuest = isSchemeGuest

	if member.SchemeUser && member.SchemeGuest {
		return nil, model.NewAppError("UpdateChannelMemberSchemeRoles", "api.channel.update_channel_member_roles.guest_and_user.app_error", nil, "", http.StatusBadRequest)
	}

	// If the migration is not completed, we also need to check the default channel_admin/channel_user roles are not present in the roles field.
	if err = a.IsPhase2MigrationCompleted(); err != nil {
		member.ExplicitRoles = RemoveRoles([]string{model.CHANNEL_GUEST_ROLE_ID, model.CHANNEL_USER_ROLE_ID, model.CHANNEL_ADMIN_ROLE_ID}, member.ExplicitRoles)
	}

	member, err = a.Srv.Store.Channel().UpdateMember(member)
	if err != nil {
		return nil, err
	}

	a.InvalidateCacheForUser(userId)
	return member, nil
}

func (a *App) UpdateChannelMemberNotifyProps(data map[string]string, channelId string, userId string) (*model.ChannelMember, *model.AppError) {
	var member *model.ChannelMember
	var err *model.AppError
	if member, err = a.GetChannelMember(channelId, userId); err != nil {
		return nil, err
	}

	// update whichever notify properties have been provided, but don't change the others
	if markUnread, exists := data[model.MARK_UNREAD_NOTIFY_PROP]; exists {
		member.NotifyProps[model.MARK_UNREAD_NOTIFY_PROP] = markUnread
	}

	if desktop, exists := data[model.DESKTOP_NOTIFY_PROP]; exists {
		member.NotifyProps[model.DESKTOP_NOTIFY_PROP] = desktop
	}

	if email, exists := data[model.EMAIL_NOTIFY_PROP]; exists {
		member.NotifyProps[model.EMAIL_NOTIFY_PROP] = email
	}

	if push, exists := data[model.PUSH_NOTIFY_PROP]; exists {
		member.NotifyProps[model.PUSH_NOTIFY_PROP] = push
	}

	if ignoreChannelMentions, exists := data[model.IGNORE_CHANNEL_MENTIONS_NOTIFY_PROP]; exists {
		member.NotifyProps[model.IGNORE_CHANNEL_MENTIONS_NOTIFY_PROP] = ignoreChannelMentions
	}

	member, err = a.Srv.Store.Channel().UpdateMember(member)
	if err != nil {
		return nil, err
	}

	a.InvalidateCacheForUser(userId)
	a.InvalidateCacheForChannelMembersNotifyProps(channelId)
	// Notify the clients that the member notify props changed
	evt := model.NewWebSocketEvent(model.WEBSOCKET_EVENT_CHANNEL_MEMBER_UPDATED, "", "", userId, nil)
	evt.Add("channelMember", member.ToJson())
	a.Publish(evt)
	return member, nil
}

func (a *App) DeleteChannel(channel *model.Channel, userId string) *model.AppError {
	ihc := make(chan store.StoreResult, 1)
	ohc := make(chan store.StoreResult, 1)

	go func() {
		webhooks, err := a.Srv.Store.Webhook().GetIncomingByChannel(channel.Id)
		ihc <- store.StoreResult{Data: webhooks, Err: err}
		close(ihc)
	}()

	go func() {
		outgoingHooks, err := a.Srv.Store.Webhook().GetOutgoingByChannel(channel.Id, -1, -1)
		ohc <- store.StoreResult{Data: outgoingHooks, Err: err}
		close(ohc)
	}()

	var user *model.User
	if userId != "" {
		var err *model.AppError
		user, err = a.Srv.Store.User().Get(userId)
		if err != nil {
			return err
		}
	}

	ihcresult := <-ihc
	if ihcresult.Err != nil {
		return ihcresult.Err
	}

	ohcresult := <-ohc
	if ohcresult.Err != nil {
		return ohcresult.Err
	}

	incomingHooks := ihcresult.Data.([]*model.IncomingWebhook)
	outgoingHooks := ohcresult.Data.([]*model.OutgoingWebhook)

	if channel.DeleteAt > 0 {
		err := model.NewAppError("deleteChannel", "api.channel.delete_channel.deleted.app_error", nil, "", http.StatusBadRequest)
		return err
	}

	if channel.Name == model.DEFAULT_CHANNEL {
		err := model.NewAppError("deleteChannel", "api.channel.delete_channel.cannot.app_error", map[string]interface{}{"Channel": model.DEFAULT_CHANNEL}, "", http.StatusBadRequest)
		return err
	}

	if user != nil {
		T := utils.GetUserTranslations(user.Locale)

		post := &model.Post{
			ChannelId: channel.Id,
			Message:   fmt.Sprintf(T("api.channel.delete_channel.archived"), user.Username),
			Type:      model.POST_CHANNEL_DELETED,
			UserId:    userId,
			Props: model.StringInterface{
				"username": user.Username,
			},
		}

		if _, err := a.CreatePost(post, channel, false); err != nil {
			mlog.Error(fmt.Sprintf("Failed to post archive message %v", err))
		}
	}

	now := model.GetMillis()
	for _, hook := range incomingHooks {
		if err := a.Srv.Store.Webhook().DeleteIncoming(hook.Id, now); err != nil {
			mlog.Error(fmt.Sprintf("Encountered error deleting incoming webhook, id=%v", hook.Id))
		}
		a.InvalidateCacheForWebhook(hook.Id)
	}

	for _, hook := range outgoingHooks {
		if err := a.Srv.Store.Webhook().DeleteOutgoing(hook.Id, now); err != nil {
			mlog.Error(fmt.Sprintf("Encountered error deleting outgoing webhook, id=%v", hook.Id))
		}
	}

	deleteAt := model.GetMillis()

	if err := a.Srv.Store.Channel().Delete(channel.Id, deleteAt); err != nil {
		return err
	}
	a.InvalidateCacheForChannel(channel)

	message := model.NewWebSocketEvent(model.WEBSOCKET_EVENT_CHANNEL_DELETED, channel.TeamId, "", "", nil)
	message.Add("channel_id", channel.Id)
	message.Add("delete_at", deleteAt)
	a.Publish(message)

	return nil
}

func (a *App) addUserToChannel(user *model.User, channel *model.Channel, teamMember *model.TeamMember) (*model.ChannelMember, *model.AppError) {
	if channel.Type != model.CHANNEL_OPEN && channel.Type != model.CHANNEL_PRIVATE {
		return nil, model.NewAppError("AddUserToChannel", "api.channel.add_user_to_channel.type.app_error", nil, "", http.StatusBadRequest)
	}

	channelMember, err := a.Srv.Store.Channel().GetMember(channel.Id, user.Id)
	if err != nil {
		if err.Id != store.MISSING_CHANNEL_MEMBER_ERROR {
			return nil, err
		}
	} else {
		return channelMember, nil
	}

	if channel.IsGroupConstrained() {
		nonMembers, err := a.FilterNonGroupChannelMembers([]string{user.Id}, channel)
		if err != nil {
			return nil, model.NewAppError("addUserToChannel", "api.channel.add_user_to_channel.type.app_error", nil, "", http.StatusInternalServerError)
		}
		if len(nonMembers) > 0 {
			return nil, model.NewAppError("addUserToChannel", "api.channel.add_members.user_denied", map[string]interface{}{"UserIDs": nonMembers}, "", http.StatusBadRequest)
		}
	}

	newMember := &model.ChannelMember{
		ChannelId:   channel.Id,
		UserId:      user.Id,
		NotifyProps: model.GetDefaultChannelNotifyProps(),
		SchemeGuest: user.IsGuest(),
		SchemeUser:  !user.IsGuest(),
	}
	if _, err = a.Srv.Store.Channel().SaveMember(newMember); err != nil {
		mlog.Error(fmt.Sprintf("Failed to add member user_id=%v channel_id=%v err=%v", user.Id, channel.Id, err), mlog.String("user_id", user.Id))
		return nil, model.NewAppError("AddUserToChannel", "api.channel.add_user.to.channel.failed.app_error", nil, "", http.StatusInternalServerError)
	}
	a.WaitForChannelMembership(channel.Id, user.Id)

	if err = a.Srv.Store.ChannelMemberHistory().LogJoinEvent(user.Id, channel.Id, model.GetMillis()); err != nil {
		mlog.Warn(fmt.Sprintf("Failed to update ChannelMemberHistory table %v", err))
	}

	a.InvalidateCacheForUser(user.Id)
	a.InvalidateCacheForChannelMembers(channel.Id)

	return newMember, nil
}

func (a *App) AddUserToChannel(user *model.User, channel *model.Channel) (*model.ChannelMember, *model.AppError) {
	teamMember, err := a.Srv.Store.Team().GetMember(channel.TeamId, user.Id)

	if err != nil {
		return nil, err
	}
	if teamMember.DeleteAt > 0 {
		return nil, model.NewAppError("AddUserToChannel", "api.channel.add_user.to.channel.failed.deleted.app_error", nil, "", http.StatusBadRequest)
	}

	newMember, err := a.addUserToChannel(user, channel, teamMember)
	if err != nil {
		return nil, err
	}

	message := model.NewWebSocketEvent(model.WEBSOCKET_EVENT_USER_ADDED, "", channel.Id, "", nil)
	message.Add("user_id", user.Id)
	message.Add("team_id", channel.TeamId)
	a.Publish(message)

	return newMember, nil
}

func (a *App) AddChannelMember(userId string, channel *model.Channel, userRequestorId string, postRootId string) (*model.ChannelMember, *model.AppError) {
	if member, err := a.Srv.Store.Channel().GetMember(channel.Id, userId); err != nil {
		if err.Id != store.MISSING_CHANNEL_MEMBER_ERROR {
			return nil, err
		}
	} else {
		return member, nil
	}

	var user *model.User
	var err *model.AppError

	if user, err = a.GetUser(userId); err != nil {
		return nil, err
	}

	var userRequestor *model.User
	if userRequestorId != "" {
		if userRequestor, err = a.GetUser(userRequestorId); err != nil {
			return nil, err
		}
	}

	cm, err := a.AddUserToChannel(user, channel)
	if err != nil {
		return nil, err
	}

	if pluginsEnvironment := a.GetPluginsEnvironment(); pluginsEnvironment != nil {
		a.Srv.Go(func() {
			pluginContext := a.PluginContext()
			pluginsEnvironment.RunMultiPluginHook(func(hooks plugin.Hooks) bool {
				hooks.UserHasJoinedChannel(pluginContext, cm, userRequestor)
				return true
			}, plugin.UserHasJoinedChannelId)
		})
	}

	if a.IsESIndexingEnabled() {
		a.Srv.Go(func() {
			if err := a.indexUser(user); err != nil {
				mlog.Error("Encountered error indexing user", mlog.String("user_id", user.Id), mlog.Err(err))
			}
		})
	}

	if userRequestorId == "" || userId == userRequestorId {
		a.postJoinChannelMessage(user, channel)
	} else {
		a.Srv.Go(func() {
			a.PostAddToChannelMessage(userRequestor, user, channel, postRootId)
		})
	}

	return cm, nil
}

func (a *App) AddDirectChannels(teamId string, user *model.User) *model.AppError {
	var profiles []*model.User
	options := &model.UserGetOptions{InTeamId: teamId, Page: 0, PerPage: 100}
	profiles, err := a.Srv.Store.User().GetProfiles(options)
	if err != nil {
		return model.NewAppError("AddDirectChannels", "api.user.add_direct_channels_and_forget.failed.error", map[string]interface{}{"UserId": user.Id, "TeamId": teamId, "Error": err.Error()}, "", http.StatusInternalServerError)
	}

	var preferences model.Preferences

	for _, profile := range profiles {
		if profile.Id == user.Id {
			continue
		}

		preference := model.Preference{
			UserId:   user.Id,
			Category: model.PREFERENCE_CATEGORY_DIRECT_CHANNEL_SHOW,
			Name:     profile.Id,
			Value:    "true",
		}

		preferences = append(preferences, preference)

		if len(preferences) >= 10 {
			break
		}
	}

	if err := a.Srv.Store.Preference().Save(&preferences); err != nil {
		return model.NewAppError("AddDirectChannels", "api.user.add_direct_channels_and_forget.failed.error", map[string]interface{}{"UserId": user.Id, "TeamId": teamId, "Error": err.Error()}, "", http.StatusInternalServerError)
	}

	return nil
}

func (a *App) PostUpdateChannelHeaderMessage(userId string, channel *model.Channel, oldChannelHeader, newChannelHeader string) *model.AppError {
	user, err := a.Srv.Store.User().Get(userId)
	if err != nil {
		return model.NewAppError("PostUpdateChannelHeaderMessage", "api.channel.post_update_channel_header_message_and_forget.retrieve_user.error", nil, err.Error(), http.StatusBadRequest)
	}

	var message string
	if oldChannelHeader == "" {
		message = fmt.Sprintf(utils.T("api.channel.post_update_channel_header_message_and_forget.updated_to"), user.Username, newChannelHeader)
	} else if newChannelHeader == "" {
		message = fmt.Sprintf(utils.T("api.channel.post_update_channel_header_message_and_forget.removed"), user.Username, oldChannelHeader)
	} else {
		message = fmt.Sprintf(utils.T("api.channel.post_update_channel_header_message_and_forget.updated_from"), user.Username, oldChannelHeader, newChannelHeader)
	}

	post := &model.Post{
		ChannelId: channel.Id,
		Message:   message,
		Type:      model.POST_HEADER_CHANGE,
		UserId:    userId,
		Props: model.StringInterface{
			"username":   user.Username,
			"old_header": oldChannelHeader,
			"new_header": newChannelHeader,
		},
	}

	if _, err := a.CreatePost(post, channel, false); err != nil {
		return model.NewAppError("", "api.channel.post_update_channel_header_message_and_forget.post.error", nil, err.Error(), http.StatusInternalServerError)
	}

	return nil
}

func (a *App) PostUpdateChannelPurposeMessage(userId string, channel *model.Channel, oldChannelPurpose string, newChannelPurpose string) *model.AppError {
	user, err := a.Srv.Store.User().Get(userId)
	if err != nil {
		return model.NewAppError("PostUpdateChannelPurposeMessage", "app.channel.post_update_channel_purpose_message.retrieve_user.error", nil, err.Error(), http.StatusBadRequest)
	}

	var message string
	if oldChannelPurpose == "" {
		message = fmt.Sprintf(utils.T("app.channel.post_update_channel_purpose_message.updated_to"), user.Username, newChannelPurpose)
	} else if newChannelPurpose == "" {
		message = fmt.Sprintf(utils.T("app.channel.post_update_channel_purpose_message.removed"), user.Username, oldChannelPurpose)
	} else {
		message = fmt.Sprintf(utils.T("app.channel.post_update_channel_purpose_message.updated_from"), user.Username, oldChannelPurpose, newChannelPurpose)
	}

	post := &model.Post{
		ChannelId: channel.Id,
		Message:   message,
		Type:      model.POST_PURPOSE_CHANGE,
		UserId:    userId,
		Props: model.StringInterface{
			"username":    user.Username,
			"old_purpose": oldChannelPurpose,
			"new_purpose": newChannelPurpose,
		},
	}
	if _, err := a.CreatePost(post, channel, false); err != nil {
		return model.NewAppError("", "app.channel.post_update_channel_purpose_message.post.error", nil, err.Error(), http.StatusInternalServerError)
	}

	return nil
}

func (a *App) PostUpdateChannelDisplayNameMessage(userId string, channel *model.Channel, oldChannelDisplayName, newChannelDisplayName string) *model.AppError {
	user, err := a.Srv.Store.User().Get(userId)
	if err != nil {
		return model.NewAppError("PostUpdateChannelDisplayNameMessage", "api.channel.post_update_channel_displayname_message_and_forget.retrieve_user.error", nil, err.Error(), http.StatusBadRequest)
	}

	message := fmt.Sprintf(utils.T("api.channel.post_update_channel_displayname_message_and_forget.updated_from"), user.Username, oldChannelDisplayName, newChannelDisplayName)

	post := &model.Post{
		ChannelId: channel.Id,
		Message:   message,
		Type:      model.POST_DISPLAYNAME_CHANGE,
		UserId:    userId,
		Props: model.StringInterface{
			"username":        user.Username,
			"old_displayname": oldChannelDisplayName,
			"new_displayname": newChannelDisplayName,
		},
	}

	if _, err := a.CreatePost(post, channel, false); err != nil {
		return model.NewAppError("PostUpdateChannelDisplayNameMessage", "api.channel.post_update_channel_displayname_message_and_forget.create_post.error", nil, err.Error(), http.StatusInternalServerError)
	}

	return nil
}

func (a *App) GetChannel(channelId string) (*model.Channel, *model.AppError) {
	channel, errCh := a.Srv.Store.Channel().Get(channelId, true)
	if errCh != nil {
		if errCh.Id == "store.sql_channel.get.existing.app_error" {
			errCh.StatusCode = http.StatusNotFound
			return nil, errCh
		}
		errCh.StatusCode = http.StatusBadRequest
		return nil, errCh
	}
	return channel, nil
}

func (a *App) GetChannelByName(channelName, teamId string, includeDeleted bool) (*model.Channel, *model.AppError) {
	var channel *model.Channel
	var err *model.AppError

	if includeDeleted {
		channel, err = a.Srv.Store.Channel().GetByNameIncludeDeleted(teamId, channelName, false)
	} else {
		channel, err = a.Srv.Store.Channel().GetByName(teamId, channelName, false)
	}

	if err != nil && err.Id == "store.sql_channel.get_by_name.missing.app_error" {
		err.StatusCode = http.StatusNotFound
		return nil, err
	}

	if err != nil {
		err.StatusCode = http.StatusBadRequest
		return nil, err
	}

	return channel, nil
}

func (a *App) GetChannelsByNames(channelNames []string, teamId string) ([]*model.Channel, *model.AppError) {
	channels, err := a.Srv.Store.Channel().GetByNames(teamId, channelNames, true)
	if err != nil {
		if err.Id == "store.sql_channel.get_by_name.missing.app_error" {
			err.StatusCode = http.StatusNotFound
			return nil, err
		}
		err.StatusCode = http.StatusBadRequest
		return nil, err
	}
	return channels, nil
}

func (a *App) GetChannelByNameForTeamName(channelName, teamName string, includeDeleted bool) (*model.Channel, *model.AppError) {
	var team *model.Team

	team, err := a.Srv.Store.Team().GetByName(teamName)
	if err != nil {
		err.StatusCode = http.StatusNotFound
		return nil, err
	}

	var result *model.Channel

	if includeDeleted {
		result, err = a.Srv.Store.Channel().GetByNameIncludeDeleted(team.Id, channelName, false)
	} else {
		result, err = a.Srv.Store.Channel().GetByName(team.Id, channelName, false)
	}

	if err != nil && err.Id == "store.sql_channel.get_by_name.missing.app_error" {
		err.StatusCode = http.StatusNotFound
		return nil, err
	}

	if err != nil {
		err.StatusCode = http.StatusBadRequest
		return nil, err
	}

	return result, nil
}

func (a *App) GetChannelsForUser(teamId string, userId string, includeDeleted bool) (*model.ChannelList, *model.AppError) {
	return a.Srv.Store.Channel().GetChannels(teamId, userId, includeDeleted)
}

func (a *App) GetAllChannels(page, perPage int, opts model.ChannelSearchOpts) (*model.ChannelListWithTeamData, *model.AppError) {
	if opts.ExcludeDefaultChannels {
		opts.ExcludeChannelNames = a.DefaultChannelNames()
	}
	storeOpts := store.ChannelSearchOpts{
		ExcludeChannelNames:  opts.ExcludeChannelNames,
		NotAssociatedToGroup: opts.NotAssociatedToGroup,
		IncludeDeleted:       opts.IncludeDeleted,
	}
	return a.Srv.Store.Channel().GetAllChannels(page*perPage, perPage, storeOpts)
}

func (a *App) GetAllChannelsCount(opts model.ChannelSearchOpts) (int64, *model.AppError) {
	if opts.ExcludeDefaultChannels {
		opts.ExcludeChannelNames = a.DefaultChannelNames()
	}
	storeOpts := store.ChannelSearchOpts{
		ExcludeChannelNames:  opts.ExcludeChannelNames,
		NotAssociatedToGroup: opts.NotAssociatedToGroup,
		IncludeDeleted:       opts.IncludeDeleted,
	}
	return a.Srv.Store.Channel().GetAllChannelsCount(storeOpts)
}

func (a *App) GetDeletedChannels(teamId string, offset int, limit int) (*model.ChannelList, *model.AppError) {
	return a.Srv.Store.Channel().GetDeleted(teamId, offset, limit)
}

func (a *App) GetChannelsUserNotIn(teamId string, userId string, offset int, limit int) (*model.ChannelList, *model.AppError) {
	return a.Srv.Store.Channel().GetMoreChannels(teamId, userId, offset, limit)
}

func (a *App) GetPublicChannelsByIdsForTeam(teamId string, channelIds []string) (*model.ChannelList, *model.AppError) {
	return a.Srv.Store.Channel().GetPublicChannelsByIdsForTeam(teamId, channelIds)
}

func (a *App) GetPublicChannelsForTeam(teamId string, offset int, limit int) (*model.ChannelList, *model.AppError) {
	return a.Srv.Store.Channel().GetPublicChannelsForTeam(teamId, offset, limit)
}

func (a *App) GetChannelMember(channelId string, userId string) (*model.ChannelMember, *model.AppError) {
	return a.Srv.Store.Channel().GetMember(channelId, userId)
}

func (a *App) GetChannelMembersPage(channelId string, page, perPage int) (*model.ChannelMembers, *model.AppError) {
	return a.Srv.Store.Channel().GetMembers(channelId, page*perPage, perPage)
}

func (a *App) GetChannelMembersTimezones(channelId string) ([]string, *model.AppError) {
	membersTimezones, err := a.Srv.Store.Channel().GetChannelMembersTimezones(channelId)
	if err != nil {
		return nil, err
	}

	var timezones []string
	for _, membersTimezone := range membersTimezones {
		if membersTimezone["automaticTimezone"] == "" && membersTimezone["manualTimezone"] == "" {
			continue
		}
		timezones = append(timezones, model.GetPreferredTimezone(membersTimezone))
	}

	return model.RemoveDuplicateStrings(timezones), nil
}

func (a *App) GetChannelMembersByIds(channelId string, userIds []string) (*model.ChannelMembers, *model.AppError) {
	return a.Srv.Store.Channel().GetMembersByIds(channelId, userIds)
}

func (a *App) GetChannelMembersForUser(teamId string, userId string) (*model.ChannelMembers, *model.AppError) {
	return a.Srv.Store.Channel().GetMembersForUser(teamId, userId)
}

func (a *App) GetChannelMembersForUserWithPagination(teamId, userId string, page, perPage int) ([]*model.ChannelMember, *model.AppError) {
	m, err := a.Srv.Store.Channel().GetMembersForUserWithPagination(teamId, userId, page, perPage)
	if err != nil {
		return nil, err
	}

	members := make([]*model.ChannelMember, 0)
	if m != nil {
		for _, member := range *m {
			members = append(members, &member)
		}
	}
	return members, nil
}

func (a *App) GetChannelMemberCount(channelId string) (int64, *model.AppError) {
	return a.Srv.Store.Channel().GetMemberCount(channelId, true)
}

func (a *App) GetChannelGuestCount(channelId string) (int64, *model.AppError) {
	return a.Srv.Store.Channel().GetGuestCount(channelId, true)
}

func (a *App) GetChannelPinnedPostCount(channelId string) (int64, *model.AppError) {
	return a.Srv.Store.Channel().GetPinnedPostCount(channelId, true)
}

func (a *App) GetChannelCounts(teamId string, userId string) (*model.ChannelCounts, *model.AppError) {
	return a.Srv.Store.Channel().GetChannelCounts(teamId, userId)
}

func (a *App) GetChannelUnread(channelId, userId string) (*model.ChannelUnread, *model.AppError) {
	channelUnread, err := a.Srv.Store.Channel().GetChannelUnread(channelId, userId)
	if err != nil {
		return nil, err
	}

	if channelUnread.NotifyProps[model.MARK_UNREAD_NOTIFY_PROP] == model.CHANNEL_MARK_UNREAD_MENTION {
		channelUnread.MsgCount = 0
	}

	return channelUnread, nil
}

func (a *App) JoinChannel(channel *model.Channel, userId string) *model.AppError {
	userChan := make(chan store.StoreResult, 1)
	memberChan := make(chan store.StoreResult, 1)
	go func() {
		user, err := a.Srv.Store.User().Get(userId)
		userChan <- store.StoreResult{Data: user, Err: err}
		close(userChan)
	}()
	go func() {
		member, err := a.Srv.Store.Channel().GetMember(channel.Id, userId)
		memberChan <- store.StoreResult{Data: member, Err: err}
		close(memberChan)
	}()

	uresult := <-userChan
	if uresult.Err != nil {
		return uresult.Err
	}

	mresult := <-memberChan
	if mresult.Err == nil && mresult.Data != nil {
		// user is already in the channel
		return nil
	}

	user := uresult.Data.(*model.User)

	if channel.Type != model.CHANNEL_OPEN {
		return model.NewAppError("JoinChannel", "api.channel.join_channel.permissions.app_error", nil, "", http.StatusBadRequest)
	}

	cm, err := a.AddUserToChannel(user, channel)
	if err != nil {
		return err
	}

	if pluginsEnvironment := a.GetPluginsEnvironment(); pluginsEnvironment != nil {
		a.Srv.Go(func() {
			pluginContext := a.PluginContext()
			pluginsEnvironment.RunMultiPluginHook(func(hooks plugin.Hooks) bool {
				hooks.UserHasJoinedChannel(pluginContext, cm, nil)
				return true
			}, plugin.UserHasJoinedChannelId)
		})
	}

	if a.IsESIndexingEnabled() {
		a.Srv.Go(func() {
			if err := a.indexUser(user); err != nil {
				mlog.Error("Encountered error indexing user", mlog.String("user_id", user.Id), mlog.Err(err))
			}
		})
	}

	if err := a.postJoinChannelMessage(user, channel); err != nil {
		return err
	}

	return nil
}

func (a *App) postJoinChannelMessage(user *model.User, channel *model.Channel) *model.AppError {
	message := fmt.Sprintf(utils.T("api.channel.join_channel.post_and_forget"), user.Username)
	postType := model.POST_JOIN_CHANNEL

	if user.IsGuest() {
		message = fmt.Sprintf(utils.T("api.channel.guest_join_channel.post_and_forget"), user.Username)
		postType = model.POST_GUEST_JOIN_CHANNEL
	}

	post := &model.Post{
		ChannelId: channel.Id,
		Message:   message,
		Type:      postType,
		UserId:    user.Id,
		Props: model.StringInterface{
			"username": user.Username,
		},
	}

	if _, err := a.CreatePost(post, channel, false); err != nil {
		return model.NewAppError("postJoinChannelMessage", "api.channel.post_user_add_remove_message_and_forget.error", nil, err.Error(), http.StatusInternalServerError)
	}

	return nil
}

func (a *App) postJoinTeamMessage(user *model.User, channel *model.Channel) *model.AppError {
	post := &model.Post{
		ChannelId: channel.Id,
		Message:   fmt.Sprintf(utils.T("api.team.join_team.post_and_forget"), user.Username),
		Type:      model.POST_JOIN_TEAM,
		UserId:    user.Id,
		Props: model.StringInterface{
			"username": user.Username,
		},
	}

	if _, err := a.CreatePost(post, channel, false); err != nil {
		return model.NewAppError("postJoinTeamMessage", "api.channel.post_user_add_remove_message_and_forget.error", nil, err.Error(), http.StatusInternalServerError)
	}

	return nil
}

func (a *App) LeaveChannel(channelId string, userId string) *model.AppError {
	sc := make(chan store.StoreResult, 1)
	go func() {
		channel, err := a.Srv.Store.Channel().Get(channelId, true)
		sc <- store.StoreResult{Data: channel, Err: err}
		close(sc)
	}()

	uc := make(chan store.StoreResult, 1)
	go func() {
		user, err := a.Srv.Store.User().Get(userId)
		uc <- store.StoreResult{Data: user, Err: err}
		close(uc)
	}()

	mcc := make(chan store.StoreResult, 1)
	go func() {
		count, err := a.Srv.Store.Channel().GetMemberCount(channelId, false)
		mcc <- store.StoreResult{Data: count, Err: err}
		close(mcc)
	}()

	cresult := <-sc
	if cresult.Err != nil {
		return cresult.Err
	}
	uresult := <-uc
	if uresult.Err != nil {
		return cresult.Err
	}
	ccresult := <-mcc
	if ccresult.Err != nil {
		return ccresult.Err
	}

	channel := cresult.Data.(*model.Channel)
	user := uresult.Data.(*model.User)
	membersCount := ccresult.Data.(int64)

	if channel.IsGroupOrDirect() {
		err := model.NewAppError("LeaveChannel", "api.channel.leave.direct.app_error", nil, "", http.StatusBadRequest)
		return err
	}

	if channel.Type == model.CHANNEL_PRIVATE && membersCount == 1 {
		err := model.NewAppError("LeaveChannel", "api.channel.leave.last_member.app_error", nil, "userId="+user.Id, http.StatusBadRequest)
		return err
	}

	if err := a.removeUserFromChannel(userId, userId, channel); err != nil {
		return err
	}

	if channel.Name == model.DEFAULT_CHANNEL && !*a.Config().ServiceSettings.ExperimentalEnableDefaultChannelLeaveJoinMessages {
		return nil
	}

	a.Srv.Go(func() {
		a.postLeaveChannelMessage(user, channel)
	})

	return nil
}

func (a *App) postLeaveChannelMessage(user *model.User, channel *model.Channel) *model.AppError {
	post := &model.Post{
		ChannelId: channel.Id,
		Message:   fmt.Sprintf(utils.T("api.channel.leave.left"), user.Username),
		Type:      model.POST_LEAVE_CHANNEL,
		UserId:    user.Id,
		Props: model.StringInterface{
			"username": user.Username,
		},
	}

	if _, err := a.CreatePost(post, channel, false); err != nil {
		return model.NewAppError("postLeaveChannelMessage", "api.channel.post_user_add_remove_message_and_forget.error", nil, err.Error(), http.StatusInternalServerError)
	}

	return nil
}

func (a *App) PostAddToChannelMessage(user *model.User, addedUser *model.User, channel *model.Channel, postRootId string) *model.AppError {
	message := fmt.Sprintf(utils.T("api.channel.add_member.added"), addedUser.Username, user.Username)
	postType := model.POST_ADD_TO_CHANNEL

	if addedUser.IsGuest() {
		message = fmt.Sprintf(utils.T("api.channel.add_guest.added"), addedUser.Username, user.Username)
		postType = model.POST_ADD_GUEST_TO_CHANNEL
	}

	post := &model.Post{
		ChannelId: channel.Id,
		Message:   message,
		Type:      postType,
		UserId:    user.Id,
		RootId:    postRootId,
		Props: model.StringInterface{
			"userId":                       user.Id,
			"username":                     user.Username,
			model.POST_PROPS_ADDED_USER_ID: addedUser.Id,
			"addedUsername":                addedUser.Username,
		},
	}

	if _, err := a.CreatePost(post, channel, false); err != nil {
		return model.NewAppError("postAddToChannelMessage", "api.channel.post_user_add_remove_message_and_forget.error", nil, err.Error(), http.StatusInternalServerError)
	}

	return nil
}

func (a *App) postAddToTeamMessage(user *model.User, addedUser *model.User, channel *model.Channel, postRootId string) *model.AppError {
	post := &model.Post{
		ChannelId: channel.Id,
		Message:   fmt.Sprintf(utils.T("api.team.add_user_to_team.added"), addedUser.Username, user.Username),
		Type:      model.POST_ADD_TO_TEAM,
		UserId:    user.Id,
		RootId:    postRootId,
		Props: model.StringInterface{
			"userId":                       user.Id,
			"username":                     user.Username,
			model.POST_PROPS_ADDED_USER_ID: addedUser.Id,
			"addedUsername":                addedUser.Username,
		},
	}

	if _, err := a.CreatePost(post, channel, false); err != nil {
		return model.NewAppError("postAddToTeamMessage", "api.channel.post_user_add_remove_message_and_forget.error", nil, err.Error(), http.StatusInternalServerError)
	}

	return nil
}

func (a *App) postRemoveFromChannelMessage(removerUserId string, removedUser *model.User, channel *model.Channel) *model.AppError {
	post := &model.Post{
		ChannelId: channel.Id,
		Message:   fmt.Sprintf(utils.T("api.channel.remove_member.removed"), removedUser.Username),
		Type:      model.POST_REMOVE_FROM_CHANNEL,
		UserId:    removerUserId,
		Props: model.StringInterface{
			"removedUserId":   removedUser.Id,
			"removedUsername": removedUser.Username,
		},
	}

	if _, err := a.CreatePost(post, channel, false); err != nil {
		return model.NewAppError("postRemoveFromChannelMessage", "api.channel.post_user_add_remove_message_and_forget.error", nil, err.Error(), http.StatusInternalServerError)
	}

	return nil
}

func (a *App) removeUserFromChannel(userIdToRemove string, removerUserId string, channel *model.Channel) *model.AppError {
	user, err := a.Srv.Store.User().Get(userIdToRemove)
	if err != nil {
		return err
	}
	isGuest := user.IsGuest()

	if channel.Name == model.DEFAULT_CHANNEL {
		if !isGuest {
			return model.NewAppError("RemoveUserFromChannel", "api.channel.remove.default.app_error", map[string]interface{}{"Channel": model.DEFAULT_CHANNEL}, "", http.StatusBadRequest)
		}
	}

	if channel.IsGroupConstrained() && userIdToRemove != removerUserId {
		nonMembers, err := a.FilterNonGroupChannelMembers([]string{userIdToRemove}, channel)
		if err != nil {
			return model.NewAppError("removeUserFromChannel", "api.channel.remove_user_from_channel.app_error", nil, "", http.StatusInternalServerError)
		}
		if len(nonMembers) == 0 {
			return model.NewAppError("removeUserFromChannel", "api.channel.remove_members.denied", map[string]interface{}{"UserIDs": nonMembers}, "", http.StatusBadRequest)
		}
	}

	cm, err := a.GetChannelMember(channel.Id, userIdToRemove)
	if err != nil {
		return err
	}

	if err := a.Srv.Store.Channel().RemoveMember(channel.Id, userIdToRemove); err != nil {
		return err
	}
	if err := a.Srv.Store.ChannelMemberHistory().LogLeaveEvent(userIdToRemove, channel.Id, model.GetMillis()); err != nil {
		return err
	}

	if isGuest {
		currentMembers, err := a.GetChannelMembersForUser(channel.TeamId, userIdToRemove)
		if err != nil {
			return err
		}
		if len(*currentMembers) == 0 {
			teamMember, err := a.GetTeamMember(channel.TeamId, userIdToRemove)
			if err != nil {
				return model.NewAppError("removeUserFromChannel", "api.team.remove_user_from_team.missing.app_error", nil, err.Error(), http.StatusBadRequest)
			}

			if err = a.RemoveTeamMemberFromTeam(teamMember, removerUserId); err != nil {
				return err
			}
		}
	}

	a.InvalidateCacheForUser(userIdToRemove)
	a.InvalidateCacheForChannelMembers(channel.Id)

	if pluginsEnvironment := a.GetPluginsEnvironment(); pluginsEnvironment != nil {
		var actorUser *model.User
		if removerUserId != "" {
			actorUser, _ = a.GetUser(removerUserId)
		}

		a.Srv.Go(func() {
			pluginContext := a.PluginContext()
			pluginsEnvironment.RunMultiPluginHook(func(hooks plugin.Hooks) bool {
				hooks.UserHasLeftChannel(pluginContext, cm, actorUser)
				return true
			}, plugin.UserHasLeftChannelId)
		})
	}

	if a.IsESIndexingEnabled() {
		a.Srv.Go(func() {
			if err := a.indexUserFromId(userIdToRemove); err != nil {
				mlog.Error("Encountered error indexing user", mlog.String("user_id", userIdToRemove), mlog.Err(err))
			}
		})
	}

	message := model.NewWebSocketEvent(model.WEBSOCKET_EVENT_USER_REMOVED, "", channel.Id, "", nil)
	message.Add("user_id", userIdToRemove)
	message.Add("remover_id", removerUserId)
	a.Publish(message)

	// because the removed user no longer belongs to the channel we need to send a separate websocket event
	userMsg := model.NewWebSocketEvent(model.WEBSOCKET_EVENT_USER_REMOVED, "", "", userIdToRemove, nil)
	userMsg.Add("channel_id", channel.Id)
	userMsg.Add("remover_id", removerUserId)
	a.Publish(userMsg)

	return nil
}

func (a *App) RemoveUserFromChannel(userIdToRemove string, removerUserId string, channel *model.Channel) *model.AppError {
	var err *model.AppError

	if err = a.removeUserFromChannel(userIdToRemove, removerUserId, channel); err != nil {
		return err
	}

	var user *model.User
	if user, err = a.GetUser(userIdToRemove); err != nil {
		return err
	}

	if userIdToRemove == removerUserId {
		a.postLeaveChannelMessage(user, channel)
	} else {
		a.Srv.Go(func() {
			a.postRemoveFromChannelMessage(removerUserId, user, channel)
		})
	}

	return nil
}

func (a *App) GetNumberOfChannelsOnTeam(teamId string, includeDeleted bool) (int, *model.AppError) {
	// Get total number of channels on current team
	list, err := a.Srv.Store.Channel().GetTeamChannels(teamId)
	if err != nil {
		return 0, err
	}

	if !includeDeleted {
		count := 0
		for _, channel := range *list {
			if channel.DeleteAt == 0 {
				count++
			}
		}
		return count, nil
	}

	return len(*list), nil
}

func (a *App) SetActiveChannel(userId string, channelId string) *model.AppError {
	status, err := a.GetStatus(userId)

	oldStatus := model.STATUS_OFFLINE

	if err != nil {
		status = &model.Status{UserId: userId, Status: model.STATUS_ONLINE, Manual: false, LastActivityAt: model.GetMillis(), ActiveChannel: channelId}
	} else {
		oldStatus = status.Status
		status.ActiveChannel = channelId
		if !status.Manual && channelId != "" {
			status.Status = model.STATUS_ONLINE
		}
		status.LastActivityAt = model.GetMillis()
	}

	a.AddStatusCache(status)

	if status.Status != oldStatus {
		a.BroadcastStatus(status)
	}

	return nil
}

func (a *App) UpdateChannelLastViewedAt(channelIds []string, userId string) *model.AppError {
	if _, err := a.Srv.Store.Channel().UpdateLastViewedAt(channelIds, userId); err != nil {
		return err
	}

	if *a.Config().ServiceSettings.EnableChannelViewedMessages {
		for _, channelId := range channelIds {
			message := model.NewWebSocketEvent(model.WEBSOCKET_EVENT_CHANNEL_VIEWED, "", "", userId, nil)
			message.Add("channel_id", channelId)
			a.Publish(message)
		}
	}

	return nil
}

// MarkChanelAsUnreadFromPost will take a post and set the channel as unread from that one.
func (a *App) MarkChannelAsUnreadFromPost(postID string, userID string) (*model.ChannelUnreadAt, *model.AppError) {
	post, err := a.GetSinglePost(postID)
	if err != nil {
		return nil, err
	}

<<<<<<< HEAD
	unreadMentions := 0 // TODO: calculate this value, setting it to zero for now.
	channel, updateErr := a.Srv.Store.Channel().UpdateLastViewedAtPost(post, userID, unreadMentions)
	if err != nil {
		return channel, updateErr
	}
	message := model.NewWebSocketEvent(model.WEBSOCKET_EVENT_POST_UNREAD, channel.TeamId, channel.ChannelId, channel.UserId, nil)
	message.Add("msg_count", channel.MsgCount)
	message.Add("mention_count", channel.MentionCount)
	message.Add("last_viewed_at", channel.LastViewedAt)
	message.Add("post_id", postID)
	a.Publish(message)
	return channel, nil
=======
	user, err := a.GetUser(userID)
	if err != nil {
		return nil, err
	}

	unreadMentions, err := a.countMentionsFromPost(user, post)
	if err != nil {
		return nil, err
	}

	return a.Srv.Store.Channel().UpdateLastViewedAtPost(post, userID, unreadMentions)
>>>>>>> 05c2a134
}

func (a *App) esAutocompleteChannels(teamId, term string, includeDeleted bool) (*model.ChannelList, *model.AppError) {
	channelIds, err := a.Elasticsearch.SearchChannels(teamId, term)
	if err != nil {
		return nil, err
	}

	channelList := model.ChannelList{}
	if len(channelIds) > 0 {
		channels, err := a.Srv.Store.Channel().GetChannelsByIds(channelIds)
		if err != nil {
			return nil, err
		}
		for _, c := range channels {
			if c.DeleteAt > 0 && !includeDeleted {
				continue
			}
			channelList = append(channelList, c)
		}
	}

	return &channelList, nil
}

func (a *App) AutocompleteChannels(teamId string, term string) (*model.ChannelList, *model.AppError) {
	includeDeleted := *a.Config().TeamSettings.ExperimentalViewArchivedChannels
	var channelList *model.ChannelList
	var err *model.AppError
	term = strings.TrimSpace(term)

	if a.IsESAutocompletionEnabled() {
		channelList, err = a.esAutocompleteChannels(teamId, term, includeDeleted)
		if err != nil {
			mlog.Error("Encountered error on AutocompleteChannels through Elasticsearch. Falling back to default autocompletion.", mlog.Err(err))
		}
	}

	if !a.IsESAutocompletionEnabled() || err != nil {
		channelList, err = a.Srv.Store.Channel().AutocompleteInTeam(teamId, term, includeDeleted)
		if err != nil {
			return nil, err
		}
	}

	return channelList, nil
}

func (a *App) AutocompleteChannelsForSearch(teamId string, userId string, term string) (*model.ChannelList, *model.AppError) {
	includeDeleted := *a.Config().TeamSettings.ExperimentalViewArchivedChannels

	term = strings.TrimSpace(term)

	return a.Srv.Store.Channel().AutocompleteInTeamForSearch(teamId, userId, term, includeDeleted)
}

func (a *App) SearchAllChannels(term string, opts model.ChannelSearchOpts) (*model.ChannelListWithTeamData, *model.AppError) {
	opts.IncludeDeleted = *a.Config().TeamSettings.ExperimentalViewArchivedChannels && opts.IncludeDeleted
	if opts.ExcludeDefaultChannels {
		opts.ExcludeChannelNames = a.DefaultChannelNames()
	}
	storeOpts := store.ChannelSearchOpts{
		ExcludeChannelNames:  opts.ExcludeChannelNames,
		NotAssociatedToGroup: opts.NotAssociatedToGroup,
		IncludeDeleted:       opts.IncludeDeleted,
	}

	term = strings.TrimSpace(term)

	return a.Srv.Store.Channel().SearchAllChannels(term, storeOpts)
}

func (a *App) SearchChannels(teamId string, term string) (*model.ChannelList, *model.AppError) {
	includeDeleted := *a.Config().TeamSettings.ExperimentalViewArchivedChannels

	term = strings.TrimSpace(term)

	return a.Srv.Store.Channel().SearchInTeam(teamId, term, includeDeleted)
}

func (a *App) SearchChannelsForUser(userId, teamId, term string) (*model.ChannelList, *model.AppError) {
	includeDeleted := *a.Config().TeamSettings.ExperimentalViewArchivedChannels

	term = strings.TrimSpace(term)

	return a.Srv.Store.Channel().SearchForUserInTeam(userId, teamId, term, includeDeleted)
}

func (a *App) SearchGroupChannels(userId, term string) (*model.ChannelList, *model.AppError) {
	if term == "" {
		return &model.ChannelList{}, nil
	}

	channelList, err := a.Srv.Store.Channel().SearchGroupChannels(userId, term)
	if err != nil {
		return nil, err
	}
	return channelList, nil
}

func (a *App) SearchChannelsUserNotIn(teamId string, userId string, term string) (*model.ChannelList, *model.AppError) {
	term = strings.TrimSpace(term)
	return a.Srv.Store.Channel().SearchMore(userId, teamId, term)
}

func (a *App) MarkChannelsAsViewed(channelIds []string, userId string, currentSessionId string) (map[string]int64, *model.AppError) {
	// I start looking for channels with notifications before I mark it as read, to clear the push notifications if needed
	channelsToClearPushNotifications := []string{}
	if *a.Config().EmailSettings.SendPushNotifications {
		for _, channelId := range channelIds {
			channel, errCh := a.Srv.Store.Channel().Get(channelId, true)
			if errCh != nil {
				mlog.Warn(fmt.Sprintf("Failed to get channel %v", errCh))
				continue
			}

			member, err := a.Srv.Store.Channel().GetMember(channelId, userId)
			if err != nil {
				mlog.Warn(fmt.Sprintf("Failed to get membership %v", err))
				continue
			}

			notify := member.NotifyProps[model.PUSH_NOTIFY_PROP]
			if notify == model.CHANNEL_NOTIFY_DEFAULT {
				user, _ := a.GetUser(userId)
				notify = user.NotifyProps[model.PUSH_NOTIFY_PROP]
			}
			if notify == model.USER_NOTIFY_ALL {
				if count, err := a.Srv.Store.User().GetAnyUnreadPostCountForChannel(userId, channelId); err == nil {
					if count > 0 {
						channelsToClearPushNotifications = append(channelsToClearPushNotifications, channelId)
					}
				}
			} else if notify == model.USER_NOTIFY_MENTION || channel.Type == model.CHANNEL_DIRECT {
				if count, err := a.Srv.Store.User().GetUnreadCountForChannel(userId, channelId); err == nil {
					if count > 0 {
						channelsToClearPushNotifications = append(channelsToClearPushNotifications, channelId)
					}
				}
			}
		}
	}
	times, err := a.Srv.Store.Channel().UpdateLastViewedAt(channelIds, userId)
	if err != nil {
		return nil, err
	}

	if *a.Config().ServiceSettings.EnableChannelViewedMessages {
		for _, channelId := range channelIds {
			message := model.NewWebSocketEvent(model.WEBSOCKET_EVENT_CHANNEL_VIEWED, "", "", userId, nil)
			message.Add("channel_id", channelId)
			a.Publish(message)
		}
	}
	for _, channelId := range channelsToClearPushNotifications {
		a.ClearPushNotification(currentSessionId, userId, channelId)
	}
	return times, nil
}

func (a *App) ViewChannel(view *model.ChannelView, userId string, currentSessionId string) (map[string]int64, *model.AppError) {
	if err := a.SetActiveChannel(userId, view.ChannelId); err != nil {
		return nil, err
	}

	channelIds := []string{}

	if len(view.ChannelId) > 0 {
		channelIds = append(channelIds, view.ChannelId)
	}

	if len(view.PrevChannelId) > 0 {
		channelIds = append(channelIds, view.PrevChannelId)
	}

	if len(channelIds) == 0 {
		return map[string]int64{}, nil
	}

	return a.MarkChannelsAsViewed(channelIds, userId, currentSessionId)
}

func (a *App) PermanentDeleteChannel(channel *model.Channel) *model.AppError {
	profiles, err := a.Srv.Store.User().GetAllProfilesInChannel(channel.Id, false)
	if err != nil {
		return err
	}

	if err := a.Srv.Store.Post().PermanentDeleteByChannel(channel.Id); err != nil {
		return err
	}

	if err := a.Srv.Store.Channel().PermanentDeleteMembersByChannel(channel.Id); err != nil {
		return err
	}

	if err := a.Srv.Store.Webhook().PermanentDeleteIncomingByChannel(channel.Id); err != nil {
		return err
	}

	if err := a.Srv.Store.Webhook().PermanentDeleteOutgoingByChannel(channel.Id); err != nil {
		return err
	}

	if err := a.Srv.Store.Channel().PermanentDelete(channel.Id); err != nil {
		return err
	}

	if a.IsESIndexingEnabled() {
		a.Srv.Go(func() {
			for _, user := range profiles {
				if err := a.indexUser(user); err != nil {
					mlog.Error("Encountered error indexing user", mlog.String("user_id", user.Id), mlog.Err(err))
				}
			}
		})
		if channel.Type == model.CHANNEL_OPEN {
			a.Srv.Go(func() {
				if err := a.Elasticsearch.DeleteChannel(channel); err != nil {
					mlog.Error("Encountered error deleting channel", mlog.String("channel_id", channel.Id), mlog.Err(err))
				}
			})
		}
	}

	return nil
}

// This function is intended for use from the CLI. It is not robust against people joining the channel while the move
// is in progress, and therefore should not be used from the API without first fixing this potential race condition.
func (a *App) MoveChannel(team *model.Team, channel *model.Channel, user *model.User, removeDeactivatedMembers bool) *model.AppError {
	if removeDeactivatedMembers {
		if err := a.Srv.Store.Channel().RemoveAllDeactivatedMembers(channel.Id); err != nil {
			return err
		}
	}

	// Check that all channel members are in the destination team.
	channelMembers, err := a.GetChannelMembersPage(channel.Id, 0, 10000000)
	if err != nil {
		return err
	}

	channelMemberIds := []string{}
	for _, channelMember := range *channelMembers {
		channelMemberIds = append(channelMemberIds, channelMember.UserId)
	}

	if len(channelMemberIds) > 0 {
		teamMembers, err2 := a.GetTeamMembersByIds(team.Id, channelMemberIds, nil)
		if err2 != nil {
			return err2
		}

		if len(teamMembers) != len(*channelMembers) {
			return model.NewAppError("MoveChannel", "app.channel.move_channel.members_do_not_match.error", nil, "", http.StatusInternalServerError)
		}
	}

	// keep instance of the previous team
	previousTeam, err := a.Srv.Store.Team().Get(channel.TeamId)
	if err != nil {
		return err
	}

	channel.TeamId = team.Id
	if _, err := a.Srv.Store.Channel().Update(channel); err != nil {
		return err
	}
	a.postChannelMoveMessage(user, channel, previousTeam)

	return nil
}

func (a *App) postChannelMoveMessage(user *model.User, channel *model.Channel, previousTeam *model.Team) *model.AppError {

	post := &model.Post{
		ChannelId: channel.Id,
		Message:   fmt.Sprintf(utils.T("api.team.move_channel.success"), previousTeam.Name),
		Type:      model.POST_MOVE_CHANNEL,
		UserId:    user.Id,
		Props: model.StringInterface{
			"username": user.Username,
		},
	}

	if _, err := a.CreatePost(post, channel, false); err != nil {
		return model.NewAppError("postChannelMoveMessage", "api.team.move_channel.post.error", nil, err.Error(), http.StatusInternalServerError)
	}

	return nil
}

func (a *App) GetPinnedPosts(channelId string) (*model.PostList, *model.AppError) {
	return a.Srv.Store.Channel().GetPinnedPosts(channelId)
}

func (a *App) ToggleMuteChannel(channelId string, userId string) *model.ChannelMember {
	member, err := a.Srv.Store.Channel().GetMember(channelId, userId)
	if err != nil {
		return nil
	}

	if member.NotifyProps[model.MARK_UNREAD_NOTIFY_PROP] == model.CHANNEL_NOTIFY_MENTION {
		member.NotifyProps[model.MARK_UNREAD_NOTIFY_PROP] = model.CHANNEL_MARK_UNREAD_ALL
	} else {
		member.NotifyProps[model.MARK_UNREAD_NOTIFY_PROP] = model.CHANNEL_NOTIFY_MENTION
	}

	a.Srv.Store.Channel().UpdateMember(member)
	return member
}

func (a *App) FillInChannelProps(channel *model.Channel) *model.AppError {
	return a.FillInChannelsProps(&model.ChannelList{channel})
}

func (a *App) FillInChannelsProps(channelList *model.ChannelList) *model.AppError {
	// Group the channels by team and call GetChannelsByNames just once per team.
	channelsByTeam := make(map[string]model.ChannelList)
	for _, channel := range *channelList {
		channelsByTeam[channel.TeamId] = append(channelsByTeam[channel.TeamId], channel)
	}

	for teamId, channelList := range channelsByTeam {
		allChannelMentions := make(map[string]bool)
		channelMentions := make(map[*model.Channel][]string, len(channelList))

		// Collect mentions across the channels so as to query just once for this team.
		for _, channel := range channelList {
			channelMentions[channel] = model.ChannelMentions(channel.Header)

			for _, channelMention := range channelMentions[channel] {
				allChannelMentions[channelMention] = true
			}
		}

		allChannelMentionNames := make([]string, 0, len(allChannelMentions))
		for channelName := range allChannelMentions {
			allChannelMentionNames = append(allChannelMentionNames, channelName)
		}

		if len(allChannelMentionNames) > 0 {
			mentionedChannels, err := a.GetChannelsByNames(allChannelMentionNames, teamId)
			if err != nil {
				return err
			}

			mentionedChannelsByName := make(map[string]*model.Channel)
			for _, channel := range mentionedChannels {
				mentionedChannelsByName[channel.Name] = channel
			}

			for _, channel := range channelList {
				channelMentionsProp := make(map[string]interface{}, len(channelMentions[channel]))
				for _, channelMention := range channelMentions[channel] {
					if mentioned, ok := mentionedChannelsByName[channelMention]; ok {
						if mentioned.Type == model.CHANNEL_OPEN {
							channelMentionsProp[mentioned.Name] = map[string]interface{}{
								"display_name": mentioned.DisplayName,
							}
						}
					}
				}

				if len(channelMentionsProp) > 0 {
					channel.AddProp("channel_mentions", channelMentionsProp)
				} else if channel.Props != nil {
					delete(channel.Props, "channel_mentions")
				}
			}
		}
	}

	return nil
}<|MERGE_RESOLUTION|>--- conflicted
+++ resolved
@@ -1792,8 +1792,16 @@
 		return nil, err
 	}
 
-<<<<<<< HEAD
-	unreadMentions := 0 // TODO: calculate this value, setting it to zero for now.
+	user, err := a.GetUser(userID)
+	if err != nil {
+		return nil, err
+	}
+
+	unreadMentions, err := a.countMentionsFromPost(user, post)
+	if err != nil {
+		return nil, err
+	}
+
 	channel, updateErr := a.Srv.Store.Channel().UpdateLastViewedAtPost(post, userID, unreadMentions)
 	if err != nil {
 		return channel, updateErr
@@ -1805,19 +1813,6 @@
 	message.Add("post_id", postID)
 	a.Publish(message)
 	return channel, nil
-=======
-	user, err := a.GetUser(userID)
-	if err != nil {
-		return nil, err
-	}
-
-	unreadMentions, err := a.countMentionsFromPost(user, post)
-	if err != nil {
-		return nil, err
-	}
-
-	return a.Srv.Store.Channel().UpdateLastViewedAtPost(post, userID, unreadMentions)
->>>>>>> 05c2a134
 }
 
 func (a *App) esAutocompleteChannels(teamId, term string, includeDeleted bool) (*model.ChannelList, *model.AppError) {
