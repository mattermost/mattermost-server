// Copyright (c) 2015-present Mattermost, Inc. All Rights Reserved.
// See LICENSE.txt for license information.

package app

import (
	"context"
	"errors"
	"fmt"
	"net/http"
	"strings"

	"github.com/mattermost/mattermost-server/v5/app/request"
	"github.com/mattermost/mattermost-server/v5/model"
	"github.com/mattermost/mattermost-server/v5/plugin"
	"github.com/mattermost/mattermost-server/v5/shared/i18n"
	"github.com/mattermost/mattermost-server/v5/shared/mlog"
	"github.com/mattermost/mattermost-server/v5/store"
	"github.com/mattermost/mattermost-server/v5/store/sqlstore"
	"github.com/mattermost/mattermost-server/v5/utils"
)

// CreateDefaultChannels creates channels in the given team for each channel returned by (*App).DefaultChannelNames.
//
func (a *App) CreateDefaultChannels(c *request.Context, teamID string) ([]*model.Channel, *model.AppError) {
	displayNames := map[string]string{
		"town-square": i18n.T("api.channel.create_default_channels.town_square"),
		"off-topic":   i18n.T("api.channel.create_default_channels.off_topic"),
	}
	channels := []*model.Channel{}
	defaultChannelNames := a.DefaultChannelNames()
	for _, name := range defaultChannelNames {
		displayName := i18n.TDefault(displayNames[name], name)
		channel := &model.Channel{DisplayName: displayName, Name: name, Type: model.CHANNEL_OPEN, TeamId: teamID}
		if _, err := a.CreateChannel(c, channel, false); err != nil {
			return nil, err
		}
		channels = append(channels, channel)
	}
	return channels, nil
}

// DefaultChannelNames returns the list of system-wide default channel names.
//
// By default the list will be (not necessarily in this order):
//	['town-square', 'off-topic']
// However, if TeamSettings.ExperimentalDefaultChannels contains a list of channels then that list will replace
// 'off-topic' and be included in the return results in addition to 'town-square'. For example:
//	['town-square', 'game-of-thrones', 'wow']
//
func (a *App) DefaultChannelNames() []string {
	names := []string{"town-square"}

	if len(a.Config().TeamSettings.ExperimentalDefaultChannels) == 0 {
		names = append(names, "off-topic")
	} else {
		seenChannels := map[string]bool{"town-square": true}
		for _, channelName := range a.Config().TeamSettings.ExperimentalDefaultChannels {
			if !seenChannels[channelName] {
				names = append(names, channelName)
				seenChannels[channelName] = true
			}
		}
	}

	return names
}

func (a *App) JoinDefaultChannels(c *request.Context, teamID string, user *model.User, shouldBeAdmin bool, userRequestorId string) *model.AppError {
	var requestor *model.User
	var nErr error
	if userRequestorId != "" {
		requestor, nErr = a.Srv().Store.User().Get(context.Background(), userRequestorId)
		if nErr != nil {
			var nfErr *store.ErrNotFound
			switch {
			case errors.As(nErr, &nfErr):
				return model.NewAppError("JoinDefaultChannels", MissingAccountError, nil, nfErr.Error(), http.StatusNotFound)
			default:
				return model.NewAppError("JoinDefaultChannels", "app.user.get.app_error", nil, nErr.Error(), http.StatusInternalServerError)
			}
		}
	}

	var err *model.AppError
	for _, channelName := range a.DefaultChannelNames() {
		channel, channelErr := a.Srv().Store.Channel().GetByName(teamID, channelName, true)
		if channelErr != nil {
			var nfErr *store.ErrNotFound
			switch {
			case errors.As(err, &nfErr):
				err = model.NewAppError("JoinDefaultChannels", "app.channel.get_by_name.missing.app_error", nil, nfErr.Error(), http.StatusNotFound)
			default:
				err = model.NewAppError("JoinDefaultChannels", "app.channel.get_by_name.existing.app_error", nil, channelErr.Error(), http.StatusInternalServerError)
			}
			continue
		}

		if channel.Type != model.CHANNEL_OPEN {
			continue
		}

		cm := &model.ChannelMember{
			ChannelId:   channel.Id,
			UserId:      user.Id,
			SchemeGuest: user.IsGuest(),
			SchemeUser:  !user.IsGuest(),
			SchemeAdmin: shouldBeAdmin,
			NotifyProps: model.GetDefaultChannelNotifyProps(),
		}

		_, nErr = a.Srv().Store.Channel().SaveMember(cm)
		if histErr := a.Srv().Store.ChannelMemberHistory().LogJoinEvent(user.Id, channel.Id, model.GetMillis()); histErr != nil {
			return model.NewAppError("JoinDefaultChannels", "app.channel_member_history.log_join_event.internal_error", nil, histErr.Error(), http.StatusInternalServerError)
		}

		if *a.Config().ServiceSettings.ExperimentalEnableDefaultChannelLeaveJoinMessages {
			if aErr := a.postJoinMessageForDefaultChannel(c, user, requestor, channel); aErr != nil {
				mlog.Warn("Failed to post join/leave message", mlog.Err(aErr))
			}
		}

		a.invalidateCacheForChannelMembers(channel.Id)

		message := model.NewWebSocketEvent(model.WEBSOCKET_EVENT_USER_ADDED, "", channel.Id, "", nil)
		message.Add("user_id", user.Id)
		message.Add("team_id", channel.TeamId)
		a.Publish(message)
	}

	if nErr != nil {
		var appErr *model.AppError
		var cErr *store.ErrConflict
		switch {
		case errors.As(nErr, &cErr):
			if cErr.Resource == "ChannelMembers" {
				return model.NewAppError("JoinDefaultChannels", "app.channel.save_member.exists.app_error", nil, cErr.Error(), http.StatusBadRequest)
			}
		case errors.As(nErr, &appErr):
			return appErr
		default:
			return model.NewAppError("JoinDefaultChannels", "app.channel.create_direct_channel.internal_error", nil, nErr.Error(), http.StatusInternalServerError)
		}
	}

	return nil
}

func (a *App) postJoinMessageForDefaultChannel(c *request.Context, user *model.User, requestor *model.User, channel *model.Channel) *model.AppError {
	if channel.Name == model.DEFAULT_CHANNEL {
		if requestor == nil {
			if err := a.postJoinTeamMessage(c, user, channel); err != nil {
				return err
			}
		} else {
			if err := a.postAddToTeamMessage(c, requestor, user, channel, ""); err != nil {
				return err
			}
		}
	} else {
		if requestor == nil {
			if err := a.postJoinChannelMessage(c, user, channel); err != nil {
				return err
			}
		} else {
			if err := a.PostAddToChannelMessage(c, requestor, user, channel, ""); err != nil {
				return err
			}
		}
	}

	return nil
}

func (a *App) CreateChannelWithUser(c *request.Context, channel *model.Channel, userID string) (*model.Channel, *model.AppError) {
	if channel.IsGroupOrDirect() {
		return nil, model.NewAppError("CreateChannelWithUser", "api.channel.create_channel.direct_channel.app_error", nil, "", http.StatusBadRequest)
	}

	if channel.TeamId == "" {
		return nil, model.NewAppError("CreateChannelWithUser", "app.channel.create_channel.no_team_id.app_error", nil, "", http.StatusBadRequest)
	}

	// Get total number of channels on current team
	count, err := a.GetNumberOfChannelsOnTeam(channel.TeamId)
	if err != nil {
		return nil, err
	}

	if int64(count+1) > *a.Config().TeamSettings.MaxChannelsPerTeam {
		return nil, model.NewAppError("CreateChannelWithUser", "api.channel.create_channel.max_channel_limit.app_error", map[string]interface{}{"MaxChannelsPerTeam": *a.Config().TeamSettings.MaxChannelsPerTeam}, "", http.StatusBadRequest)
	}

	channel.CreatorId = userID

	rchannel, err := a.CreateChannel(c, channel, true)
	if err != nil {
		return nil, err
	}

	var user *model.User
	if user, err = a.GetUser(userID); err != nil {
		return nil, err
	}

	a.postJoinChannelMessage(c, user, channel)

	message := model.NewWebSocketEvent(model.WEBSOCKET_EVENT_CHANNEL_CREATED, "", "", userID, nil)
	message.Add("channel_id", channel.Id)
	message.Add("team_id", channel.TeamId)
	a.Publish(message)

	return rchannel, nil
}

// RenameChannel is used to rename the channel Name and the DisplayName fields
func (a *App) RenameChannel(channel *model.Channel, newChannelName string, newDisplayName string) (*model.Channel, *model.AppError) {
	if channel.Type == model.CHANNEL_DIRECT {
		return nil, model.NewAppError("RenameChannel", "api.channel.rename_channel.cant_rename_direct_messages.app_error", nil, "", http.StatusBadRequest)
	}

	if channel.Type == model.CHANNEL_GROUP {
		return nil, model.NewAppError("RenameChannel", "api.channel.rename_channel.cant_rename_group_messages.app_error", nil, "", http.StatusBadRequest)
	}

	channel.Name = newChannelName
	if newDisplayName != "" {
		channel.DisplayName = newDisplayName
	}

	newChannel, err := a.UpdateChannel(channel)
	if err != nil {
		return nil, err
	}

	return newChannel, nil
}

func (a *App) CreateChannel(c *request.Context, channel *model.Channel, addMember bool) (*model.Channel, *model.AppError) {
	channel.DisplayName = strings.TrimSpace(channel.DisplayName)
	sc, nErr := a.Srv().Store.Channel().Save(channel, *a.Config().TeamSettings.MaxChannelsPerTeam)
	if nErr != nil {
		var invErr *store.ErrInvalidInput
		var cErr *store.ErrConflict
		var ltErr *store.ErrLimitExceeded
		var appErr *model.AppError
		switch {
		case errors.As(nErr, &invErr):
			switch {
			case invErr.Entity == "Channel" && invErr.Field == "DeleteAt":
				return nil, model.NewAppError("CreateChannel", "store.sql_channel.save.archived_channel.app_error", nil, "", http.StatusBadRequest)
			case invErr.Entity == "Channel" && invErr.Field == "Type":
				return nil, model.NewAppError("CreateChannel", "store.sql_channel.save.direct_channel.app_error", nil, "", http.StatusBadRequest)
			case invErr.Entity == "Channel" && invErr.Field == "Id":
				return nil, model.NewAppError("CreateChannel", "store.sql_channel.save_channel.existing.app_error", nil, "id="+invErr.Value.(string), http.StatusBadRequest)
			}
		case errors.As(nErr, &cErr):
			return sc, model.NewAppError("CreateChannel", store.ChannelExistsError, nil, cErr.Error(), http.StatusBadRequest)
		case errors.As(nErr, &ltErr):
			return nil, model.NewAppError("CreateChannel", "store.sql_channel.save_channel.limit.app_error", nil, ltErr.Error(), http.StatusBadRequest)
		case errors.As(nErr, &appErr): // in case we haven't converted to plain error.
			return nil, appErr
		default: // last fallback in case it doesn't map to an existing app error.
			return nil, model.NewAppError("CreateChannel", "app.channel.create_channel.internal_error", nil, nErr.Error(), http.StatusInternalServerError)
		}
	}

	if addMember {
		user, nErr := a.Srv().Store.User().Get(context.Background(), channel.CreatorId)
		if nErr != nil {
			var nfErr *store.ErrNotFound
			switch {
			case errors.As(nErr, &nfErr):
				return nil, model.NewAppError("CreateChannel", MissingAccountError, nil, nfErr.Error(), http.StatusNotFound)
			default:
				return nil, model.NewAppError("CreateChannel", "app.user.get.app_error", nil, nErr.Error(), http.StatusInternalServerError)
			}
		}

		cm := &model.ChannelMember{
			ChannelId:   sc.Id,
			UserId:      user.Id,
			SchemeGuest: user.IsGuest(),
			SchemeUser:  !user.IsGuest(),
			SchemeAdmin: true,
			NotifyProps: model.GetDefaultChannelNotifyProps(),
		}

		if _, nErr := a.Srv().Store.Channel().SaveMember(cm); nErr != nil {
			var appErr *model.AppError
			var cErr *store.ErrConflict
			switch {
			case errors.As(nErr, &cErr):
				switch cErr.Resource {
				case "ChannelMembers":
					return nil, model.NewAppError("CreateChannel", "app.channel.save_member.exists.app_error", nil, cErr.Error(), http.StatusBadRequest)
				}
			case errors.As(nErr, &appErr):
				return nil, appErr
			default:
				return nil, model.NewAppError("CreateChannel", "app.channel.create_direct_channel.internal_error", nil, nErr.Error(), http.StatusInternalServerError)
			}
		}

		if err := a.Srv().Store.ChannelMemberHistory().LogJoinEvent(channel.CreatorId, sc.Id, model.GetMillis()); err != nil {
			return nil, model.NewAppError("CreateChannel", "app.channel_member_history.log_join_event.internal_error", nil, err.Error(), http.StatusInternalServerError)
		}

		a.InvalidateCacheForUser(channel.CreatorId)
	}

	if pluginsEnvironment := a.GetPluginsEnvironment(); pluginsEnvironment != nil {
		a.Srv().Go(func() {
			pluginContext := pluginContext(c)
			pluginsEnvironment.RunMultiPluginHook(func(hooks plugin.Hooks) bool {
				hooks.ChannelHasBeenCreated(pluginContext, sc)
				return true
			}, plugin.ChannelHasBeenCreatedID)
		})
	}

	return sc, nil
}

func (a *App) GetOrCreateDirectChannel(c *request.Context, userID, otherUserID string, channelOptions ...model.ChannelOption) (*model.Channel, *model.AppError) {
	channel, nErr := a.getDirectChannel(userID, otherUserID)
	if nErr != nil {
		return nil, nErr
	}

	if channel != nil {
		return channel, nil
	}

	if *a.Config().TeamSettings.RestrictDirectMessage == model.DIRECT_MESSAGE_TEAM &&
		!a.SessionHasPermissionTo(*c.Session(), model.PERMISSION_MANAGE_SYSTEM) {
		commonTeamIDs, err := a.GetCommonTeamIDsForTwoUsers(userID, otherUserID)
		if err != nil {
			return nil, err
		}
		if len(commonTeamIDs) == 0 {
			return nil, model.NewAppError("createDirectChannel", "api.channel.create_channel.direct_channel.team_restricted_error", nil, "", http.StatusForbidden)
		}
	}

	channel, err := a.createDirectChannel(userID, otherUserID, channelOptions...)
	if err != nil {
		if err.Id == store.ChannelExistsError {
			return channel, nil
		}
		return nil, err
	}

	a.handleCreationEvent(c, userID, otherUserID, channel)
	return channel, nil
}

func (a *App) getOrCreateDirectChannelWithUser(c *request.Context, user, otherUser *model.User) (*model.Channel, *model.AppError) {
	channel, nErr := a.getDirectChannel(user.Id, otherUser.Id)
	if nErr != nil {
		return nil, nErr
	}

	if channel != nil {
		return channel, nil
	}

	channel, err := a.createDirectChannelWithUser(user, otherUser)
	if err != nil {
		if err.Id == store.ChannelExistsError {
			return channel, nil
		}
		return nil, err
	}

	a.handleCreationEvent(c, user.Id, otherUser.Id, channel)
	return channel, nil
}

func (a *App) handleCreationEvent(c *request.Context, userID, otherUserID string, channel *model.Channel) {
	a.InvalidateCacheForUser(userID)
	a.InvalidateCacheForUser(otherUserID)

	if pluginsEnvironment := a.GetPluginsEnvironment(); pluginsEnvironment != nil {
		a.Srv().Go(func() {
			pluginContext := pluginContext(c)
			pluginsEnvironment.RunMultiPluginHook(func(hooks plugin.Hooks) bool {
				hooks.ChannelHasBeenCreated(pluginContext, channel)
				return true
			}, plugin.ChannelHasBeenCreatedID)
		})
	}

	message := model.NewWebSocketEvent(model.WEBSOCKET_EVENT_DIRECT_ADDED, "", channel.Id, "", nil)
	message.Add("creator_id", userID)
	message.Add("teammate_id", otherUserID)
	a.Publish(message)
}

func (a *App) createDirectChannel(userID string, otherUserID string, channelOptions ...model.ChannelOption) (*model.Channel, *model.AppError) {
	users, err := a.Srv().Store.User().GetMany(context.Background(), []string{userID, otherUserID})
	if err != nil {
		return nil, model.NewAppError("CreateDirectChannel", "api.channel.create_direct_channel.invalid_user.app_error", nil, err.Error(), http.StatusBadRequest)
	}

	if len(users) == 0 {
		return nil, model.NewAppError("CreateDirectChannel", "api.channel.create_direct_channel.invalid_user.app_error", nil, fmt.Sprintf("No users found for ids: %s. %s", userID, otherUserID), http.StatusBadRequest)
	}

	// We are doing this because we allow a user to create a direct channel with themselves
	if userID == otherUserID {
		users = append(users, users[0])
	}

	// After we counted for direct channels with the same user, if we do not have two users then we failed to find one
	if len(users) != 2 {
		return nil, model.NewAppError("CreateDirectChannel", "api.channel.create_direct_channel.invalid_user.app_error", nil, fmt.Sprintf("No users found for ids: %s. %s", userID, otherUserID), http.StatusBadRequest)
	}

	// The potential swap dance bellow is necessary in order to guarantee determinism when creating a direct channel.
	// When we query the database for some given user ids, the database result is not deterministic, meaning we can get
	// the same results but in different order. In order to conform the contract of Channel.CreateDirectChannel method
	// bellow we need to identify which user is who.
	user := users[0]
	otherUser := users[1]
	if user.Id != userID {
		user = users[1]
		otherUser = users[0]
	}
	return a.createDirectChannelWithUser(user, otherUser, channelOptions...)
}

func (a *App) createDirectChannelWithUser(user, otherUser *model.User, channelOptions ...model.ChannelOption) (*model.Channel, *model.AppError) {
	channel, nErr := a.Srv().Store.Channel().CreateDirectChannel(user, otherUser, channelOptions...)
	if nErr != nil {
		var invErr *store.ErrInvalidInput
		var cErr *store.ErrConflict
		var ltErr *store.ErrLimitExceeded
		var appErr *model.AppError
		switch {
		case errors.As(nErr, &invErr):
			switch {
			case invErr.Entity == "Channel" && invErr.Field == "DeleteAt":
				return nil, model.NewAppError("createDirectChannelWithUser", "store.sql_channel.save.archived_channel.app_error", nil, "", http.StatusBadRequest)
			case invErr.Entity == "Channel" && invErr.Field == "Type":
				return nil, model.NewAppError("createDirectChannelWithUser", "store.sql_channel.save_direct_channel.not_direct.app_error", nil, "", http.StatusBadRequest)
			case invErr.Entity == "Channel" && invErr.Field == "Id":
				return nil, model.NewAppError("SqlChannelStore.Save", "store.sql_channel.save_channel.existing.app_error", nil, "id="+invErr.Value.(string), http.StatusBadRequest)
			}
		case errors.As(nErr, &cErr):
			switch cErr.Resource {
			case "Channel":
				return channel, model.NewAppError("createDirectChannelWithUser", store.ChannelExistsError, nil, cErr.Error(), http.StatusBadRequest)
			case "ChannelMembers":
				return nil, model.NewAppError("createDirectChannelWithUser", "app.channel.save_member.exists.app_error", nil, cErr.Error(), http.StatusBadRequest)
			}
		case errors.As(nErr, &ltErr):
			return nil, model.NewAppError("createDirectChannelWithUser", "store.sql_channel.save_channel.limit.app_error", nil, ltErr.Error(), http.StatusBadRequest)
		case errors.As(nErr, &appErr): // in case we haven't converted to plain error.
			return nil, appErr
		default: // last fallback in case it doesn't map to an existing app error.
			return nil, model.NewAppError("createDirectChannelWithUser", "app.channel.create_direct_channel.internal_error", nil, nErr.Error(), http.StatusInternalServerError)
		}
	}

	if err := a.Srv().Store.ChannelMemberHistory().LogJoinEvent(user.Id, channel.Id, model.GetMillis()); err != nil {
		return nil, model.NewAppError("createDirectChannelWithUser", "app.channel_member_history.log_join_event.internal_error", nil, err.Error(), http.StatusInternalServerError)
	}
	if user.Id != otherUser.Id {
		if err := a.Srv().Store.ChannelMemberHistory().LogJoinEvent(otherUser.Id, channel.Id, model.GetMillis()); err != nil {
			return nil, model.NewAppError("createDirectChannelWithUser", "app.channel_member_history.log_join_event.internal_error", nil, err.Error(), http.StatusInternalServerError)
		}
	}

	// When the newly created channel is shared and the creator is local
	// create a local shared channel record
	if channel.IsShared() && !user.IsRemote() {
		sc := &model.SharedChannel{
			ChannelId:        channel.Id,
			TeamId:           channel.TeamId,
			Home:             true,
			ReadOnly:         false,
			ShareName:        channel.Name,
			ShareDisplayName: channel.DisplayName,
			SharePurpose:     channel.Purpose,
			ShareHeader:      channel.Header,
			CreatorId:        user.Id,
			Type:             channel.Type,
		}

		if _, err := a.SaveSharedChannel(sc); err != nil {
			return nil, model.NewAppError("CreateDirectChannel", "app.sharedchannel.dm_channel_creation.internal_error", nil, err.Error(), http.StatusInternalServerError)
		}
	}

	return channel, nil
}

func (a *App) CreateGroupChannel(userIDs []string, creatorId string) (*model.Channel, *model.AppError) {
	channel, err := a.createGroupChannel(userIDs)
	if err != nil {
		if err.Id == store.ChannelExistsError {
			return channel, nil
		}
		return nil, err
	}

	for _, userID := range userIDs {
		a.InvalidateCacheForUser(userID)
	}

	message := model.NewWebSocketEvent(model.WEBSOCKET_EVENT_GROUP_ADDED, "", channel.Id, "", nil)
	message.Add("teammate_ids", model.ArrayToJson(userIDs))
	a.Publish(message)

	return channel, nil
}

func (a *App) createGroupChannel(userIDs []string) (*model.Channel, *model.AppError) {
	if len(userIDs) > model.CHANNEL_GROUP_MAX_USERS || len(userIDs) < model.CHANNEL_GROUP_MIN_USERS {
		return nil, model.NewAppError("CreateGroupChannel", "api.channel.create_group.bad_size.app_error", nil, "", http.StatusBadRequest)
	}

	users, err := a.Srv().Store.User().GetProfileByIds(context.Background(), userIDs, nil, true)
	if err != nil {
		return nil, model.NewAppError("createGroupChannel", "app.user.get_profiles.app_error", nil, err.Error(), http.StatusInternalServerError)
	}

	if len(users) != len(userIDs) {
		return nil, model.NewAppError("CreateGroupChannel", "api.channel.create_group.bad_user.app_error", nil, "user_ids="+model.ArrayToJson(userIDs), http.StatusBadRequest)
	}

	group := &model.Channel{
		Name:        model.GetGroupNameFromUserIds(userIDs),
		DisplayName: model.GetGroupDisplayNameFromUsers(users, true),
		Type:        model.CHANNEL_GROUP,
	}

	channel, nErr := a.Srv().Store.Channel().Save(group, *a.Config().TeamSettings.MaxChannelsPerTeam)
	if nErr != nil {
		var invErr *store.ErrInvalidInput
		var cErr *store.ErrConflict
		var ltErr *store.ErrLimitExceeded
		var appErr *model.AppError
		switch {
		case errors.As(nErr, &invErr):
			switch {
			case invErr.Entity == "Channel" && invErr.Field == "DeleteAt":
				return nil, model.NewAppError("CreateChannel", "store.sql_channel.save.archived_channel.app_error", nil, "", http.StatusBadRequest)
			case invErr.Entity == "Channel" && invErr.Field == "Type":
				return nil, model.NewAppError("CreateChannel", "store.sql_channel.save.direct_channel.app_error", nil, "", http.StatusBadRequest)
			case invErr.Entity == "Channel" && invErr.Field == "Id":
				return nil, model.NewAppError("CreateChannel", "store.sql_channel.save_channel.existing.app_error", nil, "id="+invErr.Value.(string), http.StatusBadRequest)
			}
		case errors.As(nErr, &cErr):
			return channel, model.NewAppError("CreateChannel", store.ChannelExistsError, nil, cErr.Error(), http.StatusBadRequest)
		case errors.As(nErr, &ltErr):
			return nil, model.NewAppError("CreateChannel", "store.sql_channel.save_channel.limit.app_error", nil, ltErr.Error(), http.StatusBadRequest)
		case errors.As(nErr, &appErr): // in case we haven't converted to plain error.
			return nil, appErr
		default: // last fallback in case it doesn't map to an existing app error.
			return nil, model.NewAppError("CreateChannel", "app.channel.create_channel.internal_error", nil, nErr.Error(), http.StatusInternalServerError)
		}
	}

	for _, user := range users {
		cm := &model.ChannelMember{
			UserId:      user.Id,
			ChannelId:   group.Id,
			NotifyProps: model.GetDefaultChannelNotifyProps(),
			SchemeGuest: user.IsGuest(),
			SchemeUser:  !user.IsGuest(),
		}

		if _, nErr = a.Srv().Store.Channel().SaveMember(cm); nErr != nil {
			var appErr *model.AppError
			var cErr *store.ErrConflict
			switch {
			case errors.As(nErr, &cErr):
				switch cErr.Resource {
				case "ChannelMembers":
					return nil, model.NewAppError("createGroupChannel", "app.channel.save_member.exists.app_error", nil, cErr.Error(), http.StatusBadRequest)
				}
			case errors.As(nErr, &appErr):
				return nil, appErr
			default:
				return nil, model.NewAppError("createGroupChannel", "app.channel.create_direct_channel.internal_error", nil, nErr.Error(), http.StatusInternalServerError)
			}
		}
		if err := a.Srv().Store.ChannelMemberHistory().LogJoinEvent(user.Id, channel.Id, model.GetMillis()); err != nil {
			return nil, model.NewAppError("createGroupChannel", "app.channel_member_history.log_join_event.internal_error", nil, err.Error(), http.StatusInternalServerError)
		}
	}

	return channel, nil
}

func (a *App) GetGroupChannel(userIDs []string) (*model.Channel, *model.AppError) {
	if len(userIDs) > model.CHANNEL_GROUP_MAX_USERS || len(userIDs) < model.CHANNEL_GROUP_MIN_USERS {
		return nil, model.NewAppError("GetGroupChannel", "api.channel.create_group.bad_size.app_error", nil, "", http.StatusBadRequest)
	}

	users, err := a.Srv().Store.User().GetProfileByIds(context.Background(), userIDs, nil, true)
	if err != nil {
		return nil, model.NewAppError("GetGroupChannel", "app.user.get_profiles.app_error", nil, err.Error(), http.StatusInternalServerError)
	}

	if len(users) != len(userIDs) {
		return nil, model.NewAppError("GetGroupChannel", "api.channel.create_group.bad_user.app_error", nil, "user_ids="+model.ArrayToJson(userIDs), http.StatusBadRequest)
	}

	channel, appErr := a.GetChannelByName(model.GetGroupNameFromUserIds(userIDs), "", true)
	if appErr != nil {
		return nil, appErr
	}

	return channel, nil
}

// UpdateChannel updates a given channel by its Id. It also publishes the CHANNEL_UPDATED event.
func (a *App) UpdateChannel(channel *model.Channel) (*model.Channel, *model.AppError) {
	_, err := a.Srv().Store.Channel().Update(channel)
	if err != nil {
		var appErr *model.AppError
		var invErr *store.ErrInvalidInput
		switch {
		case errors.As(err, &invErr):
			return nil, model.NewAppError("UpdateChannel", "app.channel.update.bad_id", nil, invErr.Error(), http.StatusBadRequest)
		case errors.As(err, &appErr):
			return nil, appErr
		default:
			return nil, model.NewAppError("UpdateChannel", "app.channel.update_channel.internal_error", nil, err.Error(), http.StatusInternalServerError)
		}
	}

	a.invalidateCacheForChannel(channel)

	messageWs := model.NewWebSocketEvent(model.WEBSOCKET_EVENT_CHANNEL_UPDATED, "", channel.Id, "", nil)
	messageWs.Add("channel", channel.ToJson())
	a.Publish(messageWs)

	return channel, nil
}

// CreateChannelScheme creates a new Scheme of scope channel and assigns it to the channel.
func (a *App) CreateChannelScheme(channel *model.Channel) (*model.Scheme, *model.AppError) {
	scheme, err := a.CreateScheme(&model.Scheme{
		Name:        model.NewId(),
		DisplayName: model.NewId(),
		Scope:       model.SCHEME_SCOPE_CHANNEL,
	})
	if err != nil {
		return nil, err
	}

	channel.SchemeId = &scheme.Id
	if _, err := a.UpdateChannelScheme(channel); err != nil {
		return nil, err
	}
	return scheme, nil
}

// DeleteChannelScheme deletes a channels scheme and sets its SchemeId to nil.
func (a *App) DeleteChannelScheme(channel *model.Channel) (*model.Channel, *model.AppError) {
	if channel.SchemeId != nil && *channel.SchemeId != "" {
		if _, err := a.DeleteScheme(*channel.SchemeId); err != nil {
			return nil, err
		}
	}
	channel.SchemeId = nil
	return a.UpdateChannelScheme(channel)
}

// UpdateChannelScheme saves the new SchemeId of the channel passed.
func (a *App) UpdateChannelScheme(channel *model.Channel) (*model.Channel, *model.AppError) {
	var oldChannel *model.Channel
	var err *model.AppError
	if oldChannel, err = a.GetChannel(channel.Id); err != nil {
		return nil, err
	}

	oldChannel.SchemeId = channel.SchemeId
	return a.UpdateChannel(oldChannel)
}

func (a *App) UpdateChannelPrivacy(c *request.Context, oldChannel *model.Channel, user *model.User) (*model.Channel, *model.AppError) {
	channel, err := a.UpdateChannel(oldChannel)
	if err != nil {
		return channel, err
	}

	if err := a.postChannelPrivacyMessage(c, user, channel); err != nil {
		if channel.Type == model.CHANNEL_OPEN {
			channel.Type = model.CHANNEL_PRIVATE
		} else {
			channel.Type = model.CHANNEL_OPEN
		}
		// revert to previous channel privacy
		a.UpdateChannel(channel)
		return channel, err
	}

	a.invalidateCacheForChannel(channel)

	messageWs := model.NewWebSocketEvent(model.WEBSOCKET_EVENT_CHANNEL_CONVERTED, channel.TeamId, "", "", nil)
	messageWs.Add("channel_id", channel.Id)
	a.Publish(messageWs)

	return channel, nil
}

func (a *App) postChannelPrivacyMessage(c *request.Context, user *model.User, channel *model.Channel) *model.AppError {
	var authorId string
	var authorUsername string
	if user != nil {
		authorId = user.Id
		authorUsername = user.Username
	} else {
		systemBot, err := a.GetSystemBot()
		if err != nil {
			return model.NewAppError("postChannelPrivacyMessage", "api.channel.post_channel_privacy_message.error", nil, err.Error(), http.StatusInternalServerError)
		}

		authorId = systemBot.UserId
		authorUsername = systemBot.Username
	}

	message := (map[string]string{
		model.CHANNEL_OPEN:    i18n.T("api.channel.change_channel_privacy.private_to_public"),
		model.CHANNEL_PRIVATE: i18n.T("api.channel.change_channel_privacy.public_to_private"),
	})[channel.Type]
	post := &model.Post{
		ChannelId: channel.Id,
		Message:   message,
		Type:      model.POST_CHANGE_CHANNEL_PRIVACY,
		UserId:    authorId,
		Props: model.StringInterface{
			"username": authorUsername,
		},
	}

	if _, err := a.CreatePost(c, post, channel, false, true); err != nil {
		return model.NewAppError("postChannelPrivacyMessage", "api.channel.post_channel_privacy_message.error", nil, err.Error(), http.StatusInternalServerError)
	}

	return nil
}

func (a *App) RestoreChannel(c *request.Context, channel *model.Channel, userID string) (*model.Channel, *model.AppError) {
	if channel.DeleteAt == 0 {
		return nil, model.NewAppError("restoreChannel", "api.channel.restore_channel.restored.app_error", nil, "", http.StatusBadRequest)
	}

	if err := a.Srv().Store.Channel().Restore(channel.Id, model.GetMillis()); err != nil {
		return nil, model.NewAppError("RestoreChannel", "app.channel.restore.app_error", nil, err.Error(), http.StatusInternalServerError)
	}
	channel.DeleteAt = 0
	a.invalidateCacheForChannel(channel)

	message := model.NewWebSocketEvent(model.WEBSOCKET_EVENT_CHANNEL_RESTORED, channel.TeamId, "", "", nil)
	message.Add("channel_id", channel.Id)
	a.Publish(message)

	var user *model.User
	if userID != "" {
		var nErr error
		user, nErr = a.Srv().Store.User().Get(context.Background(), userID)
		if nErr != nil {
			var nfErr *store.ErrNotFound
			switch {
			case errors.As(nErr, &nfErr):
				return nil, model.NewAppError("RestoreChannel", MissingAccountError, nil, nfErr.Error(), http.StatusNotFound)
			default:
				return nil, model.NewAppError("RestoreChannel", "app.user.get.app_error", nil, nErr.Error(), http.StatusInternalServerError)
			}
		}
	}

	if user != nil {
		T := i18n.GetUserTranslations(user.Locale)

		post := &model.Post{
			ChannelId: channel.Id,
			Message:   T("api.channel.restore_channel.unarchived", map[string]interface{}{"Username": user.Username}),
			Type:      model.POST_CHANNEL_RESTORED,
			UserId:    userID,
			Props: model.StringInterface{
				"username": user.Username,
			},
		}

		if _, err := a.CreatePost(c, post, channel, false, true); err != nil {
			mlog.Warn("Failed to post unarchive message", mlog.Err(err))
		}
	} else {
		a.Srv().Go(func() {
			systemBot, err := a.GetSystemBot()
			if err != nil {
				mlog.Error("Failed to post unarchive message", mlog.Err(err))
				return
			}

			post := &model.Post{
				ChannelId: channel.Id,
				Message:   i18n.T("api.channel.restore_channel.unarchived", map[string]interface{}{"Username": systemBot.Username}),
				Type:      model.POST_CHANNEL_RESTORED,
				UserId:    systemBot.UserId,
				Props: model.StringInterface{
					"username": systemBot.Username,
				},
			}

			if _, err := a.CreatePost(c, post, channel, false, true); err != nil {
				mlog.Error("Failed to post unarchive message", mlog.Err(err))
			}
		})
	}

	return channel, nil
}

func (a *App) PatchChannel(c *request.Context, channel *model.Channel, patch *model.ChannelPatch, userID string) (*model.Channel, *model.AppError) {
	oldChannelDisplayName := channel.DisplayName
	oldChannelHeader := channel.Header
	oldChannelPurpose := channel.Purpose

	channel.Patch(patch)
	channel, err := a.UpdateChannel(channel)
	if err != nil {
		return nil, err
	}

	if oldChannelDisplayName != channel.DisplayName {
		if err = a.PostUpdateChannelDisplayNameMessage(c, userID, channel, oldChannelDisplayName, channel.DisplayName); err != nil {
			mlog.Warn(err.Error())
		}
	}

	if channel.Header != oldChannelHeader {
		if err = a.PostUpdateChannelHeaderMessage(c, userID, channel, oldChannelHeader, channel.Header); err != nil {
			mlog.Warn(err.Error())
		}
	}

	if channel.Purpose != oldChannelPurpose {
		if err = a.PostUpdateChannelPurposeMessage(c, userID, channel, oldChannelPurpose, channel.Purpose); err != nil {
			mlog.Warn(err.Error())
		}
	}

	return channel, nil
}

// GetSchemeRolesForChannel Checks if a channel or its team has an override scheme for channel roles and returns the scheme roles or default channel roles.
func (a *App) GetSchemeRolesForChannel(channelID string) (guestRoleName, userRoleName, adminRoleName string, err *model.AppError) {
	channel, err := a.GetChannel(channelID)
	if err != nil {
		return
	}

	if channel.SchemeId != nil && *channel.SchemeId != "" {
		var scheme *model.Scheme
		scheme, err = a.GetScheme(*channel.SchemeId)
		if err != nil {
			return
		}

		guestRoleName = scheme.DefaultChannelGuestRole
		userRoleName = scheme.DefaultChannelUserRole
		adminRoleName = scheme.DefaultChannelAdminRole

		return
	}

	return a.GetTeamSchemeChannelRoles(channel.TeamId)
}

// GetTeamSchemeChannelRoles Checks if a team has an override scheme and returns the scheme channel role names or default channel role names.
func (a *App) GetTeamSchemeChannelRoles(teamID string) (guestRoleName, userRoleName, adminRoleName string, err *model.AppError) {
	team, err := a.GetTeam(teamID)
	if err != nil {
		return
	}

	if team.SchemeId != nil && *team.SchemeId != "" {
		var scheme *model.Scheme
		scheme, err = a.GetScheme(*team.SchemeId)
		if err != nil {
			return
		}

		guestRoleName = scheme.DefaultChannelGuestRole
		userRoleName = scheme.DefaultChannelUserRole
		adminRoleName = scheme.DefaultChannelAdminRole
	} else {
		guestRoleName = model.CHANNEL_GUEST_ROLE_ID
		userRoleName = model.CHANNEL_USER_ROLE_ID
		adminRoleName = model.CHANNEL_ADMIN_ROLE_ID
	}

	return
}

// GetChannelModerationsForChannel Gets a channels ChannelModerations from either the higherScoped roles or from the channel scheme roles.
func (a *App) GetChannelModerationsForChannel(channel *model.Channel) ([]*model.ChannelModeration, *model.AppError) {
	guestRoleName, memberRoleName, _, err := a.GetSchemeRolesForChannel(channel.Id)
	if err != nil {
		return nil, err
	}

	memberRole, err := a.GetRoleByName(context.Background(), memberRoleName)
	if err != nil {
		return nil, err
	}

	var guestRole *model.Role
	if guestRoleName != "" {
		guestRole, err = a.GetRoleByName(context.Background(), guestRoleName)
		if err != nil {
			return nil, err
		}
	}

	higherScopedGuestRoleName, higherScopedMemberRoleName, _, err := a.GetTeamSchemeChannelRoles(channel.TeamId)
	if err != nil {
		return nil, err
	}
	higherScopedMemberRole, err := a.GetRoleByName(context.Background(), higherScopedMemberRoleName)
	if err != nil {
		return nil, err
	}

	var higherScopedGuestRole *model.Role
	if higherScopedGuestRoleName != "" {
		higherScopedGuestRole, err = a.GetRoleByName(context.Background(), higherScopedGuestRoleName)
		if err != nil {
			return nil, err
		}
	}

	return buildChannelModerations(channel.Type, memberRole, guestRole, higherScopedMemberRole, higherScopedGuestRole), nil
}

// PatchChannelModerationsForChannel Updates a channels scheme roles based on a given ChannelModerationPatch, if the permissions match the higher scoped role the scheme is deleted.
func (a *App) PatchChannelModerationsForChannel(channel *model.Channel, channelModerationsPatch []*model.ChannelModerationPatch) ([]*model.ChannelModeration, *model.AppError) {
	higherScopedGuestRoleName, higherScopedMemberRoleName, _, err := a.GetTeamSchemeChannelRoles(channel.TeamId)
	if err != nil {
		return nil, err
	}

	ctx := sqlstore.WithMaster(context.Background())
	higherScopedMemberRole, err := a.GetRoleByName(ctx, higherScopedMemberRoleName)
	if err != nil {
		return nil, err
	}

	var higherScopedGuestRole *model.Role
	if higherScopedGuestRoleName != "" {
		higherScopedGuestRole, err = a.GetRoleByName(ctx, higherScopedGuestRoleName)
		if err != nil {
			return nil, err
		}
	}

	higherScopedMemberPermissions := higherScopedMemberRole.GetChannelModeratedPermissions(channel.Type)

	var higherScopedGuestPermissions map[string]bool
	if higherScopedGuestRole != nil {
		higherScopedGuestPermissions = higherScopedGuestRole.GetChannelModeratedPermissions(channel.Type)
	}

	for _, moderationPatch := range channelModerationsPatch {
		if moderationPatch.Roles.Members != nil && *moderationPatch.Roles.Members && !higherScopedMemberPermissions[*moderationPatch.Name] {
			return nil, &model.AppError{Message: "Cannot add a permission that is restricted by the team or system permission scheme"}
		}
		if moderationPatch.Roles.Guests != nil && *moderationPatch.Roles.Guests && !higherScopedGuestPermissions[*moderationPatch.Name] {
			return nil, &model.AppError{Message: "Cannot add a permission that is restricted by the team or system permission scheme"}
		}
	}

	var scheme *model.Scheme
	// Channel has no scheme so create one
	if channel.SchemeId == nil || *channel.SchemeId == "" {
		scheme, err = a.CreateChannelScheme(channel)
		if err != nil {
			return nil, err
		}

		// Send a websocket event about this new role. The other new roles—member and guest—get emitted when they're updated.
		var adminRole *model.Role
		adminRole, err = a.GetRoleByName(ctx, scheme.DefaultChannelAdminRole)
		if err != nil {
			return nil, err
		}
		a.sendUpdatedRoleEvent(adminRole)

		message := model.NewWebSocketEvent(model.WEBSOCKET_EVENT_CHANNEL_SCHEME_UPDATED, "", channel.Id, "", nil)
		a.Publish(message)
		mlog.Info("Permission scheme created.", mlog.String("channel_id", channel.Id), mlog.String("channel_name", channel.Name))
	} else {
		scheme, err = a.GetScheme(*channel.SchemeId)
		if err != nil {
			return nil, err
		}
	}

	guestRoleName := scheme.DefaultChannelGuestRole
	memberRoleName := scheme.DefaultChannelUserRole
	memberRole, err := a.GetRoleByName(ctx, memberRoleName)
	if err != nil {
		return nil, err
	}

	var guestRole *model.Role
	if guestRoleName != "" {
		guestRole, err = a.GetRoleByName(ctx, guestRoleName)
		if err != nil {
			return nil, err
		}
	}

	memberRolePatch := memberRole.RolePatchFromChannelModerationsPatch(channelModerationsPatch, "members")
	var guestRolePatch *model.RolePatch
	if guestRole != nil {
		guestRolePatch = guestRole.RolePatchFromChannelModerationsPatch(channelModerationsPatch, "guests")
	}

	for _, channelModerationPatch := range channelModerationsPatch {
		permissionModified := *channelModerationPatch.Name
		if channelModerationPatch.Roles.Guests != nil && utils.StringInSlice(permissionModified, model.ChannelModeratedPermissionsChangedByPatch(guestRole, guestRolePatch)) {
			if *channelModerationPatch.Roles.Guests {
				mlog.Info("Permission enabled for guests.", mlog.String("permission", permissionModified), mlog.String("channel_id", channel.Id), mlog.String("channel_name", channel.Name))
			} else {
				mlog.Info("Permission disabled for guests.", mlog.String("permission", permissionModified), mlog.String("channel_id", channel.Id), mlog.String("channel_name", channel.Name))
			}
		}

		if channelModerationPatch.Roles.Members != nil && utils.StringInSlice(permissionModified, model.ChannelModeratedPermissionsChangedByPatch(memberRole, memberRolePatch)) {
			if *channelModerationPatch.Roles.Members {
				mlog.Info("Permission enabled for members.", mlog.String("permission", permissionModified), mlog.String("channel_id", channel.Id), mlog.String("channel_name", channel.Name))
			} else {
				mlog.Info("Permission disabled for members.", mlog.String("permission", permissionModified), mlog.String("channel_id", channel.Id), mlog.String("channel_name", channel.Name))
			}
		}
	}

	memberRolePermissionsUnmodified := len(model.ChannelModeratedPermissionsChangedByPatch(higherScopedMemberRole, memberRolePatch)) == 0
	guestRolePermissionsUnmodified := len(model.ChannelModeratedPermissionsChangedByPatch(higherScopedGuestRole, guestRolePatch)) == 0
	if memberRolePermissionsUnmodified && guestRolePermissionsUnmodified {
		// The channel scheme matches the permissions of its higherScoped scheme so delete the scheme
		if _, err = a.DeleteChannelScheme(channel); err != nil {
			return nil, err
		}

		message := model.NewWebSocketEvent(model.WEBSOCKET_EVENT_CHANNEL_SCHEME_UPDATED, "", channel.Id, "", nil)
		a.Publish(message)

		memberRole = higherScopedMemberRole
		guestRole = higherScopedGuestRole
		mlog.Info("Permission scheme deleted.", mlog.String("channel_id", channel.Id), mlog.String("channel_name", channel.Name))
	} else {
		memberRole, err = a.PatchRole(memberRole, memberRolePatch)
		if err != nil {
			return nil, err
		}
		guestRole, err = a.PatchRole(guestRole, guestRolePatch)
		if err != nil {
			return nil, err
		}
	}

	cErr := a.forEachChannelMember(channel.Id, func(channelMember model.ChannelMember) error {
		a.Srv().Store.Channel().InvalidateAllChannelMembersForUser(channelMember.UserId)
		return nil
	})
	if cErr != nil {
		return nil, model.NewAppError("PatchChannelModerationsForChannel", "api.channel.patch_channel_moderations.cache_invalidation.error", nil, cErr.Error(), http.StatusInternalServerError)
	}

	return buildChannelModerations(channel.Type, memberRole, guestRole, higherScopedMemberRole, higherScopedGuestRole), nil
}

func buildChannelModerations(channelType string, memberRole *model.Role, guestRole *model.Role, higherScopedMemberRole *model.Role, higherScopedGuestRole *model.Role) []*model.ChannelModeration {
	var memberPermissions, guestPermissions, higherScopedMemberPermissions, higherScopedGuestPermissions map[string]bool
	if memberRole != nil {
		memberPermissions = memberRole.GetChannelModeratedPermissions(channelType)
	}
	if guestRole != nil {
		guestPermissions = guestRole.GetChannelModeratedPermissions(channelType)
	}
	if higherScopedMemberRole != nil {
		higherScopedMemberPermissions = higherScopedMemberRole.GetChannelModeratedPermissions(channelType)
	}
	if higherScopedGuestRole != nil {
		higherScopedGuestPermissions = higherScopedGuestRole.GetChannelModeratedPermissions(channelType)
	}

	var channelModerations []*model.ChannelModeration
	for _, permissionKey := range model.ChannelModeratedPermissions {
		roles := &model.ChannelModeratedRoles{}

		roles.Members = &model.ChannelModeratedRole{
			Value:   memberPermissions[permissionKey],
			Enabled: higherScopedMemberPermissions[permissionKey],
		}

		if permissionKey == "manage_members" {
			roles.Guests = nil
		} else {
			roles.Guests = &model.ChannelModeratedRole{
				Value:   guestPermissions[permissionKey],
				Enabled: higherScopedGuestPermissions[permissionKey],
			}
		}

		moderation := &model.ChannelModeration{
			Name:  permissionKey,
			Roles: roles,
		}

		channelModerations = append(channelModerations, moderation)
	}

	return channelModerations
}

func (a *App) UpdateChannelMemberRoles(channelID string, userID string, newRoles string) (*model.ChannelMember, *model.AppError) {
	var member *model.ChannelMember
	var err *model.AppError
	if member, err = a.GetChannelMember(context.Background(), channelID, userID); err != nil {
		return nil, err
	}

	schemeGuestRole, schemeUserRole, schemeAdminRole, err := a.GetSchemeRolesForChannel(channelID)
	if err != nil {
		return nil, err
	}

	prevSchemeGuestValue := member.SchemeGuest

	var newExplicitRoles []string
	member.SchemeGuest = false
	member.SchemeUser = false
	member.SchemeAdmin = false

	for _, roleName := range strings.Fields(newRoles) {
		var role *model.Role
		role, err = a.GetRoleByName(context.Background(), roleName)
		if err != nil {
			err.StatusCode = http.StatusBadRequest
			return nil, err
		}

		if !role.SchemeManaged {
			// The role is not scheme-managed, so it's OK to apply it to the explicit roles field.
			newExplicitRoles = append(newExplicitRoles, roleName)
		} else {
			// The role is scheme-managed, so need to check if it is part of the scheme for this channel or not.
			switch roleName {
			case schemeAdminRole:
				member.SchemeAdmin = true
			case schemeUserRole:
				member.SchemeUser = true
			case schemeGuestRole:
				member.SchemeGuest = true
			default:
				// If not part of the scheme for this channel, then it is not allowed to apply it as an explicit role.
				return nil, model.NewAppError("UpdateChannelMemberRoles", "api.channel.update_channel_member_roles.scheme_role.app_error", nil, "role_name="+roleName, http.StatusBadRequest)
			}
		}
	}

	if member.SchemeUser && member.SchemeGuest {
		return nil, model.NewAppError("UpdateChannelMemberRoles", "api.channel.update_channel_member_roles.guest_and_user.app_error", nil, "", http.StatusBadRequest)
	}

	if prevSchemeGuestValue != member.SchemeGuest {
		return nil, model.NewAppError("UpdateChannelMemberRoles", "api.channel.update_channel_member_roles.changing_guest_role.app_error", nil, "", http.StatusBadRequest)
	}

	member.ExplicitRoles = strings.Join(newExplicitRoles, " ")

	return a.updateChannelMember(member)
}

func (a *App) UpdateChannelMemberSchemeRoles(channelID string, userID string, isSchemeGuest bool, isSchemeUser bool, isSchemeAdmin bool) (*model.ChannelMember, *model.AppError) {
	member, err := a.GetChannelMember(context.Background(), channelID, userID)
	if err != nil {
		return nil, err
	}

	member.SchemeAdmin = isSchemeAdmin
	member.SchemeUser = isSchemeUser
	member.SchemeGuest = isSchemeGuest

	if member.SchemeUser && member.SchemeGuest {
		return nil, model.NewAppError("UpdateChannelMemberSchemeRoles", "api.channel.update_channel_member_roles.guest_and_user.app_error", nil, "", http.StatusBadRequest)
	}

	// If the migration is not completed, we also need to check the default channel_admin/channel_user roles are not present in the roles field.
	if err = a.IsPhase2MigrationCompleted(); err != nil {
		member.ExplicitRoles = RemoveRoles([]string{model.CHANNEL_GUEST_ROLE_ID, model.CHANNEL_USER_ROLE_ID, model.CHANNEL_ADMIN_ROLE_ID}, member.ExplicitRoles)
	}

	return a.updateChannelMember(member)
}

func (a *App) UpdateChannelMemberNotifyProps(data map[string]string, channelID string, userID string) (*model.ChannelMember, *model.AppError) {
	var member *model.ChannelMember
	var err *model.AppError
	if member, err = a.GetChannelMember(context.Background(), channelID, userID); err != nil {
		return nil, err
	}

	// update whichever notify properties have been provided, but don't change the others
	if markUnread, exists := data[model.MARK_UNREAD_NOTIFY_PROP]; exists {
		member.NotifyProps[model.MARK_UNREAD_NOTIFY_PROP] = markUnread
	}

	if desktop, exists := data[model.DESKTOP_NOTIFY_PROP]; exists {
		member.NotifyProps[model.DESKTOP_NOTIFY_PROP] = desktop
	}

	if email, exists := data[model.EMAIL_NOTIFY_PROP]; exists {
		member.NotifyProps[model.EMAIL_NOTIFY_PROP] = email
	}

	if push, exists := data[model.PUSH_NOTIFY_PROP]; exists {
		member.NotifyProps[model.PUSH_NOTIFY_PROP] = push
	}

	if ignoreChannelMentions, exists := data[model.IGNORE_CHANNEL_MENTIONS_NOTIFY_PROP]; exists {
		member.NotifyProps[model.IGNORE_CHANNEL_MENTIONS_NOTIFY_PROP] = ignoreChannelMentions
	}

	member, err = a.updateChannelMember(member)
	if err != nil {
		return nil, err
	}

	a.invalidateCacheForChannelMembersNotifyProps(member.ChannelId)

	return member, nil
}

func (a *App) updateChannelMember(member *model.ChannelMember) (*model.ChannelMember, *model.AppError) {
	member, nErr := a.Srv().Store.Channel().UpdateMember(member)
	if nErr != nil {
		var appErr *model.AppError
		var nfErr *store.ErrNotFound
		switch {
		case errors.As(nErr, &appErr):
			return nil, appErr
		case errors.As(nErr, &nfErr):
			return nil, model.NewAppError("updateChannelMember", MissingChannelMemberError, nil, nfErr.Error(), http.StatusNotFound)
		default:
			return nil, model.NewAppError("updateChannelMember", "app.channel.get_member.app_error", nil, nErr.Error(), http.StatusInternalServerError)
		}
	}

	a.InvalidateCacheForUser(member.UserId)

	// Notify the clients that the member notify props changed
	evt := model.NewWebSocketEvent(model.WEBSOCKET_EVENT_CHANNEL_MEMBER_UPDATED, "", "", member.UserId, nil)
	evt.Add("channelMember", member.ToJson())
	a.Publish(evt)

	return member, nil
}

func (a *App) DeleteChannel(c *request.Context, channel *model.Channel, userID string) *model.AppError {
	ihc := make(chan store.StoreResult, 1)
	ohc := make(chan store.StoreResult, 1)

	go func() {
		webhooks, err := a.Srv().Store.Webhook().GetIncomingByChannel(channel.Id)
		ihc <- store.StoreResult{Data: webhooks, NErr: err}
		close(ihc)
	}()

	go func() {
		outgoingHooks, err := a.Srv().Store.Webhook().GetOutgoingByChannel(channel.Id, -1, -1)
		ohc <- store.StoreResult{Data: outgoingHooks, NErr: err}
		close(ohc)
	}()

	var user *model.User
	if userID != "" {
		var nErr error
		user, nErr = a.Srv().Store.User().Get(context.Background(), userID)
		if nErr != nil {
			var nfErr *store.ErrNotFound
			switch {
			case errors.As(nErr, &nfErr):
				return model.NewAppError("DeleteChannel", MissingAccountError, nil, nfErr.Error(), http.StatusNotFound)
			default:
				return model.NewAppError("DeleteChannel", "app.user.get.app_error", nil, nErr.Error(), http.StatusInternalServerError)
			}
		}
	}

	ihcresult := <-ihc
	if ihcresult.NErr != nil {
		return model.NewAppError("DeleteChannel", "app.webhooks.get_incoming_by_channel.app_error", nil, ihcresult.NErr.Error(), http.StatusInternalServerError)
	}

	ohcresult := <-ohc
	if ohcresult.NErr != nil {
		return model.NewAppError("DeleteChannel", "app.webhooks.get_outgoing_by_channel.app_error", nil, ohcresult.NErr.Error(), http.StatusInternalServerError)
	}

	incomingHooks := ihcresult.Data.([]*model.IncomingWebhook)
	outgoingHooks := ohcresult.Data.([]*model.OutgoingWebhook)

	if channel.DeleteAt > 0 {
		err := model.NewAppError("deleteChannel", "api.channel.delete_channel.deleted.app_error", nil, "", http.StatusBadRequest)
		return err
	}

	if channel.Name == model.DEFAULT_CHANNEL {
		err := model.NewAppError("deleteChannel", "api.channel.delete_channel.cannot.app_error", map[string]interface{}{"Channel": model.DEFAULT_CHANNEL}, "", http.StatusBadRequest)
		return err
	}

	if user != nil {
		T := i18n.GetUserTranslations(user.Locale)

		post := &model.Post{
			ChannelId: channel.Id,
			Message:   fmt.Sprintf(T("api.channel.delete_channel.archived"), user.Username),
			Type:      model.POST_CHANNEL_DELETED,
			UserId:    userID,
			Props: model.StringInterface{
				"username": user.Username,
			},
		}

		if _, err := a.CreatePost(c, post, channel, false, true); err != nil {
			mlog.Warn("Failed to post archive message", mlog.Err(err))
		}
	} else {
		a.Srv().Go(func() {
			systemBot, err := a.GetSystemBot()
			if err != nil {
				mlog.Error("Failed to post archive message", mlog.Err(err))
				return
			}

			post := &model.Post{
				ChannelId: channel.Id,
				Message:   fmt.Sprintf(i18n.T("api.channel.delete_channel.archived"), systemBot.Username),
				Type:      model.POST_CHANNEL_DELETED,
				UserId:    systemBot.UserId,
				Props: model.StringInterface{
					"username": systemBot.Username,
				},
			}

			if _, err := a.CreatePost(c, post, channel, false, true); err != nil {
				mlog.Error("Failed to post archive message", mlog.Err(err))
			}
		})
	}

	now := model.GetMillis()
	for _, hook := range incomingHooks {
		if err := a.Srv().Store.Webhook().DeleteIncoming(hook.Id, now); err != nil {
			mlog.Warn("Encountered error deleting incoming webhook", mlog.String("hook_id", hook.Id), mlog.Err(err))
		}
		a.invalidateCacheForWebhook(hook.Id)
	}

	for _, hook := range outgoingHooks {
		if err := a.Srv().Store.Webhook().DeleteOutgoing(hook.Id, now); err != nil {
			mlog.Warn("Encountered error deleting outgoing webhook", mlog.String("hook_id", hook.Id), mlog.Err(err))
		}
	}

	deleteAt := model.GetMillis()

	if err := a.Srv().Store.Channel().Delete(channel.Id, deleteAt); err != nil {
		return model.NewAppError("DeleteChannel", "app.channel.delete.app_error", nil, err.Error(), http.StatusInternalServerError)
	}
	a.invalidateCacheForChannel(channel)

	message := model.NewWebSocketEvent(model.WEBSOCKET_EVENT_CHANNEL_DELETED, channel.TeamId, "", "", nil)
	message.Add("channel_id", channel.Id)
	message.Add("delete_at", deleteAt)
	a.Publish(message)

	return nil
}

func (a *App) addUserToChannel(user *model.User, channel *model.Channel) (*model.ChannelMember, *model.AppError) {
	if channel.Type != model.CHANNEL_OPEN && channel.Type != model.CHANNEL_PRIVATE {
		return nil, model.NewAppError("AddUserToChannel", "api.channel.add_user_to_channel.type.app_error", nil, "", http.StatusBadRequest)
	}

	channelMember, nErr := a.Srv().Store.Channel().GetMember(context.Background(), channel.Id, user.Id)
	if nErr != nil {
		var nfErr *store.ErrNotFound
		if !errors.As(nErr, &nfErr) {
			return nil, model.NewAppError("AddUserToChannel", "app.channel.get_member.app_error", nil, nErr.Error(), http.StatusInternalServerError)
		}
	} else {
		return channelMember, nil
	}

	if channel.IsGroupConstrained() {
		nonMembers, err := a.FilterNonGroupChannelMembers([]string{user.Id}, channel)
		if err != nil {
			return nil, model.NewAppError("addUserToChannel", "api.channel.add_user_to_channel.type.app_error", nil, "", http.StatusInternalServerError)
		}
		if len(nonMembers) > 0 {
			return nil, model.NewAppError("addUserToChannel", "api.channel.add_members.user_denied", map[string]interface{}{"UserIDs": nonMembers}, "", http.StatusBadRequest)
		}
	}

	newMember := &model.ChannelMember{
		ChannelId:   channel.Id,
		UserId:      user.Id,
		NotifyProps: model.GetDefaultChannelNotifyProps(),
		SchemeGuest: user.IsGuest(),
		SchemeUser:  !user.IsGuest(),
	}

	if !user.IsGuest() {
		var userShouldBeAdmin bool
		userShouldBeAdmin, appErr := a.UserIsInAdminRoleGroup(user.Id, channel.Id, model.GroupSyncableTypeChannel)
		if appErr != nil {
			return nil, appErr
		}
		newMember.SchemeAdmin = userShouldBeAdmin
	}

	newMember, nErr = a.Srv().Store.Channel().SaveMember(newMember)
	if nErr != nil {
		return nil, model.NewAppError("AddUserToChannel", "api.channel.add_user.to.channel.failed.app_error", nil, fmt.Sprintf("failed to add member: user_id: %s, channel_id:%s", user.Id, channel.Id), http.StatusInternalServerError)
	}

	if nErr := a.Srv().Store.ChannelMemberHistory().LogJoinEvent(user.Id, channel.Id, model.GetMillis()); nErr != nil {
		return nil, model.NewAppError("AddUserToChannel", "app.channel_member_history.log_join_event.internal_error", nil, nErr.Error(), http.StatusInternalServerError)
	}

	a.InvalidateCacheForUser(user.Id)
	a.invalidateCacheForChannelMembers(channel.Id)

	return newMember, nil
}

// AddUserToChannel adds a user to a given channel.
func (a *App) AddUserToChannel(user *model.User, channel *model.Channel, skipTeamMemberIntegrityCheck bool) (*model.ChannelMember, *model.AppError) {
	if !skipTeamMemberIntegrityCheck {
		teamMember, nErr := a.Srv().Store.Team().GetMember(context.Background(), channel.TeamId, user.Id)
		if nErr != nil {
			var nfErr *store.ErrNotFound
			switch {
			case errors.As(nErr, &nfErr):
				return nil, model.NewAppError("AddUserToChannel", "app.team.get_member.missing.app_error", nil, nfErr.Error(), http.StatusNotFound)
			default:
				return nil, model.NewAppError("AddUserToChannel", "app.team.get_member.app_error", nil, nErr.Error(), http.StatusInternalServerError)
			}
		}

		if teamMember.DeleteAt > 0 {
			return nil, model.NewAppError("AddUserToChannel", "api.channel.add_user.to.channel.failed.deleted.app_error", nil, "", http.StatusBadRequest)
		}
	}

	newMember, err := a.addUserToChannel(user, channel)
	if err != nil {
		return nil, err
	}

	message := model.NewWebSocketEvent(model.WEBSOCKET_EVENT_USER_ADDED, "", channel.Id, "", nil)
	message.Add("user_id", user.Id)
	message.Add("team_id", channel.TeamId)
	a.Publish(message)

	return newMember, nil
}

type ChannelMemberOpts struct {
	UserRequestorID string
	PostRootID      string
	// SkipTeamMemberIntegrityCheck is used to indicate whether it should be checked
	// that a user has already been removed from that team or not.
	// This is useful to avoid in scenarios when we just added the team member,
	// and thereby know that there is no need to check this.
	SkipTeamMemberIntegrityCheck bool
}

// AddChannelMember adds a user to a channel. It is a wrapper over AddUserToChannel.
func (a *App) AddChannelMember(c *request.Context, userID string, channel *model.Channel, opts ChannelMemberOpts) (*model.ChannelMember, *model.AppError) {
	if member, err := a.Srv().Store.Channel().GetMember(context.Background(), channel.Id, userID); err != nil {
		var nfErr *store.ErrNotFound
		if !errors.As(err, &nfErr) {
			return nil, model.NewAppError("AddChannelMember", "app.channel.get_member.app_error", nil, err.Error(), http.StatusInternalServerError)
		}
	} else {
		return member, nil
	}

	var user *model.User
	var err *model.AppError

	if user, err = a.GetUser(userID); err != nil {
		return nil, err
	}

	var userRequestor *model.User
	if opts.UserRequestorID != "" {
		if userRequestor, err = a.GetUser(opts.UserRequestorID); err != nil {
			return nil, err
		}
	}

	cm, err := a.AddUserToChannel(user, channel, opts.SkipTeamMemberIntegrityCheck)
	if err != nil {
		return nil, err
	}

	if pluginsEnvironment := a.GetPluginsEnvironment(); pluginsEnvironment != nil {
		a.Srv().Go(func() {
			pluginContext := pluginContext(c)
			pluginsEnvironment.RunMultiPluginHook(func(hooks plugin.Hooks) bool {
				hooks.UserHasJoinedChannel(pluginContext, cm, userRequestor)
				return true
			}, plugin.UserHasJoinedChannelID)
		})
	}

	if opts.UserRequestorID == "" || userID == opts.UserRequestorID {
		if err := a.postJoinChannelMessage(c, user, channel); err != nil {
			mlog.Error("Failed to post join channel message", mlog.Err(err))
		}
	} else {
		a.Srv().Go(func() {
			a.PostAddToChannelMessage(c, userRequestor, user, channel, opts.PostRootID)
		})
	}

	return cm, nil
}

func (a *App) AddDirectChannels(teamID string, user *model.User) *model.AppError {
	var profiles []*model.User
	options := &model.UserGetOptions{InTeamId: teamID, Page: 0, PerPage: 100}
	profiles, err := a.Srv().Store.User().GetProfiles(options)
	if err != nil {
		return model.NewAppError("AddDirectChannels", "api.user.add_direct_channels_and_forget.failed.error", map[string]interface{}{"UserId": user.Id, "TeamId": teamID, "Error": err.Error()}, "", http.StatusInternalServerError)
	}

	var preferences model.Preferences

	for _, profile := range profiles {
		if profile.Id == user.Id {
			continue
		}

		preference := model.Preference{
			UserId:   user.Id,
			Category: model.PREFERENCE_CATEGORY_DIRECT_CHANNEL_SHOW,
			Name:     profile.Id,
			Value:    "true",
		}

		preferences = append(preferences, preference)

		if len(preferences) >= 10 {
			break
		}
	}

	if err := a.Srv().Store.Preference().Save(&preferences); err != nil {
		return model.NewAppError("AddDirectChannels", "api.user.add_direct_channels_and_forget.failed.error", map[string]interface{}{"UserId": user.Id, "TeamId": teamID, "Error": err.Error()}, "", http.StatusInternalServerError)
	}

	return nil
}

func (a *App) PostUpdateChannelHeaderMessage(c *request.Context, userID string, channel *model.Channel, oldChannelHeader, newChannelHeader string) *model.AppError {
	user, err := a.Srv().Store.User().Get(context.Background(), userID)
	if err != nil {
		return model.NewAppError("PostUpdateChannelHeaderMessage", "api.channel.post_update_channel_header_message_and_forget.retrieve_user.error", nil, err.Error(), http.StatusBadRequest)
	}

	var message string
	if oldChannelHeader == "" {
		message = fmt.Sprintf(i18n.T("api.channel.post_update_channel_header_message_and_forget.updated_to"), user.Username, newChannelHeader)
	} else if newChannelHeader == "" {
		message = fmt.Sprintf(i18n.T("api.channel.post_update_channel_header_message_and_forget.removed"), user.Username, oldChannelHeader)
	} else {
		message = fmt.Sprintf(i18n.T("api.channel.post_update_channel_header_message_and_forget.updated_from"), user.Username, oldChannelHeader, newChannelHeader)
	}

	post := &model.Post{
		ChannelId: channel.Id,
		Message:   message,
		Type:      model.POST_HEADER_CHANGE,
		UserId:    userID,
		Props: model.StringInterface{
			"username":   user.Username,
			"old_header": oldChannelHeader,
			"new_header": newChannelHeader,
		},
	}

	if _, err := a.CreatePost(c, post, channel, false, true); err != nil {
		return model.NewAppError("", "api.channel.post_update_channel_header_message_and_forget.post.error", nil, err.Error(), http.StatusInternalServerError)
	}

	return nil
}

func (a *App) PostUpdateChannelPurposeMessage(c *request.Context, userID string, channel *model.Channel, oldChannelPurpose string, newChannelPurpose string) *model.AppError {
	user, err := a.Srv().Store.User().Get(context.Background(), userID)
	if err != nil {
		return model.NewAppError("PostUpdateChannelPurposeMessage", "app.channel.post_update_channel_purpose_message.retrieve_user.error", nil, err.Error(), http.StatusBadRequest)
	}

	var message string
	if oldChannelPurpose == "" {
		message = fmt.Sprintf(i18n.T("app.channel.post_update_channel_purpose_message.updated_to"), user.Username, newChannelPurpose)
	} else if newChannelPurpose == "" {
		message = fmt.Sprintf(i18n.T("app.channel.post_update_channel_purpose_message.removed"), user.Username, oldChannelPurpose)
	} else {
		message = fmt.Sprintf(i18n.T("app.channel.post_update_channel_purpose_message.updated_from"), user.Username, oldChannelPurpose, newChannelPurpose)
	}

	post := &model.Post{
		ChannelId: channel.Id,
		Message:   message,
		Type:      model.POST_PURPOSE_CHANGE,
		UserId:    userID,
		Props: model.StringInterface{
			"username":    user.Username,
			"old_purpose": oldChannelPurpose,
			"new_purpose": newChannelPurpose,
		},
	}
	if _, err := a.CreatePost(c, post, channel, false, true); err != nil {
		return model.NewAppError("", "app.channel.post_update_channel_purpose_message.post.error", nil, err.Error(), http.StatusInternalServerError)
	}

	return nil
}

func (a *App) PostUpdateChannelDisplayNameMessage(c *request.Context, userID string, channel *model.Channel, oldChannelDisplayName, newChannelDisplayName string) *model.AppError {
	user, err := a.Srv().Store.User().Get(context.Background(), userID)
	if err != nil {
		return model.NewAppError("PostUpdateChannelDisplayNameMessage", "api.channel.post_update_channel_displayname_message_and_forget.retrieve_user.error", nil, err.Error(), http.StatusBadRequest)
	}

	message := fmt.Sprintf(i18n.T("api.channel.post_update_channel_displayname_message_and_forget.updated_from"), user.Username, oldChannelDisplayName, newChannelDisplayName)

	post := &model.Post{
		ChannelId: channel.Id,
		Message:   message,
		Type:      model.POST_DISPLAYNAME_CHANGE,
		UserId:    userID,
		Props: model.StringInterface{
			"username":        user.Username,
			"old_displayname": oldChannelDisplayName,
			"new_displayname": newChannelDisplayName,
		},
	}

	if _, err := a.CreatePost(c, post, channel, false, true); err != nil {
		return model.NewAppError("PostUpdateChannelDisplayNameMessage", "api.channel.post_update_channel_displayname_message_and_forget.create_post.error", nil, err.Error(), http.StatusInternalServerError)
	}

	return nil
}

func (a *App) GetChannel(channelID string) (*model.Channel, *model.AppError) {
	channel, err := a.Srv().Store.Channel().Get(channelID, true)
	if err != nil {
		var nfErr *store.ErrNotFound
		switch {
		case errors.As(err, &nfErr):
			return nil, model.NewAppError("GetChannel", "app.channel.get.existing.app_error", nil, nfErr.Error(), http.StatusNotFound)
		default:
			return nil, model.NewAppError("GetChannel", "app.channel.get.find.app_error", nil, err.Error(), http.StatusInternalServerError)
		}
	}
	return channel, nil
}

func (a *App) GetChannelByName(channelName, teamID string, includeDeleted bool) (*model.Channel, *model.AppError) {
	var channel *model.Channel
	var err error

	if includeDeleted {
		channel, err = a.Srv().Store.Channel().GetByNameIncludeDeleted(teamID, channelName, false)
	} else {
		channel, err = a.Srv().Store.Channel().GetByName(teamID, channelName, false)
	}

	if err != nil {
		var nfErr *store.ErrNotFound
		switch {
		case errors.As(err, &nfErr):
			return nil, model.NewAppError("GetChannelByName", "app.channel.get_by_name.missing.app_error", nil, nfErr.Error(), http.StatusNotFound)
		default:
			return nil, model.NewAppError("GetChannelByName", "app.channel.get_by_name.existing.app_error", nil, err.Error(), http.StatusInternalServerError)
		}
	}

	return channel, nil
}

func (a *App) GetChannelsByNames(channelNames []string, teamID string) ([]*model.Channel, *model.AppError) {
	channels, err := a.Srv().Store.Channel().GetByNames(teamID, channelNames, true)
	if err != nil {
		return nil, model.NewAppError("GetChannelsByNames", "app.channel.get_by_name.existing.app_error", nil, err.Error(), http.StatusInternalServerError)
	}
	return channels, nil
}

func (a *App) GetChannelByNameForTeamName(channelName, teamName string, includeDeleted bool) (*model.Channel, *model.AppError) {
	var team *model.Team

	team, err := a.Srv().Store.Team().GetByName(teamName)
	if err != nil {
		var nfErr *store.ErrNotFound
		switch {
		case errors.As(err, &nfErr):
			return nil, model.NewAppError("GetChannelByNameForTeamName", "app.team.get_by_name.missing.app_error", nil, nfErr.Error(), http.StatusNotFound)
		default:
			return nil, model.NewAppError("GetChannelByNameForTeamName", "app.team.get_by_name.app_error", nil, err.Error(), http.StatusNotFound)
		}
	}

	var result *model.Channel

	var nErr error
	if includeDeleted {
		result, nErr = a.Srv().Store.Channel().GetByNameIncludeDeleted(team.Id, channelName, false)
	} else {
		result, nErr = a.Srv().Store.Channel().GetByName(team.Id, channelName, false)
	}

	if nErr != nil {
		var nfErr *store.ErrNotFound
		switch {
		case errors.As(nErr, &nfErr):
			return nil, model.NewAppError("GetChannelByNameForTeamName", "app.channel.get_by_name.missing.app_error", nil, nfErr.Error(), http.StatusNotFound)
		default:
			return nil, model.NewAppError("GetChannelByNameForTeamName", "app.channel.get_by_name.existing.app_error", nil, nErr.Error(), http.StatusInternalServerError)
		}
	}

	return result, nil
}

func (a *App) GetChannelsForUser(teamID string, userID string, includeDeleted bool, lastDeleteAt int) (*model.ChannelList, *model.AppError) {
	list, err := a.Srv().Store.Channel().GetChannels(teamID, userID, includeDeleted, lastDeleteAt)
	if err != nil {
		var nfErr *store.ErrNotFound
		switch {
		case errors.As(err, &nfErr):
			return nil, model.NewAppError("GetChannelsForUser", "app.channel.get_channels.not_found.app_error", nil, nfErr.Error(), http.StatusNotFound)
		default:
			return nil, model.NewAppError("GetChannelsForUser", "app.channel.get_channels.get.app_error", nil, err.Error(), http.StatusInternalServerError)
		}
	}

	return list, nil
}

func (a *App) GetAllChannels(page, perPage int, opts model.ChannelSearchOpts) (*model.ChannelListWithTeamData, *model.AppError) {
	if opts.ExcludeDefaultChannels {
		opts.ExcludeChannelNames = a.DefaultChannelNames()
	}
	storeOpts := store.ChannelSearchOpts{
		ExcludeChannelNames:      opts.ExcludeChannelNames,
		NotAssociatedToGroup:     opts.NotAssociatedToGroup,
		IncludeDeleted:           opts.IncludeDeleted,
		ExcludePolicyConstrained: opts.ExcludePolicyConstrained,
		IncludePolicyID:          opts.IncludePolicyID,
	}
	channels, err := a.Srv().Store.Channel().GetAllChannels(page*perPage, perPage, storeOpts)
	if err != nil {
		return nil, model.NewAppError("GetAllChannels", "app.channel.get_all_channels.app_error", nil, err.Error(), http.StatusInternalServerError)
	}

	return channels, nil
}

func (a *App) GetAllChannelsCount(opts model.ChannelSearchOpts) (int64, *model.AppError) {
	if opts.ExcludeDefaultChannels {
		opts.ExcludeChannelNames = a.DefaultChannelNames()
	}
	storeOpts := store.ChannelSearchOpts{
		ExcludeChannelNames:  opts.ExcludeChannelNames,
		NotAssociatedToGroup: opts.NotAssociatedToGroup,
		IncludeDeleted:       opts.IncludeDeleted,
	}
	count, err := a.Srv().Store.Channel().GetAllChannelsCount(storeOpts)
	if err != nil {
		return 0, model.NewAppError("GetAllChannelsCount", "app.channel.get_all_channels_count.app_error", nil, err.Error(), http.StatusInternalServerError)
	}

	return count, nil
}

func (a *App) GetDeletedChannels(teamID string, offset int, limit int, userID string) (*model.ChannelList, *model.AppError) {
	list, err := a.Srv().Store.Channel().GetDeleted(teamID, offset, limit, userID)
	if err != nil {
		var nfErr *store.ErrNotFound
		switch {
		case errors.As(err, &nfErr):
			return nil, model.NewAppError("GetDeletedChannels", "app.channel.get_deleted.missing.app_error", nil, err.Error(), http.StatusNotFound)
		default:
			return nil, model.NewAppError("GetDeletedChannels", "app.channel.get_deleted.existing.app_error", nil, err.Error(), http.StatusInternalServerError)
		}
	}

	return list, nil
}

func (a *App) GetChannelsUserNotIn(teamID string, userID string, offset int, limit int) (*model.ChannelList, *model.AppError) {
	channels, err := a.Srv().Store.Channel().GetMoreChannels(teamID, userID, offset, limit)
	if err != nil {
		return nil, model.NewAppError("GetChannelsUserNotIn", "app.channel.get_more_channels.get.app_error", nil, err.Error(), http.StatusInternalServerError)
	}
	return channels, nil
}

func (a *App) GetPublicChannelsByIdsForTeam(teamID string, channelIDs []string) (*model.ChannelList, *model.AppError) {
	list, err := a.Srv().Store.Channel().GetPublicChannelsByIdsForTeam(teamID, channelIDs)
	if err != nil {
		var nfErr *store.ErrNotFound
		switch {
		case errors.As(err, &nfErr):
			return nil, model.NewAppError("GetPublicChannelsByIdsForTeam", "app.channel.get_channels_by_ids.not_found.app_error", nil, nfErr.Error(), http.StatusNotFound)
		default:
			return nil, model.NewAppError("GetPublicChannelsByIdsForTeam", "app.channel.get_channels_by_ids.get.app_error", nil, err.Error(), http.StatusInternalServerError)
		}
	}

	return list, nil
}

func (a *App) GetPublicChannelsForTeam(teamID string, offset int, limit int) (*model.ChannelList, *model.AppError) {
	list, err := a.Srv().Store.Channel().GetPublicChannelsForTeam(teamID, offset, limit)
	if err != nil {
		return nil, model.NewAppError("GetPublicChannelsForTeam", "app.channel.get_public_channels.get.app_error", nil, err.Error(), http.StatusInternalServerError)
	}

	return list, nil
}

func (a *App) GetPrivateChannelsForTeam(teamID string, offset int, limit int) (*model.ChannelList, *model.AppError) {
	list, err := a.Srv().Store.Channel().GetPrivateChannelsForTeam(teamID, offset, limit)
	if err != nil {
		return nil, model.NewAppError("GetPrivateChannelsForTeam", "app.channel.get_private_channels.get.app_error", nil, err.Error(), http.StatusInternalServerError)
	}

	return list, nil
}

func (a *App) GetChannelMember(ctx context.Context, channelID string, userID string) (*model.ChannelMember, *model.AppError) {
	channelMember, err := a.Srv().Store.Channel().GetMember(ctx, channelID, userID)
	if err != nil {
		var nfErr *store.ErrNotFound
		switch {
		case errors.As(err, &nfErr):
			return nil, model.NewAppError("GetChannelMember", MissingChannelMemberError, nil, nfErr.Error(), http.StatusNotFound)
		default:
			return nil, model.NewAppError("GetChannelMember", "app.channel.get_member.app_error", nil, err.Error(), http.StatusInternalServerError)
		}
	}

	return channelMember, nil
}

func (a *App) GetChannelMembersPage(channelID string, page, perPage int) (*model.ChannelMembers, *model.AppError) {
	channelMembers, err := a.Srv().Store.Channel().GetMembers(channelID, page*perPage, perPage)
	if err != nil {
		return nil, model.NewAppError("GetChannelMembersPage", "app.channel.get_members.app_error", nil, err.Error(), http.StatusInternalServerError)
	}

	return channelMembers, nil
}

func (a *App) GetChannelMembersTimezones(channelID string) ([]string, *model.AppError) {
	membersTimezones, err := a.Srv().Store.Channel().GetChannelMembersTimezones(channelID)
	if err != nil {
		return nil, model.NewAppError("GetChannelMembersTimezones", "app.channel.get_members.app_error", nil, err.Error(), http.StatusInternalServerError)
	}

	var timezones []string
	for _, membersTimezone := range membersTimezones {
		if membersTimezone["automaticTimezone"] == "" && membersTimezone["manualTimezone"] == "" {
			continue
		}
		timezones = append(timezones, model.GetPreferredTimezone(membersTimezone))
	}

	return model.RemoveDuplicateStrings(timezones), nil
}

func (a *App) GetChannelMembersByIds(channelID string, userIDs []string) (*model.ChannelMembers, *model.AppError) {
	members, err := a.Srv().Store.Channel().GetMembersByIds(channelID, userIDs)
	if err != nil {
		return nil, model.NewAppError("GetChannelMembersByIds", "app.channel.get_members_by_ids.app_error", nil, err.Error(), http.StatusInternalServerError)
	}

	return members, nil
}

func (a *App) GetChannelMembersForUser(teamID string, userID string) (*model.ChannelMembers, *model.AppError) {
	channelMembers, err := a.Srv().Store.Channel().GetMembersForUser(teamID, userID)
	if err != nil {
		return nil, model.NewAppError("GetChannelMembersForUser", "app.channel.get_members.app_error", nil, err.Error(), http.StatusInternalServerError)
	}

	return channelMembers, nil
}

func (a *App) GetChannelMembersForUserWithPagination(teamID, userID string, page, perPage int) ([]*model.ChannelMember, *model.AppError) {
	m, err := a.Srv().Store.Channel().GetMembersForUserWithPagination(teamID, userID, page, perPage)
	if err != nil {
		return nil, model.NewAppError("GetChannelMembersForUserWithPagination", "app.channel.get_members.app_error", nil, err.Error(), http.StatusInternalServerError)
	}

	members := make([]*model.ChannelMember, 0)
	if m != nil {
		for _, member := range *m {
			member := member
			members = append(members, &member)
		}
	}
	return members, nil
}

func (a *App) GetChannelMemberCount(channelID string) (int64, *model.AppError) {
	count, err := a.Srv().Store.Channel().GetMemberCount(channelID, true)
	if err != nil {
		return 0, model.NewAppError("GetChannelMemberCount", "app.channel.get_member_count.app_error", nil, err.Error(), http.StatusInternalServerError)
	}

	return count, nil
}

func (a *App) GetChannelGuestCount(channelID string) (int64, *model.AppError) {
	count, err := a.Srv().Store.Channel().GetGuestCount(channelID, true)
	if err != nil {
		return 0, model.NewAppError("SqlChannelStore.GetGuestCount", "app.channel.get_member_count.app_error", nil, err.Error(), http.StatusInternalServerError)
	}

	return count, nil
}

func (a *App) GetChannelPinnedPostCount(channelID string) (int64, *model.AppError) {
	count, err := a.Srv().Store.Channel().GetPinnedPostCount(channelID, true)
	if err != nil {
		return 0, model.NewAppError("GetChannelPinnedPostCount", "app.channel.get_pinnedpost_count.app_error", nil, err.Error(), http.StatusInternalServerError)
	}

	return count, nil
}

func (a *App) GetChannelCounts(teamID string, userID string) (*model.ChannelCounts, *model.AppError) {
	counts, err := a.Srv().Store.Channel().GetChannelCounts(teamID, userID)
	if err != nil {
		return nil, model.NewAppError("SqlChannelStore.GetChannelCounts", "app.channel.get_channel_counts.get.app_error", nil, err.Error(), http.StatusInternalServerError)
	}

	return counts, nil
}

func (a *App) GetChannelUnread(channelID, userID string) (*model.ChannelUnread, *model.AppError) {
	channelUnread, err := a.Srv().Store.Channel().GetChannelUnread(channelID, userID)
	if err != nil {
		var nfErr *store.ErrNotFound
		switch {
		case errors.As(err, &nfErr):
			return nil, model.NewAppError("GetChannelUnread", "app.channel.get_unread.app_error", nil, nfErr.Error(), http.StatusNotFound)
		default:
			return nil, model.NewAppError("GetChannelUnread", "app.channel.get_unread.app_error", nil, err.Error(), http.StatusInternalServerError)
		}
	}

	if channelUnread.NotifyProps[model.MARK_UNREAD_NOTIFY_PROP] == model.CHANNEL_MARK_UNREAD_MENTION {
		channelUnread.MsgCount = 0
		channelUnread.MsgCountRoot = 0
	}
	return channelUnread, nil
}

func (a *App) JoinChannel(c *request.Context, channel *model.Channel, userID string) *model.AppError {
	userChan := make(chan store.StoreResult, 1)
	memberChan := make(chan store.StoreResult, 1)
	go func() {
		user, err := a.Srv().Store.User().Get(context.Background(), userID)
		userChan <- store.StoreResult{Data: user, NErr: err}
		close(userChan)
	}()
	go func() {
		member, err := a.Srv().Store.Channel().GetMember(context.Background(), channel.Id, userID)
		memberChan <- store.StoreResult{Data: member, NErr: err}
		close(memberChan)
	}()

	uresult := <-userChan
	if uresult.NErr != nil {
		var nfErr *store.ErrNotFound
		switch {
		case errors.As(uresult.NErr, &nfErr):
			return model.NewAppError("CreateChannel", MissingAccountError, nil, nfErr.Error(), http.StatusNotFound)
		default:
			return model.NewAppError("CreateChannel", "app.user.get.app_error", nil, uresult.NErr.Error(), http.StatusInternalServerError)
		}
	}

	mresult := <-memberChan
	if mresult.NErr == nil && mresult.Data != nil {
		// user is already in the channel
		return nil
	}

	user := uresult.Data.(*model.User)

	if channel.Type != model.CHANNEL_OPEN {
		return model.NewAppError("JoinChannel", "api.channel.join_channel.permissions.app_error", nil, "", http.StatusBadRequest)
	}

	cm, err := a.AddUserToChannel(user, channel, false)
	if err != nil {
		return err
	}

	if pluginsEnvironment := a.GetPluginsEnvironment(); pluginsEnvironment != nil {
		a.Srv().Go(func() {
			pluginContext := pluginContext(c)
			pluginsEnvironment.RunMultiPluginHook(func(hooks plugin.Hooks) bool {
				hooks.UserHasJoinedChannel(pluginContext, cm, nil)
				return true
			}, plugin.UserHasJoinedChannelID)
		})
	}

	if err := a.postJoinChannelMessage(c, user, channel); err != nil {
		return err
	}

	return nil
}

func (a *App) postJoinChannelMessage(c *request.Context, user *model.User, channel *model.Channel) *model.AppError {
	message := fmt.Sprintf(i18n.T("api.channel.join_channel.post_and_forget"), user.Username)
	postType := model.POST_JOIN_CHANNEL

	if user.IsGuest() {
		message = fmt.Sprintf(i18n.T("api.channel.guest_join_channel.post_and_forget"), user.Username)
		postType = model.POST_GUEST_JOIN_CHANNEL
	}

	post := &model.Post{
		ChannelId: channel.Id,
		Message:   message,
		Type:      postType,
		UserId:    user.Id,
		Props: model.StringInterface{
			"username": user.Username,
		},
	}

	if _, err := a.CreatePost(c, post, channel, false, true); err != nil {
		return model.NewAppError("postJoinChannelMessage", "api.channel.post_user_add_remove_message_and_forget.error", nil, err.Error(), http.StatusInternalServerError)
	}

	return nil
}

func (a *App) postJoinTeamMessage(c *request.Context, user *model.User, channel *model.Channel) *model.AppError {
	post := &model.Post{
		ChannelId: channel.Id,
		Message:   fmt.Sprintf(i18n.T("api.team.join_team.post_and_forget"), user.Username),
		Type:      model.POST_JOIN_TEAM,
		UserId:    user.Id,
		Props: model.StringInterface{
			"username": user.Username,
		},
	}

	if _, err := a.CreatePost(c, post, channel, false, true); err != nil {
		return model.NewAppError("postJoinTeamMessage", "api.channel.post_user_add_remove_message_and_forget.error", nil, err.Error(), http.StatusInternalServerError)
	}

	return nil
}

func (a *App) LeaveChannel(c *request.Context, channelID string, userID string) *model.AppError {
	sc := make(chan store.StoreResult, 1)
	go func() {
		channel, err := a.Srv().Store.Channel().Get(channelID, true)
		sc <- store.StoreResult{Data: channel, NErr: err}
		close(sc)
	}()

	uc := make(chan store.StoreResult, 1)
	go func() {
		user, err := a.Srv().Store.User().Get(context.Background(), userID)
		uc <- store.StoreResult{Data: user, NErr: err}
		close(uc)
	}()

	mcc := make(chan store.StoreResult, 1)
	go func() {
		count, err := a.Srv().Store.Channel().GetMemberCount(channelID, false)
		mcc <- store.StoreResult{Data: count, NErr: err}
		close(mcc)
	}()

	cresult := <-sc
	if cresult.NErr != nil {
		var nfErr *store.ErrNotFound
		switch {
		case errors.As(cresult.NErr, &nfErr):
			return model.NewAppError("LeaveChannel", "app.channel.get.existing.app_error", nil, nfErr.Error(), http.StatusNotFound)
		default:
			return model.NewAppError("LeaveChannel", "app.channel.get.find.app_error", nil, cresult.NErr.Error(), http.StatusInternalServerError)
		}
	}
	uresult := <-uc
	if uresult.NErr != nil {
		var nfErr *store.ErrNotFound
		switch {
		case errors.As(uresult.NErr, &nfErr):
			return model.NewAppError("LeaveChannel", MissingAccountError, nil, nfErr.Error(), http.StatusNotFound)
		default:
			return model.NewAppError("LeaveChannel", "app.user.get.app_error", nil, uresult.NErr.Error(), http.StatusInternalServerError)
		}
	}
	ccresult := <-mcc
	if ccresult.NErr != nil {
		return model.NewAppError("LeaveChannel", "app.channel.get_member_count.app_error", nil, ccresult.NErr.Error(), http.StatusInternalServerError)
	}

	channel := cresult.Data.(*model.Channel)
	user := uresult.Data.(*model.User)
	membersCount := ccresult.Data.(int64)

	if channel.IsGroupOrDirect() {
		err := model.NewAppError("LeaveChannel", "api.channel.leave.direct.app_error", nil, "", http.StatusBadRequest)
		return err
	}

	if channel.Type == model.CHANNEL_PRIVATE && membersCount == 1 {
		err := model.NewAppError("LeaveChannel", "api.channel.leave.last_member.app_error", nil, "userId="+user.Id, http.StatusBadRequest)
		return err
	}

	if err := a.removeUserFromChannel(c, userID, userID, channel); err != nil {
		return err
	}

	if channel.Name == model.DEFAULT_CHANNEL && !*a.Config().ServiceSettings.ExperimentalEnableDefaultChannelLeaveJoinMessages {
		return nil
	}

	a.Srv().Go(func() {
		a.postLeaveChannelMessage(c, user, channel)
	})

	return nil
}

func (a *App) postLeaveChannelMessage(c *request.Context, user *model.User, channel *model.Channel) *model.AppError {
	post := &model.Post{
		ChannelId: channel.Id,
		// Message here embeds `@username`, not just `username`, to ensure that mentions
		// treat this as a username mention even though the user has now left the channel.
		// The client renders its own system message, ignoring this value altogether.
		Message: fmt.Sprintf(i18n.T("api.channel.leave.left"), fmt.Sprintf("@%s", user.Username)),
		Type:    model.POST_LEAVE_CHANNEL,
		UserId:  user.Id,
		Props: model.StringInterface{
			"username": user.Username,
		},
	}

	if _, err := a.CreatePost(c, post, channel, false, true); err != nil {
		return model.NewAppError("postLeaveChannelMessage", "api.channel.post_user_add_remove_message_and_forget.error", nil, err.Error(), http.StatusInternalServerError)
	}

	return nil
}

func (a *App) PostAddToChannelMessage(c *request.Context, user *model.User, addedUser *model.User, channel *model.Channel, postRootId string) *model.AppError {
	message := fmt.Sprintf(i18n.T("api.channel.add_member.added"), addedUser.Username, user.Username)
	postType := model.POST_ADD_TO_CHANNEL

	if addedUser.IsGuest() {
		message = fmt.Sprintf(i18n.T("api.channel.add_guest.added"), addedUser.Username, user.Username)
		postType = model.POST_ADD_GUEST_TO_CHANNEL
	}

	post := &model.Post{
		ChannelId: channel.Id,
		Message:   message,
		Type:      postType,
		UserId:    user.Id,
		RootId:    postRootId,
		Props: model.StringInterface{
			"userId":                       user.Id,
			"username":                     user.Username,
			model.POST_PROPS_ADDED_USER_ID: addedUser.Id,
			"addedUsername":                addedUser.Username,
		},
	}

	if _, err := a.CreatePost(c, post, channel, false, true); err != nil {
		return model.NewAppError("postAddToChannelMessage", "api.channel.post_user_add_remove_message_and_forget.error", nil, err.Error(), http.StatusInternalServerError)
	}

	return nil
}

func (a *App) postAddToTeamMessage(c *request.Context, user *model.User, addedUser *model.User, channel *model.Channel, postRootId string) *model.AppError {
	post := &model.Post{
		ChannelId: channel.Id,
		Message:   fmt.Sprintf(i18n.T("api.team.add_user_to_team.added"), addedUser.Username, user.Username),
		Type:      model.POST_ADD_TO_TEAM,
		UserId:    user.Id,
		RootId:    postRootId,
		Props: model.StringInterface{
			"userId":                       user.Id,
			"username":                     user.Username,
			model.POST_PROPS_ADDED_USER_ID: addedUser.Id,
			"addedUsername":                addedUser.Username,
		},
	}

	if _, err := a.CreatePost(c, post, channel, false, true); err != nil {
		return model.NewAppError("postAddToTeamMessage", "api.channel.post_user_add_remove_message_and_forget.error", nil, err.Error(), http.StatusInternalServerError)
	}

	return nil
}

func (a *App) postRemoveFromChannelMessage(c *request.Context, removerUserId string, removedUser *model.User, channel *model.Channel) *model.AppError {
	messageUserId := removerUserId
	if messageUserId == "" {
		systemBot, err := a.GetSystemBot()
		if err != nil {
			return model.NewAppError("postRemoveFromChannelMessage", "api.channel.post_user_add_remove_message_and_forget.error", nil, err.Error(), http.StatusInternalServerError)
		}

		messageUserId = systemBot.UserId
	}

	post := &model.Post{
		ChannelId: channel.Id,
		// Message here embeds `@username`, not just `username`, to ensure that mentions
		// treat this as a username mention even though the user has now left the channel.
		// The client renders its own system message, ignoring this value altogether.
		Message: fmt.Sprintf(i18n.T("api.channel.remove_member.removed"), fmt.Sprintf("@%s", removedUser.Username)),
		Type:    model.POST_REMOVE_FROM_CHANNEL,
		UserId:  messageUserId,
		Props: model.StringInterface{
			"removedUserId":   removedUser.Id,
			"removedUsername": removedUser.Username,
		},
	}

	if _, err := a.CreatePost(c, post, channel, false, true); err != nil {
		return model.NewAppError("postRemoveFromChannelMessage", "api.channel.post_user_add_remove_message_and_forget.error", nil, err.Error(), http.StatusInternalServerError)
	}

	return nil
}

func (a *App) removeUserFromChannel(c *request.Context, userIDToRemove string, removerUserId string, channel *model.Channel) *model.AppError {
	user, nErr := a.Srv().Store.User().Get(context.Background(), userIDToRemove)
	if nErr != nil {
		var nfErr *store.ErrNotFound
		switch {
		case errors.As(nErr, &nfErr):
			return model.NewAppError("removeUserFromChannel", MissingAccountError, nil, nfErr.Error(), http.StatusNotFound)
		default:
			return model.NewAppError("removeUserFromChannel", "app.user.get.app_error", nil, nErr.Error(), http.StatusInternalServerError)
		}
	}
	isGuest := user.IsGuest()

	if channel.Name == model.DEFAULT_CHANNEL {
		if !isGuest {
			return model.NewAppError("RemoveUserFromChannel", "api.channel.remove.default.app_error", map[string]interface{}{"Channel": model.DEFAULT_CHANNEL}, "", http.StatusBadRequest)
		}
	}

	if channel.IsGroupConstrained() && userIDToRemove != removerUserId && !user.IsBot {
		nonMembers, err := a.FilterNonGroupChannelMembers([]string{userIDToRemove}, channel)
		if err != nil {
			return model.NewAppError("removeUserFromChannel", "api.channel.remove_user_from_channel.app_error", nil, err.Error(), http.StatusInternalServerError)
		}
		if len(nonMembers) == 0 {
			return model.NewAppError("removeUserFromChannel", "api.channel.remove_members.denied", map[string]interface{}{"UserIDs": nonMembers}, "", http.StatusBadRequest)
		}
	}

	cm, err := a.GetChannelMember(context.Background(), channel.Id, userIDToRemove)
	if err != nil {
		return err
	}

	if err := a.Srv().Store.Channel().RemoveMember(channel.Id, userIDToRemove); err != nil {
		return model.NewAppError("removeUserFromChannel", "app.channel.remove_member.app_error", nil, err.Error(), http.StatusInternalServerError)
	}
	if err := a.Srv().Store.ChannelMemberHistory().LogLeaveEvent(userIDToRemove, channel.Id, model.GetMillis()); err != nil {
		return model.NewAppError("removeUserFromChannel", "app.channel_member_history.log_leave_event.internal_error", nil, err.Error(), http.StatusInternalServerError)
	}

	if isGuest {
		currentMembers, err := a.GetChannelMembersForUser(channel.TeamId, userIDToRemove)
		if err != nil {
			return err
		}
		if len(*currentMembers) == 0 {
			teamMember, err := a.GetTeamMember(channel.TeamId, userIDToRemove)
			if err != nil {
				return model.NewAppError("removeUserFromChannel", "api.team.remove_user_from_team.missing.app_error", nil, err.Error(), http.StatusBadRequest)
			}

			if err = a.RemoveTeamMemberFromTeam(c, teamMember, removerUserId); err != nil {
				return err
			}
		}
	}

	a.InvalidateCacheForUser(userIDToRemove)
	a.invalidateCacheForChannelMembers(channel.Id)

	if pluginsEnvironment := a.GetPluginsEnvironment(); pluginsEnvironment != nil {
		var actorUser *model.User
		if removerUserId != "" {
			actorUser, _ = a.GetUser(removerUserId)
		}

		a.Srv().Go(func() {
			pluginContext := pluginContext(c)
			pluginsEnvironment.RunMultiPluginHook(func(hooks plugin.Hooks) bool {
				hooks.UserHasLeftChannel(pluginContext, cm, actorUser)
				return true
			}, plugin.UserHasLeftChannelID)
		})
	}

	message := model.NewWebSocketEvent(model.WEBSOCKET_EVENT_USER_REMOVED, "", channel.Id, "", nil)
	message.Add("user_id", userIDToRemove)
	message.Add("remover_id", removerUserId)
	a.Publish(message)

	// because the removed user no longer belongs to the channel we need to send a separate websocket event
	userMsg := model.NewWebSocketEvent(model.WEBSOCKET_EVENT_USER_REMOVED, "", "", userIDToRemove, nil)
	userMsg.Add("channel_id", channel.Id)
	userMsg.Add("remover_id", removerUserId)
	a.Publish(userMsg)

	return nil
}

func (a *App) RemoveUserFromChannel(c *request.Context, userIDToRemove string, removerUserId string, channel *model.Channel) *model.AppError {
	var err *model.AppError

	if err = a.removeUserFromChannel(c, userIDToRemove, removerUserId, channel); err != nil {
		return err
	}

	var user *model.User
	if user, err = a.GetUser(userIDToRemove); err != nil {
		return err
	}

	if userIDToRemove == removerUserId {
		if err := a.postLeaveChannelMessage(c, user, channel); err != nil {
			return err
		}
	} else {
		a.Srv().Go(func() {
			if err := a.postRemoveFromChannelMessage(c, removerUserId, user, channel); err != nil {
				mlog.Error("Failed to post user removal message", mlog.Err(err))
			}
		})
	}

	return nil
}

func (a *App) GetNumberOfChannelsOnTeam(teamID string) (int, *model.AppError) {
	// Get total number of channels on current team
	list, err := a.Srv().Store.Channel().GetTeamChannels(teamID)
	if err != nil {
		var nfErr *store.ErrNotFound
		switch {
		case errors.As(err, &nfErr):
			return 0, model.NewAppError("GetNumberOfChannelsOnTeam", "app.channel.get_channels.not_found.app_error", nil, nfErr.Error(), http.StatusNotFound)
		default:
			return 0, model.NewAppError("GetNumberOfChannelsOnTeam", "app.channel.get_channels.get.app_error", nil, err.Error(), http.StatusInternalServerError)
		}
	}
	return len(*list), nil
}

func (a *App) SetActiveChannel(userID string, channelID string) *model.AppError {
	status, err := a.GetStatus(userID)

	oldStatus := model.STATUS_OFFLINE

	if err != nil {
		status = &model.Status{UserId: userID, Status: model.STATUS_ONLINE, Manual: false, LastActivityAt: model.GetMillis(), ActiveChannel: channelID}
	} else {
		oldStatus = status.Status
		status.ActiveChannel = channelID
		if !status.Manual && channelID != "" {
			status.Status = model.STATUS_ONLINE
		}
		status.LastActivityAt = model.GetMillis()
	}

	a.AddStatusCache(status)

	if status.Status != oldStatus {
		a.BroadcastStatus(status)
	}

	return nil
}

func (a *App) UpdateChannelLastViewedAt(channelIDs []string, userID string) *model.AppError {
	if _, err := a.Srv().Store.Channel().UpdateLastViewedAt(channelIDs, userID, *a.Config().ServiceSettings.ThreadAutoFollow); err != nil {
		var invErr *store.ErrInvalidInput
		switch {
		case errors.As(err, &invErr):
			return model.NewAppError("UpdateChannelLastViewedAt", "app.channel.update_last_viewed_at.app_error", nil, invErr.Error(), http.StatusBadRequest)
		default:
			return model.NewAppError("UpdateChannelLastViewedAt", "app.channel.update_last_viewed_at.app_error", nil, err.Error(), http.StatusInternalServerError)
		}
	}

	if *a.Config().ServiceSettings.EnableChannelViewedMessages {
		for _, channelID := range channelIDs {
			message := model.NewWebSocketEvent(model.WEBSOCKET_EVENT_CHANNEL_VIEWED, "", "", userID, nil)
			message.Add("channel_id", channelID)
			a.Publish(message)
		}
	}

	return nil
}

// MarkChanelAsUnreadFromPost will take a post and set the channel as unread from that one.
func (a *App) MarkChannelAsUnreadFromPost(postID string, userID string, collapsedThreadsSupported bool) (*model.ChannelUnreadAt, *model.AppError) {
	if !collapsedThreadsSupported {
		return a.markChannelAsUnreadFromPostCRTUnsupported(postID, userID)
	}
	post, err := a.GetSinglePost(postID)
	if err != nil {
		return nil, err
	}

	user, err := a.GetUser(userID)
	if err != nil {
		return nil, err
	}

	unreadMentions, unreadMentionsRoot, err := a.countMentionsFromPost(user, post)
	if err != nil {
		return nil, err
	}

	// if auto-follow is on
	// if threadmembership does not exists we create one and update
	if *a.Config().ServiceSettings.ThreadAutoFollow && collapsedThreadsSupported {
		threadId := post.RootId
		if post.RootId == "" {
			threadId = post.Id
		}

		var nfErr *store.ErrNotFound
		threadMembership, storeErr := a.Srv().Store.Thread().GetMembershipForUser(user.Id, threadId)
		if storeErr != nil && !errors.As(storeErr, &nfErr) {
			return nil, model.NewAppError("MarkChannelAsUnreadFromPost", "app.channel.update_last_viewed_at_post.app_error", nil, storeErr.Error(), http.StatusInternalServerError)
		}
		// if this post was not followed before, create thread membership and update mention count
		if threadMembership == nil {
			opts := store.ThreadMembershipOpts{
				Following:             true,
				IncrementMentions:     true,
				UpdateFollowing:       true,
				UpdateViewedTimestamp: true,
				UpdateParticipants:    false,
			}
			threadMembership, storeErr = a.Srv().Store.Thread().MaintainMembership(user.Id, threadId, opts)
			if storeErr != nil && !errors.As(storeErr, &nfErr) {
				return nil, model.NewAppError("MarkChannelAsUnreadFromPost", "app.channel.update_last_viewed_at_post.app_error", nil, storeErr.Error(), http.StatusInternalServerError)
			}
			threadData, storeErr := a.Srv().Store.Thread().Get(threadId)
			if storeErr != nil && !errors.As(storeErr, &nfErr) {
				return nil, model.NewAppError("MarkChannelAsUnreadFromPost", "app.channel.update_last_viewed_at_post.app_error", nil, storeErr.Error(), http.StatusInternalServerError)
			}
			if threadData != nil && threadMembership != nil && threadMembership.Following {
				channel, nErr := a.Srv().Store.Channel().Get(post.ChannelId, true)
				if nErr != nil {
					return nil, model.NewAppError("MarkChannelAsUnreadFromPost", "app.channel.update_last_viewed_at_post.app_error", nil, nErr.Error(), http.StatusInternalServerError)
				}
				threadMembership.UnreadMentions, err = a.countThreadMentions(user, post, channel.TeamId, post.UpdateAt-1)
				if err != nil {
					return nil, err
				}
				_, nErr = a.Srv().Store.Thread().UpdateMembership(threadMembership)
				if nErr != nil {
					return nil, model.NewAppError("MarkChannelAsUnreadFromPost", "app.channel.update_last_viewed_at_post.app_error", nil, nErr.Error(), http.StatusInternalServerError)
				}
<<<<<<< HEAD
				thread, nErr := a.Srv().Store.Thread().GetThreadForUser(userID, channel.TeamId, threadId, true)
				if nErr != nil {
					return nil, model.NewAppError("MarkChannelAsUnreadFromPost", "app.channel.update_last_viewed_at_post.app_error", nil, nErr.Error(), http.StatusInternalServerError)
				}
=======
				thread, _ := a.Srv().Store.Thread().GetThreadForUser(channel.TeamId, threadMembership, true)
>>>>>>> d0778486
				a.sanitizeProfiles(thread.Participants, false)
				thread.Post.SanitizeProps()

				payload := thread.ToJson()
				sendEvent := *a.Config().ServiceSettings.CollapsedThreads == model.COLLAPSED_THREADS_DEFAULT_ON
				if preference, err := a.Srv().Store.Preference().Get(userID, model.PREFERENCE_CATEGORY_DISPLAY_SETTINGS, model.PREFERENCE_NAME_COLLAPSED_THREADS_ENABLED); err == nil {
					sendEvent = preference.Value == "on"
				}
				if sendEvent {
					message := model.NewWebSocketEvent(model.WEBSOCKET_EVENT_THREAD_UPDATED, channel.TeamId, "", userID, nil)
					message.Add("thread", payload)
					a.Publish(message)
				}
			}
		}
	}

	channelUnread, nErr := a.Srv().Store.Channel().UpdateLastViewedAtPost(post, userID, unreadMentions, unreadMentionsRoot, *a.Config().ServiceSettings.ThreadAutoFollow, true)
	if nErr != nil {
		return channelUnread, model.NewAppError("MarkChannelAsUnreadFromPost", "app.channel.update_last_viewed_at_post.app_error", nil, nErr.Error(), http.StatusInternalServerError)
	}

	a.sendWebSocketPostUnreadEvent(channelUnread, postID, false)
	a.UpdateMobileAppBadge(userID)

	return channelUnread, nil
}

func (a *App) markChannelAsUnreadFromPostCRTUnsupported(postID string, userID string) (*model.ChannelUnreadAt, *model.AppError) {
	post, err := a.GetSinglePost(postID)
	if err != nil {
		return nil, err
	}

	user, err := a.GetUser(userID)
	if err != nil {
		return nil, err
	}

	threadId := post.RootId
	if post.RootId == "" {
		threadId = post.Id
	}

	unreadMentions, unreadMentionsRoot, err := a.countMentionsFromPost(user, post)
	if err != nil {
		return nil, err
	}

	// if root post,
	// In CRT Supported Client: badge on channel only sums mentions in root posts including and below the post that was marked.
	// In CRT Unsupported Client: badge on channel sums mentions in all posts (root & replies) including and below the post that was marked unread.
	if post.RootId == "" {
		channelUnread, nErr := a.Srv().Store.Channel().UpdateLastViewedAtPost(post, userID, unreadMentions, unreadMentionsRoot, false, true)
		if nErr != nil {
			return channelUnread, model.NewAppError("MarkChannelAsUnreadFromPost", "app.channel.update_last_viewed_at_post.app_error", nil, nErr.Error(), http.StatusInternalServerError)
		}

		a.sendWebSocketPostUnreadEvent(channelUnread, postID, true)
		a.UpdateMobileAppBadge(userID)
		return channelUnread, nil
	}

	// if reply post, autofollow thread and
	// In CRT Supported Client: Mark the specific thread as unread but not the channel where the thread exists.
	//                          If there are replies with mentions below the marked reply in the thread, then sum the mentions for the threads mention badge.
	// In CRT Unsupported Client: Channel is marked as unread and new messages line inserted above the marked post.
	//                            Badge on channel sums mentions in all posts (root & replies) including and below the post that was marked unread.
	rootPost, err := a.GetSinglePost(post.RootId)
	if err != nil {
		return nil, err
	}

	channel, nErr := a.Srv().Store.Channel().Get(post.ChannelId, true)
	if nErr != nil {
		return nil, model.NewAppError("MarkChannelAsUnreadFromPost", "app.channel.update_last_viewed_at_post.app_error", nil, nErr.Error(), http.StatusInternalServerError)
	}

	threadMembership, nErr := a.Srv().Store.Thread().GetMembershipForUser(user.Id, threadId)
	var errNotFound *store.ErrNotFound
	if nErr != nil && !errors.As(nErr, &errNotFound) {
		return nil, model.NewAppError("MarkChannelAsUnreadFromPost", "app.channel.update_last_viewed_at_post.app_error", nil, nErr.Error(), http.StatusInternalServerError)
	}
	// Follow thread if we're not already following it
	if threadMembership == nil {
		opts := store.ThreadMembershipOpts{
			Following:             true,
			IncrementMentions:     false,
			UpdateFollowing:       true,
			UpdateViewedTimestamp: false,
			UpdateParticipants:    false,
		}
		threadMembership, nErr = a.Srv().Store.Thread().MaintainMembership(user.Id, threadId, opts)
		if nErr != nil {
			return nil, model.NewAppError("MarkChannelAsUnreadFromPost", "app.channel.update_last_viewed_at_post.app_error", nil, nErr.Error(), http.StatusInternalServerError)
		}
	}
	// If threadmembership already exists but user had previously unfollowed the thread, then follow the thread again.
	threadMembership.Following = true
	threadMembership.LastViewed = post.UpdateAt - 1
	threadMembership.UnreadMentions, err = a.countThreadMentions(user, rootPost, channel.TeamId, post.UpdateAt-1)
	if err != nil {
		return nil, err
	}
	threadMembership, nErr = a.Srv().Store.Thread().UpdateMembership(threadMembership)
	if nErr != nil {
		return nil, model.NewAppError("MarkChannelAsUnreadFromPost", "app.channel.update_last_viewed_at_post.app_error", nil, nErr.Error(), http.StatusInternalServerError)
	}
	thread, nErr := a.Srv().Store.Thread().GetThreadForUser(channel.TeamId, threadMembership, true)
	if nErr != nil {
		return nil, model.NewAppError("MarkChannelAsUnreadFromPost", "app.channel.update_last_viewed_at_post.app_error", nil, nErr.Error(), http.StatusInternalServerError)
	}
	a.sanitizeProfiles(thread.Participants, false)
	thread.Post.SanitizeProps()

	payload := thread.ToJson()
	sendEvent := *a.Config().ServiceSettings.CollapsedThreads == model.COLLAPSED_THREADS_DEFAULT_ON
	if preference, err := a.Srv().Store.Preference().Get(userID, model.PREFERENCE_CATEGORY_DISPLAY_SETTINGS, model.PREFERENCE_NAME_COLLAPSED_THREADS_ENABLED); err == nil {
		sendEvent = preference.Value == "on"
	}
	if sendEvent {
		message := model.NewWebSocketEvent(model.WEBSOCKET_EVENT_THREAD_UPDATED, channel.TeamId, "", userID, nil)
		message.Add("thread", payload)
		a.Publish(message)
	}
	channelUnread, nErr := a.Srv().Store.Channel().UpdateLastViewedAtPost(post, userID, unreadMentions, 0, false, false)
	if nErr != nil {
		return channelUnread, model.NewAppError("MarkChannelAsUnreadFromPost", "app.channel.update_last_viewed_at_post.app_error", nil, nErr.Error(), http.StatusInternalServerError)
	}
	return channelUnread, nil
}

func (a *App) sendWebSocketPostUnreadEvent(channelUnread *model.ChannelUnreadAt, postID string, withMsgCountRoot bool) {
	message := model.NewWebSocketEvent(model.WEBSOCKET_EVENT_POST_UNREAD, channelUnread.TeamId, channelUnread.ChannelId, channelUnread.UserId, nil)
	message.Add("msg_count", channelUnread.MsgCount)
	if withMsgCountRoot {
		message.Add("msg_count_root", channelUnread.MsgCountRoot)
	}
	message.Add("mention_count", channelUnread.MentionCount)
	message.Add("mention_count_root", channelUnread.MentionCountRoot)
	message.Add("last_viewed_at", channelUnread.LastViewedAt)
	message.Add("post_id", postID)
	a.Publish(message)
}

func (a *App) AutocompleteChannels(teamID string, term string) (*model.ChannelList, *model.AppError) {
	includeDeleted := *a.Config().TeamSettings.ExperimentalViewArchivedChannels
	term = strings.TrimSpace(term)

	channelList, err := a.Srv().Store.Channel().AutocompleteInTeam(teamID, term, includeDeleted)
	if err != nil {
		return nil, model.NewAppError("AutocompleteChannels", "app.channel.search.app_error", nil, err.Error(), http.StatusInternalServerError)
	}

	return channelList, nil
}

func (a *App) AutocompleteChannelsForSearch(teamID string, userID string, term string) (*model.ChannelList, *model.AppError) {
	includeDeleted := *a.Config().TeamSettings.ExperimentalViewArchivedChannels

	term = strings.TrimSpace(term)

	channelList, err := a.Srv().Store.Channel().AutocompleteInTeamForSearch(teamID, userID, term, includeDeleted)
	if err != nil {
		return nil, model.NewAppError("AutocompleteChannelsForSearch", "app.channel.search.app_error", nil, err.Error(), http.StatusInternalServerError)
	}

	return channelList, nil
}

// SearchAllChannels returns a list of channels, the total count of the results of the search (if the paginate search option is true), and an error.
func (a *App) SearchAllChannels(term string, opts model.ChannelSearchOpts) (*model.ChannelListWithTeamData, int64, *model.AppError) {
	if opts.ExcludeDefaultChannels {
		opts.ExcludeChannelNames = a.DefaultChannelNames()
	}
	storeOpts := store.ChannelSearchOpts{
		ExcludeChannelNames:      opts.ExcludeChannelNames,
		NotAssociatedToGroup:     opts.NotAssociatedToGroup,
		IncludeDeleted:           opts.IncludeDeleted,
		Deleted:                  opts.Deleted,
		TeamIds:                  opts.TeamIds,
		GroupConstrained:         opts.GroupConstrained,
		ExcludeGroupConstrained:  opts.ExcludeGroupConstrained,
		PolicyID:                 opts.PolicyID,
		IncludePolicyID:          opts.IncludePolicyID,
		ExcludePolicyConstrained: opts.ExcludePolicyConstrained,
		Public:                   opts.Public,
		Private:                  opts.Private,
		Page:                     opts.Page,
		PerPage:                  opts.PerPage,
	}

	term = strings.TrimSpace(term)

	channelList, totalCount, err := a.Srv().Store.Channel().SearchAllChannels(term, storeOpts)
	if err != nil {
		return nil, 0, model.NewAppError("SearchAllChannels", "app.channel.search.app_error", nil, err.Error(), http.StatusInternalServerError)
	}

	return channelList, totalCount, nil
}

func (a *App) SearchChannels(teamID string, term string) (*model.ChannelList, *model.AppError) {
	includeDeleted := *a.Config().TeamSettings.ExperimentalViewArchivedChannels

	term = strings.TrimSpace(term)

	channelList, err := a.Srv().Store.Channel().SearchInTeam(teamID, term, includeDeleted)
	if err != nil {
		return nil, model.NewAppError("SearchChannels", "app.channel.search.app_error", nil, err.Error(), http.StatusInternalServerError)
	}

	return channelList, nil
}

func (a *App) SearchArchivedChannels(teamID string, term string, userID string) (*model.ChannelList, *model.AppError) {
	term = strings.TrimSpace(term)

	channelList, err := a.Srv().Store.Channel().SearchArchivedInTeam(teamID, term, userID)
	if err != nil {
		return nil, model.NewAppError("SearchArchivedChannels", "app.channel.search.app_error", nil, err.Error(), http.StatusInternalServerError)
	}

	return channelList, nil
}

func (a *App) SearchChannelsForUser(userID, teamID, term string) (*model.ChannelList, *model.AppError) {
	includeDeleted := *a.Config().TeamSettings.ExperimentalViewArchivedChannels

	term = strings.TrimSpace(term)

	channelList, err := a.Srv().Store.Channel().SearchForUserInTeam(userID, teamID, term, includeDeleted)
	if err != nil {
		return nil, model.NewAppError("SearchChannelsForUser", "app.channel.search.app_error", nil, err.Error(), http.StatusInternalServerError)
	}

	return channelList, nil
}

func (a *App) SearchGroupChannels(userID, term string) (*model.ChannelList, *model.AppError) {
	if term == "" {
		return &model.ChannelList{}, nil
	}

	channelList, err := a.Srv().Store.Channel().SearchGroupChannels(userID, term)
	if err != nil {
		return nil, model.NewAppError("SearchGroupChannels", "app.channel.search_group_channels.app_error", nil, err.Error(), http.StatusInternalServerError)
	}
	return channelList, nil
}

func (a *App) SearchChannelsUserNotIn(teamID string, userID string, term string) (*model.ChannelList, *model.AppError) {
	term = strings.TrimSpace(term)
	channelList, err := a.Srv().Store.Channel().SearchMore(userID, teamID, term)
	if err != nil {
		return nil, model.NewAppError("SearchChannelsUserNotIn", "app.channel.search.app_error", nil, err.Error(), http.StatusInternalServerError)
	}

	return channelList, nil
}

func (a *App) MarkChannelsAsViewed(channelIDs []string, userID string, currentSessionId string, collapsedThreadsSupported bool) (map[string]int64, *model.AppError) {
	// I start looking for channels with notifications before I mark it as read, to clear the push notifications if needed
	channelsToClearPushNotifications := []string{}
	if *a.Config().EmailSettings.SendPushNotifications {
		for _, channelID := range channelIDs {
			channel, errCh := a.Srv().Store.Channel().Get(channelID, true)
			if errCh != nil {
				mlog.Warn("Failed to get channel", mlog.Err(errCh))
				continue
			}

			member, err := a.Srv().Store.Channel().GetMember(context.Background(), channelID, userID)
			if err != nil {
				mlog.Warn("Failed to get membership", mlog.Err(err))
				continue
			}

			notify := member.NotifyProps[model.PUSH_NOTIFY_PROP]
			if notify == model.CHANNEL_NOTIFY_DEFAULT {
				user, err := a.GetUser(userID)
				if err != nil {
					mlog.Warn("Failed to get user", mlog.String("user_id", userID), mlog.Err(err))
					continue
				}
				notify = user.NotifyProps[model.PUSH_NOTIFY_PROP]
			}
			if notify == model.USER_NOTIFY_ALL {
				if count, err := a.Srv().Store.User().GetAnyUnreadPostCountForChannel(userID, channelID); err == nil {
					if count > 0 {
						channelsToClearPushNotifications = append(channelsToClearPushNotifications, channelID)
					}
				}
			} else if notify == model.USER_NOTIFY_MENTION || channel.Type == model.CHANNEL_DIRECT {
				if count, err := a.Srv().Store.User().GetUnreadCountForChannel(userID, channelID); err == nil {
					if count > 0 {
						channelsToClearPushNotifications = append(channelsToClearPushNotifications, channelID)
					}
				}
			}
		}
	}
	times, err := a.Srv().Store.Channel().UpdateLastViewedAt(channelIDs, userID, false)
	if err != nil {
		var invErr *store.ErrInvalidInput
		switch {
		case errors.As(err, &invErr):
			return nil, model.NewAppError("MarkChannelsAsViewed", "app.channel.update_last_viewed_at.app_error", nil, invErr.Error(), http.StatusBadRequest)
		default:
			return nil, model.NewAppError("MarkChannelsAsViewed", "app.channel.update_last_viewed_at.app_error", nil, err.Error(), http.StatusInternalServerError)
		}
	}

	if *a.Config().ServiceSettings.EnableChannelViewedMessages {
		for _, channelID := range channelIDs {
			message := model.NewWebSocketEvent(model.WEBSOCKET_EVENT_CHANNEL_VIEWED, "", "", userID, nil)
			message.Add("channel_id", channelID)
			a.Publish(message)
		}
	}
	for _, channelID := range channelsToClearPushNotifications {
		a.clearPushNotification(currentSessionId, userID, channelID)
	}

	if !collapsedThreadsSupported {
		// for compatibility with old clients, when channel is viewed - mark all threads in that channel as read
		threadsEnabled := *a.Config().ServiceSettings.CollapsedThreads == model.COLLAPSED_THREADS_DEFAULT_ON
		// check if a participant has overridden collapsed threads settings
		if preference, err := a.Srv().Store.Preference().Get(userID, model.PREFERENCE_CATEGORY_DISPLAY_SETTINGS, model.PREFERENCE_NAME_COLLAPSED_THREADS_ENABLED); err == nil {
			threadsEnabled = preference.Value == "on"
		}
		if threadsEnabled {
			if err := a.Srv().Store.Thread().MarkAllAsReadInChannels(userID, channelIDs); err != nil {
				return nil, model.NewAppError("MarkChannelsAsViewed", "app.channel.update_last_viewed_at.app_error", nil, err.Error(), http.StatusInternalServerError)
			}

			timestamp := model.GetMillis()
			for _, channelID := range channelIDs {
				message := model.NewWebSocketEvent(model.WEBSOCKET_EVENT_THREAD_READ_CHANGED, "", channelID, userID, nil)
				message.Add("timestamp", timestamp)
				a.Publish(message)
			}
		}
	}

	return times, nil
}

func (a *App) ViewChannel(view *model.ChannelView, userID string, currentSessionId string, collapsedThreadsSupported bool) (map[string]int64, *model.AppError) {
	if err := a.SetActiveChannel(userID, view.ChannelId); err != nil {
		return nil, err
	}

	channelIDs := []string{}

	if view.ChannelId != "" {
		channelIDs = append(channelIDs, view.ChannelId)
	}

	if view.PrevChannelId != "" {
		channelIDs = append(channelIDs, view.PrevChannelId)
	}

	if len(channelIDs) == 0 {
		return map[string]int64{}, nil
	}

	return a.MarkChannelsAsViewed(channelIDs, userID, currentSessionId, collapsedThreadsSupported)
}

func (a *App) PermanentDeleteChannel(channel *model.Channel) *model.AppError {
	if err := a.Srv().Store.Post().PermanentDeleteByChannel(channel.Id); err != nil {
		return model.NewAppError("PermanentDeleteChannel", "app.post.permanent_delete_by_channel.app_error", nil, err.Error(), http.StatusInternalServerError)
	}

	if err := a.Srv().Store.Channel().PermanentDeleteMembersByChannel(channel.Id); err != nil {
		return model.NewAppError("PermanentDeleteChannel", "app.channel.remove_member.app_error", nil, err.Error(), http.StatusInternalServerError)
	}

	if err := a.Srv().Store.Webhook().PermanentDeleteIncomingByChannel(channel.Id); err != nil {
		return model.NewAppError("PermanentDeleteChannel", "app.webhooks.permanent_delete_incoming_by_channel.app_error", nil, err.Error(), http.StatusInternalServerError)
	}

	if err := a.Srv().Store.Webhook().PermanentDeleteOutgoingByChannel(channel.Id); err != nil {
		return model.NewAppError("PermanentDeleteChannel", "app.webhooks.permanent_delete_outgoing_by_channel.app_error", nil, err.Error(), http.StatusInternalServerError)
	}

	deleteAt := model.GetMillis()

	if nErr := a.Srv().Store.Channel().PermanentDelete(channel.Id); nErr != nil {
		return model.NewAppError("PermanentDeleteChannel", "app.channel.permanent_delete.app_error", nil, nErr.Error(), http.StatusInternalServerError)
	}

	a.invalidateCacheForChannel(channel)
	message := model.NewWebSocketEvent(model.WEBSOCKET_EVENT_CHANNEL_DELETED, channel.TeamId, "", "", nil)
	message.Add("channel_id", channel.Id)
	message.Add("delete_at", deleteAt)
	a.Publish(message)

	return nil
}

func (a *App) RemoveAllDeactivatedMembersFromChannel(channel *model.Channel) *model.AppError {
	err := a.Srv().Store.Channel().RemoveAllDeactivatedMembers(channel.Id)
	if err != nil {
		return model.NewAppError("RemoveAllDeactivatedMembersFromChannel", "app.channel.remove_all_deactivated_members.app_error", nil, err.Error(), http.StatusInternalServerError)
	}

	return nil
}

// MoveChannel method is prone to data races if someone joins to channel during the move process. However this
// function is only exposed to sysadmins and the possibility of this edge case is relatively small.
func (a *App) MoveChannel(c *request.Context, team *model.Team, channel *model.Channel, user *model.User) *model.AppError {
	// Check that all channel members are in the destination team.
	channelMembers, err := a.GetChannelMembersPage(channel.Id, 0, 10000000)
	if err != nil {
		return err
	}

	channelMemberIds := []string{}
	for _, channelMember := range *channelMembers {
		channelMemberIds = append(channelMemberIds, channelMember.UserId)
	}

	if len(channelMemberIds) > 0 {
		teamMembers, err2 := a.GetTeamMembersByIds(team.Id, channelMemberIds, nil)
		if err2 != nil {
			return err2
		}

		if len(teamMembers) != len(*channelMembers) {
			teamMembersMap := make(map[string]*model.TeamMember, len(teamMembers))
			for _, teamMember := range teamMembers {
				teamMembersMap[teamMember.UserId] = teamMember
			}
			for _, channelMember := range *channelMembers {
				if _, ok := teamMembersMap[channelMember.UserId]; !ok {
					mlog.Warn("Not member of the target team", mlog.String("userId", channelMember.UserId))
				}
			}
			return model.NewAppError("MoveChannel", "app.channel.move_channel.members_do_not_match.error", nil, "", http.StatusInternalServerError)
		}
	}

	// keep instance of the previous team
	previousTeam, nErr := a.Srv().Store.Team().Get(channel.TeamId)
	if nErr != nil {
		var nfErr *store.ErrNotFound
		switch {
		case errors.As(nErr, &nfErr):
			return model.NewAppError("MoveChannel", "app.team.get.find.app_error", nil, nfErr.Error(), http.StatusNotFound)
		default:
			return model.NewAppError("MoveChannel", "app.team.get.finding.app_error", nil, nErr.Error(), http.StatusInternalServerError)
		}
	}

	if nErr := a.Srv().Store.Channel().UpdateSidebarChannelCategoryOnMove(channel, team.Id); nErr != nil {
		return model.NewAppError("MoveChannel", "app.channel.sidebar_categories.app_error", nil, nErr.Error(), http.StatusInternalServerError)
	}

	channel.TeamId = team.Id
	if _, err := a.Srv().Store.Channel().Update(channel); err != nil {
		var appErr *model.AppError
		var invErr *store.ErrInvalidInput
		switch {
		case errors.As(err, &invErr):
			return model.NewAppError("MoveChannel", "app.channel.update.bad_id", nil, invErr.Error(), http.StatusBadRequest)
		case errors.As(err, &appErr):
			return appErr
		default:
			return model.NewAppError("MoveChannel", "app.channel.update_channel.internal_error", nil, err.Error(), http.StatusInternalServerError)
		}
	}

	if incomingWebhooks, err := a.GetIncomingWebhooksForTeamPage(previousTeam.Id, 0, 10000000); err != nil {
		mlog.Warn("Failed to get incoming webhooks", mlog.Err(err))
	} else {
		for _, webhook := range incomingWebhooks {
			if webhook.ChannelId == channel.Id {
				webhook.TeamId = team.Id
				if _, err := a.Srv().Store.Webhook().UpdateIncoming(webhook); err != nil {
					mlog.Warn("Failed to move incoming webhook to new team", mlog.String("webhook id", webhook.Id))
				}
			}
		}
	}

	if outgoingWebhooks, err := a.GetOutgoingWebhooksForTeamPage(previousTeam.Id, 0, 10000000); err != nil {
		mlog.Warn("Failed to get outgoing webhooks", mlog.Err(err))
	} else {
		for _, webhook := range outgoingWebhooks {
			if webhook.ChannelId == channel.Id {
				webhook.TeamId = team.Id
				if _, err := a.Srv().Store.Webhook().UpdateOutgoing(webhook); err != nil {
					mlog.Warn("Failed to move outgoing webhook to new team.", mlog.String("webhook id", webhook.Id))
				}
			}
		}
	}

	if err := a.RemoveUsersFromChannelNotMemberOfTeam(c, user, channel, team); err != nil {
		mlog.Warn("error while removing non-team member users", mlog.Err(err))
	}

	if user != nil {
		if err := a.postChannelMoveMessage(c, user, channel, previousTeam); err != nil {
			mlog.Warn("error while posting move channel message", mlog.Err(err))
		}
	}

	return nil
}

func (a *App) postChannelMoveMessage(c *request.Context, user *model.User, channel *model.Channel, previousTeam *model.Team) *model.AppError {

	post := &model.Post{
		ChannelId: channel.Id,
		Message:   fmt.Sprintf(i18n.T("api.team.move_channel.success"), previousTeam.Name),
		Type:      model.POST_MOVE_CHANNEL,
		UserId:    user.Id,
		Props: model.StringInterface{
			"username": user.Username,
		},
	}

	if _, err := a.CreatePost(c, post, channel, false, true); err != nil {
		return model.NewAppError("postChannelMoveMessage", "api.team.move_channel.post.error", nil, err.Error(), http.StatusInternalServerError)
	}

	return nil
}

func (a *App) RemoveUsersFromChannelNotMemberOfTeam(c *request.Context, remover *model.User, channel *model.Channel, team *model.Team) *model.AppError {
	channelMembers, err := a.GetChannelMembersPage(channel.Id, 0, 10000000)
	if err != nil {
		return err
	}

	channelMemberIds := []string{}
	channelMemberMap := make(map[string]struct{})
	for _, channelMember := range *channelMembers {
		channelMemberMap[channelMember.UserId] = struct{}{}
		channelMemberIds = append(channelMemberIds, channelMember.UserId)
	}

	if len(channelMemberIds) > 0 {
		teamMembers, err := a.GetTeamMembersByIds(team.Id, channelMemberIds, nil)
		if err != nil {
			return err
		}

		if len(teamMembers) != len(*channelMembers) {
			for _, teamMember := range teamMembers {
				delete(channelMemberMap, teamMember.UserId)
			}

			var removerId string
			if remover != nil {
				removerId = remover.Id
			}
			for userID := range channelMemberMap {
				if err := a.removeUserFromChannel(c, userID, removerId, channel); err != nil {
					return err
				}
			}
		}
	}

	return nil
}

func (a *App) GetPinnedPosts(channelID string) (*model.PostList, *model.AppError) {
	posts, err := a.Srv().Store.Channel().GetPinnedPosts(channelID)
	if err != nil {
		return nil, model.NewAppError("GetPinnedPosts", "app.channel.pinned_posts.app_error", nil, err.Error(), http.StatusInternalServerError)
	}

	return posts, nil
}

func (a *App) ToggleMuteChannel(channelID, userID string) (*model.ChannelMember, *model.AppError) {
	member, nErr := a.Srv().Store.Channel().GetMember(context.Background(), channelID, userID)
	if nErr != nil {
		var appErr *model.AppError
		var nfErr *store.ErrNotFound
		switch {
		case errors.As(nErr, &appErr):
			return nil, appErr
		case errors.As(nErr, &nfErr):
			return nil, model.NewAppError("ToggleMuteChannel", MissingChannelMemberError, nil, nfErr.Error(), http.StatusNotFound)
		default:
			return nil, model.NewAppError("ToggleMuteChannel", "app.channel.get_member.app_error", nil, nErr.Error(), http.StatusInternalServerError)
		}
	}

	member.SetChannelMuted(!member.IsChannelMuted())

	member, err := a.updateChannelMember(member)
	if err != nil {
		return nil, err
	}

	a.invalidateCacheForChannelMembersNotifyProps(member.ChannelId)

	return member, nil
}

func (a *App) setChannelsMuted(channelIDs []string, userID string, muted bool) ([]*model.ChannelMember, *model.AppError) {
	members, nErr := a.Srv().Store.Channel().GetMembersByChannelIds(channelIDs, userID)
	if nErr != nil {
		var appErr *model.AppError
		switch {
		case errors.As(nErr, &appErr):
			return nil, appErr
		default:
			return nil, model.NewAppError("setChannelsMuted", "app.channel.get_member.app_error", nil, nErr.Error(), http.StatusInternalServerError)
		}
	}

	var membersToUpdate []*model.ChannelMember
	for _, member := range *members {
		if muted == member.IsChannelMuted() {
			continue
		}

		updatedMember := member
		updatedMember.SetChannelMuted(muted)

		membersToUpdate = append(membersToUpdate, &updatedMember)
	}

	if len(membersToUpdate) == 0 {
		return nil, nil
	}

	updated, nErr := a.Srv().Store.Channel().UpdateMultipleMembers(membersToUpdate)
	if nErr != nil {
		var appErr *model.AppError
		var nfErr *store.ErrNotFound
		switch {
		case errors.As(nErr, &appErr):
			return nil, appErr
		case errors.As(nErr, &nfErr):
			return nil, model.NewAppError("setChannelsMuted", MissingChannelMemberError, nil, nfErr.Error(), http.StatusNotFound)
		default:
			return nil, model.NewAppError("setChannelsMuted", "app.channel.get_member.app_error", nil, nErr.Error(), http.StatusInternalServerError)
		}
	}

	for _, member := range updated {
		a.invalidateCacheForChannelMembersNotifyProps(member.ChannelId)

		evt := model.NewWebSocketEvent(model.WEBSOCKET_EVENT_CHANNEL_MEMBER_UPDATED, "", "", member.UserId, nil)
		evt.Add("channelMember", member.ToJson())
		a.Publish(evt)
	}

	return updated, nil
}

func (a *App) FillInChannelProps(channel *model.Channel) *model.AppError {
	return a.FillInChannelsProps(&model.ChannelList{channel})
}

func (a *App) FillInChannelsProps(channelList *model.ChannelList) *model.AppError {
	// Group the channels by team and call GetChannelsByNames just once per team.
	channelsByTeam := make(map[string]model.ChannelList)
	for _, channel := range *channelList {
		channelsByTeam[channel.TeamId] = append(channelsByTeam[channel.TeamId], channel)
	}

	for teamID, channelList := range channelsByTeam {
		allChannelMentions := make(map[string]bool)
		channelMentions := make(map[*model.Channel][]string, len(channelList))

		// Collect mentions across the channels so as to query just once for this team.
		for _, channel := range channelList {
			channelMentions[channel] = model.ChannelMentions(channel.Header)

			for _, channelMention := range channelMentions[channel] {
				allChannelMentions[channelMention] = true
			}
		}

		allChannelMentionNames := make([]string, 0, len(allChannelMentions))
		for channelName := range allChannelMentions {
			allChannelMentionNames = append(allChannelMentionNames, channelName)
		}

		if len(allChannelMentionNames) > 0 {
			mentionedChannels, err := a.GetChannelsByNames(allChannelMentionNames, teamID)
			if err != nil {
				return err
			}

			mentionedChannelsByName := make(map[string]*model.Channel)
			for _, channel := range mentionedChannels {
				mentionedChannelsByName[channel.Name] = channel
			}

			for _, channel := range channelList {
				channelMentionsProp := make(map[string]interface{}, len(channelMentions[channel]))
				for _, channelMention := range channelMentions[channel] {
					if mentioned, ok := mentionedChannelsByName[channelMention]; ok {
						if mentioned.Type == model.CHANNEL_OPEN {
							channelMentionsProp[mentioned.Name] = map[string]interface{}{
								"display_name": mentioned.DisplayName,
							}
						}
					}
				}

				if len(channelMentionsProp) > 0 {
					channel.AddProp("channel_mentions", channelMentionsProp)
				} else if channel.Props != nil {
					delete(channel.Props, "channel_mentions")
				}
			}
		}
	}

	return nil
}

func (a *App) forEachChannelMember(channelID string, f func(model.ChannelMember) error) error {
	perPage := 100
	page := 0

	for {
		channelMembers, err := a.Srv().Store.Channel().GetMembers(channelID, page*perPage, perPage)
		if err != nil {
			return err
		}

		for _, channelMember := range *channelMembers {
			if err = f(channelMember); err != nil {
				return err
			}
		}

		length := len(*(channelMembers))
		if length < perPage {
			break
		}

		page++
	}

	return nil
}

func (a *App) ClearChannelMembersCache(channelID string) {
	clearSessionCache := func(channelMember model.ChannelMember) error {
		a.ClearSessionCacheForUser(channelMember.UserId)
		message := model.NewWebSocketEvent(model.WEBSOCKET_EVENT_CHANNEL_MEMBER_UPDATED, "", "", channelMember.UserId, nil)
		message.Add("channelMember", channelMember.ToJson())
		a.Publish(message)
		return nil
	}
	if err := a.forEachChannelMember(channelID, clearSessionCache); err != nil {
		a.Log().Warn("error clearing cache for channel members", mlog.String("channel_id", channelID))
	}
}

func (a *App) GetMemberCountsByGroup(ctx context.Context, channelID string, includeTimezones bool) ([]*model.ChannelMemberCountByGroup, *model.AppError) {
	channelMemberCounts, err := a.Srv().Store.Channel().GetMemberCountsByGroup(ctx, channelID, includeTimezones)
	if err != nil {
		return nil, model.NewAppError("GetMemberCountsByGroup", "app.channel.get_member_count.app_error", nil, err.Error(), http.StatusInternalServerError)
	}

	return channelMemberCounts, nil
}

func (a *App) getDirectChannel(userID, otherUserID string) (*model.Channel, *model.AppError) {
	channel, nErr := a.Srv().Store.Channel().GetByName("", model.GetDMNameFromIds(userID, otherUserID), true)
	if nErr != nil {
		var nfErr *store.ErrNotFound
		if errors.As(nErr, &nfErr) {
			return nil, nil
		}

		return nil, model.NewAppError("GetOrCreateDirectChannel", "web.incoming_webhook.channel.app_error", nil, nErr.Error(), http.StatusInternalServerError)
	}

	return channel, nil
}<|MERGE_RESOLUTION|>--- conflicted
+++ resolved
@@ -2517,14 +2517,10 @@
 				if nErr != nil {
 					return nil, model.NewAppError("MarkChannelAsUnreadFromPost", "app.channel.update_last_viewed_at_post.app_error", nil, nErr.Error(), http.StatusInternalServerError)
 				}
-<<<<<<< HEAD
-				thread, nErr := a.Srv().Store.Thread().GetThreadForUser(userID, channel.TeamId, threadId, true)
+				thread, nErr := a.Srv().Store.Thread().GetThreadForUser(channel.TeamId, threadMembership, true)
 				if nErr != nil {
 					return nil, model.NewAppError("MarkChannelAsUnreadFromPost", "app.channel.update_last_viewed_at_post.app_error", nil, nErr.Error(), http.StatusInternalServerError)
 				}
-=======
-				thread, _ := a.Srv().Store.Thread().GetThreadForUser(channel.TeamId, threadMembership, true)
->>>>>>> d0778486
 				a.sanitizeProfiles(thread.Participants, false)
 				thread.Post.SanitizeProps()
 
