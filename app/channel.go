--- conflicted
+++ resolved
@@ -458,13 +458,8 @@
 	mlog.Error("WaitForChannelMembership giving up", mlog.String("channel_id", channelId), mlog.String("user_id", userID))
 }
 
-<<<<<<< HEAD
 func (a *App) CreateGroupChannel(userIDs []string, creatorId string) (*model.Channel, *model.AppError) {
-	channel, err := a.createGroupChannel(userIDs, creatorId)
-=======
-func (a *App) CreateGroupChannel(userIds []string, creatorId string) (*model.Channel, *model.AppError) {
-	channel, err := a.createGroupChannel(userIds)
->>>>>>> 4a8496ef
+	channel, err := a.createGroupChannel(userIDs)
 	if err != nil {
 		if err.Id == store.ChannelExistsError {
 			return channel, nil
@@ -487,13 +482,8 @@
 	return channel, nil
 }
 
-<<<<<<< HEAD
-func (a *App) createGroupChannel(userIDs []string, creatorId string) (*model.Channel, *model.AppError) {
+func (a *App) createGroupChannel(userIDs []string) (*model.Channel, *model.AppError) {
 	if len(userIDs) > model.CHANNEL_GROUP_MAX_USERS || len(userIDs) < model.CHANNEL_GROUP_MIN_USERS {
-=======
-func (a *App) createGroupChannel(userIds []string) (*model.Channel, *model.AppError) {
-	if len(userIds) > model.CHANNEL_GROUP_MAX_USERS || len(userIds) < model.CHANNEL_GROUP_MIN_USERS {
->>>>>>> 4a8496ef
 		return nil, model.NewAppError("CreateGroupChannel", "api.channel.create_group.bad_size.app_error", nil, "", http.StatusBadRequest)
 	}
 
