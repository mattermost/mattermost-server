--- conflicted
+++ resolved
@@ -1273,11 +1273,7 @@
 	require.Equal(t, int64(0), unread.MsgCount)
 
 	t.Run("Unread but last one", func(t *testing.T) {
-<<<<<<< HEAD
-		response, err := th.App.MarkChannelAsUnreadFromPost(p2.Id, u1.Id, true)
-=======
 		response, err := th.App.MarkChannelAsUnreadFromPost(p2.Id, u1.Id, true, true)
->>>>>>> df224571
 		require.Nil(t, err)
 		require.NotNil(t, response)
 		assert.Equal(t, int64(2), response.MsgCount)
@@ -1288,11 +1284,7 @@
 	})
 
 	t.Run("Unread last one", func(t *testing.T) {
-<<<<<<< HEAD
-		response, err := th.App.MarkChannelAsUnreadFromPost(p3.Id, u1.Id, true)
-=======
 		response, err := th.App.MarkChannelAsUnreadFromPost(p3.Id, u1.Id, true, true)
->>>>>>> df224571
 		require.Nil(t, err)
 		require.NotNil(t, response)
 		assert.Equal(t, int64(3), response.MsgCount)
@@ -1303,11 +1295,7 @@
 	})
 
 	t.Run("Unread first one", func(t *testing.T) {
-<<<<<<< HEAD
-		response, err := th.App.MarkChannelAsUnreadFromPost(p1.Id, u1.Id, true)
-=======
 		response, err := th.App.MarkChannelAsUnreadFromPost(p1.Id, u1.Id, true, true)
->>>>>>> df224571
 		require.Nil(t, err)
 		require.NotNil(t, response)
 		assert.Equal(t, int64(1), response.MsgCount)
@@ -1324,11 +1312,7 @@
 	})
 
 	t.Run("Unread on a private channel", func(t *testing.T) {
-<<<<<<< HEAD
-		response, err := th.App.MarkChannelAsUnreadFromPost(pp1.Id, u1.Id, true)
-=======
 		response, err := th.App.MarkChannelAsUnreadFromPost(pp1.Id, u1.Id, true, true)
->>>>>>> df224571
 		require.Nil(t, err)
 		require.NotNil(t, response)
 		assert.Equal(t, int64(0), response.MsgCount)
@@ -1337,11 +1321,7 @@
 		assert.Equal(t, int64(2), unread.MsgCount)
 		assert.Equal(t, pp1.CreateAt-1, response.LastViewedAt)
 
-<<<<<<< HEAD
-		response, err = th.App.MarkChannelAsUnreadFromPost(pp2.Id, u1.Id, true)
-=======
 		response, err = th.App.MarkChannelAsUnreadFromPost(pp2.Id, u1.Id, true, true)
->>>>>>> df224571
 		assert.Nil(t, err)
 		assert.Equal(t, int64(1), response.MsgCount)
 		unread, err = th.App.GetChannelUnread(pc1.Id, u1.Id)
@@ -1370,11 +1350,7 @@
 			Message:   "@" + u1.Username,
 		}, c2, false, true)
 
-<<<<<<< HEAD
-		response, err := th.App.MarkChannelAsUnreadFromPost(p4.Id, u1.Id, true)
-=======
 		response, err := th.App.MarkChannelAsUnreadFromPost(p4.Id, u1.Id, true, true)
->>>>>>> df224571
 		assert.Nil(t, err)
 		assert.Equal(t, int64(1), response.MsgCount)
 		assert.Equal(t, int64(2), response.MentionCount)
@@ -1397,11 +1373,7 @@
 		_, err := th.App.CreatePost(th.Context, &model.Post{ChannelId: dc.Id, UserId: th.BasicUser.Id, Message: "testReply", RootId: dm1.Id}, dc, false, false)
 		assert.Nil(t, err)
 
-<<<<<<< HEAD
-		response, err := th.App.MarkChannelAsUnreadFromPost(dm1.Id, u2.Id, true)
-=======
 		response, err := th.App.MarkChannelAsUnreadFromPost(dm1.Id, u2.Id, true, true)
->>>>>>> df224571
 		assert.Nil(t, err)
 		assert.Equal(t, int64(0), response.MsgCount)
 		assert.Equal(t, int64(4), response.MentionCount)
@@ -1415,11 +1387,7 @@
 	})
 
 	t.Run("Can't unread an imaginary post", func(t *testing.T) {
-<<<<<<< HEAD
-		response, err := th.App.MarkChannelAsUnreadFromPost("invalid4ofngungryquinj976y", u1.Id, true)
-=======
 		response, err := th.App.MarkChannelAsUnreadFromPost("invalid4ofngungryquinj976y", u1.Id, true, true)
->>>>>>> df224571
 		assert.NotNil(t, err)
 		assert.Nil(t, response)
 	})
@@ -2001,16 +1969,6 @@
 		"userID": 1,
 	}
 	mockChannelStore.On("UpdateLastViewedAt", []string{"channelID"}, "userID", false).Return(times, nil)
-<<<<<<< HEAD
-	th.App.srv.userService = users.New(&mockUserStore, th.App.srv.Config)
-	mockPreferenceStore := mocks.PreferenceStore{}
-	mockPreferenceStore.On("Get", mock.AnythingOfType("string"), mock.AnythingOfType("string"), mock.AnythingOfType("string")).Return(&model.Preference{Value: "test"}, nil)
-	mockStore.On("Channel").Return(&mockChannelStore)
-	mockStore.On("Preference").Return(&mockPreferenceStore)
-
-	_, err := th.App.MarkChannelsAsViewed([]string{"channelID"}, "userID", th.Context.Session().Id, false)
-	require.Nil(t, err)
-=======
 	mockSessionStore := mocks.SessionStore{}
 	mockOAuthStore := mocks.OAuthStore{}
 	var err error
@@ -2031,7 +1989,6 @@
 
 	_, appErr := th.App.MarkChannelsAsViewed([]string{"channelID"}, "userID", th.Context.Session().Id, false)
 	require.Nil(t, appErr)
->>>>>>> df224571
 }
 
 func TestClearChannelMembersCache(t *testing.T) {
