// Copyright (c) 2015-present Mattermost, Inc. All Rights Reserved.
// See LICENSE.txt for license information.

package app

import (
<<<<<<< HEAD
=======
	"fmt"
>>>>>>> 7cd15cd7
	"net/http"

	"github.com/mattermost/mattermost-server/v5/mlog"
	"github.com/mattermost/mattermost-server/v5/model"
)

func (a *App) getSysAdminsEmailRecipients() ([]*model.User, *model.AppError) {
	userOptions := &model.UserGetOptions{
		Page:     0,
		PerPage:  100,
		Role:     model.SYSTEM_ADMIN_ROLE_ID,
		Inactive: false,
	}
	return a.GetUsers(userOptions)
}

// SendAdminUpgradeRequestEmail takes the username of user trying to alert admins and then applies rate limit of n (number of admins) emails per user per day
// before sending the emails.
func (a *App) SendAdminUpgradeRequestEmail(username string, subscription *model.Subscription) *model.AppError {
	if a.Srv().License() == nil || (a.Srv().License() != nil && !*a.Srv().License().Features.Cloud) {
		return nil
	}

	if subscription != nil && subscription.IsPaidTier == "true" {
		return nil
	}

	if a.Srv().EmailService.PerDayEmailRateLimiter == nil {
		return model.NewAppError("app.SendAdminUpgradeRequestEmail", "app.email.no_rate_limiter.app_error", nil, fmt.Sprintf("for username=%s", username), http.StatusInternalServerError)
	}

	// rate limit based on username as key
	rateLimited, result, err := a.Srv().EmailService.PerDayEmailRateLimiter.RateLimit(username, 1)
	if err != nil {
		return model.NewAppError("app.SendAdminUpgradeRequestEmail", "app.email.setup_rate_limiter.app_error", nil, fmt.Sprintf("username=%s, error=%v", username, err), http.StatusInternalServerError)
	}

	if rateLimited {
		return model.NewAppError("app.SendAdminUpgradeRequestEmail",
			"app.email.rate_limit_exceeded.app_error", map[string]interface{}{"RetryAfter": result.RetryAfter.String(), "ResetAfter": result.ResetAfter.String()},
			fmt.Sprintf("username=%s, retry_after_secs=%f, reset_after_secs=%f",
				username, result.RetryAfter.Seconds(), result.ResetAfter.Seconds()),
			http.StatusRequestEntityTooLarge)
	}

	sysAdmins, e := a.getSysAdminsEmailRecipients()
	if e != nil {
		return e
	}

	// we want to at least have one email sent out to an admin
	countNotOks := 0

	for admin := range sysAdmins {
		ok, err := a.Srv().EmailService.SendUpgradeEmail(username, sysAdmins[admin].Email, sysAdmins[admin].Locale, *a.Config().ServiceSettings.SiteURL)
		if !ok || err != nil {
			a.Log().Error("Error sending upgrade request email", mlog.Err(err))
			countNotOks++
		}
	}

	// if not even one admin got an email, we consider that this operation errored
	if countNotOks == len(sysAdmins) {
		return model.NewAppError("app.SendAdminUpgradeRequestEmail", "app.user.send_emails.app_error", nil, "", http.StatusInternalServerError)
	}

	return nil
}

func (a *App) CheckAndSendUserLimitWarningEmails() *model.AppError {
	if a.Srv().License() == nil || (a.Srv().License() != nil && !*a.Srv().License().Features.Cloud) {
		// Not cloud instance, do nothing
		return nil
	}

	subscription, err := a.Cloud().GetSubscription(a.Session().UserId)
	if err != nil {
		return model.NewAppError(
			"app.CheckAndSendUserLimitWarningEmails",
			"api.cloud.get_subscription.error",
			nil,
			err.Error(),
			http.StatusInternalServerError)
	}

	if subscription != nil && subscription.IsPaidTier == "true" {
		// Paid subscription, do nothing
		return nil
	}

	cloudUserLimit := *a.Config().ExperimentalSettings.CloudUserLimit
	systemUserCount, _ := a.Srv().Store.User().Count(model.UserCountOptions{})
	remainingUsers := cloudUserLimit - systemUserCount

	if remainingUsers > 0 {
		return nil
	}
	sysAdmins, appErr := a.getSysAdminsEmailRecipients()
	if appErr != nil {
		return model.NewAppError(
			"app.CheckAndSendUserLimitWarningEmails",
			"api.cloud.get_admins_emails.error",
			nil,
			appErr.Error(),
			http.StatusInternalServerError)
	}

	// -1 means they are 1 user over the limit - we only want to send the email for the 11th user
	if remainingUsers == -1 {
		// Over limit by 1 user
		for admin := range sysAdmins {
			_, appErr := a.Srv().EmailService.SendOverUserLimitWarningEmail(sysAdmins[admin].Email, sysAdmins[admin].Locale, *a.Config().ServiceSettings.SiteURL)
			if appErr != nil {
				a.Log().Error(
					"Error sending user limit warning email to admin",
					mlog.String("username", sysAdmins[admin].Username),
					mlog.Err(err),
				)
			}
		}
	} else if remainingUsers == 0 {
		// At limit
		for admin := range sysAdmins {
			_, appErr := a.Srv().EmailService.SendAtUserLimitWarningEmail(sysAdmins[admin].Email, sysAdmins[admin].Locale, *a.Config().ServiceSettings.SiteURL)
			if appErr != nil {
				a.Log().Error(
					"Error sending user limit warning email to admin",
					mlog.String("username", sysAdmins[admin].Username),
					mlog.Err(err),
				)
			}
		}
	}
	return nil
}

func (a *App) SendPaymentFailedEmail(failedPayment *model.FailedPayment) *model.AppError {
	sysAdmins, err := a.getSysAdminsEmailRecipients()
	if err != nil {
		return err
	}

	for _, admin := range sysAdmins {
		_, err := a.Srv().EmailService.SendPaymentFailedEmail(admin.Email, admin.Locale, failedPayment, *a.Config().ServiceSettings.SiteURL)
		if err != nil {
			a.Log().Error("Error sending payment failed email", mlog.Err(err))
		}
	}
	return nil
}

// SendNoCardPaymentFailedEmail
func (a *App) SendNoCardPaymentFailedEmail() *model.AppError {
	sysAdmins, err := a.getSysAdminsEmailRecipients()
	if err != nil {
		return err
	}

	for _, admin := range sysAdmins {
		err := a.Srv().EmailService.SendNoCardPaymentFailedEmail(admin.Email, admin.Locale, *a.Config().ServiceSettings.SiteURL)
		if err != nil {
			a.Log().Error("Error sending payment failed email", mlog.Err(err))
		}
	}
	return nil
}<|MERGE_RESOLUTION|>--- conflicted
+++ resolved
@@ -4,10 +4,7 @@
 package app
 
 import (
-<<<<<<< HEAD
-=======
 	"fmt"
->>>>>>> 7cd15cd7
 	"net/http"
 
 	"github.com/mattermost/mattermost-server/v5/mlog"
