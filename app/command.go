// Copyright (c) 2016-present Mattermost, Inc. All Rights Reserved.
// See License.txt for license information.

package app

import (
	"fmt"
	"io"
	"io/ioutil"
	"net/http"
	"net/url"
	"strings"

	goi18n "github.com/mattermost/go-i18n/i18n"
	"github.com/mattermost/mattermost-server/mlog"
	"github.com/mattermost/mattermost-server/model"
	"github.com/mattermost/mattermost-server/store"
	"github.com/mattermost/mattermost-server/utils"
)

type CommandProvider interface {
	GetTrigger() string
	GetCommand(a *App, T goi18n.TranslateFunc) *model.Command
	DoCommand(a *App, args *model.CommandArgs, message string) *model.CommandResponse
}

var commandProviders = make(map[string]CommandProvider)

func RegisterCommandProvider(newProvider CommandProvider) {
	commandProviders[newProvider.GetTrigger()] = newProvider
}

func GetCommandProvider(name string) CommandProvider {
	provider, ok := commandProviders[name]
	if ok {
		return provider
	}

	return nil
}

func (a *App) CreateCommandPost(post *model.Post, teamId string, response *model.CommandResponse) (*model.Post, *model.AppError) {
	post.Message = model.ParseSlackLinksToMarkdown(response.Text)
	post.CreateAt = model.GetMillis()

	if strings.HasPrefix(post.Type, model.POST_SYSTEM_MESSAGE_PREFIX) {
		err := model.NewAppError("CreateCommandPost", "api.context.invalid_param.app_error", map[string]interface{}{"Name": "post.type"}, "", http.StatusBadRequest)
		return nil, err
	}

	if response.Attachments != nil {
		model.ParseSlackAttachment(post, response.Attachments)
	}

	if response.ResponseType == model.COMMAND_RESPONSE_TYPE_IN_CHANNEL {
		return a.CreatePostMissingChannel(post, true)
	}

	if (response.ResponseType == "" || response.ResponseType == model.COMMAND_RESPONSE_TYPE_EPHEMERAL) && (response.Text != "" || response.Attachments != nil) {
		post.ParentId = ""
		a.SendEphemeralPost(post.UserId, post)
	}

	return post, nil
}

// previous ListCommands now ListAutocompleteCommands
func (a *App) ListAutocompleteCommands(teamId string, T goi18n.TranslateFunc) ([]*model.Command, *model.AppError) {
	commands := make([]*model.Command, 0, 32)
	seen := make(map[string]bool)
	for _, value := range commandProviders {
		if cmd := value.GetCommand(a, T); cmd != nil {
			cpy := *cmd
			if cpy.AutoComplete && !seen[cpy.Id] {
				cpy.Sanitize()
				seen[cpy.Trigger] = true
				commands = append(commands, &cpy)
			}
		}
	}

	for _, cmd := range a.PluginCommandsForTeam(teamId) {
		if cmd.AutoComplete && !seen[cmd.Trigger] {
			seen[cmd.Trigger] = true
			commands = append(commands, cmd)
		}
	}

	if *a.Config().ServiceSettings.EnableCommands {
		teamCmds, err := a.Srv.Store.Command().GetByTeam(teamId)
		if err != nil {
			return nil, err
		}

		for _, cmd := range teamCmds {
			if cmd.AutoComplete && !seen[cmd.Id] {
				cmd.Sanitize()
				seen[cmd.Trigger] = true
				commands = append(commands, cmd)
			}
		}
	}

	return commands, nil
}

func (a *App) ListTeamCommands(teamId string) ([]*model.Command, *model.AppError) {
	if !*a.Config().ServiceSettings.EnableCommands {
		return nil, model.NewAppError("ListTeamCommands", "api.command.disabled.app_error", nil, "", http.StatusNotImplemented)
	}

	return a.Srv.Store.Command().GetByTeam(teamId)
}

func (a *App) ListAllCommands(teamId string, T goi18n.TranslateFunc) ([]*model.Command, *model.AppError) {
	commands := make([]*model.Command, 0, 32)
	seen := make(map[string]bool)
	for _, value := range commandProviders {
		if cmd := value.GetCommand(a, T); cmd != nil {
			cpy := *cmd
			if cpy.AutoComplete && !seen[cpy.Trigger] {
				cpy.Sanitize()
				seen[cpy.Trigger] = true
				commands = append(commands, &cpy)
			}
		}
	}

	for _, cmd := range a.PluginCommandsForTeam(teamId) {
		if !seen[cmd.Trigger] {
			seen[cmd.Trigger] = true
			commands = append(commands, cmd)
		}
	}

	if *a.Config().ServiceSettings.EnableCommands {
		teamCmds, err := a.Srv.Store.Command().GetByTeam(teamId)
		if err != nil {
			return nil, err
		}
		for _, cmd := range teamCmds {
			if !seen[cmd.Trigger] {
				cmd.Sanitize()
				seen[cmd.Trigger] = true
				commands = append(commands, cmd)
			}
		}
	}

	return commands, nil
}

func (a *App) ExecuteCommand(args *model.CommandArgs) (*model.CommandResponse, *model.AppError) {
	parts := strings.Split(args.Command, " ")
	trigger := parts[0][1:]
	trigger = strings.ToLower(trigger)
	message := strings.Join(parts[1:], " ")

	clientTriggerId, triggerId, appErr := model.GenerateTriggerId(args.UserId, a.AsymmetricSigningKey())
	if appErr != nil {
		mlog.Error(appErr.Error())
	}

	args.TriggerId = triggerId

	cmd, response := a.tryExecuteBuiltInCommand(args, trigger, message)
	if cmd != nil && response != nil {
		return a.HandleCommandResponse(cmd, args, response, true)
	}

	cmd, response, appErr = a.tryExecutePluginCommand(args)
	if appErr != nil {
		return nil, appErr
	} else if cmd != nil && response != nil {
		response.TriggerId = clientTriggerId
		return a.HandleCommandResponse(cmd, args, response, true)
	}

	cmd, response, appErr = a.tryExecuteCustomCommand(args, trigger, message)
	if appErr != nil {
		return nil, appErr
	} else if cmd != nil && response != nil {
		response.TriggerId = clientTriggerId
		return a.HandleCommandResponse(cmd, args, response, false)
	}

	return nil, model.NewAppError("command", "api.command.execute_command.not_found.app_error", map[string]interface{}{"Trigger": trigger}, "", http.StatusNotFound)
}

// tryExecutePluginCommand attempts to run a built in command based on the given arguments. If no such command can be
// found, returns nil for all arguments.
func (a *App) tryExecuteBuiltInCommand(args *model.CommandArgs, trigger string, message string) (*model.Command, *model.CommandResponse) {
	provider := GetCommandProvider(trigger)
	if provider == nil {
		return nil, nil
	}

	cmd := provider.GetCommand(a, args.T)
	if cmd == nil {
		return nil, nil
	}

	return cmd, provider.DoCommand(a, args, message)
}

// tryExecuteCustomCommand attempts to run a custom command based on the given arguments. If no such command can be
// found, returns nil for all arguments.
func (a *App) tryExecuteCustomCommand(args *model.CommandArgs, trigger string, message string) (*model.Command, *model.CommandResponse, *model.AppError) {
	// Handle custom commands
	if !*a.Config().ServiceSettings.EnableCommands {
		return nil, nil, model.NewAppError("ExecuteCommand", "api.command.disabled.app_error", nil, "", http.StatusNotImplemented)
	}

	chanChan := make(chan store.StoreResult, 1)
	go func() {
		channel, err := a.Srv.Store.Channel().Get(args.ChannelId, true)
		chanChan <- store.StoreResult{Data: channel, Err: err}
		close(chanChan)
	}()

	teamChan := make(chan store.StoreResult, 1)
	go func() {
		team, err := a.Srv.Store.Team().Get(args.TeamId)
		teamChan <- store.StoreResult{Data: team, Err: err}
		close(teamChan)
	}()

	userChan := make(chan store.StoreResult, 1)
	go func() {
		user, err := a.Srv.Store.User().Get(args.UserId)
		userChan <- store.StoreResult{Data: user, Err: err}
		close(userChan)
	}()

	teamCmds, err := a.Srv.Store.Command().GetByTeam(args.TeamId)
	if err != nil {
		return nil, nil, err
	}

	tr := <-teamChan
	if tr.Err != nil {
		return nil, nil, tr.Err
	}
	team := tr.Data.(*model.Team)

	ur := <-userChan
	if ur.Err != nil {
		return nil, nil, ur.Err
	}
	user := ur.Data.(*model.User)

	cr := <-chanChan
	if cr.Err != nil {
		return nil, nil, cr.Err
	}
	channel := cr.Data.(*model.Channel)

	var cmd *model.Command

	for _, teamCmd := range teamCmds {
		if trigger == teamCmd.Trigger {
			cmd = teamCmd
		}
	}

	if cmd == nil {
		return nil, nil, nil
	}

	mlog.Debug(fmt.Sprintf(utils.T("api.command.execute_command.debug"), trigger, args.UserId))

	p := url.Values{}
	p.Set("token", cmd.Token)

	p.Set("team_id", cmd.TeamId)
	p.Set("team_domain", team.Name)

	p.Set("channel_id", args.ChannelId)
	p.Set("channel_name", channel.Name)

	p.Set("user_id", args.UserId)
	p.Set("user_name", user.Username)

	p.Set("command", "/"+trigger)
	p.Set("text", message)

	p.Set("trigger_id", args.TriggerId)

	hook, appErr := a.CreateCommandWebhook(cmd.Id, args)
	if appErr != nil {
		return cmd, nil, model.NewAppError("command", "api.command.execute_command.failed.app_error", map[string]interface{}{"Trigger": trigger}, appErr.Error(), http.StatusInternalServerError)
	}
	p.Set("response_url", args.SiteURL+"/hooks/commands/"+hook.Id)

	return a.doCommandRequest(cmd, p)
}

func (a *App) doCommandRequest(cmd *model.Command, p url.Values) (*model.Command, *model.CommandResponse, *model.AppError) {
	// Prepare the request
	var req *http.Request
	var err error
	if cmd.Method == model.COMMAND_METHOD_GET {
		req, err = http.NewRequest(http.MethodGet, cmd.URL, nil)
	} else {
		req, err = http.NewRequest(http.MethodPost, cmd.URL, strings.NewReader(p.Encode()))
	}

	if err != nil {
		return cmd, nil, model.NewAppError("command", "api.command.execute_command.failed.app_error", map[string]interface{}{"Trigger": cmd.Trigger}, err.Error(), http.StatusInternalServerError)
	}

	if cmd.Method == model.COMMAND_METHOD_GET {
		if req.URL.RawQuery != "" {
			req.URL.RawQuery += "&"
		}
		req.URL.RawQuery += p.Encode()
	}

	req.Header.Set("Accept", "application/json")
	req.Header.Set("Authorization", "Token "+cmd.Token)
	if cmd.Method == model.COMMAND_METHOD_POST {
		req.Header.Set("Content-Type", "application/x-www-form-urlencoded")
	}

	// Send the request
	resp, err := a.HTTPService.MakeClient(false).Do(req)
	if err != nil {
		return cmd, nil, model.NewAppError("command", "api.command.execute_command.failed.app_error", map[string]interface{}{"Trigger": cmd.Trigger}, err.Error(), http.StatusInternalServerError)
	}

	defer resp.Body.Close()

	// Handle the response
	body := io.LimitReader(resp.Body, MaxIntegrationResponseSize)

	if resp.StatusCode != http.StatusOK {
		// Ignore the error below because the resulting string will just be the empty string if bodyBytes is nil
		bodyBytes, _ := ioutil.ReadAll(body)

		return cmd, nil, model.NewAppError("command", "api.command.execute_command.failed_resp.app_error", map[string]interface{}{"Trigger": cmd.Trigger, "Status": resp.Status}, string(bodyBytes), http.StatusInternalServerError)
	}

	response, err := model.CommandResponseFromHTTPBody(resp.Header.Get("Content-Type"), body)
	if err != nil {
		return cmd, nil, model.NewAppError("command", "api.command.execute_command.failed.app_error", map[string]interface{}{"Trigger": cmd.Trigger}, err.Error(), http.StatusInternalServerError)
	} else if response == nil {
		return cmd, nil, model.NewAppError("command", "api.command.execute_command.failed_empty.app_error", map[string]interface{}{"Trigger": cmd.Trigger}, "", http.StatusInternalServerError)
	}

	return cmd, response, nil
}

func (a *App) HandleCommandResponse(command *model.Command, args *model.CommandArgs, response *model.CommandResponse, builtIn bool) (*model.CommandResponse, *model.AppError) {
	trigger := ""
	if len(args.Command) != 0 {
		parts := strings.Split(args.Command, " ")
		trigger = parts[0][1:]
		trigger = strings.ToLower(trigger)
	}

	var lastError *model.AppError
	_, err := a.HandleCommandResponsePost(command, args, response, builtIn)

	if err != nil {
		mlog.Error(err.Error())
		lastError = err
	}

	if response.ExtraResponses != nil {
		for _, resp := range response.ExtraResponses {
			_, err := a.HandleCommandResponsePost(command, args, resp, builtIn)

			if err != nil {
				mlog.Error(err.Error())
				lastError = err
			}
		}
	}

	if lastError != nil {
		return response, model.NewAppError("command", "api.command.execute_command.create_post_failed.app_error", map[string]interface{}{"Trigger": trigger}, "", http.StatusInternalServerError)
	}

	return response, nil
}

func (a *App) HandleCommandResponsePost(command *model.Command, args *model.CommandArgs, response *model.CommandResponse, builtIn bool) (*model.Post, *model.AppError) {
	post := &model.Post{}
	post.ChannelId = args.ChannelId
	post.RootId = args.RootId
	post.ParentId = args.ParentId
	post.UserId = args.UserId
	post.Type = response.Type
	post.Props = response.Props

	if len(response.ChannelId) != 0 {
		_, err := a.GetChannelMember(response.ChannelId, args.UserId)
		if err != nil {
			err = model.NewAppError("HandleCommandResponsePost", "api.command.command_post.forbidden.app_error", nil, err.Error(), http.StatusForbidden)
			return nil, err
		}
		post.ChannelId = response.ChannelId
	}

	isBotPost := !builtIn

	if *a.Config().ServiceSettings.EnablePostUsernameOverride {
		if len(command.Username) != 0 {
			post.AddProp("override_username", command.Username)
			isBotPost = true
		} else if len(response.Username) != 0 {
			post.AddProp("override_username", response.Username)
			isBotPost = true
		}
	}

	if *a.Config().ServiceSettings.EnablePostIconOverride {
		if len(command.IconURL) != 0 {
			post.AddProp("override_icon_url", command.IconURL)
			isBotPost = true
		} else if len(response.IconURL) != 0 {
			post.AddProp("override_icon_url", response.IconURL)
			isBotPost = true
		} else {
			post.AddProp("override_icon_url", "")
		}
	}

	if isBotPost {
		post.AddProp("from_webhook", "true")
	}

	// Process Slack text replacements
	response.Text = a.ProcessSlackText(response.Text)
	response.Attachments = a.ProcessSlackAttachments(response.Attachments)

	if _, err := a.CreateCommandPost(post, args.TeamId, response); err != nil {
		return post, err
	}

	return post, nil
}

func (a *App) CreateCommand(cmd *model.Command) (*model.Command, *model.AppError) {
	if !*a.Config().ServiceSettings.EnableCommands {
		return nil, model.NewAppError("CreateCommand", "api.command.disabled.app_error", nil, "", http.StatusNotImplemented)
	}

	cmd.Trigger = strings.ToLower(cmd.Trigger)

	teamCmds, err := a.Srv.Store.Command().GetByTeam(cmd.TeamId)
	if err != nil {
		return nil, err
	}

	for _, existingCommand := range teamCmds {
		if cmd.Trigger == existingCommand.Trigger {
			return nil, model.NewAppError("CreateCommand", "api.command.duplicate_trigger.app_error", nil, "", http.StatusBadRequest)
		}
	}

	for _, builtInProvider := range commandProviders {
		builtInCommand := builtInProvider.GetCommand(a, utils.T)
		if builtInCommand != nil && cmd.Trigger == builtInCommand.Trigger {
			return nil, model.NewAppError("CreateCommand", "api.command.duplicate_trigger.app_error", nil, "", http.StatusBadRequest)
		}
	}

<<<<<<< HEAD
	return a.Srv.Store.Command().Save(cmd)
=======
	result := <-a.Srv.Store.Command().Save(cmd)
	if result.Err != nil {
		return nil, result.Err
	}

	return result.Data.(*model.Command), nil
>>>>>>> dec3c8fa
}

func (a *App) GetCommand(commandId string) (*model.Command, *model.AppError) {
	if !*a.Config().ServiceSettings.EnableCommands {
		return nil, model.NewAppError("GetCommand", "api.command.disabled.app_error", nil, "", http.StatusNotImplemented)
	}

	result := <-a.Srv.Store.Command().Get(commandId)
	if result.Err != nil {
		result.Err.StatusCode = http.StatusNotFound
		return nil, result.Err
	}

	return result.Data.(*model.Command), nil
}

func (a *App) UpdateCommand(oldCmd, updatedCmd *model.Command) (*model.Command, *model.AppError) {
	if !*a.Config().ServiceSettings.EnableCommands {
		return nil, model.NewAppError("UpdateCommand", "api.command.disabled.app_error", nil, "", http.StatusNotImplemented)
	}

	updatedCmd.Trigger = strings.ToLower(updatedCmd.Trigger)
	updatedCmd.Id = oldCmd.Id
	updatedCmd.Token = oldCmd.Token
	updatedCmd.CreateAt = oldCmd.CreateAt
	updatedCmd.UpdateAt = model.GetMillis()
	updatedCmd.DeleteAt = oldCmd.DeleteAt
	updatedCmd.CreatorId = oldCmd.CreatorId
	updatedCmd.TeamId = oldCmd.TeamId

	result := <-a.Srv.Store.Command().Update(updatedCmd)
	if result.Err != nil {
		return nil, result.Err
	}
	return result.Data.(*model.Command), nil
}

func (a *App) MoveCommand(team *model.Team, command *model.Command) *model.AppError {
	command.TeamId = team.Id

	result := <-a.Srv.Store.Command().Update(command)
	if result.Err != nil {
		return result.Err
	}

	return nil
}

func (a *App) RegenCommandToken(cmd *model.Command) (*model.Command, *model.AppError) {
	if !*a.Config().ServiceSettings.EnableCommands {
		return nil, model.NewAppError("RegenCommandToken", "api.command.disabled.app_error", nil, "", http.StatusNotImplemented)
	}

	cmd.Token = model.NewId()

	result := <-a.Srv.Store.Command().Update(cmd)
	if result.Err != nil {
		return nil, result.Err
	}

	return result.Data.(*model.Command), nil
}

func (a *App) DeleteCommand(commandId string) *model.AppError {
	if !*a.Config().ServiceSettings.EnableCommands {
		return model.NewAppError("DeleteCommand", "api.command.disabled.app_error", nil, "", http.StatusNotImplemented)
	}
	result := <-a.Srv.Store.Command().Delete(commandId, model.GetMillis())
	if result.Err != nil {
		return result.Err
	}
	return nil
}<|MERGE_RESOLUTION|>--- conflicted
+++ resolved
@@ -466,16 +466,7 @@
 		}
 	}
 
-<<<<<<< HEAD
 	return a.Srv.Store.Command().Save(cmd)
-=======
-	result := <-a.Srv.Store.Command().Save(cmd)
-	if result.Err != nil {
-		return nil, result.Err
-	}
-
-	return result.Data.(*model.Command), nil
->>>>>>> dec3c8fa
 }
 
 func (a *App) GetCommand(commandId string) (*model.Command, *model.AppError) {
