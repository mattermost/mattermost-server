--- conflicted
+++ resolved
@@ -144,13 +144,9 @@
 		if err.Id == "api.channel.add_members.user_denied" {
 			text = args.T("api.command_invite.group_constrained_user_denied")
 		} else if err.Id == "store.sql_team.get_member.missing.app_error" {
-<<<<<<< HEAD
-			text = args.T("api.command_invite.not_team_member")
-=======
 			text = args.T("api.command_invite.user_not_in_team.app_error", map[string]interface{}{
 				"Username": userProfile.Username,
 			})
->>>>>>> 0b24c336
 		} else {
 			text = args.T("api.command_invite.fail.app_error")
 		}
