// Copyright (c) 2015-present Mattermost, Inc. All Rights Reserved.
// See LICENSE.txt for license information.

package app

import (
	"strings"

	goi18n "github.com/mattermost/go-i18n/i18n"

	"github.com/mattermost/mattermost-server/v5/model"
)

type JoinProvider struct {
}

const (
	CMD_JOIN = "join"
)

func init() {
	RegisterCommandProvider(&JoinProvider{})
}

func (me *JoinProvider) GetTrigger() string {
	return CMD_JOIN
}

func (me *JoinProvider) GetCommand(a *App, T goi18n.TranslateFunc) *model.Command {
	return &model.Command{
		Trigger:          CMD_JOIN,
		AutoComplete:     true,
		AutoCompleteDesc: T("api.command_join.desc"),
		AutoCompleteHint: T("api.command_join.hint"),
		DisplayName:      T("api.command_join.name"),
	}
}

func (me *JoinProvider) DoCommand(a *App, args *model.CommandArgs, message string) *model.CommandResponse {
	channelName := message

	if strings.HasPrefix(message, "~") {
		channelName = message[1:]
	}

<<<<<<< HEAD
	channel, err := a.Store().Channel().GetByName(args.TeamId, channelName, true)
=======
	channel, err := a.Srv().Store.Channel().GetByName(args.TeamId, channelName, true)
>>>>>>> 17523fa5
	if err != nil {
		return &model.CommandResponse{Text: args.T("api.command_join.list.app_error"), ResponseType: model.COMMAND_RESPONSE_TYPE_EPHEMERAL}
	}

	if channel.Name != channelName {
		return &model.CommandResponse{ResponseType: model.COMMAND_RESPONSE_TYPE_EPHEMERAL, Text: args.T("api.command_join.missing.app_error")}
	}

	switch channel.Type {
	case model.CHANNEL_OPEN:
		if !a.SessionHasPermissionToChannel(args.Session, channel.Id, model.PERMISSION_JOIN_PUBLIC_CHANNELS) {
			return &model.CommandResponse{Text: args.T("api.command_join.fail.app_error"), ResponseType: model.COMMAND_RESPONSE_TYPE_EPHEMERAL}
		}
	case model.CHANNEL_PRIVATE:
		if !a.SessionHasPermissionToChannel(args.Session, channel.Id, model.PERMISSION_READ_CHANNEL) {
			return &model.CommandResponse{Text: args.T("api.command_join.fail.app_error"), ResponseType: model.COMMAND_RESPONSE_TYPE_EPHEMERAL}
		}
	default:
		return &model.CommandResponse{Text: args.T("api.command_join.fail.app_error"), ResponseType: model.COMMAND_RESPONSE_TYPE_EPHEMERAL}
	}

	if err = a.JoinChannel(channel, args.UserId); err != nil {
		return &model.CommandResponse{Text: args.T("api.command_join.fail.app_error"), ResponseType: model.COMMAND_RESPONSE_TYPE_EPHEMERAL}
	}

	team, err := a.GetTeam(channel.TeamId)
	if err != nil {
		return &model.CommandResponse{Text: args.T("api.command_join.fail.app_error"), ResponseType: model.COMMAND_RESPONSE_TYPE_EPHEMERAL}
	}

	return &model.CommandResponse{GotoLocation: args.SiteURL + "/" + team.Name + "/channels/" + channel.Name}
}<|MERGE_RESOLUTION|>--- conflicted
+++ resolved
@@ -43,11 +43,7 @@
 		channelName = message[1:]
 	}
 
-<<<<<<< HEAD
-	channel, err := a.Store().Channel().GetByName(args.TeamId, channelName, true)
-=======
 	channel, err := a.Srv().Store.Channel().GetByName(args.TeamId, channelName, true)
->>>>>>> 17523fa5
 	if err != nil {
 		return &model.CommandResponse{Text: args.T("api.command_join.list.app_error"), ResponseType: model.COMMAND_RESPONSE_TYPE_EPHEMERAL}
 	}
