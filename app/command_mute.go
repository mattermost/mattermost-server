// Copyright (c) 2015-present Mattermost, Inc. All Rights Reserved.
// See LICENSE.txt for license information.

package app

import (
	"strings"

	goi18n "github.com/mattermost/go-i18n/i18n"
	"github.com/mattermost/mattermost-server/v5/model"
)

type MuteProvider struct {
}

const (
	CMD_MUTE = "mute"
)

func init() {
	RegisterCommandProvider(&MuteProvider{})
}

func (me *MuteProvider) GetTrigger() string {
	return CMD_MUTE
}

func (me *MuteProvider) GetCommand(a *App, T goi18n.TranslateFunc) *model.Command {
	return &model.Command{
		Trigger:          CMD_MUTE,
		AutoComplete:     true,
		AutoCompleteDesc: T("api.command_mute.desc"),
		AutoCompleteHint: T("api.command_mute.hint"),
		DisplayName:      T("api.command_mute.name"),
	}
}

func (me *MuteProvider) DoCommand(a *App, args *model.CommandArgs, message string) *model.CommandResponse {
	var channel *model.Channel
	var noChannelErr *model.AppError

	if channel, noChannelErr = a.GetChannel(args.ChannelId); noChannelErr != nil {
		return &model.CommandResponse{Text: args.T("api.command_mute.no_channel.error"), ResponseType: model.COMMAND_RESPONSE_TYPE_EPHEMERAL}
	}

	channelName := ""
	splitMessage := strings.Split(message, " ")
	// Overwrite channel with channel-handle if set
	if strings.HasPrefix(message, "~") {
		channelName = splitMessage[0][1:]
	} else {
		channelName = splitMessage[0]
	}

	if len(channelName) > 0 && len(message) > 0 {
<<<<<<< HEAD
		channel, _ = a.Store().Channel().GetByName(channel.TeamId, channelName, true)
=======
		channel, _ = a.Srv().Store.Channel().GetByName(channel.TeamId, channelName, true)
>>>>>>> 17523fa5

		if channel == nil {
			return &model.CommandResponse{Text: args.T("api.command_mute.error", map[string]interface{}{"Channel": channelName}), ResponseType: model.COMMAND_RESPONSE_TYPE_EPHEMERAL}
		}
	}

	channelMember := a.ToggleMuteChannel(channel.Id, args.UserId)
	if channelMember == nil {
		return &model.CommandResponse{Text: args.T("api.command_mute.not_member.error", map[string]interface{}{"Channel": channelName}), ResponseType: model.COMMAND_RESPONSE_TYPE_EPHEMERAL}
	}

	// Invalidate cache to allow cache lookups while sending notifications
<<<<<<< HEAD
	a.Store().Channel().InvalidateCacheForChannelMembersNotifyProps(channel.Id)
=======
	a.Srv().Store.Channel().InvalidateCacheForChannelMembersNotifyProps(channel.Id)
>>>>>>> 17523fa5

	// Direct and Group messages won't have a nice channel title, omit it
	if channel.Type == model.CHANNEL_DIRECT || channel.Type == model.CHANNEL_GROUP {
		if channelMember.NotifyProps[model.MARK_UNREAD_NOTIFY_PROP] == model.CHANNEL_NOTIFY_MENTION {
			publishChannelMemberEvt(a, channelMember, args.UserId)
			return &model.CommandResponse{Text: args.T("api.command_mute.success_mute_direct_msg"), ResponseType: model.COMMAND_RESPONSE_TYPE_EPHEMERAL}
		} else {
			publishChannelMemberEvt(a, channelMember, args.UserId)
			return &model.CommandResponse{Text: args.T("api.command_mute.success_unmute_direct_msg"), ResponseType: model.COMMAND_RESPONSE_TYPE_EPHEMERAL}
		}
	}

	if channelMember.NotifyProps[model.MARK_UNREAD_NOTIFY_PROP] == model.CHANNEL_NOTIFY_MENTION {
		publishChannelMemberEvt(a, channelMember, args.UserId)
		return &model.CommandResponse{Text: args.T("api.command_mute.success_mute", map[string]interface{}{"Channel": channel.DisplayName}), ResponseType: model.COMMAND_RESPONSE_TYPE_EPHEMERAL}
	} else {
		publishChannelMemberEvt(a, channelMember, args.UserId)
		return &model.CommandResponse{Text: args.T("api.command_mute.success_unmute", map[string]interface{}{"Channel": channel.DisplayName}), ResponseType: model.COMMAND_RESPONSE_TYPE_EPHEMERAL}
	}
}

func publishChannelMemberEvt(a *App, channelMember *model.ChannelMember, userId string) {
	evt := model.NewWebSocketEvent(model.WEBSOCKET_EVENT_CHANNEL_MEMBER_UPDATED, "", "", userId, nil)
	evt.Add("channelMember", channelMember.ToJson())
	a.Publish(evt)
}<|MERGE_RESOLUTION|>--- conflicted
+++ resolved
@@ -53,11 +53,7 @@
 	}
 
 	if len(channelName) > 0 && len(message) > 0 {
-<<<<<<< HEAD
-		channel, _ = a.Store().Channel().GetByName(channel.TeamId, channelName, true)
-=======
 		channel, _ = a.Srv().Store.Channel().GetByName(channel.TeamId, channelName, true)
->>>>>>> 17523fa5
 
 		if channel == nil {
 			return &model.CommandResponse{Text: args.T("api.command_mute.error", map[string]interface{}{"Channel": channelName}), ResponseType: model.COMMAND_RESPONSE_TYPE_EPHEMERAL}
@@ -70,11 +66,7 @@
 	}
 
 	// Invalidate cache to allow cache lookups while sending notifications
-<<<<<<< HEAD
-	a.Store().Channel().InvalidateCacheForChannelMembersNotifyProps(channel.Id)
-=======
 	a.Srv().Store.Channel().InvalidateCacheForChannelMembersNotifyProps(channel.Id)
->>>>>>> 17523fa5
 
 	// Direct and Group messages won't have a nice channel title, omit it
 	if channel.Type == model.CHANNEL_DIRECT || channel.Type == model.CHANNEL_GROUP {
