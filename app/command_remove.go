// Copyright (c) 2015-present Mattermost, Inc. All Rights Reserved.
// See LICENSE.txt for license information.

package app

import (
	"strings"

	goi18n "github.com/mattermost/go-i18n/i18n"

	"github.com/mattermost/mattermost-server/v5/mlog"
	"github.com/mattermost/mattermost-server/v5/model"
)

type RemoveProvider struct {
}

type KickProvider struct {
}

const (
	CMD_REMOVE = "remove"
	CMD_KICK   = "kick"
)

func init() {
	RegisterCommandProvider(&RemoveProvider{})
	RegisterCommandProvider(&KickProvider{})
}

func (me *RemoveProvider) GetTrigger() string {
	return CMD_REMOVE
}

func (me *KickProvider) GetTrigger() string {
	return CMD_KICK
}

func (me *RemoveProvider) GetCommand(a *App, T goi18n.TranslateFunc) *model.Command {
	return &model.Command{
		Trigger:          CMD_REMOVE,
		AutoComplete:     true,
		AutoCompleteDesc: T("api.command_remove.desc"),
		AutoCompleteHint: T("api.command_remove.hint"),
		DisplayName:      T("api.command_remove.name"),
	}
}

func (me *KickProvider) GetCommand(a *App, T goi18n.TranslateFunc) *model.Command {
	return &model.Command{
		Trigger:          CMD_KICK,
		AutoComplete:     true,
		AutoCompleteDesc: T("api.command_remove.desc"),
		AutoCompleteHint: T("api.command_remove.hint"),
		DisplayName:      T("api.command_kick.name"),
	}
}

func (me *RemoveProvider) DoCommand(a *App, args *model.CommandArgs, message string) *model.CommandResponse {
	return doCommand(a, args, message)
}

func (me *KickProvider) DoCommand(a *App, args *model.CommandArgs, message string) *model.CommandResponse {
	return doCommand(a, args, message)
}

func doCommand(a *App, args *model.CommandArgs, message string) *model.CommandResponse {
	channel, err := a.GetChannel(args.ChannelId)
	if err != nil {
		return &model.CommandResponse{
			Text:         args.T("api.command_channel_remove.channel.app_error"),
			ResponseType: model.COMMAND_RESPONSE_TYPE_EPHEMERAL,
		}
	}

	switch channel.Type {
	case model.CHANNEL_OPEN:
		if !a.SessionHasPermissionToChannel(args.Session, args.ChannelId, model.PERMISSION_MANAGE_PUBLIC_CHANNEL_MEMBERS) {
			return &model.CommandResponse{
				Text:         args.T("api.command_remove.permission.app_error"),
				ResponseType: model.COMMAND_RESPONSE_TYPE_EPHEMERAL,
			}
		}
	case model.CHANNEL_PRIVATE:
		if !a.SessionHasPermissionToChannel(args.Session, args.ChannelId, model.PERMISSION_MANAGE_PRIVATE_CHANNEL_MEMBERS) {
			return &model.CommandResponse{
				Text:         args.T("api.command_remove.permission.app_error"),
				ResponseType: model.COMMAND_RESPONSE_TYPE_EPHEMERAL,
			}
		}
	default:
		return &model.CommandResponse{
			Text:         args.T("api.command_remove.direct_group.app_error"),
			ResponseType: model.COMMAND_RESPONSE_TYPE_EPHEMERAL,
		}
	}

	if len(message) == 0 {
		return &model.CommandResponse{
			Text:         args.T("api.command_remove.message.app_error"),
			ResponseType: model.COMMAND_RESPONSE_TYPE_EPHEMERAL,
		}
	}

	targetUsername := ""

	targetUsername = strings.SplitN(message, " ", 2)[0]
	targetUsername = strings.TrimPrefix(targetUsername, "@")

<<<<<<< HEAD
	userProfile, err := a.Store().User().GetByUsername(targetUsername)
=======
	userProfile, err := a.Srv().Store.User().GetByUsername(targetUsername)
>>>>>>> 17523fa5
	if err != nil {
		mlog.Error(err.Error())
		return &model.CommandResponse{
			Text:         args.T("api.command_remove.missing.app_error"),
			ResponseType: model.COMMAND_RESPONSE_TYPE_EPHEMERAL,
		}
	}
	if userProfile.DeleteAt != 0 {
		return &model.CommandResponse{
			Text:         args.T("api.command_remove.missing.app_error"),
			ResponseType: model.COMMAND_RESPONSE_TYPE_EPHEMERAL,
		}
	}

	_, err = a.GetChannelMember(args.ChannelId, userProfile.Id)
	if err != nil {
		nameFormat := *a.Config().TeamSettings.TeammateNameDisplay
		return &model.CommandResponse{
			Text: args.T("api.command_remove.user_not_in_channel", map[string]interface{}{
				"Username": userProfile.GetDisplayName(nameFormat),
			}),
			ResponseType: model.COMMAND_RESPONSE_TYPE_EPHEMERAL,
		}
	}

	if err = a.RemoveUserFromChannel(userProfile.Id, args.UserId, channel); err != nil {
		var text string
		if err.Id == "api.channel.remove_members.denied" {
			text = args.T("api.command_remove.group_constrained_user_denied")
		} else {
			text = args.T(err.Id, map[string]interface{}{
				"Channel": model.DEFAULT_CHANNEL,
			})
		}
		return &model.CommandResponse{
			Text:         text,
			ResponseType: model.COMMAND_RESPONSE_TYPE_EPHEMERAL,
		}
	}

	return &model.CommandResponse{}
}<|MERGE_RESOLUTION|>--- conflicted
+++ resolved
@@ -107,11 +107,7 @@
 	targetUsername = strings.SplitN(message, " ", 2)[0]
 	targetUsername = strings.TrimPrefix(targetUsername, "@")
 
-<<<<<<< HEAD
-	userProfile, err := a.Store().User().GetByUsername(targetUsername)
-=======
 	userProfile, err := a.Srv().Store.User().GetByUsername(targetUsername)
->>>>>>> 17523fa5
 	if err != nil {
 		mlog.Error(err.Error())
 		return &model.CommandResponse{
