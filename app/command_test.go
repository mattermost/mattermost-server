--- conflicted
+++ resolved
@@ -83,16 +83,6 @@
 		ChannelId: th.BasicChannel.Id,
 		TeamId:    th.BasicTeam.Id,
 		UserId:    th.BasicUser.Id,
-<<<<<<< HEAD
-		RootId:    "root_id",
-		ParentId:  "parent_id",
-	}
-
-	resp := &model.CommandResponse{
-		Type:  model.POST_EPHEMERAL,
-		Props: model.StringInterface{"some_key": "some value"},
-		Text:  "some message",
-=======
 		RootId:    "",
 		ParentId:  "",
 	}
@@ -102,7 +92,6 @@
 		ResponseType: model.COMMAND_RESPONSE_TYPE_IN_CHANNEL,
 		Props:        model.StringInterface{"some_key": "some value"},
 		Text:         "some message",
->>>>>>> e67fe4c8
 	}
 
 	builtIn := true
@@ -207,104 +196,6 @@
 	post, err = th.App.HandleCommandResponsePost(command, args, resp, builtIn)
 	assert.Nil(t, err)
 	assert.Equal(t, "@here", resp.Attachments[0].Text)
-<<<<<<< HEAD
-}
-
-func TestDoCommandRequest(t *testing.T) {
-	th := Setup().InitBasic()
-	defer th.TearDown()
-
-	th.App.UpdateConfig(func(cfg *model.Config) {
-		cfg.ServiceSettings.AllowedUntrustedInternalConnections = model.NewString("127.0.0.1")
-		cfg.ServiceSettings.EnableCommands = model.NewBool(true)
-	})
-
-	t.Run("with a valid text response", func(t *testing.T) {
-		server := httptest.NewServer(http.HandlerFunc(func(w http.ResponseWriter, r *http.Request) {
-			io.Copy(w, strings.NewReader("Hello, World!"))
-		}))
-		defer server.Close()
-
-		_, resp, err := th.App.doCommandRequest(&model.Command{URL: server.URL}, url.Values{})
-		require.Nil(t, err)
-
-		assert.NotNil(t, resp)
-		assert.Equal(t, "Hello, World!", resp.Text)
-	})
-
-	t.Run("with a valid json response", func(t *testing.T) {
-		server := httptest.NewServer(http.HandlerFunc(func(w http.ResponseWriter, r *http.Request) {
-			w.Header().Add("Content-Type", "application/json")
-
-			io.Copy(w, strings.NewReader(`{"text": "Hello, World!"}`))
-		}))
-		defer server.Close()
-
-		_, resp, err := th.App.doCommandRequest(&model.Command{URL: server.URL}, url.Values{})
-		require.Nil(t, err)
-
-		assert.NotNil(t, resp)
-		assert.Equal(t, "Hello, World!", resp.Text)
-	})
-
-	t.Run("with a large text response", func(t *testing.T) {
-		server := httptest.NewServer(http.HandlerFunc(func(w http.ResponseWriter, r *http.Request) {
-			io.Copy(w, InfiniteReader{})
-		}))
-		defer server.Close()
-
-		// Since we limit the length of the response, no error will be returned and resp.Text will be a finite string
-
-		_, resp, err := th.App.doCommandRequest(&model.Command{URL: server.URL}, url.Values{})
-		require.Nil(t, err)
-		require.NotNil(t, resp)
-	})
-
-	t.Run("with a large, valid json response", func(t *testing.T) {
-		server := httptest.NewServer(http.HandlerFunc(func(w http.ResponseWriter, r *http.Request) {
-			w.Header().Add("Content-Type", "application/json")
-
-			io.Copy(w, io.MultiReader(strings.NewReader(`{"text": "`), InfiniteReader{}, strings.NewReader(`"}`)))
-		}))
-		defer server.Close()
-
-		_, _, err := th.App.doCommandRequest(&model.Command{URL: server.URL}, url.Values{})
-		require.NotNil(t, err)
-		require.Equal(t, "api.command.execute_command.failed.app_error", err.Id)
-	})
-
-	t.Run("with a large, invalid json response", func(t *testing.T) {
-		server := httptest.NewServer(http.HandlerFunc(func(w http.ResponseWriter, r *http.Request) {
-			w.Header().Add("Content-Type", "application/json")
-
-			io.Copy(w, InfiniteReader{})
-		}))
-		defer server.Close()
-
-		_, _, err := th.App.doCommandRequest(&model.Command{URL: server.URL}, url.Values{})
-		require.NotNil(t, err)
-		require.Equal(t, "api.command.execute_command.failed.app_error", err.Id)
-	})
-
-	t.Run("with a slow response", func(t *testing.T) {
-		timeout := 100 * time.Millisecond
-
-		server := httptest.NewServer(http.HandlerFunc(func(w http.ResponseWriter, r *http.Request) {
-			time.Sleep(timeout + time.Millisecond)
-			io.Copy(w, strings.NewReader(`{"text": "Hello, World!"}`))
-		}))
-		defer server.Close()
-
-		th.App.HTTPService.(*httpservice.HTTPServiceImpl).RequestTimeout = timeout
-		defer func() {
-			th.App.HTTPService.(*httpservice.HTTPServiceImpl).RequestTimeout = httpservice.RequestTimeout
-		}()
-
-		_, _, err := th.App.doCommandRequest(&model.Command{URL: server.URL}, url.Values{})
-		require.NotNil(t, err)
-		require.Equal(t, "api.command.execute_command.failed.app_error", err.Id)
-	})
-=======
 
 	channel = th.CreatePrivateChannel(th.BasicTeam)
 	resp.ChannelId = channel.Id
@@ -373,5 +264,100 @@
 
 	_, err = th.App.HandleCommandResponse(command, args, resp, builtIn)
 	assert.Nil(t, err)
->>>>>>> e67fe4c8
+}
+
+func TestDoCommandRequest(t *testing.T) {
+	th := Setup().InitBasic()
+	defer th.TearDown()
+
+	th.App.UpdateConfig(func(cfg *model.Config) {
+		cfg.ServiceSettings.AllowedUntrustedInternalConnections = model.NewString("127.0.0.1")
+		cfg.ServiceSettings.EnableCommands = model.NewBool(true)
+	})
+
+	t.Run("with a valid text response", func(t *testing.T) {
+		server := httptest.NewServer(http.HandlerFunc(func(w http.ResponseWriter, r *http.Request) {
+			io.Copy(w, strings.NewReader("Hello, World!"))
+		}))
+		defer server.Close()
+
+		_, resp, err := th.App.doCommandRequest(&model.Command{URL: server.URL}, url.Values{})
+		require.Nil(t, err)
+
+		assert.NotNil(t, resp)
+		assert.Equal(t, "Hello, World!", resp.Text)
+	})
+
+	t.Run("with a valid json response", func(t *testing.T) {
+		server := httptest.NewServer(http.HandlerFunc(func(w http.ResponseWriter, r *http.Request) {
+			w.Header().Add("Content-Type", "application/json")
+
+			io.Copy(w, strings.NewReader(`{"text": "Hello, World!"}`))
+		}))
+		defer server.Close()
+
+		_, resp, err := th.App.doCommandRequest(&model.Command{URL: server.URL}, url.Values{})
+		require.Nil(t, err)
+
+		assert.NotNil(t, resp)
+		assert.Equal(t, "Hello, World!", resp.Text)
+	})
+
+	t.Run("with a large text response", func(t *testing.T) {
+		server := httptest.NewServer(http.HandlerFunc(func(w http.ResponseWriter, r *http.Request) {
+			io.Copy(w, InfiniteReader{})
+		}))
+		defer server.Close()
+
+		// Since we limit the length of the response, no error will be returned and resp.Text will be a finite string
+
+		_, resp, err := th.App.doCommandRequest(&model.Command{URL: server.URL}, url.Values{})
+		require.Nil(t, err)
+		require.NotNil(t, resp)
+	})
+
+	t.Run("with a large, valid json response", func(t *testing.T) {
+		server := httptest.NewServer(http.HandlerFunc(func(w http.ResponseWriter, r *http.Request) {
+			w.Header().Add("Content-Type", "application/json")
+
+			io.Copy(w, io.MultiReader(strings.NewReader(`{"text": "`), InfiniteReader{}, strings.NewReader(`"}`)))
+		}))
+		defer server.Close()
+
+		_, _, err := th.App.doCommandRequest(&model.Command{URL: server.URL}, url.Values{})
+		require.NotNil(t, err)
+		require.Equal(t, "api.command.execute_command.failed.app_error", err.Id)
+	})
+
+	t.Run("with a large, invalid json response", func(t *testing.T) {
+		server := httptest.NewServer(http.HandlerFunc(func(w http.ResponseWriter, r *http.Request) {
+			w.Header().Add("Content-Type", "application/json")
+
+			io.Copy(w, InfiniteReader{})
+		}))
+		defer server.Close()
+
+		_, _, err := th.App.doCommandRequest(&model.Command{URL: server.URL}, url.Values{})
+		require.NotNil(t, err)
+		require.Equal(t, "api.command.execute_command.failed.app_error", err.Id)
+	})
+
+	t.Run("with a slow response", func(t *testing.T) {
+		timeout := 100 * time.Millisecond
+
+		server := httptest.NewServer(http.HandlerFunc(func(w http.ResponseWriter, r *http.Request) {
+			time.Sleep(timeout + time.Millisecond)
+			io.Copy(w, strings.NewReader(`{"text": "Hello, World!"}`))
+		}))
+		defer server.Close()
+
+		th.App.HTTPService.(*httpservice.HTTPServiceImpl).RequestTimeout = timeout
+		defer func() {
+			th.App.HTTPService.(*httpservice.HTTPServiceImpl).RequestTimeout = httpservice.RequestTimeout
+		}()
+
+		_, _, err := th.App.doCommandRequest(&model.Command{URL: server.URL}, url.Values{})
+		require.NotNil(t, err)
+		require.Equal(t, "api.command.execute_command.failed.app_error", err.Id)
+	})
 }