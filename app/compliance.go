// Copyright (c) 2015-present Mattermost, Inc. All Rights Reserved.
// See LICENSE.txt for license information.

package app

import (
	"io/ioutil"

	"net/http"

	"github.com/mattermost/mattermost-server/v5/model"
)

func (a *App) GetComplianceReports(page, perPage int) (model.Compliances, *model.AppError) {
	if license := a.License(); !*a.Config().ComplianceSettings.Enable || license == nil || !*license.Features.Compliance {
		return nil, model.NewAppError("GetComplianceReports", "ent.compliance.licence_disable.app_error", nil, "", http.StatusNotImplemented)
	}

<<<<<<< HEAD
	return a.Store().Compliance().GetAll(page*perPage, perPage)
=======
	return a.Srv().Store.Compliance().GetAll(page*perPage, perPage)
>>>>>>> 17523fa5
}

func (a *App) SaveComplianceReport(job *model.Compliance) (*model.Compliance, *model.AppError) {
	if license := a.License(); !*a.Config().ComplianceSettings.Enable || license == nil || !*license.Features.Compliance || a.Compliance() == nil {
		return nil, model.NewAppError("saveComplianceReport", "ent.compliance.licence_disable.app_error", nil, "", http.StatusNotImplemented)
	}

	job.Type = model.COMPLIANCE_TYPE_ADHOC

<<<<<<< HEAD
	job, err := a.Store().Compliance().Save(job)
=======
	job, err := a.Srv().Store.Compliance().Save(job)
>>>>>>> 17523fa5
	if err != nil {
		return nil, err
	}

	a.Srv().Go(func() {
		a.Compliance().RunComplianceJob(job)
	})

	return job, nil
}

func (a *App) GetComplianceReport(reportId string) (*model.Compliance, *model.AppError) {
	if license := a.License(); !*a.Config().ComplianceSettings.Enable || license == nil || !*license.Features.Compliance || a.Compliance() == nil {
		return nil, model.NewAppError("downloadComplianceReport", "ent.compliance.licence_disable.app_error", nil, "", http.StatusNotImplemented)
	}

<<<<<<< HEAD
	return a.Store().Compliance().Get(reportId)
=======
	return a.Srv().Store.Compliance().Get(reportId)
>>>>>>> 17523fa5
}

func (a *App) GetComplianceFile(job *model.Compliance) ([]byte, *model.AppError) {
	f, err := ioutil.ReadFile(*a.Config().ComplianceSettings.Directory + "compliance/" + job.JobName() + ".zip")
	if err != nil {
		return nil, model.NewAppError("readFile", "api.file.read_file.reading_local.app_error", nil, err.Error(), http.StatusNotImplemented)
	}
	return f, nil
}<|MERGE_RESOLUTION|>--- conflicted
+++ resolved
@@ -16,11 +16,7 @@
 		return nil, model.NewAppError("GetComplianceReports", "ent.compliance.licence_disable.app_error", nil, "", http.StatusNotImplemented)
 	}
 
-<<<<<<< HEAD
-	return a.Store().Compliance().GetAll(page*perPage, perPage)
-=======
 	return a.Srv().Store.Compliance().GetAll(page*perPage, perPage)
->>>>>>> 17523fa5
 }
 
 func (a *App) SaveComplianceReport(job *model.Compliance) (*model.Compliance, *model.AppError) {
@@ -30,11 +26,7 @@
 
 	job.Type = model.COMPLIANCE_TYPE_ADHOC
 
-<<<<<<< HEAD
-	job, err := a.Store().Compliance().Save(job)
-=======
 	job, err := a.Srv().Store.Compliance().Save(job)
->>>>>>> 17523fa5
 	if err != nil {
 		return nil, err
 	}
@@ -51,11 +43,7 @@
 		return nil, model.NewAppError("downloadComplianceReport", "ent.compliance.licence_disable.app_error", nil, "", http.StatusNotImplemented)
 	}
 
-<<<<<<< HEAD
-	return a.Store().Compliance().Get(reportId)
-=======
 	return a.Srv().Store.Compliance().Get(reportId)
->>>>>>> 17523fa5
 }
 
 func (a *App) GetComplianceFile(job *model.Compliance) ([]byte, *model.AppError) {
