--- conflicted
+++ resolved
@@ -137,41 +137,18 @@
 
 	activeUsersDailyCountChan := make(chan store.StoreResult, 1)
 	go func() {
-<<<<<<< HEAD
-		count, err := a.Store().User().AnalyticsActiveCount(DAY_MILLISECONDS, model.UserCountOptions{IncludeBotAccounts: false, IncludeDeleted: false})
-=======
 		count, err := a.Srv().Store.User().AnalyticsActiveCount(DAY_MILLISECONDS, model.UserCountOptions{IncludeBotAccounts: false, IncludeDeleted: false})
->>>>>>> 17523fa5
 		activeUsersDailyCountChan <- store.StoreResult{Data: count, Err: err}
 		close(activeUsersDailyCountChan)
 	}()
 
 	activeUsersMonthlyCountChan := make(chan store.StoreResult, 1)
 	go func() {
-<<<<<<< HEAD
-		count, err := a.Store().User().AnalyticsActiveCount(MONTH_MILLISECONDS, model.UserCountOptions{IncludeBotAccounts: false, IncludeDeleted: false})
-=======
 		count, err := a.Srv().Store.User().AnalyticsActiveCount(MONTH_MILLISECONDS, model.UserCountOptions{IncludeBotAccounts: false, IncludeDeleted: false})
->>>>>>> 17523fa5
 		activeUsersMonthlyCountChan <- store.StoreResult{Data: count, Err: err}
 		close(activeUsersMonthlyCountChan)
 	}()
 
-<<<<<<< HEAD
-	if count, err := a.Store().User().Count(model.UserCountOptions{IncludeDeleted: true}); err == nil {
-		userCount = count
-	}
-
-	if count, err := a.Store().User().Count(model.UserCountOptions{IncludeBotAccounts: true, ExcludeRegularUsers: true}); err == nil {
-		botAccountsCount = count
-	}
-
-	if iucr, err := a.Store().User().AnalyticsGetInactiveUsersCount(); err == nil {
-		inactiveUserCount = iucr
-	}
-
-	teamCount, err := a.Store().Team().AnalyticsTeamCount(false)
-=======
 	if count, err := a.Srv().Store.User().Count(model.UserCountOptions{IncludeDeleted: true}); err == nil {
 		userCount = count
 	}
@@ -185,37 +162,10 @@
 	}
 
 	teamCount, err := a.Srv().Store.Team().AnalyticsTeamCount(false)
->>>>>>> 17523fa5
 	if err != nil {
 		mlog.Error(err.Error())
 	}
 
-<<<<<<< HEAD
-	if ucc, err := a.Store().Channel().AnalyticsTypeCount("", "O"); err == nil {
-		publicChannelCount = ucc
-	}
-
-	if pcc, err := a.Store().Channel().AnalyticsTypeCount("", "P"); err == nil {
-		privateChannelCount = pcc
-	}
-
-	if dcc, err := a.Store().Channel().AnalyticsTypeCount("", "D"); err == nil {
-		directChannelCount = dcc
-	}
-
-	if duccr, err := a.Store().Channel().AnalyticsDeletedTypeCount("", "O"); err == nil {
-		deletedPublicChannelCount = duccr
-	}
-
-	if dpccr, err := a.Store().Channel().AnalyticsDeletedTypeCount("", "P"); err == nil {
-		deletedPrivateChannelCount = dpccr
-	}
-
-	postsCount, _ = a.Store().Post().AnalyticsPostCount("", false, false)
-
-	postCountsOptions := &model.AnalyticsPostCountsOptions{TeamId: "", BotsOnly: false, YesterdayOnly: true}
-	postCountsYesterday, _ := a.Store().Post().AnalyticsPostCountsByDay(postCountsOptions)
-=======
 	if ucc, err := a.Srv().Store.Channel().AnalyticsTypeCount("", "O"); err == nil {
 		publicChannelCount = ucc
 	}
@@ -240,32 +190,18 @@
 
 	postCountsOptions := &model.AnalyticsPostCountsOptions{TeamId: "", BotsOnly: false, YesterdayOnly: true}
 	postCountsYesterday, _ := a.Srv().Store.Post().AnalyticsPostCountsByDay(postCountsOptions)
->>>>>>> 17523fa5
 	postsCountPreviousDay = 0
 	if len(postCountsYesterday) > 0 {
 		postsCountPreviousDay = int64(postCountsYesterday[0].Value)
 	}
 
 	postCountsOptions = &model.AnalyticsPostCountsOptions{TeamId: "", BotsOnly: true, YesterdayOnly: true}
-<<<<<<< HEAD
-	botPostCountsYesterday, _ := a.Store().Post().AnalyticsPostCountsByDay(postCountsOptions)
-=======
 	botPostCountsYesterday, _ := a.Srv().Store.Post().AnalyticsPostCountsByDay(postCountsOptions)
->>>>>>> 17523fa5
 	botPostsCountPreviousDay = 0
 	if len(botPostCountsYesterday) > 0 {
 		botPostsCountPreviousDay = int64(botPostCountsYesterday[0].Value)
 	}
 
-<<<<<<< HEAD
-	slashCommandsCount, _ = a.Store().Command().AnalyticsCommandCount("")
-
-	if c, err := a.Store().Webhook().AnalyticsIncomingCount(""); err == nil {
-		incomingWebhooksCount = c
-	}
-
-	outgoingWebhooksCount, _ = a.Store().Webhook().AnalyticsOutgoingCount("")
-=======
 	slashCommandsCount, _ = a.Srv().Store.Command().AnalyticsCommandCount("")
 
 	if c, err := a.Srv().Store.Webhook().AnalyticsIncomingCount(""); err == nil {
@@ -273,7 +209,6 @@
 	}
 
 	outgoingWebhooksCount, _ = a.Srv().Store.Webhook().AnalyticsOutgoingCount("")
->>>>>>> 17523fa5
 
 	var activeUsersDailyCount int64
 	if r := <-activeUsersDailyCountChan; r.Err == nil {
@@ -853,11 +788,7 @@
 		"operating_system": runtime.GOOS,
 	}
 
-<<<<<<< HEAD
-	if scr, err := a.Store().User().AnalyticsGetSystemAdminCount(); err == nil {
-=======
 	if scr, err := a.Srv().Store.User().AnalyticsGetSystemAdminCount(); err == nil {
->>>>>>> 17523fa5
 		data["system_admins"] = scr
 	}
 
@@ -866,20 +797,12 @@
 
 func (a *App) trackPermissions() {
 	phase1Complete := false
-<<<<<<< HEAD
-	if _, err := a.Store().System().GetByName(ADVANCED_PERMISSIONS_MIGRATION_KEY); err == nil {
-=======
 	if _, err := a.Srv().Store.System().GetByName(ADVANCED_PERMISSIONS_MIGRATION_KEY); err == nil {
->>>>>>> 17523fa5
 		phase1Complete = true
 	}
 
 	phase2Complete := false
-<<<<<<< HEAD
-	if _, err := a.Store().System().GetByName(model.MIGRATION_KEY_ADVANCED_PERMISSIONS_PHASE_2); err == nil {
-=======
 	if _, err := a.Srv().Store.System().GetByName(model.MIGRATION_KEY_ADVANCED_PERMISSIONS_PHASE_2); err == nil {
->>>>>>> 17523fa5
 		phase2Complete = true
 	}
 
@@ -971,11 +894,7 @@
 				channelGuestPermissions = strings.Join(role.Permissions, " ")
 			}
 
-<<<<<<< HEAD
-			count, _ := a.Store().Team().AnalyticsGetTeamCountForScheme(scheme.Id)
-=======
 			count, _ := a.Srv().Store.Team().AnalyticsGetTeamCountForScheme(scheme.Id)
->>>>>>> 17523fa5
 
 			a.SendDiagnostic(TRACK_PERMISSIONS_TEAM_SCHEMES, map[string]interface{}{
 				"scheme_id":                 scheme.Id,
