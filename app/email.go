// Copyright (c) 2015-present Mattermost, Inc. All Rights Reserved.
// See LICENSE.txt for license information.

package app

import (
	"bytes"
	"encoding/json"
	"fmt"
	"io"
	"net/url"
	"path"
	"strings"

	"net/http"

	"github.com/mattermost/go-i18n/i18n"
	"github.com/pkg/errors"
	"github.com/throttled/throttled"
	"github.com/throttled/throttled/store/memstore"

	"github.com/mattermost/mattermost-server/v5/mlog"
	"github.com/mattermost/mattermost-server/v5/model"
	"github.com/mattermost/mattermost-server/v5/services/mailservice"
	"github.com/mattermost/mattermost-server/v5/utils"
)

const (
	emailRateLimitingMemstoreSize = 65536
	emailRateLimitingPerHour      = 20
	emailRateLimitingMaxBurst     = 20
)

func condenseSiteURL(siteURL string) string {
	parsedSiteURL, _ := url.Parse(siteURL)
	if parsedSiteURL.Path == "" || parsedSiteURL.Path == "/" {
		return parsedSiteURL.Host
	}

	return path.Join(parsedSiteURL.Host, parsedSiteURL.Path)
}

type EmailService struct {
	srv              *Server
	EmailRateLimiter *throttled.GCRARateLimiter
	EmailBatching    *EmailBatchingJob
}

func NewEmailService(srv *Server) (*EmailService, error) {
	service := &EmailService{srv: srv}
	if err := service.setupInviteEmailRateLimiting(); err != nil {
		return nil, err
	}
	service.InitEmailBatching()
	return service, nil
}

func (es *EmailService) setupInviteEmailRateLimiting() error {
	store, err := memstore.New(emailRateLimitingMemstoreSize)
	if err != nil {
		return errors.Wrap(err, "Unable to setup email rate limiting memstore.")
	}

	quota := throttled.RateQuota{
		MaxRate:  throttled.PerHour(emailRateLimitingPerHour),
		MaxBurst: emailRateLimitingMaxBurst,
	}

	rateLimiter, err := throttled.NewGCRARateLimiter(store, quota)
	if err != nil || rateLimiter == nil {
		return errors.Wrap(err, "Unable to setup email rate limiting GCRA rate limiter.")
	}

	es.EmailRateLimiter = rateLimiter
	return nil
}

func (es *EmailService) sendChangeUsernameEmail(oldUsername, newUsername, email, locale, siteURL string) *model.AppError {
	T := utils.GetUserTranslations(locale)

	subject := T("api.templates.username_change_subject",
		map[string]interface{}{"SiteName": es.srv.Config().TeamSettings.SiteName,
			"TeamDisplayName": es.srv.Config().TeamSettings.SiteName})

	bodyPage := es.newEmailTemplate("email_change_body", locale)
	bodyPage.Props["SiteURL"] = siteURL
	bodyPage.Props["Title"] = T("api.templates.username_change_body.title")
	bodyPage.Props["Info"] = T("api.templates.username_change_body.info",
		map[string]interface{}{"TeamDisplayName": es.srv.Config().TeamSettings.SiteName, "NewUsername": newUsername})
	bodyPage.Props["Warning"] = T("api.templates.email_warning")

	if err := es.sendMail(email, subject, bodyPage.Render()); err != nil {
		return model.NewAppError("sendChangeUsernameEmail", "api.user.send_email_change_username_and_forget.error", nil, err.Error(), http.StatusInternalServerError)
	}

	return nil
}

func (es *EmailService) sendEmailChangeVerifyEmail(newUserEmail, locale, siteURL, token string) *model.AppError {
	T := utils.GetUserTranslations(locale)

	link := fmt.Sprintf("%s/do_verify_email?token=%s&email=%s", siteURL, token, url.QueryEscape(newUserEmail))

	subject := T("api.templates.email_change_verify_subject",
		map[string]interface{}{"SiteName": es.srv.Config().TeamSettings.SiteName,
			"TeamDisplayName": es.srv.Config().TeamSettings.SiteName})

	bodyPage := es.newEmailTemplate("email_change_verify_body", locale)
	bodyPage.Props["SiteURL"] = siteURL
	bodyPage.Props["Title"] = T("api.templates.email_change_verify_body.title")
	bodyPage.Props["Info"] = T("api.templates.email_change_verify_body.info",
		map[string]interface{}{"TeamDisplayName": es.srv.Config().TeamSettings.SiteName})
	bodyPage.Props["VerifyUrl"] = link
	bodyPage.Props["VerifyButton"] = T("api.templates.email_change_verify_body.button")

	if err := es.sendMail(newUserEmail, subject, bodyPage.Render()); err != nil {
		return model.NewAppError("sendEmailChangeVerifyEmail", "api.user.send_email_change_verify_email_and_forget.error", nil, err.Error(), http.StatusInternalServerError)
	}

	return nil
}

func (es *EmailService) sendEmailChangeEmail(oldEmail, newEmail, locale, siteURL string) *model.AppError {
	T := utils.GetUserTranslations(locale)

	subject := T("api.templates.email_change_subject",
		map[string]interface{}{"SiteName": es.srv.Config().TeamSettings.SiteName,
			"TeamDisplayName": es.srv.Config().TeamSettings.SiteName})

	bodyPage := es.newEmailTemplate("email_change_body", locale)
	bodyPage.Props["SiteURL"] = siteURL
	bodyPage.Props["Title"] = T("api.templates.email_change_body.title")
	bodyPage.Props["Info"] = T("api.templates.email_change_body.info",
		map[string]interface{}{"TeamDisplayName": es.srv.Config().TeamSettings.SiteName, "NewEmail": newEmail})
	bodyPage.Props["Warning"] = T("api.templates.email_warning")

	if err := es.sendMail(oldEmail, subject, bodyPage.Render()); err != nil {
		return model.NewAppError("sendEmailChangeEmail", "api.user.send_email_change_email_and_forget.error", nil, err.Error(), http.StatusInternalServerError)
	}

	return nil
}

func (es *EmailService) sendVerifyEmail(userEmail, locale, siteURL, token, redirect string) *model.AppError {
	T := utils.GetUserTranslations(locale)

	link := fmt.Sprintf("%s/do_verify_email?token=%s&email=%s", siteURL, token, url.QueryEscape(userEmail))
	if redirect != "" {
		link += fmt.Sprintf("&redirect_to=%s", redirect)
	}

	serverURL := condenseSiteURL(siteURL)

	subject := T("api.templates.verify_subject",
		map[string]interface{}{"SiteName": es.srv.Config().TeamSettings.SiteName})

	bodyPage := es.newEmailTemplate("verify_body", locale)
	bodyPage.Props["SiteURL"] = siteURL
	bodyPage.Props["Title"] = T("api.templates.verify_body.title", map[string]interface{}{"ServerURL": serverURL})
	bodyPage.Props["Info"] = T("api.templates.verify_body.info")
	bodyPage.Props["VerifyUrl"] = link
	bodyPage.Props["Button"] = T("api.templates.verify_body.button")

	if err := es.sendMail(userEmail, subject, bodyPage.Render()); err != nil {
		return model.NewAppError("SendVerifyEmail", "api.user.send_verify_email_and_forget.failed.error", nil, err.Error(), http.StatusInternalServerError)
	}

	return nil
}

func (es *EmailService) SendSignInChangeEmail(email, method, locale, siteURL string) *model.AppError {
	T := utils.GetUserTranslations(locale)

	subject := T("api.templates.signin_change_email.subject",
		map[string]interface{}{"SiteName": es.srv.Config().TeamSettings.SiteName})

	bodyPage := es.newEmailTemplate("signin_change_body", locale)
	bodyPage.Props["SiteURL"] = siteURL
	bodyPage.Props["Title"] = T("api.templates.signin_change_email.body.title")
	bodyPage.Props["Info"] = T("api.templates.signin_change_email.body.info",
		map[string]interface{}{"SiteName": es.srv.Config().TeamSettings.SiteName, "Method": method})
	bodyPage.Props["Warning"] = T("api.templates.email_warning")

	if err := es.sendMail(email, subject, bodyPage.Render()); err != nil {
		return model.NewAppError("SendSignInChangeEmail", "api.user.send_sign_in_change_email_and_forget.error", nil, err.Error(), http.StatusInternalServerError)
	}

	return nil
}

func (es *EmailService) sendWelcomeEmail(userId string, email string, verified bool, locale, siteURL, redirect string) *model.AppError {
	if !*es.srv.Config().EmailSettings.SendEmailNotifications && !*es.srv.Config().EmailSettings.RequireEmailVerification {
		return model.NewAppError("SendWelcomeEmail", "api.user.send_welcome_email_and_forget.failed.error", nil, "Send Email Notifications and Require Email Verification is disabled in the system console", http.StatusInternalServerError)
	}

	T := utils.GetUserTranslations(locale)

	serverURL := condenseSiteURL(siteURL)

	subject := T("api.templates.welcome_subject",
		map[string]interface{}{"SiteName": es.srv.Config().TeamSettings.SiteName,
			"ServerURL": serverURL})

	bodyPage := es.newEmailTemplate("welcome_body", locale)
	bodyPage.Props["SiteURL"] = siteURL
	bodyPage.Props["Title"] = T("api.templates.welcome_body.title", map[string]interface{}{"ServerURL": serverURL})
	bodyPage.Props["Info"] = T("api.templates.welcome_body.info")
	bodyPage.Props["Button"] = T("api.templates.welcome_body.button")
	bodyPage.Props["Info2"] = T("api.templates.welcome_body.info2")
	bodyPage.Props["Info3"] = T("api.templates.welcome_body.info3")
	bodyPage.Props["SiteURL"] = siteURL

	if *es.srv.Config().NativeAppSettings.AppDownloadLink != "" {
		bodyPage.Props["AppDownloadInfo"] = T("api.templates.welcome_body.app_download_info")
		bodyPage.Props["AppDownloadLink"] = *es.srv.Config().NativeAppSettings.AppDownloadLink
	}

	if !verified && *es.srv.Config().EmailSettings.RequireEmailVerification {
		token, err := es.CreateVerifyEmailToken(userId, email)
		if err != nil {
			return err
		}
		link := fmt.Sprintf("%s/do_verify_email?token=%s&email=%s", siteURL, token.Token, url.QueryEscape(email))
		if redirect != "" {
			link += fmt.Sprintf("&redirect_to=%s", redirect)
		}
		bodyPage.Props["VerifyUrl"] = link
	}

	if err := es.sendMail(email, subject, bodyPage.Render()); err != nil {
		return model.NewAppError("sendWelcomeEmail", "api.user.send_welcome_email_and_forget.failed.error", nil, err.Error(), http.StatusInternalServerError)
	}

	return nil
}

func (es *EmailService) sendPasswordChangeEmail(email, method, locale, siteURL string) *model.AppError {
	T := utils.GetUserTranslations(locale)

	subject := T("api.templates.password_change_subject",
		map[string]interface{}{"SiteName": es.srv.Config().TeamSettings.SiteName,
			"TeamDisplayName": es.srv.Config().TeamSettings.SiteName})

	bodyPage := es.newEmailTemplate("password_change_body", locale)
	bodyPage.Props["SiteURL"] = siteURL
	bodyPage.Props["Title"] = T("api.templates.password_change_body.title")
	bodyPage.Props["Info"] = T("api.templates.password_change_body.info",
		map[string]interface{}{"TeamDisplayName": es.srv.Config().TeamSettings.SiteName, "TeamURL": siteURL, "Method": method})
	bodyPage.Props["Warning"] = T("api.templates.email_warning")

	if err := es.sendMail(email, subject, bodyPage.Render()); err != nil {
		return model.NewAppError("sendPasswordChangeEmail", "api.user.send_password_change_email_and_forget.error", nil, err.Error(), http.StatusInternalServerError)
	}

	return nil
}

func (es *EmailService) sendUserAccessTokenAddedEmail(email, locale, siteURL string) *model.AppError {
	T := utils.GetUserTranslations(locale)

	subject := T("api.templates.user_access_token_subject",
		map[string]interface{}{"SiteName": es.srv.Config().TeamSettings.SiteName})

	bodyPage := es.newEmailTemplate("password_change_body", locale)
	bodyPage.Props["SiteURL"] = siteURL
	bodyPage.Props["Title"] = T("api.templates.user_access_token_body.title")
	bodyPage.Props["Info"] = T("api.templates.user_access_token_body.info",
		map[string]interface{}{"SiteName": es.srv.Config().TeamSettings.SiteName, "SiteURL": siteURL})
	bodyPage.Props["Warning"] = T("api.templates.email_warning")

	if err := es.sendMail(email, subject, bodyPage.Render()); err != nil {
		return model.NewAppError("sendUserAccessTokenAddedEmail", "api.user.send_user_access_token.error", nil, err.Error(), http.StatusInternalServerError)
	}

	return nil
}

func (es *EmailService) SendPasswordResetEmail(email string, token *model.Token, locale, siteURL string) (bool, *model.AppError) {
	T := utils.GetUserTranslations(locale)

	link := fmt.Sprintf("%s/reset_password_complete?token=%s", siteURL, url.QueryEscape(token.Token))

	subject := T("api.templates.reset_subject",
		map[string]interface{}{"SiteName": es.srv.Config().TeamSettings.SiteName})

	bodyPage := es.newEmailTemplate("reset_body", locale)
	bodyPage.Props["SiteURL"] = siteURL
	bodyPage.Props["Title"] = T("api.templates.reset_body.title")
	bodyPage.Props["Info1"] = utils.TranslateAsHtml(T, "api.templates.reset_body.info1", nil)
	bodyPage.Props["Info2"] = T("api.templates.reset_body.info2")
	bodyPage.Props["ResetUrl"] = link
	bodyPage.Props["Button"] = T("api.templates.reset_body.button")

	if err := es.sendMail(email, subject, bodyPage.Render()); err != nil {
		return false, model.NewAppError("SendPasswordReset", "api.user.send_password_reset.send.app_error", nil, "err="+err.Message, http.StatusInternalServerError)
	}

	return true, nil
}

func (es *EmailService) sendMfaChangeEmail(email string, activated bool, locale, siteURL string) *model.AppError {
	T := utils.GetUserTranslations(locale)

	subject := T("api.templates.mfa_change_subject",
		map[string]interface{}{"SiteName": es.srv.Config().TeamSettings.SiteName})

	bodyPage := es.newEmailTemplate("mfa_change_body", locale)
	bodyPage.Props["SiteURL"] = siteURL

	if activated {
		bodyPage.Props["Info"] = T("api.templates.mfa_activated_body.info", map[string]interface{}{"SiteURL": siteURL})
		bodyPage.Props["Title"] = T("api.templates.mfa_activated_body.title")
	} else {
		bodyPage.Props["Info"] = T("api.templates.mfa_deactivated_body.info", map[string]interface{}{"SiteURL": siteURL})
		bodyPage.Props["Title"] = T("api.templates.mfa_deactivated_body.title")
	}
	bodyPage.Props["Warning"] = T("api.templates.email_warning")

	if err := es.sendMail(email, subject, bodyPage.Render()); err != nil {
		return model.NewAppError("SendMfaChangeEmail", "api.user.send_mfa_change_email.error", nil, err.Error(), http.StatusInternalServerError)
	}

	return nil
}

func (es *EmailService) SendInviteEmails(team *model.Team, senderName string, senderUserId string, invites []string, siteURL string) {
	if es.EmailRateLimiter == nil {
		es.srv.Log.Error("Email invite not sent, rate limiting could not be setup.", mlog.String("user_id", senderUserId), mlog.String("team_id", team.Id))
		return
	}
	rateLimited, result, err := es.EmailRateLimiter.RateLimit(senderUserId, len(invites))
	if err != nil {
		es.srv.Log.Error("Error rate limiting invite email.", mlog.String("user_id", senderUserId), mlog.String("team_id", team.Id), mlog.Err(err))
		return
	}

	if rateLimited {
		es.srv.Log.Error("Invite emails rate limited.",
			mlog.String("user_id", senderUserId),
			mlog.String("team_id", team.Id),
			mlog.String("retry_after", result.RetryAfter.String()),
			mlog.Err(err))
		return
	}

	for _, invite := range invites {
		if len(invite) > 0 {
			subject := utils.T("api.templates.invite_subject",
				map[string]interface{}{"SenderName": senderName,
					"TeamDisplayName": team.DisplayName,
					"SiteName":        es.srv.Config().TeamSettings.SiteName})

<<<<<<< HEAD
			bodyPage := a.newEmailTemplate("invite_body", "")
=======
			bodyPage := es.newEmailTemplate("invite_body", model.DEFAULT_LOCALE)
>>>>>>> 7e59f311
			bodyPage.Props["SiteURL"] = siteURL
			bodyPage.Props["Title"] = utils.T("api.templates.invite_body.title")
			bodyPage.Html["Info"] = utils.TranslateAsHtml(utils.T, "api.templates.invite_body.info",
				map[string]interface{}{"SenderName": senderName, "TeamDisplayName": team.DisplayName})
			bodyPage.Props["Button"] = utils.T("api.templates.invite_body.button")
			bodyPage.Html["ExtraInfo"] = utils.TranslateAsHtml(utils.T, "api.templates.invite_body.extra_info",
				map[string]interface{}{"TeamDisplayName": team.DisplayName})
			bodyPage.Props["TeamURL"] = siteURL + "/" + team.Name

			token := model.NewToken(
				TOKEN_TYPE_TEAM_INVITATION,
				model.MapToJson(map[string]string{"teamId": team.Id, "email": invite}),
			)

			props := make(map[string]string)
			props["email"] = invite
			props["display_name"] = team.DisplayName
			props["name"] = team.Name
			data := model.MapToJson(props)

			if err := es.srv.Store.Token().Save(token); err != nil {
				mlog.Error("Failed to send invite email successfully ", mlog.Err(err))
				continue
			}
			bodyPage.Props["Link"] = fmt.Sprintf("%s/signup_user_complete/?d=%s&t=%s", siteURL, url.QueryEscape(data), url.QueryEscape(token.Token))

			if err := es.sendMail(invite, subject, bodyPage.Render()); err != nil {
				mlog.Error("Failed to send invite email successfully ", mlog.Err(err))
			}
		}
	}
}

func (es *EmailService) sendGuestInviteEmails(team *model.Team, channels []*model.Channel, senderName string, senderUserId string, senderProfileImage []byte, invites []string, siteURL string, message string) {
	if es.EmailRateLimiter == nil {
		es.srv.Log.Error("Email invite not sent, rate limiting could not be setup.", mlog.String("user_id", senderUserId), mlog.String("team_id", team.Id))
		return
	}
	rateLimited, result, err := es.EmailRateLimiter.RateLimit(senderUserId, len(invites))
	if err != nil {
		es.srv.Log.Error("Error rate limiting invite email.", mlog.String("user_id", senderUserId), mlog.String("team_id", team.Id), mlog.Err(err))
		return
	}

	if rateLimited {
		es.srv.Log.Error("Invite emails rate limited.",
			mlog.String("user_id", senderUserId),
			mlog.String("team_id", team.Id),
			mlog.String("retry_after", result.RetryAfter.String()),
			mlog.Err(err))
		return
	}

	for _, invite := range invites {
		if len(invite) > 0 {
			subject := utils.T("api.templates.invite_guest_subject",
				map[string]interface{}{"SenderName": senderName,
					"TeamDisplayName": team.DisplayName,
					"SiteName":        es.srv.Config().TeamSettings.SiteName})

<<<<<<< HEAD
			bodyPage := a.newEmailTemplate("invite_body", "")
=======
			bodyPage := es.newEmailTemplate("invite_body", model.DEFAULT_LOCALE)
>>>>>>> 7e59f311
			bodyPage.Props["SiteURL"] = siteURL
			bodyPage.Props["Title"] = utils.T("api.templates.invite_body.title")
			bodyPage.Html["Info"] = utils.TranslateAsHtml(utils.T, "api.templates.invite_body_guest.info",
				map[string]interface{}{"SenderName": senderName, "TeamDisplayName": team.DisplayName})
			bodyPage.Props["Button"] = utils.T("api.templates.invite_body.button")
			bodyPage.Props["SenderName"] = senderName
			bodyPage.Props["SenderId"] = senderUserId
			bodyPage.Props["Message"] = ""
			if message != "" {
				bodyPage.Props["Message"] = message
			}
			bodyPage.Html["ExtraInfo"] = utils.TranslateAsHtml(utils.T, "api.templates.invite_body.extra_info",
				map[string]interface{}{"TeamDisplayName": team.DisplayName})
			bodyPage.Props["TeamURL"] = siteURL + "/" + team.Name

			channelIds := []string{}
			for _, channel := range channels {
				channelIds = append(channelIds, channel.Id)
			}

			token := model.NewToken(
				TOKEN_TYPE_GUEST_INVITATION,
				model.MapToJson(map[string]string{
					"teamId":   team.Id,
					"channels": strings.Join(channelIds, " "),
					"email":    invite,
					"guest":    "true",
				}),
			)

			props := make(map[string]string)
			props["email"] = invite
			props["display_name"] = team.DisplayName
			props["name"] = team.Name
			data := model.MapToJson(props)

			if err := es.srv.Store.Token().Save(token); err != nil {
				mlog.Error("Failed to send invite email successfully ", mlog.Err(err))
				continue
			}
			bodyPage.Props["Link"] = fmt.Sprintf("%s/signup_user_complete/?d=%s&t=%s", siteURL, url.QueryEscape(data), url.QueryEscape(token.Token))

			if !*es.srv.Config().EmailSettings.SendEmailNotifications {
				mlog.Info("sending invitation ", mlog.String("to", invite), mlog.String("link", bodyPage.Props["Link"].(string)))
			}

			embeddedFiles := make(map[string]io.Reader)
			if message != "" {
				if senderProfileImage != nil {
					embeddedFiles = map[string]io.Reader{
						"user-avatar.png": bytes.NewReader(senderProfileImage),
					}
				}
			}

			if err := es.sendMailWithEmbeddedFiles(invite, subject, bodyPage.Render(), embeddedFiles); err != nil {
				mlog.Error("Failed to send invite email successfully", mlog.Err(err))
			}
		}
	}
}

func (es *EmailService) newEmailTemplate(name, locale string) *utils.HTMLTemplate {
	t := utils.NewHTMLTemplate(es.srv.HTMLTemplates(), name)

	var localT i18n.TranslateFunc
	if locale != "" {
		localT = utils.GetUserTranslations(locale)
	} else {
		localT = utils.T
	}

	t.Props["Footer"] = localT("api.templates.email_footer")

	if *es.srv.Config().EmailSettings.FeedbackOrganization != "" {
		t.Props["Organization"] = localT("api.templates.email_organization") + *es.srv.Config().EmailSettings.FeedbackOrganization
	} else {
		t.Props["Organization"] = ""
	}

	t.Props["EmailInfo1"] = localT("api.templates.email_info1")
	t.Props["EmailInfo2"] = localT("api.templates.email_info2")
	t.Props["EmailInfo3"] = localT("api.templates.email_info3",
		map[string]interface{}{"SiteName": es.srv.Config().TeamSettings.SiteName})
	t.Props["SupportEmail"] = *es.srv.Config().SupportSettings.SupportEmail

	return t
}

func (es *EmailService) SendDeactivateAccountEmail(email string, locale, siteURL string) *model.AppError {
	T := utils.GetUserTranslations(locale)

	serverURL := condenseSiteURL(siteURL)

	subject := T("api.templates.deactivate_subject",
		map[string]interface{}{"SiteName": es.srv.Config().TeamSettings.SiteName,
			"ServerURL": serverURL})

	bodyPage := es.newEmailTemplate("deactivate_body", locale)
	bodyPage.Props["SiteURL"] = siteURL
	bodyPage.Props["Title"] = T("api.templates.deactivate_body.title", map[string]interface{}{"ServerURL": serverURL})
	bodyPage.Props["Info"] = T("api.templates.deactivate_body.info",
		map[string]interface{}{"SiteURL": siteURL})
	bodyPage.Props["Warning"] = T("api.templates.deactivate_body.warning")

	if err := es.sendMail(email, subject, bodyPage.Render()); err != nil {
		return model.NewAppError("SendDeactivateEmail", "api.user.send_deactivate_email_and_forget.failed.error", nil, err.Error(), http.StatusInternalServerError)
	}

	return nil
}

func (es *EmailService) SendRemoveExpiredLicenseEmail(email string, locale, siteURL string, licenseId string) *model.AppError {
	T := utils.GetUserTranslations(locale)
	subject := T("api.templates.remove_expired_license.subject",
		map[string]interface{}{"SiteName": es.srv.Config().TeamSettings.SiteName})

	bodyPage := es.newEmailTemplate("remove_expired_license", locale)
	bodyPage.Props["SiteURL"] = siteURL
	bodyPage.Props["Title"] = T("api.templates.remove_expired_license.body.title")
	bodyPage.Props["Link"] = fmt.Sprintf("%s?id=%s", model.LICENSE_RENEWAL_LINK, licenseId)
	bodyPage.Props["LinkButton"] = T("api.templates.remove_expired_license.body.renew_button")

	if err := es.sendMail(email, subject, bodyPage.Render()); err != nil {
		return model.NewAppError("SendRemoveExpiredLicenseEmail", "api.license.remove_expired_license.failed.error", nil, err.Error(), http.StatusInternalServerError)
	}

	return nil
}

func (es *EmailService) sendNotificationMail(to, subject, htmlBody string) *model.AppError {
	if !*es.srv.Config().EmailSettings.SendEmailNotifications {
		return nil
	}
	return es.sendMail(to, subject, htmlBody)
}

func (es *EmailService) sendMail(to, subject, htmlBody string) *model.AppError {
	license := es.srv.License()
	return mailservice.SendMailUsingConfig(to, subject, htmlBody, es.srv.Config(), license != nil && *license.Features.Compliance)
}

func (es *EmailService) sendMailWithEmbeddedFiles(to, subject, htmlBody string, embeddedFiles map[string]io.Reader) *model.AppError {
	license := es.srv.License()
	config := es.srv.Config()

	return mailservice.SendMailWithEmbeddedFilesUsingConfig(to, subject, htmlBody, embeddedFiles, config, license != nil && *license.Features.Compliance)
}

func (es *EmailService) CreateVerifyEmailToken(userId string, newEmail string) (*model.Token, *model.AppError) {
	tokenExtra := struct {
		UserId string
		Email  string
	}{
		userId,
		newEmail,
	}
	jsonData, err := json.Marshal(tokenExtra)

	if err != nil {
		return nil, model.NewAppError("CreateVerifyEmailToken", "api.user.create_email_token.error", nil, "", http.StatusInternalServerError)
	}

	token := model.NewToken(TOKEN_TYPE_VERIFY_EMAIL, string(jsonData))

	if err = es.srv.Store.Token().Save(token); err != nil {
		var appErr *model.AppError
		switch {
		case errors.As(err, &appErr):
			return nil, appErr
		default:
			return nil, model.NewAppError("CreateVerifyEmailToken", "app.recover.save.app_error", nil, err.Error(), http.StatusInternalServerError)
		}
	}

	return token, nil
}<|MERGE_RESOLUTION|>--- conflicted
+++ resolved
@@ -350,11 +350,7 @@
 					"TeamDisplayName": team.DisplayName,
 					"SiteName":        es.srv.Config().TeamSettings.SiteName})
 
-<<<<<<< HEAD
-			bodyPage := a.newEmailTemplate("invite_body", "")
-=======
-			bodyPage := es.newEmailTemplate("invite_body", model.DEFAULT_LOCALE)
->>>>>>> 7e59f311
+			bodyPage := es.newEmailTemplate("invite_body", "")
 			bodyPage.Props["SiteURL"] = siteURL
 			bodyPage.Props["Title"] = utils.T("api.templates.invite_body.title")
 			bodyPage.Html["Info"] = utils.TranslateAsHtml(utils.T, "api.templates.invite_body.info",
@@ -415,11 +411,7 @@
 					"TeamDisplayName": team.DisplayName,
 					"SiteName":        es.srv.Config().TeamSettings.SiteName})
 
-<<<<<<< HEAD
-			bodyPage := a.newEmailTemplate("invite_body", "")
-=======
-			bodyPage := es.newEmailTemplate("invite_body", model.DEFAULT_LOCALE)
->>>>>>> 7e59f311
+			bodyPage := es.newEmailTemplate("invite_body", "")
 			bodyPage.Props["SiteURL"] = siteURL
 			bodyPage.Props["Title"] = utils.T("api.templates.invite_body.title")
 			bodyPage.Html["Info"] = utils.TranslateAsHtml(utils.T, "api.templates.invite_body_guest.info",
