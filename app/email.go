// Copyright (c) 2015-present Mattermost, Inc. All Rights Reserved.
// See LICENSE.txt for license information.

package app

import (
	"bytes"
	"encoding/json"
	"fmt"
	"html/template"
	"io"
	"net/http"
	"net/url"
	"path"
	"strings"
	"time"

	"github.com/mattermost/go-i18n/i18n"
	"github.com/pkg/errors"
	"github.com/throttled/throttled"
	"github.com/throttled/throttled/store/memstore"

	"github.com/mattermost/mattermost-server/v5/mlog"
	"github.com/mattermost/mattermost-server/v5/model"
	"github.com/mattermost/mattermost-server/v5/services/mailservice"
	"github.com/mattermost/mattermost-server/v5/shared/mtemplates"
	"github.com/mattermost/mattermost-server/v5/utils"
)

const (
	emailRateLimitingMemstoreSize = 65536
	emailRateLimitingPerHour      = 20
	emailRateLimitingMaxBurst     = 20
)

func condenseSiteURL(siteURL string) string {
	parsedSiteURL, _ := url.Parse(siteURL)
	if parsedSiteURL.Path == "" || parsedSiteURL.Path == "/" {
		return parsedSiteURL.Host
	}

	return path.Join(parsedSiteURL.Host, parsedSiteURL.Path)
}

type EmailService struct {
	srv                     *Server
	PerHourEmailRateLimiter *throttled.GCRARateLimiter
	PerDayEmailRateLimiter  *throttled.GCRARateLimiter
	EmailBatching           *EmailBatchingJob
}

func NewEmailService(srv *Server) (*EmailService, error) {
	service := &EmailService{srv: srv}
	if err := service.setUpRateLimiters(); err != nil {
		return nil, err
	}
	service.InitEmailBatching()
	return service, nil
}

func (es *EmailService) setUpRateLimiters() error {
	store, err := memstore.New(emailRateLimitingMemstoreSize)
	if err != nil {
		return errors.Wrap(err, "Unable to setup email rate limiting memstore.")
	}

	perHourQuota := throttled.RateQuota{
		MaxRate:  throttled.PerHour(emailRateLimitingPerHour),
		MaxBurst: emailRateLimitingMaxBurst,
	}

	perDayQuota := throttled.RateQuota{
		MaxRate:  throttled.PerDay(1),
		MaxBurst: 0,
	}

	perHourRateLimiter, err := throttled.NewGCRARateLimiter(store, perHourQuota)
	if err != nil || perHourRateLimiter == nil {
		return errors.Wrap(err, "Unable to setup email rate limiting GCRA rate limiter.")
	}

	perDayRateLimiter, err := throttled.NewGCRARateLimiter(store, perDayQuota)
	if err != nil || perDayRateLimiter == nil {
		return errors.Wrap(err, "Unable to setup per day email rate limiting GCRA rate limiter.")
	}

	es.PerHourEmailRateLimiter = perHourRateLimiter
	es.PerDayEmailRateLimiter = perDayRateLimiter
	return nil
}

func (es *EmailService) sendChangeUsernameEmail(newUsername, email, locale, siteURL string) *model.AppError {
	T := utils.GetUserTranslations(locale)

	subject := T("api.templates.username_change_subject",
		map[string]interface{}{"SiteName": es.srv.Config().TeamSettings.SiteName,
			"TeamDisplayName": es.srv.Config().TeamSettings.SiteName})

	data := es.newEmailTemplateData(locale)
	data.Props["SiteURL"] = siteURL
	data.Props["Title"] = T("api.templates.username_change_body.title")
	data.Props["Info"] = T("api.templates.username_change_body.info",
		map[string]interface{}{"TeamDisplayName": es.srv.Config().TeamSettings.SiteName, "NewUsername": newUsername})
	data.Props["Warning"] = T("api.templates.email_warning")

	if err := es.sendMail(email, subject, es.srv.Templates().Render("email_change_body", data)); err != nil {
		return model.NewAppError("sendChangeUsernameEmail", "api.user.send_email_change_username_and_forget.error", nil, err.Error(), http.StatusInternalServerError)
	}

	return nil
}

func (es *EmailService) sendEmailChangeVerifyEmail(newUserEmail, locale, siteURL, token string) *model.AppError {
	T := utils.GetUserTranslations(locale)

	link := fmt.Sprintf("%s/do_verify_email?token=%s&email=%s", siteURL, token, url.QueryEscape(newUserEmail))

	subject := T("api.templates.email_change_verify_subject",
		map[string]interface{}{"SiteName": es.srv.Config().TeamSettings.SiteName,
			"TeamDisplayName": es.srv.Config().TeamSettings.SiteName})

	data := es.newEmailTemplateData(locale)
	data.Props["SiteURL"] = siteURL
	data.Props["Title"] = T("api.templates.email_change_verify_body.title")
	data.Props["Info"] = T("api.templates.email_change_verify_body.info",
		map[string]interface{}{"TeamDisplayName": es.srv.Config().TeamSettings.SiteName})
	data.Props["VerifyUrl"] = link
	data.Props["VerifyButton"] = T("api.templates.email_change_verify_body.button")

	if err := es.sendMail(newUserEmail, subject, es.srv.Templates().Render("email_change_verify_body", data)); err != nil {
		return model.NewAppError("sendEmailChangeVerifyEmail", "api.user.send_email_change_verify_email_and_forget.error", nil, err.Error(), http.StatusInternalServerError)
	}

	return nil
}

func (es *EmailService) sendEmailChangeEmail(oldEmail, newEmail, locale, siteURL string) *model.AppError {
	T := utils.GetUserTranslations(locale)

	subject := T("api.templates.email_change_subject",
		map[string]interface{}{"SiteName": es.srv.Config().TeamSettings.SiteName,
			"TeamDisplayName": es.srv.Config().TeamSettings.SiteName})

	data := es.newEmailTemplateData(locale)
	data.Props["SiteURL"] = siteURL
	data.Props["Title"] = T("api.templates.email_change_body.title")
	data.Props["Info"] = T("api.templates.email_change_body.info",
		map[string]interface{}{"TeamDisplayName": es.srv.Config().TeamSettings.SiteName, "NewEmail": newEmail})
	data.Props["Warning"] = T("api.templates.email_warning")

	if err := es.sendMail(oldEmail, subject, es.srv.Templates().Render("email_change_body", data)); err != nil {
		return model.NewAppError("sendEmailChangeEmail", "api.user.send_email_change_email_and_forget.error", nil, err.Error(), http.StatusInternalServerError)
	}

	return nil
}

func (es *EmailService) sendVerifyEmail(userEmail, locale, siteURL, token, redirect string) *model.AppError {
	T := utils.GetUserTranslations(locale)

	link := fmt.Sprintf("%s/do_verify_email?token=%s&email=%s", siteURL, token, url.QueryEscape(userEmail))
	if redirect != "" {
		link += fmt.Sprintf("&redirect_to=%s", redirect)
	}

	serverURL := condenseSiteURL(siteURL)

	subject := T("api.templates.verify_subject",
		map[string]interface{}{"SiteName": es.srv.Config().TeamSettings.SiteName})

	data := es.newEmailTemplateData(locale)
	data.Props["SiteURL"] = siteURL
	data.Props["Title"] = T("api.templates.verify_body.title", map[string]interface{}{"ServerURL": serverURL})
	data.Props["Info"] = T("api.templates.verify_body.info")
	data.Props["VerifyUrl"] = link
	data.Props["Button"] = T("api.templates.verify_body.button")

	if err := es.sendMail(userEmail, subject, es.srv.Templates().Render("verify_body", data)); err != nil {
		return model.NewAppError("SendVerifyEmail", "api.user.send_verify_email_and_forget.failed.error", nil, err.Error(), http.StatusInternalServerError)
	}

	return nil
}

func (es *EmailService) SendSignInChangeEmail(email, method, locale, siteURL string) *model.AppError {
	T := utils.GetUserTranslations(locale)

	subject := T("api.templates.signin_change_email.subject",
		map[string]interface{}{"SiteName": es.srv.Config().TeamSettings.SiteName})

	data := es.newEmailTemplateData(locale)
	data.Props["SiteURL"] = siteURL
	data.Props["Title"] = T("api.templates.signin_change_email.body.title")
	data.Props["Info"] = T("api.templates.signin_change_email.body.info",
		map[string]interface{}{"SiteName": es.srv.Config().TeamSettings.SiteName, "Method": method})
	data.Props["Warning"] = T("api.templates.email_warning")

	if err := es.sendMail(email, subject, es.srv.Templates().Render("signin_change_body", data)); err != nil {
		return model.NewAppError("SendSignInChangeEmail", "api.user.send_sign_in_change_email_and_forget.error", nil, err.Error(), http.StatusInternalServerError)
	}

	return nil
}

func (es *EmailService) sendWelcomeEmail(userID string, email string, verified bool, locale, siteURL, redirect string) *model.AppError {
	if !*es.srv.Config().EmailSettings.SendEmailNotifications && !*es.srv.Config().EmailSettings.RequireEmailVerification {
		return model.NewAppError("SendWelcomeEmail", "api.user.send_welcome_email_and_forget.failed.error", nil, "Send Email Notifications and Require Email Verification is disabled in the system console", http.StatusInternalServerError)
	}

	T := utils.GetUserTranslations(locale)

	serverURL := condenseSiteURL(siteURL)

	subject := T("api.templates.welcome_subject",
		map[string]interface{}{"SiteName": es.srv.Config().TeamSettings.SiteName,
			"ServerURL": serverURL})

	data := es.newEmailTemplateData(locale)
	data.Props["SiteURL"] = siteURL
	data.Props["Title"] = T("api.templates.welcome_body.title", map[string]interface{}{"ServerURL": serverURL})
	data.Props["Info"] = T("api.templates.welcome_body.info")
	data.Props["Button"] = T("api.templates.welcome_body.button")
	data.Props["Info2"] = T("api.templates.welcome_body.info2")
	data.Props["Info3"] = T("api.templates.welcome_body.info3")
	data.Props["SiteURL"] = siteURL

	if *es.srv.Config().NativeAppSettings.AppDownloadLink != "" {
		data.Props["AppDownloadInfo"] = T("api.templates.welcome_body.app_download_info")
		data.Props["AppDownloadLink"] = *es.srv.Config().NativeAppSettings.AppDownloadLink
	}

	if !verified && *es.srv.Config().EmailSettings.RequireEmailVerification {
		token, err := es.CreateVerifyEmailToken(userID, email)
		if err != nil {
			return err
		}
		link := fmt.Sprintf("%s/do_verify_email?token=%s&email=%s", siteURL, token.Token, url.QueryEscape(email))
		if redirect != "" {
			link += fmt.Sprintf("&redirect_to=%s", redirect)
		}
		data.Props["VerifyUrl"] = link
	}

	if err := es.sendMail(email, subject, es.srv.Templates().Render("welcome_body", data)); err != nil {
		return model.NewAppError("sendWelcomeEmail", "api.user.send_welcome_email_and_forget.failed.error", nil, err.Error(), http.StatusInternalServerError)
	}

	return nil
}

func (es *EmailService) sendPasswordChangeEmail(email, method, locale, siteURL string) *model.AppError {
	T := utils.GetUserTranslations(locale)

	subject := T("api.templates.password_change_subject",
		map[string]interface{}{"SiteName": es.srv.Config().TeamSettings.SiteName,
			"TeamDisplayName": es.srv.Config().TeamSettings.SiteName})

	data := es.newEmailTemplateData(locale)
	data.Props["SiteURL"] = siteURL
	data.Props["Title"] = T("api.templates.password_change_body.title")
	data.Props["Info"] = T("api.templates.password_change_body.info",
		map[string]interface{}{"TeamDisplayName": es.srv.Config().TeamSettings.SiteName, "TeamURL": siteURL, "Method": method})
	data.Props["Warning"] = T("api.templates.email_warning")

	if err := es.sendMail(email, subject, es.srv.Templates().Render("password_change_body", data)); err != nil {
		return model.NewAppError("sendPasswordChangeEmail", "api.user.send_password_change_email_and_forget.error", nil, err.Error(), http.StatusInternalServerError)
	}

	return nil
}

func (es *EmailService) sendUserAccessTokenAddedEmail(email, locale, siteURL string) *model.AppError {
	T := utils.GetUserTranslations(locale)

	subject := T("api.templates.user_access_token_subject",
		map[string]interface{}{"SiteName": es.srv.Config().TeamSettings.SiteName})

	data := es.newEmailTemplateData(locale)
	data.Props["SiteURL"] = siteURL
	data.Props["Title"] = T("api.templates.user_access_token_body.title")
	data.Props["Info"] = T("api.templates.user_access_token_body.info",
		map[string]interface{}{"SiteName": es.srv.Config().TeamSettings.SiteName, "SiteURL": siteURL})
	data.Props["Warning"] = T("api.templates.email_warning")

	if err := es.sendMail(email, subject, es.srv.Templates().Render("password_change_body", data)); err != nil {
		return model.NewAppError("sendUserAccessTokenAddedEmail", "api.user.send_user_access_token.error", nil, err.Error(), http.StatusInternalServerError)
	}

	return nil
}

func (es *EmailService) SendPasswordResetEmail(email string, token *model.Token, locale, siteURL string) (bool, *model.AppError) {
	T := utils.GetUserTranslations(locale)

	link := fmt.Sprintf("%s/reset_password_complete?token=%s", siteURL, url.QueryEscape(token.Token))

	subject := T("api.templates.reset_subject",
		map[string]interface{}{"SiteName": es.srv.Config().TeamSettings.SiteName})

<<<<<<< HEAD
	data := es.newEmailTemplateData(locale)
	data.Props["SiteURL"] = siteURL
	data.Props["Title"] = T("api.templates.reset_body.title")
	data.Props["Info1"] = utils.TranslateAsHtml(T, "api.templates.reset_body.info1", nil)
	data.Props["Info2"] = T("api.templates.reset_body.info2")
	data.Props["ResetUrl"] = link
	data.Props["Button"] = T("api.templates.reset_body.button")
=======
	bodyPage := es.newEmailTemplate("reset_body", locale)
	bodyPage.Props["SiteURL"] = siteURL
	bodyPage.Props["Title"] = T("api.templates.reset_body.title")
	bodyPage.Props["Info1"] = utils.TranslateAsHTML(T, "api.templates.reset_body.info1", nil)
	bodyPage.Props["Info2"] = T("api.templates.reset_body.info2")
	bodyPage.Props["ResetUrl"] = link
	bodyPage.Props["Button"] = T("api.templates.reset_body.button")
>>>>>>> 7277e23e

	if err := es.sendMail(email, subject, es.srv.Templates().Render("reset_body", data)); err != nil {
		return false, model.NewAppError("SendPasswordReset", "api.user.send_password_reset.send.app_error", nil, "err="+err.Error(), http.StatusInternalServerError)
	}

	return true, nil
}

func (es *EmailService) sendMfaChangeEmail(email string, activated bool, locale, siteURL string) *model.AppError {
	T := utils.GetUserTranslations(locale)

	subject := T("api.templates.mfa_change_subject",
		map[string]interface{}{"SiteName": es.srv.Config().TeamSettings.SiteName})

	data := es.newEmailTemplateData(locale)
	data.Props["SiteURL"] = siteURL

	if activated {
		data.Props["Info"] = T("api.templates.mfa_activated_body.info", map[string]interface{}{"SiteURL": siteURL})
		data.Props["Title"] = T("api.templates.mfa_activated_body.title")
	} else {
		data.Props["Info"] = T("api.templates.mfa_deactivated_body.info", map[string]interface{}{"SiteURL": siteURL})
		data.Props["Title"] = T("api.templates.mfa_deactivated_body.title")
	}
	data.Props["Warning"] = T("api.templates.email_warning")

	if err := es.sendMail(email, subject, es.srv.Templates().Render("mfa_change_body", data)); err != nil {
		return model.NewAppError("SendMfaChangeEmail", "api.user.send_mfa_change_email.error", nil, err.Error(), http.StatusInternalServerError)
	}

	return nil
}

func (es *EmailService) SendInviteEmails(team *model.Team, senderName string, senderUserId string, invites []string, siteURL string) *model.AppError {
	if es.PerHourEmailRateLimiter == nil {
		return model.NewAppError("SendInviteEmails", "app.email.no_rate_limiter.app_error", nil, fmt.Sprintf("user_id=%s, team_id=%s", senderUserId, team.Id), http.StatusInternalServerError)
	}
	rateLimited, result, err := es.PerHourEmailRateLimiter.RateLimit(senderUserId, len(invites))
	if err != nil {
		return model.NewAppError("SendInviteEmails", "app.email.setup_rate_limiter.app_error", nil, fmt.Sprintf("user_id=%s, team_id=%s, error=%v", senderUserId, team.Id, err), http.StatusInternalServerError)
	}

	if rateLimited {
		return model.NewAppError("SendInviteEmails",
			"app.email.rate_limit_exceeded.app_error", map[string]interface{}{"RetryAfter": result.RetryAfter.String(), "ResetAfter": result.ResetAfter.String()},
			fmt.Sprintf("user_id=%s, team_id=%s, retry_after_secs=%f, reset_after_secs=%f",
				senderUserId, team.Id, result.RetryAfter.Seconds(), result.ResetAfter.Seconds()),
			http.StatusRequestEntityTooLarge)
	}

	for _, invite := range invites {
		if invite != "" {
			subject := utils.T("api.templates.invite_subject",
				map[string]interface{}{"SenderName": senderName,
					"TeamDisplayName": team.DisplayName,
					"SiteName":        es.srv.Config().TeamSettings.SiteName})

<<<<<<< HEAD
			data := es.newEmailTemplateData("")
			data.Props["SiteURL"] = siteURL
			data.Props["Title"] = utils.T("api.templates.invite_body.title")
			data.Html["Info"] = utils.TranslateAsHtml(utils.T, "api.templates.invite_body.info",
				map[string]interface{}{"SenderName": senderName, "TeamDisplayName": team.DisplayName})
			data.Props["Button"] = utils.T("api.templates.invite_body.button")
			data.Html["ExtraInfo"] = utils.TranslateAsHtml(utils.T, "api.templates.invite_body.extra_info",
=======
			bodyPage := es.newEmailTemplate("invite_body", "")
			bodyPage.Props["SiteURL"] = siteURL
			bodyPage.Props["Title"] = utils.T("api.templates.invite_body.title")
			bodyPage.HTML["Info"] = utils.TranslateAsHTML(utils.T, "api.templates.invite_body.info",
				map[string]interface{}{"SenderName": senderName, "TeamDisplayName": team.DisplayName})
			bodyPage.Props["Button"] = utils.T("api.templates.invite_body.button")
			bodyPage.HTML["ExtraInfo"] = utils.TranslateAsHTML(utils.T, "api.templates.invite_body.extra_info",
>>>>>>> 7277e23e
				map[string]interface{}{"TeamDisplayName": team.DisplayName})
			data.Props["TeamURL"] = siteURL + "/" + team.Name

			token := model.NewToken(
				TokenTypeTeamInvitation,
				model.MapToJson(map[string]string{"teamId": team.Id, "email": invite}),
			)

			tokenProps := make(map[string]string)
			tokenProps["email"] = invite
			tokenProps["display_name"] = team.DisplayName
			tokenProps["name"] = team.Name
			tokenData := model.MapToJson(tokenProps)

			if err := es.srv.Store.Token().Save(token); err != nil {
				mlog.Error("Failed to send invite email successfully ", mlog.Err(err))
				continue
			}
			data.Props["Link"] = fmt.Sprintf("%s/signup_user_complete/?d=%s&t=%s", siteURL, url.QueryEscape(tokenData), url.QueryEscape(token.Token))

			if err := es.sendMail(invite, subject, es.srv.Templates().Render("invite_body", data)); err != nil {
				mlog.Error("Failed to send invite email successfully ", mlog.Err(err))
			}
		}
	}
	return nil
}

func (es *EmailService) sendGuestInviteEmails(team *model.Team, channels []*model.Channel, senderName string, senderUserId string, senderProfileImage []byte, invites []string, siteURL string, message string) *model.AppError {
	if es.PerHourEmailRateLimiter == nil {
		return model.NewAppError("SendInviteEmails", "app.email.no_rate_limiter.app_error", nil, fmt.Sprintf("user_id=%s, team_id=%s", senderUserId, team.Id), http.StatusInternalServerError)
	}
	rateLimited, result, err := es.PerHourEmailRateLimiter.RateLimit(senderUserId, len(invites))
	if err != nil {
		return model.NewAppError("SendInviteEmails", "app.email.setup_rate_limiter.app_error", nil, fmt.Sprintf("user_id=%s, team_id=%s, error=%v", senderUserId, team.Id, err), http.StatusInternalServerError)
	}

	if rateLimited {
		return model.NewAppError("SendInviteEmails",
			"app.email.rate_limit_exceeded.app_error", map[string]interface{}{"RetryAfter": result.RetryAfter.String(), "ResetAfter": result.ResetAfter.String()},
			fmt.Sprintf("user_id=%s, team_id=%s, retry_after_secs=%f, reset_after_secs=%f",
				senderUserId, team.Id, result.RetryAfter.Seconds(), result.ResetAfter.Seconds()),
			http.StatusRequestEntityTooLarge)
	}

	for _, invite := range invites {
		if invite != "" {
			subject := utils.T("api.templates.invite_guest_subject",
				map[string]interface{}{"SenderName": senderName,
					"TeamDisplayName": team.DisplayName,
					"SiteName":        es.srv.Config().TeamSettings.SiteName})

<<<<<<< HEAD
			data := es.newEmailTemplateData("")
			data.Props["SiteURL"] = siteURL
			data.Props["Title"] = utils.T("api.templates.invite_body.title")
			data.Html["Info"] = utils.TranslateAsHtml(utils.T, "api.templates.invite_body_guest.info",
=======
			bodyPage := es.newEmailTemplate("invite_body", "")
			bodyPage.Props["SiteURL"] = siteURL
			bodyPage.Props["Title"] = utils.T("api.templates.invite_body.title")
			bodyPage.HTML["Info"] = utils.TranslateAsHTML(utils.T, "api.templates.invite_body_guest.info",
>>>>>>> 7277e23e
				map[string]interface{}{"SenderName": senderName, "TeamDisplayName": team.DisplayName})
			data.Props["Button"] = utils.T("api.templates.invite_body.button")
			data.Props["SenderName"] = senderName
			data.Props["SenderId"] = senderUserId
			data.Props["Message"] = ""
			if message != "" {
				data.Props["Message"] = message
			}
<<<<<<< HEAD
			data.Html["ExtraInfo"] = utils.TranslateAsHtml(utils.T, "api.templates.invite_body.extra_info",
=======
			bodyPage.HTML["ExtraInfo"] = utils.TranslateAsHTML(utils.T, "api.templates.invite_body.extra_info",
>>>>>>> 7277e23e
				map[string]interface{}{"TeamDisplayName": team.DisplayName})
			data.Props["TeamURL"] = siteURL + "/" + team.Name

			channelIds := []string{}
			for _, channel := range channels {
				channelIds = append(channelIds, channel.Id)
			}

			token := model.NewToken(
				TokenTypeGuestInvitation,
				model.MapToJson(map[string]string{
					"teamId":   team.Id,
					"channels": strings.Join(channelIds, " "),
					"email":    invite,
					"guest":    "true",
				}),
			)

			tokenProps := make(map[string]string)
			tokenProps["email"] = invite
			tokenProps["display_name"] = team.DisplayName
			tokenProps["name"] = team.Name
			tokenData := model.MapToJson(tokenProps)

			if err := es.srv.Store.Token().Save(token); err != nil {
				mlog.Error("Failed to send invite email successfully ", mlog.Err(err))
				continue
			}
			data.Props["Link"] = fmt.Sprintf("%s/signup_user_complete/?d=%s&t=%s", siteURL, url.QueryEscape(tokenData), url.QueryEscape(token.Token))

			if !*es.srv.Config().EmailSettings.SendEmailNotifications {
				mlog.Info("sending invitation ", mlog.String("to", invite), mlog.String("link", data.Props["Link"].(string)))
			}

			embeddedFiles := make(map[string]io.Reader)
			if message != "" {
				if senderProfileImage != nil {
					embeddedFiles = map[string]io.Reader{
						"user-avatar.png": bytes.NewReader(senderProfileImage),
					}
				}
			}

			if nErr := es.sendMailWithEmbeddedFiles(invite, subject, es.srv.Templates().Render("invite_body", data), embeddedFiles); nErr != nil {
				mlog.Error("Failed to send invite email successfully", mlog.Err(nErr))
			}
		}
	}
	return nil
}

func (es *EmailService) newEmailTemplateData(locale string) *mtemplates.Data {
	var localT i18n.TranslateFunc
	if locale != "" {
		localT = utils.GetUserTranslations(locale)
	} else {
		localT = utils.T
	}
	organization := ""
	if *es.srv.Config().EmailSettings.FeedbackOrganization != "" {
		organization = localT("api.templates.email_organization") + *es.srv.Config().EmailSettings.FeedbackOrganization
	}

	return &mtemplates.Data{
		Props: map[string]interface{}{
			"EmailInfo1": localT("api.templates.email_info1"),
			"EmailInfo2": localT("api.templates.email_info2"),
			"EmailInfo3": localT("api.templates.email_info3",
				map[string]interface{}{"SiteName": es.srv.Config().TeamSettings.SiteName}),
			"SupportEmail": *es.srv.Config().SupportSettings.SupportEmail,
			"Footer":       localT("api.templates.email_footer"),
			"Organization": organization,
		},
		Html: map[string]template.HTML{},
	}
}

func (es *EmailService) SendDeactivateAccountEmail(email string, locale, siteURL string) *model.AppError {
	T := utils.GetUserTranslations(locale)

	serverURL := condenseSiteURL(siteURL)

	subject := T("api.templates.deactivate_subject",
		map[string]interface{}{"SiteName": es.srv.Config().TeamSettings.SiteName,
			"ServerURL": serverURL})

	data := es.newEmailTemplateData(locale)
	data.Props["SiteURL"] = siteURL
	data.Props["Title"] = T("api.templates.deactivate_body.title", map[string]interface{}{"ServerURL": serverURL})
	data.Props["Info"] = T("api.templates.deactivate_body.info",
		map[string]interface{}{"SiteURL": siteURL})
	data.Props["Warning"] = T("api.templates.deactivate_body.warning")

	if err := es.sendMail(email, subject, es.srv.Templates().Render("deactivate_body", data)); err != nil {
		return model.NewAppError("SendDeactivateEmail", "api.user.send_deactivate_email_and_forget.failed.error", nil, err.Error(), http.StatusInternalServerError)
	}

	return nil
}

// SendRemoveExpiredLicenseEmail formats an email and uses the email service to send the email to user with link pointing to CWS
// to renew the user license
func (es *EmailService) SendRemoveExpiredLicenseEmail(email string, locale, siteURL string) *model.AppError {
	renewalLink, err := es.srv.GenerateLicenseRenewalLink()
	if err != nil {
		return err
	}

	T := utils.GetUserTranslations(locale)
	subject := T("api.templates.remove_expired_license.subject",
		map[string]interface{}{"SiteName": es.srv.Config().TeamSettings.SiteName})

	data := es.newEmailTemplateData(locale)
	data.Props["SiteURL"] = siteURL
	data.Props["Title"] = T("api.templates.remove_expired_license.body.title")
	data.Props["Link"] = renewalLink
	data.Props["LinkButton"] = T("api.templates.remove_expired_license.body.renew_button")

	if err := es.sendMail(email, subject, es.srv.Templates().Render("remove_expired_license", data)); err != nil {
		return model.NewAppError("SendRemoveExpiredLicenseEmail", "api.license.remove_expired_license.failed.error", nil, err.Error(), http.StatusInternalServerError)
	}

	return nil
}

func (es *EmailService) sendNotificationMail(to, subject, htmlBody string) error {
	if !*es.srv.Config().EmailSettings.SendEmailNotifications {
		return nil
	}
	return es.sendMail(to, subject, htmlBody)
}

func (es *EmailService) sendMail(to, subject, htmlBody string) error {
	return es.sendMailWithCC(to, subject, htmlBody, "")
}

func (es *EmailService) sendMailWithCC(to, subject, htmlBody string, ccMail string) error {
	license := es.srv.License()
	mailConfig := es.srv.MailServiceConfig()

	return mailservice.SendMailUsingConfig(to, subject, htmlBody, mailConfig, license != nil && *license.Features.Compliance, ccMail)
}

func (es *EmailService) sendMailWithEmbeddedFiles(to, subject, htmlBody string, embeddedFiles map[string]io.Reader) error {
	license := es.srv.License()
	mailConfig := es.srv.MailServiceConfig()

	return mailservice.SendMailWithEmbeddedFilesUsingConfig(to, subject, htmlBody, embeddedFiles, mailConfig, license != nil && *license.Features.Compliance, "")
}

func (es *EmailService) CreateVerifyEmailToken(userID string, newEmail string) (*model.Token, *model.AppError) {
	tokenExtra := struct {
		UserId string
		Email  string
	}{
		userID,
		newEmail,
	}
	jsonData, err := json.Marshal(tokenExtra)

	if err != nil {
		return nil, model.NewAppError("CreateVerifyEmailToken", "api.user.create_email_token.error", nil, "", http.StatusInternalServerError)
	}

	token := model.NewToken(TokenTypeVerifyEmail, string(jsonData))

	if err = es.srv.Store.Token().Save(token); err != nil {
		var appErr *model.AppError
		switch {
		case errors.As(err, &appErr):
			return nil, appErr
		default:
			return nil, model.NewAppError("CreateVerifyEmailToken", "app.recover.save.app_error", nil, err.Error(), http.StatusInternalServerError)
		}
	}

	return token, nil
}

func (es *EmailService) SendAtUserLimitWarningEmail(email string, locale string, siteURL string) (bool, *model.AppError) {
	T := utils.GetUserTranslations(locale)

	subject := T("api.templates.at_limit_subject")

	data := es.newEmailTemplateData(locale)
	data.Props["SiteURL"] = siteURL
	data.Props["Title"] = T("api.templates.at_limit_title")
	data.Props["Info1"] = T("api.templates.at_limit_info1")
	data.Props["Info2"] = T("api.templates.at_limit_info2")
	data.Props["Button"] = T("api.templates.upgrade_mattermost_cloud")
	data.Props["EmailUs"] = T("api.templates.email_us_anytime_at")

	data.Props["Footer"] = T("api.templates.copyright")

	if err := es.sendMail(email, subject, es.srv.Templates().Render("reached_user_limit_body", data)); err != nil {
		return false, model.NewAppError("SendAtUserLimitWarningEmail", "api.user.send_password_reset.send.app_error", nil, "err="+err.Error(), http.StatusInternalServerError)
	}

	return true, nil
}

// SendUpgradeEmail formats an email template and sends an email to an admin specified in the email arg
func (es *EmailService) SendUpgradeEmail(user, email, locale, siteURL string) (bool, *model.AppError) {
	T := utils.GetUserTranslations(locale)

	subject := T("api.templates.upgrade_request_subject")

	data := es.newEmailTemplateData(locale)
	data.Props["Title"] = T("api.templates.upgrade_request_title", map[string]interface{}{"UserName": user})
	data.Props["Info4"] = T("api.templates.upgrade_request_info4")
	data.Props["Info5"] = T("api.templates.at_limit_info5")
	data.Props["BillingPath"] = "admin_console/billing/subscription"
	data.Props["SiteURL"] = siteURL
	data.Props["Button"] = T("api.templates.upgrade_mattermost_cloud")
	data.Props["EmailUs"] = T("api.templates.email_us_anytime_at")
	data.Props["Footer"] = T("api.templates.copyright")

	if err := es.sendMail(email, subject, es.srv.Templates().Render("cloud_upgrade_request_email", data)); err != nil {
		return false, model.NewAppError("SendUpgradeEmail", "api.user.send_upgrade_request_email.error", nil, err.Error(), http.StatusInternalServerError)
	}

	return true, nil
}

func (es *EmailService) SendOverUserLimitWarningEmail(email string, locale string, siteURL string) (bool, *model.AppError) {
	T := utils.GetUserTranslations(locale)

	subject := T("api.templates.over_limit_subject")

	data := es.newEmailTemplateData(locale)
	data.Props["SiteURL"] = siteURL
	data.Props["Title"] = T("api.templates.over_limit_title")
	data.Props["Info1"] = T("api.templates.over_limit_info1")
	data.Props["Info2"] = T("api.templates.over_limit_info2")
	data.Props["Button"] = T("api.templates.upgrade_mattermost_cloud")
	data.Props["EmailUs"] = T("api.templates.email_us_anytime_at")

	data.Props["Footer"] = T("api.templates.copyright")

	if err := es.sendMail(email, subject, es.srv.Templates().Render("reached_user_limit_body", data)); err != nil {
		return false, model.NewAppError("SendOverUserLimitWarningEmail", "api.user.send_password_reset.send.app_error", nil, "err="+err.Error(), http.StatusInternalServerError)
	}

	return true, nil
}

func (es *EmailService) SendOverUserLimitThirtyDayWarningEmail(email string, locale string, siteURL string) (bool, *model.AppError) {
	T := utils.GetUserTranslations(locale)

	subject := T("api.templates.over_limit_30_days_subject")

	data := es.newEmailTemplateData(locale)
	data.Props["SiteURL"] = siteURL
	data.Props["Title"] = T("api.templates.over_limit_30_days_title")
	data.Props["Info1"] = T("api.templates.over_limit_30_days_info1")
	data.Props["Info2"] = T("api.templates.over_limit_30_days_info2")
	data.Props["Info2Item1"] = T("api.templates.over_limit_30_days_info2_item1")
	data.Props["Info2Item2"] = T("api.templates.over_limit_30_days_info2_item2")
	data.Props["Info2Item3"] = T("api.templates.over_limit_30_days_info2_item3")
	data.Props["Button"] = T("api.templates.over_limit_fix_now")
	data.Props["EmailUs"] = T("api.templates.email_us_anytime_at")

	data.Props["Footer"] = T("api.templates.copyright")

	if err := es.sendMail(email, subject, es.srv.Templates().Render("over_user_limit_30_days_body", data)); err != nil {
		return false, model.NewAppError("SendOverUserLimitWarningEmail", "api.user.send_password_reset.send.app_error", nil, "err="+err.Error(), http.StatusInternalServerError)
	}

	return true, nil
}

func (es *EmailService) SendOverUserLimitNinetyDayWarningEmail(email string, locale string, siteURL string, overLimitDate string) (bool, *model.AppError) {
	T := utils.GetUserTranslations(locale)

	subject := T("api.templates.over_limit_90_days_subject")

	data := es.newEmailTemplateData(locale)
	data.Props["SiteURL"] = siteURL
	data.Props["Title"] = T("api.templates.over_limit_90_days_title")
	data.Props["Info1"] = T("api.templates.over_limit_90_days_info1", map[string]interface{}{"OverLimitDate": overLimitDate})
	data.Props["Info2"] = T("api.templates.over_limit_90_days_info2")
	data.Props["Info3"] = T("api.templates.over_limit_90_days_info3")
	data.Props["Info4"] = T("api.templates.over_limit_90_days_info4")
	data.Props["Button"] = T("api.templates.over_limit_fix_now")
	data.Props["EmailUs"] = T("api.templates.email_us_anytime_at")

	data.Props["Footer"] = T("api.templates.copyright")

	if err := es.sendMail(email, subject, es.srv.Templates().Render("over_user_limit_90_days_body", data)); err != nil {
		return false, model.NewAppError("SendOverUserLimitWarningEmail", "api.user.send_password_reset.send.app_error", nil, "err="+err.Error(), http.StatusInternalServerError)
	}

	return true, nil
}

func (es *EmailService) SendOverUserLimitWorkspaceSuspendedWarningEmail(email string, locale string, siteURL string) (bool, *model.AppError) {
	T := utils.GetUserTranslations(locale)

	subject := T("api.templates.over_limit_suspended_subject")

	data := es.newEmailTemplateData(locale)
	data.Props["SiteURL"] = siteURL
	data.Props["Title"] = T("api.templates.over_limit_suspended_title")
	data.Props["Info1"] = T("api.templates.over_limit_suspended_info1")
	data.Props["Info2"] = T("api.templates.over_limit_suspended_info2")
	data.Props["Button"] = T("api.templates.over_limit_suspended_contact_support")
	data.Props["EmailUs"] = T("api.templates.email_us_anytime_at")

	data.Props["Footer"] = T("api.templates.copyright")

	if err := es.sendMail(email, subject, es.srv.Templates().Render("over_user_limit_workspace_suspended_body", data)); err != nil {
		return false, model.NewAppError("SendOverUserLimitWarningEmail", "api.user.send_password_reset.send.app_error", nil, "err="+err.Error(), http.StatusInternalServerError)
	}

	return true, nil
}

func (es *EmailService) SendOverUserFourteenDayWarningEmail(email string, locale string, siteURL string, overLimitDate string) (bool, *model.AppError) {
	T := utils.GetUserTranslations(locale)

	subject := T("api.templates.over_limit_14_days_subject")

	data := es.newEmailTemplateData(locale)
	data.Props["SiteURL"] = siteURL
	data.Props["Title"] = T("api.templates.over_limit_14_days_title")
	data.Props["Info1"] = T("api.templates.over_limit_14_days_info1", map[string]interface{}{"OverLimitDate": overLimitDate})
	data.Props["Button"] = T("api.templates.over_limit_fix_now")
	data.Props["EmailUs"] = T("api.templates.email_us_anytime_at")

	data.Props["Footer"] = T("api.templates.copyright")

	if err := es.sendMail(email, subject, es.srv.Templates().Render("over_user_limit_7_days_body", data)); err != nil {
		return false, model.NewAppError("SendOverUserLimitWarningEmail", "api.user.send_password_reset.send.app_error", nil, "err="+err.Error(), http.StatusInternalServerError)
	}

	return true, nil
}

func (es *EmailService) SendOverUserSevenDayWarningEmail(email string, locale string, siteURL string) (bool, *model.AppError) {
	T := utils.GetUserTranslations(locale)

	subject := T("api.templates.over_limit_7_days_subject")

	data := es.newEmailTemplateData(locale)
	data.Props["SiteURL"] = siteURL
	data.Props["Title"] = T("api.templates.over_limit_7_days_title")
	data.Props["Info1"] = T("api.templates.over_limit_7_days_info1")
	data.Props["Button"] = T("api.templates.over_limit_fix_now")
	data.Props["EmailUs"] = T("api.templates.email_us_anytime_at")

	data.Props["Footer"] = T("api.templates.copyright")

	if err := es.sendMail(email, subject, es.srv.Templates().Render("over_user_limit_7_days_body", data)); err != nil {
		return false, model.NewAppError("SendOverUserLimitWarningEmail", "api.user.send_password_reset.send.app_error", nil, "err="+err.Error(), http.StatusInternalServerError)
	}

	return true, nil
}

func (es *EmailService) SendSuspensionEmailToSupport(email string, installationID string, customerID string, subscriptionID string, siteURL string, userCount int64) (bool, *model.AppError) {
	// Localization not needed

	subject := fmt.Sprintf("Cloud Installation %s Scheduled Suspension", installationID)
	data := es.newEmailTemplateData("en")
	data.Props["CustomerID"] = customerID
	data.Props["SiteURL"] = siteURL
	data.Props["SubscriptionID"] = subscriptionID
	data.Props["InstallationID"] = installationID
	data.Props["SuspensionDate"] = time.Now().AddDate(0, 0, 61).Format("2006-01-02")
	data.Props["UserCount"] = userCount

	if err := es.sendMail(email, subject, es.srv.Templates().Render("over_user_limit_support_body", data)); err != nil {
		return false, model.NewAppError("SendOverUserLimitWarningEmail", "api.user.send_password_reset.send.app_error", nil, "err="+err.Error(), http.StatusInternalServerError)
	}

	return true, nil
}

func (es *EmailService) SendPaymentFailedEmail(email string, locale string, failedPayment *model.FailedPayment, siteURL string) (bool, *model.AppError) {
	T := utils.GetUserTranslations(locale)

	subject := T("api.templates.payment_failed.subject")

	data := es.newEmailTemplateData(locale)
	data.Props["SiteURL"] = siteURL
	data.Props["Title"] = T("api.templates.payment_failed.title")
	data.Props["Info1"] = T("api.templates.payment_failed.info1", map[string]interface{}{"CardBrand": failedPayment.CardBrand, "LastFour": failedPayment.LastFour})
	data.Props["Info2"] = T("api.templates.payment_failed.info2")
	data.Props["Info3"] = T("api.templates.payment_failed.info3")
	data.Props["Button"] = T("api.templates.over_limit_fix_now")
	data.Props["EmailUs"] = T("api.templates.email_us_anytime_at")

	data.Props["Footer"] = T("api.templates.copyright")

	data.Props["FailedReason"] = failedPayment.FailureMessage

	if err := es.sendMail(email, subject, es.srv.Templates().Render("payment_failed_body", data)); err != nil {
		return false, model.NewAppError("SendPaymentFailedEmail", "api.user.send_password_reset.send.app_error", nil, "err="+err.Error(), http.StatusInternalServerError)
	}

	return true, nil
}

func (es *EmailService) SendNoCardPaymentFailedEmail(email string, locale string, siteURL string) *model.AppError {
	T := utils.GetUserTranslations(locale)

	subject := T("api.templates.payment_failed_no_card.subject")

	data := es.newEmailTemplateData(locale)
	data.Props["SiteURL"] = siteURL
	data.Props["Title"] = T("api.templates.payment_failed_no_card.title")
	data.Props["Info1"] = T("api.templates.payment_failed_no_card.info1")
	data.Props["Info3"] = T("api.templates.payment_failed_no_card.info3")
	data.Props["Button"] = T("api.templates.payment_failed_no_card.button")
	data.Props["EmailUs"] = T("api.templates.email_us_anytime_at")

	data.Props["Footer"] = T("api.templates.copyright")

	if err := es.sendMail(email, subject, es.srv.Templates().Render("payment_failed_no_card_body", data)); err != nil {
		return model.NewAppError("SendPaymentFailedEmail", "api.user.send_password_reset.send.app_error", nil, "err="+err.Error(), http.StatusInternalServerError)
	}

	return nil
}<|MERGE_RESOLUTION|>--- conflicted
+++ resolved
@@ -297,23 +297,13 @@
 	subject := T("api.templates.reset_subject",
 		map[string]interface{}{"SiteName": es.srv.Config().TeamSettings.SiteName})
 
-<<<<<<< HEAD
 	data := es.newEmailTemplateData(locale)
 	data.Props["SiteURL"] = siteURL
 	data.Props["Title"] = T("api.templates.reset_body.title")
-	data.Props["Info1"] = utils.TranslateAsHtml(T, "api.templates.reset_body.info1", nil)
+	data.Props["Info1"] = utils.TranslateAsHTML(T, "api.templates.reset_body.info1", nil)
 	data.Props["Info2"] = T("api.templates.reset_body.info2")
 	data.Props["ResetUrl"] = link
 	data.Props["Button"] = T("api.templates.reset_body.button")
-=======
-	bodyPage := es.newEmailTemplate("reset_body", locale)
-	bodyPage.Props["SiteURL"] = siteURL
-	bodyPage.Props["Title"] = T("api.templates.reset_body.title")
-	bodyPage.Props["Info1"] = utils.TranslateAsHTML(T, "api.templates.reset_body.info1", nil)
-	bodyPage.Props["Info2"] = T("api.templates.reset_body.info2")
-	bodyPage.Props["ResetUrl"] = link
-	bodyPage.Props["Button"] = T("api.templates.reset_body.button")
->>>>>>> 7277e23e
 
 	if err := es.sendMail(email, subject, es.srv.Templates().Render("reset_body", data)); err != nil {
 		return false, model.NewAppError("SendPasswordReset", "api.user.send_password_reset.send.app_error", nil, "err="+err.Error(), http.StatusInternalServerError)
@@ -371,23 +361,13 @@
 					"TeamDisplayName": team.DisplayName,
 					"SiteName":        es.srv.Config().TeamSettings.SiteName})
 
-<<<<<<< HEAD
 			data := es.newEmailTemplateData("")
 			data.Props["SiteURL"] = siteURL
 			data.Props["Title"] = utils.T("api.templates.invite_body.title")
-			data.Html["Info"] = utils.TranslateAsHtml(utils.T, "api.templates.invite_body.info",
+			data.HTML["Info"] = utils.TranslateAsHTML(utils.T, "api.templates.invite_body.info",
 				map[string]interface{}{"SenderName": senderName, "TeamDisplayName": team.DisplayName})
 			data.Props["Button"] = utils.T("api.templates.invite_body.button")
-			data.Html["ExtraInfo"] = utils.TranslateAsHtml(utils.T, "api.templates.invite_body.extra_info",
-=======
-			bodyPage := es.newEmailTemplate("invite_body", "")
-			bodyPage.Props["SiteURL"] = siteURL
-			bodyPage.Props["Title"] = utils.T("api.templates.invite_body.title")
-			bodyPage.HTML["Info"] = utils.TranslateAsHTML(utils.T, "api.templates.invite_body.info",
-				map[string]interface{}{"SenderName": senderName, "TeamDisplayName": team.DisplayName})
-			bodyPage.Props["Button"] = utils.T("api.templates.invite_body.button")
-			bodyPage.HTML["ExtraInfo"] = utils.TranslateAsHTML(utils.T, "api.templates.invite_body.extra_info",
->>>>>>> 7277e23e
+			data.HTML["ExtraInfo"] = utils.TranslateAsHTML(utils.T, "api.templates.invite_body.extra_info",
 				map[string]interface{}{"TeamDisplayName": team.DisplayName})
 			data.Props["TeamURL"] = siteURL + "/" + team.Name
 
@@ -440,17 +420,10 @@
 					"TeamDisplayName": team.DisplayName,
 					"SiteName":        es.srv.Config().TeamSettings.SiteName})
 
-<<<<<<< HEAD
 			data := es.newEmailTemplateData("")
 			data.Props["SiteURL"] = siteURL
 			data.Props["Title"] = utils.T("api.templates.invite_body.title")
-			data.Html["Info"] = utils.TranslateAsHtml(utils.T, "api.templates.invite_body_guest.info",
-=======
-			bodyPage := es.newEmailTemplate("invite_body", "")
-			bodyPage.Props["SiteURL"] = siteURL
-			bodyPage.Props["Title"] = utils.T("api.templates.invite_body.title")
-			bodyPage.HTML["Info"] = utils.TranslateAsHTML(utils.T, "api.templates.invite_body_guest.info",
->>>>>>> 7277e23e
+			data.HTML["Info"] = utils.TranslateAsHTML(utils.T, "api.templates.invite_body_guest.info",
 				map[string]interface{}{"SenderName": senderName, "TeamDisplayName": team.DisplayName})
 			data.Props["Button"] = utils.T("api.templates.invite_body.button")
 			data.Props["SenderName"] = senderName
@@ -459,11 +432,7 @@
 			if message != "" {
 				data.Props["Message"] = message
 			}
-<<<<<<< HEAD
-			data.Html["ExtraInfo"] = utils.TranslateAsHtml(utils.T, "api.templates.invite_body.extra_info",
-=======
-			bodyPage.HTML["ExtraInfo"] = utils.TranslateAsHTML(utils.T, "api.templates.invite_body.extra_info",
->>>>>>> 7277e23e
+			data.HTML["ExtraInfo"] = utils.TranslateAsHTML(utils.T, "api.templates.invite_body.extra_info",
 				map[string]interface{}{"TeamDisplayName": team.DisplayName})
 			data.Props["TeamURL"] = siteURL + "/" + team.Name
 
@@ -537,7 +506,7 @@
 			"Footer":       localT("api.templates.email_footer"),
 			"Organization": organization,
 		},
-		Html: map[string]template.HTML{},
+		HTML: map[string]template.HTML{},
 	}
 }
 
