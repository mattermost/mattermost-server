--- conflicted
+++ resolved
@@ -349,11 +349,7 @@
 			props["name"] = team.Name
 			data := model.MapToJson(props)
 
-<<<<<<< HEAD
-			if err := a.Store().Token().Save(token); err != nil {
-=======
 			if err := a.Srv().Store.Token().Save(token); err != nil {
->>>>>>> 17523fa5
 				mlog.Error("Failed to send invite email successfully ", mlog.Err(err))
 				continue
 			}
@@ -441,11 +437,7 @@
 			props["name"] = team.Name
 			data := model.MapToJson(props)
 
-<<<<<<< HEAD
-			if err := a.Store().Token().Save(token); err != nil {
-=======
 			if err := a.Srv().Store.Token().Save(token); err != nil {
->>>>>>> 17523fa5
 				mlog.Error("Failed to send invite email successfully ", mlog.Err(err))
 				continue
 			}
