--- conflicted
+++ resolved
@@ -540,39 +540,19 @@
 	if !*es.srv.Config().EmailSettings.SendEmailNotifications {
 		return nil
 	}
-<<<<<<< HEAD
-	return es.sendMailInternal(to, subject, htmlBody, "")
+	return es.sendMail(to, subject, htmlBody)
 }
 
 func (es *EmailService) sendMail(to, subject, htmlBody string) *model.AppError {
-	return es.sendMailInternal(to, subject, htmlBody, "")
-}
-
-func (es *EmailService) sendMailInternal(to, subject, htmlBody string, ccMail string) *model.AppError {
 	license := es.srv.License()
-	return mailservice.SendMailUsingConfig(to, subject, htmlBody, es.srv.Config(), license != nil && *license.Features.Compliance, ccMail)
+	return mailservice.SendMailUsingConfig(to, subject, htmlBody, es.srv.Config(), license != nil && *license.Features.Compliance)
 }
 
 func (es *EmailService) sendMailWithEmbeddedFiles(to, subject, htmlBody string, embeddedFiles map[string]io.Reader) *model.AppError {
 	license := es.srv.License()
 	config := es.srv.Config()
 
-	return mailservice.SendMailWithEmbeddedFilesUsingConfig(to, subject, htmlBody, embeddedFiles, config, license != nil && *license.Features.Compliance, "")
-=======
-	return es.sendMail(to, subject, htmlBody)
-}
-
-func (es *EmailService) sendMail(to, subject, htmlBody string) *model.AppError {
-	license := es.srv.License()
-	return mailservice.SendMailUsingConfig(to, subject, htmlBody, es.srv.Config(), license != nil && *license.Features.Compliance)
-}
-
-func (es *EmailService) sendMailWithEmbeddedFiles(to, subject, htmlBody string, embeddedFiles map[string]io.Reader) *model.AppError {
-	license := es.srv.License()
-	config := es.srv.Config()
-
 	return mailservice.SendMailWithEmbeddedFilesUsingConfig(to, subject, htmlBody, embeddedFiles, config, license != nil && *license.Features.Compliance)
->>>>>>> cb89c53d
 }
 
 func (es *EmailService) CreateVerifyEmailToken(userId string, newEmail string) (*model.Token, *model.AppError) {
