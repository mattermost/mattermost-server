// Copyright (c) 2017-present Mattermost, Inc. All Rights Reserved.
// See License.txt for license information.

package app

import (
	"bytes"
	"fmt"
	"image"
	"image/draw"
	"image/gif"
	_ "image/jpeg"
	"image/png"
	"io"
	"mime/multipart"
	"net/http"

	"image/color/palette"

	"github.com/disintegration/imaging"
	"github.com/mattermost/mattermost-server/mlog"
	"github.com/mattermost/mattermost-server/model"
)

const (
	MaxEmojiFileSize       = 1 << 20 // 1 MB
	MaxEmojiWidth          = 128
	MaxEmojiHeight         = 128
	MaxEmojiOriginalWidth  = 1028
	MaxEmojiOriginalHeight = 1028
)

func (a *App) CreateEmoji(sessionUserId string, emoji *model.Emoji, multiPartImageData *multipart.Form) (*model.Emoji, *model.AppError) {
	// wipe the emoji id so that existing emojis can't get overwritten
	emoji.Id = ""

	// do our best to validate the emoji before committing anything to the DB so that we don't have to clean up
	// orphaned files left over when validation fails later on
	emoji.PreSave()
	if err := emoji.IsValid(); err != nil {
		return nil, err
	}

	if emoji.CreatorId != sessionUserId {
		return nil, model.NewAppError("createEmoji", "api.emoji.create.other_user.app_error", nil, "", http.StatusForbidden)
	}

	if result := <-a.Srv.Store.Emoji().GetByName(emoji.Name); result.Err == nil && result.Data != nil {
		return nil, model.NewAppError("createEmoji", "api.emoji.create.duplicate.app_error", nil, "", http.StatusBadRequest)
	}

	imageData := multiPartImageData.File["image"]
	if len(imageData) == 0 {
		err := model.NewAppError("Context", "api.context.invalid_body_param.app_error", map[string]interface{}{"Name": "createEmoji"}, "", http.StatusBadRequest)
		return nil, err
	}

	if err := a.UploadEmojiImage(emoji.Id, imageData[0]); err != nil {
		return nil, err
	}

	result := <-a.Srv.Store.Emoji().Save(emoji)
	if result.Err != nil {
		return nil, result.Err
	}

	message := model.NewWebSocketEvent(model.WEBSOCKET_EVENT_EMOJI_ADDED, "", "", "", nil)
	message.Add("emoji", emoji.ToJson())
	a.Publish(message)
	return result.Data.(*model.Emoji), nil
}

func (a *App) GetEmojiList(page, perPage int, sort string) ([]*model.Emoji, *model.AppError) {
	result := <-a.Srv.Store.Emoji().GetList(page*perPage, perPage, sort)
	if result.Err != nil {
		return nil, result.Err
	}
	return result.Data.([]*model.Emoji), nil
}

func (a *App) UploadEmojiImage(id string, imageData *multipart.FileHeader) *model.AppError {
	file, err := imageData.Open()
	if err != nil {
		return model.NewAppError("uploadEmojiImage", "api.emoji.upload.open.app_error", nil, "", http.StatusBadRequest)
	}
	defer file.Close()

	buf := bytes.NewBuffer(nil)
	io.Copy(buf, file)

	// make sure the file is an image and is within the required dimensions
	config, _, err := image.DecodeConfig(bytes.NewReader(buf.Bytes()))
	if err != nil {
		return model.NewAppError("uploadEmojiImage", "api.emoji.upload.image.app_error", nil, "", http.StatusBadRequest)
	}

	if config.Width > MaxEmojiOriginalWidth || config.Height > MaxEmojiOriginalHeight {
		return model.NewAppError("uploadEmojiImage", "api.emoji.upload.large_image.too_large.app_error", map[string]interface{}{
			"MaxWidth":  MaxEmojiOriginalWidth,
			"MaxHeight": MaxEmojiOriginalHeight,
		}, "", http.StatusBadRequest)
	}

	if config.Width > MaxEmojiWidth || config.Height > MaxEmojiHeight {
		data := buf.Bytes()
		newbuf := bytes.NewBuffer(nil)
		info, err := model.GetInfoForBytes(imageData.Filename, data)
		if err != nil {
			return err
		}

		if info.MimeType == "image/gif" {
			gif_data, err := gif.DecodeAll(bytes.NewReader(data))
			if err != nil {
				return model.NewAppError("uploadEmojiImage", "api.emoji.upload.large_image.gif_decode_error", nil, "", http.StatusBadRequest)
			}

			resized_gif := resizeEmojiGif(gif_data)
			if err := gif.EncodeAll(newbuf, resized_gif); err != nil {
				return model.NewAppError("uploadEmojiImage", "api.emoji.upload.large_image.gif_encode_error", nil, "", http.StatusBadRequest)
			}

			if _, err := a.WriteFile(newbuf, getEmojiImagePath(id)); err != nil {
				return err
			}
		} else {
			img, _, err := image.Decode(bytes.NewReader(data))
			if err != nil {
				return model.NewAppError("uploadEmojiImage", "api.emoji.upload.large_image.decode_error", nil, "", http.StatusBadRequest)
			}

			resized_image := resizeEmoji(img, config.Width, config.Height)
			if err := png.Encode(newbuf, resized_image); err != nil {
				return model.NewAppError("uploadEmojiImage", "api.emoji.upload.large_image.encode_error", nil, "", http.StatusBadRequest)
			}
			if _, err := a.WriteFile(newbuf, getEmojiImagePath(id)); err != nil {
				return err
			}
		}
	}

	_, appErr := a.WriteFile(buf, getEmojiImagePath(id))
	return appErr
}

func (a *App) DeleteEmoji(emoji *model.Emoji) *model.AppError {
	if err := (<-a.Srv.Store.Emoji().Delete(emoji.Id, model.GetMillis())).Err; err != nil {
		return err
	}

	a.deleteEmojiImage(emoji.Id)
	a.deleteReactionsForEmoji(emoji.Name)
	return nil
}

func (a *App) GetEmoji(emojiId string) (*model.Emoji, *model.AppError) {
	if !*a.Config().ServiceSettings.EnableCustomEmoji {
		return nil, model.NewAppError("GetEmoji", "api.emoji.disabled.app_error", nil, "", http.StatusNotImplemented)
	}

	if len(*a.Config().FileSettings.DriverName) == 0 {
		return nil, model.NewAppError("GetEmoji", "api.emoji.storage.app_error", nil, "", http.StatusNotImplemented)
	}

	result := <-a.Srv.Store.Emoji().Get(emojiId, false)
	if result.Err != nil {
		return nil, result.Err
	}
	return result.Data.(*model.Emoji), nil
}

func (a *App) GetEmojiByName(emojiName string) (*model.Emoji, *model.AppError) {
	if !*a.Config().ServiceSettings.EnableCustomEmoji {
		return nil, model.NewAppError("GetEmoji", "api.emoji.disabled.app_error", nil, "", http.StatusNotImplemented)
	}

	if len(*a.Config().FileSettings.DriverName) == 0 {
		return nil, model.NewAppError("GetEmoji", "api.emoji.storage.app_error", nil, "", http.StatusNotImplemented)
	}

	result := <-a.Srv.Store.Emoji().GetByName(emojiName)
	if result.Err != nil {
		return nil, result.Err
	}
	return result.Data.(*model.Emoji), nil
}

<<<<<<< HEAD
func (a *App) GetMultipleEmojiByName(names []string) ([]*model.Emoji, *model.AppError) {
	if !*a.Config().ServiceSettings.EnableCustomEmoji {
		return nil, model.NewAppError("GetMultipleEmojiByName", "api.emoji.disabled.app_error", nil, "", http.StatusNotImplemented)
	}

	if result := <-a.Srv.Store.Emoji().GetMultipleByName(names); result.Err != nil {
		return nil, result.Err
	} else {
		return result.Data.([]*model.Emoji), nil
	}
}

func (a *App) GetEmojiImage(emojiId string) (imageByte []byte, imageType string, err *model.AppError) {
	if result := <-a.Srv.Store.Emoji().Get(emojiId, true); result.Err != nil {
=======
func (a *App) GetEmojiImage(emojiId string) ([]byte, string, *model.AppError) {
	result := <-a.Srv.Store.Emoji().Get(emojiId, true)
	if result.Err != nil {
>>>>>>> c82a84ed
		return nil, "", result.Err
	}

	img, appErr := a.ReadFile(getEmojiImagePath(emojiId))
	if appErr != nil {
		return nil, "", model.NewAppError("getEmojiImage", "api.emoji.get_image.read.app_error", nil, appErr.Error(), http.StatusNotFound)
	}

	_, imageType, err := image.DecodeConfig(bytes.NewReader(img))
	if err != nil {
		return nil, "", model.NewAppError("getEmojiImage", "api.emoji.get_image.decode.app_error", nil, err.Error(), http.StatusInternalServerError)
	}

	return img, imageType, nil
}

func (a *App) SearchEmoji(name string, prefixOnly bool, limit int) ([]*model.Emoji, *model.AppError) {
	if !*a.Config().ServiceSettings.EnableCustomEmoji {
		return nil, model.NewAppError("SearchEmoji", "api.emoji.disabled.app_error", nil, "", http.StatusNotImplemented)
	}

	result := <-a.Srv.Store.Emoji().Search(name, prefixOnly, limit)
	if result.Err != nil {
		return nil, result.Err
	}
	return result.Data.([]*model.Emoji), nil
}

func resizeEmojiGif(gifImg *gif.GIF) *gif.GIF {
	// Create a new RGBA image to hold the incremental frames.
	firstFrame := gifImg.Image[0].Bounds()
	b := image.Rect(0, 0, firstFrame.Dx(), firstFrame.Dy())
	img := image.NewRGBA(b)

	resizedImage := image.Image(nil)
	// Resize each frame.
	for index, frame := range gifImg.Image {
		bounds := frame.Bounds()
		draw.Draw(img, bounds, frame, bounds.Min, draw.Over)
		resizedImage = resizeEmoji(img, firstFrame.Dx(), firstFrame.Dy())
		gifImg.Image[index] = imageToPaletted(resizedImage)
	}
	// Set new gif width and height
	gifImg.Config.Width = resizedImage.Bounds().Dx()
	gifImg.Config.Height = resizedImage.Bounds().Dy()
	return gifImg
}

func getEmojiImagePath(id string) string {
	return "emoji/" + id + "/image"
}

func resizeEmoji(img image.Image, width int, height int) image.Image {
	emojiWidth := float64(width)
	emojiHeight := float64(height)

	if emojiHeight <= MaxEmojiHeight && emojiWidth <= MaxEmojiWidth {
		return img
	}
	return imaging.Fit(img, MaxEmojiWidth, MaxEmojiHeight, imaging.Lanczos)
}

func imageToPaletted(img image.Image) *image.Paletted {
	b := img.Bounds()
	pm := image.NewPaletted(b, palette.Plan9)
	draw.FloydSteinberg.Draw(pm, b, img, image.ZP)
	return pm
}

func (a *App) deleteEmojiImage(id string) {
	if err := a.MoveFile(getEmojiImagePath(id), "emoji/"+id+"/image_deleted"); err != nil {
		mlog.Error(fmt.Sprintf("Failed to rename image when deleting emoji %v", id))
	}
}

func (a *App) deleteReactionsForEmoji(emojiName string) {
	if result := <-a.Srv.Store.Reaction().DeleteAllWithEmojiName(emojiName); result.Err != nil {
		mlog.Warn(fmt.Sprintf("Unable to delete reactions when deleting emoji with emoji name %v", emojiName))
		mlog.Warn(fmt.Sprint(result.Err))
	}
}<|MERGE_RESOLUTION|>--- conflicted
+++ resolved
@@ -185,7 +185,6 @@
 	return result.Data.(*model.Emoji), nil
 }
 
-<<<<<<< HEAD
 func (a *App) GetMultipleEmojiByName(names []string) ([]*model.Emoji, *model.AppError) {
 	if !*a.Config().ServiceSettings.EnableCustomEmoji {
 		return nil, model.NewAppError("GetMultipleEmojiByName", "api.emoji.disabled.app_error", nil, "", http.StatusNotImplemented)
@@ -198,13 +197,9 @@
 	}
 }
 
-func (a *App) GetEmojiImage(emojiId string) (imageByte []byte, imageType string, err *model.AppError) {
-	if result := <-a.Srv.Store.Emoji().Get(emojiId, true); result.Err != nil {
-=======
 func (a *App) GetEmojiImage(emojiId string) ([]byte, string, *model.AppError) {
 	result := <-a.Srv.Store.Emoji().Get(emojiId, true)
 	if result.Err != nil {
->>>>>>> c82a84ed
 		return nil, "", result.Err
 	}
 
