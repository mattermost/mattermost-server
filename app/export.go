// Copyright (c) 2015-present Mattermost, Inc. All Rights Reserved.
// See LICENSE.txt for license information.

package app

import (
	"encoding/json"
	"io"
	"net/http"
	"os"
	"path/filepath"
	"strings"

	"github.com/mattermost/mattermost-server/v5/store"

	"github.com/mattermost/mattermost-server/v5/mlog"
	"github.com/mattermost/mattermost-server/v5/model"
	"github.com/pkg/errors"
)

// We use this map to identify the exportable preferences.
// Here we link the preference category and name, to the name of the relevant field in the import struct.
var exportablePreferences = map[ComparablePreference]string{{
	Category: model.PREFERENCE_CATEGORY_THEME,
	Name:     "",
}: "Theme", {
	Category: model.PREFERENCE_CATEGORY_ADVANCED_SETTINGS,
	Name:     "feature_enabled_markdown_preview",
}: "UseMarkdownPreview", {
	Category: model.PREFERENCE_CATEGORY_ADVANCED_SETTINGS,
	Name:     "formatting",
}: "UseFormatting", {
	Category: model.PREFERENCE_CATEGORY_SIDEBAR_SETTINGS,
	Name:     "show_unread_section",
}: "ShowUnreadSection", {
	Category: model.PREFERENCE_CATEGORY_DISPLAY_SETTINGS,
	Name:     model.PREFERENCE_NAME_USE_MILITARY_TIME,
}: "UseMilitaryTime", {
	Category: model.PREFERENCE_CATEGORY_DISPLAY_SETTINGS,
	Name:     model.PREFERENCE_NAME_COLLAPSE_SETTING,
}: "CollapsePreviews", {
	Category: model.PREFERENCE_CATEGORY_DISPLAY_SETTINGS,
	Name:     model.PREFERENCE_NAME_MESSAGE_DISPLAY,
}: "MessageDisplay", {
	Category: model.PREFERENCE_CATEGORY_DISPLAY_SETTINGS,
	Name:     "channel_display_mode",
}: "ChannelDisplayMode", {
	Category: model.PREFERENCE_CATEGORY_TUTORIAL_STEPS,
	Name:     "",
}: "TutorialStep", {
	Category: model.PREFERENCE_CATEGORY_NOTIFICATIONS,
	Name:     model.PREFERENCE_NAME_EMAIL_INTERVAL,
}: "EmailInterval",
}

func (a *App) BulkExport(writer io.Writer, file string, pathToEmojiDir string, dirNameToExportEmoji string) *model.AppError {
	mlog.Info("Bulk export: exporting version")
	if err := a.ExportVersion(writer); err != nil {
		return err
	}

	mlog.Info("Bulk export: exporting teams")
	if err := a.ExportAllTeams(writer); err != nil {
		return err
	}

	mlog.Info("Bulk export: exporting channels")
	if err := a.ExportAllChannels(writer); err != nil {
		return err
	}

	mlog.Info("Bulk export: exporting users")
	if err := a.ExportAllUsers(writer); err != nil {
		return err
	}

	mlog.Info("Bulk export: exporting posts")
	if err := a.ExportAllPosts(writer); err != nil {
		return err
	}

	mlog.Info("Bulk export: exporting emoji")
	if err := a.ExportCustomEmoji(writer, file, pathToEmojiDir, dirNameToExportEmoji); err != nil {
		return err
	}

	mlog.Info("Bulk export: exporting direct channels")
	if err := a.ExportAllDirectChannels(writer); err != nil {
		return err
	}

	mlog.Info("Bulk export: exporting direct posts")
	if err := a.ExportAllDirectPosts(writer); err != nil {
		return err
	}

	return nil
}

func (a *App) ExportWriteLine(writer io.Writer, line *LineImportData) *model.AppError {
	b, err := json.Marshal(line)
	if err != nil {
		return model.NewAppError("BulkExport", "app.export.export_write_line.json_marshall.error", nil, "err="+err.Error(), http.StatusBadRequest)
	}

	if _, err := writer.Write(append(b, '\n')); err != nil {
		return model.NewAppError("BulkExport", "app.export.export_write_line.io_writer.error", nil, "err="+err.Error(), http.StatusBadRequest)
	}

	return nil
}

func (a *App) ExportVersion(writer io.Writer) *model.AppError {
	version := 1
	versionLine := &LineImportData{
		Type:    "version",
		Version: &version,
	}

	return a.ExportWriteLine(writer, versionLine)
}

func (a *App) ExportAllTeams(writer io.Writer) *model.AppError {
	afterId := strings.Repeat("0", 26)
	for {
<<<<<<< HEAD
		teams, err := a.Store().Team().GetAllForExportAfter(1000, afterId)
=======
		teams, err := a.Srv().Store.Team().GetAllForExportAfter(1000, afterId)
>>>>>>> 17523fa5

		if err != nil {
			return err
		}

		if len(teams) == 0 {
			break
		}

		for _, team := range teams {
			afterId = team.Id

			// Skip deleted.
			if team.DeleteAt != 0 {
				continue
			}

			teamLine := ImportLineFromTeam(team)
			if err := a.ExportWriteLine(writer, teamLine); err != nil {
				return err
			}
		}
	}

	return nil
}

func (a *App) ExportAllChannels(writer io.Writer) *model.AppError {
	afterId := strings.Repeat("0", 26)
	for {
<<<<<<< HEAD
		channels, err := a.Store().Channel().GetAllChannelsForExportAfter(1000, afterId)
=======
		channels, err := a.Srv().Store.Channel().GetAllChannelsForExportAfter(1000, afterId)
>>>>>>> 17523fa5

		if err != nil {
			return err
		}

		if len(channels) == 0 {
			break
		}

		for _, channel := range channels {
			afterId = channel.Id

			// Skip deleted.
			if channel.DeleteAt != 0 {
				continue
			}

			channelLine := ImportLineFromChannel(channel)
			if err := a.ExportWriteLine(writer, channelLine); err != nil {
				return err
			}
		}
	}

	return nil
}

func (a *App) ExportAllUsers(writer io.Writer) *model.AppError {
	afterId := strings.Repeat("0", 26)
	for {
<<<<<<< HEAD
		users, err := a.Store().User().GetAllAfter(1000, afterId)
=======
		users, err := a.Srv().Store.User().GetAllAfter(1000, afterId)
>>>>>>> 17523fa5

		if err != nil {
			return err
		}

		if len(users) == 0 {
			break
		}

		for _, user := range users {
			afterId = user.Id

			// Gathering here the exportable preferences to pass them on to ImportLineFromUser
			exportedPrefs := make(map[string]*string)
			allPrefs, err := a.GetPreferencesForUser(user.Id)
			if err != nil {
				return err
			}
			for _, pref := range allPrefs {
				// We need to manage the special cases
				// Here we manage Tutorial steps
				if pref.Category == model.PREFERENCE_CATEGORY_TUTORIAL_STEPS {
					pref.Name = ""
					// Then the email interval
				} else if pref.Category == model.PREFERENCE_CATEGORY_NOTIFICATIONS && pref.Name == model.PREFERENCE_NAME_EMAIL_INTERVAL {
					switch pref.Value {
					case model.PREFERENCE_EMAIL_INTERVAL_NO_BATCHING_SECONDS:
						pref.Value = model.PREFERENCE_EMAIL_INTERVAL_IMMEDIATELY
					case model.PREFERENCE_EMAIL_INTERVAL_FIFTEEN_AS_SECONDS:
						pref.Value = model.PREFERENCE_EMAIL_INTERVAL_FIFTEEN
					case model.PREFERENCE_EMAIL_INTERVAL_HOUR_AS_SECONDS:
						pref.Value = model.PREFERENCE_EMAIL_INTERVAL_HOUR
					case "0":
						pref.Value = ""
					}
				}
				id, ok := exportablePreferences[ComparablePreference{
					Category: pref.Category,
					Name:     pref.Name,
				}]
				if ok {
					prefPtr := pref.Value
					if prefPtr != "" {
						exportedPrefs[id] = &prefPtr
					} else {
						exportedPrefs[id] = nil
					}
				}
			}

			userLine := ImportLineFromUser(user, exportedPrefs)

			userLine.User.NotifyProps = a.buildUserNotifyProps(user.NotifyProps)

			// Do the Team Memberships.
			members, err := a.buildUserTeamAndChannelMemberships(user.Id)
			if err != nil {
				return err
			}

			userLine.User.Teams = members

			if err := a.ExportWriteLine(writer, userLine); err != nil {
				return err
			}
		}
	}

	return nil
}

func (a *App) buildUserTeamAndChannelMemberships(userId string) (*[]UserTeamImportData, *model.AppError) {
	var memberships []UserTeamImportData

<<<<<<< HEAD
	members, err := a.Store().Team().GetTeamMembersForExport(userId)
=======
	members, err := a.Srv().Store.Team().GetTeamMembersForExport(userId)
>>>>>>> 17523fa5

	if err != nil {
		return nil, err
	}

	for _, member := range members {
		// Skip deleted.
		if member.DeleteAt != 0 {
			continue
		}

		memberData := ImportUserTeamDataFromTeamMember(member)

		// Do the Channel Memberships.
		channelMembers, err := a.buildUserChannelMemberships(userId, member.TeamId)
		if err != nil {
			return nil, err
		}

		// Get the user theme
<<<<<<< HEAD
		themePreference, err := a.Store().Preference().Get(member.UserId, model.PREFERENCE_CATEGORY_THEME, member.TeamId)
=======
		themePreference, err := a.Srv().Store.Preference().Get(member.UserId, model.PREFERENCE_CATEGORY_THEME, member.TeamId)
>>>>>>> 17523fa5
		if err == nil {
			memberData.Theme = &themePreference.Value
		}

		memberData.Channels = channelMembers

		memberships = append(memberships, *memberData)
	}

	return &memberships, nil
}

func (a *App) buildUserChannelMemberships(userId string, teamId string) (*[]UserChannelImportData, *model.AppError) {
	var memberships []UserChannelImportData

<<<<<<< HEAD
	members, err := a.Store().Channel().GetChannelMembersForExport(userId, teamId)
=======
	members, err := a.Srv().Store.Channel().GetChannelMembersForExport(userId, teamId)
>>>>>>> 17523fa5
	if err != nil {
		return nil, err
	}

	category := model.PREFERENCE_CATEGORY_FAVORITE_CHANNEL
	preferences, err := a.GetPreferenceByCategoryForUser(userId, category)
	if err != nil && err.StatusCode != http.StatusNotFound {
		return nil, err
	}

	for _, member := range members {
		memberships = append(memberships, *ImportUserChannelDataFromChannelMemberAndPreferences(member, &preferences))
	}
	return &memberships, nil
}

func (a *App) buildUserNotifyProps(notifyProps model.StringMap) *UserNotifyPropsImportData {

	getProp := func(key string) *string {
		if v, ok := notifyProps[key]; ok {
			return &v
		}
		return nil
	}

	return &UserNotifyPropsImportData{
		Desktop:          getProp(model.DESKTOP_NOTIFY_PROP),
		DesktopSound:     getProp(model.DESKTOP_SOUND_NOTIFY_PROP),
		Email:            getProp(model.EMAIL_NOTIFY_PROP),
		Mobile:           getProp(model.PUSH_NOTIFY_PROP),
		MobilePushStatus: getProp(model.PUSH_STATUS_NOTIFY_PROP),
		ChannelTrigger:   getProp(model.CHANNEL_MENTIONS_NOTIFY_PROP),
		CommentsTrigger:  getProp(model.COMMENTS_NOTIFY_PROP),
		MentionKeys:      getProp(model.MENTION_KEYS_NOTIFY_PROP),
	}
}

func (a *App) ExportAllPosts(writer io.Writer) *model.AppError {
	afterId := strings.Repeat("0", 26)

	for {
<<<<<<< HEAD
		posts, err := a.Store().Post().GetParentsForExportAfter(1000, afterId)
=======
		posts, err := a.Srv().Store.Post().GetParentsForExportAfter(1000, afterId)
>>>>>>> 17523fa5
		if err != nil {
			return err
		}

		if len(posts) == 0 {
			return nil
		}

		for _, post := range posts {
			afterId = post.Id

			// Skip deleted.
			if post.DeleteAt != 0 {
				continue
			}

			postLine := ImportLineForPost(post)

			postLine.Post.Replies, err = a.buildPostReplies(post.Id)
			if err != nil {
				return err
			}

			postLine.Post.Reactions = &[]ReactionImportData{}
			if post.HasReactions {
				postLine.Post.Reactions, err = a.BuildPostReactions(post.Id)
				if err != nil {
					return err
				}
			}

			if err := a.ExportWriteLine(writer, postLine); err != nil {
				return err
			}
		}
	}
}

func (a *App) buildPostReplies(postId string) (*[]ReplyImportData, *model.AppError) {
	var replies []ReplyImportData

<<<<<<< HEAD
	replyPosts, err := a.Store().Post().GetRepliesForExport(postId)
=======
	replyPosts, err := a.Srv().Store.Post().GetRepliesForExport(postId)
>>>>>>> 17523fa5
	if err != nil {
		return nil, err
	}

	for _, reply := range replyPosts {
		replyImportObject := ImportReplyFromPost(reply)
		if reply.HasReactions {
			replyImportObject.Reactions, err = a.BuildPostReactions(reply.Id)
			if err != nil {
				return nil, err
			}
		}
		replies = append(replies, *replyImportObject)
	}

	return &replies, nil
}

func (a *App) BuildPostReactions(postId string) (*[]ReactionImportData, *model.AppError) {
	var reactionsOfPost []ReactionImportData

<<<<<<< HEAD
	reactions, err := a.Store().Reaction().GetForPost(postId, true)
=======
	reactions, err := a.Srv().Store.Reaction().GetForPost(postId, true)
>>>>>>> 17523fa5
	if err != nil {
		return nil, err
	}

	for _, reaction := range reactions {
		var user *model.User
<<<<<<< HEAD
		user, err = a.Store().User().Get(reaction.UserId)
=======
		user, err = a.Srv().Store.User().Get(reaction.UserId)
>>>>>>> 17523fa5
		if err != nil {
			if err.Id == store.MISSING_ACCOUNT_ERROR { // this is a valid case, the user that reacted might've been deleted by now
				mlog.Info("Skipping reactions by user since the entity doesn't exist anymore", mlog.String("user_id", reaction.UserId))
				continue
			}
			return nil, err
		}
		reactionsOfPost = append(reactionsOfPost, *ImportReactionFromPost(user, reaction))
	}

	return &reactionsOfPost, nil

}

func (a *App) ExportCustomEmoji(writer io.Writer, file string, pathToEmojiDir string, dirNameToExportEmoji string) *model.AppError {
	pageNumber := 0
	for {
		customEmojiList, err := a.GetEmojiList(pageNumber, 100, model.EMOJI_SORT_BY_NAME)

		if err != nil {
			return err
		}

		if len(customEmojiList) == 0 {
			break
		}

		pageNumber++

		pathToDir := a.createDirForEmoji(file, dirNameToExportEmoji)

		for _, emoji := range customEmojiList {
			emojiImagePath := pathToEmojiDir + emoji.Id + "/image"
			err := a.copyEmojiImages(emoji.Id, emojiImagePath, pathToDir)
			if err != nil {
				return model.NewAppError("BulkExport", "app.export.export_custom_emoji.copy_emoji_images.error", nil, "err="+err.Error(), http.StatusBadRequest)
			}

			filePath := dirNameToExportEmoji + "/" + emoji.Id + "/image"

			emojiImportObject := ImportLineFromEmoji(emoji, filePath)

			if err := a.ExportWriteLine(writer, emojiImportObject); err != nil {
				return err
			}
		}
	}

	return nil
}

// Creates directory named 'exported_emoji' to copy the emoji files
// Directory and the file specified by admin share the same path
func (a *App) createDirForEmoji(file string, dirName string) string {
	pathToFile, _ := filepath.Abs(file)
	pathSlice := strings.Split(pathToFile, "/")
	if len(pathSlice) > 0 {
		pathSlice = pathSlice[:len(pathSlice)-1]
	}
	pathToDir := strings.Join(pathSlice, "/") + "/" + dirName

	if _, err := os.Stat(pathToDir); os.IsNotExist(err) {
		os.Mkdir(pathToDir, os.ModePerm)
	}
	return pathToDir
}

// Copies emoji files from 'data/emoji' dir to 'exported_emoji' dir
func (a *App) copyEmojiImages(emojiId string, emojiImagePath string, pathToDir string) error {
	fromPath, err := os.Open(emojiImagePath)
	if fromPath == nil || err != nil {
		return errors.New("Error reading " + emojiImagePath + "file")
	}
	defer fromPath.Close()

	emojiDir := pathToDir + "/" + emojiId

	if _, err = os.Stat(emojiDir); err != nil {
		if !os.IsNotExist(err) {
			return errors.Wrapf(err, "Error fetching file info of emoji directory %v", emojiDir)
		}

		if err = os.Mkdir(emojiDir, os.ModePerm); err != nil {
			return errors.Wrapf(err, "Error creating emoji directory %v", emojiDir)
		}
	}

	toPath, err := os.OpenFile(emojiDir+"/image", os.O_RDWR|os.O_CREATE, 0666)
	if err != nil {
		return errors.New("Error creating the image file " + err.Error())
	}
	defer toPath.Close()

	_, err = io.Copy(toPath, fromPath)
	if err != nil {
		return errors.New("Error copying emojis " + err.Error())
	}

	return nil
}

func (a *App) ExportAllDirectChannels(writer io.Writer) *model.AppError {
	afterId := strings.Repeat("0", 26)
	for {
<<<<<<< HEAD
		channels, err := a.Store().Channel().GetAllDirectChannelsForExportAfter(1000, afterId)
=======
		channels, err := a.Srv().Store.Channel().GetAllDirectChannelsForExportAfter(1000, afterId)
>>>>>>> 17523fa5
		if err != nil {
			return err
		}

		if len(channels) == 0 {
			break
		}

		for _, channel := range channels {
			afterId = channel.Id

			// Skip deleted.
			if channel.DeleteAt != 0 {
				continue
			}

			channelLine := ImportLineFromDirectChannel(channel)
			if err := a.ExportWriteLine(writer, channelLine); err != nil {
				return err
			}
		}
	}

	return nil
}

func (a *App) ExportAllDirectPosts(writer io.Writer) *model.AppError {
	afterId := strings.Repeat("0", 26)
	for {
<<<<<<< HEAD
		posts, err := a.Store().Post().GetDirectPostParentsForExportAfter(1000, afterId)
=======
		posts, err := a.Srv().Store.Post().GetDirectPostParentsForExportAfter(1000, afterId)
>>>>>>> 17523fa5
		if err != nil {
			return err
		}

		if len(posts) == 0 {
			break
		}

		for _, post := range posts {
			afterId = post.Id

			// Skip deleted.
			if post.DeleteAt != 0 {
				continue
			}

			// Do the Replies.
			replies, err := a.buildPostReplies(post.Id)
			if err != nil {
				return err
			}

			postLine := ImportLineForDirectPost(post)
			postLine.DirectPost.Replies = replies
			if err := a.ExportWriteLine(writer, postLine); err != nil {
				return err
			}
		}
	}
	return nil
}<|MERGE_RESOLUTION|>--- conflicted
+++ resolved
@@ -123,11 +123,7 @@
 func (a *App) ExportAllTeams(writer io.Writer) *model.AppError {
 	afterId := strings.Repeat("0", 26)
 	for {
-<<<<<<< HEAD
-		teams, err := a.Store().Team().GetAllForExportAfter(1000, afterId)
-=======
 		teams, err := a.Srv().Store.Team().GetAllForExportAfter(1000, afterId)
->>>>>>> 17523fa5
 
 		if err != nil {
 			return err
@@ -158,11 +154,7 @@
 func (a *App) ExportAllChannels(writer io.Writer) *model.AppError {
 	afterId := strings.Repeat("0", 26)
 	for {
-<<<<<<< HEAD
-		channels, err := a.Store().Channel().GetAllChannelsForExportAfter(1000, afterId)
-=======
 		channels, err := a.Srv().Store.Channel().GetAllChannelsForExportAfter(1000, afterId)
->>>>>>> 17523fa5
 
 		if err != nil {
 			return err
@@ -193,11 +185,7 @@
 func (a *App) ExportAllUsers(writer io.Writer) *model.AppError {
 	afterId := strings.Repeat("0", 26)
 	for {
-<<<<<<< HEAD
-		users, err := a.Store().User().GetAllAfter(1000, afterId)
-=======
 		users, err := a.Srv().Store.User().GetAllAfter(1000, afterId)
->>>>>>> 17523fa5
 
 		if err != nil {
 			return err
@@ -272,11 +260,7 @@
 func (a *App) buildUserTeamAndChannelMemberships(userId string) (*[]UserTeamImportData, *model.AppError) {
 	var memberships []UserTeamImportData
 
-<<<<<<< HEAD
-	members, err := a.Store().Team().GetTeamMembersForExport(userId)
-=======
 	members, err := a.Srv().Store.Team().GetTeamMembersForExport(userId)
->>>>>>> 17523fa5
 
 	if err != nil {
 		return nil, err
@@ -297,11 +281,7 @@
 		}
 
 		// Get the user theme
-<<<<<<< HEAD
-		themePreference, err := a.Store().Preference().Get(member.UserId, model.PREFERENCE_CATEGORY_THEME, member.TeamId)
-=======
 		themePreference, err := a.Srv().Store.Preference().Get(member.UserId, model.PREFERENCE_CATEGORY_THEME, member.TeamId)
->>>>>>> 17523fa5
 		if err == nil {
 			memberData.Theme = &themePreference.Value
 		}
@@ -317,11 +297,7 @@
 func (a *App) buildUserChannelMemberships(userId string, teamId string) (*[]UserChannelImportData, *model.AppError) {
 	var memberships []UserChannelImportData
 
-<<<<<<< HEAD
-	members, err := a.Store().Channel().GetChannelMembersForExport(userId, teamId)
-=======
 	members, err := a.Srv().Store.Channel().GetChannelMembersForExport(userId, teamId)
->>>>>>> 17523fa5
 	if err != nil {
 		return nil, err
 	}
@@ -363,11 +339,7 @@
 	afterId := strings.Repeat("0", 26)
 
 	for {
-<<<<<<< HEAD
-		posts, err := a.Store().Post().GetParentsForExportAfter(1000, afterId)
-=======
 		posts, err := a.Srv().Store.Post().GetParentsForExportAfter(1000, afterId)
->>>>>>> 17523fa5
 		if err != nil {
 			return err
 		}
@@ -409,11 +381,7 @@
 func (a *App) buildPostReplies(postId string) (*[]ReplyImportData, *model.AppError) {
 	var replies []ReplyImportData
 
-<<<<<<< HEAD
-	replyPosts, err := a.Store().Post().GetRepliesForExport(postId)
-=======
 	replyPosts, err := a.Srv().Store.Post().GetRepliesForExport(postId)
->>>>>>> 17523fa5
 	if err != nil {
 		return nil, err
 	}
@@ -435,22 +403,14 @@
 func (a *App) BuildPostReactions(postId string) (*[]ReactionImportData, *model.AppError) {
 	var reactionsOfPost []ReactionImportData
 
-<<<<<<< HEAD
-	reactions, err := a.Store().Reaction().GetForPost(postId, true)
-=======
 	reactions, err := a.Srv().Store.Reaction().GetForPost(postId, true)
->>>>>>> 17523fa5
 	if err != nil {
 		return nil, err
 	}
 
 	for _, reaction := range reactions {
 		var user *model.User
-<<<<<<< HEAD
-		user, err = a.Store().User().Get(reaction.UserId)
-=======
 		user, err = a.Srv().Store.User().Get(reaction.UserId)
->>>>>>> 17523fa5
 		if err != nil {
 			if err.Id == store.MISSING_ACCOUNT_ERROR { // this is a valid case, the user that reacted might've been deleted by now
 				mlog.Info("Skipping reactions by user since the entity doesn't exist anymore", mlog.String("user_id", reaction.UserId))
@@ -555,11 +515,7 @@
 func (a *App) ExportAllDirectChannels(writer io.Writer) *model.AppError {
 	afterId := strings.Repeat("0", 26)
 	for {
-<<<<<<< HEAD
-		channels, err := a.Store().Channel().GetAllDirectChannelsForExportAfter(1000, afterId)
-=======
 		channels, err := a.Srv().Store.Channel().GetAllDirectChannelsForExportAfter(1000, afterId)
->>>>>>> 17523fa5
 		if err != nil {
 			return err
 		}
@@ -589,11 +545,7 @@
 func (a *App) ExportAllDirectPosts(writer io.Writer) *model.AppError {
 	afterId := strings.Repeat("0", 26)
 	for {
-<<<<<<< HEAD
-		posts, err := a.Store().Post().GetDirectPostParentsForExportAfter(1000, afterId)
-=======
 		posts, err := a.Srv().Store.Post().GetDirectPostParentsForExportAfter(1000, afterId)
->>>>>>> 17523fa5
 		if err != nil {
 			return err
 		}
