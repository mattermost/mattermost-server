package app

import (
	"bytes"
	"os"
	"testing"

	"github.com/stretchr/testify/assert"
	"github.com/stretchr/testify/require"

	"github.com/mattermost/mattermost-server/model"
	"github.com/mattermost/mattermost-server/store"
)

func TestReactionsOfPost(t *testing.T) {
	th := Setup(t).InitBasic()
	defer th.TearDown()

	post := th.BasicPost
	post.HasReactions = true

	reactionObject := model.Reaction{
		UserId:    th.BasicUser.Id,
		PostId:    post.Id,
		EmojiName: "emoji",
		CreateAt:  model.GetMillis(),
	}

	th.App.SaveReactionForPost(&reactionObject)
	reactionsOfPost, err := th.App.BuildPostReactions(post.Id)
	require.Nil(t, err)

	assert.Equal(t, reactionObject.EmojiName, *(*reactionsOfPost)[0].EmojiName)
}

func TestExportUserNotifyProps(t *testing.T) {

	th := Setup(t).InitBasic()
	defer th.TearDown()

	userNotifyProps := model.StringMap{
		model.DESKTOP_NOTIFY_PROP:          model.USER_NOTIFY_ALL,
		model.DESKTOP_SOUND_NOTIFY_PROP:    "true",
		model.EMAIL_NOTIFY_PROP:            "true",
		model.PUSH_NOTIFY_PROP:             model.USER_NOTIFY_ALL,
		model.PUSH_STATUS_NOTIFY_PROP:      model.STATUS_ONLINE,
		model.CHANNEL_MENTIONS_NOTIFY_PROP: "true",
		model.COMMENTS_NOTIFY_PROP:         model.COMMENTS_NOTIFY_ROOT,
		model.MENTION_KEYS_NOTIFY_PROP:     "valid,misc",
	}

	exportNotifyProps := th.App.buildUserNotifyProps(userNotifyProps)

	require.Equal(t, userNotifyProps[model.DESKTOP_NOTIFY_PROP], *exportNotifyProps.Desktop)
	require.Equal(t, userNotifyProps[model.DESKTOP_SOUND_NOTIFY_PROP], *exportNotifyProps.DesktopSound)
	require.Equal(t, userNotifyProps[model.EMAIL_NOTIFY_PROP], *exportNotifyProps.Email)
	require.Equal(t, userNotifyProps[model.PUSH_NOTIFY_PROP], *exportNotifyProps.Mobile)
	require.Equal(t, userNotifyProps[model.PUSH_STATUS_NOTIFY_PROP], *exportNotifyProps.MobilePushStatus)
	require.Equal(t, userNotifyProps[model.CHANNEL_MENTIONS_NOTIFY_PROP], *exportNotifyProps.ChannelTrigger)
	require.Equal(t, userNotifyProps[model.COMMENTS_NOTIFY_PROP], *exportNotifyProps.CommentsTrigger)
	require.Equal(t, userNotifyProps[model.MENTION_KEYS_NOTIFY_PROP], *exportNotifyProps.MentionKeys)
}

func TestExportUserChannels(t *testing.T) {
	th := Setup(t).InitBasic()
	defer th.TearDown()
	channel := th.BasicChannel
	user := th.BasicUser
	team := th.BasicTeam
	channelName := channel.Name
	notifyProps := model.StringMap{
		model.DESKTOP_NOTIFY_PROP: model.USER_NOTIFY_ALL,
		model.PUSH_NOTIFY_PROP:    model.USER_NOTIFY_NONE,
	}
	preference := model.Preference{
		UserId:   user.Id,
		Category: model.PREFERENCE_CATEGORY_FAVORITE_CHANNEL,
		Name:     channel.Id,
		Value:    "true",
	}
	var preferences model.Preferences
	preferences = append(preferences, preference)
	store.Must(th.App.Srv.Store.Preference().Save(&preferences))
	th.App.UpdateChannelMemberNotifyProps(notifyProps, channel.Id, user.Id)
	exportData, err := th.App.buildUserChannelMemberships(user.Id, team.Id)
	require.Nil(t, err)
	assert.Equal(t, len(*exportData), 3)
	for _, data := range *exportData {
		if *data.Name == channelName {
			assert.Equal(t, *data.NotifyProps.Desktop, "all")
			assert.Equal(t, *data.NotifyProps.Mobile, "none")
			assert.Equal(t, *data.NotifyProps.MarkUnread, "all") // default value
			assert.True(t, *data.Favorite)
		} else { // default values
			assert.Equal(t, *data.NotifyProps.Desktop, "default")
			assert.Equal(t, *data.NotifyProps.Mobile, "default")
			assert.Equal(t, *data.NotifyProps.MarkUnread, "all")
			assert.False(t, *data.Favorite)
		}
	}
}

func TestDirCreationForEmoji(t *testing.T) {
	th := Setup(t).InitBasic()
	defer th.TearDown()

	pathToDir := th.App.createDirForEmoji("test.json", "exported_emoji_test")
	defer os.Remove(pathToDir)
	if _, err := os.Stat(pathToDir); os.IsNotExist(err) {
		t.Fatal("Directory exported_emoji_test should exist")
	}
}

func TestCopyEmojiImages(t *testing.T) {
	th := Setup(t).InitBasic()
	defer th.TearDown()

	emoji := &model.Emoji{
		Id: th.BasicUser.Id,
	}

	// Creating a dir named `exported_emoji_test` in the root of the repo
	pathToDir := "../exported_emoji_test"

	os.Mkdir(pathToDir, 0777)
	defer os.RemoveAll(pathToDir)

	filePath := "../data/emoji/" + emoji.Id
	emojiImagePath := filePath + "/image"

	var _, err = os.Stat(filePath)
	if os.IsNotExist(err) {
		os.MkdirAll(filePath, 0777)
	}

	// Creating a file with the name `image` to copy it to `exported_emoji_test`
	os.OpenFile(filePath+"/image", os.O_RDONLY|os.O_CREATE, 0777)
	defer os.RemoveAll(filePath)

	copyError := th.App.copyEmojiImages(emoji.Id, emojiImagePath, pathToDir)
	if copyError != nil {
		t.Fatal(copyError)
	}

	if _, err := os.Stat(pathToDir + "/" + emoji.Id + "/image"); os.IsNotExist(err) {
		t.Fatal("File should exist ", err)
	}
}

func TestExportCustomEmoji(t *testing.T) {
	th := Setup(t).InitBasic()
	defer th.TearDown()

	filePath := "../demo.json"

	fileWriter, err := os.Create(filePath)
	require.Nil(t, err)
	defer os.Remove(filePath)

	pathToEmojiDir := "../data/emoji/"
	dirNameToExportEmoji := "exported_emoji_test"
	defer os.RemoveAll("../" + dirNameToExportEmoji)

	if err := th.App.ExportCustomEmoji(fileWriter, filePath, pathToEmojiDir, dirNameToExportEmoji); err != nil {
		t.Fatal(err)
	}
}

func TestExportAllUsers(t *testing.T) {
	th1 := Setup(t).InitBasic()
	defer th1.TearDown()

	// Adding a user and deactivating it to check whether it gets included in bulk export
	user := th1.CreateUser()
	_, err := th1.App.UpdateActive(user, false)
	require.Nil(t, err)

	var b bytes.Buffer
	err = th1.App.BulkExport(&b, "somefile", "somePath", "someDir")
	require.Nil(t, err)

	th2 := Setup(t)
	defer th2.TearDown()
	err, i := th2.App.BulkImport(&b, false, 5)
	assert.Nil(t, err)
	assert.Equal(t, 0, i)

	users1, err := th1.App.GetUsers(&model.UserGetOptions{
		Page:    0,
		PerPage: 10,
	})
	assert.Nil(t, err)
	users2, err := th2.App.GetUsers(&model.UserGetOptions{
		Page:    0,
		PerPage: 10,
	})
	assert.Nil(t, err)
	assert.Equal(t, len(users1), len(users2))
	assert.ElementsMatch(t, users1, users2)
<<<<<<< HEAD
}

func TestExportDMChannel(t *testing.T) {
	th1 := Setup(t).InitBasic()
	defer th1.TearDown()

	// DM Channel
	th1.CreateDmChannel(th1.BasicUser2)

	var b bytes.Buffer
	err := th1.App.BulkExport(&b, "somefile", "somePath", "someDir")
	require.Nil(t, err)

	result := <-th1.App.Srv.Store.Channel().GetAllDirectChannelsForExportAfter(1000, "00000000")
	channels := result.Data.([]*model.DirectChannelForExport)
	assert.Equal(t, 1, len(channels))

	th2 := Setup(t)
	defer th2.TearDown()

	result = <-th2.App.Srv.Store.Channel().GetAllDirectChannelsForExportAfter(1000, "00000000")
	channels = result.Data.([]*model.DirectChannelForExport)
	assert.Equal(t, 0, len(channels))

	// import the exported channel
	err, i := th2.App.BulkImport(&b, false, 5)
	assert.Nil(t, err)
	assert.Equal(t, 0, i)

	// Ensure the Members of the imported DM channel is the same was from the exported
	result = <-th2.App.Srv.Store.Channel().GetAllDirectChannelsForExportAfter(1000, "00000000")
	channels = result.Data.([]*model.DirectChannelForExport)
	assert.Equal(t, 1, len(channels))
	assert.ElementsMatch(t, []string{th1.BasicUser.Username, th1.BasicUser2.Username}, *channels[0].Members)
}

func TestExportGMChannel(t *testing.T) {
	th1 := Setup(t).InitBasic()
	defer th1.TearDown()

	user1 := th1.CreateUser()
	th1.LinkUserToTeam(user1, th1.BasicTeam)
	user2 := th1.CreateUser()
	th1.LinkUserToTeam(user2, th1.BasicTeam)

	// GM Channel
	th1.CreateGroupChannel(user1, user2)

	var b bytes.Buffer
	err := th1.App.BulkExport(&b, "somefile", "somePath", "someDir")
	require.Nil(t, err)

	result := <-th1.App.Srv.Store.Channel().GetAllDirectChannelsForExportAfter(1000, "00000000")
	channels := result.Data.([]*model.DirectChannelForExport)
	assert.Equal(t, 1, len(channels))

	th2 := Setup(t)
	defer th2.TearDown()

	result = <-th2.App.Srv.Store.Channel().GetAllDirectChannelsForExportAfter(1000, "00000000")
	channels = result.Data.([]*model.DirectChannelForExport)
	assert.Equal(t, 0, len(channels))

	// import the exported channel
	err, i := th2.App.BulkImport(&b, false, 5)
	assert.Nil(t, err)
	assert.Equal(t, 0, i)

	// Ensure the Members of the imported GM channel are the same as the ones from the exported
	result = <-th2.App.Srv.Store.Channel().GetAllDirectChannelsForExportAfter(1000, "00000000")
	channels = result.Data.([]*model.DirectChannelForExport)
	assert.Equal(t, 1, len(channels))
	assert.ElementsMatch(t, []string{th1.BasicUser.Username, user1.Username, user2.Username}, *channels[0].Members)
}

func TestExportGMandDMChannels(t *testing.T) {
	th1 := Setup(t).InitBasic()
	defer th1.TearDown()

	// DM Channel
	th1.CreateDmChannel(th1.BasicUser2)

	user1 := th1.CreateUser()
	th1.LinkUserToTeam(user1, th1.BasicTeam)
	user2 := th1.CreateUser()
	th1.LinkUserToTeam(user2, th1.BasicTeam)

	// GM Channel
	th1.CreateGroupChannel(user1, user2)

	var b bytes.Buffer
	err := th1.App.BulkExport(&b, "somefile", "somePath", "someDir")
	require.Nil(t, err)

	result := <-th1.App.Srv.Store.Channel().GetAllDirectChannelsForExportAfter(1000, "00000000")
	channels := result.Data.([]*model.DirectChannelForExport)
	assert.Equal(t, 2, len(channels))

	th2 := Setup(t)
	defer th2.TearDown()

	result = <-th2.App.Srv.Store.Channel().GetAllDirectChannelsForExportAfter(1000, "00000000")
	channels = result.Data.([]*model.DirectChannelForExport)
	assert.Equal(t, 0, len(channels))

	// import the exported channel
	err, i := th2.App.BulkImport(&b, false, 5)
	assert.Nil(t, err)
	assert.Equal(t, 0, i)

	// Ensure the Members of the imported GM channel is the same was from the exported
	result = <-th2.App.Srv.Store.Channel().GetAllDirectChannelsForExportAfter(1000, "00000000")
	channels = result.Data.([]*model.DirectChannelForExport)
	assert.Equal(t, 2, len(channels))
	assert.ElementsMatch(t, []string{th1.BasicUser.Username, user1.Username, user2.Username}, *channels[0].Members)
	assert.ElementsMatch(t, []string{th1.BasicUser.Username, th1.BasicUser2.Username}, *channels[1].Members)
}

func TestDMandGMPostExport(t *testing.T) {
	th1 := Setup(t).InitBasic()
	defer th1.TearDown()

	// DM Channel
	dmChannel := th1.CreateDmChannel(th1.BasicUser2)

	user1 := th1.CreateUser()
	th1.LinkUserToTeam(user1, th1.BasicTeam)
	user2 := th1.CreateUser()
	th1.LinkUserToTeam(user2, th1.BasicTeam)

	// GM Channel
	gmChannel := th1.CreateGroupChannel(user1, user2)

	th1.CreatePost(dmChannel)
	th1.CreatePost(gmChannel)

	result := <-th1.App.Srv.Store.Post().GetDirectPostParentsForExportAfter(1000, "0000000")
	posts := result.Data.([]*model.DirectPostForExport)
	assert.Equal(t, 2, len(posts))

	var b bytes.Buffer
	err := th1.App.BulkExport(&b, "somefile", "somePath", "someDir")
	require.Nil(t, err)

	th2 := Setup(t)
	defer th2.TearDown()

	result = <-th2.App.Srv.Store.Post().GetDirectPostParentsForExportAfter(1000, "0000000")
	posts = result.Data.([]*model.DirectPostForExport)
	assert.Equal(t, 0, len(posts))

	// import the exported posts
	err, i := th2.App.BulkImport(&b, false, 5)
	assert.Nil(t, err)
	assert.Equal(t, 0, i)

	result = <-th2.App.Srv.Store.Post().GetDirectPostParentsForExportAfter(1000, "0000000")
	posts = result.Data.([]*model.DirectPostForExport)
	assert.Equal(t, 2, len(posts))
=======

	// Checking whether deactivated users were included in bulk export
	deletedUsers1, err := th1.App.GetUsers(&model.UserGetOptions{
		Inactive: true,
		Page:    0,
		PerPage: 10,
	})
	assert.Nil(t, err)
	deletedUsers2, err := th1.App.GetUsers(&model.UserGetOptions{
		Inactive: true,
		Page:    0,
		PerPage: 10,
	})
	assert.Nil(t, err)
	assert.Equal(t, len(deletedUsers1), len(deletedUsers2))
	assert.ElementsMatch(t, deletedUsers1, deletedUsers2)
>>>>>>> c7802d24
}<|MERGE_RESOLUTION|>--- conflicted
+++ resolved
@@ -197,167 +197,6 @@
 	assert.Nil(t, err)
 	assert.Equal(t, len(users1), len(users2))
 	assert.ElementsMatch(t, users1, users2)
-<<<<<<< HEAD
-}
-
-func TestExportDMChannel(t *testing.T) {
-	th1 := Setup(t).InitBasic()
-	defer th1.TearDown()
-
-	// DM Channel
-	th1.CreateDmChannel(th1.BasicUser2)
-
-	var b bytes.Buffer
-	err := th1.App.BulkExport(&b, "somefile", "somePath", "someDir")
-	require.Nil(t, err)
-
-	result := <-th1.App.Srv.Store.Channel().GetAllDirectChannelsForExportAfter(1000, "00000000")
-	channels := result.Data.([]*model.DirectChannelForExport)
-	assert.Equal(t, 1, len(channels))
-
-	th2 := Setup(t)
-	defer th2.TearDown()
-
-	result = <-th2.App.Srv.Store.Channel().GetAllDirectChannelsForExportAfter(1000, "00000000")
-	channels = result.Data.([]*model.DirectChannelForExport)
-	assert.Equal(t, 0, len(channels))
-
-	// import the exported channel
-	err, i := th2.App.BulkImport(&b, false, 5)
-	assert.Nil(t, err)
-	assert.Equal(t, 0, i)
-
-	// Ensure the Members of the imported DM channel is the same was from the exported
-	result = <-th2.App.Srv.Store.Channel().GetAllDirectChannelsForExportAfter(1000, "00000000")
-	channels = result.Data.([]*model.DirectChannelForExport)
-	assert.Equal(t, 1, len(channels))
-	assert.ElementsMatch(t, []string{th1.BasicUser.Username, th1.BasicUser2.Username}, *channels[0].Members)
-}
-
-func TestExportGMChannel(t *testing.T) {
-	th1 := Setup(t).InitBasic()
-	defer th1.TearDown()
-
-	user1 := th1.CreateUser()
-	th1.LinkUserToTeam(user1, th1.BasicTeam)
-	user2 := th1.CreateUser()
-	th1.LinkUserToTeam(user2, th1.BasicTeam)
-
-	// GM Channel
-	th1.CreateGroupChannel(user1, user2)
-
-	var b bytes.Buffer
-	err := th1.App.BulkExport(&b, "somefile", "somePath", "someDir")
-	require.Nil(t, err)
-
-	result := <-th1.App.Srv.Store.Channel().GetAllDirectChannelsForExportAfter(1000, "00000000")
-	channels := result.Data.([]*model.DirectChannelForExport)
-	assert.Equal(t, 1, len(channels))
-
-	th2 := Setup(t)
-	defer th2.TearDown()
-
-	result = <-th2.App.Srv.Store.Channel().GetAllDirectChannelsForExportAfter(1000, "00000000")
-	channels = result.Data.([]*model.DirectChannelForExport)
-	assert.Equal(t, 0, len(channels))
-
-	// import the exported channel
-	err, i := th2.App.BulkImport(&b, false, 5)
-	assert.Nil(t, err)
-	assert.Equal(t, 0, i)
-
-	// Ensure the Members of the imported GM channel are the same as the ones from the exported
-	result = <-th2.App.Srv.Store.Channel().GetAllDirectChannelsForExportAfter(1000, "00000000")
-	channels = result.Data.([]*model.DirectChannelForExport)
-	assert.Equal(t, 1, len(channels))
-	assert.ElementsMatch(t, []string{th1.BasicUser.Username, user1.Username, user2.Username}, *channels[0].Members)
-}
-
-func TestExportGMandDMChannels(t *testing.T) {
-	th1 := Setup(t).InitBasic()
-	defer th1.TearDown()
-
-	// DM Channel
-	th1.CreateDmChannel(th1.BasicUser2)
-
-	user1 := th1.CreateUser()
-	th1.LinkUserToTeam(user1, th1.BasicTeam)
-	user2 := th1.CreateUser()
-	th1.LinkUserToTeam(user2, th1.BasicTeam)
-
-	// GM Channel
-	th1.CreateGroupChannel(user1, user2)
-
-	var b bytes.Buffer
-	err := th1.App.BulkExport(&b, "somefile", "somePath", "someDir")
-	require.Nil(t, err)
-
-	result := <-th1.App.Srv.Store.Channel().GetAllDirectChannelsForExportAfter(1000, "00000000")
-	channels := result.Data.([]*model.DirectChannelForExport)
-	assert.Equal(t, 2, len(channels))
-
-	th2 := Setup(t)
-	defer th2.TearDown()
-
-	result = <-th2.App.Srv.Store.Channel().GetAllDirectChannelsForExportAfter(1000, "00000000")
-	channels = result.Data.([]*model.DirectChannelForExport)
-	assert.Equal(t, 0, len(channels))
-
-	// import the exported channel
-	err, i := th2.App.BulkImport(&b, false, 5)
-	assert.Nil(t, err)
-	assert.Equal(t, 0, i)
-
-	// Ensure the Members of the imported GM channel is the same was from the exported
-	result = <-th2.App.Srv.Store.Channel().GetAllDirectChannelsForExportAfter(1000, "00000000")
-	channels = result.Data.([]*model.DirectChannelForExport)
-	assert.Equal(t, 2, len(channels))
-	assert.ElementsMatch(t, []string{th1.BasicUser.Username, user1.Username, user2.Username}, *channels[0].Members)
-	assert.ElementsMatch(t, []string{th1.BasicUser.Username, th1.BasicUser2.Username}, *channels[1].Members)
-}
-
-func TestDMandGMPostExport(t *testing.T) {
-	th1 := Setup(t).InitBasic()
-	defer th1.TearDown()
-
-	// DM Channel
-	dmChannel := th1.CreateDmChannel(th1.BasicUser2)
-
-	user1 := th1.CreateUser()
-	th1.LinkUserToTeam(user1, th1.BasicTeam)
-	user2 := th1.CreateUser()
-	th1.LinkUserToTeam(user2, th1.BasicTeam)
-
-	// GM Channel
-	gmChannel := th1.CreateGroupChannel(user1, user2)
-
-	th1.CreatePost(dmChannel)
-	th1.CreatePost(gmChannel)
-
-	result := <-th1.App.Srv.Store.Post().GetDirectPostParentsForExportAfter(1000, "0000000")
-	posts := result.Data.([]*model.DirectPostForExport)
-	assert.Equal(t, 2, len(posts))
-
-	var b bytes.Buffer
-	err := th1.App.BulkExport(&b, "somefile", "somePath", "someDir")
-	require.Nil(t, err)
-
-	th2 := Setup(t)
-	defer th2.TearDown()
-
-	result = <-th2.App.Srv.Store.Post().GetDirectPostParentsForExportAfter(1000, "0000000")
-	posts = result.Data.([]*model.DirectPostForExport)
-	assert.Equal(t, 0, len(posts))
-
-	// import the exported posts
-	err, i := th2.App.BulkImport(&b, false, 5)
-	assert.Nil(t, err)
-	assert.Equal(t, 0, i)
-
-	result = <-th2.App.Srv.Store.Post().GetDirectPostParentsForExportAfter(1000, "0000000")
-	posts = result.Data.([]*model.DirectPostForExport)
-	assert.Equal(t, 2, len(posts))
-=======
 
 	// Checking whether deactivated users were included in bulk export
 	deletedUsers1, err := th1.App.GetUsers(&model.UserGetOptions{
@@ -374,5 +213,163 @@
 	assert.Nil(t, err)
 	assert.Equal(t, len(deletedUsers1), len(deletedUsers2))
 	assert.ElementsMatch(t, deletedUsers1, deletedUsers2)
->>>>>>> c7802d24
+}
+
+func TestExportDMChannel(t *testing.T) {
+	th1 := Setup(t).InitBasic()
+	defer th1.TearDown()
+
+	// DM Channel
+	th1.CreateDmChannel(th1.BasicUser2)
+
+	var b bytes.Buffer
+	err := th1.App.BulkExport(&b, "somefile", "somePath", "someDir")
+	require.Nil(t, err)
+
+	result := <-th1.App.Srv.Store.Channel().GetAllDirectChannelsForExportAfter(1000, "00000000")
+	channels := result.Data.([]*model.DirectChannelForExport)
+	assert.Equal(t, 1, len(channels))
+
+	th2 := Setup(t)
+	defer th2.TearDown()
+
+	result = <-th2.App.Srv.Store.Channel().GetAllDirectChannelsForExportAfter(1000, "00000000")
+	channels = result.Data.([]*model.DirectChannelForExport)
+	assert.Equal(t, 0, len(channels))
+
+	// import the exported channel
+	err, i := th2.App.BulkImport(&b, false, 5)
+	assert.Nil(t, err)
+	assert.Equal(t, 0, i)
+
+	// Ensure the Members of the imported DM channel is the same was from the exported
+	result = <-th2.App.Srv.Store.Channel().GetAllDirectChannelsForExportAfter(1000, "00000000")
+	channels = result.Data.([]*model.DirectChannelForExport)
+	assert.Equal(t, 1, len(channels))
+	assert.ElementsMatch(t, []string{th1.BasicUser.Username, th1.BasicUser2.Username}, *channels[0].Members)
+}
+
+func TestExportGMChannel(t *testing.T) {
+	th1 := Setup(t).InitBasic()
+	defer th1.TearDown()
+
+	user1 := th1.CreateUser()
+	th1.LinkUserToTeam(user1, th1.BasicTeam)
+	user2 := th1.CreateUser()
+	th1.LinkUserToTeam(user2, th1.BasicTeam)
+
+	// GM Channel
+	th1.CreateGroupChannel(user1, user2)
+
+	var b bytes.Buffer
+	err := th1.App.BulkExport(&b, "somefile", "somePath", "someDir")
+	require.Nil(t, err)
+
+	result := <-th1.App.Srv.Store.Channel().GetAllDirectChannelsForExportAfter(1000, "00000000")
+	channels := result.Data.([]*model.DirectChannelForExport)
+	assert.Equal(t, 1, len(channels))
+
+	th2 := Setup(t)
+	defer th2.TearDown()
+
+	result = <-th2.App.Srv.Store.Channel().GetAllDirectChannelsForExportAfter(1000, "00000000")
+	channels = result.Data.([]*model.DirectChannelForExport)
+	assert.Equal(t, 0, len(channels))
+
+	// import the exported channel
+	err, i := th2.App.BulkImport(&b, false, 5)
+	assert.Nil(t, err)
+	assert.Equal(t, 0, i)
+
+	// Ensure the Members of the imported GM channel are the same as the ones from the exported
+	result = <-th2.App.Srv.Store.Channel().GetAllDirectChannelsForExportAfter(1000, "00000000")
+	channels = result.Data.([]*model.DirectChannelForExport)
+	assert.Equal(t, 1, len(channels))
+	assert.ElementsMatch(t, []string{th1.BasicUser.Username, user1.Username, user2.Username}, *channels[0].Members)
+}
+
+func TestExportGMandDMChannels(t *testing.T) {
+	th1 := Setup(t).InitBasic()
+	defer th1.TearDown()
+
+	// DM Channel
+	th1.CreateDmChannel(th1.BasicUser2)
+
+	user1 := th1.CreateUser()
+	th1.LinkUserToTeam(user1, th1.BasicTeam)
+	user2 := th1.CreateUser()
+	th1.LinkUserToTeam(user2, th1.BasicTeam)
+
+	// GM Channel
+	th1.CreateGroupChannel(user1, user2)
+
+	var b bytes.Buffer
+	err := th1.App.BulkExport(&b, "somefile", "somePath", "someDir")
+	require.Nil(t, err)
+
+	result := <-th1.App.Srv.Store.Channel().GetAllDirectChannelsForExportAfter(1000, "00000000")
+	channels := result.Data.([]*model.DirectChannelForExport)
+	assert.Equal(t, 2, len(channels))
+
+	th2 := Setup(t)
+	defer th2.TearDown()
+
+	result = <-th2.App.Srv.Store.Channel().GetAllDirectChannelsForExportAfter(1000, "00000000")
+	channels = result.Data.([]*model.DirectChannelForExport)
+	assert.Equal(t, 0, len(channels))
+
+	// import the exported channel
+	err, i := th2.App.BulkImport(&b, false, 5)
+	assert.Nil(t, err)
+	assert.Equal(t, 0, i)
+
+	// Ensure the Members of the imported GM channel is the same was from the exported
+	result = <-th2.App.Srv.Store.Channel().GetAllDirectChannelsForExportAfter(1000, "00000000")
+	channels = result.Data.([]*model.DirectChannelForExport)
+	assert.Equal(t, 2, len(channels))
+	assert.ElementsMatch(t, []string{th1.BasicUser.Username, user1.Username, user2.Username}, *channels[0].Members)
+	assert.ElementsMatch(t, []string{th1.BasicUser.Username, th1.BasicUser2.Username}, *channels[1].Members)
+}
+
+func TestDMandGMPostExport(t *testing.T) {
+	th1 := Setup(t).InitBasic()
+	defer th1.TearDown()
+
+	// DM Channel
+	dmChannel := th1.CreateDmChannel(th1.BasicUser2)
+
+	user1 := th1.CreateUser()
+	th1.LinkUserToTeam(user1, th1.BasicTeam)
+	user2 := th1.CreateUser()
+	th1.LinkUserToTeam(user2, th1.BasicTeam)
+
+	// GM Channel
+	gmChannel := th1.CreateGroupChannel(user1, user2)
+
+	th1.CreatePost(dmChannel)
+	th1.CreatePost(gmChannel)
+
+	result := <-th1.App.Srv.Store.Post().GetDirectPostParentsForExportAfter(1000, "0000000")
+	posts := result.Data.([]*model.DirectPostForExport)
+	assert.Equal(t, 2, len(posts))
+
+	var b bytes.Buffer
+	err := th1.App.BulkExport(&b, "somefile", "somePath", "someDir")
+	require.Nil(t, err)
+
+	th2 := Setup(t)
+	defer th2.TearDown()
+
+	result = <-th2.App.Srv.Store.Post().GetDirectPostParentsForExportAfter(1000, "0000000")
+	posts = result.Data.([]*model.DirectPostForExport)
+	assert.Equal(t, 0, len(posts))
+
+	// import the exported posts
+	err, i := th2.App.BulkImport(&b, false, 5)
+	assert.Nil(t, err)
+	assert.Equal(t, 0, i)
+
+	result = <-th2.App.Srv.Store.Post().GetDirectPostParentsForExportAfter(1000, "0000000")
+	posts = result.Data.([]*model.DirectPostForExport)
+	assert.Equal(t, 2, len(posts))
 }