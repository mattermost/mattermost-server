--- conflicted
+++ resolved
@@ -1303,7 +1303,52 @@
 	return newFileIds, nil
 }
 
-<<<<<<< HEAD
+// This function zip's up all the files in fileDatas array and then saves it to the directory specified with the specified zip file name
+// Ensure the zip file name ends with a .zip
+func (a *App) CreateZipFileAndAddFiles(fileBackend filesstore.FileBackend, fileDatas []model.FileData, zipFileName, directory string) error {
+	// Create Zip File (temporarily stored on disk)
+	conglomerateZipFile, err := os.Create(zipFileName)
+	if err != nil {
+		return err
+	}
+	defer os.Remove(zipFileName)
+
+	// Create a new zip archive.
+	zipFileWriter := zip.NewWriter(conglomerateZipFile)
+
+	// Populate Zip file with File Datas array
+	err = populateZipfile(zipFileWriter, fileDatas)
+	if err != nil {
+		return err
+	}
+
+	conglomerateZipFile.Seek(0, 0)
+	_, err = fileBackend.WriteFile(conglomerateZipFile, path.Join(directory, zipFileName))
+	if err != nil {
+		return err
+	}
+
+	return nil
+}
+
+// This is a implementation of Go's example of writing files to zip (with slight modification)
+// https://golang.org/src/archive/zip/example_test.go
+func populateZipfile(w *zip.Writer, fileDatas []model.FileData) error {
+	defer w.Close()
+	for _, fd := range fileDatas {
+		f, err := w.Create(fd.Filename)
+		if err != nil {
+			return err
+		}
+
+		_, err = f.Write(fd.Body)
+		if err != nil {
+			return err
+		}
+	}
+	return nil
+}
+
 func (a *App) SearchFilesInTeamForUser(terms string, userId string, teamId string, isOrSearch bool, includeDeletedChannels bool, timeZoneOffset int, page, perPage int) (*model.FileInfoList, *model.AppError) {
 	paramsList := model.ParseSearchParams(strings.TrimSpace(terms), timeZoneOffset)
 	includeDeleted := includeDeletedChannels && *a.Config().TeamSettings.ExperimentalViewArchivedChannels
@@ -1348,50 +1393,4 @@
 	}
 
 	return fileInfoSearchResults, nil
-=======
-// This function zip's up all the files in fileDatas array and then saves it to the directory specified with the specified zip file name
-// Ensure the zip file name ends with a .zip
-func (a *App) CreateZipFileAndAddFiles(fileBackend filesstore.FileBackend, fileDatas []model.FileData, zipFileName, directory string) error {
-	// Create Zip File (temporarily stored on disk)
-	conglomerateZipFile, err := os.Create(zipFileName)
-	if err != nil {
-		return err
-	}
-	defer os.Remove(zipFileName)
-
-	// Create a new zip archive.
-	zipFileWriter := zip.NewWriter(conglomerateZipFile)
-
-	// Populate Zip file with File Datas array
-	err = populateZipfile(zipFileWriter, fileDatas)
-	if err != nil {
-		return err
-	}
-
-	conglomerateZipFile.Seek(0, 0)
-	_, err = fileBackend.WriteFile(conglomerateZipFile, path.Join(directory, zipFileName))
-	if err != nil {
-		return err
-	}
-
-	return nil
-}
-
-// This is a implementation of Go's example of writing files to zip (with slight modification)
-// https://golang.org/src/archive/zip/example_test.go
-func populateZipfile(w *zip.Writer, fileDatas []model.FileData) error {
-	defer w.Close()
-	for _, fd := range fileDatas {
-		f, err := w.Create(fd.Filename)
-		if err != nil {
-			return err
-		}
-
-		_, err = f.Write(fd.Body)
-		if err != nil {
-			return err
-		}
-	}
-	return nil
->>>>>>> 2b038db6
 }