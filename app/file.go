--- conflicted
+++ resolved
@@ -83,10 +83,6 @@
 	if err != nil {
 		return 0, err
 	}
-<<<<<<< HEAD
-=======
-
->>>>>>> 2b27e124
 	return backend.WriteFile(fr, path)
 }
 
@@ -418,11 +414,8 @@
 		info.ThumbnailPath = pathPrefix + nameWithoutExtension + "_thumb.jpg"
 	}
 
-<<<<<<< HEAD
+
 	if info.Size, err = a.WriteFile(file, info.Path); err != nil {
-=======
-	if _, err := a.WriteFile(bytes.NewReader(data), info.Path); err != nil {
->>>>>>> 2b27e124
 		return nil, err
 	}
 
@@ -543,11 +536,7 @@
 	}
 
 	if _, err := a.WriteFile(buf, thumbnailPath); err != nil {
-<<<<<<< HEAD
 		mlog.Error(fmt.Sprintf(utils.T("api.file.handle_images_forget.upload_thumb.error"), thumbnailPath, err))
-=======
-		mlog.Error(fmt.Sprintf("Unable to upload thumbnail path=%v err=%v", thumbnailPath, err))
->>>>>>> 2b27e124
 		return
 	}
 }
@@ -569,11 +558,7 @@
 	}
 
 	if _, err := a.WriteFile(buf, previewPath); err != nil {
-<<<<<<< HEAD
 		mlog.Error(fmt.Sprintf(utils.T("api.file.handle_images_forget.upload_preview.error"), previewPath, err))
-=======
-		mlog.Error(fmt.Sprintf("Unable to upload preview err=%v", err), mlog.String("path", previewPath))
->>>>>>> 2b27e124
 		return
 	}
 }
