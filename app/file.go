// Copyright (c) 2015-present Mattermost, Inc. All Rights Reserved.
// See LICENSE.txt for license information.

package app

import (
	"archive/zip"
	"bytes"
	"context"
	"crypto/sha256"
	"encoding/base64"
	"errors"
	"fmt"
	"image"
	"image/color"
	"image/draw"
	"image/gif"
	"image/jpeg"
	"io"
	"mime/multipart"
	"net/http"
	"net/url"
	"os"
	"path"
	"path/filepath"
	"regexp"
	"strings"
	"sync"
	"time"

	"github.com/disintegration/imaging"
	_ "github.com/oov/psd"
	"github.com/rwcarlsen/goexif/exif"
	_ "golang.org/x/image/bmp"
	_ "golang.org/x/image/tiff"

	"github.com/mattermost/mattermost-server/v5/model"
	"github.com/mattermost/mattermost-server/v5/plugin"
	"github.com/mattermost/mattermost-server/v5/services/docextractor"
	"github.com/mattermost/mattermost-server/v5/shared/filestore"
	"github.com/mattermost/mattermost-server/v5/shared/mlog"
	"github.com/mattermost/mattermost-server/v5/store"
	"github.com/mattermost/mattermost-server/v5/utils"
)

const (
	/*
	  EXIF Image Orientations
	  1        2       3      4         5            6           7          8

	  888888  888888      88  88      8888888888  88                  88  8888888888
	  88          88      88  88      88  88      88  88          88  88      88  88
	  8888      8888    8888  8888    88          8888888888  8888888888          88
	  88          88      88  88
	  88          88  888888  888888
	*/
	Upright            = 1
	UprightMirrored    = 2
	UpsideDown         = 3
	UpsideDownMirrored = 4
	RotatedCWMirrored  = 5
	RotatedCCW         = 6
	RotatedCCWMirrored = 7
	RotatedCW          = 8

	MaxImageSize         = int64(6048 * 4032) // 24 megapixels, roughly 36MB as a raw image
	ImageThumbnailWidth  = 120
	ImageThumbnailHeight = 100
	ImageThumbnailRatio  = float64(ImageThumbnailHeight) / float64(ImageThumbnailWidth)
	ImagePreviewWidth    = 1920

	maxUploadInitialBufferSize = 1024 * 1024 // 1Mb

	// Deprecated
	ImageThumbnailPixelWidth  = 120
	ImageThumbnailPixelHeight = 100
	ImagePreviewPixelWidth    = 1920
)

func (a *App) FileBackend() (filestore.FileBackend, *model.AppError) {
	return a.Srv().FileBackend()
}

func (a *App) CheckMandatoryS3Fields(settings *model.FileSettings) *model.AppError {
	fileBackendSettings := settings.ToFileBackendSettings(false)
	err := fileBackendSettings.CheckMandatoryS3Fields()
	if err != nil {
		return model.NewAppError("CheckMandatoryS3Fields", "api.admin.test_s3.missing_s3_bucket", nil, err.Error(), http.StatusBadRequest)
	}
	return nil
}

func (a *App) TestFileStoreConnection() *model.AppError {
	backend, err := a.FileBackend()
	if err != nil {
		return err
	}
	nErr := backend.TestConnection()
	if nErr != nil {
		return model.NewAppError("TestConnection", "api.file.test_connection.app_error", nil, nErr.Error(), http.StatusInternalServerError)
	}
	return nil
}

func (a *App) TestFileStoreConnectionWithConfig(cfg *model.FileSettings) *model.AppError {
	license := a.Srv().License()
	backend, err := filestore.NewFileBackend(cfg.ToFileBackendSettings(license != nil && *license.Features.Compliance))
	if err != nil {
		return model.NewAppError("FileBackend", "api.file.no_driver.app_error", nil, err.Error(), http.StatusInternalServerError)
	}
	nErr := backend.TestConnection()
	if nErr != nil {
		return model.NewAppError("TestConnection", "api.file.test_connection.app_error", nil, nErr.Error(), http.StatusInternalServerError)
	}
	return nil
}

func (a *App) ReadFile(path string) ([]byte, *model.AppError) {
	backend, err := a.FileBackend()
	if err != nil {
		return nil, err
	}
	result, nErr := backend.ReadFile(path)
	if nErr != nil {
		return nil, model.NewAppError("ReadFile", "api.file.read_file.app_error", nil, nErr.Error(), http.StatusInternalServerError)
	}
	return result, nil
}

// Caller must close the first return value
func (a *App) FileReader(path string) (filestore.ReadCloseSeeker, *model.AppError) {
	backend, err := a.FileBackend()
	if err != nil {
		return nil, err
	}
	result, nErr := backend.Reader(path)
	if nErr != nil {
		return nil, model.NewAppError("FileReader", "api.file.file_reader.app_error", nil, nErr.Error(), http.StatusInternalServerError)
	}
	return result, nil
}

func (a *App) FileExists(path string) (bool, *model.AppError) {
	backend, err := a.FileBackend()
	if err != nil {
		return false, err
	}
	result, nErr := backend.FileExists(path)
	if nErr != nil {
		return false, model.NewAppError("FileExists", "api.file.file_exists.app_error", nil, nErr.Error(), http.StatusInternalServerError)
	}
	return result, nil
}

func (a *App) FileSize(path string) (int64, *model.AppError) {
	backend, err := a.FileBackend()
	if err != nil {
		return 0, err
	}
	size, nErr := backend.FileSize(path)
	if nErr != nil {
		return 0, model.NewAppError("FileSize", "api.file.file_size.app_error", nil, nErr.Error(), http.StatusInternalServerError)
	}
	return size, nil
}

func (a *App) FileModTime(path string) (time.Time, *model.AppError) {
	backend, err := a.FileBackend()
	if err != nil {
		return time.Time{}, err
	}
	modTime, nErr := backend.FileModTime(path)
	if nErr != nil {
		return time.Time{}, model.NewAppError("FileModTime", "api.file.file_mod_time.app_error", nil, nErr.Error(), http.StatusInternalServerError)
	}

	return modTime, nil
}

func (a *App) MoveFile(oldPath, newPath string) *model.AppError {
	backend, err := a.FileBackend()
	if err != nil {
		return err
	}
	nErr := backend.MoveFile(oldPath, newPath)
	if nErr != nil {
		return model.NewAppError("MoveFile", "api.file.move_file.app_error", nil, nErr.Error(), http.StatusInternalServerError)
	}
	return nil
}

func (a *App) WriteFile(fr io.Reader, path string) (int64, *model.AppError) {
	backend, err := a.FileBackend()
	if err != nil {
		return 0, err
	}

	result, nErr := backend.WriteFile(fr, path)
	if nErr != nil {
		return result, model.NewAppError("WriteFile", "api.file.write_file.app_error", nil, nErr.Error(), http.StatusInternalServerError)
	}
	return result, nil
}

func (a *App) AppendFile(fr io.Reader, path string) (int64, *model.AppError) {
	backend, err := a.FileBackend()
	if err != nil {
		return 0, err
	}

	result, nErr := backend.AppendFile(fr, path)
	if nErr != nil {
		return result, model.NewAppError("AppendFile", "api.file.append_file.app_error", nil, nErr.Error(), http.StatusInternalServerError)
	}
	return result, nil
}

func (a *App) RemoveFile(path string) *model.AppError {
	backend, err := a.FileBackend()
	if err != nil {
		return err
	}
	nErr := backend.RemoveFile(path)
	if nErr != nil {
		return model.NewAppError("RemoveFile", "api.file.remove_file.app_error", nil, nErr.Error(), http.StatusInternalServerError)
	}
	return nil
}

func (a *App) ListDirectory(path string) ([]string, *model.AppError) {
	backend, err := a.FileBackend()
	if err != nil {
		return nil, err
	}
	paths, nErr := backend.ListDirectory(path)
	if nErr != nil {
		return nil, model.NewAppError("ListDirectory", "api.file.list_directory.app_error", nil, nErr.Error(), http.StatusInternalServerError)
	}

	return paths, nil
}

func (a *App) RemoveDirectory(path string) *model.AppError {
	backend, err := a.FileBackend()
	if err != nil {
		return err
	}
	nErr := backend.RemoveDirectory(path)
	if nErr != nil {
		return model.NewAppError("RemoveDirectory", "api.file.remove_directory.app_error", nil, nErr.Error(), http.StatusInternalServerError)
	}

	return nil
}

func (a *App) getInfoForFilename(post *model.Post, teamID, channelID, userID, oldId, filename string) *model.FileInfo {
	name, _ := url.QueryUnescape(filename)
	pathPrefix := fmt.Sprintf("teams/%s/channels/%s/users/%s/%s/", teamID, channelID, userID, oldId)
	path := pathPrefix + name

	// Open the file and populate the fields of the FileInfo
	data, err := a.ReadFile(path)
	if err != nil {
		mlog.Error(
			"File not found when migrating post to use FileInfos",
			mlog.String("post_id", post.Id),
			mlog.String("filename", filename),
			mlog.String("path", path),
			mlog.Err(err),
		)
		return nil
	}

	info, err := model.GetInfoForBytes(name, bytes.NewReader(data), len(data))
	if err != nil {
		mlog.Warn(
			"Unable to fully decode file info when migrating post to use FileInfos",
			mlog.String("post_id", post.Id),
			mlog.String("filename", filename),
			mlog.Err(err),
		)
	}

	// Generate a new ID because with the old system, you could very rarely get multiple posts referencing the same file
	info.Id = model.NewId()
	info.CreatorId = post.UserId
	info.PostId = post.Id
	info.CreateAt = post.CreateAt
	info.UpdateAt = post.UpdateAt
	info.Path = path

	if info.IsImage() {
		nameWithoutExtension := name[:strings.LastIndex(name, ".")]
		info.PreviewPath = pathPrefix + nameWithoutExtension + "_preview.jpg"
		info.ThumbnailPath = pathPrefix + nameWithoutExtension + "_thumb.jpg"
	}

	return info
}

func (a *App) findTeamIdForFilename(post *model.Post, id, filename string) string {
	name, _ := url.QueryUnescape(filename)

	// This post is in a direct channel so we need to figure out what team the files are stored under.
	teams, err := a.Srv().Store.Team().GetTeamsByUserId(post.UserId)
	if err != nil {
		mlog.Error("Unable to get teams when migrating post to use FileInfo", mlog.Err(err), mlog.String("post_id", post.Id))
		return ""
	}

	if len(teams) == 1 {
		// The user has only one team so the post must've been sent from it
		return teams[0].Id
	}

	for _, team := range teams {
		path := fmt.Sprintf("teams/%s/channels/%s/users/%s/%s/%s", team.Id, post.ChannelId, post.UserId, id, name)
		if ok, err := a.FileExists(path); ok && err == nil {
			// Found the team that this file was posted from
			return team.Id
		}
	}

	return ""
}

var fileMigrationLock sync.Mutex
var oldFilenameMatchExp *regexp.Regexp = regexp.MustCompile(`^\/([a-z\d]{26})\/([a-z\d]{26})\/([a-z\d]{26})\/([^\/]+)$`)

// Parse the path from the Filename of the form /{channelID}/{userID}/{uid}/{nameWithExtension}
func parseOldFilenames(filenames []string, channelID, userID string) [][]string {
	parsed := [][]string{}
	for _, filename := range filenames {
		matches := oldFilenameMatchExp.FindStringSubmatch(filename)
		if len(matches) != 5 {
			mlog.Error("Failed to parse old Filename", mlog.String("filename", filename))
			continue
		}
		if matches[1] != channelID {
			mlog.Error("ChannelId in Filename does not match", mlog.String("channel_id", channelID), mlog.String("matched", matches[1]))
		} else if matches[2] != userID {
			mlog.Error("UserId in Filename does not match", mlog.String("user_id", userID), mlog.String("matched", matches[2]))
		} else {
			parsed = append(parsed, matches[1:])
		}
	}
	return parsed
}

// Creates and stores FileInfos for a post created before the FileInfos table existed.
func (a *App) MigrateFilenamesToFileInfos(post *model.Post) []*model.FileInfo {
	if len(post.Filenames) == 0 {
		mlog.Warn("Unable to migrate post to use FileInfos with an empty Filenames field", mlog.String("post_id", post.Id))
		return []*model.FileInfo{}
	}

	channel, errCh := a.Srv().Store.Channel().Get(post.ChannelId, true)
	// There's a weird bug that rarely happens where a post ends up with duplicate Filenames so remove those
	filenames := utils.RemoveDuplicatesFromStringArray(post.Filenames)
	if errCh != nil {
		mlog.Error(
			"Unable to get channel when migrating post to use FileInfos",
			mlog.String("post_id", post.Id),
			mlog.String("channel_id", post.ChannelId),
			mlog.Err(errCh),
		)
		return []*model.FileInfo{}
	}

	// Parse and validate filenames before further processing
	parsedFilenames := parseOldFilenames(filenames, post.ChannelId, post.UserId)

	if len(parsedFilenames) == 0 {
		mlog.Error("Unable to parse filenames")
		return []*model.FileInfo{}
	}

	// Find the team that was used to make this post since its part of the file path that isn't saved in the Filename
	var teamID string
	if channel.TeamId == "" {
		// This post was made in a cross-team DM channel, so we need to find where its files were saved
		teamID = a.findTeamIdForFilename(post, parsedFilenames[0][2], parsedFilenames[0][3])
	} else {
		teamID = channel.TeamId
	}

	// Create FileInfo objects for this post
	infos := make([]*model.FileInfo, 0, len(filenames))
	if teamID == "" {
		mlog.Error(
			"Unable to find team id for files when migrating post to use FileInfos",
			mlog.String("filenames", strings.Join(filenames, ",")),
			mlog.String("post_id", post.Id),
		)
	} else {
		for _, parsed := range parsedFilenames {
			info := a.getInfoForFilename(post, teamID, parsed[0], parsed[1], parsed[2], parsed[3])
			if info == nil {
				continue
			}

			infos = append(infos, info)
		}
	}

	// Lock to prevent only one migration thread from trying to update the post at once, preventing duplicate FileInfos from being created
	fileMigrationLock.Lock()
	defer fileMigrationLock.Unlock()

<<<<<<< HEAD
	result, nErr := a.Srv().Store.Post().Get(post.Id, false, false, false, "")
=======
	result, nErr := a.Srv().Store.Post().Get(context.Background(), post.Id, false, false, false)
>>>>>>> 95b08098
	if nErr != nil {
		mlog.Error("Unable to get post when migrating post to use FileInfos", mlog.Err(nErr), mlog.String("post_id", post.Id))
		return []*model.FileInfo{}
	}

	if newPost := result.Posts[post.Id]; len(newPost.Filenames) != len(post.Filenames) {
		// Another thread has already created FileInfos for this post, so just return those
		var fileInfos []*model.FileInfo
		fileInfos, nErr = a.Srv().Store.FileInfo().GetForPost(post.Id, true, false, false)
		if nErr != nil {
			mlog.Error("Unable to get FileInfos for migrated post", mlog.Err(nErr), mlog.String("post_id", post.Id))
			return []*model.FileInfo{}
		}

		mlog.Debug("Post already migrated to use FileInfos", mlog.String("post_id", post.Id))
		return fileInfos
	}

	mlog.Debug("Migrating post to use FileInfos", mlog.String("post_id", post.Id))

	savedInfos := make([]*model.FileInfo, 0, len(infos))
	fileIDs := make([]string, 0, len(filenames))
	for _, info := range infos {
		if _, nErr = a.Srv().Store.FileInfo().Save(info); nErr != nil {
			mlog.Error(
				"Unable to save file info when migrating post to use FileInfos",
				mlog.String("post_id", post.Id),
				mlog.String("file_info_id", info.Id),
				mlog.String("file_info_path", info.Path),
				mlog.Err(nErr),
			)
			continue
		}

		savedInfos = append(savedInfos, info)
		fileIDs = append(fileIDs, info.Id)
	}

	// Copy and save the updated post
	newPost := post.Clone()

	newPost.Filenames = []string{}
	newPost.FileIds = fileIDs

	// Update Posts to clear Filenames and set FileIds
	if _, nErr = a.Srv().Store.Post().Update(newPost, post); nErr != nil {
		mlog.Error(
			"Unable to save migrated post when migrating to use FileInfos",
			mlog.String("new_file_ids", strings.Join(newPost.FileIds, ",")),
			mlog.String("old_filenames", strings.Join(post.Filenames, ",")),
			mlog.String("post_id", post.Id),
			mlog.Err(nErr),
		)
		return []*model.FileInfo{}
	}
	return savedInfos
}

func (a *App) GeneratePublicLink(siteURL string, info *model.FileInfo) string {
	hash := GeneratePublicLinkHash(info.Id, *a.Config().FileSettings.PublicLinkSalt)
	return fmt.Sprintf("%s/files/%v/public?h=%s", siteURL, info.Id, hash)
}

func GeneratePublicLinkHash(fileID, salt string) string {
	hash := sha256.New()
	hash.Write([]byte(salt))
	hash.Write([]byte(fileID))

	return base64.RawURLEncoding.EncodeToString(hash.Sum(nil))
}

func (a *App) UploadMultipartFiles(teamID string, channelID string, userID string, fileHeaders []*multipart.FileHeader, clientIds []string, now time.Time) (*model.FileUploadResponse, *model.AppError) {
	files := make([]io.ReadCloser, len(fileHeaders))
	filenames := make([]string, len(fileHeaders))

	for i, fileHeader := range fileHeaders {
		file, fileErr := fileHeader.Open()
		if fileErr != nil {
			return nil, model.NewAppError("UploadFiles", "api.file.upload_file.read_request.app_error",
				map[string]interface{}{"Filename": fileHeader.Filename}, fileErr.Error(), http.StatusBadRequest)
		}

		// Will be closed after UploadFiles returns
		defer file.Close()

		files[i] = file
		filenames[i] = fileHeader.Filename
	}

	return a.UploadFiles(teamID, channelID, userID, files, filenames, clientIds, now)
}

// Uploads some files to the given team and channel as the given user. files and filenames should have
// the same length. clientIds should either not be provided or have the same length as files and filenames.
// The provided files should be closed by the caller so that they are not leaked.
func (a *App) UploadFiles(teamID string, channelID string, userID string, files []io.ReadCloser, filenames []string, clientIds []string, now time.Time) (*model.FileUploadResponse, *model.AppError) {
	if *a.Config().FileSettings.DriverName == "" {
		return nil, model.NewAppError("UploadFiles", "api.file.upload_file.storage.app_error", nil, "", http.StatusNotImplemented)
	}

	if len(filenames) != len(files) || (len(clientIds) > 0 && len(clientIds) != len(files)) {
		return nil, model.NewAppError("UploadFiles", "api.file.upload_file.incorrect_number_of_files.app_error", nil, "", http.StatusBadRequest)
	}

	resStruct := &model.FileUploadResponse{
		FileInfos: []*model.FileInfo{},
		ClientIds: []string{},
	}

	previewPathList := []string{}
	thumbnailPathList := []string{}
	imageDataList := [][]byte{}

	for i, file := range files {
		buf := bytes.NewBuffer(nil)
		io.Copy(buf, file)
		data := buf.Bytes()

		info, data, err := a.DoUploadFileExpectModification(now, teamID, channelID, userID, filenames[i], data)
		if err != nil {
			return nil, err
		}

		if info.PreviewPath != "" || info.ThumbnailPath != "" {
			previewPathList = append(previewPathList, info.PreviewPath)
			thumbnailPathList = append(thumbnailPathList, info.ThumbnailPath)
			imageDataList = append(imageDataList, data)
		}

		resStruct.FileInfos = append(resStruct.FileInfos, info)

		if len(clientIds) > 0 {
			resStruct.ClientIds = append(resStruct.ClientIds, clientIds[i])
		}
	}

	a.HandleImages(previewPathList, thumbnailPathList, imageDataList)

	return resStruct, nil
}

// UploadFile uploads a single file in form of a completely constructed byte array for a channel.
func (a *App) UploadFile(data []byte, channelID string, filename string) (*model.FileInfo, *model.AppError) {
	_, err := a.GetChannel(channelID)
	if err != nil && channelID != "" {
		return nil, model.NewAppError("UploadFile", "api.file.upload_file.incorrect_channelId.app_error",
			map[string]interface{}{"channelId": channelID}, "", http.StatusBadRequest)
	}

	info, _, appError := a.DoUploadFileExpectModification(time.Now(), "noteam", channelID, "nouser", filename, data)
	if appError != nil {
		return nil, appError
	}

	if info.PreviewPath != "" || info.ThumbnailPath != "" {
		previewPathList := []string{info.PreviewPath}
		thumbnailPathList := []string{info.ThumbnailPath}
		imageDataList := [][]byte{data}

		a.HandleImages(previewPathList, thumbnailPathList, imageDataList)
	}

	return info, nil
}

func (a *App) DoUploadFile(now time.Time, rawTeamId string, rawChannelId string, rawUserId string, rawFilename string, data []byte) (*model.FileInfo, *model.AppError) {
	info, _, err := a.DoUploadFileExpectModification(now, rawTeamId, rawChannelId, rawUserId, rawFilename, data)
	return info, err
}

func UploadFileSetTeamId(teamID string) func(t *UploadFileTask) {
	return func(t *UploadFileTask) {
		t.TeamId = filepath.Base(teamID)
	}
}

func UploadFileSetUserId(userID string) func(t *UploadFileTask) {
	return func(t *UploadFileTask) {
		t.UserId = filepath.Base(userID)
	}
}

func UploadFileSetTimestamp(timestamp time.Time) func(t *UploadFileTask) {
	return func(t *UploadFileTask) {
		t.Timestamp = timestamp
	}
}

func UploadFileSetContentLength(contentLength int64) func(t *UploadFileTask) {
	return func(t *UploadFileTask) {
		t.ContentLength = contentLength
	}
}

func UploadFileSetClientId(clientId string) func(t *UploadFileTask) {
	return func(t *UploadFileTask) {
		t.ClientId = clientId
	}
}

func UploadFileSetRaw() func(t *UploadFileTask) {
	return func(t *UploadFileTask) {
		t.Raw = true
	}
}

type UploadFileTask struct {
	// File name.
	Name string

	ChannelId string
	TeamId    string
	UserId    string

	// Time stamp to use when creating the file.
	Timestamp time.Time

	// The value of the Content-Length http header, when available.
	ContentLength int64

	// The file data stream.
	Input io.Reader

	// An optional, client-assigned Id field.
	ClientId string

	// If Raw, do not execute special processing for images, just upload
	// the file.  Plugins are still invoked.
	Raw bool

	//=============================================================
	// Internal state

	buf          *bytes.Buffer
	limit        int64
	limitedInput io.Reader
	teeInput     io.Reader
	fileinfo     *model.FileInfo
	maxFileSize  int64

	// Cached image data that (may) get initialized in preprocessImage and
	// is used in postprocessImage
	decoded          image.Image
	imageType        string
	imageOrientation int

	// Testing: overrideable dependency functions
	pluginsEnvironment *plugin.Environment
	writeFile          func(io.Reader, string) (int64, *model.AppError)
	saveToDatabase     func(*model.FileInfo) (*model.FileInfo, error)
}

func (t *UploadFileTask) init(a *App) {
	t.buf = &bytes.Buffer{}
	if t.ContentLength > 0 {
		t.limit = t.ContentLength
	} else {
		t.limit = t.maxFileSize
	}

	if t.ContentLength > 0 && t.ContentLength < maxUploadInitialBufferSize {
		t.buf.Grow(int(t.ContentLength))
	} else {
		t.buf.Grow(maxUploadInitialBufferSize)
	}

	t.fileinfo = model.NewInfo(filepath.Base(t.Name))
	t.fileinfo.Id = model.NewId()
	t.fileinfo.CreatorId = t.UserId
	t.fileinfo.CreateAt = t.Timestamp.UnixNano() / int64(time.Millisecond)
	t.fileinfo.Path = t.pathPrefix() + t.Name

	t.limitedInput = &io.LimitedReader{
		R: t.Input,
		N: t.limit + 1,
	}
	t.teeInput = io.TeeReader(t.limitedInput, t.buf)

	t.pluginsEnvironment = a.GetPluginsEnvironment()
	t.writeFile = a.WriteFile
	t.saveToDatabase = a.Srv().Store.FileInfo().Save
}

// UploadFileX uploads a single file as specified in t. It applies the upload
// constraints, executes plugins and image processing logic as needed. It
// returns a filled-out FileInfo and an optional error. A plugin may reject the
// upload, returning a rejection error. In this case FileInfo would have
// contained the last "good" FileInfo before the execution of that plugin.
func (a *App) UploadFileX(channelID, name string, input io.Reader,
	opts ...func(*UploadFileTask)) (*model.FileInfo, *model.AppError) {

	t := &UploadFileTask{
		ChannelId:   filepath.Base(channelID),
		Name:        filepath.Base(name),
		Input:       input,
		maxFileSize: *a.Config().FileSettings.MaxFileSize,
	}
	for _, o := range opts {
		o(t)
	}

	if *a.Config().FileSettings.DriverName == "" {
		return nil, t.newAppError("api.file.upload_file.storage.app_error",
			"", http.StatusNotImplemented)
	}
	if t.ContentLength > t.maxFileSize {
		return nil, t.newAppError("api.file.upload_file.too_large_detailed.app_error",
			"", http.StatusRequestEntityTooLarge, "Length", t.ContentLength, "Limit", t.maxFileSize)
	}

	t.init(a)

	var aerr *model.AppError
	if !t.Raw && t.fileinfo.IsImage() {
		aerr = t.preprocessImage()
		if aerr != nil {
			return t.fileinfo, aerr
		}
	}

	written, aerr := t.writeFile(io.MultiReader(t.buf, t.limitedInput), t.fileinfo.Path)
	if aerr != nil {
		return nil, aerr
	}

	if written > t.maxFileSize {
		if fileErr := a.RemoveFile(t.fileinfo.Path); fileErr != nil {
			mlog.Error("Failed to remove file", mlog.Err(fileErr))
		}
		return nil, t.newAppError("api.file.upload_file.too_large_detailed.app_error",
			"", http.StatusRequestEntityTooLarge, "Length", t.ContentLength, "Limit", t.maxFileSize)
	}

	t.fileinfo.Size = written

	file, aerr := a.FileReader(t.fileinfo.Path)
	if aerr != nil {
		return nil, aerr
	}
	defer file.Close()

	aerr = a.runPluginsHook(t.fileinfo, file)
	if aerr != nil {
		return nil, aerr
	}

	if !t.Raw && t.fileinfo.IsImage() {
		file, aerr = a.FileReader(t.fileinfo.Path)
		if aerr != nil {
			return nil, aerr
		}
		defer file.Close()
		t.postprocessImage(file)
	}

	if _, err := t.saveToDatabase(t.fileinfo); err != nil {
		var appErr *model.AppError
		switch {
		case errors.As(err, &appErr):
			return nil, appErr
		default:
			return nil, model.NewAppError("UploadFileX", "app.file_info.save.app_error", nil, err.Error(), http.StatusInternalServerError)
		}
	}

	if *a.Config().FileSettings.ExtractContent && a.Config().FeatureFlags.FilesSearch {
		infoCopy := *t.fileinfo
		a.Srv().Go(func() {
			file, aerr := a.FileReader(t.fileinfo.Path)
			if aerr != nil {
				mlog.Error("Failed to open file for extract file content", mlog.Err(aerr))
				return
			}
			defer file.Close()
			text, err := docextractor.Extract(infoCopy.Name, file, docextractor.ExtractSettings{
				ArchiveRecursion: *a.Config().FileSettings.ArchiveRecursion,
			})
			if err != nil {
				mlog.Error("Failed to extract file content", mlog.Err(err))
				return
			}
			if storeErr := a.Srv().Store.FileInfo().SetContent(infoCopy.Id, text); storeErr != nil {
				mlog.Error("Failed to save the extracted file content", mlog.Err(storeErr))
			}
		})
	}

	return t.fileinfo, nil
}

func (t *UploadFileTask) preprocessImage() *model.AppError {
	// If SVG, attempt to extract dimensions and then return
	if t.fileinfo.MimeType == "image/svg+xml" {
		svgInfo, err := parseSVG(t.teeInput)
		if err != nil {
			mlog.Warn("Failed to parse SVG", mlog.Err(err))
		}
		if svgInfo.Width > 0 && svgInfo.Height > 0 {
			t.fileinfo.Width = svgInfo.Width
			t.fileinfo.Height = svgInfo.Height
		}
		t.fileinfo.HasPreviewImage = false
		return nil
	}

	// If we fail to decode, return "as is".
	config, _, err := image.DecodeConfig(t.teeInput)
	if err != nil {
		return nil
	}

	t.fileinfo.Width = config.Width
	t.fileinfo.Height = config.Height

	// Check dimensions before loading the whole thing into memory later on.
	// This casting is done to prevent overflow on 32 bit systems (not needed
	// in 64 bits systems because images can't have more than 32 bits height or
	// width)
	if int64(t.fileinfo.Width)*int64(t.fileinfo.Height) > MaxImageSize {
		return t.newAppError("api.file.upload_file.large_image_detailed.app_error",
			"", http.StatusBadRequest)
	}
	t.fileinfo.HasPreviewImage = true
	nameWithoutExtension := t.Name[:strings.LastIndex(t.Name, ".")]
	t.fileinfo.PreviewPath = t.pathPrefix() + nameWithoutExtension + "_preview.jpg"
	t.fileinfo.ThumbnailPath = t.pathPrefix() + nameWithoutExtension + "_thumb.jpg"

	// check the image orientation with goexif; consume the bytes we
	// already have first, then keep Tee-ing from input.
	// TODO: try to reuse exif's .Raw buffer rather than Tee-ing
	if t.imageOrientation, err = getImageOrientation(io.MultiReader(bytes.NewReader(t.buf.Bytes()), t.teeInput)); err == nil &&
		(t.imageOrientation == RotatedCWMirrored ||
			t.imageOrientation == RotatedCCW ||
			t.imageOrientation == RotatedCCWMirrored ||
			t.imageOrientation == RotatedCW) {
		t.fileinfo.Width, t.fileinfo.Height = t.fileinfo.Height, t.fileinfo.Width
	}

	// For animated GIFs disable the preview; since we have to Decode gifs
	// anyway, cache the decoded image for later.
	if t.fileinfo.MimeType == "image/gif" {
		gifConfig, err := gif.DecodeAll(io.MultiReader(bytes.NewReader(t.buf.Bytes()), t.teeInput))
		if err == nil {
			if len(gifConfig.Image) > 0 {
				t.fileinfo.HasPreviewImage = false
				t.decoded = gifConfig.Image[0]
				t.imageType = "gif"
			}
		}
	}

	return nil
}

func (t *UploadFileTask) postprocessImage(file io.Reader) {
	// don't try to process SVG files
	if t.fileinfo.MimeType == "image/svg+xml" {
		return
	}

	decoded, typ := t.decoded, t.imageType
	if decoded == nil {
		var err error
		decoded, typ, err = image.Decode(file)
		if err != nil {
			mlog.Error("Unable to decode image", mlog.Err(err))
			return
		}
	}

	// Fill in the background of a potentially-transparent png file as
	// white.
	if typ == "png" {
		dst := image.NewRGBA(decoded.Bounds())
		draw.Draw(dst, dst.Bounds(), image.NewUniform(color.White), image.Point{}, draw.Src)
		draw.Draw(dst, dst.Bounds(), decoded, decoded.Bounds().Min, draw.Over)
		decoded = dst
	}

	decoded = makeImageUpright(decoded, t.imageOrientation)
	if decoded == nil {
		return
	}

	const jpegQuality = 90
	writeJPEG := func(img image.Image, path string) {
		r, w := io.Pipe()
		go func() {
			err := jpeg.Encode(w, img, &jpeg.Options{Quality: jpegQuality})
			if err != nil {
				mlog.Error("Unable to encode image as jpeg", mlog.String("path", path), mlog.Err(err))
				w.CloseWithError(err)
			} else {
				w.Close()
			}
		}()
		_, aerr := t.writeFile(r, path)
		if aerr != nil {
			mlog.Error("Unable to upload", mlog.String("path", path), mlog.Err(aerr))
			return
		}
	}

	var wg sync.WaitGroup
	wg.Add(3)
	// Generating thumbnail and preview regardless of HasPreviewImage value.
	// This is needed on mobile in case of animated GIFs.
	go func() {
		defer wg.Done()
		writeJPEG(genThumbnail(decoded), t.fileinfo.ThumbnailPath)
	}()

	go func() {
		defer wg.Done()
		writeJPEG(genPreview(decoded), t.fileinfo.PreviewPath)
	}()

	go func() {
		defer wg.Done()
		if t.fileinfo.MiniPreview == nil {
			t.fileinfo.MiniPreview = model.GenerateMiniPreviewImage(decoded)
		}
	}()
	wg.Wait()
}

func (t UploadFileTask) pathPrefix() string {
	return t.Timestamp.Format("20060102") +
		"/teams/" + t.TeamId +
		"/channels/" + t.ChannelId +
		"/users/" + t.UserId +
		"/" + t.fileinfo.Id + "/"
}

func (t UploadFileTask) newAppError(id string, details interface{}, httpStatus int, extra ...interface{}) *model.AppError {
	params := map[string]interface{}{
		"Name":          t.Name,
		"Filename":      t.Name,
		"ChannelId":     t.ChannelId,
		"TeamId":        t.TeamId,
		"UserId":        t.UserId,
		"ContentLength": t.ContentLength,
		"ClientId":      t.ClientId,
	}
	if t.fileinfo != nil {
		params["Width"] = t.fileinfo.Width
		params["Height"] = t.fileinfo.Height
	}
	for i := 0; i+1 < len(extra); i += 2 {
		params[fmt.Sprintf("%v", extra[i])] = extra[i+1]
	}

	return model.NewAppError("uploadFileTask", id, params, fmt.Sprintf("%v", details), httpStatus)
}

func (a *App) DoUploadFileExpectModification(now time.Time, rawTeamId string, rawChannelId string, rawUserId string, rawFilename string, data []byte) (*model.FileInfo, []byte, *model.AppError) {
	filename := filepath.Base(rawFilename)
	teamID := filepath.Base(rawTeamId)
	channelID := filepath.Base(rawChannelId)
	userID := filepath.Base(rawUserId)

	info, err := model.GetInfoForBytes(filename, bytes.NewReader(data), len(data))
	if err != nil {
		err.StatusCode = http.StatusBadRequest
		return nil, data, err
	}

	if orientation, err := getImageOrientation(bytes.NewReader(data)); err == nil &&
		(orientation == RotatedCWMirrored ||
			orientation == RotatedCCW ||
			orientation == RotatedCCWMirrored ||
			orientation == RotatedCW) {
		info.Width, info.Height = info.Height, info.Width
	}

	info.Id = model.NewId()
	info.CreatorId = userID
	info.CreateAt = now.UnixNano() / int64(time.Millisecond)

	pathPrefix := now.Format("20060102") + "/teams/" + teamID + "/channels/" + channelID + "/users/" + userID + "/" + info.Id + "/"
	info.Path = pathPrefix + filename

	if info.IsImage() {
		// Check dimensions before loading the whole thing into memory later on
		// This casting is done to prevent overflow on 32 bit systems (not needed
		// in 64 bits systems because images can't have more than 32 bits height or
		// width)
		if int64(info.Width)*int64(info.Height) > MaxImageSize {
			err := model.NewAppError("uploadFile", "api.file.upload_file.large_image.app_error", map[string]interface{}{"Filename": filename}, "", http.StatusBadRequest)
			return nil, data, err
		}

		nameWithoutExtension := filename[:strings.LastIndex(filename, ".")]
		info.PreviewPath = pathPrefix + nameWithoutExtension + "_preview.jpg"
		info.ThumbnailPath = pathPrefix + nameWithoutExtension + "_thumb.jpg"
	}

	if pluginsEnvironment := a.GetPluginsEnvironment(); pluginsEnvironment != nil {
		var rejectionError *model.AppError
		pluginContext := a.PluginContext()
		pluginsEnvironment.RunMultiPluginHook(func(hooks plugin.Hooks) bool {
			var newBytes bytes.Buffer
			replacementInfo, rejectionReason := hooks.FileWillBeUploaded(pluginContext, info, bytes.NewReader(data), &newBytes)
			if rejectionReason != "" {
				rejectionError = model.NewAppError("DoUploadFile", "File rejected by plugin. "+rejectionReason, nil, "", http.StatusBadRequest)
				return false
			}
			if replacementInfo != nil {
				info = replacementInfo
			}
			if newBytes.Len() != 0 {
				data = newBytes.Bytes()
				info.Size = int64(len(data))
			}

			return true
		}, plugin.FileWillBeUploadedID)
		if rejectionError != nil {
			return nil, data, rejectionError
		}
	}

	if _, err := a.WriteFile(bytes.NewReader(data), info.Path); err != nil {
		return nil, data, err
	}

	if _, err := a.Srv().Store.FileInfo().Save(info); err != nil {
		var appErr *model.AppError
		switch {
		case errors.As(err, &appErr):
			return nil, data, appErr
		default:
			return nil, data, model.NewAppError("DoUploadFileExpectModification", "app.file_info.save.app_error", nil, err.Error(), http.StatusInternalServerError)
		}
	}

	if *a.Config().FileSettings.ExtractContent && a.Config().FeatureFlags.FilesSearch {
		infoCopy := *info
		a.Srv().Go(func() {
			file, aerr := a.FileReader(infoCopy.Path)
			if aerr != nil {
				mlog.Error("Failed to open file for extract file content", mlog.Err(aerr))
				return
			}
			defer file.Close()
			text, err := docextractor.Extract(infoCopy.Name, file, docextractor.ExtractSettings{
				ArchiveRecursion: *a.Config().FileSettings.ArchiveRecursion,
			})
			if err != nil {
				mlog.Error("Failed to extract file content", mlog.Err(err))
				return
			}
			if storeErr := a.Srv().Store.FileInfo().SetContent(infoCopy.Id, text); storeErr != nil {
				mlog.Error("Failed to save the extracted file content", mlog.Err(storeErr))
			}
		})
	}

	return info, data, nil
}

func (a *App) HandleImages(previewPathList []string, thumbnailPathList []string, fileData [][]byte) {
	wg := new(sync.WaitGroup)

	for i := range fileData {
		img, _, _ := prepareImage(fileData[i])
		if img != nil {
			wg.Add(2)
			go func(img image.Image, path string) {
				defer wg.Done()
				a.generateThumbnailImage(img, path)
			}(img, thumbnailPathList[i])

			go func(img image.Image, path string) {
				defer wg.Done()
				a.generatePreviewImage(img, path)
			}(img, previewPathList[i])
		}
	}
	wg.Wait()
}

func prepareImage(fileData []byte) (image.Image, int, int) {
	// Decode image bytes into Image object
	img, imgType, err := image.Decode(bytes.NewReader(fileData))
	if err != nil {
		mlog.Error("Unable to decode image", mlog.Err(err))
		return nil, 0, 0
	}

	width := img.Bounds().Dx()
	height := img.Bounds().Dy()

	// Fill in the background of a potentially-transparent png file as white
	if imgType == "png" {
		dst := image.NewRGBA(img.Bounds())
		draw.Draw(dst, dst.Bounds(), image.NewUniform(color.White), image.Point{}, draw.Src)
		draw.Draw(dst, dst.Bounds(), img, img.Bounds().Min, draw.Over)
		img = dst
	}

	// Flip the image to be upright
	orientation, _ := getImageOrientation(bytes.NewReader(fileData))
	img = makeImageUpright(img, orientation)

	return img, width, height
}

func makeImageUpright(img image.Image, orientation int) image.Image {
	switch orientation {
	case UprightMirrored:
		return imaging.FlipH(img)
	case UpsideDown:
		return imaging.Rotate180(img)
	case UpsideDownMirrored:
		return imaging.FlipV(img)
	case RotatedCWMirrored:
		return imaging.Transpose(img)
	case RotatedCCW:
		return imaging.Rotate270(img)
	case RotatedCCWMirrored:
		return imaging.Transverse(img)
	case RotatedCW:
		return imaging.Rotate90(img)
	default:
		return img
	}
}

func getImageOrientation(input io.Reader) (int, error) {
	exifData, err := exif.Decode(input)
	if err != nil {
		return Upright, err
	}

	tag, err := exifData.Get("Orientation")
	if err != nil {
		return Upright, err
	}

	orientation, err := tag.Int(0)
	if err != nil {
		return Upright, err
	}

	return orientation, nil
}

func (a *App) generateThumbnailImage(img image.Image, thumbnailPath string) {
	buf := new(bytes.Buffer)
	if err := jpeg.Encode(buf, genThumbnail(img), &jpeg.Options{Quality: 90}); err != nil {
		mlog.Error("Unable to encode image as jpeg", mlog.String("path", thumbnailPath), mlog.Err(err))
		return
	}

	if _, err := a.WriteFile(buf, thumbnailPath); err != nil {
		mlog.Error("Unable to upload thumbnail", mlog.String("path", thumbnailPath), mlog.Err(err))
		return
	}
}

func (a *App) generatePreviewImage(img image.Image, previewPath string) {
	preview := genPreview(img)

	buf := new(bytes.Buffer)

	if err := jpeg.Encode(buf, preview, &jpeg.Options{Quality: 90}); err != nil {
		mlog.Error("Unable to encode image as preview jpg", mlog.Err(err), mlog.String("path", previewPath))
		return
	}

	if _, err := a.WriteFile(buf, previewPath); err != nil {
		mlog.Error("Unable to upload preview", mlog.Err(err), mlog.String("path", previewPath))
		return
	}
}

// generateMiniPreview updates mini preview if needed
// will save fileinfo with the preview added
func (a *App) generateMiniPreview(fi *model.FileInfo) {
	if fi.IsImage() && fi.MiniPreview == nil {
		data, err := a.ReadFile(fi.Path)
		if err != nil {
			mlog.Error("error reading image file", mlog.Err(err))
			return
		}
		img, _, _ := prepareImage(data)
		if img == nil {
			return
		}
		fi.MiniPreview = model.GenerateMiniPreviewImage(img)
		if _, appErr := a.Srv().Store.FileInfo().Upsert(fi); appErr != nil {
			mlog.Error("creating mini preview failed", mlog.Err(appErr))
		} else {
			a.Srv().Store.FileInfo().InvalidateFileInfosForPostCache(fi.PostId, false)
		}
	}
}

func (a *App) generateMiniPreviewForInfos(fileInfos []*model.FileInfo) {
	wg := new(sync.WaitGroup)

	wg.Add(len(fileInfos))
	for _, fileInfo := range fileInfos {
		go func(fi *model.FileInfo) {
			defer wg.Done()
			a.generateMiniPreview(fi)
		}(fileInfo)
	}
	wg.Wait()
}

func (a *App) GetFileInfo(fileID string) (*model.FileInfo, *model.AppError) {
	fileInfo, err := a.Srv().Store.FileInfo().Get(fileID)
	if err != nil {
		var nfErr *store.ErrNotFound
		switch {
		case errors.As(err, &nfErr):
			return nil, model.NewAppError("GetFileInfo", "app.file_info.get.app_error", nil, nfErr.Error(), http.StatusNotFound)
		default:
			return nil, model.NewAppError("GetFileInfo", "app.file_info.get.app_error", nil, err.Error(), http.StatusInternalServerError)
		}
	}

	a.generateMiniPreview(fileInfo)
	return fileInfo, nil
}

func (a *App) GetFileInfos(page, perPage int, opt *model.GetFileInfosOptions) ([]*model.FileInfo, *model.AppError) {
	fileInfos, err := a.Srv().Store.FileInfo().GetWithOptions(page, perPage, opt)
	if err != nil {
		var invErr *store.ErrInvalidInput
		var ltErr *store.ErrLimitExceeded
		switch {
		case errors.As(err, &invErr):
			return nil, model.NewAppError("GetFileInfos", "app.file_info.get_with_options.app_error", nil, invErr.Error(), http.StatusBadRequest)
		case errors.As(err, &ltErr):
			return nil, model.NewAppError("GetFileInfos", "app.file_info.get_with_options.app_error", nil, ltErr.Error(), http.StatusBadRequest)
		default:
			return nil, model.NewAppError("GetFileInfos", "app.file_info.get_with_options.app_error", nil, err.Error(), http.StatusInternalServerError)
		}
	}

	a.generateMiniPreviewForInfos(fileInfos)

	return fileInfos, nil
}

func (a *App) GetFile(fileID string) ([]byte, *model.AppError) {
	info, err := a.GetFileInfo(fileID)
	if err != nil {
		return nil, err
	}

	data, err := a.ReadFile(info.Path)
	if err != nil {
		return nil, err
	}

	return data, nil
}

func (a *App) CopyFileInfos(userID string, fileIDs []string) ([]string, *model.AppError) {
	var newFileIds []string

	now := model.GetMillis()

	for _, fileID := range fileIDs {
		fileInfo, err := a.Srv().Store.FileInfo().Get(fileID)
		if err != nil {
			var nfErr *store.ErrNotFound
			switch {
			case errors.As(err, &nfErr):
				return nil, model.NewAppError("CopyFileInfos", "app.file_info.get.app_error", nil, nfErr.Error(), http.StatusNotFound)
			default:
				return nil, model.NewAppError("CopyFileInfos", "app.file_info.get.app_error", nil, err.Error(), http.StatusInternalServerError)
			}
		}

		fileInfo.Id = model.NewId()
		fileInfo.CreatorId = userID
		fileInfo.CreateAt = now
		fileInfo.UpdateAt = now
		fileInfo.PostId = ""

		if _, err := a.Srv().Store.FileInfo().Save(fileInfo); err != nil {
			var appErr *model.AppError
			switch {
			case errors.As(err, &appErr):
				return nil, appErr
			default:
				return nil, model.NewAppError("CopyFileInfos", "app.file_info.save.app_error", nil, err.Error(), http.StatusInternalServerError)
			}
		}

		newFileIds = append(newFileIds, fileInfo.Id)
	}

	return newFileIds, nil
}

// This function zip's up all the files in fileDatas array and then saves it to the directory specified with the specified zip file name
// Ensure the zip file name ends with a .zip
func (a *App) CreateZipFileAndAddFiles(fileBackend filestore.FileBackend, fileDatas []model.FileData, zipFileName, directory string) error {
	// Create Zip File (temporarily stored on disk)
	conglomerateZipFile, err := os.Create(zipFileName)
	if err != nil {
		return err
	}
	defer os.Remove(zipFileName)

	// Create a new zip archive.
	zipFileWriter := zip.NewWriter(conglomerateZipFile)

	// Populate Zip file with File Datas array
	err = populateZipfile(zipFileWriter, fileDatas)
	if err != nil {
		return err
	}

	conglomerateZipFile.Seek(0, 0)
	_, err = fileBackend.WriteFile(conglomerateZipFile, path.Join(directory, zipFileName))
	if err != nil {
		return err
	}

	return nil
}

// This is a implementation of Go's example of writing files to zip (with slight modification)
// https://golang.org/src/archive/zip/example_test.go
func populateZipfile(w *zip.Writer, fileDatas []model.FileData) error {
	defer w.Close()
	for _, fd := range fileDatas {
		f, err := w.Create(fd.Filename)
		if err != nil {
			return err
		}

		_, err = f.Write(fd.Body)
		if err != nil {
			return err
		}
	}
	return nil
}

func (a *App) SearchFilesInTeamForUser(terms string, userId string, teamId string, isOrSearch bool, includeDeletedChannels bool, timeZoneOffset int, page, perPage int) (*model.FileInfoList, *model.AppError) {
	paramsList := model.ParseSearchParams(strings.TrimSpace(terms), timeZoneOffset)
	includeDeleted := includeDeletedChannels && *a.Config().TeamSettings.ExperimentalViewArchivedChannels

	if !*a.Config().ServiceSettings.EnableFileSearch {
		return nil, model.NewAppError("SearchFilesInTeamForUser", "store.sql_file_info.search.disabled", nil, fmt.Sprintf("teamId=%v userId=%v", teamId, userId), http.StatusNotImplemented)
	}

	finalParamsList := []*model.SearchParams{}

	for _, params := range paramsList {
		params.OrTerms = isOrSearch
		params.IncludeDeletedChannels = includeDeleted
		// Don't allow users to search for "*"
		if params.Terms != "*" {
			// Convert channel names to channel IDs
			params.InChannels = a.convertChannelNamesToChannelIds(params.InChannels, userId, teamId, includeDeletedChannels)
			params.ExcludedChannels = a.convertChannelNamesToChannelIds(params.ExcludedChannels, userId, teamId, includeDeletedChannels)

			// Convert usernames to user IDs
			params.FromUsers = a.convertUserNameToUserIds(params.FromUsers)
			params.ExcludedUsers = a.convertUserNameToUserIds(params.ExcludedUsers)

			finalParamsList = append(finalParamsList, params)
		}
	}

	// If the processed search params are empty, return empty search results.
	if len(finalParamsList) == 0 {
		return model.NewFileInfoList(), nil
	}

	fileInfoSearchResults, nErr := a.Srv().Store.FileInfo().Search(finalParamsList, userId, teamId, page, perPage)
	if nErr != nil {
		var appErr *model.AppError
		switch {
		case errors.As(nErr, &appErr):
			return nil, appErr
		default:
			return nil, model.NewAppError("SearchPostsInTeamForUser", "app.post.search.app_error", nil, nErr.Error(), http.StatusInternalServerError)
		}
	}

	return fileInfoSearchResults, nil
}<|MERGE_RESOLUTION|>--- conflicted
+++ resolved
@@ -407,11 +407,7 @@
 	fileMigrationLock.Lock()
 	defer fileMigrationLock.Unlock()
 
-<<<<<<< HEAD
-	result, nErr := a.Srv().Store.Post().Get(post.Id, false, false, false, "")
-=======
-	result, nErr := a.Srv().Store.Post().Get(context.Background(), post.Id, false, false, false)
->>>>>>> 95b08098
+	result, nErr := a.Srv().Store.Post().Get(context.Background(), post.Id, false, false, false, "")
 	if nErr != nil {
 		mlog.Error("Unable to get post when migrating post to use FileInfos", mlog.Err(nErr), mlog.String("post_id", post.Id))
 		return []*model.FileInfo{}
