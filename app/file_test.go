--- conflicted
+++ resolved
@@ -17,12 +17,6 @@
 	"github.com/stretchr/testify/require"
 
 	"github.com/mattermost/mattermost-server/v5/model"
-<<<<<<< HEAD
-	"github.com/mattermost/mattermost-server/v5/services/searchengine/mocks"
-=======
-	"github.com/mattermost/mattermost-server/v5/plugin/plugintest/mock"
-	"github.com/mattermost/mattermost-server/v5/services/filesstore/mocks"
->>>>>>> 2b038db6
 	"github.com/mattermost/mattermost-server/v5/utils/fileutils"
 )
 
@@ -326,7 +320,35 @@
 	assert.Equal(t, info2.PostId, "", "should be empty string")
 }
 
-<<<<<<< HEAD
+func TestGenerateThumbnailImage(t *testing.T) {
+	t.Run("test generating thumbnail image", func(t *testing.T) {
+		// given
+		th := Setup(t)
+		defer th.TearDown()
+		img := createDummyImage()
+		dataPath, _ := fileutils.FindDir("data")
+		thumbailName := "thumb.jpg"
+		thumbnailPath := filepath.Join(dataPath, thumbailName)
+
+		// when
+		th.App.generateThumbnailImage(img, thumbailName)
+		defer os.Remove(thumbnailPath)
+
+		// then
+		outputImage, err := os.Stat(thumbnailPath)
+		assert.NoError(t, err)
+		assert.Equal(t, int64(957), outputImage.Size())
+	})
+}
+
+func createDummyImage() *image.RGBA {
+	width := 200
+	height := 100
+	upperLeftCorner := image.Point{0, 0}
+	lowerRightCorner := image.Point{width, height}
+	return image.NewRGBA(image.Rectangle{upperLeftCorner, lowerRightCorner})
+}
+
 func TestSearchFilesInTeamForUser(t *testing.T) {
 	perPage := 5
 	searchTerm := "searchTerm"
@@ -518,33 +540,4 @@
 		assert.Equal(t, []string{}, results.Order)
 		es.AssertExpectations(t)
 	})
-=======
-func TestGenerateThumbnailImage(t *testing.T) {
-	t.Run("test generating thumbnail image", func(t *testing.T) {
-		// given
-		th := Setup(t)
-		defer th.TearDown()
-		img := createDummyImage()
-		dataPath, _ := fileutils.FindDir("data")
-		thumbailName := "thumb.jpg"
-		thumbnailPath := filepath.Join(dataPath, thumbailName)
-
-		// when
-		th.App.generateThumbnailImage(img, thumbailName)
-		defer os.Remove(thumbnailPath)
-
-		// then
-		outputImage, err := os.Stat(thumbnailPath)
-		assert.NoError(t, err)
-		assert.Equal(t, int64(957), outputImage.Size())
-	})
-}
-
-func createDummyImage() *image.RGBA {
-	width := 200
-	height := 100
-	upperLeftCorner := image.Point{0, 0}
-	lowerRightCorner := image.Point{width, height}
-	return image.NewRGBA(image.Rectangle{upperLeftCorner, lowerRightCorner})
->>>>>>> 2b038db6
 }