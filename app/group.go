// Copyright (c) 2018-present Mattermost, Inc. All Rights Reserved.
// See License.txt for license information.

package app

import (
	"strings"

	"github.com/mattermost/mattermost-server/model"
)

func (a *App) GetGroup(id string) (*model.Group, *model.AppError) {
	result := <-a.Srv.Store.Group().Get(id)
	if result.Err != nil {
		return nil, result.Err
	}
	return result.Data.(*model.Group), nil
}

func (a *App) GetGroupByRemoteID(remoteID string, groupSource model.GroupSource) (*model.Group, *model.AppError) {
	result := <-a.Srv.Store.Group().GetByRemoteID(remoteID, groupSource)
	if result.Err != nil {
		return nil, result.Err
	}
	return result.Data.(*model.Group), nil
}

func (a *App) GetGroupsBySource(groupSource model.GroupSource) ([]*model.Group, *model.AppError) {
	result := <-a.Srv.Store.Group().GetAllBySource(groupSource)
	if result.Err != nil {
		return nil, result.Err
	}
	return result.Data.([]*model.Group), nil
}

func (a *App) CreateGroup(group *model.Group) (*model.Group, *model.AppError) {
	result := <-a.Srv.Store.Group().Create(group)
	if result.Err != nil {
		return nil, result.Err
	}
	return result.Data.(*model.Group), nil
}

func (a *App) UpdateGroup(group *model.Group) (*model.Group, *model.AppError) {
	result := <-a.Srv.Store.Group().Update(group)
	if result.Err != nil {
		return nil, result.Err
	}
	return result.Data.(*model.Group), nil
}

func (a *App) DeleteGroup(groupID string) (*model.Group, *model.AppError) {
	result := <-a.Srv.Store.Group().Delete(groupID)
	if result.Err != nil {
		return nil, result.Err
	}
	return result.Data.(*model.Group), nil
}

func (a *App) GetGroupMemberUsers(groupID string) ([]*model.User, *model.AppError) {
	return a.Srv.Store.Group().GetMemberUsers(groupID)
}

func (a *App) GetGroupMemberUsersPage(groupID string, page int, perPage int) ([]*model.User, int, *model.AppError) {
	members, err := a.Srv.Store.Group().GetMemberUsersPage(groupID, page, perPage)
	if err != nil {
		return nil, 0, err
	}

	count, err := a.Srv.Store.Group().GetMemberCount(groupID)
	if err != nil {
		return nil, 0, err
	}
	return members, int(count), nil
}

<<<<<<< HEAD
func (a *App) CreateOrRestoreGroupMember(groupID string, userID string) (*model.GroupMember, *model.AppError) {
	return a.Srv.Store.Group().CreateOrRestoreMember(groupID, userID)
=======
func (a *App) UpsertGroupMember(groupID string, userID string) (*model.GroupMember, *model.AppError) {
	result := <-a.Srv.Store.Group().UpsertMember(groupID, userID)
	if result.Err != nil {
		return nil, result.Err
	}
	return result.Data.(*model.GroupMember), nil
>>>>>>> ab4eaf89
}

func (a *App) DeleteGroupMember(groupID string, userID string) (*model.GroupMember, *model.AppError) {
	return a.Srv.Store.Group().DeleteMember(groupID, userID)
}

func (a *App) CreateGroupSyncable(groupSyncable *model.GroupSyncable) (*model.GroupSyncable, *model.AppError) {
	return a.Srv.Store.Group().CreateGroupSyncable(groupSyncable)
}

func (a *App) GetGroupSyncable(groupID string, syncableID string, syncableType model.GroupSyncableType) (*model.GroupSyncable, *model.AppError) {
	return a.Srv.Store.Group().GetGroupSyncable(groupID, syncableID, syncableType)
}

func (a *App) GetGroupSyncables(groupID string, syncableType model.GroupSyncableType) ([]*model.GroupSyncable, *model.AppError) {
	return a.Srv.Store.Group().GetAllGroupSyncablesByGroupId(groupID, syncableType)
}

func (a *App) UpdateGroupSyncable(groupSyncable *model.GroupSyncable) (*model.GroupSyncable, *model.AppError) {
	return a.Srv.Store.Group().UpdateGroupSyncable(groupSyncable)
}

func (a *App) DeleteGroupSyncable(groupID string, syncableID string, syncableType model.GroupSyncableType) (*model.GroupSyncable, *model.AppError) {
	return a.Srv.Store.Group().DeleteGroupSyncable(groupID, syncableID, syncableType)
}

func (a *App) TeamMembersToAdd(since int64) ([]*model.UserTeamIDPair, *model.AppError) {
	return a.Srv.Store.Group().TeamMembersToAdd(since)
}

func (a *App) ChannelMembersToAdd(since int64) ([]*model.UserChannelIDPair, *model.AppError) {
	return a.Srv.Store.Group().ChannelMembersToAdd(since)
}

func (a *App) TeamMembersToRemove() ([]*model.TeamMember, *model.AppError) {
	return a.Srv.Store.Group().TeamMembersToRemove()
}

func (a *App) ChannelMembersToRemove() ([]*model.ChannelMember, *model.AppError) {
	return a.Srv.Store.Group().ChannelMembersToRemove()
}

func (a *App) GetGroupsByChannel(channelId string, opts model.GroupSearchOpts) ([]*model.Group, int, *model.AppError) {
	groups, err := a.Srv.Store.Group().GetGroupsByChannel(channelId, opts)
	if err != nil {
		return nil, 0, err
	}

	count, err := a.Srv.Store.Group().CountGroupsByChannel(channelId, opts)
	if err != nil {
		return nil, 0, err
	}

	return groups, int(count), nil
}

func (a *App) GetGroupsByTeam(teamId string, opts model.GroupSearchOpts) ([]*model.Group, int, *model.AppError) {
	groups, err := a.Srv.Store.Group().GetGroupsByTeam(teamId, opts)
	if err != nil {
		return nil, 0, err
	}

	count, err := a.Srv.Store.Group().CountGroupsByTeam(teamId, opts)
	if err != nil {
		return nil, 0, err
	}

	return groups, int(count), nil
}

func (a *App) GetGroups(page, perPage int, opts model.GroupSearchOpts) ([]*model.Group, *model.AppError) {
	return a.Srv.Store.Group().GetGroups(page, perPage, opts)
}

// TeamMembersMinusGroupMembers returns the set of users on the given team minus the set of users in the given
// groups.
//
// The result can be used, for example, to determine the set of users who would be removed from a team if the team
// were group-constrained with the given groups.
func (a *App) TeamMembersMinusGroupMembers(teamID string, groupIDs []string, page, perPage int) ([]*model.UserWithGroups, int64, *model.AppError) {
	users, err := a.Srv.Store.Group().TeamMembersMinusGroupMembers(teamID, groupIDs, page, perPage)
	if err != nil {
		return nil, 0, err
	}

	// parse all group ids of all users
	allUsersGroupIDMap := map[string]bool{}
	for _, user := range users {
		for _, groupID := range strings.Split(user.GroupIDs, ",") {
			allUsersGroupIDMap[groupID] = true
		}
	}

	// create a slice of distinct group ids
	var allUsersGroupIDSlice []string
	for key := range allUsersGroupIDMap {
		allUsersGroupIDSlice = append(allUsersGroupIDSlice, key)
	}

	// retrieve groups from DB
	groups, err := a.GetGroupsByIDs(allUsersGroupIDSlice)
	if err != nil {
		return nil, 0, err
	}

	// map groups by id
	groupMap := map[string]*model.Group{}
	for _, group := range groups {
		groupMap[group.Id] = group
	}

	// populate each instance's groups field
	for _, user := range users {
		user.Groups = []*model.Group{}
		for _, groupID := range strings.Split(user.GroupIDs, ",") {
			group, ok := groupMap[groupID]
			if ok {
				user.Groups = append(user.Groups, group)
			}
		}
	}

	totalCount, err := a.Srv.Store.Group().CountTeamMembersMinusGroupMembers(teamID, groupIDs)
	if err != nil {
		return nil, 0, err
	}
	return users, totalCount, nil
}

func (a *App) GetGroupsByIDs(groupIDs []string) ([]*model.Group, *model.AppError) {
	return a.Srv.Store.Group().GetByIDs(groupIDs)
}

// ChannelMembersMinusGroupMembers returns the set of users in the given channel minus the set of users in the given
// groups.
//
// The result can be used, for example, to determine the set of users who would be removed from a channel if the
// channel were group-constrained with the given groups.
func (a *App) ChannelMembersMinusGroupMembers(channelID string, groupIDs []string, page, perPage int) ([]*model.UserWithGroups, int64, *model.AppError) {
	users, err := a.Srv.Store.Group().ChannelMembersMinusGroupMembers(channelID, groupIDs, page, perPage)
	if err != nil {
		return nil, 0, err
	}

	// parse all group ids of all users
	allUsersGroupIDMap := map[string]bool{}
	for _, user := range users {
		for _, groupID := range strings.Split(user.GroupIDs, ",") {
			allUsersGroupIDMap[groupID] = true
		}
	}

	// create a slice of distinct group ids
	var allUsersGroupIDSlice []string
	for key := range allUsersGroupIDMap {
		allUsersGroupIDSlice = append(allUsersGroupIDSlice, key)
	}

	// retrieve groups from DB
	groups, err := a.GetGroupsByIDs(allUsersGroupIDSlice)
	if err != nil {
		return nil, 0, err
	}

	// map groups by id
	groupMap := map[string]*model.Group{}
	for _, group := range groups {
		groupMap[group.Id] = group
	}

	// populate each instance's groups field
	for _, user := range users {
		user.Groups = []*model.Group{}
		for _, groupID := range strings.Split(user.GroupIDs, ",") {
			group, ok := groupMap[groupID]
			if ok {
				user.Groups = append(user.Groups, group)
			}
		}
	}

	totalCount, err := a.Srv.Store.Group().CountChannelMembersMinusGroupMembers(channelID, groupIDs)
	if err != nil {
		return nil, 0, err
	}
	return users, totalCount, nil
}<|MERGE_RESOLUTION|>--- conflicted
+++ resolved
@@ -74,17 +74,8 @@
 	return members, int(count), nil
 }
 
-<<<<<<< HEAD
-func (a *App) CreateOrRestoreGroupMember(groupID string, userID string) (*model.GroupMember, *model.AppError) {
-	return a.Srv.Store.Group().CreateOrRestoreMember(groupID, userID)
-=======
 func (a *App) UpsertGroupMember(groupID string, userID string) (*model.GroupMember, *model.AppError) {
-	result := <-a.Srv.Store.Group().UpsertMember(groupID, userID)
-	if result.Err != nil {
-		return nil, result.Err
-	}
-	return result.Data.(*model.GroupMember), nil
->>>>>>> ab4eaf89
+	return a.Srv.Store.Group().UpsertMember(groupID, userID)
 }
 
 func (a *App) DeleteGroupMember(groupID string, userID string) (*model.GroupMember, *model.AppError) {
