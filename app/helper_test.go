// Copyright (c) 2016-present Mattermost, Inc. All Rights Reserved.
// See License.txt for license information.

package app

import (
	"io"
	"io/ioutil"
	"os"
	"path/filepath"
	"time"

	"testing"

	"github.com/mattermost/mattermost-server/mlog"
	"github.com/mattermost/mattermost-server/model"
	"github.com/mattermost/mattermost-server/utils"
	"github.com/mattermost/mattermost-server/utils/fileutils"
)

type TestHelper struct {
	App          *App
	Server       *Server
	BasicTeam    *model.Team
	BasicUser    *model.User
	BasicUser2   *model.User
	BasicChannel *model.Channel
	BasicPost    *model.Post

	SystemAdminUser *model.User

	tempConfigPath string
	tempWorkspace  string
}

func setupTestHelper(enterprise bool, tb testing.TB) *TestHelper {
	mainHelper.Store.DropAllTables()

	permConfig, err := os.Open(fileutils.FindConfigFile("config.json"))
	if err != nil {
		panic(err)
	}
	defer permConfig.Close()
	tempConfig, err := ioutil.TempFile("", "")
	if err != nil {
		panic(err)
	}
	_, err = io.Copy(tempConfig, permConfig)
	tempConfig.Close()
	if err != nil {
		panic(err)
	}

	options := []Option{ConfigFile(tempConfig.Name(), false)}
<<<<<<< HEAD
	options = append(options, StoreOverride(mainHelper.Store))
=======
	options = append(options, StoreOverride(mainHelper.Store), SetLogger(mlog.NewTestingLogger(tb)))
>>>>>>> 24cc2da0

	s, err := NewServer(options...)
	if err != nil {
		panic(err)
	}

	th := &TestHelper{
		App:            s.FakeApp(),
		Server:         s,
		tempConfigPath: tempConfig.Name(),
	}

	th.App.UpdateConfig(func(cfg *model.Config) { *cfg.TeamSettings.MaxUsersPerTeam = 50 })
	th.App.UpdateConfig(func(cfg *model.Config) { *cfg.RateLimitSettings.Enable = false })
	prevListenAddress := *th.App.Config().ServiceSettings.ListenAddress
	th.App.UpdateConfig(func(cfg *model.Config) { *cfg.ServiceSettings.ListenAddress = ":0" })
	serverErr := th.Server.Start()
	if serverErr != nil {
		panic(serverErr)
	}

	th.App.UpdateConfig(func(cfg *model.Config) { *cfg.ServiceSettings.ListenAddress = prevListenAddress })

	th.App.Srv.Store.MarkSystemRanUnitTests()

	th.App.UpdateConfig(func(cfg *model.Config) { *cfg.TeamSettings.EnableOpenServer = true })

	if enterprise {
		th.App.SetLicense(model.NewTestLicense())
	} else {
		th.App.SetLicense(nil)
	}

	if th.tempWorkspace == "" {
		dir, err := ioutil.TempDir("", "apptest")
		if err != nil {
			panic(err)
		}
		th.tempWorkspace = dir
	}

	pluginDir := filepath.Join(th.tempWorkspace, "plugins")
	webappDir := filepath.Join(th.tempWorkspace, "webapp")

	th.App.InitPlugins(pluginDir, webappDir)

	return th
}

func SetupEnterprise(tb testing.TB) *TestHelper {
	return setupTestHelper(true, tb)
}

func Setup(tb testing.TB) *TestHelper {
	return setupTestHelper(false, tb)
}

func (me *TestHelper) InitBasic() *TestHelper {
	me.SystemAdminUser = me.CreateUser()
	me.App.UpdateUserRoles(me.SystemAdminUser.Id, model.SYSTEM_USER_ROLE_ID+" "+model.SYSTEM_ADMIN_ROLE_ID, false)
	me.SystemAdminUser, _ = me.App.GetUser(me.SystemAdminUser.Id)

	me.BasicTeam = me.CreateTeam()
	me.BasicUser = me.CreateUser()

	me.LinkUserToTeam(me.BasicUser, me.BasicTeam)
	me.BasicUser2 = me.CreateUser()
	me.LinkUserToTeam(me.BasicUser2, me.BasicTeam)
	me.BasicChannel = me.CreateChannel(me.BasicTeam)
	me.BasicPost = me.CreatePost(me.BasicChannel)

	return me
}

func (me *TestHelper) MakeEmail() string {
	return "success_" + model.NewId() + "@simulator.amazonses.com"
}

func (me *TestHelper) CreateTeam() *model.Team {
	id := model.NewId()
	team := &model.Team{
		DisplayName: "dn_" + id,
		Name:        "name" + id,
		Email:       "success+" + id + "@simulator.amazonses.com",
		Type:        model.TEAM_OPEN,
	}

	utils.DisableDebugLogForTest()
	var err *model.AppError
	if team, err = me.App.CreateTeam(team); err != nil {
		mlog.Error(err.Error())

		time.Sleep(time.Second)
		panic(err)
	}
	utils.EnableDebugLogForTest()
	return team
}

func (me *TestHelper) CreateUser() *model.User {
	id := model.NewId()

	user := &model.User{
		Email:         "success+" + id + "@simulator.amazonses.com",
		Username:      "un_" + id,
		Nickname:      "nn_" + id,
		Password:      "Password1",
		EmailVerified: true,
	}

	utils.DisableDebugLogForTest()
	var err *model.AppError
	if user, err = me.App.CreateUser(user); err != nil {
		mlog.Error(err.Error())

		time.Sleep(time.Second)
		panic(err)
	}
	utils.EnableDebugLogForTest()
	return user
}

func (me *TestHelper) CreateChannel(team *model.Team) *model.Channel {
	return me.createChannel(team, model.CHANNEL_OPEN)
}

func (me *TestHelper) CreatePrivateChannel(team *model.Team) *model.Channel {
	return me.createChannel(team, model.CHANNEL_PRIVATE)
}

func (me *TestHelper) createChannel(team *model.Team, channelType string) *model.Channel {
	id := model.NewId()

	channel := &model.Channel{
		DisplayName: "dn_" + id,
		Name:        "name_" + id,
		Type:        channelType,
		TeamId:      team.Id,
		CreatorId:   me.BasicUser.Id,
	}

	utils.DisableDebugLogForTest()
	var err *model.AppError
	if channel, err = me.App.CreateChannel(channel, true); err != nil {
		mlog.Error(err.Error())

		time.Sleep(time.Second)
		panic(err)
	}
	utils.EnableDebugLogForTest()
	return channel
}

func (me *TestHelper) createChannelWithAnotherUser(team *model.Team, channelType, userId string) *model.Channel {
	id := model.NewId()

	channel := &model.Channel{
		DisplayName: "dn_" + id,
		Name:        "name_" + id,
		Type:        channelType,
		TeamId:      team.Id,
		CreatorId:   userId,
	}

	utils.DisableDebugLogForTest()
	var err *model.AppError
	if channel, err = me.App.CreateChannel(channel, true); err != nil {
		mlog.Error(err.Error())

		time.Sleep(time.Second)
		panic(err)
	}
	utils.EnableDebugLogForTest()
	return channel
}

func (me *TestHelper) CreateDmChannel(user *model.User) *model.Channel {
	utils.DisableDebugLogForTest()
	var err *model.AppError
	var channel *model.Channel
	if channel, err = me.App.GetOrCreateDirectChannel(me.BasicUser.Id, user.Id); err != nil {
		mlog.Error(err.Error())

		time.Sleep(time.Second)
		panic(err)
	}
	utils.EnableDebugLogForTest()
	return channel
}

func (me *TestHelper) CreateGroupChannel(user1 *model.User, user2 *model.User) *model.Channel {
	utils.DisableDebugLogForTest()
	var err *model.AppError
	var channel *model.Channel
	if channel, err = me.App.CreateGroupChannel([]string{me.BasicUser.Id, user1.Id, user2.Id}, me.BasicUser.Id); err != nil {
		mlog.Error(err.Error())

		time.Sleep(time.Second)
		panic(err)
	}
	utils.EnableDebugLogForTest()
	return channel
}

func (me *TestHelper) CreatePost(channel *model.Channel) *model.Post {
	id := model.NewId()

	post := &model.Post{
		UserId:    me.BasicUser.Id,
		ChannelId: channel.Id,
		Message:   "message_" + id,
		CreateAt:  model.GetMillis() - 10000,
	}

	utils.DisableDebugLogForTest()
	var err *model.AppError
	if post, err = me.App.CreatePost(post, channel, false); err != nil {
		mlog.Error(err.Error())

		time.Sleep(time.Second)
		panic(err)
	}
	utils.EnableDebugLogForTest()
	return post
}

func (me *TestHelper) LinkUserToTeam(user *model.User, team *model.Team) {
	utils.DisableDebugLogForTest()

	err := me.App.JoinUserToTeam(team, user, "")
	if err != nil {
		mlog.Error(err.Error())

		time.Sleep(time.Second)
		panic(err)
	}

	utils.EnableDebugLogForTest()
}

func (me *TestHelper) AddUserToChannel(user *model.User, channel *model.Channel) *model.ChannelMember {
	utils.DisableDebugLogForTest()

	member, err := me.App.AddUserToChannel(user, channel)
	if err != nil {
		mlog.Error(err.Error())

		time.Sleep(time.Second)
		panic(err)
	}

	utils.EnableDebugLogForTest()

	return member
}

func (me *TestHelper) CreateScheme() (*model.Scheme, []*model.Role) {
	utils.DisableDebugLogForTest()

	scheme, err := me.App.CreateScheme(&model.Scheme{
		DisplayName: "Test Scheme Display Name",
		Name:        model.NewId(),
		Description: "Test scheme description",
		Scope:       model.SCHEME_SCOPE_TEAM,
	})
	if err != nil {
		panic(err)
	}

	roleNames := []string{
		scheme.DefaultTeamAdminRole,
		scheme.DefaultTeamUserRole,
		scheme.DefaultChannelAdminRole,
		scheme.DefaultChannelUserRole,
	}

	var roles []*model.Role
	for _, roleName := range roleNames {
		role, err := me.App.GetRoleByName(roleName)
		if err != nil {
			panic(err)
		}
		roles = append(roles, role)
	}

	utils.EnableDebugLogForTest()

	return scheme, roles
}

func (me *TestHelper) CreateGroup() *model.Group {
	id := model.NewId()
	group := &model.Group{
		DisplayName: "dn_" + id,
		Name:        "name" + id,
		Source:      model.GroupSourceLdap,
		Description: "description_" + id,
		RemoteId:    model.NewId(),
	}

	utils.DisableDebugLogForTest()
	var err *model.AppError
	if group, err = me.App.CreateGroup(group); err != nil {
		mlog.Error(err.Error())

		time.Sleep(time.Second)
		panic(err)
	}
	utils.EnableDebugLogForTest()
	return group
}

func (me *TestHelper) CreateEmoji() *model.Emoji {
	utils.DisableDebugLogForTest()

	result := <-me.App.Srv.Store.Emoji().Save(&model.Emoji{
		CreatorId: me.BasicUser.Id,
		Name:      model.NewRandomString(10),
	})
	if result.Err != nil {
		panic(result.Err)
	}

	utils.EnableDebugLogForTest()

	return result.Data.(*model.Emoji)
}

func (me *TestHelper) AddReactionToPost(post *model.Post, user *model.User, emojiName string) *model.Reaction {
	utils.DisableDebugLogForTest()

	reaction, err := me.App.SaveReactionForPost(&model.Reaction{
		UserId:    user.Id,
		PostId:    post.Id,
		EmojiName: emojiName,
	})
	if err != nil {
		panic(err)
	}

	utils.EnableDebugLogForTest()

	return reaction
}

func (me *TestHelper) ShutdownApp() {
	done := make(chan bool)
	go func() {
		me.Server.Shutdown()
		close(done)
	}()

	select {
	case <-done:
	case <-time.After(30 * time.Second):
		// panic instead of t.Fatal to terminate all tests in this package, otherwise the
		// still running App could spuriously fail subsequent tests.
		panic("failed to shutdown App within 30 seconds")
	}
}

func (me *TestHelper) TearDown() {
	me.ShutdownApp()
	os.Remove(me.tempConfigPath)
	if err := recover(); err != nil {
		panic(err)
	}
	if me.tempWorkspace != "" {
		os.RemoveAll(me.tempWorkspace)
	}
}

func (me *TestHelper) ResetRoleMigration() {
	if _, err := mainHelper.SqlSupplier.GetMaster().Exec("DELETE from Roles"); err != nil {
		panic(err)
	}

	mainHelper.ClusterInterface.SendClearRoleCacheMessage()

	if _, err := mainHelper.SqlSupplier.GetMaster().Exec("DELETE from Systems where Name = :Name", map[string]interface{}{"Name": ADVANCED_PERMISSIONS_MIGRATION_KEY}); err != nil {
		panic(err)
	}
}

func (me *TestHelper) ResetEmojisMigration() {
	if _, err := mainHelper.SqlSupplier.GetMaster().Exec("UPDATE Roles SET Permissions=REPLACE(Permissions, ', manage_emojis', '') WHERE builtin=True"); err != nil {
		panic(err)
	}

	mainHelper.ClusterInterface.SendClearRoleCacheMessage()

	if _, err := mainHelper.SqlSupplier.GetMaster().Exec("DELETE from Systems where Name = :Name", map[string]interface{}{"Name": EMOJIS_PERMISSIONS_MIGRATION_KEY}); err != nil {
		panic(err)
	}
}

func (me *TestHelper) CheckTeamCount(t *testing.T, expected int64) {
	if r := <-me.App.Srv.Store.Team().AnalyticsTeamCount(); r.Err == nil {
		if r.Data.(int64) != expected {
			t.Fatalf("Unexpected number of teams. Expected: %v, found: %v", expected, r.Data.(int64))
		}
	} else {
		t.Fatalf("Failed to get team count.")
	}
}

func (me *TestHelper) CheckChannelsCount(t *testing.T, expected int64) {
	if r := <-me.App.Srv.Store.Channel().AnalyticsTypeCount("", model.CHANNEL_OPEN); r.Err == nil {
		if r.Data.(int64) != expected {
			t.Fatalf("Unexpected number of channels. Expected: %v, found: %v", expected, r.Data.(int64))
		}
	} else {
		t.Fatalf("Failed to get channel count.")
	}
}

func (me *TestHelper) SetupTeamScheme() *model.Scheme {
	scheme := model.Scheme{
		Name:        model.NewId(),
		DisplayName: model.NewId(),
		Scope:       model.SCHEME_SCOPE_TEAM,
	}

	if scheme, err := me.App.CreateScheme(&scheme); err == nil {
		return scheme
	} else {
		panic(err)
	}
}

func (me *TestHelper) SetupChannelScheme() *model.Scheme {
	scheme := model.Scheme{
		Name:        model.NewId(),
		DisplayName: model.NewId(),
		Scope:       model.SCHEME_SCOPE_CHANNEL,
	}

	if scheme, err := me.App.CreateScheme(&scheme); err == nil {
		return scheme
	} else {
		panic(err)
	}
}

func (me *TestHelper) SetupPluginAPI() *PluginAPI {
	manifest := &model.Manifest{
		Id: "pluginid",
	}

	return NewPluginAPI(me.App, manifest)
}<|MERGE_RESOLUTION|>--- conflicted
+++ resolved
@@ -52,11 +52,7 @@
 	}
 
 	options := []Option{ConfigFile(tempConfig.Name(), false)}
-<<<<<<< HEAD
-	options = append(options, StoreOverride(mainHelper.Store))
-=======
 	options = append(options, StoreOverride(mainHelper.Store), SetLogger(mlog.NewTestingLogger(tb)))
->>>>>>> 24cc2da0
 
 	s, err := NewServer(options...)
 	if err != nil {
