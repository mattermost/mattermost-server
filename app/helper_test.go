// Copyright (c) 2015-present Mattermost, Inc. All Rights Reserved.
// See LICENSE.txt for license information.

package app

import (
	"io/ioutil"
	"os"
	"path/filepath"
	"strings"
	"time"

	"testing"

	"github.com/mattermost/mattermost-server/v5/config"
	"github.com/mattermost/mattermost-server/v5/mlog"
	"github.com/mattermost/mattermost-server/v5/model"
	"github.com/mattermost/mattermost-server/v5/store"
	"github.com/mattermost/mattermost-server/v5/testlib"
	"github.com/mattermost/mattermost-server/v5/utils"
	"github.com/stretchr/testify/require"
)

type TestHelper struct {
	App          *App
	Server       *Server
	BasicTeam    *model.Team
	BasicUser    *model.User
	BasicUser2   *model.User
	BasicChannel *model.Channel
	BasicPost    *model.Post

	SystemAdminUser *model.User

	tempWorkspace string
}

func setupTestHelper(dbStore store.Store, enterprise bool, tb testing.TB) *TestHelper {
	tempWorkspace, err := ioutil.TempDir("", "apptest")
	if err != nil {
		panic(err)
	}

	memoryStore, err := config.NewMemoryStoreWithOptions(&config.MemoryStoreOptions{IgnoreEnvironmentOverrides: true})
	if err != nil {
		panic("failed to initialize memory store: " + err.Error())
	}

	config := memoryStore.Get()
	*config.PluginSettings.Directory = filepath.Join(tempWorkspace, "plugins")
	*config.PluginSettings.ClientDirectory = filepath.Join(tempWorkspace, "webapp")
	memoryStore.Set(config)

	var options []Option
	options = append(options, ConfigStore(memoryStore))
	options = append(options, StoreOverride(dbStore))
	options = append(options, SetLogger(mlog.NewTestingLogger(tb)))

	s, err := NewServer(options...)
	if err != nil {
		panic(err)
	}

	th := &TestHelper{
		App:    s.FakeApp(),
		Server: s,
	}

	th.App.UpdateConfig(func(cfg *model.Config) { *cfg.TeamSettings.MaxUsersPerTeam = 50 })
	th.App.UpdateConfig(func(cfg *model.Config) { *cfg.RateLimitSettings.Enable = false })
	prevListenAddress := *th.App.Config().ServiceSettings.ListenAddress
	th.App.UpdateConfig(func(cfg *model.Config) { *cfg.ServiceSettings.ListenAddress = ":0" })
	serverErr := th.Server.Start()
	if serverErr != nil {
		panic(serverErr)
	}

	th.App.UpdateConfig(func(cfg *model.Config) { *cfg.ServiceSettings.ListenAddress = prevListenAddress })
<<<<<<< HEAD
=======

	th.App.Srv().Store.MarkSystemRanUnitTests()

>>>>>>> dd1c8c22
	th.App.UpdateConfig(func(cfg *model.Config) { *cfg.TeamSettings.EnableOpenServer = true })

	// Disable strict password requirements for test
	th.App.UpdateConfig(func(cfg *model.Config) {
		*cfg.PasswordSettings.MinimumLength = 5
		*cfg.PasswordSettings.Lowercase = false
		*cfg.PasswordSettings.Uppercase = false
		*cfg.PasswordSettings.Symbol = false
		*cfg.PasswordSettings.Number = false
	})

	if enterprise {
		th.App.SetLicense(model.NewTestLicense())
	} else {
		th.App.SetLicense(nil)
	}

	if th.tempWorkspace == "" {
		th.tempWorkspace = tempWorkspace
	}

	return th
}

func SetupEnterprise(tb testing.TB) *TestHelper {
	if testing.Short() {
		tb.SkipNow()
	}
	dbStore := mainHelper.GetStore()
	dbStore.DropAllTables()
	dbStore.MarkSystemRanUnitTests()

	return setupTestHelper(dbStore, true, tb)
}

func Setup(tb testing.TB) *TestHelper {
	if testing.Short() {
		tb.SkipNow()
	}
	dbStore := mainHelper.GetStore()
	dbStore.DropAllTables()
	dbStore.MarkSystemRanUnitTests()

	return setupTestHelper(dbStore, false, tb)
}

func SetupWithStoreMock(tb testing.TB) *TestHelper {
	mockStore := testlib.GetMockStore()
	return setupTestHelper(mockStore, false, tb)
}

func SetupEnterpriseWithStoreMock(tb testing.TB) *TestHelper {
	mockStore := testlib.GetMockStore()
	return setupTestHelper(mockStore, true, tb)
}

func (me *TestHelper) InitBasic() *TestHelper {
	me.SystemAdminUser = me.CreateUser()
	me.App.UpdateUserRoles(me.SystemAdminUser.Id, model.SYSTEM_USER_ROLE_ID+" "+model.SYSTEM_ADMIN_ROLE_ID, false)
	me.SystemAdminUser, _ = me.App.GetUser(me.SystemAdminUser.Id)

	me.BasicTeam = me.CreateTeam()
	me.BasicUser = me.CreateUser()

	me.LinkUserToTeam(me.BasicUser, me.BasicTeam)
	me.BasicUser2 = me.CreateUser()
	me.LinkUserToTeam(me.BasicUser2, me.BasicTeam)
	me.BasicChannel = me.CreateChannel(me.BasicTeam)
	me.BasicPost = me.CreatePost(me.BasicChannel)

	return me
}

func (me *TestHelper) MakeEmail() string {
	return "success_" + model.NewId() + "@simulator.amazonses.com"
}

func (me *TestHelper) CreateTeam() *model.Team {
	id := model.NewId()
	team := &model.Team{
		DisplayName: "dn_" + id,
		Name:        "name" + id,
		Email:       "success+" + id + "@simulator.amazonses.com",
		Type:        model.TEAM_OPEN,
	}

	utils.DisableDebugLogForTest()
	var err *model.AppError
	if team, err = me.App.CreateTeam(team); err != nil {
		mlog.Error(err.Error())

		time.Sleep(time.Second)
		panic(err)
	}
	utils.EnableDebugLogForTest()
	return team
}

func (me *TestHelper) CreateUser() *model.User {
	return me.CreateUserOrGuest(false)
}

func (me *TestHelper) CreateGuest() *model.User {
	return me.CreateUserOrGuest(true)
}

func (me *TestHelper) CreateUserOrGuest(guest bool) *model.User {
	id := model.NewId()

	user := &model.User{
		Email:         "success+" + id + "@simulator.amazonses.com",
		Username:      "un_" + id,
		Nickname:      "nn_" + id,
		Password:      "Password1",
		EmailVerified: true,
	}

	utils.DisableDebugLogForTest()
	var err *model.AppError
	if guest {
		if user, err = me.App.CreateGuest(user); err != nil {
			mlog.Error(err.Error())

			time.Sleep(time.Second)
			panic(err)
		}
	} else {
		if user, err = me.App.CreateUser(user); err != nil {
			mlog.Error(err.Error())

			time.Sleep(time.Second)
			panic(err)
		}
	}
	utils.EnableDebugLogForTest()
	return user
}

func (me *TestHelper) CreateBot() *model.Bot {
	id := model.NewId()

	bot := &model.Bot{
		Username:    "bot" + id,
		DisplayName: "a bot",
		Description: "bot",
		OwnerId:     me.BasicUser.Id,
	}

	me.App.Log().SetConsoleLevel(mlog.LevelError)
	bot, err := me.App.CreateBot(bot)
	if err != nil {
		mlog.Error(err.Error())

		time.Sleep(time.Second)
		panic(err)
	}
	me.App.Log().SetConsoleLevel(mlog.LevelDebug)
	return bot
}

func (me *TestHelper) CreateChannel(team *model.Team) *model.Channel {
	return me.createChannel(team, model.CHANNEL_OPEN)
}

func (me *TestHelper) CreatePrivateChannel(team *model.Team) *model.Channel {
	return me.createChannel(team, model.CHANNEL_PRIVATE)
}

func (me *TestHelper) createChannel(team *model.Team, channelType string) *model.Channel {
	id := model.NewId()

	channel := &model.Channel{
		DisplayName: "dn_" + id,
		Name:        "name_" + id,
		Type:        channelType,
		TeamId:      team.Id,
		CreatorId:   me.BasicUser.Id,
	}

	utils.DisableDebugLogForTest()
	var err *model.AppError
	if channel, err = me.App.CreateChannel(channel, true); err != nil {
		mlog.Error(err.Error())

		time.Sleep(time.Second)
		panic(err)
	}
	utils.EnableDebugLogForTest()
	return channel
}

func (me *TestHelper) createChannelWithAnotherUser(team *model.Team, channelType, userId string) *model.Channel {
	id := model.NewId()

	channel := &model.Channel{
		DisplayName: "dn_" + id,
		Name:        "name_" + id,
		Type:        channelType,
		TeamId:      team.Id,
		CreatorId:   userId,
	}

	utils.DisableDebugLogForTest()
	var err *model.AppError
	if channel, err = me.App.CreateChannel(channel, true); err != nil {
		mlog.Error(err.Error())

		time.Sleep(time.Second)
		panic(err)
	}
	utils.EnableDebugLogForTest()
	return channel
}

func (me *TestHelper) CreateDmChannel(user *model.User) *model.Channel {
	utils.DisableDebugLogForTest()
	var err *model.AppError
	var channel *model.Channel
	if channel, err = me.App.GetOrCreateDirectChannel(me.BasicUser.Id, user.Id); err != nil {
		mlog.Error(err.Error())

		time.Sleep(time.Second)
		panic(err)
	}
	utils.EnableDebugLogForTest()
	return channel
}

func (me *TestHelper) CreateGroupChannel(user1 *model.User, user2 *model.User) *model.Channel {
	utils.DisableDebugLogForTest()
	var err *model.AppError
	var channel *model.Channel
	if channel, err = me.App.CreateGroupChannel([]string{me.BasicUser.Id, user1.Id, user2.Id}, me.BasicUser.Id); err != nil {
		mlog.Error(err.Error())

		time.Sleep(time.Second)
		panic(err)
	}
	utils.EnableDebugLogForTest()
	return channel
}

func (me *TestHelper) CreatePost(channel *model.Channel) *model.Post {
	id := model.NewId()

	post := &model.Post{
		UserId:    me.BasicUser.Id,
		ChannelId: channel.Id,
		Message:   "message_" + id,
		CreateAt:  model.GetMillis() - 10000,
	}

	utils.DisableDebugLogForTest()
	var err *model.AppError
	if post, err = me.App.CreatePost(post, channel, false); err != nil {
		mlog.Error(err.Error())

		time.Sleep(time.Second)
		panic(err)
	}
	utils.EnableDebugLogForTest()
	return post
}

func (me *TestHelper) CreateMessagePost(channel *model.Channel, message string) *model.Post {
	post := &model.Post{
		UserId:    me.BasicUser.Id,
		ChannelId: channel.Id,
		Message:   message,
		CreateAt:  model.GetMillis() - 10000,
	}

	utils.DisableDebugLogForTest()
	var err *model.AppError
	if post, err = me.App.CreatePost(post, channel, false); err != nil {
		mlog.Error(err.Error())

		time.Sleep(time.Second)
		panic(err)
	}
	utils.EnableDebugLogForTest()
	return post
}

func (me *TestHelper) LinkUserToTeam(user *model.User, team *model.Team) {
	utils.DisableDebugLogForTest()

	err := me.App.JoinUserToTeam(team, user, "")
	if err != nil {
		mlog.Error(err.Error())

		time.Sleep(time.Second)
		panic(err)
	}

	utils.EnableDebugLogForTest()
}

func (me *TestHelper) AddUserToChannel(user *model.User, channel *model.Channel) *model.ChannelMember {
	utils.DisableDebugLogForTest()

	member, err := me.App.AddUserToChannel(user, channel)
	if err != nil {
		mlog.Error(err.Error())

		time.Sleep(time.Second)
		panic(err)
	}

	utils.EnableDebugLogForTest()

	return member
}

func (me *TestHelper) CreateScheme() (*model.Scheme, []*model.Role) {
	utils.DisableDebugLogForTest()

	scheme, err := me.App.CreateScheme(&model.Scheme{
		DisplayName: "Test Scheme Display Name",
		Name:        model.NewId(),
		Description: "Test scheme description",
		Scope:       model.SCHEME_SCOPE_TEAM,
	})
	if err != nil {
		panic(err)
	}

	roleNames := []string{
		scheme.DefaultTeamAdminRole,
		scheme.DefaultTeamUserRole,
		scheme.DefaultTeamGuestRole,
		scheme.DefaultChannelAdminRole,
		scheme.DefaultChannelUserRole,
		scheme.DefaultChannelGuestRole,
	}

	var roles []*model.Role
	for _, roleName := range roleNames {
		role, err := me.App.GetRoleByName(roleName)
		if err != nil {
			panic(err)
		}
		roles = append(roles, role)
	}

	utils.EnableDebugLogForTest()

	return scheme, roles
}

func (me *TestHelper) CreateGroup() *model.Group {
	id := model.NewId()
	group := &model.Group{
		DisplayName: "dn_" + id,
		Name:        "name" + id,
		Source:      model.GroupSourceLdap,
		Description: "description_" + id,
		RemoteId:    model.NewId(),
	}

	utils.DisableDebugLogForTest()
	var err *model.AppError
	if group, err = me.App.CreateGroup(group); err != nil {
		mlog.Error(err.Error())

		time.Sleep(time.Second)
		panic(err)
	}
	utils.EnableDebugLogForTest()
	return group
}

func (me *TestHelper) CreateEmoji() *model.Emoji {
	utils.DisableDebugLogForTest()

	emoji, err := me.App.Srv().Store.Emoji().Save(&model.Emoji{
		CreatorId: me.BasicUser.Id,
		Name:      model.NewRandomString(10),
	})
	if err != nil {
		panic(err)
	}

	utils.EnableDebugLogForTest()

	return emoji
}

func (me *TestHelper) AddReactionToPost(post *model.Post, user *model.User, emojiName string) *model.Reaction {
	utils.DisableDebugLogForTest()

	reaction, err := me.App.SaveReactionForPost(&model.Reaction{
		UserId:    user.Id,
		PostId:    post.Id,
		EmojiName: emojiName,
	})
	if err != nil {
		panic(err)
	}

	utils.EnableDebugLogForTest()

	return reaction
}

func (me *TestHelper) ShutdownApp() {
	done := make(chan bool)
	go func() {
		me.Server.Shutdown()
		close(done)
	}()

	select {
	case <-done:
	case <-time.After(30 * time.Second):
		// panic instead of fatal to terminate all tests in this package, otherwise the
		// still running App could spuriously fail subsequent tests.
		panic("failed to shutdown App within 30 seconds")
	}
}

func (me *TestHelper) TearDown() {
	me.ShutdownApp()
	if err := recover(); err != nil {
		panic(err)
	}
	if me.tempWorkspace != "" {
		os.RemoveAll(me.tempWorkspace)
	}
}

func (me *TestHelper) ResetRoleMigration() {
	sqlSupplier := mainHelper.GetSQLSupplier()
	if _, err := sqlSupplier.GetMaster().Exec("DELETE from Roles"); err != nil {
		panic(err)
	}

	mainHelper.GetClusterInterface().SendClearRoleCacheMessage()

	if _, err := sqlSupplier.GetMaster().Exec("DELETE from Systems where Name = :Name", map[string]interface{}{"Name": ADVANCED_PERMISSIONS_MIGRATION_KEY}); err != nil {
		panic(err)
	}
}

func (me *TestHelper) ResetEmojisMigration() {
	sqlSupplier := mainHelper.GetSQLSupplier()
	if _, err := sqlSupplier.GetMaster().Exec("UPDATE Roles SET Permissions=REPLACE(Permissions, ' create_emojis', '') WHERE builtin=True"); err != nil {
		panic(err)
	}

	if _, err := sqlSupplier.GetMaster().Exec("UPDATE Roles SET Permissions=REPLACE(Permissions, ' delete_emojis', '') WHERE builtin=True"); err != nil {
		panic(err)
	}

	if _, err := sqlSupplier.GetMaster().Exec("UPDATE Roles SET Permissions=REPLACE(Permissions, ' delete_others_emojis', '') WHERE builtin=True"); err != nil {
		panic(err)
	}

	mainHelper.GetClusterInterface().SendClearRoleCacheMessage()

	if _, err := sqlSupplier.GetMaster().Exec("DELETE from Systems where Name = :Name", map[string]interface{}{"Name": EMOJIS_PERMISSIONS_MIGRATION_KEY}); err != nil {
		panic(err)
	}
}

func (me *TestHelper) CheckTeamCount(t *testing.T, expected int64) {
	teamCount, err := me.App.Srv().Store.Team().AnalyticsTeamCount(false)
	require.Nil(t, err, "Failed to get team count.")
	require.Equalf(t, teamCount, expected, "Unexpected number of teams. Expected: %v, found: %v", expected, teamCount)
}

func (me *TestHelper) CheckChannelsCount(t *testing.T, expected int64) {
	count, err := me.App.Srv().Store.Channel().AnalyticsTypeCount("", model.CHANNEL_OPEN)
	require.Nilf(t, err, "Failed to get channel count.")
	require.Equalf(t, count, expected, "Unexpected number of channels. Expected: %v, found: %v", expected, count)
}

func (me *TestHelper) SetupTeamScheme() *model.Scheme {
	scheme := model.Scheme{
		Name:        model.NewId(),
		DisplayName: model.NewId(),
		Scope:       model.SCHEME_SCOPE_TEAM,
	}

	if scheme, err := me.App.CreateScheme(&scheme); err == nil {
		return scheme
	} else {
		panic(err)
	}
}

func (me *TestHelper) SetupChannelScheme() *model.Scheme {
	scheme := model.Scheme{
		Name:        model.NewId(),
		DisplayName: model.NewId(),
		Scope:       model.SCHEME_SCOPE_CHANNEL,
	}

	if scheme, err := me.App.CreateScheme(&scheme); err == nil {
		return scheme
	} else {
		panic(err)
	}
}

func (me *TestHelper) SetupPluginAPI() *PluginAPI {
	manifest := &model.Manifest{
		Id: "pluginid",
	}

	return NewPluginAPI(me.App, manifest)
}

func (me *TestHelper) RemovePermissionFromRole(permission string, roleName string) {
	utils.DisableDebugLogForTest()

	role, err1 := me.App.GetRoleByName(roleName)
	if err1 != nil {
		utils.EnableDebugLogForTest()
		panic(err1)
	}

	var newPermissions []string
	for _, p := range role.Permissions {
		if p != permission {
			newPermissions = append(newPermissions, p)
		}
	}

	if strings.Join(role.Permissions, " ") == strings.Join(newPermissions, " ") {
		utils.EnableDebugLogForTest()
		return
	}

	role.Permissions = newPermissions

	_, err2 := me.App.UpdateRole(role)
	if err2 != nil {
		utils.EnableDebugLogForTest()
		panic(err2)
	}

	utils.EnableDebugLogForTest()
}

func (me *TestHelper) AddPermissionToRole(permission string, roleName string) {
	utils.DisableDebugLogForTest()

	role, err1 := me.App.GetRoleByName(roleName)
	if err1 != nil {
		utils.EnableDebugLogForTest()
		panic(err1)
	}

	for _, existingPermission := range role.Permissions {
		if existingPermission == permission {
			utils.EnableDebugLogForTest()
			return
		}
	}

	role.Permissions = append(role.Permissions, permission)

	_, err2 := me.App.UpdateRole(role)
	if err2 != nil {
		utils.EnableDebugLogForTest()
		panic(err2)
	}

	utils.EnableDebugLogForTest()
}<|MERGE_RESOLUTION|>--- conflicted
+++ resolved
@@ -76,12 +76,6 @@
 	}
 
 	th.App.UpdateConfig(func(cfg *model.Config) { *cfg.ServiceSettings.ListenAddress = prevListenAddress })
-<<<<<<< HEAD
-=======
-
-	th.App.Srv().Store.MarkSystemRanUnitTests()
-
->>>>>>> dd1c8c22
 	th.App.UpdateConfig(func(cfg *model.Config) { *cfg.TeamSettings.EnableOpenServer = true })
 
 	// Disable strict password requirements for test
