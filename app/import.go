--- conflicted
+++ resolved
@@ -37,13 +37,8 @@
 	scanner := bufio.NewScanner(fileReader)
 	lineNumber := 0
 
-<<<<<<< HEAD
-	a.Store().LockToMaster()
-	defer a.Store().UnlockFromMaster()
-=======
 	a.Srv().Store.LockToMaster()
 	defer a.Srv().Store.UnlockFromMaster()
->>>>>>> 17523fa5
 
 	errorsChan := make(chan LineImportWorkerError, (2*workers)+1) // size chosen to ensure it never gets filled up completely.
 	var wg sync.WaitGroup
