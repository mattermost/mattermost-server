// Copyright (c) 2015-present Mattermost, Inc. All Rights Reserved.
// See LICENSE.txt for license information.

package app

import (
	"bytes"
	"crypto/sha1"
	"io"
	"net/http"
	"os"
	"path"
	"strings"

	"github.com/mattermost/mattermost-server/v5/mlog"
	"github.com/mattermost/mattermost-server/v5/model"
	"github.com/mattermost/mattermost-server/v5/store"
	"github.com/mattermost/mattermost-server/v5/utils"
)

//
// -- Bulk Import Functions --
// These functions import data directly into the database. Security and permission checks are bypassed but validity is
// still enforced.
//

func (a *App) importScheme(data *SchemeImportData, dryRun bool) *model.AppError {
	if err := validateSchemeImportData(data); err != nil {
		return err
	}

	// If this is a Dry Run, do not continue any further.
	if dryRun {
		return nil
	}

	scheme, err := a.GetSchemeByName(*data.Name)
	if err != nil {
		scheme = new(model.Scheme)
	} else if scheme.Scope != *data.Scope {
		return model.NewAppError("BulkImport", "app.import.import_scheme.scope_change.error", map[string]interface{}{"SchemeName": scheme.Name}, "", http.StatusBadRequest)
	}

	scheme.Name = *data.Name
	scheme.DisplayName = *data.DisplayName
	scheme.Scope = *data.Scope

	if data.Description != nil {
		scheme.Description = *data.Description
	}

	if len(scheme.Id) == 0 {
		scheme, err = a.CreateScheme(scheme)
	} else {
		scheme, err = a.UpdateScheme(scheme)
	}

	if err != nil {
		return err
	}

	if scheme.Scope == model.SCHEME_SCOPE_TEAM {
		data.DefaultTeamAdminRole.Name = &scheme.DefaultTeamAdminRole
		if err := a.importRole(data.DefaultTeamAdminRole, dryRun, true); err != nil {
			return err
		}

		data.DefaultTeamUserRole.Name = &scheme.DefaultTeamUserRole
		if err := a.importRole(data.DefaultTeamUserRole, dryRun, true); err != nil {
			return err
		}

		if data.DefaultTeamGuestRole == nil {
			data.DefaultTeamGuestRole = &RoleImportData{
				DisplayName: model.NewString("Team Guest Role for Scheme"),
			}
		}
		data.DefaultTeamGuestRole.Name = &scheme.DefaultTeamGuestRole
		if err := a.importRole(data.DefaultTeamGuestRole, dryRun, true); err != nil {
			return err
		}
	}

	if scheme.Scope == model.SCHEME_SCOPE_TEAM || scheme.Scope == model.SCHEME_SCOPE_CHANNEL {
		data.DefaultChannelAdminRole.Name = &scheme.DefaultChannelAdminRole
		if err := a.importRole(data.DefaultChannelAdminRole, dryRun, true); err != nil {
			return err
		}

		data.DefaultChannelUserRole.Name = &scheme.DefaultChannelUserRole
		if err := a.importRole(data.DefaultChannelUserRole, dryRun, true); err != nil {
			return err
		}

		if data.DefaultChannelGuestRole == nil {
			data.DefaultChannelGuestRole = &RoleImportData{
				DisplayName: model.NewString("Channel Guest Role for Scheme"),
			}
		}
		data.DefaultChannelGuestRole.Name = &scheme.DefaultChannelGuestRole
		if err := a.importRole(data.DefaultChannelGuestRole, dryRun, true); err != nil {
			return err
		}
	}

	return nil
}

func (a *App) importRole(data *RoleImportData, dryRun bool, isSchemeRole bool) *model.AppError {
	if !isSchemeRole {
		if err := validateRoleImportData(data); err != nil {
			return err
		}
	}

	// If this is a Dry Run, do not continue any further.
	if dryRun {
		return nil
	}

	role, err := a.GetRoleByName(*data.Name)
	if err != nil {
		role = new(model.Role)
	}

	role.Name = *data.Name

	if data.DisplayName != nil {
		role.DisplayName = *data.DisplayName
	}

	if data.Description != nil {
		role.Description = *data.Description
	}

	if data.Permissions != nil {
		role.Permissions = *data.Permissions
	}

	if isSchemeRole {
		role.SchemeManaged = true
	} else {
		role.SchemeManaged = false
	}

	if len(role.Id) == 0 {
		_, err = a.CreateRole(role)
	} else {
		_, err = a.UpdateRole(role)
	}

	return err
}

func (a *App) importTeam(data *TeamImportData, dryRun bool) *model.AppError {
	if err := validateTeamImportData(data); err != nil {
		return err
	}

	// If this is a Dry Run, do not continue any further.
	if dryRun {
		return nil
	}

	var team *model.Team
	team, err := a.Srv().Store.Team().GetByName(*data.Name)

	if err != nil {
		team = &model.Team{}
	}

	team.Name = *data.Name
	team.DisplayName = *data.DisplayName
	team.Type = *data.Type

	if data.Description != nil {
		team.Description = *data.Description
	}

	if data.AllowOpenInvite != nil {
		team.AllowOpenInvite = *data.AllowOpenInvite
	}

	if data.Scheme != nil {
		scheme, err := a.GetSchemeByName(*data.Scheme)
		if err != nil {
			return err
		}

		if scheme.DeleteAt != 0 {
			return model.NewAppError("BulkImport", "app.import.import_team.scheme_deleted.error", nil, "", http.StatusBadRequest)
		}

		if scheme.Scope != model.SCHEME_SCOPE_TEAM {
			return model.NewAppError("BulkImport", "app.import.import_team.scheme_wrong_scope.error", nil, "", http.StatusBadRequest)
		}

		team.SchemeId = &scheme.Id
	}

	if team.Id == "" {
		if _, err := a.CreateTeam(team); err != nil {
			return err
		}
	} else {
		if _, err := a.updateTeamUnsanitized(team); err != nil {
			return err
		}
	}

	return nil
}

func (a *App) importChannel(data *ChannelImportData, dryRun bool) *model.AppError {
	if err := validateChannelImportData(data); err != nil {
		return err
	}

	// If this is a Dry Run, do not continue any further.
	if dryRun {
		return nil
	}

	team, err := a.Srv().Store.Team().GetByName(*data.Team)
	if err != nil {
		return model.NewAppError("BulkImport", "app.import.import_channel.team_not_found.error", map[string]interface{}{"TeamName": *data.Team}, err.Error(), http.StatusBadRequest)
	}

	var channel *model.Channel
	if result, err := a.Srv().Store.Channel().GetByNameIncludeDeleted(team.Id, *data.Name, true); err == nil {
		channel = result
	} else {
		channel = &model.Channel{}
	}

	channel.TeamId = team.Id
	channel.Name = *data.Name
	channel.DisplayName = *data.DisplayName
	channel.Type = *data.Type

	if data.Header != nil {
		channel.Header = *data.Header
	}

	if data.Purpose != nil {
		channel.Purpose = *data.Purpose
	}

	if data.Scheme != nil {
		scheme, err := a.GetSchemeByName(*data.Scheme)
		if err != nil {
			return err
		}

		if scheme.DeleteAt != 0 {
			return model.NewAppError("BulkImport", "app.import.import_channel.scheme_deleted.error", nil, "", http.StatusBadRequest)
		}

		if scheme.Scope != model.SCHEME_SCOPE_CHANNEL {
			return model.NewAppError("BulkImport", "app.import.import_channel.scheme_wrong_scope.error", nil, "", http.StatusBadRequest)
		}

		channel.SchemeId = &scheme.Id
	}

	if channel.Id == "" {
		if _, err := a.CreateChannel(channel, false); err != nil {
			return err
		}
	} else {
		if _, err := a.UpdateChannel(channel); err != nil {
			return err
		}
	}

	return nil
}

func (a *App) importUser(data *UserImportData, dryRun bool) *model.AppError {
	if err := validateUserImportData(data); err != nil {
		return err
	}

	// If this is a Dry Run, do not continue any further.
	if dryRun {
		return nil
	}

	// We want to avoid database writes if nothing has changed.
	hasUserChanged := false
	hasNotifyPropsChanged := false
	hasUserRolesChanged := false
	hasUserAuthDataChanged := false
	hasUserEmailVerifiedChanged := false

	var user *model.User
	var err *model.AppError
	user, err = a.Srv().Store.User().GetByUsername(*data.Username)
	if err != nil {
		user = &model.User{}
		user.MakeNonNil()
		user.SetDefaultNotifications()
		hasUserChanged = true
	}

	user.Username = *data.Username

	if user.Email != *data.Email {
		hasUserChanged = true
		hasUserEmailVerifiedChanged = true // Changing the email resets email verified to false by default.
		user.Email = *data.Email
		user.Email = strings.ToLower(user.Email)
	}

	var password string
	var authService string
	var authData *string

	if data.AuthService != nil {
		if user.AuthService != *data.AuthService {
			hasUserAuthDataChanged = true
		}
		authService = *data.AuthService
	}

	// AuthData and Password are mutually exclusive.
	if data.AuthData != nil {
		if user.AuthData == nil || *user.AuthData != *data.AuthData {
			hasUserAuthDataChanged = true
		}
		authData = data.AuthData
		password = ""
	} else if data.Password != nil {
		password = *data.Password
		authData = nil
	} else {
		// If no AuthData or Password is specified, we must generate a password.
		password = model.GeneratePassword(*a.Config().PasswordSettings.MinimumLength)
		authData = nil
	}

	user.Password = password
	user.AuthService = authService
	user.AuthData = authData

	// Automatically assume all emails are verified.
	emailVerified := true
	if user.EmailVerified != emailVerified {
		user.EmailVerified = emailVerified
		hasUserEmailVerifiedChanged = true
	}

	if data.Nickname != nil {
		if user.Nickname != *data.Nickname {
			user.Nickname = *data.Nickname
			hasUserChanged = true
		}
	}

	if data.FirstName != nil {
		if user.FirstName != *data.FirstName {
			user.FirstName = *data.FirstName
			hasUserChanged = true
		}
	}

	if data.LastName != nil {
		if user.LastName != *data.LastName {
			user.LastName = *data.LastName
			hasUserChanged = true
		}
	}

	if data.Position != nil {
		if user.Position != *data.Position {
			user.Position = *data.Position
			hasUserChanged = true
		}
	}

	if data.Locale != nil {
		if user.Locale != *data.Locale {
			user.Locale = *data.Locale
			hasUserChanged = true
		}
	} else {
		if user.Locale != *a.Config().LocalizationSettings.DefaultClientLocale {
			user.Locale = *a.Config().LocalizationSettings.DefaultClientLocale
			hasUserChanged = true
		}
	}

	if data.DeleteAt != nil {
		if user.DeleteAt != *data.DeleteAt {
			user.DeleteAt = *data.DeleteAt
			hasUserChanged = true
		}
	}

	var roles string
	if data.Roles != nil {
		if user.Roles != *data.Roles {
			roles = *data.Roles
			hasUserRolesChanged = true
		}
	} else if len(user.Roles) == 0 {
		// Set SYSTEM_USER roles on newly created users by default.
		if user.Roles != model.SYSTEM_USER_ROLE_ID {
			roles = model.SYSTEM_USER_ROLE_ID
			hasUserRolesChanged = true
		}
	}
	user.Roles = roles

	if data.NotifyProps != nil {
		if data.NotifyProps.Desktop != nil {
			if value, ok := user.NotifyProps[model.DESKTOP_NOTIFY_PROP]; !ok || value != *data.NotifyProps.Desktop {
				user.AddNotifyProp(model.DESKTOP_NOTIFY_PROP, *data.NotifyProps.Desktop)
				hasNotifyPropsChanged = true
			}
		}

		if data.NotifyProps.DesktopSound != nil {
			if value, ok := user.NotifyProps[model.DESKTOP_SOUND_NOTIFY_PROP]; !ok || value != *data.NotifyProps.DesktopSound {
				user.AddNotifyProp(model.DESKTOP_SOUND_NOTIFY_PROP, *data.NotifyProps.DesktopSound)
				hasNotifyPropsChanged = true
			}
		}

		if data.NotifyProps.Email != nil {
			if value, ok := user.NotifyProps[model.EMAIL_NOTIFY_PROP]; !ok || value != *data.NotifyProps.Email {
				user.AddNotifyProp(model.EMAIL_NOTIFY_PROP, *data.NotifyProps.Email)
				hasNotifyPropsChanged = true
			}
		}

		if data.NotifyProps.Mobile != nil {
			if value, ok := user.NotifyProps[model.PUSH_NOTIFY_PROP]; !ok || value != *data.NotifyProps.Mobile {
				user.AddNotifyProp(model.PUSH_NOTIFY_PROP, *data.NotifyProps.Mobile)
				hasNotifyPropsChanged = true
			}
		}

		if data.NotifyProps.MobilePushStatus != nil {
			if value, ok := user.NotifyProps[model.PUSH_STATUS_NOTIFY_PROP]; !ok || value != *data.NotifyProps.MobilePushStatus {
				user.AddNotifyProp(model.PUSH_STATUS_NOTIFY_PROP, *data.NotifyProps.MobilePushStatus)
				hasNotifyPropsChanged = true
			}
		}

		if data.NotifyProps.ChannelTrigger != nil {
			if value, ok := user.NotifyProps[model.CHANNEL_MENTIONS_NOTIFY_PROP]; !ok || value != *data.NotifyProps.ChannelTrigger {
				user.AddNotifyProp(model.CHANNEL_MENTIONS_NOTIFY_PROP, *data.NotifyProps.ChannelTrigger)
				hasNotifyPropsChanged = true
			}
		}

		if data.NotifyProps.CommentsTrigger != nil {
			if value, ok := user.NotifyProps[model.COMMENTS_NOTIFY_PROP]; !ok || value != *data.NotifyProps.CommentsTrigger {
				user.AddNotifyProp(model.COMMENTS_NOTIFY_PROP, *data.NotifyProps.CommentsTrigger)
				hasNotifyPropsChanged = true
			}
		}

		if data.NotifyProps.MentionKeys != nil {
			if value, ok := user.NotifyProps[model.MENTION_KEYS_NOTIFY_PROP]; !ok || value != *data.NotifyProps.MentionKeys {
				user.AddNotifyProp(model.MENTION_KEYS_NOTIFY_PROP, *data.NotifyProps.MentionKeys)
				hasNotifyPropsChanged = true
			}
		} else {
			user.UpdateMentionKeysFromUsername("")
		}
	}

	var savedUser *model.User
	if user.Id == "" {
		if savedUser, err = a.createUser(user); err != nil {
			return err
		}
	} else {
		if hasUserChanged {
			if savedUser, err = a.UpdateUser(user, false); err != nil {
				return err
			}
		}
		if hasUserRolesChanged {
			if savedUser, err = a.UpdateUserRoles(user.Id, roles, false); err != nil {
				return err
			}
		}
		if hasNotifyPropsChanged {
			if savedUser, err = a.UpdateUserNotifyProps(user.Id, user.NotifyProps); err != nil {
				return err
			}
		}
		if len(password) > 0 {
			if err = a.UpdatePassword(user, password); err != nil {
				return err
			}
		} else {
			if hasUserAuthDataChanged {
				if _, err = a.Srv().Store.User().UpdateAuthData(user.Id, authService, authData, user.Email, false); err != nil {
					return err
				}
			}
		}
		if emailVerified {
			if hasUserEmailVerifiedChanged {
				if err := a.VerifyUserEmail(user.Id, user.Email); err != nil {
					return err
				}
			}
		}
	}

	if savedUser == nil {
		savedUser = user
	}

	if data.ProfileImage != nil {
		file, err := os.Open(*data.ProfileImage)
		if err != nil {
			mlog.Error("Unable to open the profile image.", mlog.Any("err", err))
		}
		if err := a.SetProfileImageFromMultiPartFile(savedUser.Id, file); err != nil {
			mlog.Error("Unable to set the profile image from a file.", mlog.Any("err", err))
		}
	}

	// Preferences.
	var preferences model.Preferences

	if data.Theme != nil {
		preferences = append(preferences, model.Preference{
			UserId:   savedUser.Id,
			Category: model.PREFERENCE_CATEGORY_THEME,
			Name:     "",
			Value:    *data.Theme,
		})
	}

	if data.UseMilitaryTime != nil {
		preferences = append(preferences, model.Preference{
			UserId:   savedUser.Id,
			Category: model.PREFERENCE_CATEGORY_DISPLAY_SETTINGS,
			Name:     model.PREFERENCE_NAME_USE_MILITARY_TIME,
			Value:    *data.UseMilitaryTime,
		})
	}

	if data.CollapsePreviews != nil {
		preferences = append(preferences, model.Preference{
			UserId:   savedUser.Id,
			Category: model.PREFERENCE_CATEGORY_DISPLAY_SETTINGS,
			Name:     model.PREFERENCE_NAME_COLLAPSE_SETTING,
			Value:    *data.CollapsePreviews,
		})
	}

	if data.MessageDisplay != nil {
		preferences = append(preferences, model.Preference{
			UserId:   savedUser.Id,
			Category: model.PREFERENCE_CATEGORY_DISPLAY_SETTINGS,
			Name:     model.PREFERENCE_NAME_MESSAGE_DISPLAY,
			Value:    *data.MessageDisplay,
		})
	}

	if data.ChannelDisplayMode != nil {
		preferences = append(preferences, model.Preference{
			UserId:   savedUser.Id,
			Category: model.PREFERENCE_CATEGORY_DISPLAY_SETTINGS,
			Name:     "channel_display_mode",
			Value:    *data.ChannelDisplayMode,
		})
	}

	if data.TutorialStep != nil {
		preferences = append(preferences, model.Preference{
			UserId:   savedUser.Id,
			Category: model.PREFERENCE_CATEGORY_TUTORIAL_STEPS,
			Name:     savedUser.Id,
			Value:    *data.TutorialStep,
		})
	}

	if data.UseMarkdownPreview != nil {
		preferences = append(preferences, model.Preference{
			UserId:   savedUser.Id,
			Category: model.PREFERENCE_CATEGORY_ADVANCED_SETTINGS,
			Name:     "feature_enabled_markdown_preview",
			Value:    *data.UseMarkdownPreview,
		})
	}

	if data.UseFormatting != nil {
		preferences = append(preferences, model.Preference{
			UserId:   savedUser.Id,
			Category: model.PREFERENCE_CATEGORY_ADVANCED_SETTINGS,
			Name:     "formatting",
			Value:    *data.UseFormatting,
		})
	}

	if data.ShowUnreadSection != nil {
		preferences = append(preferences, model.Preference{
			UserId:   savedUser.Id,
			Category: model.PREFERENCE_CATEGORY_SIDEBAR_SETTINGS,
			Name:     "show_unread_section",
			Value:    *data.ShowUnreadSection,
		})
	}

	if data.EmailInterval != nil || savedUser.NotifyProps[model.EMAIL_NOTIFY_PROP] == "false" {
		var intervalSeconds string
		if value := savedUser.NotifyProps[model.EMAIL_NOTIFY_PROP]; value == "false" {
			intervalSeconds = "0"
		} else {
			switch *data.EmailInterval {
			case model.PREFERENCE_EMAIL_INTERVAL_IMMEDIATELY:
				intervalSeconds = model.PREFERENCE_EMAIL_INTERVAL_NO_BATCHING_SECONDS
			case model.PREFERENCE_EMAIL_INTERVAL_FIFTEEN:
				intervalSeconds = model.PREFERENCE_EMAIL_INTERVAL_FIFTEEN_AS_SECONDS
			case model.PREFERENCE_EMAIL_INTERVAL_HOUR:
				intervalSeconds = model.PREFERENCE_EMAIL_INTERVAL_HOUR_AS_SECONDS
			}
		}
		if intervalSeconds != "" {
			preferences = append(preferences, model.Preference{
				UserId:   savedUser.Id,
				Category: model.PREFERENCE_CATEGORY_NOTIFICATIONS,
				Name:     model.PREFERENCE_NAME_EMAIL_INTERVAL,
				Value:    intervalSeconds,
			})
		}
	}

	if len(preferences) > 0 {
		if err := a.Srv().Store.Preference().Save(&preferences); err != nil {
			return model.NewAppError("BulkImport", "app.import.import_user.save_preferences.error", nil, err.Error(), http.StatusInternalServerError)
		}
	}

	return a.importUserTeams(savedUser, data.Teams)
}

func (a *App) importUserTeams(user *model.User, data *[]UserTeamImportData) *model.AppError {
	if data == nil {
		return nil
	}

	var teamThemePreferences model.Preferences
	for _, tdata := range *data {
		team, err := a.GetTeamByName(*tdata.Name)
		if err != nil {
			return err
		}

		// Team-specific theme Preferences.
		if tdata.Theme != nil {
			teamThemePreferences = append(teamThemePreferences, model.Preference{
				UserId:   user.Id,
				Category: model.PREFERENCE_CATEGORY_THEME,
				Name:     team.Id,
				Value:    *tdata.Theme,
			})
		}

		var roles string
		isSchemeGuest := false
		isSchemeUser := true
		isSchemeAdmin := false

		if tdata.Roles == nil {
			isSchemeUser = true
		} else {
			rawRoles := *tdata.Roles
			explicitRoles := []string{}
			for _, role := range strings.Fields(rawRoles) {
				if role == model.TEAM_GUEST_ROLE_ID {
					isSchemeGuest = true
					isSchemeUser = false
				} else if role == model.TEAM_USER_ROLE_ID {
					isSchemeUser = true
				} else if role == model.TEAM_ADMIN_ROLE_ID {
					isSchemeAdmin = true
				} else {
					explicitRoles = append(explicitRoles, role)
				}
			}
			roles = strings.Join(explicitRoles, " ")
		}

		var member *model.TeamMember
		if member, _, err = a.joinUserToTeam(team, user); err != nil {
			return err
		}

		if member.ExplicitRoles != roles {
			if _, err = a.UpdateTeamMemberRoles(team.Id, user.Id, roles); err != nil {
				return err
			}
		}

		if member.SchemeAdmin != isSchemeAdmin || member.SchemeUser != isSchemeUser || member.SchemeGuest != isSchemeGuest {
			a.UpdateTeamMemberSchemeRoles(team.Id, user.Id, isSchemeGuest, isSchemeUser, isSchemeAdmin)
		}

		defaultChannel, err := a.GetChannelByName(model.DEFAULT_CHANNEL, team.Id, true)
		if err != nil {
			return err
		}

		if _, err = a.addUserToChannel(user, defaultChannel, member); err != nil {
			return err
		}

		if err := a.importUserChannels(user, team, member, tdata.Channels); err != nil {
			return err
		}
	}

	if len(teamThemePreferences) > 0 {
		if err := a.Srv().Store.Preference().Save(&teamThemePreferences); err != nil {
			return model.NewAppError("BulkImport", "app.import.import_user_teams.save_preferences.error", nil, err.Error(), http.StatusInternalServerError)
		}
	}

	return nil
}

func (a *App) importUserChannels(user *model.User, team *model.Team, teamMember *model.TeamMember, data *[]UserChannelImportData) *model.AppError {
	if data == nil {
		return nil
	}

	var preferences model.Preferences

	// Loop through all channels.
	for _, cdata := range *data {
		channel, err := a.GetChannelByName(*cdata.Name, team.Id, true)
		if err != nil {
			return err
		}

		var roles string
		isSchemeGuest := false
		isSchemeUser := true
		isSchemeAdmin := false

		if cdata.Roles == nil {
			isSchemeUser = true
		} else {
			rawRoles := *cdata.Roles
			explicitRoles := []string{}
			for _, role := range strings.Fields(rawRoles) {
				if role == model.CHANNEL_GUEST_ROLE_ID {
					isSchemeGuest = true
					isSchemeUser = false
				} else if role == model.CHANNEL_USER_ROLE_ID {
					isSchemeUser = true
				} else if role == model.CHANNEL_ADMIN_ROLE_ID {
					isSchemeAdmin = true
				} else {
					explicitRoles = append(explicitRoles, role)
				}
			}
			roles = strings.Join(explicitRoles, " ")
		}

		var member *model.ChannelMember
		member, err = a.GetChannelMember(channel.Id, user.Id)
		if err != nil {
			member, err = a.addUserToChannel(user, channel, teamMember)
			if err != nil {
				return err
			}
		}

		if member.ExplicitRoles != roles {
			if _, err := a.UpdateChannelMemberRoles(channel.Id, user.Id, roles); err != nil {
				return err
			}
		}

		if member.SchemeAdmin != isSchemeAdmin || member.SchemeUser != isSchemeUser || member.SchemeGuest != isSchemeGuest {
			a.UpdateChannelMemberSchemeRoles(channel.Id, user.Id, isSchemeGuest, isSchemeUser, isSchemeAdmin)
		}

		if cdata.NotifyProps != nil {
			notifyProps := member.NotifyProps

			if cdata.NotifyProps.Desktop != nil {
				notifyProps[model.DESKTOP_NOTIFY_PROP] = *cdata.NotifyProps.Desktop
			}

			if cdata.NotifyProps.Mobile != nil {
				notifyProps[model.PUSH_NOTIFY_PROP] = *cdata.NotifyProps.Mobile
			}

			if cdata.NotifyProps.MarkUnread != nil {
				notifyProps[model.MARK_UNREAD_NOTIFY_PROP] = *cdata.NotifyProps.MarkUnread
			}

			if _, err := a.UpdateChannelMemberNotifyProps(notifyProps, channel.Id, user.Id); err != nil {
				return err
			}
		}

		if cdata.Favorite != nil && *cdata.Favorite {
			preferences = append(preferences, model.Preference{
				UserId:   user.Id,
				Category: model.PREFERENCE_CATEGORY_FAVORITE_CHANNEL,
				Name:     channel.Id,
				Value:    "true",
			})
		}
	}

	if len(preferences) > 0 {
		if err := a.Srv().Store.Preference().Save(&preferences); err != nil {
			return model.NewAppError("BulkImport", "app.import.import_user_channels.save_preferences.error", nil, err.Error(), http.StatusInternalServerError)
		}
	}

	return nil
}

func (a *App) importReaction(data *ReactionImportData, post *model.Post, dryRun bool) *model.AppError {
	var err *model.AppError
	if err = validateReactionImportData(data, post.CreateAt); err != nil {
		return err
	}

	var user *model.User
	user, err = a.Srv().Store.User().GetByUsername(*data.User)
	if err != nil {
		return model.NewAppError("BulkImport", "app.import.import_post.user_not_found.error", map[string]interface{}{"Username": data.User}, err.Error(), http.StatusBadRequest)
	}

	reaction := &model.Reaction{
		UserId:    user.Id,
		PostId:    post.Id,
		EmojiName: *data.EmojiName,
		CreateAt:  *data.CreateAt,
	}
	if _, err = a.Srv().Store.Reaction().Save(reaction); err != nil {
		return err
	}

	return nil
}

func (a *App) importReplies(data []ReplyImportData, post *model.Post, teamId string, dryRun bool) *model.AppError {
	var err *model.AppError
	usernames := []string{}
	for _, replyData := range data {
		if err = validateReplyImportData(&replyData, post.CreateAt, a.MaxPostSize()); err != nil {
			return err
		}
		usernames = append(usernames, *replyData.User)
	}

	users, err := a.getUsersByUsernames(usernames)
	if err != nil {
		return err
	}

	postsWithData := []postAndData{}
	postsForCreateList := []*model.Post{}
	postsForOverwriteList := []*model.Post{}

	for _, replyData := range data {
		user := users[*replyData.User]

		// Check if this post already exists.
		replies, err := a.Srv().Store.Post().GetPostsCreatedAt(post.ChannelId, *replyData.CreateAt)
		if err != nil {
			return err
		}

		var reply *model.Post
		for _, r := range replies {
			if r.Message == *replyData.Message && r.RootId == post.Id {
				reply = r
				break
			}
		}

		if reply == nil {
			reply = &model.Post{}
		}
		reply.UserId = user.Id
		reply.ChannelId = post.ChannelId
		reply.ParentId = post.Id
		reply.RootId = post.Id
		reply.Message = *replyData.Message
		reply.CreateAt = *replyData.CreateAt

		fileIds, err := a.uploadAttachments(replyData.Attachments, reply, teamId, dryRun)
		if err != nil {
			return err
		}
		for _, fileID := range reply.FileIds {
			if _, ok := fileIds[fileID]; !ok {
				a.Srv().Store.FileInfo().PermanentDelete(fileID)
			}
		}
		reply.FileIds = make([]string, 0)
		for fileID := range fileIds {
			reply.FileIds = append(reply.FileIds, fileID)
		}

		if len(reply.Id) == 0 {
			postsForCreateList = append(postsForCreateList, reply)
		} else {
			postsForOverwriteList = append(postsForOverwriteList, reply)
		}
		postsWithData = append(postsWithData, postAndData{post: reply, replyData: &replyData})
	}

	if len(postsForCreateList) > 0 {
		if _, err := a.Srv().Store.Post().SaveMultiple(postsForCreateList); err != nil {
			return err
		}
	}

	if _, err := a.Srv().Store.Post().OverwriteMultiple(postsForOverwriteList); err != nil {
		return err
	}

	for _, postWithData := range postsWithData {
		a.updateFileInfoWithPostId(postWithData.post)
	}

	return nil
}

func (a *App) importAttachment(data *AttachmentImportData, post *model.Post, teamId string, dryRun bool) (*model.FileInfo, *model.AppError) {
	file, err := os.Open(*data.Path)
	if file == nil || err != nil {
		return nil, model.NewAppError("BulkImport", "app.import.attachment.bad_file.error", map[string]interface{}{"FilePath": *data.Path}, "", http.StatusBadRequest)
	}

	timestamp := utils.TimeFromMillis(post.CreateAt)
	buf := bytes.NewBuffer(nil)
	_, _ = io.Copy(buf, file)
	// Go over existing files in the post and see if there already exists a file with the same name, size and hash. If so - skip it
	if post.Id != "" {
		oldFiles, err := a.GetFileInfosForPost(post.Id, true)
		if err != nil {
			return nil, model.NewAppError("BulkImport", "app.import.attachment.file_upload.error", map[string]interface{}{"FilePath": *data.Path}, "", http.StatusBadRequest)
		}
		for _, oldFile := range oldFiles {
			if oldFile.Name != path.Base(file.Name()) || oldFile.Size != int64(buf.Len()) {
				continue
			}
			// check md5
			newHash := sha1.Sum(buf.Bytes())
			oldFileData, err := a.GetFile(oldFile.Id)
			if err != nil {
				return nil, model.NewAppError("BulkImport", "app.import.attachment.file_upload.error", map[string]interface{}{"FilePath": *data.Path}, "", http.StatusBadRequest)
			}
			oldHash := sha1.Sum(oldFileData)

			if bytes.Equal(oldHash[:], newHash[:]) {
				mlog.Info("Skipping uploading of file because name already exists", mlog.Any("file_name", file.Name()))
				return oldFile, nil
			}
		}
	}
	fileInfo, appErr := a.DoUploadFile(timestamp, teamId, post.ChannelId, post.UserId, file.Name(), buf.Bytes())
	if appErr != nil {
		mlog.Error("Failed to upload file:", mlog.Err(err))
		return nil, appErr
	}

	a.HandleImages([]string{fileInfo.PreviewPath}, []string{fileInfo.ThumbnailPath}, [][]byte{buf.Bytes()})

	mlog.Info("Uploading file with name", mlog.String("file_name", file.Name()))
	return fileInfo, nil
}

type postAndData struct {
	post           *model.Post
	postData       *PostImportData
	directPostData *DirectPostImportData
	replyData      *ReplyImportData
	team           *model.Team
}

func (a *App) getUsersByUsernames(usernames []string) (map[string]*model.User, *model.AppError) {
	uniqueUsernames := utils.RemoveDuplicatesFromStringArray(usernames)
	allUsers, err := a.Srv().Store.User().GetProfilesByUsernames(uniqueUsernames, nil)
	if err != nil {
		return nil, model.NewAppError("BulkImport", "app.import.get_users_by_username.some_users_not_found.error", nil, err.Error(), http.StatusBadRequest)
	}

	if len(allUsers) != len(uniqueUsernames) {
		return nil, model.NewAppError("BulkImport", "app.import.get_users_by_username.some_users_not_found.error", nil, "", http.StatusBadRequest)
	}

	users := make(map[string]*model.User)
	for _, user := range allUsers {
		users[user.Username] = user
	}
	return users, nil
}

func (a *App) getTeamsByNames(names []string) (map[string]*model.Team, *model.AppError) {
	allTeams, err := a.Srv().Store.Team().GetByNames(names)
	if err != nil {
		return nil, model.NewAppError("BulkImport", "app.import.get_teams_by_names.some_teams_not_found.error", nil, err.Error(), http.StatusBadRequest)
	}

	teams := make(map[string]*model.Team)
	for _, team := range allTeams {
		teams[team.Name] = team
	}
	return teams, nil
}

func (a *App) getChannelsForPosts(teams map[string]*model.Team, data []*PostImportData) (map[string]*model.Channel, *model.AppError) {
	channels := make(map[string]*model.Channel)
	for _, postData := range data {
		team := teams[*postData.Team]
		if channel, ok := channels[*postData.Channel]; !ok || channel == nil {
			var err *model.AppError
			channel, err = a.Srv().Store.Channel().GetByName(team.Id, *postData.Channel, true)
			if err != nil {
				return nil, model.NewAppError("BulkImport", "app.import.import_post.channel_not_found.error", map[string]interface{}{"ChannelName": *postData.Channel}, err.Error(), http.StatusBadRequest)
			}
			channels[*postData.Channel] = channel
		}
	}
	return channels, nil
}

func (a *App) importMultiplePosts(data []*PostImportData, dryRun bool) *model.AppError {
	if len(data) == 0 {
		return nil
	}

	for _, postData := range data {
		if err := validatePostImportData(postData, a.MaxPostSize()); err != nil {
			return err
		}
	}

	// If this is a Dry Run, do not continue any further.
	if dryRun {
		return nil
	}

	usernames := []string{}
	teamNames := []string{}
	for _, postData := range data {
		usernames = append(usernames, *postData.User)
		if postData.FlaggedBy != nil {
			usernames = append(usernames, *postData.FlaggedBy...)
		}
		teamNames = append(teamNames, *postData.Team)
	}

	users, err := a.getUsersByUsernames(usernames)
	if err != nil {
		return err
	}

	teams, err := a.getTeamsByNames(teamNames)
	if err != nil {
		return err
	}

	channels, err := a.getChannelsForPosts(teams, data)
	if err != nil {
		return err
	}
	postsWithData := []postAndData{}
	postsForCreateList := []*model.Post{}
	postsForOverwriteList := []*model.Post{}

	for _, postData := range data {
		team := teams[*postData.Team]
		channel := channels[*postData.Channel]
		user := users[*postData.User]

		// Check if this post already exists.
		posts, err := a.Srv().Store.Post().GetPostsCreatedAt(channel.Id, *postData.CreateAt)
		if err != nil {
			return err
		}

		var post *model.Post
		for _, p := range posts {
			if p.Message == *postData.Message {
				post = p
				break
			}
		}

		if post == nil {
			post = &model.Post{}
		}

		post.ChannelId = channel.Id
		post.Message = *postData.Message
		post.UserId = user.Id
		post.CreateAt = *postData.CreateAt
		post.Hashtags, _ = model.ParseHashtags(post.Message)

		fileIds, err := a.uploadAttachments(postData.Attachments, post, team.Id, dryRun)
		if err != nil {
			return err
		}
		for _, fileID := range post.FileIds {
			if _, ok := fileIds[fileID]; !ok {
				a.Srv().Store.FileInfo().PermanentDelete(fileID)
			}
		}
		post.FileIds = make([]string, 0)
		for fileID := range fileIds {
			post.FileIds = append(post.FileIds, fileID)
		}

		if len(post.Id) == 0 {
			postsForCreateList = append(postsForCreateList, post)
		} else {
			postsForOverwriteList = append(postsForOverwriteList, post)
		}
		postsWithData = append(postsWithData, postAndData{post: post, postData: postData, team: team})
	}

	if len(postsForCreateList) > 0 {
		if _, err := a.Srv().Store.Post().SaveMultiple(postsForCreateList); err != nil {
			return err
		}
	}

	if _, err := a.Srv().Store.Post().OverwriteMultiple(postsForOverwriteList); err != nil {
		return err
	}

	var lastPostWithData *postAndData
	repliesBulk := []ReplyImportData{}
	for _, postWithData := range postsWithData {
		if postWithData.postData.FlaggedBy != nil {
			var preferences model.Preferences

			for _, username := range *postWithData.postData.FlaggedBy {
				user := users[username]

				preferences = append(preferences, model.Preference{
					UserId:   user.Id,
					Category: model.PREFERENCE_CATEGORY_FLAGGED_POST,
					Name:     postWithData.post.Id,
					Value:    "true",
				})
			}

			if len(preferences) > 0 {
				if err := a.Srv().Store.Preference().Save(&preferences); err != nil {
					return model.NewAppError("BulkImport", "app.import.import_post.save_preferences.error", nil, err.Error(), http.StatusInternalServerError)
				}
			}
		}

		if postWithData.postData.Reactions != nil {
			for _, reaction := range *postWithData.postData.Reactions {
				if err := a.importReaction(&reaction, postWithData.post, dryRun); err != nil {
					return err
				}
			}
		}

<<<<<<< HEAD
	if data.Reactions != nil {
		for _, reaction := range *data.Reactions {
			reaction := reaction
			if err := a.importReaction(&reaction, post, dryRun); err != nil {
				return err
=======
		if postWithData.postData.Replies != nil {
			repliesBulk = append(repliesBulk, *postWithData.postData.Replies...)
			if len(repliesBulk) >= importMultiplePostsThreshold {
				err := a.importReplies(repliesBulk, postWithData.post, postWithData.team.Id, dryRun)
				if err != nil {
					return err
				}
				repliesBulk = []ReplyImportData{}
>>>>>>> 7c3e651a
			}
		}
		a.updateFileInfoWithPostId(postWithData.post)
		lastPostWithData = &postWithData
	}

<<<<<<< HEAD
	if data.Replies != nil {
		for _, reply := range *data.Replies {
			reply := reply
			if err := a.importReply(&reply, post, team.Id, dryRun); err != nil {
				return err
			}
=======
	if len(repliesBulk) >= 0 && lastPostWithData != nil {
		err := a.importReplies(repliesBulk, lastPostWithData.post, lastPostWithData.team.Id, dryRun)
		if err != nil {
			return err
>>>>>>> 7c3e651a
		}
	}

	return nil
}

// uploadAttachments imports new attachments and returns current attachments of the post as a map
func (a *App) uploadAttachments(attachments *[]AttachmentImportData, post *model.Post, teamId string, dryRun bool) (map[string]bool, *model.AppError) {
	if attachments == nil {
		return nil, nil
	}
	fileIds := make(map[string]bool)
	for _, attachment := range *attachments {
		attachment := attachment
		fileInfo, err := a.importAttachment(&attachment, post, teamId, dryRun)
		if err != nil {
			return nil, err
		}
		fileIds[fileInfo.Id] = true
	}
	return fileIds, nil
}

func (a *App) updateFileInfoWithPostId(post *model.Post) {
	for _, fileId := range post.FileIds {
		if err := a.Srv().Store.FileInfo().AttachToPost(fileId, post.Id, post.UserId); err != nil {
			mlog.Error("Error attaching files to post.", mlog.String("post_id", post.Id), mlog.Any("post_file_ids", post.FileIds), mlog.Err(err))
		}
	}
}
func (a *App) importDirectChannel(data *DirectChannelImportData, dryRun bool) *model.AppError {
	var err *model.AppError
	if err = validateDirectChannelImportData(data); err != nil {
		return err
	}

	// If this is a Dry Run, do not continue any further.
	if dryRun {
		return nil
	}

	var userIds []string
	userMap, err := a.getUsersByUsernames(*data.Members)
	if err != nil {
		return err
	}
	for _, user := range *data.Members {
		userIds = append(userIds, userMap[user].Id)
	}

	var channel *model.Channel

	if len(userIds) == 2 {
		ch, err := a.createDirectChannel(userIds[0], userIds[1])
		if err != nil && err.Id != store.CHANNEL_EXISTS_ERROR {
			return model.NewAppError("BulkImport", "app.import.import_direct_channel.create_direct_channel.error", nil, err.Error(), http.StatusBadRequest)
		}
		channel = ch
	} else {
		ch, err := a.createGroupChannel(userIds, userIds[0])
		if err != nil && err.Id != store.CHANNEL_EXISTS_ERROR {
			return model.NewAppError("BulkImport", "app.import.import_direct_channel.create_group_channel.error", nil, err.Error(), http.StatusBadRequest)
		}
		channel = ch
	}

	var preferences model.Preferences

	for _, userId := range userIds {
		preferences = append(preferences, model.Preference{
			UserId:   userId,
			Category: model.PREFERENCE_CATEGORY_DIRECT_CHANNEL_SHOW,
			Name:     channel.Id,
			Value:    "true",
		})
	}

	if data.FavoritedBy != nil {
		for _, favoriter := range *data.FavoritedBy {
			preferences = append(preferences, model.Preference{
				UserId:   userMap[favoriter].Id,
				Category: model.PREFERENCE_CATEGORY_FAVORITE_CHANNEL,
				Name:     channel.Id,
				Value:    "true",
			})
		}
	}

	if err := a.Srv().Store.Preference().Save(&preferences); err != nil {
		err.StatusCode = http.StatusBadRequest
		return err
	}

	if data.Header != nil {
		channel.Header = *data.Header
		if _, appErr := a.Srv().Store.Channel().Update(channel); appErr != nil {
			return model.NewAppError("BulkImport", "app.import.import_direct_channel.update_header_failed.error", nil, appErr.Error(), http.StatusBadRequest)
		}
	}

	return nil
}

func (a *App) importMultipleDirectPosts(data []*DirectPostImportData, dryRun bool) *model.AppError {
	if len(data) == 0 {
		return nil
	}

	for _, postData := range data {
		if err := validateDirectPostImportData(postData, a.MaxPostSize()); err != nil {
			return err
		}
	}

	// If this is a Dry Run, do not continue any further.
	if dryRun {
		return nil
	}

	usernames := []string{}
	for _, postData := range data {
		usernames = append(usernames, *postData.User)
		if postData.FlaggedBy != nil {
			usernames = append(usernames, *postData.FlaggedBy...)
		}
		usernames = append(usernames, *postData.ChannelMembers...)
	}

	users, err := a.getUsersByUsernames(usernames)
	if err != nil {
		return err
	}

	postsWithData := []postAndData{}
	postsForCreateList := []*model.Post{}
	postsForOverwriteList := []*model.Post{}

	for _, postData := range data {
		var userIds []string
		var err *model.AppError
		for _, username := range *postData.ChannelMembers {
			user := users[username]
			userIds = append(userIds, user.Id)
		}

		var channel *model.Channel
		var ch *model.Channel
		if len(userIds) == 2 {
			ch, err = a.GetOrCreateDirectChannel(userIds[0], userIds[1])
			if err != nil && err.Id != store.CHANNEL_EXISTS_ERROR {
				return model.NewAppError("BulkImport", "app.import.import_direct_post.create_direct_channel.error", nil, err.Error(), http.StatusBadRequest)
			}
			channel = ch
		} else {
			ch, err = a.createGroupChannel(userIds, userIds[0])
			if err != nil && err.Id != store.CHANNEL_EXISTS_ERROR {
				return model.NewAppError("BulkImport", "app.import.import_direct_post.create_group_channel.error", nil, err.Error(), http.StatusBadRequest)
			}
			channel = ch
		}

		user := users[*postData.User]

		// Check if this post already exists.
		posts, err := a.Srv().Store.Post().GetPostsCreatedAt(channel.Id, *postData.CreateAt)
		if err != nil {
			return err
		}

		var post *model.Post
		for _, p := range posts {
			if p.Message == *postData.Message {
				post = p
				break
			}
		}

		if post == nil {
			post = &model.Post{}
		}

		post.ChannelId = channel.Id
		post.Message = *postData.Message
		post.UserId = user.Id
		post.CreateAt = *postData.CreateAt
		post.Hashtags, _ = model.ParseHashtags(post.Message)

		fileIds, err := a.uploadAttachments(postData.Attachments, post, "noteam", dryRun)
		if err != nil {
			return err
		}
		for _, fileID := range post.FileIds {
			if _, ok := fileIds[fileID]; !ok {
				a.Srv().Store.FileInfo().PermanentDelete(fileID)
			}
		}
		post.FileIds = make([]string, 0)
		for fileID := range fileIds {
			post.FileIds = append(post.FileIds, fileID)
		}

		if len(post.Id) == 0 {
			postsForCreateList = append(postsForCreateList, post)
		} else {
			postsForOverwriteList = append(postsForOverwriteList, post)
		}
		postsWithData = append(postsWithData, postAndData{post: post, directPostData: postData})
	}

	if len(postsForCreateList) > 0 {
		if _, err := a.Srv().Store.Post().SaveMultiple(postsForCreateList); err != nil {
			return err
		}
	}
	if _, err := a.Srv().Store.Post().OverwriteMultiple(postsForOverwriteList); err != nil {
		return err
	}

	for _, postWithData := range postsWithData {
		if postWithData.directPostData.FlaggedBy != nil {
			var preferences model.Preferences

			for _, username := range *postWithData.directPostData.FlaggedBy {
				user := users[username]

				preferences = append(preferences, model.Preference{
					UserId:   user.Id,
					Category: model.PREFERENCE_CATEGORY_FLAGGED_POST,
					Name:     postWithData.post.Id,
					Value:    "true",
				})
			}

			if len(preferences) > 0 {
				if err := a.Srv().Store.Preference().Save(&preferences); err != nil {
					return model.NewAppError("BulkImport", "app.import.import_post.save_preferences.error", nil, err.Error(), http.StatusInternalServerError)
				}
			}
		}

<<<<<<< HEAD
	if data.Reactions != nil {
		for _, reaction := range *data.Reactions {
			reaction := reaction
			if err := a.importReaction(&reaction, post, dryRun); err != nil {
				return err
=======
		if postWithData.directPostData.Reactions != nil {
			for _, reaction := range *postWithData.directPostData.Reactions {
				if err := a.importReaction(&reaction, postWithData.post, dryRun); err != nil {
					return err
				}
>>>>>>> 7c3e651a
			}
		}

<<<<<<< HEAD
	if data.Replies != nil {
		for _, reply := range *data.Replies {
			reply := reply
			if err := a.importReply(&reply, post, "noteam", dryRun); err != nil {
=======
		if postWithData.directPostData.Replies != nil {
			if err := a.importReplies(*postWithData.directPostData.Replies, postWithData.post, "noteam", dryRun); err != nil {
>>>>>>> 7c3e651a
				return err
			}
		}

		a.updateFileInfoWithPostId(postWithData.post)
	}
	return nil
}

func (a *App) importEmoji(data *EmojiImportData, dryRun bool) *model.AppError {
	if err := validateEmojiImportData(data); err != nil {
		return err
	}

	// If this is a Dry Run, do not continue any further.
	if dryRun {
		return nil
	}

	var emoji *model.Emoji

	emoji, appError := a.Srv().Store.Emoji().GetByName(*data.Name, true)
	if appError != nil && appError.StatusCode != http.StatusNotFound {
		return appError
	}

	alreadyExists := emoji != nil

	if !alreadyExists {
		emoji = &model.Emoji{
			Name: *data.Name,
		}
		emoji.PreSave()
	}

	file, err := os.Open(*data.Image)
	if err != nil {
		return model.NewAppError("BulkImport", "app.import.emoji.bad_file.error", map[string]interface{}{"EmojiName": *data.Name}, "", http.StatusBadRequest)
	}

	if _, err := a.WriteFile(file, getEmojiImagePath(emoji.Id)); err != nil {
		return err
	}

	if !alreadyExists {
		if _, err := a.Srv().Store.Emoji().Save(emoji); err != nil {
			return err
		}
	}

	return nil
}<|MERGE_RESOLUTION|>--- conflicted
+++ resolved
@@ -1173,13 +1173,6 @@
 			}
 		}
 
-<<<<<<< HEAD
-	if data.Reactions != nil {
-		for _, reaction := range *data.Reactions {
-			reaction := reaction
-			if err := a.importReaction(&reaction, post, dryRun); err != nil {
-				return err
-=======
 		if postWithData.postData.Replies != nil {
 			repliesBulk = append(repliesBulk, *postWithData.postData.Replies...)
 			if len(repliesBulk) >= importMultiplePostsThreshold {
@@ -1188,26 +1181,16 @@
 					return err
 				}
 				repliesBulk = []ReplyImportData{}
->>>>>>> 7c3e651a
 			}
 		}
 		a.updateFileInfoWithPostId(postWithData.post)
 		lastPostWithData = &postWithData
 	}
 
-<<<<<<< HEAD
-	if data.Replies != nil {
-		for _, reply := range *data.Replies {
-			reply := reply
-			if err := a.importReply(&reply, post, team.Id, dryRun); err != nil {
-				return err
-			}
-=======
 	if len(repliesBulk) >= 0 && lastPostWithData != nil {
 		err := a.importReplies(repliesBulk, lastPostWithData.post, lastPostWithData.team.Id, dryRun)
 		if err != nil {
 			return err
->>>>>>> 7c3e651a
 		}
 	}
 
@@ -1221,7 +1204,6 @@
 	}
 	fileIds := make(map[string]bool)
 	for _, attachment := range *attachments {
-		attachment := attachment
 		fileInfo, err := a.importAttachment(&attachment, post, teamId, dryRun)
 		if err != nil {
 			return nil, err
@@ -1448,31 +1430,16 @@
 			}
 		}
 
-<<<<<<< HEAD
-	if data.Reactions != nil {
-		for _, reaction := range *data.Reactions {
-			reaction := reaction
-			if err := a.importReaction(&reaction, post, dryRun); err != nil {
-				return err
-=======
 		if postWithData.directPostData.Reactions != nil {
 			for _, reaction := range *postWithData.directPostData.Reactions {
 				if err := a.importReaction(&reaction, postWithData.post, dryRun); err != nil {
 					return err
 				}
->>>>>>> 7c3e651a
-			}
-		}
-
-<<<<<<< HEAD
-	if data.Replies != nil {
-		for _, reply := range *data.Replies {
-			reply := reply
-			if err := a.importReply(&reply, post, "noteam", dryRun); err != nil {
-=======
+			}
+		}
+
 		if postWithData.directPostData.Replies != nil {
 			if err := a.importReplies(*postWithData.directPostData.Replies, postWithData.post, "noteam", dryRun); err != nil {
->>>>>>> 7c3e651a
 				return err
 			}
 		}
