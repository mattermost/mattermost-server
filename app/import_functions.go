// Copyright (c) 2015-present Mattermost, Inc. All Rights Reserved.
// See LICENSE.txt for license information.

package app

import (
	"bytes"
	"context"
	"crypto/sha1"
	"errors"
	"fmt"
	"io/ioutil"
	"net/http"
	"os"
	"path"
	"strings"

	"github.com/mattermost/mattermost-server/v5/mlog"
	"github.com/mattermost/mattermost-server/v5/model"
	"github.com/mattermost/mattermost-server/v5/store"
	"github.com/mattermost/mattermost-server/v5/utils"
)

//
// -- Bulk Import Functions --
// These functions import data directly into the database. Security and permission checks are bypassed but validity is
// still enforced.
//

func (a *App) importScheme(data *SchemeImportData, dryRun bool) *model.AppError {
	if err := validateSchemeImportData(data); err != nil {
		return err
	}

	// If this is a Dry Run, do not continue any further.
	if dryRun {
		return nil
	}

	scheme, err := a.GetSchemeByName(*data.Name)
	if err != nil {
		scheme = new(model.Scheme)
	} else if scheme.Scope != *data.Scope {
		return model.NewAppError("BulkImport", "app.import.import_scheme.scope_change.error", map[string]interface{}{"SchemeName": scheme.Name}, "", http.StatusBadRequest)
	}

	scheme.Name = *data.Name
	scheme.DisplayName = *data.DisplayName
	scheme.Scope = *data.Scope

	if data.Description != nil {
		scheme.Description = *data.Description
	}

	if scheme.Id == "" {
		scheme, err = a.CreateScheme(scheme)
	} else {
		scheme, err = a.UpdateScheme(scheme)
	}

	if err != nil {
		return err
	}

	if scheme.Scope == model.SCHEME_SCOPE_TEAM {
		data.DefaultTeamAdminRole.Name = &scheme.DefaultTeamAdminRole
		if err := a.importRole(data.DefaultTeamAdminRole, dryRun, true); err != nil {
			return err
		}

		data.DefaultTeamUserRole.Name = &scheme.DefaultTeamUserRole
		if err := a.importRole(data.DefaultTeamUserRole, dryRun, true); err != nil {
			return err
		}

		if data.DefaultTeamGuestRole == nil {
			data.DefaultTeamGuestRole = &RoleImportData{
				DisplayName: model.NewString("Team Guest Role for Scheme"),
			}
		}
		data.DefaultTeamGuestRole.Name = &scheme.DefaultTeamGuestRole
		if err := a.importRole(data.DefaultTeamGuestRole, dryRun, true); err != nil {
			return err
		}
	}

	if scheme.Scope == model.SCHEME_SCOPE_TEAM || scheme.Scope == model.SCHEME_SCOPE_CHANNEL {
		data.DefaultChannelAdminRole.Name = &scheme.DefaultChannelAdminRole
		if err := a.importRole(data.DefaultChannelAdminRole, dryRun, true); err != nil {
			return err
		}

		data.DefaultChannelUserRole.Name = &scheme.DefaultChannelUserRole
		if err := a.importRole(data.DefaultChannelUserRole, dryRun, true); err != nil {
			return err
		}

		if data.DefaultChannelGuestRole == nil {
			data.DefaultChannelGuestRole = &RoleImportData{
				DisplayName: model.NewString("Channel Guest Role for Scheme"),
			}
		}
		data.DefaultChannelGuestRole.Name = &scheme.DefaultChannelGuestRole
		if err := a.importRole(data.DefaultChannelGuestRole, dryRun, true); err != nil {
			return err
		}
	}

	return nil
}

func (a *App) importRole(data *RoleImportData, dryRun bool, isSchemeRole bool) *model.AppError {
	if !isSchemeRole {
		if err := validateRoleImportData(data); err != nil {
			return err
		}
	}

	// If this is a Dry Run, do not continue any further.
	if dryRun {
		return nil
	}

	role, err := a.GetRoleByName(*data.Name)
	if err != nil {
		role = new(model.Role)
	}

	role.Name = *data.Name

	if data.DisplayName != nil {
		role.DisplayName = *data.DisplayName
	}

	if data.Description != nil {
		role.Description = *data.Description
	}

	if data.Permissions != nil {
		role.Permissions = *data.Permissions
	}

	if isSchemeRole {
		role.SchemeManaged = true
	} else {
		role.SchemeManaged = false
	}

	if role.Id == "" {
		_, err = a.CreateRole(role)
	} else {
		_, err = a.UpdateRole(role)
	}

	return err
}

func (a *App) importTeam(data *TeamImportData, dryRun bool) *model.AppError {
	if err := validateTeamImportData(data); err != nil {
		return err
	}

	// If this is a Dry Run, do not continue any further.
	if dryRun {
		return nil
	}

	var team *model.Team
	team, err := a.Srv().Store.Team().GetByName(*data.Name)

	if err != nil {
		team = &model.Team{}
	}

	team.Name = *data.Name
	team.DisplayName = *data.DisplayName
	team.Type = *data.Type

	if data.Description != nil {
		team.Description = *data.Description
	}

	if data.AllowOpenInvite != nil {
		team.AllowOpenInvite = *data.AllowOpenInvite
	}

	if data.Scheme != nil {
		scheme, err := a.GetSchemeByName(*data.Scheme)
		if err != nil {
			return err
		}

		if scheme.DeleteAt != 0 {
			return model.NewAppError("BulkImport", "app.import.import_team.scheme_deleted.error", nil, "", http.StatusBadRequest)
		}

		if scheme.Scope != model.SCHEME_SCOPE_TEAM {
			return model.NewAppError("BulkImport", "app.import.import_team.scheme_wrong_scope.error", nil, "", http.StatusBadRequest)
		}

		team.SchemeId = &scheme.Id
	}

	if team.Id == "" {
		if _, err := a.CreateTeam(team); err != nil {
			return err
		}
	} else {
		if _, err := a.updateTeamUnsanitized(team); err != nil {
			return err
		}
	}

	return nil
}

func (a *App) importChannel(data *ChannelImportData, dryRun bool) *model.AppError {
	if err := validateChannelImportData(data); err != nil {
		return err
	}

	// If this is a Dry Run, do not continue any further.
	if dryRun {
		return nil
	}

	team, err := a.Srv().Store.Team().GetByName(*data.Team)
	if err != nil {
		return model.NewAppError("BulkImport", "app.import.import_channel.team_not_found.error", map[string]interface{}{"TeamName": *data.Team}, err.Error(), http.StatusBadRequest)
	}

	var channel *model.Channel
	if result, err := a.Srv().Store.Channel().GetByNameIncludeDeleted(team.Id, *data.Name, true); err == nil {
		channel = result
	} else {
		channel = &model.Channel{}
	}

	channel.TeamId = team.Id
	channel.Name = *data.Name
	channel.DisplayName = *data.DisplayName
	channel.Type = *data.Type

	if data.Header != nil {
		channel.Header = *data.Header
	}

	if data.Purpose != nil {
		channel.Purpose = *data.Purpose
	}

	if data.Scheme != nil {
		scheme, err := a.GetSchemeByName(*data.Scheme)
		if err != nil {
			return err
		}

		if scheme.DeleteAt != 0 {
			return model.NewAppError("BulkImport", "app.import.import_channel.scheme_deleted.error", nil, "", http.StatusBadRequest)
		}

		if scheme.Scope != model.SCHEME_SCOPE_CHANNEL {
			return model.NewAppError("BulkImport", "app.import.import_channel.scheme_wrong_scope.error", nil, "", http.StatusBadRequest)
		}

		channel.SchemeId = &scheme.Id
	}

	if channel.Id == "" {
		if _, err := a.CreateChannel(channel, false); err != nil {
			return err
		}
	} else {
		if _, err := a.UpdateChannel(channel); err != nil {
			return err
		}
	}

	return nil
}

func (a *App) importUser(data *UserImportData, dryRun bool) *model.AppError {
	if err := validateUserImportData(data); err != nil {
		return err
	}

	// If this is a Dry Run, do not continue any further.
	if dryRun {
		return nil
	}

	// We want to avoid database writes if nothing has changed.
	hasUserChanged := false
	hasNotifyPropsChanged := false
	hasUserRolesChanged := false
	hasUserAuthDataChanged := false
	hasUserEmailVerifiedChanged := false

	var user *model.User
	var nErr error
	user, nErr = a.Srv().Store.User().GetByUsername(*data.Username)
	if nErr != nil {
		user = &model.User{}
		user.MakeNonNil()
		user.SetDefaultNotifications()
		hasUserChanged = true
	}

	user.Username = *data.Username

	if user.Email != *data.Email {
		hasUserChanged = true
		hasUserEmailVerifiedChanged = true // Changing the email resets email verified to false by default.
		user.Email = *data.Email
		user.Email = strings.ToLower(user.Email)
	}

	var password string
	var authService string
	var authData *string

	if data.AuthService != nil {
		if user.AuthService != *data.AuthService {
			hasUserAuthDataChanged = true
		}
		authService = *data.AuthService
	}

	// AuthData and Password are mutually exclusive.
	if data.AuthData != nil {
		if user.AuthData == nil || *user.AuthData != *data.AuthData {
			hasUserAuthDataChanged = true
		}
		authData = data.AuthData
		password = ""
	} else if data.Password != nil {
		password = *data.Password
		authData = nil
	} else {
		// If no AuthData or Password is specified, we must generate a password.
		password = model.GeneratePassword(*a.Config().PasswordSettings.MinimumLength)
		authData = nil
	}

	user.Password = password
	user.AuthService = authService
	user.AuthData = authData

	// Automatically assume all emails are verified.
	emailVerified := true
	if user.EmailVerified != emailVerified {
		user.EmailVerified = emailVerified
		hasUserEmailVerifiedChanged = true
	}

	if data.Nickname != nil {
		if user.Nickname != *data.Nickname {
			user.Nickname = *data.Nickname
			hasUserChanged = true
		}
	}

	if data.FirstName != nil {
		if user.FirstName != *data.FirstName {
			user.FirstName = *data.FirstName
			hasUserChanged = true
		}
	}

	if data.LastName != nil {
		if user.LastName != *data.LastName {
			user.LastName = *data.LastName
			hasUserChanged = true
		}
	}

	if data.Position != nil {
		if user.Position != *data.Position {
			user.Position = *data.Position
			hasUserChanged = true
		}
	}

	if data.Locale != nil {
		if user.Locale != *data.Locale {
			user.Locale = *data.Locale
			hasUserChanged = true
		}
	} else {
		if user.Locale != *a.Config().LocalizationSettings.DefaultClientLocale {
			user.Locale = *a.Config().LocalizationSettings.DefaultClientLocale
			hasUserChanged = true
		}
	}

	if data.DeleteAt != nil {
		if user.DeleteAt != *data.DeleteAt {
			user.DeleteAt = *data.DeleteAt
			hasUserChanged = true
		}
	}

	var roles string
	if data.Roles != nil {
		if user.Roles != *data.Roles {
			roles = *data.Roles
			hasUserRolesChanged = true
		}
	} else if user.Roles == "" {
		// Set SYSTEM_USER roles on newly created users by default.
		if user.Roles != model.SYSTEM_USER_ROLE_ID {
			roles = model.SYSTEM_USER_ROLE_ID
			hasUserRolesChanged = true
		}
	}
	user.Roles = roles

	if data.NotifyProps != nil {
		if data.NotifyProps.Desktop != nil {
			if value, ok := user.NotifyProps[model.DESKTOP_NOTIFY_PROP]; !ok || value != *data.NotifyProps.Desktop {
				user.AddNotifyProp(model.DESKTOP_NOTIFY_PROP, *data.NotifyProps.Desktop)
				hasNotifyPropsChanged = true
			}
		}

		if data.NotifyProps.DesktopSound != nil {
			if value, ok := user.NotifyProps[model.DESKTOP_SOUND_NOTIFY_PROP]; !ok || value != *data.NotifyProps.DesktopSound {
				user.AddNotifyProp(model.DESKTOP_SOUND_NOTIFY_PROP, *data.NotifyProps.DesktopSound)
				hasNotifyPropsChanged = true
			}
		}

		if data.NotifyProps.Email != nil {
			if value, ok := user.NotifyProps[model.EMAIL_NOTIFY_PROP]; !ok || value != *data.NotifyProps.Email {
				user.AddNotifyProp(model.EMAIL_NOTIFY_PROP, *data.NotifyProps.Email)
				hasNotifyPropsChanged = true
			}
		}

		if data.NotifyProps.Mobile != nil {
			if value, ok := user.NotifyProps[model.PUSH_NOTIFY_PROP]; !ok || value != *data.NotifyProps.Mobile {
				user.AddNotifyProp(model.PUSH_NOTIFY_PROP, *data.NotifyProps.Mobile)
				hasNotifyPropsChanged = true
			}
		}

		if data.NotifyProps.MobilePushStatus != nil {
			if value, ok := user.NotifyProps[model.PUSH_STATUS_NOTIFY_PROP]; !ok || value != *data.NotifyProps.MobilePushStatus {
				user.AddNotifyProp(model.PUSH_STATUS_NOTIFY_PROP, *data.NotifyProps.MobilePushStatus)
				hasNotifyPropsChanged = true
			}
		}

		if data.NotifyProps.ChannelTrigger != nil {
			if value, ok := user.NotifyProps[model.CHANNEL_MENTIONS_NOTIFY_PROP]; !ok || value != *data.NotifyProps.ChannelTrigger {
				user.AddNotifyProp(model.CHANNEL_MENTIONS_NOTIFY_PROP, *data.NotifyProps.ChannelTrigger)
				hasNotifyPropsChanged = true
			}
		}

		if data.NotifyProps.CommentsTrigger != nil {
			if value, ok := user.NotifyProps[model.COMMENTS_NOTIFY_PROP]; !ok || value != *data.NotifyProps.CommentsTrigger {
				user.AddNotifyProp(model.COMMENTS_NOTIFY_PROP, *data.NotifyProps.CommentsTrigger)
				hasNotifyPropsChanged = true
			}
		}

		if data.NotifyProps.MentionKeys != nil {
			if value, ok := user.NotifyProps[model.MENTION_KEYS_NOTIFY_PROP]; !ok || value != *data.NotifyProps.MentionKeys {
				user.AddNotifyProp(model.MENTION_KEYS_NOTIFY_PROP, *data.NotifyProps.MentionKeys)
				hasNotifyPropsChanged = true
			}
		} else {
			user.UpdateMentionKeysFromUsername("")
		}
	}

	var savedUser *model.User
	var err *model.AppError
	if user.Id == "" {
		if savedUser, err = a.createUser(user); err != nil {
			return err
		}
	} else {
		if hasUserChanged {
			if savedUser, err = a.UpdateUser(user, false); err != nil {
				return err
			}
		}
		if hasUserRolesChanged {
			if savedUser, err = a.UpdateUserRoles(user.Id, roles, false); err != nil {
				return err
			}
		}
		if hasNotifyPropsChanged {
			if savedUser, err = a.UpdateUserNotifyProps(user.Id, user.NotifyProps, false); err != nil {
				return err
			}
		}
		if password != "" {
			if err = a.UpdatePassword(user, password); err != nil {
				return err
			}
		} else {
			if hasUserAuthDataChanged {
				if _, nErr := a.Srv().Store.User().UpdateAuthData(user.Id, authService, authData, user.Email, false); nErr != nil {
					var invErr *store.ErrInvalidInput
					switch {
					case errors.As(nErr, &invErr):
						return model.NewAppError("importUser", "app.user.update_auth_data.email_exists.app_error", nil, invErr.Error(), http.StatusBadRequest)
					default:
						return model.NewAppError("importUser", "app.user.update_auth_data.app_error", nil, nErr.Error(), http.StatusInternalServerError)
					}
				}
			}
		}
		if emailVerified {
			if hasUserEmailVerifiedChanged {
				if err := a.VerifyUserEmail(user.Id, user.Email); err != nil {
					return err
				}
			}
		}
	}

	if savedUser == nil {
		savedUser = user
	}

	if data.ProfileImage != nil {
		file, err := os.Open(*data.ProfileImage)
		if err != nil {
			mlog.Warn("Unable to open the profile image.", mlog.Err(err))
		}
		defer file.Close()
		if err == nil {
			if err := a.SetProfileImageFromMultiPartFile(savedUser.Id, file); err != nil {
				mlog.Warn("Unable to set the profile image from a file.", mlog.Err(err))
			}
		}
	}

	// Preferences.
	var preferences model.Preferences

	if data.Theme != nil {
		preferences = append(preferences, model.Preference{
			UserId:   savedUser.Id,
			Category: model.PREFERENCE_CATEGORY_THEME,
			Name:     "",
			Value:    *data.Theme,
		})
	}

	if data.UseMilitaryTime != nil {
		preferences = append(preferences, model.Preference{
			UserId:   savedUser.Id,
			Category: model.PREFERENCE_CATEGORY_DISPLAY_SETTINGS,
			Name:     model.PREFERENCE_NAME_USE_MILITARY_TIME,
			Value:    *data.UseMilitaryTime,
		})
	}

	if data.CollapsePreviews != nil {
		preferences = append(preferences, model.Preference{
			UserId:   savedUser.Id,
			Category: model.PREFERENCE_CATEGORY_DISPLAY_SETTINGS,
			Name:     model.PREFERENCE_NAME_COLLAPSE_SETTING,
			Value:    *data.CollapsePreviews,
		})
	}

	if data.MessageDisplay != nil {
		preferences = append(preferences, model.Preference{
			UserId:   savedUser.Id,
			Category: model.PREFERENCE_CATEGORY_DISPLAY_SETTINGS,
			Name:     model.PREFERENCE_NAME_MESSAGE_DISPLAY,
			Value:    *data.MessageDisplay,
		})
	}

	if data.ChannelDisplayMode != nil {
		preferences = append(preferences, model.Preference{
			UserId:   savedUser.Id,
			Category: model.PREFERENCE_CATEGORY_DISPLAY_SETTINGS,
			Name:     "channel_display_mode",
			Value:    *data.ChannelDisplayMode,
		})
	}

	if data.TutorialStep != nil {
		preferences = append(preferences, model.Preference{
			UserId:   savedUser.Id,
			Category: model.PREFERENCE_CATEGORY_TUTORIAL_STEPS,
			Name:     savedUser.Id,
			Value:    *data.TutorialStep,
		})
	}

	if data.UseMarkdownPreview != nil {
		preferences = append(preferences, model.Preference{
			UserId:   savedUser.Id,
			Category: model.PREFERENCE_CATEGORY_ADVANCED_SETTINGS,
			Name:     "feature_enabled_markdown_preview",
			Value:    *data.UseMarkdownPreview,
		})
	}

	if data.UseFormatting != nil {
		preferences = append(preferences, model.Preference{
			UserId:   savedUser.Id,
			Category: model.PREFERENCE_CATEGORY_ADVANCED_SETTINGS,
			Name:     "formatting",
			Value:    *data.UseFormatting,
		})
	}

	if data.ShowUnreadSection != nil {
		preferences = append(preferences, model.Preference{
			UserId:   savedUser.Id,
			Category: model.PREFERENCE_CATEGORY_SIDEBAR_SETTINGS,
			Name:     "show_unread_section",
			Value:    *data.ShowUnreadSection,
		})
	}

	if data.EmailInterval != nil || savedUser.NotifyProps[model.EMAIL_NOTIFY_PROP] == "false" {
		var intervalSeconds string
		if value := savedUser.NotifyProps[model.EMAIL_NOTIFY_PROP]; value == "false" {
			intervalSeconds = "0"
		} else {
			switch *data.EmailInterval {
			case model.PREFERENCE_EMAIL_INTERVAL_IMMEDIATELY:
				intervalSeconds = model.PREFERENCE_EMAIL_INTERVAL_NO_BATCHING_SECONDS
			case model.PREFERENCE_EMAIL_INTERVAL_FIFTEEN:
				intervalSeconds = model.PREFERENCE_EMAIL_INTERVAL_FIFTEEN_AS_SECONDS
			case model.PREFERENCE_EMAIL_INTERVAL_HOUR:
				intervalSeconds = model.PREFERENCE_EMAIL_INTERVAL_HOUR_AS_SECONDS
			}
		}
		if intervalSeconds != "" {
			preferences = append(preferences, model.Preference{
				UserId:   savedUser.Id,
				Category: model.PREFERENCE_CATEGORY_NOTIFICATIONS,
				Name:     model.PREFERENCE_NAME_EMAIL_INTERVAL,
				Value:    intervalSeconds,
			})
		}
	}

	if len(preferences) > 0 {
		if err := a.Srv().Store.Preference().Save(&preferences); err != nil {
			return model.NewAppError("BulkImport", "app.import.import_user.save_preferences.error", nil, err.Error(), http.StatusInternalServerError)
		}
	}

	return a.importUserTeams(savedUser, data.Teams)
}

func (a *App) importUserTeams(user *model.User, data *[]UserTeamImportData) *model.AppError {
	if data == nil {
		return nil
	}

	teamNames := []string{}
	for _, tdata := range *data {
		teamNames = append(teamNames, *tdata.Name)
	}
	allTeams, err := a.getTeamsByNames(teamNames)
	if err != nil {
		return err
	}

	teamThemePreferencesByID := map[string]model.Preferences{}
	channels := map[string][]UserChannelImportData{}
	teamsByID := map[string]*model.Team{}
	teamMemberByTeamID := map[string]*model.TeamMember{}
	newTeamMembers := []*model.TeamMember{}
	oldTeamMembers := []*model.TeamMember{}
	rolesByTeamId := map[string]string{}
	isGuestByTeamId := map[string]bool{}
	isUserByTeamId := map[string]bool{}
	isAdminByTeamId := map[string]bool{}
	existingMemberships, nErr := a.Srv().Store.Team().GetTeamsForUser(context.Background(), user.Id)
	if nErr != nil {
		return model.NewAppError("importUserTeams", "app.team.get_members.app_error", nil, nErr.Error(), http.StatusInternalServerError)
	}
	existingMembershipsByTeamId := map[string]*model.TeamMember{}
	for _, teamMembership := range existingMemberships {
		existingMembershipsByTeamId[teamMembership.TeamId] = teamMembership
	}
	for _, tdata := range *data {
		team := allTeams[*tdata.Name]

		// Team-specific theme Preferences.
		if tdata.Theme != nil {
			teamThemePreferencesByID[team.Id] = append(teamThemePreferencesByID[team.Id], model.Preference{
				UserId:   user.Id,
				Category: model.PREFERENCE_CATEGORY_THEME,
				Name:     team.Id,
				Value:    *tdata.Theme,
			})
		}

		isGuestByTeamId[team.Id] = false
		isUserByTeamId[team.Id] = true
		isAdminByTeamId[team.Id] = false

		if tdata.Roles == nil {
			isUserByTeamId[team.Id] = true
		} else {
			rawRoles := *tdata.Roles
			explicitRoles := []string{}
			for _, role := range strings.Fields(rawRoles) {
				if role == model.TEAM_GUEST_ROLE_ID {
					isGuestByTeamId[team.Id] = true
					isUserByTeamId[team.Id] = false
				} else if role == model.TEAM_USER_ROLE_ID {
					isUserByTeamId[team.Id] = true
				} else if role == model.TEAM_ADMIN_ROLE_ID {
					isAdminByTeamId[team.Id] = true
				} else {
					explicitRoles = append(explicitRoles, role)
				}
			}
			rolesByTeamId[team.Id] = strings.Join(explicitRoles, " ")
		}

		member := &model.TeamMember{
			TeamId:      team.Id,
			UserId:      user.Id,
			SchemeGuest: user.IsGuest(),
			SchemeUser:  !user.IsGuest(),
			SchemeAdmin: team.Email == user.Email && !user.IsGuest(),
		}
		if !user.IsGuest() {
			var userShouldBeAdmin bool
			userShouldBeAdmin, err = a.UserIsInAdminRoleGroup(user.Id, team.Id, model.GroupSyncableTypeTeam)
			if err != nil {
				return err
			}
			member.SchemeAdmin = userShouldBeAdmin
		}

		if tdata.Channels != nil {
			channels[team.Id] = append(channels[team.Id], *tdata.Channels...)
		}
		if !user.IsGuest() {
			channels[team.Id] = append(channels[team.Id], UserChannelImportData{Name: model.NewString(model.DEFAULT_CHANNEL)})
		}

		teamsByID[team.Id] = team
		teamMemberByTeamID[team.Id] = member
		if _, ok := existingMembershipsByTeamId[team.Id]; !ok {
			newTeamMembers = append(newTeamMembers, member)
		} else {
			oldTeamMembers = append(oldTeamMembers, member)
		}
	}

	oldMembers, nErr := a.Srv().Store.Team().UpdateMultipleMembers(oldTeamMembers)
	if nErr != nil {
		var appErr *model.AppError
		switch {
		case errors.As(nErr, &appErr):
			return appErr
		default:
			return model.NewAppError("importUserTeams", "app.team.save_member.save.app_error", nil, nErr.Error(), http.StatusInternalServerError)
		}
	}

	newMembers := []*model.TeamMember{}
	if len(newTeamMembers) > 0 {
		var nErr error
		newMembers, nErr = a.Srv().Store.Team().SaveMultipleMembers(newTeamMembers, *a.Config().TeamSettings.MaxUsersPerTeam)
		if nErr != nil {
			var appErr *model.AppError
			var conflictErr *store.ErrConflict
			var limitExeededErr *store.ErrLimitExceeded
			switch {
			case errors.As(nErr, &appErr): // in case we haven't converted to plain error.
				return appErr
			case errors.As(nErr, &conflictErr):
				return model.NewAppError("BulkImport", "app.import.import_user_teams.save_members.conflict.app_error", nil, nErr.Error(), http.StatusBadRequest)
			case errors.As(nErr, &limitExeededErr):
				return model.NewAppError("BulkImport", "app.import.import_user_teams.save_members.max_accounts.app_error", nil, nErr.Error(), http.StatusBadRequest)
			default: // last fallback in case it doesn't map to an existing app error.
				return model.NewAppError("BulkImport", "app.import.import_user_teams.save_members.error", nil, nErr.Error(), http.StatusInternalServerError)
			}
		}
	}

	for _, member := range append(newMembers, oldMembers...) {
		if member.ExplicitRoles != rolesByTeamId[member.TeamId] {
			if _, err = a.UpdateTeamMemberRoles(member.TeamId, user.Id, rolesByTeamId[member.TeamId]); err != nil {
				return err
			}
		}

		a.UpdateTeamMemberSchemeRoles(member.TeamId, user.Id, isGuestByTeamId[member.TeamId], isUserByTeamId[member.TeamId], isAdminByTeamId[member.TeamId])
	}

	for _, team := range allTeams {
		if len(teamThemePreferencesByID[team.Id]) > 0 {
			pref := teamThemePreferencesByID[team.Id]
			if err := a.Srv().Store.Preference().Save(&pref); err != nil {
				return model.NewAppError("BulkImport", "app.import.import_user_teams.save_preferences.error", nil, err.Error(), http.StatusInternalServerError)
			}
		}
		channelsToImport := channels[team.Id]
		if err := a.importUserChannels(user, team, &channelsToImport); err != nil {
			return err
		}
	}

	return nil
}

func (a *App) importUserChannels(user *model.User, team *model.Team, data *[]UserChannelImportData) *model.AppError {
	if data == nil {
		return nil
	}

	channelNames := []string{}
	for _, tdata := range *data {
		channelNames = append(channelNames, *tdata.Name)
	}
	allChannels, err := a.getChannelsByNames(channelNames, team.Id)
	if err != nil {
		return err
	}

	channelsByID := map[string]*model.Channel{}
	channelMemberByChannelID := map[string]*model.ChannelMember{}
	newChannelMembers := []*model.ChannelMember{}
	oldChannelMembers := []*model.ChannelMember{}
	rolesByChannelId := map[string]string{}
	channelPreferencesByID := map[string]model.Preferences{}
	isGuestByChannelId := map[string]bool{}
	isUserByChannelId := map[string]bool{}
	isAdminByChannelId := map[string]bool{}
	existingMemberships, nErr := a.Srv().Store.Channel().GetMembersForUser(team.Id, user.Id)
	if nErr != nil {
		return model.NewAppError("importUserChannels", "app.channel.get_members.app_error", nil, nErr.Error(), http.StatusInternalServerError)
	}
	existingMembershipsByChannelId := map[string]model.ChannelMember{}
	for _, channelMembership := range *existingMemberships {
		existingMembershipsByChannelId[channelMembership.ChannelId] = channelMembership
	}
	for _, cdata := range *data {
		channel, ok := allChannels[*cdata.Name]
		if !ok {
			return model.NewAppError("BulkImport", "app.import.import_user_channels.channel_not_found.error", nil, "", http.StatusInternalServerError)
		}
		if _, ok = channelsByID[channel.Id]; ok && *cdata.Name == model.DEFAULT_CHANNEL {
			// town-square membership was in the import and added by the importer (skip the added by the importer)
			continue
		}

		isGuestByChannelId[channel.Id] = false
		isUserByChannelId[channel.Id] = true
		isAdminByChannelId[channel.Id] = false

		if cdata.Roles == nil {
			isUserByChannelId[channel.Id] = true
		} else {
			rawRoles := *cdata.Roles
			explicitRoles := []string{}
			for _, role := range strings.Fields(rawRoles) {
				if role == model.CHANNEL_GUEST_ROLE_ID {
					isGuestByChannelId[channel.Id] = true
					isUserByChannelId[channel.Id] = false
				} else if role == model.CHANNEL_USER_ROLE_ID {
					isUserByChannelId[channel.Id] = true
				} else if role == model.CHANNEL_ADMIN_ROLE_ID {
					isAdminByChannelId[channel.Id] = true
				} else {
					explicitRoles = append(explicitRoles, role)
				}
			}
			rolesByChannelId[channel.Id] = strings.Join(explicitRoles, " ")
		}

		if cdata.Favorite != nil && *cdata.Favorite {
			channelPreferencesByID[channel.Id] = append(channelPreferencesByID[channel.Id], model.Preference{
				UserId:   user.Id,
				Category: model.PREFERENCE_CATEGORY_FAVORITE_CHANNEL,
				Name:     channel.Id,
				Value:    "true",
			})
		}

		member := &model.ChannelMember{
			ChannelId:   channel.Id,
			UserId:      user.Id,
			NotifyProps: model.GetDefaultChannelNotifyProps(),
			SchemeGuest: user.IsGuest(),
			SchemeUser:  !user.IsGuest(),
			SchemeAdmin: false,
		}
		if !user.IsGuest() {
			var userShouldBeAdmin bool
			userShouldBeAdmin, err = a.UserIsInAdminRoleGroup(user.Id, team.Id, model.GroupSyncableTypeTeam)
			if err != nil {
				return err
			}
			member.SchemeAdmin = userShouldBeAdmin
		}

		if cdata.NotifyProps != nil {
			if cdata.NotifyProps.Desktop != nil {
				member.NotifyProps[model.DESKTOP_NOTIFY_PROP] = *cdata.NotifyProps.Desktop
			}

			if cdata.NotifyProps.Mobile != nil {
				member.NotifyProps[model.PUSH_NOTIFY_PROP] = *cdata.NotifyProps.Mobile
			}

			if cdata.NotifyProps.MarkUnread != nil {
				member.NotifyProps[model.MARK_UNREAD_NOTIFY_PROP] = *cdata.NotifyProps.MarkUnread
			}
		}

		channelsByID[channel.Id] = channel
		channelMemberByChannelID[channel.Id] = member
		if _, ok := existingMembershipsByChannelId[channel.Id]; !ok {
			newChannelMembers = append(newChannelMembers, member)
		} else {
			oldChannelMembers = append(oldChannelMembers, member)
		}
	}

	oldMembers, nErr := a.Srv().Store.Channel().UpdateMultipleMembers(oldChannelMembers)
	if nErr != nil {
		var nfErr *store.ErrNotFound
		var appErr *model.AppError
		switch {
		case errors.As(nErr, &appErr):
			return appErr
		case errors.As(nErr, &nfErr):
			return model.NewAppError("importUserChannels", MissingChannelMemberError, nil, nfErr.Error(), http.StatusNotFound)
		default:
			return model.NewAppError("importUserChannels", "app.channel.get_member.app_error", nil, nErr.Error(), http.StatusInternalServerError)
		}
	}

	newMembers := []*model.ChannelMember{}
	if len(newChannelMembers) > 0 {
		newMembers, nErr = a.Srv().Store.Channel().SaveMultipleMembers(newChannelMembers)
		if nErr != nil {
			var cErr *store.ErrConflict
			var appErr *model.AppError
			switch {
			case errors.As(nErr, &cErr):
				switch cErr.Resource {
				case "ChannelMembers":
					return model.NewAppError("importUserChannels", "app.channel.save_member.exists.app_error", nil, cErr.Error(), http.StatusBadRequest)
				}
			case errors.As(nErr, &appErr):
				return appErr
			default:
				return model.NewAppError("importUserChannels", "app.channel.create_direct_channel.internal_error", nil, nErr.Error(), http.StatusInternalServerError)
			}
		}
	}

	for _, member := range append(newMembers, oldMembers...) {
		if member.ExplicitRoles != rolesByChannelId[member.ChannelId] {
			if _, err = a.UpdateChannelMemberRoles(member.ChannelId, user.Id, rolesByChannelId[member.ChannelId]); err != nil {
				return err
			}
		}

		a.UpdateChannelMemberSchemeRoles(member.ChannelId, user.Id, isGuestByChannelId[member.ChannelId], isUserByChannelId[member.ChannelId], isAdminByChannelId[member.ChannelId])
	}

	for _, channel := range allChannels {
		if len(channelPreferencesByID[channel.Id]) > 0 {
			pref := channelPreferencesByID[channel.Id]
			if err := a.Srv().Store.Preference().Save(&pref); err != nil {
				return model.NewAppError("BulkImport", "app.import.import_user_channels.save_preferences.error", nil, err.Error(), http.StatusInternalServerError)
			}
		}
	}

	return nil
}

func (a *App) importReaction(data *ReactionImportData, post *model.Post) *model.AppError {
	if err := validateReactionImportData(data, post.CreateAt); err != nil {
		return err
	}

	var user *model.User
	var nErr error
	if user, nErr = a.Srv().Store.User().GetByUsername(*data.User); nErr != nil {
		return model.NewAppError("BulkImport", "app.import.import_post.user_not_found.error", map[string]interface{}{"Username": data.User}, nErr.Error(), http.StatusBadRequest)
	}

	reaction := &model.Reaction{
		UserId:    user.Id,
		PostId:    post.Id,
		EmojiName: *data.EmojiName,
		CreateAt:  *data.CreateAt,
	}
	if _, nErr = a.Srv().Store.Reaction().Save(reaction); nErr != nil {
		var appErr *model.AppError
		switch {
		case errors.As(nErr, &appErr):
			return appErr
		default:
			return model.NewAppError("importReaction", "app.reaction.save.save.app_error", nil, nErr.Error(), http.StatusInternalServerError)
		}
	}

	return nil
}

func (a *App) importReplies(data []ReplyImportData, post *model.Post, teamID string) *model.AppError {
	var err *model.AppError
	usernames := []string{}
	for _, replyData := range data {
		replyData := replyData
		if err = validateReplyImportData(&replyData, post.CreateAt, a.MaxPostSize()); err != nil {
			return err
		}
		usernames = append(usernames, *replyData.User)
	}

	users, err := a.getUsersByUsernames(usernames)
	if err != nil {
		return err
	}

	postsWithData := []postAndData{}
	postsForCreateList := []*model.Post{}
	postsForOverwriteList := []*model.Post{}

	for _, replyData := range data {
		replyData := replyData
		user := users[*replyData.User]

		// Check if this post already exists.
		replies, nErr := a.Srv().Store.Post().GetPostsCreatedAt(post.ChannelId, *replyData.CreateAt)
		if nErr != nil {
			return model.NewAppError("importReplies", "app.post.get_posts_created_at.app_error", nil, nErr.Error(), http.StatusInternalServerError)
		}

		var reply *model.Post
		for _, r := range replies {
			if r.Message == *replyData.Message && r.RootId == post.Id {
				reply = r
				break
			}
		}

		if reply == nil {
			reply = &model.Post{}
		}
		reply.UserId = user.Id
		reply.ChannelId = post.ChannelId
		reply.ParentId = post.Id
		reply.RootId = post.Id
		reply.Message = *replyData.Message
		reply.CreateAt = *replyData.CreateAt

		fileIds, err := a.uploadAttachments(replyData.Attachments, reply, teamID)
		if err != nil {
			return err
		}
		for _, fileID := range reply.FileIds {
			if _, ok := fileIds[fileID]; !ok {
				a.Srv().Store.FileInfo().PermanentDelete(fileID)
			}
		}
		reply.FileIds = make([]string, 0)
		for fileID := range fileIds {
			reply.FileIds = append(reply.FileIds, fileID)
		}

		if reply.Id == "" {
			postsForCreateList = append(postsForCreateList, reply)
		} else {
			postsForOverwriteList = append(postsForOverwriteList, reply)
		}
		postsWithData = append(postsWithData, postAndData{post: reply, replyData: &replyData})
	}

	if len(postsForCreateList) > 0 {
		if _, _, err := a.Srv().Store.Post().SaveMultiple(postsForCreateList); err != nil {
			var appErr *model.AppError
			var invErr *store.ErrInvalidInput
			switch {
			case errors.As(err, &appErr):
				return appErr
			case errors.As(err, &invErr):
				return model.NewAppError("importReplies", "app.post.save.existing.app_error", nil, invErr.Error(), http.StatusBadRequest)
			default:
				return model.NewAppError("importReplies", "app.post.save.app_error", nil, err.Error(), http.StatusInternalServerError)
			}
		}
	}

	if _, _, nErr := a.Srv().Store.Post().OverwriteMultiple(postsForOverwriteList); nErr != nil {
		return model.NewAppError("importReplies", "app.post.overwrite.app_error", nil, nErr.Error(), http.StatusInternalServerError)
	}

	for _, postWithData := range postsWithData {
		a.updateFileInfoWithPostId(postWithData.post)
	}

	return nil
}

func (a *App) importAttachment(data *AttachmentImportData, post *model.Post, teamID string) (*model.FileInfo, *model.AppError) {
	file, err := os.Open(*data.Path)
	if file == nil || err != nil {
		return nil, model.NewAppError("BulkImport", "app.import.attachment.bad_file.error", map[string]interface{}{"FilePath": *data.Path}, "", http.StatusBadRequest)
	}
	defer file.Close()

	timestamp := utils.TimeFromMillis(post.CreateAt)

	fileData, err := ioutil.ReadAll(file)
	if err != nil {
		return nil, model.NewAppError("BulkImport", "app.import.attachment.read_file_data.error", map[string]interface{}{"FilePath": *data.Path}, "", http.StatusBadRequest)
	}

	// Go over existing files in the post and see if there already exists a file with the same name, size and hash. If so - skip it
	if post.Id != "" {
		oldFiles, err := a.GetFileInfosForPost(post.Id, true)
		if err != nil {
			return nil, model.NewAppError("BulkImport", "app.import.attachment.file_upload.error", map[string]interface{}{"FilePath": *data.Path}, "", http.StatusBadRequest)
		}
		for _, oldFile := range oldFiles {
			if oldFile.Name != path.Base(file.Name()) || oldFile.Size != int64(len(fileData)) {
				continue
			}
			// check md5
			newHash := sha1.Sum(fileData)
			oldFileData, err := a.GetFile(oldFile.Id)
			if err != nil {
				return nil, model.NewAppError("BulkImport", "app.import.attachment.file_upload.error", map[string]interface{}{"FilePath": *data.Path}, "", http.StatusBadRequest)
			}
			oldHash := sha1.Sum(oldFileData)

			if bytes.Equal(oldHash[:], newHash[:]) {
				mlog.Info("Skipping uploading of file because name already exists", mlog.Any("file_name", file.Name()))
				return oldFile, nil
			}
		}
	}

	mlog.Info("Uploading file with name", mlog.String("file_name", file.Name()))

<<<<<<< HEAD
	fileInfo, appErr := a.DoUploadFile(timestamp, teamId, post.ChannelId, post.UserId, file.Name(), fileData)
=======
	fileInfo, appErr := a.DoUploadFile(timestamp, teamID, post.ChannelId, post.UserId, file.Name(), fileData)
>>>>>>> a3de71fb
	if appErr != nil {
		mlog.Error("Failed to upload file:", mlog.Err(appErr))
		return nil, appErr
	}

	if fileInfo.IsImage() {
		a.HandleImages([]string{fileInfo.PreviewPath}, []string{fileInfo.ThumbnailPath}, [][]byte{fileData})
	}

	return fileInfo, nil
}

type postAndData struct {
	post           *model.Post
	postData       *PostImportData
	directPostData *DirectPostImportData
	replyData      *ReplyImportData
	team           *model.Team
	lineNumber     int
}

func (a *App) getUsersByUsernames(usernames []string) (map[string]*model.User, *model.AppError) {
	uniqueUsernames := utils.RemoveDuplicatesFromStringArray(usernames)
	allUsers, err := a.Srv().Store.User().GetProfilesByUsernames(uniqueUsernames, nil)
	if err != nil {
		return nil, model.NewAppError("BulkImport", "app.import.get_users_by_username.some_users_not_found.error", nil, err.Error(), http.StatusBadRequest)
	}

	if len(allUsers) != len(uniqueUsernames) {
		return nil, model.NewAppError("BulkImport", "app.import.get_users_by_username.some_users_not_found.error", nil, "", http.StatusBadRequest)
	}

	users := make(map[string]*model.User)
	for _, user := range allUsers {
		users[user.Username] = user
	}
	return users, nil
}

func (a *App) getTeamsByNames(names []string) (map[string]*model.Team, *model.AppError) {
	allTeams, err := a.Srv().Store.Team().GetByNames(names)
	if err != nil {
		return nil, model.NewAppError("BulkImport", "app.import.get_teams_by_names.some_teams_not_found.error", nil, err.Error(), http.StatusBadRequest)
	}

	teams := make(map[string]*model.Team)
	for _, team := range allTeams {
		teams[team.Name] = team
	}
	return teams, nil
}

func (a *App) getChannelsByNames(names []string, teamID string) (map[string]*model.Channel, *model.AppError) {
	allChannels, err := a.Srv().Store.Channel().GetByNames(teamID, names, true)
	if err != nil {
		return nil, model.NewAppError("BulkImport", "app.import.get_teams_by_names.some_teams_not_found.error", nil, err.Error(), http.StatusBadRequest)
	}

	channels := make(map[string]*model.Channel)
	for _, channel := range allChannels {
		channels[channel.Name] = channel
	}
	return channels, nil
}

// getChannelsForPosts returns map[teamName]map[channelName]*model.Channel
func (a *App) getChannelsForPosts(teams map[string]*model.Team, data []*PostImportData) (map[string]map[string]*model.Channel, *model.AppError) {
	teamChannels := make(map[string]map[string]*model.Channel)
	for _, postData := range data {
		teamName := *postData.Team
		if _, ok := teamChannels[teamName]; !ok {
			teamChannels[teamName] = make(map[string]*model.Channel)
		}
		if channel, ok := teamChannels[teamName][*postData.Channel]; !ok || channel == nil {
			var err error
			channel, err = a.Srv().Store.Channel().GetByName(teams[teamName].Id, *postData.Channel, true)
			if err != nil {
				return nil, model.NewAppError("BulkImport", "app.import.import_post.channel_not_found.error", map[string]interface{}{"ChannelName": *postData.Channel}, err.Error(), http.StatusBadRequest)
			}
			teamChannels[teamName][*postData.Channel] = channel
		}
	}
	return teamChannels, nil
}

// getPostStrID returns a string ID composed of several post fields to
// uniquely identify a post before it's imported, so it has no ID yet
func getPostStrID(post *model.Post) string {
	return fmt.Sprintf("%d%s%s", post.CreateAt, post.ChannelId, post.Message)
}

// importMultiplePostLines will return an error and the line that
// caused it whenever possible
func (a *App) importMultiplePostLines(lines []LineImportWorkerData, dryRun bool) (int, *model.AppError) {
	if len(lines) == 0 {
		return 0, nil
	}

	for _, line := range lines {
		if err := validatePostImportData(line.Post, a.MaxPostSize()); err != nil {
			return line.LineNumber, err
		}
	}

	// If this is a Dry Run, do not continue any further.
	if dryRun {
		return 0, nil
	}

	usernames := []string{}
	teamNames := make([]string, len(lines))
	postsData := make([]*PostImportData, len(lines))
	for i, line := range lines {
		usernames = append(usernames, *line.Post.User)
		if line.Post.FlaggedBy != nil {
			usernames = append(usernames, *line.Post.FlaggedBy...)
		}
		teamNames[i] = *line.Post.Team
		postsData[i] = line.Post
	}

	users, err := a.getUsersByUsernames(usernames)
	if err != nil {
		return 0, err
	}

	teams, err := a.getTeamsByNames(teamNames)
	if err != nil {
		return 0, err
	}

	channels, err := a.getChannelsForPosts(teams, postsData)
	if err != nil {
		return 0, err
	}
	postsWithData := []postAndData{}
	postsForCreateList := []*model.Post{}
	postsForCreateMap := map[string]int{}
	postsForOverwriteList := []*model.Post{}
	postsForOverwriteMap := map[string]int{}

	for _, line := range lines {
		team := teams[*line.Post.Team]
		channel := channels[*line.Post.Team][*line.Post.Channel]
		user := users[*line.Post.User]

		// Check if this post already exists.
		posts, nErr := a.Srv().Store.Post().GetPostsCreatedAt(channel.Id, *line.Post.CreateAt)
		if nErr != nil {
			return line.LineNumber, model.NewAppError("importMultiplePostLines", "app.post.get_posts_created_at.app_error", nil, nErr.Error(), http.StatusInternalServerError)
		}

		var post *model.Post
		for _, p := range posts {
			if p.Message == *line.Post.Message {
				post = p
				break
			}
		}

		if post == nil {
			post = &model.Post{}
		}

		post.ChannelId = channel.Id
		post.Message = *line.Post.Message
		post.UserId = user.Id
		post.CreateAt = *line.Post.CreateAt
		post.Hashtags, _ = model.ParseHashtags(post.Message)

		if line.Post.Props != nil {
			post.Props = *line.Post.Props
		}

		fileIds, appErr := a.uploadAttachments(line.Post.Attachments, post, team.Id)
		if appErr != nil {
			return line.LineNumber, appErr
		}
		for _, fileID := range post.FileIds {
			if _, ok := fileIds[fileID]; !ok {
				a.Srv().Store.FileInfo().PermanentDelete(fileID)
			}
		}
		post.FileIds = make([]string, 0)
		for fileID := range fileIds {
			post.FileIds = append(post.FileIds, fileID)
		}

		if post.Id == "" {
			postsForCreateList = append(postsForCreateList, post)
			postsForCreateMap[getPostStrID(post)] = line.LineNumber
		} else {
			postsForOverwriteList = append(postsForOverwriteList, post)
			postsForOverwriteMap[getPostStrID(post)] = line.LineNumber
		}
		postsWithData = append(postsWithData, postAndData{post: post, postData: line.Post, team: team, lineNumber: line.LineNumber})
	}

	if len(postsForCreateList) > 0 {
		if _, idx, nErr := a.Srv().Store.Post().SaveMultiple(postsForCreateList); nErr != nil {
			var appErr *model.AppError
			var invErr *store.ErrInvalidInput
			var retErr *model.AppError
			switch {
			case errors.As(nErr, &appErr):
				retErr = appErr
			case errors.As(nErr, &invErr):
				retErr = model.NewAppError("importMultiplePostLines", "app.post.save.existing.app_error", nil, invErr.Error(), http.StatusBadRequest)
			default:
				retErr = model.NewAppError("importMultiplePostLines", "app.post.save.app_error", nil, nErr.Error(), http.StatusInternalServerError)
			}

			if idx != -1 && idx < len(postsForCreateList) {
				post := postsForCreateList[idx]
				if lineNumber, ok := postsForCreateMap[getPostStrID(post)]; ok {
					return lineNumber, retErr
				}
			}
			return 0, retErr
		}
	}

	if _, idx, err := a.Srv().Store.Post().OverwriteMultiple(postsForOverwriteList); err != nil {
		if idx != -1 && idx < len(postsForOverwriteList) {
			post := postsForOverwriteList[idx]
			if lineNumber, ok := postsForOverwriteMap[getPostStrID(post)]; ok {
				return lineNumber, model.NewAppError("importMultiplePostLines", "app.post.overwrite.app_error", nil, err.Error(), http.StatusInternalServerError)
			}
		}
		return 0, model.NewAppError("importMultiplePostLines", "app.post.overwrite.app_error", nil, err.Error(), http.StatusInternalServerError)
	}

	for _, postWithData := range postsWithData {
		postWithData := postWithData
		if postWithData.postData.FlaggedBy != nil {
			var preferences model.Preferences

			for _, username := range *postWithData.postData.FlaggedBy {
				user := users[username]

				preferences = append(preferences, model.Preference{
					UserId:   user.Id,
					Category: model.PREFERENCE_CATEGORY_FLAGGED_POST,
					Name:     postWithData.post.Id,
					Value:    "true",
				})
			}

			if len(preferences) > 0 {
				if err := a.Srv().Store.Preference().Save(&preferences); err != nil {
					return postWithData.lineNumber, model.NewAppError("BulkImport", "app.import.import_post.save_preferences.error", nil, err.Error(), http.StatusInternalServerError)
				}
			}
		}

		if postWithData.postData.Reactions != nil {
			for _, reaction := range *postWithData.postData.Reactions {
				reaction := reaction
				if err := a.importReaction(&reaction, postWithData.post); err != nil {
					return postWithData.lineNumber, err
				}
			}
		}

		if postWithData.postData.Replies != nil && len(*postWithData.postData.Replies) > 0 {
			err := a.importReplies(*postWithData.postData.Replies, postWithData.post, postWithData.team.Id)
			if err != nil {
				return postWithData.lineNumber, err
			}
		}
		a.updateFileInfoWithPostId(postWithData.post)
	}
	return 0, nil
}

// uploadAttachments imports new attachments and returns current attachments of the post as a map
func (a *App) uploadAttachments(attachments *[]AttachmentImportData, post *model.Post, teamID string) (map[string]bool, *model.AppError) {
	if attachments == nil {
		return nil, nil
	}
	fileIds := make(map[string]bool)
	for _, attachment := range *attachments {
		attachment := attachment
		fileInfo, err := a.importAttachment(&attachment, post, teamID)
		if err != nil {
			return nil, err
		}
		fileIds[fileInfo.Id] = true
	}
	return fileIds, nil
}

func (a *App) updateFileInfoWithPostId(post *model.Post) {
	for _, fileId := range post.FileIds {
		if err := a.Srv().Store.FileInfo().AttachToPost(fileId, post.Id, post.UserId); err != nil {
			mlog.Error("Error attaching files to post.", mlog.String("post_id", post.Id), mlog.Any("post_file_ids", post.FileIds), mlog.Err(err))
		}
	}
}
func (a *App) importDirectChannel(data *DirectChannelImportData, dryRun bool) *model.AppError {
	var err *model.AppError
	if err = validateDirectChannelImportData(data); err != nil {
		return err
	}

	// If this is a Dry Run, do not continue any further.
	if dryRun {
		return nil
	}

	var userIDs []string
	userMap, err := a.getUsersByUsernames(*data.Members)
	if err != nil {
		return err
	}
	for _, user := range *data.Members {
		userIDs = append(userIDs, userMap[user].Id)
	}

	var channel *model.Channel

	if len(userIDs) == 2 {
		ch, err := a.createDirectChannel(userIDs[0], userIDs[1])
		if err != nil && err.Id != store.ChannelExistsError {
			return model.NewAppError("BulkImport", "app.import.import_direct_channel.create_direct_channel.error", nil, err.Error(), http.StatusBadRequest)
		}
		channel = ch
	} else {
		ch, err := a.createGroupChannel(userIDs)
		if err != nil && err.Id != store.ChannelExistsError {
			return model.NewAppError("BulkImport", "app.import.import_direct_channel.create_group_channel.error", nil, err.Error(), http.StatusBadRequest)
		}
		channel = ch
	}

	var preferences model.Preferences

	for _, userID := range userIDs {
		preferences = append(preferences, model.Preference{
			UserId:   userID,
			Category: model.PREFERENCE_CATEGORY_DIRECT_CHANNEL_SHOW,
			Name:     channel.Id,
			Value:    "true",
		})
	}

	if data.FavoritedBy != nil {
		for _, favoriter := range *data.FavoritedBy {
			preferences = append(preferences, model.Preference{
				UserId:   userMap[favoriter].Id,
				Category: model.PREFERENCE_CATEGORY_FAVORITE_CHANNEL,
				Name:     channel.Id,
				Value:    "true",
			})
		}
	}

	if err := a.Srv().Store.Preference().Save(&preferences); err != nil {
		var appErr *model.AppError
		switch {
		case errors.As(err, &appErr):
			appErr.StatusCode = http.StatusBadRequest
			return appErr
		default:
			return model.NewAppError("importDirectChannel", "app.preference.save.updating.app_error", nil, err.Error(), http.StatusBadRequest)
		}
	}

	if data.Header != nil {
		channel.Header = *data.Header
		if _, appErr := a.Srv().Store.Channel().Update(channel); appErr != nil {
			return model.NewAppError("BulkImport", "app.import.import_direct_channel.update_header_failed.error", nil, appErr.Error(), http.StatusBadRequest)
		}
	}

	return nil
}

// importMultipleDirectPostLines will return an error and the line
// that caused it whenever possible
func (a *App) importMultipleDirectPostLines(lines []LineImportWorkerData, dryRun bool) (int, *model.AppError) {
	if len(lines) == 0 {
		return 0, nil
	}

	for _, line := range lines {
		if err := validateDirectPostImportData(line.DirectPost, a.MaxPostSize()); err != nil {
			return line.LineNumber, err
		}
	}

	// If this is a Dry Run, do not continue any further.
	if dryRun {
		return 0, nil
	}

	usernames := []string{}
	for _, line := range lines {
		usernames = append(usernames, *line.DirectPost.User)
		if line.DirectPost.FlaggedBy != nil {
			usernames = append(usernames, *line.DirectPost.FlaggedBy...)
		}
		usernames = append(usernames, *line.DirectPost.ChannelMembers...)
	}

	users, err := a.getUsersByUsernames(usernames)
	if err != nil {
		return 0, err
	}

	postsWithData := []postAndData{}
	postsForCreateList := []*model.Post{}
	postsForCreateMap := map[string]int{}
	postsForOverwriteList := []*model.Post{}
	postsForOverwriteMap := map[string]int{}

	for _, line := range lines {
		var userIDs []string
		var err *model.AppError
		for _, username := range *line.DirectPost.ChannelMembers {
			user := users[username]
			userIDs = append(userIDs, user.Id)
		}

		var channel *model.Channel
		var ch *model.Channel
		if len(userIDs) == 2 {
			ch, err = a.GetOrCreateDirectChannel(userIDs[0], userIDs[1])
			if err != nil && err.Id != store.ChannelExistsError {
				return line.LineNumber, model.NewAppError("BulkImport", "app.import.import_direct_post.create_direct_channel.error", nil, err.Error(), http.StatusBadRequest)
			}
			channel = ch
		} else {
			ch, err = a.createGroupChannel(userIDs)
			if err != nil && err.Id != store.ChannelExistsError {
				return line.LineNumber, model.NewAppError("BulkImport", "app.import.import_direct_post.create_group_channel.error", nil, err.Error(), http.StatusBadRequest)
			}
			channel = ch
		}

		user := users[*line.DirectPost.User]

		// Check if this post already exists.
		posts, nErr := a.Srv().Store.Post().GetPostsCreatedAt(channel.Id, *line.DirectPost.CreateAt)
		if nErr != nil {
			return line.LineNumber, model.NewAppError("BulkImport", "app.post.get_posts_created_at.app_error", nil, nErr.Error(), http.StatusInternalServerError)
		}

		var post *model.Post
		for _, p := range posts {
			if p.Message == *line.DirectPost.Message {
				post = p
				break
			}
		}

		if post == nil {
			post = &model.Post{}
		}

		post.ChannelId = channel.Id
		post.Message = *line.DirectPost.Message
		post.UserId = user.Id
		post.CreateAt = *line.DirectPost.CreateAt
		post.Hashtags, _ = model.ParseHashtags(post.Message)

		if line.DirectPost.Props != nil {
			post.Props = *line.DirectPost.Props
		}

		fileIds, err := a.uploadAttachments(line.DirectPost.Attachments, post, "noteam")
		if err != nil {
			return line.LineNumber, err
		}
		for _, fileID := range post.FileIds {
			if _, ok := fileIds[fileID]; !ok {
				a.Srv().Store.FileInfo().PermanentDelete(fileID)
			}
		}
		post.FileIds = make([]string, 0)
		for fileID := range fileIds {
			post.FileIds = append(post.FileIds, fileID)
		}

		if post.Id == "" {
			postsForCreateList = append(postsForCreateList, post)
			postsForCreateMap[getPostStrID(post)] = line.LineNumber
		} else {
			postsForOverwriteList = append(postsForOverwriteList, post)
			postsForOverwriteMap[getPostStrID(post)] = line.LineNumber
		}
		postsWithData = append(postsWithData, postAndData{post: post, directPostData: line.DirectPost, lineNumber: line.LineNumber})
	}

	if len(postsForCreateList) > 0 {
		if _, idx, err := a.Srv().Store.Post().SaveMultiple(postsForCreateList); err != nil {
			var appErr *model.AppError
			var invErr *store.ErrInvalidInput
			var retErr *model.AppError
			switch {
			case errors.As(err, &appErr):
				retErr = appErr
			case errors.As(err, &invErr):
				retErr = model.NewAppError("importMultiplePostLines", "app.post.save.existing.app_error", nil, invErr.Error(), http.StatusBadRequest)
			default:
				retErr = model.NewAppError("importMultiplePostLines", "app.post.save.app_error", nil, err.Error(), http.StatusInternalServerError)
			}

			if idx != -1 && idx < len(postsForCreateList) {
				post := postsForCreateList[idx]
				if lineNumber, ok := postsForCreateMap[getPostStrID(post)]; ok {
					return lineNumber, retErr
				}
			}
			return 0, retErr
		}
	}
	if _, idx, err := a.Srv().Store.Post().OverwriteMultiple(postsForOverwriteList); err != nil {
		if idx != -1 && idx < len(postsForOverwriteList) {
			post := postsForOverwriteList[idx]
			if lineNumber, ok := postsForOverwriteMap[getPostStrID(post)]; ok {
				return lineNumber, model.NewAppError("importMultiplePostLines", "app.post.overwrite.app_error", nil, err.Error(), http.StatusInternalServerError)
			}
		}
		return 0, model.NewAppError("importMultiplePostLines", "app.post.overwrite.app_error", nil, err.Error(), http.StatusInternalServerError)
	}

	for _, postWithData := range postsWithData {
		if postWithData.directPostData.FlaggedBy != nil {
			var preferences model.Preferences

			for _, username := range *postWithData.directPostData.FlaggedBy {
				user := users[username]

				preferences = append(preferences, model.Preference{
					UserId:   user.Id,
					Category: model.PREFERENCE_CATEGORY_FLAGGED_POST,
					Name:     postWithData.post.Id,
					Value:    "true",
				})
			}

			if len(preferences) > 0 {
				if err := a.Srv().Store.Preference().Save(&preferences); err != nil {
					return postWithData.lineNumber, model.NewAppError("BulkImport", "app.import.import_post.save_preferences.error", nil, err.Error(), http.StatusInternalServerError)
				}
			}
		}

		if postWithData.directPostData.Reactions != nil {
			for _, reaction := range *postWithData.directPostData.Reactions {
				reaction := reaction
				if err := a.importReaction(&reaction, postWithData.post); err != nil {
					return postWithData.lineNumber, err
				}
			}
		}

		if postWithData.directPostData.Replies != nil {
			if err := a.importReplies(*postWithData.directPostData.Replies, postWithData.post, "noteam"); err != nil {
				return postWithData.lineNumber, err
			}
		}

		a.updateFileInfoWithPostId(postWithData.post)
	}
	return 0, nil
}

func (a *App) importEmoji(data *EmojiImportData, dryRun bool) *model.AppError {
	if err := validateEmojiImportData(data); err != nil {
		return err
	}

	// If this is a Dry Run, do not continue any further.
	if dryRun {
		return nil
	}

	var emoji *model.Emoji

	emoji, err := a.Srv().Store.Emoji().GetByName(*data.Name, true)
	if err != nil {
		var nfErr *store.ErrNotFound
		if !errors.As(err, &nfErr) {
			return model.NewAppError("importEmoji", "app.emoji.get_by_name.app_error", nil, err.Error(), http.StatusInternalServerError)
		}
	}

	alreadyExists := emoji != nil

	if !alreadyExists {
		emoji = &model.Emoji{
			Name: *data.Name,
		}
		emoji.PreSave()
	}

	file, err := os.Open(*data.Image)
	if err != nil {
		return model.NewAppError("BulkImport", "app.import.emoji.bad_file.error", map[string]interface{}{"EmojiName": *data.Name}, "", http.StatusBadRequest)
	}
	defer file.Close()

	if _, err := a.WriteFile(file, getEmojiImagePath(emoji.Id)); err != nil {
		return err
	}

	if !alreadyExists {
		if _, err := a.Srv().Store.Emoji().Save(emoji); err != nil {
			return model.NewAppError("importEmoji", "api.emoji.create.internal_error", nil, err.Error(), http.StatusBadRequest)
		}
	}

	return nil
}<|MERGE_RESOLUTION|>--- conflicted
+++ resolved
@@ -1153,11 +1153,7 @@
 
 	mlog.Info("Uploading file with name", mlog.String("file_name", file.Name()))
 
-<<<<<<< HEAD
-	fileInfo, appErr := a.DoUploadFile(timestamp, teamId, post.ChannelId, post.UserId, file.Name(), fileData)
-=======
 	fileInfo, appErr := a.DoUploadFile(timestamp, teamID, post.ChannelId, post.UserId, file.Name(), fileData)
->>>>>>> a3de71fb
 	if appErr != nil {
 		mlog.Error("Failed to upload file:", mlog.Err(appErr))
 		return nil, appErr
