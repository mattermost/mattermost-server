--- conflicted
+++ resolved
@@ -2431,15 +2431,8 @@
 	AssertAllPostsCount(t, th.App, initialPostCount, 1, "")
 
 	// Check the post values.
-<<<<<<< HEAD
-	result := <-th.App.Srv.Store.Post().GetPostsCreatedAt(directChannel.Id, *data.CreateAt)
-	require.Nil(t, result.Err)
-
-	posts := result.Data.([]*model.Post)
-=======
 	posts, err := th.App.Srv.Store.Post().GetPostsCreatedAt(directChannel.Id, *data.CreateAt)
 	require.Nil(t, err)
->>>>>>> 9445cb29
 	require.Equal(t, len(posts), 1)
 
 	post := posts[0]
