// Copyright (c) 2016-present Mattermost, Inc. All Rights Reserved.
// See License.txt for license information.

// Integration Action Flow
//
// 1. An integration creates an interactive message button or menu.
// 2. A user clicks on a button or selects an option from the menu.
// 3. The client sends a request to server to complete the post action, calling DoPostAction below.
// 4. DoPostAction will send an HTTP POST request to the integration containing contextual data, including
// an encoded and signed trigger ID. Slash commands also include trigger IDs in their payloads.
// 5. The integration performs any actions it needs to and optionally makes a request back to the MM server
// using the trigger ID to open an interactive dialog.
// 6. If that optional request is made, OpenInteractiveDialog sends a WebSocket event to all connected clients
// for the relevant user, telling them to display the dialog.
// 7. The user fills in the dialog and submits it, where SubmitInteractiveDialog will submit it back to the
// integration for handling.

package app

import (
	"bytes"
	"encoding/json"
	"fmt"
	"net/http"
	"net/url"
	"path"
	"strings"

	"github.com/mattermost/mattermost-server/model"
	"github.com/mattermost/mattermost-server/utils"
)

func (a *App) DoPostAction(postId, actionId, userId, selectedOption string) (string, *model.AppError) {
	return a.DoPostActionWithCookie(postId, actionId, userId, selectedOption, nil)
}

func (a *App) DoPostActionWithCookie(postId, actionId, userId, selectedOption string, cookie *model.PostActionCookie) (string, *model.AppError) {
	// the prop values that we need to retain/clear in replacement message to match the original
<<<<<<< HEAD
	var originalProps map[string]interface{}
	// TODO  extend this list?
	remove := []string{"override_username", "override_icon_url"}
=======
	remove := []string{}
>>>>>>> 7c9837d9
	retain := map[string]interface{}{}
	datasource := ""

	upstreamURL := ""
	rootPostId := ""
	upstreamRequest := &model.PostActionIntegrationRequest{
		UserId: userId,
		PostId: postId,
	}

	// See if the post exists in the DB, if so ignore the cookie.
	// Start all queries here for parallel execution
	pchan := a.Srv.Store.Post().GetSingle(postId)
	cchan := a.Srv.Store.Channel().GetForPost(postId)
	result := <-pchan
	if result.Err != nil {
		if cookie == nil {
			return "", result.Err
		}
		if cookie.Integration == nil {
			return "", model.NewAppError("DoPostAction", "api.post.do_action.action_integration.app_error", nil, "no Integration in action cookie", http.StatusBadRequest)
		}

		if postId != cookie.PostId {
			return "", model.NewAppError("DoPostAction", "api.post.do_action.action_integration.app_error", nil, "postId doesn't match", http.StatusBadRequest)
		}

		upstreamRequest.ChannelId = cookie.ChannelId
		upstreamRequest.Type = cookie.Type
		upstreamRequest.Context = cookie.Integration.Context
		datasource = cookie.DataSource

		retain = cookie.RetainProps
		remove = cookie.RemoveProps
		rootPostId = cookie.RootPostId
		upstreamURL = cookie.Integration.URL
	} else {
		// Get action metadata from the database
		post := result.Data.(*model.Post)

		result = <-cchan
		if result.Err != nil {
			return "", result.Err
		}
		channel := result.Data.(*model.Channel)

		action := post.GetAction(actionId)
		if action == nil || action.Integration == nil {
			return "", model.NewAppError("DoPostAction", "api.post.do_action.action_id.app_error", nil, fmt.Sprintf("action=%v", action), http.StatusNotFound)
		}

		upstreamRequest.ChannelId = post.ChannelId
		upstreamRequest.TeamId = channel.TeamId
		upstreamRequest.Type = action.Type
		upstreamRequest.Context = action.Integration.Context
		datasource = action.DataSource

		// Set override_username, override_icon_ur to what they were before.
		for _, key := range model.PostActionRetainPropKeys {
			value, ok := post.Props[key]
			if ok {
				retain[key] = value
			} else {
				remove = append(remove, key)
			}
		}
		originalProps = post.Props

		if post.RootId == "" {
			rootPostId = post.Id
		} else {
			rootPostId = post.RootId
		}

		upstreamURL = action.Integration.URL
	}

	if upstreamRequest.Type == model.POST_ACTION_TYPE_SELECT {
		if selectedOption != "" {
			if upstreamRequest.Context == nil {
				upstreamRequest.Context = map[string]interface{}{}
			}
			upstreamRequest.DataSource = datasource
			upstreamRequest.Context["selected_option"] = selectedOption
		}
	}

	clientTriggerId, _, appErr := upstreamRequest.GenerateTriggerId(a.AsymmetricSigningKey())
	if appErr != nil {
		return "", appErr
	}

	resp, appErr := a.DoActionRequest(upstreamURL, upstreamRequest.ToJson())
	if appErr != nil {
		return "", appErr
	}
	defer resp.Body.Close()

	var response model.PostActionIntegrationResponse
	if err := json.NewDecoder(resp.Body).Decode(&response); err != nil {
		return "", model.NewAppError("DoPostAction", "api.post.do_action.action_integration.app_error", nil, "err="+err.Error(), http.StatusBadRequest)
	}

	if response.Update != nil {
		response.Update.Id = postId
		if response.Update.Props == nil {
			response.Update.Props = originalProps
		} else {
			for key, value := range retain {
				response.Update.AddProp(key, value)
			}
			for _, key := range remove {
				delete(response.Update.Props, key)
			}
			if _, appErr = a.UpdatePost(response.Update, false); appErr != nil {
				return "", appErr
			}
		}
	}

	if response.EphemeralText != "" {
		ephemeralPost := &model.Post{
			Message:   model.ParseSlackLinksToMarkdown(response.EphemeralText),
			ChannelId: upstreamRequest.ChannelId,
			RootId:    rootPostId,
			UserId:    userId,
		}
		for key, value := range retain {
			ephemeralPost.AddProp(key, value)
		}
		a.SendEphemeralPost(userId, ephemeralPost)
	}

	return clientTriggerId, nil
}

// Perform an HTTP POST request to an integration's action endpoint.
// Caller must consume and close returned http.Response as necessary.
func (a *App) DoActionRequest(rawURL string, body []byte) (*http.Response, *model.AppError) {
	req, err := http.NewRequest("POST", rawURL, bytes.NewReader(body))
	if err != nil {
		return nil, model.NewAppError("DoActionRequest", "api.post.do_action.action_integration.app_error", nil, err.Error(), http.StatusBadRequest)
	}
	req.Header.Set("Content-Type", "application/json")
	req.Header.Set("Accept", "application/json")

	// Allow access to plugin routes for action buttons
	var httpClient *http.Client
	url, _ := url.Parse(rawURL)
	siteURL, _ := url.Parse(*a.Config().ServiceSettings.SiteURL)
	subpath, _ := utils.GetSubpathFromConfig(a.Config())
	if (url.Hostname() == "localhost" || url.Hostname() == "127.0.0.1" || url.Hostname() == siteURL.Hostname()) && strings.HasPrefix(url.Path, path.Join(subpath, "plugins")) {
		req.Header.Set(model.HEADER_AUTH, "Bearer "+a.Session.Token)
		httpClient = a.HTTPService.MakeClient(true)
	} else {
		httpClient = a.HTTPService.MakeClient(false)
	}

	resp, httpErr := httpClient.Do(req)
	if httpErr != nil {
		return nil, model.NewAppError("DoActionRequest", "api.post.do_action.action_integration.app_error", nil, "err="+httpErr.Error(), http.StatusBadRequest)
	}

	if resp.StatusCode != http.StatusOK {
		return resp, model.NewAppError("DoActionRequest", "api.post.do_action.action_integration.app_error", nil, fmt.Sprintf("status=%v", resp.StatusCode), http.StatusBadRequest)
	}

	return resp, nil
}

func (a *App) OpenInteractiveDialog(request model.OpenDialogRequest) *model.AppError {
	clientTriggerId, userId, err := request.DecodeAndVerifyTriggerId(a.AsymmetricSigningKey())
	if err != nil {
		return err
	}

	request.TriggerId = clientTriggerId

	jsonRequest, _ := json.Marshal(request)

	message := model.NewWebSocketEvent(model.WEBSOCKET_EVENT_OPEN_DIALOG, "", "", userId, nil)
	message.Add("dialog", string(jsonRequest))
	a.Publish(message)

	return nil
}

func (a *App) SubmitInteractiveDialog(request model.SubmitDialogRequest) (*model.SubmitDialogResponse, *model.AppError) {
	url := request.URL
	request.URL = ""
	request.Type = "dialog_submission"

	b, jsonErr := json.Marshal(request)
	if jsonErr != nil {
		return nil, model.NewAppError("SubmitInteractiveDialog", "app.submit_interactive_dialog.json_error", nil, jsonErr.Error(), http.StatusBadRequest)
	}

	resp, err := a.DoActionRequest(url, b)
	if err != nil {
		return nil, err
	}

	defer resp.Body.Close()

	var response model.SubmitDialogResponse
	if err := json.NewDecoder(resp.Body).Decode(&response); err != nil {
		// Don't fail, an empty response is acceptable
		return &response, nil
	}

	return &response, nil
}<|MERGE_RESOLUTION|>--- conflicted
+++ resolved
@@ -36,13 +36,8 @@
 
 func (a *App) DoPostActionWithCookie(postId, actionId, userId, selectedOption string, cookie *model.PostActionCookie) (string, *model.AppError) {
 	// the prop values that we need to retain/clear in replacement message to match the original
-<<<<<<< HEAD
 	var originalProps map[string]interface{}
-	// TODO  extend this list?
-	remove := []string{"override_username", "override_icon_url"}
-=======
 	remove := []string{}
->>>>>>> 7c9837d9
 	retain := map[string]interface{}{}
 	datasource := ""
 
