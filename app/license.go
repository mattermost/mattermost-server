--- conflicted
+++ resolved
@@ -222,10 +222,10 @@
 	return sanitizedLicense
 }
 
-<<<<<<< HEAD
 func (a *App) GetSanitizedClientLicense() map[string]string {
 	return a.Srv().GetSanitizedClientLicense()
-=======
+}
+
 // RequestTrialLicense request a trial license from the mattermost offical license server
 func (a *App) RequestTrialLicense(trialRequest *model.TrialLicenseRequest) *model.AppError {
 	resp, err := http.Post(requestTrialURL, "application/json", bytes.NewBuffer([]byte(trialRequest.ToJson())))
@@ -243,5 +243,4 @@
 	a.InvalidateAllCaches()
 
 	return nil
->>>>>>> e0edd2be
 }