// Copyright (c) 2015-present Mattermost, Inc. All Rights Reserved.
// See LICENSE.txt for license information.

package app

import (
	"net/http"
	"sort"
	"strconv"
	"strings"
	"unicode"
	"unicode/utf8"

	"github.com/mattermost/mattermost-server/v5/mlog"
	"github.com/mattermost/mattermost-server/v5/model"
	"github.com/mattermost/mattermost-server/v5/store"
	"github.com/mattermost/mattermost-server/v5/utils"
	"github.com/mattermost/mattermost-server/v5/utils/markdown"
)

func (a *App) SendNotifications(post *model.Post, team *model.Team, channel *model.Channel, sender *model.User, parentPostList *model.PostList, setOnline bool) ([]string, error) {
	// Do not send notifications in archived channels
	if channel.DeleteAt > 0 {
		return []string{}, nil
	}

	pchan := make(chan store.StoreResult, 1)
	go func() {
		props, err := a.Srv().Store.User().GetAllProfilesInChannel(channel.Id, true)
		pchan <- store.StoreResult{Data: props, NErr: err}
		close(pchan)
	}()

	cmnchan := make(chan store.StoreResult, 1)
	go func() {
		props, err := a.Srv().Store.Channel().GetAllChannelMembersNotifyPropsForChannel(channel.Id, true)
		cmnchan <- store.StoreResult{Data: props, NErr: err}
		close(cmnchan)
	}()

	var gchan chan store.StoreResult
	if a.allowGroupMentions(post) {
		gchan = make(chan store.StoreResult, 1)
		go func() {
			groupsMap, err := a.getGroupsAllowedForReferenceInChannel(channel, team)
			gchan <- store.StoreResult{Data: groupsMap, Err: err}
			close(gchan)
		}()
	}

	var fchan chan store.StoreResult
	if len(post.FileIds) != 0 {
		fchan = make(chan store.StoreResult, 1)
		go func() {
			fileInfos, err := a.Srv().Store.FileInfo().GetForPost(post.Id, true, false, true)
			fchan <- store.StoreResult{Data: fileInfos, NErr: err}
			close(fchan)
		}()
	}

	result := <-pchan
	if result.NErr != nil {
		return nil, result.NErr
	}
	profileMap := result.Data.(map[string]*model.User)

	result = <-cmnchan
	if result.NErr != nil {
		return nil, result.NErr
	}
	channelMemberNotifyPropsMap := result.Data.(map[string]model.StringMap)

	groups := make(map[string]*model.Group)
	if gchan != nil {
		result = <-gchan
		if result.Err != nil {
			return nil, result.Err
		}
		groups = result.Data.(map[string]*model.Group)
	}

	mentions := &ExplicitMentions{}
	allActivityPushUserIds := []string{}

	if channel.Type == model.CHANNEL_DIRECT {
		otherUserId := channel.GetOtherUserIdForDM(post.UserId)

		_, ok := profileMap[otherUserId]
		if ok {
			mentions.addMention(otherUserId, DMMention)
		}

		if post.GetProp("from_webhook") == "true" {
			mentions.addMention(post.UserId, DMMention)
		}
	} else {
		allowChannelMentions := a.allowChannelMentions(post, len(profileMap))
		keywords := a.getMentionKeywordsInChannel(profileMap, allowChannelMentions, channelMemberNotifyPropsMap)

		mentions = getExplicitMentions(post, keywords, groups)

		// Add an implicit mention when a user is added to a channel
		// even if the user has set 'username mentions' to false in account settings.
		if post.Type == model.POST_ADD_TO_CHANNEL {
			addedUserId, ok := post.GetProp(model.POST_PROPS_ADDED_USER_ID).(string)
			if ok {
				mentions.addMention(addedUserId, KeywordMention)
			}
		}

		// Iterate through all groups that were mentioned and insert group members into the list of mentions or potential mentions
		for _, group := range mentions.GroupMentions {
			anyUsersMentionedByGroup, err := a.insertGroupMentions(group, channel, profileMap, mentions)
			if err != nil {
				return nil, err
			}

			if !anyUsersMentionedByGroup {
				a.sendNoUsersNotifiedByGroupInChannel(sender, post, channel, group)
			}
		}

		// get users that have comment thread mentions enabled
		if len(post.RootId) > 0 && parentPostList != nil {
			for _, threadPost := range parentPostList.Posts {
				profile := profileMap[threadPost.UserId]
				if profile != nil && (profile.NotifyProps[model.COMMENTS_NOTIFY_PROP] == model.COMMENTS_NOTIFY_ANY || (profile.NotifyProps[model.COMMENTS_NOTIFY_PROP] == model.COMMENTS_NOTIFY_ROOT && threadPost.Id == parentPostList.Order[0])) {
					mentionType := ThreadMention
					if threadPost.Id == parentPostList.Order[0] {
						mentionType = CommentMention
					}

					mentions.addMention(threadPost.UserId, mentionType)
				}
			}
		}

		// prevent the user from mentioning themselves
		if post.GetProp("from_webhook") != "true" {
			mentions.removeMention(post.UserId)
		}

		go func() {
			_, err := a.sendOutOfChannelMentions(sender, post, channel, mentions.OtherPotentialMentions)
			if err != nil {
				mlog.Error("Failed to send warning for out of channel mentions", mlog.String("user_id", sender.Id), mlog.String("post_id", post.Id), mlog.Err(err))
			}
		}()

		// find which users in the channel are set up to always receive mobile notifications
		for _, profile := range profileMap {
			if (profile.NotifyProps[model.PUSH_NOTIFY_PROP] == model.USER_NOTIFY_ALL ||
				channelMemberNotifyPropsMap[profile.Id][model.PUSH_NOTIFY_PROP] == model.CHANNEL_NOTIFY_ALL) &&
				(post.UserId != profile.Id || post.GetProp("from_webhook") == "true") &&
				!post.IsSystemMessage() {
				allActivityPushUserIds = append(allActivityPushUserIds, profile.Id)
			}
		}
	}

	mentionedUsersList := make([]string, 0, len(mentions.Mentions))
	updateMentionChans := []chan *model.AppError{}
	mentionAutofollowChans := []chan *model.AppError{}
<<<<<<< HEAD
	threadParticipants := map[string]bool{post.UserId: true}
	if post.RootId != "" {
		if parentPostList != nil {
			threadParticipants[parentPostList.Posts[parentPostList.Order[0]].UserId] = true
		}
		for id := range mentions.Mentions {
			threadParticipants[id] = true
		}
		// for each mention, make sure to update thread autofollow (if enabled) and update increment mention count
		for id := range threadParticipants {
			mac := make(chan *model.AppError, 1)
			go func(userId string) {
				defer close(mac)
				incrementMentions := false
				for mid := range mentions.Mentions {
					if userId == mid {
						incrementMentions = true
					}
				}
				nErr := a.Srv().Store.Thread().CreateMembershipIfNeeded(userId, post.RootId, true, incrementMentions, *a.Config().ServiceSettings.ThreadAutoFollow)
=======
	threadParticipants := []string{post.UserId}
	if *a.Config().ServiceSettings.ThreadAutoFollow && post.RootId != "" {
		if parentPostList != nil {
			threadParticipants = append(threadParticipants, parentPostList.Posts[parentPostList.Order[0]].UserId)
		}
		for id := range mentions.Mentions {
			threadParticipants = append(threadParticipants, id)
		}
		// for each mention, make sure to update thread autofollow
		for _, id := range threadParticipants {
			mac := make(chan *model.AppError, 1)
			go func(userId string) {
				defer close(mac)

				nErr := a.Srv().Store.Thread().CreateMembershipIfNeeded(userId, post.RootId, true)
>>>>>>> cf4df5fc
				if nErr != nil {
					mac <- model.NewAppError("SendNotifications", "app.channel.autofollow.app_error", nil, nErr.Error(), http.StatusInternalServerError)
					return
				}

				mac <- nil
			}(id)
			mentionAutofollowChans = append(mentionAutofollowChans, mac)
		}
	}
	for id := range mentions.Mentions {
		mentionedUsersList = append(mentionedUsersList, id)

		umc := make(chan *model.AppError, 1)
		go func(userId string) {
			defer close(umc)
			nErr := a.Srv().Store.Channel().IncrementMentionCount(post.ChannelId, userId, *a.Config().ServiceSettings.ThreadAutoFollow)
			if nErr != nil {
				umc <- model.NewAppError("SendNotifications", "app.channel.increment_mention_count.app_error", nil, nErr.Error(), http.StatusInternalServerError)
				return
			}
			umc <- nil
		}(id)
		updateMentionChans = append(updateMentionChans, umc)
	}

	notification := &PostNotification{
		Post:       post,
		Channel:    channel,
		ProfileMap: profileMap,
		Sender:     sender,
	}

	if *a.Config().EmailSettings.SendEmailNotifications {
		for _, id := range mentionedUsersList {
			if profileMap[id] == nil {
				continue
			}

			//If email verification is required and user email is not verified don't send email.
			if *a.Config().EmailSettings.RequireEmailVerification && !profileMap[id].EmailVerified {
				mlog.Error("Skipped sending notification email, address not verified.", mlog.String("user_email", profileMap[id].Email), mlog.String("user_id", id))
				continue
			}

			if a.userAllowsEmail(profileMap[id], channelMemberNotifyPropsMap[id], post) {
				a.sendNotificationEmail(notification, profileMap[id], team)
			}
		}
	}

	// Check for channel-wide mentions in channels that have too many members for those to work
	if int64(len(profileMap)) > *a.Config().TeamSettings.MaxNotificationsPerChannel {
		T := utils.GetUserTranslations(sender.Locale)

		if mentions.HereMentioned {
			a.SendEphemeralPost(
				post.UserId,
				&model.Post{
					ChannelId: post.ChannelId,
					Message:   T("api.post.disabled_here", map[string]interface{}{"Users": *a.Config().TeamSettings.MaxNotificationsPerChannel}),
					CreateAt:  post.CreateAt + 1,
				},
			)
		}

		if mentions.ChannelMentioned {
			a.SendEphemeralPost(
				post.UserId,
				&model.Post{
					ChannelId: post.ChannelId,
					Message:   T("api.post.disabled_channel", map[string]interface{}{"Users": *a.Config().TeamSettings.MaxNotificationsPerChannel}),
					CreateAt:  post.CreateAt + 1,
				},
			)
		}

		if mentions.AllMentioned {
			a.SendEphemeralPost(
				post.UserId,
				&model.Post{
					ChannelId: post.ChannelId,
					Message:   T("api.post.disabled_all", map[string]interface{}{"Users": *a.Config().TeamSettings.MaxNotificationsPerChannel}),
					CreateAt:  post.CreateAt + 1,
				},
			)
		}
	}

	// Make sure all mention updates are complete to prevent race
	// Probably better to batch these DB updates in the future
	// MUST be completed before push notifications send
	for _, umc := range updateMentionChans {
		if err := <-umc; err != nil {
			mlog.Warn(
				"Failed to update mention count",
				mlog.String("post_id", post.Id),
				mlog.String("channel_id", post.ChannelId),
				mlog.Err(err),
			)
		}
	}

	// Log the problems that might have occurred while auto following the thread
	for _, mac := range mentionAutofollowChans {
		if err := <-mac; err != nil {
			mlog.Warn(
				"Failed to update thread autofollow from mention",
				mlog.String("post_id", post.Id),
				mlog.String("channel_id", post.ChannelId),
				mlog.Err(err),
			)
		}
	}
	sendPushNotifications := false
	if *a.Config().EmailSettings.SendPushNotifications {
		pushServer := *a.Config().EmailSettings.PushNotificationServer
		if license := a.Srv().License(); pushServer == model.MHPNS && (license == nil || !*license.Features.MHPNS) {
			mlog.Warn("Push notifications are disabled. Go to System Console > Notifications > Mobile Push to enable them.")
			sendPushNotifications = false
		} else {
			sendPushNotifications = true
		}
	}

	if sendPushNotifications {
		for _, id := range mentionedUsersList {
			if profileMap[id] == nil {
				continue
			}

			var status *model.Status
			var err *model.AppError
			if status, err = a.GetStatus(id); err != nil {
				status = &model.Status{UserId: id, Status: model.STATUS_OFFLINE, Manual: false, LastActivityAt: 0, ActiveChannel: ""}
			}

			if ShouldSendPushNotification(profileMap[id], channelMemberNotifyPropsMap[id], true, status, post) {
				mentionType := mentions.Mentions[id]

				replyToThreadType := ""
				if mentionType == ThreadMention {
					replyToThreadType = model.COMMENTS_NOTIFY_ANY
				} else if mentionType == CommentMention {
					replyToThreadType = model.COMMENTS_NOTIFY_ROOT
				}

				a.sendPushNotification(
					notification,
					profileMap[id],
					mentionType == KeywordMention || mentionType == ChannelMention || mentionType == DMMention,
					mentionType == ChannelMention,
					replyToThreadType,
				)
			} else {
				// register that a notification was not sent
				a.NotificationsLog().Warn("Notification not sent",
					mlog.String("ackId", ""),
					mlog.String("type", model.PUSH_TYPE_MESSAGE),
					mlog.String("userId", id),
					mlog.String("postId", post.Id),
					mlog.String("status", model.PUSH_NOT_SENT),
				)
			}
		}

		for _, id := range allActivityPushUserIds {
			if profileMap[id] == nil {
				continue
			}

			if _, ok := mentions.Mentions[id]; !ok {
				var status *model.Status
				var err *model.AppError
				if status, err = a.GetStatus(id); err != nil {
					status = &model.Status{UserId: id, Status: model.STATUS_OFFLINE, Manual: false, LastActivityAt: 0, ActiveChannel: ""}
				}

				if ShouldSendPushNotification(profileMap[id], channelMemberNotifyPropsMap[id], false, status, post) {
					a.sendPushNotification(
						notification,
						profileMap[id],
						false,
						false,
						"",
					)
				} else {
					// register that a notification was not sent
					a.NotificationsLog().Warn("Notification not sent",
						mlog.String("ackId", ""),
						mlog.String("type", model.PUSH_TYPE_MESSAGE),
						mlog.String("userId", id),
						mlog.String("postId", post.Id),
						mlog.String("status", model.PUSH_NOT_SENT),
					)
				}
			}
		}
	}

	message := model.NewWebSocketEvent(model.WEBSOCKET_EVENT_POSTED, "", post.ChannelId, "", nil)

	// Note that PreparePostForClient should've already been called by this point
	message.Add("post", post.ToJson())

	message.Add("channel_type", channel.Type)
	message.Add("channel_display_name", notification.GetChannelName(model.SHOW_USERNAME, ""))
	message.Add("channel_name", channel.Name)
	message.Add("sender_name", notification.GetSenderName(model.SHOW_USERNAME, *a.Config().ServiceSettings.EnablePostUsernameOverride))
	message.Add("team_id", team.Id)
	message.Add("set_online", setOnline)

	if len(post.FileIds) != 0 && fchan != nil {
		message.Add("otherFile", "true")

		var infos []*model.FileInfo
		if result := <-fchan; result.NErr != nil {
			mlog.Warn("Unable to get fileInfo for push notifications.", mlog.String("post_id", post.Id), mlog.Err(result.NErr))
		} else {
			infos = result.Data.([]*model.FileInfo)
		}

		for _, info := range infos {
			if info.IsImage() {
				message.Add("image", "true")
				break
			}
		}
	}

	if len(mentionedUsersList) != 0 {
		message.Add("mentions", model.ArrayToJson(mentionedUsersList))
	}

	a.Publish(message)
	// If this is a reply in a thread, notify participants
	if *a.Config().ServiceSettings.CollapsedThreads != model.COLLAPSED_THREADS_DISABLED && post.RootId != "" {
		thread, err := a.Srv().Store.Thread().Get(post.RootId)
		if err != nil {
			mlog.Error("Cannot get thread", mlog.String("id", post.RootId))
			return nil, err
		}
		payload := thread.ToJson()
		for _, uid := range thread.Participants {
			sendEvent := *a.Config().ServiceSettings.CollapsedThreads == model.COLLAPSED_THREADS_DEFAULT_ON
			// check if a participant has overridden collapsed threads settings
			if preference, err := a.Srv().Store.Preference().Get(uid, model.PREFERENCE_CATEGORY_COLLAPSED_THREADS_SETTINGS, model.PREFERENCE_NAME_COLLAPSED_THREADS_ENABLED); err == nil {
				sendEvent, _ = strconv.ParseBool(preference.Value)
			}
			if sendEvent {
				message := model.NewWebSocketEvent(model.WEBSOCKET_EVENT_THREAD_UPDATED, "", "", uid, nil)
				message.Add("thread", payload)
				a.Publish(message)
			}
		}

	}
	return mentionedUsersList, nil
}

func (a *App) userAllowsEmail(user *model.User, channelMemberNotificationProps model.StringMap, post *model.Post) bool {
	userAllowsEmails := user.NotifyProps[model.EMAIL_NOTIFY_PROP] != "false"
	if channelEmail, ok := channelMemberNotificationProps[model.EMAIL_NOTIFY_PROP]; ok {
		if channelEmail != model.CHANNEL_NOTIFY_DEFAULT {
			userAllowsEmails = channelEmail != "false"
		}
	}

	// Remove the user as recipient when the user has muted the channel.
	if channelMuted, ok := channelMemberNotificationProps[model.MARK_UNREAD_NOTIFY_PROP]; ok {
		if channelMuted == model.CHANNEL_MARK_UNREAD_MENTION {
			mlog.Debug("Channel muted for user", mlog.String("user_id", user.Id), mlog.String("channel_mute", channelMuted))
			userAllowsEmails = false
		}
	}

	var status *model.Status
	var err *model.AppError
	if status, err = a.GetStatus(user.Id); err != nil {
		status = &model.Status{
			UserId:         user.Id,
			Status:         model.STATUS_OFFLINE,
			Manual:         false,
			LastActivityAt: 0,
			ActiveChannel:  "",
		}
	}

	autoResponderRelated := status.Status == model.STATUS_OUT_OF_OFFICE || post.Type == model.POST_AUTO_RESPONDER
	emailNotificationsAllowedForStatus := status.Status != model.STATUS_ONLINE && status.Status != model.STATUS_DND

	return userAllowsEmails && emailNotificationsAllowedForStatus && user.DeleteAt == 0 && !autoResponderRelated
}

func (a *App) sendNoUsersNotifiedByGroupInChannel(sender *model.User, post *model.Post, channel *model.Channel, group *model.Group) {
	T := utils.GetUserTranslations(sender.Locale)
	ephemeralPost := &model.Post{
		UserId:    sender.Id,
		RootId:    post.RootId,
		ParentId:  post.ParentId,
		ChannelId: channel.Id,
		Message:   T("api.post.check_for_out_of_channel_group_users.message.none", model.StringInterface{"GroupName": group.Name}),
	}
	a.SendEphemeralPost(post.UserId, ephemeralPost)
}

// sendOutOfChannelMentions sends an ephemeral post to the sender of a post if any of the given potential mentions
// are outside of the post's channel. Returns whether or not an ephemeral post was sent.
func (a *App) sendOutOfChannelMentions(sender *model.User, post *model.Post, channel *model.Channel, potentialMentions []string) (bool, error) {
	outOfChannelUsers, outOfGroupsUsers, err := a.filterOutOfChannelMentions(sender, post, channel, potentialMentions)
	if err != nil {
		return false, err
	}

	if len(outOfChannelUsers) == 0 && len(outOfGroupsUsers) == 0 {
		return false, nil
	}

	a.SendEphemeralPost(post.UserId, makeOutOfChannelMentionPost(sender, post, outOfChannelUsers, outOfGroupsUsers))

	return true, nil
}

func (a *App) FilterUsersByVisible(viewer *model.User, otherUsers []*model.User) ([]*model.User, *model.AppError) {
	result := []*model.User{}
	for _, user := range otherUsers {
		canSee, err := a.UserCanSeeOtherUser(viewer.Id, user.Id)
		if err != nil {
			return nil, err
		}
		if canSee {
			result = append(result, user)
		}
	}
	return result, nil
}

func (a *App) filterOutOfChannelMentions(sender *model.User, post *model.Post, channel *model.Channel, potentialMentions []string) ([]*model.User, []*model.User, error) {
	if post.IsSystemMessage() {
		return nil, nil, nil
	}

	if channel.TeamId == "" || channel.Type == model.CHANNEL_DIRECT || channel.Type == model.CHANNEL_GROUP {
		return nil, nil, nil
	}

	if len(potentialMentions) == 0 {
		return nil, nil, nil
	}

	users, err := a.Srv().Store.User().GetProfilesByUsernames(potentialMentions, &model.ViewUsersRestrictions{Teams: []string{channel.TeamId}})
	if err != nil {
		return nil, nil, err
	}

	// Filter out inactive users and bots
	allUsers := model.UserSlice(users).FilterByActive(true)
	allUsers = allUsers.FilterWithoutBots()
	allUsers, appErr := a.FilterUsersByVisible(sender, allUsers)
	if appErr != nil {
		return nil, nil, appErr
	}

	if len(allUsers) == 0 {
		return nil, nil, nil
	}

	// Differentiate between users who can and can't be added to the channel
	var outOfChannelUsers model.UserSlice
	var outOfGroupsUsers model.UserSlice
	if channel.IsGroupConstrained() {
		nonMemberIDs, err := a.FilterNonGroupChannelMembers(allUsers.IDs(), channel)
		if err != nil {
			return nil, nil, err
		}

		outOfChannelUsers = allUsers.FilterWithoutID(nonMemberIDs)
		outOfGroupsUsers = allUsers.FilterByID(nonMemberIDs)
	} else {
		outOfChannelUsers = allUsers
	}

	return outOfChannelUsers, outOfGroupsUsers, nil
}

func makeOutOfChannelMentionPost(sender *model.User, post *model.Post, outOfChannelUsers, outOfGroupsUsers []*model.User) *model.Post {
	allUsers := model.UserSlice(append(outOfChannelUsers, outOfGroupsUsers...))

	ocUsers := model.UserSlice(outOfChannelUsers)
	ocUsernames := ocUsers.Usernames()
	ocUserIDs := ocUsers.IDs()

	ogUsers := model.UserSlice(outOfGroupsUsers)
	ogUsernames := ogUsers.Usernames()

	T := utils.GetUserTranslations(sender.Locale)

	ephemeralPostId := model.NewId()
	var message string
	if len(outOfChannelUsers) == 1 {
		message = T("api.post.check_for_out_of_channel_mentions.message.one", map[string]interface{}{
			"Username": ocUsernames[0],
		})
	} else if len(outOfChannelUsers) > 1 {
		preliminary, final := splitAtFinal(ocUsernames)

		message = T("api.post.check_for_out_of_channel_mentions.message.multiple", map[string]interface{}{
			"Usernames":    strings.Join(preliminary, ", @"),
			"LastUsername": final,
		})
	}

	if len(outOfGroupsUsers) == 1 {
		if len(message) > 0 {
			message += "\n"
		}

		message += T("api.post.check_for_out_of_channel_groups_mentions.message.one", map[string]interface{}{
			"Username": ogUsernames[0],
		})
	} else if len(outOfGroupsUsers) > 1 {
		preliminary, final := splitAtFinal(ogUsernames)

		if len(message) > 0 {
			message += "\n"
		}

		message += T("api.post.check_for_out_of_channel_groups_mentions.message.multiple", map[string]interface{}{
			"Usernames":    strings.Join(preliminary, ", @"),
			"LastUsername": final,
		})
	}

	props := model.StringInterface{
		model.PROPS_ADD_CHANNEL_MEMBER: model.StringInterface{
			"post_id": ephemeralPostId,

			"usernames":                allUsers.Usernames(), // Kept for backwards compatibility of mobile app.
			"not_in_channel_usernames": ocUsernames,

			"user_ids":                allUsers.IDs(), // Kept for backwards compatibility of mobile app.
			"not_in_channel_user_ids": ocUserIDs,

			"not_in_groups_usernames": ogUsernames,
			"not_in_groups_user_ids":  ogUsers.IDs(),
		},
	}

	return &model.Post{
		Id:        ephemeralPostId,
		RootId:    post.RootId,
		ChannelId: post.ChannelId,
		Message:   message,
		CreateAt:  post.CreateAt + 1,
		Props:     props,
	}
}

func splitAtFinal(items []string) (preliminary []string, final string) {
	if len(items) == 0 {
		return
	}
	preliminary = items[:len(items)-1]
	final = items[len(items)-1]
	return
}

type ExplicitMentions struct {
	// Mentions contains the ID of each user that was mentioned and how they were mentioned.
	Mentions map[string]MentionType

	// Contains a map of groups that were mentioned
	GroupMentions map[string]*model.Group

	// OtherPotentialMentions contains a list of strings that looked like mentions, but didn't have
	// a corresponding keyword.
	OtherPotentialMentions []string

	// HereMentioned is true if the message contained @here.
	HereMentioned bool

	// AllMentioned is true if the message contained @all.
	AllMentioned bool

	// ChannelMentioned is true if the message contained @channel.
	ChannelMentioned bool
}

type MentionType int

const (
	// Different types of mentions ordered by their priority from lowest to highest

	// A placeholder that should never be used in practice
	NoMention MentionType = iota

	// The post is in a thread that the user has commented on
	ThreadMention

	// The post is a comment on a thread started by the user
	CommentMention

	// The post contains an at-channel, at-all, or at-here
	ChannelMention

	// The post is a DM
	DMMention

	// The post contains an at-mention for the user
	KeywordMention

	// The post contains a group mention for the user
	GroupMention
)

func (m *ExplicitMentions) addMention(userId string, mentionType MentionType) {
	if m.Mentions == nil {
		m.Mentions = make(map[string]MentionType)
	}

	if currentType, ok := m.Mentions[userId]; ok && currentType >= mentionType {
		return
	}

	m.Mentions[userId] = mentionType
}

func (m *ExplicitMentions) addGroupMention(word string, groups map[string]*model.Group) bool {
	if strings.HasPrefix(word, "@") {
		word = word[1:]
	} else {
		// Only allow group mentions when mentioned directly with @group-name
		return false
	}

	group, groupFound := groups[word]
	if !groupFound {
		group = groups[strings.ToLower(word)]
	}

	if group == nil {
		return false
	}

	if m.GroupMentions == nil {
		m.GroupMentions = make(map[string]*model.Group)
	}

	if group.Name != nil {
		m.GroupMentions[*group.Name] = group
	}

	return true
}

func (m *ExplicitMentions) addMentions(userIds []string, mentionType MentionType) {
	for _, userId := range userIds {
		m.addMention(userId, mentionType)
	}
}

func (m *ExplicitMentions) removeMention(userId string) {
	delete(m.Mentions, userId)
}

// Given a message and a map mapping mention keywords to the users who use them, returns a map of mentioned
// users and a slice of potential mention users not in the channel and whether or not @here was mentioned.
func getExplicitMentions(post *model.Post, keywords map[string][]string, groups map[string]*model.Group) *ExplicitMentions {
	ret := &ExplicitMentions{}

	buf := ""
	mentionsEnabledFields := getMentionsEnabledFields(post)
	for _, message := range mentionsEnabledFields {
		markdown.Inspect(message, func(node interface{}) bool {
			text, ok := node.(*markdown.Text)
			if !ok {
				ret.processText(buf, keywords, groups)
				buf = ""
				return true
			}
			buf += text.Text
			return false
		})
	}
	ret.processText(buf, keywords, groups)

	return ret
}

// Given a post returns the values of the fields in which mentions are possible.
// post.message, preText and text in the attachment are enabled.
func getMentionsEnabledFields(post *model.Post) model.StringArray {
	ret := []string{}

	ret = append(ret, post.Message)
	for _, attachment := range post.Attachments() {

		if len(attachment.Pretext) != 0 {
			ret = append(ret, attachment.Pretext)
		}
		if len(attachment.Text) != 0 {
			ret = append(ret, attachment.Text)
		}
	}
	return ret
}

// allowChannelMentions returns whether or not the channel mentions are allowed for the given post.
func (a *App) allowChannelMentions(post *model.Post, numProfiles int) bool {
	if !a.HasPermissionToChannel(post.UserId, post.ChannelId, model.PERMISSION_USE_CHANNEL_MENTIONS) {
		return false
	}

	if post.Type == model.POST_HEADER_CHANGE || post.Type == model.POST_PURPOSE_CHANGE {
		return false
	}

	if int64(numProfiles) >= *a.Config().TeamSettings.MaxNotificationsPerChannel {
		return false
	}

	return true
}

// allowGroupMentions returns whether or not the group mentions are allowed for the given post.
func (a *App) allowGroupMentions(post *model.Post) bool {
	if license := a.Srv().License(); license == nil || !*license.Features.LDAPGroups {
		return false
	}

	if !a.HasPermissionToChannel(post.UserId, post.ChannelId, model.PERMISSION_USE_GROUP_MENTIONS) {
		return false
	}

	if post.Type == model.POST_HEADER_CHANGE || post.Type == model.POST_PURPOSE_CHANGE {
		return false
	}

	return true
}

// getGroupsAllowedForReferenceInChannel returns a map of groups allowed for reference in a given channel and team.
func (a *App) getGroupsAllowedForReferenceInChannel(channel *model.Channel, team *model.Team) (map[string]*model.Group, *model.AppError) {
	var err error
	groupsMap := make(map[string]*model.Group)
	opts := model.GroupSearchOpts{FilterAllowReference: true}

	if channel.IsGroupConstrained() || team.IsGroupConstrained() {
		var groups []*model.GroupWithSchemeAdmin
		if channel.IsGroupConstrained() {
			groups, err = a.Srv().Store.Group().GetGroupsByChannel(channel.Id, opts)
		} else {
			groups, err = a.Srv().Store.Group().GetGroupsByTeam(team.Id, opts)
		}
		if err != nil {
			return nil, model.NewAppError("getGroupsAllowedForReferenceInChannel", "app.select_error", nil, err.Error(), http.StatusInternalServerError)
		}
		for _, group := range groups {
			if group.Group.Name != nil {
				groupsMap[*group.Group.Name] = &group.Group
			}
		}
		return groupsMap, nil
	}

	groups, err := a.Srv().Store.Group().GetGroups(0, 0, opts)
	if err != nil {
		return nil, model.NewAppError("getGroupsAllowedForReferenceInChannel", "app.select_error", nil, err.Error(), http.StatusInternalServerError)
	}
	for _, group := range groups {
		if group.Name != nil {
			groupsMap[*group.Name] = group
		}
	}

	return groupsMap, nil
}

// Given a map of user IDs to profiles, returns a list of mention
// keywords for all users in the channel.
func (a *App) getMentionKeywordsInChannel(profiles map[string]*model.User, allowChannelMentions bool, channelMemberNotifyPropsMap map[string]model.StringMap) map[string][]string {
	keywords := make(map[string][]string)

	for _, profile := range profiles {
		addMentionKeywordsForUser(
			keywords,
			profile,
			channelMemberNotifyPropsMap[profile.Id],
			a.GetStatusFromCache(profile.Id),
			allowChannelMentions,
		)
	}

	return keywords
}

// insertGroupMentions adds group members in the channel to Mentions, adds group members not in the channel to OtherPotentialMentions
// returns false if no group members present in the team that the channel belongs to
func (a *App) insertGroupMentions(group *model.Group, channel *model.Channel, profileMap map[string]*model.User, mentions *ExplicitMentions) (bool, *model.AppError) {
	var err error
	var groupMembers []*model.User
	outOfChannelGroupMembers := []*model.User{}
	isGroupOrDirect := channel.IsGroupOrDirect()

	if isGroupOrDirect {
		groupMembers, err = a.Srv().Store.Group().GetMemberUsers(group.Id)
	} else {
		groupMembers, err = a.Srv().Store.Group().GetMemberUsersInTeam(group.Id, channel.TeamId)
	}

	if err != nil {
		return false, model.NewAppError("insertGroupMentions", "app.select_error", nil, err.Error(), http.StatusInternalServerError)
	}

	if mentions.Mentions == nil {
		mentions.Mentions = make(map[string]MentionType)
	}

	for _, member := range groupMembers {
		if _, ok := profileMap[member.Id]; ok {
			mentions.Mentions[member.Id] = GroupMention
		} else {
			outOfChannelGroupMembers = append(outOfChannelGroupMembers, member)
		}
	}

	potentialGroupMembersMentioned := []string{}
	for _, user := range outOfChannelGroupMembers {
		potentialGroupMembersMentioned = append(potentialGroupMembersMentioned, user.Username)
	}
	if mentions.OtherPotentialMentions == nil {
		mentions.OtherPotentialMentions = potentialGroupMembersMentioned
	} else {
		mentions.OtherPotentialMentions = append(mentions.OtherPotentialMentions, potentialGroupMembersMentioned...)
	}

	return isGroupOrDirect || len(groupMembers) > 0, nil
}

// addMentionKeywordsForUser adds the mention keywords for a given user to the given keyword map. Returns the provided keyword map.
func addMentionKeywordsForUser(keywords map[string][]string, profile *model.User, channelNotifyProps map[string]string, status *model.Status, allowChannelMentions bool) map[string][]string {
	userMention := "@" + strings.ToLower(profile.Username)
	keywords[userMention] = append(keywords[userMention], profile.Id)

	// Add all the user's mention keys
	for _, k := range profile.GetMentionKeys() {
		// note that these are made lower case so that we can do a case insensitive check for them
		key := strings.ToLower(k)

		if key != "" {
			keywords[key] = append(keywords[key], profile.Id)
		}
	}

	// If turned on, add the user's case sensitive first name
	if profile.NotifyProps[model.FIRST_NAME_NOTIFY_PROP] == "true" && profile.FirstName != "" {
		keywords[profile.FirstName] = append(keywords[profile.FirstName], profile.Id)
	}

	// Add @channel and @all to keywords if user has them turned on and the server allows them
	if allowChannelMentions {
		// Ignore channel mentions if channel is muted and channel mention setting is default
		ignoreChannelMentions := channelNotifyProps[model.IGNORE_CHANNEL_MENTIONS_NOTIFY_PROP] == model.IGNORE_CHANNEL_MENTIONS_ON || (channelNotifyProps[model.MARK_UNREAD_NOTIFY_PROP] == model.USER_NOTIFY_MENTION && channelNotifyProps[model.IGNORE_CHANNEL_MENTIONS_NOTIFY_PROP] == model.IGNORE_CHANNEL_MENTIONS_DEFAULT)

		if profile.NotifyProps[model.CHANNEL_MENTIONS_NOTIFY_PROP] == "true" && !ignoreChannelMentions {
			keywords["@channel"] = append(keywords["@channel"], profile.Id)
			keywords["@all"] = append(keywords["@all"], profile.Id)

			if status != nil && status.Status == model.STATUS_ONLINE {
				keywords["@here"] = append(keywords["@here"], profile.Id)
			}
		}
	}

	return keywords
}

// Represents either an email or push notification and contains the fields required to send it to any user.
type PostNotification struct {
	Channel    *model.Channel
	Post       *model.Post
	ProfileMap map[string]*model.User
	Sender     *model.User
}

// Returns the name of the channel for this notification. For direct messages, this is the sender's name
// preceded by an at sign. For group messages, this is a comma-separated list of the members of the
// channel, with an option to exclude the recipient of the message from that list.
func (n *PostNotification) GetChannelName(userNameFormat, excludeId string) string {
	switch n.Channel.Type {
	case model.CHANNEL_DIRECT:
		return n.Sender.GetDisplayNameWithPrefix(userNameFormat, "@")
	case model.CHANNEL_GROUP:
		names := []string{}
		for _, user := range n.ProfileMap {
			if user.Id != excludeId {
				names = append(names, user.GetDisplayName(userNameFormat))
			}
		}

		sort.Strings(names)

		return strings.Join(names, ", ")
	default:
		return n.Channel.DisplayName
	}
}

// Returns the name of the sender of this notification, accounting for things like system messages
// and whether or not the username has been overridden by an integration.
func (n *PostNotification) GetSenderName(userNameFormat string, overridesAllowed bool) string {
	if n.Post.IsSystemMessage() {
		return utils.T("system.message.name")
	}

	if overridesAllowed && n.Channel.Type != model.CHANNEL_DIRECT {
		if value, ok := n.Post.GetProps()["override_username"]; ok && n.Post.GetProp("from_webhook") == "true" {
			return value.(string)
		}
	}

	return n.Sender.GetDisplayNameWithPrefix(userNameFormat, "@")
}

// checkForMention checks if there is a mention to a specific user or to the keywords here / channel / all
func (m *ExplicitMentions) checkForMention(word string, keywords map[string][]string, groups map[string]*model.Group) bool {
	var mentionType MentionType

	switch strings.ToLower(word) {
	case "@here":
		m.HereMentioned = true
		mentionType = ChannelMention
	case "@channel":
		m.ChannelMentioned = true
		mentionType = ChannelMention
	case "@all":
		m.AllMentioned = true
		mentionType = ChannelMention
	default:
		mentionType = KeywordMention
	}

	m.addGroupMention(word, groups)

	if ids, match := keywords[strings.ToLower(word)]; match {
		m.addMentions(ids, mentionType)
		return true
	}

	// Case-sensitive check for first name
	if ids, match := keywords[word]; match {
		m.addMentions(ids, mentionType)
		return true
	}

	return false
}

// isKeywordMultibyte checks if a word containing a multibyte character contains a multibyte keyword
func isKeywordMultibyte(keywords map[string][]string, word string) ([]string, bool) {
	ids := []string{}
	match := false
	var multibyteKeywords []string
	for keyword := range keywords {
		if len(keyword) != utf8.RuneCountInString(keyword) {
			multibyteKeywords = append(multibyteKeywords, keyword)
		}
	}

	if len(word) != utf8.RuneCountInString(word) {
		for _, key := range multibyteKeywords {
			if strings.Contains(word, key) {
				ids, match = keywords[key]
			}
		}
	}
	return ids, match
}

// Processes text to filter mentioned users and other potential mentions
func (m *ExplicitMentions) processText(text string, keywords map[string][]string, groups map[string]*model.Group) {
	systemMentions := map[string]bool{"@here": true, "@channel": true, "@all": true}

	for _, word := range strings.FieldsFunc(text, func(c rune) bool {
		// Split on any whitespace or punctuation that can't be part of an at mention or emoji pattern
		return !(c == ':' || c == '.' || c == '-' || c == '_' || c == '@' || unicode.IsLetter(c) || unicode.IsNumber(c))
	}) {
		// skip word with format ':word:' with an assumption that it is an emoji format only
		if word[0] == ':' && word[len(word)-1] == ':' {
			continue
		}

		word = strings.TrimLeft(word, ":.-_")

		if m.checkForMention(word, keywords, groups) {
			continue
		}

		foundWithoutSuffix := false
		wordWithoutSuffix := word

		for len(wordWithoutSuffix) > 0 && strings.LastIndexAny(wordWithoutSuffix, ".-:_") == (len(wordWithoutSuffix)-1) {
			wordWithoutSuffix = wordWithoutSuffix[0 : len(wordWithoutSuffix)-1]

			if m.checkForMention(wordWithoutSuffix, keywords, groups) {
				foundWithoutSuffix = true
				break
			}
		}

		if foundWithoutSuffix {
			continue
		}

		if _, ok := systemMentions[word]; !ok && strings.HasPrefix(word, "@") {
			// No need to bother about unicode as we are looking for ASCII characters.
			last := word[len(word)-1]
			switch last {
			// If the word is possibly at the end of a sentence, remove that character.
			case '.', '-', ':':
				word = word[:len(word)-1]
			}
			m.OtherPotentialMentions = append(m.OtherPotentialMentions, word[1:])
		} else if strings.ContainsAny(word, ".-:") {
			// This word contains a character that may be the end of a sentence, so split further
			splitWords := strings.FieldsFunc(word, func(c rune) bool {
				return c == '.' || c == '-' || c == ':'
			})

			for _, splitWord := range splitWords {
				if m.checkForMention(splitWord, keywords, groups) {
					continue
				}
				if _, ok := systemMentions[splitWord]; !ok && strings.HasPrefix(splitWord, "@") {
					m.OtherPotentialMentions = append(m.OtherPotentialMentions, splitWord[1:])
				}
			}
		}

		if ids, match := isKeywordMultibyte(keywords, word); match {
			m.addMentions(ids, KeywordMention)
		}
	}
}

func (a *App) GetNotificationNameFormat(user *model.User) string {
	if !*a.Config().PrivacySettings.ShowFullName {
		return model.SHOW_USERNAME
	}

	data, err := a.Srv().Store.Preference().Get(user.Id, model.PREFERENCE_CATEGORY_DISPLAY_SETTINGS, model.PREFERENCE_NAME_NAME_FORMAT)
	if err != nil {
		return *a.Config().TeamSettings.TeammateNameDisplay
	}

	return data.Value
}<|MERGE_RESOLUTION|>--- conflicted
+++ resolved
@@ -161,7 +161,6 @@
 	mentionedUsersList := make([]string, 0, len(mentions.Mentions))
 	updateMentionChans := []chan *model.AppError{}
 	mentionAutofollowChans := []chan *model.AppError{}
-<<<<<<< HEAD
 	threadParticipants := map[string]bool{post.UserId: true}
 	if post.RootId != "" {
 		if parentPostList != nil {
@@ -182,23 +181,6 @@
 					}
 				}
 				nErr := a.Srv().Store.Thread().CreateMembershipIfNeeded(userId, post.RootId, true, incrementMentions, *a.Config().ServiceSettings.ThreadAutoFollow)
-=======
-	threadParticipants := []string{post.UserId}
-	if *a.Config().ServiceSettings.ThreadAutoFollow && post.RootId != "" {
-		if parentPostList != nil {
-			threadParticipants = append(threadParticipants, parentPostList.Posts[parentPostList.Order[0]].UserId)
-		}
-		for id := range mentions.Mentions {
-			threadParticipants = append(threadParticipants, id)
-		}
-		// for each mention, make sure to update thread autofollow
-		for _, id := range threadParticipants {
-			mac := make(chan *model.AppError, 1)
-			go func(userId string) {
-				defer close(mac)
-
-				nErr := a.Srv().Store.Thread().CreateMembershipIfNeeded(userId, post.RootId, true)
->>>>>>> cf4df5fc
 				if nErr != nil {
 					mac <- model.NewAppError("SendNotifications", "app.channel.autofollow.app_error", nil, nErr.Error(), http.StatusInternalServerError)
 					return
