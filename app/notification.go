// Copyright (c) 2016-present Mattermost, Inc. All Rights Reserved.
// See License.txt for license information.

package app

import (
	"fmt"
	"sort"
	"strings"
	"unicode"
	"unicode/utf8"

	"github.com/mattermost/mattermost-server/mlog"
	"github.com/mattermost/mattermost-server/model"
	"github.com/mattermost/mattermost-server/store"
	"github.com/mattermost/mattermost-server/utils"
	"github.com/mattermost/mattermost-server/utils/markdown"
)

const (
	THREAD_ANY  = "any"
	THREAD_ROOT = "root"
)

type ExplicitMentions struct {
	// MentionedUserIds contains a key for each user mentioned by keyword.
	MentionedUserIds map[string]bool

	// OtherPotentialMentions contains a list of strings that looked like mentions, but didn't have
	// a corresponding keyword.
	OtherPotentialMentions []string

	// HereMentioned is true if the message contained @here.
	HereMentioned bool

	// AllMentioned is true if the message contained @all.
	AllMentioned bool

	// ChannelMentioned is true if the message contained @channel.
	ChannelMentioned bool
}

// Represents either an email or push notification and contains the fields required to send it to any user.
type postNotification struct {
	channel    *model.Channel
	post       *model.Post
	profileMap map[string]*model.User
	sender     *model.User
}

// addMentionedUsers will add the mentioned user id in the struct's list for mentioned users
func (e *ExplicitMentions) addMentionedUsers(ids []string) {
	for _, id := range ids {
		e.MentionedUserIds[id] = true
	}
}

// checkForMention checks if there is a mention to a specific user or to the keywords here / channel / all
func (e *ExplicitMentions) checkForMention(word string, keywords map[string][]string) bool {
	isMention := false

	switch strings.ToLower(word) {
	case "@here":
		e.HereMentioned = true
	case "@channel":
		e.ChannelMentioned = true
	case "@all":
		e.AllMentioned = true
	}

	if ids, match := keywords[strings.ToLower(word)]; match {
		e.addMentionedUsers(ids)
		isMention = true
	}

	// Case-sensitive check for first name
	if ids, match := keywords[word]; match {
		e.addMentionedUsers(ids)
		isMention = true
	}

	return isMention
}

// isKeywordMultibyte if the word contains a multibyte character, check if it contains a multibyte keyword
func isKeywordMultibyte(keywords map[string][]string, word string) ([]string, bool) {
	ids := []string{}
	match := false
	var multibyteKeywords []string
	for keyword := range keywords {
		if len(keyword) != utf8.RuneCountInString(keyword) {
			multibyteKeywords = append(multibyteKeywords, keyword)
		}
	}

	if len(word) != utf8.RuneCountInString(word) {
		for _, key := range multibyteKeywords {
			if strings.Contains(word, key) {
				ids, match = keywords[key]
			}
		}
	}
	return ids, match
}

// Processes text to filter mentioned users and other potential mentions
func (e *ExplicitMentions) processText(text string, keywords map[string][]string) {
	systemMentions := map[string]bool{"@here": true, "@channel": true, "@all": true}

	for _, word := range strings.FieldsFunc(text, func(c rune) bool {
		// Split on any whitespace or punctuation that can't be part of an at mention or emoji pattern
		return !(c == ':' || c == '.' || c == '-' || c == '_' || c == '@' || unicode.IsLetter(c) || unicode.IsNumber(c))
	}) {
		// skip word with format ':word:' with an assumption that it is an emoji format only
		if word[0] == ':' && word[len(word)-1] == ':' {
			continue
		}

		word = strings.TrimLeft(word, ":.-_")

		if e.checkForMention(word, keywords) {
			continue
		}

		foundWithoutSuffix := false
		wordWithoutSuffix := word
		for len(wordWithoutSuffix) > 0 && strings.LastIndexAny(wordWithoutSuffix, ".-:_") == (len(wordWithoutSuffix)-1) {
			wordWithoutSuffix = wordWithoutSuffix[0 : len(wordWithoutSuffix)-1]

			if e.checkForMention(wordWithoutSuffix, keywords) {
				foundWithoutSuffix = true
				break
			}
		}

		if foundWithoutSuffix {
			continue
		}

		if _, ok := systemMentions[word]; !ok && strings.HasPrefix(word, "@") {
			e.OtherPotentialMentions = append(e.OtherPotentialMentions, word[1:])
		} else if strings.ContainsAny(word, ".-:") {
			// This word contains a character that may be the end of a sentence, so split further
			splitWords := strings.FieldsFunc(word, func(c rune) bool {
				return c == '.' || c == '-' || c == ':'
			})

			for _, splitWord := range splitWords {
				if e.checkForMention(splitWord, keywords) {
					continue
				}
				if _, ok := systemMentions[splitWord]; !ok && strings.HasPrefix(splitWord, "@") {
					e.OtherPotentialMentions = append(e.OtherPotentialMentions, splitWord[1:])
				}
			}
		}
		if ids, match := isKeywordMultibyte(keywords, word); match {
			e.addMentionedUsers(ids)
		}
	}
}

// Create a message
func createNewPostEvent(a *App, post *model.Post, team *model.Team, channel *model.Channel, notification *postNotification, fchan store.StoreChannel, mentionedUsersList []string) *model.WebSocketEvent {
	message := model.NewWebSocketEvent(model.WEBSOCKET_EVENT_POSTED, "", post.ChannelId, "", nil)

	// Note that PreparePostForClient should've already been called by this point
	message.Add("post", post.ToJson())

<<<<<<< HEAD
	message.Add("channel_type", channel.Type)
	message.Add("channel_display_name", notification.GetChannelName(model.SHOW_USERNAME, ""))
	message.Add("channel_name", channel.Name)
	message.Add("sender_name", notification.GetSenderName(model.SHOW_USERNAME, *a.Config().ServiceSettings.EnablePostUsernameOverride))
	message.Add("team_id", team.Id)
=======
				if channel.IsGroupConstrained() {
					nonMemberIDs, err := a.FilterNonGroupChannelMembers(channelMentions.IDs(), channel)
					if err != nil {
						return nil, err
					}
>>>>>>> 571a026a

	if len(post.FileIds) != 0 && fchan != nil {
		message.Add("otherFile", "true")

		var infos []*model.FileInfo
		if result := <-fchan; result.Err != nil {
			mlog.Warn(fmt.Sprint("Unable to get fileInfo for push notifications.", post.Id, result.Err), mlog.String("post_id", post.Id))
		} else {
			infos = result.Data.([]*model.FileInfo)
		}

		for _, info := range infos {
			if info.IsImage() {
				message.Add("image", "true")
				break
			}
		}
	}

	if len(mentionedUsersList) != 0 {
		message.Add("mentions", model.ArrayToJson(mentionedUsersList))
	}
	return message
}

// Send or Register a notification as not sent based on user preference
func (a *App) sendOrRegisterNotification(id string, channelMemberNotifyPropsMap map[string]model.StringMap, wasMentioned bool, status *model.Status,
	post *model.Post, notification *postNotification, user *model.User, explicitMentions bool, channelWideMentions bool, replyToThreadType string) {

	if ShouldSendPushNotification(user, channelMemberNotifyPropsMap[id], wasMentioned, status, post) {
		a.sendPushNotification(
			notification,
			user,
			explicitMentions,
			channelWideMentions,
			replyToThreadType,
		)
	} else {
		// register that a notification was not sent
		a.NotificationsLog.Warn("Notification not sent",
			mlog.String("ackId", ""),
			mlog.String("type", model.PUSH_TYPE_MESSAGE),
			mlog.String("userId", id),
			mlog.String("postId", post.Id),
			mlog.String("status", model.PUSH_NOT_SENT),
		)
	}
}

func (a *App) getUserStatusOrDefault(id string) *model.Status {
	status, err := a.GetStatus(id)
	if err != nil {
		return &model.Status{UserId: id, Status: model.STATUS_OFFLINE, Manual: false, LastActivityAt: 0, ActiveChannel: ""}
	}
	return status
}

// Decide whether a user allows emails or not
func (a *App) shouldSendEmailNotificationToUser(id string, user *model.User, channelMemberNotifyPropsMap map[string]model.StringMap) bool {
	userAllowsEmails := user.NotifyProps[model.EMAIL_NOTIFY_PROP] != "false"
	if channelEmail, ok := channelMemberNotifyPropsMap[id][model.EMAIL_NOTIFY_PROP]; ok {
		if channelEmail != model.CHANNEL_NOTIFY_DEFAULT {
			userAllowsEmails = channelEmail != "false"
		}
	}

	// Remove the user as recipient when the user has muted the channel.
	if channelMuted, ok := channelMemberNotifyPropsMap[id][model.MARK_UNREAD_NOTIFY_PROP]; ok {
		if channelMuted == model.CHANNEL_MARK_UNREAD_MENTION {
			mlog.Debug(fmt.Sprintf("Channel muted for user_id %v, channel_mute %v", id, channelMuted))
			userAllowsEmails = false
		}
	}

	//If email verification is required and user email is not verified don't send email.
	if *a.Config().EmailSettings.RequireEmailVerification && !user.EmailVerified {
		mlog.Error(fmt.Sprintf("Skipped sending notification email to %v, address not verified. [details: user_id=%v]", user.Email, id))
		userAllowsEmails = false
	}
	return userAllowsEmails
}

// Notify the user that a system mentions wont be sent to the channel
func (a *App) sendChannelWideMentionsDisabledPost(sender *model.User, post *model.Post, hereNotification bool, channelNotification bool, allNotification bool) {

	T := utils.GetUserTranslations(sender.Locale)
	var message string
	if hereNotification {
		message = T("api.post.disabled_here", map[string]interface{}{"Users": *a.Config().TeamSettings.MaxNotificationsPerChannel})
	} else if channelNotification {
		message = T("api.post.disabled_channel", map[string]interface{}{"Users": *a.Config().TeamSettings.MaxNotificationsPerChannel})
	} else {
		message = T("api.post.disabled_all", map[string]interface{}{"Users": *a.Config().TeamSettings.MaxNotificationsPerChannel})
	}

	a.SendEphemeralPost(
		post.UserId,
		&model.Post{
			ChannelId: post.ChannelId,
			Message:   message,
			CreateAt:  post.CreateAt + 1,
		},
	)
}

// Get a map of mentioned user in Direct channels
func (a *App) getMentionedUsersFromDirectChannel(mentionedUserIds map[string]bool, post *model.Post, channel *model.Channel, profileMap map[string]*model.User) map[string]bool {
	var otherUserId string

	userIds := strings.Split(channel.Name, "__")

	if userIds[0] != userIds[1] {
		if userIds[0] == post.UserId {
			otherUserId = userIds[1]
		} else {
			otherUserId = userIds[0]
		}
	}

	otherUser, ok := profileMap[otherUserId]
	if ok {
		mentionedUserIds[otherUserId] = true
	}

	if post.Props["from_webhook"] == "true" {
		mentionedUserIds[post.UserId] = true
	}

	if post.Type != model.POST_AUTO_RESPONDER {
		a.Srv.Go(func() {
			a.SendAutoResponse(channel, otherUser)
		})
	}
	return mentionedUserIds
}

// Get a active and mentioned users from all channels
func (a *App) getMentionedUsersFromOtherChannels(post *model.Post, m *ExplicitMentions, profileMap map[string]*model.User, mentionedUserIds map[string]bool, team *model.Team,
	parentPostList *model.PostList, channel *model.Channel, sender *model.User, channelMemberNotifyPropsMap map[string]model.StringMap, allActivityPushUserIds []string) ([]string, map[string]bool, map[string]model.StringMap, error) {
	// Add an implicit mention when a user is added to a channel
	// even if the user has set 'username mentions' to false in account settings.
	var threadMentionedUserIds map[string]string

	if post.Type == model.POST_ADD_TO_CHANNEL {
		val := post.Props[model.POST_PROPS_ADDED_USER_ID]
		if val != nil {
			uid := val.(string)
			m.MentionedUserIds[uid] = true
		}
	}

	// get users that have comment thread mentions enabled
	if len(post.RootId) > 0 && parentPostList != nil {
		for _, threadPost := range parentPostList.Posts {
			profile := profileMap[threadPost.UserId]
			if profile != nil && (profile.NotifyProps[model.COMMENTS_NOTIFY_PROP] == THREAD_ANY || (profile.NotifyProps[model.COMMENTS_NOTIFY_PROP] == THREAD_ROOT && threadPost.Id == parentPostList.Order[0])) {
				if threadPost.Id == parentPostList.Order[0] {
					threadMentionedUserIds[threadPost.UserId] = THREAD_ROOT
				} else {
					threadMentionedUserIds[threadPost.UserId] = THREAD_ANY
				}

				if _, ok := mentionedUserIds[threadPost.UserId]; !ok {
					mentionedUserIds[threadPost.UserId] = false
				}
			}
		}
	}

	// prevent the user from mentioning themselves
	if post.Props["from_webhook"] != "true" {
		delete(mentionedUserIds, post.UserId)
	}

	if len(m.OtherPotentialMentions) > 0 && !post.IsSystemMessage() {
		if result := <-a.Srv.Store.User().GetProfilesByUsernames(m.OtherPotentialMentions, &model.ViewUsersRestrictions{Teams: []string{team.Id}}); result.Err == nil {
			channelMentions := model.UserSlice(result.Data.([]*model.User)).FilterByActive(true)

			var outOfChannelMentions model.UserSlice
			var outOfGroupsMentions model.UserSlice

			if channel.GroupConstrained != nil && *channel.GroupConstrained {
				nonMemberIDs, err := a.FilterNonGroupChannelMembers(channelMentions.IDs(), channel)
				if err != nil {
					return nil, nil, nil, err
				}

				outOfChannelMentions = channelMentions.FilterWithoutID(nonMemberIDs)
				outOfGroupsMentions = channelMentions.FilterByID(nonMemberIDs)
			} else {
				outOfChannelMentions = channelMentions
			}

			if channel.Type != model.CHANNEL_GROUP {
				a.Srv.Go(func() {
					a.sendOutOfChannelMentions(sender, post, outOfChannelMentions, outOfGroupsMentions)
				})
			}
		}
	}

	// find which users in the channel are set up to always receive mobile notifications
	for _, profile := range profileMap {
		if (profile.NotifyProps[model.PUSH_NOTIFY_PROP] == model.USER_NOTIFY_ALL ||
			channelMemberNotifyPropsMap[profile.Id][model.PUSH_NOTIFY_PROP] == model.CHANNEL_NOTIFY_ALL) &&
			(post.UserId != profile.Id || post.Props["from_webhook"] == "true") &&
			!post.IsSystemMessage() {
			allActivityPushUserIds = append(allActivityPushUserIds, profile.Id)
		}
	}
	return allActivityPushUserIds, mentionedUserIds, channelMemberNotifyPropsMap, nil
}

// Send Push Notifications based on mentioned or active users
func (a *App) sendPushNotifications(mentionedUsersList []string, profileMap map[string]*model.User, threadMentionedUserIds map[string]string, post *model.Post, notification *postNotification,
	mentionedUserIds map[string]bool, hereNotification bool, channelNotification bool, allNotification bool, channelMemberNotifyPropsMap map[string]model.StringMap, allActivityPushUserIds []string) {
	sendPushNotifications := false
	if *a.Config().EmailSettings.SendPushNotifications {
		pushServer := *a.Config().EmailSettings.PushNotificationServer
		if license := a.License(); pushServer == model.MHPNS && (license == nil || !*license.Features.MHPNS) {
			mlog.Warn("Push notifications are disabled. Go to System Console > Notifications > Mobile Push to enable them.")
			sendPushNotifications = false
		} else {
			sendPushNotifications = true
		}
	}

	if sendPushNotifications {
		for _, id := range mentionedUsersList {
			if profileMap[id] == nil {
				continue
			}
			status := a.getUserStatusOrDefault(id)
			replyToThreadType := ""
			if value, ok := threadMentionedUserIds[id]; ok {
				replyToThreadType = value
			}
			a.sendOrRegisterNotification(
				id,
				channelMemberNotifyPropsMap,
				true,
				status,
				post,
				notification,
				profileMap[id],
				mentionedUserIds[id],
				(channelNotification || hereNotification || allNotification),
				replyToThreadType,
			)
		}

		for _, id := range allActivityPushUserIds {
			if profileMap[id] == nil {
				continue
			}

			if _, ok := mentionedUserIds[id]; !ok {
				status := a.getUserStatusOrDefault(id)
				a.sendOrRegisterNotification(
					id,
					channelMemberNotifyPropsMap,
					true,
					status,
					post,
					notification,
					profileMap[id],
					false,
					false,
					"",
				)
			}
		}
	}
}

// Send Email Notifications
func (a *App) sendEmailNotifications(mentionedUsersList []string, profileMap map[string]*model.User, channelMemberNotifyPropsMap map[string]model.StringMap, post *model.Post, notification *postNotification, team *model.Team) {
	for _, id := range mentionedUsersList {
		if profileMap[id] == nil {
			continue
		}
		shouldSendEmail := a.shouldSendEmailNotificationToUser(id, profileMap[id], channelMemberNotifyPropsMap)
		status := a.getUserStatusOrDefault(id)
		autoResponderRelated := status.Status == model.STATUS_OUT_OF_OFFICE || post.Type == model.POST_AUTO_RESPONDER

		if shouldSendEmail && status.Status != model.STATUS_ONLINE && profileMap[id].DeleteAt == 0 && !autoResponderRelated {
			a.sendNotificationEmail(notification, profileMap[id], team)
		}
	}
}

func (a *App) SendNotifications(post *model.Post, team *model.Team, channel *model.Channel, sender *model.User, parentPostList *model.PostList) ([]string, error) {
	// Do not send notifications in archived channels
	if channel.DeleteAt > 0 {
		return []string{}, nil
	}

	pchan := a.Srv.Store.User().GetAllProfilesInChannel(channel.Id, true)
	cmnchan := a.Srv.Store.Channel().GetAllChannelMembersNotifyPropsForChannel(channel.Id, true)
	var fchan store.StoreChannel

	if len(post.FileIds) != 0 {
		fchan = make(chan store.StoreResult, 1)
		go func() {
			fileInfos, err := a.Srv.Store.FileInfo().GetForPost(post.Id, true, true)
			fchan <- store.StoreResult{Data: fileInfos, Err: err}
			close(fchan)
		}()
	}

	result := <-pchan
	if result.Err != nil {
		return nil, result.Err
	}
	profileMap := result.Data.(map[string]*model.User)

	result = <-cmnchan
	if result.Err != nil {
		return nil, result.Err
	}
	channelMemberNotifyPropsMap := result.Data.(map[string]model.StringMap)

	mentionedUserIds := make(map[string]bool)
	threadMentionedUserIds := make(map[string]string)
	allActivityPushUserIds := []string{}
	hereNotification := false
	channelNotification := false
	allNotification := false
	updateMentionChans := []store.StoreChannel{}

	if channel.Type == model.CHANNEL_DIRECT {

		mentionedUserIds = a.getMentionedUsersFromDirectChannel(mentionedUserIds, post, channel, profileMap)

	} else {

		keywords := a.getMentionKeywordsInChannel(profileMap, post.Type != model.POST_HEADER_CHANGE && post.Type != model.POST_PURPOSE_CHANGE, channelMemberNotifyPropsMap)
		m := getExplicitMentions(post, keywords)
		mentionedUserIds, hereNotification, channelNotification, allNotification = m.MentionedUserIds, m.HereMentioned, m.ChannelMentioned, m.AllMentioned

		var err error
		allActivityPushUserIds, mentionedUserIds, channelMemberNotifyPropsMap, err = a.getMentionedUsersFromOtherChannels(post, m, profileMap, mentionedUserIds, team, parentPostList, channel, sender, channelMemberNotifyPropsMap, allActivityPushUserIds)
		if err != nil {
			return nil, err
		}
	}

	mentionedUsersList := make([]string, 0, len(mentionedUserIds))
	for id := range mentionedUserIds {
		mentionedUsersList = append(mentionedUsersList, id)
		updateMentionChans = append(updateMentionChans, a.Srv.Store.Channel().IncrementMentionCount(post.ChannelId, id))
	}

	notification := &postNotification{
		post:       post,
		channel:    channel,
		profileMap: profileMap,
		sender:     sender,
	}

	if *a.Config().EmailSettings.SendEmailNotifications {
		a.sendEmailNotifications(mentionedUsersList, profileMap, channelMemberNotifyPropsMap, post, notification, team)
	}
	// If the channel has more than 1K users then notify the user that the system notification wont be sent
	if int64(len(profileMap)) > *a.Config().TeamSettings.MaxNotificationsPerChannel {
		a.sendChannelWideMentionsDisabledPost(sender, post, hereNotification, channelNotification, allNotification)
	}

	// Make sure all mention updates are complete to prevent race
	// Probably better to batch these DB updates in the future
	// MUST be completed before push notifications send
	for _, uchan := range updateMentionChans {
		if result := <-uchan; result.Err != nil {
			mlog.Warn(fmt.Sprintf("Failed to update mention count, post_id=%v channel_id=%v err=%v", post.Id, post.ChannelId, result.Err), mlog.String("post_id", post.Id))
		}
	}

	// Decide whether a notification should be sent or should be registered as not sent
	a.sendPushNotifications(mentionedUsersList, profileMap, threadMentionedUserIds, post, notification, mentionedUserIds, hereNotification, channelNotification, allNotification, channelMemberNotifyPropsMap, allActivityPushUserIds)

	message := createNewPostEvent(a, post, team, channel, notification, fchan, mentionedUsersList)

	a.Publish(message)
	return mentionedUsersList, nil
}

func (a *App) sendOutOfChannelMentions(sender *model.User, post *model.Post, outOfChannelUsers, outOfGroupsUsers []*model.User) *model.AppError {
	if len(outOfChannelUsers) == 0 && len(outOfGroupsUsers) == 0 {
		return nil
	}

	allUsers := model.UserSlice(append(outOfChannelUsers, outOfGroupsUsers...))

	ocUsers := model.UserSlice(outOfChannelUsers)
	ocUsernames := ocUsers.Usernames()
	ocUserIDs := ocUsers.IDs()

	ogUsers := model.UserSlice(outOfGroupsUsers)
	ogUsernames := ogUsers.Usernames()

	T := utils.GetUserTranslations(sender.Locale)

	ephemeralPostId := model.NewId()
	var message string
	if len(outOfChannelUsers) == 1 {
		message = T("api.post.check_for_out_of_channel_mentions.message.one", map[string]interface{}{
			"Username": ocUsernames[0],
		})
	} else if len(outOfChannelUsers) > 1 {
		preliminary, final := splitAtFinal(ocUsernames)

		message = T("api.post.check_for_out_of_channel_mentions.message.multiple", map[string]interface{}{
			"Usernames":    strings.Join(preliminary, ", @"),
			"LastUsername": final,
		})
	}

	if len(outOfGroupsUsers) == 1 {
		if len(message) > 0 {
			message += "\n"
		}

		message += T("api.post.check_for_out_of_channel_groups_mentions.message.one", map[string]interface{}{
			"Username": ogUsernames[0],
		})
	} else if len(outOfGroupsUsers) > 1 {
		preliminary, final := splitAtFinal(ogUsernames)

		if len(message) > 0 {
			message += "\n"
		}

		message += T("api.post.check_for_out_of_channel_groups_mentions.message.multiple", map[string]interface{}{
			"Usernames":    strings.Join(preliminary, ", @"),
			"LastUsername": final,
		})
	}

	props := model.StringInterface{
		model.PROPS_ADD_CHANNEL_MEMBER: model.StringInterface{
			"post_id": ephemeralPostId,

			"usernames":                allUsers.Usernames(), // Kept for backwards compatibility of mobile app.
			"not_in_channel_usernames": ocUsernames,

			"user_ids":                allUsers.IDs(), // Kept for backwards compatibility of mobile app.
			"not_in_channel_user_ids": ocUserIDs,

			"not_in_groups_usernames": ogUsernames,
			"not_in_groups_user_ids":  ogUsers.IDs(),
		},
	}

	a.SendEphemeralPost(
		post.UserId,
		&model.Post{
			Id:        ephemeralPostId,
			RootId:    post.RootId,
			ChannelId: post.ChannelId,
			Message:   message,
			CreateAt:  post.CreateAt + 1,
			Props:     props,
		},
	)

	return nil
}

func splitAtFinal(items []string) (preliminary []string, final string) {
	if len(items) == 0 {
		return
	}
	preliminary = items[:len(items)-1]
	final = items[len(items)-1]
	return
}

// Given a message and a map mapping mention keywords to the users who use them, returns a map of mentioned
// users and a slice of potential mention users not in the channel and whether or not @here was mentioned.
func getExplicitMentions(post *model.Post, keywords map[string][]string) *ExplicitMentions {
	ret := &ExplicitMentions{
		MentionedUserIds: make(map[string]bool),
	}

	buf := ""
	mentionsEnabledFields := getMentionsEnabledFields(post)
	for _, message := range mentionsEnabledFields {
		markdown.Inspect(message, func(node interface{}) bool {
			text, ok := node.(*markdown.Text)
			if !ok {
				ret.processText(buf, keywords)
				buf = ""
				return true
			}
			buf += text.Text
			return false
		})
	}
	ret.processText(buf, keywords)

	return ret
}

// Given a post returns the values of the fields in which mentions are possible.
// post.message, preText and text in the attachment are enabled.
func getMentionsEnabledFields(post *model.Post) model.StringArray {
	ret := []string{}

	ret = append(ret, post.Message)
	for _, attachment := range post.Attachments() {

		if len(attachment.Pretext) != 0 {
			ret = append(ret, attachment.Pretext)
		}
		if len(attachment.Text) != 0 {
			ret = append(ret, attachment.Text)
		}
	}
	return ret
}

// Given a map of user IDs to profiles, returns a list of mention
// keywords for all users in the channel.
func (a *App) getMentionKeywordsInChannel(profiles map[string]*model.User, lookForSpecialMentions bool, channelMemberNotifyPropsMap map[string]model.StringMap) map[string][]string {
	keywords := make(map[string][]string)

	for id, profile := range profiles {
		userMention := "@" + strings.ToLower(profile.Username)
		keywords[userMention] = append(keywords[userMention], id)

		if len(profile.NotifyProps[model.MENTION_KEYS_NOTIFY_PROP]) > 0 {
			// Add all the user's mention keys
			splitKeys := strings.Split(profile.NotifyProps[model.MENTION_KEYS_NOTIFY_PROP], ",")
			for _, k := range splitKeys {
				// note that these are made lower case so that we can do a case insensitive check for them
				key := strings.ToLower(k)
				keywords[key] = append(keywords[key], id)
			}
		}

		// If turned on, add the user's case sensitive first name
		if profile.NotifyProps[model.FIRST_NAME_NOTIFY_PROP] == "true" {
			keywords[profile.FirstName] = append(keywords[profile.FirstName], profile.Id)
		}

		ignoreChannelMentions := false
		if ignoreChannelMentionsNotifyProp, ok := channelMemberNotifyPropsMap[profile.Id][model.IGNORE_CHANNEL_MENTIONS_NOTIFY_PROP]; ok {
			if ignoreChannelMentionsNotifyProp == model.IGNORE_CHANNEL_MENTIONS_ON {
				ignoreChannelMentions = true
			}
		}

		// Add @channel and @all to keywords if user has them turned on
		if lookForSpecialMentions {
			if int64(len(profiles)) <= *a.Config().TeamSettings.MaxNotificationsPerChannel && profile.NotifyProps[model.CHANNEL_MENTIONS_NOTIFY_PROP] == "true" && !ignoreChannelMentions {
				keywords["@channel"] = append(keywords["@channel"], profile.Id)
				keywords["@all"] = append(keywords["@all"], profile.Id)

				status := GetStatusFromCache(profile.Id)
				if status != nil && status.Status == model.STATUS_ONLINE {
					keywords["@here"] = append(keywords["@here"], profile.Id)
				}
			}
		}
	}

	return keywords
}

// Returns the name of the channel for this notification. For direct messages, this is the sender's name
// preceeded by an at sign. For group messages, this is a comma-separated list of the members of the
// channel, with an option to exclude the recipient of the message from that list.
func (n *postNotification) GetChannelName(userNameFormat string, excludeId string) string {
	switch n.channel.Type {
	case model.CHANNEL_DIRECT:
		return n.sender.GetDisplayName(userNameFormat)
	case model.CHANNEL_GROUP:
		names := []string{}
		for _, user := range n.profileMap {
			if user.Id != excludeId {
				names = append(names, user.GetDisplayName(userNameFormat))
			}
		}

		sort.Strings(names)

		return strings.Join(names, ", ")
	default:
		return n.channel.DisplayName
	}
}

// Returns the name of the sender of this notification, accounting for things like system messages
// and whether or not the username has been overridden by an integration.
func (n *postNotification) GetSenderName(userNameFormat string, overridesAllowed bool) string {
	if n.post.IsSystemMessage() {
		return utils.T("system.message.name")
	}

	if overridesAllowed && n.channel.Type != model.CHANNEL_DIRECT {
		if value, ok := n.post.Props["override_username"]; ok && n.post.Props["from_webhook"] == "true" {
			return value.(string)
		}
	}

	return n.sender.GetDisplayName(userNameFormat)
}<|MERGE_RESOLUTION|>--- conflicted
+++ resolved
@@ -167,19 +167,11 @@
 	// Note that PreparePostForClient should've already been called by this point
 	message.Add("post", post.ToJson())
 
-<<<<<<< HEAD
 	message.Add("channel_type", channel.Type)
 	message.Add("channel_display_name", notification.GetChannelName(model.SHOW_USERNAME, ""))
 	message.Add("channel_name", channel.Name)
 	message.Add("sender_name", notification.GetSenderName(model.SHOW_USERNAME, *a.Config().ServiceSettings.EnablePostUsernameOverride))
 	message.Add("team_id", team.Id)
-=======
-				if channel.IsGroupConstrained() {
-					nonMemberIDs, err := a.FilterNonGroupChannelMembers(channelMentions.IDs(), channel)
-					if err != nil {
-						return nil, err
-					}
->>>>>>> 571a026a
 
 	if len(post.FileIds) != 0 && fchan != nil {
 		message.Add("otherFile", "true")
@@ -361,10 +353,10 @@
 			var outOfChannelMentions model.UserSlice
 			var outOfGroupsMentions model.UserSlice
 
-			if channel.GroupConstrained != nil && *channel.GroupConstrained {
+			if channel.IsGroupConstrained() {
 				nonMemberIDs, err := a.FilterNonGroupChannelMembers(channelMentions.IDs(), channel)
 				if err != nil {
-					return nil, nil, nil, err
+					return nil, err
 				}
 
 				outOfChannelMentions = channelMentions.FilterWithoutID(nonMemberIDs)
