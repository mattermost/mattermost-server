--- conflicted
+++ resolved
@@ -163,11 +163,7 @@
 	updateMentionChans := []chan *model.AppError{}
 	mentionAutofollowChans := []chan *model.AppError{}
 	threadParticipants := map[string]bool{post.UserId: true}
-<<<<<<< HEAD
-	if post.RootId != "" {
-=======
 	if *a.Config().ServiceSettings.ThreadAutoFollow && post.RootId != "" {
->>>>>>> c2036f61
 		if parentPostList != nil {
 			threadParticipants[parentPostList.Posts[parentPostList.Order[0]].UserId] = true
 		}
@@ -183,10 +179,7 @@
 				for mid := range mentions.Mentions {
 					if userId == mid {
 						incrementMentions = true
-<<<<<<< HEAD
-=======
 						break
->>>>>>> c2036f61
 					}
 				}
 				nErr := a.Srv().Store.Thread().CreateMembershipIfNeeded(userId, post.RootId, true, incrementMentions, *a.Config().ServiceSettings.ThreadAutoFollow)
