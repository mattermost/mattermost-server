// Copyright (c) 2015-present Mattermost, Inc. All Rights Reserved.
// See LICENSE.txt for license information.

package app

import (
	"context"
	"net/http"
	"sort"
	"strings"
	"unicode"
	"unicode/utf8"

	"github.com/pkg/errors"

	"github.com/mattermost/mattermost-server/v5/model"
	"github.com/mattermost/mattermost-server/v5/shared/i18n"
	"github.com/mattermost/mattermost-server/v5/shared/markdown"
	"github.com/mattermost/mattermost-server/v5/shared/mlog"
	"github.com/mattermost/mattermost-server/v5/store"
)

func (a *App) SendNotifications(post *model.Post, team *model.Team, channel *model.Channel, sender *model.User, parentPostList *model.PostList, setOnline bool) ([]string, error) {
	// Do not send notifications in archived channels
	if channel.DeleteAt > 0 {
		return []string{}, nil
	}

	pchan := make(chan store.StoreResult, 1)
	go func() {
		props, err := a.Srv().Store.User().GetAllProfilesInChannel(context.Background(), channel.Id, true)
		pchan <- store.StoreResult{Data: props, NErr: err}
		close(pchan)
	}()

	cmnchan := make(chan store.StoreResult, 1)
	go func() {
		props, err := a.Srv().Store.Channel().GetAllChannelMembersNotifyPropsForChannel(channel.Id, true)
		cmnchan <- store.StoreResult{Data: props, NErr: err}
		close(cmnchan)
	}()

	var gchan chan store.StoreResult
	if a.allowGroupMentions(post) {
		gchan = make(chan store.StoreResult, 1)
		go func() {
			groupsMap, err := a.getGroupsAllowedForReferenceInChannel(channel, team)
			gchan <- store.StoreResult{Data: groupsMap, NErr: err}
			close(gchan)
		}()
	}

	var fchan chan store.StoreResult
	if len(post.FileIds) != 0 {
		fchan = make(chan store.StoreResult, 1)
		go func() {
			fileInfos, err := a.Srv().Store.FileInfo().GetForPost(post.Id, true, false, true)
			fchan <- store.StoreResult{Data: fileInfos, NErr: err}
			close(fchan)
		}()
	}

	result := <-pchan
	if result.NErr != nil {
		return nil, result.NErr
	}
	profileMap := result.Data.(map[string]*model.User)

	result = <-cmnchan
	if result.NErr != nil {
		return nil, result.NErr
	}
	channelMemberNotifyPropsMap := result.Data.(map[string]model.StringMap)

	groups := make(map[string]*model.Group)
	if gchan != nil {
		result = <-gchan
		if result.NErr != nil {
			return nil, result.NErr
		}
		groups = result.Data.(map[string]*model.Group)
	}

	mentions := &ExplicitMentions{}
	allActivityPushUserIds := []string{}
	var allowChannelMentions bool
	var keywords map[string][]string
	if channel.Type == model.CHANNEL_DIRECT {
		otherUserId := channel.GetOtherUserIdForDM(post.UserId)

		_, ok := profileMap[otherUserId]
		if ok {
			mentions.addMention(otherUserId, DMMention)
		}

		if post.GetProp("from_webhook") == "true" {
			mentions.addMention(post.UserId, DMMention)
		}
	} else {
		allowChannelMentions = a.allowChannelMentions(post, len(profileMap))
		keywords = a.getMentionKeywordsInChannel(profileMap, allowChannelMentions, channelMemberNotifyPropsMap)

		mentions = getExplicitMentions(post, keywords, groups)
		// Add an implicit mention when a user is added to a channel
		// even if the user has set 'username mentions' to false in account settings.
		if post.Type == model.POST_ADD_TO_CHANNEL {
			addedUserId, ok := post.GetProp(model.POST_PROPS_ADDED_USER_ID).(string)
			if ok {
				mentions.addMention(addedUserId, KeywordMention)
			}
		}

		// Iterate through all groups that were mentioned and insert group members into the list of mentions or potential mentions
		for _, group := range mentions.GroupMentions {
			anyUsersMentionedByGroup, err := a.insertGroupMentions(group, channel, profileMap, mentions)
			if err != nil {
				return nil, err
			}

			if !anyUsersMentionedByGroup {
				a.sendNoUsersNotifiedByGroupInChannel(sender, post, channel, group)
			}
		}

		// get users that have comment thread mentions enabled
		if post.RootId != "" && parentPostList != nil {
			for _, threadPost := range parentPostList.Posts {
				profile := profileMap[threadPost.UserId]
				if profile == nil {
					continue
				}
				// If this is the root post and it was posted by an OAuth bot, don't notify the user
				if threadPost.Id == parentPostList.Order[0] && threadPost.IsFromOAuthBot() {
					continue
				}
				if profile.NotifyProps[model.COMMENTS_NOTIFY_PROP] == model.COMMENTS_NOTIFY_ANY || (profile.NotifyProps[model.COMMENTS_NOTIFY_PROP] == model.COMMENTS_NOTIFY_ROOT && threadPost.Id == parentPostList.Order[0]) {
					mentionType := ThreadMention
					if threadPost.Id == parentPostList.Order[0] {
						mentionType = CommentMention
					}

					mentions.addMention(threadPost.UserId, mentionType)
				}
			}
		}

		// prevent the user from mentioning themselves
		if post.GetProp("from_webhook") != "true" {
			mentions.removeMention(post.UserId)
		}

		go func() {
			_, err := a.sendOutOfChannelMentions(sender, post, channel, mentions.OtherPotentialMentions)
			if err != nil {
				mlog.Error("Failed to send warning for out of channel mentions", mlog.String("user_id", sender.Id), mlog.String("post_id", post.Id), mlog.Err(err))
			}
		}()

		// find which users in the channel are set up to always receive mobile notifications
		for _, profile := range profileMap {
			if (profile.NotifyProps[model.PUSH_NOTIFY_PROP] == model.USER_NOTIFY_ALL ||
				channelMemberNotifyPropsMap[profile.Id][model.PUSH_NOTIFY_PROP] == model.CHANNEL_NOTIFY_ALL) &&
				(post.UserId != profile.Id || post.GetProp("from_webhook") == "true") &&
				!post.IsSystemMessage() {
				allActivityPushUserIds = append(allActivityPushUserIds, profile.Id)
			}
		}
	}

	mentionedUsersList := make(model.StringArray, 0, len(mentions.Mentions))
	updateMentionChans := []chan *model.AppError{}
	mentionAutofollowChans := []chan *model.AppError{}
	threadParticipants := map[string]bool{post.UserId: true}
	if *a.Config().ServiceSettings.ThreadAutoFollow && post.RootId != "" {
		var rootMentions *ExplicitMentions
		if parentPostList != nil {
			threadParticipants[parentPostList.Posts[parentPostList.Order[0]].UserId] = true
			if channel.Type != model.CHANNEL_DIRECT {
				rootPost := parentPostList.Posts[parentPostList.Order[0]]
				rootMentions = getExplicitMentions(rootPost, keywords, groups)
				for id := range rootMentions.Mentions {
					threadParticipants[id] = true
				}
			}
		}
		for id := range mentions.Mentions {
			threadParticipants[id] = true
		}
		// for each mention, make sure to update thread autofollow (if enabled) and update increment mention count
		for id := range threadParticipants {
			mac := make(chan *model.AppError, 1)
			go func(userID string) {
				defer close(mac)
				isRootMention := false
				if rootMentions != nil {
					_, isRootMention = rootMentions.Mentions[userID]
				}
				_, incrementMentions := mentions.Mentions[userID]
<<<<<<< HEAD
				_, err := a.Srv().Store.Thread().MaintainMembership(userID, post.RootId, true, !isRootMention && incrementMentions, *a.Config().ServiceSettings.ThreadAutoFollow, userID == post.UserId, userID == post.UserId)
=======
				// if the user was not explicitly mentioned, check if they explicitly unfollowed the thread
				if !incrementMentions {
					membership, err := a.Srv().Store.Thread().GetMembershipForUser(userID, post.RootId)
					var nfErr *store.ErrNotFound

					if err != nil && !errors.As(err, &nfErr) {
						mac <- model.NewAppError("SendNotifications", "app.channel.autofollow.app_error", nil, err.Error(), http.StatusInternalServerError)
						return
					}

					if membership != nil && !membership.Following {
						return
					}
				}
				_, err := a.Srv().Store.Thread().MaintainMembership(userID, post.RootId, true, incrementMentions, *a.Config().ServiceSettings.ThreadAutoFollow, userID == post.UserId, userID == post.UserId)
>>>>>>> 29341b8f
				if err != nil {
					mac <- model.NewAppError("SendNotifications", "app.channel.autofollow.app_error", nil, err.Error(), http.StatusInternalServerError)
					return
				}

				mac <- nil
			}(id)
			mentionAutofollowChans = append(mentionAutofollowChans, mac)
		}
	}
	for id := range mentions.Mentions {
		mentionedUsersList = append(mentionedUsersList, id)

		umc := make(chan *model.AppError, 1)
		go func(userID string) {
			defer close(umc)
			nErr := a.Srv().Store.Channel().IncrementMentionCount(post.ChannelId, userID, *a.Config().ServiceSettings.ThreadAutoFollow, post.RootId == "")
			if nErr != nil {
				umc <- model.NewAppError("SendNotifications", "app.channel.increment_mention_count.app_error", nil, nErr.Error(), http.StatusInternalServerError)
				return
			}
			umc <- nil
		}(id)
		updateMentionChans = append(updateMentionChans, umc)
	}

	notification := &PostNotification{
		Post:       post.Clone(),
		Channel:    channel,
		ProfileMap: profileMap,
		Sender:     sender,
	}

	if *a.Config().EmailSettings.SendEmailNotifications {
		for _, id := range mentionedUsersList {
			if profileMap[id] == nil {
				continue
			}

			//If email verification is required and user email is not verified don't send email.
			if *a.Config().EmailSettings.RequireEmailVerification && !profileMap[id].EmailVerified {
				mlog.Debug("Skipped sending notification email, address not verified.", mlog.String("user_email", profileMap[id].Email), mlog.String("user_id", id))
				continue
			}

			if a.userAllowsEmail(profileMap[id], channelMemberNotifyPropsMap[id], post) {
				err := a.sendNotificationEmail(notification, profileMap[id], team)
				if err != nil {
					mlog.Warn("Unable to send notification email.", mlog.Err(err))
				}
			}
		}
	}

	// Check for channel-wide mentions in channels that have too many members for those to work
	if int64(len(profileMap)) > *a.Config().TeamSettings.MaxNotificationsPerChannel {
		T := i18n.GetUserTranslations(sender.Locale)

		if mentions.HereMentioned {
			a.SendEphemeralPost(
				post.UserId,
				&model.Post{
					ChannelId: post.ChannelId,
					Message:   T("api.post.disabled_here", map[string]interface{}{"Users": *a.Config().TeamSettings.MaxNotificationsPerChannel}),
					CreateAt:  post.CreateAt + 1,
				},
			)
		}

		if mentions.ChannelMentioned {
			a.SendEphemeralPost(
				post.UserId,
				&model.Post{
					ChannelId: post.ChannelId,
					Message:   T("api.post.disabled_channel", map[string]interface{}{"Users": *a.Config().TeamSettings.MaxNotificationsPerChannel}),
					CreateAt:  post.CreateAt + 1,
				},
			)
		}

		if mentions.AllMentioned {
			a.SendEphemeralPost(
				post.UserId,
				&model.Post{
					ChannelId: post.ChannelId,
					Message:   T("api.post.disabled_all", map[string]interface{}{"Users": *a.Config().TeamSettings.MaxNotificationsPerChannel}),
					CreateAt:  post.CreateAt + 1,
				},
			)
		}
	}

	// Make sure all mention updates are complete to prevent race
	// Probably better to batch these DB updates in the future
	// MUST be completed before push notifications send
	for _, umc := range updateMentionChans {
		if err := <-umc; err != nil {
			mlog.Warn(
				"Failed to update mention count",
				mlog.String("post_id", post.Id),
				mlog.String("channel_id", post.ChannelId),
				mlog.Err(err),
			)
		}
	}

	// Log the problems that might have occurred while auto following the thread
	for _, mac := range mentionAutofollowChans {
		if err := <-mac; err != nil {
			mlog.Warn(
				"Failed to update thread autofollow from mention",
				mlog.String("post_id", post.Id),
				mlog.String("channel_id", post.ChannelId),
				mlog.Err(err),
			)
		}
	}
	sendPushNotifications := false
	if *a.Config().EmailSettings.SendPushNotifications {
		pushServer := *a.Config().EmailSettings.PushNotificationServer
		if license := a.Srv().License(); pushServer == model.MHPNS && (license == nil || !*license.Features.MHPNS) {
			mlog.Warn("Push notifications are disabled. Go to System Console > Notifications > Mobile Push to enable them.")
			sendPushNotifications = false
		} else {
			sendPushNotifications = true
		}
	}

	if sendPushNotifications {
		for _, id := range mentionedUsersList {
			if profileMap[id] == nil {
				continue
			}

			var status *model.Status
			var err *model.AppError
			if status, err = a.GetStatus(id); err != nil {
				status = &model.Status{UserId: id, Status: model.STATUS_OFFLINE, Manual: false, LastActivityAt: 0, ActiveChannel: ""}
			}

			if ShouldSendPushNotification(profileMap[id], channelMemberNotifyPropsMap[id], true, status, post) {
				mentionType := mentions.Mentions[id]

				replyToThreadType := ""
				if mentionType == ThreadMention {
					replyToThreadType = model.COMMENTS_NOTIFY_ANY
				} else if mentionType == CommentMention {
					replyToThreadType = model.COMMENTS_NOTIFY_ROOT
				}

				a.sendPushNotification(
					notification,
					profileMap[id],
					mentionType == KeywordMention || mentionType == ChannelMention || mentionType == DMMention,
					mentionType == ChannelMention,
					replyToThreadType,
				)
			} else {
				// register that a notification was not sent
				a.NotificationsLog().Debug("Notification not sent",
					mlog.String("ackId", ""),
					mlog.String("type", model.PUSH_TYPE_MESSAGE),
					mlog.String("userId", id),
					mlog.String("postId", post.Id),
					mlog.String("status", model.PUSH_NOT_SENT),
				)
			}
		}

		for _, id := range allActivityPushUserIds {
			if profileMap[id] == nil {
				continue
			}

			if _, ok := mentions.Mentions[id]; !ok {
				var status *model.Status
				var err *model.AppError
				if status, err = a.GetStatus(id); err != nil {
					status = &model.Status{UserId: id, Status: model.STATUS_OFFLINE, Manual: false, LastActivityAt: 0, ActiveChannel: ""}
				}

				if ShouldSendPushNotification(profileMap[id], channelMemberNotifyPropsMap[id], false, status, post) {
					a.sendPushNotification(
						notification,
						profileMap[id],
						false,
						false,
						"",
					)
				} else {
					// register that a notification was not sent
					a.NotificationsLog().Debug("Notification not sent",
						mlog.String("ackId", ""),
						mlog.String("type", model.PUSH_TYPE_MESSAGE),
						mlog.String("userId", id),
						mlog.String("postId", post.Id),
						mlog.String("status", model.PUSH_NOT_SENT),
					)
				}
			}
		}
	}

	message := model.NewWebSocketEvent(model.WEBSOCKET_EVENT_POSTED, "", post.ChannelId, "", nil)

	// Note that PreparePostForClient should've already been called by this point
	message.Add("post", post.ToJson())

	message.Add("channel_type", channel.Type)
	message.Add("channel_display_name", notification.GetChannelName(model.SHOW_USERNAME, ""))
	message.Add("channel_name", channel.Name)
	message.Add("sender_name", notification.GetSenderName(model.SHOW_USERNAME, *a.Config().ServiceSettings.EnablePostUsernameOverride))
	message.Add("team_id", team.Id)
	message.Add("set_online", setOnline)

	if len(post.FileIds) != 0 && fchan != nil {
		message.Add("otherFile", "true")

		var infos []*model.FileInfo
		if result := <-fchan; result.NErr != nil {
			mlog.Warn("Unable to get fileInfo for push notifications.", mlog.String("post_id", post.Id), mlog.Err(result.NErr))
		} else {
			infos = result.Data.([]*model.FileInfo)
		}

		for _, info := range infos {
			if info.IsImage() {
				message.Add("image", "true")
				break
			}
		}
	}

	if len(mentionedUsersList) != 0 {
		message.Add("mentions", model.ArrayToJson(mentionedUsersList))
	}

	a.Publish(message)

	// If this is a reply in a thread, notify participants
	if a.Config().FeatureFlags.CollapsedThreads && *a.Config().ServiceSettings.CollapsedThreads != model.COLLAPSED_THREADS_DISABLED && post.RootId != "" {
		followers, err := a.Srv().Store.Thread().GetThreadFollowers(post.RootId)
		if err != nil {
			return nil, errors.Wrapf(err, "cannot get thread %q followers", post.RootId)
		}
		for _, uid := range followers {
			sendEvent := *a.Config().ServiceSettings.CollapsedThreads == model.COLLAPSED_THREADS_DEFAULT_ON
			// check if a participant has overridden collapsed threads settings
			if preference, err := a.Srv().Store.Preference().Get(uid, model.PREFERENCE_CATEGORY_DISPLAY_SETTINGS, model.PREFERENCE_NAME_COLLAPSED_THREADS_ENABLED); err == nil {
				sendEvent = preference.Value == "on"
			}
			if sendEvent {
				message := model.NewWebSocketEvent(model.WEBSOCKET_EVENT_THREAD_UPDATED, team.Id, "", uid, nil)
				userThread, err := a.Srv().Store.Thread().GetThreadForUser(uid, channel.TeamId, post.RootId, true)
				if err != nil {
					return nil, errors.Wrapf(err, "cannot get thread %q for user %q", post.RootId, uid)
				}
				if userThread != nil {
					a.sanitizeProfiles(userThread.Participants, false)
					userThread.Post.SanitizeProps()
					message.Add("thread", userThread.ToJson())
					a.Publish(message)
				}
			}
		}

	}
	return mentionedUsersList, nil
}

func (a *App) userAllowsEmail(user *model.User, channelMemberNotificationProps model.StringMap, post *model.Post) bool {
	userAllowsEmails := user.NotifyProps[model.EMAIL_NOTIFY_PROP] != "false"
	if channelEmail, ok := channelMemberNotificationProps[model.EMAIL_NOTIFY_PROP]; ok {
		if channelEmail != model.CHANNEL_NOTIFY_DEFAULT {
			userAllowsEmails = channelEmail != "false"
		}
	}

	// Remove the user as recipient when the user has muted the channel.
	if channelMuted, ok := channelMemberNotificationProps[model.MARK_UNREAD_NOTIFY_PROP]; ok {
		if channelMuted == model.CHANNEL_MARK_UNREAD_MENTION {
			mlog.Debug("Channel muted for user", mlog.String("user_id", user.Id), mlog.String("channel_mute", channelMuted))
			userAllowsEmails = false
		}
	}

	var status *model.Status
	var err *model.AppError
	if status, err = a.GetStatus(user.Id); err != nil {
		status = &model.Status{
			UserId:         user.Id,
			Status:         model.STATUS_OFFLINE,
			Manual:         false,
			LastActivityAt: 0,
			ActiveChannel:  "",
		}
	}

	autoResponderRelated := status.Status == model.STATUS_OUT_OF_OFFICE || post.Type == model.POST_AUTO_RESPONDER
	emailNotificationsAllowedForStatus := status.Status != model.STATUS_ONLINE && status.Status != model.STATUS_DND

	return userAllowsEmails && emailNotificationsAllowedForStatus && user.DeleteAt == 0 && !autoResponderRelated
}

func (a *App) sendNoUsersNotifiedByGroupInChannel(sender *model.User, post *model.Post, channel *model.Channel, group *model.Group) {
	T := i18n.GetUserTranslations(sender.Locale)
	ephemeralPost := &model.Post{
		UserId:    sender.Id,
		RootId:    post.RootId,
		ParentId:  post.ParentId,
		ChannelId: channel.Id,
		Message:   T("api.post.check_for_out_of_channel_group_users.message.none", model.StringInterface{"GroupName": group.Name}),
	}
	a.SendEphemeralPost(post.UserId, ephemeralPost)
}

// sendOutOfChannelMentions sends an ephemeral post to the sender of a post if any of the given potential mentions
// are outside of the post's channel. Returns whether or not an ephemeral post was sent.
func (a *App) sendOutOfChannelMentions(sender *model.User, post *model.Post, channel *model.Channel, potentialMentions []string) (bool, error) {
	outOfChannelUsers, outOfGroupsUsers, err := a.filterOutOfChannelMentions(sender, post, channel, potentialMentions)
	if err != nil {
		return false, err
	}

	if len(outOfChannelUsers) == 0 && len(outOfGroupsUsers) == 0 {
		return false, nil
	}

	a.SendEphemeralPost(post.UserId, makeOutOfChannelMentionPost(sender, post, outOfChannelUsers, outOfGroupsUsers))

	return true, nil
}

func (a *App) FilterUsersByVisible(viewer *model.User, otherUsers []*model.User) ([]*model.User, *model.AppError) {
	result := []*model.User{}
	for _, user := range otherUsers {
		canSee, err := a.UserCanSeeOtherUser(viewer.Id, user.Id)
		if err != nil {
			return nil, err
		}
		if canSee {
			result = append(result, user)
		}
	}
	return result, nil
}

func (a *App) filterOutOfChannelMentions(sender *model.User, post *model.Post, channel *model.Channel, potentialMentions []string) ([]*model.User, []*model.User, error) {
	if post.IsSystemMessage() {
		return nil, nil, nil
	}

	if channel.TeamId == "" || channel.Type == model.CHANNEL_DIRECT || channel.Type == model.CHANNEL_GROUP {
		return nil, nil, nil
	}

	if len(potentialMentions) == 0 {
		return nil, nil, nil
	}

	users, err := a.Srv().Store.User().GetProfilesByUsernames(potentialMentions, &model.ViewUsersRestrictions{Teams: []string{channel.TeamId}})
	if err != nil {
		return nil, nil, err
	}

	// Filter out inactive users and bots
	allUsers := model.UserSlice(users).FilterByActive(true)
	allUsers = allUsers.FilterWithoutBots()
	allUsers, appErr := a.FilterUsersByVisible(sender, allUsers)
	if appErr != nil {
		return nil, nil, appErr
	}

	if len(allUsers) == 0 {
		return nil, nil, nil
	}

	// Differentiate between users who can and can't be added to the channel
	var outOfChannelUsers model.UserSlice
	var outOfGroupsUsers model.UserSlice
	if channel.IsGroupConstrained() {
		nonMemberIDs, err := a.FilterNonGroupChannelMembers(allUsers.IDs(), channel)
		if err != nil {
			return nil, nil, err
		}

		outOfChannelUsers = allUsers.FilterWithoutID(nonMemberIDs)
		outOfGroupsUsers = allUsers.FilterByID(nonMemberIDs)
	} else {
		outOfChannelUsers = allUsers
	}

	return outOfChannelUsers, outOfGroupsUsers, nil
}

func makeOutOfChannelMentionPost(sender *model.User, post *model.Post, outOfChannelUsers, outOfGroupsUsers []*model.User) *model.Post {
	allUsers := model.UserSlice(append(outOfChannelUsers, outOfGroupsUsers...))

	ocUsers := model.UserSlice(outOfChannelUsers)
	ocUsernames := ocUsers.Usernames()
	ocUserIDs := ocUsers.IDs()

	ogUsers := model.UserSlice(outOfGroupsUsers)
	ogUsernames := ogUsers.Usernames()

	T := i18n.GetUserTranslations(sender.Locale)

	ephemeralPostId := model.NewId()
	var message string
	if len(outOfChannelUsers) == 1 {
		message = T("api.post.check_for_out_of_channel_mentions.message.one", map[string]interface{}{
			"Username": ocUsernames[0],
		})
	} else if len(outOfChannelUsers) > 1 {
		preliminary, final := splitAtFinal(ocUsernames)

		message = T("api.post.check_for_out_of_channel_mentions.message.multiple", map[string]interface{}{
			"Usernames":    strings.Join(preliminary, ", @"),
			"LastUsername": final,
		})
	}

	if len(outOfGroupsUsers) == 1 {
		if message != "" {
			message += "\n"
		}

		message += T("api.post.check_for_out_of_channel_groups_mentions.message.one", map[string]interface{}{
			"Username": ogUsernames[0],
		})
	} else if len(outOfGroupsUsers) > 1 {
		preliminary, final := splitAtFinal(ogUsernames)

		if message != "" {
			message += "\n"
		}

		message += T("api.post.check_for_out_of_channel_groups_mentions.message.multiple", map[string]interface{}{
			"Usernames":    strings.Join(preliminary, ", @"),
			"LastUsername": final,
		})
	}

	props := model.StringInterface{
		model.PROPS_ADD_CHANNEL_MEMBER: model.StringInterface{
			"post_id": ephemeralPostId,

			"usernames":                allUsers.Usernames(), // Kept for backwards compatibility of mobile app.
			"not_in_channel_usernames": ocUsernames,

			"user_ids":                allUsers.IDs(), // Kept for backwards compatibility of mobile app.
			"not_in_channel_user_ids": ocUserIDs,

			"not_in_groups_usernames": ogUsernames,
			"not_in_groups_user_ids":  ogUsers.IDs(),
		},
	}

	return &model.Post{
		Id:        ephemeralPostId,
		RootId:    post.RootId,
		ChannelId: post.ChannelId,
		Message:   message,
		CreateAt:  post.CreateAt + 1,
		Props:     props,
	}
}

func splitAtFinal(items []string) (preliminary []string, final string) {
	if len(items) == 0 {
		return
	}
	preliminary = items[:len(items)-1]
	final = items[len(items)-1]
	return
}

type ExplicitMentions struct {
	// Mentions contains the ID of each user that was mentioned and how they were mentioned.
	Mentions map[string]MentionType

	// Contains a map of groups that were mentioned
	GroupMentions map[string]*model.Group

	// OtherPotentialMentions contains a list of strings that looked like mentions, but didn't have
	// a corresponding keyword.
	OtherPotentialMentions []string

	// HereMentioned is true if the message contained @here.
	HereMentioned bool

	// AllMentioned is true if the message contained @all.
	AllMentioned bool

	// ChannelMentioned is true if the message contained @channel.
	ChannelMentioned bool
}

type MentionType int

const (
	// Different types of mentions ordered by their priority from lowest to highest

	// A placeholder that should never be used in practice
	NoMention MentionType = iota

	// The post is in a thread that the user has commented on
	ThreadMention

	// The post is a comment on a thread started by the user
	CommentMention

	// The post contains an at-channel, at-all, or at-here
	ChannelMention

	// The post is a DM
	DMMention

	// The post contains an at-mention for the user
	KeywordMention

	// The post contains a group mention for the user
	GroupMention
)

func (m *ExplicitMentions) addMention(userID string, mentionType MentionType) {
	if m.Mentions == nil {
		m.Mentions = make(map[string]MentionType)
	}

	if currentType, ok := m.Mentions[userID]; ok && currentType >= mentionType {
		return
	}

	m.Mentions[userID] = mentionType
}

func (m *ExplicitMentions) addGroupMention(word string, groups map[string]*model.Group) bool {
	if strings.HasPrefix(word, "@") {
		word = word[1:]
	} else {
		// Only allow group mentions when mentioned directly with @group-name
		return false
	}

	group, groupFound := groups[word]
	if !groupFound {
		group = groups[strings.ToLower(word)]
	}

	if group == nil {
		return false
	}

	if m.GroupMentions == nil {
		m.GroupMentions = make(map[string]*model.Group)
	}

	if group.Name != nil {
		m.GroupMentions[*group.Name] = group
	}

	return true
}

func (m *ExplicitMentions) addMentions(userIDs []string, mentionType MentionType) {
	for _, userID := range userIDs {
		m.addMention(userID, mentionType)
	}
}

func (m *ExplicitMentions) removeMention(userID string) {
	delete(m.Mentions, userID)
}

// Given a message and a map mapping mention keywords to the users who use them, returns a map of mentioned
// users and a slice of potential mention users not in the channel and whether or not @here was mentioned.
func getExplicitMentions(post *model.Post, keywords map[string][]string, groups map[string]*model.Group) *ExplicitMentions {
	ret := &ExplicitMentions{}

	buf := ""
	mentionsEnabledFields := getMentionsEnabledFields(post)
	for _, message := range mentionsEnabledFields {
		markdown.Inspect(message, func(node interface{}) bool {
			text, ok := node.(*markdown.Text)
			if !ok {
				ret.processText(buf, keywords, groups)
				buf = ""
				return true
			}
			buf += text.Text
			return false
		})
	}
	ret.processText(buf, keywords, groups)

	return ret
}

// Given a post returns the values of the fields in which mentions are possible.
// post.message, preText and text in the attachment are enabled.
func getMentionsEnabledFields(post *model.Post) model.StringArray {
	ret := []string{}

	ret = append(ret, post.Message)
	for _, attachment := range post.Attachments() {

		if attachment.Pretext != "" {
			ret = append(ret, attachment.Pretext)
		}
		if attachment.Text != "" {
			ret = append(ret, attachment.Text)
		}
	}
	return ret
}

// allowChannelMentions returns whether or not the channel mentions are allowed for the given post.
func (a *App) allowChannelMentions(post *model.Post, numProfiles int) bool {
	if !a.HasPermissionToChannel(post.UserId, post.ChannelId, model.PERMISSION_USE_CHANNEL_MENTIONS) {
		return false
	}

	if post.Type == model.POST_HEADER_CHANGE || post.Type == model.POST_PURPOSE_CHANGE {
		return false
	}

	if int64(numProfiles) >= *a.Config().TeamSettings.MaxNotificationsPerChannel {
		return false
	}

	return true
}

// allowGroupMentions returns whether or not the group mentions are allowed for the given post.
func (a *App) allowGroupMentions(post *model.Post) bool {
	if license := a.Srv().License(); license == nil || !*license.Features.LDAPGroups {
		return false
	}

	if !a.HasPermissionToChannel(post.UserId, post.ChannelId, model.PERMISSION_USE_GROUP_MENTIONS) {
		return false
	}

	if post.Type == model.POST_HEADER_CHANGE || post.Type == model.POST_PURPOSE_CHANGE {
		return false
	}

	return true
}

// getGroupsAllowedForReferenceInChannel returns a map of groups allowed for reference in a given channel and team.
func (a *App) getGroupsAllowedForReferenceInChannel(channel *model.Channel, team *model.Team) (map[string]*model.Group, error) {
	var err error
	groupsMap := make(map[string]*model.Group)
	opts := model.GroupSearchOpts{FilterAllowReference: true}

	if channel.IsGroupConstrained() || (team != nil && team.IsGroupConstrained()) {
		var groups []*model.GroupWithSchemeAdmin
		if channel.IsGroupConstrained() {
			groups, err = a.Srv().Store.Group().GetGroupsByChannel(channel.Id, opts)
		} else {
			groups, err = a.Srv().Store.Group().GetGroupsByTeam(team.Id, opts)
		}
		if err != nil {
			return nil, errors.Wrap(err, "unable to get groups")
		}
		for _, group := range groups {
			if group.Group.Name != nil {
				groupsMap[*group.Group.Name] = &group.Group
			}
		}
		return groupsMap, nil
	}

	groups, err := a.Srv().Store.Group().GetGroups(0, 0, opts)
	if err != nil {
		return nil, errors.Wrap(err, "unable to get groups")
	}
	for _, group := range groups {
		if group.Name != nil {
			groupsMap[*group.Name] = group
		}
	}

	return groupsMap, nil
}

// Given a map of user IDs to profiles, returns a list of mention
// keywords for all users in the channel.
func (a *App) getMentionKeywordsInChannel(profiles map[string]*model.User, allowChannelMentions bool, channelMemberNotifyPropsMap map[string]model.StringMap) map[string][]string {
	keywords := make(map[string][]string)

	for _, profile := range profiles {
		addMentionKeywordsForUser(
			keywords,
			profile,
			channelMemberNotifyPropsMap[profile.Id],
			a.GetStatusFromCache(profile.Id),
			allowChannelMentions,
		)
	}

	return keywords
}

// insertGroupMentions adds group members in the channel to Mentions, adds group members not in the channel to OtherPotentialMentions
// returns false if no group members present in the team that the channel belongs to
func (a *App) insertGroupMentions(group *model.Group, channel *model.Channel, profileMap map[string]*model.User, mentions *ExplicitMentions) (bool, *model.AppError) {
	var err error
	var groupMembers []*model.User
	outOfChannelGroupMembers := []*model.User{}
	isGroupOrDirect := channel.IsGroupOrDirect()

	if isGroupOrDirect {
		groupMembers, err = a.Srv().Store.Group().GetMemberUsers(group.Id)
	} else {
		groupMembers, err = a.Srv().Store.Group().GetMemberUsersInTeam(group.Id, channel.TeamId)
	}

	if err != nil {
		return false, model.NewAppError("insertGroupMentions", "app.select_error", nil, err.Error(), http.StatusInternalServerError)
	}

	if mentions.Mentions == nil {
		mentions.Mentions = make(map[string]MentionType)
	}

	for _, member := range groupMembers {
		if _, ok := profileMap[member.Id]; ok {
			mentions.Mentions[member.Id] = GroupMention
		} else {
			outOfChannelGroupMembers = append(outOfChannelGroupMembers, member)
		}
	}

	potentialGroupMembersMentioned := []string{}
	for _, user := range outOfChannelGroupMembers {
		potentialGroupMembersMentioned = append(potentialGroupMembersMentioned, user.Username)
	}
	if mentions.OtherPotentialMentions == nil {
		mentions.OtherPotentialMentions = potentialGroupMembersMentioned
	} else {
		mentions.OtherPotentialMentions = append(mentions.OtherPotentialMentions, potentialGroupMembersMentioned...)
	}

	return isGroupOrDirect || len(groupMembers) > 0, nil
}

// addMentionKeywordsForUser adds the mention keywords for a given user to the given keyword map. Returns the provided keyword map.
func addMentionKeywordsForUser(keywords map[string][]string, profile *model.User, channelNotifyProps map[string]string, status *model.Status, allowChannelMentions bool) map[string][]string {
	userMention := "@" + strings.ToLower(profile.Username)
	keywords[userMention] = append(keywords[userMention], profile.Id)

	// Add all the user's mention keys
	for _, k := range profile.GetMentionKeys() {
		// note that these are made lower case so that we can do a case insensitive check for them
		key := strings.ToLower(k)

		if key != "" {
			keywords[key] = append(keywords[key], profile.Id)
		}
	}

	// If turned on, add the user's case sensitive first name
	if profile.NotifyProps[model.FIRST_NAME_NOTIFY_PROP] == "true" && profile.FirstName != "" {
		keywords[profile.FirstName] = append(keywords[profile.FirstName], profile.Id)
	}

	// Add @channel and @all to keywords if user has them turned on and the server allows them
	if allowChannelMentions {
		// Ignore channel mentions if channel is muted and channel mention setting is default
		ignoreChannelMentions := channelNotifyProps[model.IGNORE_CHANNEL_MENTIONS_NOTIFY_PROP] == model.IGNORE_CHANNEL_MENTIONS_ON || (channelNotifyProps[model.MARK_UNREAD_NOTIFY_PROP] == model.USER_NOTIFY_MENTION && channelNotifyProps[model.IGNORE_CHANNEL_MENTIONS_NOTIFY_PROP] == model.IGNORE_CHANNEL_MENTIONS_DEFAULT)

		if profile.NotifyProps[model.CHANNEL_MENTIONS_NOTIFY_PROP] == "true" && !ignoreChannelMentions {
			keywords["@channel"] = append(keywords["@channel"], profile.Id)
			keywords["@all"] = append(keywords["@all"], profile.Id)

			if status != nil && status.Status == model.STATUS_ONLINE {
				keywords["@here"] = append(keywords["@here"], profile.Id)
			}
		}
	}

	return keywords
}

// Represents either an email or push notification and contains the fields required to send it to any user.
type PostNotification struct {
	Channel    *model.Channel
	Post       *model.Post
	ProfileMap map[string]*model.User
	Sender     *model.User
}

// Returns the name of the channel for this notification. For direct messages, this is the sender's name
// preceded by an at sign. For group messages, this is a comma-separated list of the members of the
// channel, with an option to exclude the recipient of the message from that list.
func (n *PostNotification) GetChannelName(userNameFormat, excludeId string) string {
	switch n.Channel.Type {
	case model.CHANNEL_DIRECT:
		return n.Sender.GetDisplayNameWithPrefix(userNameFormat, "@")
	case model.CHANNEL_GROUP:
		names := []string{}
		for _, user := range n.ProfileMap {
			if user.Id != excludeId {
				names = append(names, user.GetDisplayName(userNameFormat))
			}
		}

		sort.Strings(names)

		return strings.Join(names, ", ")
	default:
		return n.Channel.DisplayName
	}
}

// Returns the name of the sender of this notification, accounting for things like system messages
// and whether or not the username has been overridden by an integration.
func (n *PostNotification) GetSenderName(userNameFormat string, overridesAllowed bool) string {
	if n.Post.IsSystemMessage() {
		return i18n.T("system.message.name")
	}

	if overridesAllowed && n.Channel.Type != model.CHANNEL_DIRECT {
		if value, ok := n.Post.GetProps()["override_username"]; ok && n.Post.GetProp("from_webhook") == "true" {
			return value.(string)
		}
	}

	return n.Sender.GetDisplayNameWithPrefix(userNameFormat, "@")
}

// checkForMention checks if there is a mention to a specific user or to the keywords here / channel / all
func (m *ExplicitMentions) checkForMention(word string, keywords map[string][]string, groups map[string]*model.Group) bool {
	var mentionType MentionType

	switch strings.ToLower(word) {
	case "@here":
		m.HereMentioned = true
		mentionType = ChannelMention
	case "@channel":
		m.ChannelMentioned = true
		mentionType = ChannelMention
	case "@all":
		m.AllMentioned = true
		mentionType = ChannelMention
	default:
		mentionType = KeywordMention
	}

	m.addGroupMention(word, groups)

	if ids, match := keywords[strings.ToLower(word)]; match {
		m.addMentions(ids, mentionType)
		return true
	}

	// Case-sensitive check for first name
	if ids, match := keywords[word]; match {
		m.addMentions(ids, mentionType)
		return true
	}

	return false
}

// isKeywordMultibyte checks if a word containing a multibyte character contains a multibyte keyword
func isKeywordMultibyte(keywords map[string][]string, word string) ([]string, bool) {
	ids := []string{}
	match := false
	var multibyteKeywords []string
	for keyword := range keywords {
		if len(keyword) != utf8.RuneCountInString(keyword) {
			multibyteKeywords = append(multibyteKeywords, keyword)
		}
	}

	if len(word) != utf8.RuneCountInString(word) {
		for _, key := range multibyteKeywords {
			if strings.Contains(word, key) {
				ids, match = keywords[key]
			}
		}
	}
	return ids, match
}

// Processes text to filter mentioned users and other potential mentions
func (m *ExplicitMentions) processText(text string, keywords map[string][]string, groups map[string]*model.Group) {
	systemMentions := map[string]bool{"@here": true, "@channel": true, "@all": true}

	for _, word := range strings.FieldsFunc(text, func(c rune) bool {
		// Split on any whitespace or punctuation that can't be part of an at mention or emoji pattern
		return !(c == ':' || c == '.' || c == '-' || c == '_' || c == '@' || unicode.IsLetter(c) || unicode.IsNumber(c))
	}) {
		// skip word with format ':word:' with an assumption that it is an emoji format only
		if word[0] == ':' && word[len(word)-1] == ':' {
			continue
		}

		word = strings.TrimLeft(word, ":.-_")

		if m.checkForMention(word, keywords, groups) {
			continue
		}

		foundWithoutSuffix := false
		wordWithoutSuffix := word

		for wordWithoutSuffix != "" && strings.LastIndexAny(wordWithoutSuffix, ".-:_") == (len(wordWithoutSuffix)-1) {
			wordWithoutSuffix = wordWithoutSuffix[0 : len(wordWithoutSuffix)-1]

			if m.checkForMention(wordWithoutSuffix, keywords, groups) {
				foundWithoutSuffix = true
				break
			}
		}

		if foundWithoutSuffix {
			continue
		}

		if _, ok := systemMentions[word]; !ok && strings.HasPrefix(word, "@") {
			// No need to bother about unicode as we are looking for ASCII characters.
			last := word[len(word)-1]
			switch last {
			// If the word is possibly at the end of a sentence, remove that character.
			case '.', '-', ':':
				word = word[:len(word)-1]
			}
			m.OtherPotentialMentions = append(m.OtherPotentialMentions, word[1:])
		} else if strings.ContainsAny(word, ".-:") {
			// This word contains a character that may be the end of a sentence, so split further
			splitWords := strings.FieldsFunc(word, func(c rune) bool {
				return c == '.' || c == '-' || c == ':'
			})

			for _, splitWord := range splitWords {
				if m.checkForMention(splitWord, keywords, groups) {
					continue
				}
				if _, ok := systemMentions[splitWord]; !ok && strings.HasPrefix(splitWord, "@") {
					m.OtherPotentialMentions = append(m.OtherPotentialMentions, splitWord[1:])
				}
			}
		}

		if ids, match := isKeywordMultibyte(keywords, word); match {
			m.addMentions(ids, KeywordMention)
		}
	}
}

func (a *App) GetNotificationNameFormat(user *model.User) string {
	if !*a.Config().PrivacySettings.ShowFullName {
		return model.SHOW_USERNAME
	}

	data, err := a.Srv().Store.Preference().Get(user.Id, model.PREFERENCE_CATEGORY_DISPLAY_SETTINGS, model.PREFERENCE_NAME_NAME_FORMAT)
	if err != nil {
		return *a.Config().TeamSettings.TeammateNameDisplay
	}

	return data.Value
}<|MERGE_RESOLUTION|>--- conflicted
+++ resolved
@@ -196,9 +196,6 @@
 					_, isRootMention = rootMentions.Mentions[userID]
 				}
 				_, incrementMentions := mentions.Mentions[userID]
-<<<<<<< HEAD
-				_, err := a.Srv().Store.Thread().MaintainMembership(userID, post.RootId, true, !isRootMention && incrementMentions, *a.Config().ServiceSettings.ThreadAutoFollow, userID == post.UserId, userID == post.UserId)
-=======
 				// if the user was not explicitly mentioned, check if they explicitly unfollowed the thread
 				if !incrementMentions {
 					membership, err := a.Srv().Store.Thread().GetMembershipForUser(userID, post.RootId)
@@ -213,8 +210,7 @@
 						return
 					}
 				}
-				_, err := a.Srv().Store.Thread().MaintainMembership(userID, post.RootId, true, incrementMentions, *a.Config().ServiceSettings.ThreadAutoFollow, userID == post.UserId, userID == post.UserId)
->>>>>>> 29341b8f
+				_, err := a.Srv().Store.Thread().MaintainMembership(userID, post.RootId, true, !isRootMention && incrementMentions, *a.Config().ServiceSettings.ThreadAutoFollow, userID == post.UserId, userID == post.UserId)
 				if err != nil {
 					mac <- model.NewAppError("SendNotifications", "app.channel.autofollow.app_error", nil, err.Error(), http.StatusInternalServerError)
 					return
