// Copyright (c) 2015-present Mattermost, Inc. All Rights Reserved.
// See LICENSE.txt for license information.

package app

import (
	"fmt"
	"html"
	"html/template"
	"net/url"
	"path/filepath"
	"strings"
	"time"

	"github.com/mattermost/go-i18n/i18n"
	"github.com/mattermost/mattermost-server/v5/mlog"
	"github.com/mattermost/mattermost-server/v5/model"
	"github.com/mattermost/mattermost-server/v5/utils"
)

func (a *App) sendNotificationEmail(notification *PostNotification, user *model.User, team *model.Team) *model.AppError {
	channel := notification.Channel
	post := notification.Post

	if channel.IsGroupOrDirect() {
<<<<<<< HEAD
		teams, err := a.Store().Team().GetTeamsByUserId(user.Id)
=======
		teams, err := a.Srv().Store.Team().GetTeamsByUserId(user.Id)
>>>>>>> 17523fa5
		if err != nil {
			return err
		}

		// if the recipient isn't in the current user's team, just pick one
		found := false

		for i := range teams {
			if teams[i].Id == team.Id {
				found = true
				break
			}
		}

		if !found && len(teams) > 0 {
			team = teams[0]
		} else {
			// in case the user hasn't joined any teams we send them to the select_team page
			team = &model.Team{Name: "select_team", DisplayName: *a.Config().TeamSettings.SiteName}
		}
	}

	if *a.Config().EmailSettings.EnableEmailBatching {
		var sendBatched bool
<<<<<<< HEAD
		if data, err := a.Store().Preference().Get(user.Id, model.PREFERENCE_CATEGORY_NOTIFICATIONS, model.PREFERENCE_NAME_EMAIL_INTERVAL); err != nil {
=======
		if data, err := a.Srv().Store.Preference().Get(user.Id, model.PREFERENCE_CATEGORY_NOTIFICATIONS, model.PREFERENCE_NAME_EMAIL_INTERVAL); err != nil {
>>>>>>> 17523fa5
			// if the call fails, assume that the interval has not been explicitly set and batch the notifications
			sendBatched = true
		} else {
			// if the user has chosen to receive notifications immediately, don't batch them
			sendBatched = data.Value != model.PREFERENCE_EMAIL_INTERVAL_NO_BATCHING_SECONDS
		}

		if sendBatched {
			if err := a.AddNotificationEmailToBatch(user, post, team); err == nil {
				return nil
			}
		}

		// fall back to sending a single email if we can't batch it for some reason
	}

	translateFunc := utils.GetUserTranslations(user.Locale)

	var useMilitaryTime bool
<<<<<<< HEAD
	if data, err := a.Store().Preference().Get(user.Id, model.PREFERENCE_CATEGORY_DISPLAY_SETTINGS, model.PREFERENCE_NAME_USE_MILITARY_TIME); err != nil {
=======
	if data, err := a.Srv().Store.Preference().Get(user.Id, model.PREFERENCE_CATEGORY_DISPLAY_SETTINGS, model.PREFERENCE_NAME_USE_MILITARY_TIME); err != nil {
>>>>>>> 17523fa5
		useMilitaryTime = true
	} else {
		useMilitaryTime = data.Value == "true"
	}

	nameFormat := a.GetNotificationNameFormat(user)

	channelName := notification.GetChannelName(nameFormat, "")
	senderName := notification.GetSenderName(nameFormat, *a.Config().ServiceSettings.EnablePostUsernameOverride)

	emailNotificationContentsType := model.EMAIL_NOTIFICATION_CONTENTS_FULL
	if license := a.License(); license != nil && *license.Features.EmailNotificationContents {
		emailNotificationContentsType = *a.Config().EmailSettings.EmailNotificationContentsType
	}

	var subjectText string
	if channel.Type == model.CHANNEL_DIRECT {
		subjectText = getDirectMessageNotificationEmailSubject(user, post, translateFunc, *a.Config().TeamSettings.SiteName, senderName, useMilitaryTime)
	} else if channel.Type == model.CHANNEL_GROUP {
		subjectText = getGroupMessageNotificationEmailSubject(user, post, translateFunc, *a.Config().TeamSettings.SiteName, channelName, emailNotificationContentsType, useMilitaryTime)
	} else if *a.Config().EmailSettings.UseChannelInEmailNotifications {
		subjectText = getNotificationEmailSubject(user, post, translateFunc, *a.Config().TeamSettings.SiteName, team.DisplayName+" ("+channelName+")", useMilitaryTime)
	} else {
		subjectText = getNotificationEmailSubject(user, post, translateFunc, *a.Config().TeamSettings.SiteName, team.DisplayName, useMilitaryTime)
	}

	landingURL := a.GetSiteURL() + "/landing#/" + team.Name
	var bodyText = a.getNotificationEmailBody(user, post, channel, channelName, senderName, team.Name, landingURL, emailNotificationContentsType, useMilitaryTime, translateFunc)

	a.Srv().Go(func() {
		if err := a.SendNotificationMail(user.Email, html.UnescapeString(subjectText), bodyText); err != nil {
			mlog.Error("Error while sending the email", mlog.String("user_email", user.Email), mlog.Err(err))
		}
	})

	if a.Metrics() != nil {
		a.Metrics().IncrementPostSentEmail()
	}

	return nil
}

/**
 * Computes the subject line for direct notification email messages
 */
func getDirectMessageNotificationEmailSubject(user *model.User, post *model.Post, translateFunc i18n.TranslateFunc, siteName string, senderName string, useMilitaryTime bool) string {
	t := getFormattedPostTime(user, post, useMilitaryTime, translateFunc)
	var subjectParameters = map[string]interface{}{
		"SiteName":          siteName,
		"SenderDisplayName": senderName,
		"Month":             t.Month,
		"Day":               t.Day,
		"Year":              t.Year,
	}
	return translateFunc("app.notification.subject.direct.full", subjectParameters)
}

/**
 * Computes the subject line for group, public, and private email messages
 */
func getNotificationEmailSubject(user *model.User, post *model.Post, translateFunc i18n.TranslateFunc, siteName string, teamName string, useMilitaryTime bool) string {
	t := getFormattedPostTime(user, post, useMilitaryTime, translateFunc)
	var subjectParameters = map[string]interface{}{
		"SiteName": siteName,
		"TeamName": teamName,
		"Month":    t.Month,
		"Day":      t.Day,
		"Year":     t.Year,
	}
	return translateFunc("app.notification.subject.notification.full", subjectParameters)
}

/**
 * Computes the subject line for group email messages
 */
func getGroupMessageNotificationEmailSubject(user *model.User, post *model.Post, translateFunc i18n.TranslateFunc, siteName string, channelName string, emailNotificationContentsType string, useMilitaryTime bool) string {
	t := getFormattedPostTime(user, post, useMilitaryTime, translateFunc)
	var subjectParameters = map[string]interface{}{
		"SiteName": siteName,
		"Month":    t.Month,
		"Day":      t.Day,
		"Year":     t.Year,
	}
	if emailNotificationContentsType == model.EMAIL_NOTIFICATION_CONTENTS_FULL {
		subjectParameters["ChannelName"] = channelName
		return translateFunc("app.notification.subject.group_message.full", subjectParameters)
	}
	return translateFunc("app.notification.subject.group_message.generic", subjectParameters)
}

/**
 * Computes the email body for notification messages
 */
func (a *App) getNotificationEmailBody(recipient *model.User, post *model.Post, channel *model.Channel, channelName string, senderName string, teamName string, landingURL string, emailNotificationContentsType string, useMilitaryTime bool, translateFunc i18n.TranslateFunc) string {
	// only include message contents in notification email if email notification contents type is set to full
	var bodyPage *utils.HTMLTemplate
	if emailNotificationContentsType == model.EMAIL_NOTIFICATION_CONTENTS_FULL {
		bodyPage = a.NewEmailTemplate("post_body_full", recipient.Locale)
		postMessage := a.GetMessageForNotification(post, translateFunc)
		postMessage = html.EscapeString(postMessage)
		normalizedPostMessage := a.generateHyperlinkForChannels(postMessage, teamName, landingURL)
		bodyPage.Props["PostMessage"] = template.HTML(normalizedPostMessage)
	} else {
		bodyPage = a.NewEmailTemplate("post_body_generic", recipient.Locale)
	}

	bodyPage.Props["SiteURL"] = a.GetSiteURL()
	if teamName != "select_team" {
		bodyPage.Props["TeamLink"] = landingURL + "/pl/" + post.Id
	} else {
		bodyPage.Props["TeamLink"] = landingURL
	}

	t := getFormattedPostTime(recipient, post, useMilitaryTime, translateFunc)

	info := map[string]interface{}{
		"Hour":     t.Hour,
		"Minute":   t.Minute,
		"TimeZone": t.TimeZone,
		"Month":    t.Month,
		"Day":      t.Day,
	}
	if channel.Type == model.CHANNEL_DIRECT {
		if emailNotificationContentsType == model.EMAIL_NOTIFICATION_CONTENTS_FULL {
			bodyPage.Props["BodyText"] = translateFunc("app.notification.body.intro.direct.full")
			bodyPage.Props["Info1"] = ""
			info["SenderName"] = senderName
			bodyPage.Props["Info2"] = translateFunc("app.notification.body.text.direct.full", info)
		} else {
			bodyPage.Props["BodyText"] = translateFunc("app.notification.body.intro.direct.generic", map[string]interface{}{
				"SenderName": senderName,
			})
			bodyPage.Props["Info"] = translateFunc("app.notification.body.text.direct.generic", info)
		}
	} else if channel.Type == model.CHANNEL_GROUP {
		if emailNotificationContentsType == model.EMAIL_NOTIFICATION_CONTENTS_FULL {
			bodyPage.Props["BodyText"] = translateFunc("app.notification.body.intro.group_message.full")
			bodyPage.Props["Info1"] = translateFunc("app.notification.body.text.group_message.full",
				map[string]interface{}{
					"ChannelName": channelName,
				})
			info["SenderName"] = senderName
			bodyPage.Props["Info2"] = translateFunc("app.notification.body.text.group_message.full2", info)
		} else {
			bodyPage.Props["BodyText"] = translateFunc("app.notification.body.intro.group_message.generic", map[string]interface{}{
				"SenderName": senderName,
			})
			bodyPage.Props["Info"] = translateFunc("app.notification.body.text.group_message.generic", info)
		}
	} else {
		if emailNotificationContentsType == model.EMAIL_NOTIFICATION_CONTENTS_FULL {
			bodyPage.Props["BodyText"] = translateFunc("app.notification.body.intro.notification.full")
			bodyPage.Props["Info1"] = translateFunc("app.notification.body.text.notification.full",
				map[string]interface{}{
					"ChannelName": channelName,
				})
			info["SenderName"] = senderName
			bodyPage.Props["Info2"] = translateFunc("app.notification.body.text.notification.full2", info)
		} else {
			bodyPage.Props["BodyText"] = translateFunc("app.notification.body.intro.notification.generic", map[string]interface{}{
				"SenderName": senderName,
			})
			bodyPage.Props["Info"] = translateFunc("app.notification.body.text.notification.generic", info)
		}
	}

	bodyPage.Props["Button"] = translateFunc("api.templates.post_body.button")

	return bodyPage.Render()
}

type formattedPostTime struct {
	Time     time.Time
	Year     string
	Month    string
	Day      string
	Hour     string
	Minute   string
	TimeZone string
}

func getFormattedPostTime(user *model.User, post *model.Post, useMilitaryTime bool, translateFunc i18n.TranslateFunc) formattedPostTime {
	preferredTimezone := user.GetPreferredTimezone()
	postTime := time.Unix(post.CreateAt/1000, 0)
	zone, _ := postTime.Zone()

	localTime := postTime
	if preferredTimezone != "" {
		loc, _ := time.LoadLocation(preferredTimezone)
		if loc != nil {
			localTime = postTime.In(loc)
			zone, _ = localTime.Zone()
		}
	}

	hour := localTime.Format("15")
	period := ""
	if !useMilitaryTime {
		hour = localTime.Format("3")
		period = " " + localTime.Format("PM")
	}

	return formattedPostTime{
		Time:     localTime,
		Year:     fmt.Sprintf("%d", localTime.Year()),
		Month:    translateFunc(localTime.Month().String()),
		Day:      fmt.Sprintf("%d", localTime.Day()),
		Hour:     hour,
		Minute:   fmt.Sprintf("%02d"+period, localTime.Minute()),
		TimeZone: zone,
	}
}

func (a *App) generateHyperlinkForChannels(postMessage, teamName, teamURL string) string {
	team, err := a.GetTeamByName(teamName)
	if err != nil {
		mlog.Error("Encountered error while looking up team by name", mlog.String("team_name", teamName), mlog.Err(err))
		return postMessage
	}

	channelNames := model.ChannelMentions(postMessage)
	if len(channelNames) == 0 {
		return postMessage
	}

	channels, err := a.GetChannelsByNames(channelNames, team.Id)
	if err != nil {
		mlog.Error("Encountered error while getting channels", mlog.Err(err))
		return postMessage
	}

	visited := make(map[string]bool)
	for _, ch := range channels {
		if !visited[ch.Id] && ch.Type == model.CHANNEL_OPEN {
			channelURL := teamURL + "/channels/" + ch.Name
			channelHyperLink := fmt.Sprintf("<a href='%s'>%s</a>", channelURL, "~"+ch.Name)
			postMessage = strings.Replace(postMessage, "~"+ch.Name, channelHyperLink, -1)
			visited[ch.Id] = true
		}
	}
	return postMessage
}

func (a *App) GetMessageForNotification(post *model.Post, translateFunc i18n.TranslateFunc) string {
	if len(strings.TrimSpace(post.Message)) != 0 || len(post.FileIds) == 0 {
		return post.Message
	}

	// extract the filenames from their paths and determine what type of files are attached
<<<<<<< HEAD
	infos, err := a.Store().FileInfo().GetForPost(post.Id, true, false, true)
=======
	infos, err := a.Srv().Store.FileInfo().GetForPost(post.Id, true, false, true)
>>>>>>> 17523fa5
	if err != nil {
		mlog.Warn("Encountered error when getting files for notification message", mlog.String("post_id", post.Id), mlog.Err(err))
	}

	filenames := make([]string, len(infos))
	onlyImages := true
	for i, info := range infos {
		if escaped, err := url.QueryUnescape(filepath.Base(info.Name)); err != nil {
			// this should never error since filepath was escaped using url.QueryEscape
			filenames[i] = escaped
		} else {
			filenames[i] = info.Name
		}

		onlyImages = onlyImages && info.IsImage()
	}

	props := map[string]interface{}{"Filenames": strings.Join(filenames, ", ")}

	if onlyImages {
		return translateFunc("api.post.get_message_for_notification.images_sent", len(filenames), props)
	}
	return translateFunc("api.post.get_message_for_notification.files_sent", len(filenames), props)
}<|MERGE_RESOLUTION|>--- conflicted
+++ resolved
@@ -23,11 +23,7 @@
 	post := notification.Post
 
 	if channel.IsGroupOrDirect() {
-<<<<<<< HEAD
-		teams, err := a.Store().Team().GetTeamsByUserId(user.Id)
-=======
 		teams, err := a.Srv().Store.Team().GetTeamsByUserId(user.Id)
->>>>>>> 17523fa5
 		if err != nil {
 			return err
 		}
@@ -52,11 +48,7 @@
 
 	if *a.Config().EmailSettings.EnableEmailBatching {
 		var sendBatched bool
-<<<<<<< HEAD
-		if data, err := a.Store().Preference().Get(user.Id, model.PREFERENCE_CATEGORY_NOTIFICATIONS, model.PREFERENCE_NAME_EMAIL_INTERVAL); err != nil {
-=======
 		if data, err := a.Srv().Store.Preference().Get(user.Id, model.PREFERENCE_CATEGORY_NOTIFICATIONS, model.PREFERENCE_NAME_EMAIL_INTERVAL); err != nil {
->>>>>>> 17523fa5
 			// if the call fails, assume that the interval has not been explicitly set and batch the notifications
 			sendBatched = true
 		} else {
@@ -76,11 +68,7 @@
 	translateFunc := utils.GetUserTranslations(user.Locale)
 
 	var useMilitaryTime bool
-<<<<<<< HEAD
-	if data, err := a.Store().Preference().Get(user.Id, model.PREFERENCE_CATEGORY_DISPLAY_SETTINGS, model.PREFERENCE_NAME_USE_MILITARY_TIME); err != nil {
-=======
 	if data, err := a.Srv().Store.Preference().Get(user.Id, model.PREFERENCE_CATEGORY_DISPLAY_SETTINGS, model.PREFERENCE_NAME_USE_MILITARY_TIME); err != nil {
->>>>>>> 17523fa5
 		useMilitaryTime = true
 	} else {
 		useMilitaryTime = data.Value == "true"
@@ -330,11 +318,7 @@
 	}
 
 	// extract the filenames from their paths and determine what type of files are attached
-<<<<<<< HEAD
-	infos, err := a.Store().FileInfo().GetForPost(post.Id, true, false, true)
-=======
 	infos, err := a.Srv().Store.FileInfo().GetForPost(post.Id, true, false, true)
->>>>>>> 17523fa5
 	if err != nil {
 		mlog.Warn("Encountered error when getting files for notification message", mlog.String("post_id", post.Id), mlog.Err(err))
 	}
