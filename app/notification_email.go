// Copyright (c) 2016-present Mattermost, Inc. All Rights Reserved.
// See License.txt for license information.

package app

import (
	"fmt"
	"html"
	"html/template"
	"net/url"
	"path/filepath"
	"strings"
	"time"

	"github.com/mattermost/go-i18n/i18n"
	"github.com/mattermost/mattermost-server/mlog"
	"github.com/mattermost/mattermost-server/model"
	"github.com/mattermost/mattermost-server/utils"
)

func (a *App) sendNotificationEmail(notification *postNotification, user *model.User, team *model.Team) *model.AppError {
	channel := notification.channel
	post := notification.post

	if channel.IsGroupOrDirect() {
		teams, err := a.Srv.Store.Team().GetTeamsByUserId(user.Id)
		if err != nil {
			return err
		}

		// if the recipient isn't in the current user's team, just pick one
		found := false

		for i := range teams {
			if teams[i].Id == team.Id {
				found = true
				break
			}
		}

		if !found && len(teams) > 0 {
			team = teams[0]
		} else {
			// in case the user hasn't joined any teams we send them to the select_team page
			team = &model.Team{Name: "select_team", DisplayName: *a.Config().TeamSettings.SiteName}
		}
	}

	if *a.Config().EmailSettings.EnableEmailBatching {
		var sendBatched bool
		if data, err := a.Srv.Store.Preference().Get(user.Id, model.PREFERENCE_CATEGORY_NOTIFICATIONS, model.PREFERENCE_NAME_EMAIL_INTERVAL); err != nil {
			// if the call fails, assume that the interval has not been explicitly set and batch the notifications
			sendBatched = true
		} else {
			// if the user has chosen to receive notifications immediately, don't batch them
			sendBatched = data.Value != model.PREFERENCE_EMAIL_INTERVAL_NO_BATCHING_SECONDS
		}

		if sendBatched {
			if err := a.AddNotificationEmailToBatch(user, post, team); err == nil {
				return nil
			}
		}

		// fall back to sending a single email if we can't batch it for some reason
	}

	translateFunc := utils.GetUserTranslations(user.Locale)

	var useMilitaryTime bool
	if data, err := a.Srv.Store.Preference().Get(user.Id, model.PREFERENCE_CATEGORY_DISPLAY_SETTINGS, model.PREFERENCE_NAME_USE_MILITARY_TIME); err != nil {
		useMilitaryTime = true
	} else {
		useMilitaryTime = data.Value == "true"
	}

	nameFormat := a.GetNotificationNameFormat(user)

	channelName := notification.GetChannelName(nameFormat, "")
	senderName := notification.GetSenderName(nameFormat, *a.Config().ServiceSettings.EnablePostUsernameOverride)

	emailNotificationContentsType := model.EMAIL_NOTIFICATION_CONTENTS_FULL
	if license := a.License(); license != nil && *license.Features.EmailNotificationContents {
		emailNotificationContentsType = *a.Config().EmailSettings.EmailNotificationContentsType
	}

	var subjectText string
	if channel.Type == model.CHANNEL_DIRECT {
		subjectText = getDirectMessageNotificationEmailSubject(user, post, translateFunc, *a.Config().TeamSettings.SiteName, senderName, useMilitaryTime)
	} else if channel.Type == model.CHANNEL_GROUP {
		subjectText = getGroupMessageNotificationEmailSubject(user, post, translateFunc, *a.Config().TeamSettings.SiteName, channelName, emailNotificationContentsType, useMilitaryTime)
	} else if *a.Config().EmailSettings.UseChannelInEmailNotifications {
		subjectText = getNotificationEmailSubject(user, post, translateFunc, *a.Config().TeamSettings.SiteName, team.DisplayName+" ("+channelName+")", useMilitaryTime)
	} else {
		subjectText = getNotificationEmailSubject(user, post, translateFunc, *a.Config().TeamSettings.SiteName, team.DisplayName, useMilitaryTime)
	}

	teamURL := a.GetSiteURL() + "/" + team.Name
	var bodyText = a.getNotificationEmailBody(user, post, channel, channelName, senderName, team.Name, teamURL, emailNotificationContentsType, useMilitaryTime, translateFunc)

	a.Srv.Go(func() {
		if err := a.SendNotificationMail(user.Email, html.UnescapeString(subjectText), bodyText); err != nil {
<<<<<<< HEAD
			mlog.Error("Error sending the email", mlog.String("user_email", user.Email), mlog.Err(err))
=======
			mlog.Error("Error while sending the email", mlog.String("email", user.Email), mlog.Err(err))
>>>>>>> a2adf7b3
		}
	})

	if a.Metrics != nil {
		a.Metrics.IncrementPostSentEmail()
	}

	return nil
}

/**
 * Computes the subject line for direct notification email messages
 */
func getDirectMessageNotificationEmailSubject(user *model.User, post *model.Post, translateFunc i18n.TranslateFunc, siteName string, senderName string, useMilitaryTime bool) string {
	t := getFormattedPostTime(user, post, useMilitaryTime, translateFunc)
	var subjectParameters = map[string]interface{}{
		"SiteName":          siteName,
		"SenderDisplayName": senderName,
		"Month":             t.Month,
		"Day":               t.Day,
		"Year":              t.Year,
	}
	return translateFunc("app.notification.subject.direct.full", subjectParameters)
}

/**
 * Computes the subject line for group, public, and private email messages
 */
func getNotificationEmailSubject(user *model.User, post *model.Post, translateFunc i18n.TranslateFunc, siteName string, teamName string, useMilitaryTime bool) string {
	t := getFormattedPostTime(user, post, useMilitaryTime, translateFunc)
	var subjectParameters = map[string]interface{}{
		"SiteName": siteName,
		"TeamName": teamName,
		"Month":    t.Month,
		"Day":      t.Day,
		"Year":     t.Year,
	}
	return translateFunc("app.notification.subject.notification.full", subjectParameters)
}

/**
 * Computes the subject line for group email messages
 */
func getGroupMessageNotificationEmailSubject(user *model.User, post *model.Post, translateFunc i18n.TranslateFunc, siteName string, channelName string, emailNotificationContentsType string, useMilitaryTime bool) string {
	t := getFormattedPostTime(user, post, useMilitaryTime, translateFunc)
	var subjectParameters = map[string]interface{}{
		"SiteName": siteName,
		"Month":    t.Month,
		"Day":      t.Day,
		"Year":     t.Year,
	}
	if emailNotificationContentsType == model.EMAIL_NOTIFICATION_CONTENTS_FULL {
		subjectParameters["ChannelName"] = channelName
		return translateFunc("app.notification.subject.group_message.full", subjectParameters)
	}
	return translateFunc("app.notification.subject.group_message.generic", subjectParameters)
}

/**
 * Computes the email body for notification messages
 */
func (a *App) getNotificationEmailBody(recipient *model.User, post *model.Post, channel *model.Channel, channelName string, senderName string, teamName string, teamURL string, emailNotificationContentsType string, useMilitaryTime bool, translateFunc i18n.TranslateFunc) string {
	// only include message contents in notification email if email notification contents type is set to full
	var bodyPage *utils.HTMLTemplate
	if emailNotificationContentsType == model.EMAIL_NOTIFICATION_CONTENTS_FULL {
		bodyPage = a.NewEmailTemplate("post_body_full", recipient.Locale)
		postMessage := a.GetMessageForNotification(post, translateFunc)
		postMessage = html.EscapeString(postMessage)
		normalizedPostMessage := a.generateHyperlinkForChannels(postMessage, teamName, teamURL)
		bodyPage.Props["PostMessage"] = template.HTML(normalizedPostMessage)
	} else {
		bodyPage = a.NewEmailTemplate("post_body_generic", recipient.Locale)
	}

	bodyPage.Props["SiteURL"] = a.GetSiteURL()
	if teamName != "select_team" {
		bodyPage.Props["TeamLink"] = teamURL + "/pl/" + post.Id
	} else {
		bodyPage.Props["TeamLink"] = teamURL
	}

	t := getFormattedPostTime(recipient, post, useMilitaryTime, translateFunc)

	info := map[string]interface{}{
		"Hour":     t.Hour,
		"Minute":   t.Minute,
		"TimeZone": t.TimeZone,
		"Month":    t.Month,
		"Day":      t.Day,
	}
	if channel.Type == model.CHANNEL_DIRECT {
		if emailNotificationContentsType == model.EMAIL_NOTIFICATION_CONTENTS_FULL {
			bodyPage.Props["BodyText"] = translateFunc("app.notification.body.intro.direct.full")
			bodyPage.Props["Info1"] = ""
			info["SenderName"] = senderName
			bodyPage.Props["Info2"] = translateFunc("app.notification.body.text.direct.full", info)
		} else {
			bodyPage.Props["BodyText"] = translateFunc("app.notification.body.intro.direct.generic", map[string]interface{}{
				"SenderName": senderName,
			})
			bodyPage.Props["Info"] = translateFunc("app.notification.body.text.direct.generic", info)
		}
	} else if channel.Type == model.CHANNEL_GROUP {
		if emailNotificationContentsType == model.EMAIL_NOTIFICATION_CONTENTS_FULL {
			bodyPage.Props["BodyText"] = translateFunc("app.notification.body.intro.group_message.full")
			bodyPage.Props["Info1"] = translateFunc("app.notification.body.text.group_message.full",
				map[string]interface{}{
					"ChannelName": channelName,
				})
			info["SenderName"] = senderName
			bodyPage.Props["Info2"] = translateFunc("app.notification.body.text.group_message.full2", info)
		} else {
			bodyPage.Props["BodyText"] = translateFunc("app.notification.body.intro.group_message.generic", map[string]interface{}{
				"SenderName": senderName,
			})
			bodyPage.Props["Info"] = translateFunc("app.notification.body.text.group_message.generic", info)
		}
	} else {
		if emailNotificationContentsType == model.EMAIL_NOTIFICATION_CONTENTS_FULL {
			bodyPage.Props["BodyText"] = translateFunc("app.notification.body.intro.notification.full")
			bodyPage.Props["Info1"] = translateFunc("app.notification.body.text.notification.full",
				map[string]interface{}{
					"ChannelName": channelName,
				})
			info["SenderName"] = senderName
			bodyPage.Props["Info2"] = translateFunc("app.notification.body.text.notification.full2", info)
		} else {
			bodyPage.Props["BodyText"] = translateFunc("app.notification.body.intro.notification.generic", map[string]interface{}{
				"SenderName": senderName,
			})
			bodyPage.Props["Info"] = translateFunc("app.notification.body.text.notification.generic", info)
		}
	}

	bodyPage.Props["Button"] = translateFunc("api.templates.post_body.button")

	return bodyPage.Render()
}

type formattedPostTime struct {
	Time     time.Time
	Year     string
	Month    string
	Day      string
	Hour     string
	Minute   string
	TimeZone string
}

func getFormattedPostTime(user *model.User, post *model.Post, useMilitaryTime bool, translateFunc i18n.TranslateFunc) formattedPostTime {
	preferredTimezone := user.GetPreferredTimezone()
	postTime := time.Unix(post.CreateAt/1000, 0)
	zone, _ := postTime.Zone()

	localTime := postTime
	if preferredTimezone != "" {
		loc, _ := time.LoadLocation(preferredTimezone)
		if loc != nil {
			localTime = postTime.In(loc)
			zone, _ = localTime.Zone()
		}
	}

	hour := localTime.Format("15")
	period := ""
	if !useMilitaryTime {
		hour = localTime.Format("3")
		period = " " + localTime.Format("PM")
	}

	return formattedPostTime{
		Time:     localTime,
		Year:     fmt.Sprintf("%d", localTime.Year()),
		Month:    translateFunc(localTime.Month().String()),
		Day:      fmt.Sprintf("%d", localTime.Day()),
		Hour:     hour,
		Minute:   fmt.Sprintf("%02d"+period, localTime.Minute()),
		TimeZone: zone,
	}
}

func (a *App) generateHyperlinkForChannels(postMessage, teamName, teamURL string) string {
	team, err := a.GetTeamByName(teamName)
	if err != nil {
		mlog.Error("Encountered error while looking up team by name", mlog.String("team_name", teamName), mlog.Err(err))
		return postMessage
	}

	channelNames := model.ChannelMentions(postMessage)
	if len(channelNames) == 0 {
		return postMessage
	}

	channels, err := a.GetChannelsByNames(channelNames, team.Id)
	if err != nil {
		mlog.Error("Encountered error while getting channels", mlog.Err(err))
		return postMessage
	}

	visited := make(map[string]bool)
	for _, ch := range channels {
		if !visited[ch.Id] && ch.Type == model.CHANNEL_OPEN {
			channelURL := teamURL + "/channels/" + ch.Name
			channelHyperLink := fmt.Sprintf("<a href='%s'>%s</a>", channelURL, "~"+ch.Name)
			postMessage = strings.Replace(postMessage, "~"+ch.Name, channelHyperLink, -1)
			visited[ch.Id] = true
		}
	}
	return postMessage
}

func (a *App) GetMessageForNotification(post *model.Post, translateFunc i18n.TranslateFunc) string {
	if len(strings.TrimSpace(post.Message)) != 0 || len(post.FileIds) == 0 {
		return post.Message
	}

	// extract the filenames from their paths and determine what type of files are attached
	infos, err := a.Srv.Store.FileInfo().GetForPost(post.Id, true, false, true)
	if err != nil {
		mlog.Warn("Encountered error when getting files for notification message", mlog.String("post_id", post.Id), mlog.Err(err))
	}

	filenames := make([]string, len(infos))
	onlyImages := true
	for i, info := range infos {
		if escaped, err := url.QueryUnescape(filepath.Base(info.Name)); err != nil {
			// this should never error since filepath was escaped using url.QueryEscape
			filenames[i] = escaped
		} else {
			filenames[i] = info.Name
		}

		onlyImages = onlyImages && info.IsImage()
	}

	props := map[string]interface{}{"Filenames": strings.Join(filenames, ", ")}

	if onlyImages {
		return translateFunc("api.post.get_message_for_notification.images_sent", len(filenames), props)
	}
	return translateFunc("api.post.get_message_for_notification.files_sent", len(filenames), props)
}<|MERGE_RESOLUTION|>--- conflicted
+++ resolved
@@ -100,11 +100,7 @@
 
 	a.Srv.Go(func() {
 		if err := a.SendNotificationMail(user.Email, html.UnescapeString(subjectText), bodyText); err != nil {
-<<<<<<< HEAD
-			mlog.Error("Error sending the email", mlog.String("user_email", user.Email), mlog.Err(err))
-=======
-			mlog.Error("Error while sending the email", mlog.String("email", user.Email), mlog.Err(err))
->>>>>>> a2adf7b3
+			mlog.Error("Error while sending the email", mlog.String("user_email", user.Email), mlog.Err(err))
 		}
 	})
 
