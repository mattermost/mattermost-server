--- conflicted
+++ resolved
@@ -216,11 +216,7 @@
 		ContentAvailable: 1,
 	}
 
-<<<<<<< HEAD
-	unreadCount, err := a.Store().User().GetUnreadCount(userId)
-=======
 	unreadCount, err := a.Srv().Store.User().GetUnreadCount(userId)
->>>>>>> 17523fa5
 	if err != nil {
 		return err
 	}
@@ -248,11 +244,7 @@
 		ContentAvailable: 1,
 	}
 
-<<<<<<< HEAD
-	unreadCount, err := a.Store().User().GetUnreadCount(userId)
-=======
 	unreadCount, err := a.Srv().Store.User().GetUnreadCount(userId)
->>>>>>> 17523fa5
 	if err != nil {
 		return err
 	}
@@ -395,11 +387,7 @@
 }
 
 func (a *App) getMobileAppSessions(userId string) ([]*model.Session, *model.AppError) {
-<<<<<<< HEAD
-	return a.Store().Session().GetSessionsWithActiveDeviceIds(userId)
-=======
 	return a.Srv().Store.Session().GetSessionsWithActiveDeviceIds(userId)
->>>>>>> 17523fa5
 }
 
 func ShouldSendPushNotification(user *model.User, channelNotifyProps model.StringMap, wasMentioned bool, status *model.Status, post *model.Post) bool {
@@ -487,11 +475,7 @@
 		msg = a.buildFullPushNotificationMessage(contentsConfig, post, user, channel, channelName, senderName, explicitMention, channelWideMention, replyToThreadType)
 	}
 
-<<<<<<< HEAD
-	unreadCount, err := a.Store().User().GetUnreadCount(user.Id)
-=======
 	unreadCount, err := a.Srv().Store.User().GetUnreadCount(user.Id)
->>>>>>> 17523fa5
 	if err != nil {
 		return nil, err
 	}
