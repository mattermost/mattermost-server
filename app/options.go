// Copyright (c) 2017-present Mattermost, Inc. All Rights Reserved.
// See License.txt for license information.

package app

import (
<<<<<<< HEAD
	"github.com/mattermost/mattermost-server/mlog"
=======
	"github.com/pkg/errors"

	"github.com/mattermost/mattermost-server/config"
>>>>>>> 87e36a3e
	"github.com/mattermost/mattermost-server/store"
)

type Option func(s *Server) error

// By default, the app will use the store specified by the configuration. This allows you to
// construct an app with a different store.
//
// The override parameter must be either a store.Store or func(App) store.Store.
func StoreOverride(override interface{}) Option {
	return func(s *Server) error {
		switch o := override.(type) {
		case store.Store:
			s.newStore = func() store.Store {
				return o
			}
			return nil

		case func(*Server) store.Store:
			s.newStore = func() store.Store {
				return o(s)
			}
			return nil

		default:
			return errors.New("invalid StoreOverride")
		}
	}
}

func ConfigFile(file string, watch bool) Option {
	return func(s *Server) error {
		configStore, err := config.NewFileStore(file, watch)
		if err != nil {
			return errors.Wrap(err, "failed to apply ConfigFile option")
		}

		s.configStore = configStore
		return nil
	}
}

func ConfigStore(configStore config.Store) Option {
	return func(s *Server) error {
		s.configStore = configStore

		return nil
	}
}

func RunJobs(s *Server) error {
	s.runjobs = true

	return nil
}

func JoinCluster(s *Server) error {
	s.joinCluster = true

	return nil
}

func StartMetrics(s *Server) error {
	s.startMetrics = true

	return nil
}

func StartElasticsearch(s *Server) error {
	s.startElasticsearch = true

	return nil
}

func SetLogger(logger *mlog.Logger) Option {
	return func(s *Server) {
		s.Log = logger
	}
}

type AppOption func(a *App)
type AppOptionCreator func() []AppOption

func ServerConnector(s *Server) AppOption {
	return func(a *App) {
		a.Srv = s

		a.Log = s.Log

		a.AccountMigration = s.AccountMigration
		a.Cluster = s.Cluster
		a.Compliance = s.Compliance
		a.DataRetention = s.DataRetention
		a.Elasticsearch = s.Elasticsearch
		a.Ldap = s.Ldap
		a.MessageExport = s.MessageExport
		a.Metrics = s.Metrics
		a.Saml = s.Saml

		a.HTTPService = s.HTTPService
		a.ImageProxy = s.ImageProxy
		a.Timezones = s.timezones
	}
}<|MERGE_RESOLUTION|>--- conflicted
+++ resolved
@@ -4,13 +4,10 @@
 package app
 
 import (
-<<<<<<< HEAD
 	"github.com/mattermost/mattermost-server/mlog"
-=======
 	"github.com/pkg/errors"
 
 	"github.com/mattermost/mattermost-server/config"
->>>>>>> 87e36a3e
 	"github.com/mattermost/mattermost-server/store"
 )
 
@@ -86,8 +83,9 @@
 }
 
 func SetLogger(logger *mlog.Logger) Option {
-	return func(s *Server) {
+	return func(s *Server) error {
 		s.Log = logger
+		return nil
 	}
 }
 
