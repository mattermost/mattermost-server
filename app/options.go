--- conflicted
+++ resolved
@@ -97,10 +97,6 @@
 func ServerConnector(s *Server) AppOption {
 	return func(a *App) {
 		a.srv = s
-<<<<<<< HEAD
-		a.store = s.Store
-=======
->>>>>>> 17523fa5
 		a.log = s.Log
 		a.notificationsLog = s.NotificationsLog
 
