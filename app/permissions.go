--- conflicted
+++ resolved
@@ -54,13 +54,8 @@
 	}
 
 	// Remove the "System" table entry that marks the advanced permissions migration as done.
-<<<<<<< HEAD
 	if _, err := a.Srv().Store.System().PermanentDeleteByName(model.ADVANCED_PERMISSIONS_MIGRATION_KEY); err != nil {
-		return err
-=======
-	if _, err := a.Srv().Store.System().PermanentDeleteByName(ADVANCED_PERMISSIONS_MIGRATION_KEY); err != nil {
 		return model.NewAppError("ResetPermissionSystem", "app.system.permanent_delete_by_name.app_error", nil, err.Error(), http.StatusInternalServerError)
->>>>>>> 2baf95df
 	}
 
 	// Remove the "System" table entry that marks the emoji permissions migration as done.
