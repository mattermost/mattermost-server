--- conflicted
+++ resolved
@@ -223,25 +223,16 @@
 	s.installFeatureFlagPlugins()
 
 	// Sync plugin active state when config changes. Also notify plugins.
-<<<<<<< HEAD
 	s.PluginsLock.Lock()
 	s.RemoveConfigListener(s.PluginConfigListenerId)
-	s.PluginConfigListenerId = s.AddConfigListener(func(*model.Config, *model.Config) {
-		s.installFeatureFlagPlugins()
-		s.syncPluginsActiveState()
-		if pluginsEnvironment := s.GetPluginsEnvironment(); pluginsEnvironment != nil {
-=======
-	a.Srv().PluginsLock.Lock()
-	a.RemoveConfigListener(a.Srv().PluginConfigListenerId)
-	a.Srv().PluginConfigListenerId = a.AddConfigListener(func(old, new *model.Config) {
+	s.PluginConfigListenerId = s.AddConfigListener(func(old, new *model.Config) {
 		// If plugin status remains unchanged, only then run this.
 		// Because (*App).InitPlugins is already run as a config change hook.
 		if *old.PluginSettings.Enable == *new.PluginSettings.Enable {
-			a.installFeatureFlagPlugins()
-			a.SyncPluginsActiveState()
-		}
-		if pluginsEnvironment := a.GetPluginsEnvironment(); pluginsEnvironment != nil {
->>>>>>> e2b9cb98
+			s.installFeatureFlagPlugins()
+			s.syncPluginsActiveState()
+		}
+		if pluginsEnvironment := s.GetPluginsEnvironment(); pluginsEnvironment != nil {
 			pluginsEnvironment.RunMultiPluginHook(func(hooks plugin.Hooks) bool {
 				if err := hooks.OnConfigurationChange(); err != nil {
 					s.Log.Error("Plugin OnConfigurationChange hook failed", mlog.Err(err))
