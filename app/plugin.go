--- conflicted
+++ resolved
@@ -407,7 +407,6 @@
 	return resp, nil
 }
 
-<<<<<<< HEAD
 // GetPluginPublicKeys returns all public keys listed in the config.
 func (a *App) GetPluginPublicKeys() ([]string, *model.AppError) {
 	config := a.Config().PluginSettings
@@ -461,7 +460,6 @@
 	})
 
 	return nil
-=======
 // GetMarketplacePlugin returns plugin from marketplace-server
 func (a *App) GetMarketplacePlugin(request *model.InstallMarketplacePluginRequest) (*model.BaseMarketplacePlugin, *model.AppError) {
 	marketplaceClient, err := marketplace.NewClient(
@@ -478,7 +476,6 @@
 		return nil, model.NewAppError("GetMarketplacePlugin", "app.plugin.marketplace_plugins.not_found.app_error", nil, err.Error(), http.StatusInternalServerError)
 	}
 	return plugin, nil
->>>>>>> 9e2e117f
 }
 
 // GetMarketplacePlugins returns a list of plugins from the marketplace-server,
