--- conflicted
+++ resolved
@@ -4,10 +4,7 @@
 package app
 
 import (
-<<<<<<< HEAD
 	"fmt"
-=======
->>>>>>> ccceb369
 	"io"
 	"io/ioutil"
 	"net/http"
@@ -421,13 +418,8 @@
 	return resp, nil
 }
 
-<<<<<<< HEAD
 // GetPluginPublicKeyFiles returns all public keys listed in the config.
 func (a *App) GetPluginPublicKeyFiles() ([]string, *model.AppError) {
-=======
-// GetPluginPublicKeys returns all public keys listed in the config.
-func (a *App) GetPluginPublicKeys() ([]string, *model.AppError) {
->>>>>>> ccceb369
 	return a.Config().PluginSettings.SignaturePublicKeyFiles, nil
 }
 
