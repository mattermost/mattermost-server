--- conflicted
+++ resolved
@@ -407,7 +407,6 @@
 	return resp, nil
 }
 
-<<<<<<< HEAD
 // GetPluginPublicKeys returns all public keys listed in the config.
 func (a *App) GetPluginPublicKeys() ([]string, *model.AppError) {
 	config := a.Config().PluginSettings
@@ -461,7 +460,6 @@
 	})
 
 	return nil
-=======
 // GetMarketplacePlugins returns a list of plugins from the marketplace-server,
 // and plugins that are installed locally.
 func (a *App) GetMarketplacePlugins(filter *model.MarketplacePluginFilter) ([]*model.MarketplacePlugin, *model.AppError) {
@@ -557,7 +555,6 @@
 	}
 
 	return false
->>>>>>> b8f0546c
 }
 
 // notifyPluginEnabled notifies connected websocket clients across all peers if the version of the given
