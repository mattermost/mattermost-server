// Copyright (c) 2015-present Mattermost, Inc. All Rights Reserved.
// See LICENSE.txt for license information.

package app

import (
	"encoding/base64"
	"fmt"
	"io"
	"io/ioutil"
	"net/http"
	"os"
	"path/filepath"
	"sort"
	"strings"

	"github.com/mattermost/mattermost-server/v5/mlog"
	"github.com/mattermost/mattermost-server/v5/model"
	"github.com/mattermost/mattermost-server/v5/plugin"
	"github.com/mattermost/mattermost-server/v5/services/filesstore"
	"github.com/mattermost/mattermost-server/v5/services/marketplace"
	"github.com/mattermost/mattermost-server/v5/utils/fileutils"

	"github.com/blang/semver"
	svg "github.com/h2non/go-is-svg"
	"github.com/pkg/errors"
)

const prepackagedPluginsDir = "prepackaged_plugins"

type pluginSignaturePath struct {
	pluginId      string
	path          string
	signaturePath string
}

// GetPluginsEnvironment returns the plugin environment for use if plugins are enabled and
// initialized.
//
// To get the plugins environment when the plugins are disabled, manually acquire the plugins
// lock instead.
func (a *App) GetPluginsEnvironment() *plugin.Environment {
	if !*a.Config().PluginSettings.Enable {
		return nil
	}

	a.Srv.PluginsLock.RLock()
	defer a.Srv.PluginsLock.RUnlock()

	return a.Srv.PluginsEnvironment
}

func (a *App) SetPluginsEnvironment(pluginsEnvironment *plugin.Environment) {
	a.Srv.PluginsLock.Lock()
	defer a.Srv.PluginsLock.Unlock()

	a.Srv.PluginsEnvironment = pluginsEnvironment
}

func (a *App) SyncPluginsActiveState() {
	// Acquiring lock manually, as plugins might be disabled. See GetPluginsEnvironment.
	a.Srv.PluginsLock.RLock()
	pluginsEnvironment := a.Srv.PluginsEnvironment
	a.Srv.PluginsLock.RUnlock()

	if pluginsEnvironment == nil {
		return
	}

	config := a.Config().PluginSettings

	if *config.Enable {
		availablePlugins, err := pluginsEnvironment.Available()
		if err != nil {
			a.Log.Error("Unable to get available plugins", mlog.Err(err))
			return
		}

		// Deactivate any plugins that have been disabled.
		for _, plugin := range availablePlugins {
			// Determine if plugin is enabled
			pluginId := plugin.Manifest.Id
			pluginEnabled := false
			if state, ok := config.PluginStates[pluginId]; ok {
				pluginEnabled = state.Enable
			}

			// If it's not enabled we need to deactivate it
			if !pluginEnabled {
				deactivated := pluginsEnvironment.Deactivate(pluginId)
				if deactivated && plugin.Manifest.HasClient() {
					message := model.NewWebSocketEvent(model.WEBSOCKET_EVENT_PLUGIN_DISABLED, "", "", "", nil)
					message.Add("manifest", plugin.Manifest.ClientManifest())
					a.Publish(message)
				}
			}
		}

		// Activate any plugins that have been enabled
		for _, plugin := range availablePlugins {
			if plugin.Manifest == nil {
				plugin.WrapLogger(a.Log).Error("Plugin manifest could not be loaded", mlog.Err(plugin.ManifestError))
				continue
			}

			// Determine if plugin is enabled
			pluginId := plugin.Manifest.Id
			pluginEnabled := false
			if state, ok := config.PluginStates[pluginId]; ok {
				pluginEnabled = state.Enable
			}

			// Activate plugin if enabled
			if pluginEnabled {
				updatedManifest, activated, err := pluginsEnvironment.Activate(pluginId)
				if err != nil {
					plugin.WrapLogger(a.Log).Error("Unable to activate plugin", mlog.Err(err))
					continue
				}

				if activated {
					// Notify all cluster clients if ready
					if err := a.notifyPluginEnabled(updatedManifest); err != nil {
						a.Log.Error("Failed to notify cluster on plugin enable", mlog.Err(err))
					}
				}
			}
		}
	} else { // If plugins are disabled, shutdown plugins.
		pluginsEnvironment.Shutdown()
	}

	if err := a.notifyPluginStatusesChanged(); err != nil {
		mlog.Error("failed to notify plugin status changed", mlog.Err(err))
	}
}

func (a *App) NewPluginAPI(manifest *model.Manifest) plugin.API {
	return NewPluginAPI(a, manifest)
}

func (a *App) InitPlugins(pluginDir, webappPluginDir string) {
	// Acquiring lock manually, as plugins might be disabled. See GetPluginsEnvironment.
	a.Srv.PluginsLock.RLock()
	pluginsEnvironment := a.Srv.PluginsEnvironment
	a.Srv.PluginsLock.RUnlock()
	if pluginsEnvironment != nil || !*a.Config().PluginSettings.Enable {
		a.SyncPluginsActiveState()
		return
	}

	a.Log.Info("Starting up plugins")

	if err := os.Mkdir(pluginDir, 0744); err != nil && !os.IsExist(err) {
		mlog.Error("Failed to start up plugins", mlog.Err(err))
		return
	}

	if err := os.Mkdir(webappPluginDir, 0744); err != nil && !os.IsExist(err) {
		mlog.Error("Failed to start up plugins", mlog.Err(err))
		return
	}

	env, err := plugin.NewEnvironment(a.NewPluginAPI, pluginDir, webappPluginDir, a.Log)
	if err != nil {
		mlog.Error("Failed to start up plugins", mlog.Err(err))
		return
	}
	a.SetPluginsEnvironment(env)

	if err := a.SyncPlugins(); err != nil {
		mlog.Error("Failed to sync plugins from the file store", mlog.Err(err))
	}

	plugins := a.processPrepackagedPlugins(prepackagedPluginsDir)
	pluginsEnvironment = a.GetPluginsEnvironment()
	pluginsEnvironment.SetPrepackagedPlugins(plugins)

	// Sync plugin active state when config changes. Also notify plugins.
	a.Srv.PluginsLock.Lock()
	a.RemoveConfigListener(a.Srv.PluginConfigListenerId)
	a.Srv.PluginConfigListenerId = a.AddConfigListener(func(*model.Config, *model.Config) {
		a.SyncPluginsActiveState()
		if pluginsEnvironment := a.GetPluginsEnvironment(); pluginsEnvironment != nil {
			pluginsEnvironment.RunMultiPluginHook(func(hooks plugin.Hooks) bool {
				hooks.OnConfigurationChange()
				return true
			}, plugin.OnConfigurationChangeId)
		}
	})
	a.Srv.PluginsLock.Unlock()

	a.SyncPluginsActiveState()
}

// SyncPlugins synchronizes the plugins installed locally
// with the plugin bundles available in the file store.
func (a *App) SyncPlugins() *model.AppError {
	mlog.Info("Syncing plugins from the file store")

	pluginsEnvironment := a.GetPluginsEnvironment()
	if pluginsEnvironment == nil {
		return model.NewAppError("SyncPlugins", "app.plugin.disabled.app_error", nil, "", http.StatusNotImplemented)
	}

	availablePlugins, err := pluginsEnvironment.Available()
	if err != nil {
		return model.NewAppError("SyncPlugins", "app.plugin.sync.read_local_folder.app_error", nil, err.Error(), http.StatusInternalServerError)
	}

	for _, plugin := range availablePlugins {
		pluginId := plugin.Manifest.Id

		// Only handle managed plugins with .filestore flag file.
		_, err := os.Stat(filepath.Join(*a.Config().PluginSettings.Directory, pluginId, managedPluginFileName))
		if os.IsNotExist(err) {
			mlog.Warn("Skipping sync for unmanaged plugin", mlog.String("plugin_id", pluginId))
		} else if err != nil {
			mlog.Error("Skipping sync for plugin after failure to check if managed", mlog.String("plugin_id", pluginId), mlog.Err(err))
		} else {
			mlog.Debug("Removing local installation of managed plugin before sync", mlog.String("plugin_id", pluginId))
			if err := a.removePluginLocally(pluginId); err != nil {
				mlog.Error("Failed to remove local installation of managed plugin before sync", mlog.String("plugin_id", pluginId), mlog.Err(err))
			}
		}
	}

	// Install plugins from the file store.
	pluginSignaturePathMap, appErr := a.getPluginsFromFolder()
	if appErr != nil {
		return appErr
	}

	for _, plugin := range pluginSignaturePathMap {
		reader, appErr := a.FileReader(plugin.path)
		if appErr != nil {
			mlog.Error("Failed to open plugin bundle from file store.", mlog.String("bundle", plugin.path), mlog.Err(appErr))
			continue
		}
		defer reader.Close()

		var signature filesstore.ReadCloseSeeker
		if *a.Config().PluginSettings.RequirePluginSignature {
			signature, appErr = a.FileReader(plugin.signaturePath)
			if appErr != nil {
				mlog.Error("Failed to open plugin signature from file store.", mlog.Err(appErr))
				continue
			}
			defer signature.Close()
		}

		mlog.Info("Syncing plugin from file store", mlog.String("bundle", plugin.path))
		if _, err := a.installPluginLocally(reader, signature, installPluginLocallyAlways); err != nil {
			mlog.Error("Failed to sync plugin from file store", mlog.String("bundle", plugin.path), mlog.Err(err))
		}
	}
	return nil
}

func (a *App) ShutDownPlugins() {
	pluginsEnvironment := a.GetPluginsEnvironment()
	if pluginsEnvironment == nil {
		return
	}

	mlog.Info("Shutting down plugins")

	pluginsEnvironment.Shutdown()

	a.RemoveConfigListener(a.Srv.PluginConfigListenerId)
	a.Srv.PluginConfigListenerId = ""

	// Acquiring lock manually before cleaning up PluginsEnvironment.
	a.Srv.PluginsLock.Lock()
	defer a.Srv.PluginsLock.Unlock()
	if a.Srv.PluginsEnvironment == pluginsEnvironment {
		a.Srv.PluginsEnvironment = nil
	} else {
		mlog.Warn("Another PluginsEnvironment detected while shutting down plugins.")
	}
}

func (a *App) GetActivePluginManifests() ([]*model.Manifest, *model.AppError) {
	pluginsEnvironment := a.GetPluginsEnvironment()
	if pluginsEnvironment == nil {
		return nil, model.NewAppError("GetActivePluginManifests", "app.plugin.disabled.app_error", nil, "", http.StatusNotImplemented)
	}

	plugins := pluginsEnvironment.Active()

	manifests := make([]*model.Manifest, len(plugins))
	for i, plugin := range plugins {
		manifests[i] = plugin.Manifest
	}

	return manifests, nil
}

// EnablePlugin will set the config for an installed plugin to enabled, triggering asynchronous
// activation if inactive anywhere in the cluster.
// Notifies cluster peers through config change.
func (a *App) EnablePlugin(id string) *model.AppError {
	pluginsEnvironment := a.GetPluginsEnvironment()
	if pluginsEnvironment == nil {
		return model.NewAppError("EnablePlugin", "app.plugin.disabled.app_error", nil, "", http.StatusNotImplemented)
	}

	availablePlugins, err := pluginsEnvironment.Available()
	if err != nil {
		return model.NewAppError("EnablePlugin", "app.plugin.config.app_error", nil, err.Error(), http.StatusInternalServerError)
	}

	id = strings.ToLower(id)

	var manifest *model.Manifest
	for _, p := range availablePlugins {
		if p.Manifest.Id == id {
			manifest = p.Manifest
			break
		}
	}

	if manifest == nil {
		return model.NewAppError("EnablePlugin", "app.plugin.not_installed.app_error", nil, "", http.StatusNotFound)
	}

	a.UpdateConfig(func(cfg *model.Config) {
		cfg.PluginSettings.PluginStates[id] = &model.PluginState{Enable: true}
	})

	// This call will implicitly invoke SyncPluginsActiveState which will activate enabled plugins.
	if err := a.SaveConfig(a.Config(), true); err != nil {
		if err.Id == "ent.cluster.save_config.error" {
			return model.NewAppError("EnablePlugin", "app.plugin.cluster.save_config.app_error", nil, "", http.StatusInternalServerError)
		}
		return model.NewAppError("EnablePlugin", "app.plugin.config.app_error", nil, err.Error(), http.StatusInternalServerError)
	}

	return nil
}

// DisablePlugin will set the config for an installed plugin to disabled, triggering deactivation if active.
// Notifies cluster peers through config change.
func (a *App) DisablePlugin(id string) *model.AppError {
	pluginsEnvironment := a.GetPluginsEnvironment()
	if pluginsEnvironment == nil {
		return model.NewAppError("DisablePlugin", "app.plugin.disabled.app_error", nil, "", http.StatusNotImplemented)
	}

	availablePlugins, err := pluginsEnvironment.Available()
	if err != nil {
		return model.NewAppError("DisablePlugin", "app.plugin.config.app_error", nil, err.Error(), http.StatusInternalServerError)
	}

	id = strings.ToLower(id)

	var manifest *model.Manifest
	for _, p := range availablePlugins {
		if p.Manifest.Id == id {
			manifest = p.Manifest
			break
		}
	}

	if manifest == nil {
		return model.NewAppError("DisablePlugin", "app.plugin.not_installed.app_error", nil, "", http.StatusNotFound)
	}

	a.UpdateConfig(func(cfg *model.Config) {
		cfg.PluginSettings.PluginStates[id] = &model.PluginState{Enable: false}
	})
	a.UnregisterPluginCommands(id)

	// This call will implicitly invoke SyncPluginsActiveState which will deactivate disabled plugins.
	if err := a.SaveConfig(a.Config(), true); err != nil {
		return model.NewAppError("DisablePlugin", "app.plugin.config.app_error", nil, err.Error(), http.StatusInternalServerError)
	}

	return nil
}

func (a *App) GetPlugins() (*model.PluginsResponse, *model.AppError) {
	pluginsEnvironment := a.GetPluginsEnvironment()
	if pluginsEnvironment == nil {
		return nil, model.NewAppError("GetPlugins", "app.plugin.disabled.app_error", nil, "", http.StatusNotImplemented)
	}

	availablePlugins, err := pluginsEnvironment.Available()
	if err != nil {
		return nil, model.NewAppError("GetPlugins", "app.plugin.get_plugins.app_error", nil, err.Error(), http.StatusInternalServerError)
	}
	resp := &model.PluginsResponse{Active: []*model.PluginInfo{}, Inactive: []*model.PluginInfo{}}
	for _, plugin := range availablePlugins {
		if plugin.Manifest == nil {
			continue
		}

		info := &model.PluginInfo{
			Manifest: *plugin.Manifest,
		}

		if pluginsEnvironment.IsActive(plugin.Manifest.Id) {
			resp.Active = append(resp.Active, info)
		} else {
			resp.Inactive = append(resp.Inactive, info)
		}
	}

	return resp, nil
}

// GetMarketplacePlugins returns a list of plugins from the marketplace-server,
// and plugins that are installed locally.
func (a *App) GetMarketplacePlugins(filter *model.MarketplacePluginFilter) ([]*model.MarketplacePlugin, *model.AppError) {
	plugins := map[string]*model.MarketplacePlugin{}

	if *a.Config().PluginSettings.EnableRemoteMarketplace && !filter.LocalOnly {
		p, appErr := a.getRemotePlugins(filter)
		if appErr != nil {
			return nil, appErr
		}
		plugins = p
	}

	appErr := a.mergePrepackagedPlugins(plugins)
	if appErr != nil {
		return nil, appErr
	}

	appErr = a.mergeLocalPlugins(plugins)
	if appErr != nil {
		return nil, appErr
	}

	// Filter plugins.
	var result []*model.MarketplacePlugin
	for _, p := range plugins {
		if pluginMatchesFilter(p.Manifest, filter.Filter) {
			result = append(result, p)
		}
	}

	// Sort result alphabetically.
	sort.SliceStable(result, func(i, j int) bool {
		return strings.ToLower(result[i].Manifest.Name) < strings.ToLower(result[j].Manifest.Name)
	})

	return result, nil
}

// getPrepackagedPlugin returns a pre-packaged plugin.
func (a *App) getPrepackagedPlugin(pluginId, version string) (*plugin.PrepackagedPlugin, *model.AppError) {
	pluginsEnvironment := a.GetPluginsEnvironment()
	if pluginsEnvironment == nil {
		return nil, model.NewAppError("getPrepackagedPlugin", "app.plugin.config.app_error", nil, "plugin environment is nil", http.StatusInternalServerError)
	}

	prepackagedPlugins := pluginsEnvironment.PrepackagedPlugins()
	for _, p := range prepackagedPlugins {
		if p.Manifest.Id == pluginId && p.Manifest.Version == version {
			return p, nil
		}
	}

	return nil, model.NewAppError("getPrepackagedPlugin", "app.plugin.marketplace_plugins.not_found.app_error", nil, "", http.StatusInternalServerError)
}

// getRemoteMarketplacePlugin returns plugin from marketplace-server.
func (a *App) getRemoteMarketplacePlugin(pluginId, version string) (*model.BaseMarketplacePlugin, *model.AppError) {
	marketplaceClient, err := marketplace.NewClient(
		*a.Config().PluginSettings.MarketplaceUrl,
		a.HTTPService,
	)
	if err != nil {
		return nil, model.NewAppError("GetMarketplacePlugin", "app.plugin.marketplace_client.app_error", nil, err.Error(), http.StatusInternalServerError)
	}

	filter := &model.MarketplacePluginFilter{Filter: pluginId, ServerVersion: model.CurrentVersion}
	plugin, err := marketplaceClient.GetPlugin(filter, version)
	if err != nil {
		return nil, model.NewAppError("GetMarketplacePlugin", "app.plugin.marketplace_plugins.not_found.app_error", nil, err.Error(), http.StatusInternalServerError)
	}

	return plugin, nil
}

func (a *App) getRemotePlugins(filter *model.MarketplacePluginFilter) (map[string]*model.MarketplacePlugin, *model.AppError) {
	result := map[string]*model.MarketplacePlugin{}

	pluginsEnvironment := a.GetPluginsEnvironment()
	if pluginsEnvironment == nil {
		return nil, model.NewAppError("getRemotePlugins", "app.plugin.config.app_error", nil, "", http.StatusInternalServerError)
	}

	marketplaceClient, err := marketplace.NewClient(
		*a.Config().PluginSettings.MarketplaceUrl,
		a.HTTPService,
	)
	if err != nil {
		return nil, model.NewAppError("getRemotePlugins", "app.plugin.marketplace_client.app_error", nil, err.Error(), http.StatusInternalServerError)
	}

	// Fetch all plugins from marketplace.
	marketplacePlugins, err := marketplaceClient.GetPlugins(&model.MarketplacePluginFilter{
		PerPage:       -1,
		ServerVersion: model.CurrentVersion,
	})
	if err != nil {
		return nil, model.NewAppError("getRemotePlugins", "app.plugin.marketplace_client.failed_to_fetch", nil, err.Error(), http.StatusInternalServerError)
	}

	for _, p := range marketplacePlugins {
		if p.Manifest == nil {
<<<<<<< HEAD
			continue
		}

		result[p.Manifest.Id] = &model.MarketplacePlugin{BaseMarketplacePlugin: p}
	}

	return result, nil
}

// mergePrepackagedPlugins merges pre-packaged plugins to remote marketplace plugins list.
func (a *App) mergePrepackagedPlugins(remoteMarketplacePlugins map[string]*model.MarketplacePlugin) *model.AppError {
	pluginsEnvironment := a.GetPluginsEnvironment()
	if pluginsEnvironment == nil {
		return model.NewAppError("mergePrepackagedPlugins", "app.plugin.config.app_error", nil, "", http.StatusInternalServerError)
	}

	for _, prepackaged := range pluginsEnvironment.PrepackagedPlugins() {
		if prepackaged.Manifest == nil {
			continue
		}

		prepackagedMarketplace := &model.MarketplacePlugin{
			BaseMarketplacePlugin: &model.BaseMarketplacePlugin{
				Manifest: prepackaged.Manifest,
			},
		}

		// If not available in marketplace, add the prepackaged
		if remoteMarketplacePlugins[prepackaged.Manifest.Id] == nil {
			remoteMarketplacePlugins[prepackaged.Manifest.Id] = prepackagedMarketplace
			continue
		}

=======
			continue
		}

		result[p.Manifest.Id] = &model.MarketplacePlugin{BaseMarketplacePlugin: p}
	}

	return result, nil
}

// mergePrepackagedPlugins merges pre-packaged plugins to remote marketplace plugins list.
func (a *App) mergePrepackagedPlugins(remoteMarketplacePlugins map[string]*model.MarketplacePlugin) *model.AppError {
	pluginsEnvironment := a.GetPluginsEnvironment()
	if pluginsEnvironment == nil {
		return model.NewAppError("mergePrepackagedPlugins", "app.plugin.config.app_error", nil, "", http.StatusInternalServerError)
	}

	for _, prepackaged := range pluginsEnvironment.PrepackagedPlugins() {
		if prepackaged.Manifest == nil {
			continue
		}

		prepackagedMarketplace := &model.MarketplacePlugin{
			BaseMarketplacePlugin: &model.BaseMarketplacePlugin{
				Manifest: prepackaged.Manifest,
			},
		}

		// If not available in marketplace, add the prepackaged
		if remoteMarketplacePlugins[prepackaged.Manifest.Id] == nil {
			remoteMarketplacePlugins[prepackaged.Manifest.Id] = prepackagedMarketplace
			continue
		}

>>>>>>> 87eb7697
		// If available in the markteplace, only overwrite if newer.
		prepackagedVersion, err := semver.Parse(prepackaged.Manifest.Version)
		if err != nil {
			return model.NewAppError("mergePrepackagedPlugins", "app.plugin.invalid_version.app_error", nil, "", http.StatusBadRequest)
<<<<<<< HEAD
		}

		marketplacePlugin := remoteMarketplacePlugins[prepackaged.Manifest.Id]
		marketplaceVersion, err := semver.Parse(marketplacePlugin.Manifest.Version)
		if err != nil {
			return model.NewAppError("mergePrepackagedPlugins", "app.plugin.invalid_version.app_error", nil, "", http.StatusBadRequest)
=======
		}

		marketplacePlugin := remoteMarketplacePlugins[prepackaged.Manifest.Id]
		marketplaceVersion, err := semver.Parse(marketplacePlugin.Manifest.Version)
		if err != nil {
			return model.NewAppError("mergePrepackagedPlugins", "app.plugin.invalid_version.app_error", nil, "", http.StatusBadRequest)
		}

		if prepackagedVersion.GT(marketplaceVersion) {
			remoteMarketplacePlugins[prepackaged.Manifest.Id] = prepackagedMarketplace
>>>>>>> 87eb7697
		}
	}

	return nil
}

<<<<<<< HEAD
		if prepackagedVersion.GT(marketplaceVersion) {
			remoteMarketplacePlugins[prepackaged.Manifest.Id] = prepackagedMarketplace
		}
	}

	return nil
}

=======
>>>>>>> 87eb7697
// mergeLocalPlugins merges locally installed plugins to remote marketplace plugins list.
func (a *App) mergeLocalPlugins(remoteMarketplacePlugins map[string]*model.MarketplacePlugin) *model.AppError {
	pluginsEnvironment := a.GetPluginsEnvironment()
	if pluginsEnvironment == nil {
		return model.NewAppError("GetMarketplacePlugins", "app.plugin.config.app_error", nil, "", http.StatusInternalServerError)
	}

	localPlugins, err := pluginsEnvironment.Available()
	if err != nil {
		return model.NewAppError("GetMarketplacePlugins", "app.plugin.config.app_error", nil, err.Error(), http.StatusInternalServerError)
	}

	for _, plugin := range localPlugins {
		if plugin.Manifest == nil {
<<<<<<< HEAD
			continue
		}

		if remoteMarketplacePlugins[plugin.Manifest.Id] != nil {
			// Remote plugin is installed.
			remoteMarketplacePlugins[plugin.Manifest.Id].InstalledVersion = plugin.Manifest.Version
			continue
=======
			continue
		}

		if remoteMarketplacePlugins[plugin.Manifest.Id] != nil {
			// Remote plugin is installed.
			remoteMarketplacePlugins[plugin.Manifest.Id].InstalledVersion = plugin.Manifest.Version
			continue
		}

		var labels []model.MarketplaceLabel
		if *a.Config().PluginSettings.EnableRemoteMarketplace {
			// Labels should not (yet) be localized as the labels sent by the Marketplace are not (yet) localizable.
			labels = append(labels, model.MarketplaceLabel{
				Name:        "Local",
				Description: "This plugin is not listed in the marketplace",
			})
>>>>>>> 87eb7697
		}

		remoteMarketplacePlugins[plugin.Manifest.Id] = &model.MarketplacePlugin{
			BaseMarketplacePlugin: &model.BaseMarketplacePlugin{
				Labels:   labels,
				Manifest: plugin.Manifest,
			},
			InstalledVersion: plugin.Manifest.Version,
		}
	}

	return nil
}

func pluginMatchesFilter(manifest *model.Manifest, filter string) bool {
	filter = strings.TrimSpace(strings.ToLower(filter))

	if filter == "" {
		return true
	}

	if strings.ToLower(manifest.Id) == filter {
		return true
	}

	if strings.Contains(strings.ToLower(manifest.Name), filter) {
		return true
	}

	if strings.Contains(strings.ToLower(manifest.Description), filter) {
		return true
	}

	return false
}

// notifyPluginEnabled notifies connected websocket clients across all peers if the version of the given
// plugin is same across them.
//
// When a peer finds itself in agreement with all other peers as to the version of the given plugin,
// it will notify all connected websocket clients (across all peers) to trigger the (re-)installation.
// There is a small chance that this never occurs, because the last server to finish installing dies before it can announce.
// There is also a chance that multiple servers notify, but the webapp handles this idempotently.
func (a *App) notifyPluginEnabled(manifest *model.Manifest) error {
	pluginsEnvironment := a.GetPluginsEnvironment()
	if pluginsEnvironment == nil {
		return errors.New("pluginsEnvironment is nil")
	}
	if !manifest.HasClient() || !pluginsEnvironment.IsActive(manifest.Id) {
		return nil
	}

	var statuses model.PluginStatuses

	if a.Cluster != nil {
		var err *model.AppError
		statuses, err = a.Cluster.GetPluginStatuses()
		if err != nil {
			return err
		}
	}

	localStatus, err := a.GetPluginStatus(manifest.Id)
	if err != nil {
		return err
	}
	statuses = append(statuses, localStatus)

	// This will not guard against the race condition of enabling a plugin immediately after installation.
	// As GetPluginStatuses() will not return the new plugin (since other peers are racing to install),
	// this peer will end up checking status against itself and will notify all webclients (including peer webclients),
	// which may result in a 404.
	for _, status := range statuses {
		if status.PluginId == manifest.Id && status.Version != manifest.Version {
			mlog.Debug("Not ready to notify webclients", mlog.String("cluster_id", status.ClusterId), mlog.String("plugin_id", manifest.Id))
			return nil
		}
	}

	// Notify all cluster peer clients.
	message := model.NewWebSocketEvent(model.WEBSOCKET_EVENT_PLUGIN_ENABLED, "", "", "", nil)
	message.Add("manifest", manifest.ClientManifest())
	a.Publish(message)

	return nil
}

func (a *App) getPluginsFromFolder() (map[string]*pluginSignaturePath, *model.AppError) {
	fileStorePaths, appErr := a.ListDirectory(fileStorePluginFolder)
	if appErr != nil {
		return nil, model.NewAppError("getPluginsFromDir", "app.plugin.sync.list_filestore.app_error", nil, appErr.Error(), http.StatusInternalServerError)
	}

	return getPluginsFromFilePaths(fileStorePaths), nil
}

func getPluginsFromFilePaths(fileStorePaths []string) map[string]*pluginSignaturePath {
	pluginSignaturePathMap := make(map[string]*pluginSignaturePath)
	for _, path := range fileStorePaths {
		if strings.HasSuffix(path, ".tar.gz") {
			id := strings.TrimSuffix(filepath.Base(path), ".tar.gz")
			helper := &pluginSignaturePath{
				pluginId:      id,
				path:          path,
				signaturePath: "",
			}
			pluginSignaturePathMap[id] = helper
		}
	}
	for _, path := range fileStorePaths {
		if strings.HasSuffix(path, ".tar.gz.sig") {
			id := strings.TrimSuffix(filepath.Base(path), ".tar.gz.sig")
			if val, ok := pluginSignaturePathMap[id]; !ok {
				mlog.Error("Unknown signature", mlog.String("path", path))
			} else {
				val.signaturePath = path
			}
		}
	}

	return pluginSignaturePathMap
}

func (a *App) processPrepackagedPlugins(pluginsDir string) []*plugin.PrepackagedPlugin {
	prepackagedPluginsDir, found := fileutils.FindDir(pluginsDir)
	if !found {
		return nil
	}

	fileStorePaths := []string{}
	err := filepath.Walk(prepackagedPluginsDir, func(walkPath string, info os.FileInfo, err error) error {
		fileStorePaths = append(fileStorePaths, walkPath)
		return nil
	})
	if err != nil {
		mlog.Error("Failed to walk prepackaged plugins", mlog.Err(err))
		return nil
	}

	pluginSignaturePathMap := getPluginsFromFilePaths(fileStorePaths)
	plugins := make([]*plugin.PrepackagedPlugin, 0, len(pluginSignaturePathMap))
	for _, pluginPaths := range pluginSignaturePathMap {
		plugin, err := a.processPrepackagedPlugin(pluginPaths)
		if err != nil {
			mlog.Error("Failed to install prepackaged plugin", mlog.String("path", pluginPaths.path), mlog.Err(err))
			continue
		}

		plugins = append(plugins, plugin)
	}

	return plugins
}

// processPrepackagedPlugin will return the prepackaged plugin metadata and will also
// install the prepackaged plugin if it had been previously enabled and AutomaticPrepackagedPlugins is true.
func (a *App) processPrepackagedPlugin(pluginPath *pluginSignaturePath) (*plugin.PrepackagedPlugin, error) {
	mlog.Debug("Processing prepackaged plugin", mlog.String("path", pluginPath.path))

	fileReader, err := os.Open(pluginPath.path)
	if err != nil {
		return nil, errors.Wrapf(err, "Failed to open prepackaged plugin %s", pluginPath.path)
	}
	tmpDir, err := ioutil.TempDir("", "plugintmp")
	if err != nil {
		return nil, errors.Wrap(err, "Failed to create temp dir plugintmp")
	}
	defer os.RemoveAll(tmpDir)

	plugin, pluginDir, err := getPrepackagedPlugin(pluginPath, fileReader, tmpDir)
	if err != nil {
		return nil, errors.Wrapf(err, "Failed to get prepackaged plugin %s", pluginPath.path)
	}

	// Skip installing the plugin at all if automatic prepackaged plugins is disabled
	if !*a.Config().PluginSettings.AutomaticPrepackagedPlugins {
		return plugin, nil
	}

	// Skip installing if the plugin is has not been previously enabled.
	pluginState := a.Config().PluginSettings.PluginStates[plugin.Manifest.Id]
	if pluginState == nil || !pluginState.Enable {
		return plugin, nil
	}

	mlog.Debug("Installing prepackaged plugin", mlog.String("path", pluginPath.path))
	if _, err := a.installExtractedPlugin(plugin.Manifest, pluginDir, installPluginLocallyOnlyIfNewOrUpgrade); err != nil {
		return nil, errors.Wrapf(err, "Failed to install extracted prepackaged plugin %s", pluginPath.path)
	}

	return plugin, nil
}

// getPrepackagedPlugin builds a PrepackagedPlugin from the plugin at the given path, additionally returning the directory in which it was extracted.
func getPrepackagedPlugin(pluginPath *pluginSignaturePath, pluginFile io.ReadSeeker, tmpDir string) (*plugin.PrepackagedPlugin, string, error) {
	manifest, pluginDir, appErr := extractPlugin(pluginFile, tmpDir)
	if appErr != nil {
		return nil, "", errors.Wrapf(appErr, "Failed to extract plugin with path %s", pluginPath.path)
	}

	plugin := new(plugin.PrepackagedPlugin)
	plugin.Manifest = manifest
	plugin.Path = pluginPath.path

	if pluginPath.signaturePath != "" {
		sig := pluginPath.signaturePath
		sigReader, sigErr := os.Open(sig)
		if sigErr != nil {
			return nil, "", errors.Wrapf(sigErr, "Failed to open prepackaged plugin signature %s", sig)
		}
		bytes, sigErr := ioutil.ReadAll(sigReader)
		if sigErr != nil {
			return nil, "", errors.Wrapf(sigErr, "Failed to read prepackaged plugin signature %s", sig)
		}
		plugin.Signature = bytes
	}

	if manifest.IconPath != "" {
		iconData, err := getIcon(manifest.IconPath)
		if err != nil {
			return nil, "", errors.Wrapf(err, "Failed to read icon at %s", manifest.IconPath)
		}
		plugin.IconData = iconData
	}

	return plugin, pluginDir, nil
}

func getIcon(iconPath string) (string, error) {
	icon, err := ioutil.ReadFile(iconPath)
	if err != nil {
		return "", errors.Wrapf(err, "failed to open icon at path %s", iconPath)
	}
	if !svg.Is(icon) {
		return "", errors.Wrapf(err, "icon is not svg %s", iconPath)
	}
	return fmt.Sprintf("data:image/svg+xml;base64,%s", base64.StdEncoding.EncodeToString(icon)), nil
}<|MERGE_RESOLUTION|>--- conflicted
+++ resolved
@@ -511,7 +511,6 @@
 
 	for _, p := range marketplacePlugins {
 		if p.Manifest == nil {
-<<<<<<< HEAD
 			continue
 		}
 
@@ -545,81 +544,26 @@
 			continue
 		}
 
-=======
-			continue
-		}
-
-		result[p.Manifest.Id] = &model.MarketplacePlugin{BaseMarketplacePlugin: p}
-	}
-
-	return result, nil
-}
-
-// mergePrepackagedPlugins merges pre-packaged plugins to remote marketplace plugins list.
-func (a *App) mergePrepackagedPlugins(remoteMarketplacePlugins map[string]*model.MarketplacePlugin) *model.AppError {
-	pluginsEnvironment := a.GetPluginsEnvironment()
-	if pluginsEnvironment == nil {
-		return model.NewAppError("mergePrepackagedPlugins", "app.plugin.config.app_error", nil, "", http.StatusInternalServerError)
-	}
-
-	for _, prepackaged := range pluginsEnvironment.PrepackagedPlugins() {
-		if prepackaged.Manifest == nil {
-			continue
-		}
-
-		prepackagedMarketplace := &model.MarketplacePlugin{
-			BaseMarketplacePlugin: &model.BaseMarketplacePlugin{
-				Manifest: prepackaged.Manifest,
-			},
-		}
-
-		// If not available in marketplace, add the prepackaged
-		if remoteMarketplacePlugins[prepackaged.Manifest.Id] == nil {
-			remoteMarketplacePlugins[prepackaged.Manifest.Id] = prepackagedMarketplace
-			continue
-		}
-
->>>>>>> 87eb7697
 		// If available in the markteplace, only overwrite if newer.
 		prepackagedVersion, err := semver.Parse(prepackaged.Manifest.Version)
 		if err != nil {
 			return model.NewAppError("mergePrepackagedPlugins", "app.plugin.invalid_version.app_error", nil, "", http.StatusBadRequest)
-<<<<<<< HEAD
 		}
 
 		marketplacePlugin := remoteMarketplacePlugins[prepackaged.Manifest.Id]
 		marketplaceVersion, err := semver.Parse(marketplacePlugin.Manifest.Version)
 		if err != nil {
 			return model.NewAppError("mergePrepackagedPlugins", "app.plugin.invalid_version.app_error", nil, "", http.StatusBadRequest)
-=======
-		}
-
-		marketplacePlugin := remoteMarketplacePlugins[prepackaged.Manifest.Id]
-		marketplaceVersion, err := semver.Parse(marketplacePlugin.Manifest.Version)
-		if err != nil {
-			return model.NewAppError("mergePrepackagedPlugins", "app.plugin.invalid_version.app_error", nil, "", http.StatusBadRequest)
 		}
 
 		if prepackagedVersion.GT(marketplaceVersion) {
 			remoteMarketplacePlugins[prepackaged.Manifest.Id] = prepackagedMarketplace
->>>>>>> 87eb7697
 		}
 	}
 
 	return nil
 }
 
-<<<<<<< HEAD
-		if prepackagedVersion.GT(marketplaceVersion) {
-			remoteMarketplacePlugins[prepackaged.Manifest.Id] = prepackagedMarketplace
-		}
-	}
-
-	return nil
-}
-
-=======
->>>>>>> 87eb7697
 // mergeLocalPlugins merges locally installed plugins to remote marketplace plugins list.
 func (a *App) mergeLocalPlugins(remoteMarketplacePlugins map[string]*model.MarketplacePlugin) *model.AppError {
 	pluginsEnvironment := a.GetPluginsEnvironment()
@@ -634,15 +578,6 @@
 
 	for _, plugin := range localPlugins {
 		if plugin.Manifest == nil {
-<<<<<<< HEAD
-			continue
-		}
-
-		if remoteMarketplacePlugins[plugin.Manifest.Id] != nil {
-			// Remote plugin is installed.
-			remoteMarketplacePlugins[plugin.Manifest.Id].InstalledVersion = plugin.Manifest.Version
-			continue
-=======
 			continue
 		}
 
@@ -659,7 +594,6 @@
 				Name:        "Local",
 				Description: "This plugin is not listed in the marketplace",
 			})
->>>>>>> 87eb7697
 		}
 
 		remoteMarketplacePlugins[plugin.Manifest.Id] = &model.MarketplacePlugin{
