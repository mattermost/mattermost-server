// Copyright (c) 2015-present Mattermost, Inc. All Rights Reserved.
// See LICENSE.txt for license information.

package app

import (
	"bytes"
	"context"
	"encoding/json"
	"fmt"
	"io"
	"io/ioutil"
	"net/http"
	"net/url"
	"path/filepath"
	"runtime"
	"strings"

	"github.com/mattermost/mattermost-server/v5/app/request"
	"github.com/mattermost/mattermost-server/v5/model"
	"github.com/mattermost/mattermost-server/v5/services/cache"
	"github.com/mattermost/mattermost-server/v5/shared/i18n"
	"github.com/mattermost/mattermost-server/v5/shared/mlog"
	"github.com/pkg/errors"
)

type PluginAPI struct {
	id       string
	app      *App
	ctx      *request.Context
	logger   *mlog.SugarLogger
	manifest *model.Manifest
}

func NewPluginAPI(a *App, c *request.Context, manifest *model.Manifest) *PluginAPI {
	return &PluginAPI{
		id:       manifest.Id,
		manifest: manifest,
		ctx:      c,
		app:      a,
		logger:   a.Log().With(mlog.String("plugin_id", manifest.Id)).Sugar(),
	}
}

func (api *PluginAPI) LoadPluginConfiguration(dest interface{}) error {
	finalConfig := make(map[string]interface{})

	// First set final config to defaults
	if api.manifest.SettingsSchema != nil {
		for _, setting := range api.manifest.SettingsSchema.Settings {
			finalConfig[strings.ToLower(setting.Key)] = setting.Default
		}
	}

	// If we have settings given we override the defaults with them
	for setting, value := range api.app.Config().PluginSettings.Plugins[api.id] {
		finalConfig[strings.ToLower(setting)] = value
	}

	pluginSettingsJsonBytes, err := json.Marshal(finalConfig)
	if err != nil {
		api.logger.Error("Error marshaling config for plugin", mlog.Err(err))
		return nil
	}
	err = json.Unmarshal(pluginSettingsJsonBytes, dest)
	if err != nil {
		api.logger.Error("Error unmarshaling config for plugin", mlog.Err(err))
	}
	return nil
}

func (api *PluginAPI) RegisterCommand(command *model.Command) error {
	return api.app.RegisterPluginCommand(api.id, command)
}

func (api *PluginAPI) UnregisterCommand(teamID, trigger string) error {
	api.app.UnregisterPluginCommand(api.id, teamID, trigger)
	return nil
}

func (api *PluginAPI) ExecuteSlashCommand(commandArgs *model.CommandArgs) (*model.CommandResponse, error) {
	user, appErr := api.app.GetUser(commandArgs.UserId)
	if appErr != nil {
		return nil, appErr
	}
	commandArgs.T = i18n.GetUserTranslations(user.Locale)
	commandArgs.SiteURL = api.app.GetSiteURL()
	response, appErr := api.app.ExecuteCommand(api.ctx, commandArgs)
	if appErr != nil {
		return response, appErr
	}
	return response, nil
}

func (api *PluginAPI) GetSession(sessionID string) (*model.Session, *model.AppError) {
	session, err := api.app.GetSessionById(sessionID)

	if err != nil {
		return nil, err
	}

	return session, nil
}

func (api *PluginAPI) GetConfig() *model.Config {
	return api.app.GetSanitizedConfig()
}

// GetUnsanitizedConfig gets the configuration for a system admin without removing secrets.
func (api *PluginAPI) GetUnsanitizedConfig() *model.Config {
	return api.app.Config().Clone()
}

func (api *PluginAPI) SaveConfig(config *model.Config) *model.AppError {
	_, _, err := api.app.SaveConfig(config, true)
	return err
}

func (api *PluginAPI) GetPluginConfig() map[string]interface{} {
	cfg := api.app.GetSanitizedConfig()
	if pluginConfig, isOk := cfg.PluginSettings.Plugins[api.manifest.Id]; isOk {
		return pluginConfig
	}
	return map[string]interface{}{}
}

func (api *PluginAPI) SavePluginConfig(pluginConfig map[string]interface{}) *model.AppError {
	cfg := api.app.GetSanitizedConfig()
	cfg.PluginSettings.Plugins[api.manifest.Id] = pluginConfig
	_, _, err := api.app.SaveConfig(cfg, true)
	return err
}

func (api *PluginAPI) GetBundlePath() (string, error) {
	bundlePath, err := filepath.Abs(filepath.Join(*api.GetConfig().PluginSettings.Directory, api.manifest.Id))
	if err != nil {
		return "", err
	}

	return bundlePath, err
}

func (api *PluginAPI) GetLicense() *model.License {
	return api.app.Srv().License()
}

func (api *PluginAPI) GetServerVersion() string {
	return model.CurrentVersion
}

func (api *PluginAPI) GetSystemInstallDate() (int64, *model.AppError) {
	return api.app.Srv().getSystemInstallDate()
}

func (api *PluginAPI) GetDiagnosticId() string {
	return api.app.TelemetryId()
}

func (api *PluginAPI) GetTelemetryId() string {
	return api.app.TelemetryId()
}

func (api *PluginAPI) CreateTeam(team *model.Team) (*model.Team, *model.AppError) {
	return api.app.CreateTeam(api.ctx, team)
}

func (api *PluginAPI) DeleteTeam(teamID string) *model.AppError {
	return api.app.SoftDeleteTeam(teamID)
}

func (api *PluginAPI) GetTeams() ([]*model.Team, *model.AppError) {
	return api.app.GetAllTeams()
}

func (api *PluginAPI) GetTeam(teamID string) (*model.Team, *model.AppError) {
	return api.app.GetTeam(teamID)
}

func (api *PluginAPI) SearchTeams(term string) ([]*model.Team, *model.AppError) {
	teams, _, err := api.app.SearchAllTeams(&model.TeamSearch{Term: term})
	return teams, err
}

func (api *PluginAPI) GetTeamByName(name string) (*model.Team, *model.AppError) {
	return api.app.GetTeamByName(name)
}

func (api *PluginAPI) GetTeamsUnreadForUser(userID string) ([]*model.TeamUnread, *model.AppError) {
	return api.app.GetTeamsUnreadForUser("", userID)
}

func (api *PluginAPI) UpdateTeam(team *model.Team) (*model.Team, *model.AppError) {
	return api.app.UpdateTeam(team)
}

func (api *PluginAPI) GetTeamsForUser(userID string) ([]*model.Team, *model.AppError) {
	return api.app.GetTeamsForUser(userID)
}

func (api *PluginAPI) CreateTeamMember(teamID, userID string) (*model.TeamMember, *model.AppError) {
	return api.app.AddTeamMember(api.ctx, teamID, userID)
}

func (api *PluginAPI) CreateTeamMembers(teamID string, userIDs []string, requestorId string) ([]*model.TeamMember, *model.AppError) {
	members, err := api.app.AddTeamMembers(api.ctx, teamID, userIDs, requestorId, false)
	if err != nil {
		return nil, err
	}
	return model.TeamMembersWithErrorToTeamMembers(members), nil
}

func (api *PluginAPI) CreateTeamMembersGracefully(teamID string, userIDs []string, requestorId string) ([]*model.TeamMemberWithError, *model.AppError) {
	return api.app.AddTeamMembers(api.ctx, teamID, userIDs, requestorId, true)
}

func (api *PluginAPI) DeleteTeamMember(teamID, userID, requestorId string) *model.AppError {
	return api.app.RemoveUserFromTeam(api.ctx, teamID, userID, requestorId)
}

func (api *PluginAPI) GetTeamMembers(teamID string, page, perPage int) ([]*model.TeamMember, *model.AppError) {
	return api.app.GetTeamMembers(teamID, page*perPage, perPage, nil)
}

func (api *PluginAPI) GetTeamMember(teamID, userID string) (*model.TeamMember, *model.AppError) {
	return api.app.GetTeamMember(teamID, userID)
}

func (api *PluginAPI) GetTeamMembersForUser(userID string, page int, perPage int) ([]*model.TeamMember, *model.AppError) {
	return api.app.GetTeamMembersForUserWithPagination(userID, page, perPage)
}

func (api *PluginAPI) UpdateTeamMemberRoles(teamID, userID, newRoles string) (*model.TeamMember, *model.AppError) {
	return api.app.UpdateTeamMemberRoles(teamID, userID, newRoles)
}

func (api *PluginAPI) GetTeamStats(teamID string) (*model.TeamStats, *model.AppError) {
	return api.app.GetTeamStats(teamID, nil)
}

func (api *PluginAPI) CreateUser(user *model.User) (*model.User, *model.AppError) {
	return api.app.CreateUser(api.ctx, user)
}

func (api *PluginAPI) DeleteUser(userID string) *model.AppError {
	user, err := api.app.GetUser(userID)
	if err != nil {
		return err
	}
	_, err = api.app.UpdateActive(api.ctx, user, false)
	return err
}

func (api *PluginAPI) GetUsers(options *model.UserGetOptions) ([]*model.User, *model.AppError) {
	return api.app.GetUsers(options)
}

func (api *PluginAPI) GetUser(userID string) (*model.User, *model.AppError) {
	return api.app.GetUser(userID)
}

func (api *PluginAPI) GetUserByEmail(email string) (*model.User, *model.AppError) {
	return api.app.GetUserByEmail(email)
}

func (api *PluginAPI) GetUserByUsername(name string) (*model.User, *model.AppError) {
	return api.app.GetUserByUsername(name)
}

func (api *PluginAPI) GetUsersByUsernames(usernames []string) ([]*model.User, *model.AppError) {
	return api.app.GetUsersByUsernames(usernames, true, nil)
}

func (api *PluginAPI) GetUsersInTeam(teamID string, page int, perPage int) ([]*model.User, *model.AppError) {
	options := &model.UserGetOptions{InTeamId: teamID, Page: page, PerPage: perPage}
	return api.app.GetUsersInTeam(options)
}

func (api *PluginAPI) GetPreferencesForUser(userID string) ([]model.Preference, *model.AppError) {
	return api.app.GetPreferencesForUser(userID)
}

func (api *PluginAPI) UpdatePreferencesForUser(userID string, preferences []model.Preference) *model.AppError {
	return api.app.UpdatePreferences(userID, preferences)
}

func (api *PluginAPI) DeletePreferencesForUser(userID string, preferences []model.Preference) *model.AppError {
	return api.app.DeletePreferences(userID, preferences)
}

func (api *PluginAPI) UpdateUser(user *model.User) (*model.User, *model.AppError) {
	return api.app.UpdateUser(user, true)
}

func (api *PluginAPI) UpdateUserActive(userID string, active bool) *model.AppError {
	return api.app.UpdateUserActive(api.ctx, userID, active)
}

func (api *PluginAPI) GetUserStatus(userID string) (*model.Status, *model.AppError) {
	return api.app.GetStatus(userID)
}

func (api *PluginAPI) GetUserStatusesByIds(userIDs []string) ([]*model.Status, *model.AppError) {
	return api.app.GetUserStatusesByIds(userIDs)
}

func (api *PluginAPI) UpdateUserStatus(userID, status string) (*model.Status, *model.AppError) {
	switch status {
	case model.STATUS_ONLINE:
		api.app.SetStatusOnline(userID, true)
	case model.STATUS_OFFLINE:
		api.app.SetStatusOffline(userID, true)
	case model.STATUS_AWAY:
		api.app.SetStatusAwayIfNeeded(userID, true)
	case model.STATUS_DND:
		api.app.SetStatusDoNotDisturb(userID)
	default:
		return nil, model.NewAppError("UpdateUserStatus", "plugin.api.update_user_status.bad_status", nil, "unrecognized status", http.StatusBadRequest)
	}

	return api.app.GetStatus(userID)
}

func (api *PluginAPI) GetUsersInChannel(channelID, sortBy string, page, perPage int) ([]*model.User, *model.AppError) {
	switch sortBy {
	case model.CHANNEL_SORT_BY_USERNAME:
		return api.app.GetUsersInChannel(&model.UserGetOptions{
			InChannelId: channelID,
			Page:        page,
			PerPage:     perPage,
		})
	case model.CHANNEL_SORT_BY_STATUS:
		return api.app.GetUsersInChannelByStatus(&model.UserGetOptions{
			InChannelId: channelID,
			Page:        page,
			PerPage:     perPage,
		})
	default:
		return nil, model.NewAppError("GetUsersInChannel", "plugin.api.get_users_in_channel", nil, "invalid sort option", http.StatusBadRequest)
	}
}

func (api *PluginAPI) GetLDAPUserAttributes(userID string, attributes []string) (map[string]string, *model.AppError) {
	if api.app.Ldap() == nil {
		return nil, model.NewAppError("GetLdapUserAttributes", "ent.ldap.disabled.app_error", nil, "", http.StatusNotImplemented)
	}

	user, err := api.app.GetUser(userID)
	if err != nil {
		return nil, err
	}

	if user.AuthData == nil {
		return map[string]string{}, nil
	}

	// Only bother running the query if the user's auth service is LDAP or it's SAML and sync is enabled.
	if user.AuthService == model.USER_AUTH_SERVICE_LDAP ||
		(user.AuthService == model.USER_AUTH_SERVICE_SAML && *api.app.Config().SamlSettings.EnableSyncWithLdap) {
		return api.app.Ldap().GetUserAttributes(*user.AuthData, attributes)
	}

	return map[string]string{}, nil
}

func (api *PluginAPI) CreateChannel(channel *model.Channel) (*model.Channel, *model.AppError) {
	return api.app.CreateChannel(api.ctx, channel, false)
}

func (api *PluginAPI) DeleteChannel(channelID string) *model.AppError {
	channel, err := api.app.GetChannel(channelID)
	if err != nil {
		return err
	}
	return api.app.DeleteChannel(api.ctx, channel, "")
}

func (api *PluginAPI) GetPublicChannelsForTeam(teamID string, page, perPage int) ([]*model.Channel, *model.AppError) {
	channels, err := api.app.GetPublicChannelsForTeam(teamID, page*perPage, perPage)
	if err != nil {
		return nil, err
	}
	return *channels, err
}

func (api *PluginAPI) GetChannel(channelID string) (*model.Channel, *model.AppError) {
	return api.app.GetChannel(channelID)
}

func (api *PluginAPI) GetChannelByName(teamID, name string, includeDeleted bool) (*model.Channel, *model.AppError) {
	return api.app.GetChannelByName(name, teamID, includeDeleted)
}

func (api *PluginAPI) GetChannelByNameForTeamName(teamName, channelName string, includeDeleted bool) (*model.Channel, *model.AppError) {
	return api.app.GetChannelByNameForTeamName(channelName, teamName, includeDeleted)
}

func (api *PluginAPI) GetChannelsForTeamForUser(teamID, userID string, includeDeleted bool) ([]*model.Channel, *model.AppError) {
	channels, err := api.app.GetChannelsForUser(teamID, userID, includeDeleted, 0)
	if err != nil {
		return nil, err
	}
	return *channels, err
}

func (api *PluginAPI) GetChannelStats(channelID string) (*model.ChannelStats, *model.AppError) {
	memberCount, err := api.app.GetChannelMemberCount(channelID)
	if err != nil {
		return nil, err
	}
	guestCount, err := api.app.GetChannelMemberCount(channelID)
	if err != nil {
		return nil, err
	}
	return &model.ChannelStats{ChannelId: channelID, MemberCount: memberCount, GuestCount: guestCount}, nil
}

func (api *PluginAPI) GetDirectChannel(userID1, userID2 string) (*model.Channel, *model.AppError) {
	return api.app.GetOrCreateDirectChannel(api.ctx, userID1, userID2)
}

func (api *PluginAPI) GetGroupChannel(userIDs []string) (*model.Channel, *model.AppError) {
	return api.app.CreateGroupChannel(userIDs, "")
}

func (api *PluginAPI) UpdateChannel(channel *model.Channel) (*model.Channel, *model.AppError) {
	return api.app.UpdateChannel(channel)
}

func (api *PluginAPI) SearchChannels(teamID string, term string) ([]*model.Channel, *model.AppError) {
	channels, err := api.app.SearchChannels(teamID, term)
	if err != nil {
		return nil, err
	}
	return *channels, err
}

func (api *PluginAPI) SearchUsers(search *model.UserSearch) ([]*model.User, *model.AppError) {
	pluginSearchUsersOptions := &model.UserSearchOptions{
		IsAdmin:       true,
		AllowInactive: search.AllowInactive,
		Limit:         search.Limit,
	}
	return api.app.SearchUsers(search, pluginSearchUsersOptions)
}

func (api *PluginAPI) SearchPostsInTeam(teamID string, paramsList []*model.SearchParams) ([]*model.Post, *model.AppError) {
	postList, err := api.app.SearchPostsInTeam(teamID, paramsList)
	if err != nil {
		return nil, err
	}
	return postList.ToSlice(), nil
}

func (api *PluginAPI) SearchPostsInTeamForUser(teamID string, userID string, searchParams model.SearchParameter) (*model.PostSearchResults, *model.AppError) {
	var terms string
	if searchParams.Terms != nil {
		terms = *searchParams.Terms
	}

	timeZoneOffset := 0
	if searchParams.TimeZoneOffset != nil {
		timeZoneOffset = *searchParams.TimeZoneOffset
	}

	isOrSearch := false
	if searchParams.IsOrSearch != nil {
		isOrSearch = *searchParams.IsOrSearch
	}

	page := 0
	if searchParams.Page != nil {
		page = *searchParams.Page
	}

	perPage := 100
	if searchParams.PerPage != nil {
		perPage = *searchParams.PerPage
	}

	includeDeletedChannels := false
	if searchParams.IncludeDeletedChannels != nil {
		includeDeletedChannels = *searchParams.IncludeDeletedChannels
	}

	return api.app.SearchPostsInTeamForUser(api.ctx, terms, userID, teamID, isOrSearch, includeDeletedChannels, timeZoneOffset, page, perPage)
}

func (api *PluginAPI) AddChannelMember(channelID, userID string) (*model.ChannelMember, *model.AppError) {
	channel, err := api.GetChannel(channelID)
	if err != nil {
		return nil, err
	}

	return api.app.AddChannelMember(api.ctx, userID, channel, ChannelMemberOpts{
		// For now, don't allow overriding these via the plugin API.
		UserRequestorID: "",
		PostRootID:      "",
	})
}

func (api *PluginAPI) AddUserToChannel(channelID, userID, asUserID string) (*model.ChannelMember, *model.AppError) {
	channel, err := api.GetChannel(channelID)
	if err != nil {
		return nil, err
	}

	return api.app.AddChannelMember(api.ctx, userID, channel, ChannelMemberOpts{
		UserRequestorID: asUserID,
	})
}

func (api *PluginAPI) GetChannelMember(channelID, userID string) (*model.ChannelMember, *model.AppError) {
	return api.app.GetChannelMember(context.Background(), channelID, userID)
}

func (api *PluginAPI) GetChannelMembers(channelID string, page, perPage int) (*model.ChannelMembers, *model.AppError) {
	return api.app.GetChannelMembersPage(channelID, page, perPage)
}

func (api *PluginAPI) GetChannelMembersByIds(channelID string, userIDs []string) (*model.ChannelMembers, *model.AppError) {
	return api.app.GetChannelMembersByIds(channelID, userIDs)
}

func (api *PluginAPI) GetChannelMembersForUser(teamID, userID string, page, perPage int) ([]*model.ChannelMember, *model.AppError) {
	return api.app.GetChannelMembersForUserWithPagination(teamID, userID, page, perPage)
}

func (api *PluginAPI) UpdateChannelMemberRoles(channelID, userID, newRoles string) (*model.ChannelMember, *model.AppError) {
	return api.app.UpdateChannelMemberRoles(channelID, userID, newRoles)
}

func (api *PluginAPI) UpdateChannelMemberNotifications(channelID, userID string, notifications map[string]string) (*model.ChannelMember, *model.AppError) {
	return api.app.UpdateChannelMemberNotifyProps(notifications, channelID, userID)
}

func (api *PluginAPI) DeleteChannelMember(channelID, userID string) *model.AppError {
	return api.app.LeaveChannel(api.ctx, channelID, userID)
}

func (api *PluginAPI) GetGroup(groupId string) (*model.Group, *model.AppError) {
	return api.app.GetGroup(groupId)
}

func (api *PluginAPI) GetGroupByName(name string) (*model.Group, *model.AppError) {
	return api.app.GetGroupByName(name, model.GroupSearchOpts{})
}

func (api *PluginAPI) GetGroupMemberUsers(groupID string, page, perPage int) ([]*model.User, *model.AppError) {
	users, _, err := api.app.GetGroupMemberUsersPage(groupID, page, perPage)

	return users, err
}

func (api *PluginAPI) GetGroupsBySource(groupSource model.GroupSource) ([]*model.Group, *model.AppError) {
	return api.app.GetGroupsBySource(groupSource)
}

func (api *PluginAPI) GetGroupsForUser(userID string) ([]*model.Group, *model.AppError) {
	return api.app.GetGroupsByUserId(userID)
}

func (api *PluginAPI) CreatePost(post *model.Post) (*model.Post, *model.AppError) {
	return api.app.CreatePostMissingChannel(api.ctx, post, true)
}

func (api *PluginAPI) AddReaction(reaction *model.Reaction) (*model.Reaction, *model.AppError) {
	return api.app.SaveReactionForPost(api.ctx, reaction)
}

func (api *PluginAPI) RemoveReaction(reaction *model.Reaction) *model.AppError {
	return api.app.DeleteReactionForPost(api.ctx, reaction)
}

func (api *PluginAPI) GetReactions(postID string) ([]*model.Reaction, *model.AppError) {
	return api.app.GetReactionsForPost(postID)
}

func (api *PluginAPI) SendEphemeralPost(userID string, post *model.Post) *model.Post {
	return api.app.SendEphemeralPost(userID, post)
}

func (api *PluginAPI) UpdateEphemeralPost(userID string, post *model.Post) *model.Post {
	return api.app.UpdateEphemeralPost(userID, post)
}

func (api *PluginAPI) DeleteEphemeralPost(userID, postID string) {
	api.app.DeleteEphemeralPost(userID, postID)
}

func (api *PluginAPI) DeletePost(postID string) *model.AppError {
	_, err := api.app.DeletePost(postID, api.id)
	return err
}

func (api *PluginAPI) GetPostThread(postID string) (*model.PostList, *model.AppError) {
	return api.app.GetPostThread(postID, false, false, false, "")
}

func (api *PluginAPI) GetPost(postID string) (*model.Post, *model.AppError) {
	return api.app.GetSinglePost(postID)
}

func (api *PluginAPI) GetPostsSince(channelID string, time int64) (*model.PostList, *model.AppError) {
	return api.app.GetPostsSince(model.GetPostsSinceOptions{ChannelId: channelID, Time: time})
}

func (api *PluginAPI) GetPostsAfter(channelID, postID string, page, perPage int) (*model.PostList, *model.AppError) {
	return api.app.GetPostsAfterPost(model.GetPostsOptions{ChannelId: channelID, PostId: postID, Page: page, PerPage: perPage})
}

func (api *PluginAPI) GetPostsBefore(channelID, postID string, page, perPage int) (*model.PostList, *model.AppError) {
	return api.app.GetPostsBeforePost(model.GetPostsOptions{ChannelId: channelID, PostId: postID, Page: page, PerPage: perPage})
}

func (api *PluginAPI) GetPostsForChannel(channelID string, page, perPage int) (*model.PostList, *model.AppError) {
	return api.app.GetPostsPage(model.GetPostsOptions{ChannelId: channelID, Page: page, PerPage: perPage})
}

func (api *PluginAPI) UpdatePost(post *model.Post) (*model.Post, *model.AppError) {
	return api.app.UpdatePost(api.ctx, post, false)
}

func (api *PluginAPI) GetProfileImage(userID string) ([]byte, *model.AppError) {
	user, err := api.app.GetUser(userID)
	if err != nil {
		return nil, err
	}

	data, _, err := api.app.GetProfileImage(user)
	return data, err
}

func (api *PluginAPI) SetProfileImage(userID string, data []byte) *model.AppError {
	_, err := api.app.GetUser(userID)
	if err != nil {
		return err
	}

	return api.app.SetProfileImageFromFile(userID, bytes.NewReader(data))
}

func (api *PluginAPI) GetEmojiList(sortBy string, page, perPage int) ([]*model.Emoji, *model.AppError) {
	return api.app.GetEmojiList(page, perPage, sortBy)
}

func (api *PluginAPI) GetEmojiByName(name string) (*model.Emoji, *model.AppError) {
	return api.app.GetEmojiByName(name)
}

func (api *PluginAPI) GetEmoji(emojiId string) (*model.Emoji, *model.AppError) {
	return api.app.GetEmoji(emojiId)
}

func (api *PluginAPI) CopyFileInfos(userID string, fileIDs []string) ([]string, *model.AppError) {
	return api.app.CopyFileInfos(userID, fileIDs)
}

func (api *PluginAPI) GetFileInfo(fileID string) (*model.FileInfo, *model.AppError) {
	return api.app.GetFileInfo(fileID)
}

func (api *PluginAPI) GetFileInfos(page, perPage int, opt *model.GetFileInfosOptions) ([]*model.FileInfo, *model.AppError) {
	return api.app.GetFileInfos(page, perPage, opt)
}

func (api *PluginAPI) GetFileLink(fileID string) (string, *model.AppError) {
	if !*api.app.Config().FileSettings.EnablePublicLink {
		return "", model.NewAppError("GetFileLink", "plugin_api.get_file_link.disabled.app_error", nil, "", http.StatusNotImplemented)
	}

	info, err := api.app.GetFileInfo(fileID)
	if err != nil {
		return "", err
	}

	if info.PostId == "" {
		return "", model.NewAppError("GetFileLink", "plugin_api.get_file_link.no_post.app_error", nil, "file_id="+info.Id, http.StatusBadRequest)
	}

	return api.app.GeneratePublicLink(api.app.GetSiteURL(), info), nil
}

func (api *PluginAPI) ReadFile(path string) ([]byte, *model.AppError) {
	return api.app.ReadFile(path)
}

func (api *PluginAPI) GetFile(fileID string) ([]byte, *model.AppError) {
	return api.app.GetFile(fileID)
}

func (api *PluginAPI) UploadFile(data []byte, channelID string, filename string) (*model.FileInfo, *model.AppError) {
	return api.app.UploadFile(api.ctx, data, channelID, filename)
}

func (api *PluginAPI) GetEmojiImage(emojiId string) ([]byte, string, *model.AppError) {
	return api.app.GetEmojiImage(emojiId)
}

func (api *PluginAPI) GetTeamIcon(teamID string) ([]byte, *model.AppError) {
	team, err := api.app.GetTeam(teamID)
	if err != nil {
		return nil, err
	}

	data, err := api.app.GetTeamIcon(team)
	if err != nil {
		return nil, err
	}
	return data, nil
}

func (api *PluginAPI) SetTeamIcon(teamID string, data []byte) *model.AppError {
	team, err := api.app.GetTeam(teamID)
	if err != nil {
		return err
	}

	return api.app.SetTeamIconFromFile(team, bytes.NewReader(data))
}

func (api *PluginAPI) OpenInteractiveDialog(dialog model.OpenDialogRequest) *model.AppError {
	return api.app.OpenInteractiveDialog(dialog)
}

func (api *PluginAPI) RemoveTeamIcon(teamID string) *model.AppError {
	_, err := api.app.GetTeam(teamID)
	if err != nil {
		return err
	}

	err = api.app.RemoveTeamIcon(teamID)
	if err != nil {
		return err
	}
	return nil
}

// Mail Section

func (api *PluginAPI) SendMail(to, subject, htmlBody string) *model.AppError {
	if to == "" {
		return model.NewAppError("SendMail", "plugin_api.send_mail.missing_to", nil, "", http.StatusBadRequest)
	}

	if subject == "" {
		return model.NewAppError("SendMail", "plugin_api.send_mail.missing_subject", nil, "", http.StatusBadRequest)
	}

	if htmlBody == "" {
		return model.NewAppError("SendMail", "plugin_api.send_mail.missing_htmlbody", nil, "", http.StatusBadRequest)
	}

	if err := api.app.Srv().EmailService.sendNotificationMail(to, subject, htmlBody); err != nil {
		return model.NewAppError("SendMail", "plugin_api.send_mail.missing_htmlbody", nil, err.Error(), http.StatusInternalServerError)
	}

	return nil
}

// Plugin Section

func (api *PluginAPI) GetPlugins() ([]*model.Manifest, *model.AppError) {
	plugins, err := api.app.GetPlugins()
	if err != nil {
		return nil, err
	}
	var manifests []*model.Manifest
	for _, manifest := range plugins.Active {
		manifests = append(manifests, &manifest.Manifest)
	}
	for _, manifest := range plugins.Inactive {
		manifests = append(manifests, &manifest.Manifest)
	}
	return manifests, nil
}

func (api *PluginAPI) EnablePlugin(id string) *model.AppError {
	return api.app.EnablePlugin(id)
}

func (api *PluginAPI) DisablePlugin(id string) *model.AppError {
	return api.app.DisablePlugin(id)
}

func (api *PluginAPI) RemovePlugin(id string) *model.AppError {
	return api.app.RemovePlugin(id)
}

func (api *PluginAPI) GetPluginStatus(id string) (*model.PluginStatus, *model.AppError) {
	return api.app.GetPluginStatus(id)
}

func (api *PluginAPI) InstallPlugin(file io.Reader, replace bool) (*model.Manifest, *model.AppError) {
	if !*api.app.Config().PluginSettings.Enable || !*api.app.Config().PluginSettings.EnableUploads {
		return nil, model.NewAppError("installPlugin", "app.plugin.upload_disabled.app_error", nil, "", http.StatusNotImplemented)
	}

	fileBuffer, err := ioutil.ReadAll(file)
	if err != nil {
		return nil, model.NewAppError("InstallPlugin", "api.plugin.upload.file.app_error", nil, "", http.StatusBadRequest)
	}

	return api.app.InstallPlugin(bytes.NewReader(fileBuffer), replace)
}

// KV Store Section

func (api *PluginAPI) KVSetWithOptions(key string, value []byte, options model.PluginKVSetOptions) (bool, *model.AppError) {
	return api.app.SetPluginKeyWithOptions(api.id, key, value, options)
}

func (api *PluginAPI) KVSet(key string, value []byte) *model.AppError {
	return api.app.SetPluginKey(api.id, key, value)
}

func (api *PluginAPI) KVCompareAndSet(key string, oldValue, newValue []byte) (bool, *model.AppError) {
	return api.app.CompareAndSetPluginKey(api.id, key, oldValue, newValue)
}

func (api *PluginAPI) KVCompareAndDelete(key string, oldValue []byte) (bool, *model.AppError) {
	return api.app.CompareAndDeletePluginKey(api.id, key, oldValue)
}

func (api *PluginAPI) KVSetWithExpiry(key string, value []byte, expireInSeconds int64) *model.AppError {
	return api.app.SetPluginKeyWithExpiry(api.id, key, value, expireInSeconds)
}

func (api *PluginAPI) KVGet(key string) ([]byte, *model.AppError) {
	return api.app.GetPluginKey(api.id, key)
}

func (api *PluginAPI) KVDelete(key string) *model.AppError {
	return api.app.DeletePluginKey(api.id, key)
}

func (api *PluginAPI) KVDeleteAll() *model.AppError {
	return api.app.DeleteAllKeysForPlugin(api.id)
}

func (api *PluginAPI) KVList(page, perPage int) ([]string, *model.AppError) {
	return api.app.ListPluginKeys(api.id, page, perPage)
}

func (api *PluginAPI) PublishWebSocketEvent(event string, payload map[string]interface{}, broadcast *model.WebsocketBroadcast) {
	ev := model.NewWebSocketEvent(fmt.Sprintf("custom_%v_%v", api.id, event), "", "", "", nil)
	ev = ev.SetBroadcast(broadcast).SetData(payload)
	api.app.Publish(ev)
}

func (api *PluginAPI) HasPermissionTo(userID string, permission *model.Permission) bool {
	return api.app.HasPermissionTo(userID, permission)
}

func (api *PluginAPI) HasPermissionToTeam(userID, teamID string, permission *model.Permission) bool {
	return api.app.HasPermissionToTeam(userID, teamID, permission)
}

func (api *PluginAPI) HasPermissionToChannel(userID, channelID string, permission *model.Permission) bool {
	return api.app.HasPermissionToChannel(userID, channelID, permission)
}

func (api *PluginAPI) LogDebug(msg string, keyValuePairs ...interface{}) {
	api.logger.Debug(msg, keyValuePairs...)
}
func (api *PluginAPI) LogInfo(msg string, keyValuePairs ...interface{}) {
	api.logger.Info(msg, keyValuePairs...)
}
func (api *PluginAPI) LogError(msg string, keyValuePairs ...interface{}) {
	api.logger.Error(msg, keyValuePairs...)
}
func (api *PluginAPI) LogWarn(msg string, keyValuePairs ...interface{}) {
	api.logger.Warn(msg, keyValuePairs...)
}

func (api *PluginAPI) CreateBot(bot *model.Bot) (*model.Bot, *model.AppError) {
	// Bots created by a plugin should use the plugin's ID for the creator field, unless
	// otherwise specified by the plugin.
	if bot.OwnerId == "" {
		bot.OwnerId = api.id
	}
	// Bots cannot be owners of other bots
	if user, err := api.app.GetUser(bot.OwnerId); err == nil {
		if user.IsBot {
			return nil, model.NewAppError("CreateBot", "plugin_api.bot_cant_create_bot", nil, "", http.StatusBadRequest)
		}
	}

	return api.app.CreateBot(api.ctx, bot)
}

func (api *PluginAPI) PatchBot(userID string, botPatch *model.BotPatch) (*model.Bot, *model.AppError) {
	return api.app.PatchBot(userID, botPatch)
}

func (api *PluginAPI) GetBot(userID string, includeDeleted bool) (*model.Bot, *model.AppError) {
	return api.app.GetBot(userID, includeDeleted)
}

func (api *PluginAPI) GetBots(options *model.BotGetOptions) ([]*model.Bot, *model.AppError) {
	bots, err := api.app.GetBots(options)

	return []*model.Bot(bots), err
}

func (api *PluginAPI) UpdateBotActive(userID string, active bool) (*model.Bot, *model.AppError) {
	return api.app.UpdateBotActive(api.ctx, userID, active)
}

func (api *PluginAPI) PermanentDeleteBot(userID string) *model.AppError {
	return api.app.PermanentDeleteBot(userID)
}

func (api *PluginAPI) GetBotIconImage(userID string) ([]byte, *model.AppError) {
	if _, err := api.app.GetBot(userID, true); err != nil {
		return nil, err
	}

	return api.app.GetBotIconImage(userID)
}

func (api *PluginAPI) SetBotIconImage(userID string, data []byte) *model.AppError {
	if _, err := api.app.GetBot(userID, true); err != nil {
		return err
	}

	return api.app.SetBotIconImage(userID, bytes.NewReader(data))
}

func (api *PluginAPI) DeleteBotIconImage(userID string) *model.AppError {
	if _, err := api.app.GetBot(userID, true); err != nil {
		return err
	}

	return api.app.DeleteBotIconImage(userID)
}

func (api *PluginAPI) PublishUserTyping(userID, channelID, parentId string) *model.AppError {
	return api.app.PublishUserTyping(userID, channelID, parentId)
}

func (api *PluginAPI) PluginHTTP(request *http.Request) *http.Response {
	split := strings.SplitN(request.URL.Path, "/", 3)
	if len(split) != 3 {
		return &http.Response{
			StatusCode: http.StatusBadRequest,
			Body:       ioutil.NopCloser(bytes.NewBufferString("Not enough URL. Form of URL should be /<pluginid>/*")),
		}
	}
	destinationPluginId := split[1]
	newURL, err := url.Parse("/" + split[2])
	newURL.RawQuery = request.URL.Query().Encode()
	request.URL = newURL
	if destinationPluginId == "" || err != nil {
		message := "No plugin specified. Form of URL should be /<pluginid>/*"
		if err != nil {
			message = "Form of URL should be /<pluginid>/* Error: " + err.Error()
		}
		return &http.Response{
			StatusCode: http.StatusBadRequest,
			Body:       ioutil.NopCloser(bytes.NewBufferString(message)),
		}
	}
	responseTransfer := &PluginResponseWriter{}
	api.app.ServeInterPluginRequest(responseTransfer, request, api.id, destinationPluginId)
	return responseTransfer.GenerateResponse()
}

func (api *PluginAPI) CreateCommand(cmd *model.Command) (*model.Command, error) {
	cmd.CreatorId = ""
	cmd.PluginId = api.id

	cmd, appErr := api.app.createCommand(cmd)

	if appErr != nil {
		return cmd, appErr
	}

	return cmd, nil
}

func (api *PluginAPI) ListCommands(teamID string) ([]*model.Command, error) {
	ret := make([]*model.Command, 0)

	cmds, err := api.ListPluginCommands(teamID)
	if err != nil {
		return nil, err
	}
	ret = append(ret, cmds...)

	cmds, err = api.ListBuiltInCommands()
	if err != nil {
		return nil, err
	}
	ret = append(ret, cmds...)

	cmds, err = api.ListCustomCommands(teamID)
	if err != nil {
		return nil, err
	}
	ret = append(ret, cmds...)

	return ret, nil
}

func (api *PluginAPI) ListCustomCommands(teamID string) ([]*model.Command, error) {
	// Plugins are allowed to bypass the a.Config().ServiceSettings.EnableCommands setting.
	return api.app.Srv().Store.Command().GetByTeam(teamID)
}

func (api *PluginAPI) ListPluginCommands(teamID string) ([]*model.Command, error) {
	commands := make([]*model.Command, 0)
	seen := make(map[string]bool)

	for _, cmd := range api.app.PluginCommandsForTeam(teamID) {
		if !seen[cmd.Trigger] {
			seen[cmd.Trigger] = true
			commands = append(commands, cmd)
		}
	}

	return commands, nil
}

func (api *PluginAPI) ListBuiltInCommands() ([]*model.Command, error) {
	commands := make([]*model.Command, 0)
	seen := make(map[string]bool)

	for _, value := range commandProviders {
		if cmd := value.GetCommand(api.app, i18n.T); cmd != nil {
			cpy := *cmd
			if cpy.AutoComplete && !seen[cpy.Trigger] {
				cpy.Sanitize()
				seen[cpy.Trigger] = true
				commands = append(commands, &cpy)
			}
		}
	}

	return commands, nil
}

func (api *PluginAPI) GetCommand(commandID string) (*model.Command, error) {
	return api.app.Srv().Store.Command().Get(commandID)
}

func (api *PluginAPI) UpdateCommand(commandID string, updatedCmd *model.Command) (*model.Command, error) {
	oldCmd, err := api.GetCommand(commandID)
	if err != nil {
		return nil, err
	}

	updatedCmd.Trigger = strings.ToLower(updatedCmd.Trigger)
	updatedCmd.Id = oldCmd.Id
	updatedCmd.Token = oldCmd.Token
	updatedCmd.CreateAt = oldCmd.CreateAt
	updatedCmd.UpdateAt = model.GetMillis()
	updatedCmd.DeleteAt = oldCmd.DeleteAt
	updatedCmd.PluginId = api.id
	if updatedCmd.TeamId == "" {
		updatedCmd.TeamId = oldCmd.TeamId
	}

	return api.app.Srv().Store.Command().Update(updatedCmd)
}

func (api *PluginAPI) DeleteCommand(commandID string) error {
	err := api.app.Srv().Store.Command().Delete(commandID, model.GetMillis())
	if err != nil {
		return err
	}

	return nil
}

<<<<<<< HEAD
func (api *PluginAPI) AppsCacheSet(appID string, objs map[string][][]byte) *model.AppError {
	if _, ok := api.app.Srv().appsCache[appID]; !ok {
		if err := api.createCache(appID); err != nil {
			return model.NewAppError("AppsCacheSet", "app.plugin.apps_cache_create.app_error", nil, appID+" "+err.Error(), http.StatusInternalServerError)
		}
	}

	for key, value := range objs {
		if err := (*api.app.Srv().appsCache[appID]).Set(key, value); err != nil {
			model.NewAppError("AppsCacheSet", "app.plugin.apps_cache_set.app_error", nil, appID+" "+err.Error(), http.StatusInternalServerError)
		}
	}
	return nil
}

func (api *PluginAPI) AppsCacheGet(appID string, key string) ([][]byte, *model.AppError) {
	if _, ok := api.app.Srv().appsCache[appID]; !ok {
		if err := api.createCache(appID); err != nil {
			return nil, model.NewAppError("AppsCacheGet", "app.plugin.apps_cache_create.app_error", nil, appID+" "+err.Error(), http.StatusInternalServerError)
		}
		return nil, nil
	}

	cached := [][]byte{}
	if err := (*api.app.Srv().appsCache[appID]).Get(key, &cached); err != nil {
		return nil, model.NewAppError("AppsCacheGet", "app.plugin.apps_cache_get.app_error", nil, appID+" "+err.Error(), http.StatusInternalServerError)
	}

	return cached, nil
}

func (api *PluginAPI) AppsCacheDelete(appID string, key string) *model.AppError {
	if _, ok := api.app.Srv().appsCache[appID]; !ok {
		return model.NewAppError("AppsCacheDelete", "app.plugin.apps_cache_not_available.app_error", nil, appID, http.StatusInternalServerError)
	}

	if err := (*api.app.Srv().appsCache[appID]).Remove(key); err != nil {
		return model.NewAppError("AppsCacheDelete", "app.plugin.apps_cache_delete.app_error", nil, appID+" "+err.Error(), http.StatusInternalServerError)
	}

	return nil
}

func (api *PluginAPI) AppsCacheDeleteAll(appID string) *model.AppError {
	if appID == "" { //when appID is not specified, we empty caches for all apps
		for key := range api.app.Srv().appsCache {
			if err := (*api.app.Srv().appsCache[key]).Purge(); err != nil {
				return model.NewAppError("AppsCacheDeleteAll", "app.plugin.apps_cache_delete.app_error", nil, appID+" "+err.Error(), http.StatusInternalServerError)
			}
		}
	} else {
		if _, ok := api.app.Srv().appsCache[appID]; !ok {
			return model.NewAppError("AppsCacheDeleteAll", "app.plugin.apps_cache_not_available.app_error", nil, appID, http.StatusInternalServerError)
		}

		if err := (*api.app.Srv().appsCache[appID]).Purge(); err != nil {
			return model.NewAppError("AppsCacheDeleteAll", "app.plugin.apps_cache_delete.app_error", nil, appID+" "+err.Error(), http.StatusInternalServerError)
		}
	}
	return nil
}

func (api *PluginAPI) createCache(appID string) error {
	c, err := api.app.Srv().CacheProvider.NewCache(&cache.CacheOptions{
		Size:           model.STATUS_CACHE_SIZE,
		Striped:        true,
		StripedBuckets: maxInt(runtime.NumCPU()-1, 1),
	})

	if err != nil {
		return errors.Wrap(err, "Unable to create apps cache")
	}

	api.app.Srv().appsCache[appID] = &c

	return nil
=======
// PublishPluginClusterEvent broadcasts a plugin event to all other running instances of
// the calling plugin.
func (api *PluginAPI) PublishPluginClusterEvent(ev model.PluginClusterEvent,
	opts model.PluginClusterEventSendOptions) error {
	if api.app.Cluster() == nil {
		return nil
	}

	msg := &model.ClusterMessage{
		Event:            model.CLUSTER_EVENT_PLUGIN_EVENT,
		SendType:         opts.SendType,
		WaitForAllToSend: false,
		Props: map[string]string{
			"PluginID": api.id,
			"EventID":  ev.Id,
		},
		Data: string(ev.Data),
	}

	// If TargetId is empty we broadcast to all other cluster nodes.
	if opts.TargetId == "" {
		api.app.Cluster().SendClusterMessage(msg)
	} else {
		if err := api.app.Cluster().SendClusterMessageToNode(opts.TargetId, msg); err != nil {
			return fmt.Errorf("failed to send message to cluster node %q: %w", opts.TargetId, err)
		}
	}

	return nil
}

// RequestTrialLicense requests a trial license and installs it in the server
func (api *PluginAPI) RequestTrialLicense(requesterID string, users int, termsAccepted bool, receiveEmailsAccepted bool) *model.AppError {
	if *api.app.Config().ExperimentalSettings.RestrictSystemAdmin {
		return model.NewAppError("RequestTrialLicense", "api.restricted_system_admin", nil, "", http.StatusForbidden)
	}

	if !termsAccepted {
		return model.NewAppError("RequestTrialLicense", "api.license.request-trial.bad-request.terms-not-accepted", nil, "", http.StatusBadRequest)
	}

	if users == 0 {
		return model.NewAppError("RequestTrialLicense", "api.license.request-trial.bad-request", nil, "", http.StatusBadRequest)
	}

	requester, err := api.app.GetUser(requesterID)
	if err != nil {
		return err
	}

	trialLicenseRequest := &model.TrialLicenseRequest{
		ServerID:              api.app.TelemetryId(),
		Name:                  requester.GetDisplayName(model.SHOW_FULLNAME),
		Email:                 requester.Email,
		SiteName:              *api.app.Config().TeamSettings.SiteName,
		SiteURL:               *api.app.Config().ServiceSettings.SiteURL,
		Users:                 users,
		TermsAccepted:         termsAccepted,
		ReceiveEmailsAccepted: receiveEmailsAccepted,
	}

	if trialLicenseRequest.SiteURL == "" {
		return model.NewAppError("RequestTrialLicense", "api.license.request_trial_license.no-site-url.app_error", nil, "", http.StatusBadRequest)
	}

	return api.app.Srv().RequestTrialLicense(trialLicenseRequest)
>>>>>>> fb452d85
}<|MERGE_RESOLUTION|>--- conflicted
+++ resolved
@@ -1072,84 +1072,6 @@
 	return nil
 }
 
-<<<<<<< HEAD
-func (api *PluginAPI) AppsCacheSet(appID string, objs map[string][][]byte) *model.AppError {
-	if _, ok := api.app.Srv().appsCache[appID]; !ok {
-		if err := api.createCache(appID); err != nil {
-			return model.NewAppError("AppsCacheSet", "app.plugin.apps_cache_create.app_error", nil, appID+" "+err.Error(), http.StatusInternalServerError)
-		}
-	}
-
-	for key, value := range objs {
-		if err := (*api.app.Srv().appsCache[appID]).Set(key, value); err != nil {
-			model.NewAppError("AppsCacheSet", "app.plugin.apps_cache_set.app_error", nil, appID+" "+err.Error(), http.StatusInternalServerError)
-		}
-	}
-	return nil
-}
-
-func (api *PluginAPI) AppsCacheGet(appID string, key string) ([][]byte, *model.AppError) {
-	if _, ok := api.app.Srv().appsCache[appID]; !ok {
-		if err := api.createCache(appID); err != nil {
-			return nil, model.NewAppError("AppsCacheGet", "app.plugin.apps_cache_create.app_error", nil, appID+" "+err.Error(), http.StatusInternalServerError)
-		}
-		return nil, nil
-	}
-
-	cached := [][]byte{}
-	if err := (*api.app.Srv().appsCache[appID]).Get(key, &cached); err != nil {
-		return nil, model.NewAppError("AppsCacheGet", "app.plugin.apps_cache_get.app_error", nil, appID+" "+err.Error(), http.StatusInternalServerError)
-	}
-
-	return cached, nil
-}
-
-func (api *PluginAPI) AppsCacheDelete(appID string, key string) *model.AppError {
-	if _, ok := api.app.Srv().appsCache[appID]; !ok {
-		return model.NewAppError("AppsCacheDelete", "app.plugin.apps_cache_not_available.app_error", nil, appID, http.StatusInternalServerError)
-	}
-
-	if err := (*api.app.Srv().appsCache[appID]).Remove(key); err != nil {
-		return model.NewAppError("AppsCacheDelete", "app.plugin.apps_cache_delete.app_error", nil, appID+" "+err.Error(), http.StatusInternalServerError)
-	}
-
-	return nil
-}
-
-func (api *PluginAPI) AppsCacheDeleteAll(appID string) *model.AppError {
-	if appID == "" { //when appID is not specified, we empty caches for all apps
-		for key := range api.app.Srv().appsCache {
-			if err := (*api.app.Srv().appsCache[key]).Purge(); err != nil {
-				return model.NewAppError("AppsCacheDeleteAll", "app.plugin.apps_cache_delete.app_error", nil, appID+" "+err.Error(), http.StatusInternalServerError)
-			}
-		}
-	} else {
-		if _, ok := api.app.Srv().appsCache[appID]; !ok {
-			return model.NewAppError("AppsCacheDeleteAll", "app.plugin.apps_cache_not_available.app_error", nil, appID, http.StatusInternalServerError)
-		}
-
-		if err := (*api.app.Srv().appsCache[appID]).Purge(); err != nil {
-			return model.NewAppError("AppsCacheDeleteAll", "app.plugin.apps_cache_delete.app_error", nil, appID+" "+err.Error(), http.StatusInternalServerError)
-		}
-	}
-	return nil
-}
-
-func (api *PluginAPI) createCache(appID string) error {
-	c, err := api.app.Srv().CacheProvider.NewCache(&cache.CacheOptions{
-		Size:           model.STATUS_CACHE_SIZE,
-		Striped:        true,
-		StripedBuckets: maxInt(runtime.NumCPU()-1, 1),
-	})
-
-	if err != nil {
-		return errors.Wrap(err, "Unable to create apps cache")
-	}
-
-	api.app.Srv().appsCache[appID] = &c
-
-	return nil
-=======
 // PublishPluginClusterEvent broadcasts a plugin event to all other running instances of
 // the calling plugin.
 func (api *PluginAPI) PublishPluginClusterEvent(ev model.PluginClusterEvent,
@@ -1216,5 +1138,82 @@
 	}
 
 	return api.app.Srv().RequestTrialLicense(trialLicenseRequest)
->>>>>>> fb452d85
+}
+
+func (api *PluginAPI) AppsCacheSet(appID string, objs map[string][][]byte) *model.AppError {
+	if _, ok := api.app.Srv().appsCache[appID]; !ok {
+		if err := api.createCache(appID); err != nil {
+			return model.NewAppError("AppsCacheSet", "app.plugin.apps_cache_create.app_error", nil, appID+" "+err.Error(), http.StatusInternalServerError)
+		}
+	}
+
+	for key, value := range objs {
+		if err := (*api.app.Srv().appsCache[appID]).Set(key, value); err != nil {
+			model.NewAppError("AppsCacheSet", "app.plugin.apps_cache_set.app_error", nil, appID+" "+err.Error(), http.StatusInternalServerError)
+		}
+	}
+	return nil
+}
+
+func (api *PluginAPI) AppsCacheGet(appID string, key string) ([][]byte, *model.AppError) {
+	if _, ok := api.app.Srv().appsCache[appID]; !ok {
+		if err := api.createCache(appID); err != nil {
+			return nil, model.NewAppError("AppsCacheGet", "app.plugin.apps_cache_create.app_error", nil, appID+" "+err.Error(), http.StatusInternalServerError)
+		}
+		return nil, nil
+	}
+
+	cached := [][]byte{}
+	if err := (*api.app.Srv().appsCache[appID]).Get(key, &cached); err != nil {
+		return nil, model.NewAppError("AppsCacheGet", "app.plugin.apps_cache_get.app_error", nil, appID+" "+err.Error(), http.StatusInternalServerError)
+	}
+
+	return cached, nil
+}
+
+func (api *PluginAPI) AppsCacheDelete(appID string, key string) *model.AppError {
+	if _, ok := api.app.Srv().appsCache[appID]; !ok {
+		return model.NewAppError("AppsCacheDelete", "app.plugin.apps_cache_not_available.app_error", nil, appID, http.StatusInternalServerError)
+	}
+
+	if err := (*api.app.Srv().appsCache[appID]).Remove(key); err != nil {
+		return model.NewAppError("AppsCacheDelete", "app.plugin.apps_cache_delete.app_error", nil, appID+" "+err.Error(), http.StatusInternalServerError)
+	}
+
+	return nil
+}
+
+func (api *PluginAPI) AppsCacheDeleteAll(appID string) *model.AppError {
+	if appID == "" { //when appID is not specified, we empty caches for all apps
+		for key := range api.app.Srv().appsCache {
+			if err := (*api.app.Srv().appsCache[key]).Purge(); err != nil {
+				return model.NewAppError("AppsCacheDeleteAll", "app.plugin.apps_cache_delete.app_error", nil, appID+" "+err.Error(), http.StatusInternalServerError)
+			}
+		}
+	} else {
+		if _, ok := api.app.Srv().appsCache[appID]; !ok {
+			return model.NewAppError("AppsCacheDeleteAll", "app.plugin.apps_cache_not_available.app_error", nil, appID, http.StatusInternalServerError)
+		}
+
+		if err := (*api.app.Srv().appsCache[appID]).Purge(); err != nil {
+			return model.NewAppError("AppsCacheDeleteAll", "app.plugin.apps_cache_delete.app_error", nil, appID+" "+err.Error(), http.StatusInternalServerError)
+		}
+	}
+	return nil
+}
+
+func (api *PluginAPI) createCache(appID string) error {
+	c, err := api.app.Srv().CacheProvider.NewCache(&cache.CacheOptions{
+		Size:           model.STATUS_CACHE_SIZE,
+		Striped:        true,
+		StripedBuckets: maxInt(runtime.NumCPU()-1, 1),
+	})
+
+	if err != nil {
+		return errors.Wrap(err, "Unable to create apps cache")
+	}
+
+	api.app.Srv().appsCache[appID] = &c
+
+	return nil
 }