--- conflicted
+++ resolved
@@ -56,7 +56,10 @@
 	return pluginDir
 }
 
-<<<<<<< HEAD
+func setupPluginApiTest(t *testing.T, pluginCode string, pluginManifest string, pluginId string, app *App) string {
+	return setupMultiPluginApiTest(t, []string{pluginCode}, []string{pluginManifest}, []string{pluginId}, app)
+}
+
 func TestPluginGetChannelsOptions(t *testing.T) {
 	th := Setup(t).InitBasic()
 	defer th.TearDown()
@@ -100,10 +103,6 @@
 
 	_, errString := hooks.MessageWillBePosted(nil, nil)
 	assert.Equal(t, "stub", errString)
-=======
-func setupPluginApiTest(t *testing.T, pluginCode string, pluginManifest string, pluginId string, app *App) string {
-	return setupMultiPluginApiTest(t, []string{pluginCode}, []string{pluginManifest}, []string{pluginId}, app)
->>>>>>> 0c8b5804
 }
 
 func TestPublicFilesPathConfiguration(t *testing.T) {
