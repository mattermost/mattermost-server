--- conflicted
+++ resolved
@@ -80,7 +80,6 @@
 	}
 	defer reader.Close()
 
-<<<<<<< HEAD
 	var signature filesstore.ReadCloseSeeker
 	if *a.Config().PluginSettings.RequirePluginSignature {
 		signature, appErr = a.FileReader(plugin.signaturePath)
@@ -91,10 +90,7 @@
 		defer signature.Close()
 	}
 
-	manifest, appErr := a.installPluginLocally(reader, signature, true)
-=======
-	manifest, appErr := a.installPluginLocally(reader, installPluginLocallyAlways)
->>>>>>> 2571d977
+	manifest, appErr := a.installPluginLocally(reader, signature, installPluginLocallyAlways)
 	if appErr != nil {
 		mlog.Error("Failed to sync plugin from file store", mlog.String("bundle", plugin.path), mlog.Err(appErr))
 		return
@@ -123,25 +119,21 @@
 
 // InstallPluginWithSignature verifies and installs plugin.
 func (a *App) InstallPluginWithSignature(pluginFile, signature io.ReadSeeker) (*model.Manifest, *model.AppError) {
-	return a.installPlugin(pluginFile, signature, true)
+	return a.installPlugin(pluginFile, signature, installPluginLocallyAlways)
 }
 
 // InstallPlugin unpacks and installs a plugin but does not enable or activate it.
 func (a *App) InstallPlugin(pluginFile io.ReadSeeker, replace bool) (*model.Manifest, *model.AppError) {
-<<<<<<< HEAD
-	return a.installPlugin(pluginFile, nil, replace)
-}
-
-func (a *App) installPlugin(pluginFile, signature io.ReadSeeker, replace bool) (*model.Manifest, *model.AppError) {
-	manifest, appErr := a.installPluginLocally(pluginFile, signature, replace)
-=======
 	installationStrategy := installPluginLocallyOnlyIfNew
 	if replace {
 		installationStrategy = installPluginLocallyAlways
 	}
 
-	manifest, appErr := a.installPluginLocally(pluginFile, installationStrategy)
->>>>>>> 2571d977
+	return a.installPlugin(pluginFile, nil, installationStrategy)
+}
+
+func (a *App) installPlugin(pluginFile, signature io.ReadSeeker, installationStrategy pluginInstallationStrategy) (*model.Manifest, *model.AppError) {
+	manifest, appErr := a.installPluginLocally(pluginFile, signature, installationStrategy)
 	if appErr != nil {
 		return nil, appErr
 	}
@@ -177,9 +169,6 @@
 	return manifest, nil
 }
 
-<<<<<<< HEAD
-func (a *App) installPluginLocally(pluginFile, signature io.ReadSeeker, replace bool) (*model.Manifest, *model.AppError) {
-=======
 type pluginInstallationStrategy int
 
 const (
@@ -191,8 +180,7 @@
 	installPluginLocallyAlways
 )
 
-func (a *App) installPluginLocally(pluginFile io.ReadSeeker, installationStrategy pluginInstallationStrategy) (*model.Manifest, *model.AppError) {
->>>>>>> 2571d977
+func (a *App) installPluginLocally(pluginFile, signature io.ReadSeeker, installationStrategy pluginInstallationStrategy) (*model.Manifest, *model.AppError) {
 	pluginsEnvironment := a.GetPluginsEnvironment()
 	if pluginsEnvironment == nil {
 		return nil, model.NewAppError("installPluginLocally", "app.plugin.disabled.app_error", nil, "", http.StatusNotImplemented)
