// Copyright (c) 2015-present Mattermost, Inc. All Rights Reserved.
// See LICENSE.txt for license information.

package app

import (
	"context"
	"encoding/json"
	"errors"
	"fmt"
	"net/http"
	"strings"
	"sync"
	"time"

	"github.com/mattermost/mattermost-server/v5/mlog"
	"github.com/mattermost/mattermost-server/v5/model"
	"github.com/mattermost/mattermost-server/v5/plugin"
	"github.com/mattermost/mattermost-server/v5/services/cache"
	"github.com/mattermost/mattermost-server/v5/shared/i18n"
	"github.com/mattermost/mattermost-server/v5/store"
)

const (
	PendingPostIDsCacheSize = 25000
	PendingPostIDsCacheTTL  = 30 * time.Second
	PageDefault             = 0
)

func (a *App) CreatePostAsUser(post *model.Post, currentSessionId string, setOnline bool) (*model.Post, *model.AppError) {
	// Check that channel has not been deleted
	channel, errCh := a.Srv().Store.Channel().Get(post.ChannelId, true)
	if errCh != nil {
		err := model.NewAppError("CreatePostAsUser", "api.context.invalid_param.app_error", map[string]interface{}{"Name": "post.channel_id"}, errCh.Error(), http.StatusBadRequest)
		return nil, err
	}

	if strings.HasPrefix(post.Type, model.POST_SYSTEM_MESSAGE_PREFIX) {
		err := model.NewAppError("CreatePostAsUser", "api.context.invalid_param.app_error", map[string]interface{}{"Name": "post.type"}, "", http.StatusBadRequest)
		return nil, err
	}

	if channel.DeleteAt != 0 {
		err := model.NewAppError("createPost", "api.post.create_post.can_not_post_to_deleted.error", nil, "", http.StatusBadRequest)
		return nil, err
	}

	rp, err := a.CreatePost(post, channel, true, setOnline)
	if err != nil {
		if err.Id == "api.post.create_post.root_id.app_error" ||
			err.Id == "api.post.create_post.channel_root_id.app_error" ||
			err.Id == "api.post.create_post.parent_id.app_error" {
			err.StatusCode = http.StatusBadRequest
		}

		if err.Id == "api.post.create_post.town_square_read_only" {
			user, nErr := a.Srv().Store.User().Get(context.Background(), post.UserId)
			if nErr != nil {
				var nfErr *store.ErrNotFound
				switch {
				case errors.As(nErr, &nfErr):
					return nil, model.NewAppError("CreatePostAsUser", MissingAccountError, nil, nfErr.Error(), http.StatusNotFound)
				default:
					return nil, model.NewAppError("CreatePostAsUser", "app.user.get.app_error", nil, nErr.Error(), http.StatusInternalServerError)
				}
			}

			T := i18n.GetUserTranslations(user.Locale)
			a.SendEphemeralPost(
				post.UserId,
				&model.Post{
					ChannelId: channel.Id,
					ParentId:  post.ParentId,
					RootId:    post.RootId,
					UserId:    post.UserId,
					Message:   T("api.post.create_post.town_square_read_only"),
					CreateAt:  model.GetMillis() + 1,
				},
			)
		}
		return nil, err
	}

	// Update the LastViewAt only if the post does not have from_webhook prop set (e.g. Zapier app),
	// or if it does not have from_bot set (e.g. from discovering the user is a bot within CreatePost).
	_, fromWebhook := post.GetProps()["from_webhook"]
	_, fromBot := post.GetProps()["from_bot"]
	if !fromWebhook && !fromBot {
		if _, err := a.MarkChannelsAsViewed([]string{post.ChannelId}, post.UserId, currentSessionId); err != nil {
			mlog.Warn(
				"Encountered error updating last viewed",
				mlog.String("channel_id", post.ChannelId),
				mlog.String("user_id", post.UserId),
				mlog.Err(err),
			)
		}
	}

	return rp, nil
}

func (a *App) CreatePostMissingChannel(post *model.Post, triggerWebhooks bool) (*model.Post, *model.AppError) {
	channel, err := a.Srv().Store.Channel().Get(post.ChannelId, true)
	if err != nil {
		var nfErr *store.ErrNotFound
		switch {
		case errors.As(err, &nfErr):
			return nil, model.NewAppError("CreatePostMissingChannel", "app.channel.get.existing.app_error", nil, nfErr.Error(), http.StatusNotFound)
		default:
			return nil, model.NewAppError("CreatePostMissingChannel", "app.channel.get.find.app_error", nil, err.Error(), http.StatusInternalServerError)
		}
	}

	return a.CreatePost(post, channel, triggerWebhooks, true)
}

// deduplicateCreatePost attempts to make posting idempotent within a caching window.
func (a *App) deduplicateCreatePost(post *model.Post) (foundPost *model.Post, err *model.AppError) {
	// We rely on the client sending the pending post id across "duplicate" requests. If there
	// isn't one, we can't deduplicate, so allow creation normally.
	if post.PendingPostId == "" {
		return nil, nil
	}

	const unknownPostId = ""

	// Query the cache atomically for the given pending post id, saving a record if
	// it hasn't previously been seen.
	var postID string
	nErr := a.Srv().seenPendingPostIdsCache.Get(post.PendingPostId, &postID)
	if nErr == cache.ErrKeyNotFound {
		a.Srv().seenPendingPostIdsCache.SetWithExpiry(post.PendingPostId, unknownPostId, PendingPostIDsCacheTTL)
		return nil, nil
	}

	if nErr != nil {
		return nil, model.NewAppError("errorGetPostId", "api.post.error_get_post_id.pending", nil, "", http.StatusInternalServerError)
	}

	// If another thread saved the cache record, but hasn't yet updated it with the actual post
	// id (because it's still saving), notify the client with an error. Ideally, we'd wait
	// for the other thread, but coordinating that adds complexity to the happy path.
	if postID == unknownPostId {
		return nil, model.NewAppError("deduplicateCreatePost", "api.post.deduplicate_create_post.pending", nil, "", http.StatusInternalServerError)
	}

	// If the other thread finished creating the post, return the created post back to the
	// client, making the API call feel idempotent.
	actualPost, err := a.GetSinglePost(postID)
	if err != nil {
		return nil, model.NewAppError("deduplicateCreatePost", "api.post.deduplicate_create_post.failed_to_get", nil, err.Error(), http.StatusInternalServerError)
	}

	mlog.Debug("Deduplicated create post", mlog.String("post_id", actualPost.Id), mlog.String("pending_post_id", post.PendingPostId))

	return actualPost, nil
}

func (a *App) CreatePost(post *model.Post, channel *model.Channel, triggerWebhooks, setOnline bool) (savedPost *model.Post, err *model.AppError) {
	foundPost, err := a.deduplicateCreatePost(post)
	if err != nil {
		return nil, err
	}
	if foundPost != nil {
		return foundPost, nil
	}

	// If we get this far, we've recorded the client-provided pending post id to the cache.
	// Remove it if we fail below, allowing a proper retry by the client.
	defer func() {
		if post.PendingPostId == "" {
			return
		}

		if err != nil {
			a.Srv().seenPendingPostIdsCache.Remove(post.PendingPostId)
			return
		}

		a.Srv().seenPendingPostIdsCache.SetWithExpiry(post.PendingPostId, savedPost.Id, PendingPostIDsCacheTTL)
	}()

	post.SanitizeProps()

	var pchan chan store.StoreResult
	if post.RootId != "" {
		pchan = make(chan store.StoreResult, 1)
		go func() {
			r, pErr := a.Srv().Store.Post().Get(post.RootId, false, false, false)
			pchan <- store.StoreResult{Data: r, NErr: pErr}
			close(pchan)
		}()
	}

	user, nErr := a.Srv().Store.User().Get(context.Background(), post.UserId)
	if nErr != nil {
		var nfErr *store.ErrNotFound
		switch {
		case errors.As(nErr, &nfErr):
			return nil, model.NewAppError("CreatePost", MissingAccountError, nil, nfErr.Error(), http.StatusNotFound)
		default:
			return nil, model.NewAppError("CreatePost", "app.user.get.app_error", nil, nErr.Error(), http.StatusInternalServerError)
		}
	}

	if user.IsBot {
		post.AddProp("from_bot", "true")
	}

	if a.Srv().License() != nil && *a.Config().TeamSettings.ExperimentalTownSquareIsReadOnly &&
		!post.IsSystemMessage() &&
		channel.Name == model.DEFAULT_CHANNEL &&
		!a.RolesGrantPermission(user.GetRoles(), model.PERMISSION_MANAGE_SYSTEM.Id) {
		return nil, model.NewAppError("createPost", "api.post.create_post.town_square_read_only", nil, "", http.StatusForbidden)
	}

	var ephemeralPost *model.Post
	if post.Type == "" && !a.HasPermissionToChannel(user.Id, channel.Id, model.PERMISSION_USE_CHANNEL_MENTIONS) {
		mention := post.DisableMentionHighlights()
		if mention != "" {
			T := i18n.GetUserTranslations(user.Locale)
			ephemeralPost = &model.Post{
				UserId:    user.Id,
				RootId:    post.RootId,
				ParentId:  post.ParentId,
				ChannelId: channel.Id,
				Message:   T("model.post.channel_notifications_disabled_in_channel.message", model.StringInterface{"ChannelName": channel.Name, "Mention": mention}),
				Props:     model.StringInterface{model.POST_PROPS_MENTION_HIGHLIGHT_DISABLED: true},
			}
		}
	}

	// Verify the parent/child relationships are correct
	var parentPostList *model.PostList
	if pchan != nil {
		result := <-pchan
		if result.NErr != nil {
			return nil, model.NewAppError("createPost", "api.post.create_post.root_id.app_error", nil, "", http.StatusBadRequest)
		}
		parentPostList = result.Data.(*model.PostList)
		if len(parentPostList.Posts) == 0 || !parentPostList.IsChannelId(post.ChannelId) {
			return nil, model.NewAppError("createPost", "api.post.create_post.channel_root_id.app_error", nil, "", http.StatusInternalServerError)
		}

		rootPost := parentPostList.Posts[post.RootId]
		if rootPost.RootId != "" {
			return nil, model.NewAppError("createPost", "api.post.create_post.root_id.app_error", nil, "", http.StatusBadRequest)
		}

		if post.ParentId == "" {
			post.ParentId = post.RootId
		}

		if post.RootId != post.ParentId {
			parent := parentPostList.Posts[post.ParentId]
			if parent == nil {
				return nil, model.NewAppError("createPost", "api.post.create_post.parent_id.app_error", nil, "", http.StatusInternalServerError)
			}
		}
	}

	post.Hashtags, _ = model.ParseHashtags(post.Message)

	if err = a.FillInPostProps(post, channel); err != nil {
		return nil, err
	}

	// Temporary fix so old plugins don't clobber new fields in SlackAttachment struct, see MM-13088
	if attachments, ok := post.GetProp("attachments").([]*model.SlackAttachment); ok {
		jsonAttachments, err := json.Marshal(attachments)
		if err == nil {
			attachmentsInterface := []interface{}{}
			err = json.Unmarshal(jsonAttachments, &attachmentsInterface)
			post.AddProp("attachments", attachmentsInterface)
		}
		if err != nil {
			mlog.Warn("Could not convert post attachments to map interface.", mlog.Err(err))
		}
	}

	if pluginsEnvironment := a.GetPluginsEnvironment(); pluginsEnvironment != nil {
		var rejectionError *model.AppError
		pluginContext := a.PluginContext()
		pluginsEnvironment.RunMultiPluginHook(func(hooks plugin.Hooks) bool {
			replacementPost, rejectionReason := hooks.MessageWillBePosted(pluginContext, post)
			if rejectionReason != "" {
				id := "Post rejected by plugin. " + rejectionReason
				if rejectionReason == plugin.DismissPostError {
					id = plugin.DismissPostError
				}
				rejectionError = model.NewAppError("createPost", id, nil, "", http.StatusBadRequest)
				return false
			}
			if replacementPost != nil {
				post = replacementPost
			}

			return true
		}, plugin.MessageWillBePostedID)

		if rejectionError != nil {
			return nil, rejectionError
		}
	}

	rpost, nErr := a.Srv().Store.Post().Save(post)
	if nErr != nil {
		var appErr *model.AppError
		var invErr *store.ErrInvalidInput
		switch {
		case errors.As(nErr, &appErr):
			return nil, appErr
		case errors.As(nErr, &invErr):
			return nil, model.NewAppError("CreatePost", "app.post.save.existing.app_error", nil, invErr.Error(), http.StatusBadRequest)
		default:
			return nil, model.NewAppError("CreatePost", "app.post.save.app_error", nil, nErr.Error(), http.StatusInternalServerError)
		}
	}

	// Update the mapping from pending post id to the actual post id, for any clients that
	// might be duplicating requests.
	a.Srv().seenPendingPostIdsCache.SetWithExpiry(post.PendingPostId, rpost.Id, PendingPostIDsCacheTTL)

	// We make a copy of the post for the plugin hook to avoid a race condition.
	rPostCopy := rpost.Clone()
	if pluginsEnvironment := a.GetPluginsEnvironment(); pluginsEnvironment != nil {
		a.Srv().Go(func() {
			pluginContext := a.PluginContext()
			pluginsEnvironment.RunMultiPluginHook(func(hooks plugin.Hooks) bool {
				hooks.MessageHasBeenPosted(pluginContext, rPostCopy)
				return true
			}, plugin.MessageHasBeenPostedID)
		})
	}

	if a.Metrics() != nil {
		a.Metrics().IncrementPostCreate()
	}

	if len(post.FileIds) > 0 {
		if err = a.attachFilesToPost(post); err != nil {
			mlog.Warn("Encountered error attaching files to post", mlog.String("post_id", post.Id), mlog.Any("file_ids", post.FileIds), mlog.Err(err))
		}

		if a.Metrics() != nil {
			a.Metrics().IncrementPostFileAttachment(len(post.FileIds))
		}
	}

	// Normally, we would let the API layer call PreparePostForClient, but we do it here since it also needs
	// to be done when we send the post over the websocket in handlePostEvents
	rpost = a.PreparePostForClient(rpost, true, false)

	if err := a.handlePostEvents(rpost, user, channel, triggerWebhooks, parentPostList, setOnline); err != nil {
		mlog.Warn("Failed to handle post events", mlog.Err(err))
	}

	// Send any ephemeral posts after the post is created to ensure it shows up after the latest post created
	if ephemeralPost != nil {
		a.SendEphemeralPost(post.UserId, ephemeralPost)
	}

	return rpost, nil
}

func (a *App) attachFilesToPost(post *model.Post) *model.AppError {
	var attachedIds []string
	for _, fileID := range post.FileIds {
		err := a.Srv().Store.FileInfo().AttachToPost(fileID, post.Id, post.UserId)
		if err != nil {
			mlog.Warn("Failed to attach file to post", mlog.String("file_id", fileID), mlog.String("post_id", post.Id), mlog.Err(err))
			continue
		}

		attachedIds = append(attachedIds, fileID)
	}

	if len(post.FileIds) != len(attachedIds) {
		// We couldn't attach all files to the post, so ensure that post.FileIds reflects what was actually attached
		post.FileIds = attachedIds

		if _, err := a.Srv().Store.Post().Overwrite(post); err != nil {
			return model.NewAppError("attachFilesToPost", "app.post.overwrite.app_error", nil, err.Error(), http.StatusInternalServerError)
		}
	}

	return nil
}

// FillInPostProps should be invoked before saving posts to fill in properties such as
// channel_mentions.
//
// If channel is nil, FillInPostProps will look up the channel corresponding to the post.
func (a *App) FillInPostProps(post *model.Post, channel *model.Channel) *model.AppError {
	channelMentions := post.ChannelMentions()
	channelMentionsProp := make(map[string]interface{})

	if len(channelMentions) > 0 {
		if channel == nil {
			postChannel, err := a.Srv().Store.Channel().GetForPost(post.Id)
			if err != nil {
				return model.NewAppError("FillInPostProps", "api.context.invalid_param.app_error", map[string]interface{}{"Name": "post.channel_id"}, err.Error(), http.StatusBadRequest)
			}
			channel = postChannel
		}

		mentionedChannels, err := a.GetChannelsByNames(channelMentions, channel.TeamId)
		if err != nil {
			return err
		}

		for _, mentioned := range mentionedChannels {
			if mentioned.Type == model.CHANNEL_OPEN {
				team, err := a.Srv().Store.Team().Get(mentioned.TeamId)
				if err != nil {
					mlog.Warn("Failed to get team of the channel mention", mlog.String("team_id", channel.TeamId), mlog.String("channel_id", channel.Id), mlog.Err(err))
					continue
				}
				channelMentionsProp[mentioned.Name] = map[string]interface{}{
					"display_name": mentioned.DisplayName,
					"team_name":    team.Name,
				}
			}
		}
	}

	if len(channelMentionsProp) > 0 {
		post.AddProp("channel_mentions", channelMentionsProp)
	} else if post.GetProps() != nil {
		post.DelProp("channel_mentions")
	}

	matched := model.AT_MENTION_PATTEN.MatchString(post.Message)
	if a.Srv().License() != nil && *a.Srv().License().Features.LDAPGroups && matched && !a.HasPermissionToChannel(post.UserId, post.ChannelId, model.PERMISSION_USE_GROUP_MENTIONS) {
		post.AddProp(model.POST_PROPS_GROUP_HIGHLIGHT_DISABLED, true)
	}

	return nil
}

func (a *App) handlePostEvents(post *model.Post, user *model.User, channel *model.Channel, triggerWebhooks bool, parentPostList *model.PostList, setOnline bool) error {
	var team *model.Team
	if channel.TeamId != "" {
		t, err := a.Srv().Store.Team().Get(channel.TeamId)
		if err != nil {
			return err
		}
		team = t
	} else {
		// Blank team for DMs
		team = &model.Team{}
	}

	a.invalidateCacheForChannel(channel)
	a.invalidateCacheForChannelPosts(channel.Id)

	if _, err := a.SendNotifications(post, team, channel, user, parentPostList, setOnline); err != nil {
		return err
	}

	if *a.Config().ServiceSettings.ThreadAutoFollow && post.RootId != "" {
		if err := a.Srv().Store.Thread().CreateMembershipIfNeeded(post.UserId, post.RootId, true, false, true); err != nil {
			return err
		}
	}

	if post.Type != model.POST_AUTO_RESPONDER { // don't respond to an auto-responder
		a.Srv().Go(func() {
			_, err := a.SendAutoResponseIfNecessary(channel, user, post)
			if err != nil {
				mlog.Error("Failed to send auto response", mlog.String("user_id", user.Id), mlog.String("post_id", post.Id), mlog.Err(err))
			}
		})
	}

	if triggerWebhooks {
		a.Srv().Go(func() {
			if err := a.handleWebhookEvents(post, team, channel, user); err != nil {
				mlog.Error(err.Error())
			}
		})
	}

	return nil
}

func (a *App) SendEphemeralPost(userID string, post *model.Post) *model.Post {
	post.Type = model.POST_EPHEMERAL

	// fill in fields which haven't been specified which have sensible defaults
	if post.Id == "" {
		post.Id = model.NewId()
	}
	if post.CreateAt == 0 {
		post.CreateAt = model.GetMillis()
	}
	if post.GetProps() == nil {
		post.SetProps(make(model.StringInterface))
	}

	post.GenerateActionIds()
	message := model.NewWebSocketEvent(model.WEBSOCKET_EVENT_EPHEMERAL_MESSAGE, "", post.ChannelId, userID, nil)
	post = a.PreparePostForClient(post, true, false)
	post = model.AddPostActionCookies(post, a.PostActionCookieSecret())
	message.Add("post", post.ToJson())
	a.Publish(message)

	return post
}

func (a *App) UpdateEphemeralPost(userID string, post *model.Post) *model.Post {
	post.Type = model.POST_EPHEMERAL

	post.UpdateAt = model.GetMillis()
	if post.GetProps() == nil {
		post.SetProps(make(model.StringInterface))
	}

	post.GenerateActionIds()
	message := model.NewWebSocketEvent(model.WEBSOCKET_EVENT_POST_EDITED, "", post.ChannelId, userID, nil)
	post = a.PreparePostForClient(post, true, false)
	post = model.AddPostActionCookies(post, a.PostActionCookieSecret())
	message.Add("post", post.ToJson())
	a.Publish(message)

	return post
}

func (a *App) DeleteEphemeralPost(userID, postID string) {
	post := &model.Post{
		Id:       postID,
		UserId:   userID,
		Type:     model.POST_EPHEMERAL,
		DeleteAt: model.GetMillis(),
		UpdateAt: model.GetMillis(),
	}

	message := model.NewWebSocketEvent(model.WEBSOCKET_EVENT_POST_DELETED, "", "", userID, nil)
	message.Add("post", post.ToJson())
	a.Publish(message)
}

func (a *App) UpdatePost(post *model.Post, safeUpdate bool) (*model.Post, *model.AppError) {
	post.SanitizeProps()

	postLists, nErr := a.Srv().Store.Post().Get(post.Id, false, false, false)
	if nErr != nil {
		var nfErr *store.ErrNotFound
		var invErr *store.ErrInvalidInput
		switch {
		case errors.As(nErr, &invErr):
			return nil, model.NewAppError("UpdatePost", "app.post.get.app_error", nil, invErr.Error(), http.StatusBadRequest)
		case errors.As(nErr, &nfErr):
			return nil, model.NewAppError("UpdatePost", "app.post.get.app_error", nil, nfErr.Error(), http.StatusNotFound)
		default:
			return nil, model.NewAppError("UpdatePost", "app.post.get.app_error", nil, nErr.Error(), http.StatusInternalServerError)
		}
	}
	oldPost := postLists.Posts[post.Id]

	var err *model.AppError
	if oldPost == nil {
		err = model.NewAppError("UpdatePost", "api.post.update_post.find.app_error", nil, "id="+post.Id, http.StatusBadRequest)
		return nil, err
	}

	if oldPost.DeleteAt != 0 {
		err = model.NewAppError("UpdatePost", "api.post.update_post.permissions_details.app_error", map[string]interface{}{"PostId": post.Id}, "", http.StatusBadRequest)
		return nil, err
	}

	if oldPost.IsSystemMessage() {
		err = model.NewAppError("UpdatePost", "api.post.update_post.system_message.app_error", nil, "id="+post.Id, http.StatusBadRequest)
		return nil, err
	}

	if a.Srv().License() != nil {
		if *a.Config().ServiceSettings.PostEditTimeLimit != -1 && model.GetMillis() > oldPost.CreateAt+int64(*a.Config().ServiceSettings.PostEditTimeLimit*1000) && post.Message != oldPost.Message {
			err = model.NewAppError("UpdatePost", "api.post.update_post.permissions_time_limit.app_error", map[string]interface{}{"timeLimit": *a.Config().ServiceSettings.PostEditTimeLimit}, "", http.StatusBadRequest)
			return nil, err
		}
	}

	channel, err := a.GetChannel(oldPost.ChannelId)
	if err != nil {
		return nil, err
	}

	if channel.DeleteAt != 0 {
		return nil, model.NewAppError("UpdatePost", "api.post.update_post.can_not_update_post_in_deleted.error", nil, "", http.StatusBadRequest)
	}

	newPost := &model.Post{}
	newPost = oldPost.Clone()

	if newPost.Message != post.Message {
		newPost.Message = post.Message
		newPost.EditAt = model.GetMillis()
		newPost.Hashtags, _ = model.ParseHashtags(post.Message)
	}

	if !safeUpdate {
		newPost.IsPinned = post.IsPinned
		newPost.HasReactions = post.HasReactions
		newPost.FileIds = post.FileIds
		newPost.SetProps(post.GetProps())
	}

	// Avoid deep-equal checks if EditAt was already modified through message change
	if newPost.EditAt == oldPost.EditAt && (!oldPost.FileIds.Equals(newPost.FileIds) || !oldPost.AttachmentsEqual(newPost)) {
		newPost.EditAt = model.GetMillis()
	}

	if err = a.FillInPostProps(post, nil); err != nil {
		return nil, err
	}

	if post.IsRemote() {
		oldPost.RemoteId = model.NewString(*post.RemoteId)
	}

	if pluginsEnvironment := a.GetPluginsEnvironment(); pluginsEnvironment != nil {
		var rejectionReason string
		pluginContext := a.PluginContext()
		pluginsEnvironment.RunMultiPluginHook(func(hooks plugin.Hooks) bool {
			newPost, rejectionReason = hooks.MessageWillBeUpdated(pluginContext, newPost, oldPost)
			return post != nil
		}, plugin.MessageWillBeUpdatedID)
		if newPost == nil {
			return nil, model.NewAppError("UpdatePost", "Post rejected by plugin. "+rejectionReason, nil, "", http.StatusBadRequest)
		}
	}

	rpost, nErr := a.Srv().Store.Post().Update(newPost, oldPost)
	if nErr != nil {
		var appErr *model.AppError
		switch {
		case errors.As(nErr, &appErr):
			return nil, appErr
		default:
			return nil, model.NewAppError("UpdatePost", "app.post.update.app_error", nil, nErr.Error(), http.StatusInternalServerError)
		}
	}

	if pluginsEnvironment := a.GetPluginsEnvironment(); pluginsEnvironment != nil {
		a.Srv().Go(func() {
			pluginContext := a.PluginContext()
			pluginsEnvironment.RunMultiPluginHook(func(hooks plugin.Hooks) bool {
				hooks.MessageHasBeenUpdated(pluginContext, newPost, oldPost)
				return true
			}, plugin.MessageHasBeenUpdatedID)
		})
	}

	rpost = a.PreparePostForClient(rpost, false, true)

	message := model.NewWebSocketEvent(model.WEBSOCKET_EVENT_POST_EDITED, "", rpost.ChannelId, "", nil)
	message.Add("post", rpost.ToJson())
	a.Publish(message)

	a.invalidateCacheForChannelPosts(rpost.ChannelId)

	return rpost, nil
}

func (a *App) PatchPost(postID string, patch *model.PostPatch) (*model.Post, *model.AppError) {
	post, err := a.GetSinglePost(postID)
	if err != nil {
		return nil, err
	}

	channel, err := a.GetChannel(post.ChannelId)
	if err != nil {
		return nil, err
	}

	if channel.DeleteAt != 0 {
		err = model.NewAppError("PatchPost", "api.post.patch_post.can_not_update_post_in_deleted.error", nil, "", http.StatusBadRequest)
		return nil, err
	}

	if !a.HasPermissionToChannel(post.UserId, post.ChannelId, model.PERMISSION_USE_CHANNEL_MENTIONS) {
		patch.DisableMentionHighlights()
	}

	post.Patch(patch)

	updatedPost, err := a.UpdatePost(post, false)
	if err != nil {
		return nil, err
	}

	return updatedPost, nil
}

func (a *App) GetPostsPage(options model.GetPostsOptions) (*model.PostList, *model.AppError) {
	postList, err := a.Srv().Store.Post().GetPosts(options, false)
	if err != nil {
		var invErr *store.ErrInvalidInput
		switch {
		case errors.As(err, &invErr):
			return nil, model.NewAppError("GetPostsPage", "app.post.get_posts.app_error", nil, invErr.Error(), http.StatusBadRequest)
		default:
			return nil, model.NewAppError("GetPostsPage", "app.post.get_root_posts.app_error", nil, err.Error(), http.StatusInternalServerError)
		}
	}

	return postList, nil
}

func (a *App) GetPosts(channelID string, offset int, limit int) (*model.PostList, *model.AppError) {
	postList, err := a.Srv().Store.Post().GetPosts(model.GetPostsOptions{ChannelId: channelID, Page: offset, PerPage: limit}, true)
	if err != nil {
		var invErr *store.ErrInvalidInput
		switch {
		case errors.As(err, &invErr):
			return nil, model.NewAppError("GetPosts", "app.post.get_posts.app_error", nil, invErr.Error(), http.StatusBadRequest)
		default:
			return nil, model.NewAppError("GetPosts", "app.post.get_root_posts.app_error", nil, err.Error(), http.StatusInternalServerError)
		}
	}

	return postList, nil
}

func (a *App) GetPostsEtag(channelID string, collapsedThreads bool) string {
	return a.Srv().Store.Post().GetEtag(channelID, true, collapsedThreads)
}

func (a *App) GetPostsSince(options model.GetPostsSinceOptions) (*model.PostList, *model.AppError) {
	postList, err := a.Srv().Store.Post().GetPostsSince(options, true)
	if err != nil {
		return nil, model.NewAppError("GetPostsSince", "app.post.get_posts_since.app_error", nil, err.Error(), http.StatusInternalServerError)
	}

	return postList, nil
}

<<<<<<< HEAD
func (a *App) GetSinglePost(postId string) (*model.Post, *model.AppError) {
	post, err := a.Srv().Store.Post().GetSingle(postId, false)
=======
func (a *App) GetSinglePost(postID string) (*model.Post, *model.AppError) {
	post, err := a.Srv().Store.Post().GetSingle(postID)
>>>>>>> 23d51ed1
	if err != nil {
		var nfErr *store.ErrNotFound
		switch {
		case errors.As(err, &nfErr):
			return nil, model.NewAppError("GetSinglePost", "app.post.get.app_error", nil, nfErr.Error(), http.StatusNotFound)
		default:
			return nil, model.NewAppError("GetSinglePost", "app.post.get.app_error", nil, err.Error(), http.StatusInternalServerError)
		}
	}

	return post, nil
}

func (a *App) GetPostThread(postID string, skipFetchThreads, collapsedThreads, collapsedThreadsExtended bool) (*model.PostList, *model.AppError) {
	posts, err := a.Srv().Store.Post().Get(postID, skipFetchThreads, collapsedThreads, collapsedThreadsExtended)
	if err != nil {
		var nfErr *store.ErrNotFound
		var invErr *store.ErrInvalidInput
		switch {
		case errors.As(err, &invErr):
			return nil, model.NewAppError("GetPostThread", "app.post.get.app_error", nil, invErr.Error(), http.StatusBadRequest)
		case errors.As(err, &nfErr):
			return nil, model.NewAppError("GetPostThread", "app.post.get.app_error", nil, nfErr.Error(), http.StatusNotFound)
		default:
			return nil, model.NewAppError("GetPostThread", "app.post.get.app_error", nil, err.Error(), http.StatusInternalServerError)
		}
	}

	return posts, nil
}

func (a *App) GetFlaggedPosts(userID string, offset int, limit int) (*model.PostList, *model.AppError) {
	postList, err := a.Srv().Store.Post().GetFlaggedPosts(userID, offset, limit)
	if err != nil {
		return nil, model.NewAppError("GetFlaggedPosts", "app.post.get_flagged_posts.app_error", nil, err.Error(), http.StatusInternalServerError)
	}

	return postList, nil
}

func (a *App) GetFlaggedPostsForTeam(userID, teamID string, offset int, limit int) (*model.PostList, *model.AppError) {
	postList, err := a.Srv().Store.Post().GetFlaggedPostsForTeam(userID, teamID, offset, limit)
	if err != nil {
		return nil, model.NewAppError("GetFlaggedPostsForTeam", "app.post.get_flagged_posts.app_error", nil, err.Error(), http.StatusInternalServerError)
	}

	return postList, nil
}

func (a *App) GetFlaggedPostsForChannel(userID, channelID string, offset int, limit int) (*model.PostList, *model.AppError) {
	postList, err := a.Srv().Store.Post().GetFlaggedPostsForChannel(userID, channelID, offset, limit)
	if err != nil {
		return nil, model.NewAppError("GetFlaggedPostsForChannel", "app.post.get_flagged_posts.app_error", nil, err.Error(), http.StatusInternalServerError)
	}

	return postList, nil
}

func (a *App) GetPermalinkPost(postID string, userID string) (*model.PostList, *model.AppError) {
	list, nErr := a.Srv().Store.Post().Get(postID, false, false, false)
	if nErr != nil {
		var nfErr *store.ErrNotFound
		var invErr *store.ErrInvalidInput
		switch {
		case errors.As(nErr, &invErr):
			return nil, model.NewAppError("GetPermalinkPost", "app.post.get.app_error", nil, invErr.Error(), http.StatusBadRequest)
		case errors.As(nErr, &nfErr):
			return nil, model.NewAppError("GetPermalinkPost", "app.post.get.app_error", nil, nfErr.Error(), http.StatusNotFound)
		default:
			return nil, model.NewAppError("GetPermalinkPost", "app.post.get.app_error", nil, nErr.Error(), http.StatusInternalServerError)
		}
	}

	if len(list.Order) != 1 {
		return nil, model.NewAppError("getPermalinkTmp", "api.post_get_post_by_id.get.app_error", nil, "", http.StatusNotFound)
	}
	post := list.Posts[list.Order[0]]

	channel, err := a.GetChannel(post.ChannelId)
	if err != nil {
		return nil, err
	}

	if err = a.JoinChannel(channel, userID); err != nil {
		return nil, err
	}

	return list, nil
}

func (a *App) GetPostsBeforePost(options model.GetPostsOptions) (*model.PostList, *model.AppError) {
	postList, err := a.Srv().Store.Post().GetPostsBefore(options)
	if err != nil {
		var invErr *store.ErrInvalidInput
		switch {
		case errors.As(err, &invErr):
			return nil, model.NewAppError("GetPostsBeforePost", "app.post.get_posts_around.get.app_error", nil, invErr.Error(), http.StatusBadRequest)
		default:
			return nil, model.NewAppError("GetPostsBeforePost", "app.post.get_posts_around.get.app_error", nil, err.Error(), http.StatusInternalServerError)
		}
	}

	return postList, nil
}

func (a *App) GetPostsAfterPost(options model.GetPostsOptions) (*model.PostList, *model.AppError) {
	postList, err := a.Srv().Store.Post().GetPostsAfter(options)
	if err != nil {
		var invErr *store.ErrInvalidInput
		switch {
		case errors.As(err, &invErr):
			return nil, model.NewAppError("GetPostsAfterPost", "app.post.get_posts_around.get.app_error", nil, invErr.Error(), http.StatusBadRequest)
		default:
			return nil, model.NewAppError("GetPostsAfterPost", "app.post.get_posts_around.get.app_error", nil, err.Error(), http.StatusInternalServerError)
		}
	}

	return postList, nil
}

func (a *App) GetPostsAroundPost(before bool, options model.GetPostsOptions) (*model.PostList, *model.AppError) {
	var postList *model.PostList
	var err error
	if before {
		postList, err = a.Srv().Store.Post().GetPostsBefore(options)
	} else {
		postList, err = a.Srv().Store.Post().GetPostsAfter(options)
	}

	if err != nil {
		var invErr *store.ErrInvalidInput
		switch {
		case errors.As(err, &invErr):
			return nil, model.NewAppError("GetPostsAroundPost", "app.post.get_posts_around.get.app_error", nil, invErr.Error(), http.StatusBadRequest)
		default:
			return nil, model.NewAppError("GetPostsAroundPost", "app.post.get_posts_around.get.app_error", nil, err.Error(), http.StatusInternalServerError)
		}
	}

	return postList, nil
}

func (a *App) GetPostAfterTime(channelID string, time int64) (*model.Post, *model.AppError) {
	post, err := a.Srv().Store.Post().GetPostAfterTime(channelID, time)
	if err != nil {
		return nil, model.NewAppError("GetPostAfterTime", "app.post.get_post_after_time.app_error", nil, err.Error(), http.StatusInternalServerError)
	}

	return post, nil
}

func (a *App) GetPostIdAfterTime(channelID string, time int64) (string, *model.AppError) {
	postID, err := a.Srv().Store.Post().GetPostIdAfterTime(channelID, time)
	if err != nil {
		return "", model.NewAppError("GetPostIdAfterTime", "app.post.get_post_id_around.app_error", nil, err.Error(), http.StatusInternalServerError)
	}

	return postID, nil
}

func (a *App) GetPostIdBeforeTime(channelID string, time int64) (string, *model.AppError) {
	postID, err := a.Srv().Store.Post().GetPostIdBeforeTime(channelID, time)
	if err != nil {
		return "", model.NewAppError("GetPostIdBeforeTime", "app.post.get_post_id_around.app_error", nil, err.Error(), http.StatusInternalServerError)
	}

	return postID, nil
}

func (a *App) GetNextPostIdFromPostList(postList *model.PostList) string {
	if len(postList.Order) > 0 {
		firstPostId := postList.Order[0]
		firstPost := postList.Posts[firstPostId]
		nextPostId, err := a.GetPostIdAfterTime(firstPost.ChannelId, firstPost.CreateAt)
		if err != nil {
			mlog.Warn("GetNextPostIdFromPostList: failed in getting next post", mlog.Err(err))
		}

		return nextPostId
	}

	return ""
}

func (a *App) GetPrevPostIdFromPostList(postList *model.PostList) string {
	if len(postList.Order) > 0 {
		lastPostId := postList.Order[len(postList.Order)-1]
		lastPost := postList.Posts[lastPostId]
		previousPostId, err := a.GetPostIdBeforeTime(lastPost.ChannelId, lastPost.CreateAt)
		if err != nil {
			mlog.Warn("GetPrevPostIdFromPostList: failed in getting previous post", mlog.Err(err))
		}

		return previousPostId
	}

	return ""
}

// AddCursorIdsForPostList adds NextPostId and PrevPostId as cursor to the PostList.
// The conditional blocks ensure that it sets those cursor IDs immediately as afterPost, beforePost or empty,
// and only query to database whenever necessary.
func (a *App) AddCursorIdsForPostList(originalList *model.PostList, afterPost, beforePost string, since int64, page, perPage int) {
	prevPostIdSet := false
	prevPostId := ""
	nextPostIdSet := false
	nextPostId := ""

	if since > 0 { // "since" query to return empty NextPostId and PrevPostId
		nextPostIdSet = true
		prevPostIdSet = true
	} else if afterPost != "" {
		if page == 0 {
			prevPostId = afterPost
			prevPostIdSet = true
		}

		if len(originalList.Order) < perPage {
			nextPostIdSet = true
		}
	} else if beforePost != "" {
		if page == 0 {
			nextPostId = beforePost
			nextPostIdSet = true
		}

		if len(originalList.Order) < perPage {
			prevPostIdSet = true
		}
	}

	if !nextPostIdSet {
		nextPostId = a.GetNextPostIdFromPostList(originalList)
	}

	if !prevPostIdSet {
		prevPostId = a.GetPrevPostIdFromPostList(originalList)
	}

	originalList.NextPostId = nextPostId
	originalList.PrevPostId = prevPostId
}
func (a *App) GetPostsForChannelAroundLastUnread(channelID, userID string, limitBefore, limitAfter int, skipFetchThreads bool, collapsedThreads, collapsedThreadsExtended bool) (*model.PostList, *model.AppError) {
	var member *model.ChannelMember
	var err *model.AppError
	if member, err = a.GetChannelMember(channelID, userID); err != nil {
		return nil, err
	} else if member.LastViewedAt == 0 {
		return model.NewPostList(), nil
	}

	lastUnreadPostId, err := a.GetPostIdAfterTime(channelID, member.LastViewedAt)
	if err != nil {
		return nil, err
	} else if lastUnreadPostId == "" {
		return model.NewPostList(), nil
	}

	postList, err := a.GetPostThread(lastUnreadPostId, skipFetchThreads, collapsedThreads, collapsedThreadsExtended)
	if err != nil {
		return nil, err
	}
	// Reset order to only include the last unread post: if the thread appears in the centre
	// channel organically, those replies will be added below.
	postList.Order = []string{lastUnreadPostId}

	if postListBefore, err := a.GetPostsBeforePost(model.GetPostsOptions{ChannelId: channelID, PostId: lastUnreadPostId, Page: PageDefault, PerPage: limitBefore, SkipFetchThreads: skipFetchThreads, CollapsedThreads: collapsedThreads, CollapsedThreadsExtended: collapsedThreadsExtended}); err != nil {
		return nil, err
	} else if postListBefore != nil {
		postList.Extend(postListBefore)
	}

	if postListAfter, err := a.GetPostsAfterPost(model.GetPostsOptions{ChannelId: channelID, PostId: lastUnreadPostId, Page: PageDefault, PerPage: limitAfter - 1, SkipFetchThreads: skipFetchThreads, CollapsedThreads: collapsedThreads, CollapsedThreadsExtended: collapsedThreadsExtended}); err != nil {
		return nil, err
	} else if postListAfter != nil {
		postList.Extend(postListAfter)
	}

	postList.SortByCreateAt()
	return postList, nil
}

<<<<<<< HEAD
func (a *App) DeletePost(postId, deleteByID string) (*model.Post, *model.AppError) {
	post, nErr := a.Srv().Store.Post().GetSingle(postId, false)
=======
func (a *App) DeletePost(postID, deleteByID string) (*model.Post, *model.AppError) {
	post, nErr := a.Srv().Store.Post().GetSingle(postID)
>>>>>>> 23d51ed1
	if nErr != nil {
		return nil, model.NewAppError("DeletePost", "app.post.get.app_error", nil, nErr.Error(), http.StatusBadRequest)
	}

	channel, err := a.GetChannel(post.ChannelId)
	if err != nil {
		return nil, err
	}

	if channel.DeleteAt != 0 {
		err := model.NewAppError("DeletePost", "api.post.delete_post.can_not_delete_post_in_deleted.error", nil, "", http.StatusBadRequest)
		return nil, err
	}

	if err := a.Srv().Store.Post().Delete(postID, model.GetMillis(), deleteByID); err != nil {
		var nfErr *store.ErrNotFound
		switch {
		case errors.As(err, &nfErr):
			return nil, model.NewAppError("DeletePost", "app.post.delete.app_error", nil, nfErr.Error(), http.StatusNotFound)
		default:
			return nil, model.NewAppError("DeletePost", "app.post.delete.app_error", nil, err.Error(), http.StatusInternalServerError)
		}
	}

	postData := a.PreparePostForClient(post, false, false).ToJson()

	userMessage := model.NewWebSocketEvent(model.WEBSOCKET_EVENT_POST_DELETED, "", post.ChannelId, "", nil)
	userMessage.Add("post", postData)
	userMessage.GetBroadcast().ContainsSanitizedData = true
	a.Publish(userMessage)

	adminMessage := model.NewWebSocketEvent(model.WEBSOCKET_EVENT_POST_DELETED, "", post.ChannelId, "", nil)
	adminMessage.Add("post", postData)
	adminMessage.Add("delete_by", deleteByID)
	adminMessage.GetBroadcast().ContainsSensitiveData = true
	a.Publish(adminMessage)

	a.Srv().Go(func() {
		a.DeletePostFiles(post)
	})
	a.Srv().Go(func() {
		a.DeleteFlaggedPosts(post.Id)
	})

	a.invalidateCacheForChannelPosts(post.ChannelId)

	return post, nil
}

func (a *App) DeleteFlaggedPosts(postID string) {
	if err := a.Srv().Store.Preference().DeleteCategoryAndName(model.PREFERENCE_CATEGORY_FLAGGED_POST, postID); err != nil {
		mlog.Warn("Unable to delete flagged post preference when deleting post.", mlog.Err(err))
		return
	}
}

func (a *App) DeletePostFiles(post *model.Post) {
	if len(post.FileIds) == 0 {
		return
	}

	if _, err := a.Srv().Store.FileInfo().DeleteForPost(post.Id); err != nil {
		mlog.Warn("Encountered error when deleting files for post", mlog.String("post_id", post.Id), mlog.Err(err))
	}
}

func (a *App) parseAndFetchChannelIdByNameFromInFilter(channelName, userID, teamID string, includeDeleted bool) (*model.Channel, error) {
	if strings.HasPrefix(channelName, "@") && strings.Contains(channelName, ",") {
		var userIDs []string
		users, err := a.GetUsersByUsernames(strings.Split(channelName[1:], ","), false, nil)
		if err != nil {
			return nil, err
		}
		for _, user := range users {
			userIDs = append(userIDs, user.Id)
		}

		channel, err := a.GetGroupChannel(userIDs)
		if err != nil {
			return nil, err
		}
		return channel, nil
	}

	if strings.HasPrefix(channelName, "@") && !strings.Contains(channelName, ",") {
		user, err := a.GetUserByUsername(channelName[1:])
		if err != nil {
			return nil, err
		}
		channel, err := a.GetOrCreateDirectChannel(userID, user.Id)
		if err != nil {
			return nil, err
		}
		return channel, nil
	}

	channel, err := a.GetChannelByName(channelName, teamID, includeDeleted)
	if err != nil {
		return nil, err
	}
	return channel, nil
}

func (a *App) searchPostsInTeam(teamID string, userID string, paramsList []*model.SearchParams, modifierFun func(*model.SearchParams)) (*model.PostList, *model.AppError) {
	var wg sync.WaitGroup

	pchan := make(chan store.StoreResult, len(paramsList))

	for _, params := range paramsList {
		// Don't allow users to search for everything.
		if params.Terms == "*" {
			continue
		}
		modifierFun(params)
		wg.Add(1)

		go func(params *model.SearchParams) {
			defer wg.Done()
			postList, err := a.Srv().Store.Post().Search(teamID, userID, params)
			pchan <- store.StoreResult{Data: postList, NErr: err}
		}(params)
	}

	wg.Wait()
	close(pchan)

	posts := model.NewPostList()

	for result := range pchan {
		if result.NErr != nil {
			return nil, model.NewAppError("searchPostsInTeam", "app.post.search.app_error", nil, result.NErr.Error(), http.StatusInternalServerError)
		}
		data := result.Data.(*model.PostList)
		posts.Extend(data)
	}

	posts.SortByCreateAt()
	return posts, nil
}

func (a *App) convertChannelNamesToChannelIds(channels []string, userID string, teamID string, includeDeletedChannels bool) []string {
	for idx, channelName := range channels {
		channel, err := a.parseAndFetchChannelIdByNameFromInFilter(channelName, userID, teamID, includeDeletedChannels)
		if err != nil {
			mlog.Warn("error getting channel id by name from in filter", mlog.Err(err))
			continue
		}
		channels[idx] = channel.Id
	}
	return channels
}

func (a *App) convertUserNameToUserIds(usernames []string) []string {
	for idx, username := range usernames {
		user, err := a.GetUserByUsername(username)
		if err != nil {
			mlog.Warn("error getting user by username", mlog.String("user_name", username), mlog.Err(err))
			continue
		}
		usernames[idx] = user.Id
	}
	return usernames
}

func (a *App) SearchPostsInTeam(teamID string, paramsList []*model.SearchParams) (*model.PostList, *model.AppError) {
	if !*a.Config().ServiceSettings.EnablePostSearch {
		return nil, model.NewAppError("SearchPostsInTeam", "store.sql_post.search.disabled", nil, fmt.Sprintf("teamId=%v", teamID), http.StatusNotImplemented)
	}
	return a.searchPostsInTeam(teamID, "", paramsList, func(params *model.SearchParams) {
		params.SearchWithoutUserId = true
	})
}

func (a *App) SearchPostsInTeamForUser(terms string, userID string, teamID string, isOrSearch bool, includeDeletedChannels bool, timeZoneOffset int, page, perPage int) (*model.PostSearchResults, *model.AppError) {
	var postSearchResults *model.PostSearchResults
	paramsList := model.ParseSearchParams(strings.TrimSpace(terms), timeZoneOffset)
	includeDeleted := includeDeletedChannels && *a.Config().TeamSettings.ExperimentalViewArchivedChannels

	if !*a.Config().ServiceSettings.EnablePostSearch {
		return nil, model.NewAppError("SearchPostsInTeamForUser", "store.sql_post.search.disabled", nil, fmt.Sprintf("teamId=%v userId=%v", teamID, userID), http.StatusNotImplemented)
	}

	finalParamsList := []*model.SearchParams{}

	for _, params := range paramsList {
		params.OrTerms = isOrSearch
		params.IncludeDeletedChannels = includeDeleted
		// Don't allow users to search for "*"
		if params.Terms != "*" {
			// Convert channel names to channel IDs
			params.InChannels = a.convertChannelNamesToChannelIds(params.InChannels, userID, teamID, includeDeletedChannels)
			params.ExcludedChannels = a.convertChannelNamesToChannelIds(params.ExcludedChannels, userID, teamID, includeDeletedChannels)

			// Convert usernames to user IDs
			params.FromUsers = a.convertUserNameToUserIds(params.FromUsers)
			params.ExcludedUsers = a.convertUserNameToUserIds(params.ExcludedUsers)

			finalParamsList = append(finalParamsList, params)
		}
	}

	// If the processed search params are empty, return empty search results.
	if len(finalParamsList) == 0 {
		return model.MakePostSearchResults(model.NewPostList(), nil), nil
	}

	postSearchResults, nErr := a.Srv().Store.Post().SearchPostsInTeamForUser(finalParamsList, userID, teamID, page, perPage)
	if nErr != nil {
		var appErr *model.AppError
		switch {
		case errors.As(nErr, &appErr):
			return nil, appErr
		default:
			return nil, model.NewAppError("SearchPostsInTeamForUser", "app.post.search.app_error", nil, nErr.Error(), http.StatusInternalServerError)
		}
	}

	return postSearchResults, nil
}

func (a *App) GetFileInfosForPostWithMigration(postID string) ([]*model.FileInfo, *model.AppError) {

	pchan := make(chan store.StoreResult, 1)
	go func() {
<<<<<<< HEAD
		post, err := a.Srv().Store.Post().GetSingle(postId, false)
=======
		post, err := a.Srv().Store.Post().GetSingle(postID)
>>>>>>> 23d51ed1
		pchan <- store.StoreResult{Data: post, NErr: err}
		close(pchan)
	}()

	infos, err := a.GetFileInfosForPost(postID, false)
	if err != nil {
		return nil, err
	}

	if len(infos) == 0 {
		// No FileInfos were returned so check if they need to be created for this post
		result := <-pchan
		if result.NErr != nil {
			var nfErr *store.ErrNotFound
			switch {
			case errors.As(result.NErr, &nfErr):
				return nil, model.NewAppError("GetFileInfosForPostWithMigration", "app.post.get.app_error", nil, nfErr.Error(), http.StatusNotFound)
			default:
				return nil, model.NewAppError("GetFileInfosForPostWithMigration", "app.post.get.app_error", nil, result.NErr.Error(), http.StatusInternalServerError)
			}
		}
		post := result.Data.(*model.Post)

		if len(post.Filenames) > 0 {
			a.Srv().Store.FileInfo().InvalidateFileInfosForPostCache(postID, false)
			a.Srv().Store.FileInfo().InvalidateFileInfosForPostCache(postID, true)
			// The post has Filenames that need to be replaced with FileInfos
			infos = a.MigrateFilenamesToFileInfos(post)
		}
	}

	return infos, nil
}

func (a *App) GetFileInfosForPost(postID string, fromMaster bool) ([]*model.FileInfo, *model.AppError) {
	fileInfos, err := a.Srv().Store.FileInfo().GetForPost(postID, fromMaster, false, true)
	if err != nil {
		return nil, model.NewAppError("GetFileInfosForPost", "app.file_info.get_for_post.app_error", nil, err.Error(), http.StatusInternalServerError)
	}

	a.generateMiniPreviewForInfos(fileInfos)

	return fileInfos, nil
}

func (a *App) PostWithProxyAddedToImageURLs(post *model.Post) *model.Post {
	if f := a.ImageProxyAdder(); f != nil {
		return post.WithRewrittenImageURLs(f)
	}
	return post
}

func (a *App) PostWithProxyRemovedFromImageURLs(post *model.Post) *model.Post {
	if f := a.ImageProxyRemover(); f != nil {
		return post.WithRewrittenImageURLs(f)
	}
	return post
}

func (a *App) PostPatchWithProxyRemovedFromImageURLs(patch *model.PostPatch) *model.PostPatch {
	if f := a.ImageProxyRemover(); f != nil {
		return patch.WithRewrittenImageURLs(f)
	}
	return patch
}

func (a *App) ImageProxyAdder() func(string) string {
	if !*a.Config().ImageProxySettings.Enable {
		return nil
	}

	return func(url string) string {
		return a.Srv().ImageProxy.GetProxiedImageURL(url)
	}
}

func (a *App) ImageProxyRemover() (f func(string) string) {
	if !*a.Config().ImageProxySettings.Enable {
		return nil
	}

	return func(url string) string {
		return a.Srv().ImageProxy.GetUnproxiedImageURL(url)
	}
}

func (s *Server) MaxPostSize() int {
	maxPostSize := s.Store.Post().GetMaxPostSize()
	if maxPostSize == 0 {
		return model.POST_MESSAGE_MAX_RUNES_V1
	}

	return maxPostSize
}

func (a *App) MaxPostSize() int {
	return a.Srv().MaxPostSize()
}

// countThreadMentions returns the number of times the user is mentioned in a specified thread after the timestamp.
func (a *App) countThreadMentions(user *model.User, post *model.Post, teamID string, timestamp int64) (int64, *model.AppError) {
	channel, err := a.GetChannel(post.ChannelId)
	if err != nil {
		return 0, err
	}

	keywords := addMentionKeywordsForUser(
		map[string][]string{},
		user,
		map[string]string{},
		&model.Status{Status: model.STATUS_ONLINE}, // Assume the user is online since they would've triggered this
		true, // Assume channel mentions are always allowed for simplicity
	)

	posts, nErr := a.Srv().Store.Thread().GetPosts(post.Id, timestamp)
	if nErr != nil {
		return 0, model.NewAppError("countMentionsFromPost", "app.channel.count_posts_since.app_error", nil, nErr.Error(), http.StatusInternalServerError)
	}

	count := 0

	if channel.Type == model.CHANNEL_DIRECT {
		// In a DM channel, every post made by the other user is a mention
		otherId := channel.GetOtherUserIdForDM(user.Id)
		for _, p := range posts {
			if p.UserId == otherId {
				count++
			}
		}

		return int64(count), nil
	}

	var team *model.Team
	if teamID != "" {
		team, err = a.GetTeam(teamID)
		if err != nil {
			return 0, err
		}
	}

	groups, nErr := a.getGroupsAllowedForReferenceInChannel(channel, team)
	if nErr != nil {
		return 0, model.NewAppError("countMentionsFromPost", "app.channel.count_posts_since.app_error", nil, nErr.Error(), http.StatusInternalServerError)
	}

	mentions := getExplicitMentions(post, keywords, groups)
	if post.UpdateAt >= timestamp {
		if _, ok := mentions.Mentions[user.Id]; ok {
			count += 1
		}
	}

	for _, p := range posts {
		mentions = getExplicitMentions(p, keywords, groups)
		if _, ok := mentions.Mentions[user.Id]; ok {
			count += 1
		}
	}

	return int64(count), nil
}

// countMentionsFromPost returns the number of posts in the post's channel that mention the user after and including the
// given post.
func (a *App) countMentionsFromPost(user *model.User, post *model.Post) (int, *model.AppError) {
	channel, err := a.GetChannel(post.ChannelId)
	if err != nil {
		return 0, err
	}

	if channel.Type == model.CHANNEL_DIRECT {
		// In a DM channel, every post made by the other user is a mention
		count, nErr := a.Srv().Store.Channel().CountPostsAfter(post.ChannelId, post.CreateAt-1, channel.GetOtherUserIdForDM(user.Id))
		if nErr != nil {
			return 0, model.NewAppError("countMentionsFromPost", "app.channel.count_posts_since.app_error", nil, nErr.Error(), http.StatusInternalServerError)
		}

		return count, nil
	}

	channelMember, err := a.GetChannelMember(channel.Id, user.Id)
	if err != nil {
		return 0, err
	}

	keywords := addMentionKeywordsForUser(
		map[string][]string{},
		user,
		channelMember.NotifyProps,
		&model.Status{Status: model.STATUS_ONLINE}, // Assume the user is online since they would've triggered this
		true, // Assume channel mentions are always allowed for simplicity
	)
	commentMentions := user.NotifyProps[model.COMMENTS_NOTIFY_PROP]
	checkForCommentMentions := commentMentions == model.COMMENTS_NOTIFY_ROOT || commentMentions == model.COMMENTS_NOTIFY_ANY

	// A mapping of thread root IDs to whether or not a post in that thread mentions the user
	mentionedByThread := make(map[string]bool)

	thread, err := a.GetPostThread(post.Id, false, false, false)
	if err != nil {
		return 0, err
	}

	count := 0

	if isPostMention(user, post, keywords, thread.Posts, mentionedByThread, checkForCommentMentions) {
		count += 1
	}

	page := 0
	perPage := 200
	for {
		postList, err := a.GetPostsAfterPost(model.GetPostsOptions{
			ChannelId: post.ChannelId,
			PostId:    post.Id,
			Page:      page,
			PerPage:   perPage,
		})
		if err != nil {
			return 0, err
		}

		for _, postID := range postList.Order {
			if isPostMention(user, postList.Posts[postID], keywords, postList.Posts, mentionedByThread, checkForCommentMentions) {
				count += 1
			}
		}

		if len(postList.Order) < perPage {
			break
		}

		page += 1
	}

	return count, nil
}

func isCommentMention(user *model.User, post *model.Post, otherPosts map[string]*model.Post, mentionedByThread map[string]bool) bool {
	if post.RootId == "" {
		// Not a comment
		return false
	}

	if mentioned, ok := mentionedByThread[post.RootId]; ok {
		// We've already figured out if the user was mentioned by this thread
		return mentioned
	}

	// Whether or not the user was mentioned because they started the thread
	mentioned := otherPosts[post.RootId].UserId == user.Id

	// Or because they commented on it before this post
	if !mentioned && user.NotifyProps[model.COMMENTS_NOTIFY_PROP] == model.COMMENTS_NOTIFY_ANY {
		for _, otherPost := range otherPosts {
			if otherPost.Id == post.Id {
				continue
			}

			if otherPost.RootId != post.RootId {
				continue
			}

			if otherPost.UserId == user.Id && otherPost.CreateAt < post.CreateAt {
				// Found a comment made by the user from before this post
				mentioned = true
				break
			}
		}
	}

	mentionedByThread[post.RootId] = mentioned
	return mentioned
}

func isPostMention(user *model.User, post *model.Post, keywords map[string][]string, otherPosts map[string]*model.Post, mentionedByThread map[string]bool, checkForCommentMentions bool) bool {
	// Prevent the user from mentioning themselves
	if post.UserId == user.Id && post.GetProp("from_webhook") != "true" {
		return false
	}

	// Check for keyword mentions
	mentions := getExplicitMentions(post, keywords, make(map[string]*model.Group))
	if _, ok := mentions.Mentions[user.Id]; ok {
		return true
	}

	// Check for mentions caused by being added to the channel
	if post.Type == model.POST_ADD_TO_CHANNEL {
		if addedUserId, ok := post.GetProp(model.POST_PROPS_ADDED_USER_ID).(string); ok && addedUserId == user.Id {
			return true
		}
	}

	// Check for comment mentions
	if checkForCommentMentions && isCommentMention(user, post, otherPosts, mentionedByThread) {
		return true
	}

	return false
}

func (a *App) GetThreadMembershipsForUser(userID, teamID string) ([]*model.ThreadMembership, error) {
	return a.Srv().Store.Thread().GetMembershipsForUser(userID, teamID)
}<|MERGE_RESOLUTION|>--- conflicted
+++ resolved
@@ -736,13 +736,8 @@
 	return postList, nil
 }
 
-<<<<<<< HEAD
-func (a *App) GetSinglePost(postId string) (*model.Post, *model.AppError) {
-	post, err := a.Srv().Store.Post().GetSingle(postId, false)
-=======
 func (a *App) GetSinglePost(postID string) (*model.Post, *model.AppError) {
-	post, err := a.Srv().Store.Post().GetSingle(postID)
->>>>>>> 23d51ed1
+	post, err := a.Srv().Store.Post().GetSingle(postID, false)
 	if err != nil {
 		var nfErr *store.ErrNotFound
 		switch {
@@ -1025,13 +1020,8 @@
 	return postList, nil
 }
 
-<<<<<<< HEAD
-func (a *App) DeletePost(postId, deleteByID string) (*model.Post, *model.AppError) {
-	post, nErr := a.Srv().Store.Post().GetSingle(postId, false)
-=======
 func (a *App) DeletePost(postID, deleteByID string) (*model.Post, *model.AppError) {
-	post, nErr := a.Srv().Store.Post().GetSingle(postID)
->>>>>>> 23d51ed1
+	post, nErr := a.Srv().Store.Post().GetSingle(postID, false)
 	if nErr != nil {
 		return nil, model.NewAppError("DeletePost", "app.post.get.app_error", nil, nErr.Error(), http.StatusBadRequest)
 	}
@@ -1256,11 +1246,7 @@
 
 	pchan := make(chan store.StoreResult, 1)
 	go func() {
-<<<<<<< HEAD
-		post, err := a.Srv().Store.Post().GetSingle(postId, false)
-=======
-		post, err := a.Srv().Store.Post().GetSingle(postID)
->>>>>>> 23d51ed1
+		post, err := a.Srv().Store.Post().GetSingle(postID, false)
 		pchan <- store.StoreResult{Data: post, NErr: err}
 		close(pchan)
 	}()
