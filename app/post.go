--- conflicted
+++ resolved
@@ -187,11 +187,7 @@
 	if post.RootId != "" {
 		pchan = make(chan store.StoreResult, 1)
 		go func() {
-<<<<<<< HEAD
-			r, pErr := a.Srv().Store.Post().Get(post.RootId, false, false, false, "")
-=======
-			r, pErr := a.Srv().Store.Post().Get(sqlstore.WithMaster(context.Background()), post.RootId, false, false, false)
->>>>>>> 95b08098
+			r, pErr := a.Srv().Store.Post().Get(sqlstore.WithMaster(context.Background()), post.RootId, false, false, false, "")
 			pchan <- store.StoreResult{Data: r, NErr: pErr}
 			close(pchan)
 		}()
@@ -542,11 +538,7 @@
 func (a *App) UpdatePost(post *model.Post, safeUpdate bool) (*model.Post, *model.AppError) {
 	post.SanitizeProps()
 
-<<<<<<< HEAD
-	postLists, nErr := a.Srv().Store.Post().Get(post.Id, false, false, false, "")
-=======
-	postLists, nErr := a.Srv().Store.Post().Get(context.Background(), post.Id, false, false, false)
->>>>>>> 95b08098
+	postLists, nErr := a.Srv().Store.Post().Get(context.Background(), post.Id, false, false, false, "")
 	if nErr != nil {
 		var nfErr *store.ErrNotFound
 		var invErr *store.ErrInvalidInput
@@ -750,13 +742,8 @@
 	return post, nil
 }
 
-<<<<<<< HEAD
 func (a *App) GetPostThread(postID string, skipFetchThreads, collapsedThreads, collapsedThreadsExtended bool, userID string) (*model.PostList, *model.AppError) {
-	posts, err := a.Srv().Store.Post().Get(postID, skipFetchThreads, collapsedThreads, collapsedThreadsExtended, userID)
-=======
-func (a *App) GetPostThread(postID string, skipFetchThreads, collapsedThreads, collapsedThreadsExtended bool) (*model.PostList, *model.AppError) {
-	posts, err := a.Srv().Store.Post().Get(context.Background(), postID, skipFetchThreads, collapsedThreads, collapsedThreadsExtended)
->>>>>>> 95b08098
+	posts, err := a.Srv().Store.Post().Get(context.Background(), postID, skipFetchThreads, collapsedThreads, collapsedThreadsExtended, userID)
 	if err != nil {
 		var nfErr *store.ErrNotFound
 		var invErr *store.ErrInvalidInput
@@ -801,11 +788,7 @@
 }
 
 func (a *App) GetPermalinkPost(postID string, userID string) (*model.PostList, *model.AppError) {
-<<<<<<< HEAD
-	list, nErr := a.Srv().Store.Post().Get(postID, false, false, false, userID)
-=======
-	list, nErr := a.Srv().Store.Post().Get(context.Background(), postID, false, false, false)
->>>>>>> 95b08098
+	list, nErr := a.Srv().Store.Post().Get(context.Background(), postID, false, false, false, userID)
 	if nErr != nil {
 		var nfErr *store.ErrNotFound
 		var invErr *store.ErrInvalidInput
