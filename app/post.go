// Copyright (c) 2015-present Mattermost, Inc. All Rights Reserved.
// See LICENSE.txt for license information.

package app

import (
	"context"
	"encoding/json"
	"errors"
	"fmt"
	"net/http"
	"strings"
	"sync"
	"time"

	"github.com/mattermost/mattermost-server/v5/model"
	"github.com/mattermost/mattermost-server/v5/plugin"
	"github.com/mattermost/mattermost-server/v5/services/cache"
	"github.com/mattermost/mattermost-server/v5/shared/i18n"
	"github.com/mattermost/mattermost-server/v5/shared/mlog"
	"github.com/mattermost/mattermost-server/v5/store"
	"github.com/mattermost/mattermost-server/v5/store/sqlstore"
)

const (
	PendingPostIDsCacheSize = 25000
	PendingPostIDsCacheTTL  = 30 * time.Second
	PageDefault             = 0
)

func (a *App) CreatePostAsUser(post *model.Post, currentSessionId string, setOnline bool) (*model.Post, *model.AppError) {
	// Check that channel has not been deleted
	channel, errCh := a.Srv().Store.Channel().Get(post.ChannelId, true)
	if errCh != nil {
		err := model.NewAppError("CreatePostAsUser", "api.context.invalid_param.app_error", map[string]interface{}{"Name": "post.channel_id"}, errCh.Error(), http.StatusBadRequest)
		return nil, err
	}

	if strings.HasPrefix(post.Type, model.POST_SYSTEM_MESSAGE_PREFIX) {
		err := model.NewAppError("CreatePostAsUser", "api.context.invalid_param.app_error", map[string]interface{}{"Name": "post.type"}, "", http.StatusBadRequest)
		return nil, err
	}

	if channel.DeleteAt != 0 {
		err := model.NewAppError("createPost", "api.post.create_post.can_not_post_to_deleted.error", nil, "", http.StatusBadRequest)
		return nil, err
	}

	rp, err := a.CreatePost(post, channel, true, setOnline)
	if err != nil {
		if err.Id == "api.post.create_post.root_id.app_error" ||
			err.Id == "api.post.create_post.channel_root_id.app_error" ||
			err.Id == "api.post.create_post.parent_id.app_error" {
			err.StatusCode = http.StatusBadRequest
		}

		if err.Id == "api.post.create_post.town_square_read_only" {
			user, nErr := a.Srv().Store.User().Get(context.Background(), post.UserId)
			if nErr != nil {
				var nfErr *store.ErrNotFound
				switch {
				case errors.As(nErr, &nfErr):
					return nil, model.NewAppError("CreatePostAsUser", MissingAccountError, nil, nfErr.Error(), http.StatusNotFound)
				default:
					return nil, model.NewAppError("CreatePostAsUser", "app.user.get.app_error", nil, nErr.Error(), http.StatusInternalServerError)
				}
			}

			T := i18n.GetUserTranslations(user.Locale)
			a.SendEphemeralPost(
				post.UserId,
				&model.Post{
					ChannelId: channel.Id,
					ParentId:  post.ParentId,
					RootId:    post.RootId,
					UserId:    post.UserId,
					Message:   T("api.post.create_post.town_square_read_only"),
					CreateAt:  model.GetMillis() + 1,
				},
			)
		}
		return nil, err
	}

	// Update the LastViewAt only if the post does not have from_webhook prop set (e.g. Zapier app),
	// or if it does not have from_bot set (e.g. from discovering the user is a bot within CreatePost).
	_, fromWebhook := post.GetProps()["from_webhook"]
	_, fromBot := post.GetProps()["from_bot"]
	if !fromWebhook && !fromBot {
		if _, err := a.MarkChannelsAsViewed([]string{post.ChannelId}, post.UserId, currentSessionId); err != nil {
			mlog.Warn(
				"Encountered error updating last viewed",
				mlog.String("channel_id", post.ChannelId),
				mlog.String("user_id", post.UserId),
				mlog.Err(err),
			)
		}
	}

	return rp, nil
}

func (a *App) CreatePostMissingChannel(post *model.Post, triggerWebhooks bool) (*model.Post, *model.AppError) {
	channel, err := a.Srv().Store.Channel().Get(post.ChannelId, true)
	if err != nil {
		var nfErr *store.ErrNotFound
		switch {
		case errors.As(err, &nfErr):
			return nil, model.NewAppError("CreatePostMissingChannel", "app.channel.get.existing.app_error", nil, nfErr.Error(), http.StatusNotFound)
		default:
			return nil, model.NewAppError("CreatePostMissingChannel", "app.channel.get.find.app_error", nil, err.Error(), http.StatusInternalServerError)
		}
	}

	return a.CreatePost(post, channel, triggerWebhooks, true)
}

// deduplicateCreatePost attempts to make posting idempotent within a caching window.
func (a *App) deduplicateCreatePost(post *model.Post) (foundPost *model.Post, err *model.AppError) {
	// We rely on the client sending the pending post id across "duplicate" requests. If there
	// isn't one, we can't deduplicate, so allow creation normally.
	if post.PendingPostId == "" {
		return nil, nil
	}

	const unknownPostId = ""

	// Query the cache atomically for the given pending post id, saving a record if
	// it hasn't previously been seen.
	var postID string
	nErr := a.Srv().seenPendingPostIdsCache.Get(post.PendingPostId, &postID)
	if nErr == cache.ErrKeyNotFound {
		a.Srv().seenPendingPostIdsCache.SetWithExpiry(post.PendingPostId, unknownPostId, PendingPostIDsCacheTTL)
		return nil, nil
	}

	if nErr != nil {
		return nil, model.NewAppError("errorGetPostId", "api.post.error_get_post_id.pending", nil, "", http.StatusInternalServerError)
	}

	// If another thread saved the cache record, but hasn't yet updated it with the actual post
	// id (because it's still saving), notify the client with an error. Ideally, we'd wait
	// for the other thread, but coordinating that adds complexity to the happy path.
	if postID == unknownPostId {
		return nil, model.NewAppError("deduplicateCreatePost", "api.post.deduplicate_create_post.pending", nil, "", http.StatusInternalServerError)
	}

	// If the other thread finished creating the post, return the created post back to the
	// client, making the API call feel idempotent.
	actualPost, err := a.GetSinglePost(postID)
	if err != nil {
		return nil, model.NewAppError("deduplicateCreatePost", "api.post.deduplicate_create_post.failed_to_get", nil, err.Error(), http.StatusInternalServerError)
	}

	mlog.Debug("Deduplicated create post", mlog.String("post_id", actualPost.Id), mlog.String("pending_post_id", post.PendingPostId))

	return actualPost, nil
}

func (a *App) CreatePost(post *model.Post, channel *model.Channel, triggerWebhooks, setOnline bool) (savedPost *model.Post, err *model.AppError) {
	foundPost, err := a.deduplicateCreatePost(post)
	if err != nil {
		return nil, err
	}
	if foundPost != nil {
		return foundPost, nil
	}

	// If we get this far, we've recorded the client-provided pending post id to the cache.
	// Remove it if we fail below, allowing a proper retry by the client.
	defer func() {
		if post.PendingPostId == "" {
			return
		}

		if err != nil {
			a.Srv().seenPendingPostIdsCache.Remove(post.PendingPostId)
			return
		}

		a.Srv().seenPendingPostIdsCache.SetWithExpiry(post.PendingPostId, savedPost.Id, PendingPostIDsCacheTTL)
	}()

	post.SanitizeProps()

	var pchan chan store.StoreResult
	if post.RootId != "" {
		pchan = make(chan store.StoreResult, 1)
		go func() {
			r, pErr := a.Srv().Store.Post().Get(sqlstore.WithMaster(context.Background()), post.RootId, false, false, false, "")
			pchan <- store.StoreResult{Data: r, NErr: pErr}
			close(pchan)
		}()
	}

	user, nErr := a.Srv().Store.User().Get(context.Background(), post.UserId)
	if nErr != nil {
		var nfErr *store.ErrNotFound
		switch {
		case errors.As(nErr, &nfErr):
			return nil, model.NewAppError("CreatePost", MissingAccountError, nil, nfErr.Error(), http.StatusNotFound)
		default:
			return nil, model.NewAppError("CreatePost", "app.user.get.app_error", nil, nErr.Error(), http.StatusInternalServerError)
		}
	}

	if user.IsBot {
		post.AddProp("from_bot", "true")
	}

	if a.Srv().License() != nil && *a.Config().TeamSettings.ExperimentalTownSquareIsReadOnly &&
		!post.IsSystemMessage() &&
		channel.Name == model.DEFAULT_CHANNEL &&
		!a.RolesGrantPermission(user.GetRoles(), model.PERMISSION_MANAGE_SYSTEM.Id) {
		return nil, model.NewAppError("createPost", "api.post.create_post.town_square_read_only", nil, "", http.StatusForbidden)
	}

	var ephemeralPost *model.Post
	if post.Type == "" && !a.HasPermissionToChannel(user.Id, channel.Id, model.PERMISSION_USE_CHANNEL_MENTIONS) {
		mention := post.DisableMentionHighlights()
		if mention != "" {
			T := i18n.GetUserTranslations(user.Locale)
			ephemeralPost = &model.Post{
				UserId:    user.Id,
				RootId:    post.RootId,
				ParentId:  post.ParentId,
				ChannelId: channel.Id,
				Message:   T("model.post.channel_notifications_disabled_in_channel.message", model.StringInterface{"ChannelName": channel.Name, "Mention": mention}),
				Props:     model.StringInterface{model.POST_PROPS_MENTION_HIGHLIGHT_DISABLED: true},
			}
		}
	}

	// Verify the parent/child relationships are correct
	var parentPostList *model.PostList
	if pchan != nil {
		result := <-pchan
		if result.NErr != nil {
			return nil, model.NewAppError("createPost", "api.post.create_post.root_id.app_error", nil, "", http.StatusBadRequest)
		}
		parentPostList = result.Data.(*model.PostList)
		if len(parentPostList.Posts) == 0 || !parentPostList.IsChannelId(post.ChannelId) {
			return nil, model.NewAppError("createPost", "api.post.create_post.channel_root_id.app_error", nil, "", http.StatusInternalServerError)
		}

		rootPost := parentPostList.Posts[post.RootId]
		if rootPost.RootId != "" {
			return nil, model.NewAppError("createPost", "api.post.create_post.root_id.app_error", nil, "", http.StatusBadRequest)
		}

		if post.ParentId == "" {
			post.ParentId = post.RootId
		}

		if post.RootId != post.ParentId {
			parent := parentPostList.Posts[post.ParentId]
			if parent == nil {
				return nil, model.NewAppError("createPost", "api.post.create_post.parent_id.app_error", nil, "", http.StatusInternalServerError)
			}
		}
	}

	post.Hashtags, _ = model.ParseHashtags(post.Message)

	if err = a.FillInPostProps(post, channel); err != nil {
		return nil, err
	}

	// Temporary fix so old plugins don't clobber new fields in SlackAttachment struct, see MM-13088
	if attachments, ok := post.GetProp("attachments").([]*model.SlackAttachment); ok {
		jsonAttachments, err := json.Marshal(attachments)
		if err == nil {
			attachmentsInterface := []interface{}{}
			err = json.Unmarshal(jsonAttachments, &attachmentsInterface)
			post.AddProp("attachments", attachmentsInterface)
		}
		if err != nil {
			mlog.Warn("Could not convert post attachments to map interface.", mlog.Err(err))
		}
	}

	if pluginsEnvironment := a.GetPluginsEnvironment(); pluginsEnvironment != nil {
		var rejectionError *model.AppError
		pluginContext := a.PluginContext()
		pluginsEnvironment.RunMultiPluginHook(func(hooks plugin.Hooks) bool {
			replacementPost, rejectionReason := hooks.MessageWillBePosted(pluginContext, post)
			if rejectionReason != "" {
				id := "Post rejected by plugin. " + rejectionReason
				if rejectionReason == plugin.DismissPostError {
					id = plugin.DismissPostError
				}
				rejectionError = model.NewAppError("createPost", id, nil, "", http.StatusBadRequest)
				return false
			}
			if replacementPost != nil {
				post = replacementPost
			}

			return true
		}, plugin.MessageWillBePostedID)

		if rejectionError != nil {
			return nil, rejectionError
		}
	}

	rpost, nErr := a.Srv().Store.Post().Save(post)
	if nErr != nil {
		var appErr *model.AppError
		var invErr *store.ErrInvalidInput
		switch {
		case errors.As(nErr, &appErr):
			return nil, appErr
		case errors.As(nErr, &invErr):
			return nil, model.NewAppError("CreatePost", "app.post.save.existing.app_error", nil, invErr.Error(), http.StatusBadRequest)
		default:
			return nil, model.NewAppError("CreatePost", "app.post.save.app_error", nil, nErr.Error(), http.StatusInternalServerError)
		}
	}

	// Update the mapping from pending post id to the actual post id, for any clients that
	// might be duplicating requests.
	a.Srv().seenPendingPostIdsCache.SetWithExpiry(post.PendingPostId, rpost.Id, PendingPostIDsCacheTTL)

	// We make a copy of the post for the plugin hook to avoid a race condition.
	rPostCopy := rpost.Clone()
	if pluginsEnvironment := a.GetPluginsEnvironment(); pluginsEnvironment != nil {
		a.Srv().Go(func() {
			pluginContext := a.PluginContext()
			pluginsEnvironment.RunMultiPluginHook(func(hooks plugin.Hooks) bool {
				hooks.MessageHasBeenPosted(pluginContext, rPostCopy)
				return true
			}, plugin.MessageHasBeenPostedID)
		})
	}

	if a.Metrics() != nil {
		a.Metrics().IncrementPostCreate()
	}

	if len(post.FileIds) > 0 {
		if err = a.attachFilesToPost(post); err != nil {
			mlog.Warn("Encountered error attaching files to post", mlog.String("post_id", post.Id), mlog.Any("file_ids", post.FileIds), mlog.Err(err))
		}

		if a.Metrics() != nil {
			a.Metrics().IncrementPostFileAttachment(len(post.FileIds))
		}
	}

	// Normally, we would let the API layer call PreparePostForClient, but we do it here since it also needs
	// to be done when we send the post over the websocket in handlePostEvents
	rpost = a.PreparePostForClient(rpost, true, false)

	if err := a.handlePostEvents(rpost, user, channel, triggerWebhooks, parentPostList, setOnline); err != nil {
		mlog.Warn("Failed to handle post events", mlog.Err(err))
	}

	// Send any ephemeral posts after the post is created to ensure it shows up after the latest post created
	if ephemeralPost != nil {
		a.SendEphemeralPost(post.UserId, ephemeralPost)
	}

	return rpost, nil
}

func (a *App) attachFilesToPost(post *model.Post) *model.AppError {
	var attachedIds []string
	for _, fileID := range post.FileIds {
		err := a.Srv().Store.FileInfo().AttachToPost(fileID, post.Id, post.UserId)
		if err != nil {
			mlog.Warn("Failed to attach file to post", mlog.String("file_id", fileID), mlog.String("post_id", post.Id), mlog.Err(err))
			continue
		}

		attachedIds = append(attachedIds, fileID)
	}

	if len(post.FileIds) != len(attachedIds) {
		// We couldn't attach all files to the post, so ensure that post.FileIds reflects what was actually attached
		post.FileIds = attachedIds

		if _, err := a.Srv().Store.Post().Overwrite(post); err != nil {
			return model.NewAppError("attachFilesToPost", "app.post.overwrite.app_error", nil, err.Error(), http.StatusInternalServerError)
		}
	}

	return nil
}

// FillInPostProps should be invoked before saving posts to fill in properties such as
// channel_mentions.
//
// If channel is nil, FillInPostProps will look up the channel corresponding to the post.
func (a *App) FillInPostProps(post *model.Post, channel *model.Channel) *model.AppError {
	channelMentions := post.ChannelMentions()
	channelMentionsProp := make(map[string]interface{})

	if len(channelMentions) > 0 {
		if channel == nil {
			postChannel, err := a.Srv().Store.Channel().GetForPost(post.Id)
			if err != nil {
				return model.NewAppError("FillInPostProps", "api.context.invalid_param.app_error", map[string]interface{}{"Name": "post.channel_id"}, err.Error(), http.StatusBadRequest)
			}
			channel = postChannel
		}

		mentionedChannels, err := a.GetChannelsByNames(channelMentions, channel.TeamId)
		if err != nil {
			return err
		}

		for _, mentioned := range mentionedChannels {
			if mentioned.Type == model.CHANNEL_OPEN {
				team, err := a.Srv().Store.Team().Get(mentioned.TeamId)
				if err != nil {
					mlog.Warn("Failed to get team of the channel mention", mlog.String("team_id", channel.TeamId), mlog.String("channel_id", channel.Id), mlog.Err(err))
					continue
				}
				channelMentionsProp[mentioned.Name] = map[string]interface{}{
					"display_name": mentioned.DisplayName,
					"team_name":    team.Name,
				}
			}
		}
	}

	if len(channelMentionsProp) > 0 {
		post.AddProp("channel_mentions", channelMentionsProp)
	} else if post.GetProps() != nil {
		post.DelProp("channel_mentions")
	}

	matched := model.AT_MENTION_PATTEN.MatchString(post.Message)
	if a.Srv().License() != nil && *a.Srv().License().Features.LDAPGroups && matched && !a.HasPermissionToChannel(post.UserId, post.ChannelId, model.PERMISSION_USE_GROUP_MENTIONS) {
		post.AddProp(model.POST_PROPS_GROUP_HIGHLIGHT_DISABLED, true)
	}

	return nil
}

func (a *App) handlePostEvents(post *model.Post, user *model.User, channel *model.Channel, triggerWebhooks bool, parentPostList *model.PostList, setOnline bool) error {
	var team *model.Team
	if channel.TeamId != "" {
		t, err := a.Srv().Store.Team().Get(channel.TeamId)
		if err != nil {
			return err
		}
		team = t
	} else {
		// Blank team for DMs
		team = &model.Team{}
	}

	a.invalidateCacheForChannel(channel)
	a.invalidateCacheForChannelPosts(channel.Id)

	if _, err := a.SendNotifications(post, team, channel, user, parentPostList, setOnline); err != nil {
		return err
	}

	if post.Type != model.POST_AUTO_RESPONDER { // don't respond to an auto-responder
		a.Srv().Go(func() {
			_, err := a.SendAutoResponseIfNecessary(channel, user, post)
			if err != nil {
				mlog.Error("Failed to send auto response", mlog.String("user_id", user.Id), mlog.String("post_id", post.Id), mlog.Err(err))
			}
		})
	}

	if triggerWebhooks {
		a.Srv().Go(func() {
			if err := a.handleWebhookEvents(post, team, channel, user); err != nil {
				mlog.Error(err.Error())
			}
		})
	}

	return nil
}

func (a *App) SendEphemeralPost(userID string, post *model.Post) *model.Post {
	post.Type = model.POST_EPHEMERAL

	// fill in fields which haven't been specified which have sensible defaults
	if post.Id == "" {
		post.Id = model.NewId()
	}
	if post.CreateAt == 0 {
		post.CreateAt = model.GetMillis()
	}
	if post.GetProps() == nil {
		post.SetProps(make(model.StringInterface))
	}

	post.GenerateActionIds()
	message := model.NewWebSocketEvent(model.WEBSOCKET_EVENT_EPHEMERAL_MESSAGE, "", post.ChannelId, userID, nil)
	post = a.PreparePostForClient(post, true, false)
	post = model.AddPostActionCookies(post, a.PostActionCookieSecret())
	message.Add("post", post.ToJson())
	a.Publish(message)

	return post
}

func (a *App) UpdateEphemeralPost(userID string, post *model.Post) *model.Post {
	post.Type = model.POST_EPHEMERAL

	post.UpdateAt = model.GetMillis()
	if post.GetProps() == nil {
		post.SetProps(make(model.StringInterface))
	}

	post.GenerateActionIds()
	message := model.NewWebSocketEvent(model.WEBSOCKET_EVENT_POST_EDITED, "", post.ChannelId, userID, nil)
	post = a.PreparePostForClient(post, true, false)
	post = model.AddPostActionCookies(post, a.PostActionCookieSecret())
	message.Add("post", post.ToJson())
	a.Publish(message)

	return post
}

func (a *App) DeleteEphemeralPost(userID, postID string) {
	post := &model.Post{
		Id:       postID,
		UserId:   userID,
		Type:     model.POST_EPHEMERAL,
		DeleteAt: model.GetMillis(),
		UpdateAt: model.GetMillis(),
	}

	message := model.NewWebSocketEvent(model.WEBSOCKET_EVENT_POST_DELETED, "", "", userID, nil)
	message.Add("post", post.ToJson())
	a.Publish(message)
}

func (a *App) UpdatePost(post *model.Post, safeUpdate bool) (*model.Post, *model.AppError) {
	post.SanitizeProps()

	postLists, nErr := a.Srv().Store.Post().Get(context.Background(), post.Id, false, false, false, "")
	if nErr != nil {
		var nfErr *store.ErrNotFound
		var invErr *store.ErrInvalidInput
		switch {
		case errors.As(nErr, &invErr):
			return nil, model.NewAppError("UpdatePost", "app.post.get.app_error", nil, invErr.Error(), http.StatusBadRequest)
		case errors.As(nErr, &nfErr):
			return nil, model.NewAppError("UpdatePost", "app.post.get.app_error", nil, nfErr.Error(), http.StatusNotFound)
		default:
			return nil, model.NewAppError("UpdatePost", "app.post.get.app_error", nil, nErr.Error(), http.StatusInternalServerError)
		}
	}
	oldPost := postLists.Posts[post.Id]

	var err *model.AppError
	if oldPost == nil {
		err = model.NewAppError("UpdatePost", "api.post.update_post.find.app_error", nil, "id="+post.Id, http.StatusBadRequest)
		return nil, err
	}

	if oldPost.DeleteAt != 0 {
		err = model.NewAppError("UpdatePost", "api.post.update_post.permissions_details.app_error", map[string]interface{}{"PostId": post.Id}, "", http.StatusBadRequest)
		return nil, err
	}

	if oldPost.IsSystemMessage() {
		err = model.NewAppError("UpdatePost", "api.post.update_post.system_message.app_error", nil, "id="+post.Id, http.StatusBadRequest)
		return nil, err
	}

	if a.Srv().License() != nil {
		if *a.Config().ServiceSettings.PostEditTimeLimit != -1 && model.GetMillis() > oldPost.CreateAt+int64(*a.Config().ServiceSettings.PostEditTimeLimit*1000) && post.Message != oldPost.Message {
			err = model.NewAppError("UpdatePost", "api.post.update_post.permissions_time_limit.app_error", map[string]interface{}{"timeLimit": *a.Config().ServiceSettings.PostEditTimeLimit}, "", http.StatusBadRequest)
			return nil, err
		}
	}

	channel, err := a.GetChannel(oldPost.ChannelId)
	if err != nil {
		return nil, err
	}

	if channel.DeleteAt != 0 {
		return nil, model.NewAppError("UpdatePost", "api.post.update_post.can_not_update_post_in_deleted.error", nil, "", http.StatusBadRequest)
	}

	newPost := &model.Post{}
	newPost = oldPost.Clone()

	if newPost.Message != post.Message {
		newPost.Message = post.Message
		newPost.EditAt = model.GetMillis()
		newPost.Hashtags, _ = model.ParseHashtags(post.Message)
	}

	if !safeUpdate {
		newPost.IsPinned = post.IsPinned
		newPost.HasReactions = post.HasReactions
		newPost.FileIds = post.FileIds
		newPost.SetProps(post.GetProps())
	}

	// Avoid deep-equal checks if EditAt was already modified through message change
	if newPost.EditAt == oldPost.EditAt && (!oldPost.FileIds.Equals(newPost.FileIds) || !oldPost.AttachmentsEqual(newPost)) {
		newPost.EditAt = model.GetMillis()
	}

	if err = a.FillInPostProps(post, nil); err != nil {
		return nil, err
	}

	if pluginsEnvironment := a.GetPluginsEnvironment(); pluginsEnvironment != nil {
		var rejectionReason string
		pluginContext := a.PluginContext()
		pluginsEnvironment.RunMultiPluginHook(func(hooks plugin.Hooks) bool {
			newPost, rejectionReason = hooks.MessageWillBeUpdated(pluginContext, newPost, oldPost)
			return post != nil
		}, plugin.MessageWillBeUpdatedID)
		if newPost == nil {
			return nil, model.NewAppError("UpdatePost", "Post rejected by plugin. "+rejectionReason, nil, "", http.StatusBadRequest)
		}
	}

	rpost, nErr := a.Srv().Store.Post().Update(newPost, oldPost)
	if nErr != nil {
		var appErr *model.AppError
		switch {
		case errors.As(nErr, &appErr):
			return nil, appErr
		default:
			return nil, model.NewAppError("UpdatePost", "app.post.update.app_error", nil, nErr.Error(), http.StatusInternalServerError)
		}
	}

	if pluginsEnvironment := a.GetPluginsEnvironment(); pluginsEnvironment != nil {
		a.Srv().Go(func() {
			pluginContext := a.PluginContext()
			pluginsEnvironment.RunMultiPluginHook(func(hooks plugin.Hooks) bool {
				hooks.MessageHasBeenUpdated(pluginContext, newPost, oldPost)
				return true
			}, plugin.MessageHasBeenUpdatedID)
		})
	}

	rpost = a.PreparePostForClient(rpost, false, true)

	message := model.NewWebSocketEvent(model.WEBSOCKET_EVENT_POST_EDITED, "", rpost.ChannelId, "", nil)
	message.Add("post", rpost.ToJson())
	a.Publish(message)

	a.invalidateCacheForChannelPosts(rpost.ChannelId)

	return rpost, nil
}

func (a *App) PatchPost(postID string, patch *model.PostPatch) (*model.Post, *model.AppError) {
	post, err := a.GetSinglePost(postID)
	if err != nil {
		return nil, err
	}

	channel, err := a.GetChannel(post.ChannelId)
	if err != nil {
		return nil, err
	}

	if channel.DeleteAt != 0 {
		err = model.NewAppError("PatchPost", "api.post.patch_post.can_not_update_post_in_deleted.error", nil, "", http.StatusBadRequest)
		return nil, err
	}

	if !a.HasPermissionToChannel(post.UserId, post.ChannelId, model.PERMISSION_USE_CHANNEL_MENTIONS) {
		patch.DisableMentionHighlights()
	}

	post.Patch(patch)

	updatedPost, err := a.UpdatePost(post, false)
	if err != nil {
		return nil, err
	}

	return updatedPost, nil
}

func (a *App) GetPostsPage(options model.GetPostsOptions) (*model.PostList, *model.AppError) {
	postList, err := a.Srv().Store.Post().GetPosts(options, false)
	if err != nil {
		var invErr *store.ErrInvalidInput
		switch {
		case errors.As(err, &invErr):
			return nil, model.NewAppError("GetPostsPage", "app.post.get_posts.app_error", nil, invErr.Error(), http.StatusBadRequest)
		default:
			return nil, model.NewAppError("GetPostsPage", "app.post.get_root_posts.app_error", nil, err.Error(), http.StatusInternalServerError)
		}
	}

	return postList, nil
}

func (a *App) GetPosts(channelID string, offset int, limit int) (*model.PostList, *model.AppError) {
	postList, err := a.Srv().Store.Post().GetPosts(model.GetPostsOptions{ChannelId: channelID, Page: offset, PerPage: limit}, true)
	if err != nil {
		var invErr *store.ErrInvalidInput
		switch {
		case errors.As(err, &invErr):
			return nil, model.NewAppError("GetPosts", "app.post.get_posts.app_error", nil, invErr.Error(), http.StatusBadRequest)
		default:
			return nil, model.NewAppError("GetPosts", "app.post.get_root_posts.app_error", nil, err.Error(), http.StatusInternalServerError)
		}
	}

	return postList, nil
}

func (a *App) GetPostsEtag(channelID string, collapsedThreads bool) string {
	return a.Srv().Store.Post().GetEtag(channelID, true, collapsedThreads)
}

func (a *App) GetPostsSince(options model.GetPostsSinceOptions) (*model.PostList, *model.AppError) {
	postList, err := a.Srv().Store.Post().GetPostsSince(options, true)
	if err != nil {
		return nil, model.NewAppError("GetPostsSince", "app.post.get_posts_since.app_error", nil, err.Error(), http.StatusInternalServerError)
	}

	return postList, nil
}

func (a *App) GetSinglePost(postID string) (*model.Post, *model.AppError) {
	post, err := a.Srv().Store.Post().GetSingle(postID)
	if err != nil {
		var nfErr *store.ErrNotFound
		switch {
		case errors.As(err, &nfErr):
			return nil, model.NewAppError("GetSinglePost", "app.post.get.app_error", nil, nfErr.Error(), http.StatusNotFound)
		default:
			return nil, model.NewAppError("GetSinglePost", "app.post.get.app_error", nil, err.Error(), http.StatusInternalServerError)
		}
	}

	return post, nil
}

func (a *App) GetPostThread(postID string, skipFetchThreads, collapsedThreads, collapsedThreadsExtended bool, userID string) (*model.PostList, *model.AppError) {
	posts, err := a.Srv().Store.Post().Get(context.Background(), postID, skipFetchThreads, collapsedThreads, collapsedThreadsExtended, userID)
	if err != nil {
		var nfErr *store.ErrNotFound
		var invErr *store.ErrInvalidInput
		switch {
		case errors.As(err, &invErr):
			return nil, model.NewAppError("GetPostThread", "app.post.get.app_error", nil, invErr.Error(), http.StatusBadRequest)
		case errors.As(err, &nfErr):
			return nil, model.NewAppError("GetPostThread", "app.post.get.app_error", nil, nfErr.Error(), http.StatusNotFound)
		default:
			return nil, model.NewAppError("GetPostThread", "app.post.get.app_error", nil, err.Error(), http.StatusInternalServerError)
		}
	}

	return posts, nil
}

func (a *App) GetFlaggedPosts(userID string, offset int, limit int) (*model.PostList, *model.AppError) {
	postList, err := a.Srv().Store.Post().GetFlaggedPosts(userID, offset, limit)
	if err != nil {
		return nil, model.NewAppError("GetFlaggedPosts", "app.post.get_flagged_posts.app_error", nil, err.Error(), http.StatusInternalServerError)
	}

	return postList, nil
}

func (a *App) GetFlaggedPostsForTeam(userID, teamID string, offset int, limit int) (*model.PostList, *model.AppError) {
	postList, err := a.Srv().Store.Post().GetFlaggedPostsForTeam(userID, teamID, offset, limit)
	if err != nil {
		return nil, model.NewAppError("GetFlaggedPostsForTeam", "app.post.get_flagged_posts.app_error", nil, err.Error(), http.StatusInternalServerError)
	}

	return postList, nil
}

func (a *App) GetFlaggedPostsForChannel(userID, channelID string, offset int, limit int) (*model.PostList, *model.AppError) {
	postList, err := a.Srv().Store.Post().GetFlaggedPostsForChannel(userID, channelID, offset, limit)
	if err != nil {
		return nil, model.NewAppError("GetFlaggedPostsForChannel", "app.post.get_flagged_posts.app_error", nil, err.Error(), http.StatusInternalServerError)
	}

	return postList, nil
}

func (a *App) GetPermalinkPost(postID string, userID string) (*model.PostList, *model.AppError) {
	list, nErr := a.Srv().Store.Post().Get(context.Background(), postID, false, false, false, userID)
	if nErr != nil {
		var nfErr *store.ErrNotFound
		var invErr *store.ErrInvalidInput
		switch {
		case errors.As(nErr, &invErr):
			return nil, model.NewAppError("GetPermalinkPost", "app.post.get.app_error", nil, invErr.Error(), http.StatusBadRequest)
		case errors.As(nErr, &nfErr):
			return nil, model.NewAppError("GetPermalinkPost", "app.post.get.app_error", nil, nfErr.Error(), http.StatusNotFound)
		default:
			return nil, model.NewAppError("GetPermalinkPost", "app.post.get.app_error", nil, nErr.Error(), http.StatusInternalServerError)
		}
	}

	if len(list.Order) != 1 {
		return nil, model.NewAppError("getPermalinkTmp", "api.post_get_post_by_id.get.app_error", nil, "", http.StatusNotFound)
	}
	post := list.Posts[list.Order[0]]

	channel, err := a.GetChannel(post.ChannelId)
	if err != nil {
		return nil, err
	}

	if err = a.JoinChannel(channel, userID); err != nil {
		return nil, err
	}

	return list, nil
}

func (a *App) GetPostsBeforePost(options model.GetPostsOptions) (*model.PostList, *model.AppError) {
	postList, err := a.Srv().Store.Post().GetPostsBefore(options)
	if err != nil {
		var invErr *store.ErrInvalidInput
		switch {
		case errors.As(err, &invErr):
			return nil, model.NewAppError("GetPostsBeforePost", "app.post.get_posts_around.get.app_error", nil, invErr.Error(), http.StatusBadRequest)
		default:
			return nil, model.NewAppError("GetPostsBeforePost", "app.post.get_posts_around.get.app_error", nil, err.Error(), http.StatusInternalServerError)
		}
	}

	return postList, nil
}

func (a *App) GetPostsAfterPost(options model.GetPostsOptions) (*model.PostList, *model.AppError) {
	postList, err := a.Srv().Store.Post().GetPostsAfter(options)
	if err != nil {
		var invErr *store.ErrInvalidInput
		switch {
		case errors.As(err, &invErr):
			return nil, model.NewAppError("GetPostsAfterPost", "app.post.get_posts_around.get.app_error", nil, invErr.Error(), http.StatusBadRequest)
		default:
			return nil, model.NewAppError("GetPostsAfterPost", "app.post.get_posts_around.get.app_error", nil, err.Error(), http.StatusInternalServerError)
		}
	}

	return postList, nil
}

func (a *App) GetPostsAroundPost(before bool, options model.GetPostsOptions) (*model.PostList, *model.AppError) {
	var postList *model.PostList
	var err error
	if before {
		postList, err = a.Srv().Store.Post().GetPostsBefore(options)
	} else {
		postList, err = a.Srv().Store.Post().GetPostsAfter(options)
	}

	if err != nil {
		var invErr *store.ErrInvalidInput
		switch {
		case errors.As(err, &invErr):
			return nil, model.NewAppError("GetPostsAroundPost", "app.post.get_posts_around.get.app_error", nil, invErr.Error(), http.StatusBadRequest)
		default:
			return nil, model.NewAppError("GetPostsAroundPost", "app.post.get_posts_around.get.app_error", nil, err.Error(), http.StatusInternalServerError)
		}
	}

	return postList, nil
}

func (a *App) GetPostAfterTime(channelID string, time int64, collapsedThreads bool) (*model.Post, *model.AppError) {
	post, err := a.Srv().Store.Post().GetPostAfterTime(channelID, time, collapsedThreads)
	if err != nil {
		return nil, model.NewAppError("GetPostAfterTime", "app.post.get_post_after_time.app_error", nil, err.Error(), http.StatusInternalServerError)
	}

	return post, nil
}

func (a *App) GetPostIdAfterTime(channelID string, time int64, collapsedThreads bool) (string, *model.AppError) {
	postID, err := a.Srv().Store.Post().GetPostIdAfterTime(channelID, time, collapsedThreads)
	if err != nil {
		return "", model.NewAppError("GetPostIdAfterTime", "app.post.get_post_id_around.app_error", nil, err.Error(), http.StatusInternalServerError)
	}

	return postID, nil
}

func (a *App) GetPostIdBeforeTime(channelID string, time int64, collapsedThreads bool) (string, *model.AppError) {
	postID, err := a.Srv().Store.Post().GetPostIdBeforeTime(channelID, time, collapsedThreads)
	if err != nil {
		return "", model.NewAppError("GetPostIdBeforeTime", "app.post.get_post_id_around.app_error", nil, err.Error(), http.StatusInternalServerError)
	}

	return postID, nil
}

func (a *App) GetNextPostIdFromPostList(postList *model.PostList, collapsedThreads bool) string {
	if len(postList.Order) > 0 {
		firstPostId := postList.Order[0]
		firstPost := postList.Posts[firstPostId]
		nextPostId, err := a.GetPostIdAfterTime(firstPost.ChannelId, firstPost.CreateAt, collapsedThreads)
		if err != nil {
			mlog.Warn("GetNextPostIdFromPostList: failed in getting next post", mlog.Err(err))
		}

		return nextPostId
	}

	return ""
}

func (a *App) GetPrevPostIdFromPostList(postList *model.PostList, collapsedThreads bool) string {
	if len(postList.Order) > 0 {
		lastPostId := postList.Order[len(postList.Order)-1]
		lastPost := postList.Posts[lastPostId]
		previousPostId, err := a.GetPostIdBeforeTime(lastPost.ChannelId, lastPost.CreateAt, collapsedThreads)
		if err != nil {
			mlog.Warn("GetPrevPostIdFromPostList: failed in getting previous post", mlog.Err(err))
		}

		return previousPostId
	}

	return ""
}

// AddCursorIdsForPostList adds NextPostId and PrevPostId as cursor to the PostList.
// The conditional blocks ensure that it sets those cursor IDs immediately as afterPost, beforePost or empty,
// and only query to database whenever necessary.
func (a *App) AddCursorIdsForPostList(originalList *model.PostList, afterPost, beforePost string, since int64, page, perPage int, collapsedThreads bool) {
	prevPostIdSet := false
	prevPostId := ""
	nextPostIdSet := false
	nextPostId := ""

	if since > 0 { // "since" query to return empty NextPostId and PrevPostId
		nextPostIdSet = true
		prevPostIdSet = true
	} else if afterPost != "" {
		if page == 0 {
			prevPostId = afterPost
			prevPostIdSet = true
		}

		if len(originalList.Order) < perPage {
			nextPostIdSet = true
		}
	} else if beforePost != "" {
		if page == 0 {
			nextPostId = beforePost
			nextPostIdSet = true
		}

		if len(originalList.Order) < perPage {
			prevPostIdSet = true
		}
	}

	if !nextPostIdSet {
		nextPostId = a.GetNextPostIdFromPostList(originalList, collapsedThreads)
	}

	if !prevPostIdSet {
		prevPostId = a.GetPrevPostIdFromPostList(originalList, collapsedThreads)
	}

	originalList.NextPostId = nextPostId
	originalList.PrevPostId = prevPostId
}
func (a *App) GetPostsForChannelAroundLastUnread(channelID, userID string, limitBefore, limitAfter int, skipFetchThreads bool, collapsedThreads, collapsedThreadsExtended bool) (*model.PostList, *model.AppError) {
	var member *model.ChannelMember
	var err *model.AppError
	if member, err = a.GetChannelMember(context.Background(), channelID, userID); err != nil {
		return nil, err
	} else if member.LastViewedAt == 0 {
		return model.NewPostList(), nil
	}

	lastUnreadPostId, err := a.GetPostIdAfterTime(channelID, member.LastViewedAt, collapsedThreads)
	if err != nil {
		return nil, err
	} else if lastUnreadPostId == "" {
		return model.NewPostList(), nil
	}

	postList, err := a.GetPostThread(lastUnreadPostId, skipFetchThreads, collapsedThreads, collapsedThreadsExtended, userID)
	if err != nil {
		return nil, err
	}
	// Reset order to only include the last unread post: if the thread appears in the centre
	// channel organically, those replies will be added below.
	postList.Order = []string{lastUnreadPostId}

	if postListBefore, err := a.GetPostsBeforePost(model.GetPostsOptions{ChannelId: channelID, PostId: lastUnreadPostId, Page: PageDefault, PerPage: limitBefore, SkipFetchThreads: skipFetchThreads, CollapsedThreads: collapsedThreads, CollapsedThreadsExtended: collapsedThreadsExtended, UserId: userID}); err != nil {
		return nil, err
	} else if postListBefore != nil {
		postList.Extend(postListBefore)
	}

	if postListAfter, err := a.GetPostsAfterPost(model.GetPostsOptions{ChannelId: channelID, PostId: lastUnreadPostId, Page: PageDefault, PerPage: limitAfter - 1, SkipFetchThreads: skipFetchThreads, CollapsedThreads: collapsedThreads, CollapsedThreadsExtended: collapsedThreadsExtended, UserId: userID}); err != nil {
		return nil, err
	} else if postListAfter != nil {
		postList.Extend(postListAfter)
	}

	postList.SortByCreateAt()
	return postList, nil
}

func (a *App) DeletePost(postID, deleteByID string) (*model.Post, *model.AppError) {
	post, nErr := a.Srv().Store.Post().GetSingle(postID)
	if nErr != nil {
		return nil, model.NewAppError("DeletePost", "app.post.get.app_error", nil, nErr.Error(), http.StatusBadRequest)
	}

	channel, err := a.GetChannel(post.ChannelId)
	if err != nil {
		return nil, err
	}

	if channel.DeleteAt != 0 {
		err := model.NewAppError("DeletePost", "api.post.delete_post.can_not_delete_post_in_deleted.error", nil, "", http.StatusBadRequest)
		return nil, err
	}

	if err := a.Srv().Store.Post().Delete(postID, model.GetMillis(), deleteByID); err != nil {
		var nfErr *store.ErrNotFound
		switch {
		case errors.As(err, &nfErr):
			return nil, model.NewAppError("DeletePost", "app.post.delete.app_error", nil, nfErr.Error(), http.StatusNotFound)
		default:
			return nil, model.NewAppError("DeletePost", "app.post.delete.app_error", nil, err.Error(), http.StatusInternalServerError)
		}
	}

	postData := a.PreparePostForClient(post, false, false).ToJson()

	userMessage := model.NewWebSocketEvent(model.WEBSOCKET_EVENT_POST_DELETED, "", post.ChannelId, "", nil)
	userMessage.Add("post", postData)
	userMessage.GetBroadcast().ContainsSanitizedData = true
	a.Publish(userMessage)

	adminMessage := model.NewWebSocketEvent(model.WEBSOCKET_EVENT_POST_DELETED, "", post.ChannelId, "", nil)
	adminMessage.Add("post", postData)
	adminMessage.Add("delete_by", deleteByID)
	adminMessage.GetBroadcast().ContainsSensitiveData = true
	a.Publish(adminMessage)

	a.Srv().Go(func() {
		a.DeletePostFiles(post)
	})
	a.Srv().Go(func() {
		a.DeleteFlaggedPosts(post.Id)
	})

	a.invalidateCacheForChannelPosts(post.ChannelId)

	return post, nil
}

func (a *App) DeleteFlaggedPosts(postID string) {
	if err := a.Srv().Store.Preference().DeleteCategoryAndName(model.PREFERENCE_CATEGORY_FLAGGED_POST, postID); err != nil {
		mlog.Warn("Unable to delete flagged post preference when deleting post.", mlog.Err(err))
		return
	}
}

func (a *App) DeletePostFiles(post *model.Post) {
	if len(post.FileIds) == 0 {
		return
	}

	if _, err := a.Srv().Store.FileInfo().DeleteForPost(post.Id); err != nil {
		mlog.Warn("Encountered error when deleting files for post", mlog.String("post_id", post.Id), mlog.Err(err))
	}
}

func (a *App) parseAndFetchChannelIdByNameFromInFilter(channelName, userID, teamID string, includeDeleted bool) (*model.Channel, error) {
	if strings.HasPrefix(channelName, "@") && strings.Contains(channelName, ",") {
		var userIDs []string
		users, err := a.GetUsersByUsernames(strings.Split(channelName[1:], ","), false, nil)
		if err != nil {
			return nil, err
		}
		for _, user := range users {
			userIDs = append(userIDs, user.Id)
		}

		channel, err := a.GetGroupChannel(userIDs)
		if err != nil {
			return nil, err
		}
		return channel, nil
	}

	if strings.HasPrefix(channelName, "@") && !strings.Contains(channelName, ",") {
		user, err := a.GetUserByUsername(channelName[1:])
		if err != nil {
			return nil, err
		}
		channel, err := a.GetOrCreateDirectChannel(userID, user.Id)
		if err != nil {
			return nil, err
		}
		return channel, nil
	}

	channel, err := a.GetChannelByName(channelName, teamID, includeDeleted)
	if err != nil {
		return nil, err
	}
	return channel, nil
}

func (a *App) searchPostsInTeam(teamID string, userID string, paramsList []*model.SearchParams, modifierFun func(*model.SearchParams)) (*model.PostList, *model.AppError) {
	var wg sync.WaitGroup

	pchan := make(chan store.StoreResult, len(paramsList))

	for _, params := range paramsList {
		// Don't allow users to search for everything.
		if params.Terms == "*" {
			continue
		}
		modifierFun(params)
		wg.Add(1)

		go func(params *model.SearchParams) {
			defer wg.Done()
			postList, err := a.Srv().Store.Post().Search(teamID, userID, params)
			pchan <- store.StoreResult{Data: postList, NErr: err}
		}(params)
	}

	wg.Wait()
	close(pchan)

	posts := model.NewPostList()

	for result := range pchan {
		if result.NErr != nil {
			return nil, model.NewAppError("searchPostsInTeam", "app.post.search.app_error", nil, result.NErr.Error(), http.StatusInternalServerError)
		}
		data := result.Data.(*model.PostList)
		posts.Extend(data)
	}

	posts.SortByCreateAt()
	return posts, nil
}

func (a *App) convertChannelNamesToChannelIds(channels []string, userID string, teamID string, includeDeletedChannels bool) []string {
	for idx, channelName := range channels {
		channel, err := a.parseAndFetchChannelIdByNameFromInFilter(channelName, userID, teamID, includeDeletedChannels)
		if err != nil {
			mlog.Warn("error getting channel id by name from in filter", mlog.Err(err))
			continue
		}
		channels[idx] = channel.Id
	}
	return channels
}

func (a *App) convertUserNameToUserIds(usernames []string) []string {
	for idx, username := range usernames {
		user, err := a.GetUserByUsername(username)
		if err != nil {
			mlog.Warn("error getting user by username", mlog.String("user_name", username), mlog.Err(err))
			continue
		}
		usernames[idx] = user.Id
	}
	return usernames
}

func (a *App) SearchPostsInTeam(teamID string, paramsList []*model.SearchParams) (*model.PostList, *model.AppError) {
	if !*a.Config().ServiceSettings.EnablePostSearch {
		return nil, model.NewAppError("SearchPostsInTeam", "store.sql_post.search.disabled", nil, fmt.Sprintf("teamId=%v", teamID), http.StatusNotImplemented)
	}
	return a.searchPostsInTeam(teamID, "", paramsList, func(params *model.SearchParams) {
		params.SearchWithoutUserId = true
	})
}

func (a *App) SearchPostsInTeamForUser(terms string, userID string, teamID string, isOrSearch bool, includeDeletedChannels bool, timeZoneOffset int, page, perPage int) (*model.PostSearchResults, *model.AppError) {
	var postSearchResults *model.PostSearchResults
	paramsList := model.ParseSearchParams(strings.TrimSpace(terms), timeZoneOffset)
	includeDeleted := includeDeletedChannels && *a.Config().TeamSettings.ExperimentalViewArchivedChannels

	if !*a.Config().ServiceSettings.EnablePostSearch {
		return nil, model.NewAppError("SearchPostsInTeamForUser", "store.sql_post.search.disabled", nil, fmt.Sprintf("teamId=%v userId=%v", teamID, userID), http.StatusNotImplemented)
	}

	finalParamsList := []*model.SearchParams{}

	for _, params := range paramsList {
		params.OrTerms = isOrSearch
		params.IncludeDeletedChannels = includeDeleted
		// Don't allow users to search for "*"
		if params.Terms != "*" {
			// Convert channel names to channel IDs
			params.InChannels = a.convertChannelNamesToChannelIds(params.InChannels, userID, teamID, includeDeletedChannels)
			params.ExcludedChannels = a.convertChannelNamesToChannelIds(params.ExcludedChannels, userID, teamID, includeDeletedChannels)

			// Convert usernames to user IDs
			params.FromUsers = a.convertUserNameToUserIds(params.FromUsers)
			params.ExcludedUsers = a.convertUserNameToUserIds(params.ExcludedUsers)

			finalParamsList = append(finalParamsList, params)
		}
	}

	// If the processed search params are empty, return empty search results.
	if len(finalParamsList) == 0 {
		return model.MakePostSearchResults(model.NewPostList(), nil), nil
	}

	postSearchResults, nErr := a.Srv().Store.Post().SearchPostsInTeamForUser(finalParamsList, userID, teamID, page, perPage)
	if nErr != nil {
		var appErr *model.AppError
		switch {
		case errors.As(nErr, &appErr):
			return nil, appErr
		default:
			return nil, model.NewAppError("SearchPostsInTeamForUser", "app.post.search.app_error", nil, nErr.Error(), http.StatusInternalServerError)
		}
	}

	return postSearchResults, nil
}

func (a *App) GetFileInfosForPostWithMigration(postID string) ([]*model.FileInfo, *model.AppError) {

	pchan := make(chan store.StoreResult, 1)
	go func() {
		post, err := a.Srv().Store.Post().GetSingle(postID)
		pchan <- store.StoreResult{Data: post, NErr: err}
		close(pchan)
	}()

	infos, err := a.GetFileInfosForPost(postID, false)
	if err != nil {
		return nil, err
	}

	if len(infos) == 0 {
		// No FileInfos were returned so check if they need to be created for this post
		result := <-pchan
		if result.NErr != nil {
			var nfErr *store.ErrNotFound
			switch {
			case errors.As(result.NErr, &nfErr):
				return nil, model.NewAppError("GetFileInfosForPostWithMigration", "app.post.get.app_error", nil, nfErr.Error(), http.StatusNotFound)
			default:
				return nil, model.NewAppError("GetFileInfosForPostWithMigration", "app.post.get.app_error", nil, result.NErr.Error(), http.StatusInternalServerError)
			}
		}
		post := result.Data.(*model.Post)

		if len(post.Filenames) > 0 {
			a.Srv().Store.FileInfo().InvalidateFileInfosForPostCache(postID, false)
			a.Srv().Store.FileInfo().InvalidateFileInfosForPostCache(postID, true)
			// The post has Filenames that need to be replaced with FileInfos
			infos = a.MigrateFilenamesToFileInfos(post)
		}
	}

	return infos, nil
}

func (a *App) GetFileInfosForPost(postID string, fromMaster bool) ([]*model.FileInfo, *model.AppError) {
	fileInfos, err := a.Srv().Store.FileInfo().GetForPost(postID, fromMaster, false, true)
	if err != nil {
		return nil, model.NewAppError("GetFileInfosForPost", "app.file_info.get_for_post.app_error", nil, err.Error(), http.StatusInternalServerError)
	}

	a.generateMiniPreviewForInfos(fileInfos)

	return fileInfos, nil
}

func (a *App) PostWithProxyAddedToImageURLs(post *model.Post) *model.Post {
	if f := a.ImageProxyAdder(); f != nil {
		return post.WithRewrittenImageURLs(f)
	}
	return post
}

func (a *App) PostWithProxyRemovedFromImageURLs(post *model.Post) *model.Post {
	if f := a.ImageProxyRemover(); f != nil {
		return post.WithRewrittenImageURLs(f)
	}
	return post
}

func (a *App) PostPatchWithProxyRemovedFromImageURLs(patch *model.PostPatch) *model.PostPatch {
	if f := a.ImageProxyRemover(); f != nil {
		return patch.WithRewrittenImageURLs(f)
	}
	return patch
}

func (a *App) ImageProxyAdder() func(string) string {
	if !*a.Config().ImageProxySettings.Enable {
		return nil
	}

	return func(url string) string {
		return a.Srv().ImageProxy.GetProxiedImageURL(url)
	}
}

func (a *App) ImageProxyRemover() (f func(string) string) {
	if !*a.Config().ImageProxySettings.Enable {
		return nil
	}

	return func(url string) string {
		return a.Srv().ImageProxy.GetUnproxiedImageURL(url)
	}
}

func (s *Server) MaxPostSize() int {
	maxPostSize := s.Store.Post().GetMaxPostSize()
	if maxPostSize == 0 {
		return model.POST_MESSAGE_MAX_RUNES_V1
	}

	return maxPostSize
}

func (a *App) MaxPostSize() int {
	return a.Srv().MaxPostSize()
}

// countThreadMentions returns the number of times the user is mentioned in a specified thread after the timestamp.
func (a *App) countThreadMentions(user *model.User, post *model.Post, teamID string, timestamp int64) (int64, *model.AppError) {
	channel, err := a.GetChannel(post.ChannelId)
	if err != nil {
		return 0, err
	}

	keywords := addMentionKeywordsForUser(
		map[string][]string{},
		user,
		map[string]string{},
		&model.Status{Status: model.STATUS_ONLINE}, // Assume the user is online since they would've triggered this
		true, // Assume channel mentions are always allowed for simplicity
	)

	posts, nErr := a.Srv().Store.Thread().GetPosts(post.Id, timestamp)
	if nErr != nil {
		return 0, model.NewAppError("countMentionsFromPost", "app.channel.count_posts_since.app_error", nil, nErr.Error(), http.StatusInternalServerError)
	}

	count := 0

	if channel.Type == model.CHANNEL_DIRECT {
		// In a DM channel, every post made by the other user is a mention
		otherId := channel.GetOtherUserIdForDM(user.Id)
		for _, p := range posts {
			if p.UserId == otherId {
				count++
			}
		}

		return int64(count), nil
	}

	var team *model.Team
	if teamID != "" {
		team, err = a.GetTeam(teamID)
		if err != nil {
			return 0, err
		}
	}

	groups, nErr := a.getGroupsAllowedForReferenceInChannel(channel, team)
	if nErr != nil {
		return 0, model.NewAppError("countMentionsFromPost", "app.channel.count_posts_since.app_error", nil, nErr.Error(), http.StatusInternalServerError)
	}

	mentions := getExplicitMentions(post, keywords, groups)
	if post.UpdateAt >= timestamp {
		if _, ok := mentions.Mentions[user.Id]; ok {
			count += 1
		}
	}

	for _, p := range posts {
		mentions = getExplicitMentions(p, keywords, groups)
		if _, ok := mentions.Mentions[user.Id]; ok {
			count += 1
		}
	}

	return int64(count), nil
}

// countMentionsFromPost returns the number of posts in the post's channel that mention the user after and including the
// given post.
func (a *App) countMentionsFromPost(user *model.User, post *model.Post) (int, int, *model.AppError) {
	channel, err := a.GetChannel(post.ChannelId)
	if err != nil {
		return 0, 0, err
	}

	if channel.Type == model.CHANNEL_DIRECT {
		// In a DM channel, every post made by the other user is a mention
<<<<<<< HEAD
		count, countRoot, nErr := a.Srv().Store.Channel().CountPostsAfter(post.ChannelId, post.CreateAt-1, channel.GetOtherUserIdForDM(user.Id))
=======
		count, _, nErr := a.Srv().Store.Channel().CountPostsAfter(post.ChannelId, post.CreateAt-1, channel.GetOtherUserIdForDM(user.Id))
>>>>>>> ab5925c4
		if nErr != nil {
			return 0, 0, model.NewAppError("countMentionsFromPost", "app.channel.count_posts_since.app_error", nil, nErr.Error(), http.StatusInternalServerError)
		}

		return count, countRoot, nil
	}

	channelMember, err := a.GetChannelMember(context.Background(), channel.Id, user.Id)
	if err != nil {
		return 0, 0, err
	}

	keywords := addMentionKeywordsForUser(
		map[string][]string{},
		user,
		channelMember.NotifyProps,
		&model.Status{Status: model.STATUS_ONLINE}, // Assume the user is online since they would've triggered this
		true, // Assume channel mentions are always allowed for simplicity
	)
	commentMentions := user.NotifyProps[model.COMMENTS_NOTIFY_PROP]
	checkForCommentMentions := commentMentions == model.COMMENTS_NOTIFY_ROOT || commentMentions == model.COMMENTS_NOTIFY_ANY

	// A mapping of thread root IDs to whether or not a post in that thread mentions the user
	mentionedByThread := make(map[string]bool)

	thread, err := a.GetPostThread(post.Id, false, false, false, user.Id)
	if err != nil {
		return 0, 0, err
	}

	count := 0
	countRoot := 0
	if isPostMention(user, post, keywords, thread.Posts, mentionedByThread, checkForCommentMentions) {
		count += 1
		if post.RootId == "" {
			countRoot += 1
		}
	}

	page := 0
	perPage := 200
	for {
		postList, err := a.GetPostsAfterPost(model.GetPostsOptions{
			ChannelId: post.ChannelId,
			PostId:    post.Id,
			Page:      page,
			PerPage:   perPage,
		})
		if err != nil {
			return 0, 0, err
		}

		for _, postID := range postList.Order {
			if isPostMention(user, postList.Posts[postID], keywords, postList.Posts, mentionedByThread, checkForCommentMentions) {
				count += 1
				if postList.Posts[postID].RootId == "" {
					countRoot += 1
				}
			}
		}

		if len(postList.Order) < perPage {
			break
		}

		page += 1
	}

	return count, countRoot, nil
}

func isCommentMention(user *model.User, post *model.Post, otherPosts map[string]*model.Post, mentionedByThread map[string]bool) bool {
	if post.RootId == "" {
		// Not a comment
		return false
	}

	if mentioned, ok := mentionedByThread[post.RootId]; ok {
		// We've already figured out if the user was mentioned by this thread
		return mentioned
	}

	// Whether or not the user was mentioned because they started the thread
	mentioned := otherPosts[post.RootId].UserId == user.Id

	// Or because they commented on it before this post
	if !mentioned && user.NotifyProps[model.COMMENTS_NOTIFY_PROP] == model.COMMENTS_NOTIFY_ANY {
		for _, otherPost := range otherPosts {
			if otherPost.Id == post.Id {
				continue
			}

			if otherPost.RootId != post.RootId {
				continue
			}

			if otherPost.UserId == user.Id && otherPost.CreateAt < post.CreateAt {
				// Found a comment made by the user from before this post
				mentioned = true
				break
			}
		}
	}

	mentionedByThread[post.RootId] = mentioned
	return mentioned
}

func isPostMention(user *model.User, post *model.Post, keywords map[string][]string, otherPosts map[string]*model.Post, mentionedByThread map[string]bool, checkForCommentMentions bool) bool {
	// Prevent the user from mentioning themselves
	if post.UserId == user.Id && post.GetProp("from_webhook") != "true" {
		return false
	}

	// Check for keyword mentions
	mentions := getExplicitMentions(post, keywords, make(map[string]*model.Group))
	if _, ok := mentions.Mentions[user.Id]; ok {
		return true
	}

	// Check for mentions caused by being added to the channel
	if post.Type == model.POST_ADD_TO_CHANNEL {
		if addedUserId, ok := post.GetProp(model.POST_PROPS_ADDED_USER_ID).(string); ok && addedUserId == user.Id {
			return true
		}
	}

	// Check for comment mentions
	if checkForCommentMentions && isCommentMention(user, post, otherPosts, mentionedByThread) {
		return true
	}

	return false
}

func (a *App) GetThreadMembershipsForUser(userID, teamID string) ([]*model.ThreadMembership, error) {
	return a.Srv().Store.Thread().GetMembershipsForUser(userID, teamID)
}<|MERGE_RESOLUTION|>--- conflicted
+++ resolved
@@ -1411,11 +1411,7 @@
 
 	if channel.Type == model.CHANNEL_DIRECT {
 		// In a DM channel, every post made by the other user is a mention
-<<<<<<< HEAD
 		count, countRoot, nErr := a.Srv().Store.Channel().CountPostsAfter(post.ChannelId, post.CreateAt-1, channel.GetOtherUserIdForDM(user.Id))
-=======
-		count, _, nErr := a.Srv().Store.Channel().CountPostsAfter(post.ChannelId, post.CreateAt-1, channel.GetOtherUserIdForDM(user.Id))
->>>>>>> ab5925c4
 		if nErr != nil {
 			return 0, 0, model.NewAppError("countMentionsFromPost", "app.channel.count_posts_since.app_error", nil, nErr.Error(), http.StatusInternalServerError)
 		}
