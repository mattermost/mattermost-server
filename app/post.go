// Copyright (c) 2015-present Mattermost, Inc. All Rights Reserved.
// See LICENSE.txt for license information.

package app

import (
	"encoding/json"
	"errors"
	"fmt"
	"net/http"
	"strings"
	"sync"
	"time"

	"github.com/mattermost/mattermost-server/v5/mlog"
	"github.com/mattermost/mattermost-server/v5/model"
	"github.com/mattermost/mattermost-server/v5/plugin"
	"github.com/mattermost/mattermost-server/v5/services/cache"
	"github.com/mattermost/mattermost-server/v5/store"
	"github.com/mattermost/mattermost-server/v5/utils"
)

const (
	PENDING_POST_IDS_CACHE_SIZE = 25000
	PENDING_POST_IDS_CACHE_TTL  = 30 * time.Second
	PAGE_DEFAULT                = 0
)

func (a *App) CreatePostAsUser(post *model.Post, currentSessionId string, setOnline bool) (*model.Post, *model.AppError) {
	// Check that channel has not been deleted
	channel, errCh := a.Srv().Store.Channel().Get(post.ChannelId, true)
	if errCh != nil {
		err := model.NewAppError("CreatePostAsUser", "api.context.invalid_param.app_error", map[string]interface{}{"Name": "post.channel_id"}, errCh.Error(), http.StatusBadRequest)
		return nil, err
	}

	if strings.HasPrefix(post.Type, model.POST_SYSTEM_MESSAGE_PREFIX) {
		err := model.NewAppError("CreatePostAsUser", "api.context.invalid_param.app_error", map[string]interface{}{"Name": "post.type"}, "", http.StatusBadRequest)
		return nil, err
	}

	if channel.DeleteAt != 0 {
		err := model.NewAppError("createPost", "api.post.create_post.can_not_post_to_deleted.error", nil, "", http.StatusBadRequest)
		return nil, err
	}

	rp, err := a.CreatePost(post, channel, true, setOnline)
	if err != nil {
		if err.Id == "api.post.create_post.root_id.app_error" ||
			err.Id == "api.post.create_post.channel_root_id.app_error" ||
			err.Id == "api.post.create_post.parent_id.app_error" {
			err.StatusCode = http.StatusBadRequest
		}

		if err.Id == "api.post.create_post.town_square_read_only" {
			user, nErr := a.Srv().Store.User().Get(post.UserId)
			if nErr != nil {
				var nfErr *store.ErrNotFound
				switch {
				case errors.As(nErr, &nfErr):
					return nil, model.NewAppError("CreatePostAsUser", MISSING_ACCOUNT_ERROR, nil, nfErr.Error(), http.StatusNotFound)
				default:
					return nil, model.NewAppError("CreatePostAsUser", "app.user.get.app_error", nil, nErr.Error(), http.StatusInternalServerError)
				}
			}

			T := utils.GetUserTranslations(user.Locale)
			a.SendEphemeralPost(
				post.UserId,
				&model.Post{
					ChannelId: channel.Id,
					ParentId:  post.ParentId,
					RootId:    post.RootId,
					UserId:    post.UserId,
					Message:   T("api.post.create_post.town_square_read_only"),
					CreateAt:  model.GetMillis() + 1,
				},
			)
		}
		return nil, err
	}

	// Update the LastViewAt only if the post does not have from_webhook prop set (e.g. Zapier app),
	// or if it does not have from_bot set (e.g. from discovering the user is a bot within CreatePost).
	_, fromWebhook := post.GetProps()["from_webhook"]
	_, fromBot := post.GetProps()["from_bot"]
	if !fromWebhook && !fromBot {
		if _, err := a.MarkChannelsAsViewed([]string{post.ChannelId}, post.UserId, currentSessionId); err != nil {
			mlog.Error(
				"Encountered error updating last viewed",
				mlog.String("channel_id", post.ChannelId),
				mlog.String("user_id", post.UserId),
				mlog.Err(err),
			)
		}
	}

	return rp, nil
}

func (a *App) CreatePostMissingChannel(post *model.Post, triggerWebhooks bool) (*model.Post, *model.AppError) {
	channel, err := a.Srv().Store.Channel().Get(post.ChannelId, true)
	if err != nil {
		var nfErr *store.ErrNotFound
		switch {
		case errors.As(err, &nfErr):
			return nil, model.NewAppError("CreatePostMissingChannel", "app.channel.get.existing.app_error", nil, nfErr.Error(), http.StatusNotFound)
		default:
			return nil, model.NewAppError("CreatePostMissingChannel", "app.channel.get.find.app_error", nil, err.Error(), http.StatusInternalServerError)
		}
	}

	return a.CreatePost(post, channel, triggerWebhooks, true)
}

// deduplicateCreatePost attempts to make posting idempotent within a caching window.
func (a *App) deduplicateCreatePost(post *model.Post) (foundPost *model.Post, err *model.AppError) {
	// We rely on the client sending the pending post id across "duplicate" requests. If there
	// isn't one, we can't deduplicate, so allow creation normally.
	if post.PendingPostId == "" {
		return nil, nil
	}

	const unknownPostId = ""

	// Query the cache atomically for the given pending post id, saving a record if
	// it hasn't previously been seen.
	var postId string
	nErr := a.Srv().seenPendingPostIdsCache.Get(post.PendingPostId, &postId)
	if nErr == cache.ErrKeyNotFound {
		a.Srv().seenPendingPostIdsCache.SetWithExpiry(post.PendingPostId, unknownPostId, PENDING_POST_IDS_CACHE_TTL)
		return nil, nil
	}

	if nErr != nil {
		return nil, model.NewAppError("errorGetPostId", "api.post.error_get_post_id.pending", nil, "", http.StatusInternalServerError)
	}

	// If another thread saved the cache record, but hasn't yet updated it with the actual post
	// id (because it's still saving), notify the client with an error. Ideally, we'd wait
	// for the other thread, but coordinating that adds complexity to the happy path.
	if postId == unknownPostId {
		return nil, model.NewAppError("deduplicateCreatePost", "api.post.deduplicate_create_post.pending", nil, "", http.StatusInternalServerError)
	}

	// If the other thread finished creating the post, return the created post back to the
	// client, making the API call feel idempotent.
	actualPost, err := a.GetSinglePost(postId)
	if err != nil {
		return nil, model.NewAppError("deduplicateCreatePost", "api.post.deduplicate_create_post.failed_to_get", nil, err.Error(), http.StatusInternalServerError)
	}

	mlog.Debug("Deduplicated create post", mlog.String("post_id", actualPost.Id), mlog.String("pending_post_id", post.PendingPostId))

	return actualPost, nil
}

func (a *App) CreatePost(post *model.Post, channel *model.Channel, triggerWebhooks, setOnline bool) (savedPost *model.Post, err *model.AppError) {
	foundPost, err := a.deduplicateCreatePost(post)
	if err != nil {
		return nil, err
	}
	if foundPost != nil {
		return foundPost, nil
	}

	// If we get this far, we've recorded the client-provided pending post id to the cache.
	// Remove it if we fail below, allowing a proper retry by the client.
	defer func() {
		if post.PendingPostId == "" {
			return
		}

		if err != nil {
			a.Srv().seenPendingPostIdsCache.Remove(post.PendingPostId)
			return
		}

		a.Srv().seenPendingPostIdsCache.SetWithExpiry(post.PendingPostId, savedPost.Id, PENDING_POST_IDS_CACHE_TTL)
	}()

	post.SanitizeProps()

	var pchan chan store.StoreResult
	if len(post.RootId) > 0 {
		pchan = make(chan store.StoreResult, 1)
		go func() {
			r, pErr := a.Srv().Store.Post().Get(post.RootId, false)
			pchan <- store.StoreResult{Data: r, NErr: pErr}
			close(pchan)
		}()
	}

	user, nErr := a.Srv().Store.User().Get(post.UserId)
	if nErr != nil {
		var nfErr *store.ErrNotFound
		switch {
		case errors.As(nErr, &nfErr):
			return nil, model.NewAppError("CreatePost", MISSING_ACCOUNT_ERROR, nil, nfErr.Error(), http.StatusNotFound)
		default:
			return nil, model.NewAppError("CreatePost", "app.user.get.app_error", nil, nErr.Error(), http.StatusInternalServerError)
		}
	}

	if user.IsBot {
		post.AddProp("from_bot", "true")
	}

	if a.Srv().License() != nil && *a.Config().TeamSettings.ExperimentalTownSquareIsReadOnly &&
		!post.IsSystemMessage() &&
		channel.Name == model.DEFAULT_CHANNEL &&
		!a.RolesGrantPermission(user.GetRoles(), model.PERMISSION_MANAGE_SYSTEM.Id) {
		return nil, model.NewAppError("createPost", "api.post.create_post.town_square_read_only", nil, "", http.StatusForbidden)
	}

	var ephemeralPost *model.Post
	if post.Type == "" && !a.HasPermissionToChannel(user.Id, channel.Id, model.PERMISSION_USE_CHANNEL_MENTIONS) {
		mention := post.DisableMentionHighlights()
		if mention != "" {
			T := utils.GetUserTranslations(user.Locale)
			ephemeralPost = &model.Post{
				UserId:    user.Id,
				RootId:    post.RootId,
				ParentId:  post.ParentId,
				ChannelId: channel.Id,
				Message:   T("model.post.channel_notifications_disabled_in_channel.message", model.StringInterface{"ChannelName": channel.Name, "Mention": mention}),
				Props:     model.StringInterface{model.POST_PROPS_MENTION_HIGHLIGHT_DISABLED: true},
			}
		}
	}

	// Verify the parent/child relationships are correct
	var parentPostList *model.PostList
	if pchan != nil {
		result := <-pchan
		if result.NErr != nil {
			return nil, model.NewAppError("createPost", "api.post.create_post.root_id.app_error", nil, "", http.StatusBadRequest)
		}
		parentPostList = result.Data.(*model.PostList)
		if len(parentPostList.Posts) == 0 || !parentPostList.IsChannelId(post.ChannelId) {
			return nil, model.NewAppError("createPost", "api.post.create_post.channel_root_id.app_error", nil, "", http.StatusInternalServerError)
		}

		rootPost := parentPostList.Posts[post.RootId]
		if len(rootPost.RootId) > 0 {
			return nil, model.NewAppError("createPost", "api.post.create_post.root_id.app_error", nil, "", http.StatusBadRequest)
		}

		if post.ParentId == "" {
			post.ParentId = post.RootId
		}

		if post.RootId != post.ParentId {
			parent := parentPostList.Posts[post.ParentId]
			if parent == nil {
				return nil, model.NewAppError("createPost", "api.post.create_post.parent_id.app_error", nil, "", http.StatusInternalServerError)
			}
		}
	}

	post.Hashtags, _ = model.ParseHashtags(post.Message)

	if err = a.FillInPostProps(post, channel); err != nil {
		return nil, err
	}

	// Temporary fix so old plugins don't clobber new fields in SlackAttachment struct, see MM-13088
	if attachments, ok := post.GetProp("attachments").([]*model.SlackAttachment); ok {
		jsonAttachments, err := json.Marshal(attachments)
		if err == nil {
			attachmentsInterface := []interface{}{}
			err = json.Unmarshal(jsonAttachments, &attachmentsInterface)
			post.AddProp("attachments", attachmentsInterface)
		}
		if err != nil {
			mlog.Error("Could not convert post attachments to map interface.", mlog.Err(err))
		}
	}

	if pluginsEnvironment := a.GetPluginsEnvironment(); pluginsEnvironment != nil {
		var rejectionError *model.AppError
		pluginContext := a.PluginContext()
		pluginsEnvironment.RunMultiPluginHook(func(hooks plugin.Hooks) bool {
			replacementPost, rejectionReason := hooks.MessageWillBePosted(pluginContext, post)
			if rejectionReason != "" {
				id := "Post rejected by plugin. " + rejectionReason
				if rejectionReason == plugin.DismissPostError {
					id = plugin.DismissPostError
				}
				rejectionError = model.NewAppError("createPost", id, nil, "", http.StatusBadRequest)
				return false
			}
			if replacementPost != nil {
				post = replacementPost
			}

			return true
		}, plugin.MessageWillBePostedId)

		if rejectionError != nil {
			return nil, rejectionError
		}
	}

	rpost, nErr := a.Srv().Store.Post().Save(post)
	if nErr != nil {
		var appErr *model.AppError
		var invErr *store.ErrInvalidInput
		switch {
		case errors.As(nErr, &appErr):
			return nil, appErr
		case errors.As(nErr, &invErr):
			return nil, model.NewAppError("CreatePost", "app.post.save.existing.app_error", nil, invErr.Error(), http.StatusBadRequest)
		default:
			return nil, model.NewAppError("CreatePost", "app.post.save.app_error", nil, nErr.Error(), http.StatusInternalServerError)
		}
	}

	// Update the mapping from pending post id to the actual post id, for any clients that
	// might be duplicating requests.
	a.Srv().seenPendingPostIdsCache.SetWithExpiry(post.PendingPostId, rpost.Id, PENDING_POST_IDS_CACHE_TTL)

	// We make a copy of the post for the plugin hook to avoid a race condition.
	rPostCopy := rpost.Clone()
	if pluginsEnvironment := a.GetPluginsEnvironment(); pluginsEnvironment != nil {
		a.Srv().Go(func() {
			pluginContext := a.PluginContext()
			pluginsEnvironment.RunMultiPluginHook(func(hooks plugin.Hooks) bool {
				hooks.MessageHasBeenPosted(pluginContext, rPostCopy)
				return true
			}, plugin.MessageHasBeenPostedId)
		})
	}

	if a.Metrics() != nil {
		a.Metrics().IncrementPostCreate()
	}

	if len(post.FileIds) > 0 {
		if err = a.attachFilesToPost(post); err != nil {
			mlog.Error("Encountered error attaching files to post", mlog.String("post_id", post.Id), mlog.Any("file_ids", post.FileIds), mlog.Err(err))
		}

		if a.Metrics() != nil {
			a.Metrics().IncrementPostFileAttachment(len(post.FileIds))
		}
	}

	// Normally, we would let the API layer call PreparePostForClient, but we do it here since it also needs
	// to be done when we send the post over the websocket in handlePostEvents
	rpost = a.PreparePostForClient(rpost, true, false)

	if err := a.handlePostEvents(rpost, user, channel, triggerWebhooks, parentPostList, setOnline); err != nil {
		mlog.Error("Failed to handle post events", mlog.Err(err))
	}

	// Send any ephemeral posts after the post is created to ensure it shows up after the latest post created
	if ephemeralPost != nil {
		a.SendEphemeralPost(post.UserId, ephemeralPost)
	}

	return rpost, nil
}

func (a *App) attachFilesToPost(post *model.Post) *model.AppError {
	var attachedIds []string
	for _, fileId := range post.FileIds {
		err := a.Srv().Store.FileInfo().AttachToPost(fileId, post.Id, post.UserId)
		if err != nil {
			mlog.Warn("Failed to attach file to post", mlog.String("file_id", fileId), mlog.String("post_id", post.Id), mlog.Err(err))
			continue
		}

		attachedIds = append(attachedIds, fileId)
	}

	if len(post.FileIds) != len(attachedIds) {
		// We couldn't attach all files to the post, so ensure that post.FileIds reflects what was actually attached
		post.FileIds = attachedIds

		if _, err := a.Srv().Store.Post().Overwrite(post); err != nil {
			return model.NewAppError("attachFilesToPost", "app.post.overwrite.app_error", nil, err.Error(), http.StatusInternalServerError)
		}
	}

	return nil
}

// FillInPostProps should be invoked before saving posts to fill in properties such as
// channel_mentions.
//
// If channel is nil, FillInPostProps will look up the channel corresponding to the post.
func (a *App) FillInPostProps(post *model.Post, channel *model.Channel) *model.AppError {
	channelMentions := post.ChannelMentions()
	channelMentionsProp := make(map[string]interface{})

	if len(channelMentions) > 0 {
		if channel == nil {
			postChannel, err := a.Srv().Store.Channel().GetForPost(post.Id)
			if err != nil {
				return model.NewAppError("FillInPostProps", "api.context.invalid_param.app_error", map[string]interface{}{"Name": "post.channel_id"}, err.Error(), http.StatusBadRequest)
			}
			channel = postChannel
		}

		mentionedChannels, err := a.GetChannelsByNames(channelMentions, channel.TeamId)
		if err != nil {
			return err
		}

		for _, mentioned := range mentionedChannels {
			if mentioned.Type == model.CHANNEL_OPEN {
				team, err := a.Srv().Store.Team().Get(mentioned.TeamId)
				if err != nil {
					mlog.Error("Failed to get team of the channel mention", mlog.String("team_id", channel.TeamId), mlog.String("channel_id", channel.Id), mlog.Err(err))
					continue
				}
				channelMentionsProp[mentioned.Name] = map[string]interface{}{
					"display_name": mentioned.DisplayName,
					"team_name":    team.Name,
				}
			}
		}
	}

	if len(channelMentionsProp) > 0 {
		post.AddProp("channel_mentions", channelMentionsProp)
	} else if post.GetProps() != nil {
		post.DelProp("channel_mentions")
	}

	matched := model.AT_MENTION_PATTEN.MatchString(post.Message)
	if a.Srv().License() != nil && *a.Srv().License().Features.LDAPGroups && matched && !a.HasPermissionToChannel(post.UserId, post.ChannelId, model.PERMISSION_USE_GROUP_MENTIONS) {
		post.AddProp(model.POST_PROPS_GROUP_HIGHLIGHT_DISABLED, true)
	}

	return nil
}

func (a *App) handlePostEvents(post *model.Post, user *model.User, channel *model.Channel, triggerWebhooks bool, parentPostList *model.PostList, setOnline bool) error {
	var team *model.Team
	if len(channel.TeamId) > 0 {
		t, err := a.Srv().Store.Team().Get(channel.TeamId)
		if err != nil {
			return err
		}
		team = t
	} else {
		// Blank team for DMs
		team = &model.Team{}
	}

	a.invalidateCacheForChannel(channel)
	a.invalidateCacheForChannelPosts(channel.Id)

	if _, err := a.SendNotifications(post, team, channel, user, parentPostList, setOnline); err != nil {
		return err
	}

	if *a.Config().ServiceSettings.ThreadAutoFollow && post.RootId != "" {
		if err := a.Srv().Store.Thread().CreateMembershipIfNeeded(post.UserId, post.RootId, true, false, true); err != nil {
			return err
		}
	}

	if post.Type != model.POST_AUTO_RESPONDER { // don't respond to an auto-responder
		a.Srv().Go(func() {
			_, err := a.SendAutoResponseIfNecessary(channel, user, post)
			if err != nil {
				mlog.Error("Failed to send auto response", mlog.String("user_id", user.Id), mlog.String("post_id", post.Id), mlog.Err(err))
			}
		})
	}

	if triggerWebhooks {
		a.Srv().Go(func() {
			if err := a.handleWebhookEvents(post, team, channel, user); err != nil {
				mlog.Error(err.Error())
			}
		})
	}

	return nil
}

func (a *App) SendEphemeralPost(userId string, post *model.Post) *model.Post {
	post.Type = model.POST_EPHEMERAL

	// fill in fields which haven't been specified which have sensible defaults
	if post.Id == "" {
		post.Id = model.NewId()
	}
	if post.CreateAt == 0 {
		post.CreateAt = model.GetMillis()
	}
	if post.GetProps() == nil {
		post.SetProps(make(model.StringInterface))
	}

	post.GenerateActionIds()
	message := model.NewWebSocketEvent(model.WEBSOCKET_EVENT_EPHEMERAL_MESSAGE, "", post.ChannelId, userId, nil)
	post = a.PreparePostForClient(post, true, false)
	post = model.AddPostActionCookies(post, a.PostActionCookieSecret())
	message.Add("post", post.ToJson())
	a.Publish(message)

	return post
}

func (a *App) UpdateEphemeralPost(userId string, post *model.Post) *model.Post {
	post.Type = model.POST_EPHEMERAL

	post.UpdateAt = model.GetMillis()
	if post.GetProps() == nil {
		post.SetProps(make(model.StringInterface))
	}

	post.GenerateActionIds()
	message := model.NewWebSocketEvent(model.WEBSOCKET_EVENT_POST_EDITED, "", post.ChannelId, userId, nil)
	post = a.PreparePostForClient(post, true, false)
	post = model.AddPostActionCookies(post, a.PostActionCookieSecret())
	message.Add("post", post.ToJson())
	a.Publish(message)

	return post
}

func (a *App) DeleteEphemeralPost(userId, postId string) {
	post := &model.Post{
		Id:       postId,
		UserId:   userId,
		Type:     model.POST_EPHEMERAL,
		DeleteAt: model.GetMillis(),
		UpdateAt: model.GetMillis(),
	}

	message := model.NewWebSocketEvent(model.WEBSOCKET_EVENT_POST_DELETED, "", "", userId, nil)
	message.Add("post", post.ToJson())
	a.Publish(message)
}

func (a *App) UpdatePost(post *model.Post, safeUpdate bool) (*model.Post, *model.AppError) {
	post.SanitizeProps()

	postLists, nErr := a.Srv().Store.Post().Get(post.Id, false)
	if nErr != nil {
		var nfErr *store.ErrNotFound
		var invErr *store.ErrInvalidInput
		switch {
		case errors.As(nErr, &invErr):
			return nil, model.NewAppError("UpdatePost", "app.post.get.app_error", nil, invErr.Error(), http.StatusBadRequest)
		case errors.As(nErr, &nfErr):
			return nil, model.NewAppError("UpdatePost", "app.post.get.app_error", nil, nfErr.Error(), http.StatusNotFound)
		default:
			return nil, model.NewAppError("UpdatePost", "app.post.get.app_error", nil, nErr.Error(), http.StatusInternalServerError)
		}
	}
	oldPost := postLists.Posts[post.Id]

	var err *model.AppError
	if oldPost == nil {
		err = model.NewAppError("UpdatePost", "api.post.update_post.find.app_error", nil, "id="+post.Id, http.StatusBadRequest)
		return nil, err
	}

	if oldPost.DeleteAt != 0 {
		err = model.NewAppError("UpdatePost", "api.post.update_post.permissions_details.app_error", map[string]interface{}{"PostId": post.Id}, "", http.StatusBadRequest)
		return nil, err
	}

	if oldPost.IsSystemMessage() {
		err = model.NewAppError("UpdatePost", "api.post.update_post.system_message.app_error", nil, "id="+post.Id, http.StatusBadRequest)
		return nil, err
	}

	if a.Srv().License() != nil {
		if *a.Config().ServiceSettings.PostEditTimeLimit != -1 && model.GetMillis() > oldPost.CreateAt+int64(*a.Config().ServiceSettings.PostEditTimeLimit*1000) && post.Message != oldPost.Message {
			err = model.NewAppError("UpdatePost", "api.post.update_post.permissions_time_limit.app_error", map[string]interface{}{"timeLimit": *a.Config().ServiceSettings.PostEditTimeLimit}, "", http.StatusBadRequest)
			return nil, err
		}
	}

	channel, err := a.GetChannel(oldPost.ChannelId)
	if err != nil {
		return nil, err
	}

	if channel.DeleteAt != 0 {
		return nil, model.NewAppError("UpdatePost", "api.post.update_post.can_not_update_post_in_deleted.error", nil, "", http.StatusBadRequest)
	}

	newPost := &model.Post{}
	newPost = oldPost.Clone()

	if newPost.Message != post.Message {
		newPost.Message = post.Message
		newPost.EditAt = model.GetMillis()
		newPost.Hashtags, _ = model.ParseHashtags(post.Message)
	}

	if !safeUpdate {
		newPost.IsPinned = post.IsPinned
		newPost.HasReactions = post.HasReactions
		newPost.FileIds = post.FileIds
		newPost.SetProps(post.GetProps())
	}

	// Avoid deep-equal checks if EditAt was already modified through message change
	if newPost.EditAt == oldPost.EditAt && (!oldPost.FileIds.Equals(newPost.FileIds) || !oldPost.AttachmentsEqual(newPost)) {
		newPost.EditAt = model.GetMillis()
	}

	if err = a.FillInPostProps(post, nil); err != nil {
		return nil, err
	}

	if pluginsEnvironment := a.GetPluginsEnvironment(); pluginsEnvironment != nil {
		var rejectionReason string
		pluginContext := a.PluginContext()
		pluginsEnvironment.RunMultiPluginHook(func(hooks plugin.Hooks) bool {
			newPost, rejectionReason = hooks.MessageWillBeUpdated(pluginContext, newPost, oldPost)
			return post != nil
		}, plugin.MessageWillBeUpdatedId)
		if newPost == nil {
			return nil, model.NewAppError("UpdatePost", "Post rejected by plugin. "+rejectionReason, nil, "", http.StatusBadRequest)
		}
	}

	rpost, nErr := a.Srv().Store.Post().Update(newPost, oldPost)
	if nErr != nil {
		var appErr *model.AppError
		switch {
		case errors.As(nErr, &appErr):
			return nil, appErr
		default:
			return nil, model.NewAppError("UpdatePost", "app.post.update.app_error", nil, nErr.Error(), http.StatusInternalServerError)
		}
	}

	if pluginsEnvironment := a.GetPluginsEnvironment(); pluginsEnvironment != nil {
		a.Srv().Go(func() {
			pluginContext := a.PluginContext()
			pluginsEnvironment.RunMultiPluginHook(func(hooks plugin.Hooks) bool {
				hooks.MessageHasBeenUpdated(pluginContext, newPost, oldPost)
				return true
			}, plugin.MessageHasBeenUpdatedId)
		})
	}

	rpost = a.PreparePostForClient(rpost, false, true)

	message := model.NewWebSocketEvent(model.WEBSOCKET_EVENT_POST_EDITED, "", rpost.ChannelId, "", nil)
	message.Add("post", rpost.ToJson())
	a.Publish(message)

	a.invalidateCacheForChannelPosts(rpost.ChannelId)

	return rpost, nil
}

func (a *App) PatchPost(postId string, patch *model.PostPatch) (*model.Post, *model.AppError) {
	post, err := a.GetSinglePost(postId)
	if err != nil {
		return nil, err
	}

	channel, err := a.GetChannel(post.ChannelId)
	if err != nil {
		return nil, err
	}

	if channel.DeleteAt != 0 {
		err = model.NewAppError("PatchPost", "api.post.patch_post.can_not_update_post_in_deleted.error", nil, "", http.StatusBadRequest)
		return nil, err
	}

	if !a.HasPermissionToChannel(post.UserId, post.ChannelId, model.PERMISSION_USE_CHANNEL_MENTIONS) {
		patch.DisableMentionHighlights()
	}

	post.Patch(patch)

	updatedPost, err := a.UpdatePost(post, false)
	if err != nil {
		return nil, err
	}

	return updatedPost, nil
}

func (a *App) GetPostsPage(options model.GetPostsOptions) (*model.PostList, *model.AppError) {
	postList, err := a.Srv().Store.Post().GetPosts(options, false)
	if err != nil {
		var invErr *store.ErrInvalidInput
		switch {
		case errors.As(err, &invErr):
			return nil, model.NewAppError("GetPostsPage", "app.post.get_posts.app_error", nil, invErr.Error(), http.StatusBadRequest)
		default:
			return nil, model.NewAppError("GetPostsPage", "app.post.get_root_posts.app_error", nil, err.Error(), http.StatusInternalServerError)
		}
	}

	return postList, nil
}

func (a *App) GetPosts(channelId string, offset int, limit int) (*model.PostList, *model.AppError) {
	postList, err := a.Srv().Store.Post().GetPosts(model.GetPostsOptions{ChannelId: channelId, Page: offset, PerPage: limit}, true)
	if err != nil {
		var invErr *store.ErrInvalidInput
		switch {
		case errors.As(err, &invErr):
			return nil, model.NewAppError("GetPosts", "app.post.get_posts.app_error", nil, invErr.Error(), http.StatusBadRequest)
		default:
			return nil, model.NewAppError("GetPosts", "app.post.get_root_posts.app_error", nil, err.Error(), http.StatusInternalServerError)
		}
	}

	return postList, nil
}

func (a *App) GetPostsEtag(channelId string) string {
	return a.Srv().Store.Post().GetEtag(channelId, true)
}

func (a *App) GetPostsSince(options model.GetPostsSinceOptions) (*model.PostList, *model.AppError) {
	postList, err := a.Srv().Store.Post().GetPostsSince(options, true)
	if err != nil {
		return nil, model.NewAppError("GetPostsSince", "app.post.get_posts_since.app_error", nil, err.Error(), http.StatusInternalServerError)
	}

	return postList, nil
}

func (a *App) GetSinglePost(postId string) (*model.Post, *model.AppError) {
	post, err := a.Srv().Store.Post().GetSingle(postId)
	if err != nil {
		var nfErr *store.ErrNotFound
		switch {
		case errors.As(err, &nfErr):
			return nil, model.NewAppError("GetSinglePost", "app.post.get.app_error", nil, nfErr.Error(), http.StatusNotFound)
		default:
			return nil, model.NewAppError("GetSinglePost", "app.post.get.app_error", nil, err.Error(), http.StatusInternalServerError)
		}
	}

	return post, nil
}

func (a *App) GetPostThread(postId string, skipFetchThreads bool) (*model.PostList, *model.AppError) {
	posts, err := a.Srv().Store.Post().Get(postId, skipFetchThreads)
	if err != nil {
		var nfErr *store.ErrNotFound
		var invErr *store.ErrInvalidInput
		switch {
		case errors.As(err, &invErr):
			return nil, model.NewAppError("GetPostThread", "app.post.get.app_error", nil, invErr.Error(), http.StatusBadRequest)
		case errors.As(err, &nfErr):
			return nil, model.NewAppError("GetPostThread", "app.post.get.app_error", nil, nfErr.Error(), http.StatusNotFound)
		default:
			return nil, model.NewAppError("GetPostThread", "app.post.get.app_error", nil, err.Error(), http.StatusInternalServerError)
		}
	}

	return posts, nil
}

func (a *App) GetFlaggedPosts(userId string, offset int, limit int) (*model.PostList, *model.AppError) {
	postList, err := a.Srv().Store.Post().GetFlaggedPosts(userId, offset, limit)
	if err != nil {
		return nil, model.NewAppError("GetFlaggedPosts", "app.post.get_flagged_posts.app_error", nil, err.Error(), http.StatusInternalServerError)
	}

	return postList, nil
}

func (a *App) GetFlaggedPostsForTeam(userId, teamId string, offset int, limit int) (*model.PostList, *model.AppError) {
	postList, err := a.Srv().Store.Post().GetFlaggedPostsForTeam(userId, teamId, offset, limit)
	if err != nil {
		return nil, model.NewAppError("GetFlaggedPostsForTeam", "app.post.get_flagged_posts.app_error", nil, err.Error(), http.StatusInternalServerError)
	}

	return postList, nil
}

func (a *App) GetFlaggedPostsForChannel(userId, channelId string, offset int, limit int) (*model.PostList, *model.AppError) {
	postList, err := a.Srv().Store.Post().GetFlaggedPostsForChannel(userId, channelId, offset, limit)
	if err != nil {
		return nil, model.NewAppError("GetFlaggedPostsForChannel", "app.post.get_flagged_posts.app_error", nil, err.Error(), http.StatusInternalServerError)
	}

	return postList, nil
}

func (a *App) GetPermalinkPost(postId string, userId string) (*model.PostList, *model.AppError) {
	list, nErr := a.Srv().Store.Post().Get(postId, false)
	if nErr != nil {
		var nfErr *store.ErrNotFound
		var invErr *store.ErrInvalidInput
		switch {
		case errors.As(nErr, &invErr):
			return nil, model.NewAppError("GetPermalinkPost", "app.post.get.app_error", nil, invErr.Error(), http.StatusBadRequest)
		case errors.As(nErr, &nfErr):
			return nil, model.NewAppError("GetPermalinkPost", "app.post.get.app_error", nil, nfErr.Error(), http.StatusNotFound)
		default:
			return nil, model.NewAppError("GetPermalinkPost", "app.post.get.app_error", nil, nErr.Error(), http.StatusInternalServerError)
		}
	}

	if len(list.Order) != 1 {
		return nil, model.NewAppError("getPermalinkTmp", "api.post_get_post_by_id.get.app_error", nil, "", http.StatusNotFound)
	}
	post := list.Posts[list.Order[0]]

	channel, err := a.GetChannel(post.ChannelId)
	if err != nil {
		return nil, err
	}

	if err = a.JoinChannel(channel, userId); err != nil {
		return nil, err
	}

	return list, nil
}

func (a *App) GetPostsBeforePost(options model.GetPostsOptions) (*model.PostList, *model.AppError) {
	postList, err := a.Srv().Store.Post().GetPostsBefore(options)
	if err != nil {
		var invErr *store.ErrInvalidInput
		switch {
		case errors.As(err, &invErr):
			return nil, model.NewAppError("GetPostsBeforePost", "app.post.get_posts_around.get.app_error", nil, invErr.Error(), http.StatusBadRequest)
		default:
			return nil, model.NewAppError("GetPostsBeforePost", "app.post.get_posts_around.get.app_error", nil, err.Error(), http.StatusInternalServerError)
		}
	}

	return postList, nil
}

func (a *App) GetPostsAfterPost(options model.GetPostsOptions) (*model.PostList, *model.AppError) {
	postList, err := a.Srv().Store.Post().GetPostsAfter(options)
	if err != nil {
		var invErr *store.ErrInvalidInput
		switch {
		case errors.As(err, &invErr):
			return nil, model.NewAppError("GetPostsAfterPost", "app.post.get_posts_around.get.app_error", nil, invErr.Error(), http.StatusBadRequest)
		default:
			return nil, model.NewAppError("GetPostsAfterPost", "app.post.get_posts_around.get.app_error", nil, err.Error(), http.StatusInternalServerError)
		}
	}

	return postList, nil
}

func (a *App) GetPostsAroundPost(before bool, options model.GetPostsOptions) (*model.PostList, *model.AppError) {
	var postList *model.PostList
	var err error
	if before {
		postList, err = a.Srv().Store.Post().GetPostsBefore(options)
	} else {
		postList, err = a.Srv().Store.Post().GetPostsAfter(options)
	}

	if err != nil {
		var invErr *store.ErrInvalidInput
		switch {
		case errors.As(err, &invErr):
			return nil, model.NewAppError("GetPostsAroundPost", "app.post.get_posts_around.get.app_error", nil, invErr.Error(), http.StatusBadRequest)
		default:
			return nil, model.NewAppError("GetPostsAroundPost", "app.post.get_posts_around.get.app_error", nil, err.Error(), http.StatusInternalServerError)
		}
	}

	return postList, nil
}

func (a *App) GetPostAfterTime(channelId string, time int64) (*model.Post, *model.AppError) {
	post, err := a.Srv().Store.Post().GetPostAfterTime(channelId, time)
	if err != nil {
		return nil, model.NewAppError("GetPostAfterTime", "app.post.get_post_after_time.app_error", nil, err.Error(), http.StatusInternalServerError)
	}

	return post, nil
}

func (a *App) GetPostIdAfterTime(channelId string, time int64) (string, *model.AppError) {
	postId, err := a.Srv().Store.Post().GetPostIdAfterTime(channelId, time)
	if err != nil {
		return "", model.NewAppError("GetPostIdAfterTime", "app.post.get_post_id_around.app_error", nil, err.Error(), http.StatusInternalServerError)
	}

	return postId, nil
}

func (a *App) GetPostIdBeforeTime(channelId string, time int64) (string, *model.AppError) {
	postId, err := a.Srv().Store.Post().GetPostIdBeforeTime(channelId, time)
	if err != nil {
		return "", model.NewAppError("GetPostIdBeforeTime", "app.post.get_post_id_around.app_error", nil, err.Error(), http.StatusInternalServerError)
	}

	return postId, nil
}

func (a *App) GetNextPostIdFromPostList(postList *model.PostList) string {
	if len(postList.Order) > 0 {
		firstPostId := postList.Order[0]
		firstPost := postList.Posts[firstPostId]
		nextPostId, err := a.GetPostIdAfterTime(firstPost.ChannelId, firstPost.CreateAt)
		if err != nil {
			mlog.Warn("GetNextPostIdFromPostList: failed in getting next post", mlog.Err(err))
		}

		return nextPostId
	}

	return ""
}

func (a *App) GetPrevPostIdFromPostList(postList *model.PostList) string {
	if len(postList.Order) > 0 {
		lastPostId := postList.Order[len(postList.Order)-1]
		lastPost := postList.Posts[lastPostId]
		previousPostId, err := a.GetPostIdBeforeTime(lastPost.ChannelId, lastPost.CreateAt)
		if err != nil {
			mlog.Warn("GetPrevPostIdFromPostList: failed in getting previous post", mlog.Err(err))
		}

		return previousPostId
	}

	return ""
}

// AddCursorIdsForPostList adds NextPostId and PrevPostId as cursor to the PostList.
// The conditional blocks ensure that it sets those cursor IDs immediately as afterPost, beforePost or empty,
// and only query to database whenever necessary.
func (a *App) AddCursorIdsForPostList(originalList *model.PostList, afterPost, beforePost string, since int64, page, perPage int) {
	prevPostIdSet := false
	prevPostId := ""
	nextPostIdSet := false
	nextPostId := ""

	if since > 0 { // "since" query to return empty NextPostId and PrevPostId
		nextPostIdSet = true
		prevPostIdSet = true
	} else if afterPost != "" {
		if page == 0 {
			prevPostId = afterPost
			prevPostIdSet = true
		}

		if len(originalList.Order) < perPage {
			nextPostIdSet = true
		}
	} else if beforePost != "" {
		if page == 0 {
			nextPostId = beforePost
			nextPostIdSet = true
		}

		if len(originalList.Order) < perPage {
			prevPostIdSet = true
		}
	}

	if !nextPostIdSet {
		nextPostId = a.GetNextPostIdFromPostList(originalList)
	}

	if !prevPostIdSet {
		prevPostId = a.GetPrevPostIdFromPostList(originalList)
	}

	originalList.NextPostId = nextPostId
	originalList.PrevPostId = prevPostId
}
func (a *App) GetPostsForChannelAroundLastUnread(channelId, userId string, limitBefore, limitAfter int, skipFetchThreads bool) (*model.PostList, *model.AppError) {
	var member *model.ChannelMember
	var err *model.AppError
	if member, err = a.GetChannelMember(channelId, userId); err != nil {
		return nil, err
	} else if member.LastViewedAt == 0 {
		return model.NewPostList(), nil
	}

	lastUnreadPostId, err := a.GetPostIdAfterTime(channelId, member.LastViewedAt)
	if err != nil {
		return nil, err
	} else if lastUnreadPostId == "" {
		return model.NewPostList(), nil
	}

	postList, err := a.GetPostThread(lastUnreadPostId, skipFetchThreads)
	if err != nil {
		return nil, err
	}
	// Reset order to only include the last unread post: if the thread appears in the centre
	// channel organically, those replies will be added below.
	postList.Order = []string{lastUnreadPostId}

	if postListBefore, err := a.GetPostsBeforePost(model.GetPostsOptions{ChannelId: channelId, PostId: lastUnreadPostId, Page: PAGE_DEFAULT, PerPage: limitBefore, SkipFetchThreads: skipFetchThreads}); err != nil {
		return nil, err
	} else if postListBefore != nil {
		postList.Extend(postListBefore)
	}

	if postListAfter, err := a.GetPostsAfterPost(model.GetPostsOptions{ChannelId: channelId, PostId: lastUnreadPostId, Page: PAGE_DEFAULT, PerPage: limitAfter - 1, SkipFetchThreads: skipFetchThreads}); err != nil {
		return nil, err
	} else if postListAfter != nil {
		postList.Extend(postListAfter)
	}

	postList.SortByCreateAt()
	return postList, nil
}

func (a *App) DeletePost(postId, deleteByID string) (*model.Post, *model.AppError) {
	post, nErr := a.Srv().Store.Post().GetSingle(postId)
	if nErr != nil {
		return nil, model.NewAppError("DeletePost", "app.post.get.app_error", nil, nErr.Error(), http.StatusBadRequest)
	}

	channel, err := a.GetChannel(post.ChannelId)
	if err != nil {
		return nil, err
	}

	if channel.DeleteAt != 0 {
		err := model.NewAppError("DeletePost", "api.post.delete_post.can_not_delete_post_in_deleted.error", nil, "", http.StatusBadRequest)
		return nil, err
	}

	if err := a.Srv().Store.Post().Delete(postId, model.GetMillis(), deleteByID); err != nil {
		var nfErr *store.ErrNotFound
		switch {
		case errors.As(err, &nfErr):
			return nil, model.NewAppError("DeletePost", "app.post.delete.app_error", nil, nfErr.Error(), http.StatusNotFound)
		default:
			return nil, model.NewAppError("DeletePost", "app.post.delete.app_error", nil, err.Error(), http.StatusInternalServerError)
		}
	}

	postData := a.PreparePostForClient(post, false, false).ToJson()

	userMessage := model.NewWebSocketEvent(model.WEBSOCKET_EVENT_POST_DELETED, "", post.ChannelId, "", nil)
	userMessage.Add("post", postData)
	userMessage.GetBroadcast().ContainsSanitizedData = true
	a.Publish(userMessage)

	adminMessage := model.NewWebSocketEvent(model.WEBSOCKET_EVENT_POST_DELETED, "", post.ChannelId, "", nil)
	adminMessage.Add("post", postData)
	adminMessage.Add("delete_by", deleteByID)
	adminMessage.GetBroadcast().ContainsSensitiveData = true
	a.Publish(adminMessage)

	a.Srv().Go(func() {
		a.DeletePostFiles(post)
	})
	a.Srv().Go(func() {
		a.DeleteFlaggedPosts(post.Id)
	})

	a.invalidateCacheForChannelPosts(post.ChannelId)

	return post, nil
}

func (a *App) DeleteFlaggedPosts(postId string) {
	if err := a.Srv().Store.Preference().DeleteCategoryAndName(model.PREFERENCE_CATEGORY_FLAGGED_POST, postId); err != nil {
		mlog.Warn("Unable to delete flagged post preference when deleting post.", mlog.Err(err))
		return
	}
}

func (a *App) DeletePostFiles(post *model.Post) {
	if len(post.FileIds) == 0 {
		return
	}

	if _, err := a.Srv().Store.FileInfo().DeleteForPost(post.Id); err != nil {
		mlog.Warn("Encountered error when deleting files for post", mlog.String("post_id", post.Id), mlog.Err(err))
	}
}

func (a *App) parseAndFetchChannelIdByNameFromInFilter(channelName, userId, teamId string, includeDeleted bool) (*model.Channel, error) {
	if strings.HasPrefix(channelName, "@") && strings.Contains(channelName, ",") {
		var userIds []string
		users, err := a.GetUsersByUsernames(strings.Split(channelName[1:], ","), false, nil)
		if err != nil {
			return nil, err
		}
		for _, user := range users {
			userIds = append(userIds, user.Id)
		}

		channel, err := a.GetGroupChannel(userIds)
		if err != nil {
			return nil, err
		}
		return channel, nil
	}

	if strings.HasPrefix(channelName, "@") && !strings.Contains(channelName, ",") {
		user, err := a.GetUserByUsername(channelName[1:])
		if err != nil {
			return nil, err
		}
		channel, err := a.GetOrCreateDirectChannel(userId, user.Id)
		if err != nil {
			return nil, err
		}
		return channel, nil
	}

	channel, err := a.GetChannelByName(channelName, teamId, includeDeleted)
	if err != nil {
		return nil, err
	}
	return channel, nil
}

func (a *App) searchPostsInTeam(teamId string, userId string, paramsList []*model.SearchParams, modifierFun func(*model.SearchParams)) (*model.PostList, *model.AppError) {
	var wg sync.WaitGroup

	pchan := make(chan store.StoreResult, len(paramsList))

	for _, params := range paramsList {
		// Don't allow users to search for everything.
		if params.Terms == "*" {
			continue
		}
		modifierFun(params)
		wg.Add(1)

		go func(params *model.SearchParams) {
			defer wg.Done()
			postList, err := a.Srv().Store.Post().Search(teamId, userId, params)
			pchan <- store.StoreResult{Data: postList, NErr: err}
		}(params)
	}

	wg.Wait()
	close(pchan)

	posts := model.NewPostList()

	for result := range pchan {
		if result.NErr != nil {
			return nil, model.NewAppError("searchPostsInTeam", "app.post.search.app_error", nil, result.NErr.Error(), http.StatusInternalServerError)
		}
		data := result.Data.(*model.PostList)
		posts.Extend(data)
	}

	posts.SortByCreateAt()
	return posts, nil
}

func (a *App) convertChannelNamesToChannelIds(channels []string, userId string, teamId string, includeDeletedChannels bool) []string {
	for idx, channelName := range channels {
		channel, err := a.parseAndFetchChannelIdByNameFromInFilter(channelName, userId, teamId, includeDeletedChannels)
		if err != nil {
			mlog.Error("error getting channel id by name from in filter", mlog.Err(err))
			continue
		}
		channels[idx] = channel.Id
	}
	return channels
}

func (a *App) convertUserNameToUserIds(usernames []string) []string {
	for idx, username := range usernames {
		if user, err := a.GetUserByUsername(username); err != nil {
			mlog.Error("error getting user by username", mlog.String("user_name", username), mlog.Err(err))
		} else {
			usernames[idx] = user.Id
		}
	}
	return usernames
}

func (a *App) SearchPostsInTeam(teamId string, paramsList []*model.SearchParams) (*model.PostList, *model.AppError) {
	if !*a.Config().ServiceSettings.EnablePostSearch {
		return nil, model.NewAppError("SearchPostsInTeam", "store.sql_post.search.disabled", nil, fmt.Sprintf("teamId=%v", teamId), http.StatusNotImplemented)
	}
	return a.searchPostsInTeam(teamId, "", paramsList, func(params *model.SearchParams) {
		params.SearchWithoutUserId = true
	})
}

func (a *App) SearchPostsInTeamForUser(terms string, userId string, teamId string, isOrSearch bool, includeDeletedChannels bool, timeZoneOffset int, page, perPage int) (*model.PostSearchResults, *model.AppError) {
	var postSearchResults *model.PostSearchResults
	paramsList := model.ParseSearchParams(strings.TrimSpace(terms), timeZoneOffset)
	includeDeleted := includeDeletedChannels && *a.Config().TeamSettings.ExperimentalViewArchivedChannels

	if !*a.Config().ServiceSettings.EnablePostSearch {
		return nil, model.NewAppError("SearchPostsInTeamForUser", "store.sql_post.search.disabled", nil, fmt.Sprintf("teamId=%v userId=%v", teamId, userId), http.StatusNotImplemented)
	}

	finalParamsList := []*model.SearchParams{}

	for _, params := range paramsList {
		params.OrTerms = isOrSearch
		params.IncludeDeletedChannels = includeDeleted
		// Don't allow users to search for "*"
		if params.Terms != "*" {
			// Convert channel names to channel IDs
			params.InChannels = a.convertChannelNamesToChannelIds(params.InChannels, userId, teamId, includeDeletedChannels)
			params.ExcludedChannels = a.convertChannelNamesToChannelIds(params.ExcludedChannels, userId, teamId, includeDeletedChannels)

			// Convert usernames to user IDs
			params.FromUsers = a.convertUserNameToUserIds(params.FromUsers)
			params.ExcludedUsers = a.convertUserNameToUserIds(params.ExcludedUsers)

			finalParamsList = append(finalParamsList, params)
		}
	}

	// If the processed search params are empty, return empty search results.
	if len(finalParamsList) == 0 {
		return model.MakePostSearchResults(model.NewPostList(), nil), nil
	}

	postSearchResults, nErr := a.Srv().Store.Post().SearchPostsInTeamForUser(finalParamsList, userId, teamId, page, perPage)
	if nErr != nil {
		var appErr *model.AppError
		switch {
		case errors.As(nErr, &appErr):
			return nil, appErr
		default:
			return nil, model.NewAppError("SearchPostsInTeamForUser", "app.post.search.app_error", nil, nErr.Error(), http.StatusInternalServerError)
		}
	}

	return postSearchResults, nil
}

func (a *App) GetFileInfosForPostWithMigration(postId string) ([]*model.FileInfo, *model.AppError) {

	pchan := make(chan store.StoreResult, 1)
	go func() {
		post, err := a.Srv().Store.Post().GetSingle(postId)
		pchan <- store.StoreResult{Data: post, NErr: err}
		close(pchan)
	}()

	infos, err := a.GetFileInfosForPost(postId, false)
	if err != nil {
		return nil, err
	}

	if len(infos) == 0 {
		// No FileInfos were returned so check if they need to be created for this post
		result := <-pchan
		if result.NErr != nil {
			var nfErr *store.ErrNotFound
			switch {
			case errors.As(result.NErr, &nfErr):
				return nil, model.NewAppError("GetFileInfosForPostWithMigration", "app.post.get.app_error", nil, nfErr.Error(), http.StatusNotFound)
			default:
				return nil, model.NewAppError("GetFileInfosForPostWithMigration", "app.post.get.app_error", nil, result.NErr.Error(), http.StatusInternalServerError)
			}
		}
		post := result.Data.(*model.Post)

		if len(post.Filenames) > 0 {
			a.Srv().Store.FileInfo().InvalidateFileInfosForPostCache(postId, false)
			a.Srv().Store.FileInfo().InvalidateFileInfosForPostCache(postId, true)
			// The post has Filenames that need to be replaced with FileInfos
			infos = a.MigrateFilenamesToFileInfos(post)
		}
	}

	return infos, nil
}

func (a *App) GetFileInfosForPost(postId string, fromMaster bool) ([]*model.FileInfo, *model.AppError) {
	fileInfos, err := a.Srv().Store.FileInfo().GetForPost(postId, fromMaster, false, true)
	if err != nil {
		return nil, model.NewAppError("GetFileInfosForPost", "app.file_info.get_for_post.app_error", nil, err.Error(), http.StatusInternalServerError)
	}

	a.generateMiniPreviewForInfos(fileInfos)

	return fileInfos, nil
}

func (a *App) PostWithProxyAddedToImageURLs(post *model.Post) *model.Post {
	if f := a.ImageProxyAdder(); f != nil {
		return post.WithRewrittenImageURLs(f)
	}
	return post
}

func (a *App) PostWithProxyRemovedFromImageURLs(post *model.Post) *model.Post {
	if f := a.ImageProxyRemover(); f != nil {
		return post.WithRewrittenImageURLs(f)
	}
	return post
}

func (a *App) PostPatchWithProxyRemovedFromImageURLs(patch *model.PostPatch) *model.PostPatch {
	if f := a.ImageProxyRemover(); f != nil {
		return patch.WithRewrittenImageURLs(f)
	}
	return patch
}

func (a *App) ImageProxyAdder() func(string) string {
	if !*a.Config().ImageProxySettings.Enable {
		return nil
	}

	return func(url string) string {
		return a.Srv().ImageProxy.GetProxiedImageURL(url)
	}
}

func (a *App) ImageProxyRemover() (f func(string) string) {
	if !*a.Config().ImageProxySettings.Enable {
		return nil
	}

	return func(url string) string {
		return a.Srv().ImageProxy.GetUnproxiedImageURL(url)
	}
}

func (s *Server) MaxPostSize() int {
	maxPostSize := s.Store.Post().GetMaxPostSize()
	if maxPostSize == 0 {
		return model.POST_MESSAGE_MAX_RUNES_V1
	}

	return maxPostSize
}

func (a *App) MaxPostSize() int {
	return a.Srv().MaxPostSize()
}

// countThreadMentions returns the number of times the user is mentioned in a specified thread after the timestamp.
func (a *App) countThreadMentions(user *model.User, post *model.Post, teamId string, timestamp int64) (int64, *model.AppError) {
	team, err := a.GetTeam(teamId)
	if err != nil {
		return 0, err
	}
	channel, err := a.GetChannel(post.ChannelId)
	if err != nil {
		return 0, err
	}

	keywords := addMentionKeywordsForUser(
		map[string][]string{},
		user,
		map[string]string{},
		&model.Status{Status: model.STATUS_ONLINE}, // Assume the user is online since they would've triggered this
		true, // Assume channel mentions are always allowed for simplicity
	)

	posts, nErr := a.Srv().Store.Thread().GetPosts(post.Id, timestamp)
	if nErr != nil {
		return 0, model.NewAppError("countMentionsFromPost", "app.channel.count_posts_since.app_error", nil, nErr.Error(), http.StatusInternalServerError)
	}

	count := 0

	if channel.Type == model.CHANNEL_DIRECT {
		// In a DM channel, every post made by the other user is a mention
		otherId := channel.GetOtherUserIdForDM(user.Id)
		for _, p := range posts {
			if p.UserId == otherId {
				count++
			}
		}

		return int64(count), nil
	}

	groups, nErr := a.getGroupsAllowedForReferenceInChannel(channel, team)
	if nErr != nil {
		return 0, model.NewAppError("countMentionsFromPost", "app.channel.count_posts_since.app_error", nil, nErr.Error(), http.StatusInternalServerError)
	}

	mentions := getExplicitMentions(post, keywords, groups)
	if _, ok := mentions.Mentions[user.Id]; ok {
		count += 1
	}

	for _, p := range posts {
		mentions = getExplicitMentions(p, keywords, groups)
		if _, ok := mentions.Mentions[user.Id]; ok {
			count += 1
		}
	}

	return int64(count), nil
}

// countMentionsFromPost returns the number of posts in the post's channel that mention the user after and including the
// given post.
func (a *App) countMentionsFromPost(user *model.User, post *model.Post) (int, *model.AppError) {
	channel, err := a.GetChannel(post.ChannelId)
	if err != nil {
		return 0, err
	}

	if channel.Type == model.CHANNEL_DIRECT {
		// In a DM channel, every post made by the other user is a mention
		count, nErr := a.Srv().Store.Channel().CountPostsAfter(post.ChannelId, post.CreateAt-1, channel.GetOtherUserIdForDM(user.Id))
		if nErr != nil {
			return 0, model.NewAppError("countMentionsFromPost", "app.channel.count_posts_since.app_error", nil, nErr.Error(), http.StatusInternalServerError)
		}

		return count, nil
	}

	channelMember, err := a.GetChannelMember(channel.Id, user.Id)
	if err != nil {
		return 0, err
	}

	keywords := addMentionKeywordsForUser(
		map[string][]string{},
		user,
		channelMember.NotifyProps,
		&model.Status{Status: model.STATUS_ONLINE}, // Assume the user is online since they would've triggered this
		true, // Assume channel mentions are always allowed for simplicity
	)
	commentMentions := user.NotifyProps[model.COMMENTS_NOTIFY_PROP]
	checkForCommentMentions := commentMentions == model.COMMENTS_NOTIFY_ROOT || commentMentions == model.COMMENTS_NOTIFY_ANY

	// A mapping of thread root IDs to whether or not a post in that thread mentions the user
	mentionedByThread := make(map[string]bool)

	thread, err := a.GetPostThread(post.Id, false)
	if err != nil {
		return 0, err
	}

	count := 0

	if isPostMention(user, post, keywords, thread.Posts, mentionedByThread, checkForCommentMentions) {
		count += 1
	}

	page := 0
	perPage := 200
	for {
		postList, err := a.GetPostsAfterPost(model.GetPostsOptions{
			ChannelId: post.ChannelId,
			PostId:    post.Id,
			Page:      page,
			PerPage:   perPage,
		})
		if err != nil {
			return 0, err
		}

		for _, postId := range postList.Order {
			if isPostMention(user, postList.Posts[postId], keywords, postList.Posts, mentionedByThread, checkForCommentMentions) {
				count += 1
			}
		}

		if len(postList.Order) < perPage {
			break
		}

		page += 1
	}

	return count, nil
}

func isCommentMention(user *model.User, post *model.Post, otherPosts map[string]*model.Post, mentionedByThread map[string]bool) bool {
	if post.RootId == "" {
		// Not a comment
		return false
	}

	if mentioned, ok := mentionedByThread[post.RootId]; ok {
		// We've already figured out if the user was mentioned by this thread
		return mentioned
	}

	// Whether or not the user was mentioned because they started the thread
	mentioned := otherPosts[post.RootId].UserId == user.Id

	// Or because they commented on it before this post
	if !mentioned && user.NotifyProps[model.COMMENTS_NOTIFY_PROP] == model.COMMENTS_NOTIFY_ANY {
		for _, otherPost := range otherPosts {
			if otherPost.Id == post.Id {
				continue
			}

			if otherPost.RootId != post.RootId {
				continue
			}

			if otherPost.UserId == user.Id && otherPost.CreateAt < post.CreateAt {
				// Found a comment made by the user from before this post
				mentioned = true
				break
			}
		}
	}

	mentionedByThread[post.RootId] = mentioned
	return mentioned
}

func isPostMention(user *model.User, post *model.Post, keywords map[string][]string, otherPosts map[string]*model.Post, mentionedByThread map[string]bool, checkForCommentMentions bool) bool {
	// Prevent the user from mentioning themselves
	if post.UserId == user.Id && post.GetProp("from_webhook") != "true" {
		return false
	}

	// Check for keyword mentions
<<<<<<< HEAD
	mentions := model.GetExplicitMentions(post, keywords)
=======
	mentions := getExplicitMentions(post, keywords, make(map[string]*model.Group))
>>>>>>> ec95b6d0
	if _, ok := mentions.Mentions[user.Id]; ok {
		return true
	}

	// Check for mentions caused by being added to the channel
	if post.Type == model.POST_ADD_TO_CHANNEL {
		if addedUserId, ok := post.GetProp(model.POST_PROPS_ADDED_USER_ID).(string); ok && addedUserId == user.Id {
			return true
		}
	}

	// Check for comment mentions
	if checkForCommentMentions && isCommentMention(user, post, otherPosts, mentionedByThread) {
		return true
	}

	return false
}

func (a *App) GetThreadMembershipsForUser(userId string) ([]*model.ThreadMembership, error) {
	return a.Srv().Store.Thread().GetMembershipsForUser(userId)
}<|MERGE_RESOLUTION|>--- conflicted
+++ resolved
@@ -1383,13 +1383,13 @@
 		return 0, model.NewAppError("countMentionsFromPost", "app.channel.count_posts_since.app_error", nil, nErr.Error(), http.StatusInternalServerError)
 	}
 
-	mentions := getExplicitMentions(post, keywords, groups)
+	mentions := model.GetExplicitMentions(post, keywords, groups)
 	if _, ok := mentions.Mentions[user.Id]; ok {
 		count += 1
 	}
 
 	for _, p := range posts {
-		mentions = getExplicitMentions(p, keywords, groups)
+		mentions = model.GetExplicitMentions(p, keywords, groups)
 		if _, ok := mentions.Mentions[user.Id]; ok {
 			count += 1
 		}
@@ -1518,11 +1518,7 @@
 	}
 
 	// Check for keyword mentions
-<<<<<<< HEAD
-	mentions := model.GetExplicitMentions(post, keywords)
-=======
-	mentions := getExplicitMentions(post, keywords, make(map[string]*model.Group))
->>>>>>> ec95b6d0
+	mentions := model.GetExplicitMentions(post, keywords, make(map[string]*model.Group))
 	if _, ok := mentions.Mentions[user.Id]; ok {
 		return true
 	}
