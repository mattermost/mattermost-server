// Copyright (c) 2015-present Mattermost, Inc. All Rights Reserved.
// See LICENSE.txt for license information.

package app

import (
	"encoding/json"
	"fmt"
	"net/http"
	"strings"
	"sync"
	"time"

	"github.com/mattermost/mattermost-server/v5/mlog"
	"github.com/mattermost/mattermost-server/v5/model"
	"github.com/mattermost/mattermost-server/v5/plugin"
	"github.com/mattermost/mattermost-server/v5/store"
	"github.com/mattermost/mattermost-server/v5/utils"
)

const (
	PENDING_POST_IDS_CACHE_SIZE = 25000
	PENDING_POST_IDS_CACHE_TTL  = 30 * time.Second
	PAGE_DEFAULT                = 0
)

func (a *App) CreatePostAsUser(post *model.Post, currentSessionId string) (*model.Post, *model.AppError) {
	// Check that channel has not been deleted
	channel, errCh := a.Srv().Store.Channel().Get(post.ChannelId, true)
	if errCh != nil {
		err := model.NewAppError("CreatePostAsUser", "api.context.invalid_param.app_error", map[string]interface{}{"Name": "post.channel_id"}, errCh.Error(), http.StatusBadRequest)
		return nil, err
	}

	if strings.HasPrefix(post.Type, model.POST_SYSTEM_MESSAGE_PREFIX) {
		err := model.NewAppError("CreatePostAsUser", "api.context.invalid_param.app_error", map[string]interface{}{"Name": "post.type"}, "", http.StatusBadRequest)
		return nil, err
	}

	if channel.DeleteAt != 0 {
		err := model.NewAppError("createPost", "api.post.create_post.can_not_post_to_deleted.error", nil, "", http.StatusBadRequest)
		return nil, err
	}

	rp, err := a.CreatePost(post, channel, true)
	if err != nil {
		if err.Id == "api.post.create_post.root_id.app_error" ||
			err.Id == "api.post.create_post.channel_root_id.app_error" ||
			err.Id == "api.post.create_post.parent_id.app_error" {
			err.StatusCode = http.StatusBadRequest
		}

		if err.Id == "api.post.create_post.town_square_read_only" {
			user, userErr := a.Srv().Store.User().Get(post.UserId)
			if userErr != nil {
				return nil, userErr
			}

			T := utils.GetUserTranslations(user.Locale)
			a.SendEphemeralPost(
				post.UserId,
				&model.Post{
					ChannelId: channel.Id,
					ParentId:  post.ParentId,
					RootId:    post.RootId,
					UserId:    post.UserId,
					Message:   T("api.post.create_post.town_square_read_only"),
					CreateAt:  model.GetMillis() + 1,
				},
			)
		}
		return nil, err
	}

	// Update the LastViewAt only if the post does not have from_webhook prop set (e.g. Zapier app),
	// or if it does not have from_bot set (e.g. from discovering the user is a bot within CreatePost).
	_, fromWebhook := post.GetProps()["from_webhook"]
	_, fromBot := post.GetProps()["from_bot"]
	if !fromWebhook && !fromBot {
		if _, err := a.MarkChannelsAsViewed([]string{post.ChannelId}, post.UserId, currentSessionId); err != nil {
			mlog.Error(
				"Encountered error updating last viewed",
				mlog.String("channel_id", post.ChannelId),
				mlog.String("user_id", post.UserId),
				mlog.Err(err),
			)
		}
	}

	return rp, nil
}

func (a *App) CreatePostMissingChannel(post *model.Post, triggerWebhooks bool) (*model.Post, *model.AppError) {
	channel, err := a.Srv().Store.Channel().Get(post.ChannelId, true)
	if err != nil {
		return nil, err
	}

	return a.CreatePost(post, channel, triggerWebhooks)
}

// deduplicateCreatePost attempts to make posting idempotent within a caching window.
func (a *App) deduplicateCreatePost(post *model.Post) (foundPost *model.Post, err *model.AppError) {
	// We rely on the client sending the pending post id across "duplicate" requests. If there
	// isn't one, we can't deduplicate, so allow creation normally.
	if post.PendingPostId == "" {
		return nil, nil
	}

	const unknownPostId = ""

	// Query the cache atomically for the given pending post id, saving a record if
	// it hasn't previously been seen.
	value, loaded := a.Srv().seenPendingPostIdsCache.GetOrAdd(post.PendingPostId, unknownPostId, PENDING_POST_IDS_CACHE_TTL)

	// If we were the first thread to save this pending post id into the cache,
	// proceed with create post normally.
	if !loaded {
		return nil, nil
	}

	postId := value.(string)

	// If another thread saved the cache record, but hasn't yet updated it with the actual post
	// id (because it's still saving), notify the client with an error. Ideally, we'd wait
	// for the other thread, but coordinating that adds complexity to the happy path.
	if postId == unknownPostId {
		return nil, model.NewAppError("deduplicateCreatePost", "api.post.deduplicate_create_post.pending", nil, "", http.StatusInternalServerError)
	}

	// If the other thread finished creating the post, return the created post back to the
	// client, making the API call feel idempotent.
	actualPost, err := a.GetSinglePost(postId)
	if err != nil {
		return nil, model.NewAppError("deduplicateCreatePost", "api.post.deduplicate_create_post.failed_to_get", nil, err.Error(), http.StatusInternalServerError)
	}

	mlog.Debug("Deduplicated create post", mlog.String("post_id", actualPost.Id), mlog.String("pending_post_id", post.PendingPostId))

	return actualPost, nil
}

func (a *App) CreatePost(post *model.Post, channel *model.Channel, triggerWebhooks bool) (savedPost *model.Post, err *model.AppError) {
	foundPost, err := a.deduplicateCreatePost(post)
	if err != nil {
		return nil, err
	}
	if foundPost != nil {
		return foundPost, nil
	}

	// If we get this far, we've recorded the client-provided pending post id to the cache.
	// Remove it if we fail below, allowing a proper retry by the client.
	defer func() {
		if post.PendingPostId == "" {
			return
		}

		if err != nil {
			a.Srv().seenPendingPostIdsCache.Remove(post.PendingPostId)
			return
		}

		a.Srv().seenPendingPostIdsCache.AddWithExpiresInSecs(post.PendingPostId, savedPost.Id, int64(PENDING_POST_IDS_CACHE_TTL.Seconds()))
	}()

	post.SanitizeProps()

	var pchan chan store.StoreResult
	if len(post.RootId) > 0 {
		pchan = make(chan store.StoreResult, 1)
		go func() {
			r, pErr := a.Srv().Store.Post().Get(post.RootId, false)
			pchan <- store.StoreResult{Data: r, Err: pErr}
			close(pchan)
		}()
	}

	user, err := a.Srv().Store.User().Get(post.UserId)
	if err != nil {
		return nil, err
	}

	if user.IsBot {
		post.AddProp("from_bot", "true")
	}

	if a.License() != nil && *a.Config().TeamSettings.ExperimentalTownSquareIsReadOnly &&
		!post.IsSystemMessage() &&
		channel.Name == model.DEFAULT_CHANNEL &&
		!a.RolesGrantPermission(user.GetRoles(), model.PERMISSION_MANAGE_SYSTEM.Id) {
		return nil, model.NewAppError("createPost", "api.post.create_post.town_square_read_only", nil, "", http.StatusForbidden)
	}

	var ephemeralPost *model.Post
	if post.Type == "" && !a.HasPermissionToChannel(user.Id, channel.Id, model.PERMISSION_USE_CHANNEL_MENTIONS) {
		mention := post.DisableMentionHighlights()
		if mention != "" {
			T := utils.GetUserTranslations(user.Locale)
			ephemeralPost = &model.Post{
				UserId:    user.Id,
				RootId:    post.RootId,
				ParentId:  post.ParentId,
				ChannelId: channel.Id,
				Message:   T("model.post.channel_notifications_disabled_in_channel.message", model.StringInterface{"ChannelName": channel.Name, "Mention": mention}),
				Props:     model.StringInterface{model.POST_PROPS_MENTION_HIGHLIGHT_DISABLED: true},
			}
		}
	}

	// Verify the parent/child relationships are correct
	var parentPostList *model.PostList
	if pchan != nil {
		result := <-pchan
		if result.Err != nil {
			return nil, model.NewAppError("createPost", "api.post.create_post.root_id.app_error", nil, "", http.StatusBadRequest)
		}
		parentPostList = result.Data.(*model.PostList)
		if len(parentPostList.Posts) == 0 || !parentPostList.IsChannelId(post.ChannelId) {
			return nil, model.NewAppError("createPost", "api.post.create_post.channel_root_id.app_error", nil, "", http.StatusInternalServerError)
		}

		rootPost := parentPostList.Posts[post.RootId]
		if len(rootPost.RootId) > 0 {
			return nil, model.NewAppError("createPost", "api.post.create_post.root_id.app_error", nil, "", http.StatusBadRequest)
		}

		if post.ParentId == "" {
			post.ParentId = post.RootId
		}

		if post.RootId != post.ParentId {
			parent := parentPostList.Posts[post.ParentId]
			if parent == nil {
				return nil, model.NewAppError("createPost", "api.post.create_post.parent_id.app_error", nil, "", http.StatusInternalServerError)
			}
		}
	}

	post.Hashtags, _ = model.ParseHashtags(post.Message)

	if err = a.FillInPostProps(post, channel); err != nil {
		return nil, err
	}

	// Temporary fix so old plugins don't clobber new fields in SlackAttachment struct, see MM-13088
	if attachments, ok := post.GetProp("attachments").([]*model.SlackAttachment); ok {
		jsonAttachments, err := json.Marshal(attachments)
		if err == nil {
			attachmentsInterface := []interface{}{}
			err = json.Unmarshal(jsonAttachments, &attachmentsInterface)
			post.AddProp("attachments", attachmentsInterface)
		}
		if err != nil {
			mlog.Error("Could not convert post attachments to map interface.", mlog.Err(err))
		}
	}

	if pluginsEnvironment := a.GetPluginsEnvironment(); pluginsEnvironment != nil {
		var rejectionError *model.AppError
		pluginContext := a.PluginContext()
		pluginsEnvironment.RunMultiPluginHook(func(hooks plugin.Hooks) bool {
			replacementPost, rejectionReason := hooks.MessageWillBePosted(pluginContext, post)
			if rejectionReason != "" {
				id := "Post rejected by plugin. " + rejectionReason
				if rejectionReason == plugin.DismissPostError {
					id = plugin.DismissPostError
				}
				rejectionError = model.NewAppError("createPost", id, nil, "", http.StatusBadRequest)
				return false
			}
			if replacementPost != nil {
				post = replacementPost
			}

			return true
		}, plugin.MessageWillBePostedId)

		if rejectionError != nil {
			return nil, rejectionError
		}
	}

	rpost, err := a.Srv().Store.Post().Save(post)
	if err != nil {
		return nil, err
	}

	// Update the mapping from pending post id to the actual post id, for any clients that
	// might be duplicating requests.
	a.Srv().seenPendingPostIdsCache.AddWithExpiresInSecs(post.PendingPostId, rpost.Id, int64(PENDING_POST_IDS_CACHE_TTL.Seconds()))

	if pluginsEnvironment := a.GetPluginsEnvironment(); pluginsEnvironment != nil {
		a.Srv().Go(func() {
			pluginContext := a.PluginContext()
			pluginsEnvironment.RunMultiPluginHook(func(hooks plugin.Hooks) bool {
				hooks.MessageHasBeenPosted(pluginContext, rpost)
				return true
			}, plugin.MessageHasBeenPostedId)
		})
	}

	if a.Metrics() != nil {
		a.Metrics().IncrementPostCreate()
	}

	if len(post.FileIds) > 0 {
		if err = a.attachFilesToPost(post); err != nil {
			mlog.Error("Encountered error attaching files to post", mlog.String("post_id", post.Id), mlog.Any("file_ids", post.FileIds), mlog.Err(err))
		}

		if a.Metrics() != nil {
			a.Metrics().IncrementPostFileAttachment(len(post.FileIds))
		}
	}

	// Normally, we would let the API layer call PreparePostForClient, but we do it here since it also needs
	// to be done when we send the post over the websocket in handlePostEvents
	rpost = a.PreparePostForClient(rpost, true, false)

	if err := a.handlePostEvents(rpost, user, channel, triggerWebhooks, parentPostList); err != nil {
		mlog.Error("Failed to handle post events", mlog.Err(err))
	}

	// Send any ephemeral posts after the post is created to ensure it shows up after the latest post created
	if ephemeralPost != nil {
		a.SendEphemeralPost(post.UserId, ephemeralPost)
	}

	return rpost, nil
}

func (a *App) attachFilesToPost(post *model.Post) *model.AppError {
	var attachedIds []string
	for _, fileId := range post.FileIds {
		err := a.Srv().Store.FileInfo().AttachToPost(fileId, post.Id, post.UserId)
		if err != nil {
			mlog.Warn("Failed to attach file to post", mlog.String("file_id", fileId), mlog.String("post_id", post.Id), mlog.Err(err))
			continue
		}

		attachedIds = append(attachedIds, fileId)
	}

	if len(post.FileIds) != len(attachedIds) {
		// We couldn't attach all files to the post, so ensure that post.FileIds reflects what was actually attached
		post.FileIds = attachedIds

		if _, err := a.Srv().Store.Post().Overwrite(post); err != nil {
			return err
		}
	}

	return nil
}

// FillInPostProps should be invoked before saving posts to fill in properties such as
// channel_mentions.
//
// If channel is nil, FillInPostProps will look up the channel corresponding to the post.
func (a *App) FillInPostProps(post *model.Post, channel *model.Channel) *model.AppError {
	channelMentions := post.ChannelMentions()
	channelMentionsProp := make(map[string]interface{})

	if len(channelMentions) > 0 {
		if channel == nil {
			postChannel, err := a.Srv().Store.Channel().GetForPost(post.Id)
			if err != nil {
				return model.NewAppError("FillInPostProps", "api.context.invalid_param.app_error", map[string]interface{}{"Name": "post.channel_id"}, err.Error(), http.StatusBadRequest)
			}
			channel = postChannel
		}

		mentionedChannels, err := a.GetChannelsByNames(channelMentions, channel.TeamId)
		if err != nil {
			return err
		}

		for _, mentioned := range mentionedChannels {
			if mentioned.Type == model.CHANNEL_OPEN {
				team, err := a.Srv().Store.Team().Get(mentioned.TeamId)
				if err != nil {
					mlog.Error("Failed to get team of the channel mention", mlog.String("team_id", channel.TeamId), mlog.String("channel_id", channel.Id), mlog.Err(err))
				}
				channelMentionsProp[mentioned.Name] = map[string]interface{}{
					"display_name": mentioned.DisplayName,
					"team_name":    team.Name,
				}
			}
		}
	}

	if len(channelMentionsProp) > 0 {
		post.AddProp("channel_mentions", channelMentionsProp)
	} else if post.GetProps() != nil {
		post.DelProp("channel_mentions")
	}

	return nil
}

func (a *App) handlePostEvents(post *model.Post, user *model.User, channel *model.Channel, triggerWebhooks bool, parentPostList *model.PostList) error {
	var team *model.Team
	if len(channel.TeamId) > 0 {
		t, err := a.Srv().Store.Team().Get(channel.TeamId)
		if err != nil {
			return err
		}
		team = t
	} else {
		// Blank team for DMs
		team = &model.Team{}
	}

	a.invalidateCacheForChannel(channel)
	a.invalidateCacheForChannelPosts(channel.Id)

	if _, err := a.SendNotifications(post, team, channel, user, parentPostList); err != nil {
		return err
	}

	a.Srv().Go(func() {
		_, err := a.SendAutoResponseIfNecessary(channel, user)
		if err != nil {
			mlog.Error("Failed to send auto response", mlog.String("user_id", user.Id), mlog.String("post_id", post.Id), mlog.Err(err))
		}
	})

	if triggerWebhooks {
		a.Srv().Go(func() {
			if err := a.handleWebhookEvents(post, team, channel, user); err != nil {
				mlog.Error(err.Error())
			}
		})
	}

	return nil
}

func (a *App) SendEphemeralPost(userId string, post *model.Post) *model.Post {
	post.Type = model.POST_EPHEMERAL

	// fill in fields which haven't been specified which have sensible defaults
	if post.Id == "" {
		post.Id = model.NewId()
	}
	if post.CreateAt == 0 {
		post.CreateAt = model.GetMillis()
	}
	if post.GetProps() == nil {
		post.SetProps(make(model.StringInterface))
	}

	post.GenerateActionIds()
	message := model.NewWebSocketEvent(model.WEBSOCKET_EVENT_EPHEMERAL_MESSAGE, "", post.ChannelId, userId, nil)
	post = a.PreparePostForClient(post, true, false)
	post = model.AddPostActionCookies(post, a.PostActionCookieSecret())
	message.Add("post", post.ToJson())
	a.Publish(message)

	return post
}

func (a *App) UpdateEphemeralPost(userId string, post *model.Post) *model.Post {
	post.Type = model.POST_EPHEMERAL

	post.UpdateAt = model.GetMillis()
	if post.GetProps() == nil {
		post.SetProps(make(model.StringInterface))
	}

	post.GenerateActionIds()
	message := model.NewWebSocketEvent(model.WEBSOCKET_EVENT_POST_EDITED, "", post.ChannelId, userId, nil)
	post = a.PreparePostForClient(post, true, false)
	post = model.AddPostActionCookies(post, a.PostActionCookieSecret())
	message.Add("post", post.ToJson())
	a.Publish(message)

	return post
}

func (a *App) DeleteEphemeralPost(userId, postId string) {
	post := &model.Post{
		Id:       postId,
		UserId:   userId,
		Type:     model.POST_EPHEMERAL,
		DeleteAt: model.GetMillis(),
		UpdateAt: model.GetMillis(),
	}

	message := model.NewWebSocketEvent(model.WEBSOCKET_EVENT_POST_DELETED, "", "", userId, nil)
	message.Add("post", post.ToJson())
	a.Publish(message)
}

func (a *App) UpdatePost(post *model.Post, safeUpdate bool) (*model.Post, *model.AppError) {
	post.SanitizeProps()

	postLists, err := a.Srv().Store.Post().Get(post.Id, false)
	if err != nil {
		return nil, err
	}
	oldPost := postLists.Posts[post.Id]

	if oldPost == nil {
		err = model.NewAppError("UpdatePost", "api.post.update_post.find.app_error", nil, "id="+post.Id, http.StatusBadRequest)
		return nil, err
	}

	if oldPost.DeleteAt != 0 {
		err = model.NewAppError("UpdatePost", "api.post.update_post.permissions_details.app_error", map[string]interface{}{"PostId": post.Id}, "", http.StatusBadRequest)
		return nil, err
	}

	if oldPost.IsSystemMessage() {
		err = model.NewAppError("UpdatePost", "api.post.update_post.system_message.app_error", nil, "id="+post.Id, http.StatusBadRequest)
		return nil, err
	}

	if a.License() != nil {
		if *a.Config().ServiceSettings.PostEditTimeLimit != -1 && model.GetMillis() > oldPost.CreateAt+int64(*a.Config().ServiceSettings.PostEditTimeLimit*1000) && post.Message != oldPost.Message {
			err = model.NewAppError("UpdatePost", "api.post.update_post.permissions_time_limit.app_error", map[string]interface{}{"timeLimit": *a.Config().ServiceSettings.PostEditTimeLimit}, "", http.StatusBadRequest)
			return nil, err
		}
	}

	channel, err := a.GetChannel(oldPost.ChannelId)
	if err != nil {
		return nil, err
	}

	if channel.DeleteAt != 0 {
		return nil, model.NewAppError("UpdatePost", "api.post.update_post.can_not_update_post_in_deleted.error", nil, "", http.StatusBadRequest)
	}

	newPost := &model.Post{}
	newPost = oldPost.Clone()

	if newPost.Message != post.Message {
		newPost.Message = post.Message
		newPost.EditAt = model.GetMillis()
		newPost.Hashtags, _ = model.ParseHashtags(post.Message)
	}

	if !safeUpdate {
		newPost.IsPinned = post.IsPinned
		newPost.HasReactions = post.HasReactions
		newPost.FileIds = post.FileIds
		newPost.SetProps(post.GetProps())
	}

	// Avoid deep-equal checks if EditAt was already modified through message change
	if newPost.EditAt == oldPost.EditAt && (!oldPost.FileIds.Equals(newPost.FileIds) || !oldPost.AttachmentsEqual(newPost)) {
		newPost.EditAt = model.GetMillis()
	}

	if err = a.FillInPostProps(post, nil); err != nil {
		return nil, err
	}

	if pluginsEnvironment := a.GetPluginsEnvironment(); pluginsEnvironment != nil {
		var rejectionReason string
		pluginContext := a.PluginContext()
		pluginsEnvironment.RunMultiPluginHook(func(hooks plugin.Hooks) bool {
			newPost, rejectionReason = hooks.MessageWillBeUpdated(pluginContext, newPost, oldPost)
			return post != nil
		}, plugin.MessageWillBeUpdatedId)
		if newPost == nil {
			return nil, model.NewAppError("UpdatePost", "Post rejected by plugin. "+rejectionReason, nil, "", http.StatusBadRequest)
		}
	}

	rpost, err := a.Srv().Store.Post().Update(newPost, oldPost)
	if err != nil {
		return nil, err
	}

	if pluginsEnvironment := a.GetPluginsEnvironment(); pluginsEnvironment != nil {
		a.Srv().Go(func() {
			pluginContext := a.PluginContext()
			pluginsEnvironment.RunMultiPluginHook(func(hooks plugin.Hooks) bool {
				hooks.MessageHasBeenUpdated(pluginContext, newPost, oldPost)
				return true
			}, plugin.MessageHasBeenUpdatedId)
		})
	}

	rpost = a.PreparePostForClient(rpost, false, true)

	message := model.NewWebSocketEvent(model.WEBSOCKET_EVENT_POST_EDITED, "", rpost.ChannelId, "", nil)
	message.Add("post", rpost.ToJson())
	a.Publish(message)

	a.invalidateCacheForChannelPosts(rpost.ChannelId)

	return rpost, nil
}

func (a *App) PatchPost(postId string, patch *model.PostPatch) (*model.Post, *model.AppError) {
	post, err := a.GetSinglePost(postId)
	if err != nil {
		return nil, err
	}

	channel, err := a.GetChannel(post.ChannelId)
	if err != nil {
		return nil, err
	}

	if channel.DeleteAt != 0 {
		err = model.NewAppError("PatchPost", "api.post.patch_post.can_not_update_post_in_deleted.error", nil, "", http.StatusBadRequest)
		return nil, err
	}

	if !a.HasPermissionToChannel(post.UserId, post.ChannelId, model.PERMISSION_USE_CHANNEL_MENTIONS) {
		patch.DisableMentionHighlights()
	}

	post.Patch(patch)

	updatedPost, err := a.UpdatePost(post, false)
	if err != nil {
		return nil, err
	}

	return updatedPost, nil
}

func (a *App) GetPostsPage(options model.GetPostsOptions) (*model.PostList, *model.AppError) {
	return a.Srv().Store.Post().GetPosts(options, false)
}

func (a *App) GetPosts(channelId string, offset int, limit int) (*model.PostList, *model.AppError) {
	return a.Srv().Store.Post().GetPosts(model.GetPostsOptions{ChannelId: channelId, Page: offset, PerPage: limit}, true)
}

func (a *App) GetPostsEtag(channelId string) string {
	return a.Srv().Store.Post().GetEtag(channelId, true)
}

func (a *App) GetPostsSince(options model.GetPostsSinceOptions) (*model.PostList, *model.AppError) {
	return a.Srv().Store.Post().GetPostsSince(options, true)
}

func (a *App) GetSinglePost(postId string) (*model.Post, *model.AppError) {
	return a.Srv().Store.Post().GetSingle(postId)
}

func (a *App) GetPostThread(postId string, skipFetchThreads bool) (*model.PostList, *model.AppError) {
	return a.Srv().Store.Post().Get(postId, skipFetchThreads)
}

func (a *App) GetFlaggedPosts(userId string, offset int, limit int) (*model.PostList, *model.AppError) {
	return a.Srv().Store.Post().GetFlaggedPosts(userId, offset, limit)
}

func (a *App) GetFlaggedPostsForTeam(userId, teamId string, offset int, limit int) (*model.PostList, *model.AppError) {
	return a.Srv().Store.Post().GetFlaggedPostsForTeam(userId, teamId, offset, limit)
}

func (a *App) GetFlaggedPostsForChannel(userId, channelId string, offset int, limit int) (*model.PostList, *model.AppError) {
	return a.Srv().Store.Post().GetFlaggedPostsForChannel(userId, channelId, offset, limit)
}

func (a *App) GetPermalinkPost(postId string, userId string) (*model.PostList, *model.AppError) {
	list, err := a.Srv().Store.Post().Get(postId, false)
	if err != nil {
		return nil, err
	}

	if len(list.Order) != 1 {
		return nil, model.NewAppError("getPermalinkTmp", "api.post_get_post_by_id.get.app_error", nil, "", http.StatusNotFound)
	}
	post := list.Posts[list.Order[0]]

	channel, err := a.GetChannel(post.ChannelId)
	if err != nil {
		return nil, err
	}

	if err = a.JoinChannel(channel, userId); err != nil {
		return nil, err
	}

	return list, nil
}

func (a *App) GetPostsBeforePost(options model.GetPostsOptions) (*model.PostList, *model.AppError) {
	return a.Srv().Store.Post().GetPostsBefore(options)
}

func (a *App) GetPostsAfterPost(options model.GetPostsOptions) (*model.PostList, *model.AppError) {
	return a.Srv().Store.Post().GetPostsAfter(options)
}

func (a *App) GetPostsAroundPost(before bool, options model.GetPostsOptions) (*model.PostList, *model.AppError) {
	if before {
		return a.Srv().Store.Post().GetPostsBefore(options)
	}
	return a.Srv().Store.Post().GetPostsAfter(options)
}

func (a *App) GetPostAfterTime(channelId string, time int64) (*model.Post, *model.AppError) {
	return a.Srv().Store.Post().GetPostAfterTime(channelId, time)
}

func (a *App) GetPostIdAfterTime(channelId string, time int64) (string, *model.AppError) {
	return a.Srv().Store.Post().GetPostIdAfterTime(channelId, time)
}

func (a *App) GetPostIdBeforeTime(channelId string, time int64) (string, *model.AppError) {
	return a.Srv().Store.Post().GetPostIdBeforeTime(channelId, time)
}

func (a *App) GetNextPostIdFromPostList(postList *model.PostList) string {
	if len(postList.Order) > 0 {
		firstPostId := postList.Order[0]
		firstPost := postList.Posts[firstPostId]
		nextPostId, err := a.GetPostIdAfterTime(firstPost.ChannelId, firstPost.CreateAt)
		if err != nil {
			mlog.Warn("GetNextPostIdFromPostList: failed in getting next post", mlog.Err(err))
		}

		return nextPostId
	}

	return ""
}

func (a *App) GetPrevPostIdFromPostList(postList *model.PostList) string {
	if len(postList.Order) > 0 {
		lastPostId := postList.Order[len(postList.Order)-1]
		lastPost := postList.Posts[lastPostId]
		previousPostId, err := a.GetPostIdBeforeTime(lastPost.ChannelId, lastPost.CreateAt)
		if err != nil {
			mlog.Warn("GetPrevPostIdFromPostList: failed in getting previous post", mlog.Err(err))
		}

		return previousPostId
	}

	return ""
}

// AddCursorIdsForPostList adds NextPostId and PrevPostId as cursor to the PostList.
// The conditional blocks ensure that it sets those cursor IDs immediately as afterPost, beforePost or empty,
// and only query to database whenever necessary.
func (a *App) AddCursorIdsForPostList(originalList *model.PostList, afterPost, beforePost string, since int64, page, perPage int) {
	prevPostIdSet := false
	prevPostId := ""
	nextPostIdSet := false
	nextPostId := ""

	if since > 0 { // "since" query to return empty NextPostId and PrevPostId
		nextPostIdSet = true
		prevPostIdSet = true
	} else if afterPost != "" {
		if page == 0 {
			prevPostId = afterPost
			prevPostIdSet = true
		}

		if len(originalList.Order) < perPage {
			nextPostIdSet = true
		}
	} else if beforePost != "" {
		if page == 0 {
			nextPostId = beforePost
			nextPostIdSet = true
		}

		if len(originalList.Order) < perPage {
			prevPostIdSet = true
		}
	}

	if !nextPostIdSet {
		nextPostId = a.GetNextPostIdFromPostList(originalList)
	}

	if !prevPostIdSet {
		prevPostId = a.GetPrevPostIdFromPostList(originalList)
	}

	originalList.NextPostId = nextPostId
	originalList.PrevPostId = prevPostId
}
func (a *App) GetPostsForChannelAroundLastUnread(channelId, userId string, limitBefore, limitAfter int, skipFetchThreads bool) (*model.PostList, *model.AppError) {
	var member *model.ChannelMember
	var err *model.AppError
	if member, err = a.GetChannelMember(channelId, userId); err != nil {
		return nil, err
	} else if member.LastViewedAt == 0 {
		return model.NewPostList(), nil
	}

	lastUnreadPostId, err := a.GetPostIdAfterTime(channelId, member.LastViewedAt)
	if err != nil {
		return nil, err
	} else if lastUnreadPostId == "" {
		return model.NewPostList(), nil
	}

	postList, err := a.GetPostThread(lastUnreadPostId, skipFetchThreads)
	if err != nil {
		return nil, err
	}
	// Reset order to only include the last unread post: if the thread appears in the centre
	// channel organically, those replies will be added below.
	postList.Order = []string{lastUnreadPostId}

	if postListBefore, err := a.GetPostsBeforePost(model.GetPostsOptions{ChannelId: channelId, PostId: lastUnreadPostId, Page: PAGE_DEFAULT, PerPage: limitBefore, SkipFetchThreads: skipFetchThreads}); err != nil {
		return nil, err
	} else if postListBefore != nil {
		postList.Extend(postListBefore)
	}

	if postListAfter, err := a.GetPostsAfterPost(model.GetPostsOptions{ChannelId: channelId, PostId: lastUnreadPostId, Page: PAGE_DEFAULT, PerPage: limitAfter - 1, SkipFetchThreads: skipFetchThreads}); err != nil {
		return nil, err
	} else if postListAfter != nil {
		postList.Extend(postListAfter)
	}

	postList.SortByCreateAt()
	return postList, nil
}

func (a *App) DeletePost(postId, deleteByID string) (*model.Post, *model.AppError) {
	post, err := a.Srv().Store.Post().GetSingle(postId)
	if err != nil {
		err.StatusCode = http.StatusBadRequest
		return nil, err
	}

	channel, err := a.GetChannel(post.ChannelId)
	if err != nil {
		return nil, err
	}

	if channel.DeleteAt != 0 {
		err := model.NewAppError("DeletePost", "api.post.delete_post.can_not_delete_post_in_deleted.error", nil, "", http.StatusBadRequest)
		return nil, err
	}

	if err := a.Srv().Store.Post().Delete(postId, model.GetMillis(), deleteByID); err != nil {
		return nil, err
	}

	message := model.NewWebSocketEvent(model.WEBSOCKET_EVENT_POST_DELETED, "", post.ChannelId, "", nil)
	message.Add("post", a.PreparePostForClient(post, false, false).ToJson())
	a.Publish(message)

	a.Srv().Go(func() {
		a.DeletePostFiles(post)
	})
	a.Srv().Go(func() {
		a.DeleteFlaggedPosts(post.Id)
	})

	a.invalidateCacheForChannelPosts(post.ChannelId)

	return post, nil
}

func (a *App) DeleteFlaggedPosts(postId string) {
	if err := a.Srv().Store.Preference().DeleteCategoryAndName(model.PREFERENCE_CATEGORY_FLAGGED_POST, postId); err != nil {
		mlog.Warn("Unable to delete flagged post preference when deleting post.", mlog.Err(err))
		return
	}
}

func (a *App) DeletePostFiles(post *model.Post) {
	if len(post.FileIds) == 0 {
		return
	}

	if _, err := a.Srv().Store.FileInfo().DeleteForPost(post.Id); err != nil {
		mlog.Warn("Encountered error when deleting files for post", mlog.String("post_id", post.Id), mlog.Err(err))
	}
}

func (a *App) parseAndFetchChannelIdByNameFromInFilter(channelName, userId, teamId string, includeDeleted bool) (*model.Channel, error) {
	if strings.HasPrefix(channelName, "@") && strings.Contains(channelName, ",") {
		var userIds []string
		users, err := a.GetUsersByUsernames(strings.Split(channelName[1:], ","), false, nil)
		if err != nil {
			return nil, err
		}
		for _, user := range users {
			userIds = append(userIds, user.Id)
		}

		channel, err := a.GetGroupChannel(userIds)
		if err != nil {
			return nil, err
		}
		return channel, nil
	}

	if strings.HasPrefix(channelName, "@") && !strings.Contains(channelName, ",") {
		user, err := a.GetUserByUsername(channelName[1:])
		if err != nil {
			return nil, err
		}
		channel, err := a.GetOrCreateDirectChannel(userId, user.Id)
		if err != nil {
			return nil, err
		}
		return channel, nil
	}

	channel, err := a.GetChannelByName(channelName, teamId, includeDeleted)
	if err != nil {
		return nil, err
	}
	return channel, nil
}

func (a *App) searchPostsInTeam(teamId string, userId string, paramsList []*model.SearchParams, modifierFun func(*model.SearchParams)) (*model.PostList, *model.AppError) {
	var wg sync.WaitGroup

	pchan := make(chan store.StoreResult, len(paramsList))

	for _, params := range paramsList {
		// Don't allow users to search for everything.
		if params.Terms == "*" {
			continue
		}
		modifierFun(params)
		wg.Add(1)

		go func(params *model.SearchParams) {
			defer wg.Done()
			postList, err := a.Srv().Store.Post().Search(teamId, userId, params)
			pchan <- store.StoreResult{Data: postList, Err: err}
		}(params)
	}

	wg.Wait()
	close(pchan)

	posts := model.NewPostList()

	for result := range pchan {
		if result.Err != nil {
			return nil, result.Err
		}
		data := result.Data.(*model.PostList)
		posts.Extend(data)
	}

	posts.SortByCreateAt()
	return posts, nil
}

func (a *App) convertChannelNamesToChannelIds(channels []string, userId string, teamId string, includeDeletedChannels bool) []string {
	for idx, channelName := range channels {
		channel, err := a.parseAndFetchChannelIdByNameFromInFilter(channelName, userId, teamId, includeDeletedChannels)
		if err != nil {
			mlog.Error("error getting channel id by name from in filter", mlog.Err(err))
			continue
		}
		channels[idx] = channel.Id
	}
	return channels
}

func (a *App) convertUserNameToUserIds(usernames []string) []string {
	for idx, username := range usernames {
		if user, err := a.GetUserByUsername(username); err != nil {
			mlog.Error("error getting user by username", mlog.String("user_name", username), mlog.Err(err))
		} else {
			usernames[idx] = user.Id
		}
	}
	return usernames
}

func (a *App) SearchPostsInTeam(teamId string, paramsList []*model.SearchParams) (*model.PostList, *model.AppError) {
	if !*a.Config().ServiceSettings.EnablePostSearch {
		return nil, model.NewAppError("SearchPostsInTeam", "store.sql_post.search.disabled", nil, fmt.Sprintf("teamId=%v", teamId), http.StatusNotImplemented)
	}
	return a.searchPostsInTeam(teamId, "", paramsList, func(params *model.SearchParams) {
		params.SearchWithoutUserId = true
	})
}

func (a *App) SearchPostsInTeamForUser(terms string, userId string, teamId string, isOrSearch bool, includeDeletedChannels bool, timeZoneOffset int, page, perPage int) (*model.PostSearchResults, *model.AppError) {
	var postSearchResults *model.PostSearchResults
	var err *model.AppError
	paramsList := model.ParseSearchParams(strings.TrimSpace(terms), timeZoneOffset)
	includeDeleted := includeDeletedChannels && *a.Config().TeamSettings.ExperimentalViewArchivedChannels

	if !*a.Config().ServiceSettings.EnablePostSearch {
		return nil, model.NewAppError("SearchPostsInTeamForUser", "store.sql_post.search.disabled", nil, fmt.Sprintf("teamId=%v userId=%v", teamId, userId), http.StatusNotImplemented)
	}

	finalParamsList := []*model.SearchParams{}

	for _, params := range paramsList {
		params.OrTerms = isOrSearch
		// Don't allow users to search for "*"
		if params.Terms != "*" {
			// Convert channel names to channel IDs
			params.InChannels = a.convertChannelNamesToChannelIds(params.InChannels, userId, teamId, includeDeletedChannels)
			params.ExcludedChannels = a.convertChannelNamesToChannelIds(params.ExcludedChannels, userId, teamId, includeDeletedChannels)

			// Convert usernames to user IDs
			params.FromUsers = a.convertUserNameToUserIds(params.FromUsers)
			params.ExcludedUsers = a.convertUserNameToUserIds(params.ExcludedUsers)

			finalParamsList = append(finalParamsList, params)
		}
	}

	// If the processed search params are empty, return empty search results.
	if len(finalParamsList) == 0 {
		return model.MakePostSearchResults(model.NewPostList(), nil), nil
	}

	postSearchResults, err = a.Srv().Store.Post().SearchPostsInTeamForUser(finalParamsList, userId, teamId, isOrSearch, includeDeleted, page, perPage)
	if err != nil {
		return nil, err
	}

	return postSearchResults, nil
}

func (a *App) GetFileInfosForPostWithMigration(postId string) ([]*model.FileInfo, *model.AppError) {

	pchan := make(chan store.StoreResult, 1)
	go func() {
		post, err := a.Srv().Store.Post().GetSingle(postId)
		pchan <- store.StoreResult{Data: post, Err: err}
		close(pchan)
	}()

	infos, err := a.GetFileInfosForPost(postId, false)
	if err != nil {
		return nil, err
	}

	if len(infos) == 0 {
		// No FileInfos were returned so check if they need to be created for this post
		result := <-pchan
		if result.Err != nil {
			return nil, result.Err
		}
		post := result.Data.(*model.Post)

		if len(post.Filenames) > 0 {
			a.Srv().Store.FileInfo().InvalidateFileInfosForPostCache(postId, false)
			a.Srv().Store.FileInfo().InvalidateFileInfosForPostCache(postId, true)
			// The post has Filenames that need to be replaced with FileInfos
			infos = a.MigrateFilenamesToFileInfos(post)
		}
	}

	return infos, nil
}

func (a *App) GetFileInfosForPost(postId string, fromMaster bool) ([]*model.FileInfo, *model.AppError) {
	return a.Srv().Store.FileInfo().GetForPost(postId, fromMaster, false, true)
}

func (a *App) PostWithProxyAddedToImageURLs(post *model.Post) *model.Post {
	if f := a.ImageProxyAdder(); f != nil {
		return post.WithRewrittenImageURLs(f)
	}
	return post
}

func (a *App) PostWithProxyRemovedFromImageURLs(post *model.Post) *model.Post {
	if f := a.ImageProxyRemover(); f != nil {
		return post.WithRewrittenImageURLs(f)
	}
	return post
}

func (a *App) PostPatchWithProxyRemovedFromImageURLs(patch *model.PostPatch) *model.PostPatch {
	if f := a.ImageProxyRemover(); f != nil {
		return patch.WithRewrittenImageURLs(f)
	}
	return patch
}

func (a *App) ImageProxyAdder() func(string) string {
	if !*a.Config().ImageProxySettings.Enable {
		return nil
	}

	return func(url string) string {
		return a.Srv().ImageProxy.GetProxiedImageURL(url)
	}
}

func (a *App) ImageProxyRemover() (f func(string) string) {
	if !*a.Config().ImageProxySettings.Enable {
		return nil
	}

	return func(url string) string {
		return a.Srv().ImageProxy.GetUnproxiedImageURL(url)
	}
}

func (a *App) MaxPostSize() int {
	maxPostSize := a.Srv().Store.Post().GetMaxPostSize()
	if maxPostSize == 0 {
		return model.POST_MESSAGE_MAX_RUNES_V1
	}

	return maxPostSize
}

// countMentionsFromPost returns the number of posts in the post's channel that mention the user after and including the
// given post.
func (a *App) countMentionsFromPost(user *model.User, post *model.Post) (int, *model.AppError) {
	channel, err := a.GetChannel(post.ChannelId)
	if err != nil {
		return 0, err
	}

	if channel.Type == model.CHANNEL_DIRECT {
		// In a DM channel, every post made by the other user is a mention
		count, countErr := a.Srv().Store.Channel().CountPostsAfter(post.ChannelId, post.CreateAt-1, channel.GetOtherUserIdForDM(user.Id))
		if countErr != nil {
			return 0, countErr
		}

		return count, countErr
	}

	channelMember, err := a.GetChannelMember(channel.Id, user.Id)
	if err != nil {
		return 0, err
	}

	keywords := addMentionKeywordsForUser(
		map[string][]string{},
		user,
		channelMember.NotifyProps,
		&model.Status{Status: model.STATUS_ONLINE}, // Assume the user is online since they would've triggered this
		true, // Assume channel mentions are always allowed for simplicity
	)
	commentMentions := user.NotifyProps[model.COMMENTS_NOTIFY_PROP]
	checkForCommentMentions := commentMentions == model.COMMENTS_NOTIFY_ROOT || commentMentions == model.COMMENTS_NOTIFY_ANY

	// A mapping of thread root IDs to whether or not a post in that thread mentions the user
	mentionedByThread := make(map[string]bool)

	thread, err := a.GetPostThread(post.Id, false)
	if err != nil {
		return 0, err
	}

	count := 0

	if isPostMention(user, post, keywords, thread.Posts, mentionedByThread, checkForCommentMentions) {
		count += 1
	}

	page := 0
	perPage := 200
	for {
		postList, err := a.GetPostsAfterPost(model.GetPostsOptions{
			ChannelId: post.ChannelId,
			PostId:    post.Id,
			Page:      page,
			PerPage:   perPage,
		})
		if err != nil {
			return 0, err
		}

		for _, postId := range postList.Order {
			if isPostMention(user, postList.Posts[postId], keywords, postList.Posts, mentionedByThread, checkForCommentMentions) {
				count += 1
			}
		}

		if len(postList.Order) < perPage {
			break
		}

		page += 1
	}

	return count, nil
}

func isCommentMention(user *model.User, post *model.Post, otherPosts map[string]*model.Post, mentionedByThread map[string]bool) bool {
	if post.RootId == "" {
		// Not a comment
		return false
	}

	if mentioned, ok := mentionedByThread[post.RootId]; ok {
		// We've already figured out if the user was mentioned by this thread
		return mentioned
	}

	// Whether or not the user was mentioned because they started the thread
	mentioned := otherPosts[post.RootId].UserId == user.Id

	// Or because they commented on it before this post
	if !mentioned && user.NotifyProps[model.COMMENTS_NOTIFY_PROP] == model.COMMENTS_NOTIFY_ANY {
		for _, otherPost := range otherPosts {
			if otherPost.Id == post.Id {
				continue
			}

			if otherPost.RootId != post.RootId {
				continue
			}

			if otherPost.UserId == user.Id && otherPost.CreateAt < post.CreateAt {
				// Found a comment made by the user from before this post
				mentioned = true
				break
			}
		}
	}

	mentionedByThread[post.RootId] = mentioned
	return mentioned
}

func isPostMention(user *model.User, post *model.Post, keywords map[string][]string, otherPosts map[string]*model.Post, mentionedByThread map[string]bool, checkForCommentMentions bool) bool {
	// Prevent the user from mentioning themselves
	if post.UserId == user.Id && post.GetProp("from_webhook") != "true" {
		return false
	}

	// Check for keyword mentions
<<<<<<< HEAD
	mentions := getExplicitMentions(post, keywords)
	if _, ok := mentions.MentionedUserIds[user.Id]; ok {
=======
	mentions := getExplicitMentions(post, keywords, make(map[string]*model.Group))
	if _, ok := mentions.Mentions[user.Id]; ok {
>>>>>>> e39569b3
		return true
	}

	// Check for mentions caused by being added to the channel
	if post.Type == model.POST_ADD_TO_CHANNEL {
		if addedUserId, ok := post.GetProp(model.POST_PROPS_ADDED_USER_ID).(string); ok && addedUserId == user.Id {
			return true
		}
	}

	// Check for comment mentions
	if checkForCommentMentions && isCommentMention(user, post, otherPosts, mentionedByThread) {
		return true
	}

	return false
}<|MERGE_RESOLUTION|>--- conflicted
+++ resolved
@@ -72,11 +72,8 @@
 		return nil, err
 	}
 
-	// Update the LastViewAt only if the post does not have from_webhook prop set (e.g. Zapier app),
-	// or if it does not have from_bot set (e.g. from discovering the user is a bot within CreatePost).
-	_, fromWebhook := post.GetProps()["from_webhook"]
-	_, fromBot := post.GetProps()["from_bot"]
-	if !fromWebhook && !fromBot {
+	// Update the LastViewAt only if the post does not have from_webhook prop set (eg. Zapier app)
+	if _, ok := post.GetProps()["from_webhook"]; !ok {
 		if _, err := a.MarkChannelsAsViewed([]string{post.ChannelId}, post.UserId, currentSessionId); err != nil {
 			mlog.Error(
 				"Encountered error updating last viewed",
@@ -1233,13 +1230,8 @@
 	}
 
 	// Check for keyword mentions
-<<<<<<< HEAD
-	mentions := getExplicitMentions(post, keywords)
+	mentions := getExplicitMentions(post, keywords, make(map[string]*model.Group))
 	if _, ok := mentions.MentionedUserIds[user.Id]; ok {
-=======
-	mentions := getExplicitMentions(post, keywords, make(map[string]*model.Group))
-	if _, ok := mentions.Mentions[user.Id]; ok {
->>>>>>> e39569b3
 		return true
 	}
 
@@ -1256,4 +1248,4 @@
 	}
 
 	return false
-}+}
