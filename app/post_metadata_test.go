--- conflicted
+++ resolved
@@ -330,14 +330,10 @@
 		}, th.BasicChannel, false)
 		require.Nil(t, err)
 
-<<<<<<< HEAD
-		clientPost := th.App.PreparePostForClient(post, false)
+		clientPost := th.App.PreparePostForClient(post, false, false)
 		firstEmbed := clientPost.Metadata.Embeds[0]
 		ogData := firstEmbed.Data.(*opengraph.OpenGraph)
-=======
-		clientPost := th.App.PreparePostForClient(post, false, false)
-
->>>>>>> d28f56c6
+
 		t.Run("populates embeds", func(t *testing.T) {
 			assert.Equal(t, firstEmbed.Type, model.POST_EMBED_OPENGRAPH)
 			assert.Equal(t, firstEmbed.URL, "https://github.com/hmhealey/test-files")
