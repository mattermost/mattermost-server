--- conflicted
+++ resolved
@@ -50,13 +50,9 @@
 	return strings.Join(versionPartsOut, ".")
 }
 
-<<<<<<< HEAD
-func noticeMatchesConditions(config *model.Config, preferences store.PreferenceStore, userID string, client model.NoticeClientType, clientVersion, locale string, postCount, userCount int64, isSystemAdmin, isTeamAdmin bool, isCloud bool, sku string, notice *model.ProductNotice) (bool, error) {
-=======
-func noticeMatchesConditions(config *model.Config, preferences store.PreferenceStore, userId string,
+func noticeMatchesConditions(config *model.Config, preferences store.PreferenceStore, userID string,
 	client model.NoticeClientType, clientVersion string, postCount int64, userCount int64, isSystemAdmin bool,
 	isTeamAdmin bool, isCloud bool, sku string, notice *model.ProductNotice) (bool, error) {
->>>>>>> 4a8496ef
 	cnd := notice.Conditions
 
 	// check client type
@@ -254,15 +250,10 @@
 				continue
 			}
 		}
-<<<<<<< HEAD
-		result, err := noticeMatchesConditions(a.Config(), a.Srv().Store.Preference(),
-			userID,
-=======
 		result, err := noticeMatchesConditions(
 			a.Config(),
 			a.Srv().Store.Preference(),
-			userId,
->>>>>>> 4a8496ef
+			userID,
 			client,
 			clientVersion,
 			cachedPostCount,
