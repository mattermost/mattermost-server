// Copyright (c) 2015-present Mattermost, Inc. All Rights Reserved.
// See LICENSE.txt for license information.

package app

import (
	"net/http"
	"reflect"
	"regexp"
	"strconv"
	"strings"
	"time"

	"github.com/Masterminds/semver/v3"
	"github.com/pkg/errors"
	date_constraints "github.com/reflog/dateconstraints"

	"github.com/mattermost/mattermost-server/v5/config"
	"github.com/mattermost/mattermost-server/v5/mlog"
	"github.com/mattermost/mattermost-server/v5/model"
	"github.com/mattermost/mattermost-server/v5/store"
	"github.com/mattermost/mattermost-server/v5/utils"
)

const MaxRepeatViewings = 3
const MinSecondsBetweenRepeatViewings = 60 * 60

// http request cache
var noticesCache = utils.RequestCache{}

// cached counts that are used during notice condition validation
var cachedPostCount int64
var cachedUserCount int64

var cachedDBMSVersion string

// previously fetched notices
var cachedNotices model.ProductNotices
var rcStripRegexp = regexp.MustCompile(`(.*?)(-rc\d+)(.*?)`)

func cleanupVersion(originalVersion string) string {
	// clean up BuildNumber to remove release- prefix, -rc suffix and a hash part of the version
	version := strings.Replace(originalVersion, "release-", "", 1)
	version = rcStripRegexp.ReplaceAllString(version, `$1$3`)
	versionParts := strings.Split(version, ".")
	var versionPartsOut []string
	for _, part := range versionParts {
		if _, err := strconv.ParseInt(part, 10, 16); err == nil {
			versionPartsOut = append(versionPartsOut, part)
		}
	}
	return strings.Join(versionPartsOut, ".")
}

func noticeMatchesConditions(config *model.Config, preferences store.PreferenceStore, userID string,
	client model.NoticeClientType, clientVersion string, postCount int64, userCount int64, isSystemAdmin bool,
	isTeamAdmin bool, isCloud bool, sku, dbName, dbVer string,
	notice *model.ProductNotice) (bool, error) {
	cnd := notice.Conditions

	// check client type
	if cnd.ClientType != nil {
		if !cnd.ClientType.Matches(client) {
			return false, nil
		}
	}

	// check if client version is in notice range
	clientVersions := cnd.DesktopVersion
	if client == model.NoticeClientType_MobileAndroid || client == model.NoticeClientType_MobileIos {
		clientVersions = cnd.MobileVersion
	}

	clientVersionParsed, err := semver.NewVersion(clientVersion)
	if err != nil {
		return false, errors.Wrapf(err, "Cannot parse version range %s", clientVersion)
	}

	for _, v := range clientVersions {
		c, err2 := semver.NewConstraint(v)
		if err2 != nil {
			return false, errors.Wrapf(err2, "Cannot parse version range %s", v)
		}
		if !c.Check(clientVersionParsed) {
			return false, nil
		}
	}

	// check if notice date range matches current
	if cnd.DisplayDate != nil {
		y, m, d := time.Now().UTC().Date()
		trunc := time.Date(y, m, d, 0, 0, 0, 0, time.UTC)
		c, err2 := date_constraints.NewConstraint(*cnd.DisplayDate)
		if err2 != nil {
			return false, errors.Wrapf(err2, "Cannot parse date range %s", *cnd.DisplayDate)
		}
		if !c.Check(&trunc) {
			return false, nil
		}
	}

	// check if current server version is notice range
	if !isCloud && cnd.ServerVersion != nil {
		version := cleanupVersion(model.BuildNumber)
		serverVersion, err := semver.NewVersion(version)
		if err != nil {
			mlog.Warn("Build number is not in semver format", mlog.String("build_number", version))
			return false, nil
		}
		for _, v := range cnd.ServerVersion {
			c, err := semver.NewConstraint(v)
			if err != nil {
				return false, errors.Wrapf(err, "Cannot parse version range %s", v)
			}
			if !c.Check(serverVersion) {
				return false, nil
			}
		}
	}

	// check if sku matches our license
	if cnd.Sku != nil {
		if !cnd.Sku.Matches(sku) {
			return false, nil
		}
	}

	// check the target audience
	if cnd.Audience != nil {
		if !cnd.Audience.Matches(isSystemAdmin, isTeamAdmin) {
			return false, nil
		}

	}

	// check user count condition against previously calculated total user count
	if cnd.NumberOfUsers != nil && userCount > 0 {
		if userCount < *cnd.NumberOfUsers {
			return false, nil
		}
	}

	// check post count condition against previously calculated total post count
	if cnd.NumberOfPosts != nil && postCount > 0 {
		if postCount < *cnd.NumberOfPosts {
			return false, nil
		}
	}

	if cnd.DeprecatingDependency != nil {
		extDepVersion, err := semver.NewVersion(cnd.DeprecatingDependency.MinimumVersion)
		if err != nil {
			return false, errors.Wrapf(err, "Cannot parse external dependency version %s", cnd.DeprecatingDependency.MinimumVersion)
		}

		switch cnd.DeprecatingDependency.Name {
		case model.DATABASE_DRIVER_MYSQL, model.DATABASE_DRIVER_POSTGRES:
			if dbName != cnd.DeprecatingDependency.Name {
				return false, nil
			}
			serverDBMSVersion, err := semver.NewVersion(dbVer)
			if err != nil {
				return false, errors.Wrapf(err, "Cannot parse DBMS version %s", dbVer)
			}
			return extDepVersion.GreaterThan(serverDBMSVersion), nil
		default:
			return false, nil
		}
	}

	// check if our server config matches the notice
	for k, v := range cnd.ServerConfig {
		if !validateConfigEntry(config, k, v) {
			return false, nil
		}
	}

	// check if user's config matches the notice
	for k, v := range cnd.UserConfig {
		res, err := validateUserConfigEntry(preferences, userID, k, v)
		if err != nil {
			return false, err
		}
		if !res {
			return false, nil
		}
	}

	// check the type of installation
	if cnd.InstanceType != nil {
		if !cnd.InstanceType.Matches(isCloud) {
			return false, nil
		}
	}

	return true, nil
}

func validateUserConfigEntry(preferences store.PreferenceStore, userID string, key string, expectedValue interface{}) (bool, error) {
	parts := strings.Split(key, ".")
	if len(parts) != 2 {
		return false, errors.New("Invalid format of user config. Must be in form of Category.SettingName")
	}
	if _, ok := expectedValue.(string); !ok {
		return false, errors.New("Invalid format of user config. Value should be string")
	}
	pref, err := preferences.Get(userID, parts[0], parts[1])
	if err != nil {
		return false, nil
	}
	return pref.Value == expectedValue, nil
}

func validateConfigEntry(conf *model.Config, path string, expectedValue interface{}) bool {
	value, found := config.GetValueByPath(strings.Split(path, "."), *conf)
	if !found {
		return false
	}
	vt := reflect.ValueOf(value)
	if vt.IsNil() {
		return expectedValue == nil
	}
	if vt.Kind() == reflect.Ptr {
		vt = vt.Elem()
	}
	val := vt.Interface()
	return val == expectedValue
}

// GetProductNotices is called from the frontend to fetch the product notices that are relevant to the caller
func (a *App) GetProductNotices(userID, teamID string, client model.NoticeClientType, clientVersion string, locale string) (model.NoticeMessages, *model.AppError) {
	isSystemAdmin := a.SessionHasPermissionTo(*a.Session(), model.PERMISSION_MANAGE_SYSTEM)
	isTeamAdmin := a.SessionHasPermissionToTeam(*a.Session(), teamID, model.PERMISSION_MANAGE_TEAM)

	// check if notices for regular users are disabled
	if !*a.Srv().Config().AnnouncementSettings.UserNoticesEnabled && !isSystemAdmin {
		return []model.NoticeMessage{}, nil
	}

	// check if notices for admins are disabled
	if !*a.Srv().Config().AnnouncementSettings.AdminNoticesEnabled && (isTeamAdmin || isSystemAdmin) {
		return []model.NoticeMessage{}, nil
	}

	views, err := a.Srv().Store.ProductNotices().GetViews(userID)
	if err != nil {
		return nil, model.NewAppError("GetProductNotices", "api.system.update_viewed_notices.failed", nil, err.Error(), http.StatusBadRequest)
	}

	sku := a.Srv().ClientLicense()["SkuShortName"]
	isCloud := a.Srv().License() != nil && *a.Srv().License().Features.Cloud
	dbName := *a.Srv().Config().SqlSettings.DriverName

	filteredNotices := make([]model.NoticeMessage, 0)

	for noticeIndex, notice := range cachedNotices {
		// check if the notice has been viewed already
		var view *model.ProductNoticeViewState
		for viewIndex, v := range views {
			if v.NoticeId == notice.ID {
				view = &views[viewIndex]
				break
			}
		}
		if view != nil {
			repeatable := notice.Repeatable != nil && *notice.Repeatable
			if repeatable {
				if view.Viewed > MaxRepeatViewings {
					continue
				}
				if (time.Now().UTC().Unix() - view.Timestamp) < MinSecondsBetweenRepeatViewings {
					continue
				}
			} else if view.Viewed > 0 {
				continue
			}
		}
		result, err := noticeMatchesConditions(
			a.Config(),
			a.Srv().Store.Preference(),
			userID,
			client,
			clientVersion,
			cachedPostCount,
			cachedUserCount,
			isSystemAdmin,
			isTeamAdmin,
			isCloud,
			sku,
			dbName,
			cachedDBMSVersion,
			&cachedNotices[noticeIndex])
		if err != nil {
			return nil, model.NewAppError("GetProductNotices", "api.system.update_notices.validating_failed", nil, err.Error(), http.StatusBadRequest)
		}
		if result {
			selectedLocale := "en"
			filteredNotices = append(filteredNotices, model.NoticeMessage{
				NoticeMessageInternal: notice.LocalizedMessages[selectedLocale],
				ID:                    notice.ID,
				TeamAdminOnly:         notice.TeamAdminOnly(),
				SysAdminOnly:          notice.SysAdminOnly(),
			})
		}
	}

	return filteredNotices, nil
}

// UpdateViewedProductNotices is called from the frontend to mark a set of notices as 'viewed' by user
func (a *App) UpdateViewedProductNotices(userID string, noticeIds []string) *model.AppError {
	if err := a.Srv().Store.ProductNotices().View(userID, noticeIds); err != nil {
		return model.NewAppError("UpdateViewedProductNotices", "api.system.update_viewed_notices.failed", nil, err.Error(), http.StatusBadRequest)
	}
	return nil
}

// UpdateViewedProductNoticesForNewUser is called when new user is created to mark all current notices for this
// user as viewed in order to avoid showing them imminently on first login
func (a *App) UpdateViewedProductNoticesForNewUser(userID string) {
	var noticeIds []string
	for _, notice := range cachedNotices {
		noticeIds = append(noticeIds, notice.ID)
	}
	if err := a.Srv().Store.ProductNotices().View(userID, noticeIds); err != nil {
		mlog.Error("Cannot update product notices viewed state for user", mlog.String("userId", userID))
	}
}

// UpdateProductNotices is called periodically from a scheduled worker to fetch new notices and update the cache
func (a *App) UpdateProductNotices() *model.AppError {
	url := *a.Srv().Config().AnnouncementSettings.NoticesURL
	skip := *a.Srv().Config().AnnouncementSettings.NoticesSkipCache
	mlog.Debug("Will fetch notices from", mlog.String("url", url), mlog.Bool("skip_cache", skip))
	var err error
	cachedPostCount, err = a.Srv().Store.Post().AnalyticsPostCount("", false, false)
	if err != nil {
		mlog.Warn("Failed to fetch post count", mlog.String("error", err.Error()))
	}

	cachedUserCount, err = a.Srv().Store.User().Count(model.UserCountOptions{IncludeDeleted: true})
	if err != nil {
		mlog.Warn("Failed to fetch user count", mlog.String("error", err.Error()))
	}

<<<<<<< HEAD
	data, err := utils.GetURLWithCache(url, &noticesCache, skip)
=======
	cachedDBMSVersion, err = a.Srv().Store.GetDbVersion(false)
	if err != nil {
		mlog.Warn("Failed to get DBMS version", mlog.String("error", err.Error()))
	}

	cachedDBMSVersion = strings.Split(cachedDBMSVersion, " ")[0] // get rid of trailing strings attached to the version

	data, err := utils.GetUrlWithCache(url, &noticesCache, skip)
>>>>>>> 8e71ab1e
	if err != nil {
		return model.NewAppError("UpdateProductNotices", "api.system.update_notices.fetch_failed", nil, err.Error(), http.StatusBadRequest)
	}
	cachedNotices, err = model.UnmarshalProductNotices(data)
	if err != nil {
		return model.NewAppError("UpdateProductNotices", "api.system.update_notices.parse_failed", nil, err.Error(), http.StatusBadRequest)
	}

	if err := a.Srv().Store.ProductNotices().ClearOldNotices(&cachedNotices); err != nil {
		return model.NewAppError("UpdateProductNotices", "api.system.update_notices.clear_failed", nil, err.Error(), http.StatusBadRequest)
	}
	return nil
}<|MERGE_RESOLUTION|>--- conflicted
+++ resolved
@@ -343,9 +343,6 @@
 		mlog.Warn("Failed to fetch user count", mlog.String("error", err.Error()))
 	}
 
-<<<<<<< HEAD
-	data, err := utils.GetURLWithCache(url, &noticesCache, skip)
-=======
 	cachedDBMSVersion, err = a.Srv().Store.GetDbVersion(false)
 	if err != nil {
 		mlog.Warn("Failed to get DBMS version", mlog.String("error", err.Error()))
@@ -354,7 +351,6 @@
 	cachedDBMSVersion = strings.Split(cachedDBMSVersion, " ")[0] // get rid of trailing strings attached to the version
 
 	data, err := utils.GetUrlWithCache(url, &noticesCache, skip)
->>>>>>> 8e71ab1e
 	if err != nil {
 		return model.NewAppError("UpdateProductNotices", "api.system.update_notices.fetch_failed", nil, err.Error(), http.StatusBadRequest)
 	}
