// Copyright (c) 2015-present Mattermost, Inc. All Rights Reserved.
// See LICENSE.txt for license information.

package app

import (
	"context"

	"github.com/mattermost/mattermost-server/v5/model"
	"github.com/mattermost/mattermost-server/v5/services/remotecluster"
)

// MockOptionRemoteClusterService a mock of the remote cluster service
type MockOptionRemoteClusterService func(service *mockRemoteClusterService)

func MockOptionRemoteClusterServiceWithActive(active bool) MockOptionRemoteClusterService {
	return func(mrcs *mockRemoteClusterService) {
		mrcs.active = active
	}
}

func NewMockRemoteClusterService(service remotecluster.RemoteClusterServiceIFace, options ...MockOptionRemoteClusterService) *mockRemoteClusterService {
	mrcs := &mockRemoteClusterService{service, true}
	for _, option := range options {
		option(mrcs)
	}
	return mrcs
}

type mockRemoteClusterService struct {
	remotecluster.RemoteClusterServiceIFace
	active bool
}

func (mrcs *mockRemoteClusterService) Shutdown() error {
	return nil
}

func (mrcs *mockRemoteClusterService) Start() error {
	return nil
}

func (mrcs *mockRemoteClusterService) Active() bool {
	return mrcs.active
}

func (mrcs *mockRemoteClusterService) AddTopicListener(topic string, listener remotecluster.TopicListener) string {
	return model.NewId()
}

func (mrcs *mockRemoteClusterService) RemoveTopicListener(listenerId string) {
}

func (mrcs *mockRemoteClusterService) AddConnectionStateListener(listener remotecluster.ConnectionStateListener) string {
	return model.NewId()
}

func (mrcs *mockRemoteClusterService) RemoveConnectionStateListener(listenerId string) {
}

func (mrcs *mockRemoteClusterService) SendMsg(ctx context.Context, msg model.RemoteClusterMsg, rc *model.RemoteCluster, f remotecluster.SendMsgResultFunc) error {
	return nil
}

func (mrcs *mockRemoteClusterService) SendFile(ctx context.Context, us *model.UploadSession, fi *model.FileInfo, rc *model.RemoteCluster, rp remotecluster.ReaderProvider, f remotecluster.SendFileResultFunc) error {
	return nil
}

<<<<<<< HEAD
func (mrcs *mockRemoteClusterService) AcceptInvitation(invite *model.RemoteClusterInvite, name string, displayname string, creatorId string, teamId string, siteURL string) (*model.RemoteCluster, error) {
=======
func (mrcs *mockRemoteClusterService) AcceptInvitation(invite *model.RemoteClusterInvite, name string, displayName string, creatorId string, teamId string, siteURL string) (*model.RemoteCluster, error) {
>>>>>>> 6f87eb99
	return nil, nil
}

func (mrcs *mockRemoteClusterService) ReceiveIncomingMsg(rc *model.RemoteCluster, msg model.RemoteClusterMsg) remotecluster.Response {
	return remotecluster.Response{}
}<|MERGE_RESOLUTION|>--- conflicted
+++ resolved
@@ -66,11 +66,7 @@
 	return nil
 }
 
-<<<<<<< HEAD
-func (mrcs *mockRemoteClusterService) AcceptInvitation(invite *model.RemoteClusterInvite, name string, displayname string, creatorId string, teamId string, siteURL string) (*model.RemoteCluster, error) {
-=======
 func (mrcs *mockRemoteClusterService) AcceptInvitation(invite *model.RemoteClusterInvite, name string, displayName string, creatorId string, teamId string, siteURL string) (*model.RemoteCluster, error) {
->>>>>>> 6f87eb99
 	return nil, nil
 }
 
