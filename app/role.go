// Copyright (c) 2015-present Mattermost, Inc. All Rights Reserved.
// See LICENSE.txt for license information.

package app

import (
	"net/http"
	"reflect"
	"strings"

	"github.com/mattermost/mattermost-server/v5/model"
)

func (a *App) GetRole(id string) (*model.Role, *model.AppError) {
	return a.Srv().Store.Role().Get(id)
}

func (a *App) GetAllRoles() ([]*model.Role, *model.AppError) {
	return a.Srv().Store.Role().GetAll()
}

func (a *App) GetRoleByName(name string) (*model.Role, *model.AppError) {
<<<<<<< HEAD
	role, err := a.Srv.Store.Role().GetByName(name)
	if err != nil {
		return nil, err
	}

	err = a.updateChannelRolesPermissions([]*model.Role{role})
	if err != nil {
		return nil, err
	}

	return role, nil
}

func (a *App) GetRolesByNames(names []string) ([]*model.Role, *model.AppError) {
	roles, err := a.Srv.Store.Role().GetByNames(names)
	if err != nil {
		return nil, err
	}

	err = a.updateChannelRolesPermissions(roles)
	if err != nil {
		return nil, err
	}

	return roles, nil
}

// updateChannelRolesPermissions updates the permissions based on the role type, whether the permission is
// moderated, and the value of the permission on the higher-scoped scheme.
func (a *App) updateChannelRolesPermissions(roles []*model.Role) *model.AppError {
	var higherScopeNamesToQuery []string

	for _, role := range roles {
		if !role.BuiltIn && role.SchemeManaged {
			higherScopeNamesToQuery = append(higherScopeNamesToQuery, role.Name)
		}
	}

	if len(higherScopeNamesToQuery) == 0 {
		return nil
	}

	higherScopedPermissionsMap, err := a.Srv.Store.Role().HigherScopedPermissions(higherScopeNamesToQuery)
	if err != nil {
		return err
	}

	// Note: If we start shipping with builtin channel schemes we need to include builtin roles in this branching
	// statement.
	for _, role := range roles {
		if !role.BuiltIn && role.SchemeManaged {
			if higherScopedPermissions, ok := higherScopedPermissionsMap[role.Name]; ok {
				role.MergeHigherScopedPermissions(higherScopedPermissions)
			}
		}
	}

	return nil
=======
	return a.Srv().Store.Role().GetByName(name)
}

func (a *App) GetRolesByNames(names []string) ([]*model.Role, *model.AppError) {
	return a.Srv().Store.Role().GetByNames(names)
>>>>>>> 17523fa5
}

func (a *App) PatchRole(role *model.Role, patch *model.RolePatch) (*model.Role, *model.AppError) {
	// If patch is a no-op then short-circuit the store.
	if patch.Permissions != nil && reflect.DeepEqual(*patch.Permissions, role.Permissions) {
		return role, nil
	}

	role.Patch(patch)
	role, err := a.UpdateRole(role)
	if err != nil {
		return nil, err
	}

	return role, err
}

func (a *App) CreateRole(role *model.Role) (*model.Role, *model.AppError) {
	role.Id = ""
	role.CreateAt = 0
	role.UpdateAt = 0
	role.DeleteAt = 0
	role.BuiltIn = false
	role.SchemeManaged = false

	return a.Srv().Store.Role().Save(role)

}

func (a *App) UpdateRole(role *model.Role) (*model.Role, *model.AppError) {
	savedRole, err := a.Srv().Store.Role().Save(role)
	if err != nil {
		return nil, err
	}
	a.sendUpdatedRoleEvent(savedRole)

	return savedRole, nil

}

func (a *App) CheckRolesExist(roleNames []string) *model.AppError {
	roles, err := a.GetRolesByNames(roleNames)
	if err != nil {
		return err
	}

	for _, name := range roleNames {
		nameFound := false
		for _, role := range roles {
			if name == role.Name {
				nameFound = true
				break
			}
		}
		if !nameFound {
			return model.NewAppError("CheckRolesExist", "app.role.check_roles_exist.role_not_found", nil, "role="+name, http.StatusBadRequest)
		}
	}

	return nil
}

func (a *App) sendUpdatedRoleEvent(role *model.Role) {
	message := model.NewWebSocketEvent(model.WEBSOCKET_EVENT_ROLE_UPDATED, "", "", "", nil)
	message.Add("role", role.ToJson())

	a.Srv().Go(func() {
		a.Publish(message)
	})
}

func RemoveRoles(rolesToRemove []string, roles string) string {
	roleList := strings.Fields(roles)
	newRoles := make([]string, 0)

	for _, role := range roleList {
		shouldRemove := false
		for _, roleToRemove := range rolesToRemove {
			if role == roleToRemove {
				shouldRemove = true
				break
			}
		}
		if !shouldRemove {
			newRoles = append(newRoles, role)
		}
	}

	return strings.Join(newRoles, " ")
}<|MERGE_RESOLUTION|>--- conflicted
+++ resolved
@@ -20,7 +20,6 @@
 }
 
 func (a *App) GetRoleByName(name string) (*model.Role, *model.AppError) {
-<<<<<<< HEAD
 	role, err := a.Srv.Store.Role().GetByName(name)
 	if err != nil {
 		return nil, err
@@ -79,13 +78,6 @@
 	}
 
 	return nil
-=======
-	return a.Srv().Store.Role().GetByName(name)
-}
-
-func (a *App) GetRolesByNames(names []string) ([]*model.Role, *model.AppError) {
-	return a.Srv().Store.Role().GetByNames(names)
->>>>>>> 17523fa5
 }
 
 func (a *App) PatchRole(role *model.Role, patch *model.RolePatch) (*model.Role, *model.AppError) {
