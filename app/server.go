--- conflicted
+++ resolved
@@ -1785,17 +1785,6 @@
 	s.Log = l
 }
 
-<<<<<<< HEAD
-func (s *Server) Poller() netpoll.Poller {
-	return s.poller
-}
-
-func (s *Server) createAppsCache() {
-	s.appsCache = map[string]*cache.Cache{}
-}
-
-=======
->>>>>>> 5329eac0
 func (a *App) GenerateSupportPacket() []model.FileData {
 	// If any errors we come across within this function, we will log it in a warning.txt file so that we know why certain files did not get produced if any
 	var warnings []string
