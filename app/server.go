--- conflicted
+++ resolved
@@ -317,9 +317,9 @@
 	s.initEnterprise()
 
 	if s.newStore == nil {
-<<<<<<< HEAD
 		s.newStore = func() (store.Store, error) {
-			s.sqlStore = sqlstore.NewSqlSupplier(s.Config().SqlSettings, s.Metrics)
+			s.sqlStore = sqlstore.New(s.Config().SqlSettings, s.Metrics)
+
 			lcl, err2 := localcachelayer.NewLocalCacheLayer(
 				retrylayer.New(s.sqlStore),
 				s.Metrics,
@@ -329,10 +329,7 @@
 			if err2 != nil {
 				return nil, errors.Wrap(err2, "cannot create local cache layer")
 			}
-=======
-		s.newStore = func() store.Store {
-			s.sqlStore = sqlstore.New(s.Config().SqlSettings, s.Metrics)
->>>>>>> 4e2a3338
+
 			searchStore := searchlayer.NewSearchLayer(
 				lcl,
 				s.SearchEngine,
