--- conflicted
+++ resolved
@@ -12,11 +12,8 @@
 	"net/http"
 	"net/url"
 	"os"
-<<<<<<< HEAD
 	"os/exec"
-=======
 	"path"
->>>>>>> b317ee5c
 	"strings"
 	"sync"
 	"sync/atomic"
