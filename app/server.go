--- conflicted
+++ resolved
@@ -201,20 +201,11 @@
 		mlog.Error(err.Error())
 	}
 
-<<<<<<< HEAD
-=======
-	// Redirect default golang logger to this logger
-	mlog.RedirectStdLog(s.Log)
-
-	// Use this app logger as the global logger (eventually remove all instances of global logging)
-	mlog.InitGlobalLogger(s.Log)
-
 	// It is important to initialize the hub only after the global logger is set
 	// to avoid race conditions while logging from inside the hub.
 	fakeApp := New(ServerConnector(s))
 	fakeApp.HubStart()
 
->>>>>>> b977017c
 	if *s.Config().LogSettings.EnableDiagnostics && *s.Config().LogSettings.EnableSentry {
 		if strings.Contains(SENTRY_DSN, "placeholder") {
 			mlog.Warn("Sentry reporting is enabled, but SENTRY_DSN is not set. Disabling reporting.")
