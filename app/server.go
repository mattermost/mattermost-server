// Copyright (c) 2015-present Mattermost, Inc. All Rights Reserved.
// See LICENSE.txt for license information.

package app

import (
	"context"
	"crypto/tls"
	"fmt"
	"hash/maphash"
	"net"
	"net/http"
	"net/url"
	"os"
	"os/exec"
	"path"
	"path/filepath"
	"runtime"
	"strings"
	"sync"
	"sync/atomic"
	"syscall"
	"time"

	"github.com/getsentry/sentry-go"
	sentryhttp "github.com/getsentry/sentry-go/http"
	"github.com/gorilla/mux"
	"github.com/pkg/errors"
	"github.com/rs/cors"

	"golang.org/x/crypto/acme/autocert"

	"github.com/mattermost/mattermost-server/v5/audit"
	"github.com/mattermost/mattermost-server/v5/config"
	"github.com/mattermost/mattermost-server/v5/einterfaces"
	"github.com/mattermost/mattermost-server/v5/jobs"
	"github.com/mattermost/mattermost-server/v5/mlog"
	"github.com/mattermost/mattermost-server/v5/model"
	"github.com/mattermost/mattermost-server/v5/plugin"
	"github.com/mattermost/mattermost-server/v5/services/awsmeter"
	"github.com/mattermost/mattermost-server/v5/services/cache"
	"github.com/mattermost/mattermost-server/v5/services/filesstore"
	"github.com/mattermost/mattermost-server/v5/services/httpservice"
	"github.com/mattermost/mattermost-server/v5/services/imageproxy"
	"github.com/mattermost/mattermost-server/v5/services/mailservice"
	"github.com/mattermost/mattermost-server/v5/services/searchengine"
	"github.com/mattermost/mattermost-server/v5/services/searchengine/bleveengine"
	"github.com/mattermost/mattermost-server/v5/services/telemetry"
	"github.com/mattermost/mattermost-server/v5/services/timezones"
	"github.com/mattermost/mattermost-server/v5/services/tracing"
	"github.com/mattermost/mattermost-server/v5/services/upgrader"
	"github.com/mattermost/mattermost-server/v5/store"
	"github.com/mattermost/mattermost-server/v5/store/localcachelayer"
	"github.com/mattermost/mattermost-server/v5/store/retrylayer"
	"github.com/mattermost/mattermost-server/v5/store/searchlayer"
	"github.com/mattermost/mattermost-server/v5/store/sqlstore"
	"github.com/mattermost/mattermost-server/v5/store/timerlayer"
	"github.com/mattermost/mattermost-server/v5/utils"
)

var MaxNotificationsPerChannelDefault int64 = 1000000

// declaring this as var to allow overriding in tests
var SENTRY_DSN = "placeholder_sentry_dsn"

type Server struct {
	sqlStore           *sqlstore.SqlStore
	Store              store.Store
	WebSocketRouter    *WebSocketRouter
	AppInitializedOnce sync.Once

	// RootRouter is the starting point for all HTTP requests to the server.
	RootRouter *mux.Router

	// LocalRouter is the starting point for all the local UNIX socket
	// requests to the server
	LocalRouter *mux.Router

	// Router is the starting point for all web, api4 and ws requests to the server. It differs
	// from RootRouter only if the SiteURL contains a /subpath.
	Router *mux.Router

	Server      *http.Server
	ListenAddr  *net.TCPAddr
	RateLimiter *RateLimiter
	Busy        *Busy

	localModeServer *http.Server

	didFinishListen chan struct{}

	goroutineCount      int32
	goroutineExitSignal chan struct{}

	PluginsEnvironment     *plugin.Environment
	PluginConfigListenerId string
	PluginsLock            sync.RWMutex

	EmailService *EmailService

	hubs     []*Hub
	hashSeed maphash.Seed

	PushNotificationsHub   PushNotificationsHub
	pushNotificationClient *http.Client // TODO: move this to it's own package

	runjobs bool
	Jobs    *jobs.JobServer

	clusterLeaderListeners sync.Map

	licenseValue       atomic.Value
	clientLicenseValue atomic.Value
	licenseListeners   map[string]func(*model.License, *model.License)

	timezones *timezones.Timezones

	newStore func() (store.Store, error)

	htmlTemplateWatcher     *utils.HTMLTemplateWatcher
	sessionCache            cache.Cache
	seenPendingPostIdsCache cache.Cache
	statusCache             cache.Cache
	configListenerId        string
	licenseListenerId       string
	logListenerId           string
	clusterLeaderListenerId string
	searchConfigListenerId  string
	searchLicenseListenerId string
	loggerLicenseListenerId string
	configStore             *config.Store
	postActionCookieSecret  []byte

	advancedLogListenerCleanup func()

	pluginCommands     []*PluginCommand
	pluginCommandsLock sync.RWMutex

	asymmetricSigningKey atomic.Value
	clientConfig         atomic.Value
	clientConfigHash     atomic.Value
	limitedClientConfig  atomic.Value

	telemetryService *telemetry.TelemetryService

	phase2PermissionsMigrationComplete bool

	HTTPService httpservice.HTTPService

	ImageProxy *imageproxy.ImageProxy

	Audit            *audit.Audit
	Log              *mlog.Logger
	NotificationsLog *mlog.Logger

	joinCluster       bool
	startMetrics      bool
	startSearchEngine bool

	SearchEngine *searchengine.Broker

	AccountMigration einterfaces.AccountMigrationInterface
	Cluster          einterfaces.ClusterInterface
	Compliance       einterfaces.ComplianceInterface
	DataRetention    einterfaces.DataRetentionInterface
	Ldap             einterfaces.LdapInterface
	MessageExport    einterfaces.MessageExportInterface
	Cloud            einterfaces.CloudInterface
	Metrics          einterfaces.MetricsInterface
	Notification     einterfaces.NotificationInterface
	Saml             einterfaces.SamlInterface

	CacheProvider cache.Provider

	tracer *tracing.Tracer

	// These are used to prevent concurrent upload requests
	// for a given upload session which could cause inconsistencies
	// and data corruption.
	uploadLockMapMut sync.Mutex
	uploadLockMap    map[string]bool

	featureFlagSynchronizer      *config.FeatureFlagSynchronizer
	featureFlagStop              chan struct{}
	featureFlagStopped           chan struct{}
	featureFlagSynchronizerMutex sync.Mutex
}

func NewServer(options ...Option) (*Server, error) {
	rootRouter := mux.NewRouter()
	localRouter := mux.NewRouter()

	s := &Server{
		goroutineExitSignal: make(chan struct{}, 1),
		RootRouter:          rootRouter,
		LocalRouter:         localRouter,
		licenseListeners:    map[string]func(*model.License, *model.License){},
		hashSeed:            maphash.MakeSeed(),
		uploadLockMap:       map[string]bool{},
	}

	for _, option := range options {
		if err := option(s); err != nil {
			return nil, errors.Wrap(err, "failed to apply option")
		}
	}

	if s.configStore == nil {
		innerStore, err := config.NewFileStore("config.json", true)
		if err != nil {
			return nil, errors.Wrap(err, "failed to load config")
		}
		configStore, err := config.NewStoreFromBacking(innerStore, nil)
		if err != nil {
			return nil, errors.Wrap(err, "failed to load config")
		}

		s.configStore = configStore
	}

	if err := s.initLogging(); err != nil {
		mlog.Error(err.Error())
	}

	// This is called after initLogging() to avoid a race condition.
	mlog.Info("Server is initializing...")

	// It is important to initialize the hub only after the global logger is set
	// to avoid race conditions while logging from inside the hub.
	fakeApp := New(ServerConnector(s))
	fakeApp.HubStart()

	if *s.Config().LogSettings.EnableDiagnostics && *s.Config().LogSettings.EnableSentry {
		if strings.Contains(SENTRY_DSN, "placeholder") {
			mlog.Warn("Sentry reporting is enabled, but SENTRY_DSN is not set. Disabling reporting.")
		} else {
			if err := sentry.Init(sentry.ClientOptions{
				Dsn:              SENTRY_DSN,
				Release:          model.BuildHash,
				AttachStacktrace: true,
				BeforeSend: func(event *sentry.Event, hint *sentry.EventHint) *sentry.Event {
					// sanitize data sent to sentry to reduce exposure of PII
					if event.Request != nil {
						event.Request.Cookies = ""
						event.Request.QueryString = ""
						event.Request.Headers = nil
						event.Request.Data = ""
					}
					return event
				},
			}); err != nil {
				mlog.Warn("Sentry could not be initiated, probably bad DSN?", mlog.Err(err))
			}
		}
	}

	if *s.Config().ServiceSettings.EnableOpenTracing {
		tracer, err := tracing.New()
		if err != nil {
			return nil, err
		}
		s.tracer = tracer
	}

	s.HTTPService = httpservice.MakeHTTPService(s)
	s.pushNotificationClient = s.HTTPService.MakeClient(true)

	s.ImageProxy = imageproxy.MakeImageProxy(s, s.HTTPService, s.Log)

	if err := utils.TranslationsPreInit(); err != nil {
		return nil, errors.Wrapf(err, "unable to load Mattermost translation files")
	}
	model.AppErrorInit(utils.T)

	searchEngine := searchengine.NewBroker(s.Config(), s.Jobs)
	bleveEngine := bleveengine.NewBleveEngine(s.Config(), s.Jobs)
	if err := bleveEngine.Start(); err != nil {
		return nil, err
	}
	searchEngine.RegisterBleveEngine(bleveEngine)
	s.SearchEngine = searchEngine

	// at the moment we only have this implementation
	// in the future the cache provider will be built based on the loaded config
	s.CacheProvider = cache.NewProvider()
	if err := s.CacheProvider.Connect(); err != nil {
		return nil, errors.Wrapf(err, "Unable to connect to cache provider")
	}

	var err error
	if s.sessionCache, err = s.CacheProvider.NewCache(&cache.CacheOptions{
		Size:           model.SESSION_CACHE_SIZE,
		Striped:        true,
<<<<<<< HEAD
		StripedBuckets: runtime.NumCPU() - 1,
=======
		StripedBuckets: maxInt(runtime.NumCPU()-1, 1),
>>>>>>> e057e5b1
	}); err != nil {
		return nil, errors.Wrap(err, "Unable to create session cache")
	}
	if s.seenPendingPostIdsCache, err = s.CacheProvider.NewCache(&cache.CacheOptions{
		Size: PENDING_POST_IDS_CACHE_SIZE,
	}); err != nil {
		return nil, errors.Wrap(err, "Unable to create pending post ids cache")
	}
	if s.statusCache, err = s.CacheProvider.NewCache(&cache.CacheOptions{
		Size:           model.STATUS_CACHE_SIZE,
		Striped:        true,
<<<<<<< HEAD
		StripedBuckets: runtime.NumCPU() - 1,
=======
		StripedBuckets: maxInt(runtime.NumCPU()-1, 1),
>>>>>>> e057e5b1
	}); err != nil {
		return nil, errors.Wrap(err, "Unable to create status cache")
	}

	s.createPushNotificationsHub()

	if err2 := utils.InitTranslations(s.Config().LocalizationSettings); err2 != nil {
		return nil, errors.Wrapf(err2, "unable to load Mattermost translation files")
	}

	s.initEnterprise()

	if s.newStore == nil {
		s.newStore = func() (store.Store, error) {
			s.sqlStore = sqlstore.New(s.Config().SqlSettings, s.Metrics)

			lcl, err2 := localcachelayer.NewLocalCacheLayer(
				retrylayer.New(s.sqlStore),
				s.Metrics,
				s.Cluster,
				s.CacheProvider,
			)
			if err2 != nil {
				return nil, errors.Wrap(err2, "cannot create local cache layer")
			}

			searchStore := searchlayer.NewSearchLayer(
				lcl,
				s.SearchEngine,
				s.Config(),
			)

			s.AddConfigListener(func(prevCfg, cfg *model.Config) {
				searchStore.UpdateConfig(cfg)
			})

			s.sqlStore.UpdateLicense(s.License())
			s.AddLicenseListener(func(oldLicense, newLicense *model.License) {
				s.sqlStore.UpdateLicense(newLicense)
			})

			return timerlayer.New(
				searchStore,
				s.Metrics,
			), nil
		}
	}

	if htmlTemplateWatcher, err2 := utils.NewHTMLTemplateWatcher("templates"); err2 != nil {
		mlog.Error("Failed to parse server templates", mlog.Err(err2))
	} else {
		s.htmlTemplateWatcher = htmlTemplateWatcher
	}

	s.Store, err = s.newStore()
	if err != nil {
		return nil, errors.Wrap(err, "cannot create store")
	}

	s.configListenerId = s.AddConfigListener(func(_, _ *model.Config) {
		s.configOrLicenseListener()

		message := model.NewWebSocketEvent(model.WEBSOCKET_EVENT_CONFIG_CHANGED, "", "", "", nil)

		message.Add("config", s.ClientConfigWithComputed())
		s.Go(func() {
			s.Publish(message)
		})
	})
	s.licenseListenerId = s.AddLicenseListener(func(oldLicense, newLicense *model.License) {
		s.configOrLicenseListener()

		message := model.NewWebSocketEvent(model.WEBSOCKET_EVENT_LICENSE_CHANGED, "", "", "", nil)
		message.Add("license", s.GetSanitizedClientLicense())
		s.Go(func() {
			s.Publish(message)
		})

	})

	s.telemetryService = telemetry.New(s, s.Store, s.SearchEngine, s.Log)

	emailService, err := NewEmailService(s)
	if err != nil {
		return nil, errors.Wrapf(err, "unable to initialize email service")
	}
	s.EmailService = emailService

	if model.BuildEnterpriseReady == "true" {
		s.LoadLicense()
	}

	s.setupFeatureFlags()

	s.initJobs()

	s.clusterLeaderListenerId = s.AddClusterLeaderChangedListener(func() {
		mlog.Info("Cluster leader changed. Determining if job schedulers should be running:", mlog.Bool("isLeader", s.IsLeader()))
		if s.Jobs != nil && s.Jobs.Schedulers != nil {
			s.Jobs.Schedulers.HandleClusterLeaderChange(s.IsLeader())
		}
		s.setupFeatureFlags()
	})

	if s.joinCluster && s.Cluster != nil {
		s.Cluster.StartInterNodeCommunication()
	}

	if err = s.ensureAsymmetricSigningKey(); err != nil {
		return nil, errors.Wrapf(err, "unable to ensure asymmetric signing key")
	}

	if err = s.ensurePostActionCookieSecret(); err != nil {
		return nil, errors.Wrapf(err, "unable to ensure PostAction cookie secret")
	}

	if err = s.ensureInstallationDate(); err != nil {
		return nil, errors.Wrapf(err, "unable to ensure installation date")
	}

	if err = s.ensureFirstServerRunTimestamp(); err != nil {
		return nil, errors.Wrapf(err, "unable to ensure first run timestamp")
	}

	s.regenerateClientConfig()

	subpath, err := utils.GetSubpathFromConfig(s.Config())
	if err != nil {
		return nil, errors.Wrap(err, "failed to parse SiteURL subpath")
	}
	s.Router = s.RootRouter.PathPrefix(subpath).Subrouter()

	// FakeApp: remove this when we have the ServePluginRequest and ServePluginPublicRequest migrated in the server
	pluginsRoute := s.Router.PathPrefix("/plugins/{plugin_id:[A-Za-z0-9\\_\\-\\.]+}").Subrouter()
	pluginsRoute.HandleFunc("", fakeApp.ServePluginRequest)
	pluginsRoute.HandleFunc("/public/{public_file:.*}", fakeApp.ServePluginPublicRequest)
	pluginsRoute.HandleFunc("/{anything:.*}", fakeApp.ServePluginRequest)

	// If configured with a subpath, redirect 404s at the root back into the subpath.
	if subpath != "/" {
		s.RootRouter.NotFoundHandler = http.HandlerFunc(func(w http.ResponseWriter, r *http.Request) {
			r.URL.Path = path.Join(subpath, r.URL.Path)
			http.Redirect(w, r, r.URL.String(), http.StatusFound)
		})
	}

	s.WebSocketRouter = &WebSocketRouter{
		server:   s,
		handlers: make(map[string]webSocketHandler),
	}
	s.WebSocketRouter.app = fakeApp

	if appErr := mailservice.TestConnection(s.Config()); appErr != nil {
		mlog.Error("Mail server connection test is failed: " + appErr.Message)
	}

	if _, err = url.ParseRequestURI(*s.Config().ServiceSettings.SiteURL); err != nil {
		mlog.Error("SiteURL must be set. Some features will operate incorrectly if the SiteURL is not set. See documentation for details: http://about.mattermost.com/default-site-url")
	}

	backend, appErr := s.FileBackend()
	if appErr == nil {
		appErr = backend.TestConnection()
	}
	if appErr != nil {
		mlog.Error("Problem with file storage settings", mlog.Err(appErr))
	}

	s.timezones = timezones.New()
	// Start email batching because it's not like the other jobs
	s.AddConfigListener(func(_, _ *model.Config) {
		s.EmailService.InitEmailBatching()
	})

	// Start plugin health check job
	pluginsEnvironment := s.PluginsEnvironment
	if pluginsEnvironment != nil {
		pluginsEnvironment.InitPluginHealthCheckJob(*s.Config().PluginSettings.Enable && *s.Config().PluginSettings.EnableHealthCheck)
	}
	s.AddConfigListener(func(_, c *model.Config) {
		pluginsEnvironment := s.PluginsEnvironment
		if pluginsEnvironment != nil {
			pluginsEnvironment.InitPluginHealthCheckJob(*s.Config().PluginSettings.Enable && *c.PluginSettings.EnableHealthCheck)
		}
	})

	logCurrentVersion := fmt.Sprintf("Current version is %v (%v/%v/%v/%v)", model.CurrentVersion, model.BuildNumber, model.BuildDate, model.BuildHash, model.BuildHashEnterprise)
	mlog.Info(
		logCurrentVersion,
		mlog.String("current_version", model.CurrentVersion),
		mlog.String("build_number", model.BuildNumber),
		mlog.String("build_date", model.BuildDate),
		mlog.String("build_hash", model.BuildHash),
		mlog.String("build_hash_enterprise", model.BuildHashEnterprise),
	)
	if model.BuildEnterpriseReady == "true" {
		mlog.Info("Enterprise Build", mlog.Bool("enterprise_build", true))
	} else {
		mlog.Info("Team Edition Build", mlog.Bool("enterprise_build", false))
	}

	pwd, _ := os.Getwd()
	mlog.Info("Printing current working", mlog.String("directory", pwd))
	mlog.Info("Loaded config", mlog.String("source", s.configStore.String()))

	s.checkPushNotificationServerUrl()

	license := s.License()
	if license == nil {
		s.UpdateConfig(func(cfg *model.Config) {
			cfg.TeamSettings.MaxNotificationsPerChannel = &MaxNotificationsPerChannelDefault
		})
	}

	s.ReloadConfig()

	allowAdvancedLogging := license != nil && *license.Features.AdvancedLogging

	if s.Audit == nil {
		s.Audit = &audit.Audit{}
		s.Audit.Init(audit.DefMaxQueueSize)
		if err = s.configureAudit(s.Audit, allowAdvancedLogging); err != nil {
			mlog.Error("Error configuring audit", mlog.Err(err))
		}
	}

	s.removeUnlicensedLogTargets(license)
	s.enableLoggingMetrics()

	s.loggerLicenseListenerId = s.AddLicenseListener(func(oldLicense, newLicense *model.License) {
		s.removeUnlicensedLogTargets(newLicense)
		s.enableLoggingMetrics()
	})

	// Enable developer settings if this is a "dev" build
	if model.BuildNumber == "dev" {
		s.UpdateConfig(func(cfg *model.Config) { *cfg.ServiceSettings.EnableDeveloper = true })
	}

	if err = s.Store.Status().ResetAll(); err != nil {
		mlog.Error("Error to reset the server status.", mlog.Err(err))
	}

	if s.startMetrics && s.Metrics != nil {
		s.Metrics.StartServer()
	}

	s.SearchEngine.UpdateConfig(s.Config())
	searchConfigListenerId, searchLicenseListenerId := s.StartSearchEngine()
	s.searchConfigListenerId = searchConfigListenerId
	s.searchLicenseListenerId = searchLicenseListenerId

	// if enabled - perform initial product notices fetch
	if *s.Config().AnnouncementSettings.AdminNoticesEnabled || *s.Config().AnnouncementSettings.UserNoticesEnabled {
		go fakeApp.UpdateProductNotices()
	}

	return s, nil
}

func maxInt(a, b int) int {
	if a > b {
		return a
	}
	return b
}

func (s *Server) RunJobs() {
	if s.runjobs {
		s.Go(func() {
			runSecurityJob(s)
		})
		s.Go(func() {
			firstRun, err := s.getFirstServerRunTimestamp()
			if err != nil {
				mlog.Warn("Fetching time of first server run failed. Setting to 'now'.")
				s.ensureFirstServerRunTimestamp()
				firstRun = utils.MillisFromTime(time.Now())
			}
			s.telemetryService.RunTelemetryJob(firstRun)
		})
		s.Go(func() {
			runSessionCleanupJob(s)
		})
		s.Go(func() {
			runTokenCleanupJob(s)
		})
		s.Go(func() {
			runCommandWebhookCleanupJob(s)
		})

		if complianceI := s.Compliance; complianceI != nil {
			complianceI.StartComplianceDailyJob()
		}

		if *s.Config().JobSettings.RunJobs && s.Jobs != nil {
			s.Jobs.StartWorkers()
		}
		if *s.Config().JobSettings.RunScheduler && s.Jobs != nil {
			s.Jobs.StartSchedulers()
		}

		if *s.Config().ServiceSettings.EnableAWSMetering {
			runReportToAWSMeterJob(s)
		}
	}
}

// Global app options that should be applied to apps created by this server
func (s *Server) AppOptions() []AppOption {
	return []AppOption{
		ServerConnector(s),
	}
}

// initLogging initializes and configures the logger. This may be called more than once.
func (s *Server) initLogging() error {
	if s.Log == nil {
		s.Log = mlog.NewLogger(utils.MloggerConfigFromLoggerConfig(&s.Config().LogSettings, utils.GetLogFileLocation))
	}

	// Use this app logger as the global logger (eventually remove all instances of global logging).
	// This is deferred because a copy is made of the logger and it must be fully configured before
	// the copy is made.
	defer mlog.InitGlobalLogger(s.Log)

	// Redirect default Go logger to this logger.
	defer mlog.RedirectStdLog(s.Log)

	if s.NotificationsLog == nil {
		notificationLogSettings := utils.GetLogSettingsFromNotificationsLogSettings(&s.Config().NotificationLogSettings)
		s.NotificationsLog = mlog.NewLogger(utils.MloggerConfigFromLoggerConfig(notificationLogSettings, utils.GetNotificationsLogFileLocation)).
			WithCallerSkip(1).With(mlog.String("logSource", "notifications"))
	}

	if s.logListenerId != "" {
		s.RemoveConfigListener(s.logListenerId)
	}
	s.logListenerId = s.AddConfigListener(func(_, after *model.Config) {
		s.Log.ChangeLevels(utils.MloggerConfigFromLoggerConfig(&after.LogSettings, utils.GetLogFileLocation))

		notificationLogSettings := utils.GetLogSettingsFromNotificationsLogSettings(&after.NotificationLogSettings)
		s.NotificationsLog.ChangeLevels(utils.MloggerConfigFromLoggerConfig(notificationLogSettings, utils.GetNotificationsLogFileLocation))
	})

	// Configure advanced logging.
	// Advanced logging is E20 only, however logging must be initialized before the license
	// file is loaded.  If no valid E20 license exists then advanced logging will be
	// shutdown once license is loaded/checked.
	if *s.Config().LogSettings.AdvancedLoggingConfig != "" {
		dsn := *s.Config().LogSettings.AdvancedLoggingConfig
		isJson := config.IsJsonMap(dsn)

		// If this is a file based config we need the full path so it can be watched.
		if !isJson && strings.HasPrefix(s.configStore.String(), "file://") && !filepath.IsAbs(dsn) {
			configPath := strings.TrimPrefix(s.configStore.String(), "file://")
			dsn = filepath.Join(filepath.Dir(configPath), dsn)
		}

		cfg, err := config.NewLogConfigSrc(dsn, isJson, s.configStore)
		if err != nil {
			return fmt.Errorf("invalid advanced logging config, %w", err)
		}

		if err := s.Log.ConfigAdvancedLogging(cfg.Get()); err != nil {
			return fmt.Errorf("error configuring advanced logging, %w", err)
		}

		if !isJson {
			mlog.Info("Loaded advanced logging config", mlog.String("source", dsn))
		}

		listenerId := cfg.AddListener(func(_, newCfg mlog.LogTargetCfg) {
			if err := s.Log.ConfigAdvancedLogging(newCfg); err != nil {
				mlog.Error("Error re-configuring advanced logging", mlog.Err(err))
			} else {
				mlog.Info("Re-configured advanced logging")
			}
		})

		// In case initLogging is called more than once.
		if s.advancedLogListenerCleanup != nil {
			s.advancedLogListenerCleanup()
		}

		s.advancedLogListenerCleanup = func() {
			cfg.RemoveListener(listenerId)
		}
	}
	return nil
}

func (s *Server) removeUnlicensedLogTargets(license *model.License) {
	if license != nil && *license.Features.AdvancedLogging {
		// advanced logging enabled via license; no need to remove any targets
		return
	}

	timeoutCtx, cancelCtx := context.WithTimeout(context.Background(), time.Second*10)
	defer cancelCtx()

	mlog.RemoveTargets(timeoutCtx, func(ti mlog.TargetInfo) bool {
		return ti.Type != "*target.Writer" && ti.Type != "*target.File"
	})
}

func (s *Server) enableLoggingMetrics() {
	if s.Metrics == nil {
		return
	}

	if err := mlog.EnableMetrics(s.Metrics.GetLoggerMetricsCollector()); err != nil {
		mlog.Error("Failed to enable advanced logging metrics", mlog.Err(err))
	} else {
		mlog.Debug("Advanced logging metrics enabled")
	}
}

const TIME_TO_WAIT_FOR_CONNECTIONS_TO_CLOSE_ON_SERVER_SHUTDOWN = time.Second

func (s *Server) StopHTTPServer() {
	if s.Server != nil {
		ctx, cancel := context.WithTimeout(context.Background(), TIME_TO_WAIT_FOR_CONNECTIONS_TO_CLOSE_ON_SERVER_SHUTDOWN)
		defer cancel()
		didShutdown := false
		for s.didFinishListen != nil && !didShutdown {
			if err := s.Server.Shutdown(ctx); err != nil {
				mlog.Warn("Unable to shutdown server", mlog.Err(err))
			}
			timer := time.NewTimer(time.Millisecond * 50)
			select {
			case <-s.didFinishListen:
				didShutdown = true
			case <-timer.C:
			}
			timer.Stop()
		}
		s.Server.Close()
		s.Server = nil
	}
}

func (s *Server) Shutdown() error {
	mlog.Info("Stopping Server...")

	defer sentry.Flush(2 * time.Second)

	s.HubStop()
	s.ShutDownPlugins()
	s.RemoveLicenseListener(s.licenseListenerId)
	s.RemoveLicenseListener(s.loggerLicenseListenerId)
	s.RemoveClusterLeaderChangedListener(s.clusterLeaderListenerId)

	if s.tracer != nil {
		if err := s.tracer.Close(); err != nil {
			mlog.Error("Unable to cleanly shutdown opentracing client", mlog.Err(err))
		}
	}

	err := s.telemetryService.Shutdown()
	if err != nil {
		mlog.Error("Unable to cleanly shutdown telemetry client", mlog.Err(err))
	}

	s.StopHTTPServer()
	s.stopLocalModeServer()
	// Push notification hub needs to be shutdown after HTTP server
	// to prevent stray requests from generating a push notification after it's shut down.
	s.StopPushNotificationsHubWorkers()

	s.WaitForGoroutines()

	if s.htmlTemplateWatcher != nil {
		s.htmlTemplateWatcher.Close()
	}

	if s.advancedLogListenerCleanup != nil {
		s.advancedLogListenerCleanup()
		s.advancedLogListenerCleanup = nil
	}

	s.RemoveConfigListener(s.configListenerId)
	s.RemoveConfigListener(s.logListenerId)
	s.stopSearchEngine()

	s.Audit.Shutdown()

	s.stopFeatureFlagUpdateJob()

	s.configStore.Close()

	if s.Cluster != nil {
		s.Cluster.StopInterNodeCommunication()
	}

	if s.Metrics != nil {
		s.Metrics.StopServer()
	}

	// This must be done after the cluster is stopped.
	if s.Jobs != nil && s.runjobs {
		s.Jobs.StopWorkers()
		s.Jobs.StopSchedulers()
	}

	if s.Store != nil {
		s.Store.Close()
	}

	if s.CacheProvider != nil {
		if err = s.CacheProvider.Close(); err != nil {
			mlog.Error("Unable to cleanly shutdown cache", mlog.Err(err))
		}
	}

	timeoutCtx, timeoutCancel := context.WithTimeout(context.Background(), time.Second*15)
	defer timeoutCancel()
	if err := mlog.Flush(timeoutCtx); err != nil {
		mlog.Error("Error flushing logs", mlog.Err(err))
	}

	mlog.Info("Server stopped")

	// this should just write the "server stopped" record, the rest are already flushed.
	timeoutCtx2, timeoutCancel2 := context.WithTimeout(context.Background(), time.Second*5)
	defer timeoutCancel2()
	_ = mlog.ShutdownAdvancedLogging(timeoutCtx2)

	return nil
}

func (s *Server) Restart() error {
	percentage, err := s.UpgradeToE0Status()
	if err != nil || percentage != 100 {
		return errors.Wrap(err, "unable to restart because the system has not been upgraded")
	}
	s.Shutdown()

	argv0, err := exec.LookPath(os.Args[0])
	if err != nil {
		return err
	}

	if _, err = os.Stat(argv0); err != nil {
		return err
	}

	mlog.Info("Restarting server")
	return syscall.Exec(argv0, os.Args, os.Environ())
}

func (s *Server) isUpgradedFromTE() bool {
	val, err := s.Store.System().GetByName(model.SYSTEM_UPGRADED_FROM_TE_ID)
	if err != nil {
		return false
	}
	return val.Value == "true"
}

func (s *Server) CanIUpgradeToE0() error {
	return upgrader.CanIUpgradeToE0()
}

func (s *Server) UpgradeToE0() error {
	if err := upgrader.UpgradeToE0(); err != nil {
		return err
	}
	upgradedFromTE := &model.System{Name: model.SYSTEM_UPGRADED_FROM_TE_ID, Value: "true"}
	s.Store.System().Save(upgradedFromTE)
	return nil
}

func (s *Server) UpgradeToE0Status() (int64, error) {
	return upgrader.UpgradeToE0Status()
}

// Go creates a goroutine, but maintains a record of it to ensure that execution completes before
// the server is shutdown.
func (s *Server) Go(f func()) {
	atomic.AddInt32(&s.goroutineCount, 1)

	go func() {
		f()

		atomic.AddInt32(&s.goroutineCount, -1)
		select {
		case s.goroutineExitSignal <- struct{}{}:
		default:
		}
	}()
}

// WaitForGoroutines blocks until all goroutines created by App.Go exit.
func (s *Server) WaitForGoroutines() {
	for atomic.LoadInt32(&s.goroutineCount) != 0 {
		<-s.goroutineExitSignal
	}
}

var corsAllowedMethods = []string{
	"POST",
	"GET",
	"OPTIONS",
	"PUT",
	"PATCH",
	"DELETE",
}

// golang.org/x/crypto/acme/autocert/autocert.go
func handleHTTPRedirect(w http.ResponseWriter, r *http.Request) {
	if r.Method != "GET" && r.Method != "HEAD" {
		http.Error(w, "Use HTTPS", http.StatusBadRequest)
		return
	}
	target := "https://" + stripPort(r.Host) + r.URL.RequestURI()
	http.Redirect(w, r, target, http.StatusFound)
}

// golang.org/x/crypto/acme/autocert/autocert.go
func stripPort(hostport string) string {
	host, _, err := net.SplitHostPort(hostport)
	if err != nil {
		return hostport
	}
	return net.JoinHostPort(host, "443")
}

func (s *Server) Start() error {
	mlog.Info("Starting Server...")

	var handler http.Handler = s.RootRouter

	if *s.Config().LogSettings.EnableDiagnostics && *s.Config().LogSettings.EnableSentry && !strings.Contains(SENTRY_DSN, "placeholder") {
		sentryHandler := sentryhttp.New(sentryhttp.Options{
			Repanic: true,
		})
		handler = sentryHandler.Handle(handler)
	}

	if allowedOrigins := *s.Config().ServiceSettings.AllowCorsFrom; allowedOrigins != "" {
		exposedCorsHeaders := *s.Config().ServiceSettings.CorsExposedHeaders
		allowCredentials := *s.Config().ServiceSettings.CorsAllowCredentials
		debug := *s.Config().ServiceSettings.CorsDebug
		corsWrapper := cors.New(cors.Options{
			AllowedOrigins:   strings.Fields(allowedOrigins),
			AllowedMethods:   corsAllowedMethods,
			AllowedHeaders:   []string{"*"},
			ExposedHeaders:   strings.Fields(exposedCorsHeaders),
			MaxAge:           86400,
			AllowCredentials: allowCredentials,
			Debug:            debug,
		})

		// If we have debugging of CORS turned on then forward messages to logs
		if debug {
			corsWrapper.Log = s.Log.StdLog(mlog.String("source", "cors"))
		}

		handler = corsWrapper.Handler(handler)
	}

	if *s.Config().RateLimitSettings.Enable {
		mlog.Info("RateLimiter is enabled")

		rateLimiter, err := NewRateLimiter(&s.Config().RateLimitSettings, s.Config().ServiceSettings.TrustedProxyIPHeader)
		if err != nil {
			return err
		}

		s.RateLimiter = rateLimiter
		handler = rateLimiter.RateLimitHandler(handler)
	}
	s.Busy = NewBusy(s.Cluster)

	// Creating a logger for logging errors from http.Server at error level
	errStdLog, err := s.Log.StdLogAt(mlog.LevelError, mlog.String("source", "httpserver"))
	if err != nil {
		return err
	}

	s.Server = &http.Server{
		Handler:      handler,
		ReadTimeout:  time.Duration(*s.Config().ServiceSettings.ReadTimeout) * time.Second,
		WriteTimeout: time.Duration(*s.Config().ServiceSettings.WriteTimeout) * time.Second,
		IdleTimeout:  time.Duration(*s.Config().ServiceSettings.IdleTimeout) * time.Second,
		ErrorLog:     errStdLog,
	}

	addr := *s.Config().ServiceSettings.ListenAddress
	if addr == "" {
		if *s.Config().ServiceSettings.ConnectionSecurity == model.CONN_SECURITY_TLS {
			addr = ":https"
		} else {
			addr = ":http"
		}
	}

	listener, err := net.Listen("tcp", addr)
	if err != nil {
		errors.Wrapf(err, utils.T("api.server.start_server.starting.critical"), err)
		return err
	}
	s.ListenAddr = listener.Addr().(*net.TCPAddr)

	logListeningPort := fmt.Sprintf("Server is listening on %v", listener.Addr().String())
	mlog.Info(logListeningPort, mlog.String("address", listener.Addr().String()))

	m := &autocert.Manager{
		Cache:  autocert.DirCache(*s.Config().ServiceSettings.LetsEncryptCertificateCacheFile),
		Prompt: autocert.AcceptTOS,
	}

	if *s.Config().ServiceSettings.Forward80To443 {
		if host, port, err := net.SplitHostPort(addr); err != nil {
			mlog.Error("Unable to setup forwarding", mlog.Err(err))
		} else if port != "443" {
			return fmt.Errorf(utils.T("api.server.start_server.forward80to443.enabled_but_listening_on_wrong_port"), port)
		} else {
			httpListenAddress := net.JoinHostPort(host, "http")

			if *s.Config().ServiceSettings.UseLetsEncrypt {
				server := &http.Server{
					Addr:     httpListenAddress,
					Handler:  m.HTTPHandler(nil),
					ErrorLog: s.Log.StdLog(mlog.String("source", "le_forwarder_server")),
				}
				go server.ListenAndServe()
			} else {
				go func() {
					redirectListener, err := net.Listen("tcp", httpListenAddress)
					if err != nil {
						mlog.Error("Unable to setup forwarding", mlog.Err(err))
						return
					}
					defer redirectListener.Close()

					server := &http.Server{
						Handler:  http.HandlerFunc(handleHTTPRedirect),
						ErrorLog: s.Log.StdLog(mlog.String("source", "forwarder_server")),
					}
					server.Serve(redirectListener)
				}()
			}
		}
	} else if *s.Config().ServiceSettings.UseLetsEncrypt {
		return errors.New(utils.T("api.server.start_server.forward80to443.disabled_while_using_lets_encrypt"))
	}

	s.didFinishListen = make(chan struct{})
	go func() {
		var err error
		if *s.Config().ServiceSettings.ConnectionSecurity == model.CONN_SECURITY_TLS {

			tlsConfig := &tls.Config{
				PreferServerCipherSuites: true,
				CurvePreferences:         []tls.CurveID{tls.CurveP521, tls.CurveP384, tls.CurveP256},
			}

			switch *s.Config().ServiceSettings.TLSMinVer {
			case "1.0":
				tlsConfig.MinVersion = tls.VersionTLS10
			case "1.1":
				tlsConfig.MinVersion = tls.VersionTLS11
			default:
				tlsConfig.MinVersion = tls.VersionTLS12
			}

			defaultCiphers := []uint16{
				tls.TLS_ECDHE_ECDSA_WITH_AES_128_GCM_SHA256,
				tls.TLS_ECDHE_ECDSA_WITH_AES_256_GCM_SHA384,
				tls.TLS_ECDHE_RSA_WITH_AES_128_GCM_SHA256,
				tls.TLS_ECDHE_RSA_WITH_AES_256_GCM_SHA384,
				tls.TLS_RSA_WITH_AES_128_GCM_SHA256,
				tls.TLS_RSA_WITH_AES_256_GCM_SHA384,
			}

			if len(s.Config().ServiceSettings.TLSOverwriteCiphers) == 0 {
				tlsConfig.CipherSuites = defaultCiphers
			} else {
				var cipherSuites []uint16
				for _, cipher := range s.Config().ServiceSettings.TLSOverwriteCiphers {
					value, ok := model.ServerTLSSupportedCiphers[cipher]

					if !ok {
						mlog.Warn("Unsupported cipher passed", mlog.String("cipher", cipher))
						continue
					}

					cipherSuites = append(cipherSuites, value)
				}

				if len(cipherSuites) == 0 {
					mlog.Warn("No supported ciphers passed, fallback to default cipher suite")
					cipherSuites = defaultCiphers
				}

				tlsConfig.CipherSuites = cipherSuites
			}

			certFile := ""
			keyFile := ""

			if *s.Config().ServiceSettings.UseLetsEncrypt {
				tlsConfig.GetCertificate = m.GetCertificate
				tlsConfig.NextProtos = append(tlsConfig.NextProtos, "h2")
			} else {
				certFile = *s.Config().ServiceSettings.TLSCertFile
				keyFile = *s.Config().ServiceSettings.TLSKeyFile
			}

			s.Server.TLSConfig = tlsConfig
			err = s.Server.ServeTLS(listener, certFile, keyFile)
		} else {
			err = s.Server.Serve(listener)
		}

		if err != nil && err != http.ErrServerClosed {
			mlog.Critical("Error starting server", mlog.Err(err))
			time.Sleep(time.Second)
		}

		close(s.didFinishListen)
	}()

	if *s.Config().ServiceSettings.EnableLocalMode {
		if err := s.startLocalModeServer(); err != nil {
			mlog.Critical(err.Error())
		}
	}

	return nil
}

func (s *Server) startLocalModeServer() error {
	s.localModeServer = &http.Server{
		Handler: s.LocalRouter,
	}

	socket := *s.configStore.Get().ServiceSettings.LocalModeSocketLocation
	unixListener, err := net.Listen("unix", socket)
	if err != nil {
		return errors.Wrapf(err, utils.T("api.server.start_server.starting.critical"), err)
	}
	if err = os.Chmod(socket, 0600); err != nil {
		return errors.Wrapf(err, utils.T("api.server.start_server.starting.critical"), err)
	}

	go func() {
		err = s.localModeServer.Serve(unixListener)
		if err != nil && err != http.ErrServerClosed {
			mlog.Critical("Error starting unix socket server", mlog.Err(err))
		}
	}()
	return nil
}

func (s *Server) stopLocalModeServer() {
	if s.localModeServer != nil {
		s.localModeServer.Close()
	}
}

func (a *App) OriginChecker() func(*http.Request) bool {
	if allowed := *a.Config().ServiceSettings.AllowCorsFrom; allowed != "" {
		if allowed != "*" {
			siteURL, err := url.Parse(*a.Config().ServiceSettings.SiteURL)
			if err == nil {
				siteURL.Path = ""
				allowed += " " + siteURL.String()
			}
		}

		return utils.OriginChecker(allowed)
	}
	return nil
}

func (s *Server) checkPushNotificationServerUrl() {
	notificationServer := *s.Config().EmailSettings.PushNotificationServer
	if strings.HasPrefix(notificationServer, "http://") {
		mlog.Warn("Your push notification server is configured with HTTP. For improved security, update to HTTPS in your configuration.")
	}
}

func runSecurityJob(s *Server) {
	doSecurity(s)
	model.CreateRecurringTask("Security", func() {
		doSecurity(s)
	}, time.Hour*4)
}

func runTokenCleanupJob(s *Server) {
	doTokenCleanup(s)
	model.CreateRecurringTask("Token Cleanup", func() {
		doTokenCleanup(s)
	}, time.Hour*1)
}

func runCommandWebhookCleanupJob(s *Server) {
	doCommandWebhookCleanup(s)
	model.CreateRecurringTask("Command Hook Cleanup", func() {
		doCommandWebhookCleanup(s)
	}, time.Hour*1)
}

func runSessionCleanupJob(s *Server) {
	doSessionCleanup(s)
	model.CreateRecurringTask("Session Cleanup", func() {
		doSessionCleanup(s)
	}, time.Hour*24)
}

func runLicenseExpirationCheckJob(a *App) {
	doLicenseExpirationCheck(a)
	model.CreateRecurringTask("License Expiration Check", func() {
		doLicenseExpirationCheck(a)
	}, time.Hour*24)
}

func runReportToAWSMeterJob(s *Server) {
	model.CreateRecurringTask("Collect and send usage report to AWS Metering Service", func() {
		doReportUsageToAWSMeteringService(s)
	}, time.Hour*model.AWS_METERING_REPORT_INTERVAL)
}

func doReportUsageToAWSMeteringService(s *Server) {
	awsMeter := awsmeter.New(s.Store, s.Config())
	if awsMeter == nil {
		mlog.Error("Cannot obtain instance of AWS Metering Service.")
		return
	}

	dimensions := []string{model.AWS_METERING_DIMENSION_USAGE_HRS}
	reports := awsMeter.GetUserCategoryUsage(dimensions, time.Now().UTC(), time.Now().Add(-model.AWS_METERING_REPORT_INTERVAL*time.Hour).UTC())
	awsMeter.ReportUserCategoryUsage(reports)
}

func runCheckWarnMetricStatusJob(a *App) {
	doCheckWarnMetricStatus(a)
	model.CreateRecurringTask("Check Warn Metric Status Job", func() {
		doCheckWarnMetricStatus(a)
	}, time.Hour*model.WARN_METRIC_JOB_INTERVAL)
}

func doSecurity(s *Server) {
	s.DoSecurityUpdateCheck()
}

func doTokenCleanup(s *Server) {
	s.Store.Token().Cleanup()
}

func doCommandWebhookCleanup(s *Server) {
	s.Store.CommandWebhook().Cleanup()
}

const (
	SESSIONS_CLEANUP_BATCH_SIZE = 1000
)

func doSessionCleanup(s *Server) {
	s.Store.Session().Cleanup(model.GetMillis(), SESSIONS_CLEANUP_BATCH_SIZE)
}

func doCheckWarnMetricStatus(a *App) {
	license := a.Srv().License()
	if license != nil {
		mlog.Debug("License is present, skip")
		return
	}

	// Get the system fields values from store
	systemDataList, nErr := a.Srv().Store.System().Get()
	if nErr != nil {
		mlog.Error("No system properties obtained", mlog.Err(nErr))
		return
	}

	warnMetricStatusFromStore := make(map[string]string)

	for key, value := range systemDataList {
		if strings.HasPrefix(key, model.WARN_METRIC_STATUS_STORE_PREFIX) {
			if _, ok := model.WarnMetricsTable[key]; ok {
				warnMetricStatusFromStore[key] = value
				if value == model.WARN_METRIC_STATUS_ACK {
					// If any warn metric has already been acked, we return
					mlog.Debug("Warn metrics have been acked, skip")
					return
				}
			}
		}
	}

	lastWarnMetricRunTimestamp, err := a.Srv().getLastWarnMetricTimestamp()
	if err != nil {
		mlog.Debug("Cannot obtain last advisory run timestamp", mlog.Err(err))
	} else {
		currentTime := utils.MillisFromTime(time.Now())
		// If the admin advisory has already been shown in the last 7 days
		if (currentTime-lastWarnMetricRunTimestamp)/(model.WARN_METRIC_JOB_WAIT_TIME) < 1 {
			mlog.Debug("No advisories should be shown during the wait interval time")
			return
		}
	}

	numberOfActiveUsers, err0 := a.Srv().Store.User().Count(model.UserCountOptions{})
	if err0 != nil {
		mlog.Error("Error attempting to get active registered users.", mlog.Err(err0))
	}

	teamCount, err1 := a.Srv().Store.Team().AnalyticsTeamCount(false)
	if err1 != nil {
		mlog.Error("Error attempting to get number of teams.", mlog.Err(err1))
	}

	openChannelCount, err2 := a.Srv().Store.Channel().AnalyticsTypeCount("", model.CHANNEL_OPEN)
	if err2 != nil {
		mlog.Error("Error attempting to get number of public channels.", mlog.Err(err2))
	}

	// If an account is created with a different email domain
	// Search for an entry that has an email account different from the current domain
	// Get domain account from site url
	localDomainAccount := utils.GetHostnameFromSiteURL(*a.Srv().Config().ServiceSettings.SiteURL)
	isDiffEmailAccount, err3 := a.Srv().Store.User().AnalyticsGetExternalUsers(localDomainAccount)
	if err3 != nil {
		mlog.Error("Error attempting to get number of private channels.", mlog.Err(err3))
	}

	warnMetrics := []model.WarnMetric{}

	if numberOfActiveUsers < model.WARN_METRIC_NUMBER_OF_ACTIVE_USERS_25 {
		return
	} else if teamCount >= model.WarnMetricsTable[model.SYSTEM_WARN_METRIC_NUMBER_OF_TEAMS_5].Limit && warnMetricStatusFromStore[model.SYSTEM_WARN_METRIC_NUMBER_OF_TEAMS_5] != model.WARN_METRIC_STATUS_RUNONCE {
		warnMetrics = append(warnMetrics, model.WarnMetricsTable[model.SYSTEM_WARN_METRIC_NUMBER_OF_TEAMS_5])
	} else if *a.Config().ServiceSettings.EnableMultifactorAuthentication && warnMetricStatusFromStore[model.SYSTEM_WARN_METRIC_MFA] != model.WARN_METRIC_STATUS_RUNONCE {
		warnMetrics = append(warnMetrics, model.WarnMetricsTable[model.SYSTEM_WARN_METRIC_MFA])
	} else if isDiffEmailAccount && warnMetricStatusFromStore[model.SYSTEM_WARN_METRIC_EMAIL_DOMAIN] != model.WARN_METRIC_STATUS_RUNONCE {
		warnMetrics = append(warnMetrics, model.WarnMetricsTable[model.SYSTEM_WARN_METRIC_EMAIL_DOMAIN])
	} else if openChannelCount >= model.WarnMetricsTable[model.SYSTEM_WARN_METRIC_NUMBER_OF_CHANNELS_50].Limit && warnMetricStatusFromStore[model.SYSTEM_WARN_METRIC_NUMBER_OF_CHANNELS_50] != model.WARN_METRIC_STATUS_RUNONCE {
		warnMetrics = append(warnMetrics, model.WarnMetricsTable[model.SYSTEM_WARN_METRIC_NUMBER_OF_CHANNELS_50])
	}

	// If the system did not cross any of the thresholds for the Contextual Advisories
	if len(warnMetrics) == 0 {
		if numberOfActiveUsers >= model.WarnMetricsTable[model.SYSTEM_WARN_METRIC_NUMBER_OF_ACTIVE_USERS_100].Limit && numberOfActiveUsers < model.WarnMetricsTable[model.SYSTEM_WARN_METRIC_NUMBER_OF_ACTIVE_USERS_200].Limit && warnMetricStatusFromStore[model.SYSTEM_WARN_METRIC_NUMBER_OF_ACTIVE_USERS_100] != model.WARN_METRIC_STATUS_RUNONCE {
			warnMetrics = append(warnMetrics, model.WarnMetricsTable[model.SYSTEM_WARN_METRIC_NUMBER_OF_ACTIVE_USERS_100])
		} else if numberOfActiveUsers >= model.WarnMetricsTable[model.SYSTEM_WARN_METRIC_NUMBER_OF_ACTIVE_USERS_200].Limit && numberOfActiveUsers < model.WarnMetricsTable[model.SYSTEM_WARN_METRIC_NUMBER_OF_ACTIVE_USERS_300].Limit && warnMetricStatusFromStore[model.SYSTEM_WARN_METRIC_NUMBER_OF_ACTIVE_USERS_200] != model.WARN_METRIC_STATUS_RUNONCE {
			warnMetrics = append(warnMetrics, model.WarnMetricsTable[model.SYSTEM_WARN_METRIC_NUMBER_OF_ACTIVE_USERS_200])
		} else if numberOfActiveUsers >= model.WarnMetricsTable[model.SYSTEM_WARN_METRIC_NUMBER_OF_ACTIVE_USERS_300].Limit && numberOfActiveUsers < model.WarnMetricsTable[model.SYSTEM_WARN_METRIC_NUMBER_OF_ACTIVE_USERS_500].Limit && warnMetricStatusFromStore[model.SYSTEM_WARN_METRIC_NUMBER_OF_ACTIVE_USERS_300] != model.WARN_METRIC_STATUS_RUNONCE {
			warnMetrics = append(warnMetrics, model.WarnMetricsTable[model.SYSTEM_WARN_METRIC_NUMBER_OF_ACTIVE_USERS_300])
		} else if numberOfActiveUsers >= model.WarnMetricsTable[model.SYSTEM_WARN_METRIC_NUMBER_OF_ACTIVE_USERS_500].Limit {
			var tWarnMetric model.WarnMetric

			if warnMetricStatusFromStore[model.SYSTEM_WARN_METRIC_NUMBER_OF_ACTIVE_USERS_500] != model.WARN_METRIC_STATUS_RUNONCE {
				tWarnMetric = model.WarnMetricsTable[model.SYSTEM_WARN_METRIC_NUMBER_OF_ACTIVE_USERS_500]
			}

			postsCount, err4 := a.Srv().Store.Post().AnalyticsPostCount("", false, false)
			if err4 != nil {
				mlog.Error("Error attempting to get number of posts.", mlog.Err(err4))
			}

			if postsCount > model.WarnMetricsTable[model.SYSTEM_WARN_METRIC_NUMBER_OF_POSTS_2M].Limit && warnMetricStatusFromStore[model.SYSTEM_WARN_METRIC_NUMBER_OF_POSTS_2M] != model.WARN_METRIC_STATUS_RUNONCE {
				tWarnMetric = model.WarnMetricsTable[model.SYSTEM_WARN_METRIC_NUMBER_OF_POSTS_2M]
			}

			if tWarnMetric != (model.WarnMetric{}) {
				warnMetrics = append(warnMetrics, tWarnMetric)
			}
		}
	}

	isE0Edition := model.BuildEnterpriseReady == "true" // license == nil was already validated upstream

	for _, warnMetric := range warnMetrics {
		data, nErr := a.Srv().Store.System().GetByName(warnMetric.Id)
		if nErr == nil && data != nil && warnMetric.IsBotOnly && data.Value == model.WARN_METRIC_STATUS_RUNONCE {
			mlog.Debug("This metric warning is bot only and ran once")
			continue
		}

		warnMetricStatus, _ := a.getWarnMetricStatusAndDisplayTextsForId(warnMetric.Id, nil, isE0Edition)
		if !warnMetric.IsBotOnly {
			// Banner and bot metric types - send websocket event every interval
			message := model.NewWebSocketEvent(model.WEBSOCKET_WARN_METRIC_STATUS_RECEIVED, "", "", "", nil)
			message.Add("warnMetricStatus", warnMetricStatus.ToJson())
			a.Publish(message)

			// Banner and bot metric types, send the bot message only once
			if data != nil && data.Value == model.WARN_METRIC_STATUS_RUNONCE {
				continue
			}
		}

		if nerr := a.notifyAdminsOfWarnMetricStatus(warnMetric.Id, isE0Edition); nerr != nil {
			mlog.Error("Failed to send notifications to admin users.", mlog.Err(nerr))
		}

		if warnMetric.IsRunOnce {
			a.setWarnMetricsStatusForId(warnMetric.Id, model.WARN_METRIC_STATUS_RUNONCE)
		} else {
			a.setWarnMetricsStatusForId(warnMetric.Id, model.WARN_METRIC_STATUS_LIMIT_REACHED)
		}
	}
}

func doLicenseExpirationCheck(a *App) {
	a.Srv().LoadLicense()
	license := a.Srv().License()

	if license == nil {
		mlog.Debug("License cannot be found.")
		return
	}

	if !license.IsPastGracePeriod() {
		mlog.Debug("License is not past the grace period.")
		return
	}

	users, err := a.Srv().Store.User().GetSystemAdminProfiles()
	if err != nil {
		mlog.Error("Failed to get system admins for license expired message from Mattermost.")
		return
	}

	//send email to admin(s)
	for _, user := range users {
		user := user
		if user.Email == "" {
			mlog.Error("Invalid system admin email.", mlog.String("user_email", user.Email))
			continue
		}

		mlog.Debug("Sending license expired email.", mlog.String("user_email", user.Email))
		a.Srv().Go(func() {
			if err := a.Srv().EmailService.SendRemoveExpiredLicenseEmail(user.Email, user.Locale, *a.Config().ServiceSettings.SiteURL, license.Id); err != nil {
				mlog.Error("Error while sending the license expired email.", mlog.String("user_email", user.Email), mlog.Err(err))
			}
		})
	}

	//remove the license
	a.Srv().RemoveLicense()
}

func (s *Server) StartSearchEngine() (string, string) {
	if s.SearchEngine.ElasticsearchEngine != nil && s.SearchEngine.ElasticsearchEngine.IsActive() {
		s.Go(func() {
			if err := s.SearchEngine.ElasticsearchEngine.Start(); err != nil {
				s.Log.Error(err.Error())
			}
		})
	}

	configListenerId := s.AddConfigListener(func(oldConfig *model.Config, newConfig *model.Config) {
		if s.SearchEngine == nil {
			return
		}
		s.SearchEngine.UpdateConfig(newConfig)

		if s.SearchEngine.ElasticsearchEngine != nil && !*oldConfig.ElasticsearchSettings.EnableIndexing && *newConfig.ElasticsearchSettings.EnableIndexing {
			s.Go(func() {
				if err := s.SearchEngine.ElasticsearchEngine.Start(); err != nil {
					mlog.Error(err.Error())
				}
			})
		} else if s.SearchEngine.ElasticsearchEngine != nil && *oldConfig.ElasticsearchSettings.EnableIndexing && !*newConfig.ElasticsearchSettings.EnableIndexing {
			s.Go(func() {
				if err := s.SearchEngine.ElasticsearchEngine.Stop(); err != nil {
					mlog.Error(err.Error())
				}
			})
		} else if s.SearchEngine.ElasticsearchEngine != nil && *oldConfig.ElasticsearchSettings.Password != *newConfig.ElasticsearchSettings.Password || *oldConfig.ElasticsearchSettings.Username != *newConfig.ElasticsearchSettings.Username || *oldConfig.ElasticsearchSettings.ConnectionUrl != *newConfig.ElasticsearchSettings.ConnectionUrl || *oldConfig.ElasticsearchSettings.Sniff != *newConfig.ElasticsearchSettings.Sniff {
			s.Go(func() {
				if *oldConfig.ElasticsearchSettings.EnableIndexing {
					if err := s.SearchEngine.ElasticsearchEngine.Stop(); err != nil {
						mlog.Error(err.Error())
					}
					if err := s.SearchEngine.ElasticsearchEngine.Start(); err != nil {
						mlog.Error(err.Error())
					}
				}
			})
		}
	})

	licenseListenerId := s.AddLicenseListener(func(oldLicense, newLicense *model.License) {
		if s.SearchEngine == nil {
			return
		}
		if oldLicense == nil && newLicense != nil {
			if s.SearchEngine.ElasticsearchEngine != nil && s.SearchEngine.ElasticsearchEngine.IsActive() {
				s.Go(func() {
					if err := s.SearchEngine.ElasticsearchEngine.Start(); err != nil {
						mlog.Error(err.Error())
					}
				})
			}
		} else if oldLicense != nil && newLicense == nil {
			if s.SearchEngine.ElasticsearchEngine != nil {
				s.Go(func() {
					if err := s.SearchEngine.ElasticsearchEngine.Stop(); err != nil {
						mlog.Error(err.Error())
					}
				})
			}
		}
	})

	return configListenerId, licenseListenerId
}

func (s *Server) stopSearchEngine() {
	s.RemoveConfigListener(s.searchConfigListenerId)
	s.RemoveLicenseListener(s.searchLicenseListenerId)
	if s.SearchEngine != nil && s.SearchEngine.ElasticsearchEngine != nil && s.SearchEngine.ElasticsearchEngine.IsActive() {
		s.SearchEngine.ElasticsearchEngine.Stop()
	}
	if s.SearchEngine != nil && s.SearchEngine.BleveEngine != nil && s.SearchEngine.BleveEngine.IsActive() {
		s.SearchEngine.BleveEngine.Stop()
	}
}

func (s *Server) FileBackend() (filesstore.FileBackend, *model.AppError) {
	license := s.License()
	return filesstore.NewFileBackend(&s.Config().FileSettings, license != nil && *license.Features.Compliance)
}

func (s *Server) TotalWebsocketConnections() int {
	// This method is only called after the hub is initialized.
	// Therefore, no mutex is needed to protect s.hubs.
	count := int64(0)
	for _, hub := range s.hubs {
		count = count + atomic.LoadInt64(&hub.connectionCount)
	}

	return int(count)
}

func (s *Server) ClusterHealthScore() int {
	return s.Cluster.HealthScore()
}

func (s *Server) configOrLicenseListener() {
	s.regenerateClientConfig()
}

func (s *Server) ClientConfigHash() string {
	return s.clientConfigHash.Load().(string)
}

func (s *Server) initJobs() {
	s.Jobs = jobs.NewJobServer(s, s.Store)
	if jobsDataRetentionJobInterface != nil {
		s.Jobs.DataRetentionJob = jobsDataRetentionJobInterface(s)
	}
	if jobsMessageExportJobInterface != nil {
		s.Jobs.MessageExportJob = jobsMessageExportJobInterface(s)
	}
	if jobsElasticsearchAggregatorInterface != nil {
		s.Jobs.ElasticsearchAggregator = jobsElasticsearchAggregatorInterface(s)
	}
	if jobsElasticsearchIndexerInterface != nil {
		s.Jobs.ElasticsearchIndexer = jobsElasticsearchIndexerInterface(s)
	}
	if jobsBleveIndexerInterface != nil {
		s.Jobs.BleveIndexer = jobsBleveIndexerInterface(s)
	}
	if jobsMigrationsInterface != nil {
		s.Jobs.Migrations = jobsMigrationsInterface(s)
	}
}

func (s *Server) TelemetryId() string {
	if s.telemetryService == nil {
		return ""
	}
	return s.telemetryService.TelemetryID
}

func (s *Server) HttpService() httpservice.HTTPService {
	return s.HTTPService
}

func (s *Server) SetLog(l *mlog.Logger) {
	s.Log = l
}<|MERGE_RESOLUTION|>--- conflicted
+++ resolved
@@ -291,11 +291,7 @@
 	if s.sessionCache, err = s.CacheProvider.NewCache(&cache.CacheOptions{
 		Size:           model.SESSION_CACHE_SIZE,
 		Striped:        true,
-<<<<<<< HEAD
-		StripedBuckets: runtime.NumCPU() - 1,
-=======
 		StripedBuckets: maxInt(runtime.NumCPU()-1, 1),
->>>>>>> e057e5b1
 	}); err != nil {
 		return nil, errors.Wrap(err, "Unable to create session cache")
 	}
@@ -307,11 +303,7 @@
 	if s.statusCache, err = s.CacheProvider.NewCache(&cache.CacheOptions{
 		Size:           model.STATUS_CACHE_SIZE,
 		Striped:        true,
-<<<<<<< HEAD
-		StripedBuckets: runtime.NumCPU() - 1,
-=======
 		StripedBuckets: maxInt(runtime.NumCPU()-1, 1),
->>>>>>> e057e5b1
 	}); err != nil {
 		return nil, errors.Wrap(err, "Unable to create status cache")
 	}
