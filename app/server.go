// Copyright (c) 2015-present Mattermost, Inc. All Rights Reserved.
// See LICENSE.txt for license information.

package app

import (
	"context"
	"crypto/ecdsa"
	"crypto/tls"
	"fmt"
	"net"
	"net/http"
	"net/url"
	"os"
	"path"
	"strings"
	"sync"
	"sync/atomic"
	"time"

	"github.com/getsentry/sentry-go"
	sentryhttp "github.com/getsentry/sentry-go/http"
	"github.com/gorilla/mux"
	"github.com/pkg/errors"
	"github.com/rs/cors"
	rudder "github.com/rudderlabs/analytics-go"
	analytics "github.com/segmentio/analytics-go"

	"github.com/throttled/throttled"
	"golang.org/x/crypto/acme/autocert"

	"github.com/mattermost/mattermost-server/v5/audit"
	"github.com/mattermost/mattermost-server/v5/config"
	"github.com/mattermost/mattermost-server/v5/einterfaces"
	"github.com/mattermost/mattermost-server/v5/jobs"
	"github.com/mattermost/mattermost-server/v5/mlog"
	"github.com/mattermost/mattermost-server/v5/model"
	"github.com/mattermost/mattermost-server/v5/plugin"
	"github.com/mattermost/mattermost-server/v5/services/cache"
	"github.com/mattermost/mattermost-server/v5/services/cache/lru"
	"github.com/mattermost/mattermost-server/v5/services/cache2"
	"github.com/mattermost/mattermost-server/v5/services/filesstore"
	"github.com/mattermost/mattermost-server/v5/services/httpservice"
	"github.com/mattermost/mattermost-server/v5/services/imageproxy"
	"github.com/mattermost/mattermost-server/v5/services/mailservice"
	"github.com/mattermost/mattermost-server/v5/services/searchengine"
	"github.com/mattermost/mattermost-server/v5/services/searchengine/bleveengine"
	"github.com/mattermost/mattermost-server/v5/services/timezones"
	"github.com/mattermost/mattermost-server/v5/services/tracing"
	"github.com/mattermost/mattermost-server/v5/store"
	"github.com/mattermost/mattermost-server/v5/store/localcachelayer"
	"github.com/mattermost/mattermost-server/v5/store/searchlayer"
	"github.com/mattermost/mattermost-server/v5/store/sqlstore"
	"github.com/mattermost/mattermost-server/v5/utils"
)

var MaxNotificationsPerChannelDefault int64 = 1000000

type Server struct {
	sqlStore           *sqlstore.SqlSupplier
	Store              store.Store
	WebSocketRouter    *WebSocketRouter
	AppInitializedOnce sync.Once

	// RootRouter is the starting point for all HTTP requests to the server.
	RootRouter *mux.Router

	// LocalRouter is the starting point for all the local UNIX socket
	// requests to the server
	LocalRouter *mux.Router

	// Router is the starting point for all web, api4 and ws requests to the server. It differs
	// from RootRouter only if the SiteURL contains a /subpath.
	Router *mux.Router

	Server      *http.Server
	ListenAddr  *net.TCPAddr
	RateLimiter *RateLimiter
	Busy        *Busy

	localModeServer *http.Server

	didFinishListen chan struct{}

	goroutineCount      int32
	goroutineExitSignal chan struct{}

	PluginsEnvironment     *plugin.Environment
	PluginConfigListenerId string
	PluginsLock            sync.RWMutex

	EmailBatching    *EmailBatchingJob
	EmailRateLimiter *throttled.GCRARateLimiter

	hubsLock sync.RWMutex
	hubs     []*Hub

	PushNotificationsHub PushNotificationsHub

	runjobs bool
	Jobs    *jobs.JobServer

	clusterLeaderListeners sync.Map

	licenseValue       atomic.Value
	clientLicenseValue atomic.Value
	licenseListeners   map[string]func(*model.License, *model.License)

	timezones *timezones.Timezones

	newStore func() store.Store

	htmlTemplateWatcher     *utils.HTMLTemplateWatcher
	sessionCache            cache2.Cache
	seenPendingPostIdsCache cache2.Cache
	statusCache             cache2.Cache
	configListenerId        string
	licenseListenerId       string
	logListenerId           string
	clusterLeaderListenerId string
	searchConfigListenerId  string
	searchLicenseListenerId string
	configStore             config.Store
	asymmetricSigningKey    *ecdsa.PrivateKey
	postActionCookieSecret  []byte

	pluginCommands     []*PluginCommand
	pluginCommandsLock sync.RWMutex

	clientConfig        atomic.Value
	clientConfigHash    atomic.Value
	limitedClientConfig atomic.Value

	diagnosticId     string
	diagnosticClient analytics.Client
	rudderClient     rudder.Client

	phase2PermissionsMigrationComplete bool

	HTTPService            httpservice.HTTPService
	pushNotificationClient *http.Client // TODO: move this to it's own package

	ImageProxy *imageproxy.ImageProxy

	Audit            *audit.Audit
	Log              *mlog.Logger
	NotificationsLog *mlog.Logger

	joinCluster       bool
	startMetrics      bool
	startSearchEngine bool

	SearchEngine *searchengine.Broker

	AccountMigration einterfaces.AccountMigrationInterface
	Cluster          einterfaces.ClusterInterface
	Compliance       einterfaces.ComplianceInterface
	DataRetention    einterfaces.DataRetentionInterface
	Ldap             einterfaces.LdapInterface
	MessageExport    einterfaces.MessageExportInterface
	Metrics          einterfaces.MetricsInterface
	Notification     einterfaces.NotificationInterface
	Saml             einterfaces.SamlInterface

	CacheProvider cache.Provider

	CacheProvider2 cache2.Provider

	tracer                      *tracing.Tracer
	timestampLastDiagnosticSent time.Time
}

func NewServer(options ...Option) (*Server, error) {
	rootRouter := mux.NewRouter()
	localRouter := mux.NewRouter()

	s := &Server{
		goroutineExitSignal: make(chan struct{}, 1),
		RootRouter:          rootRouter,
		LocalRouter:         localRouter,
		licenseListeners:    map[string]func(*model.License, *model.License){},
	}

	for _, option := range options {
		if err := option(s); err != nil {
			return nil, errors.Wrap(err, "failed to apply option")
		}
	}

	if s.configStore == nil {
		configStore, err := config.NewFileStore("config.json", true)
		if err != nil {
			return nil, errors.Wrap(err, "failed to load config")
		}

		s.configStore = configStore
	}

	if s.Log == nil {
		s.Log = mlog.NewLogger(utils.MloggerConfigFromLoggerConfig(&s.Config().LogSettings, utils.GetLogFileLocation))
	}

	if s.NotificationsLog == nil {
		notificationLogSettings := utils.GetLogSettingsFromNotificationsLogSettings(&s.Config().NotificationLogSettings)
		s.NotificationsLog = mlog.NewLogger(utils.MloggerConfigFromLoggerConfig(notificationLogSettings, utils.GetNotificationsLogFileLocation)).
			WithCallerSkip(1).With(mlog.String("logSource", "notifications"))
	}

	// Redirect default golang logger to this logger
	mlog.RedirectStdLog(s.Log)

	// Use this app logger as the global logger (eventually remove all instances of global logging)
	mlog.InitGlobalLogger(s.Log)

	if *s.Config().LogSettings.EnableDiagnostics && *s.Config().LogSettings.EnableSentry {
		if strings.Contains(SENTRY_DSN, "placeholder") {
			mlog.Warn("Sentry reporting is enabled, but SENTRY_DSN is not set. Disabling reporting.")
		} else {
			if err := sentry.Init(sentry.ClientOptions{
				Dsn:              SENTRY_DSN,
				Release:          model.BuildHash,
				AttachStacktrace: true,
			}); err != nil {
				mlog.Warn("Sentry could not be initiated, probably bad DSN?", mlog.Err(err))
			}
		}
	}

	if *s.Config().ServiceSettings.EnableOpenTracing {
		tracer, err := tracing.New()
		if err != nil {
			return nil, err
		}
		s.tracer = tracer
	}

	s.logListenerId = s.AddConfigListener(func(_, after *model.Config) {
		s.Log.ChangeLevels(utils.MloggerConfigFromLoggerConfig(&after.LogSettings, utils.GetLogFileLocation))

		notificationLogSettings := utils.GetLogSettingsFromNotificationsLogSettings(&after.NotificationLogSettings)
		s.NotificationsLog.ChangeLevels(utils.MloggerConfigFromLoggerConfig(notificationLogSettings, utils.GetNotificationsLogFileLocation))
	})

	s.HTTPService = httpservice.MakeHTTPService(s)
	s.pushNotificationClient = s.HTTPService.MakeClient(true)

	s.ImageProxy = imageproxy.MakeImageProxy(s, s.HTTPService, s.Log)

	if err := utils.TranslationsPreInit(); err != nil {
		return nil, errors.Wrapf(err, "unable to load Mattermost translation files")
	}

	searchEngine := searchengine.NewBroker(s.Config(), s.Jobs)
	bleveEngine := bleveengine.NewBleveEngine(s.Config(), s.Jobs)
	if err := bleveEngine.Start(); err != nil {
		return nil, err
	}
	searchEngine.RegisterBleveEngine(bleveEngine)
	s.SearchEngine = searchEngine

	// at the moment we only have this implementation
	// in the future the cache provider will be built based on the loaded config
	s.CacheProvider = new(lru.CacheProvider)

	s.CacheProvider.Connect()

	s.CacheProvider2 = cache2.NewProvider()
	if err := s.CacheProvider2.Connect(); err != nil {
		return nil, errors.Wrapf(err, "Unable to connect to cache provider")
	}

	s.sessionCache = s.CacheProvider2.NewCache(&cache2.CacheOptions{
		Size: model.SESSION_CACHE_SIZE,
	})
	s.seenPendingPostIdsCache = s.CacheProvider2.NewCache(&cache2.CacheOptions{
		Size: PENDING_POST_IDS_CACHE_SIZE,
	})
	s.statusCache = s.CacheProvider2.NewCache(&cache2.CacheOptions{
		Size: model.STATUS_CACHE_SIZE,
	})

	s.createPushNotificationsHub()

	if err := utils.InitTranslations(s.Config().LocalizationSettings); err != nil {
		return nil, errors.Wrapf(err, "unable to load Mattermost translation files")
	}

	s.configListenerId = s.AddConfigListener(func(_, _ *model.Config) {
		s.configOrLicenseListener()

		message := model.NewWebSocketEvent(model.WEBSOCKET_EVENT_CONFIG_CHANGED, "", "", "", nil)

		message.Add("config", s.ClientConfigWithComputed())
		s.Go(func() {
			s.Publish(message)
		})
	})
	s.licenseListenerId = s.AddLicenseListener(func(oldLicense, newLicense *model.License) {
		s.configOrLicenseListener()

		message := model.NewWebSocketEvent(model.WEBSOCKET_EVENT_LICENSE_CHANGED, "", "", "", nil)
		message.Add("license", s.GetSanitizedClientLicense())
		s.Go(func() {
			s.Publish(message)
		})

	})

	if err := s.setupInviteEmailRateLimiting(); err != nil {
		return nil, err
	}

	mlog.Info("Server is initializing...")

	s.initEnterprise()

	if s.newStore == nil {
		s.newStore = func() store.Store {
			s.sqlStore = sqlstore.NewSqlSupplier(s.Config().SqlSettings, s.Metrics)
			searchStore := searchlayer.NewSearchLayer(
				localcachelayer.NewLocalCacheLayer(
					s.sqlStore,
					s.Metrics,
					s.Cluster,
					s.CacheProvider,
				),
				s.SearchEngine,
				s.Config(),
			)

			s.AddConfigListener(func(prevCfg, cfg *model.Config) {
				searchStore.UpdateConfig(cfg)
			})

			s.sqlStore.UpdateLicense(s.License())
			s.AddLicenseListener(func(oldLicense, newLicense *model.License) {
				s.sqlStore.UpdateLicense(newLicense)
			})

			return store.NewTimerLayer(
				searchStore,
				s.Metrics,
			)
		}
	}

	if htmlTemplateWatcher, err := utils.NewHTMLTemplateWatcher("templates"); err != nil {
		mlog.Error("Failed to parse server templates", mlog.Err(err))
	} else {
		s.htmlTemplateWatcher = htmlTemplateWatcher
	}

	s.Store = s.newStore()

	if model.BuildEnterpriseReady == "true" {
		s.LoadLicense()
	}

	s.initJobs()

	if s.joinCluster && s.Cluster != nil {
		s.Cluster.StartInterNodeCommunication()
	}

	if err := s.ensureAsymmetricSigningKey(); err != nil {
		return nil, errors.Wrapf(err, "unable to ensure asymmetric signing key")
	}

	if err := s.ensurePostActionCookieSecret(); err != nil {
		return nil, errors.Wrapf(err, "unable to ensure PostAction cookie secret")
	}

	if err := s.ensureInstallationDate(); err != nil {
		return nil, errors.Wrapf(err, "unable to ensure installation date")
	}

	if err := s.ensureFirstServerRunTimestamp(); err != nil {
		return nil, errors.Wrapf(err, "unable to ensure first run timestamp")
	}

	s.ensureDiagnosticId()
	s.regenerateClientConfig()

	s.clusterLeaderListenerId = s.AddClusterLeaderChangedListener(func() {
		mlog.Info("Cluster leader changed. Determining if job schedulers should be running:", mlog.Bool("isLeader", s.IsLeader()))
		if s.Jobs != nil && s.Jobs.Schedulers != nil {
			s.Jobs.Schedulers.HandleClusterLeaderChange(s.IsLeader())
		}
	})

	subpath, err := utils.GetSubpathFromConfig(s.Config())
	if err != nil {
		return nil, errors.Wrap(err, "failed to parse SiteURL subpath")
	}
	s.Router = s.RootRouter.PathPrefix(subpath).Subrouter()

	// FakeApp: remove this when we have the ServePluginRequest and ServePluginPublicRequest migrated in the server
	fakeApp := New(ServerConnector(s))
	pluginsRoute := s.Router.PathPrefix("/plugins/{plugin_id:[A-Za-z0-9\\_\\-\\.]+}").Subrouter()
	pluginsRoute.HandleFunc("", fakeApp.ServePluginRequest)
	pluginsRoute.HandleFunc("/public/{public_file:.*}", fakeApp.ServePluginPublicRequest)
	pluginsRoute.HandleFunc("/{anything:.*}", fakeApp.ServePluginRequest)

	// If configured with a subpath, redirect 404s at the root back into the subpath.
	if subpath != "/" {
		s.RootRouter.NotFoundHandler = http.HandlerFunc(func(w http.ResponseWriter, r *http.Request) {
			r.URL.Path = path.Join(subpath, r.URL.Path)
			http.Redirect(w, r, r.URL.String(), http.StatusFound)
		})
	}

	s.WebSocketRouter = &WebSocketRouter{
		server:   s,
		handlers: make(map[string]webSocketHandler),
	}

	if err := mailservice.TestConnection(s.Config()); err != nil {
		mlog.Error("Mail server connection test is failed: " + err.Message)
	}

	if _, err := url.ParseRequestURI(*s.Config().ServiceSettings.SiteURL); err != nil {
		mlog.Error("SiteURL must be set. Some features will operate incorrectly if the SiteURL is not set. See documentation for details: http://about.mattermost.com/default-site-url")
	}

	backend, appErr := s.FileBackend()
	if appErr == nil {
		appErr = backend.TestConnection()
	}
	if appErr != nil {
		mlog.Error("Problem with file storage settings", mlog.Err(appErr))
	}

	model.AppErrorInit(utils.T)

	s.timezones = timezones.New()
	// Start email batching because it's not like the other jobs
	s.InitEmailBatching()
	s.AddConfigListener(func(_, _ *model.Config) {
		s.InitEmailBatching()
	})

	// Start plugin health check job
	pluginsEnvironment := s.PluginsEnvironment
	if pluginsEnvironment != nil {
		pluginsEnvironment.InitPluginHealthCheckJob(*s.Config().PluginSettings.Enable && *s.Config().PluginSettings.EnableHealthCheck)
	}
	s.AddConfigListener(func(_, c *model.Config) {
		pluginsEnvironment := s.PluginsEnvironment
		if pluginsEnvironment != nil {
			pluginsEnvironment.InitPluginHealthCheckJob(*s.Config().PluginSettings.Enable && *c.PluginSettings.EnableHealthCheck)
		}
	})

	logCurrentVersion := fmt.Sprintf("Current version is %v (%v/%v/%v/%v)", model.CurrentVersion, model.BuildNumber, model.BuildDate, model.BuildHash, model.BuildHashEnterprise)
	mlog.Info(
		logCurrentVersion,
		mlog.String("current_version", model.CurrentVersion),
		mlog.String("build_number", model.BuildNumber),
		mlog.String("build_date", model.BuildDate),
		mlog.String("build_hash", model.BuildHash),
		mlog.String("build_hash_enterprise", model.BuildHashEnterprise),
	)
	if model.BuildEnterpriseReady == "true" {
		mlog.Info("Enterprise Build", mlog.Bool("enterprise_build", true))
	} else {
		mlog.Info("Team Edition Build", mlog.Bool("enterprise_build", false))
	}

	pwd, _ := os.Getwd()
	mlog.Info("Printing current working", mlog.String("directory", pwd))
	mlog.Info("Loaded config", mlog.String("source", s.configStore.String()))

	s.checkPushNotificationServerUrl()

	license := s.License()

	if license == nil {
		s.UpdateConfig(func(cfg *model.Config) {
			cfg.TeamSettings.MaxNotificationsPerChannel = &MaxNotificationsPerChannelDefault
		})
	}

	s.ReloadConfig()

	if s.Audit == nil {
		s.Audit = &audit.Audit{}
		s.Audit.Init(audit.DefMaxQueueSize)
		s.configureAudit(s.Audit)
	}

	// Enable developer settings if this is a "dev" build
	if model.BuildNumber == "dev" {
		s.UpdateConfig(func(cfg *model.Config) { *cfg.ServiceSettings.EnableDeveloper = true })
	}

	if err := s.Store.Status().ResetAll(); err != nil {
		mlog.Error("Error to reset the server status.", mlog.Err(err))
	}

	if s.startMetrics && s.Metrics != nil {
		s.Metrics.StartServer()
	}

	s.SearchEngine.UpdateConfig(s.Config())
	searchConfigListenerId, searchLicenseListenerId := s.StartSearchEngine()
	s.searchConfigListenerId = searchConfigListenerId
	s.searchLicenseListenerId = searchLicenseListenerId

	return s, nil
}

func (s *Server) RunJobs() {
	if s.runjobs {
		s.Go(func() {
			runSecurityJob(s)
		})
		s.Go(func() {
			runDiagnosticsJob(s)
		})
		s.Go(func() {
			runSessionCleanupJob(s)
		})
		s.Go(func() {
			runTokenCleanupJob(s)
		})
		s.Go(func() {
			runCommandWebhookCleanupJob(s)
		})
<<<<<<< HEAD
		s.Go(func() {
			runLicenseExpirationCheckJob(s)
		})
		s.Go(func() {
			runStoreAndCheckNumberOfActiveUsersWarnMetricStatusJob(s)
		})
=======
>>>>>>> c58edbf6

		if complianceI := s.Compliance; complianceI != nil {
			complianceI.StartComplianceDailyJob()
		}

		if *s.Config().JobSettings.RunJobs && s.Jobs != nil {
			s.Jobs.StartWorkers()
		}
		if *s.Config().JobSettings.RunScheduler && s.Jobs != nil {
			s.Jobs.StartSchedulers()
		}
	}
}

// Global app options that should be applied to apps created by this server
func (s *Server) AppOptions() []AppOption {
	return []AppOption{
		ServerConnector(s),
	}
}

const TIME_TO_WAIT_FOR_CONNECTIONS_TO_CLOSE_ON_SERVER_SHUTDOWN = time.Second

func (s *Server) StopHTTPServer() {
	if s.Server != nil {
		ctx, cancel := context.WithTimeout(context.Background(), TIME_TO_WAIT_FOR_CONNECTIONS_TO_CLOSE_ON_SERVER_SHUTDOWN)
		defer cancel()
		didShutdown := false
		for s.didFinishListen != nil && !didShutdown {
			if err := s.Server.Shutdown(ctx); err != nil {
				mlog.Warn("Unable to shutdown server", mlog.Err(err))
			}
			timer := time.NewTimer(time.Millisecond * 50)
			select {
			case <-s.didFinishListen:
				didShutdown = true
			case <-timer.C:
			}
			timer.Stop()
		}
		s.Server.Close()
		s.Server = nil
	}
}

func (s *Server) Shutdown() error {
	mlog.Info("Stopping Server...")

	defer sentry.Flush(2 * time.Second)

	s.HubStop()
	s.StopPushNotificationsHubWorkers()
	s.ShutDownPlugins()
	s.RemoveLicenseListener(s.licenseListenerId)
	s.RemoveClusterLeaderChangedListener(s.clusterLeaderListenerId)

	if s.tracer != nil {
		if err := s.tracer.Close(); err != nil {
			mlog.Error("Unable to cleanly shutdown opentracing client", mlog.Err(err))
		}
	}

	err := s.shutdownDiagnostics()
	if err != nil {
		mlog.Error("Unable to cleanly shutdown diagnostic client", mlog.Err(err))
	}

	s.StopHTTPServer()
	s.stopLocalModeServer()

	s.WaitForGoroutines()

	if s.htmlTemplateWatcher != nil {
		s.htmlTemplateWatcher.Close()
	}

	s.RemoveConfigListener(s.configListenerId)
	s.RemoveConfigListener(s.logListenerId)
	s.stopSearchEngine()

	s.Audit.Shutdown()

	s.configStore.Close()

	if s.Cluster != nil {
		s.Cluster.StopInterNodeCommunication()
	}

	if s.Metrics != nil {
		s.Metrics.StopServer()
	}

	// This must be done after the cluster is stopped.
	if s.Jobs != nil && s.runjobs {
		s.Jobs.StopWorkers()
		s.Jobs.StopSchedulers()
	}

	if s.Store != nil {
		s.Store.Close()
	}

	if s.CacheProvider != nil {
		s.CacheProvider.Close()
	}

	if s.CacheProvider2 != nil {
		if err = s.CacheProvider2.Close(); err != nil {
			mlog.Error("Unable to cleanly shutdown cache", mlog.Err(err))
		}
	}

	mlog.Info("Server stopped")
	return nil
}

// Go creates a goroutine, but maintains a record of it to ensure that execution completes before
// the server is shutdown.
func (s *Server) Go(f func()) {
	atomic.AddInt32(&s.goroutineCount, 1)

	go func() {
		f()

		atomic.AddInt32(&s.goroutineCount, -1)
		select {
		case s.goroutineExitSignal <- struct{}{}:
		default:
		}
	}()
}

// WaitForGoroutines blocks until all goroutines created by App.Go exit.
func (s *Server) WaitForGoroutines() {
	for atomic.LoadInt32(&s.goroutineCount) != 0 {
		<-s.goroutineExitSignal
	}
}

var corsAllowedMethods = []string{
	"POST",
	"GET",
	"OPTIONS",
	"PUT",
	"PATCH",
	"DELETE",
}

// golang.org/x/crypto/acme/autocert/autocert.go
func handleHTTPRedirect(w http.ResponseWriter, r *http.Request) {
	if r.Method != "GET" && r.Method != "HEAD" {
		http.Error(w, "Use HTTPS", http.StatusBadRequest)
		return
	}
	target := "https://" + stripPort(r.Host) + r.URL.RequestURI()
	http.Redirect(w, r, target, http.StatusFound)
}

// golang.org/x/crypto/acme/autocert/autocert.go
func stripPort(hostport string) string {
	host, _, err := net.SplitHostPort(hostport)
	if err != nil {
		return hostport
	}
	return net.JoinHostPort(host, "443")
}

func (s *Server) Start() error {
	mlog.Info("Starting Server...")

	var handler http.Handler = s.RootRouter

	if *s.Config().LogSettings.EnableDiagnostics && *s.Config().LogSettings.EnableSentry && !strings.Contains(SENTRY_DSN, "placeholder") {
		sentryHandler := sentryhttp.New(sentryhttp.Options{
			Repanic: true,
		})
		handler = sentryHandler.Handle(handler)
	}

	if allowedOrigins := *s.Config().ServiceSettings.AllowCorsFrom; allowedOrigins != "" {
		exposedCorsHeaders := *s.Config().ServiceSettings.CorsExposedHeaders
		allowCredentials := *s.Config().ServiceSettings.CorsAllowCredentials
		debug := *s.Config().ServiceSettings.CorsDebug
		corsWrapper := cors.New(cors.Options{
			AllowedOrigins:   strings.Fields(allowedOrigins),
			AllowedMethods:   corsAllowedMethods,
			AllowedHeaders:   []string{"*"},
			ExposedHeaders:   strings.Fields(exposedCorsHeaders),
			MaxAge:           86400,
			AllowCredentials: allowCredentials,
			Debug:            debug,
		})

		// If we have debugging of CORS turned on then forward messages to logs
		if debug {
			corsWrapper.Log = s.Log.StdLog(mlog.String("source", "cors"))
		}

		handler = corsWrapper.Handler(handler)
	}

	if *s.Config().RateLimitSettings.Enable {
		mlog.Info("RateLimiter is enabled")

		rateLimiter, err := NewRateLimiter(&s.Config().RateLimitSettings, s.Config().ServiceSettings.TrustedProxyIPHeader)
		if err != nil {
			return err
		}

		s.RateLimiter = rateLimiter
		handler = rateLimiter.RateLimitHandler(handler)
	}
	s.Busy = NewBusy(s.Cluster)

	// Creating a logger for logging errors from http.Server at error level
	errStdLog, err := s.Log.StdLogAt(mlog.LevelError, mlog.String("source", "httpserver"))
	if err != nil {
		return err
	}

	s.Server = &http.Server{
		Handler:      handler,
		ReadTimeout:  time.Duration(*s.Config().ServiceSettings.ReadTimeout) * time.Second,
		WriteTimeout: time.Duration(*s.Config().ServiceSettings.WriteTimeout) * time.Second,
		IdleTimeout:  time.Duration(*s.Config().ServiceSettings.IdleTimeout) * time.Second,
		ErrorLog:     errStdLog,
	}

	addr := *s.Config().ServiceSettings.ListenAddress
	if addr == "" {
		if *s.Config().ServiceSettings.ConnectionSecurity == model.CONN_SECURITY_TLS {
			addr = ":https"
		} else {
			addr = ":http"
		}
	}

	listener, err := net.Listen("tcp", addr)
	if err != nil {
		errors.Wrapf(err, utils.T("api.server.start_server.starting.critical"), err)
		return err
	}
	s.ListenAddr = listener.Addr().(*net.TCPAddr)

	logListeningPort := fmt.Sprintf("Server is listening on %v", listener.Addr().String())
	mlog.Info(logListeningPort, mlog.String("address", listener.Addr().String()))

	m := &autocert.Manager{
		Cache:  autocert.DirCache(*s.Config().ServiceSettings.LetsEncryptCertificateCacheFile),
		Prompt: autocert.AcceptTOS,
	}

	if *s.Config().ServiceSettings.Forward80To443 {
		if host, port, err := net.SplitHostPort(addr); err != nil {
			mlog.Error("Unable to setup forwarding", mlog.Err(err))
		} else if port != "443" {
			return fmt.Errorf(utils.T("api.server.start_server.forward80to443.enabled_but_listening_on_wrong_port"), port)
		} else {
			httpListenAddress := net.JoinHostPort(host, "http")

			if *s.Config().ServiceSettings.UseLetsEncrypt {
				server := &http.Server{
					Addr:     httpListenAddress,
					Handler:  m.HTTPHandler(nil),
					ErrorLog: s.Log.StdLog(mlog.String("source", "le_forwarder_server")),
				}
				go server.ListenAndServe()
			} else {
				go func() {
					redirectListener, err := net.Listen("tcp", httpListenAddress)
					if err != nil {
						mlog.Error("Unable to setup forwarding", mlog.Err(err))
						return
					}
					defer redirectListener.Close()

					server := &http.Server{
						Handler:  http.HandlerFunc(handleHTTPRedirect),
						ErrorLog: s.Log.StdLog(mlog.String("source", "forwarder_server")),
					}
					server.Serve(redirectListener)
				}()
			}
		}
	} else if *s.Config().ServiceSettings.UseLetsEncrypt {
		return errors.New(utils.T("api.server.start_server.forward80to443.disabled_while_using_lets_encrypt"))
	}

	s.didFinishListen = make(chan struct{})
	go func() {
		var err error
		if *s.Config().ServiceSettings.ConnectionSecurity == model.CONN_SECURITY_TLS {

			tlsConfig := &tls.Config{
				PreferServerCipherSuites: true,
				CurvePreferences:         []tls.CurveID{tls.CurveP521, tls.CurveP384, tls.CurveP256},
			}

			switch *s.Config().ServiceSettings.TLSMinVer {
			case "1.0":
				tlsConfig.MinVersion = tls.VersionTLS10
			case "1.1":
				tlsConfig.MinVersion = tls.VersionTLS11
			default:
				tlsConfig.MinVersion = tls.VersionTLS12
			}

			defaultCiphers := []uint16{
				tls.TLS_ECDHE_ECDSA_WITH_AES_128_GCM_SHA256,
				tls.TLS_ECDHE_ECDSA_WITH_AES_256_GCM_SHA384,
				tls.TLS_ECDHE_RSA_WITH_AES_128_GCM_SHA256,
				tls.TLS_ECDHE_RSA_WITH_AES_256_GCM_SHA384,
				tls.TLS_RSA_WITH_AES_128_GCM_SHA256,
				tls.TLS_RSA_WITH_AES_256_GCM_SHA384,
			}

			if len(s.Config().ServiceSettings.TLSOverwriteCiphers) == 0 {
				tlsConfig.CipherSuites = defaultCiphers
			} else {
				var cipherSuites []uint16
				for _, cipher := range s.Config().ServiceSettings.TLSOverwriteCiphers {
					value, ok := model.ServerTLSSupportedCiphers[cipher]

					if !ok {
						mlog.Warn("Unsupported cipher passed", mlog.String("cipher", cipher))
						continue
					}

					cipherSuites = append(cipherSuites, value)
				}

				if len(cipherSuites) == 0 {
					mlog.Warn("No supported ciphers passed, fallback to default cipher suite")
					cipherSuites = defaultCiphers
				}

				tlsConfig.CipherSuites = cipherSuites
			}

			certFile := ""
			keyFile := ""

			if *s.Config().ServiceSettings.UseLetsEncrypt {
				tlsConfig.GetCertificate = m.GetCertificate
				tlsConfig.NextProtos = append(tlsConfig.NextProtos, "h2")
			} else {
				certFile = *s.Config().ServiceSettings.TLSCertFile
				keyFile = *s.Config().ServiceSettings.TLSKeyFile
			}

			s.Server.TLSConfig = tlsConfig
			err = s.Server.ServeTLS(listener, certFile, keyFile)
		} else {
			err = s.Server.Serve(listener)
		}

		if err != nil && err != http.ErrServerClosed {
			mlog.Critical("Error starting server", mlog.Err(err))
			time.Sleep(time.Second)
		}

		close(s.didFinishListen)
	}()

	if *s.Config().ServiceSettings.EnableLocalMode {
		if err := s.startLocalModeServer(); err != nil {
			mlog.Critical(err.Error())
		}
	}

	return nil
}

func (s *Server) startLocalModeServer() error {
	s.localModeServer = &http.Server{
		Handler: s.LocalRouter,
	}

	socket := *s.configStore.Get().ServiceSettings.LocalModeSocketLocation
	unixListener, err := net.Listen("unix", socket)
	if err != nil {
		return errors.Wrapf(err, utils.T("api.server.start_server.starting.critical"), err)
	}
	if err = os.Chmod(socket, 0600); err != nil {
		return errors.Wrapf(err, utils.T("api.server.start_server.starting.critical"), err)
	}

	go func() {
		err = s.localModeServer.Serve(unixListener)
		if err != nil && err != http.ErrServerClosed {
			mlog.Critical("Error starting unix socket server", mlog.Err(err))
		}
	}()
	return nil
}

func (s *Server) stopLocalModeServer() {
	if s.localModeServer != nil {
		s.localModeServer.Close()
	}
}

func (a *App) OriginChecker() func(*http.Request) bool {
	if allowed := *a.Config().ServiceSettings.AllowCorsFrom; allowed != "" {
		if allowed != "*" {
			siteURL, err := url.Parse(*a.Config().ServiceSettings.SiteURL)
			if err == nil {
				siteURL.Path = ""
				allowed += " " + siteURL.String()
			}
		}

		return utils.OriginChecker(allowed)
	}
	return nil
}

func (s *Server) checkPushNotificationServerUrl() {
	notificationServer := *s.Config().EmailSettings.PushNotificationServer
	if strings.HasPrefix(notificationServer, "http://") {
		mlog.Warn("Your push notification server is configured with HTTP. For improved security, update to HTTPS in your configuration.")
	}
}

func runSecurityJob(s *Server) {
	doSecurity(s)
	model.CreateRecurringTask("Security", func() {
		doSecurity(s)
	}, time.Hour*4)
}

func doDiagnosticsIfNeeded(s *Server, firstRun time.Time) {
	hoursSinceFirstServerRun := time.Since(firstRun).Hours()
	// Send once every 10 minutes for the first hour
	// Send once every hour thereafter for the first 12 hours
	// Send at the 24 hour mark and every 24 hours after
	if hoursSinceFirstServerRun < 1 {
		doDiagnostics(s)
	} else if hoursSinceFirstServerRun <= 12 && time.Since(s.timestampLastDiagnosticSent) >= time.Hour {
		doDiagnostics(s)
	} else if hoursSinceFirstServerRun > 12 && time.Since(s.timestampLastDiagnosticSent) >= 24*time.Hour {
		doDiagnostics(s)
	}
}

func runDiagnosticsJob(s *Server) {
	// Send on boot
	doDiagnostics(s)
	firstRun, err := s.getFirstServerRunTimestamp()
	if err != nil {
		mlog.Warn("Fetching time of first server run failed. Setting to 'now'.")
		s.ensureFirstServerRunTimestamp()
		firstRun = utils.MillisFromTime(time.Now())
	}
	model.CreateRecurringTask("Diagnostics", func() {
		doDiagnosticsIfNeeded(s, utils.TimeFromMillis(firstRun))
	}, time.Minute*10)
}

func runTokenCleanupJob(s *Server) {
	doTokenCleanup(s)
	model.CreateRecurringTask("Token Cleanup", func() {
		doTokenCleanup(s)
	}, time.Hour*1)
}

func runCommandWebhookCleanupJob(s *Server) {
	doCommandWebhookCleanup(s)
	model.CreateRecurringTask("Command Hook Cleanup", func() {
		doCommandWebhookCleanup(s)
	}, time.Hour*1)
}

func runSessionCleanupJob(s *Server) {
	doSessionCleanup(s)
	model.CreateRecurringTask("Session Cleanup", func() {
		doSessionCleanup(s)
	}, time.Hour*24)
}

func runLicenseExpirationCheckJob(a *App) {
	doLicenseExpirationCheck(a)
	model.CreateRecurringTask("License Expiration Check", func() {
		doLicenseExpirationCheck(a)
	}, time.Hour*24)
}

func runStoreAndCheckNumberOfActiveUsersWarnMetricStatusJob(s *Server) {
	doStoreAndCheckNumberOfActiveUsersWarnMetricStatus(s)
	model.CreateRecurringTask("Store and Check Number Of Active Users Warn Metric Status", func() {
		doStoreAndCheckNumberOfActiveUsersWarnMetricStatus(s)
	}, time.Hour*24)
}

func doSecurity(s *Server) {
	s.DoSecurityUpdateCheck()
}

func doDiagnostics(s *Server) {
	if *s.Config().LogSettings.EnableDiagnostics {
		s.timestampLastDiagnosticSent = time.Now()
		s.SendDailyDiagnostics()
	}
}

func doTokenCleanup(s *Server) {
	s.Store.Token().Cleanup()
}

func doCommandWebhookCleanup(s *Server) {
	s.Store.CommandWebhook().Cleanup()
}

const (
	SESSIONS_CLEANUP_BATCH_SIZE = 1000
)

func doSessionCleanup(s *Server) {
	s.Store.Session().Cleanup(model.GetMillis(), SESSIONS_CLEANUP_BATCH_SIZE)
}

<<<<<<< HEAD
func doStoreAndCheckNumberOfActiveUsersWarnMetricStatus(s *Server) {
	license := s.License()
	if license != nil {
		mlog.Debug("License is present, skip this check")
		return
	}

	warnMetricId := model.SYSTEM_WARN_METRIC_NUMBER_OF_ACTIVE_USERS_500
	data, err := s.Store.System().GetByName(warnMetricId)
	if err == nil && data != nil && data.Value == "ack" {
		mlog.Debug("This metric warning has already been acknowledged")
		return
	}

	numberOfActiveUsers, err := s.Store.User().Count(model.UserCountOptions{})
	if err != nil {
		mlog.Error("Error to get active registered users.", mlog.Err(err))
	}

	if numberOfActiveUsers > model.NUMBER_OF_ACTIVE_USERS_WARN_METRIC_LIMIT_500 {
		if err = s.Store.System().SaveOrUpdate(&model.System{Name: warnMetricId, Value: "true"}); err != nil {
			mlog.Error("Unable to write to database.", mlog.Err(err))
			return
		}
		warnMetricStatus := s.FakeApp().getWarnMetricStatusForId(warnMetricId)

		mlog.Info("Number of active users is greater than limit")
		message := model.NewWebSocketEvent(model.WEBSOCKET_WARN_METRIC_STATUS_RECEIVED, "", "", "", nil)
		message.Add("warnMetricStatus", warnMetricStatus.ToJson())
		s.FakeApp().Publish(message)
	}

	if err = s.FakeApp().NotifyAdminsOfWarnMetricStatus(warnMetricId); err != nil {
		mlog.Error("Failed to send notifications to admin users.", mlog.Err(err))
	}
}

func doLicenseExpirationCheck(s *Server) {
	s.FakeApp().LoadLicense()
	license := s.License()
=======
func doLicenseExpirationCheck(a *App) {
	a.Srv().LoadLicense()
	license := a.Srv().License()
>>>>>>> c58edbf6

	if license == nil {
		mlog.Debug("License cannot be found.")
		return
	}

	if !license.IsPastGracePeriod() {
		mlog.Debug("License is not past the grace period.")
		return
	}

	users, err := a.Srv().Store.User().GetSystemAdminProfiles()
	if err != nil {
		mlog.Error("Failed to get system admins for license expired message from Mattermost.")
		return
	}

	//send email to admin(s)
	for _, user := range users {
		user := user
		if user.Email == "" {
			mlog.Error("Invalid system admin email.", mlog.String("user_email", user.Email))
			continue
		}

		mlog.Debug("Sending license expired email.", mlog.String("user_email", user.Email))
		a.Srv().Go(func() {
			if err := a.SendRemoveExpiredLicenseEmail(user.Email, user.Locale, *a.Config().ServiceSettings.SiteURL, license.Id); err != nil {
				mlog.Error("Error while sending the license expired email.", mlog.String("user_email", user.Email), mlog.Err(err))
			}
		})
	}

	//remove the license
	a.Srv().RemoveLicense()
}

func (s *Server) StartSearchEngine() (string, string) {
	if s.SearchEngine.ElasticsearchEngine != nil && s.SearchEngine.ElasticsearchEngine.IsActive() {
		s.Go(func() {
			if err := s.SearchEngine.ElasticsearchEngine.Start(); err != nil {
				s.Log.Error(err.Error())
			}
		})
	}

	configListenerId := s.AddConfigListener(func(oldConfig *model.Config, newConfig *model.Config) {
		if s.SearchEngine == nil {
			return
		}
		s.SearchEngine.UpdateConfig(newConfig)

		if s.SearchEngine.ElasticsearchEngine != nil && !*oldConfig.ElasticsearchSettings.EnableIndexing && *newConfig.ElasticsearchSettings.EnableIndexing {
			s.Go(func() {
				if err := s.SearchEngine.ElasticsearchEngine.Start(); err != nil {
					mlog.Error(err.Error())
				}
			})
		} else if s.SearchEngine.ElasticsearchEngine != nil && *oldConfig.ElasticsearchSettings.EnableIndexing && !*newConfig.ElasticsearchSettings.EnableIndexing {
			s.Go(func() {
				if err := s.SearchEngine.ElasticsearchEngine.Stop(); err != nil {
					mlog.Error(err.Error())
				}
			})
		} else if s.SearchEngine.ElasticsearchEngine != nil && *oldConfig.ElasticsearchSettings.Password != *newConfig.ElasticsearchSettings.Password || *oldConfig.ElasticsearchSettings.Username != *newConfig.ElasticsearchSettings.Username || *oldConfig.ElasticsearchSettings.ConnectionUrl != *newConfig.ElasticsearchSettings.ConnectionUrl || *oldConfig.ElasticsearchSettings.Sniff != *newConfig.ElasticsearchSettings.Sniff {
			s.Go(func() {
				if *oldConfig.ElasticsearchSettings.EnableIndexing {
					if err := s.SearchEngine.ElasticsearchEngine.Stop(); err != nil {
						mlog.Error(err.Error())
					}
					if err := s.SearchEngine.ElasticsearchEngine.Start(); err != nil {
						mlog.Error(err.Error())
					}
				}
			})
		}
	})

	licenseListenerId := s.AddLicenseListener(func(oldLicense, newLicense *model.License) {
		if s.SearchEngine == nil {
			return
		}
		if oldLicense == nil && newLicense != nil {
			if s.SearchEngine.ElasticsearchEngine != nil && s.SearchEngine.ElasticsearchEngine.IsActive() {
				s.Go(func() {
					if err := s.SearchEngine.ElasticsearchEngine.Start(); err != nil {
						mlog.Error(err.Error())
					}
				})
			}
		} else if oldLicense != nil && newLicense == nil {
			if s.SearchEngine.ElasticsearchEngine != nil {
				s.Go(func() {
					if err := s.SearchEngine.ElasticsearchEngine.Stop(); err != nil {
						mlog.Error(err.Error())
					}
				})
			}
		}
	})

	return configListenerId, licenseListenerId
}

func (s *Server) stopSearchEngine() {
	s.RemoveConfigListener(s.searchConfigListenerId)
	s.RemoveLicenseListener(s.searchLicenseListenerId)
	if s.SearchEngine != nil && s.SearchEngine.ElasticsearchEngine != nil && s.SearchEngine.ElasticsearchEngine.IsActive() {
		s.SearchEngine.ElasticsearchEngine.Stop()
	}
	if s.SearchEngine != nil && s.SearchEngine.BleveEngine != nil && s.SearchEngine.BleveEngine.IsActive() {
		s.SearchEngine.BleveEngine.Stop()
	}
}

func (s *Server) initDiagnostics(endpoint string) {
	if s.diagnosticClient == nil {
		config := analytics.Config{}
		config.Logger = analytics.StdLogger(s.Log.StdLog(mlog.String("source", "segment")))
		// For testing
		if endpoint != "" {
			config.Endpoint = endpoint
			config.Verbose = true
			config.BatchSize = 1
		}
		client, _ := analytics.NewWithConfig(SEGMENT_KEY, config)
		client.Enqueue(analytics.Identify{
			UserId: s.diagnosticId,
		})

		s.diagnosticClient = client
	}
}

func (s *Server) initRudder(endpoint string) {
	if s.rudderClient == nil {
		config := rudder.Config{}
		config.Logger = rudder.StdLogger(s.Log.StdLog(mlog.String("source", "rudder")))
		config.Endpoint = endpoint
		// For testing
		if endpoint != RUDDER_DATAPLANE_URL {
			config.Verbose = true
			config.BatchSize = 1
		}
		client, err := rudder.NewWithConfig(RUDDER_KEY, endpoint, config)
		if err != nil {
			mlog.Error("Failed to create Rudder instance", mlog.Err(err))
			return
		}
		client.Enqueue(rudder.Identify{
			UserId: s.diagnosticId,
		})

		s.rudderClient = client
	}
}

// shutdownDiagnostics closes the diagnostic client.
func (s *Server) shutdownDiagnostics() error {
	var segmentErr, rudderErr error
	if s.diagnosticClient != nil {
		segmentErr = s.diagnosticClient.Close()
	}

	if s.rudderClient != nil {
		rudderErr = s.rudderClient.Close()
	}

	if segmentErr != nil && rudderErr != nil {
		return errors.New(fmt.Sprintf("%s, %s", segmentErr.Error(), rudderErr.Error()))
	} else if segmentErr != nil {
		return segmentErr
	}

	return rudderErr
}

// GetHubs returns the list of hubs. This method is safe
// for concurrent use by multiple goroutines.
func (s *Server) GetHubs() []*Hub {
	s.hubsLock.RLock()
	defer s.hubsLock.RUnlock()
	return s.hubs
}

// getHub gets the element at the given index in the hubs list. This method is safe
// for concurrent use by multiple goroutines.
func (s *Server) GetHub(index int) (*Hub, error) {
	s.hubsLock.RLock()
	defer s.hubsLock.RUnlock()
	if index >= len(s.hubs) {
		return nil, errors.New("Hub element doesn't exist")
	}
	return s.hubs[index], nil
}

// SetHubs sets a new list of hubs. This method is safe
// for concurrent use by multiple goroutines.
func (s *Server) SetHubs(hubs []*Hub) {
	s.hubsLock.Lock()
	defer s.hubsLock.Unlock()
	s.hubs = hubs
}

// SetHub sets the element at the given index in the hubs list. This method is safe
// for concurrent use by multiple goroutines.
func (s *Server) SetHub(index int, hub *Hub) error {
	s.hubsLock.Lock()
	defer s.hubsLock.Unlock()
	if index >= len(s.hubs) {
		return errors.New("Index is greater than the size of the hubs list")
	}
	s.hubs[index] = hub
	return nil
}

func (s *Server) FileBackend() (filesstore.FileBackend, *model.AppError) {
	license := s.License()
	return filesstore.NewFileBackend(&s.Config().FileSettings, license != nil && *license.Features.Compliance)
}

func (s *Server) TotalWebsocketConnections() int {
	count := int64(0)
	for _, hub := range s.GetHubs() {
		count = count + atomic.LoadInt64(&hub.connectionCount)
	}

	return int(count)
}

func (s *Server) ensureDiagnosticId() {
	if s.diagnosticId != "" {
		return
	}
	props, err := s.Store.System().Get()
	if err != nil {
		return
	}

	id := props[model.SYSTEM_DIAGNOSTIC_ID]
	if len(id) == 0 {
		id = model.NewId()
		systemID := &model.System{Name: model.SYSTEM_DIAGNOSTIC_ID, Value: id}
		s.Store.System().Save(systemID)
	}

	s.diagnosticId = id
}

func (s *Server) configOrLicenseListener() {
	s.regenerateClientConfig()
}

func (s *Server) ClientConfigHash() string {
	return s.clientConfigHash.Load().(string)
}

func (s *Server) initJobs() {
	s.Jobs = jobs.NewJobServer(s, s.Store)
	if jobsDataRetentionJobInterface != nil {
		s.Jobs.DataRetentionJob = jobsDataRetentionJobInterface(s)
	}
	if jobsMessageExportJobInterface != nil {
		s.Jobs.MessageExportJob = jobsMessageExportJobInterface(s)
	}
	if jobsElasticsearchAggregatorInterface != nil {
		s.Jobs.ElasticsearchAggregator = jobsElasticsearchAggregatorInterface(s)
	}
	if jobsElasticsearchIndexerInterface != nil {
		s.Jobs.ElasticsearchIndexer = jobsElasticsearchIndexerInterface(s)
	}
	if jobsBleveIndexerInterface != nil {
		s.Jobs.BleveIndexer = jobsBleveIndexerInterface(s)
	}
}<|MERGE_RESOLUTION|>--- conflicted
+++ resolved
@@ -526,15 +526,6 @@
 		s.Go(func() {
 			runCommandWebhookCleanupJob(s)
 		})
-<<<<<<< HEAD
-		s.Go(func() {
-			runLicenseExpirationCheckJob(s)
-		})
-		s.Go(func() {
-			runStoreAndCheckNumberOfActiveUsersWarnMetricStatusJob(s)
-		})
-=======
->>>>>>> c58edbf6
 
 		if complianceI := s.Compliance; complianceI != nil {
 			complianceI.StartComplianceDailyJob()
@@ -1022,10 +1013,10 @@
 	}, time.Hour*24)
 }
 
-func runStoreAndCheckNumberOfActiveUsersWarnMetricStatusJob(s *Server) {
-	doStoreAndCheckNumberOfActiveUsersWarnMetricStatus(s)
+func runStoreAndCheckNumberOfActiveUsersWarnMetricStatusJob(a *App) {
+	doStoreAndCheckNumberOfActiveUsersWarnMetricStatus(a)
 	model.CreateRecurringTask("Store and Check Number Of Active Users Warn Metric Status", func() {
-		doStoreAndCheckNumberOfActiveUsersWarnMetricStatus(s)
+		doStoreAndCheckNumberOfActiveUsersWarnMetricStatus(a)
 	}, time.Hour*24)
 }
 
@@ -1056,52 +1047,46 @@
 	s.Store.Session().Cleanup(model.GetMillis(), SESSIONS_CLEANUP_BATCH_SIZE)
 }
 
-<<<<<<< HEAD
-func doStoreAndCheckNumberOfActiveUsersWarnMetricStatus(s *Server) {
-	license := s.License()
+func doStoreAndCheckNumberOfActiveUsersWarnMetricStatus(a *App) {
+	license := a.Srv().License()
 	if license != nil {
 		mlog.Debug("License is present, skip this check")
 		return
 	}
 
 	warnMetricId := model.SYSTEM_WARN_METRIC_NUMBER_OF_ACTIVE_USERS_500
-	data, err := s.Store.System().GetByName(warnMetricId)
+	data, err := a.Srv().Store.System().GetByName(warnMetricId)
 	if err == nil && data != nil && data.Value == "ack" {
 		mlog.Debug("This metric warning has already been acknowledged")
 		return
 	}
 
-	numberOfActiveUsers, err := s.Store.User().Count(model.UserCountOptions{})
+	numberOfActiveUsers, err := a.Srv().Store.User().Count(model.UserCountOptions{})
 	if err != nil {
 		mlog.Error("Error to get active registered users.", mlog.Err(err))
 	}
 
 	if numberOfActiveUsers > model.NUMBER_OF_ACTIVE_USERS_WARN_METRIC_LIMIT_500 {
-		if err = s.Store.System().SaveOrUpdate(&model.System{Name: warnMetricId, Value: "true"}); err != nil {
+		if err = a.Srv().Store.System().SaveOrUpdate(&model.System{Name: warnMetricId, Value: "true"}); err != nil {
 			mlog.Error("Unable to write to database.", mlog.Err(err))
 			return
 		}
-		warnMetricStatus := s.FakeApp().getWarnMetricStatusForId(warnMetricId)
+		warnMetricStatus := a.getWarnMetricStatusForId(warnMetricId)
 
 		mlog.Info("Number of active users is greater than limit")
 		message := model.NewWebSocketEvent(model.WEBSOCKET_WARN_METRIC_STATUS_RECEIVED, "", "", "", nil)
 		message.Add("warnMetricStatus", warnMetricStatus.ToJson())
-		s.FakeApp().Publish(message)
-	}
-
-	if err = s.FakeApp().NotifyAdminsOfWarnMetricStatus(warnMetricId); err != nil {
+		a.Publish(message)
+	}
+
+	if err = a.NotifyAdminsOfWarnMetricStatus(warnMetricId); err != nil {
 		mlog.Error("Failed to send notifications to admin users.", mlog.Err(err))
 	}
 }
 
-func doLicenseExpirationCheck(s *Server) {
-	s.FakeApp().LoadLicense()
-	license := s.License()
-=======
 func doLicenseExpirationCheck(a *App) {
 	a.Srv().LoadLicense()
 	license := a.Srv().License()
->>>>>>> c58edbf6
 
 	if license == nil {
 		mlog.Debug("License cannot be found.")
