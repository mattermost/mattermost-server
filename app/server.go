--- conflicted
+++ resolved
@@ -163,14 +163,7 @@
 
 	CacheProvider cache.Provider
 
-<<<<<<< HEAD
-	CacheProvider2 cache2.Provider
-
 	tracer *tracing.Tracer
-=======
-	tracer                      *tracing.Tracer
-	timestampLastDiagnosticSent time.Time
->>>>>>> 263e5e89
 }
 
 func NewServer(options ...Option) (*Server, error) {
