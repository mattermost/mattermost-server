--- conflicted
+++ resolved
@@ -777,12 +777,9 @@
 	if err != nil {
 		return errors.Wrapf(err, utils.T("api.server.start_server.starting.critical"), err)
 	}
-<<<<<<< HEAD
-=======
 	if err = os.Chmod(socket, 0600); err != nil {
 		return errors.Wrapf(err, utils.T("api.server.start_server.starting.critical"), err)
 	}
->>>>>>> 77b468e4
 
 	go func() {
 		err = s.localModeServer.Serve(unixListener)
