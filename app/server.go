// Copyright (c) 2015-present Mattermost, Inc. All Rights Reserved.
// See LICENSE.txt for license information.

package app

import (
	"context"
	"crypto/ecdsa"
	"crypto/tls"
	"fmt"
	"hash/maphash"
	"net"
	"net/http"
	"net/url"
	"os"
	"path"
	"strings"
	"sync"
	"sync/atomic"
	"time"

	"github.com/getsentry/sentry-go"
	sentryhttp "github.com/getsentry/sentry-go/http"
	"github.com/gorilla/mux"
	"github.com/pkg/errors"
	"github.com/rs/cors"
	rudder "github.com/rudderlabs/analytics-go"

	"golang.org/x/crypto/acme/autocert"

	"github.com/mattermost/mattermost-server/v5/audit"
	"github.com/mattermost/mattermost-server/v5/config"
	"github.com/mattermost/mattermost-server/v5/einterfaces"
	"github.com/mattermost/mattermost-server/v5/jobs"
	"github.com/mattermost/mattermost-server/v5/mlog"
	"github.com/mattermost/mattermost-server/v5/model"
	"github.com/mattermost/mattermost-server/v5/plugin"
	"github.com/mattermost/mattermost-server/v5/services/cache"
	"github.com/mattermost/mattermost-server/v5/services/cache/lru"
	"github.com/mattermost/mattermost-server/v5/services/cache2"
	"github.com/mattermost/mattermost-server/v5/services/filesstore"
	"github.com/mattermost/mattermost-server/v5/services/httpservice"
	"github.com/mattermost/mattermost-server/v5/services/imageproxy"
	"github.com/mattermost/mattermost-server/v5/services/mailservice"
	"github.com/mattermost/mattermost-server/v5/services/searchengine"
	"github.com/mattermost/mattermost-server/v5/services/searchengine/bleveengine"
	"github.com/mattermost/mattermost-server/v5/services/timezones"
	"github.com/mattermost/mattermost-server/v5/services/tracing"
	"github.com/mattermost/mattermost-server/v5/store"
	"github.com/mattermost/mattermost-server/v5/store/localcachelayer"
	"github.com/mattermost/mattermost-server/v5/store/searchlayer"
	"github.com/mattermost/mattermost-server/v5/store/sqlstore"
	"github.com/mattermost/mattermost-server/v5/utils"
)

var MaxNotificationsPerChannelDefault int64 = 1000000

type Server struct {
	sqlStore           *sqlstore.SqlSupplier
	Store              store.Store
	WebSocketRouter    *WebSocketRouter
	AppInitializedOnce sync.Once

	// RootRouter is the starting point for all HTTP requests to the server.
	RootRouter *mux.Router

	// LocalRouter is the starting point for all the local UNIX socket
	// requests to the server
	LocalRouter *mux.Router

	// Router is the starting point for all web, api4 and ws requests to the server. It differs
	// from RootRouter only if the SiteURL contains a /subpath.
	Router *mux.Router

	Server      *http.Server
	ListenAddr  *net.TCPAddr
	RateLimiter *RateLimiter
	Busy        *Busy

	localModeServer *http.Server

	didFinishListen chan struct{}

	goroutineCount      int32
	goroutineExitSignal chan struct{}

	PluginsEnvironment     *plugin.Environment
	PluginConfigListenerId string
	PluginsLock            sync.RWMutex

	EmailService *EmailService

	hubs     []*Hub
	hashSeed maphash.Seed

	PushNotificationsHub   PushNotificationsHub
	pushNotificationClient *http.Client // TODO: move this to it's own package

	runjobs bool
	Jobs    *jobs.JobServer

	clusterLeaderListeners sync.Map

	licenseValue       atomic.Value
	clientLicenseValue atomic.Value
	licenseListeners   map[string]func(*model.License, *model.License)

	timezones *timezones.Timezones

	newStore func() store.Store

	htmlTemplateWatcher     *utils.HTMLTemplateWatcher
	sessionCache            cache2.Cache
	seenPendingPostIdsCache cache2.Cache
	statusCache             cache2.Cache
	configListenerId        string
	licenseListenerId       string
	logListenerId           string
	clusterLeaderListenerId string
	searchConfigListenerId  string
	searchLicenseListenerId string
	configStore             config.Store
	asymmetricSigningKey    *ecdsa.PrivateKey
	postActionCookieSecret  []byte

	pluginCommands     []*PluginCommand
	pluginCommandsLock sync.RWMutex

	clientConfig        atomic.Value
	clientConfigHash    atomic.Value
	limitedClientConfig atomic.Value

	diagnosticId string
	rudderClient rudder.Client

	phase2PermissionsMigrationComplete bool

	HTTPService httpservice.HTTPService

	ImageProxy *imageproxy.ImageProxy

	Audit            *audit.Audit
	Log              *mlog.Logger
	NotificationsLog *mlog.Logger

	joinCluster       bool
	startMetrics      bool
	startSearchEngine bool

	SearchEngine *searchengine.Broker

	AccountMigration einterfaces.AccountMigrationInterface
	Cluster          einterfaces.ClusterInterface
	Compliance       einterfaces.ComplianceInterface
	DataRetention    einterfaces.DataRetentionInterface
	Ldap             einterfaces.LdapInterface
	MessageExport    einterfaces.MessageExportInterface
	Metrics          einterfaces.MetricsInterface
	Notification     einterfaces.NotificationInterface
	Saml             einterfaces.SamlInterface

	CacheProvider cache.Provider

	CacheProvider2 cache2.Provider

	tracer                      *tracing.Tracer
	timestampLastDiagnosticSent time.Time
}

func NewServer(options ...Option) (*Server, error) {
	rootRouter := mux.NewRouter()
	localRouter := mux.NewRouter()

	s := &Server{
		goroutineExitSignal: make(chan struct{}, 1),
		RootRouter:          rootRouter,
		LocalRouter:         localRouter,
		licenseListeners:    map[string]func(*model.License, *model.License){},
		hashSeed:            maphash.MakeSeed(),
	}

	mlog.Info("Server is initializing...")
	for _, option := range options {
		if err := option(s); err != nil {
			return nil, errors.Wrap(err, "failed to apply option")
		}
	}

	if s.configStore == nil {
		configStore, err := config.NewFileStore("config.json", true)
		if err != nil {
			return nil, errors.Wrap(err, "failed to load config")
		}

		s.configStore = configStore
	}

	if s.Log == nil {
		s.Log = mlog.NewLogger(utils.MloggerConfigFromLoggerConfig(&s.Config().LogSettings, utils.GetLogFileLocation))
	}

	if s.NotificationsLog == nil {
		notificationLogSettings := utils.GetLogSettingsFromNotificationsLogSettings(&s.Config().NotificationLogSettings)
		s.NotificationsLog = mlog.NewLogger(utils.MloggerConfigFromLoggerConfig(notificationLogSettings, utils.GetNotificationsLogFileLocation)).
			WithCallerSkip(1).With(mlog.String("logSource", "notifications"))
	}

	// Redirect default golang logger to this logger
	mlog.RedirectStdLog(s.Log)

	// Use this app logger as the global logger (eventually remove all instances of global logging)
	mlog.InitGlobalLogger(s.Log)

	// It is important to initialize the hub only after the global logger is set
	// to avoid race conditions while logging from inside the hub.
	fakeApp := New(ServerConnector(s))
	fakeApp.HubStart()

	if *s.Config().LogSettings.EnableDiagnostics && *s.Config().LogSettings.EnableSentry {
		if strings.Contains(SENTRY_DSN, "placeholder") {
			mlog.Warn("Sentry reporting is enabled, but SENTRY_DSN is not set. Disabling reporting.")
		} else {
			if err := sentry.Init(sentry.ClientOptions{
				Dsn:              SENTRY_DSN,
				Release:          model.BuildHash,
				AttachStacktrace: true,
			}); err != nil {
				mlog.Warn("Sentry could not be initiated, probably bad DSN?", mlog.Err(err))
			}
		}
	}

	if *s.Config().ServiceSettings.EnableOpenTracing {
		tracer, err := tracing.New()
		if err != nil {
			return nil, err
		}
		s.tracer = tracer
	}

	s.logListenerId = s.AddConfigListener(func(_, after *model.Config) {
		s.Log.ChangeLevels(utils.MloggerConfigFromLoggerConfig(&after.LogSettings, utils.GetLogFileLocation))

		notificationLogSettings := utils.GetLogSettingsFromNotificationsLogSettings(&after.NotificationLogSettings)
		s.NotificationsLog.ChangeLevels(utils.MloggerConfigFromLoggerConfig(notificationLogSettings, utils.GetNotificationsLogFileLocation))
	})

	s.HTTPService = httpservice.MakeHTTPService(s)
	s.pushNotificationClient = s.HTTPService.MakeClient(true)

	s.ImageProxy = imageproxy.MakeImageProxy(s, s.HTTPService, s.Log)

	if err := utils.TranslationsPreInit(); err != nil {
		return nil, errors.Wrapf(err, "unable to load Mattermost translation files")
	}

	searchEngine := searchengine.NewBroker(s.Config(), s.Jobs)
	bleveEngine := bleveengine.NewBleveEngine(s.Config(), s.Jobs)
	if err := bleveEngine.Start(); err != nil {
		return nil, err
	}
	searchEngine.RegisterBleveEngine(bleveEngine)
	s.SearchEngine = searchEngine

	// at the moment we only have this implementation
	// in the future the cache provider will be built based on the loaded config
	s.CacheProvider = new(lru.CacheProvider)

	s.CacheProvider.Connect()

	s.CacheProvider2 = cache2.NewProvider()
	if err := s.CacheProvider2.Connect(); err != nil {
		return nil, errors.Wrapf(err, "Unable to connect to cache provider")
	}

	s.sessionCache = s.CacheProvider2.NewCache(&cache2.CacheOptions{
		Size: model.SESSION_CACHE_SIZE,
	})
	s.seenPendingPostIdsCache = s.CacheProvider2.NewCache(&cache2.CacheOptions{
		Size: PENDING_POST_IDS_CACHE_SIZE,
	})
	s.statusCache = s.CacheProvider2.NewCache(&cache2.CacheOptions{
		Size: model.STATUS_CACHE_SIZE,
	})

	s.createPushNotificationsHub()

	if err := utils.InitTranslations(s.Config().LocalizationSettings); err != nil {
		return nil, errors.Wrapf(err, "unable to load Mattermost translation files")
	}

	s.configListenerId = s.AddConfigListener(func(_, _ *model.Config) {
		s.configOrLicenseListener()

		message := model.NewWebSocketEvent(model.WEBSOCKET_EVENT_CONFIG_CHANGED, "", "", "", nil)

		message.Add("config", s.ClientConfigWithComputed())
		s.Go(func() {
			s.Publish(message)
		})
	})
	s.licenseListenerId = s.AddLicenseListener(func(oldLicense, newLicense *model.License) {
		s.configOrLicenseListener()

		message := model.NewWebSocketEvent(model.WEBSOCKET_EVENT_LICENSE_CHANGED, "", "", "", nil)
		message.Add("license", s.GetSanitizedClientLicense())
		s.Go(func() {
			s.Publish(message)
		})

	})

<<<<<<< HEAD
	mlog.Info("Server is initializing...")
=======
	if err := s.setupInviteEmailRateLimiting(); err != nil {
		return nil, err
	}
>>>>>>> 10f5a889

	s.initEnterprise()

	if s.newStore == nil {
		s.newStore = func() store.Store {
			s.sqlStore = sqlstore.NewSqlSupplier(s.Config().SqlSettings, s.Metrics)
			searchStore := searchlayer.NewSearchLayer(
				localcachelayer.NewLocalCacheLayer(
					s.sqlStore,
					s.Metrics,
					s.Cluster,
					s.CacheProvider2,
				),
				s.SearchEngine,
				s.Config(),
			)

			s.AddConfigListener(func(prevCfg, cfg *model.Config) {
				searchStore.UpdateConfig(cfg)
			})

			s.sqlStore.UpdateLicense(s.License())
			s.AddLicenseListener(func(oldLicense, newLicense *model.License) {
				s.sqlStore.UpdateLicense(newLicense)
			})

			return store.NewTimerLayer(
				searchStore,
				s.Metrics,
			)
		}
	}

	if htmlTemplateWatcher, err := utils.NewHTMLTemplateWatcher("templates"); err != nil {
		mlog.Error("Failed to parse server templates", mlog.Err(err))
	} else {
		s.htmlTemplateWatcher = htmlTemplateWatcher
	}

	s.Store = s.newStore()

	emailService, err := NewEmailService(s)
	if err != nil {
		return nil, errors.Wrapf(err, "unable to initialize email service")
	}
	s.EmailService = emailService

	if model.BuildEnterpriseReady == "true" {
		s.LoadLicense()
	}

	s.initJobs()

	if s.joinCluster && s.Cluster != nil {
		s.Cluster.StartInterNodeCommunication()
	}

	if err = s.ensureAsymmetricSigningKey(); err != nil {
		return nil, errors.Wrapf(err, "unable to ensure asymmetric signing key")
	}

	if err = s.ensurePostActionCookieSecret(); err != nil {
		return nil, errors.Wrapf(err, "unable to ensure PostAction cookie secret")
	}

	if err = s.ensureInstallationDate(); err != nil {
		return nil, errors.Wrapf(err, "unable to ensure installation date")
	}

	if err = s.ensureFirstServerRunTimestamp(); err != nil {
		return nil, errors.Wrapf(err, "unable to ensure first run timestamp")
	}

	s.ensureDiagnosticId()
	s.regenerateClientConfig()

	s.clusterLeaderListenerId = s.AddClusterLeaderChangedListener(func() {
		mlog.Info("Cluster leader changed. Determining if job schedulers should be running:", mlog.Bool("isLeader", s.IsLeader()))
		if s.Jobs != nil && s.Jobs.Schedulers != nil {
			s.Jobs.Schedulers.HandleClusterLeaderChange(s.IsLeader())
		}
	})

	subpath, err := utils.GetSubpathFromConfig(s.Config())
	if err != nil {
		return nil, errors.Wrap(err, "failed to parse SiteURL subpath")
	}
	s.Router = s.RootRouter.PathPrefix(subpath).Subrouter()

	// FakeApp: remove this when we have the ServePluginRequest and ServePluginPublicRequest migrated in the server
	pluginsRoute := s.Router.PathPrefix("/plugins/{plugin_id:[A-Za-z0-9\\_\\-\\.]+}").Subrouter()
	pluginsRoute.HandleFunc("", fakeApp.ServePluginRequest)
	pluginsRoute.HandleFunc("/public/{public_file:.*}", fakeApp.ServePluginPublicRequest)
	pluginsRoute.HandleFunc("/{anything:.*}", fakeApp.ServePluginRequest)

	// If configured with a subpath, redirect 404s at the root back into the subpath.
	if subpath != "/" {
		s.RootRouter.NotFoundHandler = http.HandlerFunc(func(w http.ResponseWriter, r *http.Request) {
			r.URL.Path = path.Join(subpath, r.URL.Path)
			http.Redirect(w, r, r.URL.String(), http.StatusFound)
		})
	}

	s.WebSocketRouter = &WebSocketRouter{
		server:   s,
		handlers: make(map[string]webSocketHandler),
	}

	if appErr := mailservice.TestConnection(s.Config()); appErr != nil {
		mlog.Error("Mail server connection test is failed: " + appErr.Message)
	}

	if _, err = url.ParseRequestURI(*s.Config().ServiceSettings.SiteURL); err != nil {
		mlog.Error("SiteURL must be set. Some features will operate incorrectly if the SiteURL is not set. See documentation for details: http://about.mattermost.com/default-site-url")
	}

	backend, appErr := s.FileBackend()
	if appErr == nil {
		appErr = backend.TestConnection()
	}
	if appErr != nil {
		mlog.Error("Problem with file storage settings", mlog.Err(appErr))
	}

	model.AppErrorInit(utils.T)

	s.timezones = timezones.New()
	// Start email batching because it's not like the other jobs
	s.AddConfigListener(func(_, _ *model.Config) {
		s.EmailService.InitEmailBatching()
	})

	// Start plugin health check job
	pluginsEnvironment := s.PluginsEnvironment
	if pluginsEnvironment != nil {
		pluginsEnvironment.InitPluginHealthCheckJob(*s.Config().PluginSettings.Enable && *s.Config().PluginSettings.EnableHealthCheck)
	}
	s.AddConfigListener(func(_, c *model.Config) {
		pluginsEnvironment := s.PluginsEnvironment
		if pluginsEnvironment != nil {
			pluginsEnvironment.InitPluginHealthCheckJob(*s.Config().PluginSettings.Enable && *c.PluginSettings.EnableHealthCheck)
		}
	})

	logCurrentVersion := fmt.Sprintf("Current version is %v (%v/%v/%v/%v)", model.CurrentVersion, model.BuildNumber, model.BuildDate, model.BuildHash, model.BuildHashEnterprise)
	mlog.Info(
		logCurrentVersion,
		mlog.String("current_version", model.CurrentVersion),
		mlog.String("build_number", model.BuildNumber),
		mlog.String("build_date", model.BuildDate),
		mlog.String("build_hash", model.BuildHash),
		mlog.String("build_hash_enterprise", model.BuildHashEnterprise),
	)
	if model.BuildEnterpriseReady == "true" {
		mlog.Info("Enterprise Build", mlog.Bool("enterprise_build", true))
	} else {
		mlog.Info("Team Edition Build", mlog.Bool("enterprise_build", false))
	}

	pwd, _ := os.Getwd()
	mlog.Info("Printing current working", mlog.String("directory", pwd))
	mlog.Info("Loaded config", mlog.String("source", s.configStore.String()))

	s.checkPushNotificationServerUrl()

	license := s.License()

	if license == nil {
		s.UpdateConfig(func(cfg *model.Config) {
			cfg.TeamSettings.MaxNotificationsPerChannel = &MaxNotificationsPerChannelDefault
		})
	}

	s.ReloadConfig()

	if s.Audit == nil {
		s.Audit = &audit.Audit{}
		s.Audit.Init(audit.DefMaxQueueSize)
		s.configureAudit(s.Audit)
	}

	// Enable developer settings if this is a "dev" build
	if model.BuildNumber == "dev" {
		s.UpdateConfig(func(cfg *model.Config) { *cfg.ServiceSettings.EnableDeveloper = true })
	}

	if appErr = s.Store.Status().ResetAll(); appErr != nil {
		mlog.Error("Error to reset the server status.", mlog.Err(appErr))
	}

	if s.startMetrics && s.Metrics != nil {
		s.Metrics.StartServer()
	}

	s.SearchEngine.UpdateConfig(s.Config())
	searchConfigListenerId, searchLicenseListenerId := s.StartSearchEngine()
	s.searchConfigListenerId = searchConfigListenerId
	s.searchLicenseListenerId = searchLicenseListenerId

	return s, nil
}

func (s *Server) RunJobs() {
	if s.runjobs {
		s.Go(func() {
			runSecurityJob(s)
		})
		s.Go(func() {
			runDiagnosticsJob(s)
		})
		s.Go(func() {
			runSessionCleanupJob(s)
		})
		s.Go(func() {
			runTokenCleanupJob(s)
		})
		s.Go(func() {
			runCommandWebhookCleanupJob(s)
		})

		if complianceI := s.Compliance; complianceI != nil {
			complianceI.StartComplianceDailyJob()
		}

		if *s.Config().JobSettings.RunJobs && s.Jobs != nil {
			s.Jobs.StartWorkers()
		}
		if *s.Config().JobSettings.RunScheduler && s.Jobs != nil {
			s.Jobs.StartSchedulers()
		}
	}
}

// Global app options that should be applied to apps created by this server
func (s *Server) AppOptions() []AppOption {
	return []AppOption{
		ServerConnector(s),
	}
}

const TIME_TO_WAIT_FOR_CONNECTIONS_TO_CLOSE_ON_SERVER_SHUTDOWN = time.Second

func (s *Server) StopHTTPServer() {
	if s.Server != nil {
		ctx, cancel := context.WithTimeout(context.Background(), TIME_TO_WAIT_FOR_CONNECTIONS_TO_CLOSE_ON_SERVER_SHUTDOWN)
		defer cancel()
		didShutdown := false
		for s.didFinishListen != nil && !didShutdown {
			if err := s.Server.Shutdown(ctx); err != nil {
				mlog.Warn("Unable to shutdown server", mlog.Err(err))
			}
			timer := time.NewTimer(time.Millisecond * 50)
			select {
			case <-s.didFinishListen:
				didShutdown = true
			case <-timer.C:
			}
			timer.Stop()
		}
		s.Server.Close()
		s.Server = nil
	}
}

func (s *Server) Shutdown() error {
	mlog.Info("Stopping Server...")

	defer sentry.Flush(2 * time.Second)

	s.HubStop()
	s.StopPushNotificationsHubWorkers()
	s.ShutDownPlugins()
	s.RemoveLicenseListener(s.licenseListenerId)
	s.RemoveClusterLeaderChangedListener(s.clusterLeaderListenerId)

	if s.tracer != nil {
		if err := s.tracer.Close(); err != nil {
			mlog.Error("Unable to cleanly shutdown opentracing client", mlog.Err(err))
		}
	}

	err := s.shutdownDiagnostics()
	if err != nil {
		mlog.Error("Unable to cleanly shutdown diagnostic client", mlog.Err(err))
	}

	s.StopHTTPServer()
	s.stopLocalModeServer()

	s.WaitForGoroutines()

	if s.htmlTemplateWatcher != nil {
		s.htmlTemplateWatcher.Close()
	}

	s.RemoveConfigListener(s.configListenerId)
	s.RemoveConfigListener(s.logListenerId)
	s.stopSearchEngine()

	s.Audit.Shutdown()

	s.configStore.Close()

	if s.Cluster != nil {
		s.Cluster.StopInterNodeCommunication()
	}

	if s.Metrics != nil {
		s.Metrics.StopServer()
	}

	// This must be done after the cluster is stopped.
	if s.Jobs != nil && s.runjobs {
		s.Jobs.StopWorkers()
		s.Jobs.StopSchedulers()
	}

	if s.Store != nil {
		s.Store.Close()
	}

	if s.CacheProvider != nil {
		s.CacheProvider.Close()
	}

	if s.CacheProvider2 != nil {
		if err = s.CacheProvider2.Close(); err != nil {
			mlog.Error("Unable to cleanly shutdown cache", mlog.Err(err))
		}
	}

	mlog.Info("Server stopped")
	return nil
}

// Go creates a goroutine, but maintains a record of it to ensure that execution completes before
// the server is shutdown.
func (s *Server) Go(f func()) {
	atomic.AddInt32(&s.goroutineCount, 1)

	go func() {
		f()

		atomic.AddInt32(&s.goroutineCount, -1)
		select {
		case s.goroutineExitSignal <- struct{}{}:
		default:
		}
	}()
}

// WaitForGoroutines blocks until all goroutines created by App.Go exit.
func (s *Server) WaitForGoroutines() {
	for atomic.LoadInt32(&s.goroutineCount) != 0 {
		<-s.goroutineExitSignal
	}
}

var corsAllowedMethods = []string{
	"POST",
	"GET",
	"OPTIONS",
	"PUT",
	"PATCH",
	"DELETE",
}

// golang.org/x/crypto/acme/autocert/autocert.go
func handleHTTPRedirect(w http.ResponseWriter, r *http.Request) {
	if r.Method != "GET" && r.Method != "HEAD" {
		http.Error(w, "Use HTTPS", http.StatusBadRequest)
		return
	}
	target := "https://" + stripPort(r.Host) + r.URL.RequestURI()
	http.Redirect(w, r, target, http.StatusFound)
}

// golang.org/x/crypto/acme/autocert/autocert.go
func stripPort(hostport string) string {
	host, _, err := net.SplitHostPort(hostport)
	if err != nil {
		return hostport
	}
	return net.JoinHostPort(host, "443")
}

func (s *Server) Start() error {
	mlog.Info("Starting Server...")

	var handler http.Handler = s.RootRouter

	if *s.Config().LogSettings.EnableDiagnostics && *s.Config().LogSettings.EnableSentry && !strings.Contains(SENTRY_DSN, "placeholder") {
		sentryHandler := sentryhttp.New(sentryhttp.Options{
			Repanic: true,
		})
		handler = sentryHandler.Handle(handler)
	}

	if allowedOrigins := *s.Config().ServiceSettings.AllowCorsFrom; allowedOrigins != "" {
		exposedCorsHeaders := *s.Config().ServiceSettings.CorsExposedHeaders
		allowCredentials := *s.Config().ServiceSettings.CorsAllowCredentials
		debug := *s.Config().ServiceSettings.CorsDebug
		corsWrapper := cors.New(cors.Options{
			AllowedOrigins:   strings.Fields(allowedOrigins),
			AllowedMethods:   corsAllowedMethods,
			AllowedHeaders:   []string{"*"},
			ExposedHeaders:   strings.Fields(exposedCorsHeaders),
			MaxAge:           86400,
			AllowCredentials: allowCredentials,
			Debug:            debug,
		})

		// If we have debugging of CORS turned on then forward messages to logs
		if debug {
			corsWrapper.Log = s.Log.StdLog(mlog.String("source", "cors"))
		}

		handler = corsWrapper.Handler(handler)
	}

	if *s.Config().RateLimitSettings.Enable {
		mlog.Info("RateLimiter is enabled")

		rateLimiter, err := NewRateLimiter(&s.Config().RateLimitSettings, s.Config().ServiceSettings.TrustedProxyIPHeader)
		if err != nil {
			return err
		}

		s.RateLimiter = rateLimiter
		handler = rateLimiter.RateLimitHandler(handler)
	}
	s.Busy = NewBusy(s.Cluster)

	// Creating a logger for logging errors from http.Server at error level
	errStdLog, err := s.Log.StdLogAt(mlog.LevelError, mlog.String("source", "httpserver"))
	if err != nil {
		return err
	}

	s.Server = &http.Server{
		Handler:      handler,
		ReadTimeout:  time.Duration(*s.Config().ServiceSettings.ReadTimeout) * time.Second,
		WriteTimeout: time.Duration(*s.Config().ServiceSettings.WriteTimeout) * time.Second,
		IdleTimeout:  time.Duration(*s.Config().ServiceSettings.IdleTimeout) * time.Second,
		ErrorLog:     errStdLog,
	}

	addr := *s.Config().ServiceSettings.ListenAddress
	if addr == "" {
		if *s.Config().ServiceSettings.ConnectionSecurity == model.CONN_SECURITY_TLS {
			addr = ":https"
		} else {
			addr = ":http"
		}
	}

	listener, err := net.Listen("tcp", addr)
	if err != nil {
		errors.Wrapf(err, utils.T("api.server.start_server.starting.critical"), err)
		return err
	}
	s.ListenAddr = listener.Addr().(*net.TCPAddr)

	logListeningPort := fmt.Sprintf("Server is listening on %v", listener.Addr().String())
	mlog.Info(logListeningPort, mlog.String("address", listener.Addr().String()))

	m := &autocert.Manager{
		Cache:  autocert.DirCache(*s.Config().ServiceSettings.LetsEncryptCertificateCacheFile),
		Prompt: autocert.AcceptTOS,
	}

	if *s.Config().ServiceSettings.Forward80To443 {
		if host, port, err := net.SplitHostPort(addr); err != nil {
			mlog.Error("Unable to setup forwarding", mlog.Err(err))
		} else if port != "443" {
			return fmt.Errorf(utils.T("api.server.start_server.forward80to443.enabled_but_listening_on_wrong_port"), port)
		} else {
			httpListenAddress := net.JoinHostPort(host, "http")

			if *s.Config().ServiceSettings.UseLetsEncrypt {
				server := &http.Server{
					Addr:     httpListenAddress,
					Handler:  m.HTTPHandler(nil),
					ErrorLog: s.Log.StdLog(mlog.String("source", "le_forwarder_server")),
				}
				go server.ListenAndServe()
			} else {
				go func() {
					redirectListener, err := net.Listen("tcp", httpListenAddress)
					if err != nil {
						mlog.Error("Unable to setup forwarding", mlog.Err(err))
						return
					}
					defer redirectListener.Close()

					server := &http.Server{
						Handler:  http.HandlerFunc(handleHTTPRedirect),
						ErrorLog: s.Log.StdLog(mlog.String("source", "forwarder_server")),
					}
					server.Serve(redirectListener)
				}()
			}
		}
	} else if *s.Config().ServiceSettings.UseLetsEncrypt {
		return errors.New(utils.T("api.server.start_server.forward80to443.disabled_while_using_lets_encrypt"))
	}

	s.didFinishListen = make(chan struct{})
	go func() {
		var err error
		if *s.Config().ServiceSettings.ConnectionSecurity == model.CONN_SECURITY_TLS {

			tlsConfig := &tls.Config{
				PreferServerCipherSuites: true,
				CurvePreferences:         []tls.CurveID{tls.CurveP521, tls.CurveP384, tls.CurveP256},
			}

			switch *s.Config().ServiceSettings.TLSMinVer {
			case "1.0":
				tlsConfig.MinVersion = tls.VersionTLS10
			case "1.1":
				tlsConfig.MinVersion = tls.VersionTLS11
			default:
				tlsConfig.MinVersion = tls.VersionTLS12
			}

			defaultCiphers := []uint16{
				tls.TLS_ECDHE_ECDSA_WITH_AES_128_GCM_SHA256,
				tls.TLS_ECDHE_ECDSA_WITH_AES_256_GCM_SHA384,
				tls.TLS_ECDHE_RSA_WITH_AES_128_GCM_SHA256,
				tls.TLS_ECDHE_RSA_WITH_AES_256_GCM_SHA384,
				tls.TLS_RSA_WITH_AES_128_GCM_SHA256,
				tls.TLS_RSA_WITH_AES_256_GCM_SHA384,
			}

			if len(s.Config().ServiceSettings.TLSOverwriteCiphers) == 0 {
				tlsConfig.CipherSuites = defaultCiphers
			} else {
				var cipherSuites []uint16
				for _, cipher := range s.Config().ServiceSettings.TLSOverwriteCiphers {
					value, ok := model.ServerTLSSupportedCiphers[cipher]

					if !ok {
						mlog.Warn("Unsupported cipher passed", mlog.String("cipher", cipher))
						continue
					}

					cipherSuites = append(cipherSuites, value)
				}

				if len(cipherSuites) == 0 {
					mlog.Warn("No supported ciphers passed, fallback to default cipher suite")
					cipherSuites = defaultCiphers
				}

				tlsConfig.CipherSuites = cipherSuites
			}

			certFile := ""
			keyFile := ""

			if *s.Config().ServiceSettings.UseLetsEncrypt {
				tlsConfig.GetCertificate = m.GetCertificate
				tlsConfig.NextProtos = append(tlsConfig.NextProtos, "h2")
			} else {
				certFile = *s.Config().ServiceSettings.TLSCertFile
				keyFile = *s.Config().ServiceSettings.TLSKeyFile
			}

			s.Server.TLSConfig = tlsConfig
			err = s.Server.ServeTLS(listener, certFile, keyFile)
		} else {
			err = s.Server.Serve(listener)
		}

		if err != nil && err != http.ErrServerClosed {
			mlog.Critical("Error starting server", mlog.Err(err))
			time.Sleep(time.Second)
		}

		close(s.didFinishListen)
	}()

	if *s.Config().ServiceSettings.EnableLocalMode {
		if err := s.startLocalModeServer(); err != nil {
			mlog.Critical(err.Error())
		}
	}

	return nil
}

func (s *Server) startLocalModeServer() error {
	s.localModeServer = &http.Server{
		Handler: s.LocalRouter,
	}

	socket := *s.configStore.Get().ServiceSettings.LocalModeSocketLocation
	unixListener, err := net.Listen("unix", socket)
	if err != nil {
		return errors.Wrapf(err, utils.T("api.server.start_server.starting.critical"), err)
	}
	if err = os.Chmod(socket, 0600); err != nil {
		return errors.Wrapf(err, utils.T("api.server.start_server.starting.critical"), err)
	}

	go func() {
		err = s.localModeServer.Serve(unixListener)
		if err != nil && err != http.ErrServerClosed {
			mlog.Critical("Error starting unix socket server", mlog.Err(err))
		}
	}()
	return nil
}

func (s *Server) stopLocalModeServer() {
	if s.localModeServer != nil {
		s.localModeServer.Close()
	}
}

func (a *App) OriginChecker() func(*http.Request) bool {
	if allowed := *a.Config().ServiceSettings.AllowCorsFrom; allowed != "" {
		if allowed != "*" {
			siteURL, err := url.Parse(*a.Config().ServiceSettings.SiteURL)
			if err == nil {
				siteURL.Path = ""
				allowed += " " + siteURL.String()
			}
		}

		return utils.OriginChecker(allowed)
	}
	return nil
}

func (s *Server) checkPushNotificationServerUrl() {
	notificationServer := *s.Config().EmailSettings.PushNotificationServer
	if strings.HasPrefix(notificationServer, "http://") {
		mlog.Warn("Your push notification server is configured with HTTP. For improved security, update to HTTPS in your configuration.")
	}
}

func runSecurityJob(s *Server) {
	doSecurity(s)
	model.CreateRecurringTask("Security", func() {
		doSecurity(s)
	}, time.Hour*4)
}

func doDiagnosticsIfNeeded(s *Server, firstRun time.Time) {
	hoursSinceFirstServerRun := time.Since(firstRun).Hours()
	// Send once every 10 minutes for the first hour
	// Send once every hour thereafter for the first 12 hours
	// Send at the 24 hour mark and every 24 hours after
	if hoursSinceFirstServerRun < 1 {
		doDiagnostics(s)
	} else if hoursSinceFirstServerRun <= 12 && time.Since(s.timestampLastDiagnosticSent) >= time.Hour {
		doDiagnostics(s)
	} else if hoursSinceFirstServerRun > 12 && time.Since(s.timestampLastDiagnosticSent) >= 24*time.Hour {
		doDiagnostics(s)
	}
}

func runDiagnosticsJob(s *Server) {
	// Send on boot
	doDiagnostics(s)
	firstRun, err := s.getFirstServerRunTimestamp()
	if err != nil {
		mlog.Warn("Fetching time of first server run failed. Setting to 'now'.")
		s.ensureFirstServerRunTimestamp()
		firstRun = utils.MillisFromTime(time.Now())
	}
	model.CreateRecurringTask("Diagnostics", func() {
		doDiagnosticsIfNeeded(s, utils.TimeFromMillis(firstRun))
	}, time.Minute*10)
}

func runTokenCleanupJob(s *Server) {
	doTokenCleanup(s)
	model.CreateRecurringTask("Token Cleanup", func() {
		doTokenCleanup(s)
	}, time.Hour*1)
}

func runCommandWebhookCleanupJob(s *Server) {
	doCommandWebhookCleanup(s)
	model.CreateRecurringTask("Command Hook Cleanup", func() {
		doCommandWebhookCleanup(s)
	}, time.Hour*1)
}

func runSessionCleanupJob(s *Server) {
	doSessionCleanup(s)
	model.CreateRecurringTask("Session Cleanup", func() {
		doSessionCleanup(s)
	}, time.Hour*24)
}

func runLicenseExpirationCheckJob(a *App) {
	doLicenseExpirationCheck(a)
	model.CreateRecurringTask("License Expiration Check", func() {
		doLicenseExpirationCheck(a)
	}, time.Hour*24)
}

func doSecurity(s *Server) {
	s.DoSecurityUpdateCheck()
}

func doDiagnostics(s *Server) {
	if *s.Config().LogSettings.EnableDiagnostics {
		s.timestampLastDiagnosticSent = time.Now()
		s.SendDailyDiagnostics()
	}
}

func doTokenCleanup(s *Server) {
	s.Store.Token().Cleanup()
}

func doCommandWebhookCleanup(s *Server) {
	s.Store.CommandWebhook().Cleanup()
}

const (
	SESSIONS_CLEANUP_BATCH_SIZE = 1000
)

func doSessionCleanup(s *Server) {
	s.Store.Session().Cleanup(model.GetMillis(), SESSIONS_CLEANUP_BATCH_SIZE)
}

func doLicenseExpirationCheck(a *App) {
	a.Srv().LoadLicense()
	license := a.Srv().License()

	if license == nil {
		mlog.Debug("License cannot be found.")
		return
	}

	if !license.IsPastGracePeriod() {
		mlog.Debug("License is not past the grace period.")
		return
	}

	users, err := a.Srv().Store.User().GetSystemAdminProfiles()
	if err != nil {
		mlog.Error("Failed to get system admins for license expired message from Mattermost.")
		return
	}

	//send email to admin(s)
	for _, user := range users {
		user := user
		if user.Email == "" {
			mlog.Error("Invalid system admin email.", mlog.String("user_email", user.Email))
			continue
		}

		mlog.Debug("Sending license expired email.", mlog.String("user_email", user.Email))
		a.Srv().Go(func() {
			if err := a.Srv().EmailService.SendRemoveExpiredLicenseEmail(user.Email, user.Locale, *a.Config().ServiceSettings.SiteURL, license.Id); err != nil {
				mlog.Error("Error while sending the license expired email.", mlog.String("user_email", user.Email), mlog.Err(err))
			}
		})
	}

	//remove the license
	a.Srv().RemoveLicense()
}

func (s *Server) StartSearchEngine() (string, string) {
	if s.SearchEngine.ElasticsearchEngine != nil && s.SearchEngine.ElasticsearchEngine.IsActive() {
		s.Go(func() {
			if err := s.SearchEngine.ElasticsearchEngine.Start(); err != nil {
				s.Log.Error(err.Error())
			}
		})
	}

	configListenerId := s.AddConfigListener(func(oldConfig *model.Config, newConfig *model.Config) {
		if s.SearchEngine == nil {
			return
		}
		s.SearchEngine.UpdateConfig(newConfig)

		if s.SearchEngine.ElasticsearchEngine != nil && !*oldConfig.ElasticsearchSettings.EnableIndexing && *newConfig.ElasticsearchSettings.EnableIndexing {
			s.Go(func() {
				if err := s.SearchEngine.ElasticsearchEngine.Start(); err != nil {
					mlog.Error(err.Error())
				}
			})
		} else if s.SearchEngine.ElasticsearchEngine != nil && *oldConfig.ElasticsearchSettings.EnableIndexing && !*newConfig.ElasticsearchSettings.EnableIndexing {
			s.Go(func() {
				if err := s.SearchEngine.ElasticsearchEngine.Stop(); err != nil {
					mlog.Error(err.Error())
				}
			})
		} else if s.SearchEngine.ElasticsearchEngine != nil && *oldConfig.ElasticsearchSettings.Password != *newConfig.ElasticsearchSettings.Password || *oldConfig.ElasticsearchSettings.Username != *newConfig.ElasticsearchSettings.Username || *oldConfig.ElasticsearchSettings.ConnectionUrl != *newConfig.ElasticsearchSettings.ConnectionUrl || *oldConfig.ElasticsearchSettings.Sniff != *newConfig.ElasticsearchSettings.Sniff {
			s.Go(func() {
				if *oldConfig.ElasticsearchSettings.EnableIndexing {
					if err := s.SearchEngine.ElasticsearchEngine.Stop(); err != nil {
						mlog.Error(err.Error())
					}
					if err := s.SearchEngine.ElasticsearchEngine.Start(); err != nil {
						mlog.Error(err.Error())
					}
				}
			})
		}
	})

	licenseListenerId := s.AddLicenseListener(func(oldLicense, newLicense *model.License) {
		if s.SearchEngine == nil {
			return
		}
		if oldLicense == nil && newLicense != nil {
			if s.SearchEngine.ElasticsearchEngine != nil && s.SearchEngine.ElasticsearchEngine.IsActive() {
				s.Go(func() {
					if err := s.SearchEngine.ElasticsearchEngine.Start(); err != nil {
						mlog.Error(err.Error())
					}
				})
			}
		} else if oldLicense != nil && newLicense == nil {
			if s.SearchEngine.ElasticsearchEngine != nil {
				s.Go(func() {
					if err := s.SearchEngine.ElasticsearchEngine.Stop(); err != nil {
						mlog.Error(err.Error())
					}
				})
			}
		}
	})

	return configListenerId, licenseListenerId
}

func (s *Server) stopSearchEngine() {
	s.RemoveConfigListener(s.searchConfigListenerId)
	s.RemoveLicenseListener(s.searchLicenseListenerId)
	if s.SearchEngine != nil && s.SearchEngine.ElasticsearchEngine != nil && s.SearchEngine.ElasticsearchEngine.IsActive() {
		s.SearchEngine.ElasticsearchEngine.Stop()
	}
	if s.SearchEngine != nil && s.SearchEngine.BleveEngine != nil && s.SearchEngine.BleveEngine.IsActive() {
		s.SearchEngine.BleveEngine.Stop()
	}
}

// initDiagnostics initialises the Rudder client for the diagnostics system.
func (s *Server) initDiagnostics(endpoint string) {
	if s.rudderClient == nil {
		config := rudder.Config{}
		config.Logger = rudder.StdLogger(s.Log.StdLog(mlog.String("source", "rudder")))
		config.Endpoint = endpoint
		// For testing
		if endpoint != RUDDER_DATAPLANE_URL {
			config.Verbose = true
			config.BatchSize = 1
		}
		client, err := rudder.NewWithConfig(RUDDER_KEY, endpoint, config)
		if err != nil {
			mlog.Error("Failed to create Rudder instance", mlog.Err(err))
			return
		}
		client.Enqueue(rudder.Identify{
			UserId: s.diagnosticId,
		})

		s.rudderClient = client
	}
}

// shutdownDiagnostics closes the diagnostics system Rudder client.
func (s *Server) shutdownDiagnostics() error {
	if s.rudderClient != nil {
		return s.rudderClient.Close()
	}

	return nil
}

func (s *Server) FileBackend() (filesstore.FileBackend, *model.AppError) {
	license := s.License()
	return filesstore.NewFileBackend(&s.Config().FileSettings, license != nil && *license.Features.Compliance)
}

func (s *Server) TotalWebsocketConnections() int {
	// This method is only called after the hub is initialized.
	// Therefore, no mutex is needed to protect s.hubs.
	count := int64(0)
	for _, hub := range s.hubs {
		count = count + atomic.LoadInt64(&hub.connectionCount)
	}

	return int(count)
}

func (s *Server) ClusterHealthScore() int {
	return s.Cluster.HealthScore()
}

func (s *Server) ensureDiagnosticId() {
	if s.diagnosticId != "" {
		return
	}
	props, err := s.Store.System().Get()
	if err != nil {
		return
	}

	id := props[model.SYSTEM_DIAGNOSTIC_ID]
	if len(id) == 0 {
		id = model.NewId()
		systemID := &model.System{Name: model.SYSTEM_DIAGNOSTIC_ID, Value: id}
		s.Store.System().Save(systemID)
	}

	s.diagnosticId = id
}

func (s *Server) configOrLicenseListener() {
	s.regenerateClientConfig()
}

func (s *Server) ClientConfigHash() string {
	return s.clientConfigHash.Load().(string)
}

func (s *Server) initJobs() {
	s.Jobs = jobs.NewJobServer(s, s.Store)
	if jobsDataRetentionJobInterface != nil {
		s.Jobs.DataRetentionJob = jobsDataRetentionJobInterface(s)
	}
	if jobsMessageExportJobInterface != nil {
		s.Jobs.MessageExportJob = jobsMessageExportJobInterface(s)
	}
	if jobsElasticsearchAggregatorInterface != nil {
		s.Jobs.ElasticsearchAggregator = jobsElasticsearchAggregatorInterface(s)
	}
	if jobsElasticsearchIndexerInterface != nil {
		s.Jobs.ElasticsearchIndexer = jobsElasticsearchIndexerInterface(s)
	}
	if jobsBleveIndexerInterface != nil {
		s.Jobs.BleveIndexer = jobsBleveIndexerInterface(s)
	}
	if jobsMigrationsInterface != nil {
		s.Jobs.Migrations = jobsMigrationsInterface(s)
	}
}<|MERGE_RESOLUTION|>--- conflicted
+++ resolved
@@ -310,14 +310,6 @@
 
 	})
 
-<<<<<<< HEAD
-	mlog.Info("Server is initializing...")
-=======
-	if err := s.setupInviteEmailRateLimiting(); err != nil {
-		return nil, err
-	}
->>>>>>> 10f5a889
-
 	s.initEnterprise()
 
 	if s.newStore == nil {
