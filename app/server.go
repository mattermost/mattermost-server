--- conflicted
+++ resolved
@@ -210,12 +210,9 @@
 
 	imgDecoder *imaging.Decoder
 	imgEncoder *imaging.Encoder
-<<<<<<< HEAD
-=======
 
 	dndTaskMut sync.Mutex
 	dndTask    *model.ScheduledTask
->>>>>>> df224571
 }
 
 func NewServer(options ...Option) (*Server, error) {
@@ -412,9 +409,6 @@
 		return nil, errors.Wrap(err, "cannot create store")
 	}
 
-<<<<<<< HEAD
-	s.userService = users.New(s.Store.User(), s.Config)
-=======
 	s.userService, err = users.New(users.ServiceConfig{
 		UserStore:    s.Store.User(),
 		SessionStore: s.Store.Session(),
@@ -426,7 +420,6 @@
 	if err != nil {
 		return nil, errors.Wrapf(err, "unable to create users service")
 	}
->>>>>>> df224571
 
 	s.configListenerId = s.AddConfigListener(func(_, _ *model.Config) {
 		s.configOrLicenseListener()
