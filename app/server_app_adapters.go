--- conflicted
+++ resolved
@@ -61,25 +61,13 @@
 
 	if s.newStore == nil {
 		s.newStore = func() store.Store {
-<<<<<<< HEAD
+			s.sqlStore = sqlstore.NewSqlSupplier(s.Config().SqlSettings, s.Metrics)
 			searchStore := searchlayer.NewSearchLayer(
 				localcachelayer.NewLocalCacheLayer(
-					sqlstore.NewSqlSupplier(s.Config().SqlSettings, s.Metrics),
+					s.sqlStore,
 					s.Metrics,
 					s.Cluster,
 					s.CacheProvider,
-=======
-			s.sqlStore = sqlstore.NewSqlSupplier(s.Config().SqlSettings, s.Metrics)
-			return store.NewTimerLayer(
-				searchlayer.NewSearchLayer(
-					localcachelayer.NewLocalCacheLayer(
-						s.sqlStore,
-						s.Metrics,
-						s.Cluster,
-						s.CacheProvider,
-					),
-					s.SearchEngine,
->>>>>>> c7f53cf0
 				),
 				s.SearchEngine,
 				s.Config(),
