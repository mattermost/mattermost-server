--- conflicted
+++ resolved
@@ -116,13 +116,11 @@
 	if name == "" {
 		return responsef(args.T("api.command_remote.missing_empty", map[string]interface{}{"Arg": "name"}))
 	}
+
 	displayname := margs["displayname"]
-<<<<<<< HEAD
 	if displayname == "" {
 		displayname = name
 	}
-=======
->>>>>>> 6f87eb99
 
 	url := a.GetSiteURL()
 	if url == "" {
@@ -169,13 +167,11 @@
 	if name == "" {
 		return responsef(args.T("api.command_remote.missing_empty", map[string]interface{}{"Arg": "name"}))
 	}
+
 	displayname := margs["displayname"]
-<<<<<<< HEAD
 	if displayname == "" {
 		displayname = name
 	}
-=======
->>>>>>> 6f87eb99
 
 	blob := margs["invite"]
 	if blob == "" {
