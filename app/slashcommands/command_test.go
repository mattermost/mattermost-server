--- conflicted
+++ resolved
@@ -172,12 +172,8 @@
 
 	// Command is not built in, so it is a bot command.
 	builtIn = false
-<<<<<<< HEAD
-	post, err = th.App.HandleCommandResponsePost(th.Context, command, args, resp, builtIn)
-=======
-	post, err = th.App.HandleCommandResponsePost(command, args, resp, builtIn)
-	assert.Nil(t, err)
->>>>>>> 3c162999
+	post, err = th.App.HandleCommandResponsePost(th.Context, command, args, resp, builtIn)
+	assert.Nil(t, err)
 	assert.Equal(t, "true", post.GetProp("from_webhook"))
 
 	builtIn = true
