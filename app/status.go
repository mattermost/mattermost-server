// Copyright (c) 2016-present Mattermost, Inc. All Rights Reserved.
// See License.txt for license information.

package app

import (
	l4g "github.com/alecthomas/log4go"

	"github.com/mattermost/mattermost-server/model"
	"github.com/mattermost/mattermost-server/store"
	"github.com/mattermost/mattermost-server/utils"
)

var statusCache *utils.Cache = utils.NewLru(model.STATUS_CACHE_SIZE)

func ClearStatusCache() {
	statusCache.Purge()
}

func (a *App) AddStatusCacheSkipClusterSend(status *model.Status) {
	statusCache.Add(status.UserId, status)
}

func (a *App) AddStatusCache(status *model.Status) {
	a.AddStatusCacheSkipClusterSend(status)

	if a.Cluster != nil {
		msg := &model.ClusterMessage{
			Event:    model.CLUSTER_EVENT_UPDATE_STATUS,
			SendType: model.CLUSTER_SEND_BEST_EFFORT,
			Data:     status.ToJson(),
		}
		a.Cluster.SendClusterMessage(msg)
	}
}

func (a *App) GetAllStatuses() map[string]*model.Status {
	if !*a.Config().ServiceSettings.EnableUserStatuses {
		return map[string]*model.Status{}
	}

	userIds := statusCache.Keys()
	statusMap := map[string]*model.Status{}

	for _, userId := range userIds {
		if id, ok := userId.(string); !ok {
			continue
		} else {
			status := GetStatusFromCache(id)
			if status != nil {
				statusMap[id] = status
			}
		}
	}

	return statusMap
}

func (a *App) GetStatusesByIds(userIds []string) (map[string]interface{}, *model.AppError) {
	if !*a.Config().ServiceSettings.EnableUserStatuses {
		return map[string]interface{}{}, nil
	}

	statusMap := map[string]interface{}{}
	metrics := a.Metrics

	missingUserIds := []string{}
	for _, userId := range userIds {
		if result, ok := statusCache.Get(userId); ok {
			statusMap[userId] = result.(*model.Status).Status
			if metrics != nil {
				metrics.IncrementMemCacheHitCounter("Status")
			}
		} else {
			missingUserIds = append(missingUserIds, userId)
			if metrics != nil {
				metrics.IncrementMemCacheMissCounter("Status")
			}
		}
	}

	if len(missingUserIds) > 0 {
		if result := <-a.Srv.Store.Status().GetByIds(missingUserIds); result.Err != nil {
			return nil, result.Err
		} else {
			statuses := result.Data.([]*model.Status)

			for _, s := range statuses {
				a.AddStatusCache(s)
				statusMap[s.UserId] = s.Status
			}
		}
	}

	// For the case where the user does not have a row in the Status table and cache
	for _, userId := range missingUserIds {
		if _, ok := statusMap[userId]; !ok {
			statusMap[userId] = model.STATUS_OFFLINE
		}
	}

	return statusMap, nil
}

//GetUserStatusesByIds used by apiV4
func (a *App) GetUserStatusesByIds(userIds []string) ([]*model.Status, *model.AppError) {
	if !*a.Config().ServiceSettings.EnableUserStatuses {
		return []*model.Status{}, nil
	}

	var statusMap []*model.Status
	metrics := a.Metrics

	missingUserIds := []string{}
	for _, userId := range userIds {
		if result, ok := statusCache.Get(userId); ok {
			statusMap = append(statusMap, result.(*model.Status))
			if metrics != nil {
				metrics.IncrementMemCacheHitCounter("Status")
			}
		} else {
			missingUserIds = append(missingUserIds, userId)
			if metrics != nil {
				metrics.IncrementMemCacheMissCounter("Status")
			}
		}
	}

	if len(missingUserIds) > 0 {
		if result := <-a.Srv.Store.Status().GetByIds(missingUserIds); result.Err != nil {
			return nil, result.Err
		} else {
			statuses := result.Data.([]*model.Status)

			for _, s := range statuses {
				a.AddStatusCache(s)
			}

			statusMap = append(statusMap, statuses...)
		}
	}

	// For the case where the user does not have a row in the Status table and cache
	// remove the existing ids from missingUserIds and then create a offline state for the missing ones
	// This also return the status offline for the non-existing Ids in the system
	for i := 0; i < len(missingUserIds); i++ {
		missingUserId := missingUserIds[i]
		for _, userMap := range statusMap {
			if missingUserId == userMap.UserId {
				missingUserIds = append(missingUserIds[:i], missingUserIds[i+1:]...)
				i--
				break
			}
		}
	}
	for _, userId := range missingUserIds {
		statusMap = append(statusMap, &model.Status{UserId: userId, Status: "offline"})
	}

	return statusMap, nil
}

func (a *App) SetStatusOnline(userId string, sessionId string, manual bool) {
	if !*a.Config().ServiceSettings.EnableUserStatuses {
		return
	}

	broadcast := false

	var oldStatus string = model.STATUS_OFFLINE
	var oldTime int64 = 0
	var oldManual bool = false
	var status *model.Status
	var err *model.AppError

	if status, err = a.GetStatus(userId); err != nil {
		status = &model.Status{UserId: userId, Status: model.STATUS_ONLINE, Manual: false, LastActivityAt: model.GetMillis(), ActiveChannel: ""}
		broadcast = true
	} else {
		if status.Manual && !manual {
			return // manually set status always overrides non-manual one
		}

		if status.Status != model.STATUS_ONLINE {
			broadcast = true
		}

		oldStatus = status.Status
		oldTime = status.LastActivityAt
		oldManual = status.Manual

		status.Status = model.STATUS_ONLINE
		status.Manual = false // for "online" there's no manual setting
		status.LastActivityAt = model.GetMillis()
	}

	a.AddStatusCache(status)

	// Only update the database if the status has changed, the status has been manually set,
	// or enough time has passed since the previous action
	if status.Status != oldStatus || status.Manual != oldManual || status.LastActivityAt-oldTime > model.STATUS_MIN_UPDATE_TIME {

		var schan store.StoreChannel
		if broadcast {
			schan = a.Srv.Store.Status().SaveOrUpdate(status)
		} else {
			schan = a.Srv.Store.Status().UpdateLastActivityAt(status.UserId, status.LastActivityAt)
		}

		if result := <-schan; result.Err != nil {
			l4g.Error(utils.T("api.status.save_status.error"), userId, result.Err)
		}
	}

	if broadcast {
		a.BroadcastStatus(status)
	}
}

func (a *App) BroadcastStatus(status *model.Status) {
	event := model.NewWebSocketEvent(model.WEBSOCKET_EVENT_STATUS_CHANGE, "", "", status.UserId, nil)
	event.Add("status", status.Status)
	event.Add("user_id", status.UserId)
	a.Publish(event)
}

func (a *App) SetStatusOffline(userId string, manual bool) {
	if !*a.Config().ServiceSettings.EnableUserStatuses {
		return
	}

	status, err := a.GetStatus(userId)
	if err == nil && status.Manual && !manual {
		return // manually set status always overrides non-manual one
	}

	status = &model.Status{UserId: userId, Status: model.STATUS_OFFLINE, Manual: manual, LastActivityAt: model.GetMillis(), ActiveChannel: ""}

<<<<<<< HEAD
	a.SaveAndBroadcastStatus(status)
=======
	a.AddStatusCache(status)

	if result := <-a.Srv.Store.Status().SaveOrUpdate(status); result.Err != nil {
		l4g.Error(utils.T("api.status.save_status.error"), userId, result.Err)
	}

	event := model.NewWebSocketEvent(model.WEBSOCKET_EVENT_STATUS_CHANGE, "", "", status.UserId, nil)
	event.Add("status", model.STATUS_OFFLINE)
	event.Add("user_id", status.UserId)
	a.Publish(event)
>>>>>>> 6b3c9a48
}

func (a *App) SetStatusAwayIfNeeded(userId string, manual bool) {
	if !*a.Config().ServiceSettings.EnableUserStatuses {
		return
	}

	status, err := a.GetStatus(userId)

	if err != nil {
		status = &model.Status{UserId: userId, Status: model.STATUS_OFFLINE, Manual: manual, LastActivityAt: 0, ActiveChannel: ""}
	}

	if !manual && status.Manual {
		return // manually set status always overrides non-manual one
	}

	if !manual {
		if status.Status == model.STATUS_AWAY {
			return
		}

		if !a.IsUserAway(status.LastActivityAt) {
			return
		}
	}

	status.Status = model.STATUS_AWAY
	status.Manual = manual
	status.ActiveChannel = ""

<<<<<<< HEAD
	a.SaveAndBroadcastStatus(status)
=======
	a.AddStatusCache(status)

	if result := <-a.Srv.Store.Status().SaveOrUpdate(status); result.Err != nil {
		l4g.Error(utils.T("api.status.save_status.error"), userId, result.Err)
	}

	event := model.NewWebSocketEvent(model.WEBSOCKET_EVENT_STATUS_CHANGE, "", "", status.UserId, nil)
	event.Add("status", model.STATUS_AWAY)
	event.Add("user_id", status.UserId)
	a.Publish(event)
>>>>>>> 6b3c9a48
}

func (a *App) SetStatusDoNotDisturb(userId string) {
	if !*a.Config().ServiceSettings.EnableUserStatuses {
		return
	}

	status, err := a.GetStatus(userId)

	if err != nil {
		status = &model.Status{UserId: userId, Status: model.STATUS_OFFLINE, Manual: false, LastActivityAt: 0, ActiveChannel: ""}
	}

	status.Status = model.STATUS_DND
	status.Manual = true

	a.SaveAndBroadcastStatus(status)
}

func (a *App) SaveAndBroadcastStatus(status *model.Status) *model.AppError {
	a.AddStatusCache(status)

	if result := <-a.Srv.Store.Status().SaveOrUpdate(status); result.Err != nil {
		l4g.Error(utils.T("api.status.save_status.error"), status.UserId, result.Err)
	}

	event := model.NewWebSocketEvent(model.WEBSOCKET_EVENT_STATUS_CHANGE, "", "", status.UserId, nil)
	event.Add("status", status.Status)
	event.Add("user_id", status.UserId)
<<<<<<< HEAD
	a.Go(func() {
		a.Publish(event)
	})

	return nil
=======
	a.Publish(event)
>>>>>>> 6b3c9a48
}

func GetStatusFromCache(userId string) *model.Status {
	if result, ok := statusCache.Get(userId); ok {
		status := result.(*model.Status)
		statusCopy := &model.Status{}
		*statusCopy = *status
		return statusCopy
	}

	return nil
}

func (a *App) GetStatus(userId string) (*model.Status, *model.AppError) {
	if !*a.Config().ServiceSettings.EnableUserStatuses {
		return &model.Status{}, nil
	}

	status := GetStatusFromCache(userId)
	if status != nil {
		return status, nil
	}

	if result := <-a.Srv.Store.Status().Get(userId); result.Err != nil {
		return nil, result.Err
	} else {
		return result.Data.(*model.Status), nil
	}
}

func (a *App) IsUserAway(lastActivityAt int64) bool {
	return model.GetMillis()-lastActivityAt >= *a.Config().TeamSettings.UserStatusAwayTimeout*1000
}<|MERGE_RESOLUTION|>--- conflicted
+++ resolved
@@ -236,20 +236,7 @@
 
 	status = &model.Status{UserId: userId, Status: model.STATUS_OFFLINE, Manual: manual, LastActivityAt: model.GetMillis(), ActiveChannel: ""}
 
-<<<<<<< HEAD
 	a.SaveAndBroadcastStatus(status)
-=======
-	a.AddStatusCache(status)
-
-	if result := <-a.Srv.Store.Status().SaveOrUpdate(status); result.Err != nil {
-		l4g.Error(utils.T("api.status.save_status.error"), userId, result.Err)
-	}
-
-	event := model.NewWebSocketEvent(model.WEBSOCKET_EVENT_STATUS_CHANGE, "", "", status.UserId, nil)
-	event.Add("status", model.STATUS_OFFLINE)
-	event.Add("user_id", status.UserId)
-	a.Publish(event)
->>>>>>> 6b3c9a48
 }
 
 func (a *App) SetStatusAwayIfNeeded(userId string, manual bool) {
@@ -281,20 +268,7 @@
 	status.Manual = manual
 	status.ActiveChannel = ""
 
-<<<<<<< HEAD
 	a.SaveAndBroadcastStatus(status)
-=======
-	a.AddStatusCache(status)
-
-	if result := <-a.Srv.Store.Status().SaveOrUpdate(status); result.Err != nil {
-		l4g.Error(utils.T("api.status.save_status.error"), userId, result.Err)
-	}
-
-	event := model.NewWebSocketEvent(model.WEBSOCKET_EVENT_STATUS_CHANGE, "", "", status.UserId, nil)
-	event.Add("status", model.STATUS_AWAY)
-	event.Add("user_id", status.UserId)
-	a.Publish(event)
->>>>>>> 6b3c9a48
 }
 
 func (a *App) SetStatusDoNotDisturb(userId string) {
@@ -324,15 +298,9 @@
 	event := model.NewWebSocketEvent(model.WEBSOCKET_EVENT_STATUS_CHANGE, "", "", status.UserId, nil)
 	event.Add("status", status.Status)
 	event.Add("user_id", status.UserId)
-<<<<<<< HEAD
-	a.Go(func() {
-		a.Publish(event)
-	})
-
-	return nil
-=======
-	a.Publish(event)
->>>>>>> 6b3c9a48
+  a.Publish(event)
+  
+  return nil
 }
 
 func GetStatusFromCache(userId string) *model.Status {
