--- conflicted
+++ resolved
@@ -6,11 +6,8 @@
 import (
 	"errors"
 	"net/http"
-<<<<<<< HEAD
+	"strings"
 	"time"
-=======
-	"strings"
->>>>>>> 78355ae2
 
 	"github.com/mattermost/mattermost-server/v5/mlog"
 	"github.com/mattermost/mattermost-server/v5/model"
@@ -399,7 +396,6 @@
 	return model.GetMillis()-lastActivityAt >= *a.Config().TeamSettings.UserStatusAwayTimeout*1000
 }
 
-<<<<<<< HEAD
 // UpdateDNDStatusOfUsers is a recurring task which is started when server starts
 // which unsets dnd status of users if needed and saves and broadcasts it
 func (a *App) UpdateDNDStatusOfUsers() {
@@ -411,7 +407,8 @@
 		a.AddStatusCache(statuses[i])
 		a.BroadcastStatus(statuses[i])
 	}
-=======
+}
+
 func (a *App) SetCustomStatus(userID string, cs *model.CustomStatus) *model.AppError {
 	user, err := a.GetUser(userID)
 	if err != nil {
@@ -493,5 +490,4 @@
 	}
 
 	return nil
->>>>>>> 78355ae2
 }