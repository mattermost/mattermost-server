--- conflicted
+++ resolved
@@ -67,11 +67,7 @@
 	}
 
 	if len(missingUserIds) > 0 {
-<<<<<<< HEAD
-		statuses, err := a.Store().Status().GetByIds(missingUserIds)
-=======
 		statuses, err := a.Srv().Store.Status().GetByIds(missingUserIds)
->>>>>>> 17523fa5
 		if err != nil {
 			return nil, err
 		}
@@ -118,11 +114,7 @@
 	}
 
 	if len(missingUserIds) > 0 {
-<<<<<<< HEAD
-		statuses, err := a.Store().Status().GetByIds(missingUserIds)
-=======
 		statuses, err := a.Srv().Store.Status().GetByIds(missingUserIds)
->>>>>>> 17523fa5
 		if err != nil {
 			return nil, err
 		}
@@ -211,19 +203,11 @@
 	// or enough time has passed since the previous action
 	if status.Status != oldStatus || status.Manual != oldManual || status.LastActivityAt-oldTime > model.STATUS_MIN_UPDATE_TIME {
 		if broadcast {
-<<<<<<< HEAD
-			if err := a.Store().Status().SaveOrUpdate(status); err != nil {
-				mlog.Error("Failed to save status", mlog.String("user_id", userId), mlog.Err(err), mlog.String("user_id", userId))
-			}
-		} else {
-			if err := a.Store().Status().UpdateLastActivityAt(status.UserId, status.LastActivityAt); err != nil {
-=======
 			if err := a.Srv().Store.Status().SaveOrUpdate(status); err != nil {
 				mlog.Error("Failed to save status", mlog.String("user_id", userId), mlog.Err(err), mlog.String("user_id", userId))
 			}
 		} else {
 			if err := a.Srv().Store.Status().UpdateLastActivityAt(status.UserId, status.LastActivityAt); err != nil {
->>>>>>> 17523fa5
 				mlog.Error("Failed to save status", mlog.String("user_id", userId), mlog.Err(err), mlog.String("user_id", userId))
 			}
 		}
@@ -312,11 +296,7 @@
 func (a *App) SaveAndBroadcastStatus(status *model.Status) {
 	a.AddStatusCache(status)
 
-<<<<<<< HEAD
-	if err := a.Store().Status().SaveOrUpdate(status); err != nil {
-=======
 	if err := a.Srv().Store.Status().SaveOrUpdate(status); err != nil {
->>>>>>> 17523fa5
 		mlog.Error("Failed to save status", mlog.String("user_id", status.UserId), mlog.Err(err))
 	}
 
@@ -361,11 +341,7 @@
 		return status, nil
 	}
 
-<<<<<<< HEAD
-	return a.Store().Status().Get(userId)
-=======
 	return a.Srv().Store.Status().Get(userId)
->>>>>>> 17523fa5
 }
 
 func (a *App) IsUserAway(lastActivityAt int64) bool {
