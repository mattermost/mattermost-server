// Copyright (c) 2016-present Mattermost, Inc. All Rights Reserved.
// See License.txt for license information.

package app

import (
	"bytes"
	"fmt"
	"image"
	"image/png"
	"io"
	"mime/multipart"
	"net/http"
	"net/url"
	"strings"

	"github.com/disintegration/imaging"
	"github.com/mattermost/mattermost-server/mlog"
	"github.com/mattermost/mattermost-server/model"
	"github.com/mattermost/mattermost-server/plugin"
	"github.com/mattermost/mattermost-server/store"
	"github.com/mattermost/mattermost-server/utils"
)

func (a *App) CreateTeam(team *model.Team) (*model.Team, *model.AppError) {
<<<<<<< HEAD
	rteam, err := a.Srv.Store.Team().Save(team)
	if err != nil {
		return nil, err
=======
	team.InviteId = ""
	result := <-a.Srv.Store.Team().Save(team)
	if result.Err != nil {
		return nil, result.Err
>>>>>>> f7982216
	}

	if _, err := a.CreateDefaultChannels(rteam.Id); err != nil {
		return nil, err
	}

	return rteam, nil
}

func (a *App) CreateTeamWithUser(team *model.Team, userId string) (*model.Team, *model.AppError) {
	user, err := a.GetUser(userId)
	if err != nil {
		return nil, err
	}
	team.Email = user.Email

	if !a.isTeamEmailAllowed(user, team) {
		return nil, model.NewAppError("isTeamEmailAllowed", "api.team.is_team_creation_allowed.domain.app_error", nil, "", http.StatusBadRequest)
	}

	rteam, err := a.CreateTeam(team)
	if err != nil {
		return nil, err
	}

	if err = a.JoinUserToTeam(rteam, user, ""); err != nil {
		return nil, err
	}

	return rteam, nil
}

func (a *App) normalizeDomains(domains string) []string {
	// commas and @ signs are optional
	// can be in the form of "@corp.mattermost.com, mattermost.com mattermost.org" -> corp.mattermost.com mattermost.com mattermost.org
	return strings.Fields(strings.TrimSpace(strings.ToLower(strings.Replace(strings.Replace(domains, "@", " ", -1), ",", " ", -1))))
}

func (a *App) isTeamEmailAddressAllowed(email string, allowedDomains string) bool {
	email = strings.ToLower(email)
	// First check per team allowedDomains, then app wide restrictions
	for _, restriction := range []string{allowedDomains, *a.Config().TeamSettings.RestrictCreationToDomains} {
		domains := a.normalizeDomains(restriction)
		if len(domains) <= 0 {
			continue
		}
		matched := false
		for _, d := range domains {
			if strings.HasSuffix(email, "@"+d) {
				matched = true
				break
			}
		}
		if !matched {
			return false
		}
	}

	return true
}

func (a *App) isTeamEmailAllowed(user *model.User, team *model.Team) bool {
	email := strings.ToLower(user.Email)
	return a.isTeamEmailAddressAllowed(email, team.AllowedDomains)
}

func (a *App) UpdateTeam(team *model.Team) (*model.Team, *model.AppError) {
	oldTeam, err := a.GetTeam(team.Id)
	if err != nil {
		return nil, err
	}

	validDomains := a.normalizeDomains(*a.Config().TeamSettings.RestrictCreationToDomains)
	if len(validDomains) > 0 {
		for _, domain := range a.normalizeDomains(team.AllowedDomains) {
			matched := false
			for _, d := range validDomains {
				if domain == d {
					matched = true
					break
				}
			}
			if !matched {
				err = model.NewAppError("UpdateTeam", "api.team.update_restricted_domains.mismatch.app_error", map[string]interface{}{"Domain": domain}, "", http.StatusBadRequest)
				return nil, err
			}
		}
	}

	oldTeam.DisplayName = team.DisplayName
	oldTeam.Description = team.Description
	oldTeam.AllowOpenInvite = team.AllowOpenInvite
	oldTeam.CompanyName = team.CompanyName
	oldTeam.AllowedDomains = team.AllowedDomains
	oldTeam.LastTeamIconUpdate = team.LastTeamIconUpdate
	oldTeam.GroupConstrained = team.GroupConstrained

	oldTeam, err = a.updateTeamUnsanitized(oldTeam)
	if err != nil {
		return team, err
	}

	a.sendTeamEvent(oldTeam, model.WEBSOCKET_EVENT_UPDATE_TEAM)

	return oldTeam, nil
}

func (a *App) updateTeamUnsanitized(team *model.Team) (*model.Team, *model.AppError) {
	return a.Srv.Store.Team().Update(team)
}

// RenameTeam is used to rename the team Name and the DisplayName fields
func (a *App) RenameTeam(team *model.Team, newTeamName string, newDisplayName string) (*model.Team, *model.AppError) {

	// check if name is occupied
	_, errnf := a.GetTeamByName(newTeamName)

	// "-" can be used as a newTeamName if only DisplayName change is wanted
	if errnf == nil && newTeamName != "-" {
		errbody := fmt.Sprintf("team with name %s already exists", newTeamName)
		return nil, model.NewAppError("RenameTeam", "app.team.rename_team.name_occupied", nil, errbody, http.StatusBadRequest)
	}

	if newTeamName != "-" {
		team.Name = newTeamName
	}

	if newDisplayName != "" {
		team.DisplayName = newDisplayName
	}

	newTeam, err := a.updateTeamUnsanitized(team)
	if err != nil {
		return nil, err
	}

	return newTeam, nil
}

func (a *App) UpdateTeamScheme(team *model.Team) (*model.Team, *model.AppError) {
	oldTeam, err := a.GetTeam(team.Id)
	if err != nil {
		return nil, err
	}

	oldTeam.SchemeId = team.SchemeId

	if oldTeam, err = a.Srv.Store.Team().Update(oldTeam); err != nil {
		return nil, err
	}

	a.sendTeamEvent(oldTeam, model.WEBSOCKET_EVENT_UPDATE_TEAM)

	return oldTeam, nil
}

func (a *App) PatchTeam(teamId string, patch *model.TeamPatch) (*model.Team, *model.AppError) {
	team, err := a.GetTeam(teamId)
	if err != nil {
		return nil, err
	}

	team.Patch(patch)

	updatedTeam, err := a.UpdateTeam(team)
	if err != nil {
		return nil, err
	}

	a.sendTeamEvent(updatedTeam, model.WEBSOCKET_EVENT_UPDATE_TEAM)

	return updatedTeam, nil
}

func (a *App) RegenerateTeamInviteId(teamId string) (*model.Team, *model.AppError) {
	team, err := a.GetTeam(teamId)
	if err != nil {
		return nil, err
	}

	team.InviteId = model.NewId()

	updatedTeam, err := a.Srv.Store.Team().Update(team)
	if err != nil {
		return nil, err
	}

	a.sendTeamEvent(updatedTeam, model.WEBSOCKET_EVENT_UPDATE_TEAM)

	return updatedTeam, nil
}

func (a *App) sendTeamEvent(team *model.Team, event string) {
	sanitizedTeam := &model.Team{}
	*sanitizedTeam = *team
	sanitizedTeam.Sanitize()

	message := model.NewWebSocketEvent(event, "", "", "", nil)
	message.Add("team", sanitizedTeam.ToJson())
	a.Publish(message)
}

func (a *App) GetSchemeRolesForTeam(teamId string) (string, string, *model.AppError) {
	team, err := a.GetTeam(teamId)
	if err != nil {
		return "", "", err
	}

	if team.SchemeId != nil && len(*team.SchemeId) != 0 {
		scheme, err := a.GetScheme(*team.SchemeId)
		if err != nil {
			return "", "", err
		}
		return scheme.DefaultTeamUserRole, scheme.DefaultTeamAdminRole, nil
	}

	return model.TEAM_USER_ROLE_ID, model.TEAM_ADMIN_ROLE_ID, nil
}

func (a *App) UpdateTeamMemberRoles(teamId string, userId string, newRoles string) (*model.TeamMember, *model.AppError) {
	result := <-a.Srv.Store.Team().GetMember(teamId, userId)
	if result.Err != nil {
		return nil, result.Err
	}
	member := result.Data.(*model.TeamMember)

	if member == nil {
		err := model.NewAppError("UpdateTeamMemberRoles", "api.team.update_member_roles.not_a_member", nil, "userId="+userId+" teamId="+teamId, http.StatusBadRequest)
		return nil, err
	}

	schemeUserRole, schemeAdminRole, err := a.GetSchemeRolesForTeam(teamId)
	if err != nil {
		return nil, err
	}

	var newExplicitRoles []string
	member.SchemeUser = false
	member.SchemeAdmin = false

	for _, roleName := range strings.Fields(newRoles) {
		role, err := a.GetRoleByName(roleName)
		if err != nil {
			err.StatusCode = http.StatusBadRequest
			return nil, err
		}
		if !role.SchemeManaged {
			// The role is not scheme-managed, so it's OK to apply it to the explicit roles field.
			newExplicitRoles = append(newExplicitRoles, roleName)
		} else {
			// The role is scheme-managed, so need to check if it is part of the scheme for this channel or not.
			switch roleName {
			case schemeAdminRole:
				member.SchemeAdmin = true
			case schemeUserRole:
				member.SchemeUser = true
			default:
				// If not part of the scheme for this channel, then it is not allowed to apply it as an explicit role.
				return nil, model.NewAppError("UpdateTeamMemberRoles", "api.channel.update_team_member_roles.scheme_role.app_error", nil, "role_name="+roleName, http.StatusBadRequest)
			}
		}
	}

	member.ExplicitRoles = strings.Join(newExplicitRoles, " ")

	result = <-a.Srv.Store.Team().UpdateMember(member)
	if result.Err != nil {
		return nil, result.Err
	}
	member = result.Data.(*model.TeamMember)

	a.ClearSessionCacheForUser(userId)

	a.sendUpdatedMemberRoleEvent(userId, member)

	return member, nil
}

func (a *App) UpdateTeamMemberSchemeRoles(teamId string, userId string, isSchemeUser bool, isSchemeAdmin bool) (*model.TeamMember, *model.AppError) {
	member, err := a.GetTeamMember(teamId, userId)
	if err != nil {
		return nil, err
	}

	member.SchemeAdmin = isSchemeAdmin
	member.SchemeUser = isSchemeUser

	// If the migration is not completed, we also need to check the default team_admin/team_user roles are not present in the roles field.
	if err = a.IsPhase2MigrationCompleted(); err != nil {
		member.ExplicitRoles = RemoveRoles([]string{model.TEAM_USER_ROLE_ID, model.TEAM_ADMIN_ROLE_ID}, member.ExplicitRoles)
	}

	result := <-a.Srv.Store.Team().UpdateMember(member)
	if result.Err != nil {
		return nil, result.Err
	}
	member = result.Data.(*model.TeamMember)

	a.ClearSessionCacheForUser(userId)

	a.sendUpdatedMemberRoleEvent(userId, member)

	return member, nil
}

func (a *App) sendUpdatedMemberRoleEvent(userId string, member *model.TeamMember) {
	message := model.NewWebSocketEvent(model.WEBSOCKET_EVENT_MEMBERROLE_UPDATED, "", "", userId, nil)
	message.Add("member", member.ToJson())
	a.Publish(message)
}

func (a *App) AddUserToTeam(teamId string, userId string, userRequestorId string) (*model.Team, *model.AppError) {
	tchan := a.Srv.Store.Team().Get(teamId)
	uchan := make(chan store.StoreResult, 1)
	go func() {
		user, err := a.Srv.Store.User().Get(userId)
		uchan <- store.StoreResult{Data: user, Err: err}
		close(uchan)
	}()

	result := <-tchan
	if result.Err != nil {
		return nil, result.Err
	}
	team := result.Data.(*model.Team)

	result = <-uchan
	if result.Err != nil {
		return nil, result.Err
	}
	user := result.Data.(*model.User)

	if err := a.JoinUserToTeam(team, user, userRequestorId); err != nil {
		return nil, err
	}

	return team, nil
}

func (a *App) AddUserToTeamByTeamId(teamId string, user *model.User) *model.AppError {
	result := <-a.Srv.Store.Team().Get(teamId)
	if result.Err != nil {
		return result.Err
	}
	return a.JoinUserToTeam(result.Data.(*model.Team), user, "")
}

func (a *App) AddUserToTeamByToken(userId string, tokenId string) (*model.Team, *model.AppError) {
	result := <-a.Srv.Store.Token().GetByToken(tokenId)
	if result.Err != nil {
		return nil, model.NewAppError("AddUserToTeamByToken", "api.user.create_user.signup_link_invalid.app_error", nil, result.Err.Error(), http.StatusBadRequest)
	}

	token := result.Data.(*model.Token)
	if token.Type != TOKEN_TYPE_TEAM_INVITATION {
		return nil, model.NewAppError("AddUserToTeamByToken", "api.user.create_user.signup_link_invalid.app_error", nil, "", http.StatusBadRequest)
	}

	if model.GetMillis()-token.CreateAt >= TEAM_INVITATION_EXPIRY_TIME {
		a.DeleteToken(token)
		return nil, model.NewAppError("AddUserToTeamByToken", "api.user.create_user.signup_link_expired.app_error", nil, "", http.StatusBadRequest)
	}

	tokenData := model.MapFromJson(strings.NewReader(token.Extra))

	tchan := a.Srv.Store.Team().Get(tokenData["teamId"])
	uchan := make(chan store.StoreResult, 1)
	go func() {
		user, err := a.Srv.Store.User().Get(userId)
		uchan <- store.StoreResult{Data: user, Err: err}
		close(uchan)
	}()

	result = <-tchan
	if result.Err != nil {
		return nil, result.Err
	}
	team := result.Data.(*model.Team)

	if team.GroupConstrained != nil && *team.GroupConstrained {
		return nil, model.NewAppError("AddUserToTeamByToken", "app.team.invite_token.group_constrained.error", nil, "", http.StatusForbidden)
	}

	result = <-uchan
	if result.Err != nil {
		return nil, result.Err
	}
	user := result.Data.(*model.User)

	if err := a.JoinUserToTeam(team, user, ""); err != nil {
		return nil, err
	}

	if err := a.DeleteToken(token); err != nil {
		return nil, err
	}

	return team, nil
}

func (a *App) AddUserToTeamByInviteId(inviteId string, userId string) (*model.Team, *model.AppError) {
	tchan := a.Srv.Store.Team().GetByInviteId(inviteId)
	uchan := make(chan store.StoreResult, 1)
	go func() {
		user, err := a.Srv.Store.User().Get(userId)
		uchan <- store.StoreResult{Data: user, Err: err}
		close(uchan)
	}()

	result := <-tchan
	if result.Err != nil {
		return nil, result.Err
	}
	team := result.Data.(*model.Team)

	result = <-uchan
	if result.Err != nil {
		return nil, result.Err
	}
	user := result.Data.(*model.User)

	if err := a.JoinUserToTeam(team, user, ""); err != nil {
		return nil, err
	}

	return team, nil
}

// Returns three values:
// 1. a pointer to the team member, if successful
// 2. a boolean: true if the user has a non-deleted team member for that team already, otherwise false.
// 3. a pointer to an AppError if something went wrong.
func (a *App) joinUserToTeam(team *model.Team, user *model.User) (*model.TeamMember, bool, *model.AppError) {
	tm := &model.TeamMember{
		TeamId:     team.Id,
		UserId:     user.Id,
		SchemeUser: true,
	}

	if team.Email == user.Email {
		tm.SchemeAdmin = true
	}

	etmr := <-a.Srv.Store.Team().GetMember(team.Id, user.Id)
	if etmr.Err != nil {
		// Membership appears to be missing. Lets try to add.
		tmr := <-a.Srv.Store.Team().SaveMember(tm, *a.Config().TeamSettings.MaxUsersPerTeam)
		if tmr.Err != nil {
			return nil, false, tmr.Err
		}
		return tmr.Data.(*model.TeamMember), false, nil
	}

	// Membership already exists.  Check if deleted and and update, otherwise do nothing
	rtm := etmr.Data.(*model.TeamMember)

	// Do nothing if already added
	if rtm.DeleteAt == 0 {
		return rtm, true, nil
	}

	membersCount := <-a.Srv.Store.Team().GetActiveMemberCount(tm.TeamId)
	if membersCount.Err != nil {
		return nil, false, membersCount.Err
	}

	if membersCount.Data.(int64) >= int64(*a.Config().TeamSettings.MaxUsersPerTeam) {
		return nil, false, model.NewAppError("joinUserToTeam", "app.team.join_user_to_team.max_accounts.app_error", nil, "teamId="+tm.TeamId, http.StatusBadRequest)
	}

	tmr := <-a.Srv.Store.Team().UpdateMember(tm)
	if tmr.Err != nil {
		return nil, false, tmr.Err
	}

	return tmr.Data.(*model.TeamMember), false, nil
}

func (a *App) JoinUserToTeam(team *model.Team, user *model.User, userRequestorId string) *model.AppError {
	if !a.isTeamEmailAllowed(user, team) {
		return model.NewAppError("JoinUserToTeam", "api.team.join_user_to_team.allowed_domains.app_error", nil, "", http.StatusBadRequest)
	}
	tm, alreadyAdded, err := a.joinUserToTeam(team, user)
	if err != nil {
		return err
	}
	if alreadyAdded {
		return nil
	}

	if pluginsEnvironment := a.GetPluginsEnvironment(); pluginsEnvironment != nil {
		var actor *model.User
		if userRequestorId != "" {
			actor, _ = a.GetUser(userRequestorId)
		}

		a.Srv.Go(func() {
			pluginContext := a.PluginContext()
			pluginsEnvironment.RunMultiPluginHook(func(hooks plugin.Hooks) bool {
				hooks.UserHasJoinedTeam(pluginContext, tm, actor)
				return true
			}, plugin.UserHasJoinedTeamId)
		})
	}

	if uua := <-a.Srv.Store.User().UpdateUpdateAt(user.Id); uua.Err != nil {
		return uua.Err
	}

	shouldBeAdmin := team.Email == user.Email

	// Soft error if there is an issue joining the default channels
	if err := a.JoinDefaultChannels(team.Id, user, shouldBeAdmin, userRequestorId); err != nil {
		mlog.Error(fmt.Sprintf("Encountered an issue joining default channels err=%v", err), mlog.String("user_id", user.Id), mlog.String("team_id", team.Id))
	}

	a.ClearSessionCacheForUser(user.Id)
	a.InvalidateCacheForUser(user.Id)

	message := model.NewWebSocketEvent(model.WEBSOCKET_EVENT_ADDED_TO_TEAM, "", "", user.Id, nil)
	message.Add("team_id", team.Id)
	message.Add("user_id", user.Id)
	a.Publish(message)

	return nil
}

func (a *App) GetTeam(teamId string) (*model.Team, *model.AppError) {
	result := <-a.Srv.Store.Team().Get(teamId)
	if result.Err != nil {
		return nil, result.Err
	}
	return result.Data.(*model.Team), nil
}

func (a *App) GetTeamByName(name string) (*model.Team, *model.AppError) {
	result := <-a.Srv.Store.Team().GetByName(name)
	if result.Err != nil {
		result.Err.StatusCode = http.StatusNotFound
		return nil, result.Err
	}
	return result.Data.(*model.Team), nil
}

func (a *App) GetTeamByInviteId(inviteId string) (*model.Team, *model.AppError) {
	result := <-a.Srv.Store.Team().GetByInviteId(inviteId)
	if result.Err != nil {
		return nil, result.Err
	}
	return result.Data.(*model.Team), nil
}

func (a *App) GetAllTeams() ([]*model.Team, *model.AppError) {
	result := <-a.Srv.Store.Team().GetAll()
	if result.Err != nil {
		return nil, result.Err
	}
	return result.Data.([]*model.Team), nil
}

func (a *App) GetAllTeamsPage(offset int, limit int) ([]*model.Team, *model.AppError) {
	result := <-a.Srv.Store.Team().GetAllPage(offset, limit)
	if result.Err != nil {
		return nil, result.Err
	}
	return result.Data.([]*model.Team), nil
}

func (a *App) GetAllPrivateTeams() ([]*model.Team, *model.AppError) {
	result := <-a.Srv.Store.Team().GetAllPrivateTeamListing()
	if result.Err != nil {
		return nil, result.Err
	}
	return result.Data.([]*model.Team), nil
}

func (a *App) GetAllPrivateTeamsPage(offset int, limit int) ([]*model.Team, *model.AppError) {
	result := <-a.Srv.Store.Team().GetAllPrivateTeamPageListing(offset, limit)
	if result.Err != nil {
		return nil, result.Err
	}
	return result.Data.([]*model.Team), nil
}

func (a *App) GetAllPublicTeams() ([]*model.Team, *model.AppError) {
	result := <-a.Srv.Store.Team().GetAllTeamListing()
	if result.Err != nil {
		return nil, result.Err
	}
	return result.Data.([]*model.Team), nil
}

func (a *App) GetAllPublicTeamsPage(offset int, limit int) ([]*model.Team, *model.AppError) {
	result := <-a.Srv.Store.Team().GetAllTeamPageListing(offset, limit)
	if result.Err != nil {
		return nil, result.Err
	}
	return result.Data.([]*model.Team), nil
}

func (a *App) SearchAllTeams(term string) ([]*model.Team, *model.AppError) {
	result := <-a.Srv.Store.Team().SearchAll(term)
	if result.Err != nil {
		return nil, result.Err
	}
	return result.Data.([]*model.Team), nil
}

func (a *App) SearchPublicTeams(term string) ([]*model.Team, *model.AppError) {
	result := <-a.Srv.Store.Team().SearchOpen(term)
	if result.Err != nil {
		return nil, result.Err
	}
	return result.Data.([]*model.Team), nil
}

func (a *App) SearchPrivateTeams(term string) ([]*model.Team, *model.AppError) {
	result := <-a.Srv.Store.Team().SearchPrivate(term)
	if result.Err != nil {
		return nil, result.Err
	}
	return result.Data.([]*model.Team), nil
}

func (a *App) GetTeamsForUser(userId string) ([]*model.Team, *model.AppError) {
	result := <-a.Srv.Store.Team().GetTeamsByUserId(userId)
	if result.Err != nil {
		return nil, result.Err
	}
	return result.Data.([]*model.Team), nil
}

func (a *App) GetTeamMember(teamId, userId string) (*model.TeamMember, *model.AppError) {
	result := <-a.Srv.Store.Team().GetMember(teamId, userId)
	if result.Err != nil {
		return nil, result.Err
	}
	return result.Data.(*model.TeamMember), nil
}

func (a *App) GetTeamMembersForUser(userId string) ([]*model.TeamMember, *model.AppError) {
	result := <-a.Srv.Store.Team().GetTeamsForUser(userId)
	if result.Err != nil {
		return nil, result.Err
	}
	return result.Data.([]*model.TeamMember), nil
}

func (a *App) GetTeamMembersForUserWithPagination(userId string, page, perPage int) ([]*model.TeamMember, *model.AppError) {
	result := <-a.Srv.Store.Team().GetTeamsForUserWithPagination(userId, page, perPage)
	if result.Err != nil {
		return nil, result.Err
	}
	return result.Data.([]*model.TeamMember), nil
}

func (a *App) GetTeamMembers(teamId string, offset int, limit int) ([]*model.TeamMember, *model.AppError) {
	result := <-a.Srv.Store.Team().GetMembers(teamId, offset, limit)
	if result.Err != nil {
		return nil, result.Err
	}
	return result.Data.([]*model.TeamMember), nil
}

func (a *App) GetTeamMembersByIds(teamId string, userIds []string) ([]*model.TeamMember, *model.AppError) {
	result := <-a.Srv.Store.Team().GetMembersByIds(teamId, userIds)
	if result.Err != nil {
		return nil, result.Err
	}
	return result.Data.([]*model.TeamMember), nil
}

func (a *App) AddTeamMember(teamId, userId string) (*model.TeamMember, *model.AppError) {
	if _, err := a.AddUserToTeam(teamId, userId, ""); err != nil {
		return nil, err
	}

	teamMember, err := a.GetTeamMember(teamId, userId)
	if err != nil {
		return nil, err
	}

	message := model.NewWebSocketEvent(model.WEBSOCKET_EVENT_ADDED_TO_TEAM, "", "", userId, nil)
	message.Add("team_id", teamId)
	message.Add("user_id", userId)
	a.Publish(message)

	return teamMember, nil
}

func (a *App) AddTeamMembers(teamId string, userIds []string, userRequestorId string) ([]*model.TeamMember, *model.AppError) {
	var members []*model.TeamMember

	for _, userId := range userIds {
		if _, err := a.AddUserToTeam(teamId, userId, userRequestorId); err != nil {
			return nil, err
		}

		teamMember, err := a.GetTeamMember(teamId, userId)
		if err != nil {
			return nil, err
		}
		members = append(members, teamMember)

		message := model.NewWebSocketEvent(model.WEBSOCKET_EVENT_ADDED_TO_TEAM, "", "", userId, nil)
		message.Add("team_id", teamId)
		message.Add("user_id", userId)
		a.Publish(message)
	}

	return members, nil
}

func (a *App) AddTeamMemberByToken(userId, tokenId string) (*model.TeamMember, *model.AppError) {
	team, err := a.AddUserToTeamByToken(userId, tokenId)
	if err != nil {
		return nil, err
	}

	teamMember, err := a.GetTeamMember(team.Id, userId)
	if err != nil {
		return nil, err
	}

	return teamMember, nil
}

func (a *App) AddTeamMemberByInviteId(inviteId, userId string) (*model.TeamMember, *model.AppError) {
	team, err := a.AddUserToTeamByInviteId(inviteId, userId)
	if err != nil {
		return nil, err
	}

	if team.GroupConstrained != nil && *team.GroupConstrained {
		return nil, model.NewAppError("AddTeamMemberByInviteId", "app.team.invite_id.group_constrained.error", nil, "", http.StatusForbidden)
	}

	teamMember, err := a.GetTeamMember(team.Id, userId)
	if err != nil {
		return nil, err
	}
	return teamMember, nil
}

func (a *App) GetTeamUnread(teamId, userId string) (*model.TeamUnread, *model.AppError) {
	result := <-a.Srv.Store.Team().GetChannelUnreadsForTeam(teamId, userId)
	if result.Err != nil {
		return nil, result.Err
	}

	channelUnreads := result.Data.([]*model.ChannelUnread)
	var teamUnread = &model.TeamUnread{
		MsgCount:     0,
		MentionCount: 0,
		TeamId:       teamId,
	}

	for _, cu := range channelUnreads {
		teamUnread.MentionCount += cu.MentionCount

		if cu.NotifyProps[model.MARK_UNREAD_NOTIFY_PROP] != model.CHANNEL_MARK_UNREAD_MENTION {
			teamUnread.MsgCount += cu.MsgCount
		}
	}

	return teamUnread, nil
}

func (a *App) RemoveUserFromTeam(teamId string, userId string, requestorId string) *model.AppError {
	tchan := a.Srv.Store.Team().Get(teamId)
	uchan := make(chan store.StoreResult, 1)
	go func() {
		user, err := a.Srv.Store.User().Get(userId)
		uchan <- store.StoreResult{Data: user, Err: err}
		close(uchan)
	}()

	result := <-tchan
	if result.Err != nil {
		return result.Err
	}
	team := result.Data.(*model.Team)

	result = <-uchan
	if result.Err != nil {
		return result.Err
	}
	user := result.Data.(*model.User)

	if err := a.LeaveTeam(team, user, requestorId); err != nil {
		return err
	}

	return nil
}

func (a *App) LeaveTeam(team *model.Team, user *model.User, requestorId string) *model.AppError {
	teamMember, err := a.GetTeamMember(team.Id, user.Id)
	if err != nil {
		return model.NewAppError("LeaveTeam", "api.team.remove_user_from_team.missing.app_error", nil, err.Error(), http.StatusBadRequest)
	}

	var channelList *model.ChannelList

	if result := <-a.Srv.Store.Channel().GetChannels(team.Id, user.Id, true); result.Err != nil {
		if result.Err.Id == "store.sql_channel.get_channels.not_found.app_error" {
			channelList = &model.ChannelList{}
		} else {
			return result.Err
		}
	} else {
		channelList = result.Data.(*model.ChannelList)
	}

	for _, channel := range *channelList {
		if !channel.IsGroupOrDirect() {
			a.InvalidateCacheForChannelMembers(channel.Id)
			if result := <-a.Srv.Store.Channel().RemoveMember(channel.Id, user.Id); result.Err != nil {
				return result.Err
			}
		}
	}

	result := <-a.Srv.Store.Channel().GetByName(team.Id, model.DEFAULT_CHANNEL, false)
	if result.Err != nil {
		return result.Err
	}
	channel := result.Data.(*model.Channel)

	if *a.Config().ServiceSettings.ExperimentalEnableDefaultChannelLeaveJoinMessages {
		if requestorId == user.Id {
			if err := a.postLeaveTeamMessage(user, channel); err != nil {
				mlog.Error(fmt.Sprint("Failed to post join/leave message", err))
			}
		} else {
			if err := a.postRemoveFromTeamMessage(user, channel); err != nil {
				mlog.Error(fmt.Sprint("Failed to post join/leave message", err))
			}
		}
	}

	// Send the websocket message before we actually do the remove so the user being removed gets it.
	message := model.NewWebSocketEvent(model.WEBSOCKET_EVENT_LEAVE_TEAM, team.Id, "", "", nil)
	message.Add("user_id", user.Id)
	message.Add("team_id", team.Id)
	a.Publish(message)

	teamMember.Roles = ""
	teamMember.DeleteAt = model.GetMillis()

	if result := <-a.Srv.Store.Team().UpdateMember(teamMember); result.Err != nil {
		return result.Err
	}

	if pluginsEnvironment := a.GetPluginsEnvironment(); pluginsEnvironment != nil {
		var actor *model.User
		if requestorId != "" {
			actor, _ = a.GetUser(requestorId)
		}

		a.Srv.Go(func() {
			pluginContext := a.PluginContext()
			pluginsEnvironment.RunMultiPluginHook(func(hooks plugin.Hooks) bool {
				hooks.UserHasLeftTeam(pluginContext, teamMember, actor)
				return true
			}, plugin.UserHasLeftTeamId)
		})
	}

	esInterface := a.Elasticsearch
	if esInterface != nil && *a.Config().ElasticsearchSettings.EnableIndexing {
		a.Srv.Go(func() {
			if err := a.indexUser(user); err != nil {
				mlog.Error("Encountered error indexing user", mlog.String("user_id", user.Id), mlog.Err(err))
			}
		})
	}

	if uua := <-a.Srv.Store.User().UpdateUpdateAt(user.Id); uua.Err != nil {
		return uua.Err
	}

	// delete the preferences that set the last channel used in the team and other team specific preferences
	if result := <-a.Srv.Store.Preference().DeleteCategory(user.Id, team.Id); result.Err != nil {
		return result.Err
	}

	a.ClearSessionCacheForUser(user.Id)
	a.InvalidateCacheForUser(user.Id)

	return nil
}

func (a *App) postLeaveTeamMessage(user *model.User, channel *model.Channel) *model.AppError {
	post := &model.Post{
		ChannelId: channel.Id,
		Message:   fmt.Sprintf(utils.T("api.team.leave.left"), user.Username),
		Type:      model.POST_LEAVE_TEAM,
		UserId:    user.Id,
		Props: model.StringInterface{
			"username": user.Username,
		},
	}

	if _, err := a.CreatePost(post, channel, false); err != nil {
		return model.NewAppError("postRemoveFromChannelMessage", "api.channel.post_user_add_remove_message_and_forget.error", nil, err.Error(), http.StatusInternalServerError)
	}

	return nil
}

func (a *App) postRemoveFromTeamMessage(user *model.User, channel *model.Channel) *model.AppError {
	post := &model.Post{
		ChannelId: channel.Id,
		Message:   fmt.Sprintf(utils.T("api.team.remove_user_from_team.removed"), user.Username),
		Type:      model.POST_REMOVE_FROM_TEAM,
		UserId:    user.Id,
		Props: model.StringInterface{
			"username": user.Username,
		},
	}

	if _, err := a.CreatePost(post, channel, false); err != nil {
		return model.NewAppError("postRemoveFromTeamMessage", "api.channel.post_user_add_remove_message_and_forget.error", nil, err.Error(), http.StatusInternalServerError)
	}

	return nil
}

func (a *App) InviteNewUsersToTeam(emailList []string, teamId, senderId string) *model.AppError {
	if !*a.Config().ServiceSettings.EnableEmailInvitations {
		return model.NewAppError("InviteNewUsersToTeam", "api.team.invite_members.disabled.app_error", nil, "", http.StatusNotImplemented)
	}

	if len(emailList) == 0 {
		err := model.NewAppError("InviteNewUsersToTeam", "api.team.invite_members.no_one.app_error", nil, "", http.StatusBadRequest)
		return err
	}

	tchan := a.Srv.Store.Team().Get(teamId)
	uchan := make(chan store.StoreResult, 1)
	go func() {
		user, err := a.Srv.Store.User().Get(senderId)
		uchan <- store.StoreResult{Data: user, Err: err}
		close(uchan)
	}()

	result := <-tchan
	if result.Err != nil {
		return result.Err
	}
	team := result.Data.(*model.Team)

	result = <-uchan
	if result.Err != nil {
		return result.Err
	}
	user := result.Data.(*model.User)

	var invalidEmailList []string

	for _, email := range emailList {
		if !a.isTeamEmailAddressAllowed(email, team.AllowedDomains) {
			invalidEmailList = append(invalidEmailList, email)
		}
	}

	if len(invalidEmailList) > 0 {
		s := strings.Join(invalidEmailList, ", ")
		err := model.NewAppError("InviteNewUsersToTeam", "api.team.invite_members.invalid_email.app_error", map[string]interface{}{"Addresses": s}, "", http.StatusBadRequest)
		return err
	}

	nameFormat := *a.Config().TeamSettings.TeammateNameDisplay
	a.SendInviteEmails(team, user.GetDisplayName(nameFormat), user.Id, emailList, a.GetSiteURL())

	return nil
}

func (a *App) FindTeamByName(name string) bool {
	if result := <-a.Srv.Store.Team().GetByName(name); result.Err != nil {
		return false
	}
	return true
}

func (a *App) GetTeamsUnreadForUser(excludeTeamId string, userId string) ([]*model.TeamUnread, *model.AppError) {
	result := <-a.Srv.Store.Team().GetChannelUnreadsForAllTeams(excludeTeamId, userId)
	if result.Err != nil {
		return nil, result.Err
	}
	data := result.Data.([]*model.ChannelUnread)
	members := []*model.TeamUnread{}
	membersMap := make(map[string]*model.TeamUnread)

	unreads := func(cu *model.ChannelUnread, tu *model.TeamUnread) *model.TeamUnread {
		tu.MentionCount += cu.MentionCount

		if cu.NotifyProps[model.MARK_UNREAD_NOTIFY_PROP] != model.CHANNEL_MARK_UNREAD_MENTION {
			tu.MsgCount += cu.MsgCount
		}

		return tu
	}

	for i := range data {
		id := data[i].TeamId
		if mu, ok := membersMap[id]; ok {
			membersMap[id] = unreads(data[i], mu)
		} else {
			membersMap[id] = unreads(data[i], &model.TeamUnread{
				MsgCount:     0,
				MentionCount: 0,
				TeamId:       id,
			})
		}
	}

	for _, val := range membersMap {
		members = append(members, val)
	}

	return members, nil
}

func (a *App) PermanentDeleteTeamId(teamId string) *model.AppError {
	team, err := a.GetTeam(teamId)
	if err != nil {
		return err
	}

	return a.PermanentDeleteTeam(team)
}

func (a *App) PermanentDeleteTeam(team *model.Team) *model.AppError {
	team.DeleteAt = model.GetMillis()
	if _, err := a.Srv.Store.Team().Update(team); err != nil {
		return err
	}

	if result := <-a.Srv.Store.Channel().GetTeamChannels(team.Id); result.Err != nil {
		if result.Err.Id != "store.sql_channel.get_channels.not_found.app_error" {
			return result.Err
		}
	} else {
		channels := result.Data.(*model.ChannelList)
		for _, c := range *channels {
			a.PermanentDeleteChannel(c)
		}
	}

	if result := <-a.Srv.Store.Team().RemoveAllMembersByTeam(team.Id); result.Err != nil {
		return result.Err
	}

	if result := <-a.Srv.Store.Command().PermanentDeleteByTeam(team.Id); result.Err != nil {
		return result.Err
	}

	if result := <-a.Srv.Store.Team().PermanentDelete(team.Id); result.Err != nil {
		return result.Err
	}

	a.sendTeamEvent(team, model.WEBSOCKET_EVENT_DELETE_TEAM)

	return nil
}

func (a *App) SoftDeleteTeam(teamId string) *model.AppError {
	team, err := a.GetTeam(teamId)
	if err != nil {
		return err
	}

	team.DeleteAt = model.GetMillis()
	if team, err = a.Srv.Store.Team().Update(team); err != nil {
		return err
	}

	a.sendTeamEvent(team, model.WEBSOCKET_EVENT_DELETE_TEAM)

	return nil
}

func (a *App) RestoreTeam(teamId string) *model.AppError {
	team, err := a.GetTeam(teamId)
	if err != nil {
		return err
	}

	team.DeleteAt = 0
	if team, err = a.Srv.Store.Team().Update(team); err != nil {
		return err
	}

	a.sendTeamEvent(team, model.WEBSOCKET_EVENT_RESTORE_TEAM)
	return nil
}

func (a *App) GetTeamStats(teamId string) (*model.TeamStats, *model.AppError) {
	tchan := a.Srv.Store.Team().GetTotalMemberCount(teamId)
	achan := a.Srv.Store.Team().GetActiveMemberCount(teamId)

	stats := &model.TeamStats{}
	stats.TeamId = teamId

	result := <-tchan
	if result.Err != nil {
		return nil, result.Err
	}
	stats.TotalMemberCount = result.Data.(int64)

	result = <-achan
	if result.Err != nil {
		return nil, result.Err
	}
	stats.ActiveMemberCount = result.Data.(int64)

	return stats, nil
}

func (a *App) GetTeamIdFromQuery(query url.Values) (string, *model.AppError) {
	tokenId := query.Get("t")
	inviteId := query.Get("id")

	if len(tokenId) > 0 {
		result := <-a.Srv.Store.Token().GetByToken(tokenId)
		if result.Err != nil {
			return "", model.NewAppError("GetTeamIdFromQuery", "api.oauth.singup_with_oauth.invalid_link.app_error", nil, "", http.StatusBadRequest)
		}

		token := result.Data.(*model.Token)
		if token.Type != TOKEN_TYPE_TEAM_INVITATION {
			return "", model.NewAppError("GetTeamIdFromQuery", "api.oauth.singup_with_oauth.invalid_link.app_error", nil, "", http.StatusBadRequest)
		}

		if model.GetMillis()-token.CreateAt >= TEAM_INVITATION_EXPIRY_TIME {
			a.DeleteToken(token)
			return "", model.NewAppError("GetTeamIdFromQuery", "api.oauth.singup_with_oauth.expired_link.app_error", nil, "", http.StatusBadRequest)
		}

		tokenData := model.MapFromJson(strings.NewReader(token.Extra))

		return tokenData["teamId"], nil
	}
	if len(inviteId) > 0 {
		result := <-a.Srv.Store.Team().GetByInviteId(inviteId)
		if result.Err == nil {
			return result.Data.(*model.Team).Id, nil
		}
		// soft fail, so we still create user but don't auto-join team
		mlog.Error(fmt.Sprintf("%v", result.Err))
	}

	return "", nil
}

func (a *App) SanitizeTeam(session model.Session, team *model.Team) *model.Team {
	if !a.SessionHasPermissionToTeam(session, team.Id, model.PERMISSION_MANAGE_TEAM) {
		team.Sanitize()
	}

	return team
}

func (a *App) SanitizeTeams(session model.Session, teams []*model.Team) []*model.Team {
	for _, team := range teams {
		a.SanitizeTeam(session, team)
	}

	return teams
}

func (a *App) GetTeamIcon(team *model.Team) ([]byte, *model.AppError) {
	if len(*a.Config().FileSettings.DriverName) == 0 {
		return nil, model.NewAppError("GetTeamIcon", "api.team.get_team_icon.filesettings_no_driver.app_error", nil, "", http.StatusNotImplemented)
	}

	path := "teams/" + team.Id + "/teamIcon.png"
	data, err := a.ReadFile(path)
	if err != nil {
		return nil, model.NewAppError("GetTeamIcon", "api.team.get_team_icon.read_file.app_error", nil, err.Error(), http.StatusNotFound)
	}

	return data, nil
}

func (a *App) SetTeamIcon(teamId string, imageData *multipart.FileHeader) *model.AppError {
	file, err := imageData.Open()
	if err != nil {
		return model.NewAppError("SetTeamIcon", "api.team.set_team_icon.open.app_error", nil, err.Error(), http.StatusBadRequest)
	}
	defer file.Close()
	return a.SetTeamIconFromMultiPartFile(teamId, file)
}

func (a *App) SetTeamIconFromMultiPartFile(teamId string, file multipart.File) *model.AppError {
	team, getTeamErr := a.GetTeam(teamId)

	if getTeamErr != nil {
		return model.NewAppError("SetTeamIcon", "api.team.set_team_icon.get_team.app_error", nil, getTeamErr.Error(), http.StatusBadRequest)
	}

	if len(*a.Config().FileSettings.DriverName) == 0 {
		return model.NewAppError("setTeamIcon", "api.team.set_team_icon.storage.app_error", nil, "", http.StatusNotImplemented)
	}

	// Decode image config first to check dimensions before loading the whole thing into memory later on
	config, _, err := image.DecodeConfig(file)
	if err != nil {
		return model.NewAppError("SetTeamIcon", "api.team.set_team_icon.decode_config.app_error", nil, err.Error(), http.StatusBadRequest)
	}
	if config.Width*config.Height > model.MaxImageSize {
		return model.NewAppError("SetTeamIcon", "api.team.set_team_icon.too_large.app_error", nil, err.Error(), http.StatusBadRequest)
	}

	file.Seek(0, 0)

	return a.SetTeamIconFromFile(team, file)
}

func (a *App) SetTeamIconFromFile(team *model.Team, file io.Reader) *model.AppError {
	// Decode image into Image object
	img, _, err := image.Decode(file)
	if err != nil {
		return model.NewAppError("SetTeamIcon", "api.team.set_team_icon.decode.app_error", nil, err.Error(), http.StatusBadRequest)
	}

	orientation, _ := getImageOrientation(file)
	img = makeImageUpright(img, orientation)

	// Scale team icon
	teamIconWidthAndHeight := 128
	img = imaging.Fill(img, teamIconWidthAndHeight, teamIconWidthAndHeight, imaging.Center, imaging.Lanczos)

	buf := new(bytes.Buffer)
	err = png.Encode(buf, img)
	if err != nil {
		return model.NewAppError("SetTeamIcon", "api.team.set_team_icon.encode.app_error", nil, err.Error(), http.StatusInternalServerError)
	}

	path := "teams/" + team.Id + "/teamIcon.png"

	if _, err := a.WriteFile(buf, path); err != nil {
		return model.NewAppError("SetTeamIcon", "api.team.set_team_icon.write_file.app_error", nil, "", http.StatusInternalServerError)
	}

	curTime := model.GetMillis()

	if result := <-a.Srv.Store.Team().UpdateLastTeamIconUpdate(team.Id, curTime); result.Err != nil {
		return model.NewAppError("SetTeamIcon", "api.team.team_icon.update.app_error", nil, result.Err.Error(), http.StatusBadRequest)
	}

	// manually set time to avoid possible cluster inconsistencies
	team.LastTeamIconUpdate = curTime

	a.sendTeamEvent(team, model.WEBSOCKET_EVENT_UPDATE_TEAM)

	return nil
}

func (a *App) RemoveTeamIcon(teamId string) *model.AppError {
	team, err := a.GetTeam(teamId)
	if err != nil {
		return model.NewAppError("RemoveTeamIcon", "api.team.remove_team_icon.get_team.app_error", nil, err.Error(), http.StatusBadRequest)
	}

	if result := <-a.Srv.Store.Team().UpdateLastTeamIconUpdate(teamId, 0); result.Err != nil {
		return model.NewAppError("RemoveTeamIcon", "api.team.team_icon.update.app_error", nil, result.Err.Error(), http.StatusBadRequest)
	}

	team.LastTeamIconUpdate = 0

	a.sendTeamEvent(team, model.WEBSOCKET_EVENT_UPDATE_TEAM)

	return nil
}

func (a *App) InvalidateAllEmailInvites() *model.AppError {
	if result := <-a.Srv.Store.Token().RemoveAllTokensByType(TOKEN_TYPE_TEAM_INVITATION); result.Err != nil {
		return model.NewAppError("InvalidateAllEmailInvites", "api.team.invalidate_all_email_invites.app_error", nil, result.Err.Error(), http.StatusBadRequest)
	}
	return nil
}<|MERGE_RESOLUTION|>--- conflicted
+++ resolved
@@ -23,16 +23,9 @@
 )
 
 func (a *App) CreateTeam(team *model.Team) (*model.Team, *model.AppError) {
-<<<<<<< HEAD
 	rteam, err := a.Srv.Store.Team().Save(team)
 	if err != nil {
 		return nil, err
-=======
-	team.InviteId = ""
-	result := <-a.Srv.Store.Team().Save(team)
-	if result.Err != nil {
-		return nil, result.Err
->>>>>>> f7982216
 	}
 
 	if _, err := a.CreateDefaultChannels(rteam.Id); err != nil {
