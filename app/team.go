--- conflicted
+++ resolved
@@ -599,15 +599,9 @@
 			switch {
 			case errors.As(nErr, &appErr): // in case we haven't converted to plain error.
 				return nil, false, appErr
-<<<<<<< HEAD
-			case errors.As(nErr, &conflictErr): // in case we haven't converted to plain error.
-				return nil, false, model.NewAppError("joinUserToTeam", "app.team.join_user_to_team.save_member.conflict.app_error", nil, nErr.Error(), http.StatusBadRequest)
-			case errors.As(nErr, &limitExeededErr): // in case we haven't converted to plain error.
-=======
 			case errors.As(nErr, &conflictErr):
 				return nil, false, model.NewAppError("joinUserToTeam", "app.team.join_user_to_team.save_member.conflict.app_error", nil, nErr.Error(), http.StatusBadRequest)
 			case errors.As(nErr, &limitExeededErr):
->>>>>>> 19173ea6
 				return nil, false, model.NewAppError("joinUserToTeam", "app.team.join_user_to_team.save_member.max_accounts.app_error", nil, nErr.Error(), http.StatusBadRequest)
 			default: // last fallback in case it doesn't map to an existing app error.
 				return nil, false, model.NewAppError("joinUserToTeam", "app.team.join_user_to_team.save_member.app_error", nil, nErr.Error(), http.StatusInternalServerError)
