--- conflicted
+++ resolved
@@ -297,12 +297,8 @@
 		)
 		guestEmail := rguest.Email
 		rguest.Email = "test@restricted.com"
-<<<<<<< HEAD
-		_, err := th.App.Srv.Store.User().Update(rguest, false)
+		_, err := th.App.Srv().Store.User().Update(rguest, false)
 		th.App.InvalidateCacheForUser(rguest.Id)
-=======
-		_, err := th.App.Srv().Store.User().Update(rguest, false)
->>>>>>> 53e07a68
 		require.Nil(t, err)
 		require.Nil(t, th.App.Srv().Store.Token().Save(token))
 		_, err = th.App.AddUserToTeamByToken(rguest.Id, token.Token)
