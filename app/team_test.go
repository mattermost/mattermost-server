--- conflicted
+++ resolved
@@ -170,17 +170,10 @@
 	t.Run("should set up initial sidebar categories when joining a team", func(t *testing.T) {
 		user := th.CreateUser()
 		team := th.CreateTeam()
-<<<<<<< HEAD
 
 		_, err := th.App.AddUserToTeam(team.Id, user.Id, "")
 		require.Nil(t, err)
 
-=======
-
-		_, err := th.App.AddUserToTeam(team.Id, user.Id, "")
-		require.Nil(t, err)
-
->>>>>>> cb89c53d
 		res, err := th.App.GetSidebarCategories(user.Id, team.Id)
 		require.Nil(t, err)
 		assert.Len(t, res.Categories, 3)
