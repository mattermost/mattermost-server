// Copyright (c) 2015-present Mattermost, Inc. All Rights Reserved.
// See LICENSE.txt for license information.

package app

import (
	"bytes"
	b64 "encoding/base64"
	"encoding/json"
	"errors"
	"fmt"
	"hash/fnv"
	"image"
	"image/color"
	"image/draw"
	_ "image/gif"
	_ "image/jpeg"
	"image/png"
	"io"
	"io/ioutil"
	"mime/multipart"
	"net/http"
	"path/filepath"
	"strconv"
	"strings"

	"github.com/disintegration/imaging"
	"github.com/golang/freetype"
	"github.com/golang/freetype/truetype"

	"github.com/mattermost/mattermost-server/v5/einterfaces"
	"github.com/mattermost/mattermost-server/v5/mlog"
	"github.com/mattermost/mattermost-server/v5/model"
	"github.com/mattermost/mattermost-server/v5/plugin"
	"github.com/mattermost/mattermost-server/v5/services/mfa"
	"github.com/mattermost/mattermost-server/v5/store"
	"github.com/mattermost/mattermost-server/v5/utils"
	"github.com/mattermost/mattermost-server/v5/utils/fileutils"
)

const (
	TokenTypePasswordRecovery  = "password_recovery"
	TokenTypeVerifyEmail       = "verify_email"
	TokenTypeTeamInvitation    = "team_invitation"
	TokenTypeGuestInvitation   = "guest_invitation"
	TokenTypeCWSAccess         = "cws_access_token"
	PasswordRecoverExpiryTime  = 1000 * 60 * 60      // 1 hour
	InvitationExpiryTime       = 1000 * 60 * 60 * 48 // 48 hours
	ImageProfilePixelDimension = 128
)

func (a *App) CreateUserWithToken(user *model.User, token *model.Token) (*model.User, *model.AppError) {
	if err := a.IsUserSignUpAllowed(); err != nil {
		return nil, err
	}

	if token.Type != TokenTypeTeamInvitation && token.Type != TokenTypeGuestInvitation {
		return nil, model.NewAppError("CreateUserWithToken", "api.user.create_user.signup_link_invalid.app_error", nil, "", http.StatusBadRequest)
	}

	if model.GetMillis()-token.CreateAt >= InvitationExpiryTime {
		a.DeleteToken(token)
		return nil, model.NewAppError("CreateUserWithToken", "api.user.create_user.signup_link_expired.app_error", nil, "", http.StatusBadRequest)
	}

	tokenData := model.MapFromJson(strings.NewReader(token.Extra))

	team, nErr := a.Srv().Store.Team().Get(tokenData["teamId"])
	if nErr != nil {
		var nfErr *store.ErrNotFound
		switch {
		case errors.As(nErr, &nfErr):
			return nil, model.NewAppError("CreateUserWithToken", "app.team.get.find.app_error", nil, nfErr.Error(), http.StatusNotFound)
		default:
			return nil, model.NewAppError("CreateUserWithToken", "app.team.get.finding.app_error", nil, nErr.Error(), http.StatusInternalServerError)
		}
	}

	channels, nErr := a.Srv().Store.Channel().GetChannelsByIds(strings.Split(tokenData["channels"], " "), false)
	if nErr != nil {
		return nil, model.NewAppError("CreateUserWithToken", "app.channel.get_channels_by_ids.app_error", nil, nErr.Error(), http.StatusInternalServerError)
	}

	user.Email = tokenData["email"]
	user.EmailVerified = true

	var ruser *model.User
	var err *model.AppError
	if token.Type == TokenTypeTeamInvitation {
		ruser, err = a.CreateUser(user)
	} else {
		ruser, err = a.CreateGuest(user)
	}
	if err != nil {
		return nil, err
	}

	if err := a.JoinUserToTeam(team, ruser, ""); err != nil {
		return nil, err
	}

	a.AddDirectChannels(team.Id, ruser)

	if token.Type == TokenTypeGuestInvitation {
		for _, channel := range channels {
			_, err := a.AddChannelMember(ruser.Id, channel, "", "")
			if err != nil {
				mlog.Warn("Failed to add channel member", mlog.Err(err))
			}
		}
	}

	if err := a.DeleteToken(token); err != nil {
		mlog.Warn("Error while deleting token", mlog.Err(err))
	}

	return ruser, nil
}

func (a *App) CreateUserWithInviteId(user *model.User, inviteId, redirect string) (*model.User, *model.AppError) {
	if err := a.IsUserSignUpAllowed(); err != nil {
		return nil, err
	}

	team, nErr := a.Srv().Store.Team().GetByInviteId(inviteId)
	if nErr != nil {
		var nfErr *store.ErrNotFound
		switch {
		case errors.As(nErr, &nfErr):
			return nil, model.NewAppError("CreateUserWithInviteId", "app.team.get_by_invite_id.finding.app_error", nil, nfErr.Error(), http.StatusNotFound)
		default:
			return nil, model.NewAppError("CreateUserWithInviteId", "app.team.get_by_invite_id.finding.app_error", nil, nErr.Error(), http.StatusInternalServerError)
		}
	}

	if team.IsGroupConstrained() {
		return nil, model.NewAppError("CreateUserWithInviteId", "app.team.invite_id.group_constrained.error", nil, "", http.StatusForbidden)
	}

	if !CheckUserDomain(user, team.AllowedDomains) {
		return nil, model.NewAppError("CreateUserWithInviteId", "api.team.invite_members.invalid_email.app_error", map[string]interface{}{"Addresses": team.AllowedDomains}, "", http.StatusForbidden)
	}

	user.EmailVerified = false

	ruser, err := a.CreateUser(user)
	if err != nil {
		return nil, err
	}

	if err := a.JoinUserToTeam(team, ruser, ""); err != nil {
		return nil, err
	}

	a.AddDirectChannels(team.Id, ruser)

	if err := a.Srv().EmailService.sendWelcomeEmail(ruser.Id, ruser.Email, ruser.EmailVerified, ruser.Locale, a.GetSiteURL(), redirect); err != nil {
		mlog.Warn("Failed to send welcome email on create user with inviteId", mlog.Err(err))
	}

	return ruser, nil
}

func (a *App) CreateUserAsAdmin(user *model.User, redirect string) (*model.User, *model.AppError) {
	ruser, err := a.CreateUser(user)
	if err != nil {
		return nil, err
	}

	if err := a.Srv().EmailService.sendWelcomeEmail(ruser.Id, ruser.Email, ruser.EmailVerified, ruser.Locale, a.GetSiteURL(), redirect); err != nil {
		mlog.Warn("Failed to send welcome email on create admin user", mlog.Err(err))
	}

	return ruser, nil
}

func (a *App) CreateUserFromSignup(user *model.User, redirect string) (*model.User, *model.AppError) {
	if err := a.IsUserSignUpAllowed(); err != nil {
		return nil, err
	}

	if !a.IsFirstUserAccount() && !*a.Config().TeamSettings.EnableOpenServer {
		err := model.NewAppError("CreateUserFromSignup", "api.user.create_user.no_open_server", nil, "email="+user.Email, http.StatusForbidden)
		return nil, err
	}

	user.EmailVerified = false

	ruser, err := a.CreateUser(user)
	if err != nil {
		return nil, err
	}

	if err := a.Srv().EmailService.sendWelcomeEmail(ruser.Id, ruser.Email, ruser.EmailVerified, ruser.Locale, a.GetSiteURL(), redirect); err != nil {
		mlog.Warn("Failed to send welcome email on create user from signup", mlog.Err(err))
	}

	return ruser, nil
}

func (a *App) IsUserSignUpAllowed() *model.AppError {
	if !*a.Config().EmailSettings.EnableSignUpWithEmail || !*a.Config().TeamSettings.EnableUserCreation {
		err := model.NewAppError("IsUserSignUpAllowed", "api.user.create_user.signup_email_disabled.app_error", nil, "", http.StatusNotImplemented)
		return err
	}
	return nil
}

func (s *Server) IsFirstUserAccount() bool {
	cachedSessions, err := s.sessionCache.Len()
	if err != nil {
		return false
	}
	if cachedSessions == 0 {
		count, err := s.Store.User().Count(model.UserCountOptions{IncludeDeleted: true})
		if err != nil {
			mlog.Debug("There was an error fetching if first user account", mlog.Err(err))
			return false
		}
		if count <= 0 {
			return true
		}
	}

	return false
}

func (a *App) IsFirstUserAccount() bool {
	return a.Srv().IsFirstUserAccount()
}

// CreateUser creates a user and sets several fields of the returned User struct to
// their zero values.
func (a *App) CreateUser(user *model.User) (*model.User, *model.AppError) {
	return a.createUserOrGuest(user, false)
}

// CreateGuest creates a guest and sets several fields of the returned User struct to
// their zero values.
func (a *App) CreateGuest(user *model.User) (*model.User, *model.AppError) {
	return a.createUserOrGuest(user, true)
}

func (a *App) createUserOrGuest(user *model.User, guest bool) (*model.User, *model.AppError) {
	user.Roles = model.SYSTEM_USER_ROLE_ID
	if guest {
		user.Roles = model.SYSTEM_GUEST_ROLE_ID
	}

	if !user.IsLDAPUser() && !user.IsSAMLUser() && !user.IsGuest() && !CheckUserDomain(user, *a.Config().TeamSettings.RestrictCreationToDomains) {
		return nil, model.NewAppError("CreateUser", "api.user.create_user.accepted_domain.app_error", nil, "", http.StatusBadRequest)
	}

	if !user.IsLDAPUser() && !user.IsSAMLUser() && user.IsGuest() && !CheckUserDomain(user, *a.Config().GuestAccountsSettings.RestrictCreationToDomains) {
		return nil, model.NewAppError("CreateUser", "api.user.create_user.accepted_domain.app_error", nil, "", http.StatusBadRequest)
	}

	// Below is a special case where the first user in the entire
	// system is granted the system_admin role
	count, err := a.Srv().Store.User().Count(model.UserCountOptions{IncludeDeleted: true})
	if err != nil {
		return nil, model.NewAppError("createUserOrGuest", "app.user.get_total_users_count.app_error", nil, err.Error(), http.StatusInternalServerError)
	}
	if count <= 0 {
		user.Roles = model.SYSTEM_ADMIN_ROLE_ID + " " + model.SYSTEM_USER_ROLE_ID
	}

	if _, ok := utils.GetSupportedLocales()[user.Locale]; !ok {
		user.Locale = *a.Config().LocalizationSettings.DefaultClientLocale
	}

	ruser, appErr := a.createUser(user)
	if appErr != nil {
		return nil, appErr
	}
	// This message goes to everyone, so the teamID, channelId and userID are irrelevant
	message := model.NewWebSocketEvent(model.WEBSOCKET_EVENT_NEW_USER, "", "", "", nil)
	message.Add("user_id", ruser.Id)
	a.Publish(message)

	if pluginsEnvironment := a.GetPluginsEnvironment(); pluginsEnvironment != nil {
		a.Srv().Go(func() {
			pluginContext := a.PluginContext()
			pluginsEnvironment.RunMultiPluginHook(func(hooks plugin.Hooks) bool {
				hooks.UserHasBeenCreated(pluginContext, user)
				return true
			}, plugin.UserHasBeenCreatedId)
		})
	}

	return ruser, nil
}

func (a *App) createUser(user *model.User) (*model.User, *model.AppError) {
	user.MakeNonNil()

	if err := a.IsPasswordValid(user.Password); user.AuthService == "" && err != nil {
		return nil, err
	}

	ruser, nErr := a.Srv().Store.User().Save(user)
	if nErr != nil {
		var appErr *model.AppError
		var invErr *store.ErrInvalidInput
		switch {
		case errors.As(nErr, &appErr):
			return nil, appErr
		case errors.As(nErr, &invErr):
			switch invErr.Field {
			case "email":
				return nil, model.NewAppError("createUser", "app.user.save.email_exists.app_error", nil, invErr.Error(), http.StatusBadRequest)
			case "username":
				return nil, model.NewAppError("createUser", "app.user.save.username_exists.app_error", nil, invErr.Error(), http.StatusBadRequest)
			default:
				return nil, model.NewAppError("createUser", "app.user.save.existing.app_error", nil, invErr.Error(), http.StatusBadRequest)
			}
		default:
			return nil, model.NewAppError("createUser", "app.user.save.app_error", nil, nErr.Error(), http.StatusInternalServerError)
		}
	}

	if user.EmailVerified {
		if err := a.VerifyUserEmail(ruser.Id, user.Email); err != nil {
			mlog.Warn("Failed to set email verified", mlog.Err(err))
		}
	}

	pref := model.Preference{UserId: ruser.Id, Category: model.PREFERENCE_CATEGORY_TUTORIAL_STEPS, Name: ruser.Id, Value: "0"}
	if err := a.Srv().Store.Preference().Save(&model.Preferences{pref}); err != nil {
		mlog.Warn("Encountered error saving tutorial preference", mlog.Err(err))
	}

	go a.UpdateViewedProductNoticesForNewUser(ruser.Id)
	ruser.Sanitize(map[string]bool{})
	return ruser, nil
}

func (a *App) CreateOAuthUser(service string, userData io.Reader, teamID string, tokenUser *model.User) (*model.User, *model.AppError) {
	if !*a.Config().TeamSettings.EnableUserCreation {
		return nil, model.NewAppError("CreateOAuthUser", "api.user.create_user.disabled.app_error", nil, "", http.StatusNotImplemented)
	}

	provider, e := a.getSSOProvider(service)
	if e != nil {
		return nil, e
	}
	user, err1 := provider.GetUserFromJson(userData, tokenUser)
	if err1 != nil {
		return nil, model.NewAppError("CreateOAuthUser", "api.user.create_oauth_user.create.app_error", map[string]interface{}{"Service": service}, err1.Error(), http.StatusInternalServerError)
	}
	if user.AuthService == "" {
		user.AuthService = service
	}

	suchan := make(chan store.StoreResult, 1)
	euchan := make(chan store.StoreResult, 1)
	go func() {
		userByAuth, err := a.Srv().Store.User().GetByAuth(user.AuthData, service)
		suchan <- store.StoreResult{Data: userByAuth, NErr: err}
		close(suchan)
	}()
	go func() {
		userByEmail, err := a.Srv().Store.User().GetByEmail(user.Email)
		euchan <- store.StoreResult{Data: userByEmail, NErr: err}
		close(euchan)
	}()

	found := true
	count := 0
	for found {
		if found = a.IsUsernameTaken(user.Username); found {
			user.Username = user.Username + strconv.Itoa(count)
			count++
		}
	}

	if result := <-suchan; result.NErr == nil {
		return result.Data.(*model.User), nil
	}

	if result := <-euchan; result.NErr == nil {
		authService := result.Data.(*model.User).AuthService
		if authService == "" {
			return nil, model.NewAppError("CreateOAuthUser", "api.user.create_oauth_user.already_attached.app_error", map[string]interface{}{"Service": service, "Auth": model.USER_AUTH_SERVICE_EMAIL}, "email="+user.Email, http.StatusBadRequest)
		}
		return nil, model.NewAppError("CreateOAuthUser", "api.user.create_oauth_user.already_attached.app_error", map[string]interface{}{"Service": service, "Auth": authService}, "email="+user.Email, http.StatusBadRequest)
	}

	user.EmailVerified = true

	ruser, err := a.CreateUser(user)
	if err != nil {
		return nil, err
	}

	if teamID != "" {
		err = a.AddUserToTeamByTeamId(teamID, user)
		if err != nil {
			return nil, err
		}

		err = a.AddDirectChannels(teamID, user)
		if err != nil {
			mlog.Warn("Failed to add direct channels", mlog.Err(err))
		}
	}

	return ruser, nil
}

// CheckEmailDomain checks that an email domain matches a list of space-delimited domains as a string.
func CheckEmailDomain(email string, domains string) bool {
	if domains == "" {
		return true
	}

	domainArray := strings.Fields(strings.TrimSpace(strings.ToLower(strings.Replace(strings.Replace(domains, "@", " ", -1), ",", " ", -1))))

	for _, d := range domainArray {
		if strings.HasSuffix(strings.ToLower(email), "@"+d) {
			return true
		}
	}

	return false
}

// CheckUserDomain checks that a user's email domain matches a list of space-delimited domains as a string.
func CheckUserDomain(user *model.User, domains string) bool {
	return CheckEmailDomain(user.Email, domains)
}

// IsUsernameTaken checks if the username is already used by another user. Return false if the username is invalid.
func (a *App) IsUsernameTaken(name string) bool {
	if !model.IsValidUsername(name) {
		return false
	}

	if _, err := a.Srv().Store.User().GetByUsername(name); err != nil {
		return false
	}

	return true
}

func (a *App) GetUser(userID string) (*model.User, *model.AppError) {
	user, err := a.Srv().Store.User().Get(userID)
	if err != nil {
		var nfErr *store.ErrNotFound
		switch {
		case errors.As(err, &nfErr):
			return nil, model.NewAppError("GetUser", MissingAccountError, nil, nfErr.Error(), http.StatusNotFound)
		default:
			return nil, model.NewAppError("GetUser", "app.user.get.app_error", nil, err.Error(), http.StatusInternalServerError)
		}
	}

	return user, nil
}

func (a *App) GetUserByUsername(username string) (*model.User, *model.AppError) {
	result, err := a.Srv().Store.User().GetByUsername(username)
	if err != nil {
		var nfErr *store.ErrNotFound
		switch {
		case errors.As(err, &nfErr):
			return nil, model.NewAppError("GetUserByUsername", "app.user.get_by_username.app_error", nil, nfErr.Error(), http.StatusNotFound)
		default:
			return nil, model.NewAppError("GetUserByUsername", "app.user.get_by_username.app_error", nil, err.Error(), http.StatusInternalServerError)
		}
	}
	return result, nil
}

func (a *App) GetUserByEmail(email string) (*model.User, *model.AppError) {
	user, err := a.Srv().Store.User().GetByEmail(email)
	if err != nil {
		var nfErr *store.ErrNotFound
		switch {
		case errors.As(err, &nfErr):
			return nil, model.NewAppError("GetUserByEmail", MissingAccountError, nil, nfErr.Error(), http.StatusNotFound)
		default:
			return nil, model.NewAppError("GetUserByEmail", MissingAccountError, nil, err.Error(), http.StatusInternalServerError)
		}
	}
	return user, nil
}

func (a *App) GetUserByAuth(authData *string, authService string) (*model.User, *model.AppError) {
	user, err := a.Srv().Store.User().GetByAuth(authData, authService)
	if err != nil {
		var invErr *store.ErrInvalidInput
		var nfErr *store.ErrNotFound
		switch {
		case errors.As(err, &invErr):
			return nil, model.NewAppError("GetUserByAuth", MissingAuthAccountError, nil, invErr.Error(), http.StatusBadRequest)
		case errors.As(err, &nfErr):
			return nil, model.NewAppError("GetUserByAuth", MissingAuthAccountError, nil, nfErr.Error(), http.StatusInternalServerError)
		default:
			return nil, model.NewAppError("GetUserByAuth", "app.user.get_by_auth.other.app_error", nil, err.Error(), http.StatusInternalServerError)
		}
	}

	return user, nil
}

func (a *App) GetUsers(options *model.UserGetOptions) ([]*model.User, *model.AppError) {
	users, err := a.Srv().Store.User().GetAllProfiles(options)
	if err != nil {
		return nil, model.NewAppError("GetUsers", "app.user.get_profiles.app_error", nil, err.Error(), http.StatusInternalServerError)
	}

	return users, nil
}

func (a *App) GetUsersPage(options *model.UserGetOptions, asAdmin bool) ([]*model.User, *model.AppError) {
	users, err := a.GetUsers(options)
	if err != nil {
		return nil, err
	}

	return a.sanitizeProfiles(users, asAdmin), nil
}

func (a *App) GetUsersEtag(restrictionsHash string) string {
	return fmt.Sprintf("%v.%v.%v.%v", a.Srv().Store.User().GetEtagForAllProfiles(), a.Config().PrivacySettings.ShowFullName, a.Config().PrivacySettings.ShowEmailAddress, restrictionsHash)
}

func (a *App) GetUsersInTeam(options *model.UserGetOptions) ([]*model.User, *model.AppError) {
	users, err := a.Srv().Store.User().GetProfiles(options)
	if err != nil {
		return nil, model.NewAppError("GetUsersInTeam", "app.user.get_profiles.app_error", nil, err.Error(), http.StatusInternalServerError)
	}

	return users, nil
}

func (a *App) GetUsersNotInTeam(teamID string, groupConstrained bool, offset int, limit int, viewRestrictions *model.ViewUsersRestrictions) ([]*model.User, *model.AppError) {
	users, err := a.Srv().Store.User().GetProfilesNotInTeam(teamID, groupConstrained, offset, limit, viewRestrictions)
	if err != nil {
		return nil, model.NewAppError("GetUsersNotInTeam", "app.user.get_profiles.app_error", nil, err.Error(), http.StatusInternalServerError)
	}

	return users, nil
}

func (a *App) GetUsersInTeamPage(options *model.UserGetOptions, asAdmin bool) ([]*model.User, *model.AppError) {
	users, err := a.GetUsersInTeam(options)
	if err != nil {
		return nil, err
	}

	return a.sanitizeProfiles(users, asAdmin), nil
}

func (a *App) GetUsersNotInTeamPage(teamID string, groupConstrained bool, page int, perPage int, asAdmin bool, viewRestrictions *model.ViewUsersRestrictions) ([]*model.User, *model.AppError) {
	users, err := a.GetUsersNotInTeam(teamID, groupConstrained, page*perPage, perPage, viewRestrictions)
	if err != nil {
		return nil, err
	}

	return a.sanitizeProfiles(users, asAdmin), nil
}

func (a *App) GetUsersInTeamEtag(teamID string, restrictionsHash string) string {
	return fmt.Sprintf("%v.%v.%v.%v", a.Srv().Store.User().GetEtagForProfiles(teamID), a.Config().PrivacySettings.ShowFullName, a.Config().PrivacySettings.ShowEmailAddress, restrictionsHash)
}

func (a *App) GetUsersNotInTeamEtag(teamID string, restrictionsHash string) string {
	return fmt.Sprintf("%v.%v.%v.%v", a.Srv().Store.User().GetEtagForProfilesNotInTeam(teamID), a.Config().PrivacySettings.ShowFullName, a.Config().PrivacySettings.ShowEmailAddress, restrictionsHash)
}

func (a *App) GetUsersInChannel(options *model.UserGetOptions) ([]*model.User, *model.AppError) {
	users, err := a.Srv().Store.User().GetProfilesInChannel(options)
	if err != nil {
		return nil, model.NewAppError("GetUsersInChannel", "app.user.get_profiles.app_error", nil, err.Error(), http.StatusInternalServerError)
	}

	return users, nil
}

func (a *App) GetUsersInChannelByStatus(options *model.UserGetOptions) ([]*model.User, *model.AppError) {
	users, err := a.Srv().Store.User().GetProfilesInChannelByStatus(options)
	if err != nil {
		return nil, model.NewAppError("GetUsersInChannelByStatus", "app.user.get_profiles.app_error", nil, err.Error(), http.StatusInternalServerError)
	}

	return users, nil
}

func (a *App) GetUsersInChannelMap(options *model.UserGetOptions, asAdmin bool) (map[string]*model.User, *model.AppError) {
	users, err := a.GetUsersInChannel(options)
	if err != nil {
		return nil, err
	}

	userMap := make(map[string]*model.User, len(users))

	for _, user := range users {
		a.SanitizeProfile(user, asAdmin)
		userMap[user.Id] = user
	}

	return userMap, nil
}

func (a *App) GetUsersInChannelPage(options *model.UserGetOptions, asAdmin bool) ([]*model.User, *model.AppError) {
	users, err := a.GetUsersInChannel(options)
	if err != nil {
		return nil, err
	}
	return a.sanitizeProfiles(users, asAdmin), nil
}

func (a *App) GetUsersInChannelPageByStatus(options *model.UserGetOptions, asAdmin bool) ([]*model.User, *model.AppError) {
	users, err := a.GetUsersInChannelByStatus(options)
	if err != nil {
		return nil, err
	}
	return a.sanitizeProfiles(users, asAdmin), nil
}

func (a *App) GetUsersNotInChannel(teamID string, channelId string, groupConstrained bool, offset int, limit int, viewRestrictions *model.ViewUsersRestrictions) ([]*model.User, *model.AppError) {
	users, err := a.Srv().Store.User().GetProfilesNotInChannel(teamID, channelId, groupConstrained, offset, limit, viewRestrictions)
	if err != nil {
		return nil, model.NewAppError("GetUsersNotInChannel", "app.user.get_profiles.app_error", nil, err.Error(), http.StatusInternalServerError)
	}

	return users, nil
}

func (a *App) GetUsersNotInChannelMap(teamID string, channelId string, groupConstrained bool, offset int, limit int, asAdmin bool, viewRestrictions *model.ViewUsersRestrictions) (map[string]*model.User, *model.AppError) {
	users, err := a.GetUsersNotInChannel(teamID, channelId, groupConstrained, offset, limit, viewRestrictions)
	if err != nil {
		return nil, err
	}

	userMap := make(map[string]*model.User, len(users))

	for _, user := range users {
		a.SanitizeProfile(user, asAdmin)
		userMap[user.Id] = user
	}

	return userMap, nil
}

func (a *App) GetUsersNotInChannelPage(teamID string, channelId string, groupConstrained bool, page int, perPage int, asAdmin bool, viewRestrictions *model.ViewUsersRestrictions) ([]*model.User, *model.AppError) {
	users, err := a.GetUsersNotInChannel(teamID, channelId, groupConstrained, page*perPage, perPage, viewRestrictions)
	if err != nil {
		return nil, err
	}

	return a.sanitizeProfiles(users, asAdmin), nil
}

func (a *App) GetUsersWithoutTeamPage(options *model.UserGetOptions, asAdmin bool) ([]*model.User, *model.AppError) {
	users, err := a.GetUsersWithoutTeam(options)
	if err != nil {
		return nil, err
	}

	return a.sanitizeProfiles(users, asAdmin), nil
}

func (a *App) GetUsersWithoutTeam(options *model.UserGetOptions) ([]*model.User, *model.AppError) {
	users, err := a.Srv().Store.User().GetProfilesWithoutTeam(options)
	if err != nil {
		return nil, model.NewAppError("GetUsersWithoutTeam", "app.user.get_profiles.app_error", nil, err.Error(), http.StatusInternalServerError)
	}

	return users, nil
}

// GetTeamGroupUsers returns the users who are associated to the team via GroupTeams and GroupMembers.
func (a *App) GetTeamGroupUsers(teamID string) ([]*model.User, *model.AppError) {
	users, err := a.Srv().Store.User().GetTeamGroupUsers(teamID)
	if err != nil {
		return nil, model.NewAppError("GetTeamGroupUsers", "app.user.get_profiles.app_error", nil, err.Error(), http.StatusInternalServerError)
	}

	return users, nil
}

// GetChannelGroupUsers returns the users who are associated to the channel via GroupChannels and GroupMembers.
func (a *App) GetChannelGroupUsers(channelID string) ([]*model.User, *model.AppError) {
	users, err := a.Srv().Store.User().GetChannelGroupUsers(channelID)
	if err != nil {
		return nil, model.NewAppError("GetChannelGroupUsers", "app.user.get_profiles.app_error", nil, err.Error(), http.StatusInternalServerError)
	}

	return users, nil
}

func (a *App) GetUsersByIds(userIDs []string, options *store.UserGetByIdsOpts) ([]*model.User, *model.AppError) {
	allowFromCache := options.ViewRestrictions == nil

	users, err := a.Srv().Store.User().GetProfileByIds(userIDs, options, allowFromCache)
	if err != nil {
		return nil, model.NewAppError("GetUsersByIds", "app.user.get_profiles.app_error", nil, err.Error(), http.StatusInternalServerError)
	}

	return a.sanitizeProfiles(users, options.IsAdmin), nil
}

func (a *App) GetUsersByGroupChannelIds(channelIds []string, asAdmin bool) (map[string][]*model.User, *model.AppError) {
	usersByChannelId, err := a.Srv().Store.User().GetProfileByGroupChannelIdsForUser(a.Session().UserId, channelIds)
	if err != nil {
		return nil, model.NewAppError("GetUsersByGroupChannelIds", "app.user.get_profile_by_group_channel_ids_for_user.app_error", nil, err.Error(), http.StatusInternalServerError)
	}
	for channelId, userList := range usersByChannelId {
		usersByChannelId[channelId] = a.sanitizeProfiles(userList, asAdmin)
	}

	return usersByChannelId, nil
}

func (a *App) GetUsersByUsernames(usernames []string, asAdmin bool, viewRestrictions *model.ViewUsersRestrictions) ([]*model.User, *model.AppError) {
	users, err := a.Srv().Store.User().GetProfilesByUsernames(usernames, viewRestrictions)
	if err != nil {
		return nil, model.NewAppError("GetUsersByUsernames", "app.user.get_profiles.app_error", nil, err.Error(), http.StatusInternalServerError)
	}
	return a.sanitizeProfiles(users, asAdmin), nil
}

func (a *App) sanitizeProfiles(users []*model.User, asAdmin bool) []*model.User {
	for _, u := range users {
		a.SanitizeProfile(u, asAdmin)
	}

	return users
}

func (a *App) GenerateMfaSecret(userID string) (*model.MfaSecret, *model.AppError) {
	user, err := a.GetUser(userID)
	if err != nil {
		return nil, err
	}

	mfaService := mfa.New(a, a.Srv().Store)
	secret, img, err := mfaService.GenerateSecret(user)
	if err != nil {
		return nil, err
	}

	// Make sure the old secret is not cached on any cluster nodes.
	a.InvalidateCacheForUser(user.Id)

	mfaSecret := &model.MfaSecret{Secret: secret, QRCode: b64.StdEncoding.EncodeToString(img)}
	return mfaSecret, nil
}

func (a *App) ActivateMfa(userID, token string) *model.AppError {
	user, err := a.Srv().Store.User().Get(userID)
	if err != nil {
		var nfErr *store.ErrNotFound
		switch {
		case errors.As(err, &nfErr):
			return model.NewAppError("ActivateMfa", MissingAccountError, nil, nfErr.Error(), http.StatusNotFound)
		default:
			return model.NewAppError("ActivateMfa", "app.user.get.app_error", nil, err.Error(), http.StatusInternalServerError)
		}
	}

	if user.AuthService != "" && user.AuthService != model.USER_AUTH_SERVICE_LDAP {
		return model.NewAppError("ActivateMfa", "api.user.activate_mfa.email_and_ldap_only.app_error", nil, "", http.StatusBadRequest)
	}

	mfaService := mfa.New(a, a.Srv().Store)
	if err := mfaService.Activate(user, token); err != nil {
		return err
	}

	// Make sure old MFA status is not cached locally or in cluster nodes.
	a.InvalidateCacheForUser(userID)

	return nil
}

func (a *App) DeactivateMfa(userID string) *model.AppError {
	mfaService := mfa.New(a, a.Srv().Store)
	if err := mfaService.Deactivate(userID); err != nil {
		return err
	}

	// Make sure old MFA status is not cached locally or in cluster nodes.
	a.InvalidateCacheForUser(userID)

	return nil
}

func CreateProfileImage(username string, userID string, initialFont string) ([]byte, *model.AppError) {
	colors := []color.NRGBA{
		{197, 8, 126, 255},
		{227, 207, 18, 255},
		{28, 181, 105, 255},
		{35, 188, 224, 255},
		{116, 49, 196, 255},
		{197, 8, 126, 255},
		{197, 19, 19, 255},
		{250, 134, 6, 255},
		{227, 207, 18, 255},
		{123, 201, 71, 255},
		{28, 181, 105, 255},
		{35, 188, 224, 255},
		{116, 49, 196, 255},
		{197, 8, 126, 255},
		{197, 19, 19, 255},
		{250, 134, 6, 255},
		{227, 207, 18, 255},
		{123, 201, 71, 255},
		{28, 181, 105, 255},
		{35, 188, 224, 255},
		{116, 49, 196, 255},
		{197, 8, 126, 255},
		{197, 19, 19, 255},
		{250, 134, 6, 255},
		{227, 207, 18, 255},
		{123, 201, 71, 255},
	}

	h := fnv.New32a()
	h.Write([]byte(userID))
	seed := h.Sum32()

	initial := string(strings.ToUpper(username)[0])

	font, err := getFont(initialFont)
	if err != nil {
		return nil, model.NewAppError("CreateProfileImage", "api.user.create_profile_image.default_font.app_error", nil, err.Error(), http.StatusInternalServerError)
	}

	color := colors[int64(seed)%int64(len(colors))]
	dstImg := image.NewRGBA(image.Rect(0, 0, ImageProfilePixelDimension, ImageProfilePixelDimension))
	srcImg := image.White
	draw.Draw(dstImg, dstImg.Bounds(), &image.Uniform{color}, image.Point{}, draw.Src)
	size := float64(ImageProfilePixelDimension / 2)

	c := freetype.NewContext()
	c.SetFont(font)
	c.SetFontSize(size)
	c.SetClip(dstImg.Bounds())
	c.SetDst(dstImg)
	c.SetSrc(srcImg)

	pt := freetype.Pt(ImageProfilePixelDimension/5, ImageProfilePixelDimension*2/3)
	_, err = c.DrawString(initial, pt)
	if err != nil {
		return nil, model.NewAppError("CreateProfileImage", "api.user.create_profile_image.initial.app_error", nil, err.Error(), http.StatusInternalServerError)
	}

	buf := new(bytes.Buffer)

	if imgErr := png.Encode(buf, dstImg); imgErr != nil {
		return nil, model.NewAppError("CreateProfileImage", "api.user.create_profile_image.encode.app_error", nil, imgErr.Error(), http.StatusInternalServerError)
	}
	return buf.Bytes(), nil
}

func getFont(initialFont string) (*truetype.Font, error) {
	// Some people have the old default font still set, so just treat that as if they're using the new default
	if initialFont == "luximbi.ttf" {
		initialFont = "nunito-bold.ttf"
	}

	fontDir, _ := fileutils.FindDir("fonts")
	fontBytes, err := ioutil.ReadFile(filepath.Join(fontDir, initialFont))
	if err != nil {
		return nil, err
	}

	return freetype.ParseFont(fontBytes)
}

func (a *App) GetProfileImage(user *model.User) ([]byte, bool, *model.AppError) {
	if *a.Config().FileSettings.DriverName == "" {
		img, appErr := a.GetDefaultProfileImage(user)
		if appErr != nil {
			return nil, false, appErr
		}
		return img, false, nil
	}

	path := "users/" + user.Id + "/profile.png"

	data, err := a.ReadFile(path)
	if err != nil {
		img, appErr := a.GetDefaultProfileImage(user)
		if appErr != nil {
			return nil, false, appErr
		}

		if user.LastPictureUpdate == 0 {
			if _, err := a.WriteFile(bytes.NewReader(img), path); err != nil {
				return nil, false, err
			}
		}
		return img, true, nil
	}

	return data, false, nil
}

func (a *App) GetDefaultProfileImage(user *model.User) ([]byte, *model.AppError) {
	var img []byte
	var appErr *model.AppError

	if user.IsBot {
		img = model.BotDefaultImage
		appErr = nil
	} else {
		img, appErr = CreateProfileImage(user.Username, user.Id, *a.Config().FileSettings.InitialFont)
	}
	if appErr != nil {
		return nil, appErr
	}
	return img, nil
}

func (a *App) SetDefaultProfileImage(user *model.User) *model.AppError {
	img, appErr := a.GetDefaultProfileImage(user)
	if appErr != nil {
		return appErr
	}

	path := "users/" + user.Id + "/profile.png"

	if _, err := a.WriteFile(bytes.NewReader(img), path); err != nil {
		return err
	}

	if err := a.Srv().Store.User().ResetLastPictureUpdate(user.Id); err != nil {
		mlog.Warn("Failed to reset last picture update", mlog.Err(err))
	}

	a.InvalidateCacheForUser(user.Id)

	updatedUser, appErr := a.GetUser(user.Id)
	if appErr != nil {
		mlog.Warn("Error in getting users profile forcing logout", mlog.String("user_id", user.Id), mlog.Err(appErr))
		return nil
	}

	options := a.Config().GetSanitizeOptions()
	updatedUser.SanitizeProfile(options)

	message := model.NewWebSocketEvent(model.WEBSOCKET_EVENT_USER_UPDATED, "", "", "", nil)
	message.Add("user", updatedUser)
	a.Publish(message)

	return nil
}

func (a *App) SetProfileImage(userID string, imageData *multipart.FileHeader) *model.AppError {
	file, err := imageData.Open()
	if err != nil {
		return model.NewAppError("SetProfileImage", "api.user.upload_profile_user.open.app_error", nil, err.Error(), http.StatusBadRequest)
	}
	defer file.Close()
	return a.SetProfileImageFromMultiPartFile(userID, file)
}

func (a *App) SetProfileImageFromMultiPartFile(userID string, file multipart.File) *model.AppError {
	// Decode image config first to check dimensions before loading the whole thing into memory later on
	config, _, err := image.DecodeConfig(file)
	if err != nil {
		return model.NewAppError("SetProfileImage", "api.user.upload_profile_user.decode_config.app_error", nil, err.Error(), http.StatusBadRequest)
	}
	// This casting is done to prevent overflow on 32 bit systems (not needed
	// in 64 bits systems because images can't have more than 32 bits height or
	// width)
	if int64(config.Width)*int64(config.Height) > model.MaxImageSize {
		return model.NewAppError("SetProfileImage", "api.user.upload_profile_user.too_large.app_error", nil, "", http.StatusBadRequest)
	}

	file.Seek(0, 0)

	return a.SetProfileImageFromFile(userID, file)
}

func (a *App) AdjustImage(file io.Reader) (*bytes.Buffer, *model.AppError) {
	// Decode image into Image object
	img, _, err := image.Decode(file)
	if err != nil {
		return nil, model.NewAppError("SetProfileImage", "api.user.upload_profile_user.decode.app_error", nil, err.Error(), http.StatusBadRequest)
	}

	orientation, _ := getImageOrientation(file)
	img = makeImageUpright(img, orientation)

	// Scale profile image
	profileWidthAndHeight := 128
	img = imaging.Fill(img, profileWidthAndHeight, profileWidthAndHeight, imaging.Center, imaging.Lanczos)

	buf := new(bytes.Buffer)
	err = png.Encode(buf, img)
	if err != nil {
		return nil, model.NewAppError("SetProfileImage", "api.user.upload_profile_user.encode.app_error", nil, err.Error(), http.StatusInternalServerError)
	}
	return buf, nil
}

func (a *App) SetProfileImageFromFile(userID string, file io.Reader) *model.AppError {

	buf, err := a.AdjustImage(file)
	if err != nil {
		return err
	}
	path := "users/" + userID + "/profile.png"

	if _, err := a.WriteFile(buf, path); err != nil {
		return model.NewAppError("SetProfileImage", "api.user.upload_profile_user.upload_profile.app_error", nil, "", http.StatusInternalServerError)
	}

	if err := a.Srv().Store.User().UpdateLastPictureUpdate(userID); err != nil {
		mlog.Warn("Error with updating last picture update", mlog.Err(err))
	}
	a.invalidateUserCacheAndPublish(userID)

	return nil
}

func (a *App) UpdatePasswordAsUser(userID, currentPassword, newPassword string) *model.AppError {
	user, err := a.GetUser(userID)
	if err != nil {
		return err
	}

	if user == nil {
		err = model.NewAppError("updatePassword", "api.user.update_password.valid_account.app_error", nil, "", http.StatusBadRequest)
		return err
	}

	if user.AuthData != nil && *user.AuthData != "" {
		err = model.NewAppError("updatePassword", "api.user.update_password.oauth.app_error", nil, "auth_service="+user.AuthService, http.StatusBadRequest)
		return err
	}

	if err := a.DoubleCheckPassword(user, currentPassword); err != nil {
		if err.Id == "api.user.check_user_password.invalid.app_error" {
			err = model.NewAppError("updatePassword", "api.user.update_password.incorrect.app_error", nil, "", http.StatusBadRequest)
		}
		return err
	}

	T := utils.GetUserTranslations(user.Locale)

	return a.UpdatePasswordSendEmail(user, newPassword, T("api.user.update_password.menu"))
}

func (a *App) userDeactivated(userID string) *model.AppError {
	if err := a.RevokeAllSessions(userID); err != nil {
		return err
	}

	a.SetStatusOffline(userID, false)

	user, err := a.GetUser(userID)
	if err != nil {
		return err
	}

	// when disable a user, userDeactivated is called for the user and the
	// bots the user owns. Only notify once, when the user is the owner, not the
	// owners bots
	if !user.IsBot {
		a.notifySysadminsBotOwnerDeactivated(userID)
	}

	if *a.Config().ServiceSettings.DisableBotsWhenOwnerIsDeactivated {
		a.disableUserBots(userID)
	}

	return nil
}

func (a *App) invalidateUserChannelMembersCaches(userID string) *model.AppError {
	teamsForUser, err := a.GetTeamsForUser(userID)
	if err != nil {
		return err
	}

	for _, team := range teamsForUser {
		channelsForUser, err := a.GetChannelsForUser(team.Id, userID, false, 0)
		if err != nil {
			return err
		}

		for _, channel := range *channelsForUser {
			a.invalidateCacheForChannelMembers(channel.Id)
		}
	}

	return nil
}

func (a *App) UpdateActive(user *model.User, active bool) (*model.User, *model.AppError) {
	user.UpdateAt = model.GetMillis()
	if active {
		user.DeleteAt = 0
	} else {
		user.DeleteAt = user.UpdateAt
	}

	userUpdate, err := a.Srv().Store.User().Update(user, true)
	if err != nil {
		var appErr *model.AppError
		var invErr *store.ErrInvalidInput
		switch {
		case errors.As(err, &appErr):
			return nil, appErr
		case errors.As(err, &invErr):
			return nil, model.NewAppError("UpdateActive", "app.user.update.find.app_error", nil, invErr.Error(), http.StatusBadRequest)
		default:
			return nil, model.NewAppError("UpdateActive", "app.user.update.finding.app_error", nil, err.Error(), http.StatusInternalServerError)
		}
	}
	ruser := userUpdate.New

	if !active {
		if err := a.userDeactivated(ruser.Id); err != nil {
			return nil, err
		}
	}

	a.invalidateUserChannelMembersCaches(user.Id)
	a.InvalidateCacheForUser(user.Id)

	a.sendUpdatedUserEvent(*ruser)

	return ruser, nil
}

func (a *App) DeactivateGuests() *model.AppError {
	userIDs, err := a.Srv().Store.User().DeactivateGuests()
	if err != nil {
		return model.NewAppError("DeactivateGuests", "app.user.update_active_for_multiple_users.updating.app_error", nil, err.Error(), http.StatusInternalServerError)
	}

	for _, userID := range userIDs {
		if err := a.userDeactivated(userID); err != nil {
			return err
		}
	}

	a.Srv().Store.Channel().ClearCaches()
	a.Srv().Store.User().ClearCaches()

	message := model.NewWebSocketEvent(model.WEBSOCKET_EVENT_GUESTS_DEACTIVATED, "", "", "", nil)
	a.Publish(message)

	return nil
}

func (a *App) GetSanitizeOptions(asAdmin bool) map[string]bool {
	options := a.Config().GetSanitizeOptions()
	if asAdmin {
		options["email"] = true
		options["fullname"] = true
		options["authservice"] = true
	}
	return options
}

func (a *App) SanitizeProfile(user *model.User, asAdmin bool) {
	options := a.GetSanitizeOptions(asAdmin)

	user.SanitizeProfile(options)
}

func (a *App) UpdateUserAsUser(user *model.User, asAdmin bool) (*model.User, *model.AppError) {
	updatedUser, err := a.UpdateUser(user, true)
	if err != nil {
		return nil, err
	}

	return updatedUser, nil
}

func (a *App) PatchUser(userID string, patch *model.UserPatch, asAdmin bool) (*model.User, *model.AppError) {
	user, err := a.GetUser(userID)
	if err != nil {
		return nil, err
	}

	user.Patch(patch)

	updatedUser, err := a.UpdateUser(user, true)
	if err != nil {
		return nil, err
	}

	return updatedUser, nil
}

func (a *App) UpdateUserAuth(userID string, userAuth *model.UserAuth) (*model.UserAuth, *model.AppError) {
	userAuth.Password = ""
	if _, err := a.Srv().Store.User().UpdateAuthData(userID, userAuth.AuthService, userAuth.AuthData, "", false); err != nil {
		var invErr *store.ErrInvalidInput
		switch {
		case errors.As(err, &invErr):
			return nil, model.NewAppError("UpdateUserAuth", "app.user.update_auth_data.email_exists.app_error", nil, invErr.Error(), http.StatusBadRequest)
		default:
			return nil, model.NewAppError("UpdateUserAuth", "app.user.update_auth_data.app_error", nil, err.Error(), http.StatusInternalServerError)
		}
	}

	return userAuth, nil
}

func (a *App) sendUpdatedUserEvent(user model.User) {
	adminCopyOfUser := user.DeepCopy()
	a.SanitizeProfile(adminCopyOfUser, true)
	adminMessage := model.NewWebSocketEvent(model.WEBSOCKET_EVENT_USER_UPDATED, "", "", "", nil)
	adminMessage.Add("user", adminCopyOfUser)
	adminMessage.GetBroadcast().ContainsSensitiveData = true
	a.Publish(adminMessage)

	a.SanitizeProfile(&user, false)
	message := model.NewWebSocketEvent(model.WEBSOCKET_EVENT_USER_UPDATED, "", "", "", nil)
	message.Add("user", &user)
	message.GetBroadcast().ContainsSanitizedData = true
	a.Publish(message)
}

func (a *App) UpdateUser(user *model.User, sendNotifications bool) (*model.User, *model.AppError) {
	prev, err := a.Srv().Store.User().Get(user.Id)
	if err != nil {
		var nfErr *store.ErrNotFound
		switch {
		case errors.As(err, &nfErr):
			return nil, model.NewAppError("UpdateUser", MissingAccountError, nil, nfErr.Error(), http.StatusNotFound)
		default:
			return nil, model.NewAppError("UpdateUser", "app.user.get.app_error", nil, err.Error(), http.StatusInternalServerError)
		}
	}

	var newEmail string
	if user.Email != prev.Email {
		if !CheckUserDomain(user, *a.Config().TeamSettings.RestrictCreationToDomains) {
			if !prev.IsGuest() && !prev.IsLDAPUser() && !prev.IsSAMLUser() {
				return nil, model.NewAppError("UpdateUser", "api.user.update_user.accepted_domain.app_error", nil, "", http.StatusBadRequest)
			}
		}

		if !CheckUserDomain(user, *a.Config().GuestAccountsSettings.RestrictCreationToDomains) {
			if prev.IsGuest() && !prev.IsLDAPUser() && !prev.IsSAMLUser() {
				return nil, model.NewAppError("UpdateUser", "api.user.update_user.accepted_guest_domain.app_error", nil, "", http.StatusBadRequest)
			}
		}

		if _, appErr := a.GetUserByEmail(user.Email); appErr == nil {
			return nil, model.NewAppError("UpdateUser", "store.sql_user.update.email_taken.app_error", nil, "user_id="+user.Id, http.StatusBadRequest)
		}

		// Don't set new eMail on user account if email verification is required, this will be done as a post-verification action
		// to avoid users being able to set non-controlled eMails as their account email

		if *a.Config().EmailSettings.RequireEmailVerification {
			newEmail = user.Email

			//  When a bot is created, prev.Email will be an autogenerated faked email,
			//  which will not match a CLI email input during bot to user conversions.
			//  To update a bot users email, do not set the email to the faked email
			//  stored in prev.Email.  Allow using the email defined in the CLI
			if !user.IsBot {
				user.Email = prev.Email
			}
		}
	}

	userUpdate, err := a.Srv().Store.User().Update(user, false)
	if err != nil {
		var appErr *model.AppError
		var invErr *store.ErrInvalidInput
		switch {
		case errors.As(err, &appErr):
			return nil, appErr
		case errors.As(err, &invErr):
			return nil, model.NewAppError("UpdateUser", "app.user.update.find.app_error", nil, invErr.Error(), http.StatusBadRequest)
		default:
			return nil, model.NewAppError("UpdateUser", "app.user.update.finding.app_error", nil, err.Error(), http.StatusInternalServerError)
		}
	}

	if sendNotifications {
		if userUpdate.New.Email != userUpdate.Old.Email || newEmail != "" {
			if *a.Config().EmailSettings.RequireEmailVerification {
				a.Srv().Go(func() {
					if err := a.SendEmailVerification(userUpdate.New, newEmail, ""); err != nil {
						mlog.Error("Failed to send email verification", mlog.Err(err))
					}
				})
			} else {
				a.Srv().Go(func() {
					if err := a.Srv().EmailService.sendEmailChangeEmail(userUpdate.Old.Email, userUpdate.New.Email, userUpdate.New.Locale, a.GetSiteURL()); err != nil {
						mlog.Error("Failed to send email change email", mlog.Err(err))
					}
				})
			}
		}

		if userUpdate.New.Username != userUpdate.Old.Username {
			a.Srv().Go(func() {
				if err := a.Srv().EmailService.sendChangeUsernameEmail(userUpdate.New.Username, userUpdate.New.Email, userUpdate.New.Locale, a.GetSiteURL()); err != nil {
					mlog.Error("Failed to send change username email", mlog.Err(err))
				}
			})
		}
		a.sendUpdatedUserEvent(*userUpdate.New)
	}

	a.InvalidateCacheForUser(user.Id)

	return userUpdate.New, nil
}

func (a *App) UpdateUserActive(userID string, active bool) *model.AppError {
	user, err := a.GetUser(userID)

	if err != nil {
		return err
	}
	if _, err = a.UpdateActive(user, active); err != nil {
		return err
	}

	return nil
}

func (a *App) UpdateUserNotifyProps(userID string, props map[string]string, sendNotifications bool) (*model.User, *model.AppError) {
	user, err := a.GetUser(userID)
	if err != nil {
		return nil, err
	}

	user.NotifyProps = props

	ruser, err := a.UpdateUser(user, sendNotifications)
	if err != nil {
		return nil, err
	}

	return ruser, nil
}

func (a *App) UpdateMfa(activate bool, userID, token string) *model.AppError {
	if activate {
		if err := a.ActivateMfa(userID, token); err != nil {
			return err
		}
	} else {
		if err := a.DeactivateMfa(userID); err != nil {
			return err
		}
	}

	a.Srv().Go(func() {
		user, err := a.GetUser(userID)
		if err != nil {
			mlog.Error("Failed to get user", mlog.Err(err))
			return
		}

		if err := a.Srv().EmailService.sendMfaChangeEmail(user.Email, activate, user.Locale, a.GetSiteURL()); err != nil {
			mlog.Error("Failed to send mfa change email", mlog.Err(err))
		}
	})

	return nil
}

func (a *App) UpdatePasswordByUserIdSendEmail(userID, newPassword, method string) *model.AppError {
	user, err := a.GetUser(userID)
	if err != nil {
		return err
	}

	return a.UpdatePasswordSendEmail(user, newPassword, method)
}

func (a *App) UpdatePassword(user *model.User, newPassword string) *model.AppError {
	if err := a.IsPasswordValid(newPassword); err != nil {
		return err
	}

	hashedPassword := model.HashPassword(newPassword)

	if err := a.Srv().Store.User().UpdatePassword(user.Id, hashedPassword); err != nil {
		return model.NewAppError("UpdatePassword", "api.user.update_password.failed.app_error", nil, err.Error(), http.StatusInternalServerError)
	}

	a.InvalidateCacheForUser(user.Id)

	return nil
}

func (a *App) UpdatePasswordSendEmail(user *model.User, newPassword, method string) *model.AppError {
	if err := a.UpdatePassword(user, newPassword); err != nil {
		return err
	}

	a.Srv().Go(func() {
		if err := a.Srv().EmailService.sendPasswordChangeEmail(user.Email, method, user.Locale, a.GetSiteURL()); err != nil {
			mlog.Error("Failed to send password change email", mlog.Err(err))
		}
	})

	return nil
}

func (a *App) UpdateHashedPasswordByUserId(userID, newHashedPassword string) *model.AppError {
	user, err := a.GetUser(userID)
	if err != nil {
		return err
	}

	return a.UpdateHashedPassword(user, newHashedPassword)
}

func (a *App) UpdateHashedPassword(user *model.User, newHashedPassword string) *model.AppError {
	if err := a.Srv().Store.User().UpdatePassword(user.Id, newHashedPassword); err != nil {
		return model.NewAppError("UpdatePassword", "api.user.update_password.failed.app_error", nil, err.Error(), http.StatusInternalServerError)
	}

	a.InvalidateCacheForUser(user.Id)

	return nil
}

func (a *App) ResetPasswordFromToken(userSuppliedTokenString, newPassword string) *model.AppError {
	token, err := a.GetPasswordRecoveryToken(userSuppliedTokenString)
	if err != nil {
		return err
	}
	if model.GetMillis()-token.CreateAt >= PasswordRecoverExpiryTime {
		return model.NewAppError("resetPassword", "api.user.reset_password.link_expired.app_error", nil, "", http.StatusBadRequest)
	}

	tokenData := struct {
		UserId string
		Email  string
	}{}

	err2 := json.Unmarshal([]byte(token.Extra), &tokenData)
	if err2 != nil {
		return model.NewAppError("resetPassword", "api.user.reset_password.token_parse.error", nil, "", http.StatusInternalServerError)
	}

	user, err := a.GetUser(tokenData.UserId)
	if err != nil {
		return err
	}

	if user.Email != tokenData.Email {
		return model.NewAppError("resetPassword", "api.user.reset_password.link_expired.app_error", nil, "", http.StatusBadRequest)
	}

	if user.IsSSOUser() {
		return model.NewAppError("ResetPasswordFromCode", "api.user.reset_password.sso.app_error", nil, "userId="+user.Id, http.StatusBadRequest)
	}

	T := utils.GetUserTranslations(user.Locale)

	if err := a.UpdatePasswordSendEmail(user, newPassword, T("api.user.reset_password.method")); err != nil {
		return err
	}

	if err := a.DeleteToken(token); err != nil {
		mlog.Warn("Failed to delete token", mlog.Err(err))
	}

	return nil
}

func (a *App) SendPasswordReset(email string, siteURL string) (bool, *model.AppError) {
	user, err := a.GetUserByEmail(email)
	if err != nil {
		return false, nil
	}

	if user.AuthData != nil && *user.AuthData != "" {
		return false, model.NewAppError("SendPasswordReset", "api.user.send_password_reset.sso.app_error", nil, "userId="+user.Id, http.StatusBadRequest)
	}

	token, err := a.CreatePasswordRecoveryToken(user.Id, user.Email)
	if err != nil {
		return false, err
	}

	return a.Srv().EmailService.SendPasswordResetEmail(user.Email, token, user.Locale, siteURL)
}

func (a *App) CreatePasswordRecoveryToken(userID, email string) (*model.Token, *model.AppError) {

	tokenExtra := struct {
		UserId string
		Email  string
	}{
		userID,
		email,
	}
	jsonData, err := json.Marshal(tokenExtra)

	if err != nil {
		return nil, model.NewAppError("CreatePasswordRecoveryToken", "api.user.create_password_token.error", nil, "", http.StatusInternalServerError)
	}

	token := model.NewToken(TokenTypePasswordRecovery, string(jsonData))

	if err := a.Srv().Store.Token().Save(token); err != nil {
		var appErr *model.AppError
		switch {
		case errors.As(err, &appErr):
			return nil, appErr
		default:
			return nil, model.NewAppError("CreatePasswordRecoveryToken", "app.recover.save.app_error", nil, err.Error(), http.StatusInternalServerError)
		}
	}

	return token, nil
}

func (a *App) GetPasswordRecoveryToken(token string) (*model.Token, *model.AppError) {
	rtoken, err := a.Srv().Store.Token().GetByToken(token)
	if err != nil {
		return nil, model.NewAppError("GetPasswordRecoveryToken", "api.user.reset_password.invalid_link.app_error", nil, err.Error(), http.StatusBadRequest)
	}
	if rtoken.Type != TokenTypePasswordRecovery {
		return nil, model.NewAppError("GetPasswordRecoveryToken", "api.user.reset_password.broken_token.app_error", nil, "", http.StatusBadRequest)
	}
	return rtoken, nil
}

func (a *App) DeleteToken(token *model.Token) *model.AppError {
	err := a.Srv().Store.Token().Delete(token.Token)
	if err != nil {
		return model.NewAppError("DeleteToken", "app.recover.delete.app_error", nil, err.Error(), http.StatusInternalServerError)
	}
	return nil
}

func (a *App) UpdateUserRoles(userID string, newRoles string, sendWebSocketEvent bool) (*model.User, *model.AppError) {
	user, err := a.GetUser(userID)
	if err != nil {
		err.StatusCode = http.StatusBadRequest
		return nil, err
	}

	if err := a.CheckRolesExist(strings.Fields(newRoles)); err != nil {
		return nil, err
	}

	user.Roles = newRoles
	uchan := make(chan store.StoreResult, 1)
	go func() {
		userUpdate, err := a.Srv().Store.User().Update(user, true)
		uchan <- store.StoreResult{Data: userUpdate, NErr: err}
		close(uchan)
	}()

	schan := make(chan store.StoreResult, 1)
	go func() {
		id, err := a.Srv().Store.Session().UpdateRoles(user.Id, newRoles)
		schan <- store.StoreResult{Data: id, NErr: err}
		close(schan)
	}()

	result := <-uchan
	if result.NErr != nil {
		var appErr *model.AppError
		var invErr *store.ErrInvalidInput
		switch {
		case errors.As(result.NErr, &appErr):
			return nil, appErr
		case errors.As(result.NErr, &invErr):
			return nil, model.NewAppError("UpdateUserRoles", "app.user.update.find.app_error", nil, invErr.Error(), http.StatusBadRequest)
		default:
			return nil, model.NewAppError("UpdateUserRoles", "app.user.update.finding.app_error", nil, result.NErr.Error(), http.StatusInternalServerError)
		}
	}
	ruser := result.Data.(*model.UserUpdate).New

	if result := <-schan; result.NErr != nil {
		// soft error since the user roles were still updated
		mlog.Warn("Failed during updating user roles", mlog.Err(result.NErr))
	}

	a.InvalidateCacheForUser(userID)
	a.ClearSessionCacheForUser(user.Id)

	if sendWebSocketEvent {
		message := model.NewWebSocketEvent(model.WEBSOCKET_EVENT_USER_ROLE_UPDATED, "", "", user.Id, nil)
		message.Add("user_id", user.Id)
		message.Add("roles", newRoles)
		a.Publish(message)
	}

	return ruser, nil
}

func (a *App) PermanentDeleteUser(user *model.User) *model.AppError {
	mlog.Warn("Attempting to permanently delete account", mlog.String("user_id", user.Id), mlog.String("user_email", user.Email))
	if user.IsInRole(model.SYSTEM_ADMIN_ROLE_ID) {
		mlog.Warn("You are deleting a user that is a system administrator.  You may need to set another account as the system administrator using the command line tools.", mlog.String("user_email", user.Email))
	}

	if _, err := a.UpdateActive(user, false); err != nil {
		return err
	}

	if err := a.Srv().Store.Session().PermanentDeleteSessionsByUser(user.Id); err != nil {
		return model.NewAppError("PermanentDeleteUser", "app.session.permanent_delete_sessions_by_user.app_error", nil, err.Error(), http.StatusInternalServerError)
	}

	if err := a.Srv().Store.UserAccessToken().DeleteAllForUser(user.Id); err != nil {
		return model.NewAppError("PermanentDeleteUser", "app.user_access_token.delete.app_error", nil, err.Error(), http.StatusInternalServerError)
	}

	if err := a.Srv().Store.OAuth().PermanentDeleteAuthDataByUser(user.Id); err != nil {
		return model.NewAppError("PermanentDeleteUser", "app.oauth.permanent_delete_auth_data_by_user.app_error", nil, err.Error(), http.StatusInternalServerError)
	}

	if err := a.Srv().Store.Webhook().PermanentDeleteIncomingByUser(user.Id); err != nil {
		return model.NewAppError("PermanentDeleteUser", "app.webhooks.permanent_delete_incoming_by_user.app_error", nil, err.Error(), http.StatusInternalServerError)
	}

	if err := a.Srv().Store.Webhook().PermanentDeleteOutgoingByUser(user.Id); err != nil {
		return model.NewAppError("PermanentDeleteUser", "app.webhooks.permanent_delete_outgoing_by_user.app_error", nil, err.Error(), http.StatusInternalServerError)
	}

	if err := a.Srv().Store.Command().PermanentDeleteByUser(user.Id); err != nil {
		return model.NewAppError("PermanentDeleteUser", "app.user.permanentdeleteuser.internal_error", nil, err.Error(), http.StatusInternalServerError)
	}

	if err := a.Srv().Store.Preference().PermanentDeleteByUser(user.Id); err != nil {
		return model.NewAppError("PermanentDeleteUser", "app.preference.permanent_delete_by_user.app_error", nil, err.Error(), http.StatusInternalServerError)
	}

	if err := a.Srv().Store.Channel().PermanentDeleteMembersByUser(user.Id); err != nil {
		return model.NewAppError("PermanentDeleteUser", "app.channel.permanent_delete_members_by_user.app_error", nil, err.Error(), http.StatusInternalServerError)
	}

	if err := a.Srv().Store.Group().PermanentDeleteMembersByUser(user.Id); err != nil {
		return model.NewAppError("PermanentDeleteUser", "app.group.permanent_delete_members_by_user.app_error", nil, err.Error(), http.StatusInternalServerError)
	}

	if err := a.Srv().Store.Post().PermanentDeleteByUser(user.Id); err != nil {
		return model.NewAppError("PermanentDeleteUser", "app.post.permanent_delete_by_user.app_error", nil, err.Error(), http.StatusInternalServerError)
	}

	if err := a.Srv().Store.Bot().PermanentDelete(user.Id); err != nil {
		var invErr *store.ErrInvalidInput
		switch {
		case errors.As(err, &invErr):
			return model.NewAppError("PermanentDeleteUser", "app.bot.permenent_delete.bad_id", map[string]interface{}{"user_id": invErr.Value}, invErr.Error(), http.StatusBadRequest)
		default: // last fallback in case it doesn't map to an existing app error.
			return model.NewAppError("PermanentDeleteUser", "app.bot.permanent_delete.internal_error", nil, err.Error(), http.StatusInternalServerError)
		}
	}

	infos, err := a.Srv().Store.FileInfo().GetForUser(user.Id)
	if err != nil {
		mlog.Warn("Error getting file list for user from FileInfoStore", mlog.Err(err))
	}

	for _, info := range infos {
		res, err := a.FileExists(info.Path)
		if err != nil {
			mlog.Warn(
				"Error checking existence of file",
				mlog.String("path", info.Path),
				mlog.Err(err),
			)
			continue
		}

		if !res {
			mlog.Warn("File not found", mlog.String("path", info.Path))
			continue
		}

		err = a.RemoveFile(info.Path)

		if err != nil {
			mlog.Warn(
				"Unable to remove file",
				mlog.String("path", info.Path),
				mlog.Err(err),
			)
		}
	}

	if _, err := a.Srv().Store.FileInfo().PermanentDeleteByUser(user.Id); err != nil {
		return model.NewAppError("PermanentDeleteUser", "app.file_info.permanent_delete_by_user.app_error", nil, ""+err.Error(), http.StatusInternalServerError)
	}

	if err := a.Srv().Store.User().PermanentDelete(user.Id); err != nil {
		return model.NewAppError("PermanentDeleteUser", "app.user.permanent_delete.app_error", nil, err.Error(), http.StatusInternalServerError)
	}

	if err := a.Srv().Store.Audit().PermanentDeleteByUser(user.Id); err != nil {
		return model.NewAppError("PermanentDeleteUser", "app.audit.permanent_delete_by_user.app_error", nil, err.Error(), http.StatusInternalServerError)
	}

	if err := a.Srv().Store.Team().RemoveAllMembersByUser(user.Id); err != nil {
		return model.NewAppError("PermanentDeleteUser", "app.team.remove_member.app_error", nil, err.Error(), http.StatusInternalServerError)
	}

	mlog.Warn("Permanently deleted account", mlog.String("user_email", user.Email), mlog.String("user_id", user.Id))

	return nil
}

func (a *App) PermanentDeleteAllUsers() *model.AppError {
	users, err := a.Srv().Store.User().GetAll()
	if err != nil {
		return model.NewAppError("PermanentDeleteAllUsers", "app.user.get.app_error", nil, err.Error(), http.StatusInternalServerError)
	}
	for _, user := range users {
		a.PermanentDeleteUser(user)
	}

	return nil
}

func (a *App) SendEmailVerification(user *model.User, newEmail, redirect string) *model.AppError {
	token, err := a.Srv().EmailService.CreateVerifyEmailToken(user.Id, newEmail)
	if err != nil {
		return err
	}

	if _, err := a.GetStatus(user.Id); err != nil {
		return a.Srv().EmailService.sendVerifyEmail(newEmail, user.Locale, a.GetSiteURL(), token.Token, redirect)
	}
	return a.Srv().EmailService.sendEmailChangeVerifyEmail(newEmail, user.Locale, a.GetSiteURL(), token.Token)
}

func (a *App) VerifyEmailFromToken(userSuppliedTokenString string) *model.AppError {
	token, err := a.GetVerifyEmailToken(userSuppliedTokenString)
	if err != nil {
		return err
	}
	if model.GetMillis()-token.CreateAt >= PasswordRecoverExpiryTime {
		return model.NewAppError("VerifyEmailFromToken", "api.user.verify_email.link_expired.app_error", nil, "", http.StatusBadRequest)
	}

	tokenData := struct {
		UserId string
		Email  string
	}{}

	err2 := json.Unmarshal([]byte(token.Extra), &tokenData)
	if err2 != nil {
		return model.NewAppError("VerifyEmailFromToken", "api.user.verify_email.token_parse.error", nil, "", http.StatusInternalServerError)
	}

	user, err := a.GetUser(tokenData.UserId)
	if err != nil {
		return err
	}

	tokenData.Email = strings.ToLower(tokenData.Email)
	if err := a.VerifyUserEmail(tokenData.UserId, tokenData.Email); err != nil {
		return err
	}

	if user.Email != tokenData.Email {
		a.Srv().Go(func() {
			if err := a.Srv().EmailService.sendEmailChangeEmail(user.Email, tokenData.Email, user.Locale, a.GetSiteURL()); err != nil {
				mlog.Error("Failed to send email change email", mlog.Err(err))
			}
		})
	}

	if err := a.DeleteToken(token); err != nil {
		mlog.Warn("Failed to delete token", mlog.Err(err))
	}

	return nil
}

func (a *App) GetVerifyEmailToken(token string) (*model.Token, *model.AppError) {
	rtoken, err := a.Srv().Store.Token().GetByToken(token)
	if err != nil {
		return nil, model.NewAppError("GetVerifyEmailToken", "api.user.verify_email.bad_link.app_error", nil, err.Error(), http.StatusBadRequest)
	}
	if rtoken.Type != TokenTypeVerifyEmail {
		return nil, model.NewAppError("GetVerifyEmailToken", "api.user.verify_email.broken_token.app_error", nil, "", http.StatusBadRequest)
	}
	return rtoken, nil
}

// GetTotalUsersStats is used for the DM list total
func (a *App) GetTotalUsersStats(viewRestrictions *model.ViewUsersRestrictions) (*model.UsersStats, *model.AppError) {
	count, err := a.Srv().Store.User().Count(model.UserCountOptions{
		IncludeBotAccounts: true,
		ViewRestrictions:   viewRestrictions,
	})
	if err != nil {
		return nil, model.NewAppError("GetTotalUsersStats", "app.user.get_total_users_count.app_error", nil, err.Error(), http.StatusInternalServerError)
	}
	stats := &model.UsersStats{
		TotalUsersCount: count,
	}
	return stats, nil
}

// GetFilteredUsersStats is used to get a count of users based on the set of filters supported by UserCountOptions.
func (a *App) GetFilteredUsersStats(options *model.UserCountOptions) (*model.UsersStats, *model.AppError) {
	count, err := a.Srv().Store.User().Count(*options)
	if err != nil {
		return nil, model.NewAppError("GetFilteredUsersStats", "app.user.get_total_users_count.app_error", nil, err.Error(), http.StatusInternalServerError)
	}
	stats := &model.UsersStats{
		TotalUsersCount: count,
	}
	return stats, nil
}

func (a *App) VerifyUserEmail(userID, email string) *model.AppError {
	if _, err := a.Srv().Store.User().VerifyEmail(userID, email); err != nil {
		return model.NewAppError("VerifyUserEmail", "app.user.verify_email.app_error", nil, err.Error(), http.StatusInternalServerError)
	}

	a.InvalidateCacheForUser(userID)

	user, err := a.GetUser(userID)

	if err != nil {
		return err
	}

	a.sendUpdatedUserEvent(*user)

	return nil
}

func (a *App) SearchUsers(props *model.UserSearch, options *model.UserSearchOptions) ([]*model.User, *model.AppError) {
	if props.WithoutTeam {
		return a.SearchUsersWithoutTeam(props.Term, options)
	}
	if props.InChannelId != "" {
		return a.SearchUsersInChannel(props.InChannelId, props.Term, options)
	}
	if props.NotInChannelId != "" {
		return a.SearchUsersNotInChannel(props.TeamId, props.NotInChannelId, props.Term, options)
	}
	if props.NotInTeamId != "" {
		return a.SearchUsersNotInTeam(props.NotInTeamId, props.Term, options)
	}
	if props.InGroupId != "" {
		return a.SearchUsersInGroup(props.InGroupId, props.Term, options)
	}
	return a.SearchUsersInTeam(props.TeamId, props.Term, options)
}

func (a *App) SearchUsersInChannel(channelId string, term string, options *model.UserSearchOptions) ([]*model.User, *model.AppError) {
	term = strings.TrimSpace(term)
	users, err := a.Srv().Store.User().SearchInChannel(channelId, term, options)
	if err != nil {
		return nil, model.NewAppError("SearchUsersInChannel", "app.user.search.app_error", nil, err.Error(), http.StatusInternalServerError)
	}
	for _, user := range users {
		a.SanitizeProfile(user, options.IsAdmin)
	}

	return users, nil
}

func (a *App) SearchUsersNotInChannel(teamID string, channelId string, term string, options *model.UserSearchOptions) ([]*model.User, *model.AppError) {
	term = strings.TrimSpace(term)
	users, err := a.Srv().Store.User().SearchNotInChannel(teamID, channelId, term, options)
	if err != nil {
		return nil, model.NewAppError("SearchUsersNotInChannel", "app.user.search.app_error", nil, err.Error(), http.StatusInternalServerError)
	}

	for _, user := range users {
		a.SanitizeProfile(user, options.IsAdmin)
	}

	return users, nil
}

func (a *App) SearchUsersInTeam(teamID, term string, options *model.UserSearchOptions) ([]*model.User, *model.AppError) {
	term = strings.TrimSpace(term)

	users, err := a.Srv().Store.User().Search(teamID, term, options)
	if err != nil {
		return nil, model.NewAppError("SearchUsersInTeam", "app.user.search.app_error", nil, err.Error(), http.StatusInternalServerError)
	}

	for _, user := range users {
		a.SanitizeProfile(user, options.IsAdmin)
	}

	return users, nil
}

func (a *App) SearchUsersNotInTeam(notInTeamId string, term string, options *model.UserSearchOptions) ([]*model.User, *model.AppError) {
	term = strings.TrimSpace(term)
	users, err := a.Srv().Store.User().SearchNotInTeam(notInTeamId, term, options)
	if err != nil {
		return nil, model.NewAppError("SearchUsersNotInTeam", "app.user.search.app_error", nil, err.Error(), http.StatusInternalServerError)
	}

	for _, user := range users {
		a.SanitizeProfile(user, options.IsAdmin)
	}

	return users, nil
}

func (a *App) SearchUsersWithoutTeam(term string, options *model.UserSearchOptions) ([]*model.User, *model.AppError) {
	term = strings.TrimSpace(term)
	users, err := a.Srv().Store.User().SearchWithoutTeam(term, options)
	if err != nil {
		return nil, model.NewAppError("SearchUsersWithoutTeam", "app.user.search.app_error", nil, err.Error(), http.StatusInternalServerError)
	}

	for _, user := range users {
		a.SanitizeProfile(user, options.IsAdmin)
	}

	return users, nil
}

func (a *App) SearchUsersInGroup(groupID string, term string, options *model.UserSearchOptions) ([]*model.User, *model.AppError) {
	term = strings.TrimSpace(term)
	users, err := a.Srv().Store.User().SearchInGroup(groupID, term, options)
	if err != nil {
		return nil, model.NewAppError("SearchUsersInGroup", "app.user.search.app_error", nil, err.Error(), http.StatusInternalServerError)
	}

	for _, user := range users {
		a.SanitizeProfile(user, options.IsAdmin)
	}

	return users, nil
}

func (a *App) AutocompleteUsersInChannel(teamID string, channelId string, term string, options *model.UserSearchOptions) (*model.UserAutocompleteInChannel, *model.AppError) {
	term = strings.TrimSpace(term)

	autocomplete, err := a.Srv().Store.User().AutocompleteUsersInChannel(teamID, channelId, term, options)
	if err != nil {
		return nil, model.NewAppError("AutocompleteUsersInChannel", "app.user.search.app_error", nil, err.Error(), http.StatusInternalServerError)
	}

	for _, user := range autocomplete.InChannel {
		a.SanitizeProfile(user, options.IsAdmin)
	}

	for _, user := range autocomplete.OutOfChannel {
		a.SanitizeProfile(user, options.IsAdmin)
	}

	return autocomplete, nil
}

func (a *App) AutocompleteUsersInTeam(teamID string, term string, options *model.UserSearchOptions) (*model.UserAutocompleteInTeam, *model.AppError) {
	term = strings.TrimSpace(term)

	users, err := a.Srv().Store.User().Search(teamID, term, options)
	if err != nil {
		return nil, model.NewAppError("AutocompleteUsersInTeam", "app.user.search.app_error", nil, err.Error(), http.StatusInternalServerError)
	}

	for _, user := range users {
		a.SanitizeProfile(user, options.IsAdmin)
	}

	autocomplete := &model.UserAutocompleteInTeam{}
	autocomplete.InTeam = users
	return autocomplete, nil
}

func (a *App) UpdateOAuthUserAttrs(userData io.Reader, user *model.User, provider einterfaces.OauthProvider, service string, tokenUser *model.User) *model.AppError {
	oauthUser, err1 := provider.GetUserFromJson(userData, tokenUser)
	if err1 != nil {
		return model.NewAppError("UpdateOAuthUserAttrs", "api.user.update_oauth_user_attrs.get_user.app_error", map[string]interface{}{"Service": service}, err1.Error(), http.StatusBadRequest)
	}

	userAttrsChanged := false

	if oauthUser.Username != user.Username {
		if existingUser, _ := a.GetUserByUsername(oauthUser.Username); existingUser == nil {
			user.Username = oauthUser.Username
			userAttrsChanged = true
		}
	}

	if oauthUser.GetFullName() != user.GetFullName() {
		user.FirstName = oauthUser.FirstName
		user.LastName = oauthUser.LastName
		userAttrsChanged = true
	}

	if oauthUser.Email != user.Email {
		if existingUser, _ := a.GetUserByEmail(oauthUser.Email); existingUser == nil {
			user.Email = oauthUser.Email
			userAttrsChanged = true
		}
	}

	if user.DeleteAt > 0 {
		// Make sure they are not disabled
		user.DeleteAt = 0
		userAttrsChanged = true
	}

	if userAttrsChanged {
		users, err := a.Srv().Store.User().Update(user, true)
		if err != nil {
			var appErr *model.AppError
			var invErr *store.ErrInvalidInput
			switch {
			case errors.As(err, &appErr):
				return appErr
			case errors.As(err, &invErr):
				return model.NewAppError("UpdateOAuthUserAttrs", "app.user.update.find.app_error", nil, invErr.Error(), http.StatusBadRequest)
			default:
				return model.NewAppError("UpdateOAuthUserAttrs", "app.user.update.finding.app_error", nil, err.Error(), http.StatusInternalServerError)
			}
		}

		user = users.New
		a.InvalidateCacheForUser(user.Id)
	}

	return nil
}

func (a *App) RestrictUsersGetByPermissions(userID string, options *model.UserGetOptions) (*model.UserGetOptions, *model.AppError) {
	restrictions, err := a.GetViewUsersRestrictions(userID)
	if err != nil {
		return nil, err
	}

	options.ViewRestrictions = restrictions
	return options, nil
}

// FilterNonGroupTeamMembers returns the subset of the given user IDs of the users who are not members of groups
// associated to the team excluding bots.
func (a *App) FilterNonGroupTeamMembers(userIDs []string, team *model.Team) ([]string, error) {
	teamGroupUsers, err := a.GetTeamGroupUsers(team.Id)
	if err != nil {
		return nil, err
	}
	return a.filterNonGroupUsers(userIDs, teamGroupUsers)
}

// FilterNonGroupChannelMembers returns the subset of the given user IDs of the users who are not members of groups
// associated to the channel excluding bots
func (a *App) FilterNonGroupChannelMembers(userIDs []string, channel *model.Channel) ([]string, error) {
	channelGroupUsers, err := a.GetChannelGroupUsers(channel.Id)
	if err != nil {
		return nil, err
	}
	return a.filterNonGroupUsers(userIDs, channelGroupUsers)
}

// filterNonGroupUsers is a helper function that takes a list of user ids and a list of users
// and returns the list of normal users present in userIDs but not in groupUsers.
func (a *App) filterNonGroupUsers(userIDs []string, groupUsers []*model.User) ([]string, error) {
	nonMemberIds := []string{}
	users, err := a.Srv().Store.User().GetProfileByIds(userIDs, nil, false)
	if err != nil {
		return nil, err
	}

	for _, user := range users {
		userIsMember := user.IsBot

		for _, pu := range groupUsers {
			if pu.Id == user.Id {
				userIsMember = true
				break
			}
		}
		if !userIsMember {
			nonMemberIds = append(nonMemberIds, user.Id)
		}
	}

	return nonMemberIds, nil
}

func (a *App) RestrictUsersSearchByPermissions(userID string, options *model.UserSearchOptions) (*model.UserSearchOptions, *model.AppError) {
	restrictions, err := a.GetViewUsersRestrictions(userID)
	if err != nil {
		return nil, err
	}

	options.ViewRestrictions = restrictions
	return options, nil
}

func (a *App) UserCanSeeOtherUser(userID string, otherUserId string) (bool, *model.AppError) {
	if userID == otherUserId {
		return true, nil
	}

	restrictions, err := a.GetViewUsersRestrictions(userID)
	if err != nil {
		return false, err
	}

	if restrictions == nil {
		return true, nil
	}

	if len(restrictions.Teams) > 0 {
		result, err := a.Srv().Store.Team().UserBelongsToTeams(otherUserId, restrictions.Teams)
		if err != nil {
			return false, model.NewAppError("UserCanSeeOtherUser", "app.team.user_belongs_to_teams.app_error", nil, err.Error(), http.StatusInternalServerError)
		}
		if result {
			return true, nil
		}
	}

	if len(restrictions.Channels) > 0 {
		result, err := a.userBelongsToChannels(otherUserId, restrictions.Channels)
		if err != nil {
			return false, err
		}
		if result {
			return true, nil
		}
	}

	return false, nil
}

func (a *App) userBelongsToChannels(userID string, channelIds []string) (bool, *model.AppError) {
	belongs, err := a.Srv().Store.Channel().UserBelongsToChannels(userID, channelIds)
	if err != nil {
		return false, model.NewAppError("userBelongsToChannels", "app.channel.user_belongs_to_channels.app_error", nil, err.Error(), http.StatusInternalServerError)
	}

	return belongs, nil
}

func (a *App) GetViewUsersRestrictions(userID string) (*model.ViewUsersRestrictions, *model.AppError) {
	if a.HasPermissionTo(userID, model.PERMISSION_VIEW_MEMBERS) {
		return nil, nil
	}

	teamIDs, nErr := a.Srv().Store.Team().GetUserTeamIds(userID, true)
	if nErr != nil {
		return nil, model.NewAppError("GetViewUsersRestrictions", "app.team.get_user_team_ids.app_error", nil, nErr.Error(), http.StatusInternalServerError)
	}

	teamIDsWithPermission := []string{}
	for _, teamID := range teamIDs {
		if a.HasPermissionToTeam(userID, teamID, model.PERMISSION_VIEW_MEMBERS) {
			teamIDsWithPermission = append(teamIDsWithPermission, teamID)
		}
	}

	userChannelMembers, err := a.Srv().Store.Channel().GetAllChannelMembersForUser(userID, true, true)
	if err != nil {
		return nil, model.NewAppError("GetViewUsersRestrictions", "app.channel.get_channels.get.app_error", nil, err.Error(), http.StatusInternalServerError)
	}

	channelIds := []string{}
	for channelId := range userChannelMembers {
		channelIds = append(channelIds, channelId)
	}

	return &model.ViewUsersRestrictions{Teams: teamIDsWithPermission, Channels: channelIds}, nil
}

// PromoteGuestToUser Convert user's roles and all his mermbership's roles from
// guest roles to regular user roles.
func (a *App) PromoteGuestToUser(user *model.User, requestorId string) *model.AppError {
	nErr := a.Srv().Store.User().PromoteGuestToUser(user.Id)
	a.InvalidateCacheForUser(user.Id)
	if nErr != nil {
		return model.NewAppError("PromoteGuestToUser", "app.user.promote_guest.user_update.app_error", nil, nErr.Error(), http.StatusInternalServerError)
	}
	userTeams, nErr := a.Srv().Store.Team().GetTeamsByUserId(user.Id)
	if nErr != nil {
		return model.NewAppError("PromoteGuestToUser", "app.team.get_all.app_error", nil, nErr.Error(), http.StatusInternalServerError)
	}

	for _, team := range userTeams {
		// Soft error if there is an issue joining the default channels
		if err := a.JoinDefaultChannels(team.Id, user, false, requestorId); err != nil {
			mlog.Warn("Failed to join default channels", mlog.String("user_id", user.Id), mlog.String("team_id", team.Id), mlog.String("requestor_id", requestorId), mlog.Err(err))
		}
	}

	promotedUser, err := a.GetUser(user.Id)
	if err != nil {
		mlog.Warn("Failed to get user on promote guest to user", mlog.Err(err))
	} else {
		a.sendUpdatedUserEvent(*promotedUser)
		a.UpdateSessionsIsGuest(promotedUser.Id, promotedUser.IsGuest())
	}

	teamMembers, err := a.GetTeamMembersForUser(user.Id)
	if err != nil {
		mlog.Warn("Failed to get team members for user on promote guest to user", mlog.Err(err))
	}

	for _, member := range teamMembers {
		a.sendUpdatedMemberRoleEvent(user.Id, member)

		channelMembers, err := a.GetChannelMembersForUser(member.TeamId, user.Id)
		if err != nil {
			mlog.Warn("Failed to get channel members for user on promote guest to user", mlog.Err(err))
		}

		for _, member := range *channelMembers {
			a.invalidateCacheForChannelMembers(member.ChannelId)

			evt := model.NewWebSocketEvent(model.WEBSOCKET_EVENT_CHANNEL_MEMBER_UPDATED, "", "", user.Id, nil)
			evt.Add("channelMember", member.ToJson())
			a.Publish(evt)
		}
	}

	a.ClearSessionCacheForUser(user.Id)
	return nil
}

// DemoteUserToGuest Convert user's roles and all his mermbership's roles from
// regular user roles to guest roles.
func (a *App) DemoteUserToGuest(user *model.User) *model.AppError {
	nErr := a.Srv().Store.User().DemoteUserToGuest(user.Id)
	a.InvalidateCacheForUser(user.Id)
	if nErr != nil {
		return model.NewAppError("DemoteUserToGuest", "app.user.demote_user_to_guest.user_update.app_error", nil, nErr.Error(), http.StatusInternalServerError)
	}

	demotedUser, err := a.GetUser(user.Id)
	if err != nil {
		mlog.Warn("Failed to get user on demote user to guest", mlog.Err(err))
	} else {
		a.sendUpdatedUserEvent(*demotedUser)
		a.UpdateSessionsIsGuest(demotedUser.Id, demotedUser.IsGuest())
	}

	teamMembers, err := a.GetTeamMembersForUser(user.Id)
	if err != nil {
		mlog.Warn("Failed to get team members for users on demote user to guest", mlog.Err(err))
	}

	for _, member := range teamMembers {
		a.sendUpdatedMemberRoleEvent(user.Id, member)

		channelMembers, err := a.GetChannelMembersForUser(member.TeamId, user.Id)
		if err != nil {
			mlog.Warn("Failed to get channel members for users on demote user to guest", mlog.Err(err))
		}

		for _, member := range *channelMembers {
			a.invalidateCacheForChannelMembers(member.ChannelId)

			evt := model.NewWebSocketEvent(model.WEBSOCKET_EVENT_CHANNEL_MEMBER_UPDATED, "", "", user.Id, nil)
			evt.Add("channelMember", member.ToJson())
			a.Publish(evt)
		}
	}

	a.ClearSessionCacheForUser(user.Id)

	return nil
}

func (a *App) PublishUserTyping(userID, channelId, parentId string) *model.AppError {
	omitUsers := make(map[string]bool, 1)
	omitUsers[userID] = true

	event := model.NewWebSocketEvent(model.WEBSOCKET_EVENT_TYPING, "", channelId, "", omitUsers)
	event.Add("parent_id", parentId)
	event.Add("user_id", userID)
	a.Publish(event)

	return nil
}

// invalidateUserCacheAndPublish Invalidates cache for a user and publishes user updated event
func (a *App) invalidateUserCacheAndPublish(userID string) {
	a.InvalidateCacheForUser(userID)

	user, userErr := a.GetUser(userID)
	if userErr != nil {
		mlog.Error("Error in getting users profile", mlog.String("user_id", userID), mlog.Err(userErr))
		return
	}

	options := a.Config().GetSanitizeOptions()
	user.SanitizeProfile(options)

	message := model.NewWebSocketEvent(model.WEBSOCKET_EVENT_USER_UPDATED, "", "", "", nil)
	message.Add("user", user)
	a.Publish(message)
}

// GetKnownUsers returns the list of user ids of users with any direct
// relationship with a user. That means any user sharing any channel, including
// direct and group channels.
func (a *App) GetKnownUsers(userID string) ([]string, *model.AppError) {
	users, err := a.Srv().Store.User().GetKnownUsers(userID)
	if err != nil {
		return nil, model.NewAppError("GetKnownUsers", "app.user.get_known_users.get_users.app_error", nil, err.Error(), http.StatusInternalServerError)
	}

	return users, nil
}

// ConvertBotToUser converts a bot to user.
func (a *App) ConvertBotToUser(bot *model.Bot, userPatch *model.UserPatch, sysadmin bool) (*model.User, *model.AppError) {
	user, nErr := a.Srv().Store.User().Get(bot.UserId)
	if nErr != nil {
		var nfErr *store.ErrNotFound
		switch {
		case errors.As(nErr, &nfErr):
			return nil, model.NewAppError("ConvertBotToUser", MissingAccountError, nil, nfErr.Error(), http.StatusNotFound)
		default:
			return nil, model.NewAppError("ConvertBotToUser", "app.user.get.app_error", nil, nErr.Error(), http.StatusInternalServerError)
		}
	}

	if sysadmin && !user.IsInRole(model.SYSTEM_ADMIN_ROLE_ID) {
		_, appErr := a.UpdateUserRoles(
			user.Id,
			fmt.Sprintf("%s %s", user.Roles, model.SYSTEM_ADMIN_ROLE_ID),
			false)
		if appErr != nil {
			return nil, appErr
		}
	}

	user.Patch(userPatch)

	user, err := a.UpdateUser(user, false)
	if err != nil {
		return nil, err
	}

	err = a.UpdatePassword(user, *userPatch.Password)
	if err != nil {
		return nil, err
	}

	appErr := a.Srv().Store.Bot().PermanentDelete(bot.UserId)
	if appErr != nil {
		return nil, model.NewAppError("ConvertBotToUser", "app.user.convert_bot_to_user.app_error", nil, err.Error(), http.StatusInternalServerError)
	}

	return user, nil
}

func (a *App) GetThreadsForUser(userID, teamID string, options model.GetUserThreadsOpts) (*model.Threads, *model.AppError) {
	threads, err := a.Srv().Store.Thread().GetThreadsForUser(userID, teamID, options)
	if err != nil {
		return nil, model.NewAppError("GetThreadsForUser", "app.user.get_threads_for_user.app_error", nil, err.Error(), http.StatusInternalServerError)
	}
	for _, thread := range threads.Threads {
		a.sanitizeProfiles(thread.Participants, false)
		thread.Post.SanitizeProps()
	}
	return threads, nil
}

<<<<<<< HEAD
func (a *App) GetThreadMentionsForUserPerChannel(userId, teamId string) (map[string]int64, *model.AppError) {
	res, err := a.Srv().Store.Thread().GetThreadMentionsForUserPerChannel(userId, teamId)
	if err != nil {
		return nil, model.NewAppError("GetThreadMentionsForUserPerChannel", "app.user.get_threads_for_user.app_error", nil, err.Error(), http.StatusInternalServerError)
	}
	return res, nil
}

func (a *App) GetThreadForUser(userId, teamId, threadId string, extended bool) (*model.ThreadResponse, *model.AppError) {
	thread, err := a.Srv().Store.Thread().GetThreadForUser(userId, teamId, threadId, extended)
=======
func (a *App) GetThreadForUser(userID, teamID, threadId string, extended bool) (*model.ThreadResponse, *model.AppError) {
	thread, err := a.Srv().Store.Thread().GetThreadForUser(userID, teamID, threadId, extended)
>>>>>>> 78b82769
	if err != nil {
		return nil, model.NewAppError("GetThreadForUser", "app.user.get_threads_for_user.app_error", nil, err.Error(), http.StatusInternalServerError)
	}
	if thread == nil {
		return nil, model.NewAppError("GetThreadForUser", "app.user.get_threads_for_user.not_found", nil, "thread not found/followed", http.StatusNotFound)
	}
	a.sanitizeProfiles(thread.Participants, false)
	thread.Post.SanitizeProps()
	return thread, nil
}

func (a *App) UpdateThreadsReadForUser(userID, teamID string) *model.AppError {
	nErr := a.Srv().Store.Thread().MarkAllAsRead(userID, teamID)
	if nErr != nil {
		return model.NewAppError("UpdateThreadsReadForUser", "app.user.update_threads_read_for_user.app_error", nil, nErr.Error(), http.StatusInternalServerError)
	}
	message := model.NewWebSocketEvent(model.WEBSOCKET_EVENT_THREAD_READ_CHANGED, "", "", userID, nil)
	a.Publish(message)
	return nil
}

func (a *App) UpdateThreadFollowForUser(userID, threadId string, state bool) *model.AppError {
	err := a.Srv().Store.Thread().CreateMembershipIfNeeded(userID, threadId, state, false, true)
	if err != nil {
		return model.NewAppError("UpdateThreadFollowForUser", "app.user.update_thread_follow_for_user.app_error", nil, err.Error(), http.StatusInternalServerError)
	}
	message := model.NewWebSocketEvent(model.WEBSOCKET_EVENT_THREAD_FOLLOW_CHANGED, "", "", userID, nil)
	message.Add("thread_id", threadId)
	message.Add("state", state)
	a.Publish(message)
	return nil
}

func (a *App) UpdateThreadReadForUser(userID, teamID, threadId string, timestamp int64) *model.AppError {
	user, err := a.GetUser(userID)
	if err != nil {
		return err
	}
	membership, nErr := a.Srv().Store.Thread().GetMembershipForUser(userID, threadId)
	if nErr != nil {
		return model.NewAppError("UpdateThreadsReadForUser", "app.user.update_threads_read_for_user.app_error", nil, nErr.Error(), http.StatusInternalServerError)
	}
	post, err := a.GetSinglePost(threadId)
	if err != nil {
		return err
	}

	membership.UnreadMentions, err = a.countThreadMentions(user, post, teamID, timestamp)
	if err != nil {
		return err
	}
	membership.Following = true
	_, nErr = a.Srv().Store.Thread().UpdateMembership(membership)
	if nErr != nil {
		return model.NewAppError("UpdateThreadsReadForUser", "app.user.update_threads_read_for_user.app_error", nil, nErr.Error(), http.StatusInternalServerError)
	}

	nErr = a.Srv().Store.Thread().MarkAsRead(userID, threadId, timestamp)
	if nErr != nil {
		return model.NewAppError("UpdateThreadReadForUser", "app.user.update_thread_read_for_user.app_error", nil, nErr.Error(), http.StatusInternalServerError)
	}
	message := model.NewWebSocketEvent(model.WEBSOCKET_EVENT_THREAD_READ_CHANGED, "", "", userID, nil)
	message.Add("thread_id", threadId)
	message.Add("timestamp", timestamp)
	a.Publish(message)
	return nil
}<|MERGE_RESOLUTION|>--- conflicted
+++ resolved
@@ -2368,7 +2368,6 @@
 	return threads, nil
 }
 
-<<<<<<< HEAD
 func (a *App) GetThreadMentionsForUserPerChannel(userId, teamId string) (map[string]int64, *model.AppError) {
 	res, err := a.Srv().Store.Thread().GetThreadMentionsForUserPerChannel(userId, teamId)
 	if err != nil {
@@ -2377,12 +2376,8 @@
 	return res, nil
 }
 
-func (a *App) GetThreadForUser(userId, teamId, threadId string, extended bool) (*model.ThreadResponse, *model.AppError) {
-	thread, err := a.Srv().Store.Thread().GetThreadForUser(userId, teamId, threadId, extended)
-=======
 func (a *App) GetThreadForUser(userID, teamID, threadId string, extended bool) (*model.ThreadResponse, *model.AppError) {
 	thread, err := a.Srv().Store.Thread().GetThreadForUser(userID, teamID, threadId, extended)
->>>>>>> 78b82769
 	if err != nil {
 		return nil, model.NewAppError("GetThreadForUser", "app.user.get_threads_for_user.app_error", nil, err.Error(), http.StatusInternalServerError)
 	}
