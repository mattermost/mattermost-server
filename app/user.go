--- conflicted
+++ resolved
@@ -9,26 +9,12 @@
 	"encoding/json"
 	"errors"
 	"fmt"
-<<<<<<< HEAD
-	"hash/fnv"
-	"image"
-	"image/color"
-	"image/draw"
-	"image/png"
-=======
->>>>>>> df224571
 	"io"
 	"mime/multipart"
 	"net/http"
 	"strconv"
 	"strings"
 
-<<<<<<< HEAD
-	"github.com/golang/freetype"
-	"github.com/golang/freetype/truetype"
-
-=======
->>>>>>> df224571
 	"github.com/mattermost/mattermost-server/v5/app/imaging"
 	"github.com/mattermost/mattermost-server/v5/app/request"
 	"github.com/mattermost/mattermost-server/v5/einterfaces"
@@ -364,31 +350,6 @@
 	return ruser, nil
 }
 
-<<<<<<< HEAD
-// CheckEmailDomain checks that an email domain matches a list of space-delimited domains as a string.
-func CheckEmailDomain(email string, domains string) bool {
-	if domains == "" {
-		return true
-	}
-
-	domainArray := strings.Fields(strings.TrimSpace(strings.ToLower(strings.Replace(strings.Replace(domains, "@", " ", -1), ",", " ", -1))))
-
-	for _, d := range domainArray {
-		if strings.HasSuffix(strings.ToLower(email), "@"+d) {
-			return true
-		}
-	}
-
-	return false
-}
-
-// CheckUserDomain checks that a user's email domain matches a list of space-delimited domains as a string.
-func CheckUserDomain(user *model.User, domains string) bool {
-	return CheckEmailDomain(user.Email, domains)
-}
-
-=======
->>>>>>> df224571
 func (a *App) GetUser(userID string) (*model.User, *model.AppError) {
 	user, err := a.srv.userService.GetUser(userID)
 	if err != nil {
