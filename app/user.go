// Copyright (c) 2015-present Mattermost, Inc. All Rights Reserved.
// See LICENSE.txt for license information.

package app

import (
	"bytes"
	b64 "encoding/base64"
	"encoding/json"
	"fmt"
	"hash/fnv"
	"image"
	"image/color"
	"image/draw"
	_ "image/gif"
	_ "image/jpeg"
	"image/png"
	"io"
	"io/ioutil"
	"mime/multipart"
	"net/http"
	"path/filepath"
	"strconv"
	"strings"

	"github.com/disintegration/imaging"
	"github.com/golang/freetype"
	"github.com/golang/freetype/truetype"
	"github.com/mattermost/mattermost-server/v5/einterfaces"
	"github.com/mattermost/mattermost-server/v5/mlog"
	"github.com/mattermost/mattermost-server/v5/model"
	"github.com/mattermost/mattermost-server/v5/plugin"
	"github.com/mattermost/mattermost-server/v5/services/mfa"
	"github.com/mattermost/mattermost-server/v5/store"
	"github.com/mattermost/mattermost-server/v5/utils"
	"github.com/mattermost/mattermost-server/v5/utils/fileutils"
)

const (
	TOKEN_TYPE_PASSWORD_RECOVERY  = "password_recovery"
	TOKEN_TYPE_VERIFY_EMAIL       = "verify_email"
	TOKEN_TYPE_TEAM_INVITATION    = "team_invitation"
	TOKEN_TYPE_GUEST_INVITATION   = "guest_invitation"
	PASSWORD_RECOVER_EXPIRY_TIME  = 1000 * 60 * 60      // 1 hour
	INVITATION_EXPIRY_TIME        = 1000 * 60 * 60 * 48 // 48 hours
	IMAGE_PROFILE_PIXEL_DIMENSION = 128
)

func (a *App) CreateUserWithToken(user *model.User, token *model.Token) (*model.User, *model.AppError) {
	if err := a.IsUserSignUpAllowed(); err != nil {
		return nil, err
	}

	if token.Type != TOKEN_TYPE_TEAM_INVITATION && token.Type != TOKEN_TYPE_GUEST_INVITATION {
		return nil, model.NewAppError("CreateUserWithToken", "api.user.create_user.signup_link_invalid.app_error", nil, "", http.StatusBadRequest)
	}

	if model.GetMillis()-token.CreateAt >= INVITATION_EXPIRY_TIME {
		a.DeleteToken(token)
		return nil, model.NewAppError("CreateUserWithToken", "api.user.create_user.signup_link_expired.app_error", nil, "", http.StatusBadRequest)
	}

	tokenData := model.MapFromJson(strings.NewReader(token.Extra))

	team, err := a.Store().Team().Get(tokenData["teamId"])
	if err != nil {
		return nil, err
	}

	channels, err := a.Store().Channel().GetChannelsByIds(strings.Split(tokenData["channels"], " "))
	if err != nil {
		return nil, err
	}

	user.Email = tokenData["email"]
	user.EmailVerified = true

	var ruser *model.User
	if token.Type == TOKEN_TYPE_TEAM_INVITATION {
		ruser, err = a.CreateUser(user)
	} else {
		ruser, err = a.CreateGuest(user)
	}
	if err != nil {
		return nil, err
	}

	if err := a.JoinUserToTeam(team, ruser, ""); err != nil {
		return nil, err
	}

	a.AddDirectChannels(team.Id, ruser)

	if token.Type == TOKEN_TYPE_GUEST_INVITATION {
		for _, channel := range channels {
			_, err := a.AddChannelMember(ruser.Id, channel, "", "")
			if err != nil {
				mlog.Error("Failed to add channel member", mlog.Err(err))
			}
		}
	}

	if err := a.DeleteToken(token); err != nil {
		return nil, err
	}

	return ruser, nil
}

func (a *App) CreateUserWithInviteId(user *model.User, inviteId string) (*model.User, *model.AppError) {
	if err := a.IsUserSignUpAllowed(); err != nil {
		return nil, err
	}

	team, err := a.Store().Team().GetByInviteId(inviteId)
	if err != nil {
		return nil, err
	}

	if team.IsGroupConstrained() {
		return nil, model.NewAppError("CreateUserWithInviteId", "app.team.invite_id.group_constrained.error", nil, "", http.StatusForbidden)
	}

	user.EmailVerified = false

	ruser, err := a.CreateUser(user)
	if err != nil {
		return nil, err
	}

	if err := a.JoinUserToTeam(team, ruser, ""); err != nil {
		return nil, err
	}

	a.AddDirectChannels(team.Id, ruser)

	if err := a.SendWelcomeEmail(ruser.Id, ruser.Email, ruser.EmailVerified, ruser.Locale, a.GetSiteURL()); err != nil {
		mlog.Error("Failed to send welcome email on create user with inviteId", mlog.Err(err))
	}

	return ruser, nil
}

func (a *App) CreateUserAsAdmin(user *model.User) (*model.User, *model.AppError) {
	ruser, err := a.CreateUser(user)
	if err != nil {
		return nil, err
	}

	if err := a.SendWelcomeEmail(ruser.Id, ruser.Email, ruser.EmailVerified, ruser.Locale, a.GetSiteURL()); err != nil {
		mlog.Error("Failed to send welcome email on create admin user", mlog.Err(err))
	}

	return ruser, nil
}

func (a *App) CreateUserFromSignup(user *model.User) (*model.User, *model.AppError) {
	if err := a.IsUserSignUpAllowed(); err != nil {
		return nil, err
	}

	if !a.IsFirstUserAccount() && !*a.Config().TeamSettings.EnableOpenServer {
		err := model.NewAppError("CreateUserFromSignup", "api.user.create_user.no_open_server", nil, "email="+user.Email, http.StatusForbidden)
		return nil, err
	}

	user.EmailVerified = false

	ruser, err := a.CreateUser(user)
	if err != nil {
		return nil, err
	}

	if err := a.SendWelcomeEmail(ruser.Id, ruser.Email, ruser.EmailVerified, ruser.Locale, a.GetSiteURL()); err != nil {
		mlog.Error("Failed to send welcome email on create user from signup", mlog.Err(err))
	}

	return ruser, nil
}

func (a *App) IsUserSignUpAllowed() *model.AppError {
	if !*a.Config().EmailSettings.EnableSignUpWithEmail || !*a.Config().TeamSettings.EnableUserCreation {
		err := model.NewAppError("IsUserSignUpAllowed", "api.user.create_user.signup_email_disabled.app_error", nil, "", http.StatusNotImplemented)
		return err
	}
	return nil
}

func (a *App) IsFirstUserAccount() bool {
	if a.SessionCacheLength() == 0 {
		count, err := a.Store().User().Count(model.UserCountOptions{IncludeDeleted: true})
		if err != nil {
			mlog.Error("There was a error fetching if first user account", mlog.Err(err))
			return false
		}
		if count <= 0 {
			return true
		}
	}

	return false
}

// indexUser fetches the required information to index a user from the database and
// calls the elasticsearch interface method
func (a *App) indexUser(user *model.User) *model.AppError {
	userTeams, err := a.Store().Team().GetTeamsByUserId(user.Id)
	if err != nil {
		return err
	}

	userTeamsIds := []string{}
	for _, team := range userTeams {
		userTeamsIds = append(userTeamsIds, team.Id)
	}

	userChannelMembers, err := a.Store().Channel().GetAllChannelMembersForUser(user.Id, false, true)
	if err != nil {
		return err
	}

	userChannelsIds := []string{}
	for channelId := range userChannelMembers {
		userChannelsIds = append(userChannelsIds, channelId)
	}

	return a.Elasticsearch().IndexUser(user, userTeamsIds, userChannelsIds)
}

func (a *App) indexUserFromId(userId string) *model.AppError {
	user, err := a.GetUser(userId)
	if err != nil {
		return err
	}
	return a.indexUser(user)
}

// CreateUser creates a user and sets several fields of the returned User struct to
// their zero values.
func (a *App) CreateUser(user *model.User) (*model.User, *model.AppError) {
	return a.createUserOrGuest(user, false)
}

// CreateGuest creates a guest and sets several fields of the returned User struct to
// their zero values.
func (a *App) CreateGuest(user *model.User) (*model.User, *model.AppError) {
	return a.createUserOrGuest(user, true)
}

func (a *App) createUserOrGuest(user *model.User, guest bool) (*model.User, *model.AppError) {
	user.Roles = model.SYSTEM_USER_ROLE_ID
	if guest {
		user.Roles = model.SYSTEM_GUEST_ROLE_ID
	}

	if !user.IsLDAPUser() && !user.IsSAMLUser() && !user.IsGuest() && !CheckUserDomain(user, *a.Config().TeamSettings.RestrictCreationToDomains) {
		return nil, model.NewAppError("CreateUser", "api.user.create_user.accepted_domain.app_error", nil, "", http.StatusBadRequest)
	}

	if !user.IsLDAPUser() && !user.IsSAMLUser() && user.IsGuest() && !CheckUserDomain(user, *a.Config().GuestAccountsSettings.RestrictCreationToDomains) {
		return nil, model.NewAppError("CreateUser", "api.user.create_user.accepted_domain.app_error", nil, "", http.StatusBadRequest)
	}

	// Below is a special case where the first user in the entire
	// system is granted the system_admin role
	count, err := a.Store().User().Count(model.UserCountOptions{IncludeDeleted: true})
	if err != nil {
		return nil, err
	}
	if count <= 0 {
		user.Roles = model.SYSTEM_ADMIN_ROLE_ID + " " + model.SYSTEM_USER_ROLE_ID
	}

	if _, ok := utils.GetSupportedLocales()[user.Locale]; !ok {
		user.Locale = *a.Config().LocalizationSettings.DefaultClientLocale
	}

	ruser, err := a.createUser(user)
	if err != nil {
		return nil, err
	}
	// This message goes to everyone, so the teamId, channelId and userId are irrelevant
	message := model.NewWebSocketEvent(model.WEBSOCKET_EVENT_NEW_USER, "", "", "", nil)
	message.Add("user_id", ruser.Id)
	a.Publish(message)

	if pluginsEnvironment := a.GetPluginsEnvironment(); pluginsEnvironment != nil {
		a.Srv().Go(func() {
			pluginContext := a.PluginContext()
			pluginsEnvironment.RunMultiPluginHook(func(hooks plugin.Hooks) bool {
				hooks.UserHasBeenCreated(pluginContext, user)
				return true
			}, plugin.UserHasBeenCreatedId)
		})
	}

	if a.IsESIndexingEnabled() {
		a.Srv().Go(func() {
			if err := a.indexUser(user); err != nil {
				mlog.Error("Encountered error indexing user", mlog.String("user_id", user.Id), mlog.Err(err))
			}
		})
	}

	return ruser, nil
}

func (a *App) createUser(user *model.User) (*model.User, *model.AppError) {
	user.MakeNonNil()

	if err := a.IsPasswordValid(user.Password); user.AuthService == "" && err != nil {
		return nil, err
	}

	ruser, err := a.Store().User().Save(user)
	if err != nil {
		mlog.Error("Couldn't save the user", mlog.Err(err))
		return nil, err
	}

	if user.EmailVerified {
		if err := a.VerifyUserEmail(ruser.Id, user.Email); err != nil {
			mlog.Error("Failed to set email verified", mlog.Err(err))
		}
	}

	pref := model.Preference{UserId: ruser.Id, Category: model.PREFERENCE_CATEGORY_TUTORIAL_STEPS, Name: ruser.Id, Value: "0"}
	if err := a.Store().Preference().Save(&model.Preferences{pref}); err != nil {
		mlog.Error("Encountered error saving tutorial preference", mlog.Err(err))
	}

	ruser.Sanitize(map[string]bool{})
	return ruser, nil
}

func (a *App) CreateOAuthUser(service string, userData io.Reader, teamId string) (*model.User, *model.AppError) {
	if !*a.Config().TeamSettings.EnableUserCreation {
		return nil, model.NewAppError("CreateOAuthUser", "api.user.create_user.disabled.app_error", nil, "", http.StatusNotImplemented)
	}

	provider := einterfaces.GetOauthProvider(service)
	if provider == nil {
		return nil, model.NewAppError("CreateOAuthUser", "api.user.create_oauth_user.not_available.app_error", map[string]interface{}{"Service": strings.Title(service)}, "", http.StatusNotImplemented)
	}
	user := provider.GetUserFromJson(userData)

	if user == nil {
		return nil, model.NewAppError("CreateOAuthUser", "api.user.create_oauth_user.create.app_error", map[string]interface{}{"Service": service}, "", http.StatusInternalServerError)
	}

	suchan := make(chan store.StoreResult, 1)
	euchan := make(chan store.StoreResult, 1)
	go func() {
		userByAuth, err := a.Store().User().GetByAuth(user.AuthData, service)
		suchan <- store.StoreResult{Data: userByAuth, Err: err}
		close(suchan)
	}()
	go func() {
		userByEmail, err := a.Store().User().GetByEmail(user.Email)
		euchan <- store.StoreResult{Data: userByEmail, Err: err}
		close(euchan)
	}()

	found := true
	count := 0
	for found {
		if found = a.IsUsernameTaken(user.Username); found {
			user.Username = user.Username + strconv.Itoa(count)
			count++
		}
	}

	if result := <-suchan; result.Err == nil {
		return result.Data.(*model.User), nil
	}

	if result := <-euchan; result.Err == nil {
		authService := result.Data.(*model.User).AuthService
		if authService == "" {
			return nil, model.NewAppError("CreateOAuthUser", "api.user.create_oauth_user.already_attached.app_error", map[string]interface{}{"Service": service, "Auth": model.USER_AUTH_SERVICE_EMAIL}, "email="+user.Email, http.StatusBadRequest)
		}
		return nil, model.NewAppError("CreateOAuthUser", "api.user.create_oauth_user.already_attached.app_error", map[string]interface{}{"Service": service, "Auth": authService}, "email="+user.Email, http.StatusBadRequest)
	}

	user.EmailVerified = true

	ruser, err := a.CreateUser(user)
	if err != nil {
		return nil, err
	}

	if len(teamId) > 0 {
		err = a.AddUserToTeamByTeamId(teamId, user)
		if err != nil {
			return nil, err
		}

		err = a.AddDirectChannels(teamId, user)
		if err != nil {
			mlog.Error("Failed to add direct channels", mlog.Err(err))
		}
	}

	return ruser, nil
}

// CheckEmailDomain checks that an email domain matches a list of space-delimited domains as a string.
func CheckEmailDomain(email string, domains string) bool {
	if len(domains) == 0 {
		return true
	}

	domainArray := strings.Fields(strings.TrimSpace(strings.ToLower(strings.Replace(strings.Replace(domains, "@", " ", -1), ",", " ", -1))))

	for _, d := range domainArray {
		if strings.HasSuffix(strings.ToLower(email), "@"+d) {
			return true
		}
	}

	return false
}

// CheckUserDomain checks that a user's email domain matches a list of space-delimited domains as a string.
func CheckUserDomain(user *model.User, domains string) bool {
	return CheckEmailDomain(user.Email, domains)
}

// IsUsernameTaken checks if the username is already used by another user. Return false if the username is invalid.
func (a *App) IsUsernameTaken(name string) bool {
	if !model.IsValidUsername(name) {
		return false
	}

	if _, err := a.Store().User().GetByUsername(name); err != nil {
		return false
	}

	return true
}

func (a *App) GetUser(userId string) (*model.User, *model.AppError) {
	return a.Store().User().Get(userId)
}

func (a *App) GetUserByUsername(username string) (*model.User, *model.AppError) {
	result, err := a.Store().User().GetByUsername(username)
	if err != nil && err.Id == "store.sql_user.get_by_username.app_error" {
		err.StatusCode = http.StatusNotFound
		return nil, err
	}
	return result, nil
}

func (a *App) GetUserByEmail(email string) (*model.User, *model.AppError) {
	user, err := a.Store().User().GetByEmail(email)
	if err != nil {
		if err.Id == "store.sql_user.missing_account.const" {
			err.StatusCode = http.StatusNotFound
			return nil, err
		}
		err.StatusCode = http.StatusBadRequest
		return nil, err
	}
	return user, nil
}

func (a *App) GetUserByAuth(authData *string, authService string) (*model.User, *model.AppError) {
	return a.Store().User().GetByAuth(authData, authService)
}

func (a *App) GetUsers(options *model.UserGetOptions) ([]*model.User, *model.AppError) {
	return a.Store().User().GetAllProfiles(options)
}

func (a *App) GetUsersPage(options *model.UserGetOptions, asAdmin bool) ([]*model.User, *model.AppError) {
	users, err := a.GetUsers(options)
	if err != nil {
		return nil, err
	}

	return a.sanitizeProfiles(users, asAdmin), nil
}

func (a *App) GetUsersEtag(restrictionsHash string) string {
	return fmt.Sprintf("%v.%v.%v.%v", a.Store().User().GetEtagForAllProfiles(), a.Config().PrivacySettings.ShowFullName, a.Config().PrivacySettings.ShowEmailAddress, restrictionsHash)
}

func (a *App) GetUsersInTeam(options *model.UserGetOptions) ([]*model.User, *model.AppError) {
	return a.Store().User().GetProfiles(options)
}

func (a *App) GetUsersNotInTeam(teamId string, groupConstrained bool, offset int, limit int, viewRestrictions *model.ViewUsersRestrictions) ([]*model.User, *model.AppError) {
	return a.Store().User().GetProfilesNotInTeam(teamId, groupConstrained, offset, limit, viewRestrictions)
}

func (a *App) GetUsersInTeamPage(options *model.UserGetOptions, asAdmin bool) ([]*model.User, *model.AppError) {
	users, err := a.GetUsersInTeam(options)
	if err != nil {
		return nil, err
	}

	return a.sanitizeProfiles(users, asAdmin), nil
}

func (a *App) GetUsersNotInTeamPage(teamId string, groupConstrained bool, page int, perPage int, asAdmin bool, viewRestrictions *model.ViewUsersRestrictions) ([]*model.User, *model.AppError) {
	users, err := a.GetUsersNotInTeam(teamId, groupConstrained, page*perPage, perPage, viewRestrictions)
	if err != nil {
		return nil, err
	}

	return a.sanitizeProfiles(users, asAdmin), nil
}

func (a *App) GetUsersInTeamEtag(teamId string, restrictionsHash string) string {
	return fmt.Sprintf("%v.%v.%v.%v", a.Store().User().GetEtagForProfiles(teamId), a.Config().PrivacySettings.ShowFullName, a.Config().PrivacySettings.ShowEmailAddress, restrictionsHash)
}

func (a *App) GetUsersNotInTeamEtag(teamId string, restrictionsHash string) string {
	return fmt.Sprintf("%v.%v.%v.%v", a.Store().User().GetEtagForProfilesNotInTeam(teamId), a.Config().PrivacySettings.ShowFullName, a.Config().PrivacySettings.ShowEmailAddress, restrictionsHash)
}

func (a *App) GetUsersInChannel(channelId string, offset int, limit int) ([]*model.User, *model.AppError) {
	return a.Store().User().GetProfilesInChannel(channelId, offset, limit)
}

func (a *App) GetUsersInChannelByStatus(channelId string, offset int, limit int) ([]*model.User, *model.AppError) {
	return a.Store().User().GetProfilesInChannelByStatus(channelId, offset, limit)
}

func (a *App) GetUsersInChannelMap(channelId string, offset int, limit int, asAdmin bool) (map[string]*model.User, *model.AppError) {
	users, err := a.GetUsersInChannel(channelId, offset, limit)
	if err != nil {
		return nil, err
	}

	userMap := make(map[string]*model.User, len(users))

	for _, user := range users {
		a.SanitizeProfile(user, asAdmin)
		userMap[user.Id] = user
	}

	return userMap, nil
}

func (a *App) GetUsersInChannelPage(channelId string, page int, perPage int, asAdmin bool) ([]*model.User, *model.AppError) {
	users, err := a.GetUsersInChannel(channelId, page*perPage, perPage)
	if err != nil {
		return nil, err
	}
	return a.sanitizeProfiles(users, asAdmin), nil
}

func (a *App) GetUsersInChannelPageByStatus(channelId string, page int, perPage int, asAdmin bool) ([]*model.User, *model.AppError) {
	users, err := a.GetUsersInChannelByStatus(channelId, page*perPage, perPage)
	if err != nil {
		return nil, err
	}
	return a.sanitizeProfiles(users, asAdmin), nil
}

func (a *App) GetUsersNotInChannel(teamId string, channelId string, groupConstrained bool, offset int, limit int, viewRestrictions *model.ViewUsersRestrictions) ([]*model.User, *model.AppError) {
	return a.Store().User().GetProfilesNotInChannel(teamId, channelId, groupConstrained, offset, limit, viewRestrictions)
}

func (a *App) GetUsersNotInChannelMap(teamId string, channelId string, groupConstrained bool, offset int, limit int, asAdmin bool, viewRestrictions *model.ViewUsersRestrictions) (map[string]*model.User, *model.AppError) {
	users, err := a.GetUsersNotInChannel(teamId, channelId, groupConstrained, offset, limit, viewRestrictions)
	if err != nil {
		return nil, err
	}

	userMap := make(map[string]*model.User, len(users))

	for _, user := range users {
		a.SanitizeProfile(user, asAdmin)
		userMap[user.Id] = user
	}

	return userMap, nil
}

func (a *App) GetUsersNotInChannelPage(teamId string, channelId string, groupConstrained bool, page int, perPage int, asAdmin bool, viewRestrictions *model.ViewUsersRestrictions) ([]*model.User, *model.AppError) {
	users, err := a.GetUsersNotInChannel(teamId, channelId, groupConstrained, page*perPage, perPage, viewRestrictions)
	if err != nil {
		return nil, err
	}

	return a.sanitizeProfiles(users, asAdmin), nil
}

func (a *App) GetUsersWithoutTeamPage(options *model.UserGetOptions, asAdmin bool) ([]*model.User, *model.AppError) {
	users, err := a.GetUsersWithoutTeam(options)
	if err != nil {
		return nil, err
	}

	return a.sanitizeProfiles(users, asAdmin), nil
}

func (a *App) GetUsersWithoutTeam(options *model.UserGetOptions) ([]*model.User, *model.AppError) {
	return a.Store().User().GetProfilesWithoutTeam(options)
}

// GetTeamGroupUsers returns the users who are associated to the team via GroupTeams and GroupMembers.
func (a *App) GetTeamGroupUsers(teamID string) ([]*model.User, *model.AppError) {
	return a.Store().User().GetTeamGroupUsers(teamID)
}

// GetChannelGroupUsers returns the users who are associated to the channel via GroupChannels and GroupMembers.
func (a *App) GetChannelGroupUsers(channelID string) ([]*model.User, *model.AppError) {
	return a.Store().User().GetChannelGroupUsers(channelID)
}

func (a *App) GetUsersByIds(userIds []string, options *store.UserGetByIdsOpts) ([]*model.User, *model.AppError) {
	allowFromCache := options.ViewRestrictions == nil

	users, err := a.Store().User().GetProfileByIds(userIds, options, allowFromCache)
	if err != nil {
		return nil, err
	}

	return a.sanitizeProfiles(users, options.IsAdmin), nil
}

func (a *App) GetUsersByGroupChannelIds(channelIds []string, asAdmin bool) (map[string][]*model.User, *model.AppError) {
	usersByChannelId, err := a.Store().User().GetProfileByGroupChannelIdsForUser(a.Session().UserId, channelIds)
	if err != nil {
		return nil, err
	}
	for channelId, userList := range usersByChannelId {
		usersByChannelId[channelId] = a.sanitizeProfiles(userList, asAdmin)
	}

	return usersByChannelId, nil
}

func (a *App) GetUsersByUsernames(usernames []string, asAdmin bool, viewRestrictions *model.ViewUsersRestrictions) ([]*model.User, *model.AppError) {
	users, err := a.Store().User().GetProfilesByUsernames(usernames, viewRestrictions)
	if err != nil {
		return nil, err
	}
	return a.sanitizeProfiles(users, asAdmin), nil
}

func (a *App) sanitizeProfiles(users []*model.User, asAdmin bool) []*model.User {
	for _, u := range users {
		a.SanitizeProfile(u, asAdmin)
	}

	return users
}

func (a *App) GenerateMfaSecret(userId string) (*model.MfaSecret, *model.AppError) {
	user, err := a.GetUser(userId)
	if err != nil {
		return nil, err
	}

	mfaService := mfa.New(a, a.Store())
	secret, img, err := mfaService.GenerateSecret(user)
	if err != nil {
		return nil, err
	}

	mfaSecret := &model.MfaSecret{Secret: secret, QRCode: b64.StdEncoding.EncodeToString(img)}
	return mfaSecret, nil
}

func (a *App) ActivateMfa(userId, token string) *model.AppError {
	user, err := a.Store().User().Get(userId)
	if err != nil {
		return err
	}

	if len(user.AuthService) > 0 && user.AuthService != model.USER_AUTH_SERVICE_LDAP {
		return model.NewAppError("ActivateMfa", "api.user.activate_mfa.email_and_ldap_only.app_error", nil, "", http.StatusBadRequest)
	}

	mfaService := mfa.New(a, a.Store())
	if err := mfaService.Activate(user, token); err != nil {
		return err
	}

	return nil
}

func (a *App) DeactivateMfa(userId string) *model.AppError {
	mfaService := mfa.New(a, a.Store())
	if err := mfaService.Deactivate(userId); err != nil {
		return err
	}

	return nil
}

func CreateProfileImage(username string, userId string, initialFont string) ([]byte, *model.AppError) {
	colors := []color.NRGBA{
		{197, 8, 126, 255},
		{227, 207, 18, 255},
		{28, 181, 105, 255},
		{35, 188, 224, 255},
		{116, 49, 196, 255},
		{197, 8, 126, 255},
		{197, 19, 19, 255},
		{250, 134, 6, 255},
		{227, 207, 18, 255},
		{123, 201, 71, 255},
		{28, 181, 105, 255},
		{35, 188, 224, 255},
		{116, 49, 196, 255},
		{197, 8, 126, 255},
		{197, 19, 19, 255},
		{250, 134, 6, 255},
		{227, 207, 18, 255},
		{123, 201, 71, 255},
		{28, 181, 105, 255},
		{35, 188, 224, 255},
		{116, 49, 196, 255},
		{197, 8, 126, 255},
		{197, 19, 19, 255},
		{250, 134, 6, 255},
		{227, 207, 18, 255},
		{123, 201, 71, 255},
	}

	h := fnv.New32a()
	h.Write([]byte(userId))
	seed := h.Sum32()

	initial := string(strings.ToUpper(username)[0])

	font, err := getFont(initialFont)
	if err != nil {
		return nil, model.NewAppError("CreateProfileImage", "api.user.create_profile_image.default_font.app_error", nil, err.Error(), http.StatusInternalServerError)
	}

	color := colors[int64(seed)%int64(len(colors))]
	dstImg := image.NewRGBA(image.Rect(0, 0, IMAGE_PROFILE_PIXEL_DIMENSION, IMAGE_PROFILE_PIXEL_DIMENSION))
	srcImg := image.White
	draw.Draw(dstImg, dstImg.Bounds(), &image.Uniform{color}, image.ZP, draw.Src)
	size := float64(IMAGE_PROFILE_PIXEL_DIMENSION / 2)

	c := freetype.NewContext()
	c.SetFont(font)
	c.SetFontSize(size)
	c.SetClip(dstImg.Bounds())
	c.SetDst(dstImg)
	c.SetSrc(srcImg)

	pt := freetype.Pt(IMAGE_PROFILE_PIXEL_DIMENSION/5, IMAGE_PROFILE_PIXEL_DIMENSION*2/3)
	_, err = c.DrawString(initial, pt)
	if err != nil {
		return nil, model.NewAppError("CreateProfileImage", "api.user.create_profile_image.initial.app_error", nil, err.Error(), http.StatusInternalServerError)
	}

	buf := new(bytes.Buffer)

	if imgErr := png.Encode(buf, dstImg); imgErr != nil {
		return nil, model.NewAppError("CreateProfileImage", "api.user.create_profile_image.encode.app_error", nil, imgErr.Error(), http.StatusInternalServerError)
	}
	return buf.Bytes(), nil
}

func getFont(initialFont string) (*truetype.Font, error) {
	// Some people have the old default font still set, so just treat that as if they're using the new default
	if initialFont == "luximbi.ttf" {
		initialFont = "nunito-bold.ttf"
	}

	fontDir, _ := fileutils.FindDir("fonts")
	fontBytes, err := ioutil.ReadFile(filepath.Join(fontDir, initialFont))
	if err != nil {
		return nil, err
	}

	return freetype.ParseFont(fontBytes)
}

func (a *App) GetProfileImage(user *model.User) ([]byte, bool, *model.AppError) {
	if len(*a.Config().FileSettings.DriverName) == 0 {
		img, appErr := a.GetDefaultProfileImage(user)
		if appErr != nil {
			return nil, false, appErr
		}
		return img, false, nil
	}

	path := "users/" + user.Id + "/profile.png"

	data, err := a.ReadFile(path)
	if err != nil {
		img, appErr := a.GetDefaultProfileImage(user)
		if appErr != nil {
			return nil, false, appErr
		}

		if user.LastPictureUpdate == 0 {
			if _, err := a.WriteFile(bytes.NewReader(img), path); err != nil {
				return nil, false, err
			}
		}
		return img, true, nil
	}

	return data, false, nil
}

func (a *App) GetDefaultProfileImage(user *model.User) ([]byte, *model.AppError) {
	var img []byte
	var appErr *model.AppError

	if user.IsBot {
		img = model.BotDefaultImage
		appErr = nil
	} else {
		img, appErr = CreateProfileImage(user.Username, user.Id, *a.Config().FileSettings.InitialFont)
	}
	if appErr != nil {
		return nil, appErr
	}
	return img, nil
}

func (a *App) SetDefaultProfileImage(user *model.User) *model.AppError {
	img, appErr := a.GetDefaultProfileImage(user)
	if appErr != nil {
		return appErr
	}

	path := "users/" + user.Id + "/profile.png"

	if _, err := a.WriteFile(bytes.NewReader(img), path); err != nil {
		return err
	}

	if err := a.Store().User().ResetLastPictureUpdate(user.Id); err != nil {
		mlog.Error("Failed to reset last picture update", mlog.Err(err))
	}

	a.InvalidateCacheForUser(user.Id)

	updatedUser, appErr := a.GetUser(user.Id)
	if appErr != nil {
		mlog.Error("Error in getting users profile forcing logout", mlog.String("user_id", user.Id), mlog.Err(appErr))
		return nil
	}

	options := a.Config().GetSanitizeOptions()
	updatedUser.SanitizeProfile(options)

	message := model.NewWebSocketEvent(model.WEBSOCKET_EVENT_USER_UPDATED, "", "", "", nil)
	message.Add("user", updatedUser)
	a.Publish(message)

	return nil
}

func (a *App) SetProfileImage(userId string, imageData *multipart.FileHeader) *model.AppError {
	file, err := imageData.Open()
	if err != nil {
		return model.NewAppError("SetProfileImage", "api.user.upload_profile_user.open.app_error", nil, err.Error(), http.StatusBadRequest)
	}
	defer file.Close()
	return a.SetProfileImageFromMultiPartFile(userId, file)
}

func (a *App) SetProfileImageFromMultiPartFile(userId string, file multipart.File) *model.AppError {
	// Decode image config first to check dimensions before loading the whole thing into memory later on
	config, _, err := image.DecodeConfig(file)
	if err != nil {
		return model.NewAppError("SetProfileImage", "api.user.upload_profile_user.decode_config.app_error", nil, err.Error(), http.StatusBadRequest)
	}
	if config.Width*config.Height > model.MaxImageSize {
		return model.NewAppError("SetProfileImage", "api.user.upload_profile_user.too_large.app_error", nil, "", http.StatusBadRequest)
	}

	file.Seek(0, 0)

	return a.SetProfileImageFromFile(userId, file)
}

func (a *App) SetProfileImageFromFile(userId string, file io.Reader) *model.AppError {

	// Decode image into Image object
	img, _, err := image.Decode(file)
	if err != nil {
		return model.NewAppError("SetProfileImage", "api.user.upload_profile_user.decode.app_error", nil, err.Error(), http.StatusBadRequest)
	}

	orientation, _ := getImageOrientation(file)
	img = makeImageUpright(img, orientation)

	// Scale profile image
	profileWidthAndHeight := 128
	img = imaging.Fill(img, profileWidthAndHeight, profileWidthAndHeight, imaging.Center, imaging.Lanczos)

	buf := new(bytes.Buffer)
	err = png.Encode(buf, img)
	if err != nil {
		return model.NewAppError("SetProfileImage", "api.user.upload_profile_user.encode.app_error", nil, err.Error(), http.StatusInternalServerError)
	}

	path := "users/" + userId + "/profile.png"

	if _, err := a.WriteFile(buf, path); err != nil {
		return model.NewAppError("SetProfileImage", "api.user.upload_profile_user.upload_profile.app_error", nil, "", http.StatusInternalServerError)
	}

	if err := a.Store().User().UpdateLastPictureUpdate(userId); err != nil {
		mlog.Error("Error with updating last picture update", mlog.Err(err))
	}
	a.invalidateUserCacheAndPublish(userId)

	return nil
}

func (a *App) UpdatePasswordAsUser(userId, currentPassword, newPassword string) *model.AppError {
	user, err := a.GetUser(userId)
	if err != nil {
		return err
	}

	if user == nil {
		err = model.NewAppError("updatePassword", "api.user.update_password.valid_account.app_error", nil, "", http.StatusBadRequest)
		return err
	}

	if user.AuthData != nil && *user.AuthData != "" {
		err = model.NewAppError("updatePassword", "api.user.update_password.oauth.app_error", nil, "auth_service="+user.AuthService, http.StatusBadRequest)
		return err
	}

	if err := a.DoubleCheckPassword(user, currentPassword); err != nil {
		if err.Id == "api.user.check_user_password.invalid.app_error" {
			err = model.NewAppError("updatePassword", "api.user.update_password.incorrect.app_error", nil, "", http.StatusBadRequest)
		}
		return err
	}

	T := utils.GetUserTranslations(user.Locale)

	return a.UpdatePasswordSendEmail(user, newPassword, T("api.user.update_password.menu"))
}

func (a *App) userDeactivated(userId string) *model.AppError {
	if err := a.RevokeAllSessions(userId); err != nil {
		return err
	}

	a.SetStatusOffline(userId, false)

	user, err := a.GetUser(userId)
	if err != nil {
		return err
	}

	// when disable a user, userDeactivated is called for the user and the
	// bots the user owns. Only notify once, when the user is the owner, not the
	// owners bots
	if !user.IsBot {
		a.notifySysadminsBotOwnerDeactivated(userId)
	}

	if *a.Config().ServiceSettings.DisableBotsWhenOwnerIsDeactivated {
		a.disableUserBots(userId)
	}

	return nil
}

func (a *App) invalidateUserChannelMembersCaches(userId string) *model.AppError {
	teamsForUser, err := a.GetTeamsForUser(userId)
	if err != nil {
		return err
	}

	for _, team := range teamsForUser {
		channelsForUser, err := a.GetChannelsForUser(team.Id, userId, false)
		if err != nil {
			return err
		}

		for _, channel := range *channelsForUser {
			a.InvalidateCacheForChannelMembers(channel.Id)
		}
	}

	return nil
}

func (a *App) UpdateActive(user *model.User, active bool) (*model.User, *model.AppError) {
	user.UpdateAt = model.GetMillis()
	if active {
		user.DeleteAt = 0
	} else {
		user.DeleteAt = user.UpdateAt
	}

	userUpdate, err := a.Store().User().Update(user, true)
	if err != nil {
		return nil, err
	}
	ruser := userUpdate.New

	if !active {
		if err := a.userDeactivated(ruser.Id); err != nil {
			return nil, err
		}
	}

	a.invalidateUserChannelMembersCaches(user.Id)
	a.InvalidateCacheForUser(user.Id)

	a.sendUpdatedUserEvent(*ruser)

	return ruser, nil
}

func (a *App) DeactivateGuests() *model.AppError {
	userIds, err := a.Store().User().DeactivateGuests()
	if err != nil {
		return err
	}

	for _, userId := range userIds {
		if err := a.userDeactivated(userId); err != nil {
			return err
		}
	}

	a.Store().Channel().ClearCaches()
	a.Store().User().ClearCaches()

	message := model.NewWebSocketEvent(model.WEBSOCKET_EVENT_GUESTS_DEACTIVATED, "", "", "", nil)
	a.Publish(message)

	return nil
}

func (a *App) GetSanitizeOptions(asAdmin bool) map[string]bool {
	options := a.Config().GetSanitizeOptions()
	if asAdmin {
		options["email"] = true
		options["fullname"] = true
		options["authservice"] = true
	}
	return options
}

func (a *App) SanitizeProfile(user *model.User, asAdmin bool) {
	options := a.GetSanitizeOptions(asAdmin)

	user.SanitizeProfile(options)
}

func (a *App) UpdateUserAsUser(user *model.User, asAdmin bool) (*model.User, *model.AppError) {
	updatedUser, err := a.UpdateUser(user, true)
	if err != nil {
		return nil, err
	}

	a.sendUpdatedUserEvent(*updatedUser)

	return updatedUser, nil
}

func (a *App) PatchUser(userId string, patch *model.UserPatch, asAdmin bool) (*model.User, *model.AppError) {
	user, err := a.GetUser(userId)
	if err != nil {
		return nil, err
	}

	user.Patch(patch)

	updatedUser, err := a.UpdateUser(user, true)
	if err != nil {
		return nil, err
	}

	a.sendUpdatedUserEvent(*updatedUser)

	return updatedUser, nil
}

func (a *App) UpdateUserAuth(userId string, userAuth *model.UserAuth) (*model.UserAuth, *model.AppError) {
	if userAuth.AuthData == nil || *userAuth.AuthData == "" || userAuth.AuthService == "" {
		userAuth.AuthData = nil
		userAuth.AuthService = ""

		if err := a.IsPasswordValid(userAuth.Password); err != nil {
			return nil, err
		}
		password := model.HashPassword(userAuth.Password)

		if err := a.Store().User().UpdatePassword(userId, password); err != nil {
			return nil, err
		}
	} else {
		userAuth.Password = ""

		if _, err := a.Store().User().UpdateAuthData(userId, userAuth.AuthService, userAuth.AuthData, "", false); err != nil {
			return nil, err
		}
	}

	return userAuth, nil
}

func (a *App) sendUpdatedUserEvent(user model.User) {
	adminCopyOfUser := user.DeepCopy()
	a.SanitizeProfile(adminCopyOfUser, true)
	adminMessage := model.NewWebSocketEvent(model.WEBSOCKET_EVENT_USER_UPDATED, "", "", "", nil)
	adminMessage.Add("user", adminCopyOfUser)
	adminMessage.GetBroadcast().ContainsSensitiveData = true
	a.Publish(adminMessage)

	a.SanitizeProfile(&user, false)
	message := model.NewWebSocketEvent(model.WEBSOCKET_EVENT_USER_UPDATED, "", "", "", nil)
	message.Add("user", &user)
	message.GetBroadcast().ContainsSanitizedData = true
	a.Publish(message)
}

func (a *App) UpdateUser(user *model.User, sendNotifications bool) (*model.User, *model.AppError) {
	prev, err := a.Store().User().Get(user.Id)
	if err != nil {
		return nil, err
	}

	if !CheckUserDomain(user, *a.Config().TeamSettings.RestrictCreationToDomains) {
		if !prev.IsGuest() && !prev.IsLDAPUser() && !prev.IsSAMLUser() && user.Email != prev.Email {
			return nil, model.NewAppError("UpdateUser", "api.user.update_user.accepted_domain.app_error", nil, "", http.StatusBadRequest)
		}
	}

	if !CheckUserDomain(user, *a.Config().GuestAccountsSettings.RestrictCreationToDomains) {
		if prev.IsGuest() && !prev.IsLDAPUser() && !prev.IsSAMLUser() && user.Email != prev.Email {
			return nil, model.NewAppError("UpdateUser", "api.user.update_user.accepted_guest_domain.app_error", nil, "", http.StatusBadRequest)
		}
	}

	// Don't set new eMail on user account if email verification is required, this will be done as a post-verification action
	// to avoid users being able to set non-controlled eMails as their account email
	newEmail := ""
	if *a.Config().EmailSettings.RequireEmailVerification && prev.Email != user.Email {
		newEmail = user.Email

		_, err = a.GetUserByEmail(newEmail)
		if err == nil {
			return nil, model.NewAppError("UpdateUser", "store.sql_user.update.email_taken.app_error", nil, "user_id="+user.Id, http.StatusBadRequest)
		}

		//  When a bot is created, prev.Email will be an autogenerated faked email,
		//  which will not match a CLI email input during bot to user conversions.
		//  To update a bot users email, do not set the email to the faked email
		//  stored in prev.Email.  Allow using the email defined in the CLI
		if !user.IsBot {
			user.Email = prev.Email
		}
	}

	userUpdate, err := a.Store().User().Update(user, false)
	if err != nil {
		return nil, err
	}

	if sendNotifications {
		if userUpdate.New.Email != userUpdate.Old.Email || newEmail != "" {
			if *a.Config().EmailSettings.RequireEmailVerification {
				a.Srv().Go(func() {
					if err := a.SendEmailVerification(userUpdate.New, newEmail); err != nil {
						mlog.Error("Failed to send email verification", mlog.Err(err))
					}
				})
			} else {
				a.Srv().Go(func() {
					if err := a.SendEmailChangeEmail(userUpdate.Old.Email, userUpdate.New.Email, userUpdate.New.Locale, a.GetSiteURL()); err != nil {
						mlog.Error("Failed to send email change email", mlog.Err(err))
					}
				})
			}
		}

		if userUpdate.New.Username != userUpdate.Old.Username {
			a.Srv().Go(func() {
				if err := a.SendChangeUsernameEmail(userUpdate.Old.Username, userUpdate.New.Username, userUpdate.New.Email, userUpdate.New.Locale, a.GetSiteURL()); err != nil {
					mlog.Error("Failed to send change username email", mlog.Err(err))
				}
			})
		}
	}

	a.InvalidateCacheForUser(user.Id)

	if a.IsESIndexingEnabled() {
		a.Srv().Go(func() {
			if err := a.indexUser(user); err != nil {
				mlog.Error("Encountered error indexing user", mlog.String("user_id", user.Id), mlog.Err(err))
			}
		})
	}

	return userUpdate.New, nil
}

func (a *App) UpdateUserActive(userId string, active bool) *model.AppError {
	user, err := a.GetUser(userId)

	if err != nil {
		return err
	}
	if _, err = a.UpdateActive(user, active); err != nil {
		return err
	}

	return nil
}

func (a *App) UpdateUserNotifyProps(userId string, props map[string]string) (*model.User, *model.AppError) {
	user, err := a.GetUser(userId)
	if err != nil {
		return nil, err
	}

	user.NotifyProps = props

	ruser, err := a.UpdateUser(user, true)
	if err != nil {
		return nil, err
	}

	return ruser, nil
}

func (a *App) UpdateMfa(activate bool, userId, token string) *model.AppError {
	if activate {
		if err := a.ActivateMfa(userId, token); err != nil {
			return err
		}
	} else {
		if err := a.DeactivateMfa(userId); err != nil {
			return err
		}
	}

	a.Srv().Go(func() {
		user, err := a.GetUser(userId)
		if err != nil {
			mlog.Error("Failed to get user", mlog.Err(err))
			return
		}

		if err := a.SendMfaChangeEmail(user.Email, activate, user.Locale, a.GetSiteURL()); err != nil {
			mlog.Error("Failed to send mfa change email", mlog.Err(err))
		}
	})

	return nil
}

func (a *App) UpdatePasswordByUserIdSendEmail(userId, newPassword, method string) *model.AppError {
	user, err := a.GetUser(userId)
	if err != nil {
		return err
	}

	return a.UpdatePasswordSendEmail(user, newPassword, method)
}

func (a *App) UpdatePassword(user *model.User, newPassword string) *model.AppError {
	if err := a.IsPasswordValid(newPassword); err != nil {
		return err
	}

	hashedPassword := model.HashPassword(newPassword)

	if err := a.Store().User().UpdatePassword(user.Id, hashedPassword); err != nil {
		return model.NewAppError("UpdatePassword", "api.user.update_password.failed.app_error", nil, err.Error(), http.StatusInternalServerError)
	}

	return nil
}

func (a *App) UpdatePasswordSendEmail(user *model.User, newPassword, method string) *model.AppError {
	if err := a.UpdatePassword(user, newPassword); err != nil {
		return err
	}

	a.Srv().Go(func() {
		if err := a.SendPasswordChangeEmail(user.Email, method, user.Locale, a.GetSiteURL()); err != nil {
			mlog.Error("Failed to send password change email", mlog.Err(err))
		}
	})

	return nil
}

func (a *App) ResetPasswordFromToken(userSuppliedTokenString, newPassword string) *model.AppError {
	token, err := a.GetPasswordRecoveryToken(userSuppliedTokenString)
	if err != nil {
		return err
	}
	if model.GetMillis()-token.CreateAt >= PASSWORD_RECOVER_EXPIRY_TIME {
		return model.NewAppError("resetPassword", "api.user.reset_password.link_expired.app_error", nil, "", http.StatusBadRequest)
	}

	tokenData := struct {
		UserId string
		Email  string
	}{}

	err2 := json.Unmarshal([]byte(token.Extra), &tokenData)
	if err2 != nil {
		return model.NewAppError("resetPassword", "api.user.reset_password.token_parse.error", nil, "", http.StatusInternalServerError)
	}

	user, err := a.GetUser(tokenData.UserId)
	if err != nil {
		return err
	}

	if user.Email != tokenData.Email {
		return model.NewAppError("resetPassword", "api.user.reset_password.link_expired.app_error", nil, "", http.StatusBadRequest)
	}

	if user.IsSSOUser() {
		return model.NewAppError("ResetPasswordFromCode", "api.user.reset_password.sso.app_error", nil, "userId="+user.Id, http.StatusBadRequest)
	}

	T := utils.GetUserTranslations(user.Locale)

	if err := a.UpdatePasswordSendEmail(user, newPassword, T("api.user.reset_password.method")); err != nil {
		return err
	}

	if err := a.DeleteToken(token); err != nil {
		mlog.Error("Failed to delete token", mlog.Err(err))
	}

	return nil
}

func (a *App) SendPasswordReset(email string, siteURL string) (bool, *model.AppError) {
	user, err := a.GetUserByEmail(email)
	if err != nil {
		return false, nil
	}

	if user.AuthData != nil && len(*user.AuthData) != 0 {
		return false, model.NewAppError("SendPasswordReset", "api.user.send_password_reset.sso.app_error", nil, "userId="+user.Id, http.StatusBadRequest)
	}

	token, err := a.CreatePasswordRecoveryToken(user.Id, user.Email)
	if err != nil {
		return false, err
	}

	return a.SendPasswordResetEmail(user.Email, token, user.Locale, siteURL)
}

func (a *App) CreatePasswordRecoveryToken(userId, email string) (*model.Token, *model.AppError) {

	tokenExtra := struct {
		UserId string
		Email  string
	}{
		userId,
		email,
	}
	jsonData, err := json.Marshal(tokenExtra)

	if err != nil {
		return nil, model.NewAppError("CreatePasswordRecoveryToken", "api.user.create_password_token.error", nil, "", http.StatusInternalServerError)
	}

	token := model.NewToken(TOKEN_TYPE_PASSWORD_RECOVERY, string(jsonData))

	if err := a.Store().Token().Save(token); err != nil {
		return nil, err
	}

	return token, nil
}

func (a *App) GetPasswordRecoveryToken(token string) (*model.Token, *model.AppError) {
	rtoken, err := a.Store().Token().GetByToken(token)
	if err != nil {
		return nil, model.NewAppError("GetPasswordRecoveryToken", "api.user.reset_password.invalid_link.app_error", nil, err.Error(), http.StatusBadRequest)
	}
	if rtoken.Type != TOKEN_TYPE_PASSWORD_RECOVERY {
		return nil, model.NewAppError("GetPasswordRecoveryToken", "api.user.reset_password.broken_token.app_error", nil, "", http.StatusBadRequest)
	}
	return rtoken, nil
}

func (a *App) DeleteToken(token *model.Token) *model.AppError {
	return a.Store().Token().Delete(token.Token)
}

func (a *App) UpdateUserRoles(userId string, newRoles string, sendWebSocketEvent bool) (*model.User, *model.AppError) {
	user, err := a.GetUser(userId)
	if err != nil {
		err.StatusCode = http.StatusBadRequest
		return nil, err
	}

	if err := a.CheckRolesExist(strings.Fields(newRoles)); err != nil {
		return nil, err
	}

	user.Roles = newRoles
	uchan := make(chan store.StoreResult, 1)
	go func() {
		userUpdate, err := a.Store().User().Update(user, true)
		uchan <- store.StoreResult{Data: userUpdate, Err: err}
		close(uchan)
	}()

	schan := make(chan store.StoreResult, 1)
	go func() {
		userId, err := a.Store().Session().UpdateRoles(user.Id, newRoles)
		schan <- store.StoreResult{Data: userId, Err: err}
		close(schan)
	}()

	result := <-uchan
	if result.Err != nil {
		return nil, result.Err
	}
	ruser := result.Data.(*model.UserUpdate).New

	if result := <-schan; result.Err != nil {
		// soft error since the user roles were still updated
		mlog.Error("Failed during updating user roles", mlog.Err(result.Err))
	}

	a.InvalidateCacheForUser(user.Id)
	a.ClearSessionCacheForUser(user.Id)

	if sendWebSocketEvent {
		message := model.NewWebSocketEvent(model.WEBSOCKET_EVENT_USER_ROLE_UPDATED, "", "", user.Id, nil)
		message.Add("user_id", user.Id)
		message.Add("roles", newRoles)
		a.Publish(message)
	}

	return ruser, nil
}

func (a *App) PermanentDeleteUser(user *model.User) *model.AppError {
	mlog.Warn("Attempting to permanently delete account", mlog.String("user_id", user.Id), mlog.String("user_email", user.Email))
	if user.IsInRole(model.SYSTEM_ADMIN_ROLE_ID) {
		mlog.Warn("You are deleting a user that is a system administrator.  You may need to set another account as the system administrator using the command line tools.", mlog.String("user_email", user.Email))
	}

	if _, err := a.UpdateActive(user, false); err != nil {
		return err
	}

	if err := a.Store().Session().PermanentDeleteSessionsByUser(user.Id); err != nil {
		return err
	}

	if err := a.Store().UserAccessToken().DeleteAllForUser(user.Id); err != nil {
		return err
	}

	if err := a.Store().OAuth().PermanentDeleteAuthDataByUser(user.Id); err != nil {
		return err
	}

	if err := a.Store().Webhook().PermanentDeleteIncomingByUser(user.Id); err != nil {
		return err
	}

	if err := a.Store().Webhook().PermanentDeleteOutgoingByUser(user.Id); err != nil {
		return err
	}

	if err := a.Store().Command().PermanentDeleteByUser(user.Id); err != nil {
		return err
	}

	if err := a.Store().Preference().PermanentDeleteByUser(user.Id); err != nil {
		return err
	}

	if err := a.Store().Channel().PermanentDeleteMembersByUser(user.Id); err != nil {
		return err
	}

	if err := a.Store().Group().PermanentDeleteMembersByUser(user.Id); err != nil {
		return err
	}

	if err := a.Store().Post().PermanentDeleteByUser(user.Id); err != nil {
		return err
	}

	if err := a.Store().Bot().PermanentDelete(user.Id); err != nil {
		return err
	}

	infos, err := a.Store().FileInfo().GetForUser(user.Id)
	if err != nil {
		mlog.Warn("Error getting file list for user from FileInfoStore", mlog.Err(err))
	}

	for _, info := range infos {
		res, err := a.FileExists(info.Path)
		if err != nil {
			mlog.Warn(
				"Error checking existence of file",
				mlog.String("path", info.Path),
				mlog.Err(err),
			)
			continue
		}

		if !res {
			mlog.Warn("File not found", mlog.String("path", info.Path))
			continue
		}

		err = a.RemoveFile(info.Path)

		if err != nil {
			mlog.Warn(
				"Unable to remove file",
				mlog.String("path", info.Path),
				mlog.Err(err),
			)
		}
	}

	if _, err := a.Store().FileInfo().PermanentDeleteByUser(user.Id); err != nil {
		return err
	}

	if err := a.Store().User().PermanentDelete(user.Id); err != nil {
		return err
	}

	if err := a.Store().Audit().PermanentDeleteByUser(user.Id); err != nil {
		return err
	}

	if err := a.Store().Team().RemoveAllMembersByUser(user.Id); err != nil {
		return err
	}

	mlog.Warn("Permanently deleted account", mlog.String("user_email", user.Email), mlog.String("user_id", user.Id))

	if a.IsESIndexingEnabled() {
		a.Srv().Go(func() {
			if err := a.Elasticsearch().DeleteUser(user); err != nil {
				mlog.Error("Encountered error deleting user", mlog.String("user_id", user.Id), mlog.Err(err))
			}
		})
	}

	return nil
}

func (a *App) PermanentDeleteAllUsers() *model.AppError {
	users, err := a.Store().User().GetAll()
	if err != nil {
		return err
	}
	for _, user := range users {
		a.PermanentDeleteUser(user)
	}

	return nil
}

func (a *App) SendEmailVerification(user *model.User, newEmail string) *model.AppError {
	token, err := a.CreateVerifyEmailToken(user.Id, newEmail)
	if err != nil {
		return err
	}

	if _, err := a.GetStatus(user.Id); err != nil {
		return a.SendVerifyEmail(newEmail, user.Locale, a.GetSiteURL(), token.Token)
	}
	return a.SendEmailChangeVerifyEmail(newEmail, user.Locale, a.GetSiteURL(), token.Token)
}

func (a *App) VerifyEmailFromToken(userSuppliedTokenString string) *model.AppError {
	token, err := a.GetVerifyEmailToken(userSuppliedTokenString)
	if err != nil {
		return err
	}
	if model.GetMillis()-token.CreateAt >= PASSWORD_RECOVER_EXPIRY_TIME {
		return model.NewAppError("VerifyEmailFromToken", "api.user.verify_email.link_expired.app_error", nil, "", http.StatusBadRequest)
	}

	tokenData := struct {
		UserId string
		Email  string
	}{}

	err2 := json.Unmarshal([]byte(token.Extra), &tokenData)
	if err2 != nil {
		return model.NewAppError("VerifyEmailFromToken", "api.user.verify_email.token_parse.error", nil, "", http.StatusInternalServerError)
	}

	user, err := a.GetUser(tokenData.UserId)
	if err != nil {
		return err
	}

	if err := a.VerifyUserEmail(tokenData.UserId, tokenData.Email); err != nil {
		return err
	}

	if user.Email != tokenData.Email {
		a.Srv().Go(func() {
			if err := a.SendEmailChangeEmail(user.Email, tokenData.Email, user.Locale, a.GetSiteURL()); err != nil {
				mlog.Error("Failed to send email change email", mlog.Err(err))
			}
		})
	}

	if err := a.DeleteToken(token); err != nil {
		mlog.Error("Failed to delete token", mlog.Err(err))
	}

	return nil
}

func (a *App) CreateVerifyEmailToken(userId string, newEmail string) (*model.Token, *model.AppError) {
	tokenExtra := struct {
		UserId string
		Email  string
	}{
		userId,
		newEmail,
	}
	jsonData, err := json.Marshal(tokenExtra)

	if err != nil {
		return nil, model.NewAppError("CreateVerifyEmailToken", "api.user.create_email_token.error", nil, "", http.StatusInternalServerError)
	}

	token := model.NewToken(TOKEN_TYPE_VERIFY_EMAIL, string(jsonData))

	if err := a.Store().Token().Save(token); err != nil {
		return nil, err
	}

	return token, nil
}

func (a *App) GetVerifyEmailToken(token string) (*model.Token, *model.AppError) {
	rtoken, err := a.Store().Token().GetByToken(token)
	if err != nil {
		return nil, model.NewAppError("GetVerifyEmailToken", "api.user.verify_email.bad_link.app_error", nil, err.Error(), http.StatusBadRequest)
	}
	if rtoken.Type != TOKEN_TYPE_VERIFY_EMAIL {
		return nil, model.NewAppError("GetVerifyEmailToken", "api.user.verify_email.broken_token.app_error", nil, "", http.StatusBadRequest)
	}
	return rtoken, nil
}

// GetTotalUsersStats is used for the DM list total
func (a *App) GetTotalUsersStats(viewRestrictions *model.ViewUsersRestrictions) (*model.UsersStats, *model.AppError) {
	count, err := a.Store().User().Count(model.UserCountOptions{
		IncludeBotAccounts: true,
		ViewRestrictions:   viewRestrictions,
	})
	if err != nil {
		return nil, err
	}
	stats := &model.UsersStats{
		TotalUsersCount: count,
	}
	return stats, nil
}

func (a *App) VerifyUserEmail(userId, email string) *model.AppError {
	_, err := a.Store().User().VerifyEmail(userId, email)
	if err != nil {
		return err
	}

	user, err := a.GetUser(userId)

	if err != nil {
		return err
	}

	a.sendUpdatedUserEvent(*user)

	return nil
}

func (a *App) SearchUsers(props *model.UserSearch, options *model.UserSearchOptions) ([]*model.User, *model.AppError) {
	if props.WithoutTeam {
		return a.SearchUsersWithoutTeam(props.Term, options)
	}
	if props.InChannelId != "" {
		return a.SearchUsersInChannel(props.InChannelId, props.Term, options)
	}
	if props.NotInChannelId != "" {
		return a.SearchUsersNotInChannel(props.TeamId, props.NotInChannelId, props.Term, options)
	}
	if props.NotInTeamId != "" {
		return a.SearchUsersNotInTeam(props.NotInTeamId, props.Term, options)
	}
	return a.SearchUsersInTeam(props.TeamId, props.Term, options)
}

func (a *App) SearchUsersInChannel(channelId string, term string, options *model.UserSearchOptions) ([]*model.User, *model.AppError) {
	term = strings.TrimSpace(term)
	users, err := a.Store().User().SearchInChannel(channelId, term, options)
	if err != nil {
		return nil, err
	}
	for _, user := range users {
		a.SanitizeProfile(user, options.IsAdmin)
	}

	return users, nil
}

func (a *App) SearchUsersNotInChannel(teamId string, channelId string, term string, options *model.UserSearchOptions) ([]*model.User, *model.AppError) {
	term = strings.TrimSpace(term)
	users, err := a.Store().User().SearchNotInChannel(teamId, channelId, term, options)
	if err != nil {
		return nil, err
	}

	for _, user := range users {
		a.SanitizeProfile(user, options.IsAdmin)
	}

	return users, nil
}

func (a *App) esSearchUsersInTeam(teamId, term string, options *model.UserSearchOptions) ([]*model.User, *model.AppError) {
	listOfAllowedChannels, err := a.GetViewUsersRestrictionsForTeam(a.Session().UserId, teamId)
	if err != nil {
		return nil, err
	}
	if listOfAllowedChannels != nil && len(listOfAllowedChannels) == 0 {
		return []*model.User{}, nil
	}

	usersIds, err := a.Elasticsearch().SearchUsersInTeam(teamId, listOfAllowedChannels, term, options)
	if err != nil {
		return nil, err
	}

	users, err := a.Store().User().GetProfileByIds(usersIds, nil, false)
	if err != nil {
		return nil, err
	}

	for _, user := range users {
		a.SanitizeProfile(user, options.IsAdmin)
	}

	return users, nil
}

func (a *App) SearchUsersInTeam(teamId, term string, options *model.UserSearchOptions) ([]*model.User, *model.AppError) {
	var users []*model.User
	var err *model.AppError
	term = strings.TrimSpace(term)

	if a.IsESAutocompletionEnabled() {
		users, err = a.esSearchUsersInTeam(teamId, term, options)
		if err != nil {
			mlog.Error("Encountered error on SearchUsersInTeam through Elasticsearch. Falling back to default search.", mlog.Err(err))
		}
	}

	if !a.IsESAutocompletionEnabled() || err != nil {
		users, err = a.Store().User().Search(teamId, term, options)
		if err != nil {
			return nil, err
		}

		for _, user := range users {
			a.SanitizeProfile(user, options.IsAdmin)
		}
	}

	return users, nil
}

func (a *App) SearchUsersNotInTeam(notInTeamId string, term string, options *model.UserSearchOptions) ([]*model.User, *model.AppError) {
	term = strings.TrimSpace(term)
	users, err := a.Store().User().SearchNotInTeam(notInTeamId, term, options)
	if err != nil {
		return nil, err
	}

	for _, user := range users {
		a.SanitizeProfile(user, options.IsAdmin)
	}

	return users, nil
}

func (a *App) SearchUsersWithoutTeam(term string, options *model.UserSearchOptions) ([]*model.User, *model.AppError) {
	term = strings.TrimSpace(term)
	users, err := a.Store().User().SearchWithoutTeam(term, options)
	if err != nil {
		return nil, err
	}

	for _, user := range users {
		a.SanitizeProfile(user, options.IsAdmin)
	}

	return users, nil
}

func (a *App) esAutocompleteUsersInChannel(teamId, channelId, term string, options *model.UserSearchOptions) (*model.UserAutocompleteInChannel, *model.AppError) {
	listOfAllowedChannels, err := a.getListOfAllowedChannelsForTeam(teamId, options.ViewRestrictions)
	if err != nil {
		return nil, err
	}
	if len(listOfAllowedChannels) == 0 {
		return &model.UserAutocompleteInChannel{}, nil
	}
	uchanIds := []string{}
	nuchanIds := []string{}
	if !strings.Contains(strings.Join(listOfAllowedChannels, "."), channelId) {
		nuchanIds, err = a.Elasticsearch().SearchUsersInTeam(teamId, listOfAllowedChannels, term, options)
	} else {
		uchanIds, nuchanIds, err = a.Elasticsearch().SearchUsersInChannel(teamId, channelId, listOfAllowedChannels, term, options)
	}
	if err != nil {
		return nil, err
	}

	uchan := make(chan store.StoreResult, 1)
	go func() {
		users, err := a.Store().User().GetProfileByIds(uchanIds, nil, false)
		uchan <- store.StoreResult{Data: users, Err: err}
		close(uchan)
	}()

	nuchan := make(chan store.StoreResult, 1)
	go func() {
		users, err := a.Store().User().GetProfileByIds(nuchanIds, nil, false)
		nuchan <- store.StoreResult{Data: users, Err: err}
		close(nuchan)
	}()

	autocomplete := &model.UserAutocompleteInChannel{}

	result := <-uchan
	if result.Err != nil {
		return nil, result.Err
	}
	users := result.Data.([]*model.User)

	for _, user := range users {
		a.SanitizeProfile(user, options.IsAdmin)
	}

	autocomplete.InChannel = users

	result = <-nuchan
	if result.Err != nil {
		return nil, result.Err
	}
	users = result.Data.([]*model.User)

	for _, user := range users {
		a.SanitizeProfile(user, options.IsAdmin)
	}

	autocomplete.OutOfChannel = users

	return autocomplete, nil
}

func (a *App) AutocompleteUsersInChannel(teamId string, channelId string, term string, options *model.UserSearchOptions) (*model.UserAutocompleteInChannel, *model.AppError) {
	var autocomplete *model.UserAutocompleteInChannel
	var err *model.AppError
	term = strings.TrimSpace(term)

	if a.IsESAutocompletionEnabled() {
		autocomplete, err = a.esAutocompleteUsersInChannel(teamId, channelId, term, options)
		if err != nil {
			mlog.Error("Encountered error on AutocompleteUsersInChannel through Elasticsearch. Falling back to default autocompletion.", mlog.Err(err))
		}
	}

	if !a.IsESAutocompletionEnabled() || err != nil {
		autocomplete = &model.UserAutocompleteInChannel{}

		uchan := make(chan store.StoreResult, 1)
		go func() {
			users, err := a.Store().User().SearchInChannel(channelId, term, options)
			uchan <- store.StoreResult{Data: users, Err: err}
			close(uchan)
		}()

		nuchan := make(chan store.StoreResult, 1)
		go func() {
			users, err := a.Store().User().SearchNotInChannel(teamId, channelId, term, options)
			nuchan <- store.StoreResult{Data: users, Err: err}
			close(nuchan)
		}()

		result := <-uchan
		if result.Err != nil {
			return nil, result.Err
		}

		users := result.Data.([]*model.User)

		for _, user := range users {
			a.SanitizeProfile(user, options.IsAdmin)
		}

		autocomplete.InChannel = users

		result = <-nuchan
		if result.Err != nil {
			return nil, result.Err
		}
		users = result.Data.([]*model.User)

		for _, user := range users {
			a.SanitizeProfile(user, options.IsAdmin)
		}

		autocomplete.OutOfChannel = users
	}

	return autocomplete, nil
}

func (a *App) esAutocompleteUsersInTeam(teamId, term string, options *model.UserSearchOptions) (*model.UserAutocompleteInTeam, *model.AppError) {
	listOfAllowedChannels, err := a.getListOfAllowedChannelsForTeam(teamId, options.ViewRestrictions)
	if err != nil {
		return nil, err
	}
	if len(listOfAllowedChannels) == 0 {
		return &model.UserAutocompleteInTeam{}, nil
	}

	usersIds, err := a.Elasticsearch().SearchUsersInTeam(teamId, listOfAllowedChannels, term, options)
	if err != nil {
		return nil, err
	}

	users, err := a.Store().User().GetProfileByIds(usersIds, nil, false)
	if err != nil {
		return nil, err
	}

	for _, user := range users {
		a.SanitizeProfile(user, options.IsAdmin)
	}

	autocomplete := &model.UserAutocompleteInTeam{}
	autocomplete.InTeam = users

	return autocomplete, nil
}

func (a *App) AutocompleteUsersInTeam(teamId string, term string, options *model.UserSearchOptions) (*model.UserAutocompleteInTeam, *model.AppError) {
	var autocomplete *model.UserAutocompleteInTeam
	var err *model.AppError

	term = strings.TrimSpace(term)

	if a.IsESAutocompletionEnabled() {
		autocomplete, err = a.esAutocompleteUsersInTeam(teamId, term, options)
		if err != nil {
			mlog.Error("Encountered error on AutocompleteUsersInTeam through Elasticsearch. Falling back to default autocompletion.", mlog.Err(err))
		}
	}

	if !a.IsESAutocompletionEnabled() || err != nil {
		autocomplete = &model.UserAutocompleteInTeam{}
		users, err := a.Store().User().Search(teamId, term, options)
		if err != nil {
			return nil, err
		}

		for _, user := range users {
			a.SanitizeProfile(user, options.IsAdmin)
		}

		autocomplete.InTeam = users
	}

	return autocomplete, nil
}

func (a *App) UpdateOAuthUserAttrs(userData io.Reader, user *model.User, provider einterfaces.OauthProvider, service string) *model.AppError {
	oauthUser := provider.GetUserFromJson(userData)
	if oauthUser == nil {
		return model.NewAppError("UpdateOAuthUserAttrs", "api.user.update_oauth_user_attrs.get_user.app_error", map[string]interface{}{"Service": service}, "", http.StatusBadRequest)
	}

	userAttrsChanged := false

	if oauthUser.Username != user.Username {
		if existingUser, _ := a.GetUserByUsername(oauthUser.Username); existingUser == nil {
			user.Username = oauthUser.Username
			userAttrsChanged = true
		}
	}

	if oauthUser.GetFullName() != user.GetFullName() {
		user.FirstName = oauthUser.FirstName
		user.LastName = oauthUser.LastName
		userAttrsChanged = true
	}

	if oauthUser.Email != user.Email {
		if existingUser, _ := a.GetUserByEmail(oauthUser.Email); existingUser == nil {
			user.Email = oauthUser.Email
			userAttrsChanged = true
		}
	}

	if user.DeleteAt > 0 {
		// Make sure they are not disabled
		user.DeleteAt = 0
		userAttrsChanged = true
	}

	if userAttrsChanged {
		users, err := a.Store().User().Update(user, true)
		if err != nil {
			return err
		}

		user = users.New
		a.InvalidateCacheForUser(user.Id)

		if a.IsESIndexingEnabled() {
			a.Srv().Go(func() {
				if err := a.indexUser(user); err != nil {
					mlog.Error("Encountered error indexing user", mlog.String("user_id", user.Id), mlog.Err(err))
				}
			})
		}
	}

	return nil
}

func (a *App) RestrictUsersGetByPermissions(userId string, options *model.UserGetOptions) (*model.UserGetOptions, *model.AppError) {
	restrictions, err := a.GetViewUsersRestrictions(userId)
	if err != nil {
		return nil, err
	}

	options.ViewRestrictions = restrictions
	return options, nil
}

// FilterNonGroupTeamMembers returns the subset of the given user IDs of the users who are not members of groups
// associated to the team.
func (a *App) FilterNonGroupTeamMembers(userIDs []string, team *model.Team) ([]string, error) {
	teamGroupUsers, err := a.GetTeamGroupUsers(team.Id)
	if err != nil {
		return nil, err
	}

	// possible if no groups associated or no group members in any of the associated groups
	if len(teamGroupUsers) == 0 {
		return userIDs, nil
	}

	nonMemberIDs := []string{}

	for _, userID := range userIDs {
		userIsMember := false

		for _, pu := range teamGroupUsers {
			if pu.Id == userID {
				userIsMember = true
				break
			}
		}

		if !userIsMember {
			nonMemberIDs = append(nonMemberIDs, userID)
		}
	}

	return nonMemberIDs, nil
}

// FilterNonGroupChannelMembers returns the subset of the given user IDs of the users who are not members of groups
// associated to the channel.
func (a *App) FilterNonGroupChannelMembers(userIDs []string, channel *model.Channel) ([]string, error) {
	channelGroupUsers, err := a.GetChannelGroupUsers(channel.Id)
	if err != nil {
		return nil, err
	}

	// possible if no groups associated or no group members in any of the associated groups
	if len(channelGroupUsers) == 0 {
		return userIDs, nil
	}

	nonMemberIDs := []string{}

	for _, userID := range userIDs {
		userIsMember := false

		for _, pu := range channelGroupUsers {
			if pu.Id == userID {
				userIsMember = true
				break
			}
		}

		if !userIsMember {
			nonMemberIDs = append(nonMemberIDs, userID)
		}
	}

	return nonMemberIDs, nil
}

func (a *App) RestrictUsersSearchByPermissions(userId string, options *model.UserSearchOptions) (*model.UserSearchOptions, *model.AppError) {
	restrictions, err := a.GetViewUsersRestrictions(userId)
	if err != nil {
		return nil, err
	}

	options.ViewRestrictions = restrictions
	return options, nil
}

func (a *App) UserCanSeeOtherUser(userId string, otherUserId string) (bool, *model.AppError) {
	if userId == otherUserId {
		return true, nil
	}

	restrictions, err := a.GetViewUsersRestrictions(userId)
	if err != nil {
		return false, err
	}

	if restrictions == nil {
		return true, nil
	}

	if len(restrictions.Teams) > 0 {
		result, err := a.Store().Team().UserBelongsToTeams(otherUserId, restrictions.Teams)
		if err != nil {
			return false, err
		}
		if result {
			return true, nil
		}
	}

	if len(restrictions.Channels) > 0 {
		result, err := a.userBelongsToChannels(otherUserId, restrictions.Channels)
		if err != nil {
			return false, err
		}
		if result {
			return true, nil
		}
	}

	return false, nil
}

func (a *App) userBelongsToChannels(userId string, channelIds []string) (bool, *model.AppError) {
	return a.Store().Channel().UserBelongsToChannels(userId, channelIds)
}

func (a *App) GetViewUsersRestrictions(userId string) (*model.ViewUsersRestrictions, *model.AppError) {
	if a.HasPermissionTo(userId, model.PERMISSION_VIEW_MEMBERS) {
		return nil, nil
	}

	teamIds, getTeamErr := a.Store().Team().GetUserTeamIds(userId, true)
	if getTeamErr != nil {
		return nil, getTeamErr
	}

	teamIdsWithPermission := []string{}
	for _, teamId := range teamIds {
		if a.HasPermissionToTeam(userId, teamId, model.PERMISSION_VIEW_MEMBERS) {
			teamIdsWithPermission = append(teamIdsWithPermission, teamId)
		}
	}

	userChannelMembers, err := a.Store().Channel().GetAllChannelMembersForUser(userId, true, true)
	if err != nil {
		return nil, err
	}

	channelIds := []string{}
	for channelId := range userChannelMembers {
		channelIds = append(channelIds, channelId)
	}

	return &model.ViewUsersRestrictions{Teams: teamIdsWithPermission, Channels: channelIds}, nil
}

/**
 * Returns a list with the channel ids that the user has permissions to view on a
 * team. If the result is an empty list, the user can't view any channel; if it's
 * nil, there are no restrictions for the user in the specified team.
 */
func (a *App) GetViewUsersRestrictionsForTeam(userId string, teamId string) ([]string, *model.AppError) {
	if a.HasPermissionTo(userId, model.PERMISSION_VIEW_MEMBERS) {
		return nil, nil
	}

	if a.HasPermissionToTeam(userId, teamId, model.PERMISSION_VIEW_MEMBERS) {
		return nil, nil
	}

	members, err := a.Store().Channel().GetMembersForUser(teamId, userId)
	if err != nil {
		return nil, err
	}

	channelIds := []string{}
	for _, membership := range *members {
		channelIds = append(channelIds, membership.ChannelId)
	}

	return channelIds, nil
}

func (a *App) getListOfAllowedChannelsForTeam(teamId string, viewRestrictions *model.ViewUsersRestrictions) ([]string, *model.AppError) {
	var listOfAllowedChannels []string
	if viewRestrictions == nil || strings.Contains(strings.Join(viewRestrictions.Teams, "."), teamId) {
		channels, err := a.Store().Channel().GetTeamChannels(teamId)
		if err != nil {
			return nil, err
		}
		channelIds := []string{}
		for _, channel := range *channels {
			channelIds = append(channelIds, channel.Id)
		}

		return channelIds, nil
	}

	channels, err := a.Store().Channel().GetChannelsByIds(viewRestrictions.Channels)
	if err != nil {
		return nil, err
	}
	for _, c := range channels {
		if c.TeamId == teamId {
			listOfAllowedChannels = append(listOfAllowedChannels, c.Id)
		}
	}

	return listOfAllowedChannels, nil
}

// PromoteGuestToUser Convert user's roles and all his mermbership's roles from
// guest roles to regular user roles.
func (a *App) PromoteGuestToUser(user *model.User, requestorId string) *model.AppError {
<<<<<<< HEAD
	err := a.Store().User().PromoteGuestToUser(user.Id)
=======
	err := a.Srv.Store.User().PromoteGuestToUser(user.Id)
	a.InvalidateCacheForUser(user.Id)
>>>>>>> 5f888bd4
	if err != nil {
		return err
	}
	userTeams, err := a.Store().Team().GetTeamsByUserId(user.Id)
	if err != nil {
		return err
	}

	for _, team := range userTeams {
		// Soft error if there is an issue joining the default channels
		if err = a.JoinDefaultChannels(team.Id, user, false, requestorId); err != nil {
			mlog.Error("Failed to join default channels", mlog.String("user_id", user.Id), mlog.String("team_id", team.Id), mlog.String("requestor_id", requestorId), mlog.Err(err))
		}
	}

	promotedUser, err := a.GetUser(user.Id)
	if err != nil {
		mlog.Error("Failed to get user on promote guest to user", mlog.Err(err))
	} else {
		a.sendUpdatedUserEvent(*promotedUser)
		a.UpdateSessionsIsGuest(promotedUser.Id, promotedUser.IsGuest())
	}

	teamMembers, err := a.GetTeamMembersForUser(user.Id)
	if err != nil {
		mlog.Error("Failed to get team members for user on promote guest to user", mlog.Err(err))
	}

	for _, member := range teamMembers {
		a.sendUpdatedMemberRoleEvent(user.Id, member)

		channelMembers, err := a.GetChannelMembersForUser(member.TeamId, user.Id)
		if err != nil {
			mlog.Error("Failed to get channel members for user on promote guest to user", mlog.Err(err))
		}

		for _, member := range *channelMembers {
			a.InvalidateCacheForChannelMembers(member.ChannelId)

			evt := model.NewWebSocketEvent(model.WEBSOCKET_EVENT_CHANNEL_MEMBER_UPDATED, "", "", user.Id, nil)
			evt.Add("channelMember", member.ToJson())
			a.Publish(evt)
		}
	}

	a.ClearSessionCacheForUser(user.Id)
	return nil
}

// DemoteUserToGuest Convert user's roles and all his mermbership's roles from
// regular user roles to guest roles.
func (a *App) DemoteUserToGuest(user *model.User) *model.AppError {
<<<<<<< HEAD
	err := a.Store().User().DemoteUserToGuest(user.Id)
=======
	err := a.Srv.Store.User().DemoteUserToGuest(user.Id)
	a.InvalidateCacheForUser(user.Id)
>>>>>>> 5f888bd4
	if err != nil {
		return err
	}

	demotedUser, err := a.GetUser(user.Id)
	if err != nil {
		mlog.Error("Failed to get user on demote user to guest", mlog.Err(err))
	} else {
		a.sendUpdatedUserEvent(*demotedUser)
		a.UpdateSessionsIsGuest(demotedUser.Id, demotedUser.IsGuest())
	}

	teamMembers, err := a.GetTeamMembersForUser(user.Id)
	if err != nil {
		mlog.Error("Failed to get team members for users on demote user to guest", mlog.Err(err))
	}

	for _, member := range teamMembers {
		a.sendUpdatedMemberRoleEvent(user.Id, member)

		channelMembers, err := a.GetChannelMembersForUser(member.TeamId, user.Id)
		if err != nil {
			mlog.Error("Failed to get channel members for users on demote user to guest", mlog.Err(err))
		}

		for _, member := range *channelMembers {
			a.InvalidateCacheForChannelMembers(member.ChannelId)

			evt := model.NewWebSocketEvent(model.WEBSOCKET_EVENT_CHANNEL_MEMBER_UPDATED, "", "", user.Id, nil)
			evt.Add("channelMember", member.ToJson())
			a.Publish(evt)
		}
	}

	a.ClearSessionCacheForUser(user.Id)

	return nil
}

// invalidateUserCacheAndPublish Invalidates cache for a user and publishes user updated event
func (a *App) invalidateUserCacheAndPublish(userId string) {
	a.InvalidateCacheForUser(userId)

	user, userErr := a.GetUser(userId)
	if userErr != nil {
		mlog.Error("Error in getting users profile", mlog.String("user_id", userId), mlog.Err(userErr))
		return
	}

	options := a.Config().GetSanitizeOptions()
	user.SanitizeProfile(options)

	message := model.NewWebSocketEvent(model.WEBSOCKET_EVENT_USER_UPDATED, "", "", "", nil)
	message.Add("user", user)
	a.Publish(message)
}<|MERGE_RESOLUTION|>--- conflicted
+++ resolved
@@ -2268,12 +2268,8 @@
 // PromoteGuestToUser Convert user's roles and all his mermbership's roles from
 // guest roles to regular user roles.
 func (a *App) PromoteGuestToUser(user *model.User, requestorId string) *model.AppError {
-<<<<<<< HEAD
-	err := a.Store().User().PromoteGuestToUser(user.Id)
-=======
-	err := a.Srv.Store.User().PromoteGuestToUser(user.Id)
+	err := a.Srv().Store.User().PromoteGuestToUser(user.Id)
 	a.InvalidateCacheForUser(user.Id)
->>>>>>> 5f888bd4
 	if err != nil {
 		return err
 	}
@@ -2326,12 +2322,8 @@
 // DemoteUserToGuest Convert user's roles and all his mermbership's roles from
 // regular user roles to guest roles.
 func (a *App) DemoteUserToGuest(user *model.User) *model.AppError {
-<<<<<<< HEAD
 	err := a.Store().User().DemoteUserToGuest(user.Id)
-=======
-	err := a.Srv.Store.User().DemoteUserToGuest(user.Id)
 	a.InvalidateCacheForUser(user.Id)
->>>>>>> 5f888bd4
 	if err != nil {
 		return err
 	}
