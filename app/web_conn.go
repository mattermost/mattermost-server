// Copyright (c) 2015-present Mattermost, Inc. All Rights Reserved.
// See LICENSE.txt for license information.

package app

import (
	"bytes"
	"encoding/json"
	"errors"
	"fmt"
	"net"
	"net/http"
	"strconv"
	"sync"
	"sync/atomic"
	"time"

	"github.com/gorilla/websocket"

	"github.com/mattermost/mattermost-server/v5/model"
	"github.com/mattermost/mattermost-server/v5/shared/i18n"
	"github.com/mattermost/mattermost-server/v5/shared/mlog"
)

const (
	sendQueueSize          = 256
	sendSlowWarn           = (sendQueueSize * 50) / 100
	sendFullWarn           = (sendQueueSize * 95) / 100
	writeWaitTime          = 30 * time.Second
	pongWaitTime           = 100 * time.Second
	pingInterval           = (pongWaitTime * 6) / 10
	authCheckInterval      = 5 * time.Second
	webConnMemberCacheTime = 1000 * 60 * 30 // 30 minutes
	deadQueueSize          = 128            // Approximated from /proc/sys/net/core/wmem_default / 2048 (avg msg size)
)

type WebConnConfig struct {
	WebSocket    *websocket.Conn
	Session      model.Session
	TFunc        i18n.TranslateFunc
	Locale       string
	ConnectionID string
	Active       bool

	// These aren't necessary to be exported to api layer.
	sequence         int
	activeQueue      chan model.WebSocketMessage
	deadQueue        []*model.WebSocketEvent
	deadQueuePointer int
}

// WebConn represents a single websocket connection to a user.
// It contains all the necessary state to manage sending/receiving data to/from
// a websocket.
type WebConn struct {
	sessionExpiresAt int64 // This should stay at the top for 64-bit alignment of 64-bit words accessed atomically
	App              *App
	WebSocket        *websocket.Conn
	T                i18n.TranslateFunc
	Locale           string
	Sequence         int64
	UserId           string

	allChannelMembers         map[string]string
	lastAllChannelMembersTime int64
	lastUserActivityAt        int64
	send                      chan model.WebSocketMessage
	// deadQueue behaves like a queue of a finite size
	// which is used to store all messages that are sent via the websocket.
	// It basically acts as the user-space socket buffer, and is used
	// to resuscitate any messages that might have got lost when the connection is broken.
	// It is implemented by using a circular buffer to keep it fast.
	deadQueue []*model.WebSocketEvent
	// Pointer which indicates the next slot to insert.
	// It is only to be incremented during writing or clearing the queue.
	deadQueuePointer int
	// active indicates whether there is an open websocket connection attached
	// to this webConn or not.
	// It is not used as an atomic, because there is no need to.
	// So do not use this outside the web hub.
	active       bool
	sessionToken atomic.Value
	session      atomic.Value
	connectionID atomic.Value
	endWritePump chan struct{}
	pumpFinished chan struct{}
}

// CheckConnResult indicates whether a connectionID was present in the hub or not.
// And if so, contains the active and dead queue details.
type CheckConnResult struct {
	ConnectionID     string
	UserID           string
	ActiveQueue      chan model.WebSocketMessage
	DeadQueue        []*model.WebSocketEvent
	DeadQueuePointer int
}

// PopulateWebConnConfig checks if the connection id already exists in the hub,
// and if so, accordingly populates the other fields of the webconn.
func (a *App) PopulateWebConnConfig(cfg *WebConnConfig, seqVal string) (*WebConnConfig, error) {
	if !model.IsValidId(cfg.ConnectionID) {
		return nil, fmt.Errorf("invalid connection id: %s", cfg.ConnectionID)
	}

	// TODO: the method should internally forward the request
	// to the cluster if it does not have it.
	res := a.CheckWebConn(a.Session().UserId, cfg.ConnectionID)
	if res == nil {
		// If the connection is not present, then we assume either timeout,
		// or server restart. In that case, we set a new one.
		cfg.ConnectionID = model.NewId()
	} else {
		// Connection is present, we get the active queue, dead queue
		cfg.activeQueue = res.ActiveQueue
		cfg.deadQueue = res.DeadQueue
		cfg.deadQueuePointer = res.DeadQueuePointer
		cfg.Active = false
		// Now we get the sequence number
		if seqVal == "" {
			// Sequence_number must be sent with connection id.
			// A client must be either non-compliant or fully compliant.
			return nil, errors.New("Sequence number not present in websocket request")
		}
		var err error
		cfg.sequence, err = strconv.Atoi(seqVal)
		if err != nil || cfg.sequence < 0 {
			return nil, fmt.Errorf("invalid sequence number %s in query param: %v", seqVal, err)
		}
	}
	return cfg, nil
}

// NewWebConn returns a new WebConn instance.
func (a *App) NewWebConn(cfg *WebConnConfig) *WebConn {
	if cfg.Session.UserId != "" {
		a.Srv().Go(func() {
			a.SetStatusOnline(cfg.Session.UserId, false)
			a.UpdateLastActivityAtIfNeeded(cfg.Session)
		})
	}

<<<<<<< HEAD
	if a.srv.Config().FeatureFlags.WebSocketDelay {
		// Disable TCP_NO_DELAY for higher throughput
		tcpConn, ok := cfg.WebSocket.UnderlyingConn().(*net.TCPConn)
		if ok {
			err := tcpConn.SetNoDelay(false)
			if err != nil {
				mlog.Warn("Error in setting NoDelay socket opts", mlog.Err(err))
			}
=======
	// Disable TCP_NO_DELAY for higher throughput
	// Unfortunately, it doesn't work for tls.Conn,
	// and currently, the API doesn't expose the underlying TCP conn.
	tcpConn, ok := ws.UnderlyingConn().(*net.TCPConn)
	if ok {
		err := tcpConn.SetNoDelay(false)
		if err != nil {
			mlog.Warn("Error in setting NoDelay socket opts", mlog.Err(err))
>>>>>>> 4295a1f5
		}
	}

	if cfg.activeQueue == nil {
		cfg.activeQueue = make(chan model.WebSocketMessage, sendQueueSize)
	}

	if cfg.deadQueue == nil && *a.srv.Config().ServiceSettings.EnableReliableWebSockets {
		cfg.deadQueue = make([]*model.WebSocketEvent, deadQueueSize)
	}

	wc := &WebConn{
		App:                a,
		send:               cfg.activeQueue,
		deadQueue:          cfg.deadQueue,
		deadQueuePointer:   cfg.deadQueuePointer,
		Sequence:           int64(cfg.sequence),
		WebSocket:          cfg.WebSocket,
		lastUserActivityAt: model.GetMillis(),
		UserId:             cfg.Session.UserId,
		T:                  cfg.TFunc,
		Locale:             cfg.Locale,
		active:             cfg.Active,
		endWritePump:       make(chan struct{}),
		pumpFinished:       make(chan struct{}),
	}

	wc.SetSession(&cfg.Session)
	wc.SetSessionToken(cfg.Session.Token)
	wc.SetSessionExpiresAt(cfg.Session.ExpiresAt)
	wc.SetConnectionID(cfg.ConnectionID)

	return wc
}

// Close closes the WebConn.
func (wc *WebConn) Close() {
	wc.WebSocket.Close()
	<-wc.pumpFinished
}

// GetSessionExpiresAt returns the time at which the session expires.
func (wc *WebConn) GetSessionExpiresAt() int64 {
	return atomic.LoadInt64(&wc.sessionExpiresAt)
}

// SetSessionExpiresAt sets the time at which the session expires.
func (wc *WebConn) SetSessionExpiresAt(v int64) {
	atomic.StoreInt64(&wc.sessionExpiresAt, v)
}

// GetSessionToken returns the session token of the connection.
func (wc *WebConn) GetSessionToken() string {
	return wc.sessionToken.Load().(string)
}

// SetSessionToken sets the session token of the connection.
func (wc *WebConn) SetSessionToken(v string) {
	wc.sessionToken.Store(v)
}

// SetConnectionID sets the connection id of the connection.
func (wc *WebConn) SetConnectionID(id string) {
	wc.connectionID.Store(id)
}

// GetConnectionID returns the connection id of the connection.
func (wc *WebConn) GetConnectionID() string {
	return wc.connectionID.Load().(string)
}

// areAllInactive returns whether all of the connections
// are inactive or not.
func areAllInactive(conns []*WebConn) bool {
	for _, conn := range conns {
		if conn.active {
			return false
		}
	}
	return true
}

// GetSession returns the session of the connection.
func (wc *WebConn) GetSession() *model.Session {
	return wc.session.Load().(*model.Session)
}

// SetSession sets the session of the connection.
func (wc *WebConn) SetSession(v *model.Session) {
	if v != nil {
		v = v.DeepCopy()
	}

	wc.session.Store(v)
}

// Pump starts the WebConn instance. After this, the websocket
// is ready to send/receive messages.
func (wc *WebConn) Pump() {
	defer ReturnSessionToPool(wc.GetSession())

	var wg sync.WaitGroup
	wg.Add(1)
	go func() {
		defer wg.Done()
		wc.writePump()
	}()
	wc.readPump()
	close(wc.endWritePump)
	wg.Wait()
	wc.App.HubUnregister(wc)
	close(wc.pumpFinished)
}

func (wc *WebConn) readPump() {
	defer func() {
		wc.WebSocket.Close()
	}()
	wc.WebSocket.SetReadLimit(model.SOCKET_MAX_MESSAGE_SIZE_KB)
	wc.WebSocket.SetReadDeadline(time.Now().Add(pongWaitTime))
	wc.WebSocket.SetPongHandler(func(string) error {
		wc.WebSocket.SetReadDeadline(time.Now().Add(pongWaitTime))
		if wc.IsAuthenticated() {
			wc.App.Srv().Go(func() {
				wc.App.SetStatusAwayIfNeeded(wc.UserId, false)
			})
		}
		return nil
	})

	for {
		var req model.WebSocketRequest
		if err := wc.WebSocket.ReadJSON(&req); err != nil {
			wc.logSocketErr("websocket.read", err)
			return
		}
		wc.App.Srv().WebSocketRouter.ServeWebSocket(wc, &req)
	}
}

func (wc *WebConn) writePump() {
	ticker := time.NewTicker(pingInterval)
	authTicker := time.NewTicker(authCheckInterval)

	defer func() {
		ticker.Stop()
		authTicker.Stop()
		wc.WebSocket.Close()
	}()

	if *wc.App.srv.Config().ServiceSettings.EnableReliableWebSockets && wc.Sequence != 0 {
		if ok, index := wc.isInDeadQueue(wc.Sequence); ok {
			if err := wc.drainDeadQueue(index); err != nil {
				wc.logSocketErr("websocket.drainDeadQueue", err)
				return
			}
		} else if wc.hasMsgLoss() {
			// If the seq number is not in dead queue, but it was supposed to be,
			// then generate a different connection ID,
			// and set sequence to 0, and clear dead queue.
			// TODO: Add metrics for this. (both true and false cases)
			wc.clearDeadQueue()
			wc.SetConnectionID(model.NewId())
			wc.Sequence = 0

			// Send hello message
			msg := wc.createHelloMessage()
			wc.addToDeadQueue(msg)
			if err := wc.writeMessage(msg); err != nil {
				wc.logSocketErr("websocket.sendHello", err)
				return
			}
		}
	}

	var buf bytes.Buffer
	// 2k is seen to be a good heuristic under which 98.5% of message sizes remain.
	buf.Grow(1024 * 2)
	enc := json.NewEncoder(&buf)

	for {
		select {
		case msg, ok := <-wc.send:
			if !ok {
				wc.writeMessageBuf(websocket.CloseMessage, []byte{})
				return
			}

			evt, evtOk := msg.(*model.WebSocketEvent)

			skipSend := false
			if len(wc.send) >= sendSlowWarn {
				// When the pump starts to get slow we'll drop non-critical messages
				switch msg.EventType() {
				case model.WEBSOCKET_EVENT_TYPING,
					model.WEBSOCKET_EVENT_STATUS_CHANGE,
					model.WEBSOCKET_EVENT_CHANNEL_VIEWED:
					mlog.Warn(
						"websocket.slow: dropping message",
						mlog.String("user_id", wc.UserId),
						mlog.String("type", msg.EventType()),
						mlog.String("channel_id", evt.GetBroadcast().ChannelId),
					)
					skipSend = true
				}
			}

			if skipSend {
				continue
			}

			buf.Reset()
			var err error
			if evtOk {
				evt = evt.SetSequence(wc.Sequence)
				err = evt.Encode(enc)
				wc.Sequence++
			} else {
				err = enc.Encode(msg)
			}
			if err != nil {
				mlog.Warn("Error in encoding websocket message", mlog.Err(err))
				continue
			}

			if len(wc.send) >= sendFullWarn {
				logData := []mlog.Field{
					mlog.String("user_id", wc.UserId),
					mlog.String("type", msg.EventType()),
					mlog.Int("size", buf.Len()),
				}
				if evtOk {
					logData = append(logData, mlog.String("channel_id", evt.GetBroadcast().ChannelId))
				}

				mlog.Warn("websocket.full", logData...)
			}

			if *wc.App.srv.Config().ServiceSettings.EnableReliableWebSockets &&
				evtOk {
				wc.addToDeadQueue(evt)
			}

			if err := wc.writeMessageBuf(websocket.TextMessage, buf.Bytes()); err != nil {
				wc.logSocketErr("websocket.send", err)
				return
			}

			if wc.App.Metrics() != nil {
				wc.App.Metrics().IncrementWebSocketBroadcast(msg.EventType())
			}
		case <-ticker.C:
			if err := wc.writeMessageBuf(websocket.PingMessage, []byte{}); err != nil {
				wc.logSocketErr("websocket.ticker", err)
				return
			}

		case <-wc.endWritePump:
			return

		case <-authTicker.C:
			if wc.GetSessionToken() == "" {
				mlog.Debug("websocket.authTicker: did not authenticate", mlog.Any("ip_address", wc.WebSocket.RemoteAddr()))
				return
			}
			authTicker.Stop()
		}
	}
}

// writeMessageBuf is a helper utility that wraps the write to the socket
// along with setting the write deadline.
func (wc *WebConn) writeMessageBuf(msgType int, data []byte) error {
	wc.WebSocket.SetWriteDeadline(time.Now().Add(writeWaitTime))
	return wc.WebSocket.WriteMessage(msgType, data)
}

func (wc *WebConn) writeMessage(msg *model.WebSocketEvent) error {
	// We don't use the encoder from the write pump because it's unwieldy to pass encoders
	// around, and this is only called during initialization of the webConn.
	var buf bytes.Buffer
	err := msg.Encode(json.NewEncoder(&buf))
	if err != nil {
		mlog.Warn("Error in encoding websocket message", mlog.Err(err))
		return nil
	}
	wc.Sequence++

	return wc.writeMessageBuf(websocket.TextMessage, buf.Bytes())
}

// addToDeadQueue appends a message to the dead queue.
func (wc *WebConn) addToDeadQueue(msg *model.WebSocketEvent) {
	wc.deadQueue[wc.deadQueuePointer] = msg
	wc.deadQueuePointer = (wc.deadQueuePointer + 1) % deadQueueSize
}

// hasMsgLoss indicates whether the next wanted sequence is right after
// the latest element in the dead queue, which would mean there is no message loss.
func (wc *WebConn) hasMsgLoss() bool {
	var index int
	if wc.deadQueuePointer == 0 {
		if wc.deadQueue[deadQueueSize-1] == nil {
			return false // No msg written
		}
		index = deadQueueSize - 1
	} else {
		index = wc.deadQueuePointer - 1
	}

	if wc.deadQueue[index].GetSequence() == wc.Sequence-1 {
		return false
	}
	return true
}

// isInDeadQueue checks whether a given sequence number is in the dead queue or not.
// And if it is, it returns that index.
func (wc *WebConn) isInDeadQueue(seq int64) (bool, int) {
	// Can be optimized to traverse backwards from deadQueuePointer
	// Hopefully, traversing 128 elements is not too much overhead.
	for i := 0; i < deadQueueSize; i++ {
		elem := wc.deadQueue[i]
		if elem == nil {
			return false, 0
		}

		if elem.GetSequence() == seq {
			return true, i
		}
	}
	return false, 0
}

func (wc *WebConn) clearDeadQueue() {
	for i := 0; i < deadQueueSize; i++ {
		if wc.deadQueue[i] == nil {
			return
		}
		wc.deadQueue[i] = nil
	}
	wc.deadQueuePointer = 0
}

// drainDeadQueue will write all messages from a given index to the socket.
// It is called with the assumption that the item with wc.Sequence is present
// in it, because otherwise it would have been cleared from WebConn.
func (wc *WebConn) drainDeadQueue(index int) error {
	if wc.deadQueue[0] == nil {
		// Empty queue
		return nil
	}

	// This means pointer hasn't rolled over.
	if wc.deadQueue[wc.deadQueuePointer] == nil {
		// Clear till the end of queue.
		for i := index; i < wc.deadQueuePointer; i++ {
			if err := wc.writeMessage(wc.deadQueue[i]); err != nil {
				return err
			}
		}
		return nil
	}

	// We go on until next sequence number is smaller than previous one.
	// Which means it has rolled over.
	currPtr := index
	for {
		if err := wc.writeMessage(wc.deadQueue[currPtr]); err != nil {
			return err
		}
		oldSeq := wc.deadQueue[currPtr].GetSequence() // TODO: possibly move this
		currPtr = (currPtr + 1) % deadQueueSize       // to for loop condition
		newSeq := wc.deadQueue[currPtr].GetSequence()
		if oldSeq > newSeq {
			break
		}
	}
	return nil
}

// InvalidateCache resets all internal data of the WebConn.
func (wc *WebConn) InvalidateCache() {
	wc.allChannelMembers = nil
	wc.lastAllChannelMembersTime = 0
	wc.SetSession(nil)
	wc.SetSessionExpiresAt(0)
}

// IsAuthenticated returns whether the given WebConn is authenticated or not.
func (wc *WebConn) IsAuthenticated() bool {
	// Check the expiry to see if we need to check for a new session
	if wc.GetSessionExpiresAt() < model.GetMillis() {
		if wc.GetSessionToken() == "" {
			return false
		}

		session, err := wc.App.GetSession(wc.GetSessionToken())
		if err != nil {
			if err.StatusCode >= http.StatusBadRequest && err.StatusCode < http.StatusInternalServerError {
				mlog.Debug("Invalid session.", mlog.Err(err))
			} else {
				mlog.Error("Could not get session", mlog.String("session_token", wc.GetSessionToken()), mlog.Err(err))
			}

			wc.SetSessionToken("")
			wc.SetSession(nil)
			wc.SetSessionExpiresAt(0)
			return false
		}

		wc.SetSession(session)
		wc.SetSessionExpiresAt(session.ExpiresAt)
	}

	return true
}

func (wc *WebConn) createHelloMessage() *model.WebSocketEvent {
	msg := model.NewWebSocketEvent(model.WEBSOCKET_EVENT_HELLO, "", "", wc.UserId, nil)
	msg.Add("server_version", fmt.Sprintf("%v.%v.%v.%v", model.CurrentVersion,
		model.BuildNumber,
		wc.App.ClientConfigHash(),
		wc.App.Srv().License() != nil))
	msg.Add("connection_id", wc.connectionID.Load())
	return msg
}

func (wc *WebConn) shouldSendEventToGuest(msg *model.WebSocketEvent) bool {
	var userID string
	var canSee bool

	switch msg.EventType() {
	case model.WEBSOCKET_EVENT_USER_UPDATED:
		user, ok := msg.GetData()["user"].(*model.User)
		if !ok {
			mlog.Debug("webhub.shouldSendEvent: user not found in message", mlog.Any("user", msg.GetData()["user"]))
			return false
		}
		userID = user.Id
	case model.WEBSOCKET_EVENT_NEW_USER:
		userID = msg.GetData()["user_id"].(string)
	default:
		return true
	}

	canSee, err := wc.App.UserCanSeeOtherUser(wc.UserId, userID)
	if err != nil {
		mlog.Error("webhub.shouldSendEvent.", mlog.Err(err))
		return false
	}

	return canSee
}

// shouldSendEvent returns whether the message should be sent or not.
func (wc *WebConn) shouldSendEvent(msg *model.WebSocketEvent) bool {
	// IMPORTANT: Do not send event if WebConn does not have a session
	if !wc.IsAuthenticated() {
		return false
	}

	// If the event contains sanitized data, only send to users that don't have permission to
	// see sensitive data. Prevents admin clients from receiving events with bad data
	var hasReadPrivateDataPermission *bool
	if msg.GetBroadcast().ContainsSanitizedData {
		hasReadPrivateDataPermission = model.NewBool(wc.App.RolesGrantPermission(wc.GetSession().GetUserRoles(), model.PERMISSION_MANAGE_SYSTEM.Id))

		if *hasReadPrivateDataPermission {
			return false
		}
	}

	// If the event contains sensitive data, only send to users with permission to see it
	if msg.GetBroadcast().ContainsSensitiveData {
		if hasReadPrivateDataPermission == nil {
			hasReadPrivateDataPermission = model.NewBool(wc.App.RolesGrantPermission(wc.GetSession().GetUserRoles(), model.PERMISSION_MANAGE_SYSTEM.Id))
		}

		if !*hasReadPrivateDataPermission {
			return false
		}
	}

	// If the event is destined to a specific user
	if msg.GetBroadcast().UserId != "" {
		return wc.UserId == msg.GetBroadcast().UserId
	}

	// if the user is omitted don't send the message
	if len(msg.GetBroadcast().OmitUsers) > 0 {
		if _, ok := msg.GetBroadcast().OmitUsers[wc.UserId]; ok {
			return false
		}
	}

	// Only report events to users who are in the channel for the event
	if msg.GetBroadcast().ChannelId != "" {
		if model.GetMillis()-wc.lastAllChannelMembersTime > webConnMemberCacheTime {
			wc.allChannelMembers = nil
			wc.lastAllChannelMembersTime = 0
		}

		if wc.allChannelMembers == nil {
			result, err := wc.App.Srv().Store.Channel().GetAllChannelMembersForUser(wc.UserId, true, false)
			if err != nil {
				mlog.Error("webhub.shouldSendEvent.", mlog.Err(err))
				return false
			}
			wc.allChannelMembers = result
			wc.lastAllChannelMembersTime = model.GetMillis()
		}

		if _, ok := wc.allChannelMembers[msg.GetBroadcast().ChannelId]; ok {
			return true
		}
		return false
	}

	// Only report events to users who are in the team for the event
	if msg.GetBroadcast().TeamId != "" {
		return wc.isMemberOfTeam(msg.GetBroadcast().TeamId)
	}

	if wc.GetSession().Props[model.SESSION_PROP_IS_GUEST] == "true" {
		return wc.shouldSendEventToGuest(msg)
	}

	return true
}

// IsMemberOfTeam returns whether the user of the WebConn
// is a member of the given teamID or not.
func (wc *WebConn) isMemberOfTeam(teamID string) bool {
	currentSession := wc.GetSession()

	if currentSession == nil || currentSession.Token == "" {
		session, err := wc.App.GetSession(wc.GetSessionToken())
		if err != nil {
			if err.StatusCode >= http.StatusBadRequest && err.StatusCode < http.StatusInternalServerError {
				mlog.Debug("Invalid session.", mlog.Err(err))
			} else {
				mlog.Error("Could not get session", mlog.String("session_token", wc.GetSessionToken()), mlog.Err(err))
			}
			return false
		}
		wc.SetSession(session)
		currentSession = session
	}

	return currentSession.GetTeamByTeamId(teamID) != nil
}

func (wc *WebConn) logSocketErr(source string, err error) {
	// browsers will appear as CloseNoStatusReceived
	if websocket.IsCloseError(err, websocket.CloseNormalClosure, websocket.CloseNoStatusReceived) {
		mlog.Debug(source+": client side closed socket", mlog.String("user_id", wc.UserId))
	} else {
		mlog.Debug(source+": closing websocket", mlog.String("user_id", wc.UserId), mlog.Err(err))
	}
}<|MERGE_RESOLUTION|>--- conflicted
+++ resolved
@@ -140,25 +140,14 @@
 		})
 	}
 
-<<<<<<< HEAD
-	if a.srv.Config().FeatureFlags.WebSocketDelay {
-		// Disable TCP_NO_DELAY for higher throughput
-		tcpConn, ok := cfg.WebSocket.UnderlyingConn().(*net.TCPConn)
-		if ok {
-			err := tcpConn.SetNoDelay(false)
-			if err != nil {
-				mlog.Warn("Error in setting NoDelay socket opts", mlog.Err(err))
-			}
-=======
 	// Disable TCP_NO_DELAY for higher throughput
 	// Unfortunately, it doesn't work for tls.Conn,
 	// and currently, the API doesn't expose the underlying TCP conn.
-	tcpConn, ok := ws.UnderlyingConn().(*net.TCPConn)
+	tcpConn, ok := cfg.WebSocket.UnderlyingConn().(*net.TCPConn)
 	if ok {
 		err := tcpConn.SetNoDelay(false)
 		if err != nil {
 			mlog.Warn("Error in setting NoDelay socket opts", mlog.Err(err))
->>>>>>> 4295a1f5
 		}
 	}
 
