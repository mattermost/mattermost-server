--- conflicted
+++ resolved
@@ -59,10 +59,9 @@
 // NewWebHub creates a new Hub.
 func (a *App) NewWebHub() *Hub {
 	return &Hub{
-<<<<<<< HEAD
 		app:             a,
-		register:        make(chan *WebConn, 1),
-		unregister:      make(chan *WebConn, 1),
+		register:        make(chan *WebConn),
+		unregister:      make(chan *WebConn),
 		broadcast:       make(chan *model.WebSocketEvent, broadcastQueueSize),
 		stop:            make(chan struct{}),
 		didStop:         make(chan struct{}),
@@ -70,17 +69,6 @@
 		activity:        make(chan *webConnActivityMessage),
 		directMsg:       make(chan *webConnDirectMessage),
 		checkRegistered: make(chan *webConnSessionMessage),
-=======
-		app:            a,
-		register:       make(chan *WebConn),
-		unregister:     make(chan *WebConn),
-		broadcast:      make(chan *model.WebSocketEvent, broadcastQueueSize),
-		stop:           make(chan struct{}),
-		didStop:        make(chan struct{}),
-		invalidateUser: make(chan string),
-		activity:       make(chan *webConnActivityMessage),
-		directMsg:      make(chan *webConnDirectMessage),
->>>>>>> 744ec281
 	}
 }
 
