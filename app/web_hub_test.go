--- conflicted
+++ resolved
@@ -110,7 +110,6 @@
 	}
 }
 
-<<<<<<< HEAD
 func TestHubConnIndex(t *testing.T) {
 	th := Setup(t).InitBasic()
 	defer th.TearDown()
@@ -228,7 +227,8 @@
 			connIndex.Remove(wc2)
 		}
 	})
-=======
+}
+
 func TestHubIsRegistered(t *testing.T) {
 	th := Setup(t).InitBasic()
 	defer th.TearDown()
@@ -255,5 +255,4 @@
 	})
 	require.Nil(t, appErr)
 	assert.False(t, th.App.SessionIsRegistered(*session4))
->>>>>>> f52211af
 }