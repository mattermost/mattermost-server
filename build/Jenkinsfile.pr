#!/usr/bin/env groovy

@Library('shared-pipelines') _
import org.mattermost.Utils
import java.util.*;
def utils = new org.mattermost.Utils()
def rnd = UUID.randomUUID().toString()

pipeline {
	agent {
		label 'default-mm-builder'
	}

	options {
		buildDiscarder(logRotator(numToKeepStr: '3'))
		timeout(time: 1, unit: 'HOURS')
	}

	environment {
		COMPOSE_PROJECT_NAME="${rnd}-${env.BUILD_NUMBER}"
	}

	stages {
		stage('Setup') {
			steps {
				script {
					utils.stopOldBuilds()
				}
				cleanWs notFailBuild: true
				sh """
					mkdir -p src/github.com/mattermost/mattermost-server
					mkdir -p src/github.com/mattermost/mattermost-webapp
					mkdir -p src/github.com/mattermost/enterprise
				"""
				dir('src/github.com/mattermost/mattermost-server') {
					checkout scm
				}
				dir('src/github.com/mattermost/mattermost-webapp') {
					checkout changelog: false, poll: false, scm: [$class: 'GitSCM', branches: [[name: '*/master']], doGenerateSubmoduleConfigurations: false, extensions: [], submoduleCfg: [], userRemoteConfigs: [[credentialsId: '310159d3-f7c5-4f5d-bfa1-151e3ef2db57', url: 'https://github.com/mattermost/mattermost-webapp.git']]]
				}
				dir('src/github.com/mattermost/enterprise') {
					checkout changelog: false, poll: false, scm: [$class: 'GitSCM', branches: [[name: '*/master']], doGenerateSubmoduleConfigurations: false, extensions: [], submoduleCfg: [], userRemoteConfigs: [[credentialsId: '310159d3-f7c5-4f5d-bfa1-151e3ef2db57', url: 'https://github.com/mattermost/enterprise.git']]]
				}
				dir('src/github.com/mattermost/enterprise') {
					ansiColor('xterm') {
						sh """
							#!/bin/bash -ex
							git checkout $env.BRANCH_NAME || git checkout $env.CHANGE_BRANCH || git checkout $env.GIT_BRANCH || git checkout $env.CHANGE_TARGET || git checkout master || echo 1
							export EE_GIT_COMMIT=\$(git rev-parse HEAD)

							echo EE Commit: \${EE_GIT_COMMIT}
						"""
					}
				}
				dir('src/github.com/mattermost/mattermost-webapp') {
					withDockerContainer(args: '', image: 'mattermost/mattermost-build-webapp:oct-2-2018') {
						ansiColor('xterm') {
							sh """
								#!/bin/bash -ex
								git checkout $env.BRANCH_NAME || git checkout $env.CHANGE_BRANCH || git checkout $env.GIT_BRANCH || git checkout $env.CHANGE_TARGET || git checkout master
								rm -rf ./dist
								export WEBAPP_GIT_COMMIT=\$(git rev-parse HEAD)

								echo Webapp Commit: \${WEBAPP_GIT_COMMIT}

								curl -f -o ./dist.tar.gz https://pr-builds.mattermost.com/mattermost-webapp/commit/\${WEBAPP_GIT_COMMIT}/mattermost-webapp.tar.gz && mkdir ./dist && tar -xvf ./dist.tar.gz -C ./dist --strip-components=1 || make node_modules test build
							"""
						}
					}
				}
			}
		}

		stage('Check i18n') {
			environment {
				GOPATH = "/go"
				GOBIN = "/go/src/github.com/mattermost/mattermost-server/bin"
			}

			steps {
				withDockerContainer(args: '-u root --privileged -v ${WORKSPACE}/src:/go/src/', image: 'mattermost/mattermost-build-server:20200322_golang-1.14.1') {
					ansiColor('xterm') {
						sh """
							cd /go/src/github.com/mattermost/mattermost-server
							cp i18n/en.json /tmp/en.json
							make i18n-extract
							diff /tmp/en.json i18n/en.json
						"""
					}
				}
			}
		}

		stage('Build') {
			environment {
				GOPATH = "/go"
				GOBIN = "/go/src/github.com/mattermost/mattermost-server/bin"
			}

			steps {
				withDockerContainer(args: '-u root --privileged -v ${WORKSPACE}/src:/go/src/', image: 'mattermost/mattermost-build-server:20200322_golang-1.14.1') {
					ansiColor('xterm') {
						sh """
							cd /go/src/github.com/mattermost/mattermost-server
							echo "Installing golangci-lint"
							curl -sfL https://raw.githubusercontent.com/golangci/golangci-lint/master/install.sh| sh -s -- -b /usr/local/bin v1.23.6 # Keep this in sync with .circleci/config.yml
							echo "Installing mattermost-govet"
							GO111MODULE=off go get -u github.com/mattermost/mattermost-govet
							export PATH=$PATH:$GOBIN
							make config-reset
							make check-style BUILD_NUMBER='${BRANCH_NAME}-${BUILD_NUMBER}' MM_NO_ENTERPRISE_LINT=true
							make build BUILD_NUMBER='${BRANCH_NAME}-${BUILD_NUMBER}'
							make package BUILD_NUMBER='${BRANCH_NAME}-${BUILD_NUMBER}'
						"""
					}
				}
			}
		}

		stage('Push to S3') {
			stages {
				stage('Pull request') {
					when {
						allOf {
							expression { env.CHANGE_ID != null }
							expression { env.CHANGE_TARGET != null }
						}
					}
					steps {
						dir('src/github.com/mattermost/mattermost-server/dist') {
							step([$class: 'S3BucketPublisher', dontWaitForConcurrentBuildCompletion: false, entries: [[
								bucket: "pr-builds.mattermost.com/mattermost-server/${CHANGE_ID}",
								excludedFile: '',
								flatten: true,
								gzipFiles: false,
								keepForever: false,
								managedArtifacts: false,
								noUploadOnFailure: true,
								selectedRegion: 'us-east-1',
								showDirectlyInBrowser: false,
								sourceFile: '*.tar.gz',
								storageClass: 'STANDARD',
								uploadFromSlave: false,
								useServerSideEncryption: false,
								userMetadata: [[key: 'Cache-Control', value: 'no-cache']]
							], [
								bucket: "pr-builds.mattermost.com/mattermost-server/${CHANGE_BRANCH}",
								excludedFile: '',
								flatten: true,
								gzipFiles: false,
								keepForever: false,
								managedArtifacts: false,
								noUploadOnFailure: true,
								selectedRegion: 'us-east-1',
								showDirectlyInBrowser: false,
								sourceFile: '*.tar.gz',
								storageClass: 'STANDARD',
								uploadFromSlave: false,
								useServerSideEncryption: false,
								userMetadata: [[key: 'Cache-Control', value: 'no-cache']]
							]], profileName: 'Releases', userMetadAta: []])
						}
					}
				}
				stage('Branch') {
					when {
						expression { env.CHANGE_ID == null }
					}
					steps {
						dir('src/github.com/mattermost/mattermost-server/dist') {
							step([$class: 'S3BucketPublisher', dontWaitForConcurrentBuildCompletion: false, entries: [[
								bucket: "pr-builds.mattermost.com/mattermost-server/${BRANCH_NAME}",
								excludedFile: '',
								flatten: true,
								gzipFiles: false,
								keepForever: false,
								managedArtifacts: false,
								noUploadOnFailure: true,
								selectedRegion: 'us-east-1',
								showDirectlyInBrowser: false,
								sourceFile: '*.tar.gz',
								storageClass: 'STANDARD',
								uploadFromSlave: false,
								useServerSideEncryption: false,
								userMetadata: [[key: 'Cache-Control', value: 'no-cache']]
							]], profileName: 'Releases', userMetadAta: []])
						}
					}
				}
			}
		}

		stage('Clean checkout') {
			when {
				expression { env.CHANGE_ID != null }
			}
			// We need to perform a clean checkout here to ge the original git commit hash from the PR
			// Jenkins now merges master in top of the PR and this generate a new git hash
			// We need to do that to build the docker image based on the original git commit and then this will be used by
			// mattermod to update the test server.
			steps {
				sh """
					mkdir -p /tmp/mattermost-server
				"""
				dir('/tmp/mattermost-server') {
					checkout([$class: 'GitSCM', branches: [[name: 'FETCH_HEAD']],
						doGenerateSubmoduleConfigurations: false, extensions: [],
						submoduleCfg: [], userRemoteConfigs:  [
						[refspec: "+refs/pull/${CHANGE_ID}/head:refs/remotes/origin/PR-${CHANGE_ID}",
						credentialsId: "310159d3-f7c5-4f5d-bfa1-151e3ef2db57",url: "https://github.com/mattermost/mattermost-server.git"]]])
					sh 'git rev-parse --short HEAD'
				}
			}
		}

		stage('Build Docker Image') {
			environment {
				GIT_COMMIT_SHORT = sh(
					script: "cd /tmp/mattermost-server && printf \$(git rev-parse --short HEAD)",
					returnStdout: true
				)
			}
			when {
				expression { env.CHANGE_ID != null }
			}
			steps {
				dir('src/github.com/mattermost/mattermost-server') {
					withCredentials([usernamePassword(credentialsId: 'matterbuild-docker-hub', usernameVariable: 'DOCKER_USER', passwordVariable: 'DOCKER_PASS')]) {
						sh 'docker login --username ${DOCKER_USER} --password ${DOCKER_PASS}'
						sh """
							docker build --no-cache --build-arg MM_PACKAGE=https://pr-builds.mattermost.com/mattermost-server/${CHANGE_ID}/mattermost-enterprise-linux-amd64.tar.gz -t mattermost/mattermost-enterprise-edition:${GIT_COMMIT_SHORT} build
							docker push mattermost/mattermost-enterprise-edition:${GIT_COMMIT_SHORT}
							docker logout
						"""
					}
				}
			}
		}

<<<<<<< HEAD
		stage('Test') {
			failFast true

			parallel {
				stage('Test-Mysql') {
					environment {
						COMPOSE_PROJECT_NAME="${UUID.randomUUID()}-${env.BUILD_NUMBER}"
						GOPATH = "/go"
						GOBIN = "/go/src/github.com/mattermost/mattermost-server/bin"
						TEST_DATABASE_MYSQL_DSN = "mmuser:mostest@tcp(mysql:3306)/mattermost_test?charset=utf8mb4,utf8\u0026readTimeout=30s\u0026writeTimeout=30s"
						TEST_DATABASE_POSTGRESQL_DSN = "postgres://mmuser:mostest@postgres:5432/mattermost_test?sslmode=disable&connect_timeout=10"
						TEST_DATABASE_MYSQL_ROOT_PASSWD = "mostest"
						MM_SQLSETTINGS_DRIVERNAME = "mysql"
						MM_SQLSETTINGS_DATASOURCE = "mmuser:mostest@tcp(mysql:3306)/mattermost_test?charset=utf8mb4,utf8"
						CI_INBUCKET_HOST = "inbucket"
						CI_MINIO_HOST = "minio"
						CI_INBUCKET_PORT = "10080"
						CI_MINIO_PORT = "9000"
						CI_INBUCKET_SMTP_PORT = "10025"
						CI_LDAP_HOST = "openldap"
						IS_CI = true
						MM_EMAILSETTINGS_SMTPSERVER = "inbucket"
						MM_EMAILSETTINGS_SMTPPORT = "10025"
						MM_ELASTICSEARCHSETTINGS_CONNECTIONURL = "http://elasticsearch:9200"
						LDAP_DATA = "test"
=======
		stage('Test-Mysql') {
			environment {
				GOPATH = "/go"
				GOBIN = "/go/src/github.com/mattermost/mattermost-server/bin"
				TEST_DATABASE_MYSQL_DSN = "mmuser:mostest@tcp(mysql:3306)/mattermost_test?charset=utf8mb4,utf8\u0026readTimeout=30s\u0026writeTimeout=30s"
				TEST_DATABASE_POSTGRESQL_DSN = "postgres://mmuser:mostest@postgres:5432/mattermost_test?sslmode=disable&connect_timeout=10"
				TEST_DATABASE_MYSQL_ROOT_PASSWD = "mostest"
				MM_SQLSETTINGS_DRIVERNAME = "mysql"
				MM_SQLSETTINGS_DATASOURCE = "mmuser:mostest@tcp(mysql:3306)/mattermost_test?charset=utf8mb4,utf8"
				CI_INBUCKET_HOST = "inbucket"
				CI_MINIO_HOST = "minio"
				CI_INBUCKET_PORT = "10080"
				CI_MINIO_PORT = "9000"
				CI_INBUCKET_SMTP_PORT = "10025"
				CI_LDAP_HOST = "openldap"
				IS_CI = true
				MM_EMAILSETTINGS_SMTPSERVER = "inbucket"
				MM_EMAILSETTINGS_SMTPPORT = "10025"
				MM_ELASTICSEARCHSETTINGS_CONNECTIONURL = "http://elasticsearch:9200"
				LDAP_DATA = "test"
			}

			steps {
				dir('src/github.com/mattermost/mattermost-server/build') {
					ansiColor('xterm') {
						sh """
						/usr/local/bin/docker-compose --no-ansi run --rm start_dependencies
						/usr/local/bin/docker-compose --no-ansi ps
						cat ../tests/${LDAP_DATA}-data.ldif | /usr/local/bin/docker-compose --no-ansi exec -T openldap bash -c 'ldapadd -x -D "cn=admin,dc=mm,dc=test,dc=com" -w mostest';
						"""
					}
				}

				dir('src/github.com/mattermost/mattermost-server') {
					ansiColor('xterm') {
						sh """
						echo "Creating databases"
						/usr/local/bin/docker-compose --no-ansi -f build/docker-compose.yml  exec -T postgres sh -c 'exec echo "CREATE DATABASE migrated; CREATE DATABASE latest;" | exec psql -U mmuser mattermost_test'
						echo "Importing postgres dump from version 5.0"
						/usr/local/bin/docker-compose --no-ansi -f build/docker-compose.yml  exec -T postgres psql -U mmuser -d migrated < \$(pwd)/scripts/mattermost-postgresql-5.0.sql
						"""
					}
				}

				withDockerContainer(args: "-u root --privileged --net ${COMPOSE_PROJECT_NAME}_mm-test -v ${WORKSPACE}/src:/go/src/", image: 'mattermost/mattermost-build-server:20200322_golang-1.14.1') {
					ansiColor('xterm') {
						sh """
							cd /go/src/github.com/mattermost/mattermost-server
							echo "Setting up config for db migration"
							export MM_SQLSETTINGS_DATASOURCE=\"postgres://mmuser:mostest@postgres:5432/migrated?sslmode=disable&connect_timeout=10\"
							export MM_SQLSETTINGS_DRIVERNAME=\"postgres\"
							make ARGS="config get SqlSettings.DataSource" run-cli
							echo "Running the migration"
							make ARGS="version" run-cli

							echo "Setting up config for fresh db setup"
							export MM_SQLSETTINGS_DATASOURCE=\"postgres://mmuser:mostest@postgres:5432/latest?sslmode=disable&connect_timeout=10\"
							make ARGS="config get SqlSettings.DataSource" run-cli

							echo "Setting up fresh db"
							make ARGS="version" run-cli
						"""
					}
				}


				dir('src/github.com/mattermost/mattermost-server') {
					ansiColor('xterm') {
						sh """
						echo "Generating dump"
						/usr/local/bin/docker-compose --no-ansi -f build/docker-compose.yml  exec -T postgres pg_dump --schema-only -d migrated -U mmuser > migrated.sql
						/usr/local/bin/docker-compose --no-ansi -f build/docker-compose.yml  exec -T postgres pg_dump --schema-only -d latest -U mmuser > latest.sql

						echo "Removing databases created for db comparison"
						/usr/local/bin/docker-compose --no-ansi -f build/docker-compose.yml  exec -T postgres sh -c \'exec echo \"DROP DATABASE migrated; DROP DATABASE latest;\" | exec psql -U mmuser mattermost_test\'

						echo "Generating diff"
						set +e
						diff migrated.sql latest.sql > diff.txt
						set -e
						export diffErrorCode=\$?

						if [ \$diffErrorCode -eq 0 ]; then echo \"Both schemas are same\";else cat diff.txt; fi

						exit \$diffErrorCode
						"""
					}
				}

				dir('src/github.com/mattermost/mattermost-server') {
					ansiColor('xterm') {
						sh """
						echo "Creating databases"
						/usr/local/bin/docker-compose --no-ansi -f build/docker-compose.yml  exec -T mysql mysql -uroot -pmostest -e \"CREATE DATABASE migrated; CREATE DATABASE latest; GRANT ALL PRIVILEGES ON migrated.* TO mmuser; GRANT ALL PRIVILEGES ON latest.* TO mmuser\"
						echo "Importing mysql dump from version 5.0"
						/usr/local/bin/docker-compose --no-ansi -f build/docker-compose.yml  exec -T mysql mysql -D migrated -uroot -pmostest < \$(pwd)/scripts/mattermost-mysql-5.0.sql
						"""
					}
				}

				withDockerContainer(args: "-u root --privileged --net ${COMPOSE_PROJECT_NAME}_mm-test -v ${WORKSPACE}/src:/go/src/", image: 'mattermost/mattermost-build-server:20200322_golang-1.14.1') {
					ansiColor('xterm') {
						sh """
							cd /go/src/github.com/mattermost/mattermost-server
							echo "Setting up config for db migration"
							export MM_SQLSETTINGS_DATASOURCE=\"mmuser:mostest@tcp(mysql:3306)/migrated?charset=utf8mb4,utf8&readTimeout=30s&writeTimeout=30s\"
							export MM_SQLSETTINGS_DRIVERNAME=\"mysql\"
							make ARGS="config get SqlSettings.DataSource" run-cli
							echo "Running the migration"
							make ARGS="version" run-cli

							echo "Setting up config for fresh db setup"
							export MM_SQLSETTINGS_DATASOURCE=\"mmuser:mostest@tcp(mysql:3306)/latest?charset=utf8mb4,utf8&readTimeout=30s&writeTimeout=30s\"
							make ARGS="config get SqlSettings.DataSource" run-cli

							echo "Setting up fresh db"
							make ARGS="version" run-cli
						"""
					}
				}


				dir('src/github.com/mattermost/mattermost-server') {
					ansiColor('xterm') {
						sh """
						echo "Ignoring known MySQL mismatch: ChannelMembers.SchemeGuest"
						/usr/local/bin/docker-compose --no-ansi -f build/docker-compose.yml exec -T mysql mysql -D migrated -uroot -pmostest -e "ALTER TABLE ChannelMembers DROP COLUMN SchemeGuest;"
						/usr/local/bin/docker-compose --no-ansi -f build/docker-compose.yml exec -T mysql mysql -D latest -uroot -pmostest -e "ALTER TABLE ChannelMembers DROP COLUMN SchemeGuest;"

						echo "Generating dump"
						/usr/local/bin/docker-compose --no-ansi -f build/docker-compose.yml  exec -T mysql mysqldump --skip-opt --no-data --compact -u root -pmostest migrated > migrated.sql
						/usr/local/bin/docker-compose --no-ansi -f build/docker-compose.yml  exec -T mysql mysqldump --skip-opt --no-data --compact -u root -pmostest latest > latest.sql

						echo "Removing databases created for db comparison"
						/usr/local/bin/docker-compose --no-ansi -f build/docker-compose.yml  exec -T mysql mysql -uroot -pmostest -e \"DROP DATABASE migrated; DROP DATABASE latest\"

						echo "Generating diff"
						diff migrated.sql latest.sql > diff.txt
						export diffErrorCode=\$?

						if [ \$diffErrorCode -eq 0 ]; then echo \"Both schemas are same\";else cat diff.txt; fi

						exit \$diffErrorCode
						"""
					}
				}

				withDockerContainer(args: "-u root --privileged --net ${COMPOSE_PROJECT_NAME}_mm-test -v ${WORKSPACE}/src:/go/src/", image: 'mattermost/mattermost-build-server:20200322_golang-1.14.1') {
					ansiColor('xterm') {
						sh """
							cd /go/src/github.com/mattermost/mattermost-server

							mkdir -p client/plugins
							cat config/config.json

							make test-server BUILD_NUMBER='${BRANCH_NAME}-${BUILD_NUMBER}' TESTFLAGS= TESTFLAGSEE=
						"""
>>>>>>> 6fef02ed
					}

					steps {
						dir('src/github.com/mattermost/mattermost-server/build') {
							ansiColor('xterm') {
								sh """
								/usr/local/bin/docker-compose --no-ansi run --rm start_dependencies
								/usr/local/bin/docker-compose --no-ansi ps
								"""
							}
						}

						dir('src/github.com/mattermost/mattermost-server') {
							ansiColor('xterm') {
								sh """
								echo "Creating databases"
								/usr/local/bin/docker-compose --no-ansi -f build/docker-compose.yml  exec -T mysql mysql -uroot -pmostest -e \"CREATE DATABASE migrated; CREATE DATABASE latest; GRANT ALL PRIVILEGES ON migrated.* TO mmuser; GRANT ALL PRIVILEGES ON latest.* TO mmuser\"
								echo "Importing mysql dump from version 5.0"
								/usr/local/bin/docker-compose --no-ansi -f build/docker-compose.yml  exec -T mysql mysql -D migrated -uroot -pmostest < \$(pwd)/scripts/mattermost-mysql-5.0.sql
								"""
							}
						}

						withDockerContainer(args: "-u root --privileged --net ${COMPOSE_PROJECT_NAME}_mm-test -v ${WORKSPACE}/src:/go/src/", image: 'mattermost/mattermost-build-server:oct-18-2019') {
							ansiColor('xterm') {
								sh """
									cd /go/src/github.com/mattermost/mattermost-server
									echo "Setting up config for db migration"
									export MM_SQLSETTINGS_DATASOURCE=\"mmuser:mostest@tcp(mysql:3306)/migrated?charset=utf8mb4,utf8&readTimeout=30s&writeTimeout=30s\"
									export MM_SQLSETTINGS_DRIVERNAME=\"mysql\"
									make ARGS="config get SqlSettings.DataSource" run-cli
									echo "Running the migration"
									make ARGS="version" run-cli

									echo "Setting up config for fresh db setup"
									export MM_SQLSETTINGS_DATASOURCE=\"mmuser:mostest@tcp(mysql:3306)/latest?charset=utf8mb4,utf8&readTimeout=30s&writeTimeout=30s\"
									make ARGS="config get SqlSettings.DataSource" run-cli

									echo "Setting up fresh db"
									make ARGS="version" run-cli
								"""
							}
						}

<<<<<<< HEAD
=======
				withDockerContainer(args: "-u root --privileged --net ${COMPOSE_PROJECT_NAME}_mm-test -v ${WORKSPACE}/src:/go/src/", image: 'mattermost/mattermost-build-server:20200322_golang-1.14.1') {
					ansiColor('xterm') {
						sh """
							cd /go/src/github.com/mattermost/mattermost-server
							echo "Setting up config for db migration"
							export MM_SQLSETTINGS_DATASOURCE=\"postgres://mmuser:mostest@postgres:5432/migrated?sslmode=disable&connect_timeout=10\"
							export MM_SQLSETTINGS_DRIVERNAME=\"postgres\"
							make ARGS="config get SqlSettings.DataSource" run-cli
							echo "Running the migration"
							make ARGS="version" run-cli

							echo "Setting up config for fresh db setup"
							export MM_SQLSETTINGS_DATASOURCE=\"postgres://mmuser:mostest@postgres:5432/latest?sslmode=disable&connect_timeout=10\"
							make ARGS="config get SqlSettings.DataSource" run-cli

							echo "Setting up fresh db"
							make ARGS="version" run-cli
						"""
					}
				}
>>>>>>> 6fef02ed

						dir('src/github.com/mattermost/mattermost-server') {
							ansiColor('xterm') {
								sh """
								echo "Ignoring known MySQL mismatch: ChannelMembers.SchemeGuest"
								/usr/local/bin/docker-compose --no-ansi -f build/docker-compose.yml exec -T mysql mysql -D migrated -uroot -pmostest -e "ALTER TABLE ChannelMembers DROP COLUMN SchemeGuest;"
								/usr/local/bin/docker-compose --no-ansi -f build/docker-compose.yml exec -T mysql mysql -D latest -uroot -pmostest -e "ALTER TABLE ChannelMembers DROP COLUMN SchemeGuest;"

								echo "Generating dump"
								/usr/local/bin/docker-compose --no-ansi -f build/docker-compose.yml  exec -T mysql mysqldump --skip-opt --no-data --compact -u root -pmostest migrated > migrated.sql
								/usr/local/bin/docker-compose --no-ansi -f build/docker-compose.yml  exec -T mysql mysqldump --skip-opt --no-data --compact -u root -pmostest latest > latest.sql

								echo "Removing databases created for db comparison"
								/usr/local/bin/docker-compose --no-ansi -f build/docker-compose.yml  exec -T mysql mysql -uroot -pmostest -e \"DROP DATABASE migrated; DROP DATABASE latest\"

								echo "Generating diff"
								diff migrated.sql latest.sql > diff.txt
								export diffErrorCode=\$?

								if [ \$diffErrorCode -eq 0 ]; then echo \"Both schemas are same\";else cat diff.txt; fi

								exit \$diffErrorCode
								"""
							}
						}

						withDockerContainer(args: "-u root --privileged --net ${COMPOSE_PROJECT_NAME}_mm-test -v ${WORKSPACE}/src:/go/src/", image: 'mattermost/mattermost-build-server:oct-18-2019') {
							ansiColor('xterm') {
								sh """
									cd /go/src/github.com/mattermost/mattermost-server

									mkdir -p client/plugins
									cat config/config.json

									make test-server BUILD_NUMBER='${BRANCH_NAME}-${BUILD_NUMBER}' TESTFLAGS= TESTFLAGSEE=
								"""
							}
							withCredentials([string(credentialsId: 'CODECOV_TOKEN', variable: 'CODECOV')]) {
								sh '''
									cd /go/src/github.com/mattermost/mattermost-server
									curl -s https://codecov.io/bash | bash -s - -t $CODECOV || echo 'Codecov failed to upload'
								'''
							}
						}
					}
				}
<<<<<<< HEAD
				stage('Test-Postgres') {
					environment {
						COMPOSE_PROJECT_NAME="${UUID.randomUUID()}-${env.BUILD_NUMBER}"
						GOPATH = "/go"
						GOBIN = "/go/src/github.com/mattermost/mattermost-server/bin"
						TEST_DATABASE_MYSQL_DSN = "mmuser:mostest@tcp(mysql:3306)/mattermost_test?charset=utf8mb4,utf8\u0026readTimeout=30s\u0026writeTimeout=30s"
						TEST_DATABASE_POSTGRESQL_DSN = "postgres://mmuser:mostest@postgres:5432/mattermost_test?sslmode=disable&connect_timeout=10"
						TEST_DATABASE_MYSQL_ROOT_PASSWD = "mostest"
						MM_SQLSETTINGS_DRIVERNAME = "postgres"
						MM_SQLSETTINGS_DATASOURCE = "postgres://mmuser:mostest@postgres:5432/mattermost_test?sslmode=disable&connect_timeout=10"
						CI_INBUCKET_HOST = "inbucket"
						CI_MINIO_HOST = "minio"
						CI_INBUCKET_PORT = "10080"
						CI_MINIO_PORT = "9000"
						CI_INBUCKET_SMTP_PORT = "10025"
						CI_LDAP_HOST = "openldap"
						IS_CI = true
						MM_EMAILSETTINGS_SMTPSERVER = "inbucket"
						MM_EMAILSETTINGS_SMTPPORT = "10025"
						MM_ELASTICSEARCHSETTINGS_CONNECTIONURL = "http://elasticsearch:9200"
						LDAP_DATA = "test"
=======

				withDockerContainer(args: "-u root --privileged --net ${COMPOSE_PROJECT_NAME}_mm-test -v ${WORKSPACE}/src:/go/src/", image: 'mattermost/mattermost-build-server:20200322_golang-1.14.1') {
					ansiColor('xterm') {
						sh """
							cd /go/src/github.com/mattermost/mattermost-server
							echo "Setting up config for db migration"
							export MM_SQLSETTINGS_DATASOURCE=\"mmuser:mostest@tcp(mysql:3306)/migrated?charset=utf8mb4,utf8&readTimeout=30s&writeTimeout=30s\"
							export MM_SQLSETTINGS_DRIVERNAME=\"mysql\"
							make ARGS="config get SqlSettings.DataSource" run-cli
							echo "Running the migration"
							make ARGS="version" run-cli

							echo "Setting up config for fresh db setup"
							export MM_SQLSETTINGS_DATASOURCE=\"mmuser:mostest@tcp(mysql:3306)/latest?charset=utf8mb4,utf8&readTimeout=30s&writeTimeout=30s\"
							make ARGS="config get SqlSettings.DataSource" run-cli

							echo "Setting up fresh db"
							make ARGS="version" run-cli
						"""
>>>>>>> 6fef02ed
					}

					steps {
						ansiColor('xterm') {
							sh """
							cp -r ${WORKSPACE}/src ${WORKSPACE}/src-copy
							"""
						}

						dir('src/github.com/mattermost/mattermost-server/build') {
							ansiColor('xterm') {
								sh """
								/usr/local/bin/docker-compose --no-ansi run --rm start_dependencies
								/usr/local/bin/docker-compose --no-ansi ps
								"""
							}
						}

						dir('src/github.com/mattermost/mattermost-server') {
							ansiColor('xterm') {
								sh """
								echo "Creating databases"
								/usr/local/bin/docker-compose --no-ansi -f build/docker-compose.yml  exec -T postgres sh -c 'exec echo "CREATE DATABASE migrated; CREATE DATABASE latest;" | exec psql -U mmuser mattermost_test'
								echo "Importing postgres dump from version 5.0"
								/usr/local/bin/docker-compose --no-ansi -f build/docker-compose.yml  exec -T postgres psql -U mmuser -d migrated < \$(pwd)/scripts/mattermost-postgresql-5.0.sql
								"""
							}
						}

						withDockerContainer(args: "-u root --privileged --net ${COMPOSE_PROJECT_NAME}_mm-test -v ${WORKSPACE}/src-copy:/go/src/", image: 'mattermost/mattermost-build-server:oct-18-2019') {
							ansiColor('xterm') {
								sh """
									cd /go/src/github.com/mattermost/mattermost-server
									echo "Setting up config for db migration"
									export MM_SQLSETTINGS_DATASOURCE=\"postgres://mmuser:mostest@postgres:5432/migrated?sslmode=disable&connect_timeout=10\"
									export MM_SQLSETTINGS_DRIVERNAME=\"postgres\"
									make ARGS="config get SqlSettings.DataSource" run-cli
									echo "Running the migration"
									make ARGS="version" run-cli

									echo "Setting up config for fresh db setup"
									export MM_SQLSETTINGS_DATASOURCE=\"postgres://mmuser:mostest@postgres:5432/latest?sslmode=disable&connect_timeout=10\"
									make ARGS="config get SqlSettings.DataSource" run-cli

									echo "Setting up fresh db"
									make ARGS="version" run-cli
								"""
							}
						}

						dir('src/github.com/mattermost/mattermost-server') {
							ansiColor('xterm') {
								sh """
								echo "Generating dump"
								/usr/local/bin/docker-compose --no-ansi -f build/docker-compose.yml  exec -T postgres pg_dump --schema-only -d migrated -U mmuser > migrated.sql
								/usr/local/bin/docker-compose --no-ansi -f build/docker-compose.yml  exec -T postgres pg_dump --schema-only -d latest -U mmuser > latest.sql

								echo "Removing databases created for db comparison"
								/usr/local/bin/docker-compose --no-ansi -f build/docker-compose.yml  exec -T postgres sh -c \'exec echo \"DROP DATABASE migrated; DROP DATABASE latest;\" | exec psql -U mmuser mattermost_test\'

								echo "Generating diff"
								set +e
								diff migrated.sql latest.sql > diff.txt
								set -e
								export diffErrorCode=\$?

<<<<<<< HEAD
								if [ \$diffErrorCode -eq 0 ]; then echo \"Both schemas are same\";else cat diff.txt; fi
=======
				withDockerContainer(args: "-u root --privileged --net ${COMPOSE_PROJECT_NAME}_mm-test -v ${WORKSPACE}/src:/go/src/", image: 'mattermost/mattermost-build-server:20200322_golang-1.14.1') {
					ansiColor('xterm') {
						sh """
							cd /go/src/github.com/mattermost/mattermost-server
>>>>>>> 6fef02ed

								exit \$diffErrorCode
								"""
							}
						}

						withDockerContainer(args: "-u root --privileged --net ${COMPOSE_PROJECT_NAME}_mm-test -v ${WORKSPACE}/src-copy:/go/src/", image: 'mattermost/mattermost-build-server:oct-18-2019') {
							ansiColor('xterm') {
								sh """
									cd /go/src/github.com/mattermost/mattermost-server

									mkdir -p client/plugins
									cat config/config.json

									make test-server BUILD_NUMBER='${BRANCH_NAME}-${BUILD_NUMBER}' TESTFLAGS= TESTFLAGSEE=
								"""
							}
							withCredentials([string(credentialsId: 'CODECOV_TOKEN', variable: 'CODECOV')]) {
								sh '''
									cd /go/src/github.com/mattermost/mattermost-server
									curl -s https://codecov.io/bash | bash -s - -t $CODECOV || echo 'Codecov failed to upload'
								'''
							}
						}
					}
				}
			}
		}
	}

	post {
		always {
			dir('src/github.com/mattermost/mattermost-server') {
				junit allowEmptyResults: true, healthScaleFactor: 0.0, testResults: 'report*.xml'
				archiveArtifacts 'report*.xml'
			}
			dir('src/github.com/mattermost/mattermost-server/build') {
				ansiColor('xterm') {
					sh """
						# Capture docker logs
						docker-compose logs --tail="all" -t --no-color > docker-compose_logs
						docker ps -a --no-trunc > docker_ps
						docker stats -a --no-stream > docker_stats
						tar -czvf docker_logs.tar.gz docker-compose_logs docker_ps docker_stats

						docker-compose --no-ansi down -v
					"""
				}
				archiveArtifacts 'docker_logs.tar.gz'
			}
		}
		cleanup {
			cleanWs notFailBuild: true
		}
	}
}<|MERGE_RESOLUTION|>--- conflicted
+++ resolved
@@ -78,7 +78,7 @@
 			}
 
 			steps {
-				withDockerContainer(args: '-u root --privileged -v ${WORKSPACE}/src:/go/src/', image: 'mattermost/mattermost-build-server:20200322_golang-1.14.1') {
+				withDockerContainer(args: '-u root --privileged -v ${WORKSPACE}/src:/go/src/', image: 'mattermost/mattermost-build-server:sep-17-2019') {
 					ansiColor('xterm') {
 						sh """
 							cd /go/src/github.com/mattermost/mattermost-server
@@ -103,7 +103,7 @@
 						sh """
 							cd /go/src/github.com/mattermost/mattermost-server
 							echo "Installing golangci-lint"
-							curl -sfL https://raw.githubusercontent.com/golangci/golangci-lint/master/install.sh| sh -s -- -b /usr/local/bin v1.23.6 # Keep this in sync with .circleci/config.yml
+							curl -sfL https://raw.githubusercontent.com/golangci/golangci-lint/master/install.sh| sh -s -- -b /usr/local/bin v1.23.6 # Keep this in sync with .golangci.yml and .circleci/config.yml
 							echo "Installing mattermost-govet"
 							GO111MODULE=off go get -u github.com/mattermost/mattermost-govet
 							export PATH=$PATH:$GOBIN
@@ -237,7 +237,6 @@
 			}
 		}
 
-<<<<<<< HEAD
 		stage('Test') {
 			failFast true
 
@@ -263,165 +262,6 @@
 						MM_EMAILSETTINGS_SMTPPORT = "10025"
 						MM_ELASTICSEARCHSETTINGS_CONNECTIONURL = "http://elasticsearch:9200"
 						LDAP_DATA = "test"
-=======
-		stage('Test-Mysql') {
-			environment {
-				GOPATH = "/go"
-				GOBIN = "/go/src/github.com/mattermost/mattermost-server/bin"
-				TEST_DATABASE_MYSQL_DSN = "mmuser:mostest@tcp(mysql:3306)/mattermost_test?charset=utf8mb4,utf8\u0026readTimeout=30s\u0026writeTimeout=30s"
-				TEST_DATABASE_POSTGRESQL_DSN = "postgres://mmuser:mostest@postgres:5432/mattermost_test?sslmode=disable&connect_timeout=10"
-				TEST_DATABASE_MYSQL_ROOT_PASSWD = "mostest"
-				MM_SQLSETTINGS_DRIVERNAME = "mysql"
-				MM_SQLSETTINGS_DATASOURCE = "mmuser:mostest@tcp(mysql:3306)/mattermost_test?charset=utf8mb4,utf8"
-				CI_INBUCKET_HOST = "inbucket"
-				CI_MINIO_HOST = "minio"
-				CI_INBUCKET_PORT = "10080"
-				CI_MINIO_PORT = "9000"
-				CI_INBUCKET_SMTP_PORT = "10025"
-				CI_LDAP_HOST = "openldap"
-				IS_CI = true
-				MM_EMAILSETTINGS_SMTPSERVER = "inbucket"
-				MM_EMAILSETTINGS_SMTPPORT = "10025"
-				MM_ELASTICSEARCHSETTINGS_CONNECTIONURL = "http://elasticsearch:9200"
-				LDAP_DATA = "test"
-			}
-
-			steps {
-				dir('src/github.com/mattermost/mattermost-server/build') {
-					ansiColor('xterm') {
-						sh """
-						/usr/local/bin/docker-compose --no-ansi run --rm start_dependencies
-						/usr/local/bin/docker-compose --no-ansi ps
-						cat ../tests/${LDAP_DATA}-data.ldif | /usr/local/bin/docker-compose --no-ansi exec -T openldap bash -c 'ldapadd -x -D "cn=admin,dc=mm,dc=test,dc=com" -w mostest';
-						"""
-					}
-				}
-
-				dir('src/github.com/mattermost/mattermost-server') {
-					ansiColor('xterm') {
-						sh """
-						echo "Creating databases"
-						/usr/local/bin/docker-compose --no-ansi -f build/docker-compose.yml  exec -T postgres sh -c 'exec echo "CREATE DATABASE migrated; CREATE DATABASE latest;" | exec psql -U mmuser mattermost_test'
-						echo "Importing postgres dump from version 5.0"
-						/usr/local/bin/docker-compose --no-ansi -f build/docker-compose.yml  exec -T postgres psql -U mmuser -d migrated < \$(pwd)/scripts/mattermost-postgresql-5.0.sql
-						"""
-					}
-				}
-
-				withDockerContainer(args: "-u root --privileged --net ${COMPOSE_PROJECT_NAME}_mm-test -v ${WORKSPACE}/src:/go/src/", image: 'mattermost/mattermost-build-server:20200322_golang-1.14.1') {
-					ansiColor('xterm') {
-						sh """
-							cd /go/src/github.com/mattermost/mattermost-server
-							echo "Setting up config for db migration"
-							export MM_SQLSETTINGS_DATASOURCE=\"postgres://mmuser:mostest@postgres:5432/migrated?sslmode=disable&connect_timeout=10\"
-							export MM_SQLSETTINGS_DRIVERNAME=\"postgres\"
-							make ARGS="config get SqlSettings.DataSource" run-cli
-							echo "Running the migration"
-							make ARGS="version" run-cli
-
-							echo "Setting up config for fresh db setup"
-							export MM_SQLSETTINGS_DATASOURCE=\"postgres://mmuser:mostest@postgres:5432/latest?sslmode=disable&connect_timeout=10\"
-							make ARGS="config get SqlSettings.DataSource" run-cli
-
-							echo "Setting up fresh db"
-							make ARGS="version" run-cli
-						"""
-					}
-				}
-
-
-				dir('src/github.com/mattermost/mattermost-server') {
-					ansiColor('xterm') {
-						sh """
-						echo "Generating dump"
-						/usr/local/bin/docker-compose --no-ansi -f build/docker-compose.yml  exec -T postgres pg_dump --schema-only -d migrated -U mmuser > migrated.sql
-						/usr/local/bin/docker-compose --no-ansi -f build/docker-compose.yml  exec -T postgres pg_dump --schema-only -d latest -U mmuser > latest.sql
-
-						echo "Removing databases created for db comparison"
-						/usr/local/bin/docker-compose --no-ansi -f build/docker-compose.yml  exec -T postgres sh -c \'exec echo \"DROP DATABASE migrated; DROP DATABASE latest;\" | exec psql -U mmuser mattermost_test\'
-
-						echo "Generating diff"
-						set +e
-						diff migrated.sql latest.sql > diff.txt
-						set -e
-						export diffErrorCode=\$?
-
-						if [ \$diffErrorCode -eq 0 ]; then echo \"Both schemas are same\";else cat diff.txt; fi
-
-						exit \$diffErrorCode
-						"""
-					}
-				}
-
-				dir('src/github.com/mattermost/mattermost-server') {
-					ansiColor('xterm') {
-						sh """
-						echo "Creating databases"
-						/usr/local/bin/docker-compose --no-ansi -f build/docker-compose.yml  exec -T mysql mysql -uroot -pmostest -e \"CREATE DATABASE migrated; CREATE DATABASE latest; GRANT ALL PRIVILEGES ON migrated.* TO mmuser; GRANT ALL PRIVILEGES ON latest.* TO mmuser\"
-						echo "Importing mysql dump from version 5.0"
-						/usr/local/bin/docker-compose --no-ansi -f build/docker-compose.yml  exec -T mysql mysql -D migrated -uroot -pmostest < \$(pwd)/scripts/mattermost-mysql-5.0.sql
-						"""
-					}
-				}
-
-				withDockerContainer(args: "-u root --privileged --net ${COMPOSE_PROJECT_NAME}_mm-test -v ${WORKSPACE}/src:/go/src/", image: 'mattermost/mattermost-build-server:20200322_golang-1.14.1') {
-					ansiColor('xterm') {
-						sh """
-							cd /go/src/github.com/mattermost/mattermost-server
-							echo "Setting up config for db migration"
-							export MM_SQLSETTINGS_DATASOURCE=\"mmuser:mostest@tcp(mysql:3306)/migrated?charset=utf8mb4,utf8&readTimeout=30s&writeTimeout=30s\"
-							export MM_SQLSETTINGS_DRIVERNAME=\"mysql\"
-							make ARGS="config get SqlSettings.DataSource" run-cli
-							echo "Running the migration"
-							make ARGS="version" run-cli
-
-							echo "Setting up config for fresh db setup"
-							export MM_SQLSETTINGS_DATASOURCE=\"mmuser:mostest@tcp(mysql:3306)/latest?charset=utf8mb4,utf8&readTimeout=30s&writeTimeout=30s\"
-							make ARGS="config get SqlSettings.DataSource" run-cli
-
-							echo "Setting up fresh db"
-							make ARGS="version" run-cli
-						"""
-					}
-				}
-
-
-				dir('src/github.com/mattermost/mattermost-server') {
-					ansiColor('xterm') {
-						sh """
-						echo "Ignoring known MySQL mismatch: ChannelMembers.SchemeGuest"
-						/usr/local/bin/docker-compose --no-ansi -f build/docker-compose.yml exec -T mysql mysql -D migrated -uroot -pmostest -e "ALTER TABLE ChannelMembers DROP COLUMN SchemeGuest;"
-						/usr/local/bin/docker-compose --no-ansi -f build/docker-compose.yml exec -T mysql mysql -D latest -uroot -pmostest -e "ALTER TABLE ChannelMembers DROP COLUMN SchemeGuest;"
-
-						echo "Generating dump"
-						/usr/local/bin/docker-compose --no-ansi -f build/docker-compose.yml  exec -T mysql mysqldump --skip-opt --no-data --compact -u root -pmostest migrated > migrated.sql
-						/usr/local/bin/docker-compose --no-ansi -f build/docker-compose.yml  exec -T mysql mysqldump --skip-opt --no-data --compact -u root -pmostest latest > latest.sql
-
-						echo "Removing databases created for db comparison"
-						/usr/local/bin/docker-compose --no-ansi -f build/docker-compose.yml  exec -T mysql mysql -uroot -pmostest -e \"DROP DATABASE migrated; DROP DATABASE latest\"
-
-						echo "Generating diff"
-						diff migrated.sql latest.sql > diff.txt
-						export diffErrorCode=\$?
-
-						if [ \$diffErrorCode -eq 0 ]; then echo \"Both schemas are same\";else cat diff.txt; fi
-
-						exit \$diffErrorCode
-						"""
-					}
-				}
-
-				withDockerContainer(args: "-u root --privileged --net ${COMPOSE_PROJECT_NAME}_mm-test -v ${WORKSPACE}/src:/go/src/", image: 'mattermost/mattermost-build-server:20200322_golang-1.14.1') {
-					ansiColor('xterm') {
-						sh """
-							cd /go/src/github.com/mattermost/mattermost-server
-
-							mkdir -p client/plugins
-							cat config/config.json
-
-							make test-server BUILD_NUMBER='${BRANCH_NAME}-${BUILD_NUMBER}' TESTFLAGS= TESTFLAGSEE=
-						"""
->>>>>>> 6fef02ed
 					}
 
 					steps {
@@ -445,7 +285,7 @@
 							}
 						}
 
-						withDockerContainer(args: "-u root --privileged --net ${COMPOSE_PROJECT_NAME}_mm-test -v ${WORKSPACE}/src:/go/src/", image: 'mattermost/mattermost-build-server:oct-18-2019') {
+						withDockerContainer(args: "-u root --privileged --net ${COMPOSE_PROJECT_NAME}_mm-test -v ${WORKSPACE}/src:/go/src/", image: 'mattermost/mattermost-build-server:20200322_golang-1.14.1') {
 							ansiColor('xterm') {
 								sh """
 									cd /go/src/github.com/mattermost/mattermost-server
@@ -466,29 +306,6 @@
 							}
 						}
 
-<<<<<<< HEAD
-=======
-				withDockerContainer(args: "-u root --privileged --net ${COMPOSE_PROJECT_NAME}_mm-test -v ${WORKSPACE}/src:/go/src/", image: 'mattermost/mattermost-build-server:20200322_golang-1.14.1') {
-					ansiColor('xterm') {
-						sh """
-							cd /go/src/github.com/mattermost/mattermost-server
-							echo "Setting up config for db migration"
-							export MM_SQLSETTINGS_DATASOURCE=\"postgres://mmuser:mostest@postgres:5432/migrated?sslmode=disable&connect_timeout=10\"
-							export MM_SQLSETTINGS_DRIVERNAME=\"postgres\"
-							make ARGS="config get SqlSettings.DataSource" run-cli
-							echo "Running the migration"
-							make ARGS="version" run-cli
-
-							echo "Setting up config for fresh db setup"
-							export MM_SQLSETTINGS_DATASOURCE=\"postgres://mmuser:mostest@postgres:5432/latest?sslmode=disable&connect_timeout=10\"
-							make ARGS="config get SqlSettings.DataSource" run-cli
-
-							echo "Setting up fresh db"
-							make ARGS="version" run-cli
-						"""
-					}
-				}
->>>>>>> 6fef02ed
 
 						dir('src/github.com/mattermost/mattermost-server') {
 							ansiColor('xterm') {
@@ -515,7 +332,7 @@
 							}
 						}
 
-						withDockerContainer(args: "-u root --privileged --net ${COMPOSE_PROJECT_NAME}_mm-test -v ${WORKSPACE}/src:/go/src/", image: 'mattermost/mattermost-build-server:oct-18-2019') {
+						withDockerContainer(args: "-u root --privileged --net ${COMPOSE_PROJECT_NAME}_mm-test -v ${WORKSPACE}/src:/go/src/", image: 'mattermost/mattermost-build-server:20200322_golang-1.14.1') {
 							ansiColor('xterm') {
 								sh """
 									cd /go/src/github.com/mattermost/mattermost-server
@@ -535,7 +352,6 @@
 						}
 					}
 				}
-<<<<<<< HEAD
 				stage('Test-Postgres') {
 					environment {
 						COMPOSE_PROJECT_NAME="${UUID.randomUUID()}-${env.BUILD_NUMBER}"
@@ -557,27 +373,6 @@
 						MM_EMAILSETTINGS_SMTPPORT = "10025"
 						MM_ELASTICSEARCHSETTINGS_CONNECTIONURL = "http://elasticsearch:9200"
 						LDAP_DATA = "test"
-=======
-
-				withDockerContainer(args: "-u root --privileged --net ${COMPOSE_PROJECT_NAME}_mm-test -v ${WORKSPACE}/src:/go/src/", image: 'mattermost/mattermost-build-server:20200322_golang-1.14.1') {
-					ansiColor('xterm') {
-						sh """
-							cd /go/src/github.com/mattermost/mattermost-server
-							echo "Setting up config for db migration"
-							export MM_SQLSETTINGS_DATASOURCE=\"mmuser:mostest@tcp(mysql:3306)/migrated?charset=utf8mb4,utf8&readTimeout=30s&writeTimeout=30s\"
-							export MM_SQLSETTINGS_DRIVERNAME=\"mysql\"
-							make ARGS="config get SqlSettings.DataSource" run-cli
-							echo "Running the migration"
-							make ARGS="version" run-cli
-
-							echo "Setting up config for fresh db setup"
-							export MM_SQLSETTINGS_DATASOURCE=\"mmuser:mostest@tcp(mysql:3306)/latest?charset=utf8mb4,utf8&readTimeout=30s&writeTimeout=30s\"
-							make ARGS="config get SqlSettings.DataSource" run-cli
-
-							echo "Setting up fresh db"
-							make ARGS="version" run-cli
-						"""
->>>>>>> 6fef02ed
 					}
 
 					steps {
@@ -607,7 +402,7 @@
 							}
 						}
 
-						withDockerContainer(args: "-u root --privileged --net ${COMPOSE_PROJECT_NAME}_mm-test -v ${WORKSPACE}/src-copy:/go/src/", image: 'mattermost/mattermost-build-server:oct-18-2019') {
+						withDockerContainer(args: "-u root --privileged --net ${COMPOSE_PROJECT_NAME}_mm-test -v ${WORKSPACE}/src-copy:/go/src/", image: 'mattermost/mattermost-build-server:20200322_golang-1.14.1') {
 							ansiColor('xterm') {
 								sh """
 									cd /go/src/github.com/mattermost/mattermost-server
@@ -644,21 +439,14 @@
 								set -e
 								export diffErrorCode=\$?
 
-<<<<<<< HEAD
 								if [ \$diffErrorCode -eq 0 ]; then echo \"Both schemas are same\";else cat diff.txt; fi
-=======
-				withDockerContainer(args: "-u root --privileged --net ${COMPOSE_PROJECT_NAME}_mm-test -v ${WORKSPACE}/src:/go/src/", image: 'mattermost/mattermost-build-server:20200322_golang-1.14.1') {
-					ansiColor('xterm') {
-						sh """
-							cd /go/src/github.com/mattermost/mattermost-server
->>>>>>> 6fef02ed
 
 								exit \$diffErrorCode
 								"""
 							}
 						}
 
-						withDockerContainer(args: "-u root --privileged --net ${COMPOSE_PROJECT_NAME}_mm-test -v ${WORKSPACE}/src-copy:/go/src/", image: 'mattermost/mattermost-build-server:oct-18-2019') {
+						withDockerContainer(args: "-u root --privileged --net ${COMPOSE_PROJECT_NAME}_mm-test -v ${WORKSPACE}/src-copy:/go/src/", image: 'mattermost/mattermost-build-server:20200322_golang-1.14.1') {
 							ansiColor('xterm') {
 								sh """
 									cd /go/src/github.com/mattermost/mattermost-server
