--- conflicted
+++ resolved
@@ -131,18 +131,12 @@
             }
 
             steps {
-                dir('src/github.com/mattermost/mattermost-server') {
-                    ansiColor('xterm') {
-                        sh """
-<<<<<<< HEAD
-                        /usr/local/bin/docker-compose --no-ansi -f ./build/docker-compose.yml run --rm start_dependencies
-                        /usr/local/bin/docker-compose --no-ansi -f ./build/docker-compose.yml ps
-                        cat tests/${LDAP_DATA}-data.ldif | /usr/local/bin/docker-compose --no-ansi -f ./build/docker-compose.yml exec -T openldap bash -c 'ldapadd -x -D "cn=admin,dc=mm,dc=test,dc=com" -w mostest';
-=======
+                dir('src/github.com/mattermost/mattermost-server/build') {
+                    ansiColor('xterm') {
+                        sh """
                         /usr/local/bin/docker-compose --no-ansi run --rm start_dependencies
                         /usr/local/bin/docker-compose --no-ansi ps
                         cat ../tests/${LDAP_DATA}-data.ldif | /usr/local/bin/docker-compose --no-ansi exec -T openldap bash -c 'ldapadd -x -D "cn=admin,dc=mm,dc=test,dc=com" -w mostest';
->>>>>>> 4734215a
                         """
                     }
                 }
