// Copyright (c) 2015-present Mattermost, Inc. All Rights Reserved.
// See License.txt for license information.

package commands

import (
	"testing"

	"github.com/mattermost/mattermost-server/model"
	"github.com/stretchr/testify/assert"
	"github.com/stretchr/testify/require"
)

func TestCreateCommand(t *testing.T) {
	th := Setup().InitBasic()
	defer th.TearDown()

	config := th.Config()
	*config.ServiceSettings.EnableCommands = true
	th.SetConfig(config)

	team := th.BasicTeam
	adminUser := th.TeamAdminUser
	user := th.BasicUser

	testCases := []struct {
		Description string
		Args        []string
		ExpectedErr string
	}{
		{
			"nil error",
			[]string{"command", "create", team.Name, "--trigger-word", "testcmd", "--url", "http://localhost:8000/my-slash-handler", "--creator", adminUser.Username},
			"",
		},
		{
			"Team not specified",
			[]string{"command", "create", "--trigger-word", "testcmd", "--url", "http://localhost:8000/my-slash-handler", "--creator", adminUser.Username},
			"Error: requires at least 1 arg(s), only received 0",
		},
		{
			"Team not found",
			[]string{"command", "create", "fakeTeam", "--trigger-word", "testcmd", "--url", "http://localhost:8000/my-slash-handler", "--creator", adminUser.Username},
			"Error: unable to find team",
		},
		{
			"Creator not specified",
			[]string{"command", "create", team.Name, "--trigger-word", "testcmd", "--url", "http://localhost:8000/my-slash-handler"},
			`Error: required flag(s) "creator" not set`,
		},
		{
			"Creator not found",
			[]string{"command", "create", team.Name, "--trigger-word", "testcmd", "--url", "http://localhost:8000/my-slash-handler", "--creator", "fakeuser"},
			"unable to find user",
		},
		{
			"Creator not team admin",
			[]string{"command", "create", team.Name, "--trigger-word", "testcmd", "--url", "http://localhost:8000/my-slash-handler", "--creator", user.Username},
			"the creator must be a user who has permissions to manage slash commands",
		},
		{
			"Command not specified",
			[]string{"command", "", team.Name, "--trigger-word", "testcmd", "--url", "http://localhost:8000/my-slash-handler", "--creator", adminUser.Username},
			"Error: unknown flag: --trigger-word",
		},
		{
			"Trigger not specified",
			[]string{"command", "create", team.Name, "--url", "http://localhost:8000/my-slash-handler", "--creator", adminUser.Username},
			`Error: required flag(s) "trigger-word" not set`,
		},
		{
			"Blank trigger",
			[]string{"command", "create", team.Name, "--trigger-word", "", "--url", "http://localhost:8000/my-slash-handler", "--creator", adminUser.Username},
			"Invalid trigger",
		},
		{
			"Trigger with space",
			[]string{"command", "create", team.Name, "--trigger-word", "test cmd", "--url", "http://localhost:8000/my-slash-handler", "--creator", adminUser.Username},
			"Error: a trigger word must not contain spaces",
		},
		{
			"Trigger starting with /",
			[]string{"command", "create", team.Name, "--trigger-word", "/testcmd", "--url", "http://localhost:8000/my-slash-handler", "--creator", adminUser.Username},
			"Error: a trigger word cannot begin with a /",
		},
		{
			"URL not specified",
			[]string{"command", "create", team.Name, "--trigger-word", "testcmd", "--creator", adminUser.Username},
			`Error: required flag(s) "url" not set`,
		},
		{
			"Blank URL",
			[]string{"command", "create", team.Name, "--trigger-word", "testcmd2", "--url", "", "--creator", adminUser.Username},
			"Invalid URL",
		},
		{
			"Invalid URL",
			[]string{"command", "create", team.Name, "--trigger-word", "testcmd2", "--url", "localhost:8000/my-slash-handler", "--creator", adminUser.Username},
			"Invalid URL",
		},
		{
			"Duplicate Command",
			[]string{"command", "create", team.Name, "--trigger-word", "testcmd", "--url", "http://localhost:8000/my-slash-handler", "--creator", adminUser.Username},
			"This trigger word is already in use",
		},
		{
			"Misspelled flag",
			[]string{"command", "create", team.Name, "--trigger-wor", "testcmd", "--url", "http://localhost:8000/my-slash-handler", "--creator", adminUser.Username},
			"Error: unknown flag:",
		},
	}

	for _, testCase := range testCases {
		t.Run(testCase.Description, func(t *testing.T) {
			actual, _ := th.RunCommandWithOutput(t, testCase.Args...)

			cmds, _ := th.SystemAdminClient.ListCommands(team.Id, true)

			if testCase.ExpectedErr == "" {
				if len(cmds) == 0 || cmds[0].Trigger != "testcmd" {
					t.Fatal("Failed to create command")
				}
				assert.Contains(t, string(actual), "PASS")
			} else {
				if len(cmds) > 1 {
					t.Fatal("Created command that shouldn't have been created")
				}
				assert.Contains(t, string(actual), testCase.ExpectedErr)
			}
		})
	}
}

func TestDeleteCommand(t *testing.T) {
	// Skipped due to v5.6 RC build issues.
	t.Skip()

	th := Setup().InitBasic()
	defer th.TearDown()
	url := "http://localhost:8000/test-command"
	team := th.BasicTeam
	user := th.BasicUser
	th.LinkUserToTeam(user, team)

	c := &model.Command{
		DisplayName: "dn_" + model.NewId(),
		Method:      "G",
		TeamId:      team.Id,
		Username:    user.Username,
		CreatorId:   user.Id,
		URL:         url,
		Trigger:     "trigger_" + model.NewId(),
	}

	t.Run("existing command", func(t *testing.T) {
		command, err := th.App.CreateCommand(c)
		require.Nil(t, err)
		commands, err := th.App.ListTeamCommands(team.Id)
		require.Nil(t, err)
		assert.Equal(t, len(commands), 1)

<<<<<<< HEAD
		assert.Nil(t, th.RunCommand(t, "command", "delete", command.Id))
=======
		CheckCommand(t, "command", "delete", command.Id)
>>>>>>> acdc20d4
		commands, err = th.App.ListTeamCommands(team.Id)
		require.Nil(t, err)
		assert.Equal(t, len(commands), 0)
	})

	t.Run("not existing command", func(t *testing.T) {
		assert.Error(t, th.RunCommand(t, "command", "delete", "invalid"))
	})
}<|MERGE_RESOLUTION|>--- conflicted
+++ resolved
@@ -159,11 +159,7 @@
 		require.Nil(t, err)
 		assert.Equal(t, len(commands), 1)
 
-<<<<<<< HEAD
-		assert.Nil(t, th.RunCommand(t, "command", "delete", command.Id))
-=======
-		CheckCommand(t, "command", "delete", command.Id)
->>>>>>> acdc20d4
+		th.CheckCommand(t, "command", "delete", command.Id)
 		commands, err = th.App.ListTeamCommands(team.Id)
 		require.Nil(t, err)
 		assert.Equal(t, len(commands), 0)
