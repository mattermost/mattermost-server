--- conflicted
+++ resolved
@@ -9,10 +9,7 @@
 	"testing"
 
 	"github.com/mattermost/mattermost-server/api4"
-<<<<<<< HEAD
 	"github.com/mattermost/mattermost-server/model"
-=======
->>>>>>> b1438209
 	"github.com/stretchr/testify/assert"
 	"github.com/stretchr/testify/require"
 )
@@ -136,8 +133,10 @@
 	}
 }
 
-/* Commenting it out because race condition
 func TestDeleteCommand(t *testing.T) {
+	// Skipped due to v5.6 RC build issues.
+	t.Skip()
+
 	th := api4.Setup().InitBasic()
 	defer th.TearDown()
 	url := "http://localhost:8000/test-command"
@@ -171,5 +170,4 @@
 	t.Run("not existing command", func(t *testing.T) {
 		assert.Error(t, RunCommand(t, "command", "delete", "invalid"))
 	})
-}
-*/+}