// Copyright (c) 2015-present Mattermost, Inc. All Rights Reserved.
// See License.txt for license information.

package commands

import (
	"testing"

	"github.com/mattermost/mattermost-server/model"
	"github.com/stretchr/testify/assert"
	"github.com/stretchr/testify/require"
)

func TestCreateCommand(t *testing.T) {
	th := Setup().InitBasic()
	defer th.TearDown()

	config := th.Config()
	*config.ServiceSettings.EnableCommands = true
	th.SetConfig(config)

	team := th.BasicTeam
	adminUser := th.TeamAdminUser
	user := th.BasicUser

	testCases := []struct {
		Description string
		Args        []string
		ExpectedErr string
	}{
		{
			"nil error",
			[]string{"command", "create", team.Name, "--trigger-word", "testcmd", "--url", "http://localhost:8000/my-slash-handler", "--creator", adminUser.Username},
			"",
		},
		{
			"Team not specified",
			[]string{"command", "create", "--trigger-word", "testcmd", "--url", "http://localhost:8000/my-slash-handler", "--creator", adminUser.Username},
			"Error: requires at least 1 arg(s), only received 0",
		},
		{
			"Team not found",
			[]string{"command", "create", "fakeTeam", "--trigger-word", "testcmd", "--url", "http://localhost:8000/my-slash-handler", "--creator", adminUser.Username},
			"Error: unable to find team",
		},
		{
			"Creator not specified",
			[]string{"command", "create", team.Name, "--trigger-word", "testcmd", "--url", "http://localhost:8000/my-slash-handler"},
			`Error: required flag(s) "creator" not set`,
		},
		{
			"Creator not found",
			[]string{"command", "create", team.Name, "--trigger-word", "testcmd", "--url", "http://localhost:8000/my-slash-handler", "--creator", "fakeuser"},
			"unable to find user",
		},
		{
			"Creator not team admin",
			[]string{"command", "create", team.Name, "--trigger-word", "testcmd", "--url", "http://localhost:8000/my-slash-handler", "--creator", user.Username},
			"the creator must be a user who has permissions to manage slash commands",
		},
		{
			"Command not specified",
			[]string{"command", "", team.Name, "--trigger-word", "testcmd", "--url", "http://localhost:8000/my-slash-handler", "--creator", adminUser.Username},
			"Error: unknown flag: --trigger-word",
		},
		{
			"Trigger not specified",
			[]string{"command", "create", team.Name, "--url", "http://localhost:8000/my-slash-handler", "--creator", adminUser.Username},
			`Error: required flag(s) "trigger-word" not set`,
		},
		{
			"Blank trigger",
			[]string{"command", "create", team.Name, "--trigger-word", "", "--url", "http://localhost:8000/my-slash-handler", "--creator", adminUser.Username},
			"Invalid trigger",
		},
		{
			"Trigger with space",
			[]string{"command", "create", team.Name, "--trigger-word", "test cmd", "--url", "http://localhost:8000/my-slash-handler", "--creator", adminUser.Username},
			"Error: a trigger word must not contain spaces",
		},
		{
			"Trigger starting with /",
			[]string{"command", "create", team.Name, "--trigger-word", "/testcmd", "--url", "http://localhost:8000/my-slash-handler", "--creator", adminUser.Username},
			"Error: a trigger word cannot begin with a /",
		},
		{
			"URL not specified",
			[]string{"command", "create", team.Name, "--trigger-word", "testcmd", "--creator", adminUser.Username},
			`Error: required flag(s) "url" not set`,
		},
		{
			"Blank URL",
			[]string{"command", "create", team.Name, "--trigger-word", "testcmd2", "--url", "", "--creator", adminUser.Username},
			"Invalid URL",
		},
		{
			"Invalid URL",
			[]string{"command", "create", team.Name, "--trigger-word", "testcmd2", "--url", "localhost:8000/my-slash-handler", "--creator", adminUser.Username},
			"Invalid URL",
		},
		{
			"Duplicate Command",
			[]string{"command", "create", team.Name, "--trigger-word", "testcmd", "--url", "http://localhost:8000/my-slash-handler", "--creator", adminUser.Username},
			"This trigger word is already in use",
		},
		{
			"Misspelled flag",
			[]string{"command", "create", team.Name, "--trigger-wor", "testcmd", "--url", "http://localhost:8000/my-slash-handler", "--creator", adminUser.Username},
			"Error: unknown flag:",
		},
	}

	for _, testCase := range testCases {
		t.Run(testCase.Description, func(t *testing.T) {
			actual, _ := th.RunCommandWithOutput(t, testCase.Args...)

			cmds, response := th.SystemAdminClient.ListCommands(team.Id, true)

			require.Nil(t, response.Error, "Failed to list commands")

			if testCase.ExpectedErr == "" {
<<<<<<< HEAD
				require.NotEmpty(t, cmds, "Failed to create command")
				require.Equal(t, "testcmd", cmds[0].Trigger)
				assert.Contains(t, actual, "PASS")
			} else {
				if len(cmds) > 1 {
					require.Fail(t, "Created command that shouldn't have been created")
				}
				assert.Contains(t, actual, testCase.ExpectedErr)
=======
				assert.NotZero(t, len(cmds), "Failed to create command")
				assert.Equal(t, cmds[0].Trigger, "testcmd", "Failed to create command")
				assert.Contains(t, string(actual), "PASS")
			} else {
				assert.LessOrEqual(t, len(cmds), 1, "Created command that shouldn't have been created")
				assert.Contains(t, string(actual), testCase.ExpectedErr)
>>>>>>> 3701a393
			}
		})
	}
}

func TestShowCommand(t *testing.T) {
	th := Setup().InitBasic()
	defer th.TearDown()

	url := "http://localhost:8000/test-command"
	team := th.BasicTeam
	user := th.BasicUser
	th.LinkUserToTeam(user, team)
	trigger := "trigger_" + model.NewId()
	displayName := "dn_" + model.NewId()

	c := &model.Command{
		DisplayName: displayName,
		Method:      "G",
		TeamId:      team.Id,
		Username:    user.Username,
		CreatorId:   user.Id,
		URL:         url,
		Trigger:     trigger,
	}

	t.Run("existing command", func(t *testing.T) {
		command, err := th.App.CreateCommand(c)
		require.Nil(t, err)
		commands, err := th.App.ListTeamCommands(team.Id)
		require.Nil(t, err)
		assert.Equal(t, len(commands), 1)

		output := th.CheckCommand(t, "command", "show", command.Id)
		assert.Contains(t, output, command.Id)
		assert.Contains(t, output, command.TeamId)
		assert.Contains(t, output, trigger)
		assert.Contains(t, output, displayName)
		assert.Contains(t, output, user.Username)
	})

	t.Run("not existing command", func(t *testing.T) {
		assert.Error(t, th.RunCommand(t, "command", "show", "invalid"))
	})

	t.Run("no commandID", func(t *testing.T) {
		assert.Error(t, th.RunCommand(t, "command", "show"))
	})
}

func TestDeleteCommand(t *testing.T) {
	// Skipped due to v5.6 RC build issues.
	t.Skip()

	th := Setup().InitBasic()
	defer th.TearDown()
	url := "http://localhost:8000/test-command"
	team := th.BasicTeam
	user := th.BasicUser
	th.LinkUserToTeam(user, team)

	c := &model.Command{
		DisplayName: "dn_" + model.NewId(),
		Method:      "G",
		TeamId:      team.Id,
		Username:    user.Username,
		CreatorId:   user.Id,
		URL:         url,
		Trigger:     "trigger_" + model.NewId(),
	}

	t.Run("existing command", func(t *testing.T) {
		command, err := th.App.CreateCommand(c)
		require.Nil(t, err)
		commands, err := th.App.ListTeamCommands(team.Id)
		require.Nil(t, err)
		assert.Equal(t, len(commands), 1)

		th.CheckCommand(t, "command", "delete", command.Id)
		commands, err = th.App.ListTeamCommands(team.Id)
		require.Nil(t, err)
		assert.Equal(t, len(commands), 0)
	})

	t.Run("not existing command", func(t *testing.T) {
		assert.Error(t, th.RunCommand(t, "command", "delete", "invalid"))
	})
}

func TestModifyCommand(t *testing.T) {
	th := Setup().InitBasic()
	defer th.TearDown()

	// set config
	config := th.Config()
	*config.ServiceSettings.EnableCommands = true
	th.SetConfig(config)

	// set team and users
	team := th.BasicTeam
	adminUser := th.TeamAdminUser
	user := th.BasicUser

	// create test command to modify
	url := "http://localhost:8000/test-command"
	th.LinkUserToTeam(user, team)
	trigger := "trigger_" + model.NewId()
	displayName := "dn_" + model.NewId()

	c := &model.Command{
		DisplayName: displayName,
		Method:      "G",
		TeamId:      team.Id,
		Username:    user.Username,
		CreatorId:   user.Id,
		URL:         url,
		Trigger:     trigger,
	}

	command, err := th.App.CreateCommand(c)
	require.Nil(t, err)
	commands, err := th.App.ListTeamCommands(team.Id)
	require.Nil(t, err)
	assert.Equal(t, len(commands), 1)

	t.Run("command not specified", func(t *testing.T) {
		args := []string{"command", "", command.Id, "--trigger-word", "sometrigger"}
		output, _ := th.RunCommandWithOutput(t, args...)
		assert.Contains(t, output, "Error: unknown flag: --trigger-word")
	})

	t.Run("modify command unchanged", func(t *testing.T) {
		args := []string{"command", "modify", command.Id}
		output, _ := th.RunCommandWithOutput(t, args...)
		cmd, _ := th.App.GetCommand(command.Id)
		assert.Contains(t, output, "PASS")
		assert.Equal(t, cmd.DisplayName, command.DisplayName)
		assert.Equal(t, cmd.Method, command.Method)
		assert.Equal(t, cmd.TeamId, command.TeamId)
		assert.Equal(t, cmd.Username, command.Username)
		assert.Equal(t, cmd.CreatorId, command.CreatorId)
		assert.Equal(t, cmd.URL, command.URL)
		assert.Equal(t, cmd.Trigger, command.Trigger)
		assert.Equal(t, cmd.AutoComplete, command.AutoComplete)
		assert.Equal(t, cmd.AutoCompleteDesc, command.AutoCompleteDesc)
		assert.Equal(t, cmd.AutoCompleteHint, command.AutoCompleteHint)
		assert.Equal(t, cmd.IconURL, command.IconURL)
	})

	t.Run("misspelled flag", func(t *testing.T) {
		args := []string{"command", "", command.Id, "--trigger-wor", "sometrigger"}
		output, _ := th.RunCommandWithOutput(t, args...)
		assert.Contains(t, output, "Error: unknown flag:")
	})

	t.Run("multiple flags nil error", func(t *testing.T) {
		testName := "multitrigger"
		testURL := "http://localhost:8000/test-modify"
		testDescription := "multiple field test"
		args := []string{"command", "modify", command.Id, "--trigger-word", testName, "--url", testURL, "--description", testDescription}
		output, _ := th.RunCommandWithOutput(t, args...)
		cmd, _ := th.App.GetCommand(command.Id)
		assert.Contains(t, output, "PASS")
		assert.Equal(t, cmd.Trigger, testName)
		assert.Equal(t, cmd.URL, testURL)
		assert.Equal(t, cmd.Description, testDescription)
	})

	t.Run("displayname nil error", func(t *testing.T) {
		testVal := "newName"
		args := []string{"command", "modify", command.Id, "--title", testVal}
		output, _ := th.RunCommandWithOutput(t, args...)
		cmd, _ := th.App.GetCommand(command.Id)
		assert.Contains(t, output, "PASS")
		assert.Equal(t, cmd.DisplayName, testVal)
	})

	t.Run("description nil error", func(t *testing.T) {
		testVal := "test description"
		args := []string{"command", "modify", command.Id, "--description", testVal}
		output, _ := th.RunCommandWithOutput(t, args...)
		cmd, _ := th.App.GetCommand(command.Id)
		assert.Contains(t, output, "PASS")
		assert.Equal(t, cmd.Description, testVal)
	})

	t.Run("trigger nil error", func(t *testing.T) {
		testVal := "testtrigger"
		args := []string{"command", "modify", command.Id, "--trigger-word", testVal}
		output, _ := th.RunCommandWithOutput(t, args...)
		cmd, _ := th.App.GetCommand(command.Id)
		assert.Contains(t, output, "PASS")
		assert.Equal(t, cmd.Trigger, testVal)
	})

	t.Run("trigger with space", func(t *testing.T) {
		testVal := "bad trigger"
		args := []string{"command", "modify", command.Id, "--trigger-word", testVal}
		output, _ := th.RunCommandWithOutput(t, args...)
		assert.Contains(t, output, "Error: a trigger word must not contain spaces")
	})

	t.Run("trigger with leading /", func(t *testing.T) {
		testVal := "/bad-trigger"
		args := []string{"command", "modify", command.Id, "--trigger-word", testVal}
		output, _ := th.RunCommandWithOutput(t, args...)
		assert.Contains(t, output, "Error: a trigger word cannot begin with a /")
	})

	t.Run("blank trigger", func(t *testing.T) {
		cmd_unmodified, _ := th.App.GetCommand(command.Id)
		args := []string{"command", "modify", command.Id, "--trigger-word", ""}
		output, _ := th.RunCommandWithOutput(t, args...)
		cmd_modified, _ := th.App.GetCommand(command.Id)

		// assert trigger remains unchanged
		assert.Contains(t, output, "PASS")
		assert.Equal(t, cmd_unmodified.Trigger, cmd_modified.Trigger)
	})

	//url case
	t.Run("url nil error", func(t *testing.T) {
		testVal := "http://localhost:8000/modify-command"
		args := []string{"command", "modify", command.Id, "--url", testVal}
		output, _ := th.RunCommandWithOutput(t, args...)
		cmd, _ := th.App.GetCommand(command.Id)
		assert.Contains(t, output, "PASS")
		assert.Equal(t, cmd.URL, testVal)
	})

	t.Run("blank url", func(t *testing.T) {
		cmd_unmodified, _ := th.App.GetCommand(command.Id)
		args := []string{"command", "modify", command.Id, "--url", ""}
		output, _ := th.RunCommandWithOutput(t, args...)
		cmd_modified, _ := th.App.GetCommand(command.Id)

		//assert URL remains unchanged
		assert.Contains(t, output, "PASS")
		assert.Equal(t, cmd_unmodified.URL, cmd_modified.URL)
	})

	t.Run("icon url nil error", func(t *testing.T) {
		testVal := "http://localhost:8000/testicon.png"
		args := []string{"command", "modify", command.Id, "--icon", testVal}
		output, _ := th.RunCommandWithOutput(t, args...)
		cmd, _ := th.App.GetCommand(command.Id)
		assert.Contains(t, output, "PASS")
		assert.Equal(t, cmd.IconURL, testVal)
	})

	t.Run("creator nil error", func(t *testing.T) {
		testVal := adminUser
		args := []string{"command", "modify", command.Id, "--creator", testVal.Username}
		output, _ := th.RunCommandWithOutput(t, args...)
		cmd, _ := th.App.GetCommand(command.Id)
		assert.Contains(t, output, "PASS")
		assert.Equal(t, cmd.CreatorId, testVal.Id)
	})

	t.Run("creator not found", func(t *testing.T) {
		testVal := "fakeuser"
		args := []string{"command", "modify", command.Id, "--creator", testVal}
		output, _ := th.RunCommandWithOutput(t, args...)
		assert.Contains(t, output, "unable to find user")
	})

	t.Run("creator not admin user", func(t *testing.T) {
		testVal := user.Username
		args := []string{"command", "modify", command.Id, "--creator", testVal}
		output, _ := th.RunCommandWithOutput(t, args...)
		assert.Contains(t, output, "the creator must be a user who has permissions to manage slash commands")
	})

	t.Run("response username nil error", func(t *testing.T) {
		testVal := "response-test"
		args := []string{"command", "modify", command.Id, "--response-username", testVal}
		output, _ := th.RunCommandWithOutput(t, args...)
		cmd, _ := th.App.GetCommand(command.Id)
		assert.Contains(t, output, "PASS")
		assert.Equal(t, cmd.Username, testVal)
	})

	t.Run("post set and unset", func(t *testing.T) {
		args_set := []string{"command", "modify", command.Id, "--post", ""}
		args_unset := []string{"command", "modify", command.Id, "", ""}

		// set post and check
		output_set, _ := th.RunCommandWithOutput(t, args_set...)
		cmd_set, _ := th.App.GetCommand(command.Id)
		assert.Contains(t, output_set, "PASS")
		assert.Equal(t, cmd_set.Method, "P")

		// unset post and check
		output_unset, _ := th.RunCommandWithOutput(t, args_unset...)
		cmd_unset, _ := th.App.GetCommand(command.Id)
		assert.Contains(t, output_unset, "PASS")
		assert.Equal(t, cmd_unset.Method, "G")
	})

	t.Run("autocomplete set and unset", func(t *testing.T) {
		args_set := []string{"command", "modify", command.Id, "--autocomplete", ""}
		args_unset := []string{"command", "modify", command.Id, "", ""}

		// set autocomplete and check
		output_set, _ := th.RunCommandWithOutput(t, args_set...)
		cmd_set, _ := th.App.GetCommand(command.Id)
		assert.Contains(t, output_set, "PASS")
		assert.Equal(t, cmd_set.AutoComplete, true)

		// unset autocomplete and check
		output_unset, _ := th.RunCommandWithOutput(t, args_unset...)
		cmd_unset, _ := th.App.GetCommand(command.Id)
		assert.Contains(t, output_unset, "PASS")
		assert.Equal(t, cmd_unset.AutoComplete, false)
	})
}<|MERGE_RESOLUTION|>--- conflicted
+++ resolved
@@ -119,23 +119,12 @@
 			require.Nil(t, response.Error, "Failed to list commands")
 
 			if testCase.ExpectedErr == "" {
-<<<<<<< HEAD
-				require.NotEmpty(t, cmds, "Failed to create command")
-				require.Equal(t, "testcmd", cmds[0].Trigger)
+				assert.NotZero(t, len(cmds), "Failed to create command")
+				assert.Equal(t, cmds[0].Trigger, "testcmd", "Failed to create command")
 				assert.Contains(t, actual, "PASS")
 			} else {
-				if len(cmds) > 1 {
-					require.Fail(t, "Created command that shouldn't have been created")
-				}
+				assert.LessOrEqual(t, len(cmds), 1, "Created command that shouldn't have been created")
 				assert.Contains(t, actual, testCase.ExpectedErr)
-=======
-				assert.NotZero(t, len(cmds), "Failed to create command")
-				assert.Equal(t, cmds[0].Trigger, "testcmd", "Failed to create command")
-				assert.Contains(t, string(actual), "PASS")
-			} else {
-				assert.LessOrEqual(t, len(cmds), 1, "Created command that shouldn't have been created")
-				assert.Contains(t, string(actual), testCase.ExpectedErr)
->>>>>>> 3701a393
 			}
 		})
 	}
