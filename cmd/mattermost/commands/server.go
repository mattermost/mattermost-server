// Copyright (c) 2016-present Mattermost, Inc. All Rights Reserved.
// See License.txt for license information.

package commands

import (
	"net"
	"os"
	"os/signal"
	"syscall"

	"github.com/mattermost/mattermost-server/api4"
	"github.com/mattermost/mattermost-server/app"
	"github.com/mattermost/mattermost-server/manualtesting"
	"github.com/mattermost/mattermost-server/mlog"
	"github.com/mattermost/mattermost-server/web"
	"github.com/mattermost/mattermost-server/wsapi"
	"github.com/spf13/cobra"
)

var serverCmd = &cobra.Command{
	Use:          "server",
	Short:        "Run the Mattermost server",
	RunE:         serverCmdF,
	SilenceUsage: true,
}

func init() {
	RootCmd.AddCommand(serverCmd)
	RootCmd.RunE = serverCmdF
}

func serverCmdF(command *cobra.Command, args []string) error {
	config, err := command.Flags().GetString("config")
	if err != nil {
		return err
	}

	disableConfigWatch, _ := command.Flags().GetBool("disableconfigwatch")
	usedPlatform, _ := command.Flags().GetBool("platform")

	interruptChan := make(chan os.Signal, 1)
	return runServer(config, disableConfigWatch, usedPlatform, interruptChan)
}

func runServer(configFileLocation string, disableConfigWatch bool, usedPlatform bool, interruptChan chan os.Signal) error {
	options := []app.Option{
		app.ConfigFile(configFileLocation),
		app.RunJobs,
		app.JoinCluster,
		app.StartElasticsearch,
		app.StartMetrics,
	}
	if disableConfigWatch {
		options = append(options, app.DisableConfigWatch)
	}
	server, err := app.NewServer(options...)
	if err != nil {
		mlog.Critical(err.Error())
		return err
	}
	defer server.Shutdown()

	if usedPlatform {
		mlog.Error("The platform binary has been deprecated, please switch to using the mattermost binary.")
	}

	serverErr := server.Start()
	if serverErr != nil {
		mlog.Critical(serverErr.Error())
		return serverErr
	}

	api := api4.Init(server, server.AppOptions, server.Router)
	wsapi.Init(server.FakeApp(), server.WebSocketRouter)
	web.New(server, server.AppOptions, server.Router)

	// If we allow testing then listen for manual testing URL hits
<<<<<<< HEAD
	if *a.Config().ServiceSettings.EnableTesting {
=======
	if server.Config().ServiceSettings.EnableTesting {
>>>>>>> 179e98c2
		manualtesting.Init(api)
	}

	notifyReady()

	// wait for kill signal before attempting to gracefully shutdown
	// the running service
	signal.Notify(interruptChan, os.Interrupt, syscall.SIGINT, syscall.SIGTERM)
	<-interruptChan

	return nil
}

func notifyReady() {
	// If the environment vars provide a systemd notification socket,
	// notify systemd that the server is ready.
	systemdSocket := os.Getenv("NOTIFY_SOCKET")
	if systemdSocket != "" {
		mlog.Info("Sending systemd READY notification.")

		err := sendSystemdReadyNotification(systemdSocket)
		if err != nil {
			mlog.Error(err.Error())
		}
	}
}

func sendSystemdReadyNotification(socketPath string) error {
	msg := "READY=1"
	addr := &net.UnixAddr{
		Name: socketPath,
		Net:  "unixgram",
	}
	conn, err := net.DialUnix(addr.Net, nil, addr)
	if err != nil {
		return err
	}
	defer conn.Close()
	_, err = conn.Write([]byte(msg))
	return err
}<|MERGE_RESOLUTION|>--- conflicted
+++ resolved
@@ -76,11 +76,7 @@
 	web.New(server, server.AppOptions, server.Router)
 
 	// If we allow testing then listen for manual testing URL hits
-<<<<<<< HEAD
-	if *a.Config().ServiceSettings.EnableTesting {
-=======
-	if server.Config().ServiceSettings.EnableTesting {
->>>>>>> 179e98c2
+	if *server.Config().ServiceSettings.EnableTesting {
 		manualtesting.Init(api)
 	}
 
