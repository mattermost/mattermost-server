// Copyright (c) 2015-present Mattermost, Inc. All Rights Reserved.
// See License.txt for license information.

package config

import (
	"bytes"
	"database/sql"
	"io/ioutil"
	"net/url"
	"regexp"
	"strings"

	"github.com/jmoiron/sqlx"
	"github.com/pkg/errors"

	"github.com/mattermost/mattermost-server/mlog"
	"github.com/mattermost/mattermost-server/model"

	// Load the MySQL driver
	_ "github.com/go-sql-driver/mysql"
	// Load the Postgres driver
	_ "github.com/lib/pq"
)

<<<<<<< HEAD
// MaxWriteLength defines the maximum length accepted for write to the Configurations or
// ConfigurationFiles table.
//
// It is imposed by MySQL's default max_allowed_packet value of 4Mb.
const MaxWriteLength = 4 * 1024 * 1024
=======
var tcpStripper = regexp.MustCompile(`@tcp\((.*)\)`)
>>>>>>> c4d6b021

// DatabaseStore is a config store backed by a database.
type DatabaseStore struct {
	commonStore

	originalDsn    string
	driverName     string
	dataSourceName string
	db             *sqlx.DB
}

// NewDatabaseStore creates a new instance of a config store backed by the given database.
func NewDatabaseStore(dsn string) (ds *DatabaseStore, err error) {
	driverName, dataSourceName, err := parseDSN(dsn)
	if err != nil {
		return nil, errors.Wrap(err, "invalid DSN")
	}

	db, err := sqlx.Open(driverName, dataSourceName)
	if err != nil {
		return nil, errors.Wrapf(err, "failed to connect to %s database", driverName)
	}

	ds = &DatabaseStore{
		driverName:     driverName,
		originalDsn:    dsn,
		dataSourceName: dataSourceName,
		db:             db,
	}
	if err = initializeConfigurationsTable(ds.db); err != nil {
		return nil, errors.Wrap(err, "failed to initialize")
	}

	if err = ds.Load(); err != nil {
		return nil, errors.Wrap(err, "failed to load")
	}

	return ds, nil
}

// initializeConfigurationsTable ensures the requisite tables in place to form the backing store.
//
// Uses MEDIUMTEXT on MySQL, and TEXT on sane databases.
func initializeConfigurationsTable(db *sqlx.DB) error {
	_, err := db.Exec(`
		CREATE TABLE IF NOT EXISTS Configurations (
		    Id VARCHAR(26) PRIMARY KEY,
		    Value TEXT NOT NULL,
		    CreateAt BIGINT NOT NULL,
		    Active BOOLEAN NULL UNIQUE
		)
	`)
	if err != nil {
		return errors.Wrap(err, "failed to create Configurations table")
	}

	_, err = db.Exec(`
		CREATE TABLE IF NOT EXISTS ConfigurationFiles (
		    Name VARCHAR(64) PRIMARY KEY,
		    Data TEXT NOT NULL,
		    CreateAt BIGINT NOT NULL,
		    UpdateAt BIGINT NOT NULL
		)
	`)
	if err != nil {
		return errors.Wrap(err, "failed to create ConfigurationFiles table")
	}

	// Change from TEXT (65535 limit) to MEDIUM TEXT (16777215) on MySQL. This is a
	// backwards-compatible migration for any existing schema.
	if db.DriverName() == "mysql" {
		_, err = db.Exec(`ALTER TABLE Configurations MODIFY Value MEDIUMTEXT`)
		if err != nil {
			return errors.Wrap(err, "failed to alter Configurations table")
		}

		_, err = db.Exec(`ALTER TABLE ConfigurationFiles MODIFY Data MEDIUMTEXT`)
		if err != nil {
			return errors.Wrap(err, "failed to alter ConfigurationFiles table")
		}
	}

	return nil
}

// parseDSN splits up a connection string into a driver name and data source name.
//
// For example:
//	mysql://mmuser:mostest@localhost:5432/mattermost_test
// returns
//	driverName = mysql
//	dataSourceName = mmuser:mostest@localhost:5432/mattermost_test
//
// By contrast, a Postgres DSN is returned unmodified.
func parseDSN(dsn string) (string, string, error) {
	// Treat the DSN as the URL that it is.
	s := strings.SplitN(dsn, "://", 2)
	if len(s) != 2 {
		errors.New("failed to parse DSN as URL")
	}

	scheme := s[0]
	switch scheme {
	case "mysql":
		// Strip off the mysql:// for the dsn with which to connect.
		dsn = s[1]

	case "postgres":
		// No changes required

	default:
		return "", "", errors.Errorf("unsupported scheme %s", scheme)
	}

	return scheme, dsn, nil
}

// Set replaces the current configuration in its entirety and updates the backing store.
func (ds *DatabaseStore) Set(newCfg *model.Config) (*model.Config, error) {
	return ds.commonStore.set(newCfg, true, ds.commonStore.validate, ds.persist)
}

// maxLength identifies the maximum length of a configuration or configuration file
func (ds *DatabaseStore) checkLength(length int) error {
	if ds.db.DriverName() == "mysql" && length > MaxWriteLength {
		return errors.Errorf("value is too long: %d > %d bytes", length, MaxWriteLength)
	}

	return nil
}

// persist writes the configuration to the configured database.
func (ds *DatabaseStore) persist(cfg *model.Config) error {
	b, err := marshalConfig(cfg)
	if err != nil {
		return errors.Wrap(err, "failed to serialize")
	}

	id := model.NewId()
	value := string(b)
	createAt := model.GetMillis()

	err = ds.checkLength(len(value))
	if err != nil {
		return errors.Wrap(err, "marshalled configuration failed length check")
	}

	tx, err := ds.db.Beginx()
	if err != nil {
		return errors.Wrap(err, "failed to begin transaction")
	}
	defer func() {
		// Rollback after Commit just returns sql.ErrTxDone.
		if err := tx.Rollback(); err != nil && err != sql.ErrTxDone {
			mlog.Error("Failed to rollback configuration transaction", mlog.Err(err))
		}
	}()

	params := map[string]interface{}{
		"id":        id,
		"value":     value,
		"create_at": createAt,
		"key":       "ConfigurationId",
	}

	// Skip the persist altogether if we're effectively writing the same configuration.
	var oldValue []byte
	row := ds.db.QueryRow("SELECT Value FROM Configurations WHERE Active")
	if err := row.Scan(&oldValue); err != nil && err != sql.ErrNoRows {
		return errors.Wrap(err, "failed to query active configuration")
	}
	if bytes.Equal(oldValue, b) {
		return nil
	}

	if _, err := tx.Exec("UPDATE Configurations SET Active = NULL WHERE Active"); err != nil {
		return errors.Wrap(err, "failed to deactivate current configuration")
	}

	if _, err := tx.NamedExec("INSERT INTO Configurations (Id, Value, CreateAt, Active) VALUES (:id, :value, :create_at, TRUE)", params); err != nil {
		return errors.Wrap(err, "failed to record new configuration")
	}

	if err := tx.Commit(); err != nil {
		return errors.Wrap(err, "failed to commit transaction")
	}

	return nil
}

// Load updates the current configuration from the backing store.
func (ds *DatabaseStore) Load() (err error) {
	var needsSave bool
	var configurationData []byte

	row := ds.db.QueryRow("SELECT Value FROM Configurations WHERE Active")
	if err = row.Scan(&configurationData); err != nil && err != sql.ErrNoRows {
		return errors.Wrap(err, "failed to query active configuration")
	}

	// Initialize from the default config if no active configuration could be found.
	if len(configurationData) == 0 {
		needsSave = true

		defaultCfg := &model.Config{}
		defaultCfg.SetDefaults()

		// Assume the database storing the config is also to be used for the application.
		// This can be overridden using environment variables on first start if necessary,
		// or changed from the system console afterwards.
		*defaultCfg.SqlSettings.DriverName = ds.driverName
		*defaultCfg.SqlSettings.DataSource = ds.dataSourceName

		configurationData, err = marshalConfig(defaultCfg)
		if err != nil {
			return errors.Wrap(err, "failed to serialize default config")
		}
	}

	return ds.commonStore.load(ioutil.NopCloser(bytes.NewReader(configurationData)), needsSave, ds.commonStore.validate, ds.persist)
}

// GetFile fetches the contents of a previously persisted configuration file.
func (ds *DatabaseStore) GetFile(name string) ([]byte, error) {
	query, args, err := sqlx.Named("SELECT Data FROM ConfigurationFiles WHERE Name = :name", map[string]interface{}{
		"name": name,
	})
	if err != nil {
		return nil, err
	}

	var data []byte
	row := ds.db.QueryRowx(query, args...)
	if err = row.Scan(&data); err != nil {
		return nil, errors.Wrapf(err, "failed to scan data from row for %s", name)
	}

	return data, nil
}

// SetFile sets or replaces the contents of a configuration file.
func (ds *DatabaseStore) SetFile(name string, data []byte) error {
	err := ds.checkLength(len(data))
	if err != nil {
		return errors.Wrap(err, "file data failed length check")
	}

	params := map[string]interface{}{
		"name":      name,
		"data":      data,
		"create_at": model.GetMillis(),
		"update_at": model.GetMillis(),
	}

	result, err := ds.db.NamedExec("UPDATE ConfigurationFiles SET Data = :data, UpdateAt = :update_at WHERE Name = :name", params)
	if err != nil {
		return errors.Wrapf(err, "failed to update row for %s", name)
	}

	count, err := result.RowsAffected()
	if err != nil {
		return errors.Wrapf(err, "failed to count rows affected for %s", name)
	} else if count > 0 {
		return nil
	}

	_, err = ds.db.NamedExec("INSERT INTO ConfigurationFiles (Name, Data, CreateAt, UpdateAt) VALUES (:name, :data, :create_at, :update_at)", params)
	if err != nil {
		return errors.Wrapf(err, "failed to insert row for %s", name)
	}

	return nil
}

// HasFile returns true if the given file was previously persisted.
func (ds *DatabaseStore) HasFile(name string) (bool, error) {
	query, args, err := sqlx.Named("SELECT COUNT(*) FROM ConfigurationFiles WHERE Name = :name", map[string]interface{}{
		"name": name,
	})
	if err != nil {
		return false, err
	}

	var count int
	row := ds.db.QueryRowx(query, args...)
	if err = row.Scan(&count); err != nil {
		return false, errors.Wrapf(err, "failed to scan count of rows for %s", name)
	}

	return count != 0, nil
}

// RemoveFile remoevs a previously persisted configuration file.
func (ds *DatabaseStore) RemoveFile(name string) error {
	_, err := ds.db.NamedExec("DELETE FROM ConfigurationFiles WHERE Name = :name", map[string]interface{}{
		"name": name,
	})
	if err != nil {
		return errors.Wrapf(err, "failed to remove row for %s", name)
	}

	return nil
}

// String returns the path to the database backing the config, masking the password.
func (ds *DatabaseStore) String() string {
	// Remove @tcp and the parentheses from the host and parse the rest as a URL
	u, err := url.Parse(tcpStripper.ReplaceAllString(ds.originalDsn, `@$1`))
	if err != nil {
		return "(omitted due to error parsing the DSN)"
	}

	// Strip out the password to avoid leaking in logs.
	u.User = url.User(u.User.Username())

	return u.String()
}

// Close cleans up resources associated with the store.
func (ds *DatabaseStore) Close() error {
	ds.configLock.Lock()
	defer ds.configLock.Unlock()

	return ds.db.Close()
}<|MERGE_RESOLUTION|>--- conflicted
+++ resolved
@@ -23,15 +23,13 @@
 	_ "github.com/lib/pq"
 )
 
-<<<<<<< HEAD
 // MaxWriteLength defines the maximum length accepted for write to the Configurations or
 // ConfigurationFiles table.
 //
 // It is imposed by MySQL's default max_allowed_packet value of 4Mb.
 const MaxWriteLength = 4 * 1024 * 1024
-=======
+
 var tcpStripper = regexp.MustCompile(`@tcp\((.*)\)`)
->>>>>>> c4d6b021
 
 // DatabaseStore is a config store backed by a database.
 type DatabaseStore struct {
