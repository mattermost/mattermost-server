--- conflicted
+++ resolved
@@ -125,12 +125,7 @@
 
 // Set replaces the current configuration in its entirety and updates the backing store.
 func (ds *DatabaseStore) Set(newCfg *model.Config) (*model.Config, error) {
-<<<<<<< HEAD
-	return ds.commonStore.set(newCfg, ds.commonStore.validate)
-=======
-	return ds.commonStore.set(newCfg, nil, ds.persist)
-
->>>>>>> 8bd182c3
+	return ds.commonStore.set(newCfg, ds.commonStore.validate, ds.persist)
 }
 
 // persist writes the configuration to the configured database.
@@ -217,15 +212,6 @@
 	}
 
 	return ds.commonStore.load(ioutil.NopCloser(bytes.NewReader(configurationData)), needsSave, ds.commonStore.validate, ds.persist)
-}
-
-<<<<<<< HEAD
-// Save writes the current configuration to the backing store.
-func (ds *DatabaseStore) Save() error {
-	ds.configLock.RLock()
-	defer ds.configLock.RUnlock()
-
-	return ds.persist(ds.config)
 }
 
 // GetFile fetches the contents of a previously persisted configuration file.
@@ -305,8 +291,6 @@
 	return nil
 }
 
-=======
->>>>>>> 8bd182c3
 // String returns the path to the database backing the config, masking the password.
 func (ds *DatabaseStore) String() string {
 	u, _ := url.Parse(ds.originalDsn)
