package config

import (
	"io"

	"github.com/jmoiron/sqlx"
	"github.com/mattermost/mattermost-server/model"
)

// MarshalConfig exposes the internal marshalConfig to tests only.
func MarshalConfig(cfg *model.Config) ([]byte, error) {
	return marshalConfig(cfg)
}

// UnmarshalConfig exposes the internal unmarshalConfig to tests only.
func UnmarshalConfig(r io.Reader, allowEnvironmentOverrides bool) (*model.Config, map[string]interface{}, error) {
	return unmarshalConfig(r, allowEnvironmentOverrides)
}

// InitializeConfigurationsTable exposes the internal initializeConfigurationsTable to test only.
func InitializeConfigurationsTable(db *sqlx.DB) error {
	return initializeConfigurationsTable(db)
}

// ResolveConfigFilePath exposes the internal resolveConfigFilePath to test only.
func ResolveConfigFilePath(path string) (string, error) {
	return resolveConfigFilePath(path)
}

<<<<<<< HEAD
// GetWithoutEnvOverrides exposes the internal
func GetConfigWithoutOverridesDS(ds *DatabaseStore) *model.Config {
	return ds.commonStore.removeEnvOverrides(ds.config)
}

// GetWithoutEnvOverrides exposes the internal
func GetConfigWithoutOverridesFS(fs *FileStore) *model.Config {
	return fs.commonStore.removeEnvOverrides(fs.config)
=======
// GetCommonStore exposes the internal commonStore to test only.
func (ms *memoryStore) MergeConfig(patch *model.Config) (*model.Config, error) {
	return ms.mergeConfig(patch)
>>>>>>> 3d92af27
}<|MERGE_RESOLUTION|>--- conflicted
+++ resolved
@@ -27,7 +27,11 @@
 	return resolveConfigFilePath(path)
 }
 
-<<<<<<< HEAD
+// GetCommonStore exposes the internal commonStore to test only.
+func (ms *memoryStore) MergeConfig(patch *model.Config) (*model.Config, error) {
+	return ms.mergeConfig(patch)
+}
+
 // GetWithoutEnvOverrides exposes the internal
 func GetConfigWithoutOverridesDS(ds *DatabaseStore) *model.Config {
 	return ds.commonStore.removeEnvOverrides(ds.config)
@@ -36,9 +40,4 @@
 // GetWithoutEnvOverrides exposes the internal
 func GetConfigWithoutOverridesFS(fs *FileStore) *model.Config {
 	return fs.commonStore.removeEnvOverrides(fs.config)
-=======
-// GetCommonStore exposes the internal commonStore to test only.
-func (ms *memoryStore) MergeConfig(patch *model.Config) (*model.Config, error) {
-	return ms.mergeConfig(patch)
->>>>>>> 3d92af27
 }