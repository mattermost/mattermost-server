--- conflicted
+++ resolved
@@ -99,13 +99,8 @@
 			return ErrReadOnlyConfiguration
 		}
 
-<<<<<<< HEAD
 		return fs.commonStore.validate(cfg)
-	})
-=======
-		return nil
 	}, fs.persist)
->>>>>>> 8bd182c3
 }
 
 // persist writes the configuration to the configured file.
@@ -163,15 +158,6 @@
 	return fs.commonStore.load(f, needsSave, fs.commonStore.validate, fs.persist)
 }
 
-<<<<<<< HEAD
-// Save writes the current configuration to the backing store.
-func (fs *FileStore) Save() error {
-	fs.configLock.Lock()
-	defer fs.configLock.Unlock()
-
-	return fs.persist(fs.config)
-}
-
 // GetFile fetches the contents of a previously persisted configuration file.
 func (fs *FileStore) GetFile(name string) ([]byte, error) {
 	resolvedPath := filepath.Join(filepath.Dir(fs.path), name)
@@ -225,8 +211,6 @@
 	return err
 }
 
-=======
->>>>>>> 8bd182c3
 // startWatcher starts a watcher to monitor for external config file changes.
 func (fs *FileStore) startWatcher() error {
 	if fs.watcher != nil {
