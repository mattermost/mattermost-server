--- conflicted
+++ resolved
@@ -73,7 +73,7 @@
 		validate = nil
 	}
 
-	return ms.commonStore.set(newCfg, validate)
+	return ms.commonStore.set(newCfg, validate, ms.persist)
 }
 
 // persist copies the active config to the saved config.
@@ -101,14 +101,6 @@
 	return ms.commonStore.load(f, false, validate, ms.persist)
 }
 
-// Save copies the active config to the saved config, simulating a backing store.
-func (ms *memoryStore) Save() error {
-	ms.configLock.Lock()
-	defer ms.configLock.Unlock()
-
-	return ms.persist(ms.config)
-}
-
 // GetFile fetches the contents of a previously persisted configuration file.
 func (ms *memoryStore) GetFile(name string) ([]byte, error) {
 	ms.configLock.RLock()
@@ -132,7 +124,6 @@
 	return nil
 }
 
-<<<<<<< HEAD
 // HasFile returns true if the given file was previously persisted.
 func (ms *memoryStore) HasFile(name string) (bool, error) {
 	ms.configLock.RLock()
@@ -152,8 +143,6 @@
 	return nil
 }
 
-=======
->>>>>>> 8bd182c3
 // String returns a hard-coded description, as there is no backing store.
 func (ms *memoryStore) String() string {
 	return "memory://"
