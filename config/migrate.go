--- conflicted
+++ resolved
@@ -24,13 +24,7 @@
 	files := []string{*sourceConfig.SamlSettings.IdpCertificateFile, *sourceConfig.SamlSettings.PublicCertificateFile,
 		*sourceConfig.SamlSettings.PrivateKeyFile}
 
-<<<<<<< HEAD
-	for _, pk := range sourceConfig.PluginSettings.SignaturePublicKeyFiles {
-		files = append(files, pk)
-	}
-=======
 	files = append(files, sourceConfig.PluginSettings.SignaturePublicKeyFiles...)
->>>>>>> ccceb369
 
 	for _, file := range files {
 		err = migrateFile(file, source, destination)
