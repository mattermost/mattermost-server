[
  {
    "id": "web.incoming_webhook.user.app_error",
    "translation": "Потребителят не можа да бъде намерен."
  },
  {
    "id": "web.incoming_webhook.text.app_error",
    "translation": "Не е посочен текст."
  },
  {
    "id": "web.incoming_webhook.split_props_length.app_error",
    "translation": "Свойствата на webhook не могат да се разделят на {{.Max}} символни части."
  },
  {
    "id": "web.incoming_webhook.permissions.app_error",
    "translation": "Неподходящи права за канал."
  },
  {
    "id": "web.incoming_webhook.parse.app_error",
    "translation": "Неуспешно анализиране на входящите данни."
  },
  {
    "id": "web.incoming_webhook.invalid.app_error",
    "translation": "Невалиден webhook."
  },
  {
    "id": "web.incoming_webhook.disabled.app_error",
    "translation": "Входящите webhook са забранени от системния администратор."
  },
  {
    "id": "web.incoming_webhook.channel_locked.app_error",
    "translation": "На тази webhook не е позволено да публикува в искания канал."
  },
  {
    "id": "web.incoming_webhook.channel.app_error",
    "translation": "Не можах да намеря канала."
  },
  {
    "id": "web.get_access_token.internal_saving.app_error",
    "translation": "Не може да се актуализират данните за достъп на потребителите."
  },
  {
    "id": "web.error.unsupported_browser.system_browser_or",
    "translation": "или"
  },
  {
    "id": "web.error.unsupported_browser.system_browser_make_default",
    "translation": "Направете по подразбиране"
  },
  {
    "id": "web.error.unsupported_browser.open_system_browser.edge",
    "translation": "Open Edge"
  },
  {
    "id": "web.error.unsupported_browser.no_longer_support_version",
    "translation": "Тази версия на вашия браузър вече не се поддържа от Mattermost"
  },
  {
    "id": "web.error.unsupported_browser.no_longer_support",
    "translation": "Този браузър вече не се поддържа от Mattermost"
  },
  {
    "id": "web.error.unsupported_browser.min_os_version.windows",
    "translation": "Windows 7+"
  },
  {
    "id": "web.error.unsupported_browser.min_os_version.mac",
    "translation": "macOS 10.9+"
  },
  {
    "id": "web.error.unsupported_browser.min_browser_version.safari",
    "translation": "Версия 12+"
  },
  {
    "id": "web.error.unsupported_browser.min_browser_version.firefox",
    "translation": "Версия 60+"
  },
  {
    "id": "web.error.unsupported_browser.min_browser_version.edge",
    "translation": "Версия 44+"
  },
  {
    "id": "web.error.unsupported_browser.min_browser_version.chrome",
    "translation": "Версия 61+"
  },
  {
    "id": "web.error.unsupported_browser.learn_more",
    "translation": "Научете повече за поддържаните браузъри."
  },
  {
    "id": "web.error.unsupported_browser.install_guide.windows",
    "translation": "Ръководство за инсталиране"
  },
  {
    "id": "web.error.unsupported_browser.install_guide.mac",
    "translation": "Ръководство за инсталиране"
  },
  {
    "id": "web.error.unsupported_browser.download_the_app",
    "translation": "Изтеглете приложението"
  },
  {
    "id": "web.error.unsupported_browser.download_app_or_upgrade_browser",
    "translation": "Изтеглете приложението Mattermost или използвайте поддържан браузър за по-добро изживяване."
  },
  {
    "id": "web.error.unsupported_browser.download",
    "translation": "Изтеглете приложението"
  },
  {
    "id": "web.error.unsupported_browser.browser_title.safari",
    "translation": "Safari"
  },
  {
    "id": "web.error.unsupported_browser.browser_title.firefox",
    "translation": "Firefox"
  },
  {
    "id": "web.error.unsupported_browser.browser_title.edge",
    "translation": "Microsoft Edge"
  },
  {
    "id": "web.error.unsupported_browser.browser_title.chrome",
    "translation": "Google Chrome"
  },
  {
    "id": "web.error.unsupported_browser.browser_get_latest.safari",
    "translation": "Вземете най-новия браузър Safari"
  },
  {
    "id": "web.error.unsupported_browser.browser_get_latest.firefox",
    "translation": "Вземете най-новия браузър Firefox"
  },
  {
    "id": "web.error.unsupported_browser.browser_get_latest.chrome",
    "translation": "Вземете най-новия браузър Chrome"
  },
  {
    "id": "web.command_webhook.parse.app_error",
    "translation": "Не може да се анализират входящите данни."
  },
  {
    "id": "web.command_webhook.command.app_error",
    "translation": "Не можах да намеря командата."
  },
  {
    "id": "system.message.name",
    "translation": "Система"
  },
  {
    "id": "store.sql_user.get_for_login.app_error",
    "translation": "Не може да се намери съществуващ профил, отговарящ на вашите идентификационни данни. Този екип може да изисква покана от собственика на екипа, за да се присъедините."
  },
  {
    "id": "store.sql_team.save_member.exists.app_error",
    "translation": "Член на екипа с този ID вече съществува."
  },
  {
    "id": "store.sql_post.search.disabled",
    "translation": "Търсенето е забранено на този сървър. Моля, свържете се със системния администратор."
  },
  {
    "id": "store.sql_command.update.missing.app_error",
    "translation": "Команда не съществува."
  },
  {
    "id": "store.sql_command.save.get.app_error",
    "translation": "Не можа да се получи командата."
  },
  {
    "id": "store.sql_command.get.missing.app_error",
    "translation": "Командата не съществува."
  },
  {
    "id": "store.sql_channel.save_direct_channel.not_direct.app_error",
    "translation": "Не е правен опит за създаване на директен канал със SaveDirectChannel."
  },
  {
    "id": "store.sql_channel.save_channel.limit.app_error",
    "translation": "Достигнахте ограничението за броя разрешени канали."
  },
  {
    "id": "store.sql_channel.save_channel.exists.app_error",
    "translation": "В този екип вече съществува канал с това име."
  },
  {
    "id": "store.sql_channel.save_channel.existing.app_error",
    "translation": "Трябва да се актуализира повикването за съществуващ канал."
  },
  {
    "id": "store.sql_channel.save.direct_channel.app_error",
    "translation": "Използвайте SaveDirectChannel, за да създадете директен канал."
  },
  {
    "id": "store.sql_channel.save.archived_channel.app_error",
    "translation": "Не можете да промените архивиран канал."
  },
  {
    "id": "store.sql_channel.get.existing.app_error",
    "translation": "Не може да се намери съществуващият канал."
  },
  {
    "id": "store.sql_bot.get.missing.app_error",
    "translation": "Бота не съществува."
  },
  {
    "id": "store.sql.convert_string_map",
    "translation": "FromDb: Не може да конвертира StringMap в *низ"
  },
  {
    "id": "store.sql.convert_string_interface",
    "translation": "FromDb: Не може да конвертира StringInterface в *низ"
  },
  {
    "id": "store.sql.convert_string_array",
    "translation": "FromDb: Не може да конвертира StringArray в *низ"
  },
  {
    "id": "searchengine.bleve.disabled.error",
    "translation": "Грешка при прочистване на Bleve индекси: двигателят е забранен"
  },
  {
    "id": "plugin_api.send_mail.missing_to",
    "translation": "Липсващ адрес в 'До'."
  },
  {
    "id": "plugin_api.send_mail.missing_subject",
    "translation": "Липсва тема на ел.поща."
  },
  {
    "id": "plugin_api.send_mail.missing_htmlbody",
    "translation": "Липсва HTML тяло."
  },
  {
    "id": "plugin_api.get_file_link.no_post.app_error",
    "translation": "Не може да се получи публична връзка за файл. Файлът трябва да бъде прикачен към публикация, която може да бъде прочетена."
  },
  {
    "id": "plugin_api.get_file_link.disabled.app_error",
    "translation": "Публичните връзки са деактивирани."
  },
  {
    "id": "plugin_api.bot_cant_create_bot",
    "translation": "Бот потребител не може да създаде друг бот потребител."
  },
  {
    "id": "plugin.api.update_user_status.bad_status",
    "translation": "Не може да се зададе състоянието на потребителя. Неизвестно състояние на потребителя."
  },
  {
    "id": "plugin.api.get_users_in_channel",
    "translation": "Невъзможно е да се получат потребителите, невалидни критерии за сортиране."
  },
  {
    "id": "oauth.gitlab.tos.error",
    "translation": "Общите условия на GitLab са актуализирани. Моля, отидете на gitlab.com, за да ги приемете и след това опитайте да влезете в Mattermost отново."
  },
  {
    "id": "model.websocket_client.connect_fail.app_error",
    "translation": "Не може да се свърже с WebSocket сървъра."
  },
  {
    "id": "model.utils.decode_json.app_error",
    "translation": "не можа да декодира."
  },
  {
    "id": "model.user_access_token.is_valid.user_id.app_error",
    "translation": "Невалиден id на потребител."
  },
  {
    "id": "model.user_access_token.is_valid.token.app_error",
    "translation": "Невалиден маркер за достъп."
  },
  {
    "id": "model.user_access_token.is_valid.id.app_error",
    "translation": "Невалидна стойност за id."
  },
  {
    "id": "model.user_access_token.is_valid.description.app_error",
    "translation": "Невалидно описание, трябва да съдържа 255 или по-малко знака."
  },
  {
    "id": "model.user.is_valid.username.app_error",
    "translation": "Потребителското име трябва да започва с буква и да съдържа между 3 и 22 малки букви, съставено от цифри, букви и символите \".\", \"-\", и \"_\"."
  },
  {
    "id": "model.user.is_valid.update_at.app_error",
    "translation": "'Обновено в' трябва да е валидно време."
  },
  {
    "id": "model.user.is_valid.pwd_uppercase_symbol.app_error",
    "translation": "Вашата парола трябва да съдържа най-малко {{.Min}} знака, поне една главна буква и един символ (напр. \"~!@#$%^&*()\")."
  },
  {
    "id": "model.user.is_valid.pwd_uppercase_number_symbol.app_error",
    "translation": "Вашата парола трябва да съдържа най-малко {{.Min}} знаци, поне една главна буква, едно число и един символ (напр. \"~!@#$%^&*()\")."
  },
  {
    "id": "model.user.is_valid.pwd_uppercase_number.app_error",
    "translation": "Вашата парола трябва да съдържа най-малко {{.Min}} знака, поне една главна буква и едно число."
  },
  {
    "id": "model.user.is_valid.pwd_uppercase.app_error",
    "translation": "Вашата парола трябва да съдържа най-малко {{.Min}} знака, и поне една главна буква."
  },
  {
    "id": "model.user.is_valid.pwd_symbol.app_error",
    "translation": "Вашата парола трябва да съдържа най-малко {{.Min}} знаци и поне един символ (напр. \"~!@#$%^&*()\")."
  },
  {
    "id": "model.user.is_valid.pwd_number_symbol.app_error",
    "translation": "Вашата парола трябва да съдържа най-малко {{.Min}} знаци, поне едно число и един символ (напр. \"~!@#$%^&*()\")."
  },
  {
    "id": "model.user.is_valid.pwd_number.app_error",
    "translation": "Вашата парола трябва да съдържа най-малко {{.Min}} знака и поне едно число."
  },
  {
    "id": "model.user.is_valid.pwd_lowercase_uppercase_symbol.app_error",
    "translation": "Вашата парола трябва да съдържа най-малко {{.Min}} знака, поне една малка буква, една главна буква и един символ (напр. \"~!@#$%^&*()\")."
  },
  {
    "id": "model.user.is_valid.pwd_lowercase_uppercase_number_symbol.app_error",
    "translation": "Вашата парола трябва да съдържа най-малко {{.Min}} знака, поне една малка буква, една главна буква, едно число и един символ (напр. \"~!@#$%^&*()\")."
  },
  {
    "id": "model.user.is_valid.pwd_lowercase_uppercase_number.app_error",
    "translation": "Вашата парола трябва да съдържа най-малко {{.Min}} знака, поне една малка буква, една главна буква и едно число."
  },
  {
    "id": "model.user.is_valid.pwd_lowercase_uppercase.app_error",
    "translation": "Вашата парола трябва да съдържа най-малко {{.Min}} знака, поне една малка буква и една главна буква."
  },
  {
    "id": "model.user.is_valid.pwd_lowercase_symbol.app_error",
    "translation": "Вашата парола трябва да съдържа най-малко {{.Min}} знаци, поне една малка буква и един символ (напр. \"~!@#$%^&*()\")."
  },
  {
    "id": "model.user.is_valid.pwd_lowercase_number_symbol.app_error",
    "translation": "Вашата парола трябва да съдържа най-малко {{.Min}} знака, поне една малка буква, едно число и един символ (напр. \"~!@#$%^&*()\")."
  },
  {
    "id": "model.user.is_valid.pwd_lowercase_number.app_error",
    "translation": "Вашата парола трябва да съдържа най-малко {{.Min}} знака, поне една главна буква и едно число."
  },
  {
    "id": "model.user.is_valid.pwd_lowercase.app_error",
    "translation": "Вашата парола трябва да съдържа най-малко {{.Min}} знака и поне една малка буква."
  },
  {
    "id": "model.user.is_valid.pwd.app_error",
    "translation": "Вашата парола трябва да съдържа най-малко {{.Min}} знака."
  },
  {
    "id": "model.user.is_valid.position.app_error",
    "translation": "Невалидна длъжност: не трябва да е по-дълга от 128 знака."
  },
  {
    "id": "model.user.is_valid.password_limit.app_error",
    "translation": "Не може да се зададе парола над 72 знака поради ограниченията на bcrypt."
  },
  {
    "id": "model.user.is_valid.nickname.app_error",
    "translation": "Невалиден псевдоним."
  },
  {
    "id": "model.user.is_valid.locale.app_error",
    "translation": "Невалиден локал."
  },
  {
    "id": "model.user.is_valid.last_name.app_error",
    "translation": "Невалидно фамилно име."
  },
  {
    "id": "model.user.is_valid.id.app_error",
    "translation": "Невалиден id на потребител."
  },
  {
    "id": "model.user.is_valid.first_name.app_error",
    "translation": "Невалидно име."
  },
  {
    "id": "model.user.is_valid.email.app_error",
    "translation": "Грешна ел.поща."
  },
  {
    "id": "model.user.is_valid.create_at.app_error",
    "translation": "''Създадено в' трябва да е валидно време."
  },
  {
    "id": "model.user.is_valid.auth_data_type.app_error",
    "translation": "Невалиден потребител, данните за удостоверяване трябва да бъдат зададени с типа удостоверяване."
  },
  {
    "id": "model.user.is_valid.auth_data_pwd.app_error",
    "translation": "Невалидни данни за потребител, парола и удостоверяване, не могат да бъдат зададени и двете."
  },
  {
    "id": "model.job.is_valid.type.app_error",
    "translation": "Невалиден тип задача."
  },
  {
    "id": "model.job.is_valid.status.app_error",
    "translation": "Невалиден статус на задача."
  },
  {
    "id": "model.job.is_valid.id.app_error",
    "translation": "Невалиден id на задача."
  },
  {
    "id": "model.job.is_valid.create_at.app_error",
    "translation": "''Създадено в' трябва да е валидно време."
  },
  {
    "id": "model.incoming_hook.username.app_error",
    "translation": "Невалидно потребителско име."
  },
  {
    "id": "model.incoming_hook.user_id.app_error",
    "translation": "Невалиден id на потребителя."
  },
  {
    "id": "model.incoming_hook.update_at.app_error",
    "translation": "'Обновено в' трябва да е валидно време."
  },
  {
    "id": "model.incoming_hook.team_id.app_error",
    "translation": "Невалиден ID на екипа."
  },
  {
    "id": "model.incoming_hook.parse_data.app_error",
    "translation": "Неуспешно анализиране на входящите данни."
  },
  {
    "id": "model.incoming_hook.id.app_error",
    "translation": "Невалиден id."
  },
  {
    "id": "model.incoming_hook.icon_url.app_error",
    "translation": "Невалидна икона за публикация."
  },
  {
    "id": "model.incoming_hook.display_name.app_error",
    "translation": "Невалидно заглавие."
  },
  {
    "id": "model.incoming_hook.description.app_error",
    "translation": "Невалидно описание."
  },
  {
    "id": "model.incoming_hook.create_at.app_error",
    "translation": "''Създадено в' трябва да е валидно време."
  },
  {
    "id": "model.incoming_hook.channel_id.app_error",
    "translation": "Невалиден id на канал."
  },
  {
    "id": "model.guest.is_valid.emails.app_error",
    "translation": "Невалидни ел.пощи."
  },
  {
    "id": "model.guest.is_valid.email.app_error",
    "translation": "Грешна ел.поща."
  },
  {
    "id": "model.guest.is_valid.channels.app_error",
    "translation": "Невалидни канали."
  },
  {
    "id": "model.guest.is_valid.channel.app_error",
    "translation": "Невалиден канал."
  },
  {
    "id": "model.group_syncable.syncable_id.app_error",
    "translation": "невалидно syncable id свойство за синхронизация на група."
  },
  {
    "id": "model.group_syncable.group_id.app_error",
    "translation": "невалидно group id свойство за синхронизация на група."
  },
  {
    "id": "model.group_member.user_id.app_error",
    "translation": "невалидно user id свойство за член на група."
  },
  {
    "id": "model.group_member.group_id.app_error",
    "translation": "невалидно group id свойство за член на група."
  },
  {
    "id": "model.group.update_at.app_error",
    "translation": "невалидно update at свойство за група."
  },
  {
    "id": "model.group.source.app_error",
    "translation": "невалидно source свойство за група."
  },
  {
    "id": "model.group.remote_id.app_error",
    "translation": "невалидно remote id свойство за група."
  },
  {
    "id": "model.group.name.invalid_length.app_error",
    "translation": "Името трябва да е от 1 до 64 малки буквено-цифрови знака."
  },
  {
    "id": "model.group.name.invalid_chars.app_error",
    "translation": "невалидни символи в name свойството за група"
  },
  {
    "id": "model.group.name.app_error",
    "translation": "невалидно name свойство за група."
  },
  {
    "id": "model.group.display_name.app_error",
    "translation": "невалидно display name свойство за група."
  },
  {
    "id": "model.group.description.app_error",
    "translation": "невалидно description свойство за група."
  },
  {
    "id": "model.group.create_at.app_error",
    "translation": "невалидно create at свойство за група."
  },
  {
    "id": "model.file_info.is_valid.user_id.app_error",
    "translation": "Невалидна стойност за user_id."
  },
  {
    "id": "model.file_info.is_valid.update_at.app_error",
    "translation": "Невалидна стойност за update_at."
  },
  {
    "id": "model.file_info.is_valid.post_id.app_error",
    "translation": "Невалидна стойност за post_id."
  },
  {
    "id": "model.file_info.is_valid.path.app_error",
    "translation": "Невалидна стойност за path."
  },
  {
    "id": "model.file_info.is_valid.id.app_error",
    "translation": "Невалидна стойност за id."
  },
  {
    "id": "model.file_info.is_valid.create_at.app_error",
    "translation": "Невалидна стойност за create_at."
  },
  {
    "id": "model.file_info.get.gif.app_error",
    "translation": "Gif-а не може да се декодира."
  },
  {
    "id": "model.emoji.user_id.app_error",
    "translation": "Невалиден id на създател."
  },
  {
    "id": "model.emoji.update_at.app_error",
    "translation": "'Обновено в' трябва да е валидно време."
  },
  {
    "id": "model.emoji.name.app_error",
    "translation": "Името трябва да е от 1 до 64 малки буквено-цифрови знака."
  },
  {
    "id": "model.emoji.id.app_error",
    "translation": "Невалиден id на емотикон."
  },
  {
    "id": "model.emoji.create_at.app_error",
    "translation": "'Създадено в' трябва да е валидно време."
  },
  {
    "id": "model.config.is_valid.write_timeout.app_error",
    "translation": "Невалидна стойност за изчакване при запис."
  },
  {
    "id": "model.config.is_valid.websocket_url.app_error",
    "translation": "URL адресът на websocket трябва да е валиден URL адрес и да започва с ws:// или wss://."
  },
  {
    "id": "model.config.is_valid.webserver_security.app_error",
    "translation": "Невалидна стойност за сигурност на връзката на уеб сървъра."
  },
  {
    "id": "model.config.is_valid.tls_overwrite_cipher.app_error",
    "translation": "Невалидна стойност, предадена за шифър за презапис на TLS - Моля, вижте документацията за валидни стойности."
  },
  {
    "id": "model.config.is_valid.tls_key_file_missing.app_error",
    "translation": "Невалидна стойност за ключов файл на TLS - Използвайте LetsEncrypt или задайте път към съществуващ файл на ключа."
  },
  {
    "id": "model.config.is_valid.tls_cert_file_missing.app_error",
    "translation": "Невалидна стойност за файл със сертификат TLS - Използвайте LetsEncrypt или задайте път към съществуващ файл на сертификата."
  },
  {
    "id": "model.config.is_valid.time_between_user_typing.app_error",
    "translation": "Времето за обновяване на \"Потребител пише\", не трябва да се задава на по-малко от 1000 милисекунди."
  },
  {
    "id": "model.config.is_valid.teammate_name_display.app_error",
    "translation": "Невалидно показване на съекипник. Трябва да е 'full_name', 'nickname_full_name' или 'username'."
  },
  {
    "id": "model.config.is_valid.sql_query_timeout.app_error",
    "translation": "Невалиден период на изчакване на заявката в настройките на SQL. Трябва да е положително число."
  },
  {
    "id": "model.config.is_valid.sql_max_conn.app_error",
    "translation": "Невалидна максимално отворени връзки в настройките на SQL. Трябва да е положително число."
  },
  {
    "id": "model.config.is_valid.sql_idle.app_error",
    "translation": "Невалидни максимум неактивни връзки в настройките на SQL. Трябва да е положително число."
  },
  {
    "id": "model.config.is_valid.sql_driver.app_error",
    "translation": "Невалидно име на драйвер в настройките на SQL. Трябва да е 'mysql' или 'postgres'."
  },
  {
    "id": "model.config.is_valid.sql_data_src.app_error",
    "translation": "Невалиден източник на данни в SQL настройките. Трябва да е настроен."
  },
  {
    "id": "model.config.is_valid.sql_conn_max_lifetime_milliseconds.app_error",
    "translation": "Невалидна максимална валидност на връзката в настройките на SQL. Трябва да е неотрицателно число."
  },
  {
    "id": "model.config.is_valid.sitename_length.app_error",
    "translation": "Името на сайта трябва да бъде по-малко или равно на {{.MaxLength}} знака."
  },
  {
    "id": "model.config.is_valid.site_url_email_batching.app_error",
    "translation": "Не може да се разреши пакетирането по ел.поща, когато SiteURL не е зададен."
  },
  {
    "id": "model.config.is_valid.site_url.app_error",
    "translation": "URL-а на сайта трябва да е валиден URL адрес и да започне с http:// или https://."
  },
  {
    "id": "model.config.is_valid.saml_username_attribute.app_error",
    "translation": "Невалиден атрибут на потребителско име. Трябва да е настроен."
  },
  {
    "id": "model.config.is_valid.saml_spidentifier_attribute.app_error",
    "translation": "Изисква се идентификатор на доставчика на услуги"
  },
  {
    "id": "model.config.is_valid.saml_signature_algorithm.app_error",
    "translation": "Невалиден алгоритъм на подписа."
  },
  {
    "id": "model.config.is_valid.saml_public_cert.app_error",
    "translation": "Липсва публичен сертификат на доставчика на услуги. Забравихте ли да го качите?"
  },
  {
    "id": "model.config.is_valid.saml_private_key.app_error",
    "translation": "Частния ключ на доставчика на услуги липсва. Забравихте ли да го качите?"
  },
  {
    "id": "model.config.is_valid.saml_idp_url.app_error",
    "translation": "URL адресът на SAML SSO трябва да бъде валиден URL адрес и да започва с http:// или https://."
  },
  {
    "id": "model.config.is_valid.saml_idp_descriptor_url.app_error",
    "translation": "URL-а на издателя на доставчика на идентичност трябва да бъде валиден URL адрес и да започва с http:// или https://."
  },
  {
    "id": "model.config.is_valid.saml_idp_cert.app_error",
    "translation": "Липсва публичен сертификат на доставчика на самоличност. Забравихте ли да го качите?"
  },
  {
    "id": "model.config.is_valid.saml_guest_attribute.app_error",
    "translation": "Невалиден атрибут на гост. Трябва да е във формата „поле=стойност“."
  },
  {
    "id": "model.config.is_valid.saml_email_attribute.app_error",
    "translation": "Невалиден атрибут на ел.поща. Трябва да е настроен."
  },
  {
    "id": "model.config.is_valid.saml_canonical_algorithm.app_error",
    "translation": "Невалиден каноничен алгоритъм."
  },
  {
    "id": "model.config.is_valid.saml_assertion_consumer_service_url.app_error",
    "translation": "URL-а за вход на доставчика на услуги трябва да е валиден URL и да започва с http:// или https://."
  },
  {
    "id": "model.config.is_valid.saml_admin_attribute.app_error",
    "translation": "Невалиден атрибут на администратора. Трябва да е във формата „поле =стойност“."
  },
  {
    "id": "model.config.is_valid.restrict_direct_message.app_error",
    "translation": "Невалидно ограничение за директно съобщение. Трябва да е 'any' или 'team'."
  },
  {
    "id": "model.config.is_valid.read_timeout.app_error",
    "translation": "Невалидна стойност за изчакване при четене."
  },
  {
    "id": "model.config.is_valid.rate_sec.app_error",
    "translation": "Невалидно per sec в настройките за ограничение на трафика. Трябва да е положително число."
  },
  {
    "id": "model.config.is_valid.rate_mem.app_error",
    "translation": "Невалиден размер на паметта в настройките за ограничение на трафика. Трябва да е положително число."
  },
  {
    "id": "model.config.is_valid.password_length.app_error",
    "translation": "Минималната дължина на паролата трябва да бъде цяло число, по-голямо или равно на {{.MinLength}} и по-малко или равно на {{.MaxLength}}."
  },
  {
    "id": "model.config.is_valid.message_export.global_relay.smtp_username.app_error",
    "translation": "В задачата за експортиране на съобщения GlobalRelaySettings.SmtpUsername трябва да бъде зададен."
  },
  {
    "id": "model.config.is_valid.message_export.global_relay.smtp_password.app_error",
    "translation": "В задача за експортиране на съобщения GlobalRelaySettings.SmtpPassword трябва да бъде зададен."
  },
  {
    "id": "model.config.is_valid.message_export.global_relay.email_address.app_error",
    "translation": "В задача за експортиране на съобщения GlobalRelaySettings.EmailAddress трябва да бъде зададен на валиден адрес ел.поща."
  },
  {
    "id": "model.config.is_valid.message_export.global_relay.customer_type.app_error",
    "translation": "В износа на съобщения GlobalRelaySettings.CustomerType трябва да бъде зададено 'A9' or 'A10'."
  },
  {
    "id": "model.config.is_valid.message_export.global_relay.config_missing.app_error",
    "translation": "ExportFormat на задача за експортиране на съобщения е зададена на 'globalrelay', но GlobalRelaySettings липсват."
  },
  {
    "id": "model.config.is_valid.message_export.export_type.app_error",
    "translation": "ExportFormat на задачата за експортиране на съобщения трябва да бъде 'actiance', 'csv' или 'globalrelay'."
  },
  {
    "id": "model.config.is_valid.message_export.export_from.app_error",
    "translation": "ExportFromTimestamp на задачата за експортиране на съобщения трябва да бъде времева отметка (изразена в секунди след Unix epoch). Само съобщенията, изпратени след тази времева отметка, ще бъдат експортирани."
  },
  {
    "id": "model.config.is_valid.message_export.enable.app_error",
    "translation": "Настройката EnableExport на задачата за износ на съобщения трябва да бъде true или false."
  },
  {
    "id": "model.config.is_valid.message_export.daily_runtime.app_error",
    "translation": "DailyRuntime на задачата за експортиране на съобщения трябва да е 24-часова отметка във формата HH: MM."
  },
  {
    "id": "model.config.is_valid.message_export.batch_size.app_error",
    "translation": "BatchSize на задачата за износ на съобщения трябва да е положително цяло число."
  },
  {
    "id": "model.config.is_valid.max_users.app_error",
    "translation": "Невалидни максимално потребители на екип в настройките на екипа. Трябва да е положително число."
  },
  {
    "id": "model.config.is_valid.max_notify_per_channel.app_error",
    "translation": "Невалидни максимално известия за канал в настройките на екипа. Трябва да е положително число."
  },
  {
    "id": "model.config.is_valid.max_file_size.app_error",
    "translation": "Невалиден размер на файла в настройките на файла. Трябва да е цяло число по-голямо от нула."
  },
  {
    "id": "model.config.is_valid.max_channels.app_error",
    "translation": "Невалиден максимум канали за екип в настройките на екипа. Трябва да е положително число."
  },
  {
    "id": "model.config.is_valid.max_burst.app_error",
    "translation": "Максималният размер на серия трябва да бъде по-голям от нула."
  },
  {
    "id": "model.config.is_valid.login_attempts.app_error",
    "translation": "Невалидно максимални опити за влизане в настройките на услугата. Трябва да е положително число."
  },
  {
    "id": "model.config.is_valid.localization.available_locales.app_error",
    "translation": "Налични езици трябва да съдържа клиентски език по подразбиране."
  },
  {
    "id": "model.config.is_valid.listen_address.app_error",
    "translation": "Невалиден адрес за слушане в настройките на услугата, трябва да бъде зададен."
  },
  {
    "id": "model.config.is_valid.ldap_username",
    "translation": "AD/LDAP полето \"Username Attribute\" е задължително."
  },
  {
    "id": "model.config.is_valid.ldap_sync_interval.app_error",
    "translation": "Невалидно време на интервал за синхронизация. Трябва да е поне една минута."
  },
  {
    "id": "model.config.is_valid.ldap_server",
    "translation": "AD/LDAP полето \"AD/LDAP Server\" е задължително."
  },
  {
    "id": "model.config.is_valid.ldap_security.app_error",
    "translation": "Невалидна защита на връзката за настройките на AD/LDAP. Трябва да е 'TLS' или 'STARTTLS'."
  },
  {
    "id": "model.config.is_valid.ldap_max_page_size.app_error",
    "translation": "Невалидна стойност на максималния размер на страницата."
  },
  {
    "id": "model.config.is_valid.ldap_login_id",
    "translation": "AD/LDAP полето \"Login ID Attribute\" е задължително."
  },
  {
    "id": "model.config.is_valid.ldap_id",
    "translation": "AD/LDAP полето \"ID Attribute\" е задължително."
  },
  {
    "id": "model.config.is_valid.ldap_email",
    "translation": "AD/LDAP полето \"Email Attribute\" е задължително."
  },
  {
    "id": "model.config.is_valid.ldap_basedn",
    "translation": "AD/LDAP полето \"BaseDN\" е задължително."
  },
  {
    "id": "model.config.is_valid.import.retention_days_too_low.app_error",
    "translation": "Невалидна стойност за RetentionDays. Стойността е твърде ниска."
  },
  {
    "id": "model.config.is_valid.import.directory.app_error",
    "translation": "Невалидна стойност за директория."
  },
  {
    "id": "model.config.is_valid.image_proxy_type.app_error",
    "translation": "Невалиден тип прокси за изображения. Трябва да е 'local' или 'atmos/camo'."
  },
  {
    "id": "model.config.is_valid.group_unread_channels.app_error",
    "translation": "Невалидно 'групиране непрочетените канали' в настройките на услугата. Трябва да е 'disabled', 'default_on', или 'default_off'."
  },
  {
    "id": "model.config.is_valid.file_salt.app_error",
    "translation": "Невалидна сол на публична връзка в настройките за файла. Трябва да е 32 знака или повече."
  },
  {
    "id": "model.config.is_valid.file_driver.app_error",
    "translation": "Невалидно име на драйвер в настройките за файл. Трябва да e 'local' or 'amazons3'."
  },
  {
    "id": "model.config.is_valid.encrypt_sql.app_error",
    "translation": "Невалиден ключ за 'at rest' криптиране в настройки на SQL. Трябва да е 32 знака или повече."
  },
  {
    "id": "model.config.is_valid.email_security.app_error",
    "translation": "Невалидна защита на връзката в настройките за ел.поща. Трябва да е '', 'TLS' или 'STARTTLS'."
  },
  {
    "id": "model.config.is_valid.email_notification_contents_type.app_error",
    "translation": "Невалиден тип съдържание на известия по ел.поща в настройките. Трябва да е 'full' или 'generic'."
  },
  {
    "id": "model.config.is_valid.email_batching_interval.app_error",
    "translation": "Невалиден интервал за пакетно изпращане на ел.поща в настройките. Трябва да е 30 секунди или повече."
  },
  {
    "id": "model.config.is_valid.email_batching_buffer_size.app_error",
    "translation": "Невалиден размер на буфера за пакетно изпращане на ел.поща в настройките. Трябва да е нула или положително число."
  },
  {
    "id": "model.config.is_valid.elastic_search.request_timeout_seconds.app_error",
    "translation": "Времето за изчакване на заявка на Elasticsearch трябва да бъде поне 1 секунда."
  },
  {
    "id": "model.config.is_valid.elastic_search.posts_aggregator_job_start_time.app_error",
    "translation": "Настройката на Elasticsearch PostsAggregatorJobStartTime трябва да бъде време във формат 'hh: mm'."
  },
  {
    "id": "model.config.is_valid.elastic_search.live_indexing_batch_size.app_error",
    "translation": "Размерът на партидата за индексиране на живо Elasticsearch трябва да бъде най-малко 1."
  },
  {
    "id": "model.config.is_valid.elastic_search.enable_searching.app_error",
    "translation": "Настройката Elasticsearch EnableIndexing трябва да бъде зададена на true, когато Elasticsearch EnableSearching е зададено на true"
  },
  {
    "id": "model.config.is_valid.elastic_search.enable_autocomplete.app_error",
    "translation": "Настройката Elasticsearch EnableIndexing трябва да бъде зададена на true, когато Elasticsearch EnableAutocomplete е зададено на true"
  },
  {
    "id": "model.config.is_valid.elastic_search.connection_url.app_error",
    "translation": "Настройката на Elasticsearch ConnectionUrl трябва да бъде предоставена, когато е активирано индексирането на Elasticsearch."
  },
  {
    "id": "model.config.is_valid.elastic_search.bulk_indexing_time_window_seconds.app_error",
    "translation": "Времевият прозорец за групово индексиране на Elasticsearch трябва да бъде най-малко 1 секунда."
  },
  {
    "id": "model.config.is_valid.elastic_search.aggregate_posts_after_days.app_error",
    "translation": "Настройката на Elasticsearch AggregatePostsAfterDays трябва да бъде число, по-голямо или равно на 1."
  },
  {
    "id": "model.config.is_valid.display.custom_url_schemes.app_error",
    "translation": "Персонализираната схема на URL адреси {{.Scheme}} е невалидна. Персонализираните схеми за URL адреси трябва да започват с буква и да съдържат само букви, цифри, плюс (+), точка (.) и тире (-)."
  },
  {
    "id": "model.config.is_valid.directory.app_error",
    "translation": "Невалидна директория на локалното хранилище. Трябва да е непразен низ."
  },
  {
    "id": "model.config.is_valid.data_retention.message_retention_days_too_low.app_error",
    "translation": "Съхраняването на съобщение трябва да бъде един ден или повече."
  },
  {
    "id": "model.config.is_valid.data_retention.file_retention_days_too_low.app_error",
    "translation": "Съхранението на файлове трябва да бъде един ден или повече."
  },
  {
    "id": "model.config.is_valid.data_retention.deletion_job_start_time.app_error",
    "translation": "Времето на започване на заданието за съхранение на данни трябва да бъде 24-часова отметка във формата HH: MM."
  },
  {
    "id": "model.config.is_valid.collapsed_threads.app_error",
    "translation": "Настройката СвивайРазговори трябва да е Деактивирано, Включено по подразбиране и Изключено по подразбиране"
  },
  {
    "id": "model.config.is_valid.cluster_email_batching.app_error",
    "translation": "Невъзможно е да се активира пакетирането по ел.поща, когато е активирано клъстеризирането."
  },
  {
    "id": "model.config.is_valid.bleve_search.filename.app_error",
    "translation": "Настройката Bleve IndexingDir трябва да бъде зададена, когато Bleve EnableIndexing е зададен на true"
  },
  {
    "id": "model.config.is_valid.bleve_search.enable_searching.app_error",
    "translation": "Настройката Bleve EnableIndexing трябва да бъде зададена на true, когато Bleve EnableSearching е зададено на true"
  },
  {
    "id": "model.config.is_valid.bleve_search.enable_autocomplete.app_error",
    "translation": "Настройката Bleve EnableIndexing трябва да бъде зададена на true, когато Bleve EnableAutocomplete е зададен на true"
  },
  {
    "id": "model.config.is_valid.bleve_search.bulk_indexing_time_window_seconds.app_error",
    "translation": "Времевия прозорец на Bleve Bulk трябва да бъде най-малко 1 секунда."
  },
  {
    "id": "model.config.is_valid.atmos_camo_image_proxy_url.app_error",
    "translation": "Невалидно RemoteImageProxyURL за atmos/camo. Трябва да е настроен на вашия споделен ключ."
  },
  {
    "id": "model.config.is_valid.atmos_camo_image_proxy_options.app_error",
    "translation": "Невалидно RemoteImageProxyOptions за atmos/camo. Трябва да е настроен във вашия споделен ключ."
  },
  {
    "id": "model.config.is_valid.allow_cookies_for_subdomains.app_error",
    "translation": "Разрешаването на бисквитки за поддомейни изисква SiteURL да бъде настроен."
  },
  {
    "id": "model.compliance.is_valid.start_end_at.app_error",
    "translation": "'До' трябва да е по-голямо от 'От'."
  },
  {
    "id": "model.compliance.is_valid.start_at.app_error",
    "translation": "'От' трябва да е валидно време."
  },
  {
    "id": "model.compliance.is_valid.id.app_error",
    "translation": "Невалиден id."
  },
  {
    "id": "model.compliance.is_valid.end_at.app_error",
    "translation": "'До' трябва да е валидно време."
  },
  {
    "id": "model.compliance.is_valid.desc.app_error",
    "translation": "Невалидно описание."
  },
  {
    "id": "model.compliance.is_valid.create_at.app_error",
    "translation": "'Създадено в' трябва да е валидно време."
  },
  {
    "id": "model.command_hook.user_id.app_error",
    "translation": "Невалиден id на потребител."
  },
  {
    "id": "model.command_hook.root_id.app_error",
    "translation": "Невалиден root id."
  },
  {
    "id": "model.command_hook.parent_id.app_error",
    "translation": "Невалиден родителски id."
  },
  {
    "id": "model.command_hook.id.app_error",
    "translation": "Невалиден hook id на командата."
  },
  {
    "id": "model.command_hook.create_at.app_error",
    "translation": "Създадено в, трябва да е валидно време."
  },
  {
    "id": "model.command_hook.command_id.app_error",
    "translation": "Невалиден id на команда."
  },
  {
    "id": "model.command_hook.channel_id.app_error",
    "translation": "Невалиден id на канал."
  },
  {
    "id": "model.command.is_valid.user_id.app_error",
    "translation": "Невалиден id на потребител."
  },
  {
    "id": "model.command.is_valid.url_http.app_error",
    "translation": "Невалиден URL. Трябва да е валиден URL адрес и да започва с http:// или https://."
  },
  {
    "id": "model.command.is_valid.url.app_error",
    "translation": "Невалиден URL."
  },
  {
    "id": "model.command.is_valid.update_at.app_error",
    "translation": "Актуализирано в, трябва да е валидно време."
  },
  {
    "id": "model.command.is_valid.trigger.app_error",
    "translation": "Невалидно задействане."
  },
  {
    "id": "model.command.is_valid.token.app_error",
    "translation": "Невалиден маркер."
  },
  {
    "id": "model.command.is_valid.team_id.app_error",
    "translation": "Невалиден ID на екип."
  },
  {
    "id": "model.command.is_valid.plugin_id.app_error",
    "translation": "Невалиден id на приставка."
  },
  {
    "id": "model.command.is_valid.method.app_error",
    "translation": "Невалиден метод."
  },
  {
    "id": "model.command.is_valid.id.app_error",
    "translation": "Невалиден id."
  },
  {
    "id": "model.command.is_valid.display_name.app_error",
    "translation": "Невалидно заглавие."
  },
  {
    "id": "model.command.is_valid.description.app_error",
    "translation": "Невалидно описание."
  },
  {
    "id": "model.command.is_valid.create_at.app_error",
    "translation": "'Създадено в' трябва да е валидно време."
  },
  {
    "id": "model.command.is_valid.autocomplete_data.app_error",
    "translation": "Невалидни данни за автопопълване"
  },
  {
    "id": "model.cluster.is_valid.type.app_error",
    "translation": "Type трябва да бъде зададено."
  },
  {
    "id": "model.cluster.is_valid.name.app_error",
    "translation": "ClusterName трябва да бъде зададено."
  },
  {
    "id": "model.cluster.is_valid.last_ping_at.app_error",
    "translation": "LastPingAt трябва да бъде зададен."
  },
  {
    "id": "model.cluster.is_valid.id.app_error",
    "translation": "Невалиден id."
  },
  {
    "id": "model.cluster.is_valid.hostname.app_error",
    "translation": "Hostname трябва да бъде зададено."
  },
  {
    "id": "model.cluster.is_valid.create_at.app_error",
    "translation": "CreateAt трябва да бъде зададено."
  },
  {
    "id": "model.channel_member.is_valid.user_id.app_error",
    "translation": "Невалиден id на потребител."
  },
  {
    "id": "model.channel_member.is_valid.unread_level.app_error",
    "translation": "Невалидно ниво на маркирай като непрочетени."
  },
  {
    "id": "model.channel_member.is_valid.push_level.app_error",
    "translation": "Невалидно ниво на изскачащи известия."
  },
  {
    "id": "model.channel_member.is_valid.notify_level.app_error",
    "translation": "Невалидно ниво на уведомяване."
  },
  {
    "id": "model.channel_member.is_valid.ignore_channel_mentions_value.app_error",
    "translation": "Невалидното състояние на игнорирай споменаване на канала."
  },
  {
    "id": "model.channel_member.is_valid.email_value.app_error",
    "translation": "Невалидна стойност за уведомяване по ел.поща."
  },
  {
    "id": "model.channel_member.is_valid.channel_id.app_error",
    "translation": "Невалиден id на канал."
  },
  {
    "id": "model.channel.is_valid.update_at.app_error",
    "translation": "Актуализирано в, трябва да е валидно време."
  },
  {
    "id": "model.channel.is_valid.type.app_error",
    "translation": "Невалиден тип."
  },
  {
    "id": "model.channel.is_valid.purpose.app_error",
    "translation": "Невалидна цел."
  },
  {
    "id": "model.channel.is_valid.name.app_error",
    "translation": "Невалидно име на канала. Id-та на потребител не са разрешени в името на канали за не-директни съобщения."
  },
  {
    "id": "model.channel.is_valid.id.app_error",
    "translation": "Невалиден id."
  },
  {
    "id": "model.channel.is_valid.header.app_error",
    "translation": "Невалидна заглавка."
  },
  {
    "id": "model.channel.is_valid.display_name.app_error",
    "translation": "Невалидно показвано име."
  },
  {
    "id": "model.channel.is_valid.creator_id.app_error",
    "translation": "Невалиден id на създател."
  },
  {
    "id": "model.channel.is_valid.create_at.app_error",
    "translation": "Създадено в трябва да е валидно време."
  },
  {
    "id": "model.channel.is_valid.2_or_more.app_error",
    "translation": "Името трябва да има 2 или повече буквено-цифрови символи."
  },
  {
    "id": "model.bot.is_valid.username.app_error",
    "translation": "Невалидно потребителско име."
  },
  {
    "id": "model.bot.is_valid.user_id.app_error",
    "translation": "Невалиден id на потребител."
  },
  {
    "id": "model.bot.is_valid.update_at.app_error",
    "translation": "Невалидно актуализирано в."
  },
  {
    "id": "model.bot.is_valid.description.app_error",
    "translation": "Невалидно описание."
  },
  {
    "id": "model.bot.is_valid.creator_id.app_error",
    "translation": "Невалиден id на създател."
  },
  {
    "id": "model.bot.is_valid.create_at.app_error",
    "translation": "Невалидно създадено в."
  },
  {
    "id": "model.authorize.is_valid.user_id.app_error",
    "translation": "Невалиден id на потребител."
  },
  {
    "id": "model.authorize.is_valid.state.app_error",
    "translation": "Невалидно състояние."
  },
  {
    "id": "model.authorize.is_valid.scope.app_error",
    "translation": "Невалиден обхват."
  },
  {
    "id": "model.authorize.is_valid.response_type.app_error",
    "translation": "Невалиден тип отговор."
  },
  {
    "id": "model.authorize.is_valid.redirect_uri.app_error",
    "translation": "Невалиден uri за пренасочване."
  },
  {
    "id": "model.authorize.is_valid.expires.app_error",
    "translation": "Изтича на, трябва да бъде зададен."
  },
  {
    "id": "model.authorize.is_valid.create_at.app_error",
    "translation": "Създадено в, трябва да е валидно време."
  },
  {
    "id": "model.authorize.is_valid.client_id.app_error",
    "translation": "Невалиден id на клиента."
  },
  {
    "id": "model.authorize.is_valid.auth_code.app_error",
    "translation": "Невалиден код за удостоверяване."
  },
  {
    "id": "model.access.is_valid.user_id.app_error",
    "translation": "Невалиден id на потребител."
  },
  {
    "id": "model.access.is_valid.refresh_token.app_error",
    "translation": "Невалиден маркер за опресняване."
  },
  {
    "id": "model.access.is_valid.redirect_uri.app_error",
    "translation": "Невалиден uri за пренасочване."
  },
  {
    "id": "model.access.is_valid.client_id.app_error",
    "translation": "Невалиден id на клиента."
  },
  {
    "id": "model.access.is_valid.access_token.app_error",
    "translation": "Невалиден маркер за достъп."
  },
  {
    "id": "migrations.worker.run_migration.unknown_key",
    "translation": "Невъзможно е стартиране на миграционна задача поради неизвестен ключ за миграция."
  },
  {
    "id": "migrations.worker.run_advanced_permissions_phase_2_migration.invalid_progress",
    "translation": "Миграцията не бе успешна поради невалидни данни за напредъка."
  },
  {
    "id": "migrations.system.save.app_error",
    "translation": "Срещнахме грешка при запазването на системното свойство."
  },
  {
    "id": "mfa.validate_token.authenticate.app_error",
    "translation": "Невалиден маркер на МФУ."
  },
  {
    "id": "mfa.mfa_disabled.app_error",
    "translation": "Многофакторното удостоверяване е забранено на този сървър."
  },
  {
    "id": "mfa.generate_qr_code.create_code.app_error",
    "translation": "Грешка при генериране на QR код."
  },
  {
    "id": "group_not_associated_to_synced_team",
    "translation": "Групата не може да бъде асоциирана с канала, докато първо не бъде свързана с родителския групово синхронизиран екип."
  },
  {
    "id": "ent.user.complete_switch_with_oauth.blank_email.app_error",
    "translation": "Не може да се извърши вход в SAML с празен адрес ел.поща."
  },
  {
    "id": "ent.saml.service_disable.app_error",
    "translation": "SAML 2.0 не е конфигуриран или поддържан на този сървър."
  },
  {
    "id": "ent.saml.save_user.username_exists.saml_app_error",
    "translation": "Профил с това потребителско име вече съществува. Моля, свържете се с вашия администратор."
  },
  {
    "id": "ent.saml.save_user.email_exists.saml_app_error",
    "translation": "Този профил не използва SAML удостоверяване. Моля, влезте с ел.поща и парола."
  },
  {
    "id": "ent.saml.metadata.app_error",
    "translation": "Възникна грешка при изграждането на метаданни на доставчика на услуги."
  },
  {
    "id": "ent.saml.license_disable.app_error",
    "translation": "Вашият лиценз не поддържа SAML удостоверяване."
  },
  {
    "id": "ent.saml.do_login.validate.app_error",
    "translation": "При проверката на отговора от доставчика на идентичност възникна грешка. Моля, свържете се със системния администратор."
  },
  {
    "id": "ent.saml.do_login.parse.app_error",
    "translation": "Възникна грешка при анализа на отговора от доставчика на идентичност. Моля, свържете се със системния администратор."
  },
  {
    "id": "ent.saml.do_login.invalid_time.app_error",
    "translation": "Получихме невалидно време в отговора от доставчика на идентичност. Моля, свържете се със системния администратор."
  },
  {
    "id": "ent.saml.do_login.invalid_signature.app_error",
    "translation": "Получихме невалиден подпис в отговора от доставчика на идентичност. Моля, свържете се със системния си администратор."
  },
  {
    "id": "ent.saml.do_login.empty_response.app_error",
    "translation": "Получихме празен отговор от доставчика на самоличност."
  },
  {
    "id": "ent.saml.do_login.decrypt.app_error",
    "translation": "Влизането в SAML не бе успешно, тъй като възникна грешка при дешифриране на отговора от доставчика на идентичност. Моля, свържете се със системния администратор."
  },
  {
    "id": "ent.saml.configure.not_encrypted_response.app_error",
    "translation": "Влизането в SAML не бе успешно, тъй като отговорът на доставчика на идентичност не е шифрован. Моля, свържете се със системния администратор."
  },
  {
    "id": "ent.saml.configure.load_private_key.app_error",
    "translation": "Влизането в SAML не бе успешно, тъй като частният ключ на доставчика на услуги не бе намерен. Моля, свържете се със системния администратор."
  },
  {
    "id": "ent.saml.configure.load_idp_cert.app_error",
    "translation": "Файла с публичния сертификат на доставчик на самоличност не бе намерен. Моля, свържете се със системния администратор."
  },
  {
    "id": "ent.saml.configure.encryption_not_enabled.app_error",
    "translation": "Влизането в SAML не бе успешно, тъй като криптирането не е активирано. Моля, свържете се със системния администратор."
  },
  {
    "id": "ent.saml.build_request.encoding.app_error",
    "translation": "Възникна грешка при кодирането на заявката за доставчика на идентичност. Моля, свържете се със системния администратор."
  },
  {
    "id": "ent.saml.build_request.app_error",
    "translation": "Възникна грешка при инициирането на заявката до доставчика на идентичност. Моля, свържете се със системния администратор."
  },
  {
    "id": "ent.saml.attribute.app_error",
    "translation": "Влизането в SAML не бе успешно, тъй като един от атрибутите е неправилен. Моля, свържете се със системния си администратор."
  },
  {
    "id": "ent.migration.migratetosaml.username_already_used_by_other_user",
    "translation": "Потребителско име вече се използва от друг потребител на Mattermost."
  },
  {
    "id": "ent.migration.migratetosaml.user_not_found_in_users_mapping_file",
    "translation": "Потребителят не е намерен във файла с потребителите."
  },
  {
    "id": "ent.migration.migratetosaml.email_already_used_by_other_user",
    "translation": "Ел.поща вече се използва от друг потребител на SAML."
  },
  {
    "id": "ent.migration.migratetoldap.user_not_found",
    "translation": "Не може да се намери потребител на AD/LDAP сървъра: "
  },
  {
    "id": "ent.migration.migratetoldap.duplicate_field",
    "translation": "Не може да се мигрират AD/LDAP потребители с посочено поле. Открит е дублиран запис. Моля, премахнете всички дубликати и опитайте отново."
  },
  {
    "id": "ent.message_export.run_export.app_error",
    "translation": "Неуспешно избиране на данни за износ на съобщения."
  },
  {
    "id": "ent.message_export.global_relay_export.get_attachment_error",
    "translation": "Неуспешно получаване на файлова информация за публикация."
  },
  {
    "id": "ent.message_export.global_relay_export.deliver.unable_to_open_zip_file_data.app_error",
    "translation": "Временният файл за износа не може да се отвори."
  },
  {
    "id": "ent.message_export.global_relay_export.deliver.unable_to_open_email_file.app_error",
    "translation": "Неуспешно получаване на ел.поща от временния файл."
  },
  {
    "id": "ent.message_export.global_relay_export.deliver.unable_to_get_file_info.app_error",
    "translation": "Не може да се получи информацията за временния файл за износ."
  },
  {
    "id": "ent.message_export.global_relay_export.deliver.to_address.app_error",
    "translation": "Неуспешно задаване на адреса за ел.поща."
  },
  {
    "id": "ent.message_export.global_relay_export.deliver.parse_mail.app_error",
    "translation": "Информацията за ел.поща не може да се прочете."
  },
  {
    "id": "ent.message_export.global_relay_export.deliver.msg_data.app_error",
    "translation": "Не мога да напиша съобщението за ел.поща."
  },
  {
    "id": "ent.message_export.global_relay_export.deliver.msg.app_error",
    "translation": "Неуспешно задаване на съобщението за ел.поща."
  },
  {
    "id": "model.user.is_valid.auth_data.app_error",
    "translation": "Невалидни данни за удостоверяване."
  },
  {
    "id": "model.upload_session.is_valid.user_id.app_error",
    "translation": "Невалидна стойност за UserId"
  },
  {
    "id": "model.upload_session.is_valid.type.app_error",
    "translation": "Невалидна стойност за Type"
  },
  {
    "id": "model.upload_session.is_valid.path.app_error",
    "translation": "Невалидна стойност за Path"
  },
  {
    "id": "model.upload_session.is_valid.id.app_error",
    "translation": "Невалидна стойност за id"
  },
  {
    "id": "model.upload_session.is_valid.filename.app_error",
    "translation": "Невалидна стойност за Filename"
  },
  {
    "id": "model.upload_session.is_valid.file_size.app_error",
    "translation": "Невалидна стойност за FileSize"
  },
  {
    "id": "model.upload_session.is_valid.file_offset.app_error",
    "translation": "Невалидна стойност за FileOffset"
  },
  {
    "id": "model.upload_session.is_valid.create_at.app_error",
    "translation": "Невалидна стойност за CreateAt"
  },
  {
    "id": "model.upload_session.is_valid.channel_id.app_error",
    "translation": "Невалидна стойност за ChannelId."
  },
  {
    "id": "model.token.is_valid.size",
    "translation": "Невалиден маркер."
  },
  {
    "id": "model.token.is_valid.expiry",
    "translation": "Невалиден срок маркера"
  },
  {
    "id": "model.team_member.is_valid.user_id.app_error",
    "translation": "Невалиден id на потребител."
  },
  {
    "id": "model.team_member.is_valid.team_id.app_error",
    "translation": "Невалиден ID на екипа."
  },
  {
    "id": "model.team.is_valid.url.app_error",
    "translation": "Невалиден идентификатор на URL адрес."
  },
  {
    "id": "model.team.is_valid.update_at.app_error",
    "translation": "'Обновено в' трябва да е валидно време."
  },
  {
    "id": "model.team.is_valid.type.app_error",
    "translation": "Невалиден тип."
  },
  {
    "id": "model.team.is_valid.reserved.app_error",
    "translation": "Този URL адрес не е наличен. Моля, опитайте друг."
  },
  {
    "id": "model.team.is_valid.name.app_error",
    "translation": "Невалидно име."
  },
  {
    "id": "model.team.is_valid.invite_id.app_error",
    "translation": "Невалиден id на поканата."
  },
  {
    "id": "model.team.is_valid.id.app_error",
    "translation": "Невалиден id."
  },
  {
    "id": "model.team.is_valid.email.app_error",
    "translation": "Грешна ел.поща."
  },
  {
    "id": "model.team.is_valid.domains.app_error",
    "translation": "Невалидни разрешени домейни."
  },
  {
    "id": "model.team.is_valid.description.app_error",
    "translation": "Невалидно описание."
  },
  {
    "id": "model.team.is_valid.create_at.app_error",
    "translation": "''Създадено в' трябва да е валидно време."
  },
  {
    "id": "model.team.is_valid.company.app_error",
    "translation": "Невалидно име на фирмата."
  },
  {
    "id": "model.team.is_valid.characters.app_error",
    "translation": "Името трябва да има 2 или повече буквено-цифрови символи."
  },
  {
    "id": "model.search_params_list.is_valid.include_deleted_channels.app_error",
    "translation": "Параметрите IncludeDeletedChannels трябва да имат еднаква стойност."
  },
  {
    "id": "model.reaction.is_valid.user_id.app_error",
    "translation": "Невалиден id на потребител."
  },
  {
    "id": "model.reaction.is_valid.post_id.app_error",
    "translation": "Невалиден id на публикацията."
  },
  {
    "id": "model.reaction.is_valid.emoji_name.app_error",
    "translation": "Невалидно име на емотикон."
  },
  {
    "id": "model.reaction.is_valid.create_at.app_error",
    "translation": "'Създадено в' трябва да е валидно време."
  },
  {
    "id": "model.preference.is_valid.value.app_error",
    "translation": "Стойността е твърде дълга."
  },
  {
    "id": "model.preference.is_valid.theme.app_error",
    "translation": "Невалидна тема."
  },
  {
    "id": "model.preference.is_valid.name.app_error",
    "translation": "Невалидно име."
  },
  {
    "id": "model.preference.is_valid.id.app_error",
    "translation": "Невалиден id на потребител."
  },
  {
    "id": "model.preference.is_valid.category.app_error",
    "translation": "Невалидна категория."
  },
  {
    "id": "model.post.is_valid.user_id.app_error",
    "translation": "Невалиден id на потребител."
  },
  {
    "id": "model.post.is_valid.update_at.app_error",
    "translation": "'Обновено в' трябва да е валидно време."
  },
  {
    "id": "model.post.is_valid.type.app_error",
    "translation": "Невалиден тип."
  },
  {
    "id": "model.post.is_valid.root_parent.app_error",
    "translation": "Невалиден идентификатор на корена, трябва да бъде зададен, ако родителският идентификатор е зададен."
  },
  {
    "id": "model.post.is_valid.root_id.app_error",
    "translation": "Невалиден id на корена."
  },
  {
    "id": "model.post.is_valid.props.app_error",
    "translation": "Невалидни свойства."
  },
  {
    "id": "model.post.is_valid.parent_id.app_error",
    "translation": "Невалиден родителски id."
  },
  {
    "id": "model.post.is_valid.original_id.app_error",
    "translation": "Невалиден оригинален id."
  },
  {
    "id": "model.post.is_valid.msg.app_error",
    "translation": "Невалидно съобщение."
  },
  {
    "id": "model.post.is_valid.id.app_error",
    "translation": "Невалиден id."
  },
  {
    "id": "model.post.is_valid.hashtags.app_error",
    "translation": "Невалидни хаштагове."
  },
  {
    "id": "model.post.is_valid.filenames.app_error",
    "translation": "Невалидни имена на файлове."
  },
  {
    "id": "model.post.is_valid.file_ids.app_error",
    "translation": "Невалидни id на файлове. Обърнете внимание, че качванията са ограничени до 5 файла максимум. Моля, използвайте допълнителни публикации за повече файлове."
  },
  {
    "id": "model.post.is_valid.create_at.app_error",
    "translation": "'Създадено в' трябва да е валидно време."
  },
  {
    "id": "model.post.is_valid.channel_id.app_error",
    "translation": "Невалиден id на канала."
  },
  {
    "id": "model.post.channel_notifications_disabled_in_channel.message",
    "translation": "Известията за канали са забранени в {{.ChannelName}}. {{.Mention}} не задейства известия."
  },
  {
    "id": "model.plugin_kvset_options.is_valid.old_value.app_error",
    "translation": "Невалидна стара стойност, тя не трябва да се задава, когато операцията не е неделима."
  },
  {
    "id": "model.plugin_key_value.is_valid.plugin_id.app_error",
    "translation": "Невалиден ID на приставка, трябва да е повече от {{.Min}} и максимум {{.Max}} знака."
  },
  {
    "id": "model.plugin_key_value.is_valid.key.app_error",
    "translation": "Невалиден ключ, трябва да е повече от {{.Min}} и максимум {{.Max}} знака."
  },
  {
    "id": "model.plugin_command_error.error.app_error",
    "translation": "Приставката за /{{.Command}} не работи. Моля, свържете се със системния си администратор"
  },
  {
    "id": "model.plugin_command_crash.error.app_error",
    "translation": "/{{.Command}} командата срива приставката {{.PluginId}}. Моля, свържете се със системния си администратор"
  },
  {
    "id": "model.plugin_command.error.app_error",
    "translation": "При опита за изпълнение на тази команда възникна грешка."
  },
  {
    "id": "model.outgoing_hook.username.app_error",
    "translation": "Невалидно потребителско име."
  },
  {
    "id": "model.outgoing_hook.is_valid.words.app_error",
    "translation": "Невалидни задействащи думи."
  },
  {
    "id": "model.outgoing_hook.is_valid.user_id.app_error",
    "translation": "Невалиден id на потребителя."
  },
  {
    "id": "model.outgoing_hook.is_valid.url.app_error",
    "translation": "Невалидни URL-и за обратно повикване. Всеки трябва да е валиден URL адрес и започва с http:// или https://."
  },
  {
    "id": "model.outgoing_hook.is_valid.update_at.app_error",
    "translation": "'Обновено в' трябва да е валидно време."
  },
  {
    "id": "model.outgoing_hook.is_valid.trigger_words.app_error",
    "translation": "Невалидни задействащи думи."
  },
  {
    "id": "model.outgoing_hook.is_valid.token.app_error",
    "translation": "Невалиден маркер."
  },
  {
    "id": "model.outgoing_hook.is_valid.team_id.app_error",
    "translation": "Невалиден ID на екипа."
  },
  {
    "id": "model.outgoing_hook.is_valid.id.app_error",
    "translation": "Невалиден id."
  },
  {
    "id": "model.outgoing_hook.is_valid.display_name.app_error",
    "translation": "Невалидно заглавие."
  },
  {
    "id": "model.outgoing_hook.is_valid.description.app_error",
    "translation": "Невалидно описание."
  },
  {
    "id": "model.outgoing_hook.is_valid.create_at.app_error",
    "translation": "''Създадено в' трябва да е валидно време."
  },
  {
    "id": "model.outgoing_hook.is_valid.content_type.app_error",
    "translation": "Невалидна стойност за content_type."
  },
  {
    "id": "model.outgoing_hook.is_valid.channel_id.app_error",
    "translation": "Невалиден id на канала."
  },
  {
    "id": "model.outgoing_hook.is_valid.callback.app_error",
    "translation": "Невалидни URL адреси за обратно повикване."
  },
  {
    "id": "model.outgoing_hook.icon_url.app_error",
    "translation": "Невалидна икона."
  },
  {
    "id": "model.oauth.is_valid.update_at.app_error",
    "translation": "'Обновено в' трябва да е валидно време."
  },
  {
    "id": "model.oauth.is_valid.name.app_error",
    "translation": "Невалидно име."
  },
  {
    "id": "model.oauth.is_valid.icon_url.app_error",
    "translation": "URL адресът на иконата трябва да е валиден URL адрес и да започне с http:// или https://."
  },
  {
    "id": "model.oauth.is_valid.homepage.app_error",
    "translation": "Началната страница трябва да е валиден URL адрес и да започва с http:// или https://."
  },
  {
    "id": "model.oauth.is_valid.description.app_error",
    "translation": "Невалидно описание."
  },
  {
    "id": "model.oauth.is_valid.creator_id.app_error",
    "translation": "Невалиден id на създател."
  },
  {
    "id": "model.oauth.is_valid.create_at.app_error",
    "translation": "''Създадено в' трябва да е валидно време."
  },
  {
    "id": "model.oauth.is_valid.client_secret.app_error",
    "translation": "Невалидна тайна на клиента."
  },
  {
    "id": "model.oauth.is_valid.callback.app_error",
    "translation": "URL-а за обратно повикване трябва да е валиден URL адрес и да започва с http:// или https://."
  },
  {
    "id": "model.oauth.is_valid.app_id.app_error",
    "translation": "Невалиден id на приложение."
  },
  {
    "id": "model.link_metadata.is_valid.url.app_error",
    "translation": "URL-а в метаданните на връзката трябва да бъде зададен."
  },
  {
    "id": "model.link_metadata.is_valid.type.app_error",
    "translation": "Невалиден тип метаданни на връзка."
  },
  {
    "id": "model.link_metadata.is_valid.timestamp.app_error",
    "translation": "Времевата отметка в метаданните на връзката трябва да е ненулева и закръглена до най-близкия час."
  },
  {
    "id": "model.link_metadata.is_valid.data_type.app_error",
    "translation": "Данните за метаданни на връзка не съвпадат със зададения тип."
  },
  {
    "id": "model.link_metadata.is_valid.data.app_error",
    "translation": "Данните за метаданни на връзка не могат да бъдат празни."
  },
  {
    "id": "model.license_record.is_valid.id.app_error",
    "translation": "Невалидна стойност за id при качване на лиценз."
  },
  {
    "id": "model.license_record.is_valid.create_at.app_error",
    "translation": "Невалидна стойност за create_at при качване на лиценз."
  },
  {
    "id": "ent.message_export.global_relay_export.deliver.from_address.app_error",
    "translation": "Не може да се зададе ел.поща от адреса."
  },
  {
    "id": "ent.message_export.global_relay_export.deliver.close.app_error",
    "translation": "Не може да се достави ел.поща до Global Relay."
  },
  {
    "id": "ent.message_export.global_relay.generate_email.app_error",
    "translation": "Неуспешно генериране данни за eml файлове."
  },
  {
    "id": "ent.message_export.global_relay.create_file_in_zip.app_error",
    "translation": "Неуспешно създаване eml файла."
  },
  {
    "id": "ent.message_export.global_relay.close_zip_file.app_error",
    "translation": "Неуспешно затваряне на Zip файла."
  },
  {
    "id": "ent.message_export.global_relay.attach_file.app_error",
    "translation": "Не може да се добави прикачен файл към Global Relay износа."
  },
  {
    "id": "ent.message_export.csv_export.get_attachment_error",
    "translation": "Неуспешно получаване на файлова информация за публикация."
  },
  {
    "id": "ent.message_export.actiance_export.get_attachment_error",
    "translation": "Неуспешно получаване на файлова информация за публикация."
  },
  {
    "id": "ent.ldap_id_migrate.app_error",
    "translation": "не може да мигрира."
  },
  {
    "id": "ent.ldap_groups.reachable_groups_error",
    "translation": "грешка при извличане на групи за член"
  },
  {
    "id": "ent.ldap_groups.no_rows",
    "translation": "не са намерени групи със съвпадащ uid"
  },
  {
    "id": "ent.ldap_groups.members_of_group_error",
    "translation": "грешка при извличане членове на групата"
  },
  {
    "id": "ent.ldap_groups.groups_search_error",
    "translation": "грешка при извличане на ldap групи"
  },
  {
    "id": "ent.ldap_groups.group_search_error",
    "translation": "грешка при извличане на ldap група"
  },
  {
    "id": "ent.ldap.validate_guest_filter.app_error",
    "translation": "Невалиден AD/LDAP филтър за гости."
  },
  {
    "id": "ent.ldap.validate_filter.app_error",
    "translation": "Невалиден AD/LDAP филтър."
  },
  {
    "id": "ent.ldap.validate_admin_filter.app_error",
    "translation": "Невалиден AD/LDAP филтър за администратори."
  },
  {
    "id": "ent.ldap.syncronize.search_failure_size_exceeded.app_error",
    "translation": "Превишено е ограничението на размера. Опитайте да проверите Вашия [максимален размер на страницата](https://docs.mattermost.com/deployment/sso-ldap.html#i-see-the-log-error-ldap-result-code-4-size-limit-exceeded )."
  },
  {
    "id": "ent.ldap.syncronize.search_failure.app_error",
    "translation": "Неуспешно търсене на потребители в AD/LDAP. Проверете дали Mattermost сървъра може да се свърже с вашия AD/LDAP сървър и опитайте отново."
  },
  {
    "id": "ent.ldap.syncronize.populate_syncables",
    "translation": "грешка при попълване на синхронизуеми"
  },
  {
    "id": "ent.ldap.syncronize.get_all_groups.app_error",
    "translation": "грешка при извличане на групи."
  },
  {
    "id": "ent.ldap.syncronize.get_all.app_error",
    "translation": "Не могат да се получат всички потребители, използващи AD/LDAP."
  },
  {
    "id": "ent.ldap.syncronize.delete_group_constained_memberships",
    "translation": "грешка при изтриване на членство в екип или канал"
  },
  {
    "id": "ent.ldap.save_user.username_exists.ldap_app_error",
    "translation": "Профил с това потребителско име вече съществува. Моля, свържете се с вашия администратор."
  },
  {
    "id": "ent.ldap.save_user.email_exists.ldap_app_error",
    "translation": "Този профил не използва AD/LDAP удостоверяване. Моля, влезте с ел.поща и парола."
  },
  {
    "id": "ent.ldap.no.users.checkcertificate",
    "translation": "Не са намерени LDAP потребители, проверете вашия филтър за потребители и сертификатите."
  },
  {
    "id": "ent.ldap.do_login.x509.app_error",
    "translation": "Грешка при създаването на двойка ключове"
  },
  {
    "id": "ent.ldap.do_login.user_not_registered.app_error",
    "translation": "Потребителят не е регистриран на AD/LDAP сървъра."
  },
  {
    "id": "ent.ldap.do_login.user_filtered.app_error",
    "translation": "Вашият AD/LDAP профил няма разрешение за използване на този Mattermost сървър. Моля, помолете вашия системен администратор да провери AD/LDAP потребителския филтър."
  },
  {
    "id": "ent.ldap.do_login.unable_to_connect.app_error",
    "translation": "Неуспешно свързване с AD/LDAP сървър."
  },
  {
    "id": "ent.ldap.do_login.search_ldap_server.app_error",
    "translation": "Неуспешно търсене на AD/LDAP сървър."
  },
  {
    "id": "ent.ldap.do_login.matched_to_many_users.app_error",
    "translation": "Зададеното потребителско име съвпада с множество потребители."
  },
  {
    "id": "ent.ldap.do_login.licence_disable.app_error",
    "translation": "Функцията AD/LDAP е забранена от настоящия лиценз. Моля, свържете се със системния си администратор относно актуализацията на корпоративния ви лиценз."
  },
  {
    "id": "ent.ldap.do_login.key.app_error",
    "translation": "Грешка при зареждането на файла с LDAP TLS ключ."
  },
  {
    "id": "ent.ldap.do_login.invalid_password.app_error",
    "translation": "Невалидна парола."
  },
  {
    "id": "ent.ldap.do_login.certificate.app_error",
    "translation": "Грешка при зареждането на файла с LDAP TLS сертификат."
  },
  {
    "id": "ent.ldap.do_login.bind_admin_user.app_error",
    "translation": "Неуспешно свързване към AD/LDAP сървър. Проверете BindUsername и BindPassword."
  },
  {
    "id": "ent.ldap.disabled.app_error",
    "translation": "AD/LDAP е забранен или лиценза не поддържа AD/LDAP."
  },
  {
    "id": "ent.ldap.create_fail",
    "translation": "Не успя да се създаде LDAP потребител."
  },
  {
    "id": "ent.ldap.app_error",
    "translation": "ldap интерфейсът е празен."
  },
  {
    "id": "ent.jobs.start_synchronize_job.timeout",
    "translation": "Изтече времето на AD/LDAP задачата за синхронизация."
  },
  {
    "id": "ent.jobs.do_job.batch_start_timestamp.parse_error",
    "translation": "Не може да се анализира заданието за износ на съобщения ExportFromTimestamp."
  },
  {
    "id": "ent.jobs.do_job.batch_size.parse_error",
    "translation": "Не може да се анализира заданието за износ на съобщения BatchSize."
  },
  {
    "id": "ent.id_loaded.license_disable.app_error",
    "translation": "Лицензът ви не поддържа ID заредени изскачащи известия."
  },
  {
    "id": "ent.get_users_in_channel_during",
    "translation": "Неуспешно извличане на потребителите в канал през определен период от време."
  },
  {
    "id": "ent.elasticsearch.test_config.reenter_password",
    "translation": "URL адресът или потребителското име на Elasticsearch са променени. Моля, въведете отново паролата Elasticsearch, за да проверите връзката."
  },
  {
    "id": "ent.elasticsearch.test_config.license.error",
    "translation": "Вашият лиценз не поддържа Elasticsearch."
  },
  {
    "id": "ent.elasticsearch.test_config.indexing_disabled.error",
    "translation": "Elasticsearch е забранен."
  },
  {
    "id": "ent.elasticsearch.test_config.connect_failed",
    "translation": "Неуспешно свързване с Elasticsearch сървъра."
  },
  {
    "id": "ent.elasticsearch.stop.already_stopped.app_error",
    "translation": "Elasticsearch вече е спрян."
  },
  {
    "id": "ent.elasticsearch.start.start_bulk_processor_failed.app_error",
    "translation": "Неуспешно стартиране на групов процесор Elasticsearch."
  },
  {
    "id": "ent.elasticsearch.start.parse_server_version.app_error",
    "translation": "Неуспешен анализ на версията на сървъра Elasticsearch."
  },
  {
    "id": "ent.elasticsearch.start.get_server_version.app_error",
    "translation": "Неуспешно получаване версията на сървъра Elasticsearch."
  },
  {
    "id": "ent.elasticsearch.start.create_bulk_processor_failed.app_error",
    "translation": "Неуспешно създаване на групов процесор Elasticsearch."
  },
  {
    "id": "ent.elasticsearch.start.already_started.app_error",
    "translation": "Elasticsearch вече е стартиран."
  },
  {
    "id": "ent.elasticsearch.search_users.unmarshall_user_failed",
    "translation": "Неуспешно декодиране на резултатите от търсенето"
  },
  {
    "id": "ent.elasticsearch.search_users.search_failed",
    "translation": "Търсенето неуспешно"
  },
  {
    "id": "ent.elasticsearch.search_posts.unmarshall_post_failed",
    "translation": "Неуспешно декодиране на резултатите от търсенето"
  },
  {
    "id": "ent.elasticsearch.search_posts.search_failed",
    "translation": "Търсенето неуспешно"
  },
  {
    "id": "ent.elasticsearch.search_posts.parse_matches_failed",
    "translation": "Неуспешно анализиране на съвпаденията в резултатите от търсенето"
  },
  {
    "id": "ent.elasticsearch.search_posts.disabled",
    "translation": "Търсенето elasticsearch е забранено на този сървър"
  },
  {
    "id": "ent.elasticsearch.search_channels.unmarshall_channel_failed",
    "translation": "Неуспешно декодиране на резултатите от търсенето"
  },
  {
    "id": "ent.elasticsearch.search_channels.search_failed",
    "translation": "Търсенето неуспешно"
  },
  {
    "id": "ent.elasticsearch.search_channels.disabled",
    "translation": "Търсенето elasticsearch е забранено на този сървър"
  },
  {
    "id": "ent.elasticsearch.refresh_indexes.refresh_failed",
    "translation": "Неуспешно опресняване на индексите Elasticsearch"
  },
  {
    "id": "ent.elasticsearch.purge_indexes.delete_failed",
    "translation": "Неуспешно изтриване индекса на Elasticsearch"
  },
  {
    "id": "ent.elasticsearch.post.get_posts_batch_for_indexing.error",
    "translation": "Не можа да се получи пакета публикации за индексиране."
  },
  {
    "id": "ent.elasticsearch.not_started.error",
    "translation": "Elasticsearch не е стартиран"
  },
  {
    "id": "ent.elasticsearch.indexer.index_batch.nothing_left_to_index.error",
    "translation": "Опит за индексиране на нова партида, когато всички елементи са завършени"
  },
  {
    "id": "ent.elasticsearch.indexer.do_job.parse_start_time.error",
    "translation": "Работникът за индексиране на Elasticsearch не успя да анализира началното време"
  },
  {
    "id": "ent.elasticsearch.indexer.do_job.parse_end_time.error",
    "translation": "Работникът за индексиране на Elasticsearch не успя да анализира крайния час"
  },
  {
    "id": "ent.elasticsearch.indexer.do_job.get_oldest_entity.error",
    "translation": "Най-стария обект (потребител, канал или публикация) не може да бъде извлечен от базата данни"
  },
  {
    "id": "ent.elasticsearch.index_user.error",
    "translation": "Неуспешно индексиране на потребители"
  },
  {
    "id": "ent.elasticsearch.index_post.error",
    "translation": "Неуспешно индексиране на публикации"
  },
  {
    "id": "ent.elasticsearch.index_channels_batch.error",
    "translation": "Не можа да се получи пакета с канали за индексиране."
  },
  {
    "id": "ent.elasticsearch.index_channel.error",
    "translation": "Неуспешно индексиране на канали"
  },
  {
    "id": "ent.elasticsearch.generic.disabled",
    "translation": "На този сървър не е активирано търсене elastsesearch"
  },
  {
    "id": "ent.elasticsearch.delete_user_posts.error",
    "translation": "Неуспешно изтриване публикации на потребител"
  },
  {
    "id": "ent.elasticsearch.delete_user.error",
    "translation": "Неуспешно изтриване на потребител"
  },
  {
    "id": "ent.elasticsearch.delete_post.error",
    "translation": "Неуспешно изтриване на публикации"
  },
  {
    "id": "ent.elasticsearch.delete_channel_posts.error",
    "translation": "Неуспешно изтриване на публикации в канал"
  },
  {
    "id": "ent.elasticsearch.delete_channel.error",
    "translation": "Неуспешно изтриване на канала"
  },
  {
    "id": "ent.elasticsearch.data_retention_delete_indexes.get_indexes.error",
    "translation": "Неуспешно получаване на индексите Elasticsearch"
  },
  {
    "id": "ent.elasticsearch.data_retention_delete_indexes.delete_index.error",
    "translation": "Изтриването на индекса на Elasticsearch не бе успешно"
  },
  {
    "id": "ent.elasticsearch.create_template_users_if_not_exists.template_create_failed",
    "translation": "Неуспешно създаване на шаблон на Elasticsearch за потребители"
  },
  {
    "id": "ent.elasticsearch.create_template_posts_if_not_exists.template_create_failed",
    "translation": "Неуспешно създаване на шаблон на Elasticsearch за публикации"
  },
  {
    "id": "ent.elasticsearch.create_template_channels_if_not_exists.template_create_failed",
    "translation": "Неуспешно създаване на шаблон на Elasticsearch за канали"
  },
  {
    "id": "ent.elasticsearch.create_client.connect_failed",
    "translation": "Конфигурирането на клиент Elasticsearch не бе успешно"
  },
  {
    "id": "ent.elasticsearch.aggregator_worker.index_job_failed.error",
    "translation": "Работникът в агрегатора на Elasticsearch се провали поради неуспешна задача по индексиране"
  },
  {
    "id": "ent.elasticsearch.aggregator_worker.get_indexes.error",
    "translation": "Работникът на агрегатора на Elasticsearch не успя да получи индекси"
  },
  {
    "id": "ent.elasticsearch.aggregator_worker.delete_indexes.error",
    "translation": "Работникът на агрегатора Elasticsearch не успя да изтрие индексите"
  },
  {
    "id": "ent.elasticsearch.aggregator_worker.create_index_job.error",
    "translation": "Работникът на агрегатора Elasticsearch не успя да създаде заданието за индексиране"
  },
  {
    "id": "ent.data_retention.reactions_batch.internal_error",
    "translation": "Срещнахме грешка при трайното изтриване партида от реакции."
  },
  {
    "id": "ent.data_retention.posts_permanent_delete_batch.internal_error",
    "translation": "Срещнахме грешка при трайното изтриване на партида от публикации."
  },
  {
    "id": "ent.data_retention.generic.license.error",
    "translation": "Вашият лиценз не поддържа съхранение на данни."
  },
  {
    "id": "ent.data_retention.flags_batch.internal_error",
    "translation": "Срещнахме грешка при прочистването на партида от флагове."
  },
  {
    "id": "ent.data_retention.file_infos_batch.internal_error",
    "translation": "Срещнахме грешка при трайно изтриване на пакет от файлова информация."
  },
  {
    "id": "ent.data_retention.channel_member_history_batch.internal_error",
    "translation": "Неуспешно почистване на записи."
  },
  {
    "id": "ent.compliance.run_failed.error",
    "translation": "Износа на съответствие не бе успешно за задачата '{{.JobName}}' в '{{.FilePath}}'"
  },
  {
    "id": "ent.compliance.run_export.template_watcher.appError",
    "translation": "Шаблоните за износ не могат да се заредят. Моля, опитайте отново."
  },
  {
    "id": "ent.compliance.licence_disable.app_error",
    "translation": "Функционалността на съответствието е деактивирана от текущия лиценз. Моля, свържете се със системния си администратор относно актуализацията на корпоративния ви лиценз."
  },
  {
    "id": "ent.compliance.global_relay.write_file.appError",
    "translation": "Неуспешно записване на global relay файла."
  },
  {
    "id": "ent.compliance.global_relay.rewind_temporary_file.appError",
    "translation": "Временния файл за износ на Global Relay не може да се прочете отново."
  },
  {
    "id": "ent.compliance.global_relay.open_temporary_file.appError",
    "translation": "Временният файл за износ не може да се отвори."
  },
  {
    "id": "ent.compliance.global_relay.attachments_removed.appError",
    "translation": "Каченият файл бе премахнат от износа на Global Relay, защото беше твърде голям за изпращане."
  },
  {
    "id": "ent.compliance.csv.zip.creation.appError",
    "translation": "Не може да се създаде ZIP файл за износ."
  },
  {
    "id": "ent.compliance.csv.write_file.appError",
    "translation": "Неуспешно записване на csv файла."
  },
  {
    "id": "ent.compliance.csv.warning.appError",
    "translation": "Невъзможно е да се създаде файлът с предупреждение."
  },
  {
    "id": "ent.compliance.csv.post.export.appError",
    "translation": "Не може да се експортира публикация."
  },
  {
    "id": "ent.compliance.csv.metadata.json.zipfile.appError",
    "translation": "Не може да се създаде zip файла"
  },
  {
    "id": "ent.compliance.csv.metadata.json.marshalling.appError",
    "translation": "Невъзможно е да се преобразуват метаданните в json."
  },
  {
    "id": "ent.compliance.csv.metadata.export.appError",
    "translation": "Не може да се добави файл с метаданни към zip файла."
  },
  {
    "id": "ent.compliance.csv.header.export.appError",
    "translation": "Не може да се добави заглавка към CSV износа."
  },
  {
    "id": "ent.compliance.csv.file.creation.appError",
    "translation": "Не може да се създаде временен CSV файл за износ."
  },
  {
    "id": "ent.compliance.csv.attachment.export.appError",
    "translation": "Не може да се добави прикачен файл към CSV износа."
  },
  {
    "id": "ent.compliance.csv.attachment.copy.appError",
    "translation": "Прикачването не може да се копира в zip файла."
  },
  {
    "id": "ent.compliance.bad_export_type.appError",
    "translation": "Неизвестен изходен формат {{.ExportType}}"
  },
  {
    "id": "ent.cluster.timeout.error",
    "translation": "Изтече времето на изчакване за отговор от клъстера"
  },
  {
    "id": "ent.cluster.save_config.error",
    "translation": "Системната конзола е настроена само за четене, когато е активирана High Availability, освен ако ReadOnlyConfig не е забранен в конфигурационния файл."
  },
  {
    "id": "ent.cluster.json_encode.error",
    "translation": "Възникна грешка по време на заявка за JSON"
  },
  {
    "id": "ent.cluster.config_changed.info",
    "translation": "Конфигурацията на клъстера се промени за id = {{.id}}. Клъстерът може да стане нестабилен и се изисква рестартиране. За да сте сигурни, че клъстерът е конфигуриран правилно, трябва незабавно да извършите допълнителен рестарт."
  },
  {
    "id": "ent.cluster.404.app_error",
    "translation": "Крайната точка на клъстер API не е намерена."
  },
  {
    "id": "ent.api.post.send_notifications_and_forget.push_image_only",
    "translation": " прикачи файл."
  },
  {
    "id": "ent.actiance.export.write_file.appError",
    "translation": "Неуспешно записване на износния файл."
  },
  {
    "id": "ent.actiance.export.marshalToXml.appError",
    "translation": "Невъзможно конвертиране на експорта в XML."
  },
  {
    "id": "ent.account_migration.get_saml_users_failed",
    "translation": "Потребителите на SAML не могат да се получат."
  },
  {
    "id": "ent.account_migration.get_all_failed",
    "translation": "Не могат да се получат потребители."
  },
  {
    "id": "cli.outgoing_webhook.inconsistent_state.app_error",
    "translation": "Изходящия webhook се изтрива, но не може да създаде нов поради някаква грешка."
  },
  {
    "id": "cli.license.critical",
    "translation": "Функцията изисква надграждане до Enterprise Edition и включване на лицензен ключ. Моля, свържете се със системния си администратор."
  },
  {
    "id": "brand.save_brand_image.save_image.app_error",
    "translation": "Не може да се запише файлът с изображения във вашето хранилище на файлове. Моля, проверете връзката си и опитайте отново."
  },
  {
    "id": "brand.save_brand_image.open.app_error",
    "translation": "Не може да се качи изображението на персонализираната марка. Уверете се, че размерът на изображението е по-малък от 2 MB и опитайте отново."
  },
  {
    "id": "brand.save_brand_image.encode.app_error",
    "translation": "Неуспешно преобразуване на данните от изображението във формат PNG. Моля, опитайте отново."
  },
  {
    "id": "brand.save_brand_image.decode.app_error",
    "translation": "Данните от изображението не могат да бъдат декодирани."
  },
  {
    "id": "bleveengine.stop_user_index.error",
    "translation": "Индексът на потребители не бе затворен."
  },
  {
    "id": "bleveengine.stop_post_index.error",
    "translation": "Индексът на публикации не бе затворен."
  },
  {
    "id": "bleveengine.stop_channel_index.error",
    "translation": "Индексът на канала не бе затворен."
  },
  {
    "id": "bleveengine.search_users_in_team.error",
    "translation": "Потребителското търсене не завърши."
  },
  {
    "id": "bleveengine.search_users_in_channel.uchan.error",
    "translation": "Потребителското търсене не завърши."
  },
  {
    "id": "bleveengine.search_users_in_channel.nuchan.error",
    "translation": "Потребителското търсене не завърши."
  },
  {
    "id": "bleveengine.search_posts.error",
    "translation": "Търсенето на публикация не бе завършено."
  },
  {
    "id": "bleveengine.search_channels.error",
    "translation": "Търсенето на канала не бе завършено."
  },
  {
    "id": "bleveengine.purge_user_index.error",
    "translation": "Неуспешно прочистване на потребителски индекси."
  },
  {
    "id": "bleveengine.purge_post_index.error",
    "translation": "Неуспешно изчистване на индексите за пост."
  },
  {
    "id": "bleveengine.purge_channel_index.error",
    "translation": "Неуспешно прочистване на индексите на каналите."
  },
  {
    "id": "bleveengine.indexer.index_batch.nothing_left_to_index.error",
    "translation": "Опит за индексиране на нова партида, когато всички елементи са завършени."
  },
  {
    "id": "bleveengine.indexer.do_job.parse_start_time.error",
    "translation": "Работника по индексиране на Bleve не успя да анализира началното време."
  },
  {
    "id": "bleveengine.indexer.do_job.parse_end_time.error",
    "translation": "Работника по индексиране на Bleve не успя да анализира крайния час."
  },
  {
    "id": "bleveengine.indexer.do_job.get_oldest_entity.error",
    "translation": "Най-стария обект (потребител, канал или публикация) не може да бъде извлечен от базата данни."
  },
  {
    "id": "bleveengine.indexer.do_job.engine_inactive",
    "translation": "Неуспешно изпълнение на задачата за Bleve index: модула е неактивен."
  },
  {
    "id": "bleveengine.indexer.do_job.bulk_index_users.batch_error",
    "translation": "Пакетното индексиране на потребители не бе успешно."
  },
  {
    "id": "bleveengine.indexer.do_job.bulk_index_posts.batch_error",
    "translation": "Пакетното индексиране на публикации не бе успешно."
  },
  {
    "id": "bleveengine.indexer.do_job.bulk_index_channels.batch_error",
    "translation": "Неуспешно пакетно индексиране на канал."
  },
  {
    "id": "bleveengine.index_user.error",
    "translation": "Неуспешно индексиране на потребителя."
  },
  {
    "id": "bleveengine.index_post.error",
    "translation": "Индексирането на публикацията не бе успешно."
  },
  {
    "id": "bleveengine.index_channel.error",
    "translation": "Индексирането на канала не бе успешно."
  },
  {
    "id": "bleveengine.delete_user_posts.error",
    "translation": "Изтриването на потребителските публикации не бе успешно"
  },
  {
    "id": "bleveengine.delete_user.error",
    "translation": "Изтриването на потребителя не бе успешно."
  },
  {
    "id": "bleveengine.delete_post.error",
    "translation": "Изтриването на публикацията не бе успешно."
  },
  {
    "id": "bleveengine.delete_channel_posts.error",
    "translation": "Изтриването на публикациите на канала не бе успешно"
  },
  {
    "id": "bleveengine.delete_channel.error",
    "translation": "Изтриването на канала не бе успешно."
  },
  {
    "id": "bleveengine.create_user_index.error",
    "translation": "Грешка при създаването индекса на bleve потребители."
  },
  {
    "id": "bleveengine.create_post_index.error",
    "translation": "Грешка при създаването индекса на bleve публикации."
  },
  {
    "id": "bleveengine.create_channel_index.error",
    "translation": "Грешка при създаването на индекса на bleve канали."
  },
  {
    "id": "bleveengine.already_started.error",
    "translation": "Bleve вече е стартиран."
  },
  {
    "id": "app.webhooks.update_outgoing.app_error",
    "translation": "Не може да се актуализира webhook."
  },
  {
    "id": "app.webhooks.update_incoming.app_error",
    "translation": "Входящия webhook не може да се актуализира."
  },
  {
    "id": "app.webhooks.save_outgoing.override.app_error",
    "translation": "Не можете да презапишете съществуващ изходящ webhook."
  },
  {
    "id": "app.webhooks.save_outgoing.app_error",
    "translation": "Изходящата webhook не може да бъде запазена."
  },
  {
    "id": "app.webhooks.save_incoming.existing.app_error",
    "translation": "Не можете да презапишете съществуващия входящ webhook."
  },
  {
    "id": "app.webhooks.save_incoming.app_error",
    "translation": "Входящия webhook не може да се запази."
  },
  {
    "id": "app.webhooks.permanent_delete_outgoing_by_user.app_error",
    "translation": "Webhook не може да се изтрие."
  },
  {
    "id": "app.webhooks.permanent_delete_outgoing_by_channel.app_error",
    "translation": "Webhook не може да се изтрие."
  },
  {
    "id": "app.webhooks.permanent_delete_incoming_by_user.app_error",
    "translation": "Webhook не може да се изтрие."
  },
  {
    "id": "app.webhooks.permanent_delete_incoming_by_channel.app_error",
    "translation": "Webhook не може да се изтрие."
  },
  {
    "id": "app.webhooks.get_outgoing_by_team.app_error",
    "translation": "Webhook не може да се получи."
  },
  {
    "id": "app.webhooks.get_outgoing_by_channel.app_error",
    "translation": "Webhook не може да се получи."
  },
  {
    "id": "app.team.get_all_private_team_listing.app_error",
    "translation": "Не успяхме да вземем всички частни екипи."
  },
  {
    "id": "app.team.get_all.app_error",
    "translation": "Не успяхме да вземем всички екипи."
  },
  {
    "id": "app.team.get_active_member_count.app_error",
    "translation": "Не може да се преброят членовете на екипа."
  },
  {
    "id": "app.team.get.finding.app_error",
    "translation": "Срещнахме грешка при намирането на екипа."
  },
  {
    "id": "app.team.get.find.app_error",
    "translation": "Не можа да се намери съществуващ екип."
  },
  {
    "id": "app.team.clear_all_custom_role_assignments.select.app_error",
    "translation": "Неуспешно извличане членовете на екипа."
  },
  {
    "id": "app.team.analytics_team_count.app_error",
    "translation": "Не може да се броят екипите."
  },
  {
    "id": "app.system_install_date.parse_int.app_error",
    "translation": "Неуспешна анализ на датата на инсталиране."
  },
  {
    "id": "app.system.warn_metric.store.app_error",
    "translation": "Не можа да се запази стойността за {{.WarnMetricName}}"
  },
  {
    "id": "app.system.warn_metric.notification.invalid_metric.app_error",
    "translation": "Не може да се намери показател."
  },
  {
    "id": "app.system.warn_metric.notification.empty_admin_list.app_error",
    "translation": "Списъкът на администраторите е празен."
  },
  {
    "id": "app.system.warn_metric.bot_displayname",
    "translation": "Mattermost съветник"
  },
  {
    "id": "app.system.warn_metric.bot_description",
    "translation": "[Научете повече за Mattermost съветника](https://about.mattermost.com/default-channel-handle-documentation)"
  },
  {
    "id": "app.system.save.app_error",
    "translation": "Срещнахме грешка при запазването на системното свойство."
  },
  {
    "id": "app.system.permanent_delete_by_name.app_error",
    "translation": "Не можахме да изтрием окончателно записа на системната таблица."
  },
  {
    "id": "app.system.get_by_name.app_error",
    "translation": "Не може да се намери системната променлива."
  },
  {
    "id": "app.system.get.app_error",
    "translation": "Срещнахме грешка при намирането на системните свойства."
  },
  {
    "id": "app.submit_interactive_dialog.json_error",
    "translation": "Получи се грешка при кодиране на JSON за интерактивния диалог."
  },
  {
    "id": "app.status.get.missing.app_error",
    "translation": "Няма запис за този статус."
  },
  {
    "id": "app.status.get.app_error",
    "translation": "Възникна грешка при извличане на състоянието."
  },
  {
    "id": "app.session.update_device_id.app_error",
    "translation": "Не може да се актуализира ID на устройството."
  },
  {
    "id": "app.session.save.existing.app_error",
    "translation": "Не може да се актуализира съществуващата сесия."
  },
  {
    "id": "app.session.save.app_error",
    "translation": "Сесията не може да бъде запазена."
  },
  {
    "id": "app.session.remove_all_sessions_for_team.app_error",
    "translation": "Не могат да се премахнат всички сесии."
  },
  {
    "id": "app.session.remove.app_error",
    "translation": "Сесията не може да бъде премахната."
  },
  {
    "id": "app.session.permanent_delete_sessions_by_user.app_error",
    "translation": "Не може да се премахнат всички сесии за потребителя."
  },
  {
    "id": "app.session.get_sessions.app_error",
    "translation": "Срещнахме грешка при намирането на потребителски сесии."
  },
  {
    "id": "app.session.get.app_error",
    "translation": "Срещнахме грешка при намирането на сесията."
  },
  {
    "id": "app.session.analytics_session_count.app_error",
    "translation": "Не може да се преброят сесиите."
  },
  {
    "id": "app.select_error",
    "translation": "грешка при избор"
  },
  {
    "id": "app.schemes.is_phase_2_migration_completed.not_completed.app_error",
    "translation": "Тази крайна точка на API не е достъпна, тъй като изискваните миграции все още не са приключили."
  },
  {
    "id": "app.scheme.save.invalid_scheme.app_error",
    "translation": "Предоставената схема е невалидна."
  },
  {
    "id": "mfa.activate.bad_token.app_error",
    "translation": "Невалиден маркер на МФУ."
  },
  {
    "id": "mattermost.bulletin.subject",
    "translation": "Mattermost бюлетин за сигурност"
  },
  {
    "id": "manaultesting.test_autolink.unable.app_error",
    "translation": "Каналите не могат да се получат."
  },
  {
    "id": "manaultesting.manual_test.parse.app_error",
    "translation": "URL адресът не може да се анализира."
  },
  {
    "id": "jobs.set_job_error.update.error",
    "translation": "Неуспешно задаване състоянието на задача в \"грешка\""
  },
  {
    "id": "jobs.request_cancellation.status.error",
    "translation": "Не може да се поиска отмяна на задача, която не е в отменимо състояние."
  },
  {
    "id": "interactive_message.generate_trigger_id.signing_failed",
    "translation": "Неуспешно подписване на генерираното задействащо ID за интерактивен диалог."
  },
  {
    "id": "interactive_message.decode_trigger_id.verify_signature_failed",
    "translation": "Неуспешна проверка подписа на задействащо ID за интерактивен диалог."
  },
  {
    "id": "interactive_message.decode_trigger_id.signature_decode_failed",
    "translation": "Неуспешно декодиране base64 подписа на задействащо ID на интерактивен диалог."
  },
  {
    "id": "interactive_message.decode_trigger_id.missing_data",
    "translation": "В задействащо ID липсват необходимите данни за интерактивен диалог."
  },
  {
    "id": "interactive_message.decode_trigger_id.expired",
    "translation": "Задействащо ID на интерактивен диалог е изтекло. Задействащите ID са валидни максимум {{.Seconds}} секунди."
  },
  {
    "id": "interactive_message.decode_trigger_id.base64_decode_failed_signature",
    "translation": "Неуспешно декодиране base64 подпис за задействащо ID на интерактивен диалог."
  },
  {
    "id": "interactive_message.decode_trigger_id.base64_decode_failed",
    "translation": "Неуспешно декодиране base64 за задействащо ID на интерактивен диалог."
  },
  {
    "id": "import_process.worker.do_job.open_file",
    "translation": "Не можа да се обработи внасянето: неуспешно отваряне на файла."
  },
  {
    "id": "import_process.worker.do_job.missing_jsonl",
    "translation": "Не можа да се обработи внасянето: JSONL файла липсва."
  },
  {
    "id": "import_process.worker.do_job.missing_file",
    "translation": "Не можа да се обработи внасянето: параметърът import_file липсва."
  },
  {
    "id": "import_process.worker.do_job.file_exists",
    "translation": "Не можа да се обработи внасянето: файлът не съществува."
  },
  {
    "id": "groups.unsupported_syncable_type",
    "translation": "Неподдържан синхронизируем тип '{{.Value}}'."
  },
  {
    "id": "app.scheme.save.app_error",
    "translation": "Не може да се създаде схемата."
  },
  {
    "id": "app.scheme.permanent_delete_all.app_error",
    "translation": "Не можахме да изтрием окончателно схемите."
  },
  {
    "id": "app.scheme.get.app_error",
    "translation": "Не може да се получи схемата."
  },
  {
    "id": "app.scheme.delete.app_error",
    "translation": "Тази схема не може да бъде изтрита."
  },
  {
    "id": "app.save_config.app_error",
    "translation": "Възникна грешка при запазването на конфигурацията."
  },
  {
    "id": "app.role.save.invalid_role.app_error",
    "translation": "Ролята не е валидна."
  },
  {
    "id": "app.role.save.insert.app_error",
    "translation": "Новата роля не може да бъде запазена."
  },
  {
    "id": "app.role.permanent_delete_all.app_error",
    "translation": "Не можахме да изтрием окончателно всички роли."
  },
  {
    "id": "app.role.get_by_names.app_error",
    "translation": "Не могат да получат роли."
  },
  {
    "id": "app.role.get_by_name.app_error",
    "translation": "Не можа да се получи роля."
  },
  {
    "id": "app.role.get.app_error",
    "translation": "Не можа да се получи роля."
  },
  {
    "id": "app.role.check_roles_exist.role_not_found",
    "translation": "Предоставената роля не съществува"
  },
  {
    "id": "app.recover.save.app_error",
    "translation": "Маркерът не може да бъде запазен."
  },
  {
    "id": "app.recover.delete.app_error",
    "translation": "Маркерът не може да бъде изтрит."
  },
  {
    "id": "app.reaction.save.save.app_error",
    "translation": "Реакцията не може да бъде запазена."
  },
  {
    "id": "app.reaction.get_for_post.app_error",
    "translation": "Не може да се получат реакции за публикация."
  },
  {
    "id": "app.reaction.delete_all_with_emoji_name.get_reactions.app_error",
    "translation": "Не може да се получат всички реакции с това име на емотикон."
  },
  {
    "id": "app.reaction.bulk_get_for_post_ids.app_error",
    "translation": "Не може да се получат реакции за публикация."
  },
  {
    "id": "app.preference.save.updating.app_error",
    "translation": "При актуализиране на предпочитанията срещнахме грешка."
  },
  {
    "id": "app.preference.permanent_delete_by_user.app_error",
    "translation": "При изтриването на предпочитания срещнахме грешка."
  },
  {
    "id": "app.preference.get_category.app_error",
    "translation": "При откриването на предпочитания срещнахме грешка."
  },
  {
    "id": "app.preference.get_all.app_error",
    "translation": "При откриването на предпочитания срещнахме грешка."
  },
  {
    "id": "app.preference.get.app_error",
    "translation": "При откриването на предпочитания срещнахме грешка."
  },
  {
    "id": "app.preference.delete.app_error",
    "translation": "При изтриването на предпочитания срещнахме грешка."
  },
  {
    "id": "app.post.update.app_error",
    "translation": "Неуспешно обновяване на публикация."
  },
  {
    "id": "app.post.search.app_error",
    "translation": "Грешка при търсене на публикации"
  },
  {
    "id": "app.post.save.existing.app_error",
    "translation": "Не можете да обновите публикацията."
  },
  {
    "id": "app.post.save.app_error",
    "translation": "Неуспешен запис на публикацията."
  },
  {
    "id": "app.post.permanent_delete_by_user.app_error",
    "translation": "Не можаха да се изберат публикациите за изтриване по потребител."
  },
  {
    "id": "app.post.permanent_delete_by_channel.app_error",
    "translation": "Не можаха да се изтрият публикациите по канал."
  },
  {
    "id": "app.post.overwrite.app_error",
    "translation": "Не може да се презапише публикацията."
  },
  {
    "id": "app.post.get_root_posts.app_error",
    "translation": "Не можаха да се получат публикациите за канала."
  },
  {
    "id": "app.post.get_posts_since.app_error",
    "translation": "Не може да се получат публикациите за канала."
  },
  {
    "id": "app.post.get_posts_created_at.app_error",
    "translation": "Не можаха да се получат публикациите за канала."
  },
  {
    "id": "app.post.get_posts_batch_for_indexing.get.app_error",
    "translation": "Не можаха да се получат публикациите за пакетно индексиране."
  },
  {
    "id": "app.post.get_posts_around.get.app_error",
    "translation": "Не може да се получат публикациите за канала."
  },
  {
    "id": "app.post.get_posts.app_error",
    "translation": "Превишено е ограничението за страниране."
  },
  {
    "id": "app.post.get_post_id_around.app_error",
    "translation": "Невъзможно получаването на публикувано около определен момент."
  },
  {
    "id": "app.post.get_post_after_time.app_error",
    "translation": "Невъзможно получаването на публикувано след определен момент."
  },
  {
    "id": "app.post.get_flagged_posts.app_error",
    "translation": "Невъзможно получаването на публикации с флаг."
  },
  {
    "id": "app.post.get_direct_posts.app_error",
    "translation": "Не можаха да се вземат директните публикации."
  },
  {
    "id": "app.post.get.app_error",
    "translation": "Не можа да се получи публикацията."
  },
  {
    "id": "app.post.delete.app_error",
    "translation": "Не можа да се изтрие публикацията."
  },
  {
    "id": "app.post.analytics_user_counts_posts_by_day.app_error",
    "translation": "Не може да се получи броя на потребителите с публикации."
  },
  {
    "id": "app.post.analytics_posts_count_by_day.app_error",
    "translation": "Невъзможно получаването на броя публикации за ден."
  },
  {
    "id": "app.post.analytics_posts_count.app_error",
    "translation": "Броят на публикациите не може да се получи."
  },
  {
    "id": "app.plugin_store.save.app_error",
    "translation": "Не можа да се запази или обнови стойността на ключа на приставката."
  },
  {
    "id": "app.plugin_store.list.app_error",
    "translation": "Невъзможно е да се изредят всички ключове за приставки."
  },
  {
    "id": "app.plugin_store.get.app_error",
    "translation": "Стойността на ключа за приставката не можа да бъде получена."
  },
  {
    "id": "app.plugin_store.delete.app_error",
    "translation": "Стойността на ключа за приставката не може да бъде изтрита."
  },
  {
    "id": "app.plugin.write_file.saving.app_error",
    "translation": "Възникна грешка при запазването на файла."
  },
  {
    "id": "app.plugin.write_file.read.app_error",
    "translation": "Възникна грешка при четене на файла."
  },
  {
    "id": "app.plugin.webapp_bundle.app_error",
    "translation": "Не може да се генерира Webapp пакет с приставки."
  },
  {
    "id": "app.plugin.upload_disabled.app_error",
    "translation": "Приставките и/или качването на приставки е забранено."
  },
  {
    "id": "app.plugin.sync.read_local_folder.app_error",
    "translation": "Грешка при четене на локална папка с приставки."
  },
  {
    "id": "app.plugin.sync.list_filestore.app_error",
    "translation": "Грешка при четене на файлове от папката с приставки в хранилището за файлове."
  },
  {
    "id": "app.plugin.store_signature.app_error",
    "translation": "Подписът на приставката не може да се запази в конфигурираното хранилище за файлове."
  },
  {
    "id": "app.plugin.store_bundle.app_error",
    "translation": "Не може да се съхрани приставката в конфигурираното хранилище за файлове."
  },
  {
    "id": "app.plugin.signature_decode.app_error",
    "translation": "Не може да се декодира base64 подпис."
  },
  {
    "id": "app.plugin.restart.app_error",
    "translation": "Не може да се рестартира приставката при надстройка."
  },
  {
    "id": "app.plugin.remove_bundle.app_error",
    "translation": "Не може да се премахне пакета приставки от хранилището за файлове."
  },
  {
    "id": "app.plugin.remove.app_error",
    "translation": "Приставката не може да бъде изтрита."
  },
  {
    "id": "app.plugin.not_installed.app_error",
    "translation": "Приставката не е инсталирана."
  },
  {
    "id": "app.plugin.mvdir.app_error",
    "translation": "Не може да се премести приставка от временна директория до крайното местоназначение. Друга приставка може да използва същото име на директория."
  },
  {
    "id": "app.plugin.modify_saml.app_error",
    "translation": "Не мога да променя saml файлове."
  },
  {
    "id": "app.plugin.marshal.app_error",
    "translation": "Неуспешно организиране на приставките в пазара."
  },
  {
    "id": "app.plugin.marketplace_plugins.signature_not_found.app_error",
    "translation": "Не може да се намери исканият подпис на плъгин от пазара."
  },
  {
    "id": "app.plugin.marketplace_plugins.not_found.app_error",
    "translation": "Не може да се намери заявеният плъгин за пазара."
  },
  {
    "id": "app.plugin.marketplace_plugin_request.app_error",
    "translation": "Неуспешно декодиране на заявката за плъгин на пазара."
  },
  {
    "id": "app.plugin.marketplace_disabled.app_error",
    "translation": "Пазарът е забранен. Моля, проверете вашите дневници за подробности."
  },
  {
    "id": "app.plugin.marketplace_client.failed_to_fetch",
    "translation": "Неуспешно получаване на приставки от сървъра на пазара."
  },
  {
    "id": "app.plugin.marketplace_client.app_error",
    "translation": "Неуспешно създаване на клиент за пазара."
  },
  {
    "id": "app.plugin.manifest.app_error",
    "translation": "Не може да се намери манифест за извлечена приставка."
  },
  {
    "id": "app.plugin.invalid_version.app_error",
    "translation": "Версията на приставката не можа да бъде анализирана."
  },
  {
    "id": "app.plugin.invalid_id.app_error",
    "translation": "Идентификационният номер на приставката трябва да бъде най-малко {{.Min}} символа, най-много {{.Max}} символа и съответства на {{.Regex}}."
  },
  {
    "id": "app.plugin.install_marketplace_plugin.app_error",
    "translation": "Неуспешно инсталиране на приставка от пазара."
  },
  {
    "id": "app.plugin.install_id_failed_remove.app_error",
    "translation": "Не може да се инсталира приставката. Приставка със същия идентификатор вече е инсталирана и не можа да бъде премахната."
  },
  {
    "id": "app.plugin.install_id.app_error",
    "translation": "Не може да се инсталира приставката. Приставка със същия идентификационен номер вече е инсталирана."
  },
  {
    "id": "app.plugin.install.app_error",
    "translation": "Не може да се инсталира приставка."
  },
  {
    "id": "app.plugin.get_statuses.app_error",
    "translation": "Състоянията на приставките не могат да се получат."
  },
  {
    "id": "app.plugin.get_public_key.get_file.app_error",
    "translation": "При получаването на публичния ключ от хранилището възникна грешка."
  },
  {
    "id": "app.plugin.get_plugins.app_error",
    "translation": "Не могат да се получат активните приставки."
  },
  {
    "id": "app.plugin.get_cluster_plugin_statuses.app_error",
    "translation": "Не могат да се получат статусите на приставки от клъстера."
  },
  {
    "id": "app.plugin.flag_managed.app_error",
    "translation": "Не може да се зададе приставка, като управлявана от файловото хранилище."
  },
  {
    "id": "app.plugin.filesystem.app_error",
    "translation": "Възникна грешка във файловата система."
  },
  {
    "id": "app.plugin.extract.app_error",
    "translation": "Възникна грешка при извличането на пакета с приставката."
  },
  {
    "id": "app.plugin.disabled.app_error",
    "translation": "Приставките са забранени. Моля, проверете вашите дневници за подробности."
  },
  {
    "id": "app.plugin.delete_public_key.delete.app_error",
    "translation": "При изтриването на публичния ключ възникна грешка."
  },
  {
    "id": "app.plugin.deactivate.app_error",
    "translation": "Приставката не може да се деактивира."
  },
  {
    "id": "app.plugin.config.app_error",
    "translation": "Грешка при запазване на състоянието на приставката в конфиг."
  },
  {
    "id": "app.plugin.cluster.save_config.app_error",
    "translation": "Конфигурацията на приставката във вашия config.json файл трябва да се обнови ръчно, когато използвате ReadOnlyConfig с активирана клъстеризация."
  },
  {
    "id": "app.oauth.update_app.updating.app_error",
    "translation": "Срещнахме грешка при актуализиране на приложението."
  },
  {
    "id": "app.oauth.update_app.find.app_error",
    "translation": "Не може да се намери съществуващо приложение за актуализиране."
  },
  {
    "id": "app.oauth.save_app.save.app_error",
    "translation": "Приложението не може да бъде запазено."
  },
  {
    "id": "app.oauth.save_app.existing.app_error",
    "translation": "Трябва да се извика актуализация за съществуващото приложение."
  },
  {
    "id": "app.oauth.remove_access_data.app_error",
    "translation": "Не може да се премахне маркера за достъп."
  },
  {
    "id": "app.oauth.permanent_delete_auth_data_by_user.app_error",
    "translation": "Не може да се премахне удостоверителния код."
  },
  {
    "id": "app.oauth.get_apps.find.app_error",
    "translation": "Възникна грешка при намирането на OAuth2 Apps."
  },
  {
    "id": "app.oauth.get_app_by_user.find.app_error",
    "translation": "Не могат да се намерят съществуващи приложения."
  },
  {
    "id": "app.oauth.get_app.finding.app_error",
    "translation": "Възникна грешка при намирането на приложението."
  },
  {
    "id": "app.oauth.get_app.find.app_error",
    "translation": "Заявеното приложение не може да се намери."
  },
  {
    "id": "app.oauth.get_access_data_by_user_for_app.app_error",
    "translation": "Срещнахме грешка при намирането на всички маркери за достъп."
  },
  {
    "id": "app.oauth.delete_app.app_error",
    "translation": "Възникна грешка при изтриването на приложението OAuth2."
  },
  {
    "id": "app.notification.subject.notification.full",
    "translation": "[{{.SiteName}}] Известие в {{.TeamName}} на {{.Day}} {{.Month}}, {{.Year}}"
  },
  {
    "id": "app.notification.subject.group_message.generic",
    "translation": "[{{.SiteName}}] Ново групово съобщение на {{.Day}} {{.Month}}, {{.Year}}"
  },
  {
    "id": "app.notification.subject.group_message.full",
    "translation": "[{{.SiteName}}] Ново групово съобщение в {{.ChannelName}} на {{.Day}} {{.Month}}, {{.Year}}"
  },
  {
    "id": "app.notification.subject.direct.full",
    "translation": "[{{.SiteName}}] Ново директно съобщение от {{.SenderDisplayName}} на {{.Day}} {{.Month}}, {{.Year}}"
  },
  {
    "id": "app.license.generate_renewal_token.no_license",
    "translation": "Няма наличен лиценз"
  },
  {
    "id": "app.license.generate_renewal_token.bad_license",
    "translation": "Този тип лиценз не поддържа генериране на маркери за подновяване"
  },
  {
    "id": "app.license.generate_renewal_token.app_error",
    "translation": "Неуспешно генериране на нов маркер за подновяване."
  },
  {
    "id": "app.job.update.app_error",
    "translation": "Заданието не може да се обнови."
  },
  {
    "id": "app.job.save.app_error",
    "translation": "Заданието не може да се запази."
  },
  {
    "id": "app.job.get_newest_job_by_status_and_type.app_error",
    "translation": "Не може да се получи най-новите задания по статус и тип."
  },
  {
    "id": "app.job.get_count_by_status_and_type.app_error",
    "translation": "Не може да се получи броя на заданията по статус и тип."
  },
  {
    "id": "app.job.get_all.app_error",
    "translation": "Заданието не може да се вземе."
  },
  {
    "id": "app.job.get.app_error",
    "translation": "Заданието не може да се вземе."
  },
  {
    "id": "app.job.download_export_results_not_enabled",
    "translation": "DownloadExportResults в config.json е false. Моля, задайте това на true, за да изтеглите резултатите от тази задача."
  },
  {
    "id": "app.insert_error",
    "translation": "грешка при вмъкване"
  },
  {
    "id": "app.import.validate_user_teams_import_data.team_name_missing.error",
    "translation": "Липсва име на екип в членство на потребители в екипа."
  },
  {
    "id": "app.import.validate_user_teams_import_data.invalid_team_theme.error",
    "translation": "Невалидна екипна тема за потребител"
  },
  {
    "id": "app.import.validate_user_teams_import_data.invalid_roles.error",
    "translation": "Невалидни роли за членство на потребители в екипа."
  },
  {
    "id": "app.import.validate_user_import_data.username_missing.error",
    "translation": "Липсва задължително свойство на потребител: потребителско име."
  },
  {
    "id": "app.import.validate_user_import_data.username_invalid.error",
    "translation": "Потребителското име не е валидно."
  },
  {
    "id": "app.import.validate_user_import_data.roles_invalid.error",
    "translation": "Ролята на потребителя не е валидна."
  },
  {
    "id": "app.import.validate_user_import_data.profile_image.error",
    "translation": "Невалидно изображение на профила."
  },
  {
    "id": "app.import.validate_user_import_data.position_length.error",
    "translation": "Длъжността на потребителя е твърде дълга."
  },
  {
    "id": "app.import.validate_user_import_data.password_length.error",
    "translation": "Потребителската парола има невалидна дължина."
  },
  {
    "id": "app.import.validate_user_import_data.notify_props_mobile_push_status_invalid.error",
    "translation": "Невалиден Mobile Push Status Notify Prop за потребителя."
  },
  {
    "id": "app.import.validate_user_import_data.notify_props_mobile_invalid.error",
    "translation": "Невалидна стойност на Mobile Notify Prop за потребител."
  },
  {
    "id": "app.import.validate_user_import_data.notify_props_email_invalid.error",
    "translation": "Невалидна стойност на Email Notify Prop за потребител."
  },
  {
    "id": "app.import.validate_user_import_data.notify_props_desktop_sound_invalid.error",
    "translation": "Невалидна стойност на Desktop Sound Notify Prop за потребител."
  },
  {
    "id": "app.import.validate_user_import_data.notify_props_desktop_invalid.error",
    "translation": "Невалидна стойност на Desktop Notify Prop за потребител."
  },
  {
    "id": "app.import.validate_user_import_data.notify_props_comments_trigger_invalid.error",
    "translation": "Невалидна стойност на Comments Prop за потребител."
  },
  {
    "id": "app.import.validate_user_import_data.notify_props_channel_trigger_invalid.error",
    "translation": "Невалидни Channel Trigger Notify Prop за потребител."
  },
  {
    "id": "app.import.validate_user_import_data.nickname_length.error",
    "translation": "Псевдонима на потребител е твърде дълъг."
  },
  {
    "id": "app.import.validate_user_import_data.last_name_length.error",
    "translation": "Фамилното име на потребител е твърде дълго."
  },
  {
    "id": "app.import.validate_user_import_data.first_name_length.error",
    "translation": "Името на потребител е твърде дълго."
  },
  {
    "id": "app.import.validate_user_import_data.email_missing.error",
    "translation": "Липсва задължително потребителско свойство: ел.поща."
  },
  {
    "id": "app.import.validate_user_import_data.email_length.error",
    "translation": "Ел.поща на потребител има невалидна дължина."
  },
  {
    "id": "app.import.validate_user_import_data.auth_data_length.error",
    "translation": "AuthData на потребител е твърде дълъг."
  },
  {
    "id": "app.import.validate_user_import_data.auth_data_and_service_dependency.error",
    "translation": "AuthService и AuthData на потребител взаимно се изключват."
  },
  {
    "id": "app.import.validate_user_import_data.auth_data_and_password.error",
    "translation": "AuthData и Password на потребител са взаимно изключващи се."
  },
  {
    "id": "app.import.validate_user_import_data.advanced_props_show_unread_section.error",
    "translation": "Невалидна настройка за покажи непрочетени секции за потребител"
  },
  {
    "id": "app.import.validate_user_import_data.advanced_props_formatting.error",
    "translation": "Невалидна настройка за форматирането на публикации за Потребител"
  },
  {
    "id": "app.import.validate_user_import_data.advanced_props_feature_markdown_preview.error",
    "translation": "Невалидна настройка за предварителния преглед на markdown за потребител"
  },
  {
    "id": "app.import.validate_user_import_data.advanced_props_email_interval.error",
    "translation": "Невалидна настройка за интервал на партидната ел.поща за Потребител"
  },
  {
    "id": "app.import.validate_user_channels_import_data.invalid_roles.error",
    "translation": "Невалидни роли за \"Членство на потребителите в канали\"."
  },
  {
    "id": "app.import.validate_user_channels_import_data.invalid_notify_props_mobile.error",
    "translation": "Невалидно свойство уведомления мобилни за \"Членство на потребителите в канали\"."
  },
  {
    "id": "app.import.validate_user_channels_import_data.invalid_notify_props_mark_unread.error",
    "translation": "Невалидно свойство уведомления прочетено за \"Членство на потребителите в канали\"."
  },
  {
    "id": "app.import.validate_user_channels_import_data.invalid_notify_props_desktop.error",
    "translation": "Невалидно свойство уведомления на настолен за \"Членство на потребителите в канали\"."
  },
  {
    "id": "app.import.validate_user_channels_import_data.channel_name_missing.error",
    "translation": "Името на канала липсва в \"Членство на потребителите в канали\"."
  },
  {
    "id": "app.import.validate_team_import_data.type_missing.error",
    "translation": "Липсва задължително свойство на екипа: тип."
  },
  {
    "id": "app.import.validate_team_import_data.type_invalid.error",
    "translation": "Типът на екипа не е валиден."
  },
  {
    "id": "app.import.validate_team_import_data.scheme_invalid.error",
    "translation": "Невалидно име на схемата за екипа."
  },
  {
    "id": "app.import.validate_team_import_data.name_reserved.error",
    "translation": "Името на екипа съдържа запазени думи."
  },
  {
    "id": "app.import.validate_team_import_data.name_missing.error",
    "translation": "Липсва задължително свойство на екипа: име."
  },
  {
    "id": "app.import.validate_team_import_data.name_length.error",
    "translation": "Името на отбора е твърде дълго."
  },
  {
    "id": "app.import.validate_team_import_data.name_characters.error",
    "translation": "Името на отбора съдържа невалидни знаци."
  },
  {
    "id": "app.import.validate_team_import_data.display_name_missing.error",
    "translation": "Липсва задължително свойство на екипа: display_name."
  },
  {
    "id": "app.import.validate_team_import_data.display_name_length.error",
    "translation": "Показваното име на екипа не е в рамките на разрешените ограничения."
  },
  {
    "id": "app.import.validate_team_import_data.description_length.error",
    "translation": "Описанието на екипа е твърде дълго."
  },
  {
    "id": "app.import.validate_scheme_import_data.wrong_roles_for_scope.error",
    "translation": "Предвидени са грешни роли за схема с този обхват."
  },
  {
    "id": "app.import.validate_scheme_import_data.unknown_scheme.error",
    "translation": "Неизвестен обхват на схемата."
  },
  {
    "id": "app.import.validate_scheme_import_data.null_scope.error",
    "translation": "Изисква се обхват на схемата."
  },
  {
    "id": "app.import.validate_scheme_import_data.name_invalid.error",
    "translation": "Невалидно име на схемата."
  },
  {
    "id": "app.import.validate_scheme_import_data.display_name_invalid.error",
    "translation": "Невалидно показвано име на схемата."
  },
  {
    "id": "app.import.validate_scheme_import_data.description_invalid.error",
    "translation": "Невалидно описание на схемата."
  },
  {
    "id": "api.user.create_profile_image.default_font.app_error",
    "translation": "Не можа да се създаде шрифт на изображението по подразбиране на профила."
  },
  {
    "id": "api.user.create_password_token.error",
    "translation": "Не може да се създаде маркер за възстановяване на парола"
  },
  {
    "id": "api.user.create_oauth_user.create.app_error",
    "translation": "Не можа да се създаде потребител от {{.Service}} потребителски обект."
  },
  {
    "id": "api.user.create_oauth_user.already_attached.app_error",
    "translation": "Вече има профил, свързан с този адрес за ел.поща, използващ метод за вход, различен от {{.Service}}. Моля, влезте с помощта на {{.Auth}}."
  },
  {
    "id": "api.user.create_email_token.error",
    "translation": "Неуспешно създаване данни на маркер за потвърждаване по ел.поща"
  },
  {
    "id": "api.user.complete_switch_with_oauth.parse.app_error",
    "translation": "Не можаха да се анализират данните за автентичност от {{.Service}} потребителския обект."
  },
  {
    "id": "api.user.complete_switch_with_oauth.blank_email.app_error",
    "translation": "Празна ел.поща."
  },
  {
    "id": "api.user.check_user_password.invalid.app_error",
    "translation": "Влизането не бе успешно поради невалидна парола."
  },
  {
    "id": "api.user.check_user_mfa.bad_code.app_error",
    "translation": "Невалиден маркер на МФУ."
  },
  {
    "id": "api.user.check_user_login_attempts.too_many.app_error",
    "translation": "Вашият профил е заключен поради твърде много неуспешни опити за парола. Моля, нулирайте паролата си."
  },
  {
    "id": "api.user.autocomplete_users.missing_team_id.app_error",
    "translation": "Параметърът на екип ID е необходим за автоматично завършване по канал."
  },
  {
    "id": "api.user.authorize_oauth_user.unsupported.app_error",
    "translation": "{{.Service}} SSO чрез OAuth 2.0 не е наличен на този сървър."
  },
  {
    "id": "api.user.authorize_oauth_user.token_failed.app_error",
    "translation": "Заявката за маркер не бе успешна."
  },
  {
    "id": "api.user.authorize_oauth_user.service.app_error",
    "translation": "Заявката за маркер до {{.Service}} не бе успешна."
  },
  {
    "id": "api.user.authorize_oauth_user.response.app_error",
    "translation": "Получих невалиден отговор от доставчика на услуги на OAuth."
  },
  {
    "id": "api.user.authorize_oauth_user.missing.app_error",
    "translation": "Липсва маркер за достъп."
  },
  {
    "id": "api.user.authorize_oauth_user.invalid_state.app_error",
    "translation": "Невалидно състояние"
  },
  {
    "id": "api.user.authorize_oauth_user.bad_token.app_error",
    "translation": "Лош тип маркер."
  },
  {
    "id": "api.user.authorize_oauth_user.bad_response.app_error",
    "translation": "Лош отговор от заявка на маркер."
  },
  {
    "id": "api.user.add_direct_channels_and_forget.failed.error",
    "translation": "Неуспешно добавяне предпочитания за директни канали на потребител user_id = {{.UserId}}, team_id = {{.TeamId}}, err = {{.Error}}"
  },
  {
    "id": "api.user.activate_mfa.email_and_ldap_only.app_error",
    "translation": "МФУ не е наличен за този тип профил."
  },
  {
    "id": "api.upload.upload_data.multipart_error",
    "translation": "Обработката на данни с няколко части не бе успешна."
  },
  {
    "id": "api.upload.upload_data.invalid_content_type",
    "translation": "Невалиден тип съдържание за качване от няколко части."
  },
  {
    "id": "api.upload.upload_data.invalid_content_length",
    "translation": "Невалидна дължина на съдържанието."
  },
  {
    "id": "api.upload.get_upload.forbidden.app_error",
    "translation": "Не можа да се вземе качването."
  },
  {
    "id": "api.upgrade_to_enterprise_status.signature.app_error",
    "translation": "Mattermost не можа да надстрои до корпоративна версия. Цифровия подпис на сваления двоичен файл не може да се провери."
  },
  {
    "id": "api.upgrade_to_enterprise_status.app_error",
    "translation": "Mattermost не може да се надстрои до корпоративна версия."
  },
  {
    "id": "api.upgrade_to_enterprise.system_not_supported.app_error",
    "translation": "Mattermost не можа да надстрои до корпоративна версия. Тази функция ще работи само в Linux системи с x86-64 архитектура."
  },
  {
    "id": "api.upgrade_to_enterprise.invalid-user.app_error",
    "translation": "Mattermost не можа да надстрои до корпоративна версия. Системния потребител Mattermost {{.MattermostUsername}} няма права за запис до необходимия двоичен файл. Системният администратор може да актуализира правата за файлове, като изпълни следната команда на сървъра, където е инсталиран Mattermost:\n\n```\nchown {{.MattermostUsername}} \"{{.Path}}\"\n```\n\nСлед като промените правата за файлове, опитайте да надстроите отново Mattermost. След като надстроите и рестартирате, не забравяйте да възстановите оригиналните права на двоичния файл:\n\n```\nchown {{.FileUsername}} \"{{.Path}}\"\n```"
  },
  {
    "id": "api.upgrade_to_enterprise.invalid-user-and-permission.app_error",
    "translation": "Mattermost не можа да надстрои до корпоративна версия. Системния потребител Mattermost {{.MattermostUsername}} няма права за запис до необходимия двоичен файл. Системният администратор може да актуализира правата за файлове, като изпълни следната команда на сървъра, където е инсталиран Mattermost:\n\n```\nchown {{.MattermostUsername}} \"{{.Path}}\"\nchmod +w \"{{.Path}}\"\n```\n\nСлед като промените правата за файлове, опитайте да надстроите отново Mattermost. След като надстроите и рестартирате, не забравяйте да възстановите оригиналните права на двоичния файл:\n\n```\nchown {{.FileUsername}} \"{{.Path}}\"\nchmod -w \"{{.Path}}\"\n```"
  },
  {
    "id": "api.upgrade_to_enterprise.invalid-permission.app_error",
    "translation": "Mattermost не можа да надстрои до корпоративна версия. Системния потребител Mattermost {{.MattermostUsername}} няма права за запис до необходимия двоичен файл. Системният администратор може да актуализира разрешенията за файлове, като изпълни следната команда на сървъра, където е инсталиран Mattermost:\n\n```\nchmod +w \"{{.Path}}\"\n```\n\nСлед като промените правата за файлове, опитайте да надстроите отново Mattermost. След като надстроите и рестартирате, не забравяйте да възстановите оригиналните права на двоичния файл:\n\n```\nchmod -w \"{{.Path}}\"\n```"
  },
  {
    "id": "api.upgrade_to_enterprise.generic_error.app_error",
    "translation": "Mattermost не може да се надстрои до корпоративна версия."
  },
  {
    "id": "api.upgrade_to_enterprise.app_error",
    "translation": "Надстройката до Mattermost корпоративна версия е вече пусната."
  },
  {
    "id": "api.upgrade_to_enterprise.already-enterprise.app_error",
    "translation": "Не можете да надстроите, защото вече използвате Mattermost корпоративна версия."
  },
  {
    "id": "app.webhooks.get_outgoing.app_error",
    "translation": "Webhook не може да се получи."
  },
  {
    "id": "app.webhooks.get_incoming_by_user.app_error",
    "translation": "Webhook не може да се получи."
  },
  {
    "id": "app.webhooks.get_incoming_by_channel.app_error",
    "translation": "Webhook не може да се получи."
  },
  {
    "id": "app.webhooks.get_incoming.app_error",
    "translation": "Webhook не може да се получи."
  },
  {
    "id": "app.webhooks.delete_outgoing.app_error",
    "translation": "Webhook не може да се изтрие."
  },
  {
    "id": "app.webhooks.delete_incoming.app_error",
    "translation": "Webhook не може да се изтрие."
  },
  {
    "id": "app.webhooks.analytics_outgoing_count.app_error",
    "translation": "Неуспешно преброяване на изходящите webhook."
  },
  {
    "id": "app.webhooks.analytics_incoming_count.app_error",
    "translation": "Невъзможно е да се броят входящите webhooks."
  },
  {
    "id": "app.user_terms_of_service.save.app_error",
    "translation": "Условията за ползване не могат да бъдат запазени."
  },
  {
    "id": "app.user_terms_of_service.get_by_user.no_rows.app_error",
    "translation": "Не са намерени условия за ползване."
  },
  {
    "id": "app.user_terms_of_service.get_by_user.app_error",
    "translation": "Условията за ползване не могат да се получат."
  },
  {
    "id": "app.user_terms_of_service.delete.app_error",
    "translation": "Условията за обслужване не могат да бъдат изтрити."
  },
  {
    "id": "app.user_access_token.update_token_enable.app_error",
    "translation": "Не може да се активира маркера за достъп."
  },
  {
    "id": "app.user_access_token.update_token_disable.app_error",
    "translation": "Не може да деактивира маркера за достъп."
  },
  {
    "id": "app.user_access_token.search.app_error",
    "translation": "Срещнахме грешка при търсенето на маркери за достъп на потребителите."
  },
  {
    "id": "app.user_access_token.save.app_error",
    "translation": "Личният маркер за достъп не може да бъде запазен."
  },
  {
    "id": "app.user_access_token.invalid_or_missing",
    "translation": "Невалиден или липсващ маркер."
  },
  {
    "id": "app.user_access_token.get_by_user.app_error",
    "translation": "Личните маркери за достъп не могат да се получат от потребителя."
  },
  {
    "id": "app.user_access_token.get_all.app_error",
    "translation": "Не могат да се получат всички маркери за личен достъп."
  },
  {
    "id": "app.user_access_token.disabled",
    "translation": "Личните маркери за достъп са забранени на този сървър. Моля, свържете се със системния си администратор за подробности."
  },
  {
    "id": "app.user_access_token.delete.app_error",
    "translation": "Личният маркер за достъп не може да бъде изтрит."
  },
  {
    "id": "app.user.verify_email.app_error",
    "translation": "Полето за потвърждаване на ел.поща не може да се актуализира."
  },
  {
    "id": "app.user.update_update.app_error",
    "translation": "Не може да се актуализира датата на последната актуализация на потребителя."
  },
  {
    "id": "app.user.update_threads_read_for_user.app_error",
    "translation": "Неуспешно обновяване на всички разговори като прочетени"
  },
  {
    "id": "app.user.update_thread_read_for_user.app_error",
    "translation": "Неуспешно обновяване състоянието прочетен на разговор"
  },
  {
    "id": "app.user.update_thread_follow_for_user.app_error",
    "translation": "Неуспешно обновяване следването на разговор"
  },
  {
    "id": "app.user.update_failed_pwd_attempts.app_error",
    "translation": "Невъзможно е да се актуализират failed_attempts."
  },
  {
    "id": "app.user.update_auth_data.email_exists.app_error",
    "translation": "Не можете да превключите профила на {{.Service}}. Профил, използващ ел.поща {{.Email}}, вече съществува."
  },
  {
    "id": "app.user.update_auth_data.app_error",
    "translation": "Неуспешно актуализиране на данните за удостоверяване."
  },
  {
    "id": "app.user.update_active_for_multiple_users.updating.app_error",
    "translation": "Неуспешно деактивиране на гости."
  },
  {
    "id": "app.user.update.finding.app_error",
    "translation": "Срещнахме грешка при намирането на акаунта."
  },
  {
    "id": "app.user.update.find.app_error",
    "translation": "Не може да се намери съществуващ профил за актуализиране."
  },
  {
    "id": "app.user.search.app_error",
    "translation": "Не може да се намери потребител, отговарящ на параметрите за търсене."
  },
  {
    "id": "app.user.save.username_exists.app_error",
    "translation": "Профил с това потребителско име вече съществува."
  },
  {
    "id": "app.user.save.existing.app_error",
    "translation": "Трябва да се извика актуализация за съществуващ потребител."
  },
  {
    "id": "app.user.save.email_exists.app_error",
    "translation": "Профил с тази ел.поща вече съществува."
  },
  {
    "id": "app.user.save.app_error",
    "translation": "Профилът не може да бъде запазен."
  },
  {
    "id": "app.user.promote_guest.user_update.app_error",
    "translation": "Неуспешно актуализиране на потребителя."
  },
  {
    "id": "app.user.permanentdeleteuser.internal_error",
    "translation": "Потребителят не може да бъде изтрит."
  },
  {
    "id": "app.user.permanent_delete.app_error",
    "translation": "Не можа да се изтрие съществуващ профил."
  },
  {
    "id": "app.user.missing_account.const",
    "translation": "Не може да се намери потребителя."
  },
  {
    "id": "app.user.get_users_batch_for_indexing.get_users.app_error",
    "translation": "Не може да се получи пакета потребители за индексиране."
  },
  {
    "id": "app.user.get_unread_count.app_error",
    "translation": "Не можахме да получим броя на непрочетените съобщения за потребителя."
  },
  {
    "id": "app.user.get_total_users_count.app_error",
    "translation": "Не можахме да преброим потребителите."
  },
  {
    "id": "app.user.get_threads_for_user.app_error",
    "translation": "Неуспешно получаване разговорите на потребител"
  },
  {
    "id": "app.user.get_recently_active_users.app_error",
    "translation": "Срещнахме грешка при намирането на наскоро активните потребители."
  },
  {
    "id": "app.user.get_profiles.app_error",
    "translation": "Срещнахме грешка при намирането на потребителски профили."
  },
  {
    "id": "app.user.get_profile_by_group_channel_ids_for_user.app_error",
    "translation": "Срещнахме грешка при намирането на потребителски профили."
  },
  {
    "id": "app.user.get_new_users.app_error",
    "translation": "При откриването на новите потребители срещнахме грешка."
  },
  {
    "id": "app.user.get_known_users.get_users.app_error",
    "translation": "Не могат да се получат известните потребители от базата данни."
  },
  {
    "id": "app.user.get_by_username.app_error",
    "translation": "Не може да се намери съществуващ профил, отговарящ на потребителското Ви име за този екип. Този екип може да изисква покана от собственика на екипа, за да се присъедините."
  },
  {
    "id": "app.user.get_by_auth.other.app_error",
    "translation": "Срещнахме грешка при опит да намерим профил според типа на удостоверяване."
  },
  {
    "id": "app.user.get_by_auth.missing_account.app_error",
    "translation": "Не може да се намери съществуващ профил, отговарящ на типа ви за удостоверяване за този екип. Този екип може да изисква покана от собственика на екипа, за да се присъедини."
  },
  {
    "id": "app.user.get.app_error",
    "translation": "Срещнахме грешка при намирането на профила."
  },
  {
    "id": "app.user.demote_user_to_guest.user_update.app_error",
    "translation": "Неуспешно актуализиране на потребителя."
  },
  {
    "id": "app.user.convert_bot_to_user.app_error",
    "translation": "Не може да се конвертира бот в потребител."
  },
  {
    "id": "app.user.clear_all_custom_role_assignments.select.app_error",
    "translation": "Неуспешно извличане на потребителите."
  },
  {
    "id": "app.user.analytics_get_inactive_users_count.app_error",
    "translation": "Не можахме да преброим неактивните потребители."
  },
  {
    "id": "app.user.analytics_daily_active_users.app_error",
    "translation": "Не може да се получат активните потребители през искания период."
  },
  {
    "id": "app.upload.upload_data.update.app_error",
    "translation": "Актуализирането на сесията за качване е неуспешно."
  },
  {
    "id": "app.upload.upload_data.save.app_error",
    "translation": "Неуспешен запис на информацията за файл."
  },
  {
    "id": "app.upload.upload_data.read_file.app_error",
    "translation": "Неуспешно четене на файл."
  },
  {
    "id": "app.upload.upload_data.move_file.app_error",
    "translation": "Неуспешно преместване на качения файл."
  },
  {
    "id": "app.upload.upload_data.large_image.app_error",
    "translation": "Размерите на {{.Filename}} ({{.Width}} на {{.Height}} пиксела) превишават ограничението."
  },
  {
    "id": "app.upload.upload_data.first_part_too_small.app_error",
    "translation": "Качването на данни не бе успешно. Първата част трябва да бъде поне {{.Size}} байта."
  },
  {
    "id": "app.upload.upload_data.concurrent.app_error",
    "translation": "Данните от повече от една заявка не могат да бъдат качени."
  },
  {
    "id": "app.upload.run_plugins_hook.rejected",
    "translation": "Не може да се качи файла {{.Filename}}. Отхвърлен от приставката: {{.Reason}}"
  },
  {
    "id": "app.upload.run_plugins_hook.move_fail",
    "translation": "Неуспешно преместване на файл."
  },
  {
    "id": "app.upload.get_for_user.app_error",
    "translation": "Не можа да се вземе качването за потребител."
  },
  {
    "id": "app.upload.get.app_error",
    "translation": "Не можа да се вземе качването."
  },
  {
    "id": "app.upload.create.upload_too_large.app_error",
    "translation": "Не може да се качи файл. Файлът е прекалено голям."
  },
  {
    "id": "app.upload.create.save.app_error",
    "translation": "Не можа да се запише качването."
  },
  {
    "id": "app.upload.create.incorrect_channel_id.app_error",
    "translation": "Не може да се качва в зададения канал."
  },
  {
    "id": "app.upload.create.cannot_upload_to_deleted_channel.app_error",
    "translation": "Не може да се качва в изтрит канал."
  },
  {
    "id": "app.update_error",
    "translation": "грешка при актуализация"
  },
  {
    "id": "app.terms_of_service.get.no_rows.app_error",
    "translation": "Не са намерени условия за обслужване."
  },
  {
    "id": "app.terms_of_service.get.app_error",
    "translation": "Условията за ползване не могат да се получат."
  },
  {
    "id": "app.terms_of_service.create.existing.app_error",
    "translation": "Не трябва да се извиква запис за съществуващите условия на ползване."
  },
  {
    "id": "app.terms_of_service.create.app_error",
    "translation": "Условията за ползване не могат да бъдат запазени."
  },
  {
    "id": "app.team.user_belongs_to_teams.app_error",
    "translation": "Не може да се определи дали потребителят принадлежи към списък от екипи."
  },
  {
    "id": "app.team.update.updating.app_error",
    "translation": "Срещнахме грешка при актуализиране на екипа."
  },
  {
    "id": "app.team.update.find.app_error",
    "translation": "Не можа да се намери съществуващ екип за обновяване."
  },
  {
    "id": "app.team.search_private_team.app_error",
    "translation": "Срещнахме грешка при търсене на частни екипи."
  },
  {
    "id": "app.team.search_open_team.app_error",
    "translation": "Срещнахме грешка при търсене на отворени екипи."
  },
  {
    "id": "app.team.search_all_team.app_error",
    "translation": "Срещнахме грешка при търсене на екипи."
  },
  {
    "id": "app.team.save_member.save.app_error",
    "translation": "Не може да се запише член на екипа."
  },
  {
    "id": "app.team.save.existing.app_error",
    "translation": "Трябва да се актуализира повикването за съществуващ екип."
  },
  {
    "id": "app.team.save.app_error",
    "translation": "Не може да се запише екипът."
  },
  {
    "id": "app.team.reset_all_team_schemes.app_error",
    "translation": "Не успяхме да нулираме екипните схеми."
  },
  {
    "id": "app.team.rename_team.name_occupied",
    "translation": "Не може да се преименува екипът, името вече се използва."
  },
  {
    "id": "app.team.remove_member.app_error",
    "translation": "Неуспешно премахване член на екипа."
  },
  {
    "id": "app.team.permanentdeleteteam.internal_error",
    "translation": "Екипът не може да бъде изтрит."
  },
  {
    "id": "app.team.permanent_delete.app_error",
    "translation": "Не можа да се изтрие съществуващ екип."
  },
  {
    "id": "app.team.migrate_team_members.update.app_error",
    "translation": "Неуспешно обновяване член на екипа."
  },
  {
    "id": "app.team.join_user_to_team.save_member.max_accounts.app_error",
    "translation": "Неуспешно създаване на ново членство за екип, понеже е достигнато ограничението за брой членове"
  },
  {
    "id": "app.team.join_user_to_team.save_member.conflict.app_error",
    "translation": "Неуспешно създаване на ново членство за екип, понеже вече съществува"
  },
  {
    "id": "app.team.join_user_to_team.save_member.app_error",
    "translation": "Неуспешно създаване на ново членство в екипа"
  },
  {
    "id": "app.team.join_user_to_team.max_accounts.app_error",
    "translation": "Този екип достигна максималния брой разрешени профили. Свържете се със системния си администратор, за да зададете по-висок лимит."
  },
  {
    "id": "app.team.invite_token.group_constrained.error",
    "translation": "Не може да се присъедини към групово ограничен екип чрез маркер."
  },
  {
    "id": "app.team.invite_id.group_constrained.error",
    "translation": "Не може да се присъедини към групово ограничен екип чрез покана."
  },
  {
    "id": "app.team.get_user_team_ids.app_error",
    "translation": "Списъкът с екипи на потребител не може да се получи."
  },
  {
    "id": "app.team.get_unread.app_error",
    "translation": "Неуспешно получаване на непрочетени съобщения на екипите."
  },
  {
    "id": "app.team.get_members_by_ids.app_error",
    "translation": "Неуспешно получаване членовете на екипа."
  },
  {
    "id": "app.team.get_members.app_error",
    "translation": "Не можаха да се получат членовете на екипа."
  },
  {
    "id": "app.team.get_member_count.app_error",
    "translation": "Не може да се преброят членовете на екипа."
  },
  {
    "id": "app.team.get_member.missing.app_error",
    "translation": "Не е намерен член на канала с този потребителски ID и ID на екипа."
  },
  {
    "id": "app.team.get_member.app_error",
    "translation": "Неуспешно получаване член на екипа."
  },
  {
    "id": "app.team.get_by_scheme.app_error",
    "translation": "Каналите за предоставената схема не могат да се получат."
  },
  {
    "id": "app.team.get_by_name.missing.app_error",
    "translation": "Не можа да се намери съществуващ екип."
  },
  {
    "id": "app.team.get_by_name.app_error",
    "translation": "Не можа да се намери съществуващ екип."
  },
  {
    "id": "app.team.get_by_invite_id.finding.app_error",
    "translation": "Не можа да се намери съществуващ екип."
  },
  {
    "id": "app.team.get_all_team_listing.app_error",
    "translation": "Не успяхме да вземем всички екипи."
  },
  {
    "id": "api.upgrade_to_enterprise.already-done.app_error",
    "translation": "Вече надградихте до Mattermost корпоративна версия. Моля, рестартирайте сървъра, за да завършите надстройката."
  },
  {
    "id": "api.templates.welcome_subject",
    "translation": "[{{.SiteName}}] Присъединихте се към {{.ServerURL}}"
  },
  {
    "id": "api.templates.welcome_body.title",
    "translation": "Добре дошли в екипа"
  },
  {
    "id": "api.templates.welcome_body.info",
    "translation": "Този адрес на ел.поща е използван за създаване на профил в Mattermost."
  },
  {
    "id": "api.templates.welcome_body.button",
    "translation": "Потвърди ел.поща"
  },
  {
    "id": "api.templates.welcome_body.app_download_info",
    "translation": "За най-добро изживяване изтеглете приложенията за PC, Mac, iOS и Android."
  },
  {
    "id": "api.templates.warn_metric_ack.subject",
    "translation": "Mattermost Свържете се с нас"
  },
  {
    "id": "api.templates.warn_metric_ack.footer",
    "translation": "Ако имате някакви допълнителни запитвания, моля, свържете се с support@mattermost.com"
  },
  {
    "id": "api.templates.warn_metric_ack.body.site_url_header",
    "translation": "URL адрес на сайта: "
  },
  {
    "id": "api.templates.warn_metric_ack.body.registered_users_header",
    "translation": "Общо активни потребители: "
  },
  {
    "id": "api.templates.warn_metric_ack.body.diagnostic_id_header",
    "translation": "Диагностичен ID: "
  },
  {
    "id": "api.templates.warn_metric_ack.body.contact_name_header",
    "translation": "За контакти: "
  },
  {
    "id": "api.templates.warn_metric_ack.body.contact_email_header",
    "translation": "Електронна поща: "
  },
  {
    "id": "api.templates.verify_subject",
    "translation": "[{{.SiteName}}] Потвърждение на ел.поща"
  },
  {
    "id": "api.templates.verify_body.title",
    "translation": "Проверка на Вашия адрес за ел.поща"
  },
  {
    "id": "api.templates.verify_body.info",
    "translation": "Този адрес на ел.поща е използван за създаване на профил в Mattermost."
  },
  {
    "id": "api.templates.verify_body.button",
    "translation": "Потвърди ел.поща"
  },
  {
    "id": "api.templates.username_change_subject",
    "translation": "[{{.SiteName}}] Вашето потребителско име е променено"
  },
  {
    "id": "api.templates.username_change_body.title",
    "translation": "Актуализирахте потребителското си име"
  },
  {
    "id": "api.templates.username_change_body.info",
    "translation": "Вашето потребителско име за {{.TeamDisplayName}} е променено на {{.NewUsername}}."
  },
  {
    "id": "api.templates.user_access_token_subject",
    "translation": "[{{.SiteName}}] Личен маркер за достъп е добавен към вашия акаунт"
  },
  {
    "id": "api.templates.user_access_token_body.title",
    "translation": "Личен маркер за достъп е добавен към вашия акаунт"
  },
  {
    "id": "api.templates.user_access_token_body.info",
    "translation": "Личен маркер за достъп беше добавен към вашия профил на {{.SiteURL}}. Той може да бъде използван за достъп до {{.SiteName}} с вашия профил."
  },
  {
    "id": "api.templates.upgrade_mattermost_cloud",
    "translation": "Надстрой"
  },
  {
    "id": "api.templates.signin_change_email.subject",
    "translation": "[{{.SiteName}}] Вашият метод за вход е актуализиран"
  },
  {
    "id": "api.templates.signin_change_email.body.title",
    "translation": "Актуализирахте метода си за вход"
  },
  {
    "id": "api.templates.signin_change_email.body.method_email",
    "translation": "ел.поща и парола"
  },
  {
    "id": "api.templates.signin_change_email.body.info",
    "translation": "Актуализирахте метода си за вход за {{.SiteName}} до {{.Method}}."
  },
  {
    "id": "api.templates.reset_subject",
    "translation": "[{{.SiteName}}] Нулирайте паролата си"
  },
  {
    "id": "api.templates.reset_body.title",
    "translation": "Нулиране на паролата"
  },
  {
    "id": "api.templates.reset_body.button",
    "translation": "Нулиране на парола"
  },
  {
    "id": "api.templates.remove_expired_license.subject",
    "translation": "Лицензът за Mattermost корпоративна е деактивиран."
  },
  {
    "id": "api.templates.remove_expired_license.body.title",
    "translation": "Корпоративния лиценз е изтекъл и някои функции може да бъдат забранени. Моля, подновете го."
  },
  {
    "id": "api.templates.remove_expired_license.body.renew_button",
    "translation": "Подновяване на лиценза"
  },
  {
    "id": "api.templates.post_body.button",
    "translation": "Преглед на съобщението"
  },
  {
    "id": "api.templates.payment_failed_no_card.title",
    "translation": "Вашата Mattermost Cloud фактура е дължима"
  },
  {
    "id": "api.templates.payment_failed_no_card.subject",
    "translation": "Плащането се дължи за вашия Mattermost Cloud абонамент"
  },
  {
    "id": "api.templates.payment_failed_no_card.info3",
    "translation": "За да прегледате фактурата си и да добавите начин на плащане, изберете Плати сега."
  },
  {
    "id": "api.templates.payment_failed_no_card.info1",
    "translation": "Вашата фактура за Mattermost Cloud за последния период на фактуриране е обработена. Ние обаче не разполагаме с вашите данни за плащане."
  },
  {
    "id": "api.templates.payment_failed_no_card.button",
    "translation": "Плати сега"
  },
  {
    "id": "api.templates.payment_failed.title",
    "translation": "Неуспешно плащане"
  },
  {
    "id": "api.templates.payment_failed.subject",
    "translation": "Изисква се действие: Неуспешно плащане за Mattermost Cloud"
  },
  {
    "id": "api.templates.payment_failed.info3",
    "translation": "За да осигурите непрекъснат абонамент за Mattermost Cloud, моля, свържете се с вашата финансова институция, за да отстраните проблема или актуализирайте данните си за плащане. След като се актуализира информацията за плащане, Mattermost ще се опита да уреди неплатеното салдо."
  },
  {
    "id": "api.templates.payment_failed.info2",
    "translation": "Посочена е следната причина:"
  },
  {
    "id": "api.templates.payment_failed.info1",
    "translation": "Вашата финансова институция отказа плащане от вашата {{.CardBrand}} **** {{.LastFour}}, свързана с вашето работно пространство в Mattermost Cloud."
  },
  {
    "id": "api.templates.password_change_subject",
    "translation": "[{{.SiteName}}] Вашата парола е актуализирана"
  },
  {
    "id": "api.templates.password_change_body.title",
    "translation": "Вашата парола е актуализирана"
  },
  {
    "id": "api.templates.password_change_body.info",
    "translation": "Вашата парола е актуализирана за {{.TeamDisplayName}} на {{.TeamURL}} от {{.Method}}."
  },
  {
    "id": "api.templates.over_limit_title",
    "translation": "Вашето работно пространство превишава лимита на потребители за безплатното ниво"
  },
  {
    "id": "api.templates.over_limit_suspended_title",
    "translation": "Mattermost облачното работно пространство е спряно"
  },
  {
    "id": "api.templates.over_limit_suspended_subject",
    "translation": "Абонаментът ви за Mattermost Cloud беше спрян"
  },
  {
    "id": "api.templates.over_limit_suspended_info2",
    "translation": "Свържете се с нас, за да активирате отново работното си пространство."
  },
  {
    "id": "api.templates.over_limit_suspended_info1",
    "translation": "Работното Ви пространство беше спряно, цялото съдържание и данни в него ще бъдат изтрити в рамките на 1-3 месеца."
  },
  {
    "id": "api.templates.over_limit_suspended_contact_support",
    "translation": "Свържете се с поддръжката"
  },
  {
    "id": "api.templates.over_limit_subject",
    "translation": "Mattermost Cloud работното пространство превишава потребителското ограничение"
  },
  {
    "id": "api.templates.over_limit_info2",
    "translation": "Като алтернатива можете да деактивирате потребителите в Системна конзола, за да отворите места за повече потребители или да останете под безплатния потребителски лимит."
  },
  {
    "id": "api.templates.over_limit_info1",
    "translation": "Изглежда, че имате повече от 10 потребители във вашето работно пространство, което е извън ограниченията на безплатното ниво в Mattermost Cloud Professional. За да избегнете прекъсвания във вашето работно пространство Mattermost, моля надстройте."
  },
  {
    "id": "api.templates.over_limit_fix_now",
    "translation": "Оправи сега"
  },
  {
    "id": "api.templates.over_limit_90_days_title",
    "translation": "Спирането на работното ви пространство в Mattermost Cloud е насрочено за утре"
  },
  {
    "id": "api.templates.over_limit_90_days_subject",
    "translation": "Абонаментът ви за Mattermost Cloud скоро ще бъде спрян"
  },
  {
    "id": "api.templates.over_limit_90_days_info4",
    "translation": "След като работното ви пространство бъде спряно, цялото съдържание и данни в него ще бъдат изтрити в рамките на 1-3 месеца."
  },
  {
    "id": "api.templates.over_limit_90_days_info3",
    "translation": "След като работното Ви пространство бъде спряно, няма да можете да влезете в акаунта си или да актуализирате данните за плащане. Ще трябва да се свържете с нашия екип за поддръжка, за да активирате отново Вашата услуга."
  },
  {
    "id": "api.templates.over_limit_90_days_info2",
    "translation": "За да избегнете спиране, добавете данните си за плащане"
  },
  {
    "id": "api.templates.over_limit_90_days_info1",
    "translation": "Това е последно напомняне, че не сме получили плащане за вашето работно пространство Mattermost Cloud, то е просрочено от {{.OverLimitDate}}. Утре ще спрем услугата ви."
  },
  {
    "id": "api.templates.over_limit_7_days_title",
    "translation": "Няма регистриран начин на плащане"
  },
  {
    "id": "api.templates.over_limit_7_days_subject",
    "translation": "Плащането е просрочено за вашия Mattermost Cloud абонамент"
  },
  {
    "id": "api.templates.over_limit_7_days_info1",
    "translation": "Mattermost не можа да обработи последното Ви автоматично плащане. За да поддържате услугата си активна, моля, добавете данните за плащане възможно най-скоро или услугата Ви може да бъде спряна."
  },
  {
    "id": "api.templates.over_limit_30_days_title",
    "translation": "Спиране на Mattermost облачното работно пространство"
  },
  {
    "id": "api.templates.over_limit_30_days_subject",
    "translation": " Действайте, за да запазите абонамента си за Mattermost Cloud"
  },
  {
    "id": "api.templates.over_limit_30_days_info2_item3",
    "translation": "Ще загубите достъп до историята на съобщенията си"
  },
  {
    "id": "api.templates.over_limit_30_days_info2_item2",
    "translation": "Няма да можете да актуализирате данните за плащане, без да се свържете с нашия екип за поддръжка"
  },
  {
    "id": "api.templates.over_limit_30_days_info2_item1",
    "translation": "Няма да можете да влезете в работното си пространство"
  },
  {
    "id": "api.templates.over_limit_30_days_info2",
    "translation": "Ако не се предприемат действия, работното ви пространство ще бъде спряно"
  },
  {
    "id": "api.templates.over_limit_30_days_info1",
    "translation": "Все още има време да поддържате работното си пространство на Mattermost Cloud активно чрез разрешаване на проблема с начина на плащане. За да избегнете спиране, актуализирайте начина си на плащане."
  },
  {
    "id": "api.templates.over_limit_14_days_title",
    "translation": "Не е получено плащане"
  },
  {
    "id": "api.templates.over_limit_14_days_subject",
    "translation": "Плащането е просрочено за вашия Mattermost Cloud абонамент"
  },
  {
    "id": "api.templates.over_limit_14_days_info1",
    "translation": "Само напомняне, че не сме получили плащане за вашия Mattermost абонамент, фактуриран на {{.OverLimitDate}}. Скоро ще започнем процес за спиране на вашата услуга, ако не бъде получено плащане."
  },
  {
    "id": "api.templates.mfa_deactivated_body.title",
    "translation": "Многофакторното удостоверяване бе премахнато"
  },
  {
    "id": "api.templates.mfa_deactivated_body.info",
    "translation": "Многофакторното удостоверяване е премахнато от вашия профил на {{.SiteURL}}."
  },
  {
    "id": "api.templates.mfa_change_subject",
    "translation": "[{{.SiteName}}] Вашето МФУ е актуализирано"
  },
  {
    "id": "api.templates.mfa_activated_body.title",
    "translation": "Добавено е многофакторно удостоверяване"
  },
  {
    "id": "api.templates.mfa_activated_body.info",
    "translation": "Многофакторно удостоверяване е добавено към вашия профил на {{.SiteURL}}."
  },
  {
    "id": "api.templates.invite_subject",
    "translation": "[{{.SiteName}}] {{.SenderName}} ви покани да се присъедините към екипа {{.TeamDisplayName}}"
  },
  {
    "id": "api.templates.invite_guest_subject",
    "translation": "[{{.SiteName}}] {{.SenderName}} ви покани да се присъедините към екипа {{.TeamDisplayName}} като гост"
  },
  {
    "id": "api.templates.invite_body.title",
    "translation": "{{.SenderName}} ви покани да се присъедините към екипа {{.TeamDisplayName}}."
  },
  {
    "id": "api.templates.invite_body.button",
    "translation": "Присъедини се"
  },
  {
    "id": "api.templates.email_warning",
    "translation": "Ако не сте направили тази промяна, моля, свържете се със системния администратор."
  },
  {
    "id": "api.templates.email_us_anytime_at",
    "translation": "Изпратете ни ел.поща по всяко време на "
  },
  {
    "id": "api.templates.email_organization",
    "translation": "Изпратен от "
  },
  {
    "id": "api.templates.email_info3",
    "translation": "Екипът на {{.SiteName}}"
  },
  {
    "id": "api.templates.email_info2",
    "translation": "Най-добри пожелания,"
  },
  {
    "id": "api.templates.email_info1",
    "translation": "Всякакви въпроси, пишете ни по всяко време: "
  },
  {
    "id": "api.templates.email_footer",
    "translation": "За да промените предпочитанията си за известия, влезте в сайта на вашия екип и отидете на Настройки на акаунта > Известия."
  },
  {
    "id": "api.templates.email_change_verify_subject",
    "translation": "[{{.SiteName}}] Потвърдете новия адрес ел.поща"
  },
  {
    "id": "api.templates.email_change_verify_body.title",
    "translation": "Актуализирахте Вашата ел.поща"
  },
  {
    "id": "api.templates.email_change_verify_body.info",
    "translation": "За да завършите актуализирането на адреса ел.поща за {{.TeamDisplayName}}, моля, натиснете върху връзката по-долу, за да потвърдите, че това е правилният адрес."
  },
  {
    "id": "api.templates.email_change_verify_body.button",
    "translation": "Потвърди ел.поща"
  },
  {
    "id": "api.templates.email_change_subject",
    "translation": "[{{.SiteName}}] Вашият адрес ел.поща е променен"
  },
  {
    "id": "api.templates.email_change_body.title",
    "translation": "Актуализирахте ел.поща"
  },
  {
    "id": "api.templates.email_change_body.info",
    "translation": "Вашят адрес за ел.поща в {{.TeamDisplayName}} е променен на {{.NewEmail}}."
  },
  {
    "id": "api.templates.deactivate_subject",
    "translation": "[{{.SiteName}}] Вашият профил на {{.ServerURL}} е деактивиран"
  },
  {
    "id": "api.templates.deactivate_body.warning",
    "translation": "Ако тази промяна не е инициирана от вас или искате да активирате отново профила си, свържете се със системния си администратор."
  },
  {
    "id": "api.templates.deactivate_body.title",
    "translation": "Профилът ви е деактивиран на {{.ServerURL}}"
  },
  {
    "id": "api.templates.deactivate_body.info",
    "translation": "Деактивирахте профила си на {{.SiteURL}}."
  },
  {
    "id": "api.templates.copyright",
    "translation": "© 2021 Mattermost, Inc. 530 Lytton Avenue, втори етаж, Пало Алто, Калифорния, 94301"
  },
  {
    "id": "api.templates.at_limit_title",
    "translation": "Достигнахте ограничението за потребители на безплатното ниво "
  },
  {
    "id": "api.templates.at_limit_subject",
    "translation": "Достигнато е Mattermost Cloud ограничението за потребители"
  },
  {
    "id": "api.templates.at_limit_info2",
    "translation": "Като алтернатива можете да деактивирате потребителите в Системна конзола, за да отворите места за повече потребители или да останете под безплатния потребителски лимит."
  },
  {
    "id": "api.templates.at_limit_info1",
    "translation": "Изглежда, че вече имате 10 или повече потребители в работното си пространство - това е страхотно! Ако искате да поканите повече членове на екипа, помислете за надграждане на Mattermost Cloud Professional сега."
  },
  {
    "id": "api.team.update_team_scheme.scheme_scope.error",
    "translation": "Не може да се зададе схемата на екипа, тъй като предоставената схема не е схема за отбор."
  },
  {
    "id": "api.team.update_team_scheme.license.error",
    "translation": "Вашият лиценз не поддържа актуализиране схемата на екипа"
  },
  {
    "id": "api.team.update_team_member_roles.guest_and_user.app_error",
    "translation": "Невалидна актуализация на члена на екипа: Потребителят трябва да е гост или потребител, но не и двамата."
  },
  {
    "id": "api.team.update_restricted_domains.mismatch.app_error",
    "translation": "Ограничаването на екипа до {{.Domain}} не е разрешено от системните настройки. Моля, свържете се със системния си администратор."
  },
  {
    "id": "api.team.update_member_roles.not_a_member",
    "translation": "Посоченият потребител не е член на зададения екип."
  },
  {
    "id": "api.team.team_icon.update.app_error",
    "translation": "При актуализирането на иконата на екипа възникна грешка."
  },
  {
    "id": "api.team.set_team_icon.write_file.app_error",
    "translation": "Иконата на екипа не можа да бъде запазена."
  },
  {
    "id": "api.team.set_team_icon.too_large.app_error",
    "translation": "Не можа да се качи иконата на екипа. Файлът е прекалено голям."
  },
  {
    "id": "api.team.set_team_icon.storage.app_error",
    "translation": "Не можа да се качи иконата на екипа. Хранилището за изображения не е конфигурирано."
  },
  {
    "id": "api.team.set_team_icon.parse.app_error",
    "translation": "Съставната форма не можа да се анализира."
  },
  {
    "id": "api.team.set_team_icon.open.app_error",
    "translation": "Файла с изображението не може да се отвори."
  },
  {
    "id": "api.team.set_team_icon.no_file.app_error",
    "translation": "Липсва файл в полето 'image' на заявката."
  },
  {
    "id": "api.team.set_team_icon.get_team.app_error",
    "translation": "Възникна грешка при получаването на екипа."
  },
  {
    "id": "api.team.set_team_icon.encode.app_error",
    "translation": "Иконата на екипа не можа да се кодира."
  },
  {
    "id": "api.team.set_team_icon.decode.app_error",
    "translation": "Иконата на екипа не можа да се декодира."
  },
  {
    "id": "api.team.set_team_icon.array.app_error",
    "translation": "Заявката съдържа празен масив под 'image'."
  },
  {
    "id": "api.team.search_teams.pagination_not_implemented.public_team_search",
    "translation": "Странирането при търсене в екип само-публични не е реализирано."
  },
  {
    "id": "api.team.search_teams.pagination_not_implemented.private_team_search",
    "translation": "Странирането при търсене в екип само-частни не е реализирано."
  },
  {
    "id": "api.team.remove_user_from_team.removed",
    "translation": "%v премахнат от екипа."
  },
  {
    "id": "api.team.remove_user_from_team.missing.app_error",
    "translation": "Потребителят не изглежда да е част от този екип."
  },
  {
    "id": "api.team.remove_team_icon.get_team.app_error",
    "translation": "Възникна грешка при получаването на екипа."
  },
  {
    "id": "api.team.remove_member.group_constrained.app_error",
    "translation": "Не може да се премахне потребител от групово ограничен екип."
  },
  {
    "id": "api.team.move_channel.success",
    "translation": "Канала е преместен в този екип от %v."
  },
  {
    "id": "api.team.move_channel.post.error",
    "translation": "Неуспешно публикуване на съобщение за преместване на канала."
  },
  {
    "id": "api.team.leave.left",
    "translation": "%v напусна екипа."
  },
  {
    "id": "api.team.join_user_to_team.allowed_domains.app_error",
    "translation": "Потребителят не може да бъде добавен, тъй като домейнът, свързан с акаунта, не е разрешен. Свържете се със системния си администратор за допълнителни подробности."
  },
  {
    "id": "api.team.join_team.post_and_forget",
    "translation": "%v се присъедини към екипа."
  },
  {
    "id": "api.team.is_team_creation_allowed.domain.app_error",
    "translation": "Потребителят не може да бъде добавен, тъй като домейнът, свързан с акаунта, не е разрешен. Свържете се със системния си администратор за допълнителни подробности."
  },
  {
    "id": "api.team.is_team_creation_allowed.disabled.app_error",
    "translation": "Създаването на екип е забранено. Моля, попитайте вашия системен администратор за подробности."
  },
  {
    "id": "api.team.invite_members.no_one.app_error",
    "translation": "Никой за поканване."
  },
  {
    "id": "api.team.invite_members.limit_reached.app_error",
    "translation": "Достигнахте ограничението за потребители на безплатния абонамент"
  },
  {
    "id": "api.team.invite_members.invalid_email.app_error",
    "translation": "Следните адреси за ел.поща не принадлежат на допустим домейн: {{.Addresses}}. Моля, свържете се със системния си администратор за подробности."
  },
  {
    "id": "api.team.invite_members.disabled.app_error",
    "translation": "Поканите по ел.поща са забранени."
  },
  {
    "id": "api.team.invite_guests.channel_in_invalid_team.app_error",
    "translation": "Каналите в поканата трябва да са част от канещият екип."
  },
  {
    "id": "api.team.invate_guests_to_channels.license.error",
    "translation": "Вашият лиценз не поддържа профили за гости"
  },
  {
    "id": "api.team.invate_guests_to_channels.disabled.error",
    "translation": "Профилите за гости са забранени"
  },
  {
    "id": "api.team.invalidate_all_email_invites.app_error",
    "translation": "Грешка при анулиране на поканите по ел.поща."
  },
  {
    "id": "api.team.import_team.unknown_import_from.app_error",
    "translation": "Неизвестен източник за внасяне."
  },
  {
    "id": "api.team.import_team.unavailable.app_error",
    "translation": "Неправилна заявка: полето за размер на файла липсва."
  },
  {
    "id": "api.team.import_team.parse.app_error",
    "translation": "Съставната форма не можа да се анализира."
  },
  {
    "id": "api.team.import_team.open.app_error",
    "translation": "Файлът не може да бъде отворен."
  },
  {
    "id": "api.team.import_team.no_import_from.app_error",
    "translation": "Неправилна заявка: importFrom полето липсва."
  },
  {
    "id": "api.team.import_team.no_file.app_error",
    "translation": "Липсва файл под 'file' в заявката."
  },
  {
    "id": "api.team.import_team.integer.app_error",
    "translation": "Размерът на файла не е цяло число."
  },
  {
    "id": "api.team.import_team.array.app_error",
    "translation": "Заявката съдържа празен масив под 'file'."
  },
  {
    "id": "api.team.get_team_icon.read_file.app_error",
    "translation": "Файлът с иконата на екипа не може да се прочете."
  },
  {
    "id": "api.team.get_team_icon.filesettings_no_driver.app_error",
    "translation": "Невалидно име на драйвер за настройките на файла. Трябва да е 'local' or 'amazons3'."
  },
  {
    "id": "api.team.get_invite_info.not_open_team",
    "translation": "Поканата е невалидна, защото това не е отворен екип."
  },
  {
    "id": "api.team.get_all_teams.insufficient_permissions",
    "translation": "Нямате подходящи права, за да видите всички екипи"
  },
  {
    "id": "api.team.demote_user_to_guest.license.error",
    "translation": "Вашият лиценз не поддържа профили за гости"
  },
  {
    "id": "api.team.demote_user_to_guest.disabled.error",
    "translation": "Профилите за гости са забранени."
  },
  {
    "id": "api.team.add_user_to_team_from_invite.guest.app_error",
    "translation": "Присъединяването към екипа на гости е ограничено чрез връзка за покана. Моля, заявете покана за гост по ел.поща до екипа."
  },
  {
    "id": "api.team.add_user_to_team.missing_parameter.app_error",
    "translation": "Необходим параметър за добавяне на потребител към екипа."
  },
  {
    "id": "api.team.add_user_to_team.added",
    "translation": "%v беше добавен в екипа от %v."
  },
  {
    "id": "api.team.add_team_member.invalid_body.app_error",
    "translation": "Не можа да се анализира тялото на заявката."
  },
  {
    "id": "api.team.add_members.user_denied",
    "translation": "Този екип се управлява от групи. Този потребител не е част от група, която е свързана с екипа."
  },
  {
    "id": "api.team.add_members.error",
    "translation": "Грешка при добавянето на членове на екипа."
  },
  {
    "id": "api.system.update_viewed_notices.failed",
    "translation": "Неуспешно актуализиране на прегледаните известия"
  },
  {
    "id": "api.system.update_notices.validating_failed",
    "translation": "Валидирането на условията за известия за продукта е неуспешно"
  },
  {
    "id": "api.system.update_notices.parse_failed",
    "translation": "Анализирането на известията за продукта е неуспешно"
  },
  {
    "id": "api.system.update_notices.fetch_failed",
    "translation": "Извличането на известия за продукти е неуспешно"
  },
  {
    "id": "api.system.update_notices.clear_failed",
    "translation": "Изчистването на известия за стари продукти е неуспешно"
  },
  {
    "id": "api.system.id_loaded.not_available.app_error",
    "translation": "Изскачащите известия със зареден ID не са конфигурирани или поддържани на този сървър."
  },
  {
    "id": "api.status.user_not_found.app_error",
    "translation": "Потребителят не е намерен."
  },
  {
    "id": "api.slackimport.slack_import.zip.file_too_large",
    "translation": "{{.Filename}} в zip архива е твърде голям, за да се обработи от Slack вноса\n"
  },
  {
    "id": "api.post.search_posts.invalid_body.app_error",
    "translation": "Не може да се анализира тялото на заявката."
  },
  {
    "id": "api.post.save_is_pinned_post.town_square_read_only",
    "translation": "Този канал е само за четене. Само членове с разрешение могат да закачат или откачат публикации тук."
  },
  {
    "id": "api.post.patch_post.can_not_update_post_in_deleted.error",
    "translation": "Не може да се обнови публикация в изтрит канал."
  },
  {
    "id": "api.post.link_preview_disabled.app_error",
    "translation": "Визуализациите на връзки са забранени от системния администратор."
  },
  {
    "id": "api.post.get_message_for_notification.images_sent",
    "translation": {
      "one": "{{.Count}} изпратено изображение: {{.Filenames}}",
      "other": "{{.Count}} изпратени изображения: {{.Filenames}}"
    }
  },
  {
    "id": "api.post.get_message_for_notification.files_sent",
    "translation": {
      "one": "{{.Count}} изпратен файл: {{.Filenames}}",
      "other": "{{.Count}} изпратени файла: {{.Filenames}}"
    }
  },
  {
    "id": "api.post.error_get_post_id.pending",
    "translation": "Не можа да се получи чакащата публикация."
  },
  {
    "id": "api.post.do_action.action_integration.app_error",
    "translation": "Грешка в действието на интеграцията."
  },
  {
    "id": "api.post.do_action.action_id.app_error",
    "translation": "Невалиден id на действие."
  },
  {
    "id": "api.post.disabled_here",
    "translation": "@here е деактивиран, тъй като каналът има повече от {{.Users}} потребители."
  },
  {
    "id": "api.post.disabled_channel",
    "translation": "@channel е деактивиран, тъй като каналът има повече от {{.Users}} потребители."
  },
  {
    "id": "api.post.disabled_all",
    "translation": "@all е деактивиран, тъй като каналът има повече от {{.Users}} потребители."
  },
  {
    "id": "api.post.delete_post.can_not_delete_post_in_deleted.error",
    "translation": "Не може да се изтрие публикация в изтрит канал."
  },
  {
    "id": "api.post.deduplicate_create_post.pending",
    "translation": "Отхвърлен пост, тъй като друг клиент прави същата заявка."
  },
  {
    "id": "api.post.deduplicate_create_post.failed_to_get",
    "translation": "Неуспешно извличане на оригинална публикация след премахване на повторения на клиент, повтарящ същата заявка."
  },
  {
    "id": "api.post.create_webhook_post.creating.app_error",
    "translation": "Грешка при създаване на публикация."
  },
  {
    "id": "api.post.create_post.town_square_read_only",
    "translation": "Този канал е само за четене. Тук могат да публикуват само членове с разрешение."
  },
  {
    "id": "api.post.create_post.root_id.app_error",
    "translation": "Невалиден RootId параметър."
  },
  {
    "id": "api.post.create_post.parent_id.app_error",
    "translation": "Невалиден ParentId параметър."
  },
  {
    "id": "api.post.create_post.channel_root_id.app_error",
    "translation": "Невалиден ChannelId за RootId параметър."
  },
  {
    "id": "api.post.create_post.can_not_post_to_deleted.error",
    "translation": "Не може да се публикува в изтрит канал."
  },
  {
    "id": "api.post.check_for_out_of_channel_mentions.message.one",
    "translation": "@{{.Username}} не е уведомен при това споменаване, защото не е в канала."
  },
  {
    "id": "api.post.check_for_out_of_channel_mentions.message.multiple",
    "translation": "@{{.Usernames}} и @{{.LastUsername}} не са били уведомени при това споменаване, защото не са в канала."
  },
  {
    "id": "api.post.check_for_out_of_channel_groups_mentions.message.one",
    "translation": "@{{.Username}} не е уведомен при това споменаване, защото не е в канала. Не може да бъде добавен към канала, тъй като не е член на свързаните групи. За да го добавите към този канал, трябва да бъде добавен към свързаните групи."
  },
  {
    "id": "api.post.check_for_out_of_channel_groups_mentions.message.multiple",
    "translation": "@{{.Usernames}} и @{{.LastUsername}} не са били уведомени при това споменаване, защото не са в канала. Те не могат да бъдат добавени към канала, тъй като не са членове на свързаните групи. За да ги добавите към този канал, те трябва да бъдат добавени към свързаните групи."
  },
  {
    "id": "api.post.check_for_out_of_channel_group_users.message.none",
    "translation": "@{{.GroupName}} няма членове от този екип"
  },
  {
    "id": "api.plugin.verify_plugin.app_error",
    "translation": "Не може да се провери подписа на приставката."
  },
  {
    "id": "api.plugin.upload.no_file.app_error",
    "translation": "Липсващ файл в multipart/form заявката."
  },
  {
    "id": "api.plugin.upload.file.app_error",
    "translation": "Не може да се отвори файл в multipart/form заявката."
  },
  {
    "id": "api.plugin.upload.array.app_error",
    "translation": "Файловият масив е празен в multipart/form заявката."
  },
  {
    "id": "api.plugin.install.download_failed.app_error",
    "translation": "При изтеглянето на приставката възникна грешка."
  },
  {
    "id": "api.plugin.add_public_key.open.app_error",
    "translation": "Възникна грешка при отварянето на файла с публичния ключ."
  },
  {
    "id": "api.outgoing_webhook.disabled.app_error",
    "translation": "Изходящите webhooks са забранени от системния администратор."
  },
  {
    "id": "api.oauth.singup_with_oauth.invalid_link.app_error",
    "translation": "Връзката за регистрация изглежда е невалидна."
  },
  {
    "id": "app.command.listautocompletecommands.internal_error",
    "translation": "Невъзможно е да се изредят командите за автодовършване."
  },
  {
    "id": "app.command.listallcommands.internal_error",
    "translation": "Не може да се изредят командите."
  },
  {
    "id": "app.command.getcommand.internal_error",
    "translation": "Не може да се получи командата."
  },
  {
    "id": "app.command.deletecommand.internal_error",
    "translation": "Командата не може да бъде изтрита."
  },
  {
    "id": "app.command.createcommand.internal_error",
    "translation": "Не може да се запази командата."
  },
  {
    "id": "app.channel_member_history.log_leave_event.internal_error",
    "translation": "Неуспешно записване на историята на членовете на канала. Неуспешно актуализиране на съществуващ запис за присъединяване"
  },
  {
    "id": "app.channel_member_history.log_join_event.internal_error",
    "translation": "Неуспешно записване историята на членовете на канала."
  },
  {
    "id": "app.channel.user_belongs_to_channels.app_error",
    "translation": "Не може да се определи дали потребителят принадлежи към списък с канали."
  },
  {
    "id": "app.channel.update_last_viewed_at_post.app_error",
    "translation": "Каналът не може да се отбележи като непрочетен."
  },
  {
    "id": "app.channel.update_last_viewed_at.app_error",
    "translation": "Не можа да се обнови времето на последно преглеждане."
  },
  {
    "id": "app.channel.update_channel.internal_error",
    "translation": "Каналът не може да се актуализира."
  },
  {
    "id": "app.channel.update.bad_id",
    "translation": "Каналът не може да се актуализира."
  },
  {
    "id": "app.channel.sidebar_categories.app_error",
    "translation": "Неуспешно вмъкване на запис в базата данни."
  },
  {
    "id": "app.channel.search_group_channels.app_error",
    "translation": "Груповите канали за дадения потребител и срок не могат да се получат."
  },
  {
    "id": "app.channel.search.app_error",
    "translation": "Срещнахме грешка при търсене на канали."
  },
  {
    "id": "app.channel.save_member.exists.app_error",
    "translation": "Член на канала с този ID вече съществува."
  },
  {
    "id": "app.channel.restore.app_error",
    "translation": "Каналът не може да бъде възстановен."
  },
  {
    "id": "app.channel.reset_all_channel_schemes.app_error",
    "translation": "Не успяхме да нулираме схемите на канала."
  },
  {
    "id": "app.channel.remove_member.app_error",
    "translation": "Членът на канала не можа да бъде премахнат."
  },
  {
    "id": "app.channel.remove_all_deactivated_members.app_error",
    "translation": "Не можахме да премахнем деактивираните потребители от канала."
  },
  {
    "id": "app.channel.post_update_channel_purpose_message.updated_to",
    "translation": "%s премахна името на канала (беше: %s)"
  },
  {
    "id": "app.channel.post_update_channel_purpose_message.updated_from",
    "translation": "%s актуализира целта на канала от: %s на: %s"
  },
  {
    "id": "app.channel.post_update_channel_purpose_message.retrieve_user.error",
    "translation": "Неуспешно изтегляне на потребителя при актуализиране на съобщението за целта на канала %v"
  },
  {
    "id": "app.channel.post_update_channel_purpose_message.removed",
    "translation": "%s премахна целта на канала (беше: %s)"
  },
  {
    "id": "app.channel.post_update_channel_purpose_message.post.error",
    "translation": "Неуспешна публикация за целта на канала"
  },
  {
    "id": "app.channel.pinned_posts.app_error",
    "translation": "Не могат да се намерят закачените публикации."
  },
  {
    "id": "app.channel.permanent_delete_members_by_user.app_error",
    "translation": "Членът на канала не можа да бъде премахнат."
  },
  {
    "id": "app.channel.permanent_delete.app_error",
    "translation": "Каналът не може да бъде изтрит."
  },
  {
    "id": "app.channel.move_channel.members_do_not_match.error",
    "translation": "Не може да се премести канал, освен ако всички негови членове вече не са членове и на другия екип."
  },
  {
    "id": "app.channel.migrate_channel_members.select.app_error",
    "translation": "Неуспешно избиране на пакета от членове на канала."
  },
  {
    "id": "app.channel.increment_mention_count.app_error",
    "translation": "Броят на споменаванията не може да се увеличи."
  },
  {
    "id": "app.channel.get_unread.app_error",
    "translation": "Неуспешно получаване на непрочетени съобщения на канала."
  },
  {
    "id": "app.channel.get_public_channels.get.app_error",
    "translation": "Не може да се получат пубдиректните канали."
  },
  {
    "id": "app.channel.get_private_channels.get.app_error",
    "translation": "Не може да се получат частните канали."
  },
  {
    "id": "app.channel.get_pinnedpost_count.app_error",
    "translation": "Броят на закачените публикации в канала не може да бъде получен."
  },
  {
    "id": "app.channel.get_more_channels.get.app_error",
    "translation": "Каналите не могат да се получат."
  },
  {
    "id": "app.channel.get_members_by_ids.app_error",
    "translation": "Членовете на канала не могат да бъдат получени."
  },
  {
    "id": "app.channel.get_members.app_error",
    "translation": "Членовете на канала не могат да бъдат получени."
  },
  {
    "id": "app.channel.get_member_count.app_error",
    "translation": "Броят на членовете на канала не може да бъде получен."
  },
  {
    "id": "app.channel.get_member.missing.app_error",
    "translation": "Не е намерен член на канала с този потребителски ID и ID на канала."
  },
  {
    "id": "app.channel.get_member.app_error",
    "translation": "Не може да се получи член на канала."
  },
  {
    "id": "app.channel.get_for_post.app_error",
    "translation": "Каналът за дадената публикация не може да се получи."
  },
  {
    "id": "app.channel.get_deleted.missing.app_error",
    "translation": "Няма изтрити канали."
  },
  {
    "id": "app.channel.get_deleted.existing.app_error",
    "translation": "Не може да се намери съществуващият изтрит канал."
  },
  {
    "id": "app.channel.get_channels_by_ids.not_found.app_error",
    "translation": "Не е намерен канал."
  },
  {
    "id": "app.channel.get_channels_by_ids.get.app_error",
    "translation": "Невъзможно получаване на каналите."
  },
  {
    "id": "app.channel.get_channels_by_ids.app_error",
    "translation": "Невъзможно получаването на канали по ID."
  },
  {
    "id": "app.channel.get_channels_batch_for_indexing.get.app_error",
    "translation": "Не можа да се получи пакета с канали за индексиране."
  },
  {
    "id": "app.channel.get_channels.not_found.app_error",
    "translation": "Не бяха открити канали."
  },
  {
    "id": "app.channel.get_channels.get.app_error",
    "translation": "Каналите не могат да се получат."
  },
  {
    "id": "app.channel.get_channel_counts.get.app_error",
    "translation": "Броят на каналите не може да бъде получен."
  },
  {
    "id": "app.channel.get_by_scheme.app_error",
    "translation": "Каналите за предоставената схема не могат да се получат."
  },
  {
    "id": "app.channel.get_by_name.missing.app_error",
    "translation": "Канала не съществува."
  },
  {
    "id": "app.channel.get_by_name.existing.app_error",
    "translation": "Не можа да се намери съществуващият канал."
  },
  {
    "id": "app.channel.get_all_direct.app_error",
    "translation": "Не могат да се получат всички директни канали."
  },
  {
    "id": "app.channel.get_all_channels_count.app_error",
    "translation": "Не можаха да се преброят всички канали."
  },
  {
    "id": "app.channel.get_all_channels.app_error",
    "translation": "Не могат да се получат всички канали."
  },
  {
    "id": "app.channel.get_all.app_error",
    "translation": "Не могат да се получат всички канали."
  },
  {
    "id": "app.channel.get.find.app_error",
    "translation": "Срещнахме грешка при намирането на канала."
  },
  {
    "id": "app.channel.get.existing.app_error",
    "translation": "Не можа да се намери съществуващият канал."
  },
  {
    "id": "app.channel.delete.app_error",
    "translation": "Каналът не можа да бъде изтрит."
  },
  {
    "id": "app.channel.create_initial_sidebar_categories.internal_error",
    "translation": "Неуспешно създване на първоначални категории на страничната лента за потребителя."
  },
  {
    "id": "app.channel.create_direct_channel.internal_error",
    "translation": "Не може да се запише директен канал."
  },
  {
    "id": "app.channel.create_channel.no_team_id.app_error",
    "translation": "Трябва да посочите ID на екипа, за да създадете канал."
  },
  {
    "id": "app.channel.create_channel.internal_error",
    "translation": "Каналът не може да бъде запазен."
  },
  {
    "id": "app.channel.count_posts_since.app_error",
    "translation": "Не може да се преброят съобщенията, след зададената дата."
  },
  {
    "id": "app.channel.clear_all_custom_role_assignments.select.app_error",
    "translation": "Неуспешно извличане членовете на канала."
  },
  {
    "id": "app.channel.autofollow.app_error",
    "translation": "Актуализирането на членство в разговор на споменат потребител не бе успешно"
  },
  {
    "id": "app.channel.analytics_type_count.app_error",
    "translation": "Не може да се получи броя на каналите по тип."
  },
  {
    "id": "app.bot.permenent_delete.bad_id",
    "translation": "Ботът не може да бъде изтрит."
  },
  {
    "id": "app.bot.permanent_delete.internal_error",
    "translation": "Ботът не може да бъде изтрит за постоянно."
  },
  {
    "id": "app.bot.patchbot.internal_error",
    "translation": "Ботът не може да се актуализира."
  },
  {
    "id": "app.bot.getbots.internal_error",
    "translation": "Ботовете не могат да се получат."
  },
  {
    "id": "app.bot.getbot.internal_error",
    "translation": "Ботът не можа да се получи."
  },
  {
    "id": "app.bot.get_disable_bot_sysadmin_message",
    "translation": "{{if .disableBotsSetting}}{{if .printAllBots}}{{.UserName}} е деактивиран. Те управляваха следните бот акаунти, които вече са деактивирани.\n\n{{.BotNames}}{{else}}{{.UserName}} е деактивиран. Те управляват {{.NumBots}} бот акаунти, които вече са деактивирани, включително следното:\n\n{{.BotNames}}{{end}}Можете да вземете собственост върху всеки бот, като го активирате на **Интеграции> Бот профили** и създадете на нови маркери за бота.\n\nЗа повече информация вижте нашата [документация](https://docs.mattermost.com/developer/bot-accounts.html#what-happens-when-a-user-who-owns-bot-accounts-is-disabled).{{else}}{{if .printAllBots}}{{.UserName}} са деактивирани. Те управляваха следните бот акаунти, които все още са активирани.\n\n{{.BotNames}}\n{{else}}{{.UserName}} е деактивиран. Те управляваха {{.NumBots}} бот профили, които все още са активирани, включително следното:\n\n{{.BotNames}}{{end}}Силно ви препоръчваме да поемете собственост върху всеки бот, като го активирате отново на **Интеграции> Бот профили** и създадете на нови маркери за бота.\n\nЗа повече информация вижте нашата [документация](https://docs.mattermost.com/developer/bot-accounts.html#what-happens-when-a-user-who-owns-bot-accounts-is-disabled).\n\nАко искате бот профили да се деактивират автоматично след деактивиране на собственика, задайте „Деактивиране на бот профили, когато собственикът е деактивиран“ в **Системна конзола > Интеграции > Бот профили** на true.{{end}}"
  },
  {
    "id": "app.bot.createbot.internal_error",
    "translation": "Ботът не можа да се запише."
  },
  {
    "id": "app.audit.save.saving.app_error",
    "translation": "Възникна грешка при записването на проверката."
  },
  {
    "id": "app.audit.permanent_delete_by_user.app_error",
    "translation": "Възникна грешка при изтриването на проверки."
  },
  {
    "id": "app.audit.get.limit.app_error",
    "translation": "Превишено е ограничението за страниране."
  },
  {
    "id": "app.audit.get.finding.app_error",
    "translation": "Възникна грешка при намирането на проверки."
  },
  {
    "id": "app.analytics.getanalytics.internal_error",
    "translation": "Анализите не може да се получат."
  },
  {
    "id": "app.admin.test_site_url.failure",
    "translation": "Това не е валиден действащ URL адрес"
  },
  {
    "id": "app.admin.test_email.failure",
    "translation": "Връзката не е успешна: {{.Error}}"
  },
  {
    "id": "app.admin.saml.invalid_response_from_idp.app_error",
    "translation": "Не можа да се прочете отговора, получен от доставчика на идентичност."
  },
  {
    "id": "app.admin.saml.failure_read_response_body_from_idp.app_error",
    "translation": "Неуспех, възникнал при четене тялото на отговора, получен от доставчика на идентичност."
  },
  {
    "id": "app.admin.saml.failure_decode_metadata_xml_from_idp.app_error",
    "translation": "Не можа да се декодира XML информацията с метаданни, получена от доставчика на идентичност."
  },
  {
    "id": "api.websocket_handler.server_busy.app_error",
    "translation": "Сървърът е зает, некритичните услуги временно не са достъпни."
  },
  {
    "id": "api.websocket_handler.invalid_param.app_error",
    "translation": "Невалиден параметър {{.Name}}."
  },
  {
    "id": "api.webhook.update_outgoing.intersect.app_error",
    "translation": "Изходящите webhook от един и същ канал не могат да имат еднакви задействащи думи/URL адреси за обратно повикване."
  },
  {
    "id": "api.webhook.team_mismatch.app_error",
    "translation": "Не може да се актуализира webhook между екипи."
  },
  {
    "id": "api.webhook.incoming.error",
    "translation": "Не може да се декодира тялото от много части на входящите webhook."
  },
  {
    "id": "api.webhook.create_outgoing.triggers.app_error",
    "translation": "Трябва да се зададат trigger_words или channel_id."
  },
  {
    "id": "api.webhook.create_outgoing.permissions.app_error",
    "translation": "Невалидни права за създаване на изходящ webhook."
  },
  {
    "id": "api.webhook.create_outgoing.not_open.app_error",
    "translation": "Изходящи webhook могат да бъдат създадени само за публични канали."
  },
  {
    "id": "api.webhook.create_outgoing.intersect.app_error",
    "translation": "Изходящите webhook от един и същ канал не могат да имат еднакви задействащи думи/URL адреси за обратно повикване."
  },
  {
    "id": "api.web_socket_router.not_authenticated.app_error",
    "translation": "Връзката с WebSocket не е удостоверена. Моля, влезте и опитайте отново."
  },
  {
    "id": "api.web_socket_router.no_action.app_error",
    "translation": "Без действие на websocket."
  },
  {
    "id": "api.web_socket_router.bad_seq.app_error",
    "translation": "Невалидна последователност за websocket съобщение."
  },
  {
    "id": "api.web_socket_router.bad_action.app_error",
    "translation": "Непознато действие на WebSocket."
  },
  {
    "id": "api.web_socket.connect.upgrade.app_error",
    "translation": "Неуспешно обновяване на връзката към websocket."
  },
  {
    "id": "api.user.verify_email.token_parse.error",
    "translation": "Неуспешно анализиране на данни за маркера от потвърждаване по ел.поща"
  },
  {
    "id": "api.user.verify_email.link_expired.app_error",
    "translation": "Връзката за потвърждение на ел.поща е изтекла."
  },
  {
    "id": "api.user.verify_email.broken_token.app_error",
    "translation": "Неуспешна проверка на типа маркер за ел.поща."
  },
  {
    "id": "api.user.verify_email.bad_link.app_error",
    "translation": "Неправилна проверка на връзка към ел.поща."
  },
  {
    "id": "api.user.upload_profile_user.upload_profile.app_error",
    "translation": "Изображението на профила не можа да се качи."
  },
  {
    "id": "api.user.upload_profile_user.too_large.app_error",
    "translation": "Не може да се качи профилна снимка. Файлът е прекалено голям."
  },
  {
    "id": "api.user.upload_profile_user.storage.app_error",
    "translation": "Невъзможно качване на файл. Мястото за съхранение на изображения не е конфигурирано."
  },
  {
    "id": "api.user.upload_profile_user.parse.app_error",
    "translation": "Съставната форма не можа да се анализира."
  },
  {
    "id": "api.user.upload_profile_user.open.app_error",
    "translation": "Файлът с изображение не може да бъде отворен."
  },
  {
    "id": "api.user.upload_profile_user.no_file.app_error",
    "translation": "Липсва файл в полето 'сертификат' на заявката."
  },
  {
    "id": "api.user.upload_profile_user.encode.app_error",
    "translation": "Изображението на профила не можа да се кодира."
  },
  {
    "id": "api.user.upload_profile_user.decode.app_error",
    "translation": "Изображението на профила не можа да се декодира."
  },
  {
    "id": "api.user.upload_profile_user.array.app_error",
    "translation": "Заявката съдържа празен масив под 'image'."
  },
  {
    "id": "api.user.update_user_roles.license.app_error",
    "translation": "Персонализирани схеми за права не се поддържат от настоящия лиценз"
  },
  {
    "id": "api.user.update_user.accepted_guest_domain.app_error",
    "translation": "Имейлът, който сте предоставили, не принадлежи на приеман домейн за гост профили. Моля, свържете се с вашия администратор или се регистрирайте с друга ел.поща."
  },
  {
    "id": "api.user.update_user.accepted_domain.app_error",
    "translation": "Ел.поща, която сте предоставили, не принадлежи на приеман домейн. Моля, свържете се с вашия администратор или се регистрирайте с друга ел.поща."
  },
  {
    "id": "api.user.update_password.valid_account.app_error",
    "translation": "Актуализацията на паролата не бе успешна, защото не можахме да намерим валиден профил."
  },
  {
    "id": "api.user.update_password.user_and_hashed.app_error",
    "translation": "Само системните администратори могат да задават вече хеширани пароли."
  },
  {
    "id": "api.user.update_password.oauth.app_error",
    "translation": "Актуализацията на паролата не бе успешна, тъй като потребителят е влязъл чрез OAuth услуга."
  },
  {
    "id": "api.user.update_password.menu",
    "translation": "използвайки менюто за настройки"
  },
  {
    "id": "api.user.update_password.incorrect.app_error",
    "translation": "Въведената от вас „текуща парола“ е неправилна. Моля, проверете дали Caps Lock е изключен и опитайте отново."
  },
  {
    "id": "api.user.update_password.failed.app_error",
    "translation": "Актуализацията на паролата не бе успешна."
  },
  {
    "id": "api.user.update_password.context.app_error",
    "translation": "Актуализацията на паролата не бе успешна, тъй като контекстът user_id не съвпада с реквизита user_id."
  },
  {
    "id": "api.user.update_oauth_user_attrs.get_user.app_error",
    "translation": "Не можа да се получи потребител от {{.Service}} потребителски обект."
  },
  {
    "id": "api.user.update_active.permissions.app_error",
    "translation": "Нямате необходимите права."
  },
  {
    "id": "api.user.update_active.not_enable.app_error",
    "translation": "Не можете да се деактивирате, защото тази функция не е разрешена. Моля, свържете се със системния си администратор."
  },
  {
    "id": "api.user.update_active.cannot_enable_guest_when_guest_feature_is_disabled.app_error",
    "translation": "Не можете да активирате профил за гости, тъй като функцията за достъп на гости не е разрешена."
  },
  {
    "id": "api.user.send_welcome_email_and_forget.failed.error",
    "translation": "Не можа да се изпрати ел.поща за добре дошли"
  },
  {
    "id": "api.user.send_verify_email_and_forget.failed.error",
    "translation": "Не можа да се изпрати ел.поща за потвърждение"
  },
  {
    "id": "api.user.send_user_access_token.error",
    "translation": "Не можа да се изпрати ел.поща \"личен маркер за достъп е добавен\""
  },
  {
    "id": "api.user.send_sign_in_change_email_and_forget.error",
    "translation": "Не можа да се изпрати ел.поща за актуализация на парола"
  },
  {
    "id": "api.user.send_password_reset.sso.app_error",
    "translation": "Не можа да се нулира парола за SSO профили."
  },
  {
    "id": "api.user.send_password_reset.send.app_error",
    "translation": "Не можа да се изпрати ел.поща за нулиране на паролата."
  },
  {
    "id": "api.user.send_password_change_email_and_forget.error",
    "translation": "Не можа да се изпрати ел.поща за актуализация на парола"
  },
  {
    "id": "api.user.send_mfa_change_email.error",
    "translation": "Не можа да се изпрати ел.поща с известие за промяна в МФУ."
  },
  {
    "id": "api.user.send_email_change_verify_email_and_forget.error",
    "translation": "Не можа да се изпрати ел.поща за потвърждаване промяна на ел.поща"
  },
  {
    "id": "api.user.send_email_change_username_and_forget.error",
    "translation": "Не можа да се изпрати ел.поща с известие за промяна на потребителско име"
  },
  {
    "id": "api.user.send_email_change_email_and_forget.error",
    "translation": "Не можа да се изпрати ел.поща с известие за промяна на ел.поща"
  },
  {
    "id": "api.user.send_deactivate_email_and_forget.failed.error",
    "translation": "Не можа да се изпрати ел.поща за деактивиране на профила"
  },
  {
    "id": "api.user.saml.not_available.app_error",
    "translation": "SAML 2.0 не е конфигуриран или поддържан на този сървър."
  },
  {
    "id": "api.user.reset_password.token_parse.error",
    "translation": "Не можа да се анализира маркерът за нулиране на паролата"
  },
  {
    "id": "api.user.reset_password.sso.app_error",
    "translation": "Не можа да се нулира паролата за SSO профили."
  },
  {
    "id": "api.user.reset_password.method",
    "translation": "използвайки връзка за нулиране на паролата"
  },
  {
    "id": "api.user.reset_password.link_expired.app_error",
    "translation": "Връзката за възстановяване на паролата е изтекла."
  },
  {
    "id": "api.user.reset_password.invalid_link.app_error",
    "translation": "Изглежда, че връзката за нулиране на паролата не е валидна."
  },
  {
    "id": "api.user.reset_password.broken_token.app_error",
    "translation": "Изглежда, че маркерът за нулиране на паролата не е валиден."
  },
  {
    "id": "api.user.promote_guest_to_user.no_guest.app_error",
    "translation": "Не можа да се преобразува гостът в обикновен потребител, защото не е гост."
  },
  {
    "id": "api.user.oauth_to_email.not_available.app_error",
    "translation": "Трансфер на удостоверявания не е конфигуриран или достъпен на този сървър."
  },
  {
    "id": "api.user.oauth_to_email.context.app_error",
    "translation": "Актуализацията на паролата не бе успешна, защото контекстът user_id не съвпада с предоставения ID на потребител."
  },
  {
    "id": "api.user.login_ldap.not_available.app_error",
    "translation": "AD/LDAP не е наличен на този сървър."
  },
  {
    "id": "api.user.login_cws.license.error",
    "translation": "Входа в CWS е забранен."
  },
  {
    "id": "api.user.login_by_oauth.parse.app_error",
    "translation": "Не можаха да се анализират данните за автентичност от {{.Service}} потребителски обект."
  },
  {
    "id": "api.user.login_by_oauth.not_available.app_error",
    "translation": "{{.Service}} SSO чрез OAuth 2.0 не е налично на този сървър."
  },
  {
    "id": "api.user.login_by_oauth.bot_login_forbidden.app_error",
    "translation": "Влизането на бот е забранено."
  },
  {
    "id": "api.user.login_by_cws.invalid_token.app_error",
    "translation": "CWS маркерът не е валиден"
  },
  {
    "id": "api.user.login.use_auth_service.app_error",
    "translation": "Моля, влезте с помощта на {{.AuthService}}."
  },
  {
    "id": "api.user.login.not_verified.app_error",
    "translation": "Влизането не бе успешно, тъй като адресът за ел.поща не е потвърден."
  },
  {
    "id": "api.user.login.invalid_credentials_username",
    "translation": "Въведете валидно потребителско име и/или парола."
  },
  {
    "id": "api.user.login.invalid_credentials_sso",
    "translation": "Въведете валидна ел.поща или потребителско име и/или парола или влезте с друг метод."
  },
  {
    "id": "api.user.login.invalid_credentials_email_username",
    "translation": "Въведете валидна ел.поща или потребителско име и/или парола."
  },
  {
    "id": "api.user.login.invalid_credentials_email",
    "translation": "Въведете валидна ел.поща и/или парола"
  },
  {
    "id": "api.user.login.inactive.app_error",
    "translation": "Влизането не бе успешно, защото профилът ви е деактивиран. Моля, свържете се с администратор."
  },
  {
    "id": "api.user.login.guest_accounts.license.error",
    "translation": "Вашият лиценз не поддържа профили за гости"
  },
  {
    "id": "api.user.login.guest_accounts.disabled.error",
    "translation": "Профилите за гости са забранени"
  },
  {
    "id": "api.user.login.client_side_cert.license.app_error",
    "translation": "Опит за използване на експерименталната функция ClientSideCertEnable без валиден корпоративен лиценз."
  },
  {
    "id": "api.user.login.client_side_cert.certificate.app_error",
    "translation": "Опитахте да влезете с помощта на експерименталната функция ClientSideCert, без да предоставите валиден сертификат."
  },
  {
    "id": "api.user.login.bot_login_forbidden.app_error",
    "translation": "Влизането на бот е забранено."
  },
  {
    "id": "api.user.login.blank_pwd.app_error",
    "translation": "Полето за парола не трябва да бъде празно"
  },
  {
    "id": "api.user.ldap_to_email.not_ldap_account.app_error",
    "translation": "Този потребителски профил не използва AD/LDAP."
  },
  {
    "id": "api.user.ldap_to_email.not_available.app_error",
    "translation": "AD/LDAP не е наличен на този сървър."
  },
  {
    "id": "api.user.get_user_by_email.permissions.app_error",
    "translation": "Не можа да се получи потребител по ел.поща."
  },
  {
    "id": "api.user.get_uploads_for_user.forbidden.app_error",
    "translation": "Не можаха да се вземат качванията."
  },
  {
    "id": "api.user.email_to_oauth.not_available.app_error",
    "translation": "Трансфера на удостоверяване не е конфигуриран или достъпен на този сървър."
  },
  {
    "id": "api.user.email_to_ldap.not_available.app_error",
    "translation": "AD/LDAP не е налично на този сървър."
  },
  {
    "id": "api.user.demote_user_to_guest.already_guest.app_error",
    "translation": "Не може да се преобразува потребителят в гост, защото вече е гост."
  },
  {
    "id": "api.user.delete_user.not_enabled.app_error",
    "translation": "Функцията за окончателно изтриване на потребител не е разрешена. Моля, свържете се със системния си администратор."
  },
  {
    "id": "api.user.delete_team.not_enabled.app_error",
    "translation": "Функцията за окончателно изтриване на екип не е разрешена. Моля, свържете се със системния си администратор."
  },
  {
    "id": "api.user.delete_channel.not_enabled.app_error",
    "translation": "Окончателното изтриване на канал изключено. Моля, свържете се със системният администратор."
  },
  {
    "id": "api.user.create_user.signup_link_invalid.app_error",
    "translation": "Изглежда, че връзката за регистрация не е валидна."
  },
  {
    "id": "api.user.create_user.signup_link_expired.app_error",
    "translation": "Връзката за регистрация е изтекла."
  },
  {
    "id": "api.user.create_user.signup_email_disabled.app_error",
    "translation": "Потребителската регистрация с ел.поща е забранена."
  },
  {
    "id": "api.user.create_user.no_open_server",
    "translation": "Този сървър не позволява отворени регистрации. Моля, говорете с вашия администратор, за да получите покана."
  },
  {
    "id": "api.user.create_user.invalid_invitation_type.app_error",
    "translation": "Не можа да се създаде потребител, невалидна покана."
  },
  {
    "id": "api.user.create_user.guest_accounts.license.app_error",
    "translation": "Вашият лиценз не поддържа профили за гости."
  },
  {
    "id": "api.user.create_user.guest_accounts.disabled.app_error",
    "translation": "Профилите за гости са забранени."
  },
  {
    "id": "api.user.create_user.disabled.app_error",
    "translation": "Създаването на потребители е забранено."
  },
  {
    "id": "api.user.create_user.accepted_domain.app_error",
    "translation": "Ел.поща, която сте предоставили, не принадлежи на приеман домейн. Моля, свържете се с вашия администратор или се регистрирайте с друа ел.поща."
  },
  {
    "id": "api.user.create_profile_image.initial.app_error",
    "translation": "Не можаха да се добавят инициали на потребителя към снимката по подразбиране на профила."
  },
  {
    "id": "api.user.create_profile_image.encode.app_error",
    "translation": "Изображението на профила по подразбиране не можа да се кодира."
  },
  {
    "id": "api.oauth.singup_with_oauth.expired_link.app_error",
    "translation": "Връзката за регистрация е изтекла."
  },
  {
    "id": "api.oauth.singup_with_oauth.disabled.app_error",
    "translation": "Регистрацията на потребители е забранена."
  },
  {
    "id": "api.oauth.revoke_access_token.get.app_error",
    "translation": "Грешка при получаване на маркер за достъп от базата данни преди изтриване."
  },
  {
    "id": "api.oauth.revoke_access_token.del_token.app_error",
    "translation": "Грешка при изтриване на маркер за достъп от базата данни."
  },
  {
    "id": "api.oauth.revoke_access_token.del_session.app_error",
    "translation": "Грешка при изтриване на сесия от базата данни."
  },
  {
    "id": "api.oauth.register_oauth_app.turn_off.app_error",
    "translation": "Системният администратор е изключил доставчика на услуги OAuth2."
  },
  {
    "id": "api.oauth.invalid_state_token.app_error",
    "translation": "Невалиден маркер за състояние."
  },
  {
    "id": "api.oauth.get_access_token.refresh_token.app_error",
    "translation": "invalid_grant: Невалиден маркер за опресняване."
  },
  {
    "id": "api.oauth.get_access_token.redirect_uri.app_error",
    "translation": "invalid_request: Предоставеният redirect_uri не съвпада с redirect_uri от кода за разрешение."
  },
  {
    "id": "api.oauth.get_access_token.missing_refresh_token.app_error",
    "translation": "invalid_request: Липсващ refresh_token."
  },
  {
    "id": "api.oauth.get_access_token.missing_code.app_error",
    "translation": "invalid_request: Липсващ код."
  },
  {
    "id": "api.oauth.get_access_token.internal_user.app_error",
    "translation": "server_error: Възникна вътрешна грешка на сървъра, докато се извлича потребител от базата данни."
  },
  {
    "id": "api.oauth.get_access_token.internal_session.app_error",
    "translation": "server_error: Възникна вътрешна грешка на сървъра, докато запазва сесията в базата данни."
  },
  {
    "id": "api.oauth.get_access_token.internal_saving.app_error",
    "translation": "server_error: Възникна вътрешна грешка на сървъра при запазване на маркера за достъп до базата данни."
  },
  {
    "id": "api.oauth.get_access_token.internal.app_error",
    "translation": "server_error: Възникна вътрешна грешка на сървъра при достъп до базата данни."
  },
  {
    "id": "api.oauth.get_access_token.expired_code.app_error",
    "translation": "invalid_grant: Невалиден или изтекъл код за удостоверяване."
  },
  {
    "id": "api.oauth.get_access_token.disabled.app_error",
    "translation": "Системният администратор е изключил доставчика на услуги OAuth2."
  },
  {
    "id": "api.oauth.get_access_token.credentials.app_error",
    "translation": "invalid_client: Невалидни идентификационни данни на клиента."
  },
  {
    "id": "api.oauth.get_access_token.bad_grant.app_error",
    "translation": "invalid_request: Непавилен grant_type."
  },
  {
    "id": "api.oauth.get_access_token.bad_client_secret.app_error",
    "translation": "invalid_request: Липсващ client_secret."
  },
  {
    "id": "api.oauth.get_access_token.bad_client_id.app_error",
    "translation": "invalid_request: неправилен client_id."
  },
  {
    "id": "api.oauth.authorize_oauth.disabled.app_error",
    "translation": "Системният администратор е изключил доставчика на услуги OAuth2."
  },
  {
    "id": "api.oauth.allow_oauth.turn_off.app_error",
    "translation": "Системният администратор е изключил доставчика на услуги OAuth2."
  },
  {
    "id": "api.oauth.allow_oauth.redirect_callback.app_error",
    "translation": "invalid_request: Предоставеният redirect_url не съвпада с регистрирания callback_url."
  },
  {
    "id": "api.migrate_to_saml.error",
    "translation": "Невъзможно мигриране в SAML."
  },
  {
    "id": "api.marshal_error",
    "translation": "marshal грешка"
  },
  {
    "id": "api.license.request_trial_license.no-site-url.app_error",
    "translation": "Не може да се поиска пробен лиценз. Моля, конфигурирайте URL адрес на сайта в секцията за уеб сървъра на Mattermost Системна конзола."
  },
  {
    "id": "api.license.request_trial_license.fail_get_user_count.app_error",
    "translation": "Не можете да получите пробен лиценз, моля, опитайте отново или се свържете със support@mattermost.com. Не може да се получи броят на регистрираните потребители."
  },
  {
    "id": "api.license.request_trial_license.app_error",
    "translation": "Не можете да получите пробен лиценз, моля опитайте отново или се свържете със support@mattermost.com."
  },
  {
    "id": "api.license.request_renewal_link.app_error",
    "translation": "Грешка при получаване на връзката за подновяване на лиценза"
  },
  {
    "id": "api.license.request-trial.bad-request.terms-not-accepted",
    "translation": "Трябва да приемете Mattermost споразумение за оценка на софтуера и политиката за поверителност, за да поискате лиценз."
  },
  {
    "id": "api.license.request-trial.bad-request",
    "translation": "Броят на заявените потребители не е правилен."
  },
  {
    "id": "api.license.remove_expired_license.failed.error",
    "translation": "Неуспешно изпращането на ел.поща за деактивиране на лиценз."
  },
  {
    "id": "api.license.client.old_format.app_error",
    "translation": "Новия формат за клиентски лиценз все още не се поддържа. Моля, посочете format=old в низа на заявката."
  },
  {
    "id": "api.license.add_license.unique_users.app_error",
    "translation": "Този лиценз поддържа само {{.Users}} потребители, а системата ви има {{.Count}} уникални потребители. Уникалните потребители се броят ясно по имейл адрес. Можете да видите общия брой потребители от Отчети на сайта -> Преглед на статистиката."
  },
  {
    "id": "api.license.add_license.save_active.app_error",
    "translation": "Активния лицензен ID не е записан правилно."
  },
  {
    "id": "api.license.add_license.save.app_error",
    "translation": "Лиценза не е записан правилно."
  },
  {
    "id": "api.license.add_license.open.app_error",
    "translation": "Лицензният файл не може да бъде отворен."
  },
  {
    "id": "api.license.add_license.no_file.app_error",
    "translation": "Липсва файл в полето 'лиценз' на заявката."
  },
  {
    "id": "api.license.add_license.invalid_count.app_error",
    "translation": "Не може да се преброят общо уникалните потребители."
  },
  {
    "id": "api.license.add_license.invalid.app_error",
    "translation": "Невалиден лицензен файл."
  },
  {
    "id": "api.license.add_license.expired.app_error",
    "translation": "Лицензът е изтекъл или все още не е стартиран."
  },
  {
    "id": "api.license.add_license.array.app_error",
    "translation": "Заявката съдържа празен масив под 'image'."
  },
  {
    "id": "api.ldap_groups.license_error",
    "translation": "Вашият лиценз не поддържа ldap групи"
  },
  {
    "id": "api.ldap_groups.existing_user_name_error",
    "translation": "името на група вече съществува като потребителско име"
  },
  {
    "id": "api.ldap_groups.existing_reserved_name_error",
    "translation": "името на група вече съществува като запазено име"
  },
  {
    "id": "api.ldap_groups.existing_group_name_error",
    "translation": "името на група вече съществува"
  },
  {
    "id": "api.ldap_group.not_found",
    "translation": "ldap групата не съществува"
  },
  {
    "id": "api.job.unable_to_download_job",
    "translation": "Не може да се свали тази задача"
  },
  {
    "id": "api.io_error",
    "translation": "Входно/изходна грешка"
  },
  {
    "id": "api.invalid_channel",
    "translation": "Каналът, посочен в заявката, не е свързан с потребителя"
  },
  {
    "id": "api.incoming_webhook.invalid_username.app_error",
    "translation": "Невалидно потребителско име."
  },
  {
    "id": "api.incoming_webhook.disabled.app_error",
    "translation": "Входящите webhooks са деактивирани от системния администратор."
  },
  {
    "id": "api.image.get.app_error",
    "translation": "Заявеният URL адрес на изображение не може да бъде анализиран."
  },
  {
    "id": "api.file.write_file.app_error",
    "translation": "Неуспешно записване на файл."
  },
  {
    "id": "api.file.upload_file.too_large_detailed.app_error",
    "translation": "Не може да се качи файла {{.Filename}}. {{.Length}} байта надхвърля максималните {{.Limit}} байта."
  },
  {
    "id": "api.file.upload_file.storage.app_error",
    "translation": "Невъзможно качване на файл. Хранилището за изображения не е конфигурирано."
  },
  {
    "id": "api.file.upload_file.read_request.app_error",
    "translation": "Не могат да се качат файлове. Грешка при четене или анализ данните на заявката."
  },
  {
    "id": "api.file.upload_file.read_form_value.app_error",
    "translation": "Не могат да се качат файлове. Грешка при четене на стойност от {{.Formname}}."
  },
  {
    "id": "api.file.upload_file.multiple_channel_ids.app_error",
    "translation": "Не могат да се качат файлове. Множество конфликтни channel_ids."
  },
  {
    "id": "api.file.upload_file.large_image_detailed.app_error",
    "translation": "Размерите на {{.Filename}} ({{.Width}} на {{.Height}} пиксела) превишават ограничението."
  },
  {
    "id": "api.file.upload_file.large_image.app_error",
    "translation": "Файл над максималните размери не може да бъде качен: {{.Filename}}"
  },
  {
    "id": "api.file.upload_file.incorrect_number_of_files.app_error",
    "translation": "Невъзможно качването на файл. Зададен е неправилен брой файлове."
  },
  {
    "id": "api.file.upload_file.incorrect_number_of_client_ids.app_error",
    "translation": "Невъзможно качването на файл. Има {{.NumClientIds}} client_ids за {{.NumFiles}} файла."
  },
  {
    "id": "api.file.upload_file.incorrect_channelId.app_error",
    "translation": "Невъзможно качването на файл. Неправилно ID на канала: {{.channelId}}"
  },
  {
    "id": "api.file.test_connection.app_error",
    "translation": "Неуспешен достъп до файловото хранилище."
  },
  {
    "id": "api.file.remove_file.app_error",
    "translation": "Неуспешно изтриване на файл."
  },
  {
    "id": "api.file.remove_directory.app_error",
    "translation": "Неуспешно изтриване на директория."
  },
  {
    "id": "api.file.read_file.reading_local.app_error",
    "translation": "Възникна грешка при четене от файловото хранилище в локалния сървър."
  },
  {
    "id": "api.file.read_file.app_error",
    "translation": "Неуспешно четене на файл."
  },
  {
    "id": "api.file.no_driver.app_error",
    "translation": "Няма избран файлов драйвер."
  },
  {
    "id": "api.file.move_file.app_error",
    "translation": "Неуспешно преместване на файл."
  },
  {
    "id": "api.file.list_directory.app_error",
    "translation": "Неуспешно показване на директория."
  },
  {
    "id": "api.file.get_public_link.no_post.app_error",
    "translation": "Не можа да се вземе публичната връзка към файл. Файлът трябва да бъде прикачен към публикация, която може да бъде прочетена от текущия потребител."
  },
  {
    "id": "api.file.get_public_link.disabled.app_error",
    "translation": "Публичните връзки са забранени."
  },
  {
    "id": "api.file.get_file_thumbnail.no_thumbnail.app_error",
    "translation": "Файлът няма миниатюрно изображение."
  },
  {
    "id": "api.file.get_file_preview.no_preview.app_error",
    "translation": "Файлът няма изображение за предварителен преглед."
  },
  {
    "id": "api.file.get_file.public_invalid.app_error",
    "translation": "Публичната връзка изглежда не е валидна."
  },
  {
    "id": "api.file.file_size.app_error",
    "translation": "Неуспешно получаване размера на файла."
  },
  {
    "id": "api.file.file_reader.app_error",
    "translation": "Неуспешно получаване на файловия четец."
  },
  {
    "id": "api.file.file_exists.app_error",
    "translation": "Неуспешна проверка дали файлът съществува."
  },
  {
    "id": "api.file.attachments.disabled.app_error",
    "translation": "Прикачените файлове са забранени на този сървър."
  },
  {
    "id": "api.file.append_file.app_error",
    "translation": "Неуспешно добавяне на данни към файла."
  },
  {
    "id": "api.emoji.upload.open.app_error",
    "translation": "Невъзможно създаването на емотикон. Възникна грешка при отваряне на прикаченото изображение."
  },
  {
    "id": "api.emoji.upload.large_image.too_large.app_error",
    "translation": "Невъзможно създаването на емотикон. Изображението трябва да е по-малко от {{.MaxWidth}} на {{.MaxHeight}}."
  },
  {
    "id": "api.emoji.upload.large_image.gif_encode_error",
    "translation": "Невъзможно създаването на емотикон. Възникна грешка при кодиране на GIF изображението."
  },
  {
    "id": "api.emoji.upload.large_image.gif_decode_error",
    "translation": "Невъзможно създаването на емотикон. Възникна грешка при декодиране на GIF изображението."
  },
  {
    "id": "api.emoji.upload.large_image.encode_error",
    "translation": "Невъзможно създаването на емотикон. Възникна грешка при кодиране на изображението."
  },
  {
    "id": "api.emoji.upload.large_image.decode_error",
    "translation": "Невъзможно създаването на емотикон. Възникна грешка при декодиране на изображението."
  },
  {
    "id": "api.emoji.upload.image.app_error",
    "translation": "Невъзможно създаването на емотикон. Файла трябва да е PNG, JPEG или GIF."
  },
  {
    "id": "api.emoji.storage.app_error",
    "translation": "Хранилището за файлове не е конфигурирано правилно. Моля, конфигурирайте S3 или локално хранилище на файлове в сървъра."
  },
  {
    "id": "api.emoji.get_image.read.app_error",
    "translation": "Не можа да се прочете файла с изображение за емотикон."
  },
  {
    "id": "api.emoji.get_image.decode.app_error",
    "translation": "Не можа да се декодира файла с изображение за емотикон."
  },
  {
    "id": "api.emoji.disabled.app_error",
    "translation": "Персонализираните емотикон са деактивирани от системния администратор."
  },
  {
    "id": "api.emoji.create.too_large.app_error",
    "translation": "Невъзможно създаването на емотикон. Изображението трябва да е по-малко от 1 MB."
  },
  {
    "id": "api.emoji.create.parse.app_error",
    "translation": "Невъзможно създаването на емотикон. Не се разбира заявката."
  },
  {
    "id": "api.emoji.create.other_user.app_error",
    "translation": "Невалидно потребителско id."
  },
  {
    "id": "api.emoji.create.internal_error",
    "translation": "server_error: Възникна вътрешна грешка в сървъра при създаването на емотикони."
  },
  {
    "id": "api.emoji.create.duplicate.app_error",
    "translation": "Не може да се създаде емотикон. Съществува друг със същото име."
  },
  {
    "id": "api.email_batching.send_batched_email_notification.subject",
    "translation": {
      "one": "[{{.SiteName}}] Ново известие към {{.Day}}.{{.Month}}.{{.Year}}",
      "other": "[{{.SiteName}}] Нови известия към {{.Day}}.{{.Month}}.{{.Year}}"
    }
  },
  {
    "id": "api.email_batching.add_notification_email_to_batch.disabled.app_error",
    "translation": "Пакетирането на ел.поща е деактивирано от системния администратор."
  },
  {
    "id": "api.email_batching.add_notification_email_to_batch.channel_full.app_error",
    "translation": "Приемният канал за пакетно получаване на ел.поща е пълен. Моля, увеличете размера на EmailBatchingBufferSize."
  },
  {
    "id": "api.email.send_warn_metric_ack.missing_server.app_error",
    "translation": "SMTP сървъра е задължителен"
  },
  {
    "id": "api.email.send_warn_metric_ack.invalid_warn_metric.app_error",
    "translation": "Не можа да намери warn metric."
  },
  {
    "id": "api.email.send_warn_metric_ack.failure.app_error",
    "translation": "Неуспешно изпращане на ел.поща за потвърждение от администратор"
  },
  {
    "id": "api.create_terms_of_service.empty_text.app_error",
    "translation": "Въведете текста на Вашите персонализирани условия за ползване."
  },
  {
    "id": "api.create_terms_of_service.custom_terms_of_service_disabled.app_error",
    "translation": "Функцията персонализирани условия за ползване е забранена."
  },
  {
    "id": "api.context.token_provided.app_error",
    "translation": "Сесията не е OAuth, но е предоставен маркер в низа на заявката."
  },
  {
    "id": "api.context.session_expired.app_error",
    "translation": "Невалидна или изтекла сесия, моля влезте отново."
  },
  {
    "id": "api.context.server_busy.app_error",
    "translation": "Сървъра е зает. Некритичните услуги са временно недостъпни."
  },
  {
    "id": "api.context.permissions.app_error",
    "translation": "Нямате необходимите права."
  },
  {
    "id": "api.context.mfa_required.app_error",
    "translation": "Този сървър изисква многофакторно удостоверяване."
  },
  {
    "id": "api.context.local_origin_required.app_error",
    "translation": "Тази крайна точка изисква локален произход на заявката."
  },
  {
    "id": "api.context.invalid_url_param.app_error",
    "translation": "Невалиден или липсващ параметър {{.Name}} в URL на заявката."
  },
  {
    "id": "api.context.invalid_token.error",
    "translation": "Невалиден маркер на сесия={{.Token}}, гр.={{.Error}}"
  },
  {
    "id": "api.context.invalid_param.app_error",
    "translation": "Невалиден {{.Name}} параметър."
  },
  {
    "id": "api.context.invalid_body_param.app_error",
    "translation": "Невалиден или липсващ {{.Name}} в тялото на заявката."
  },
  {
    "id": "api.context.get_user.app_error",
    "translation": "Не можа да се вземе потребителя от UserID на сесията."
  },
  {
    "id": "api.context.404.app_error",
    "translation": "Съжаляваме, страницата не е намерена."
  },
  {
    "id": "api.config.update_config.restricted_merge.app_error",
    "translation": "Неуспешно обединяване на зададената конфигурация."
  },
  {
    "id": "api.config.update_config.clear_siteurl.app_error",
    "translation": "URL на сайта не може да бъде изчистен."
  },
  {
    "id": "api.config.patch_config.restricted_merge.app_error",
    "translation": "Неуспешно обединяване на зададената конфигурация."
  },
  {
    "id": "api.config.migrate_config.app_error",
    "translation": "Грешка при мигриране на конфигурационното хранилище."
  },
  {
    "id": "api.config.get_config.restricted_merge.app_error",
    "translation": "Неуспешно обединяване на зададената конфигурация."
  },
  {
    "id": "api.config.client.old_format.app_error",
    "translation": "Новия формат за клиентската конфигурация все още не се поддържа. Моля, посочете format = old в низа на заявката."
  },
  {
    "id": "api.command_shrug.name",
    "translation": "свий рамене"
  },
  {
    "id": "api.command_shrug.hint",
    "translation": "[съобщение]"
  },
  {
    "id": "api.command_shrug.desc",
    "translation": "Добавя ¯\\_(ツ)_/¯ в съобщението"
  },
  {
    "id": "api.command_shortcuts.unsupported.app_error",
    "translation": "Командата бързи клавиши не се поддържа на Вашето устройство."
  },
  {
    "id": "api.command_shortcuts.name",
    "translation": "бързи клавиши"
  },
  {
    "id": "api.command_shortcuts.desc",
    "translation": "Покажи списък с бързи клавиши"
  },
  {
    "id": "api.command_settings.unsupported.app_error",
    "translation": "Командата настройки не се поддържа на Вашето устройство."
  },
  {
    "id": "api.command_settings.name",
    "translation": "настройки"
  },
  {
    "id": "api.command_settings.desc",
    "translation": "Отвори диалог с настройки на профила"
  },
  {
    "id": "api.command_search.unsupported.app_error",
    "translation": "Командата търсене не се поддържа на Вашето устройство."
  },
  {
    "id": "api.command_search.name",
    "translation": "търси"
  },
  {
    "id": "api.command_search.hint",
    "translation": "[текст]"
  },
  {
    "id": "api.command_search.desc",
    "translation": "Търси текст в съобщенията"
  },
  {
    "id": "api.command_remove.user_not_in_channel",
    "translation": "@{{.Username}} не е член на този канал."
  },
  {
    "id": "api.command_remove.permission.app_error",
    "translation": "Нямате подходящи права да премахнете члена."
  },
  {
    "id": "api.command_remove.name",
    "translation": "премахни"
  },
  {
    "id": "api.command_remove.missing.app_error",
    "translation": "Не намерихме потребителя. Може да е деактивиран от системния администратор."
  },
  {
    "id": "api.command_remove.message.app_error",
    "translation": "Съобщението трябва да се започва с командата /remove или /kick."
  },
  {
    "id": "api.command_remove.hint",
    "translation": "@[потр.име]"
  },
  {
    "id": "api.command_remove.group_constrained_user_denied",
    "translation": "Не можете да премахнете потребителя от канала, тъй като е член на групите, свързани с този канал. За да го премахнете от този канал, трябва да бъде премахнат от свързаните групи."
  },
  {
    "id": "api.command_remove.direct_group.app_error",
    "translation": "Не може да премахнете някой от канал за директни съобщения."
  },
  {
    "id": "api.command_remove.desc",
    "translation": "Премахни член от канала"
  },
  {
    "id": "api.command_open.name",
    "translation": "отвори"
  },
  {
    "id": "api.command_online.success",
    "translation": "Вече сте 'на линия'"
  },
  {
    "id": "api.command_online.name",
    "translation": "на линия"
  },
  {
    "id": "api.command_online.desc",
    "translation": "Задайте статуса си 'на линия'"
  },
  {
    "id": "api.command_offline.success",
    "translation": "Вече сте 'извън линия'"
  },
  {
    "id": "api.command_offline.name",
    "translation": "извън линия"
  },
  {
    "id": "api.command_offline.desc",
    "translation": "Задайте статуса си на 'извън линия'"
  },
  {
    "id": "api.command_mute.success_unmute_direct_msg",
    "translation": "Този канал вече не е заглушен."
  },
  {
    "id": "api.command_mute.success_unmute",
    "translation": "{{.Channel}} вече не е заглушен."
  },
  {
    "id": "api.command_mute.success_mute_direct_msg",
    "translation": "Няма да получавате известия за този канал, докато е заглушен."
  },
  {
    "id": "api.command_mute.success_mute",
    "translation": "Няма да получавате известия за канала {{.Channel}}, докато е заглушен."
  },
  {
    "id": "api.command_mute.not_member.error",
    "translation": "Не може да заглушите канала {{.Channel}} защото не сте член."
  },
  {
    "id": "api.command_mute.no_channel.error",
    "translation": "Не е намерен зададения канал. Моля, използвайте [адреса на канала](https://about.mattermost.com/default-channel-handle-documentation) за да определяте канали."
  },
  {
    "id": "api.command_mute.name",
    "translation": "заглуши"
  },
  {
    "id": "api.command_mute.hint",
    "translation": "~[канал]"
  },
  {
    "id": "api.command_mute.error",
    "translation": "Не е намерен канала {{.Channel}}. Моля, използвайте [адреса на канала](https://about.mattermost.com/default-channel-handle-documentation) за да определяте канали."
  },
  {
    "id": "api.command_mute.desc",
    "translation": "Изключи настолните, ел.поща и изскачащи известия за текущия или за зададен [канал]."
  },
  {
    "id": "api.command_msg.permission.app_error",
    "translation": "Нямате необходимите права за да изпратите директно съобщение до този потребител."
  },
  {
    "id": "api.command_msg.name",
    "translation": "съобщение"
  },
  {
    "id": "api.command_msg.missing.app_error",
    "translation": "Не може да се намери потребителя."
  },
  {
    "id": "api.command_msg.hint",
    "translation": "@[потр.име] 'съобщение'"
  },
  {
    "id": "api.command_msg.fail.app_error",
    "translation": "При предаване съобщението към потребител възникна грешка."
  },
  {
    "id": "api.command_msg.dm_fail.app_error",
    "translation": "Възникна грешка при създаване на директно съобщение."
  },
  {
    "id": "api.command_msg.desc",
    "translation": "Изпрати директно съобщение до потребител"
  },
  {
    "id": "api.command_me.name",
    "translation": "мен"
  },
  {
    "id": "api.command_me.hint",
    "translation": "[съобщение]"
  },
  {
    "id": "api.command_me.desc",
    "translation": "Изпълни действие"
  },
  {
    "id": "api.command_logout.name",
    "translation": "излез"
  },
  {
    "id": "api.command_logout.desc",
    "translation": "Излез от Mattermost"
  },
  {
    "id": "api.command_leave.name",
    "translation": "напусни"
  },
  {
    "id": "api.command_leave.fail.app_error",
    "translation": "Възникна грешка при напускане на канала."
  },
  {
    "id": "api.command_leave.desc",
    "translation": "Напусни текущият канал"
  },
  {
    "id": "api.command_kick.name",
    "translation": "изхвърли"
  },
  {
    "id": "api.command_join.name",
    "translation": "присъедини"
  },
  {
    "id": "api.command_join.missing.app_error",
    "translation": "Не можа да се намери канала."
  },
  {
    "id": "api.command_join.list.app_error",
    "translation": "При показване списъка с канали възникна грешка."
  },
  {
    "id": "api.command_join.hint",
    "translation": "~[канал]"
  },
  {
    "id": "api.command_join.fail.app_error",
    "translation": "При присъединяването в канала възникна грешка."
  },
  {
    "id": "api.command_join.desc",
    "translation": "Присъедини се в отворения канал"
  },
  {
    "id": "api.command_invite_people.permission.app_error",
    "translation": "Нямате права да каните нови потребители в този сървър."
  },
  {
    "id": "api.command_invite.user_not_in_team.app_error",
    "translation": "@{{.Username}} не е член на екипа."
  },
  {
    "id": "api.command_invite.user_already_in_channel.app_error",
    "translation": "{{.User}} е вече в канала."
  },
  {
    "id": "api.command_invite.success",
    "translation": "{{.User}} е добавен в канала {{.Channel}}."
  },
  {
    "id": "api.command_invite.private_channel.app_error",
    "translation": "Не намерихме канала {{.Channel}}. Моля, ползвайте адреса на канала за да определяте канали."
  },
  {
    "id": "api.command_invite.permission.app_error",
    "translation": "Нямате достатъчно права за да добавите {{.User}} в {{.Channel}}."
  },
  {
    "id": "api.command_invite.name",
    "translation": "покани"
  },
  {
    "id": "api.command_invite.missing_user.app_error",
    "translation": "Не намерихме потребителя. Може да е деактивиран от системния администратор."
  },
  {
    "id": "api.command_invite.missing_message.app_error",
    "translation": "Липсва потр. име и канал."
  },
  {
    "id": "api.command_invite.hint",
    "translation": "@[потр.име] ~[канал]"
  },
  {
    "id": "api.command_invite.group_constrained_user_denied",
    "translation": "Този канал се управлява от групи. Този потребител не е част от група, която е свързана с този канал."
  },
  {
    "id": "api.command_invite.fail.app_error",
    "translation": "При присъединяването в канала възникна грешка."
  },
  {
    "id": "api.command_invite.directchannel.app_error",
    "translation": "Не може да добавяте някой в канал за директни съобщения."
  },
  {
    "id": "api.command_invite.desc",
    "translation": "Поканете потребител в канала"
  },
  {
    "id": "api.command_invite.channel.error",
    "translation": "Не е намерен канала {{.Channel}}. Моля, използвайте [адреса на канала](https://about.mattermost.com/default-channel-handle-documentation) за да определяте канали."
  },
  {
    "id": "api.command_invite.channel.app_error",
    "translation": "Грешка при получаване на текущия канал."
  },
  {
    "id": "api.command_help.name",
    "translation": "помощ"
  },
  {
    "id": "api.command_help.desc",
    "translation": "Отвори помощната страница на Mattermost"
  },
  {
    "id": "api.command_groupmsg.permission.app_error",
    "translation": "Нямате необходимите права за създаване на групово съобщение."
  },
  {
    "id": "api.command_groupmsg.name",
    "translation": "съобщение"
  },
  {
    "id": "api.command_groupmsg.min_users.app_error",
    "translation": "Груповите съобщения са ограничени до минимум {{.MinUsers}} потребители."
  },
  {
    "id": "api.command_groupmsg.max_users.app_error",
    "translation": "Груповите съобщения са ограничени до максимум {{.MaxUsers}} потребители."
  },
  {
    "id": "api.command_groupmsg.invalid_user.app_error",
    "translation": {
      "one": "Не е намерен потребителя: {{.Users}}",
      "other": "Не са намерени потребителите: {{.Users}}"
    }
  },
  {
    "id": "api.command_groupmsg.hint",
    "translation": "@[потр.име1],@[потр.име2] 'съобщение'"
  },
  {
    "id": "app.import.validate_role_import_data.name_invalid.error",
    "translation": "Невалидно име на ролята."
  },
  {
    "id": "app.import.validate_role_import_data.invalid_permission.error",
    "translation": "Невалидни права за роля."
  },
  {
    "id": "app.import.validate_role_import_data.display_name_invalid.error",
    "translation": "Невалидно показвано име на ролята."
  },
  {
    "id": "app.import.validate_role_import_data.description_invalid.error",
    "translation": "Невалидно описание на ролята."
  },
  {
    "id": "app.import.validate_reply_import_data.user_missing.error",
    "translation": "Липсва задължително свойство за отговор: Потребител."
  },
  {
    "id": "app.import.validate_reply_import_data.message_missing.error",
    "translation": "Липсва задължително свойство за отговор: Съобщение."
  },
  {
    "id": "app.import.validate_reply_import_data.message_length.error",
    "translation": "Свойството на отговора Message е по-дълго от максимално разрешената дължина."
  },
  {
    "id": "app.import.validate_reply_import_data.create_at_zero.error",
    "translation": "Свойството CreateAt на отговора не трябва да е нула."
  },
  {
    "id": "app.import.validate_reply_import_data.create_at_missing.error",
    "translation": "Липсва задължително свойство за отговор: create_at."
  },
  {
    "id": "app.import.validate_reply_import_data.create_at_before_parent.error",
    "translation": "Свойството CreateAt на отговора трябва да е по-голямо от CreateAt на родителската публикация."
  },
  {
    "id": "app.import.validate_reaction_import_data.user_missing.error",
    "translation": "Липсва задължително свойство за реакция: Потребител."
  },
  {
    "id": "app.import.validate_reaction_import_data.emoji_name_missing.error",
    "translation": "Липсва задължително свойство за реакция: EmojiName."
  },
  {
    "id": "app.import.validate_reaction_import_data.emoji_name_length.error",
    "translation": "Свойството EmojiName на реакцията е по-дълго от максимално разрешената дължина."
  },
  {
    "id": "app.import.validate_reaction_import_data.create_at_zero.error",
    "translation": "Свойството CreateAt на реакцията не трябва да е нула."
  },
  {
    "id": "app.import.validate_reaction_import_data.create_at_missing.error",
    "translation": "Липсва задължително свойство за реакция: create_at."
  },
  {
    "id": "app.import.validate_reaction_import_data.create_at_before_parent.error",
    "translation": "Свойството CreateAt на реакцията трябва да е по-голямо от CreateAt на родителската публикация."
  },
  {
    "id": "app.import.validate_post_import_data.user_missing.error",
    "translation": "Липсва задължително свойство на публикацията: Потребител."
  },
  {
    "id": "app.import.validate_post_import_data.team_missing.error",
    "translation": "Липсва задължително свойство на публикация: Екип."
  },
  {
    "id": "app.import.validate_post_import_data.props_too_large.error",
    "translation": "Post Props е по-дълго от максимално разрешената дължина."
  },
  {
    "id": "app.import.validate_post_import_data.message_missing.error",
    "translation": "Липсва задължително свойство на публикацията: Съобщение."
  },
  {
    "id": "app.import.validate_post_import_data.message_length.error",
    "translation": "Свойството Post Message е по-голямо от максимално разрешената дължина."
  },
  {
    "id": "app.import.validate_post_import_data.create_at_zero.error",
    "translation": "Свойството CreateAt на публикация не трябва да е нула."
  },
  {
    "id": "app.import.validate_post_import_data.create_at_missing.error",
    "translation": "Липсва задължително свойство за публикация: create_at."
  },
  {
    "id": "app.import.validate_post_import_data.channel_missing.error",
    "translation": "Липсва задължително свойство за публикация: канал."
  },
  {
    "id": "app.import.validate_emoji_import_data.name_missing.error",
    "translation": "Полето за име на емотикон във вноса е липсващо или празно."
  },
  {
    "id": "app.import.validate_emoji_import_data.image_missing.error",
    "translation": "Полето за изображение на емотикон във вноса е липсващо или празно."
  },
  {
    "id": "app.import.validate_emoji_import_data.empty.error",
    "translation": "Вноса на данни за емотикони е празен."
  },
  {
    "id": "app.import.validate_direct_post_import_data.user_missing.error",
    "translation": "Липсва задължително свойство за директна публикация: потребител"
  },
  {
    "id": "app.import.validate_direct_post_import_data.unknown_flagger.error",
    "translation": "На директната публикация може да бъде поставен флаг само от членове на канала, в който се намира. \"{{.Username}}\" не е член."
  },
  {
    "id": "app.import.validate_direct_post_import_data.message_missing.error",
    "translation": "Липсва задължително свойство за директна публикация: съобщение"
  },
  {
    "id": "app.import.validate_direct_post_import_data.message_length.error",
    "translation": "Съобщението е твърде дълго"
  },
  {
    "id": "app.import.validate_direct_post_import_data.create_at_zero.error",
    "translation": "CreateAt трябва да е по-голямо от 0"
  },
  {
    "id": "app.import.validate_direct_post_import_data.create_at_missing.error",
    "translation": "Липсва задължително свойство за директна публикация: create_at"
  },
  {
    "id": "app.import.validate_direct_post_import_data.channel_members_too_many.error",
    "translation": "Списъкът с членове на директния канал съдържа твърде много елементи"
  },
  {
    "id": "app.import.validate_direct_post_import_data.channel_members_too_few.error",
    "translation": "Списъкът с членове на директния канал съдържа твърде малко елементи"
  },
  {
    "id": "app.import.validate_direct_post_import_data.channel_members_required.error",
    "translation": "Липсва задължително свойство за директна публикация: channel_members"
  },
  {
    "id": "app.import.validate_direct_channel_import_data.unknown_favoriter.error",
    "translation": "Директният канал може да бъде любим само за членове. \"{{.Username}}\" не е член."
  },
  {
    "id": "app.import.validate_direct_channel_import_data.members_too_many.error",
    "translation": "Списъкът с членове на директния канал съдържа твърде много елементи"
  },
  {
    "id": "app.import.validate_direct_channel_import_data.members_too_few.error",
    "translation": "Списъкът с членове на директния канал съдържа твърде малко елементи"
  },
  {
    "id": "app.import.validate_direct_channel_import_data.members_required.error",
    "translation": "Липсва задължително свойство за директен канал: членове"
  },
  {
    "id": "app.import.validate_direct_channel_import_data.header_length.error",
    "translation": "Заглавката на директния канал е твърде дълга"
  },
  {
    "id": "app.import.validate_channel_import_data.type_missing.error",
    "translation": "Липсва задължително свойство на канала: тип."
  },
  {
    "id": "app.import.validate_channel_import_data.type_invalid.error",
    "translation": "Типът на канала е невалиден."
  },
  {
    "id": "app.import.validate_channel_import_data.team_missing.error",
    "translation": "Липсва задължително свойство на канала: екип"
  },
  {
    "id": "app.import.validate_channel_import_data.scheme_invalid.error",
    "translation": "Невалидно име на схемата за канал."
  },
  {
    "id": "app.import.validate_channel_import_data.purpose_length.error",
    "translation": "Целта на канала е твърде дълга."
  },
  {
    "id": "app.import.validate_channel_import_data.name_missing.error",
    "translation": "Липсва задължително свойство на канала: име"
  },
  {
    "id": "app.import.validate_channel_import_data.name_length.error",
    "translation": "Името на канала е твърде дълго."
  },
  {
    "id": "app.import.validate_channel_import_data.name_characters.error",
    "translation": "Името на канала съдържа невалидни знаци."
  },
  {
    "id": "app.import.validate_channel_import_data.header_length.error",
    "translation": "Заглавката на канала е твърде дълга."
  },
  {
    "id": "app.import.validate_channel_import_data.display_name_missing.error",
    "translation": "Липсва задължително свойство на канала: display_name"
  },
  {
    "id": "app.import.validate_channel_import_data.display_name_length.error",
    "translation": "Display_name на канала не е в рамките на разрешените ограничения на дължината."
  },
  {
    "id": "app.import.process_import_data_file_version_line.invalid_version.error",
    "translation": "Не може да се прочете версията на файла за импортиране на данни."
  },
  {
    "id": "app.import.marshal.app_error",
    "translation": "Неуспешно построяване на заявката."
  },
  {
    "id": "app.import.import_user_teams.save_preferences.error",
    "translation": "Предпочитанията за тема на екипа не могат да се запазят"
  },
  {
    "id": "app.import.import_user_teams.save_members.max_accounts.app_error",
    "translation": "Неуспешно внасяне на членствата в екип, понеже няма повече членове допустими за този екип"
  },
  {
    "id": "app.import.import_user_teams.save_members.error",
    "translation": "Неуспешно внасяне на членства в екип"
  },
  {
    "id": "app.import.import_user_teams.save_members.conflict.app_error",
    "translation": "Неуспешно внасяне на нови членства за екип, понеже вече съществуват"
  },
  {
    "id": "app.import.import_user_channels.save_preferences.error",
    "translation": "Грешка при внасяне на членове на потребителски канал. Предпочитанията не бяха запазени."
  },
  {
    "id": "app.import.import_user_channels.channel_not_found.error",
    "translation": "Грешка при внасянето на потребителски канали. Каналът не е намерен."
  },
  {
    "id": "app.import.import_user.save_preferences.error",
    "translation": "Грешка при внасяне на потребителски предпочитания. Предпочитанията не бяха запазени."
  },
  {
    "id": "app.import.import_team.scheme_wrong_scope.error",
    "translation": "Екипът трябва да бъде свързан със схема с обхват на екип."
  },
  {
    "id": "app.import.import_team.scheme_deleted.error",
    "translation": "Не може да се зададе на екипа да използва изтрита схема."
  },
  {
    "id": "app.import.import_scheme.scope_change.error",
    "translation": "Груповия вносител не може да промени обхвата на вече съществуваща схема."
  },
  {
    "id": "app.import.import_post.user_not_found.error",
    "translation": "Грешка при внасяне на публикация. Потребител с потребителско име \"{{.Username}}\" не можа да бъде намерен."
  },
  {
    "id": "app.import.import_post.save_preferences.error",
    "translation": "Грешка при внасяне на публикация. Предпочитанията не бяха запазени."
  },
  {
    "id": "app.import.import_post.channel_not_found.error",
    "translation": "Грешка при внасяне на публикация. Канал с име \"{{.ChannelName}}\" не можа да бъде намерен."
  },
  {
    "id": "app.import.import_line.unknown_line_type.error",
    "translation": "В реда за внасяне на данни има неизвестен тип \"{{.Type}}\"."
  },
  {
    "id": "app.import.import_line.null_user.error",
    "translation": "Реда за внасяне на данни е от тип \"user\", но обектът user е null."
  },
  {
    "id": "app.import.import_line.null_team.error",
    "translation": "Реда за внасяне на данни е от тип \"team\", но обектът team е null."
  },
  {
    "id": "app.import.import_line.null_scheme.error",
    "translation": "Реда за внасяне на данни е от тип \"scheme\", но обектът scheme е null."
  },
  {
    "id": "app.import.import_line.null_post.error",
    "translation": "Реда за внасяне на данни е от тип \"post\", но обектът post е null."
  },
  {
    "id": "app.import.import_line.null_emoji.error",
    "translation": "Реда за внасяне на данни е от тип \"emoji\", но обектът emoji е null."
  },
  {
    "id": "app.import.import_line.null_direct_post.error",
    "translation": "Реда за внасяне на данни е от тип \"direct_post\", но обектът direct_post е null."
  },
  {
    "id": "app.import.import_line.null_direct_channel.error",
    "translation": "Реда за внасяне на данни е от тип \"direct_channel\", но обектът direct_channel е null."
  },
  {
    "id": "app.import.import_line.null_channel.error",
    "translation": "Реда за внасяне на данни е от тип \"channel\", но обектът channel е null."
  },
  {
    "id": "app.import.import_direct_post.create_group_channel.error",
    "translation": "Неуспешно получаване на групов канал"
  },
  {
    "id": "app.import.import_direct_post.create_direct_channel.error",
    "translation": "Неуспешно получаване на директен канал"
  },
  {
    "id": "app.import.import_direct_channel.update_header_failed.error",
    "translation": "Не можа да се актуализира заглавието на директния канал"
  },
  {
    "id": "app.import.import_direct_channel.create_group_channel.error",
    "translation": "Неуспешно създаване на групов канал"
  },
  {
    "id": "app.import.import_direct_channel.create_direct_channel.error",
    "translation": "Неуспешно създаване на директен канал"
  },
  {
    "id": "app.import.import_channel.team_not_found.error",
    "translation": "Грешка при внасянето на канал. Екип с име \"{{.TeamName}}\" не можа да бъде намерен."
  },
  {
    "id": "app.import.import_channel.scheme_wrong_scope.error",
    "translation": "Каналът трябва да бъде свързан със схема с обхват в канала."
  },
  {
    "id": "app.import.import_channel.scheme_deleted.error",
    "translation": "Не може да се зададе канал за използване на изтрита схема."
  },
  {
    "id": "app.import.get_users_by_username.some_users_not_found.error",
    "translation": "Някои потребители не са намерени"
  },
  {
    "id": "app.import.get_teams_by_names.some_teams_not_found.error",
    "translation": "Някои екипи не са намерени"
  },
  {
    "id": "app.import.emoji.bad_file.error",
    "translation": "Грешка при четене файл с изображение за емотикон. Име на емотикона: \"{{.EmojiName}}\""
  },
  {
    "id": "app.import.bulk_import.unsupported_version.error",
    "translation": "Неправилна или липсваща версия във файла за импортиране на данни. Уверете се, че версията е първият обект във вашия файл за импортиране и опитайте отново."
  },
  {
    "id": "app.import.bulk_import.json_decode.error",
    "translation": "JSON декодирането на реда не бе успешно."
  },
  {
    "id": "app.import.bulk_import.file_scan.error",
    "translation": "Грешка при четене на файл с данни за импортиране."
  },
  {
    "id": "app.import.attachment.file_upload.error",
    "translation": "Грешка при качването на файла: \"{{.FilePath}}\""
  },
  {
    "id": "app.import.attachment.bad_file.error",
    "translation": "Грешка при четене на файла на: \"{{.FilePath}}\""
  },
  {
    "id": "app.group.uniqueness_error",
    "translation": "члена на групата вече съществува"
  },
  {
    "id": "app.group.permanent_delete_members_by_user.app_error",
    "translation": "Не може да се премахне членът на групата с UserID '{{.UserId}}'."
  },
  {
    "id": "app.group.no_rows",
    "translation": "не е намерена съвпадаща група"
  },
  {
    "id": "app.group.id.app_error",
    "translation": "невалиден id за група."
  },
  {
    "id": "app.group.group_syncable_already_deleted",
    "translation": "синхронизируемата група е вече изтрита"
  },
  {
    "id": "app.file_info.save.app_error",
    "translation": "Информацията за файла не може да бъде запазена."
  },
  {
    "id": "app.file_info.permanent_delete_by_user.app_error",
    "translation": "Не може да се изтрият прикачени файлове на потребителя."
  },
  {
    "id": "app.file_info.get_with_options.app_error",
    "translation": "Не може да се получи информация за файла с опции"
  },
  {
    "id": "app.file_info.get_for_post.app_error",
    "translation": "Не може да се получи информация за файла на публикацията."
  },
  {
    "id": "app.file_info.get.app_error",
    "translation": "Информацията за файла не може да бъде получена."
  },
  {
    "id": "app.export.export_write_line.json_marshall.error",
    "translation": "Възникна грешка при сортиране на JSON данните за износ."
  },
  {
    "id": "app.export.export_write_line.io_writer.error",
    "translation": "Възникна грешка при записа на данните за износ."
  },
  {
    "id": "app.export.export_custom_emoji.copy_emoji_images.error",
    "translation": "Невъзможно е да се копират изображения за персонализирани емотикони"
  },
  {
    "id": "app.emoji.get_list.internal_error",
    "translation": "Емотиконите не могат да се получат."
  },
  {
    "id": "app.emoji.get_by_name.no_result",
    "translation": "Не можахме да намерим емотикони."
  },
  {
    "id": "app.emoji.get_by_name.app_error",
    "translation": "Емотиконите не могат да се получат."
  },
  {
    "id": "app.emoji.get.no_result",
    "translation": "Не можахме да намерим емотикони."
  },
  {
    "id": "app.emoji.get.app_error",
    "translation": "Емотиконте не могат да се получат."
  },
  {
    "id": "app.emoji.delete.no_results",
    "translation": "Не можахме да намерим емотиконите, който да изтрием."
  },
  {
    "id": "app.emoji.delete.app_error",
    "translation": "Емотиконте не могат да бъдат изтрити."
  },
  {
    "id": "app.emoji.create.internal_error",
    "translation": "Емотиконте не могат да бъдат запазени."
  },
  {
    "id": "app.email.setup_rate_limiter.app_error",
    "translation": "Възникна грешка в ограничителя."
  },
  {
    "id": "app.email.rate_limit_exceeded.app_error",
    "translation": "Превишено е ограничението за покани по ел. поща. Таймерът ще бъде нулиран след {{.ResetAfter}} секунди. Моля, опитайте след {{.RetryAfter}} секунди."
  },
  {
    "id": "app.email.no_rate_limiter.app_error",
    "translation": "Трафик ограничителят не е настроен."
  },
  {
    "id": "app.create_basic_user.save_member.max_accounts.app_error",
    "translation": "Неуспешно създаване на членствата по подразбиране за екип, понеже няма повече членове допустими за този екип"
  },
  {
    "id": "app.create_basic_user.save_member.conflict.app_error",
    "translation": "Неуспешно създаване на членствата по подразбиране за екип, понеже вече съществуват"
  },
  {
    "id": "app.create_basic_user.save_member.app_error",
    "translation": "Неуспешно създаване на членствата по подразбиране за екип"
  },
  {
    "id": "app.compliance.save.saving.app_error",
    "translation": "Срещнахме грешка при запазването на отчета за съответствие."
  },
  {
    "id": "app.compliance.get.finding.app_error",
    "translation": "Намерихме грешка при извличането на отчетите за съответствие."
  },
  {
    "id": "app.command_webhook.try_use.invalid",
    "translation": "Невалиден webhook."
  },
  {
    "id": "app.command_webhook.try_use.internal_error",
    "translation": "Webhook-а не може да се използва."
  },
  {
    "id": "app.command_webhook.handle_command_webhook.parse",
    "translation": "Не можаха да се анализират входящите данни."
  },
  {
    "id": "app.command_webhook.get.missing",
    "translation": "Не можа да се намери webhook."
  },
  {
    "id": "app.command_webhook.get.internal_error",
    "translation": "Не можа да се получи webhook."
  },
  {
    "id": "app.command_webhook.create_command_webhook.internal_error",
    "translation": "Не може да се запази CommandWebhook."
  },
  {
    "id": "app.command_webhook.create_command_webhook.existing",
    "translation": "Не можете да актуализирате съществуващ CommandWebhook."
  },
  {
    "id": "app.command.updatecommand.internal_error",
    "translation": "Не може да се актуализира командата."
  },
  {
    "id": "app.command.tryexecutecustomcommand.internal_error",
    "translation": "Персонализираната команда не може да се изпълни."
  },
  {
    "id": "app.command.regencommandtoken.internal_error",
    "translation": "Не може да се регенерира командния маркер."
  },
  {
    "id": "app.command.movecommand.internal_error",
    "translation": "Не може да се премести командата."
  },
  {
    "id": "app.command.listteamcommands.internal_error",
    "translation": "Невъзможно е да се изредят командите на екипа."
  },
  {
    "id": "api.slackimport.slack_import.zip.app_error",
    "translation": "Не успя да се отвори Slack export zip файла.\n"
  },
  {
    "id": "api.slackimport.slack_import.team_fail",
    "translation": "Не можа да се вземе екипът, в който да ще се импортира.\n"
  },
  {
    "id": "api.slackimport.slack_import.open.app_error",
    "translation": "Не успя да се отвори файла: {{.Filename}}.\n"
  },
  {
    "id": "api.slackimport.slack_import.notes",
    "translation": "\nБележки:\n"
  },
  {
    "id": "api.slackimport.slack_import.note3",
    "translation": "- Във файловете с дневници на сървъра може да се намерят допълнителни грешки.\n"
  },
  {
    "id": "api.slackimport.slack_import.note2",
    "translation": "- Понастоящем Slack бот съобщенията не се поддържат.\n"
  },
  {
    "id": "api.slackimport.slack_import.note1",
    "translation": "- Някои съобщения може да не са внесени, защото не се поддържат от този вносител.\n"
  },
  {
    "id": "api.slackimport.slack_import.log",
    "translation": "Mattermost Slack импорт дневник\n"
  },
  {
    "id": "api.slackimport.slack_add_users.unable_import",
    "translation": "Неуспешно внасяне на Slack потребителя: {{.Username}}.\n"
  },
  {
    "id": "api.slackimport.slack_add_users.missing_email_address",
    "translation": "Потребителя {{.Username}} няма адрес за ел.поща в Slack експорта. Използван е {{.Email}} като заместител. Потребителят трябва да актуализира адреса си за ел.поща, след като влезе в системата.\n"
  },
  {
    "id": "api.slackimport.slack_add_users.merge_existing_failed",
    "translation": "Slack потребител е обединен с Mattermost потребител поради съвпадащи ел.поща {{.Email}} и потребителско име {{.Username}}., но потребителя не може да бъде добавен към екипа.\n"
  },
  {
    "id": "api.slackimport.slack_add_users.merge_existing",
    "translation": "Slack потребител е обединен с Mattermost поради съвпадащи ел.поща {{.Email}} и потребителско име {{.Username}}.\n"
  },
  {
    "id": "api.slackimport.slack_add_users.email_pwd",
    "translation": "Slack потребител с ел.поща {{.Email}} и парола {{.Password}} беше внесен.\n"
  },
  {
    "id": "api.slackimport.slack_add_users.created",
    "translation": "\nСъздадени потребители:\n"
  },
  {
    "id": "api.slackimport.slack_add_channels.merge",
    "translation": "Slack канала {{.DisplayName}} вече съществува като активен Mattermost канал. Двата канала са обединени.\n"
  },
  {
    "id": "api.slackimport.slack_add_channels.import_failed",
    "translation": "Неуспешно внасяне на Slack канала {{.DisplayName}}.\n"
  },
  {
    "id": "api.slackimport.slack_add_channels.failed_to_add_user",
    "translation": "Неуспешно добавяне на Slack потребителя {{.Username}} в канала.\n"
  },
  {
    "id": "api.slackimport.slack_add_channels.added",
    "translation": "\nДобавени канали:\n"
  },
  {
    "id": "api.slackimport.slack_add_bot_user.unable_import",
    "translation": "Не можа да се внесе интеграцията/Slack Bot потребителя {{.Username}}.\n"
  },
  {
    "id": "api.slackimport.slack_add_bot_user.email_pwd",
    "translation": "Интеграцията/Slack Bot потребителя с ел.поща {{.Email}} и парола {{.Password}} е внесен.\n"
  },
  {
    "id": "api.server.warn_metric.starting_trial",
    "translation": "Вземи пробно"
  },
  {
    "id": "api.server.warn_metric.start_trial",
    "translation": "Започни пробен период"
  },
  {
    "id": "api.server.warn_metric.number_of_teams_5.start_trial_notification_success.message",
    "translation": "Пробната версия на Enterprise вече е активна. Отидете на **Системна конзола > Управление на потребители > Права**, за да активирате разширени права."
  },
  {
    "id": "api.server.warn_metric.number_of_teams_5.start_trial.notification_body",
    "translation": "Вашата система Mattermost вече има няколко екипа. Много отбори имат свой предпочитан начин за координация и сътрудничество, включително как се създават канали, кой може да покани нови съотборници и как се управляват интеграциите. Схемите за отмяна на екипа ви позволяват да персонализирате потребителските разрешения във всеки екип, за да отговорите на техните специфични нужди.\n\n[Научете повече за използването на разширени права](https://www.mattermost.com/docs-advanced-permissions-team-override/?utm_medium=product&utm_source=mattermost-advisor-bot&utm_content=advanced-permissions-team-override).\n\nС натискането върху Старт пробна версия, аз се съгласявам с [Mattermost Споразумение за оценка на софтуера](https://mattermost.com/software-evaluation-agreement/), [политика за поверителност](https://mattermost.com/privacy-policy/), и получаването на ел.поща за продукта."
  },
  {
    "id": "api.server.warn_metric.number_of_teams_5.notification_title",
    "translation": "Използване на разширени права"
  },
  {
    "id": "api.server.warn_metric.number_of_teams_5.notification_body",
    "translation": "Вашата система Mattermost вече има няколко екипа. Много отбори имат свой предпочитан начин за координация и сътрудничество, включително как се създават канали, кой може да покани нови съотборници и как се управляват интеграциите. Схемите за отмяна на екипа ви позволяват да персонализирате потребителските разрешения във всеки екип, за да отговорите на техните специфични нужди.\n\n[Научете повече за използването на разширени права](https://www.mattermost.com/docs-advanced-permissions-team-override/?utm_medium=product&utm_source=mattermost-advisor-bot&utm_content=advanced-permissions-team-override).\n\nКато натиснете върху Свържете се с нас, ще споделите информацията си с Mattermost, Inc. [Виж още](https://mattermost.com/pl/default-admin-advisory)"
  },
  {
    "id": "api.server.warn_metric.number_of_teams_5.contact_us.email_body",
    "translation": "Mattermost свържете се с нас заявка. Интересно ми е да науча повече за разширени права чрез схеми за екип.\n"
  },
  {
    "id": "api.server.warn_metric.number_of_posts_2M.start_trial.notification_success.message",
    "translation": "Пробната версия на Enterprise вече е активна. След като имате Elasticsearch сървър, отидете на **System Console > Environment > Elasticsearch**, за да конфигурирате Elasticsearch."
  },
  {
    "id": "api.server.warn_metric.number_of_posts_2M.start_trial.notification_body",
    "translation": "Вашата система Mattermost има голям брой съобщения. Търсенето на база данни по подразбиране на Mattermost започва да показва влошаване на производителността при около 2,5 милиона публикации. При над 5 милиона публикации, Elasticsearch може да помогне да се избегнат значителни проблеми с производителността, като изчаквания при търсене и споменавания. Свържете се с нас, за да научите повече и да ни уведомите как можем да помогнем.\n\n[Научете повече за подобряване на производителността](https://www.mattermost.com/docs-elasticsearch/?utm_medium=product&utm_source=mattermost-advisor-bot&utm_content=elasticsearch)\n\nС натискането върху Старт пробна версия, аз се съгласявам с [Mattermost Споразумение за оценка на софтуера](https://mattermost.com/software-evaluation-agreement/), [политика за поверителност](https://mattermost.com/privacy-policy/), и получаването на ел.поща за продукта."
  },
  {
    "id": "api.server.warn_metric.number_of_posts_2M.notification_title",
    "translation": "Подобряване на производителността"
  },
  {
    "id": "api.server.warn_metric.number_of_posts_2M.notification_body",
    "translation": "Вашата система Mattermost има голям брой съобщения. Търсенето на база данни по подразбиране на Mattermost започва да показва влошаване на производителността при около 2,5 милиона публикации. При над 5 милиона публикации, Elasticsearch може да помогне да се избегнат значителни проблеми с производителността, като изчаквания при търсене и споменавания. Свържете се с нас, за да научите повече и да ни уведомите как можем да помогнем.\n\n[Научете повече за подобряване на производителността](https://www.mattermost.com/docs-elasticsearch/?utm_medium=product&utm_source=mattermost-advisor-bot&utm_content=elasticsearch)\n\nКато натиснете върху Свържете се с нас, ще споделите информацията си с Mattermost, Inc. [Виж още](https://mattermost.com/pl/default-admin-advisory)"
  },
  {
    "id": "api.server.warn_metric.number_of_posts_2M.contact_us.email_body",
    "translation": "Mattermost свържете се с нас заявка. Интересно ми е да науча повече за подобряване на производителността с Elasticsearch.\n"
  },
  {
    "id": "api.server.warn_metric.number_of_channels_50.start_trial.notification_success.message",
    "translation": "Пробната версия на Enterprise вече е активна. Отидете на **Системна конзола > Управление на потребители > Права**, за да активирате Разширени права."
  },
  {
    "id": "api.server.warn_metric.number_of_channels_50.start_trial.notification_body",
    "translation": "Каналите помагат за подобряване на комуникацията, но тъй като потребителите от Mattermost се присъединяват и създават канали, предизвикателството да поддържате системата организирана се увеличава. Разширените права ви позволяват да зададете кои потребители или роли могат да извършват определени действия, включително управление на настройки на канали и членове, използване на @channel или @here за маркиране на широки групи потребители и създаване на нови webhook.\n\n[Научете повече за използването на разширени права](https://www.mattermost.com/docs-advanced-permissions/?utm_medium=product&utm_source=mattermost-advisor-bot&utm_content=advanced-permissions)\n\nС натискането върху Старт пробна версия, аз се съгласявам с [Mattermost Споразумение за оценка на софтуера](https://mattermost.com/software-evaluation-agreement/), [политика за поверителност](https://mattermost.com/privacy-policy/), и получаването на ел.поща за продукта."
  },
  {
    "id": "api.server.warn_metric.number_of_channels_50.notification_title",
    "translation": "Използване на разширени права"
  },
  {
    "id": "api.server.warn_metric.number_of_channels_50.notification_body",
    "translation": "Каналите помагат за подобряване на комуникацията, но тъй като потребителите от Mattermost се присъединяват и създават канали, предизвикателството да поддържате системата организирана се увеличава. Разширените права ви позволяват да зададете кои потребители или роли могат да извършват определени действия, включително управление на настройки на канали и членове, използване на @channel или @here за маркиране на широки групи потребители и създаване на нови webhook.\n\n[Научете повече за използването на разширени права](https://www.mattermost.com/docs-advanced-permissions/?utm_medium=product&utm_source=mattermost-advisor-bot&utm_content=advanced-permissions)\n\nКато натиснете върху Свържете се с нас, ще споделите информацията си с Mattermost, Inc. [Виж още](https://mattermost.com/pl/default-admin-advisory)"
  },
  {
    "id": "api.server.warn_metric.number_of_channels_50.contact_us.email_body",
    "translation": "Mattermost свържете се с нас заявка. Интересно ми е да науча повече за използването на разширени права със системни схеми.\n"
  },
  {
    "id": "api.server.warn_metric.number_of_active_users_500.start_trial.notification_success.message",
    "translation": "Пробната версия на Enterprise вече е активна. Отидете на системната конзола, за да активирате разширените функции."
  },
  {
    "id": "api.server.warn_metric.number_of_active_users_500.start_trial.notification_body",
    "translation": "Mattermost настоятелно препоръчва инсталациите с над 500 потребители да се възползват от функции като управление на потребители, клъстеризиране на сървъри и мониторинг на производителността. Свържете се с нас, за да научите повече и да ни уведомите как можем да помогнем.\n\nС натискането върху Старт пробна версия, аз се съгласявам с [Mattermost Споразумение за оценка на софтуера](https://mattermost.com/software-evaluation-agreement/), [политика за поверителност](https://mattermost.com/privacy-policy/), и получаването на ел.поща за продукта."
  },
  {
    "id": "api.server.warn_metric.number_of_active_users_500.notification_title",
    "translation": "Мащабиране с Mattermost"
  },
  {
    "id": "api.server.warn_metric.number_of_active_users_500.notification_body",
    "translation": "Mattermost настоятелно препоръчва инсталации с над 500 потребители да се възползват от функции като управление на потребители, клъстеризиране на сървъри и мониторинг на производителността. Свържете се с нас, за да научите повече и да ни уведомите как можем да помогнем.\n\nС натискане върху Свържете се с нас, ще споделите информацията си с Mattermost, Inc. [Научете повече](https://mattermost.com/pl/default-admin-advisory)"
  },
  {
    "id": "api.server.warn_metric.number_of_active_users_500.contact_us.email_body",
    "translation": "Mattermost свържете се с нас заявка. Сега екипът ми има 500 потребители и обмислям Mattermost корпоративна версия.\n"
  },
  {
    "id": "api.server.warn_metric.number_of_active_users_300.start_trial.notification_title",
    "translation": "Канали за съобщения само за четене"
  },
  {
    "id": "api.server.warn_metric.number_of_active_users_300.start_trial.notification_success.message",
    "translation": "Пробната версия на Enterprise вече е активна. Създайте канал и отидете на **Системна конзола > Управление на потребители > Канали **, за да ограничите публикуването в канала до администратори."
  },
  {
    "id": "api.server.warn_metric.number_of_active_users_300.start_trial.notification_body",
    "translation": "Тъй като толкова много разговори се случват в Mattermost, може да бъде предизвикателство да знаете къде да търсите важна информация. Ако искате да излъчите съобщение до голяма аудитория, можете да настроите канали за съобщения само за четене, където всеки може да се присъедини, но само администраторите на каналите могат да публикуват съобщения.\n\n[Научете повече за създаването на канали за съобщения само за четене](https://www.mattermost.com/docs-channel-moderation/?utm_medium=product&utm_source=mattermost-advisor-bot&utm_content=channel-moderation)\n\nС натискането върху Старт пробна версия, аз се съгласявам с [Mattermost Споразумение за оценка на софтуера](https://mattermost.com/software-evaluation-agreement/), [политика за поверителност](https://mattermost.com/privacy-policy/), и получаването на ел.поща за продукта."
  },
  {
    "id": "api.server.warn_metric.number_of_active_users_300.notification_body",
    "translation": "Тъй като толкова много разговори се случват в Mattermost, може да бъде предизвикателство да знаете къде да търсите важна информация. Ако искате да излъчите съобщение до голяма аудитория, можете да настроите канали за съобщения само за четене, където всеки може да се присъедини, но само администраторите на каналите могат да публикуват съобщения.\n\n[Научете повече за създаването на канали за съобщения само за четене](https://www.mattermost.com/docs-channel-moderation/?utm_medium=product&utm_source=mattermost-advisor-bot&utm_content=channel-moderation)\n\nКато натиснете върху Свържете се с нас, ще споделите информацията си с Mattermost, Inc. [Виж още](https://mattermost.com/pl/default-admin-advisory)"
  },
  {
    "id": "api.server.warn_metric.number_of_active_users_300.contact_us.email_body",
    "translation": "Mattermost свържете се с нас заявка. Интересно ми е да науча повече за създаването на канали за съобщения само за четене.\n"
  },
  {
    "id": "api.server.warn_metric.number_of_active_users_200.start_trial.notification_success.message",
    "translation": "Пробната корпоративна версия вече е активна. Отидете на **Системна конзола > Удостоверяване > SAML 2.0**, за да интегрирате с вашия доставчик на SAML 2.0."
  },
  {
    "id": "api.server.warn_metric.number_of_active_users_200.start_trial.notification_body",
    "translation": "Вашата система Mattermost вече има 200 потребители. Когато свържете Mattermost с доставчика за еднократно удостоверяване на вашата организация, потребителите имат достъп до Mattermost, без да се налага да въвеждат повторно своите идентификационни данни. Препоръчваме ви да интегрирате вашия доставчик на SAML 2.0 с вашия сървър Mattermost.[Научете повече за интегрирането със SAML 2.0](https://www.mattermost.com/docs-saml/?utm_medium=product&utm_source=mattermost-advisor-bot&utm_content=saml)\n\nС натискането върху Старт пробна версия, аз се съгласявам с [Mattermost Споразумение за оценка на софтуера](https://mattermost.com/software-evaluation-agreement/), [Privacy Policy](https://mattermost.com/privacy-policy/), и получаването на ел.поща за продукта."
  },
  {
    "id": "api.server.warn_metric.number_of_active_users_200.notification_title",
    "translation": "Мащабиране с Mattermost"
  },
  {
    "id": "api.server.warn_metric.number_of_active_users_200.notification_body",
    "translation": "Вашата система Mattermost вече има 200 потребители. Когато свържете Mattermost с доставчика за влизане на вашата организация, потребителите могат да получат достъп до Mattermost, без да се налага да въвеждат повторно своите идентификационни данни. Препоръчваме ви да интегрирате вашия доставчик на SAML 2.0 с вашия сървър Mattermost. [Научете повече за интегрирането със SAML 2.0](https://www.mattermost.com/docs-saml/?utm_medium=product&utm_source=mattermost-advisor-bot&utm_content=saml)\n\nС натискане върху Свържете се с нас, ще споделите информацията си с Mattermost, Inc. [Научете повече](https://mattermost.com/pl/default-admin-advisory)"
  },
  {
    "id": "api.server.warn_metric.number_of_active_users_200.contact_us.email_body",
    "translation": "Mattermost Свържете се с нас. Сега екипът ми има 200 потребители и обмислям Mattermost Корпоративна версия.\n"
  },
  {
    "id": "api.server.warn_metric.number_of_active_users_100.start_trial.notification_success.message",
    "translation": "Пробната версия на Enterprise вече е активна. Отидете на **Системна конзола > Удостоверяване > AD/LDAP **, за да интегрирате вашата AD/LDAP услуга."
  },
  {
    "id": "api.server.warn_metric.number_of_active_users_100.start_trial.notification_body",
    "translation": "Вашата система Mattermost има над 100 потребители. С нарастването на вашата потребителска база предоставянето на нови профили може да отнеме много време. Препоръчваме ви да интегрирате Active Directory / LDAP на вашата организация, което ще позволи на всеки с профил да има достъп до Mattermost.\n\n[Научете повече за интегрирането с AD/LDAP](https://www.mattermost.com/docs-adldap/?utm_medium=product&utm_source=mattermost-advisor-bot&utm_content=adldap)\n\nС натискането върху Старт пробна версия, аз се съгласявам с [Mattermost споразумение за оценка на софтуера](https://mattermost.com/software-evaluation-agreement/), [Политика на поверителност](https://mattermost.com/privacy-policy/), и получаването на ел.поща за продукта."
  },
  {
    "id": "api.server.warn_metric.number_of_active_users_100.notification_title",
    "translation": "Мащабиране с Mattermost"
  },
  {
    "id": "api.server.warn_metric.number_of_active_users_100.notification_body",
    "translation": "Вашата система Mattermost има над 100 потребители. С нарастването на вашата потребителска база предоставянето на нови профили може да отнеме много време. Препоръчваме ви да интегрирате Active Directory / LDAP на вашата организация, което ще позволи на всеки с профил да има достъп до Mattermost.\n\n[Научете повече за интегрирането с AD/LDAP](https://www.mattermost.com/docs-adldap/?utm_medium=product&utm_source=mattermost-advisor-bot&utm_content=adldap)\n\nКогато натиснете върху Свържете се с нас, ще споделите информацията си с Mattermost, Inc. [Виж още](https://mattermost.com/pl/default-admin-advisory)"
  },
  {
    "id": "api.server.warn_metric.number_of_active_users_100.contact_us.email_body",
    "translation": "Mattermost Свържете с нас заявка. Сега екипът ми има 100 потребители и обмислям Mattermost корпоративна версия.\n"
  },
  {
    "id": "api.server.warn_metric.mfa.start_trial_notification_success.message",
    "translation": "Пробният ви период за Enterprise вече е активен. Отидете на **Системна конзола > Удостоверяване > МФУ**, за да наложите многофакторно удостоверяване."
  },
  {
    "id": "api.server.warn_metric.mfa.start_trial.notification_body",
    "translation": "Вашата система Mattermost има активирано многофакторно удостоверяване, което дава на потребителите избор да защитят своите акаунти с допълнителни средства за удостоверяване, освен паролата. За да подобрите сигурността в системата, можете да изискате всички акаунти на Mattermost да използват многофакторно удостоверяване.\n\n[Научете повече за изискване на многофакторно удостоверяване](https://www.mattermost.com/docs-multi-factor-authentication/?utm_medium=product&utm_source=mattermost-advisor-bot&utm_content=multi-factor-authentication). \n\nС натискането върху Започни пробен период, се съгласяте с. [Mattermost споразумение за оценка на софтуера](https://mattermost.com/software-evaluation-agreement/), [Privacy Policy](https://mattermost.com/privacy-policy/), и получаването на ел.поща за продукта."
  },
  {
    "id": "api.server.warn_metric.mfa.notification_title",
    "translation": "Изисквай многофакторно удостоверяване"
  },
  {
    "id": "api.server.warn_metric.mfa.notification_body",
    "translation": "Вашата система Mattermost има активирано многофакторно удостоверяване, което дава на потребителите избор да защитят своите акаунти с допълнителни средства за удостоверяване, освен паролата. За да подобрите сигурността в системата, можете да изискате всички акаунти на Mattermost да използват многофакторно удостоверяване.\n\n[Научете повече за изискване на многофакторно удостоверяване](https://www.mattermost.com/docs-multi-factor-authentication/?utm_medium=product&utm_source=mattermost-advisor-bot&utm_content=multi-factor-authentication). \n\nС натискането върху Свържете се с нас, ще споделяте информацията си с Mattermost, Inc. [Виж още](https://mattermost.com/pl/default-admin-advisory)"
  },
  {
    "id": "api.server.warn_metric.mfa.contact_us.email_body",
    "translation": "Заявка Mattermost свържете с нас. Интересно ми е да науча повече за използването на многофакторно удостоверяване.\n"
  },
  {
    "id": "api.server.warn_metric.email_us",
    "translation": "Пишете ни"
  },
  {
    "id": "api.server.warn_metric.email_domain.start_trial_notification_success.message",
    "translation": "Пробният ви период за Enterprise вече е активен. Отидете на **Системна конзола > Удостоверяване > Достъп за гости**, за да разрешите профили за гости."
  },
  {
    "id": "api.server.warn_metric.email_domain.start_trial.notification_body",
    "translation": "Проектите често включват хора както от организацията, така и извън нея. С профилите за гости можете да привлечете външни партньори във вашата система Mattermost и да посочите с кого да работят и какво могат да виждат.\n\n[Научете повече за разрешаване акаунтите за гости](https://www.mattermost.com/docs-guest-accounts/?utm_medium=product&utm_source=mattermost-advisor-bot&utm_content=guest-accounts)\n\nС натискането върху Старт пробна версия, се съгласявам с [споразумение на Mattermost за оценка на софтуера](https://mattermost.com/software-evaluation-agreement/), [политика за поверителност](https://mattermost.com/privacy-policy/), и получаване на ел.поща за продукта."
  },
  {
    "id": "api.server.warn_metric.email_domain.notification_title",
    "translation": "Създаване на профили за гости"
  },
  {
    "id": "api.server.warn_metric.email_domain.notification_body",
    "translation": "Проектите често включват хора както от организацията, така и извън нея. С профилите за гости можете да привлечете външни партньори във вашата система Mattermost и да посочите с кого да работят и какво могат да виждат.\n\n[Научете повече за разрешаване акаунтите за гости](https://www.mattermost.com/docs-guest-accounts/?utm_medium=product&utm_source=mattermost-advisor-bot&utm_content=guest-accounts).\n\nС натискането върху Свържете се с нас, ще споделяте информацията си с Mattermost, Inc. [Виж още](https://mattermost.com/pl/default-admin-advisory)"
  },
  {
    "id": "api.server.warn_metric.email_domain.contact_us.email_body",
    "translation": "Заявка Mattermost свържете с нас. Интересно ми е да науча повече за използването на профили за гости.\n"
  },
  {
    "id": "api.server.warn_metric.contacting_us",
    "translation": "Свързване с нас"
  },
  {
    "id": "api.server.warn_metric.contact_us",
    "translation": "Свържете се с нас"
  },
  {
    "id": "api.server.warn_metric.bot_response.start_trial_failure.message",
    "translation": "Пробният лиценз не можа да бъде извлечен. Посетете https://mattermost.com/trial/, за да поискате лиценз."
  },
  {
    "id": "api.server.warn_metric.bot_response.notification_success.message",
    "translation": "Благодарим Ви, че се свързахте с Mattermost. Ще се свържем с Вас скоро."
  },
  {
    "id": "api.server.warn_metric.bot_response.notification_failure.message",
    "translation": "Съобщението не можа да бъде изпратено."
  },
  {
    "id": "api.server.warn_metric.bot_response.notification_failure.body",
    "translation": "Моля, изпратете ни ел.поща."
  },
  {
    "id": "api.server.warn_metric.bot_response.mailto_subject",
    "translation": "Mattermost свържете се с нас заявка"
  },
  {
    "id": "api.server.warn_metric.bot_response.mailto_site_url_header",
    "translation": "URL адрес на сайта: {{.SiteUrl}}"
  },
  {
    "id": "api.server.warn_metric.bot_response.mailto_registered_users_header",
    "translation": "Общо активни потребители: {{.NoRegisteredUsers}}"
  },
  {
    "id": "api.server.warn_metric.bot_response.mailto_footer",
    "translation": "Ако имате някакви допълнителни запитвания, моля, свържете се с support@mattermost.com"
  },
  {
    "id": "api.server.warn_metric.bot_response.mailto_email_header",
    "translation": "Ел.поща: {{.Email}}"
  },
  {
    "id": "api.server.warn_metric.bot_response.mailto_diagnostic_id_header",
    "translation": "Диагностичен ID: {{.DiagnosticId}}"
  },
  {
    "id": "api.server.warn_metric.bot_response.mailto_contact_header",
    "translation": "За контакти: {{.Contact}}"
  },
  {
    "id": "api.server.start_server.starting.critical",
    "translation": "Грешка при стартиране на сървъра, грешка:% v"
  },
  {
    "id": "api.server.start_server.rate_limiting_rate_limiter",
    "translation": "Ограничаването на трафика не може да се инициализира."
  },
  {
    "id": "api.server.start_server.rate_limiting_memory_store",
    "translation": "Невъзможно е да се инициализира хранилището в паметта за ограничаване на трафика. Проверете настройката на конфигурацията MemoryStoreSize."
  },
  {
    "id": "api.server.start_server.forward80to443.enabled_but_listening_on_wrong_port",
    "translation": "Не може да се препрати порт 80 към порт 443, докато слушате на порт %s: забранете Forward80To443, ако използвате прокси сървър"
  },
  {
    "id": "api.server.start_server.forward80to443.disabled_while_using_lets_encrypt",
    "translation": "Трябва да разрешите Forward80To443, когато използвате LetsEncrypt"
  },
  {
    "id": "api.scheme.patch_scheme.license.error",
    "translation": "Вашият лиценз не поддържа обновяване на схеми за права"
  },
  {
    "id": "api.scheme.get_teams_for_scheme.scope.error",
    "translation": "Не може да се получат екипите за схемата, тъй като предоставената схема не е схема за екип."
  },
  {
    "id": "api.scheme.get_channels_for_scheme.scope.error",
    "translation": "Не могат да се получат каналите за схемата, тъй като предоставената схема не е схема за канал."
  },
  {
    "id": "api.scheme.delete_scheme.license.error",
    "translation": "Вашият лиценз не поддържа изтриване на схеми с права"
  },
  {
    "id": "api.scheme.create_scheme.license.error",
    "translation": "Вашият лиценз не поддържа създаване на схеми за права."
  },
  {
    "id": "api.roles.patch_roles.not_allowed_permission.error",
    "translation": "Едно или повече от следните права, които се опитвате да добавите или премахнете, не са разрешени"
  },
  {
    "id": "api.roles.patch_roles.license.error",
    "translation": "Вашият лиценз не поддържа разширени права."
  },
  {
    "id": "api.restricted_system_admin",
    "translation": "Това действие е забранено за ограничен системен администратор."
  },
  {
    "id": "api.reaction.town_square_read_only",
    "translation": "Реагирането на публикации не е възможно в канали само за четене."
  },
  {
    "id": "api.reaction.save_reaction.user_id.app_error",
    "translation": "Не можете да запазите реакцията за друг потребител."
  },
  {
    "id": "api.reaction.save_reaction.invalid.app_error",
    "translation": "Реакцията не е валидна."
  },
  {
    "id": "api.reaction.save.archived_channel.app_error",
    "translation": "Не можете да реагирате в архивиран канал."
  },
  {
    "id": "api.reaction.delete.archived_channel.app_error",
    "translation": "Не можете да премахнете реакция в архивиран канал."
  },
  {
    "id": "api.push_notifications_ack.message.parse.app_error",
    "translation": "Възникна грешка при изграждането на потвърждаващо съобщение за изскачащо известие."
  },
  {
    "id": "api.push_notifications_ack.forward.app_error",
    "translation": "Възникна грешка при изпращане на разписка до услугата за изскачащи известия."
  },
  {
    "id": "api.push_notifications.session.expired",
    "translation": "Сесията изтече: Моля, влезте за да продължите да получавате известия. Сесиите за {{.siteName}} са конфигурирани от Вашия системен администратор, да изтичат на всеки {{.daysCount}} дни."
  },
  {
    "id": "api.push_notifications.message.parse.app_error",
    "translation": "Възникна грешка при изграждане на изскачащото известие."
  },
  {
    "id": "api.push_notification.id_loaded.fetch.app_error",
    "translation": "Възникна грешка при извличането на ID-зареденото изскачащо известие."
  },
  {
    "id": "api.push_notification.id_loaded.default_message",
    "translation": "Получихте ново съобщение."
  },
  {
    "id": "api.push_notification.disabled.app_error",
    "translation": "Изскачащите известия са забранени на този сървър."
  },
  {
    "id": "api.preference.update_preferences.update_sidebar.app_error",
    "translation": "Не можа да се обнови страничната лента в съответствие с обновените предпочитания"
  },
  {
    "id": "api.preference.update_preferences.set.app_error",
    "translation": "Не можаха да се зададат потребителските предпочитания."
  },
  {
    "id": "api.preference.preferences_category.get.app_error",
    "translation": "Не можаха да се получат потребителските предпочитания."
  },
  {
    "id": "api.preference.delete_preferences.update_sidebar.app_error",
    "translation": "Не можа да се обнови страничната лента в съответствие с изтрити предпочитания"
  },
  {
    "id": "api.preference.delete_preferences.delete.app_error",
    "translation": "Не можаха да се изтрият потребителските предпочитания."
  },
  {
    "id": "api.post_get_post_by_id.get.app_error",
    "translation": "Не можа да се получи публикация."
  },
  {
    "id": "api.post.update_post.system_message.app_error",
    "translation": "Системно съобщение не може да се обновява."
  },
  {
    "id": "api.post.update_post.permissions_time_limit.app_error",
    "translation": "Редактирането на публикации е разрешено само за {{.timeLimit}} секунди. Попитайте системния администратор за подробности."
  },
  {
    "id": "api.post.update_post.permissions_details.app_error",
    "translation": "Вече изтрит id={{.PostId}}."
  },
  {
    "id": "api.post.update_post.find.app_error",
    "translation": "Не може да се намери съществуващата публикация или коментар за обновяване."
  },
  {
    "id": "api.post.update_post.can_not_update_post_in_deleted.error",
    "translation": "Не може да се обнови публикация в изтрит канал."
  },
  {
    "id": "api.post.send_notifications_and_forget.push_message",
    "translation": "изпрати съобщение."
  },
  {
    "id": "api.post.send_notifications_and_forget.push_image_only",
    "translation": " прикачи файл."
  },
  {
    "id": "api.post.send_notifications_and_forget.push_general_message",
    "translation": " публикува съобщение."
  },
  {
    "id": "api.post.send_notifications_and_forget.push_explicit_mention",
    "translation": " Ви спомена."
  },
  {
    "id": "api.post.send_notification_and_forget.push_comment_on_thread",
    "translation": " коментира разговор, в който сте участвали."
  },
  {
    "id": "api.post.send_notification_and_forget.push_comment_on_post",
    "translation": " коментира публикацията Ви."
  },
  {
    "id": "api.post.send_notification_and_forget.push_channel_mention",
    "translation": " уведоми канала."
  },
  {
    "id": "api.command_groupmsg.group_fail.app_error",
    "translation": "При създаването на групово съобщение възникна грешка."
  },
  {
    "id": "api.command_groupmsg.fail.app_error",
    "translation": "При предаване съобщенията към потребителите възникна грешка."
  },
  {
    "id": "api.command_groupmsg.desc",
    "translation": "Изпрати групово съобщение до посочените потребители"
  },
  {
    "id": "api.command_expand_collapse.fail.app_error",
    "translation": "Възникна грешка при разширяване на визуализациите."
  },
  {
    "id": "api.command_expand.success",
    "translation": "Връзките към изображения сега се разширяват по подразбиране"
  },
  {
    "id": "api.command_expand.name",
    "translation": "разшири"
  },
  {
    "id": "api.command_expand.desc",
    "translation": "Изключи автоматичното свиване визуализациите на изображения"
  },
  {
    "id": "api.command_echo.name",
    "translation": "echo (ехо)"
  },
  {
    "id": "api.command_echo.message.app_error",
    "translation": "Съобщението трябва да започва с командата /echo."
  },
  {
    "id": "api.command_echo.hint",
    "translation": "'съобщение' [закъснение в секунди]"
  },
  {
    "id": "api.command_echo.high_volume.app_error",
    "translation": "Голям обем на echo заявката, невъзможно обработването и."
  },
  {
    "id": "api.command_echo.desc",
    "translation": "Изведи текст от името на Вашия профил"
  },
  {
    "id": "api.command_echo.delay.app_error",
    "translation": "Закъснението трябва да е под 10000 секунди."
  },
  {
    "id": "api.command_dnd.success",
    "translation": "Не безпокойте е активирано. Няма да получавате настолни или мобилни изскачащи известия докато не го изключите."
  },
  {
    "id": "api.command_dnd.name",
    "translation": "не безпокой"
  },
  {
    "id": "api.command_dnd.desc",
    "translation": "Не безпокой забранява настолните и изскачащите мобилни известия."
  },
  {
    "id": "api.command_collapse.success",
    "translation": "Връзките към изображения сега се свиват по подразбиране"
  },
  {
    "id": "api.command_collapse.name",
    "translation": "свиване"
  },
  {
    "id": "api.command_collapse.desc",
    "translation": "Включи автоматично свиване визуализациите на изображения"
  },
  {
    "id": "api.command_code.name",
    "translation": "код"
  },
  {
    "id": "api.command_code.message.app_error",
    "translation": "Съобщението трябва да започва с командата /code."
  },
  {
    "id": "api.command_code.hint",
    "translation": "[текст]"
  },
  {
    "id": "api.command_code.desc",
    "translation": "Показване на текст като блок с код"
  },
  {
    "id": "api.command_channel_rename.update_channel.app_error",
    "translation": "Грешка при преименуване на текущия канал."
  },
  {
    "id": "api.command_channel_rename.too_short.app_error",
    "translation": "Името на канала трябва да бъде {{.Length}} или повече знаци."
  },
  {
    "id": "api.command_channel_rename.too_long.app_error",
    "translation": "Името на канала трябва да бъде {{.Length}} или по-малко знаци."
  },
  {
    "id": "api.command_channel_rename.permission.app_error",
    "translation": "Нямате подходящи права за преименуване на канала."
  },
  {
    "id": "api.command_channel_rename.name",
    "translation": "преименувай"
  },
  {
    "id": "api.command_channel_rename.message.app_error",
    "translation": "Съобщението трябва да започва с командата /rename."
  },
  {
    "id": "api.command_channel_rename.hint",
    "translation": "[текст]"
  },
  {
    "id": "api.command_channel_rename.direct_group.app_error",
    "translation": "Не могат да се преименуват канали за директни съобщения."
  },
  {
    "id": "api.command_channel_rename.desc",
    "translation": "Преименувайте канала"
  },
  {
    "id": "api.command_channel_rename.channel.app_error",
    "translation": "Грешка при преименуване на текущия канал."
  },
  {
    "id": "api.command_channel_remove.channel.app_error",
    "translation": "Грешка при премахване на текущия канал."
  },
  {
    "id": "api.command_channel_purpose.update_channel.app_error",
    "translation": "Грешка при актуализиране предназначението на канала."
  },
  {
    "id": "api.command_channel_purpose.permission.app_error",
    "translation": "Нямате необходимите права за редактиране целта на канала."
  },
  {
    "id": "api.command_channel_purpose.name",
    "translation": "цел"
  },
  {
    "id": "api.command_channel_purpose.message.app_error",
    "translation": "Съобщението трябва да е започва с командата /purpose."
  },
  {
    "id": "api.command_channel_purpose.hint",
    "translation": "[текст]"
  },
  {
    "id": "api.command_channel_purpose.direct_group.app_error",
    "translation": "Не може да се зададе цел на канали за директни съобщения. Използвайте /header, за да зададете заглавието вместо това."
  },
  {
    "id": "api.command_channel_purpose.desc",
    "translation": "Редактиране целта на канала"
  },
  {
    "id": "api.command_channel_purpose.channel.app_error",
    "translation": "Грешка при получаване на текущия канал."
  },
  {
    "id": "api.command_channel_header.update_channel.app_error",
    "translation": "Грешка при актуализиране заглавката на канала."
  },
  {
    "id": "api.command_channel_header.permission.app_error",
    "translation": "Нямате необходимите права да редактирате заглавието на канала."
  },
  {
    "id": "api.command_channel_header.name",
    "translation": "заглавие"
  },
  {
    "id": "api.command_channel_header.message.app_error",
    "translation": "Текстът трябва да започва с командата /header."
  },
  {
    "id": "api.command_channel_header.hint",
    "translation": "[Текст]"
  },
  {
    "id": "api.command_channel_header.desc",
    "translation": "Редактирайте заглавието на канала"
  },
  {
    "id": "api.command_channel_header.channel.app_error",
    "translation": "Грешка при получаване на текущия канал."
  },
  {
    "id": "api.command_away.success",
    "translation": "Вече сте 'отсъстващ'"
  },
  {
    "id": "api.command_away.name",
    "translation": "отсъстващ"
  },
  {
    "id": "api.command_away.desc",
    "translation": "Задайте статуса си на 'Отсъстващ'"
  },
  {
    "id": "api.command.team_mismatch.app_error",
    "translation": "Не може да се актуализират команди между екипи."
  },
  {
    "id": "api.command.invite_people.sent",
    "translation": "Поканите по ел.поща са изпратени"
  },
  {
    "id": "api.command.invite_people.no_email",
    "translation": "Моля, посочете един или повече валидни адреси за ел.поща"
  },
  {
    "id": "api.command.invite_people.name",
    "translation": "invite_people"
  },
  {
    "id": "api.command.invite_people.invite_off",
    "translation": "Създаването на потребители е деактивирано на този сървър, не са изпратени покани"
  },
  {
    "id": "api.command.invite_people.hint",
    "translation": "[име@домейн.com ...]"
  },
  {
    "id": "api.command.invite_people.fail",
    "translation": "Възникна грешка при изпращане на покани по ел.поща"
  },
  {
    "id": "api.command.invite_people.email_off",
    "translation": "Eл.поща не е конфигурирана, покани не са изпратени"
  },
  {
    "id": "api.command.invite_people.email_invitations_off",
    "translation": "Поканите по ел.поща са деактивирани, не са изпратени покани"
  },
  {
    "id": "api.command.invite_people.desc",
    "translation": "Изпратете ел.поща с покана във вашия екип на Mattermost"
  },
  {
    "id": "api.command.execute_command.start.app_error",
    "translation": "Не е намерено задействане на командата."
  },
  {
    "id": "api.command.execute_command.not_found.app_error",
    "translation": "Команда, задействана с '{{.Trigger}}' не е намерена. За да изпратите съобщение, започващо с '/', опитайте да добавите интервал в началото на съобщението."
  },
  {
    "id": "api.command.execute_command.format.app_error",
    "translation": "В думата за задействане на командата липсва водещият символ на наклонена черта"
  },
  {
    "id": "api.command.execute_command.failed_resp.app_error",
    "translation": "Командата със задействане на '{{.Trigger}}' върна отговор {{.Status}}."
  },
  {
    "id": "api.command.execute_command.failed_empty.app_error",
    "translation": "Командата със задействане на '{{.Trigger}}' върна празен отговор."
  },
  {
    "id": "api.command.execute_command.failed.app_error",
    "translation": "Командата със задействане на '{{.Trigger}}' се провали."
  },
  {
    "id": "api.command.execute_command.create_post_failed.app_error",
    "translation": "Командата '{{.Trigger}}' не изпраща отговор. Моля, свържете се със системния си администратор."
  },
  {
    "id": "api.command.duplicate_trigger.app_error",
    "translation": "Тази задействаща дума вече се използва. Моля, изберете друга дума."
  },
  {
    "id": "api.command.disabled.app_error",
    "translation": "Командите са деактивирани от системния администратор."
  },
  {
    "id": "api.command.command_post.forbidden.app_error",
    "translation": "Посоченият потребител не е член на зададения канал."
  },
  {
    "id": "api.command.admin_only.app_error",
    "translation": "Интеграциите са ограничени само до администраторите."
  },
  {
    "id": "api.cloud.request_error",
    "translation": "Грешка при обработка на заявката до CWS."
  },
  {
    "id": "api.cloud.license_error",
    "translation": "Вашият лиценз не поддържа заявки към облак."
  },
  {
    "id": "api.cloud.app_error",
    "translation": "Вътрешна грешка при на заявка към облачния API."
  },
  {
    "id": "api.channel.update_team_member_roles.scheme_role.app_error",
    "translation": "Предоставената роля се управлява от схема и следователно не може да се прилага директно към член на екипа."
  },
  {
    "id": "api.channel.update_team_member_roles.changing_guest_role.app_error",
    "translation": "Невалидно обновяване на член от екипа: Не можете да добавяте или премахвате ролята на гостите ръчно."
  },
  {
    "id": "api.channel.update_channel_scheme.scheme_scope.error",
    "translation": "Не може да се зададе схемата за канала, тъй като предоставената схема не е схема за канал."
  },
  {
    "id": "api.channel.update_channel_scheme.license.error",
    "translation": "Лицензът ви не поддържа обновяване на схема за канал"
  },
  {
    "id": "api.channel.update_channel_privacy.default_channel_error",
    "translation": "Каналът по подразбиране не може да бъде частен."
  },
  {
    "id": "api.channel.update_channel_member_roles.scheme_role.app_error",
    "translation": "Предоставената роля се управлява от схема и следователно не може да се прилага директно към член на канала."
  },
  {
    "id": "api.channel.update_channel_member_roles.guest_and_user.app_error",
    "translation": "Невалидно обновяване на члена на канала: Потребителят трябва да е гост или потребител, но не и двете."
  },
  {
    "id": "api.channel.update_channel_member_roles.changing_guest_role.app_error",
    "translation": "Невалидно обновяване на член на канала: Не можете да добавяте или премахвате ролята на гостите ръчно."
  },
  {
    "id": "api.channel.update_channel.typechange.app_error",
    "translation": "Типът на канала не може да бъде обновен."
  },
  {
    "id": "api.channel.update_channel.tried.app_error",
    "translation": "Опит да се извърши невалидно обновяване на канала по подразбиране {{.Channel}}."
  },
  {
    "id": "api.channel.update_channel.deleted.app_error",
    "translation": "Каналът е архивиран или изтрит."
  },
  {
    "id": "api.channel.restore_channel.unarchived",
    "translation": "{{.Username}} разархивира канала."
  },
  {
    "id": "api.channel.restore_channel.restored.app_error",
    "translation": "Каналът не може да бъде разархивиран. Каналът не е архивиран."
  },
  {
    "id": "api.channel.rename_channel.cant_rename_group_messages.app_error",
    "translation": "Не можете да преименувате канал за групови съобщения."
  },
  {
    "id": "api.channel.rename_channel.cant_rename_direct_messages.app_error",
    "translation": "Не можете да преименувате канал за директни съобщения."
  },
  {
    "id": "api.channel.remove_user_from_channel.app_error",
    "translation": "Потребител не може да премахва този тип канал."
  },
  {
    "id": "api.channel.remove_members.denied",
    "translation": "Премахването на членство в канала е отказано за следните потребители поради групови ограничения: {{ .UserIDs }}"
  },
  {
    "id": "api.channel.remove_member.removed",
    "translation": "%v премахнат от канала."
  },
  {
    "id": "api.channel.remove_member.group_constrained.app_error",
    "translation": "Не може да се премахне потребител от групово ограничен канал."
  },
  {
    "id": "api.channel.remove_channel_member.type.app_error",
    "translation": "Потребителят не може да бъде премахнат от канала."
  },
  {
    "id": "api.channel.remove.default.app_error",
    "translation": "Потребител не може да бъде премахнат от канала по подразбиране {{.Channel}}."
  },
  {
    "id": "api.channel.post_user_add_remove_message_and_forget.error",
    "translation": "Неуспешно публикуване на съобщение за присъединяване/напускане"
  },
  {
    "id": "api.channel.post_update_channel_header_message_and_forget.updated_to",
    "translation": "%s обнови заглавието на канала до: %s"
  },
  {
    "id": "api.channel.post_update_channel_header_message_and_forget.updated_from",
    "translation": "%s обнови заглавието на канала от: %s на: %s"
  },
  {
    "id": "api.channel.post_update_channel_header_message_and_forget.retrieve_user.error",
    "translation": "Неуспешно извличане на потребителя при обновяване на заглавието на канала"
  },
  {
    "id": "api.channel.post_update_channel_header_message_and_forget.removed",
    "translation": "%s премахна заглавието на канала (беше: %s)"
  },
  {
    "id": "api.channel.post_update_channel_header_message_and_forget.post.error",
    "translation": "Неуспешно публикуване на съобщението за обновяване заглавието на канала"
  },
  {
    "id": "api.channel.post_update_channel_displayname_message_and_forget.updated_from",
    "translation": "%s актуализира показваното име на канала от: %s на: %s"
  },
  {
    "id": "api.channel.post_update_channel_displayname_message_and_forget.retrieve_user.error",
    "translation": "Неуспешно извличане на потребителя при обновяване на полето за показвано име на канала"
  },
  {
    "id": "api.channel.post_update_channel_displayname_message_and_forget.create_post.error",
    "translation": "Неуспешно публикуване на съобщението за обновяване на показваното име"
  },
  {
    "id": "api.channel.post_channel_privacy_message.error",
    "translation": "Неуспешно публикуване на съобщението за обновяване поверителността на канала."
  },
  {
    "id": "api.channel.patch_update_channel.forbidden.app_error",
    "translation": "Неуспешно актуализиране на канала."
  },
  {
    "id": "api.channel.patch_channel_moderations.license.error",
    "translation": "Вашият лиценз не поддържа модериране на канал"
  },
  {
    "id": "api.channel.move_channel.type.invalid",
    "translation": "Не могат да се преместват канали за директни или групови съобщения"
  },
  {
    "id": "api.channel.leave.left",
    "translation": "%v напусна канала."
  },
  {
    "id": "api.channel.leave.last_member.app_error",
    "translation": "Вие сте единствения останал участник, опитайте да изтриете частния канал, вместо да го напускате."
  },
  {
    "id": "api.channel.leave.direct.app_error",
    "translation": "Не може да се напусне канал за директни съобщения."
  },
  {
    "id": "api.channel.leave.default.app_error",
    "translation": "Каналът по подразбиране {{.Channel}} не може да се напусне."
  },
  {
    "id": "api.channel.join_channel.post_and_forget",
    "translation": "%v се присъедини към канала."
  },
  {
    "id": "api.channel.join_channel.permissions.app_error",
    "translation": "Нямате необходимите права."
  },
  {
    "id": "api.channel.guest_join_channel.post_and_forget",
    "translation": "%v се присъедини към канала като гост."
  },
  {
    "id": "api.channel.get_channel_moderations.license.error",
    "translation": "Вашият лиценз не поддържа модериране на канали"
  },
  {
    "id": "api.channel.delete_channel.type.invalid",
    "translation": "Не може да се изтриват канали за групови или директни съобщения"
  },
  {
    "id": "api.channel.delete_channel.deleted.app_error",
    "translation": "Каналът е архивиран или изтрит."
  },
  {
    "id": "api.channel.delete_channel.cannot.app_error",
    "translation": "Не може да се изтрие канала по подразбиране {{.Channel}}."
  },
  {
    "id": "api.channel.delete_channel.archived",
    "translation": "%v архивирани канала."
  },
  {
    "id": "api.channel.create_group.bad_user.app_error",
    "translation": "Един от зададените потребители не съществува."
  },
  {
    "id": "api.channel.create_group.bad_size.app_error",
    "translation": "Груповите канали трябва да съдържат поне 3 и не повече от 8 потребителя."
  },
  {
    "id": "api.channel.create_direct_channel.invalid_user.app_error",
    "translation": "Невалидно ID на потребител при създаването на канал за директни съобщения."
  },
  {
    "id": "api.channel.create_default_channels.town_square",
    "translation": "Площада"
  },
  {
    "id": "api.channel.create_default_channels.off_topic",
    "translation": "Извън темата"
  },
  {
    "id": "api.channel.create_channel.max_channel_limit.app_error",
    "translation": "Не може да се създаде повече от {{.MaxChannelsPerTeam}} канали за текущия екип."
  },
  {
    "id": "api.channel.create_channel.direct_channel.app_error",
    "translation": "Трябва да използвате услугата на API createDirectChannel за създаването на канал за директни съобщения."
  },
  {
    "id": "api.channel.convert_channel_to_private.private_channel_error",
    "translation": "Каналът, който се опитахте да преобразувате е вече частен."
  },
  {
    "id": "api.channel.convert_channel_to_private.default_channel_error",
    "translation": "Този канал по подразбиране не може да бъде преобразуван в частен."
  },
  {
    "id": "api.channel.channel_member_counts_by_group.license.error",
    "translation": "Вашият лиценз не поддържа групи"
  },
  {
    "id": "api.channel.change_channel_privacy.public_to_private",
    "translation": "Този канал е преобразуван в частен."
  },
  {
    "id": "api.channel.change_channel_privacy.private_to_public",
    "translation": "Този канал е преобразуван в публичен и всеки член от екипа може да се присъедини."
  },
  {
    "id": "api.channel.add_user_to_channel.type.app_error",
    "translation": "Не може да се добави потребител към този тип канали."
  },
  {
    "id": "api.channel.add_user.to.channel.failed.deleted.app_error",
    "translation": "Неуспешно добавяне на потребител към канала, тъй като беше премахнат от екипа."
  },
  {
    "id": "api.channel.add_user.to.channel.failed.app_error",
    "translation": "Неуспешно добавяне на потребител към канала."
  },
  {
    "id": "api.channel.add_members.user_denied",
    "translation": "Членството в канала е отказано на следните потребители поради ограничения в групата: {{ .UserIDs }}"
  },
  {
    "id": "api.channel.add_members.error",
    "translation": "Грешка при добавяне на членове в канала."
  },
  {
    "id": "api.channel.add_member.added",
    "translation": "%v беше добавен в канала от %v."
  },
  {
    "id": "api.channel.add_guest.added",
    "translation": "%v беше добавен в канала като гост от %v."
  },
  {
    "id": "api.bot.teams_channels.add_message_mobile",
    "translation": "Моля, добавете ме към екипи и канали, в които искате да взаимодействам. За целта използвайте браузър или Mattermost настолното приложение."
  },
  {
    "id": "api.bot.set_bot_icon_image.too_large.app_error",
    "translation": "Не можа да се качи изображение на икона. Файлът е твърде голям."
  },
  {
    "id": "api.bot.set_bot_icon_image.parse.app_error",
    "translation": "Формуляра от множество части не можа да се обработи."
  },
  {
    "id": "api.bot.set_bot_icon_image.open.app_error",
    "translation": "Файла с изображението не може да се отвори."
  },
  {
    "id": "api.bot.set_bot_icon_image.no_file.app_error",
    "translation": "Липсва файл под 'image' в заявката."
  },
  {
    "id": "api.bot.set_bot_icon_image.array.app_error",
    "translation": "Празен масив под 'image' в заявката."
  },
  {
    "id": "api.bot.set_bot_icon_image.app_error",
    "translation": "Изображението на икона не можа да се качи."
  },
  {
    "id": "api.bot.get_bot_icon_image.read.app_error",
    "translation": "Не може да се прочете файла с изображение на икона."
  },
  {
    "id": "api.bot.delete_bot_icon_image.app_error",
    "translation": "Изображението на иконата не можа да бъде изтрито."
  },
  {
    "id": "api.bot.create_disabled",
    "translation": "Създаването на бот е забранено."
  },
  {
    "id": "api.admin.upload_brand_image.too_large.app_error",
    "translation": "Файлът не може да се качи. Файлът е твърде голям."
  },
  {
    "id": "api.admin.upload_brand_image.storage.app_error",
    "translation": "Не може да се качи изображение. Хранилището на изображения не е конфигурирано."
  },
  {
    "id": "api.admin.upload_brand_image.parse.app_error",
    "translation": "Формуляра от множество части не можа да се обработи."
  },
  {
    "id": "api.admin.upload_brand_image.no_file.app_error",
    "translation": "Липсва файл под 'image' на заявката."
  },
  {
    "id": "api.admin.upload_brand_image.array.app_error",
    "translation": "Празен масив под 'image' в заявката."
  },
  {
    "id": "api.admin.test_s3.missing_s3_bucket",
    "translation": "Изисква се S3 Bucket"
  },
  {
    "id": "api.admin.test_email.subject",
    "translation": "Mattermost - Тестване на настройките за ел.поща"
  },
  {
    "id": "api.admin.test_email.reenter_password",
    "translation": "SMTP сървъра, порта или потребителя са променени. Моля, въведете SMTP паролата за да тествате връзката."
  },
  {
    "id": "api.admin.test_email.missing_server",
    "translation": "SMTP сървъра е задължителен"
  },
  {
    "id": "api.admin.test_email.body",
    "translation": "Изглежда вашата Mattermost ел.поща е настроена правилно!"
  },
  {
    "id": "api.admin.saml.set_certificate_from_metadata.missing_content_type.app_error",
    "translation": "Липсва тип съдържание."
  },
  {
    "id": "api.admin.saml.set_certificate_from_metadata.invalid_content_type.app_error",
    "translation": "Невалиден тип съдържание."
  },
  {
    "id": "api.admin.saml.set_certificate_from_metadata.invalid_body.app_error",
    "translation": "Невалиден текст на сертификата."
  },
  {
    "id": "api.admin.saml.not_available.app_error",
    "translation": "SAML 2.0 не е конфигуриран или поддържан на този сървър."
  },
  {
    "id": "api.admin.saml.metadata.app_error",
    "translation": "Възникна грешка при изграждането на метаданни на доставчика на услуги."
  },
  {
    "id": "api.admin.saml.invalid_xml_missing_ssoservices.app_error",
    "translation": "Липсващ възел в XML - доставчик идентичност на SSO услуги."
  },
  {
    "id": "api.admin.saml.invalid_xml_missing_keydescriptor.app_error",
    "translation": "Липсващ възел в XML - доставчик на идентификационни ключове."
  },
  {
    "id": "api.admin.saml.invalid_xml_missing_idpssodescriptors.app_error",
    "translation": "Липсващ възел в XML - доставчик на идентичност SSO описаниe ."
  },
  {
    "id": "api.admin.saml.failure_save_idp_certificate_file.app_error",
    "translation": "Неуспешно запазване файла на сертификат."
  },
  {
    "id": "api.admin.saml.failure_parse_idp_certificate.app_error",
    "translation": "Възникна грешка при анализа на метаданните, получени от доставчика на идентичност към сертификата."
  },
  {
    "id": "api.admin.saml.failure_get_metadata_from_idp.app_error",
    "translation": "Неуспешно получаване на мета данни от URL адреса на доставчика на идентичност."
  },
  {
    "id": "api.admin.remove_certificate.delete.app_error",
    "translation": "Възникна грешка при изтриване на сертификата."
  },
  {
    "id": "api.admin.ldap.not_available.app_error",
    "translation": "LDAP не е налично."
  },
  {
    "id": "api.admin.get_brand_image.storage.app_error",
    "translation": "Хранилището на изображения не е конфигурирано."
  },
  {
    "id": "api.admin.file_read_error",
    "translation": "Грешка при четене на дневника от файл."
  },
  {
    "id": "api.admin.delete_brand_image.storage.not_found",
    "translation": "Изображението на марката не може да бъде изтрито, не е намерено."
  },
  {
    "id": "api.admin.add_certificate.saving.app_error",
    "translation": "Неуспешно запазване файла на сертификата."
  },
  {
    "id": "api.admin.add_certificate.parseform.app_error",
    "translation": "Грешка при анализа на многоформна заявка"
  },
  {
    "id": "api.admin.add_certificate.open.app_error",
    "translation": "Сертификатът не може да бъде отворен."
  },
  {
    "id": "api.admin.add_certificate.no_file.app_error",
    "translation": "Липсва файл в полето 'сертификат' на заявката."
  },
  {
    "id": "api.admin.add_certificate.array.app_error",
    "translation": "Липсва файл в полето 'сертификат' на заявката."
  },
  {
    "id": "September",
    "translation": "Септември"
  },
  {
    "id": "October",
    "translation": "Октомври"
  },
  {
    "id": "November",
    "translation": "Ноември"
  },
  {
    "id": "May",
    "translation": "Май"
  },
  {
    "id": "March",
    "translation": "Март"
  },
  {
    "id": "June",
    "translation": "Юни"
  },
  {
    "id": "July",
    "translation": "Юли"
  },
  {
    "id": "January",
    "translation": "Януари"
  },
  {
    "id": "February",
    "translation": "Февруари"
  },
  {
    "id": "December",
    "translation": "Декември"
  },
  {
    "id": "August",
    "translation": "Август"
  },
  {
    "id": "April",
    "translation": "Април"
  },
  {
    "id": "api.user.get_authorization_code.endpoint.app_error",
    "translation": "Грешка при получаването на крайна точка от Discovery Document."
  },
  {
    "id": "ent.elasticsearch.search_files.unmarshall_file_failed",
    "translation": "Неуспешно декодиране на резултатите от търсенето"
  },
  {
    "id": "ent.elasticsearch.search_files.search_failed",
    "translation": "Търсенето не успя да завърши"
  },
  {
    "id": "ent.elasticsearch.search_files.disabled",
    "translation": "Търсенето на файлове с elasticsearch е забранено на този сървър"
  },
  {
    "id": "ent.elasticsearch.index_file.error",
    "translation": "Неуспешно индексиране на файл"
  },
  {
    "id": "ent.elasticsearch.delete_user_files.error",
    "translation": "Неуспешно изтриване файлове на потребители"
  },
  {
    "id": "ent.elasticsearch.delete_post_files.error",
    "translation": "Неуспешно изтриване файлове на публикации"
  },
  {
    "id": "ent.elasticsearch.delete_file.error",
    "translation": "Неуспешно изтриване на файл"
  },
  {
    "id": "ent.elasticsearch.create_template_file_info_if_not_exists.template_create_failed",
    "translation": "Неуспешно създаване на Elasticsearch шаблон за файлове"
  },
  {
    "id": "bleveengine.stop_file_index.error",
    "translation": "Неуспешно затваряне на файловия индекс."
  },
  {
    "id": "bleveengine.search_files.error",
    "translation": "Търсенето на файлове не успя да приключи."
  },
  {
    "id": "bleveengine.indexer.do_job.bulk_index_files.batch_error",
    "translation": "Неуспешно пакетно индексиране на файлове."
  },
  {
    "id": "bleveengine.index_file.error",
    "translation": "Неуспешно индексиране на файл."
  },
  {
    "id": "bleveengine.delete_user_files.error",
    "translation": "Неуспешно изтриване файлове на потребители."
  },
  {
    "id": "bleveengine.delete_post_files.error",
    "translation": "Неуспешно изтриване файлове на публикации."
  },
  {
    "id": "bleveengine.delete_files_batch.error",
    "translation": "Неуспешно изтриване на файлове."
  },
  {
    "id": "bleveengine.delete_file.error",
    "translation": "Неуспешно изтриване на файла."
  },
  {
    "id": "bleveengine.create_file_index.error",
    "translation": "Грешка при създаването на файла с bleve индекса."
  },
  {
    "id": "api.job.unable_to_download_job.incorrect_job_type",
    "translation": "Заданието, което се опитвате да изтеглите, в момента не се поддържа"
  },
  {
    "id": "model.reaction.is_valid.update_at.app_error",
    "translation": "'Обновено в' трябва да е валидно време."
  },
  {
    "id": "error",
    "translation": "Грешка"
  },
  {
    "id": "api.oauth.redirecting_back",
    "translation": "Пренасочване обратно към приложението."
  },
  {
    "id": "api.oauth.close_browser",
    "translation": "Вече можете да затворите този раздел на браузъра."
  },
  {
    "id": "api.oauth.auth_complete",
    "translation": "Удостоверяването завърши"
  },
  {
    "id": "api.invalid_redirect_url",
    "translation": "Предоставен е невалиден URL адрес за пренасочване"
  },
  {
    "id": "api.invalid_custom_url_scheme",
    "translation": "Предоставена е невалидна персонална URL схема"
  },
  {
    "id": "api.config.update_config.not_allowed_security.app_error",
    "translation": "Промяната на {{.Name}} не е разрешена поради съображения за сигурност."
  },
  {
    "id": "api.back_to_app",
    "translation": "Обратно към {{.SiteName}}"
  },
  {
    "id": "api.user.update_user_auth.invalid_request",
    "translation": "В заявката липсва параметър AuthData или AuthService."
  },
  {
    "id": "model.config.is_valid.sql_conn_max_idle_time_milliseconds.app_error",
    "translation": "Невалидно максимално време за неактивност на връзката в SQL настройките. Трябва да не е отрицателно число."
  },
  {
    "id": "app.user.get_threads_for_user.not_found",
    "translation": "Разговор с потребителя не съществува или не се следва"
  },
  {
    "id": "api.file.file_mod_time.app_error",
    "translation": "Неуспешно получаване времето за последна промяна на файла."
  },
  {
    "id": "api.getThreadsForUser.bad_params",
    "translation": "Параметрите Преди и След за getThreadsForUser се изключват взаимно"
  },
  {
    "id": "api.unable_to_read_file_from_backend",
    "translation": "Грешка при четене на файл от сървъра"
  },
  {
    "id": "api.unable_to_create_zip_file",
    "translation": "Грешка при създаването на zip файл."
  },
  {
    "id": "api.no_license",
    "translation": "Нужен е E10 или E20 лиценз за използване на тази крайна точка."
  },
  {
    "id": "model.config.is_valid.export.retention_days_too_low.app_error",
    "translation": "Невалидна стойност за RetentionDays. Трябва да е по-голяма от 0"
  },
  {
    "id": "model.config.is_valid.export.directory.app_error",
    "translation": "Стойността за Директория не може да е празна."
  },
  {
    "id": "ent.message_export.global_relay_export.deliver.unable_to_connect_smtp_server.app_error",
    "translation": "Неуспешно свързване с smtp сървър"
  },
  {
    "id": "app.import.attachment.read_file_data.error",
    "translation": "Неуспешно четене на прикачения файл при вноса."
  },
  {
    "id": "app.export.zip_create.error",
    "translation": "Неуспешно добавяне на файл в zip архива при износа."
  },
  {
    "id": "app.export.marshal.app_error",
    "translation": "Неуспешно построяване на заявката."
  },
  {
    "id": "app.export.export_attachment.zip_create_header.error",
    "translation": "Неуспешно създаване на zip заглавка при износа."
  },
  {
    "id": "app.export.export_attachment.mkdirall.error",
    "translation": "Неуспешно създаване на директория при износа."
  },
  {
    "id": "app.export.export_attachment.create_file.error",
    "translation": "Неуспешно създаване на файла при износа."
  },
  {
    "id": "app.export.export_attachment.copy_file.error",
    "translation": "Неуспешно копиране на файла при износа."
  },
  {
    "id": "api.export.export_not_found.app_error",
    "translation": "Неуспешно търсене на износния файл."
  },
  {
    "id": "app.user.send_emails.app_error",
    "translation": "Няма успешно изпратена ел.поща"
  },
  {
    "id": "api.user.send_upgrade_request_email.error",
    "translation": "Неуспешно изпращане на ел.поща за ограничението на потребители до администратора"
  },
  {
    "id": "api.templates.upgrade_request_title",
    "translation": "{{ .UserName }} желае да покани членове във Вашето работно пространство"
  },
  {
    "id": "api.templates.upgrade_request_subject",
    "translation": "Mattermost потребителска заявка за надстройка на работното пространство"
  },
  {
    "id": "api.templates.upgrade_request_info4",
    "translation": "Тъй като работното ви пространство е достигнало потребителското ограничение за безплатната версия на Mattermost cloud, покани не могат да бъдат изпращани. Надстройте сега, за да позволите на повече потребители да се присъединят към вашето работно пространство."
  },
  {
    "id": "api.templates.at_limit_info5",
    "translation": "Като алтернатива можете да деактивирате потребителите в системната конзола, за да отворите места за потребители и да останете под безплатния потребителски лимит."
  },
  {
    "id": "mfa.deactivate.app_error",
    "translation": "Не може да се актуализира състоянието на активност за МФУ потребител."
  },
  {
    "id": "mfa.activate.app_error",
    "translation": "Не може да се актуализира състоянието на активност за МФУ потребител."
  },
  {
    "id": "api.custom_status.recent_custom_statuses.delete.app_error",
    "translation": "Неуспешно изтриване на скорошното състояние. Моля, опитайте първо да добавите състояние или се свържете със системния администратор за подробности."
  },
  {
    "id": "api.custom_status.disabled",
    "translation": "Функцията за персонализирано състояние е забранена. Моля, свържете се със системния администратор за подробности."
  },
  {
    "id": "api.command_custom_status.success",
    "translation": "Вашето състояние зададено на “{{.EmojiName}} {{.StatusMessage}}”. Можете да промените състоянието си от индикатора на състоянието в заглавката на страничната лента на канала."
  },
  {
    "id": "api.command_custom_status.name",
    "translation": "състояние"
  },
  {
    "id": "api.command_custom_status.hint",
    "translation": "[:emoji_name:] [status_message] или изчисти"
  },
  {
    "id": "api.command_custom_status.desc",
    "translation": "Задайте или изчистете състоянието си"
  },
  {
    "id": "api.command_custom_status.clear.success",
    "translation": "Състоянието Ви бе изчистено."
  },
  {
    "id": "api.command_custom_status.clear.app_error",
    "translation": "Грешка при изчистване на състоянието."
  },
  {
    "id": "api.command_custom_status.app_error",
    "translation": "Грешка при задаване на състоянието."
  },
  {
    "id": "bleveengine.purge_file_index.error",
    "translation": "Неуспешно изчистване на файлови индекси."
  },
  {
    "id": "app.post.get_files_batch_for_indexing.get.app_error",
    "translation": "Не можа да се получи пакета с файлове за индексиране."
  },
  {
    "id": "ent.elasticsearch.post.get_files_batch_for_indexing.error",
    "translation": "Не можа да се получи пакета с файлове за индексиране."
  },
  {
    "id": "api.templates.upgrade_request_title2",
    "translation": "Нови потребители не могат да се присъединяват към вашето работно пространство"
  },
  {
    "id": "api.templates.upgrade_request_info4_2",
    "translation": "Някой наскоро се опита да се присъедини към Вашето работно пространство, но не успя, тъй като е достигнато ограничението за потребители в безплатната версия на Mattermost cloud. Надстройте сега, за да позволите на повече потребители да се присъединят към Вашето работно пространство."
  },
  {
    "id": "api.templates.questions_footer.title",
    "translation": "Въпроси?"
  },
  {
    "id": "api.templates.questions_footer.info",
    "translation": "Пишете ни по всяко време на "
  },
  {
    "id": "api.templates.email_footer_v2",
    "translation": "© 2021 Mattermost, Inc. 530 Lytton Avenue, втори етаж, Пало Алто, Калифорния, 94301"
  },
  {
    "id": "api.post.search_files.invalid_body.app_error",
    "translation": "Не можа да се анализира тялото на заявката."
  },
  {
    "id": "ent.cloud.subscription.error",
    "translation": "Грешка при получаване на абонамента за облак"
  },
  {
    "id": "api.team.cloud.subscription.error",
    "translation": "Грешка при получаване на абонамента за облак"
  },
  {
    "id": "api.cloud.get_subscription.error",
    "translation": "Грешка при получаване на абонамента за облак."
  },
  {
    "id": "api.cloud.get_admins_emails.error",
    "translation": "Грешка при вземане на администраторската ел.поща."
  },
  {
    "id": "store.sql_file_info.search.disabled",
    "translation": "Търсенето на файлове е деактивирано на този сървър. Моля, свържете се със системния си администратор."
  },
  {
    "id": "api.templates.welcome_body.subTitle2",
    "translation": "Натиснете по-долу, за да потвърдите адреса си за ел.поща."
  },
  {
    "id": "api.templates.welcome_body.subTitle1",
    "translation": "Благодаря, че се присъединихте "
  },
  {
    "id": "api.templates.welcome_body.serverURL",
    "translation": "{{ .ServerURL }}."
  },
  {
    "id": "api.templates.welcome_body.info1",
    "translation": "Ако не сте Вие, можете спокойно да игнорирате това писмо."
  },
  {
    "id": "api.templates.welcome_body.app_download_title",
    "translation": "Свали настолно и мобилно приложение"
  },
  {
    "id": "api.templates.welcome_body.app_download_button",
    "translation": "Свали"
  },
  {
    "id": "api.templates.verify_body.subTitle2",
    "translation": "Натиснете по-долу, за да потвърдите адреса си за ел.поща."
  },
  {
    "id": "api.templates.verify_body.subTitle1",
    "translation": "Благодаря, че се присъединихте "
  },
  {
    "id": "api.templates.verify_body.serverURL",
    "translation": "{{ .ServerURL }}."
  },
  {
    "id": "api.templates.verify_body.info1",
    "translation": "Ако не сте Вие, можете спокойно да игнорирате това писмо."
  },
  {
    "id": "api.team.invite_guests_to_channels.invalid_body.app_error",
    "translation": "Невалидно или липсващо тяло на заявката."
  },
  {
    "id": "api.user.send_cloud_welcome_email.error",
    "translation": "Неуспешно изпращане на ел.поща за добре дошли в облака"
  },
  {
    "id": "api.templates.reset_body.subTitle",
    "translation": "Щракнете върху бутона по-долу, за да нулирате паролата си. Ако не сте го заявили, можете спокойно да игнорирате това писмо."
  },
  {
    "id": "api.templates.reset_body.info",
    "translation": "Връзката за нулиране на паролата изтича след 24 часа."
  },
  {
    "id": "api.templates.invite_body_guest.subTitle",
    "translation": "Поканени сте като гост да си сътрудничите с екипа"
  },
  {
    "id": "api.templates.invite_body_footer.title",
    "translation": "Какво е Mattermost?"
  },
  {
    "id": "api.templates.invite_body_footer.learn_more",
    "translation": "Виж още"
  },
  {
    "id": "api.templates.invite_body_footer.info",
    "translation": "Mattermost е гъвкава платформа за съобщения с отворен код, която позволява сигурна работа в екип."
  },
  {
    "id": "api.templates.invite_body.subTitle",
    "translation": "Започнете да сътрудничите с екипа си в Mattermost"
  },
  {
    "id": "api.templates.cloud_welcome_email.title",
    "translation": "Вашата 14-дневна пробна версия на работното пространство {{.WorkSpace}} е готова за работа!"
  },
  {
    "id": "api.templates.cloud_welcome_email.subtitle_info",
    "translation": "Предприемете следните стъпки, за да изградите екипите си и да извлечете максимума от работното си пространство."
  },
  {
    "id": "api.templates.cloud_welcome_email.subtitle",
    "translation": "Настройте работното си пространство"
  },
  {
    "id": "api.templates.cloud_welcome_email.subject",
    "translation": "Поздравления!"
  },
  {
    "id": "api.templates.cloud_welcome_email.start_questions",
    "translation": "Имате въпроси относно стартирането? Изпратете ни ел.поща на"
  },
  {
    "id": "api.templates.cloud_welcome_email.signin_sub_info2",
    "translation": "за най-доброто изживяване на PC, Mac, iOS и Android."
  },
  {
    "id": "api.templates.cloud_welcome_email.signin_sub_info",
    "translation": "Влезте в работното си пространство на нашия"
  },
  {
    "id": "api.templates.cloud_welcome_email.mm_apps",
    "translation": "мобилно и настолно приложения"
  },
  {
    "id": "api.templates.cloud_welcome_email.invite_sub_info",
    "translation": "Споделете тази връзка, за да поканите членовете си да се присъединят към {{.WorkSpace}}:"
  },
  {
    "id": "api.templates.cloud_welcome_email.invite_info",
    "translation": "Поканете хора във вашето работно пространство"
  },
  {
    "id": "api.templates.cloud_welcome_email.info2",
    "translation": "Не забравяйте да запазите връзката си за бъдеща употреба."
  },
  {
    "id": "api.templates.cloud_welcome_email.info",
    "translation": "Благодаря за създаването "
  },
  {
    "id": "api.templates.cloud_welcome_email.download_mm_info",
    "translation": "Изтеглете приложението Mattermost"
  },
  {
    "id": "api.templates.cloud_welcome_email.button",
    "translation": "Отворете Mattermost"
  },
  {
    "id": "api.templates.cloud_welcome_email.app_market_place",
    "translation": "пазар на приложения."
  },
  {
    "id": "api.templates.cloud_welcome_email.add_apps_sub_info",
    "translation": "Рационализирайте работата си с инструменти като Github, Google Calendar и Chrome. Разгледайте всички интеграции, които имаме в нашия"
  },
  {
    "id": "api.templates.cloud_welcome_email.add_apps_info",
    "translation": "Добавете приложения към работното си пространство"
  },
  {
    "id": "api.cloud.cws_webhook_event_missing_error",
    "translation": "Webhook събитието не беше обработено. Липсва или не е валидно."
  },
  {
    "id": "api.command_remote.add_remote.error",
    "translation": "Не може да се добави сигурна връзка: {{.Error}}"
  },
  {
    "id": "api.command_remote.accept_invitation.error",
    "translation": "Неуспешно приемане поканата: {{.Error}}"
  },
  {
    "id": "api.command_remote.accept_invitation",
    "translation": "Поканата е приета и потвърдена.\nURL на сайта: {{.SiteURL}}"
  },
  {
    "id": "api.command_remote.accept.help",
    "translation": "Приемане на покана от външна инстанция на Mattermost"
  },
  {
    "id": "api.channel.patch_channel_moderations.cache_invalidation.error",
    "translation": "Грешка при анулиране на кеша"
  },
  {
    "id": "api.command_share.desc",
    "translation": "Споделя текущия канал с външна инстанция на Mattermost."
  },
  {
    "id": "api.command_share.could_not_uninvite.error",
    "translation": "Не може да се отзове `{{.RemoteId}}`: {{.Error}}"
  },
  {
    "id": "api.command_share.check_channel_exist.error",
    "translation": "Грешка при проверката за съществуване на споделен канал: {{.Error}}"
  },
  {
    "id": "api.command_share.channel_status_id",
    "translation": "Състояние на канал с ИН `{{.ChannelId}}`"
  },
  {
    "id": "api.command_share.channel_status.help",
    "translation": "Показва състоянието на този споделен канал"
  },
  {
    "id": "api.command_share.channel_shared",
    "translation": "Този канал сега е споделен."
  },
  {
    "id": "api.command_share.channel_remote_id_not_exists",
    "translation": "Защитената връзка на споделения канал `{{.RemoteId}}` не съществува за този канал."
  },
  {
    "id": "api.command_share.channel_invite_not_home.error",
    "translation": "Не може да покани защитена връзка към споделен канал, който произхожда от друго място."
  },
  {
    "id": "api.command_share.channel_invite.error",
    "translation": "Грешка при поканването на `{{.Name}}` към този канал: {{.Error}}"
  },
  {
    "id": "api.command_share.available_actions",
    "translation": "Налични действия: {{.Actions}}"
  },
  {
    "id": "api.command_remote.unknown_action",
    "translation": "Неизвестно действие `{{.Action}}`"
  },
  {
    "id": "api.command_remote.status.help",
    "translation": "Показва състоянието на всички защитени връзки"
  },
  {
    "id": "api.command_remote.site_url_not_set",
    "translation": "URL на сайта не е зададен. Моля, задайте го в Системна конзола > Среда > Уеб сървър."
  },
  {
    "id": "api.command_remote.service_not_enabled",
    "translation": "Услугата за сигурна връзка не е разрешена."
  },
  {
    "id": "api.command_remote.service_disabled",
    "translation": "Услугата за защитена връзка е забранена."
  },
  {
    "id": "api.command_remote.remove_remote_id.help",
    "translation": "ИН на защитена връзка за премахване."
  },
  {
    "id": "api.command_remote.remove_remote.error",
    "translation": "Неуспешно премахване на защитената връзка: {{.Error}}"
  },
  {
    "id": "api.command_remote.remove.help",
    "translation": "Премахва защитена връзка"
  },
  {
    "id": "api.command_remote.remotes_not_found",
    "translation": "Не са намерени сигурни връзки."
  },
  {
    "id": "api.command_remote.remote_table_header",
    "translation": "| Сигурна връзка | Показвано име | ИН на връзката | URL на сайта | Приета покана | Онлайн | Последен пинг |"
  },
  {
    "id": "api.command_remote.remote_add_remove.help",
    "translation": "Добавяне/премахване на защитени връзки. Налични действия: {{.Actions}}"
  },
  {
    "id": "api.command_remote.permission_required",
    "translation": "За да управлявате сигурни връзки е необходимо разрешение `{{.Permission}}`."
  },
  {
    "id": "api.command_remote.name.hint",
    "translation": "Уникално име за защитената връзка"
  },
  {
    "id": "api.command_remote.name.help",
    "translation": "Име на защитена връзка"
  },
  {
    "id": "api.command_remote.name",
    "translation": "защитена-връзка"
  },
  {
    "id": "api.command_remote.missing_empty",
    "translation": "Липсващ или празен `{{.Arg}}`"
  },
  {
    "id": "api.command_remote.missing_command",
    "translation": "Липсваща команда. Налични действия: {{.Actions}}"
  },
  {
    "id": "api.command_remote.invite_summary",
    "translation": "Изпратете следната AES 256-битова криптирана покана на външния системен администратор на Mattermost заедно с паролата. Те ще използват командата с наклонена черта `{{.Command}}` , за да приемат поканата.\n\n```\n{{.Invitation}}\n```\n\n**Осигурете достъп на защитената връзка до вашата инстанция на Mattermost чрез** {{.SiteURL}}"
  },
  {
    "id": "api.command_remote.invite_password.hint",
    "translation": "Парола, която да се използва за шифриране на поканата"
  },
  {
    "id": "api.command_remote.invite_password.help",
    "translation": "Парола за поканата"
  },
  {
    "id": "api.command_remote.invite.help",
    "translation": "Покана за сигурна връзка"
  },
  {
    "id": "api.command_remote.invitation_created",
    "translation": "Поканата е създадена."
  },
  {
    "id": "api.command_remote.invitation.hint",
    "translation": "Шифрираната покана от защитена връзка"
  },
  {
    "id": "api.command_remote.invitation.help",
    "translation": "Покана от защитена връзка"
  },
  {
    "id": "api.command_remote.incorrect_password.error",
    "translation": "Не може да дешифрира поканата. Неправилна парола или повредена покана: {{.Error}}"
  },
  {
    "id": "api.command_remote.hint",
    "translation": "[действие]"
  },
  {
    "id": "api.command_remote.fetch_status.error",
    "translation": "Неуспешно извличане на сигурни връзки: {{.Error}}"
  },
  {
    "id": "api.command_remote.encrypt_invitation.error",
    "translation": "Неуспешно шифроване на поканата: {{.Error}}"
  },
  {
    "id": "api.command_remote.displayname.hint",
    "translation": "Показвано име за защитената връзка"
  },
  {
    "id": "api.command_remote.displayname.help",
    "translation": "Показвано име на защитената връзка"
  },
  {
    "id": "api.command_remote.desc",
    "translation": "Покана за защитени връзки за комуникация между инстанциите на Mattermost."
  },
  {
    "id": "api.command_remote.decode_invitation.error",
    "translation": "Не може да декодира поканата: {{.Error}}"
  },
  {
    "id": "api.command_remote.cluster_removed",
    "translation": "Сигурната връзка {{.RemoteId}} {{.Result}}."
  },
  {
    "id": "api.command_channel_purpose.update_channel.max_length",
    "translation": "Въведеният текст надхвърля ограничението за символи. Предназначението на канала е ограничено до {{.MaxLength}} символи."
  },
  {
    "id": "api.command_channel_header.update_channel.max_length",
    "translation": "Въведеният текст надхвърля ограничението за символи. Заглавието на канала е ограничено до {{.MaxLength}} символи."
  },
  {
    "id": "api.admin.saml.failure_reset_authdata_to_email.app_error",
    "translation": "Неуспешно нулиране полето AuthData на Email."
  },
  {
    "id": "sharedchannel.permalink.not_found",
    "translation": "Тази публикация съдържа постоянни връзки към други канали, които може да не са видими за потребителите в други сайтове."
  },
  {
    "id": "sharedchannel.cannot_deliver_post",
    "translation": "Една или повече публикации не могат да бъдат доставени на отдалечения сайт {{.Remote}}, защото той е офлайн. Публикацията(ите) ще бъде(ат) доставена(и), когато сайтът е онлайн."
  },
  {
    "id": "model.user.is_valid.marshal.app_error",
    "translation": "Неуспешно кодиране на полето в JSON"
  },
  {
    "id": "ent.data_retention.policies.invalid_policy",
    "translation": "Политиката е невалидна."
  },
  {
    "id": "ent.data_retention.policies.internal_error",
    "translation": "Срещнахме грешка при изпълнението на заявената операция."
  },
  {
    "id": "app.user.send_auto_response.app_error",
    "translation": "Невъзможно е да се изпрати автоматичен отговор от потребителя."
  },
  {
    "id": "app.team.get_common_team_ids_for_users.app_error",
    "translation": "Не мога да получа общите ИН на екипите."
  },
  {
    "id": "app.sharedchannel.dm_channel_creation.internal_error",
    "translation": "Срещната е грешка при създаването на директен споделен канал."
  },
  {
    "id": "app.notification.footer.title",
    "translation": "Желаете ли да промените настройките си за известия?"
  },
  {
    "id": "app.notification.footer.infoLogin",
    "translation": "Влезте в Mattermost"
  },
  {
    "id": "app.notification.footer.info",
    "translation": " и отидете в Настройки на профила > Известия"
  },
  {
    "id": "app.notification.body.mention.title",
    "translation": "{{.SenderName}} Ви спомена в съобщение"
  },
  {
    "id": "app.notification.body.mention.subTitle",
    "translation": "Докато отсъствахте, {{.SenderName}} Ви спомена в канала {{.ChannelName}}."
  },
  {
    "id": "app.notification.body.group.title",
    "translation": "{{.SenderName}} Ви изпрати ново съобщение"
  },
  {
    "id": "app.notification.body.group.subTitle",
    "translation": "Докато отсъствахте, {{.SenderName}} изпрати съобщение до Вашата група."
  },
  {
    "id": "app.notification.body.dm.title",
    "translation": "{{.SenderName}} Ви изпрати ново съобщение"
  },
  {
    "id": "app.notification.body.dm.time",
    "translation": "{{.Hour}}:{{.Minute}} {{.TimeZone}}"
  },
  {
    "id": "app.notification.body.dm.subTitle",
    "translation": "Докато отсъствахте, {{.SenderName}} Ви изпрати ново директно съобщение."
  },
  {
    "id": "app.import.generate_password.app_error",
    "translation": "Грешка при генериране на паролата."
  },
  {
    "id": "api.user.upload_profile_user.login_provider_attribute_set.app_error",
    "translation": "Профилната снимка трябва да бъде зададена чрез доставчика за удостоверяване на потребители."
  },
  {
    "id": "api.user.update_user.login_provider_attribute_set.app_error",
    "translation": "Полето '{{.Field}}' трябва да бъде зададено чрез доставчика за удостоверяване на потребители."
  },
  {
    "id": "api.user.patch_user.login_provider_attribute_set.app_error",
    "translation": "Полето '{{.Field}}' трябва да бъде зададено чрез доставчика за удостоверяване на потребители."
  },
  {
    "id": "api.user.cloud_trial_ending_email.error",
    "translation": "Неуспешно изпращане на предупредителна ел.поща за приключване на пробния период"
  },
  {
    "id": "api.user.cloud_trial_ended_email.error",
    "translation": "Неуспешно изпращане на ел.поща за край на пробния период"
  },
  {
    "id": "api.templates.cloud_trial_ending_email.title",
    "translation": "Безплатната Ви 14-дневна пробна версия на Mattermost приключва скоро"
  },
  {
    "id": "api.templates.cloud_trial_ending_email.subtitle",
    "translation": "{{.Name}}, 14-дневният Ви безплатен пробен период на Mattermost Cloud Professional приключи след 3 дни, на {{.TrialEnd}}. Моля, добавете информация за плащане за да гарантирате, че екипът Ви може да продължи да се възползва от предимствата на Cloud Professional."
  },
  {
    "id": "api.templates.cloud_trial_ending_email.subject",
    "translation": "Приключва пробната версия на Mattermost cloud"
  },
  {
    "id": "api.templates.cloud_trial_ending_email.add_payment_method",
    "translation": "Добавяне на метод за плащане"
  },
  {
    "id": "api.templates.cloud_trial_ended_email.title",
    "translation": "Безплатната ви 14-дневна пробна версия на Mattermost приключи днес"
  },
  {
    "id": "api.templates.cloud_trial_ended_email.subtitle",
    "translation": "{{.Name}}, 14-дневният Ви безплатен пробен период на Mattermost Cloud Professional приключи днес, {{.TodayDate}}. Моля, добавете информация за плащане, за да гарантирате, че екипът Ви може да продължи да се възползва от предимствата на Cloud Professional."
  },
  {
    "id": "api.templates.cloud_trial_ended_email.subject",
    "translation": "Пробната версия на Mattermost cloud приключи"
  },
  {
    "id": "api.templates.cloud_trial_ended_email.start_subscription",
    "translation": "Започни абонамент"
  },
  {
    "id": "api.server.warn_metric.support_email_not_configured.start_trial.notification_body",
    "translation": "Моля, отидете в **Системна конзола > Конфигурация на сайта > Персонализиране**, за да зададете [ел.поща за поддръжка](https://docs.mattermost.com/administration/config-settings.html#support-email) като вътрешен адрес за ел.поща на бюрото за ИТ поддръжка на вашата организация за обратна връзка с крайните потребители, известия по ел.поща и заявки за поддръжка."
  },
  {
    "id": "api.server.warn_metric.support_email_not_configured.notification_title",
    "translation": "Задайте адрес на ел.поща за поддръжка"
  },
  {
    "id": "api.remote_cluster.update_not_unique.app_error",
    "translation": "Вече съществува защитена връзка със същия url адрес."
  },
  {
    "id": "api.remote_cluster.update.app_error",
    "translation": "Срещнахме грешка при актуализирането на защитената връзка."
  },
  {
    "id": "api.remote_cluster.service_not_enabled.app_error",
    "translation": "Услугата за отдалечен клъстер не е разрешена."
  },
  {
    "id": "api.remote_cluster.save_not_unique.app_error",
    "translation": "Защитената връзка е вече добавена."
  },
  {
    "id": "api.remote_cluster.save.app_error",
    "translation": "Срещнахме грешка при запазване на защитената връзка."
  },
  {
    "id": "api.remote_cluster.invalid_topic.app_error",
    "translation": "Невалидна тема."
  },
  {
    "id": "api.remote_cluster.invalid_id.app_error",
    "translation": "Невалиден ИН."
  },
  {
    "id": "api.remote_cluster.get.app_error",
    "translation": "Срещнахме грешка при получаването на защитена връзка."
  },
  {
    "id": "api.remote_cluster.delete.app_error",
    "translation": "Срещнахме грешка при изтриването на защитена връзка."
  },
  {
    "id": "api.oauth.click_redirect",
    "translation": "Ако не бъдете пренасочени автоматично, моля натиснете върху <a href='{{.Link}}'>връзката</a>"
  },
  {
    "id": "api.job.unable_to_create_job.incorrect_job_type",
    "translation": "Типът на задачата, която се опитвате да създадете е невалиден"
  },
  {
    "id": "api.job.retrieve.nopermissions",
    "translation": "Типовете задачи в задачата, която се опитвате да извлечете не съдържат права"
  },
  {
    "id": "api.file.test_connection_s3_bucket_does_not_exist.app_error",
    "translation": "Уверете се, че Amazon S3 bucket е налично и проверете Вашите права в него."
  },
  {
    "id": "api.file.test_connection_s3_auth.app_error",
    "translation": "Невъзможно свързване с S3. Проверете параметрите за удостоверяване на връзката с Amazon S3 и настройките за удостоверяване."
  },
  {
    "id": "api.error_set_first_admin_visit_marketplace_status",
    "translation": "Грешка при опит за запис в хранилището статуса първо администраторско посещение на пазара ."
  },
  {
    "id": "api.error_get_first_admin_visit_marketplace_status",
    "translation": "Грешка при опит за извличане от хранилището статуса първо администраторско посещение на пазара ."
  },
  {
    "id": "api.email_batching.send_batched_email_notification.title",
    "translation": {
      "one": "{{ .SenderName }} Ви изпрати ново съобщение",
      "other": "{{ .SenderName }} и {{.Count}} други Ви изпратиха ново съобщение"
    }
  },
  {
    "id": "api.email_batching.send_batched_email_notification.time",
    "translation": "{{.Hour}}:{{.Minute}} {{.TimeZone}}"
  },
  {
    "id": "api.email_batching.send_batched_email_notification.subTitle",
    "translation": "Вижте по-долу обобщение на новите Ви съобщения."
  },
  {
    "id": "api.email_batching.send_batched_email_notification.messageButton",
    "translation": "Вижте това съобщение"
  },
  {
    "id": "api.email_batching.send_batched_email_notification.button",
    "translation": "Отворете Mattermost"
  },
  {
    "id": "api.context.remote_id_missing.app_error",
    "translation": "Липсва ИН на защитена връзка."
  },
  {
    "id": "api.context.remote_id_mismatch.app_error",
    "translation": "Несъответствие в ИН на защитената връзка."
  },
  {
    "id": "api.context.remote_id_invalid.app_error",
    "translation": "Невъзможно е да се намери ИН на сигурната връзка {{.RemoteId}}."
  },
  {
    "id": "api.context.json_encoding.app_error",
    "translation": "Грешка при кодирането на JSON."
  },
  {
    "id": "api.context.invitation_expired.error",
    "translation": "Поканата е изтекла."
  },
  {
    "id": "api.config.update_config.diff.app_error",
    "translation": "Неуспешно различаване на конфигурациите"
  },
  {
    "id": "api.config.patch_config.diff.app_error",
    "translation": "Неуспешно различаване на конфигурациите"
  },
  {
    "id": "api.command_share.unshare_channel.help",
    "translation": "Отменя споделянето на текущия канал"
  },
  {
    "id": "api.command_share.unknown_action",
    "translation": "Неизвестно действие `{{.Action}}`. Налични действия: {{.Actions}}"
  },
  {
    "id": "api.command_share.uninvite_remote_id.help",
    "translation": "ИН на защитената връзка за отмяна на поканата."
  },
  {
    "id": "api.command_share.uninvite_remote.help",
    "translation": "Отмяна поканата за защитена връзка за този споделен канал"
  },
  {
    "id": "api.command_share.shared_channel_unshare.error",
    "translation": "Не може да се отмени споделянето на този канал: {{.Error}}."
  },
  {
    "id": "api.command_share.shared_channel_unavailable",
    "translation": "Този канал вече не се споделя."
  },
  {
    "id": "api.command_share.share_read_only.hint",
    "translation": "[само за четене] - 'Д' или 'Н'.  По подразбиране е 'Н'"
  },
  {
    "id": "api.command_share.share_read_only.help",
    "translation": "Каналът ще бъде споделен в режим само за четене"
  },
  {
    "id": "api.command_share.share_channel.error",
    "translation": "Не може да се сподели този канал: {{.Error}}"
  },
  {
    "id": "api.command_share.service_disabled",
    "translation": "Услугата \"Споделени канали\" е забранена."
  },
  {
    "id": "api.command_share.remote_uninvited",
    "translation": "Поканата за сигурната връзка `{{.RemoteId}}` е премахната."
  },
  {
    "id": "api.command_share.remote_table_header",
    "translation": "| Сигурна връзка | URL на сайта | Само за четене | Приета покана | Онлайн | Последна синхронизация |"
  },
  {
    "id": "api.command_share.remote_not_valid",
    "translation": "Трябва да посочите валиден ИН на защитена връзка, за да отмените поканата"
  },
  {
    "id": "api.command_share.remote_id_invalid.error",
    "translation": "ИН на защитената връзка е невалиден: {{.Error}}"
  },
  {
    "id": "api.command_share.remote_id.help",
    "translation": "ИН на съществуваща защитена връзка. Вижте командата `secure-connection`, за да добавите защитена връзка."
  },
  {
    "id": "api.command_share.remote_already_invited",
    "translation": "Сигурната връзка вече е поканена."
  },
  {
    "id": "api.command_share.permission_required",
    "translation": "За да управлявате споделени канали, се изискват права на `{{.Permission}}`."
  },
  {
    "id": "api.command_share.not_shared_channel_unshare",
    "translation": "Не може да се отмени споделянето на канал, който не е споделен."
  },
  {
    "id": "api.command_share.no_remote_invited",
    "translation": "Към този канал не са поканени защитени връзки."
  },
  {
    "id": "api.command_share.name",
    "translation": "Канал за споделяне"
  },
  {
    "id": "api.command_share.must_specify_valid_remote",
    "translation": "Трябва да посочите валиден ИН на защитена връзка в поканата."
  },
  {
    "id": "api.command_share.missing_action",
    "translation": "Липсващо действие. Налични действия: {{.Actions}}"
  },
  {
    "id": "api.command_share.invite_remote.help",
    "translation": "Покани външна инстанция на Mattermost към текущия споделен канал"
  },
  {
    "id": "api.command_share.invitation_sent",
    "translation": "Поканата за споделен канал е изпратена до `{{.Name}} {{.SiteURL}}`."
  },
  {
    "id": "api.command_share.invalid_value.error",
    "translation": "Невалидна стойност за '{{.Arg}}': {{.Error}}"
  },
  {
    "id": "api.command_share.hint",
    "translation": "[действие]"
  },
  {
    "id": "api.command_share.fetch_remote_status.error",
    "translation": "Не може да се извлече статуса за сигурни връзки: {{.Error}}."
  },
  {
    "id": "api.command_share.fetch_remote.error",
    "translation": "Грешка при извличането на защитени връзки: {{.Error}}"
  },
  {
    "id": "api.channel.create_channel.direct_channel.team_restricted_error",
    "translation": "Не може да се създаде директен канал между тези потребители, тъй като те нямат общ екип."
<<<<<<< HEAD
=======
  },
  {
    "id": "app.valid_password_generic.app_error",
    "translation": "Паролата не е валидна"
  },
  {
    "id": "brand.save_brand_image.check_image_limits.app_error",
    "translation": "Проверката за ограничения на изображението е неуспешна. Разделителната способност е твърде висока."
  },
  {
    "id": "api.user.upload_profile_user.check_image_limits.app_error",
    "translation": "Проверката за ограничения на изображението е неуспешна. Разделителната способност е твърде висока."
  },
  {
    "id": "api.user.update_active.cloud_at_or_over_limit_check_overcapacity",
    "translation": "Не мога да активирам повече потребители, тъй като капацитетът на профила в облака е надхвърлен."
  },
  {
    "id": "api.user.update_active.cloud_at_limit_check_error",
    "translation": "Не е възможно да се извърши проверка на облака за превишаване на лимита."
  },
  {
    "id": "api.team.set_team_icon.check_image_limits.app_error",
    "translation": "Проверката за ограничения на изображението е неуспешна. Разделителната способност е твърде висока."
  },
  {
    "id": "app.system.system_bot.bot_displayname",
    "translation": "Система"
  },
  {
    "id": "app.bot.get_warn_metrics_bot.empty_admin_list.app_error",
    "translation": "Списъкът на администраторите е празен."
  },
  {
    "id": "app.bot.get_system_bot.empty_admin_list.app_error",
    "translation": "Списъкът на администраторите е празен."
>>>>>>> df224571
  }
]<|MERGE_RESOLUTION|>--- conflicted
+++ resolved
@@ -9189,8 +9189,6 @@
   {
     "id": "api.channel.create_channel.direct_channel.team_restricted_error",
     "translation": "Не може да се създаде директен канал между тези потребители, тъй като те нямат общ екип."
-<<<<<<< HEAD
-=======
   },
   {
     "id": "app.valid_password_generic.app_error",
@@ -9227,6 +9225,5 @@
   {
     "id": "app.bot.get_system_bot.empty_admin_list.app_error",
     "translation": "Списъкът на администраторите е празен."
->>>>>>> df224571
   }
 ]