--- conflicted
+++ resolved
@@ -6291,7 +6291,6 @@
     "translation": "Failed to update the channel member."
   },
   {
-<<<<<<< HEAD
     "id": "store.sql_channel.migrate_favorites.open_transaction.app_error",
     "translation": "Failed to open the database transaction."
   },
@@ -6300,36 +6299,6 @@
     "translation": "Failed to build query."
   },
   {
-    "id": "store.sql_channel.migrate_memberships.app_error",
-    "translation": "Unable to insert values to database"
-  },
-  {
-    "id": "store.sql_channel.migrate_memberships.commit_transaction.app_error",
-    "translation": "Failed to commit the database transaction."
-  },
-  {
-    "id": "store.sql_channel.migrate_memberships.select.app_error",
-    "translation": "Failed to build query."
-  },
-  {
-    "id": "store.sql_channel.permanent_delete.app_error",
-    "translation": "Unable to delete the channel."
-  },
-  {
-    "id": "store.sql_channel.permanent_delete.commit_transaction.app_error",
-    "translation": "Unable to commit transaction."
-  },
-  {
-    "id": "store.sql_channel.permanent_delete.delete_public_channel.app_error",
-    "translation": "Unable to delete materialized public channel."
-  },
-  {
-    "id": "store.sql_channel.permanent_delete.open_transaction.app_error",
-    "translation": "Unable to open transaction."
-  },
-  {
-=======
->>>>>>> 457903a1
     "id": "store.sql_channel.permanent_delete_by_team.app_error",
     "translation": "Unable to delete the channels."
   },
@@ -6418,19 +6387,6 @@
     "translation": "Unable to get the group channels for the given user and term."
   },
   {
-<<<<<<< HEAD
-    "id": "store.sql_channel.set_delete_at.commit_transaction.app_error",
-    "translation": "Unable to commit transaction."
-  },
-  {
-    "id": "store.sql_channel.set_delete_at.open_transaction.app_error",
-    "translation": "Unable to open transaction."
-  },
-  {
-    "id": "store.sql_channel.set_delete_at.update_public_channel.app_error",
-    "translation": "Unable to update the materialized public channel."
-  },
-  {
     "id": "store.sql_channel.sidebar_categories.app_error",
     "translation": "Failed to insert record to database."
   },
@@ -6451,8 +6407,6 @@
     "translation": "Failed to open the database transaction."
   },
   {
-=======
->>>>>>> 457903a1
     "id": "store.sql_channel.update_last_viewed_at.app_error",
     "translation": "Unable to update the last viewed at time."
   },
