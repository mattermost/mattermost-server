--- conflicted
+++ resolved
@@ -2999,21 +2999,20 @@
     "translation": "We encountered an error finding the channel."
   },
   {
-<<<<<<< HEAD
+    "id": "app.channel.get_all_channels.app_error",
+    "translation": "Unable to get all the channels."
+  },
+  {
+    "id": "app.channel.get_all_channels_count.app_error",
+    "translation": "Unable to count all the channels."
+  },
+  {
     "id": "app.channel.get_deleted.existing.app_error",
     "translation": "Unable to find the existing deleted channel."
   },
   {
     "id": "app.channel.get_deleted.missing.app_error",
     "translation": "No deleted channels exist."
-=======
-    "id": "app.channel.get_all_channels.app_error",
-    "translation": "Unable to get all the channels."
-  },
-  {
-    "id": "app.channel.get_all_channels_count.app_error",
-    "translation": "Unable to count all the channels."
->>>>>>> cac154e6
   },
   {
     "id": "app.channel.move_channel.members_do_not_match.error",
