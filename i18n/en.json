--- conflicted
+++ resolved
@@ -3191,41 +3191,40 @@
     "translation": "Unable to update the command."
   },
   {
-<<<<<<< HEAD
+    "id": "app.command_webhook.create_command_webhook.existing",
+    "translation": "You cannot update an existing CommandWebhook."
+  },
+  {
+    "id": "app.command_webhook.create_command_webhook.internal_error",
+    "translation": "Unable to save the CommandWebhook."
+  },
+  {
+    "id": "app.command_webhook.get.internal_error",
+    "translation": "Unable to get the webhook."
+  },
+  {
+    "id": "app.command_webhook.get.missing",
+    "translation": "Unable to find the webhook."
+  },
+  {
+    "id": "app.command_webhook.handle_command_webhook.parse",
+    "translation": "Unable to parse incoming data."
+  },
+  {
+    "id": "app.command_webhook.try_use.internal_error",
+    "translation": "Unable to use the webhook."
+  },
+  {
+    "id": "app.command_webhook.try_use.invalid",
+    "translation": "Invalid webhook."
+  },
+  {
     "id": "app.compliance.get.finding.app_error",
     "translation": "We encountered an error retrieving the compliance reports."
   },
   {
     "id": "app.compliance.save.saving.app_error",
     "translation": "We encountered an error saving the compliance report."
-=======
-    "id": "app.command_webhook.create_command_webhook.existing",
-    "translation": "You cannot update an existing CommandWebhook."
-  },
-  {
-    "id": "app.command_webhook.create_command_webhook.internal_error",
-    "translation": "Unable to save the CommandWebhook."
-  },
-  {
-    "id": "app.command_webhook.get.internal_error",
-    "translation": "Unable to get the webhook."
-  },
-  {
-    "id": "app.command_webhook.get.missing",
-    "translation": "Unable to find the webhook."
-  },
-  {
-    "id": "app.command_webhook.handle_command_webhook.parse",
-    "translation": "Unable to parse incoming data."
-  },
-  {
-    "id": "app.command_webhook.try_use.internal_error",
-    "translation": "Unable to use the webhook."
-  },
-  {
-    "id": "app.command_webhook.try_use.invalid",
-    "translation": "Invalid webhook."
->>>>>>> aae3b965
   },
   {
     "id": "app.emoji.create.internal_error",
@@ -6678,39 +6677,6 @@
   {
     "id": "store.sql_command.update.missing.app_error",
     "translation": "Command does not exist."
-  },
-  {
-<<<<<<< HEAD
-    "id": "store.sql_command_webhooks.get.app_error",
-    "translation": "Unable to get the webhook."
-  },
-  {
-    "id": "store.sql_command_webhooks.save.app_error",
-    "translation": "Unable to save the CommandWebhook."
-  },
-  {
-    "id": "store.sql_command_webhooks.save.existing.app_error",
-    "translation": "You cannot update an existing CommandWebhook."
-  },
-  {
-    "id": "store.sql_command_webhooks.try_use.app_error",
-    "translation": "Unable to use the webhook."
-  },
-  {
-    "id": "store.sql_command_webhooks.try_use.invalid.app_error",
-    "translation": "Invalid webhook."
-=======
-    "id": "store.sql_compliance.get.finding.app_error",
-    "translation": "We encountered an error retrieving the compliance reports."
-  },
-  {
-    "id": "store.sql_compliance.message_export.app_error",
-    "translation": "Failed to select message export data."
-  },
-  {
-    "id": "store.sql_compliance.save.saving.app_error",
-    "translation": "We encountered an error saving the compliance report."
->>>>>>> aae3b965
   },
   {
     "id": "store.sql_file_info.PermanentDeleteByUser.app_error",
