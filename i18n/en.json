[
  {
    "id": "April",
    "translation": "April"
  },
  {
    "id": "August",
    "translation": "August"
  },
  {
    "id": "December",
    "translation": "December"
  },
  {
    "id": "February",
    "translation": "February"
  },
  {
    "id": "January",
    "translation": "January"
  },
  {
    "id": "July",
    "translation": "July"
  },
  {
    "id": "June",
    "translation": "June"
  },
  {
    "id": "March",
    "translation": "March"
  },
  {
    "id": "May",
    "translation": "May"
  },
  {
    "id": "November",
    "translation": "November"
  },
  {
    "id": "October",
    "translation": "October"
  },
  {
    "id": "September",
    "translation": "September"
  },
  {
    "id": "api.admin.add_certificate.array.app_error",
    "translation": "No file under 'certificate' in request."
  },
  {
    "id": "api.admin.add_certificate.no_file.app_error",
    "translation": "No file under 'certificate' in request."
  },
  {
    "id": "api.admin.add_certificate.open.app_error",
    "translation": "Could not open certificate file."
  },
  {
    "id": "api.admin.add_certificate.parseform.app_error",
    "translation": "Error parsing multiform request"
  },
  {
    "id": "api.admin.add_certificate.saving.app_error",
    "translation": "Could not save certificate file."
  },
  {
    "id": "api.admin.delete_brand_image.storage.not_found",
    "translation": "Unable to delete brand image, not found."
  },
  {
    "id": "api.admin.file_read_error",
    "translation": "Error reading log file."
  },
  {
    "id": "api.admin.get_brand_image.storage.app_error",
    "translation": "Image storage is not configured."
  },
  {
    "id": "api.admin.ldap.not_available.app_error",
    "translation": "LDAP is not available."
  },
  {
    "id": "api.admin.remove_certificate.delete.app_error",
    "translation": "An error occurred while deleting the certificate."
  },
  {
    "id": "api.admin.saml.failure_get_metadata_from_idp.app_error",
    "translation": "Failed to obtain metadata from Identity Provider URL."
  },
  {
    "id": "api.admin.saml.failure_parse_idp_certificate.app_error",
    "translation": "Failure encountered while parsing the metadata information received from the Identity Provider to a certificate."
  },
  {
    "id": "api.admin.saml.failure_save_idp_certificate_file.app_error",
    "translation": "Could not save certificate file."
  },
  {
    "id": "api.admin.saml.invalid_xml_missing_idpssodescriptors.app_error",
    "translation": "Missing Identity Provider SSO Descriptors node in the XML."
  },
  {
    "id": "api.admin.saml.invalid_xml_missing_keydescriptor.app_error",
    "translation": "Missing Identity Provider Key Descriptors node in the XML."
  },
  {
    "id": "api.admin.saml.invalid_xml_missing_ssoservices.app_error",
    "translation": "Missing Identity Provider SSO Services node in the XML."
  },
  {
    "id": "api.admin.saml.metadata.app_error",
    "translation": "An error occurred while building Service Provider Metadata."
  },
  {
    "id": "api.admin.saml.not_available.app_error",
    "translation": "SAML 2.0 is not configured or supported on this server."
  },
  {
    "id": "api.admin.saml.set_certificate_from_metadata.invalid_body.app_error",
    "translation": "Invalid certificate text."
  },
  {
    "id": "api.admin.saml.set_certificate_from_metadata.invalid_content_type.app_error",
    "translation": "Invalid content type."
  },
  {
    "id": "api.admin.saml.set_certificate_from_metadata.missing_content_type.app_error",
    "translation": "Missing content type."
  },
  {
    "id": "api.admin.test_email.body",
    "translation": "It appears your Mattermost email is setup correctly!"
  },
  {
    "id": "api.admin.test_email.missing_server",
    "translation": "SMTP Server is required"
  },
  {
    "id": "api.admin.test_email.reenter_password",
    "translation": "The SMTP server, port, or username has changed. Please re-enter the SMTP password to test connection."
  },
  {
    "id": "api.admin.test_email.subject",
    "translation": "Mattermost - Testing Email Settings"
  },
  {
    "id": "api.admin.test_s3.missing_s3_bucket",
    "translation": "S3 Bucket is required"
  },
  {
    "id": "api.admin.upload_brand_image.array.app_error",
    "translation": "Empty array under 'image' in request."
  },
  {
    "id": "api.admin.upload_brand_image.no_file.app_error",
    "translation": "No file under 'image' in request."
  },
  {
    "id": "api.admin.upload_brand_image.parse.app_error",
    "translation": "Could not parse multipart form."
  },
  {
    "id": "api.admin.upload_brand_image.storage.app_error",
    "translation": "Unable to upload image. Image storage is not configured."
  },
  {
    "id": "api.admin.upload_brand_image.too_large.app_error",
    "translation": "Unable to upload file. File is too large."
  },
  {
    "id": "api.back_to_app",
    "translation": "Back to {{.SiteName}}"
  },
  {
    "id": "api.bot.create_disabled",
    "translation": "Bot creation has been disabled."
  },
  {
    "id": "api.bot.delete_bot_icon_image.app_error",
    "translation": "Couldn't delete icon image."
  },
  {
    "id": "api.bot.get_bot_icon_image.read.app_error",
    "translation": "Unable to read icon image file."
  },
  {
    "id": "api.bot.set_bot_icon_image.app_error",
    "translation": "Couldn't upload icon image."
  },
  {
    "id": "api.bot.set_bot_icon_image.array.app_error",
    "translation": "Empty array under 'image' in request."
  },
  {
    "id": "api.bot.set_bot_icon_image.no_file.app_error",
    "translation": "No file under 'image' in request."
  },
  {
    "id": "api.bot.set_bot_icon_image.open.app_error",
    "translation": "Could not open image file."
  },
  {
    "id": "api.bot.set_bot_icon_image.parse.app_error",
    "translation": "Could not parse multipart form."
  },
  {
    "id": "api.bot.set_bot_icon_image.too_large.app_error",
    "translation": "Unable to upload icon image. File is too large."
  },
  {
    "id": "api.bot.teams_channels.add_message_mobile",
    "translation": "Please add me to teams and channels you want me to interact in. To do this, use the browser or Mattermost Desktop App."
  },
  {
    "id": "api.channel.add_guest.added",
    "translation": "%v added to the channel as guest by %v."
  },
  {
    "id": "api.channel.add_member.added",
    "translation": "%v added to the channel by %v."
  },
  {
    "id": "api.channel.add_members.error",
    "translation": "Error adding channel member(s)."
  },
  {
    "id": "api.channel.add_members.user_denied",
    "translation": "Channel membership denied to the following users because of group constraints: {{ .UserIDs }}"
  },
  {
    "id": "api.channel.add_user.to.channel.failed.app_error",
    "translation": "Failed to add user to channel."
  },
  {
    "id": "api.channel.add_user.to.channel.failed.deleted.app_error",
    "translation": "Failed to add user to channel because they have been removed from the team."
  },
  {
    "id": "api.channel.add_user_to_channel.type.app_error",
    "translation": "Can not add user to this channel type."
  },
  {
    "id": "api.channel.change_channel_privacy.private_to_public",
    "translation": "This channel has been converted to a Public Channel and can be joined by any team member."
  },
  {
    "id": "api.channel.change_channel_privacy.public_to_private",
    "translation": "This channel has been converted to a Private Channel."
  },
  {
    "id": "api.channel.channel_member_counts_by_group.license.error",
    "translation": "Your license does not support groups"
  },
  {
    "id": "api.channel.convert_channel_to_private.default_channel_error",
    "translation": "This default channel cannot be converted into a private channel."
  },
  {
    "id": "api.channel.convert_channel_to_private.private_channel_error",
    "translation": "The channel requested to convert is already a private channel."
  },
  {
    "id": "api.channel.create_channel.direct_channel.app_error",
    "translation": "Must use createDirectChannel API service for direct message channel creation."
  },
  {
    "id": "api.channel.create_channel.max_channel_limit.app_error",
    "translation": "Unable to create more than {{.MaxChannelsPerTeam}} channels for current team."
  },
  {
    "id": "api.channel.create_default_channels.off_topic",
    "translation": "Off-Topic"
  },
  {
    "id": "api.channel.create_default_channels.town_square",
    "translation": "Town Square"
  },
  {
    "id": "api.channel.create_direct_channel.invalid_user.app_error",
    "translation": "Invalid user ID for direct channel creation."
  },
  {
    "id": "api.channel.create_group.bad_size.app_error",
    "translation": "Group message channels must contain at least 3 and no more than 8 users."
  },
  {
    "id": "api.channel.create_group.bad_user.app_error",
    "translation": "One of the provided users does not exist."
  },
  {
    "id": "api.channel.delete_channel.archived",
    "translation": "%v archived the channel."
  },
  {
    "id": "api.channel.delete_channel.cannot.app_error",
    "translation": "Unable to delete the default channel {{.Channel}}."
  },
  {
    "id": "api.channel.delete_channel.deleted.app_error",
    "translation": "The channel has been archived or deleted."
  },
  {
    "id": "api.channel.delete_channel.type.invalid",
    "translation": "Unable to delete direct or group message channels"
  },
  {
    "id": "api.channel.get_channel_moderations.license.error",
    "translation": "Your license does not support channel moderation"
  },
  {
    "id": "api.channel.guest_join_channel.post_and_forget",
    "translation": "%v joined the channel as guest."
  },
  {
    "id": "api.channel.join_channel.permissions.app_error",
    "translation": "You do not have the appropriate permissions."
  },
  {
    "id": "api.channel.join_channel.post_and_forget",
    "translation": "%v joined the channel."
  },
  {
    "id": "api.channel.leave.default.app_error",
    "translation": "Unable to leave the default channel {{.Channel}}."
  },
  {
    "id": "api.channel.leave.direct.app_error",
    "translation": "Unable to leave a direct message channel."
  },
  {
    "id": "api.channel.leave.last_member.app_error",
    "translation": "You're the only member left, try removing the Private Channel instead of leaving."
  },
  {
    "id": "api.channel.leave.left",
    "translation": "%v left the channel."
  },
  {
    "id": "api.channel.move_channel.type.invalid",
    "translation": "Unable to move direct or group message channels"
  },
  {
    "id": "api.channel.patch_channel_moderations.license.error",
    "translation": "Your license does not support channel moderation"
  },
  {
    "id": "api.channel.patch_update_channel.forbidden.app_error",
    "translation": "Failed to update the channel."
  },
  {
    "id": "api.channel.post_channel_privacy_message.error",
    "translation": "Failed to post channel privacy update message."
  },
  {
    "id": "api.channel.post_update_channel_displayname_message_and_forget.create_post.error",
    "translation": "Failed to post displayname update message"
  },
  {
    "id": "api.channel.post_update_channel_displayname_message_and_forget.retrieve_user.error",
    "translation": "Failed to retrieve user while updating channel DisplayName field"
  },
  {
    "id": "api.channel.post_update_channel_displayname_message_and_forget.updated_from",
    "translation": "%s updated the channel display name from: %s to: %s"
  },
  {
    "id": "api.channel.post_update_channel_header_message_and_forget.post.error",
    "translation": "Failed to post update channel header message"
  },
  {
    "id": "api.channel.post_update_channel_header_message_and_forget.removed",
    "translation": "%s removed the channel header (was: %s)"
  },
  {
    "id": "api.channel.post_update_channel_header_message_and_forget.retrieve_user.error",
    "translation": "Failed to retrieve user while updating channel header"
  },
  {
    "id": "api.channel.post_update_channel_header_message_and_forget.updated_from",
    "translation": "%s updated the channel header from: %s to: %s"
  },
  {
    "id": "api.channel.post_update_channel_header_message_and_forget.updated_to",
    "translation": "%s updated the channel header to: %s"
  },
  {
    "id": "api.channel.post_user_add_remove_message_and_forget.error",
    "translation": "Failed to post join/leave message"
  },
  {
    "id": "api.channel.remove.default.app_error",
    "translation": "Unable to remove user from the default channel {{.Channel}}."
  },
  {
    "id": "api.channel.remove_channel_member.type.app_error",
    "translation": "Unable to remove user from a channel."
  },
  {
    "id": "api.channel.remove_member.group_constrained.app_error",
    "translation": "Unable to remove a user from a group-constrained channel."
  },
  {
    "id": "api.channel.remove_member.removed",
    "translation": "%v removed from the channel."
  },
  {
    "id": "api.channel.remove_members.denied",
    "translation": "Channel membership removal denied to the following users because of group constraints: {{ .UserIDs }}"
  },
  {
    "id": "api.channel.remove_user_from_channel.app_error",
    "translation": "Can not remove user from this channel type."
  },
  {
    "id": "api.channel.rename_channel.cant_rename_direct_messages.app_error",
    "translation": "You cannot rename a direct message channel."
  },
  {
    "id": "api.channel.rename_channel.cant_rename_group_messages.app_error",
    "translation": "You cannot rename a group message channel."
  },
  {
    "id": "api.channel.restore_channel.restored.app_error",
    "translation": "Unable to unarchive channel. The channel is not archived."
  },
  {
    "id": "api.channel.restore_channel.unarchived",
    "translation": "{{.Username}} unarchived the channel."
  },
  {
    "id": "api.channel.update_channel.deleted.app_error",
    "translation": "The channel has been archived or deleted."
  },
  {
    "id": "api.channel.update_channel.tried.app_error",
    "translation": "Tried to perform an invalid update of the default channel {{.Channel}}."
  },
  {
    "id": "api.channel.update_channel.typechange.app_error",
    "translation": "Channel type cannot be updated."
  },
  {
    "id": "api.channel.update_channel_member_roles.changing_guest_role.app_error",
    "translation": "Invalid channel member update: You can't add or remove the guest role manually."
  },
  {
    "id": "api.channel.update_channel_member_roles.guest_and_user.app_error",
    "translation": "Invalid channel member update: A user must be a guest or a user but not both."
  },
  {
    "id": "api.channel.update_channel_member_roles.scheme_role.app_error",
    "translation": "The provided role is managed by a Scheme and therefore cannot be applied directly to a Channel Member."
  },
  {
    "id": "api.channel.update_channel_privacy.default_channel_error",
    "translation": "The default channel cannot be made private."
  },
  {
    "id": "api.channel.update_channel_scheme.license.error",
    "translation": "Your license does not support updating a channel's scheme"
  },
  {
    "id": "api.channel.update_channel_scheme.scheme_scope.error",
    "translation": "Unable to set the scheme to the channel because the supplied scheme is not a channel scheme."
  },
  {
    "id": "api.channel.update_team_member_roles.changing_guest_role.app_error",
    "translation": "Invalid team member update: You can't add or remove the guest role manually."
  },
  {
    "id": "api.channel.update_team_member_roles.scheme_role.app_error",
    "translation": "The provided role is managed by a Scheme and therefore cannot be applied directly to a Team Member."
  },
  {
    "id": "api.cloud.app_error",
    "translation": "Internal error during cloud api request."
  },
  {
    "id": "api.cloud.license_error",
    "translation": "Your license does not support cloud requests."
  },
  {
    "id": "api.cloud.request_error",
    "translation": "Error processing request to CWS."
  },
  {
    "id": "api.command.admin_only.app_error",
    "translation": "Integrations have been limited to admins only."
  },
  {
    "id": "api.command.command_post.forbidden.app_error",
    "translation": "Specified user is not a member of specified channel."
  },
  {
    "id": "api.command.disabled.app_error",
    "translation": "Commands have been disabled by the system admin."
  },
  {
    "id": "api.command.duplicate_trigger.app_error",
    "translation": "This trigger word is already in use. Please choose another word."
  },
  {
    "id": "api.command.execute_command.create_post_failed.app_error",
    "translation": "Command '{{.Trigger}}' failed to post response. Please contact your System Administrator."
  },
  {
    "id": "api.command.execute_command.failed.app_error",
    "translation": "Command with a trigger of '{{.Trigger}}' failed."
  },
  {
    "id": "api.command.execute_command.failed_empty.app_error",
    "translation": "Command with a trigger of '{{.Trigger}}' returned an empty response."
  },
  {
    "id": "api.command.execute_command.failed_resp.app_error",
    "translation": "Command with a trigger of '{{.Trigger}}' returned response {{.Status}}."
  },
  {
    "id": "api.command.execute_command.format.app_error",
    "translation": "Command trigger word is missing the leading slash character"
  },
  {
    "id": "api.command.execute_command.not_found.app_error",
    "translation": "Command with a trigger of '{{.Trigger}}' not found. To send a message beginning with \"/\", try adding an empty space at the beginning of the message."
  },
  {
    "id": "api.command.execute_command.start.app_error",
    "translation": "No command trigger found."
  },
  {
    "id": "api.command.invite_people.desc",
    "translation": "Send an email invite to your Mattermost team"
  },
  {
    "id": "api.command.invite_people.email_invitations_off",
    "translation": "Email invitations are disabled, no invite(s) sent"
  },
  {
    "id": "api.command.invite_people.email_off",
    "translation": "Email has not been configured, no invite(s) sent"
  },
  {
    "id": "api.command.invite_people.fail",
    "translation": "Encountered an error sending email invite(s)"
  },
  {
    "id": "api.command.invite_people.hint",
    "translation": "[name@domain.com ...]"
  },
  {
    "id": "api.command.invite_people.invite_off",
    "translation": "User creation has been disabled on this server, no invite(s) sent"
  },
  {
    "id": "api.command.invite_people.name",
    "translation": "invite_people"
  },
  {
    "id": "api.command.invite_people.no_email",
    "translation": "Please specify one or more valid email addresses"
  },
  {
    "id": "api.command.invite_people.sent",
    "translation": "Email invite(s) sent"
  },
  {
    "id": "api.command.team_mismatch.app_error",
    "translation": "Unable to update commands across teams."
  },
  {
    "id": "api.command_away.desc",
    "translation": "Set your status away"
  },
  {
    "id": "api.command_away.name",
    "translation": "away"
  },
  {
    "id": "api.command_away.success",
    "translation": "You are now away"
  },
  {
    "id": "api.command_channel_header.channel.app_error",
    "translation": "Error to retrieve the current channel."
  },
  {
    "id": "api.command_channel_header.desc",
    "translation": "Edit the channel header"
  },
  {
    "id": "api.command_channel_header.hint",
    "translation": "[text]"
  },
  {
    "id": "api.command_channel_header.message.app_error",
    "translation": "Text must be provided with the /header command."
  },
  {
    "id": "api.command_channel_header.name",
    "translation": "header"
  },
  {
    "id": "api.command_channel_header.permission.app_error",
    "translation": "You don't have the appropriate permissions to edit the channel header."
  },
  {
    "id": "api.command_channel_header.update_channel.app_error",
    "translation": "Error to update the current channel."
  },
  {
    "id": "api.command_channel_purpose.channel.app_error",
    "translation": "Error to retrieve the current channel."
  },
  {
    "id": "api.command_channel_purpose.desc",
    "translation": "Edit the channel purpose"
  },
  {
    "id": "api.command_channel_purpose.direct_group.app_error",
    "translation": "Unable to set purpose for direct message channels. Use /header to set the header instead."
  },
  {
    "id": "api.command_channel_purpose.hint",
    "translation": "[text]"
  },
  {
    "id": "api.command_channel_purpose.message.app_error",
    "translation": "A message must be provided with the /purpose command."
  },
  {
    "id": "api.command_channel_purpose.name",
    "translation": "purpose"
  },
  {
    "id": "api.command_channel_purpose.permission.app_error",
    "translation": "You don't have the appropriate permissions to edit the channel purpose."
  },
  {
    "id": "api.command_channel_purpose.update_channel.app_error",
    "translation": "Error to update the current channel."
  },
  {
    "id": "api.command_channel_remove.channel.app_error",
    "translation": "Error retrieving the current channel."
  },
  {
    "id": "api.command_channel_rename.channel.app_error",
    "translation": "Error to retrieve the current channel."
  },
  {
    "id": "api.command_channel_rename.desc",
    "translation": "Rename the channel"
  },
  {
    "id": "api.command_channel_rename.direct_group.app_error",
    "translation": "Unable to rename direct message channels."
  },
  {
    "id": "api.command_channel_rename.hint",
    "translation": "[text]"
  },
  {
    "id": "api.command_channel_rename.message.app_error",
    "translation": "A message must be provided with the /rename command."
  },
  {
    "id": "api.command_channel_rename.name",
    "translation": "rename"
  },
  {
    "id": "api.command_channel_rename.permission.app_error",
    "translation": "You don't have the appropriate permissions to rename the channel."
  },
  {
    "id": "api.command_channel_rename.too_long.app_error",
    "translation": "Channel name must be {{.Length}} or fewer characters."
  },
  {
    "id": "api.command_channel_rename.too_short.app_error",
    "translation": "Channel name must be {{.Length}} or more characters."
  },
  {
    "id": "api.command_channel_rename.update_channel.app_error",
    "translation": "Error to update the current channel."
  },
  {
    "id": "api.command_code.desc",
    "translation": "Display text as a code block"
  },
  {
    "id": "api.command_code.hint",
    "translation": "[text]"
  },
  {
    "id": "api.command_code.message.app_error",
    "translation": "A message must be provided with the /code command."
  },
  {
    "id": "api.command_code.name",
    "translation": "code"
  },
  {
    "id": "api.command_collapse.desc",
    "translation": "Turn on auto-collapsing of image previews"
  },
  {
    "id": "api.command_collapse.name",
    "translation": "collapse"
  },
  {
    "id": "api.command_collapse.success",
    "translation": "Image links now collapse by default"
  },
  {
    "id": "api.command_dnd.desc",
    "translation": "Do not disturb disables desktop and mobile push notifications."
  },
  {
    "id": "api.command_dnd.name",
    "translation": "dnd"
  },
  {
    "id": "api.command_dnd.success",
    "translation": "Do Not Disturb is enabled. You will not receive desktop or mobile push notifications until Do Not Disturb is turned off."
  },
  {
    "id": "api.command_echo.delay.app_error",
    "translation": "Delays must be under 10000 seconds."
  },
  {
    "id": "api.command_echo.desc",
    "translation": "Echo back text from your account"
  },
  {
    "id": "api.command_echo.high_volume.app_error",
    "translation": "High volume of echo request, cannot process request."
  },
  {
    "id": "api.command_echo.hint",
    "translation": "'message' [delay in seconds]"
  },
  {
    "id": "api.command_echo.message.app_error",
    "translation": "A message must be provided with the /echo command."
  },
  {
    "id": "api.command_echo.name",
    "translation": "echo"
  },
  {
    "id": "api.command_expand.desc",
    "translation": "Turn off auto-collapsing of image previews"
  },
  {
    "id": "api.command_expand.name",
    "translation": "expand"
  },
  {
    "id": "api.command_expand.success",
    "translation": "Image links now expand by default"
  },
  {
    "id": "api.command_expand_collapse.fail.app_error",
    "translation": "An error occurred while expanding previews."
  },
  {
    "id": "api.command_groupmsg.desc",
    "translation": "Sends a Group Message to the specified users"
  },
  {
    "id": "api.command_groupmsg.fail.app_error",
    "translation": "An error occurred while messaging the users."
  },
  {
    "id": "api.command_groupmsg.group_fail.app_error",
    "translation": "An error occurred while creating the group message."
  },
  {
    "id": "api.command_groupmsg.hint",
    "translation": "@[username1],@[username2] 'message'"
  },
  {
    "id": "api.command_groupmsg.invalid_user.app_error",
    "translation": {
      "one": "Unable to find the user: {{.Users}}",
      "other": "Unable to find the users: {{.Users}}"
    }
  },
  {
    "id": "api.command_groupmsg.max_users.app_error",
    "translation": "Group messages are limited to a maximum of {{.MaxUsers}} users."
  },
  {
    "id": "api.command_groupmsg.min_users.app_error",
    "translation": "Group messages are limited to a minimum of {{.MinUsers}} users."
  },
  {
    "id": "api.command_groupmsg.name",
    "translation": "message"
  },
  {
    "id": "api.command_groupmsg.permission.app_error",
    "translation": "You don't have the appropriate permissions to create a new group message."
  },
  {
    "id": "api.command_help.desc",
    "translation": "Open the Mattermost help page"
  },
  {
    "id": "api.command_help.name",
    "translation": "help"
  },
  {
    "id": "api.command_invite.channel.app_error",
    "translation": "Error to retrieve the current channel."
  },
  {
    "id": "api.command_invite.channel.error",
    "translation": "Could not find the channel {{.Channel}}. Please use the [channel handle](https://about.mattermost.com/default-channel-handle-documentation) to identify channels."
  },
  {
    "id": "api.command_invite.desc",
    "translation": "Invite a user to a channel"
  },
  {
    "id": "api.command_invite.directchannel.app_error",
    "translation": "You can't add someone to a direct message channel."
  },
  {
    "id": "api.command_invite.fail.app_error",
    "translation": "An error occurred while joining the channel."
  },
  {
    "id": "api.command_invite.group_constrained_user_denied",
    "translation": "This channel is managed by groups.  This user is not part of a group that is synced to this channel."
  },
  {
    "id": "api.command_invite.hint",
    "translation": "@[username] ~[channel]"
  },
  {
    "id": "api.command_invite.missing_message.app_error",
    "translation": "Missing Username and Channel."
  },
  {
    "id": "api.command_invite.missing_user.app_error",
    "translation": "We couldn't find the user. They may have been deactivated by the System Administrator."
  },
  {
    "id": "api.command_invite.name",
    "translation": "invite"
  },
  {
    "id": "api.command_invite.permission.app_error",
    "translation": "You don't have enough permissions to add {{.User}} in {{.Channel}}."
  },
  {
    "id": "api.command_invite.private_channel.app_error",
    "translation": "Could not find the channel {{.Channel}}. Please use the channel handle to identify channels."
  },
  {
    "id": "api.command_invite.success",
    "translation": "{{.User}} added to {{.Channel}} channel."
  },
  {
    "id": "api.command_invite.user_already_in_channel.app_error",
    "translation": "{{.User}} is already in the channel."
  },
  {
    "id": "api.command_invite.user_not_in_team.app_error",
    "translation": "@{{.Username}} is not a member of the team."
  },
  {
    "id": "api.command_invite_people.permission.app_error",
    "translation": "You don't have permission to invite new users to this server."
  },
  {
    "id": "api.command_join.desc",
    "translation": "Join the open channel"
  },
  {
    "id": "api.command_join.fail.app_error",
    "translation": "An error occurred while joining the channel."
  },
  {
    "id": "api.command_join.hint",
    "translation": "~[channel]"
  },
  {
    "id": "api.command_join.list.app_error",
    "translation": "An error occurred while listing channels."
  },
  {
    "id": "api.command_join.missing.app_error",
    "translation": "Unable to find the channel."
  },
  {
    "id": "api.command_join.name",
    "translation": "join"
  },
  {
    "id": "api.command_kick.name",
    "translation": "kick"
  },
  {
    "id": "api.command_leave.desc",
    "translation": "Leave the current channel"
  },
  {
    "id": "api.command_leave.fail.app_error",
    "translation": "An error occurred while leaving the channel."
  },
  {
    "id": "api.command_leave.name",
    "translation": "leave"
  },
  {
    "id": "api.command_logout.desc",
    "translation": "Logout of Mattermost"
  },
  {
    "id": "api.command_logout.name",
    "translation": "logout"
  },
  {
    "id": "api.command_me.desc",
    "translation": "Do an action"
  },
  {
    "id": "api.command_me.hint",
    "translation": "[message]"
  },
  {
    "id": "api.command_me.name",
    "translation": "me"
  },
  {
    "id": "api.command_msg.desc",
    "translation": "Send Direct Message to a user"
  },
  {
    "id": "api.command_msg.dm_fail.app_error",
    "translation": "An error occurred while creating the direct message."
  },
  {
    "id": "api.command_msg.fail.app_error",
    "translation": "An error occurred while messaging the user."
  },
  {
    "id": "api.command_msg.hint",
    "translation": "@[username] 'message'"
  },
  {
    "id": "api.command_msg.missing.app_error",
    "translation": "Unable to find the user."
  },
  {
    "id": "api.command_msg.name",
    "translation": "message"
  },
  {
    "id": "api.command_msg.permission.app_error",
    "translation": "You don't have the appropriate permissions to direct message this user."
  },
  {
    "id": "api.command_mute.desc",
    "translation": "Turns off desktop, email and push notifications for the current channel or the [channel] specified."
  },
  {
    "id": "api.command_mute.error",
    "translation": "Could not find the channel {{.Channel}}. Please use the [channel handle](https://about.mattermost.com/default-channel-handle-documentation) to identify channels."
  },
  {
    "id": "api.command_mute.hint",
    "translation": "~[channel]"
  },
  {
    "id": "api.command_mute.name",
    "translation": "mute"
  },
  {
    "id": "api.command_mute.no_channel.error",
    "translation": "Could not find the specified channel. Please use the [channel handle](https://about.mattermost.com/default-channel-handle-documentation) to identify channels."
  },
  {
    "id": "api.command_mute.not_member.error",
    "translation": "Could not mute channel {{.Channel}} as you are not a member."
  },
  {
    "id": "api.command_mute.success_mute",
    "translation": "You will not receive notifications for {{.Channel}} until channel mute is turned off."
  },
  {
    "id": "api.command_mute.success_mute_direct_msg",
    "translation": "You will not receive notifications for this channel until channel mute is turned off."
  },
  {
    "id": "api.command_mute.success_unmute",
    "translation": "{{.Channel}} is no longer muted."
  },
  {
    "id": "api.command_mute.success_unmute_direct_msg",
    "translation": "This channel is no longer muted."
  },
  {
    "id": "api.command_offline.desc",
    "translation": "Set your status offline"
  },
  {
    "id": "api.command_offline.name",
    "translation": "offline"
  },
  {
    "id": "api.command_offline.success",
    "translation": "You are now offline"
  },
  {
    "id": "api.command_online.desc",
    "translation": "Set your status online"
  },
  {
    "id": "api.command_online.name",
    "translation": "online"
  },
  {
    "id": "api.command_online.success",
    "translation": "You are now online"
  },
  {
    "id": "api.command_open.name",
    "translation": "open"
  },
  {
    "id": "api.command_remove.desc",
    "translation": "Remove a member from the channel"
  },
  {
    "id": "api.command_remove.direct_group.app_error",
    "translation": "You can't remove someone from a direct message channel."
  },
  {
    "id": "api.command_remove.group_constrained_user_denied",
    "translation": "User cannot be removed from the channel by you because they are a member of the groups linked to this channel. To remove them from this channel, they must be removed from the linked groups."
  },
  {
    "id": "api.command_remove.hint",
    "translation": "@[username]"
  },
  {
    "id": "api.command_remove.message.app_error",
    "translation": "A message must be provided with the /remove or /kick command."
  },
  {
    "id": "api.command_remove.missing.app_error",
    "translation": "We couldn't find the user. They may have been deactivated by the System Administrator."
  },
  {
    "id": "api.command_remove.name",
    "translation": "remove"
  },
  {
    "id": "api.command_remove.permission.app_error",
    "translation": "You don't have the appropriate permissions to remove the member."
  },
  {
    "id": "api.command_remove.user_not_in_channel",
    "translation": "{{.Username}} is not a member of this channel."
  },
  {
    "id": "api.command_search.desc",
    "translation": "Search text in messages"
  },
  {
    "id": "api.command_search.hint",
    "translation": "[text]"
  },
  {
    "id": "api.command_search.name",
    "translation": "search"
  },
  {
    "id": "api.command_search.unsupported.app_error",
    "translation": "The search command is not supported on your device."
  },
  {
    "id": "api.command_settings.desc",
    "translation": "Open the Account Settings dialog"
  },
  {
    "id": "api.command_settings.name",
    "translation": "settings"
  },
  {
    "id": "api.command_settings.unsupported.app_error",
    "translation": "The settings command is not supported on your device."
  },
  {
    "id": "api.command_shortcuts.desc",
    "translation": "Displays a list of keyboard shortcuts"
  },
  {
    "id": "api.command_shortcuts.name",
    "translation": "shortcuts"
  },
  {
    "id": "api.command_shortcuts.unsupported.app_error",
    "translation": "The shortcuts command is not supported on your device."
  },
  {
    "id": "api.command_shrug.desc",
    "translation": "Adds ¯\\_(ツ)_/¯ to your message"
  },
  {
    "id": "api.command_shrug.hint",
    "translation": "[message]"
  },
  {
    "id": "api.command_shrug.name",
    "translation": "shrug"
  },
  {
    "id": "api.config.client.old_format.app_error",
    "translation": "New format for the client configuration is not supported yet. Please specify format=old in the query string."
  },
  {
    "id": "api.config.get_config.restricted_merge.app_error",
    "translation": "Failed to merge given config."
  },
  {
    "id": "api.config.migrate_config.app_error",
    "translation": "Failed to migrate config store."
  },
  {
    "id": "api.config.patch_config.restricted_merge.app_error",
    "translation": "Failed to merge given config."
  },
  {
    "id": "api.config.update_config.clear_siteurl.app_error",
    "translation": "Site URL cannot be cleared."
  },
  {
    "id": "api.config.update_config.not_allowed_security.app_error",
    "translation": "Changing {{.Name}} is not allowed due to security reasons."
  },
  {
    "id": "api.config.update_config.restricted_merge.app_error",
    "translation": "Failed to merge given config."
  },
  {
    "id": "api.context.404.app_error",
    "translation": "Sorry, we could not find the page."
  },
  {
    "id": "api.context.get_user.app_error",
    "translation": "Unable to get user from session UserID."
  },
  {
    "id": "api.context.invalid_body_param.app_error",
    "translation": "Invalid or missing {{.Name}} in request body."
  },
  {
    "id": "api.context.invalid_param.app_error",
    "translation": "Invalid {{.Name}} parameter."
  },
  {
    "id": "api.context.invalid_token.error",
    "translation": "Invalid session token={{.Token}}, err={{.Error}}"
  },
  {
    "id": "api.context.invalid_url_param.app_error",
    "translation": "Invalid or missing {{.Name}} parameter in request URL."
  },
  {
    "id": "api.context.local_origin_required.app_error",
    "translation": "This endpoint requires a local request origin."
  },
  {
    "id": "api.context.mfa_required.app_error",
    "translation": "Multi-factor authentication is required on this server."
  },
  {
    "id": "api.context.permissions.app_error",
    "translation": "You do not have the appropriate permissions."
  },
  {
    "id": "api.context.server_busy.app_error",
    "translation": "Server is busy, non-critical services are temporarily unavailable."
  },
  {
    "id": "api.context.session_expired.app_error",
    "translation": "Invalid or expired session, please login again."
  },
  {
    "id": "api.context.token_provided.app_error",
    "translation": "Session is not OAuth but token was provided in the query string."
  },
  {
    "id": "api.create_terms_of_service.custom_terms_of_service_disabled.app_error",
    "translation": "Custom terms of service feature is disabled."
  },
  {
    "id": "api.create_terms_of_service.empty_text.app_error",
    "translation": "Please enter text for your Custom Terms of Service."
  },
  {
    "id": "api.email.send_warn_metric_ack.failure.app_error",
    "translation": "Failure to send admin acknowledgment email"
  },
  {
    "id": "api.email.send_warn_metric_ack.invalid_warn_metric.app_error",
    "translation": "Could not find warn metric."
  },
  {
    "id": "api.email.send_warn_metric_ack.missing_server.app_error",
    "translation": "SMTP Server is required"
  },
  {
    "id": "api.email_batching.add_notification_email_to_batch.channel_full.app_error",
    "translation": "Email batching job's receiving channel was full. Please increase the EmailBatchingBufferSize."
  },
  {
    "id": "api.email_batching.add_notification_email_to_batch.disabled.app_error",
    "translation": "Email batching has been disabled by the system administrator."
  },
  {
    "id": "api.email_batching.render_batched_post.date",
    "translation": "{{.Hour}}:{{.Minute}} {{.Timezone}}, {{.Month}} {{.Day}}"
  },
  {
    "id": "api.email_batching.render_batched_post.direct_message",
    "translation": "Direct Message from "
  },
  {
    "id": "api.email_batching.render_batched_post.go_to_post",
    "translation": "Go to Post"
  },
  {
    "id": "api.email_batching.render_batched_post.group_message",
    "translation": "Group Message from "
  },
  {
    "id": "api.email_batching.render_batched_post.notification",
    "translation": "Notification from "
  },
  {
    "id": "api.email_batching.send_batched_email_notification.body_text",
    "translation": {
      "one": "You have a new notification.",
      "other": "You have {{.Count}} new notifications."
    }
  },
  {
    "id": "api.email_batching.send_batched_email_notification.subject",
    "translation": {
      "one": "[{{.SiteName}}] New Notification for {{.Month}} {{.Day}}, {{.Year}}",
      "other": "[{{.SiteName}}] New Notifications for {{.Month}} {{.Day}}, {{.Year}}"
    }
  },
  {
    "id": "api.emoji.create.duplicate.app_error",
    "translation": "Unable to create emoji. Another emoji with the same name already exists."
  },
  {
    "id": "api.emoji.create.internal_error",
    "translation": "server_error: Encountered internal server error creating the emoji."
  },
  {
    "id": "api.emoji.create.other_user.app_error",
    "translation": "Invalid user id."
  },
  {
    "id": "api.emoji.create.parse.app_error",
    "translation": "Unable to create emoji. Could not understand request."
  },
  {
    "id": "api.emoji.create.too_large.app_error",
    "translation": "Unable to create emoji. Image must be less than 1 MB in size."
  },
  {
    "id": "api.emoji.disabled.app_error",
    "translation": "Custom emoji have been disabled by the system admin."
  },
  {
    "id": "api.emoji.get_image.decode.app_error",
    "translation": "Unable to decode image file for emoji."
  },
  {
    "id": "api.emoji.get_image.read.app_error",
    "translation": "Unable to read image file for emoji."
  },
  {
    "id": "api.emoji.storage.app_error",
    "translation": "File storage not configured properly. Please configure for either S3 or local server file storage."
  },
  {
    "id": "api.emoji.upload.image.app_error",
    "translation": "Unable to create emoji. File must be a PNG, JPEG, or GIF."
  },
  {
    "id": "api.emoji.upload.large_image.decode_error",
    "translation": "Unable to create emoji. An error occurred when trying to decode the image."
  },
  {
    "id": "api.emoji.upload.large_image.encode_error",
    "translation": "Unable to create emoji. An error occurred when trying to encode the image."
  },
  {
    "id": "api.emoji.upload.large_image.gif_decode_error",
    "translation": "Unable to create emoji. An error occurred when trying to decode the GIF image."
  },
  {
    "id": "api.emoji.upload.large_image.gif_encode_error",
    "translation": "Unable to create emoji. An error occurred when trying to encode the GIF image."
  },
  {
    "id": "api.emoji.upload.large_image.too_large.app_error",
    "translation": "Unable to create emoji. Image must be smaller than {{.MaxWidth}} by {{.MaxHeight}}."
  },
  {
    "id": "api.emoji.upload.open.app_error",
    "translation": "Unable to create the emoji. An error occurred when trying to open the attached image."
  },
  {
    "id": "api.export.export_not_found.app_error",
    "translation": "Unable to find export file."
  },
  {
    "id": "api.file.append_file.app_error",
    "translation": "Unable to append data to the file."
  },
  {
    "id": "api.file.attachments.disabled.app_error",
    "translation": "File attachments have been disabled on this server."
  },
  {
    "id": "api.file.file_exists.app_error",
    "translation": "Unable to check if the file exists."
  },
  {
    "id": "api.file.file_mod_time.app_error",
    "translation": "Unable to get last modification time for file."
  },
  {
    "id": "api.file.file_reader.app_error",
    "translation": "Unable to get a file reader."
  },
  {
    "id": "api.file.file_size.app_error",
    "translation": "Unable to get the file size."
  },
  {
    "id": "api.file.get_file.public_invalid.app_error",
    "translation": "The public link does not appear to be valid."
  },
  {
    "id": "api.file.get_file_preview.no_preview.app_error",
    "translation": "File doesn't have a preview image."
  },
  {
    "id": "api.file.get_file_thumbnail.no_thumbnail.app_error",
    "translation": "File doesn't have a thumbnail image."
  },
  {
    "id": "api.file.get_public_link.disabled.app_error",
    "translation": "Public links have been disabled."
  },
  {
    "id": "api.file.get_public_link.no_post.app_error",
    "translation": "Unable to get public link for file. File must be attached to a post that can be read by the current user."
  },
  {
    "id": "api.file.list_directory.app_error",
    "translation": "Unable to list directory."
  },
  {
    "id": "api.file.move_file.app_error",
    "translation": "Unable to move file."
  },
  {
    "id": "api.file.no_driver.app_error",
    "translation": "No file driver selected."
  },
  {
    "id": "api.file.read_file.app_error",
    "translation": "Unable to read the file."
  },
  {
    "id": "api.file.read_file.reading_local.app_error",
    "translation": "Encountered an error reading from local server file storage."
  },
  {
    "id": "api.file.remove_directory.app_error",
    "translation": "Unable to remove the directory."
  },
  {
    "id": "api.file.remove_file.app_error",
    "translation": "Unable to remove the file."
  },
  {
    "id": "api.file.test_connection.app_error",
    "translation": "Unable to access the file storage."
  },
  {
    "id": "api.file.upload_file.incorrect_channelId.app_error",
    "translation": "Unable to upload the file. Incorrect channel ID: {{.channelId}}"
  },
  {
    "id": "api.file.upload_file.incorrect_number_of_client_ids.app_error",
    "translation": "Unable to upload file(s). Have {{.NumClientIds}} client_ids for {{.NumFiles}} files."
  },
  {
    "id": "api.file.upload_file.incorrect_number_of_files.app_error",
    "translation": "Unable to upload files. Incorrect number of files specified."
  },
  {
    "id": "api.file.upload_file.large_image.app_error",
    "translation": "File above maximum dimensions could not be uploaded: {{.Filename}}"
  },
  {
    "id": "api.file.upload_file.large_image_detailed.app_error",
    "translation": "{{.Filename}} dimensions ({{.Width}} by {{.Height}} pixels) exceed the limits."
  },
  {
    "id": "api.file.upload_file.multiple_channel_ids.app_error",
    "translation": "Unable to upload file(s). Multiple conflicting channel_ids."
  },
  {
    "id": "api.file.upload_file.read_form_value.app_error",
    "translation": "Unable to upload file(s). Error reading the value for {{.Formname}}."
  },
  {
    "id": "api.file.upload_file.read_request.app_error",
    "translation": "Unable to upload file(s). Error reading or parsing request data."
  },
  {
    "id": "api.file.upload_file.storage.app_error",
    "translation": "Unable to upload file. Image storage is not configured."
  },
  {
    "id": "api.file.upload_file.too_large_detailed.app_error",
    "translation": "Unable to upload file {{.Filename}}. {{.Length}} bytes exceeds the maximum allowed {{.Limit}} bytes."
  },
  {
    "id": "api.file.write_file.app_error",
    "translation": "Unable to write the file."
  },
  {
    "id": "api.getThreadsForUser.bad_params",
    "translation": "Before and After parameters to getThreadsForUser are mutually exclusive"
  },
  {
    "id": "api.image.get.app_error",
    "translation": "Requested image url cannot be parsed."
  },
  {
    "id": "api.incoming_webhook.disabled.app_error",
    "translation": "Incoming webhooks have been disabled by the system admin."
  },
  {
    "id": "api.incoming_webhook.invalid_username.app_error",
    "translation": "Invalid username."
  },
  {
    "id": "api.invalid_channel",
    "translation": "Channel listed in the request doesn't belong to the user"
  },
  {
    "id": "api.invalid_custom_url_scheme",
    "translation": "Invalid custom url scheme has been provided"
  },
  {
    "id": "api.invalid_redirect_url",
    "translation": "Invalid redirect url has been provided"
  },
  {
    "id": "api.io_error",
    "translation": "input/output error"
  },
  {
    "id": "api.job.unable_to_download_job",
    "translation": "Unable to download this job"
  },
  {
    "id": "api.job.unable_to_download_job.incorrect_job_type",
    "translation": "The job type you are trying to download is not supported at the moment"
  },
  {
    "id": "api.ldap_group.not_found",
    "translation": "ldap group not found"
  },
  {
    "id": "api.ldap_groups.existing_group_name_error",
    "translation": "group name already exists"
  },
  {
    "id": "api.ldap_groups.existing_reserved_name_error",
    "translation": "group name already exists as a reserved name"
  },
  {
    "id": "api.ldap_groups.existing_user_name_error",
    "translation": "group name already exists as a user name"
  },
  {
    "id": "api.ldap_groups.license_error",
    "translation": "your license does not support ldap groups"
  },
  {
    "id": "api.license.add_license.array.app_error",
    "translation": "Empty array under 'license' in request."
  },
  {
    "id": "api.license.add_license.expired.app_error",
    "translation": "License is either expired or has not yet started."
  },
  {
    "id": "api.license.add_license.invalid.app_error",
    "translation": "Invalid license file."
  },
  {
    "id": "api.license.add_license.invalid_count.app_error",
    "translation": "Unable to count total unique users."
  },
  {
    "id": "api.license.add_license.no_file.app_error",
    "translation": "No file under 'license' in request."
  },
  {
    "id": "api.license.add_license.open.app_error",
    "translation": "Could not open license file."
  },
  {
    "id": "api.license.add_license.save.app_error",
    "translation": "License did not save properly."
  },
  {
    "id": "api.license.add_license.save_active.app_error",
    "translation": "Active license ID did not save properly."
  },
  {
    "id": "api.license.add_license.unique_users.app_error",
    "translation": "This license only supports {{.Users}} users, when your system has {{.Count}} unique users. Unique users are counted distinctly by email address. You can see total user count under Site Reports -> View Statistics."
  },
  {
    "id": "api.license.client.old_format.app_error",
    "translation": "New format for the client license is not supported yet. Please specify format=old in the query string."
  },
  {
    "id": "api.license.remove_expired_license.failed.error",
    "translation": "Failed to send the disable license email successfully."
  },
  {
    "id": "api.license.request-trial.bad-request",
    "translation": "The number of users requested is not correct."
  },
  {
    "id": "api.license.request-trial.bad-request.terms-not-accepted",
    "translation": "You must accept the Mattermost Software Evaluation Agreement and Privacy Policy to request a license."
  },
  {
    "id": "api.license.request_renewal_link.app_error",
    "translation": "Error getting the license renewal link"
  },
  {
    "id": "api.license.request_trial_license.app_error",
    "translation": "Unable to get a trial license, please try again or contact with support@mattermost.com."
  },
  {
    "id": "api.license.request_trial_license.fail_get_user_count.app_error",
    "translation": "Unable to get a trial license, please try again or contact with support@mattermost.com. Cannot obtain the number of registered users."
  },
  {
    "id": "api.license.request_trial_license.no-site-url.app_error",
    "translation": "Unable to request a trial license. Please configure a Site URL in the web server section of the Mattermost System Console."
  },
  {
    "id": "api.marshal_error",
    "translation": "marshal error"
  },
  {
    "id": "api.migrate_to_saml.error",
    "translation": "Unable to migrate SAML."
  },
  {
    "id": "api.no_license",
    "translation": "E10 or E20 license required to use this endpoint."
  },
  {
    "id": "api.oauth.allow_oauth.redirect_callback.app_error",
    "translation": "invalid_request: Supplied redirect_uri did not match registered callback_url."
  },
  {
    "id": "api.oauth.allow_oauth.turn_off.app_error",
    "translation": "The system admin has turned off OAuth2 Service Provider."
  },
  {
    "id": "api.oauth.auth_complete",
    "translation": "Authentication complete"
  },
  {
    "id": "api.oauth.authorize_oauth.disabled.app_error",
    "translation": "The system admin has turned off OAuth2 Service Provider."
  },
  {
    "id": "api.oauth.close_browser",
    "translation": "You can close this browser tab now."
  },
  {
    "id": "api.oauth.get_access_token.bad_client_id.app_error",
    "translation": "invalid_request: Bad client_id."
  },
  {
    "id": "api.oauth.get_access_token.bad_client_secret.app_error",
    "translation": "invalid_request: Missing client_secret."
  },
  {
    "id": "api.oauth.get_access_token.bad_grant.app_error",
    "translation": "invalid_request: Bad grant_type."
  },
  {
    "id": "api.oauth.get_access_token.credentials.app_error",
    "translation": "invalid_client: Invalid client credentials."
  },
  {
    "id": "api.oauth.get_access_token.disabled.app_error",
    "translation": "The system admin has turned off OAuth2 Service Provider."
  },
  {
    "id": "api.oauth.get_access_token.expired_code.app_error",
    "translation": "invalid_grant: Invalid or expired authorization code."
  },
  {
    "id": "api.oauth.get_access_token.internal.app_error",
    "translation": "server_error: Encountered internal server error while accessing database."
  },
  {
    "id": "api.oauth.get_access_token.internal_saving.app_error",
    "translation": "server_error: Encountered internal server error while saving access token to database."
  },
  {
    "id": "api.oauth.get_access_token.internal_session.app_error",
    "translation": "server_error: Encountered internal server error while saving session to database."
  },
  {
    "id": "api.oauth.get_access_token.internal_user.app_error",
    "translation": "server_error: Encountered internal server error while pulling user from database."
  },
  {
    "id": "api.oauth.get_access_token.missing_code.app_error",
    "translation": "invalid_request: Missing code."
  },
  {
    "id": "api.oauth.get_access_token.missing_refresh_token.app_error",
    "translation": "invalid_request: Missing refresh_token."
  },
  {
    "id": "api.oauth.get_access_token.redirect_uri.app_error",
    "translation": "invalid_request: Supplied redirect_uri does not match authorization code redirect_uri."
  },
  {
    "id": "api.oauth.get_access_token.refresh_token.app_error",
    "translation": "invalid_grant: Invalid refresh token."
  },
  {
    "id": "api.oauth.invalid_state_token.app_error",
    "translation": "Invalid state token."
  },
  {
    "id": "api.oauth.redirecting_back",
    "translation": "Redirecting you back to the app."
  },
  {
    "id": "api.oauth.register_oauth_app.turn_off.app_error",
    "translation": "The system admin has turned off OAuth2 Service Provider."
  },
  {
    "id": "api.oauth.revoke_access_token.del_session.app_error",
    "translation": "Error deleting session from DB."
  },
  {
    "id": "api.oauth.revoke_access_token.del_token.app_error",
    "translation": "Error deleting access token from DB."
  },
  {
    "id": "api.oauth.revoke_access_token.get.app_error",
    "translation": "Error getting access token from DB before deletion."
  },
  {
    "id": "api.oauth.singup_with_oauth.disabled.app_error",
    "translation": "User sign-up is disabled."
  },
  {
    "id": "api.oauth.singup_with_oauth.expired_link.app_error",
    "translation": "The signup link has expired."
  },
  {
    "id": "api.oauth.singup_with_oauth.invalid_link.app_error",
    "translation": "The signup link does not appear to be valid."
  },
  {
    "id": "api.outgoing_webhook.disabled.app_error",
    "translation": "Outgoing webhooks have been disabled by the system admin."
  },
  {
    "id": "api.plugin.add_public_key.open.app_error",
    "translation": "An error occurred while opening the public key file."
  },
  {
    "id": "api.plugin.install.download_failed.app_error",
    "translation": "An error occurred while downloading the plugin."
  },
  {
    "id": "api.plugin.upload.array.app_error",
    "translation": "File array is empty in multipart/form request."
  },
  {
    "id": "api.plugin.upload.file.app_error",
    "translation": "Unable to open file in multipart/form request."
  },
  {
    "id": "api.plugin.upload.no_file.app_error",
    "translation": "Missing file in multipart/form request."
  },
  {
    "id": "api.plugin.verify_plugin.app_error",
    "translation": "Unable to verify plugin signature."
  },
  {
    "id": "api.post.check_for_out_of_channel_group_users.message.none",
    "translation": "@{{.GroupName}} has no members on this team"
  },
  {
    "id": "api.post.check_for_out_of_channel_groups_mentions.message.multiple",
    "translation": "@{{.Usernames}} and @{{.LastUsername}} did not get notified by this mention because they are not in the channel. They cannot be added to the channel because they are not a member of the linked groups. To add them to this channel, they must be added to the linked groups."
  },
  {
    "id": "api.post.check_for_out_of_channel_groups_mentions.message.one",
    "translation": "@{{.Username}} did not get notified by this mention because they are not in the channel. They cannot be added to the channel because they are not a member of the linked groups. To add them to this channel, they must be added to the linked groups."
  },
  {
    "id": "api.post.check_for_out_of_channel_mentions.message.multiple",
    "translation": "@{{.Usernames}} and @{{.LastUsername}} did not get notified by this mention because they are not in the channel."
  },
  {
    "id": "api.post.check_for_out_of_channel_mentions.message.one",
    "translation": "@{{.Username}} did not get notified by this mention because they are not in the channel."
  },
  {
    "id": "api.post.create_post.can_not_post_to_deleted.error",
    "translation": "Can not post to deleted channel."
  },
  {
    "id": "api.post.create_post.channel_root_id.app_error",
    "translation": "Invalid ChannelId for RootId parameter."
  },
  {
    "id": "api.post.create_post.parent_id.app_error",
    "translation": "Invalid ParentId parameter."
  },
  {
    "id": "api.post.create_post.root_id.app_error",
    "translation": "Invalid RootId parameter."
  },
  {
    "id": "api.post.create_post.town_square_read_only",
    "translation": "This channel is read-only. Only members with permission can post here."
  },
  {
    "id": "api.post.create_webhook_post.creating.app_error",
    "translation": "Error creating post."
  },
  {
    "id": "api.post.deduplicate_create_post.failed_to_get",
    "translation": "Failed to fetch original post after deduplicating a client repeating the same request."
  },
  {
    "id": "api.post.deduplicate_create_post.pending",
    "translation": "Rejected post since another client is making the same request."
  },
  {
    "id": "api.post.delete_post.can_not_delete_post_in_deleted.error",
    "translation": "Can not delete a post in a deleted channel."
  },
  {
    "id": "api.post.disabled_all",
    "translation": "@all has been disabled because the channel has more than {{.Users}} users."
  },
  {
    "id": "api.post.disabled_channel",
    "translation": "@channel has been disabled because the channel has more than {{.Users}} users."
  },
  {
    "id": "api.post.disabled_here",
    "translation": "@here has been disabled because the channel has more than {{.Users}} users."
  },
  {
    "id": "api.post.do_action.action_id.app_error",
    "translation": "Invalid action id."
  },
  {
    "id": "api.post.do_action.action_integration.app_error",
    "translation": "Action integration error."
  },
  {
    "id": "api.post.error_get_post_id.pending",
    "translation": "Unable to get the pending post."
  },
  {
    "id": "api.post.get_message_for_notification.files_sent",
    "translation": {
      "one": "{{.Count}} file sent: {{.Filenames}}",
      "other": "{{.Count}} files sent: {{.Filenames}}"
    }
  },
  {
    "id": "api.post.get_message_for_notification.images_sent",
    "translation": {
      "one": "{{.Count}} image sent: {{.Filenames}}",
      "other": "{{.Count}} images sent: {{.Filenames}}"
    }
  },
  {
    "id": "api.post.link_preview_disabled.app_error",
    "translation": "Link previews have been disabled by the system administrator."
  },
  {
    "id": "api.post.patch_post.can_not_update_post_in_deleted.error",
    "translation": "Can not update a post in a deleted channel."
  },
  {
    "id": "api.post.save_is_pinned_post.town_square_read_only",
    "translation": "This channel is read-only. Only members with permission can pin or unpin posts here."
  },
  {
    "id": "api.post.search_posts.invalid_body.app_error",
    "translation": "Unable to parse the request body."
  },
  {
    "id": "api.post.send_notification_and_forget.push_channel_mention",
    "translation": " notified the channel."
  },
  {
    "id": "api.post.send_notification_and_forget.push_comment_on_post",
    "translation": " commented on your post."
  },
  {
    "id": "api.post.send_notification_and_forget.push_comment_on_thread",
    "translation": " commented on a thread you participated in."
  },
  {
    "id": "api.post.send_notifications_and_forget.push_explicit_mention",
    "translation": " mentioned you."
  },
  {
    "id": "api.post.send_notifications_and_forget.push_general_message",
    "translation": " posted a message."
  },
  {
    "id": "api.post.send_notifications_and_forget.push_image_only",
    "translation": " attached a file."
  },
  {
    "id": "api.post.send_notifications_and_forget.push_message",
    "translation": "sent you a message."
  },
  {
    "id": "api.post.update_post.can_not_update_post_in_deleted.error",
    "translation": "Can not update a post in a deleted channel."
  },
  {
    "id": "api.post.update_post.find.app_error",
    "translation": "Unable to find the existing post or comment to update."
  },
  {
    "id": "api.post.update_post.permissions_details.app_error",
    "translation": "Already deleted id={{.PostId}}."
  },
  {
    "id": "api.post.update_post.permissions_time_limit.app_error",
    "translation": "Post edit is only allowed for {{.timeLimit}} seconds. Please ask your System Administrator for details."
  },
  {
    "id": "api.post.update_post.system_message.app_error",
    "translation": "Unable to update system message."
  },
  {
    "id": "api.post_get_post_by_id.get.app_error",
    "translation": "Unable to get post."
  },
  {
    "id": "api.preference.delete_preferences.delete.app_error",
    "translation": "Unable to delete user preferences."
  },
  {
    "id": "api.preference.delete_preferences.update_sidebar.app_error",
    "translation": "Unable to update sidebar to match deleted preferences"
  },
  {
    "id": "api.preference.preferences_category.get.app_error",
    "translation": "Unable to get user preferences."
  },
  {
    "id": "api.preference.update_preferences.set.app_error",
    "translation": "Unable to set user preferences."
  },
  {
    "id": "api.preference.update_preferences.update_sidebar.app_error",
    "translation": "Unable to update sidebar to match updated preferences"
  },
  {
    "id": "api.push_notification.disabled.app_error",
    "translation": "Push Notifications are disabled on this server."
  },
  {
    "id": "api.push_notification.id_loaded.default_message",
    "translation": "You've received a new message."
  },
  {
    "id": "api.push_notification.id_loaded.fetch.app_error",
    "translation": "An error occurred fetching the ID-loaded push notification."
  },
  {
    "id": "api.push_notifications.message.parse.app_error",
    "translation": "An error occurred building the push notification message."
  },
  {
    "id": "api.push_notifications.session.expired",
    "translation": "Session Expired: Please log in to continue receiving notifications. Sessions for {{.siteName}} are configured by your System Administrator to expire every {{.daysCount}} day(s)."
  },
  {
    "id": "api.push_notifications_ack.forward.app_error",
    "translation": "An error occurred sending the receipt delivery to the push notification service."
  },
  {
    "id": "api.push_notifications_ack.message.parse.app_error",
    "translation": "An error occurred building the push notification ack message."
  },
  {
    "id": "api.reaction.delete.archived_channel.app_error",
    "translation": "You cannot remove a reaction in an archived channel."
  },
  {
    "id": "api.reaction.save.archived_channel.app_error",
    "translation": "You cannot react in an archived channel."
  },
  {
    "id": "api.reaction.save_reaction.invalid.app_error",
    "translation": "Reaction is not valid."
  },
  {
    "id": "api.reaction.save_reaction.user_id.app_error",
    "translation": "You cannot save reaction for the other user."
  },
  {
    "id": "api.reaction.town_square_read_only",
    "translation": "Reacting to posts is not possible in read-only channels."
  },
  {
    "id": "api.restricted_system_admin",
    "translation": "This action is forbidden to a restricted system admin."
  },
  {
    "id": "api.roles.patch_roles.license.error",
    "translation": "Your license does not support advanced permissions."
  },
  {
    "id": "api.roles.patch_roles.not_allowed_permission.error",
    "translation": "One or more of the following permissions that you are trying to add or remove is not allowed"
  },
  {
    "id": "api.scheme.create_scheme.license.error",
    "translation": "Your license does not support creating permissions schemes."
  },
  {
    "id": "api.scheme.delete_scheme.license.error",
    "translation": "Your license not support delete permissions schemes"
  },
  {
    "id": "api.scheme.get_channels_for_scheme.scope.error",
    "translation": "Unable to get the channels for scheme because the supplied scheme is not a channel scheme."
  },
  {
    "id": "api.scheme.get_teams_for_scheme.scope.error",
    "translation": "Unable to get the teams for scheme because the supplied scheme is not a team scheme."
  },
  {
    "id": "api.scheme.patch_scheme.license.error",
    "translation": "Your license does not support update permissions schemes"
  },
  {
    "id": "api.server.start_server.forward80to443.disabled_while_using_lets_encrypt",
    "translation": "Must enable Forward80To443 when using LetsEncrypt"
  },
  {
    "id": "api.server.start_server.forward80to443.enabled_but_listening_on_wrong_port",
    "translation": "Unable to forward port 80 to port 443 while listening on port %s: disable Forward80To443 if using a proxy server"
  },
  {
    "id": "api.server.start_server.rate_limiting_memory_store",
    "translation": "Unable to initialize rate limiting memory store. Check MemoryStoreSize config setting."
  },
  {
    "id": "api.server.start_server.rate_limiting_rate_limiter",
    "translation": "Unable to initialize rate limiting."
  },
  {
    "id": "api.server.start_server.starting.critical",
    "translation": "Error starting server, err:%v"
  },
  {
    "id": "api.server.warn_metric.bot_response.mailto_contact_header",
    "translation": "Contact: {{.Contact}}"
  },
  {
    "id": "api.server.warn_metric.bot_response.mailto_diagnostic_id_header",
    "translation": "Diagnostic Id: {{.DiagnosticId}}"
  },
  {
    "id": "api.server.warn_metric.bot_response.mailto_email_header",
    "translation": "Email: {{.Email}}"
  },
  {
    "id": "api.server.warn_metric.bot_response.mailto_footer",
    "translation": "If you have any additional inquiries, please contact support@mattermost.com"
  },
  {
    "id": "api.server.warn_metric.bot_response.mailto_registered_users_header",
    "translation": "Total Active Users: {{.NoRegisteredUsers}}"
  },
  {
    "id": "api.server.warn_metric.bot_response.mailto_site_url_header",
    "translation": "Site URL: {{.SiteUrl}}"
  },
  {
    "id": "api.server.warn_metric.bot_response.mailto_subject",
    "translation": "Mattermost Contact Us request"
  },
  {
    "id": "api.server.warn_metric.bot_response.notification_failure.body",
    "translation": "Please email us."
  },
  {
    "id": "api.server.warn_metric.bot_response.notification_failure.message",
    "translation": "Message could not be sent."
  },
  {
    "id": "api.server.warn_metric.bot_response.notification_success.message",
    "translation": "Thank you for contacting Mattermost. We will follow up with you soon."
  },
  {
    "id": "api.server.warn_metric.bot_response.start_trial_failure.message",
    "translation": "Trial license could not be retrieved. Visit https://mattermost.com/trial/ to request a license."
  },
  {
    "id": "api.server.warn_metric.contact_us",
    "translation": "Contact Us"
  },
  {
    "id": "api.server.warn_metric.contacting_us",
    "translation": "Contacting Us"
  },
  {
    "id": "api.server.warn_metric.email_domain.contact_us.email_body",
    "translation": "Mattermost contact us request. I'm interested in learning more about using Guest Accounts.\r\n"
  },
  {
    "id": "api.server.warn_metric.email_domain.notification_body",
    "translation": "Projects often involve people both inside and outside of an organization. With Guest Accounts, you can bring external partners into your Mattermost system and specify who they can work with and what they can see.\r\n\r\n[Learn more about enabling Guest Accounts](https://www.mattermost.com/docs-guest-accounts/?utm_medium=product&utm_source=mattermost-advisor-bot&utm_content=guest-accounts).\r\n\r\nBy clicking Contact Us, you'll be sharing your information with Mattermost, Inc. [Learn more](https://mattermost.com/pl/default-admin-advisory)"
  },
  {
    "id": "api.server.warn_metric.email_domain.notification_title",
    "translation": "Creating Guest Accounts"
  },
  {
    "id": "api.server.warn_metric.email_domain.start_trial.notification_body",
    "translation": "Projects often involve people both inside and outside of an organization. With Guest Accounts, you can bring external partners into your Mattermost system and specify who they can work with and what they can see.\r\n\r\n[Learn more about enabling Guest Accounts](https://www.mattermost.com/docs-guest-accounts/?utm_medium=product&utm_source=mattermost-advisor-bot&utm_content=guest-accounts)\r\n\r\nBy clicking Start trial, I agree to the [Mattermost Software Evaluation Agreement](https://mattermost.com/software-evaluation-agreement/), [Privacy Policy](https://mattermost.com/privacy-policy/), and receiving product emails."
  },
  {
    "id": "api.server.warn_metric.email_domain.start_trial_notification_success.message",
    "translation": "Your Enterprise trial is now active. Go to **System Console > Authentication > Guest Access** to enable Guest Accounts."
  },
  {
    "id": "api.server.warn_metric.email_us",
    "translation": "Email us"
  },
  {
    "id": "api.server.warn_metric.mfa.contact_us.email_body",
    "translation": "Mattermost contact us request. I'm interested in learning more about enforcing Multi-Factor Authentication.\r\n"
  },
  {
    "id": "api.server.warn_metric.mfa.notification_body",
    "translation": "Your Mattermost system has multi-factor authentication enabled, giving users the choice to secure their accounts with additional means of authentication beyond a password. To improve security across the system you can require all Mattermost accounts to use multi-factor authentication.\r\n\r\n[Learn more about enforcing Multi-Factor Authentication](https://www.mattermost.com/docs-multi-factor-authentication/?utm_medium=product&utm_source=mattermost-advisor-bot&utm_content=multi-factor-authentication). \r\n\r\nBy clicking Contact Us, you'll be sharing your information with Mattermost, Inc. [Learn more](https://mattermost.com/pl/default-admin-advisory)"
  },
  {
    "id": "api.server.warn_metric.mfa.notification_title",
    "translation": "Enforcing Multi-Factor Authentication"
  },
  {
    "id": "api.server.warn_metric.mfa.start_trial.notification_body",
    "translation": "Your Mattermost system has multi-factor authentication enabled, giving users the choice to secure their accounts with additional means of authentication beyond a password. To improve security across the system you can require all Mattermost accounts to use multi-factor authentication.\r\n\r\n[Learn more about enforcing Multi-Factor Authentication](https://www.mattermost.com/docs-multi-factor-authentication/?utm_medium=product&utm_source=mattermost-advisor-bot&utm_content=multi-factor-authentication)\r\n\r\nBy clicking Start trial, I agree to the [Mattermost Software Evaluation Agreement](https://mattermost.com/software-evaluation-agreement/), [Privacy Policy](https://mattermost.com/privacy-policy/), and receiving product emails."
  },
  {
    "id": "api.server.warn_metric.mfa.start_trial_notification_success.message",
    "translation": "Your Enterprise trial is now active. Go to **System Console > Authentication > MFA** to enforce multi-factor authentication."
  },
  {
    "id": "api.server.warn_metric.number_of_active_users_100.contact_us.email_body",
    "translation": "Mattermost contact us request. My team now has 100 users, and I'm considering Mattermost Enterprise Edition.\r\n"
  },
  {
    "id": "api.server.warn_metric.number_of_active_users_100.notification_body",
    "translation": "Your Mattermost system has over 100 users. As your user base grows, provisioning new accounts can become time-consuming. We recommend that you integrate your organization’s Active Directory/LDAP, which will allow anyone with an account to access Mattermost.\r\n\r\n[Learn more about integrating with AD/LDAP](https://www.mattermost.com/docs-adldap/?utm_medium=product&utm_source=mattermost-advisor-bot&utm_content=adldap)\r\n\r\nBy clicking Contact Us, you'll be sharing your information with Mattermost, Inc. [Learn more](https://mattermost.com/pl/default-admin-advisory)"
  },
  {
    "id": "api.server.warn_metric.number_of_active_users_100.notification_title",
    "translation": "Scaling with Mattermost"
  },
  {
    "id": "api.server.warn_metric.number_of_active_users_100.start_trial.notification_body",
    "translation": "Your Mattermost system has over 100 users. As your user base grows, provisioning new accounts can become time-consuming. We recommend that you integrate your organization’s Active Directory/LDAP, which will allow anyone with an account to access Mattermost.\r\n\r\n[Learn more about integrating with AD/LDAP](https://www.mattermost.com/docs-adldap/?utm_medium=product&utm_source=mattermost-advisor-bot&utm_content=adldap)\r\n\r\nBy clicking Start trial, I agree to the [Mattermost Software Evaluation Agreement](https://mattermost.com/software-evaluation-agreement/), [Privacy Policy](https://mattermost.com/privacy-policy/), and receiving product emails."
  },
  {
    "id": "api.server.warn_metric.number_of_active_users_100.start_trial.notification_success.message",
    "translation": "Your Enterprise trial is now active. Go to **System Console > Authentication > AD/LDAP** to integrate your AD/LDAP service."
  },
  {
    "id": "api.server.warn_metric.number_of_active_users_200.contact_us.email_body",
    "translation": "Mattermost contact us request. My team now has 200 users, and I'm considering Mattermost Enterprise Edition.\r\n"
  },
  {
    "id": "api.server.warn_metric.number_of_active_users_200.notification_body",
    "translation": "Your Mattermost system now has 200 users. When you connect Mattermost with your organization's single sign-on provider, users can access Mattermost without having to re-enter their credentials. We recommend you integrate your SAML 2.0 provider with your Mattermost server.[Learn more about integrating with SAML 2.0](https://www.mattermost.com/docs-saml/?utm_medium=product&utm_source=mattermost-advisor-bot&utm_content=saml).\r\n\r\nBy clicking Contact Us, you'll be sharing your information with Mattermost, Inc. [Learn more](https://mattermost.com/pl/default-admin-advisory)"
  },
  {
    "id": "api.server.warn_metric.number_of_active_users_200.notification_title",
    "translation": "Scaling with Mattermost"
  },
  {
    "id": "api.server.warn_metric.number_of_active_users_200.start_trial.notification_body",
    "translation": "Your Mattermost system now has 200 users. When you connect Mattermost with your organization's single sign-on provider, users can access Mattermost without having to re-enter their credentials. We recommend you integrate your SAML 2.0 provider with your Mattermost server.[Learn more about integrating with SAML 2.0](https://www.mattermost.com/docs-saml/?utm_medium=product&utm_source=mattermost-advisor-bot&utm_content=saml)\r\n\r\nBy clicking Start trial, I agree to the [Mattermost Software Evaluation Agreement](https://mattermost.com/software-evaluation-agreement/), [Privacy Policy](https://mattermost.com/privacy-policy/), and receiving product emails."
  },
  {
    "id": "api.server.warn_metric.number_of_active_users_200.start_trial.notification_success.message",
    "translation": "Your Enterprise trial is now active. Go to **System Console > Authentication > SAML 2.0** to integrate with your SAML 2.0 provider."
  },
  {
    "id": "api.server.warn_metric.number_of_active_users_300.contact_us.email_body",
    "translation": "Mattermost contact us request. I'm interested in learning more about creating read-only Announcement Channels.\r\n"
  },
  {
    "id": "api.server.warn_metric.number_of_active_users_300.notification_body",
    "translation": "With so much conversation happening across Mattermost, it can be challenging to know where to look for important information. If you want to broadcast a message to a large audience, you can set up read-only Announcement Channels where anyone can join but only channel admins can post messages.\r\n\r\n[Learn more about creating read-only Announcement Channels](https://www.mattermost.com/docs-channel-moderation/?utm_medium=product&utm_source=mattermost-advisor-bot&utm_content=channel-moderation)\r\n\r\nBy clicking Contact Us, you'll be sharing your information with Mattermost, Inc. [Learn more](https://mattermost.com/pl/default-admin-advisory)"
  },
  {
    "id": "api.server.warn_metric.number_of_active_users_300.start_trial.notification_body",
    "translation": "With so much conversation happening across Mattermost, it can be challenging to know where to look for important information. If you want to broadcast a message to a large audience, you can set up read-only Announcement Channels where anyone can join but only channel admins can post messages.\r\n\r\n[Learn more about creating read-only Announcement Channels](https://www.mattermost.com/docs-channel-moderation/?utm_medium=product&utm_source=mattermost-advisor-bot&utm_content=channel-moderation)\r\n\r\nBy clicking Start trial, I agree to the [Mattermost Software Evaluation Agreement](https://mattermost.com/software-evaluation-agreement/), [Privacy Policy](https://mattermost.com/privacy-policy/), and receiving product emails."
  },
  {
    "id": "api.server.warn_metric.number_of_active_users_300.start_trial.notification_success.message",
    "translation": "Your Enterprise trial is now active. Create a channel and go to **System Console > User Management > Channels** to limit posting to channel admins."
  },
  {
    "id": "api.server.warn_metric.number_of_active_users_300.start_trial.notification_title",
    "translation": "Read-Only Announcement Channels"
  },
  {
    "id": "api.server.warn_metric.number_of_active_users_500.contact_us.email_body",
    "translation": "Mattermost contact us request. My team now has 500 users, and I'm considering Mattermost Enterprise Edition.\r\n"
  },
  {
    "id": "api.server.warn_metric.number_of_active_users_500.notification_body",
    "translation": "Mattermost strongly recommends that deployments of over 500 users take advantage of features such as user management, server clustering and performance monitoring. Contact us to learn more and let us know how we can help.\r\n\r\nBy clicking Contact Us, you'll be sharing your information with Mattermost, Inc. [Learn more](https://mattermost.com/pl/default-admin-advisory)"
  },
  {
    "id": "api.server.warn_metric.number_of_active_users_500.notification_title",
    "translation": "Scaling with Mattermost"
  },
  {
    "id": "api.server.warn_metric.number_of_active_users_500.start_trial.notification_body",
    "translation": "Mattermost strongly recommends that deployments of over 500 users take advantage of features such as user management, server clustering and performance monitoring. Contact us to learn more and let us know how we can help.\r\n\r\nBy clicking Start trial, I agree to the [Mattermost Software Evaluation Agreement](https://mattermost.com/software-evaluation-agreement/), [Privacy Policy](https://mattermost.com/privacy-policy/), and receiving product emails."
  },
  {
    "id": "api.server.warn_metric.number_of_active_users_500.start_trial.notification_success.message",
    "translation": "Your Enterprise trial is now active. Go to the System Console to enable advanced features."
  },
  {
    "id": "api.server.warn_metric.number_of_channels_50.contact_us.email_body",
    "translation": "Mattermost contact us request. I'm interested in learning more about using Advanced Permissions with System Schemes.\r\n"
  },
  {
    "id": "api.server.warn_metric.number_of_channels_50.notification_body",
    "translation": "Channels help improve communication, but with users across Mattermost joining and creating channels, the challenge of keeping the system organized increases. Advanced Permissions enable you to set which users or roles can perform certain actions, including managing channel settings and members, using @channel or @here to tag broad groups of users, and creating new webhooks.\r\n\r\n[Learn more about using Advanced Permissions](https://www.mattermost.com/docs-advanced-permissions/?utm_medium=product&utm_source=mattermost-advisor-bot&utm_content=advanced-permissions)\r\n\r\nBy clicking Contact Us, you'll be sharing your information with Mattermost, Inc. [Learn more](https://mattermost.com/pl/default-admin-advisory)"
  },
  {
    "id": "api.server.warn_metric.number_of_channels_50.notification_title",
    "translation": "Using Advanced Permissions"
  },
  {
    "id": "api.server.warn_metric.number_of_channels_50.start_trial.notification_body",
    "translation": "Channels help improve communication, but with users across Mattermost joining and creating channels, the challenge of keeping the system organized increases. Advanced Permissions enable you to set which users or roles can perform certain actions, including managing channel settings and members, using @channel or @here to tag broad groups of users, and creating new webhooks.\r\n\r\n[Learn more about using Advanced Permissions](https://www.mattermost.com/docs-advanced-permissions/?utm_medium=product&utm_source=mattermost-advisor-bot&utm_content=advanced-permissions)\r\n\r\nBy clicking Start trial, I agree to the [Mattermost Software Evaluation Agreement](https://mattermost.com/software-evaluation-agreement/), [Privacy Policy](https://mattermost.com/privacy-policy/), and receiving product emails."
  },
  {
    "id": "api.server.warn_metric.number_of_channels_50.start_trial.notification_success.message",
    "translation": "Your Enterprise trial is now active. Go to **System Console > User Management > Permissions** to enable Advanced Permissions."
  },
  {
    "id": "api.server.warn_metric.number_of_posts_2M.contact_us.email_body",
    "translation": "Mattermost contact us request. I'm interested in learning more about improving performance with Elasticsearch.\r\n"
  },
  {
    "id": "api.server.warn_metric.number_of_posts_2M.notification_body",
    "translation": "Your Mattermost system has a large number of messages. The default Mattermost database search starts to show performance degradation at around 2.5 million posts. With over 5 million posts, Elasticsearch can help avoid significant performance issues, such as timeouts, with search and at-mentions. Contact us to learn more and let us know how we can help.\r\n\r\n[Learn more about improving performance](https://www.mattermost.com/docs-elasticsearch/?utm_medium=product&utm_source=mattermost-advisor-bot&utm_content=elasticsearch)\r\n\r\nBy clicking Contact Us, you'll be sharing your information with Mattermost, Inc. [Learn more](https://mattermost.com/pl/default-admin-advisory)"
  },
  {
    "id": "api.server.warn_metric.number_of_posts_2M.notification_title",
    "translation": "Improving Performance"
  },
  {
    "id": "api.server.warn_metric.number_of_posts_2M.start_trial.notification_body",
    "translation": "Your Mattermost system has a large number of messages. The default Mattermost database search starts to show performance degradation at around 2.5 million posts. With over 5 million posts, Elasticsearch can help avoid significant performance issues, such as timeouts, with search and at-mentions. Contact us to learn more and let us know how we can help.\r\n\r\n[Learn more about improving performance](https://www.mattermost.com/docs-elasticsearch/?utm_medium=product&utm_source=mattermost-advisor-bot&utm_content=elasticsearch)\r\n\r\nBy clicking Start trial, I agree to the [Mattermost Software Evaluation Agreement](https://mattermost.com/software-evaluation-agreement/), [Privacy Policy](https://mattermost.com/privacy-policy/), and receiving product emails."
  },
  {
    "id": "api.server.warn_metric.number_of_posts_2M.start_trial.notification_success.message",
    "translation": "Your Enterprise trial is now active. Once you have an Elasticsearch server, go to **System Console > Environment > Elasticsearch** to configure Elasticsearch."
  },
  {
    "id": "api.server.warn_metric.number_of_teams_5.contact_us.email_body",
    "translation": "Mattermost contact us request. I'm interested in learning more about Advanced Permissions with Team Schemes.\r\n"
  },
  {
    "id": "api.server.warn_metric.number_of_teams_5.notification_body",
    "translation": "Your Mattermost system now has several teams. Many teams have their own preferred way of coordinating and collaborating, including how channels are created, who can invite new teammates, and how integrations are managed. Team Override Schemes allow you to customize user permissions within each team to meet their specific needs.\r\n\r\n[Learn more about using Advanced Permissions](https://www.mattermost.com/docs-advanced-permissions-team-override/?utm_medium=product&utm_source=mattermost-advisor-bot&utm_content=advanced-permissions-team-override).\r\n\r\nBy clicking Contact Us, you'll be sharing your information with Mattermost, Inc. [Learn more](https://mattermost.com/pl/default-admin-advisory)"
  },
  {
    "id": "api.server.warn_metric.number_of_teams_5.notification_title",
    "translation": "Using Advanced Permissions"
  },
  {
    "id": "api.server.warn_metric.number_of_teams_5.start_trial.notification_body",
    "translation": "Your Mattermost system now has several teams. Many teams have their own preferred way of coordinating and collaborating, including how channels are created, who can invite new teammates, and how integrations are managed. Team Override Schemes allow you to customize user permissions within each team to meet their specific needs.\r\n\r\n[Learn more about using Advanced Permissions](https://www.mattermost.com/docs-advanced-permissions-team-override/?utm_medium=product&utm_source=mattermost-advisor-bot&utm_content=advanced-permissions-team-override)\r\n\r\nBy clicking Start trial, I agree to the [Mattermost Software Evaluation Agreement](https://mattermost.com/software-evaluation-agreement/), [Privacy Policy](https://mattermost.com/privacy-policy/), and receiving product emails."
  },
  {
    "id": "api.server.warn_metric.number_of_teams_5.start_trial_notification_success.message",
    "translation": "Your Enterprise trial is now active. Go to **System Console > User Management > Permissions** to enable Advanced Permissions."
  },
  {
    "id": "api.server.warn_metric.start_trial",
    "translation": "Start Trial"
  },
  {
    "id": "api.server.warn_metric.starting_trial",
    "translation": "Getting Trial"
  },
  {
    "id": "api.slackimport.slack_add_bot_user.email_pwd",
    "translation": "The Integration/Slack Bot user with email {{.Email}} and password {{.Password}} has been imported.\r\n"
  },
  {
    "id": "api.slackimport.slack_add_bot_user.unable_import",
    "translation": "Unable to import the Integration/Slack Bot user {{.Username}}.\r\n"
  },
  {
    "id": "api.slackimport.slack_add_channels.added",
    "translation": "\r\nChannels added:\r\n"
  },
  {
    "id": "api.slackimport.slack_add_channels.failed_to_add_user",
    "translation": "Unable to add Slack user {{.Username}} to channel.\r\n"
  },
  {
    "id": "api.slackimport.slack_add_channels.import_failed",
    "translation": "Unable to import Slack channel {{.DisplayName}}.\r\n"
  },
  {
    "id": "api.slackimport.slack_add_channels.merge",
    "translation": "The Slack channel {{.DisplayName}} already exists as an active Mattermost channel. Both channels have been merged.\r\n"
  },
  {
    "id": "api.slackimport.slack_add_users.created",
    "translation": "\r\nUsers created:\r\n"
  },
  {
    "id": "api.slackimport.slack_add_users.email_pwd",
    "translation": "Slack user with email {{.Email}} and password {{.Password}} has been imported.\r\n"
  },
  {
    "id": "api.slackimport.slack_add_users.merge_existing",
    "translation": "Slack user merged with an existing Mattermost user with matching email {{.Email}} and username {{.Username}}.\r\n"
  },
  {
    "id": "api.slackimport.slack_add_users.merge_existing_failed",
    "translation": "Slack user merged with an existing Mattermost user with matching email {{.Email}} and username {{.Username}}, but was unable to add the user to their team.\r\n"
  },
  {
    "id": "api.slackimport.slack_add_users.missing_email_address",
    "translation": "User {{.Username}} does not have an email address in the Slack export. Used {{.Email}} as a placeholder. The user should update their email address once logged in to the system.\r\n"
  },
  {
    "id": "api.slackimport.slack_add_users.unable_import",
    "translation": "Unable to import Slack user: {{.Username}}.\r\n"
  },
  {
    "id": "api.slackimport.slack_import.log",
    "translation": "Mattermost Slack Import Log\r\n"
  },
  {
    "id": "api.slackimport.slack_import.note1",
    "translation": "- Some messages may not have been imported because they were not supported by this importer.\r\n"
  },
  {
    "id": "api.slackimport.slack_import.note2",
    "translation": "- Slack bot messages are currently not supported.\r\n"
  },
  {
    "id": "api.slackimport.slack_import.note3",
    "translation": "- Additional errors may be found in the server logs.\r\n"
  },
  {
    "id": "api.slackimport.slack_import.notes",
    "translation": "\r\nNotes:\r\n"
  },
  {
    "id": "api.slackimport.slack_import.open.app_error",
    "translation": "Unable to open the file: {{.Filename}}.\r\n"
  },
  {
    "id": "api.slackimport.slack_import.team_fail",
    "translation": "Unable to get the team to import into.\r\n"
  },
  {
    "id": "api.slackimport.slack_import.zip.app_error",
    "translation": "Unable to open the Slack export zip file.\r\n"
  },
  {
    "id": "api.slackimport.slack_import.zip.file_too_large",
    "translation": "{{.Filename}} in zip archive too large to process for Slack import\r\n"
  },
  {
    "id": "api.status.user_not_found.app_error",
    "translation": "User not found."
  },
  {
    "id": "api.system.id_loaded.not_available.app_error",
    "translation": "ID Loaded Push Notifications are not configured or supported on this server."
  },
  {
    "id": "api.system.update_notices.clear_failed",
    "translation": "Clearing old product notices failed"
  },
  {
    "id": "api.system.update_notices.fetch_failed",
    "translation": "Fetching product notices failed"
  },
  {
    "id": "api.system.update_notices.parse_failed",
    "translation": "Parsing product notices failed"
  },
  {
    "id": "api.system.update_notices.validating_failed",
    "translation": "Validating product notice conditions failed"
  },
  {
    "id": "api.system.update_viewed_notices.failed",
    "translation": "Updating viewed notices failed"
  },
  {
    "id": "api.team.add_members.error",
    "translation": "Error adding team member(s)."
  },
  {
    "id": "api.team.add_members.user_denied",
    "translation": "This team is managed by groups.  This user is not part of a group that is synced to this team."
  },
  {
    "id": "api.team.add_team_member.invalid_body.app_error",
    "translation": "Unable to parse the request body."
  },
  {
    "id": "api.team.add_user_to_team.added",
    "translation": "%v added to the team by %v."
  },
  {
    "id": "api.team.add_user_to_team.missing_parameter.app_error",
    "translation": "Parameter required to add user to team."
  },
  {
    "id": "api.team.add_user_to_team_from_invite.guest.app_error",
    "translation": "Guests are restricted from joining a team via an invite link. Please request a guest email invitation to the team."
  },
  {
    "id": "api.team.demote_user_to_guest.disabled.error",
    "translation": "Guest accounts are disabled."
  },
  {
    "id": "api.team.demote_user_to_guest.license.error",
    "translation": "Your license does not support guest accounts"
  },
  {
    "id": "api.team.get_all_teams.insufficient_permissions",
    "translation": "You don't have the appropriate permissions to list all teams"
  },
  {
    "id": "api.team.get_invite_info.not_open_team",
    "translation": "Invite is invalid because this is not an open team."
  },
  {
    "id": "api.team.get_team_icon.filesettings_no_driver.app_error",
    "translation": "Invalid driver name for file settings.  Must be 'local' or 'amazons3'."
  },
  {
    "id": "api.team.get_team_icon.read_file.app_error",
    "translation": "Unable to read the team icon file."
  },
  {
    "id": "api.team.import_team.array.app_error",
    "translation": "Empty array under 'file' in request."
  },
  {
    "id": "api.team.import_team.integer.app_error",
    "translation": "Filesize not an integer."
  },
  {
    "id": "api.team.import_team.no_file.app_error",
    "translation": "No file under 'file' in request."
  },
  {
    "id": "api.team.import_team.no_import_from.app_error",
    "translation": "Malformed request: importFrom field is not present."
  },
  {
    "id": "api.team.import_team.open.app_error",
    "translation": "Could not open file."
  },
  {
    "id": "api.team.import_team.parse.app_error",
    "translation": "Could not parse multipart form."
  },
  {
    "id": "api.team.import_team.unavailable.app_error",
    "translation": "Malformed request: filesize field is not present."
  },
  {
    "id": "api.team.import_team.unknown_import_from.app_error",
    "translation": "Unknown import source."
  },
  {
    "id": "api.team.invalidate_all_email_invites.app_error",
    "translation": "Error invalidating email invites."
  },
  {
    "id": "api.team.invate_guests_to_channels.disabled.error",
    "translation": "Guest accounts are disabled"
  },
  {
    "id": "api.team.invate_guests_to_channels.license.error",
    "translation": "Your license does not support guest accounts"
  },
  {
    "id": "api.team.invite_guests.channel_in_invalid_team.app_error",
    "translation": "The channels of the invite must be part of the team of the invite."
  },
  {
    "id": "api.team.invite_members.disabled.app_error",
    "translation": "Email invitations are disabled."
  },
  {
    "id": "api.team.invite_members.invalid_email.app_error",
    "translation": "The following email addresses do not belong to an accepted domain: {{.Addresses}}. Please contact your System Administrator for details."
  },
  {
    "id": "api.team.invite_members.limit_reached.app_error",
    "translation": "You've reached the free tier user limit"
  },
  {
    "id": "api.team.invite_members.no_one.app_error",
    "translation": "No one to invite."
  },
  {
    "id": "api.team.is_team_creation_allowed.disabled.app_error",
    "translation": "Team creation has been disabled. Please ask your System Administrator for details."
  },
  {
    "id": "api.team.is_team_creation_allowed.domain.app_error",
    "translation": "The user cannot be added as the domain associated with the account is not permitted. Contact your System Administrator for additional details."
  },
  {
    "id": "api.team.join_team.post_and_forget",
    "translation": "%v joined the team."
  },
  {
    "id": "api.team.join_user_to_team.allowed_domains.app_error",
    "translation": "The user cannot be added as the domain associated with the account is not permitted. Contact your System Administrator for additional details."
  },
  {
    "id": "api.team.leave.left",
    "translation": "%v left the team."
  },
  {
    "id": "api.team.move_channel.post.error",
    "translation": "Failed to post channel move message."
  },
  {
    "id": "api.team.move_channel.success",
    "translation": "This channel has been moved to this team from %v."
  },
  {
    "id": "api.team.remove_member.group_constrained.app_error",
    "translation": "Unable to remove a user from a group-constrained team."
  },
  {
    "id": "api.team.remove_team_icon.get_team.app_error",
    "translation": "An error occurred getting the team."
  },
  {
    "id": "api.team.remove_user_from_team.missing.app_error",
    "translation": "The user does not appear to be part of this team."
  },
  {
    "id": "api.team.remove_user_from_team.removed",
    "translation": "%v removed from the team."
  },
  {
    "id": "api.team.search_teams.pagination_not_implemented.private_team_search",
    "translation": "Pagination not implemented for private-only team search."
  },
  {
    "id": "api.team.search_teams.pagination_not_implemented.public_team_search",
    "translation": "Pagination not implemented for public-only team search."
  },
  {
    "id": "api.team.set_team_icon.array.app_error",
    "translation": "Empty array under 'image' in request."
  },
  {
    "id": "api.team.set_team_icon.decode.app_error",
    "translation": "Could not decode team icon."
  },
  {
    "id": "api.team.set_team_icon.decode_config.app_error",
    "translation": "Could not decode team icon metadata."
  },
  {
    "id": "api.team.set_team_icon.encode.app_error",
    "translation": "Could not encode team icon."
  },
  {
    "id": "api.team.set_team_icon.get_team.app_error",
    "translation": "An error occurred getting the team."
  },
  {
    "id": "api.team.set_team_icon.no_file.app_error",
    "translation": "No file under 'image' in request."
  },
  {
    "id": "api.team.set_team_icon.open.app_error",
    "translation": "Could not open image file."
  },
  {
    "id": "api.team.set_team_icon.parse.app_error",
    "translation": "Could not parse multipart form."
  },
  {
    "id": "api.team.set_team_icon.storage.app_error",
    "translation": "Unable to upload team icon. Image storage is not configured."
  },
  {
    "id": "api.team.set_team_icon.too_large.app_error",
    "translation": "Unable to upload team icon. File is too large."
  },
  {
    "id": "api.team.set_team_icon.write_file.app_error",
    "translation": "Could not save team icon."
  },
  {
    "id": "api.team.team_icon.update.app_error",
    "translation": "An error occurred updating the team icon."
  },
  {
    "id": "api.team.update_member_roles.not_a_member",
    "translation": "Specified user is not a member of specified team."
  },
  {
    "id": "api.team.update_restricted_domains.mismatch.app_error",
    "translation": "Restricting team to {{ .Domain }} is not allowed by the system config. Please contact your system administrator."
  },
  {
    "id": "api.team.update_team_member_roles.guest_and_user.app_error",
    "translation": "Invalid team member update: A user must be a guest or a user but not both."
  },
  {
    "id": "api.team.update_team_scheme.license.error",
    "translation": "Your license does not support updating a team's scheme"
  },
  {
    "id": "api.team.update_team_scheme.scheme_scope.error",
    "translation": "Unable to set the scheme to the team because the supplied scheme is not a team scheme."
  },
  {
    "id": "api.templates.at_limit_info1",
    "translation": "It looks like you have 10 or more users in your workspace now — that’s great! If you want to invite more team members, consider upgrading Mattermost Cloud Professional now."
  },
  {
    "id": "api.templates.at_limit_info2",
    "translation": "Alternatively, you can disable users in the Admin Console to open up spots for more users or stay below the free user limit."
  },
  {
    "id": "api.templates.at_limit_subject",
    "translation": "Mattermost Cloud User Limit Reached"
  },
  {
    "id": "api.templates.at_limit_title",
    "translation": "You’ve reached the user limit for the free tier "
  },
  {
    "id": "api.templates.copyright",
    "translation": "© 2020 Mattermost, Inc. 855 El Camino Real, 13A-168, Palo Alto, CA, 94301"
  },
  {
    "id": "api.templates.deactivate_body.info",
    "translation": "You deactivated your account on {{ .SiteURL }}."
  },
  {
    "id": "api.templates.deactivate_body.title",
    "translation": "Your account has been deactivated at {{ .ServerURL }}"
  },
  {
    "id": "api.templates.deactivate_body.warning",
    "translation": "If this change was not initiated by you or you want to reactivate your account, contact your system administrator."
  },
  {
    "id": "api.templates.deactivate_subject",
    "translation": "[{{ .SiteName }}] Your account at {{ .ServerURL }} has been deactivated"
  },
  {
    "id": "api.templates.email_change_body.info",
    "translation": "Your email address for {{.TeamDisplayName}} has been changed to {{.NewEmail}}."
  },
  {
    "id": "api.templates.email_change_body.title",
    "translation": "You updated your email"
  },
  {
    "id": "api.templates.email_change_subject",
    "translation": "[{{ .SiteName }}] Your email address has changed"
  },
  {
    "id": "api.templates.email_change_verify_body.button",
    "translation": "Verify Email"
  },
  {
    "id": "api.templates.email_change_verify_body.info",
    "translation": "To finish updating your email address for {{.TeamDisplayName}}, please click the link below to confirm this is the right address."
  },
  {
    "id": "api.templates.email_change_verify_body.title",
    "translation": "You updated your email"
  },
  {
    "id": "api.templates.email_change_verify_subject",
    "translation": "[{{ .SiteName }}] Verify new email address"
  },
  {
    "id": "api.templates.email_footer",
    "translation": "To change your notification preferences, log in to your team site and go to Account Settings > Notifications."
  },
  {
    "id": "api.templates.email_info1",
    "translation": "Any questions at all, mail us any time: "
  },
  {
    "id": "api.templates.email_info2",
    "translation": "Best wishes,"
  },
  {
    "id": "api.templates.email_info3",
    "translation": "The {{.SiteName}} Team"
  },
  {
    "id": "api.templates.email_organization",
    "translation": "Sent by "
  },
  {
    "id": "api.templates.email_us_anytime_at",
    "translation": "Email us any time at "
  },
  {
    "id": "api.templates.email_warning",
    "translation": "If you did not make this change, please contact the system administrator."
  },
  {
    "id": "api.templates.invite_body.button",
    "translation": "Join Team"
  },
  {
    "id": "api.templates.invite_body.extra_info",
    "translation": "Mattermost lets you share messages and files from your PC or phone, with instant search and archiving. After you’ve joined [[{{.TeamDisplayName}}]], you can sign-in to your new team and access these features anytime from the web address:"
  },
  {
    "id": "api.templates.invite_body.info",
    "translation": "[[{{.SenderName}}]], has invited you to join [[{{.TeamDisplayName}}]]."
  },
  {
    "id": "api.templates.invite_body.title",
    "translation": "You've been invited"
  },
  {
    "id": "api.templates.invite_body_guest.info",
    "translation": "[[{{.SenderName}}]], has invited you to join team [[{{.TeamDisplayName}}]] as a guest."
  },
  {
    "id": "api.templates.invite_guest_subject",
    "translation": "[{{ .SiteName }}] {{ .SenderName }} invited you to join the team {{ .TeamDisplayName }} as a guest"
  },
  {
    "id": "api.templates.invite_subject",
    "translation": "[{{ .SiteName }}] {{ .SenderName }} invited you to join {{ .TeamDisplayName }} Team"
  },
  {
    "id": "api.templates.mfa_activated_body.info",
    "translation": "Multi-factor authentication has been added to your account on {{ .SiteURL }}."
  },
  {
    "id": "api.templates.mfa_activated_body.title",
    "translation": "Multi-factor authentication was added"
  },
  {
    "id": "api.templates.mfa_change_subject",
    "translation": "[{{ .SiteName }}] Your MFA has been updated"
  },
  {
    "id": "api.templates.mfa_deactivated_body.info",
    "translation": "Multi-factor authentication has been removed from your account on {{ .SiteURL }}."
  },
  {
    "id": "api.templates.mfa_deactivated_body.title",
    "translation": "Multi-factor authentication was removed"
  },
  {
    "id": "api.templates.over_limit_14_days_info1",
    "translation": "Just a reminder that we have not received payment for your Mattermost subscription invoiced on {{ .OverLimitDate }}.  We will soon begin a process to suspend your service if payment is not received."
  },
  {
    "id": "api.templates.over_limit_14_days_subject",
    "translation": "Payment is overdue for your Mattermost Cloud subscription"
  },
  {
    "id": "api.templates.over_limit_14_days_title",
    "translation": "Payment not received"
  },
  {
    "id": "api.templates.over_limit_30_days_info1",
    "translation": "There’s still time to keep your Mattermost Cloud workspace active by resolving issues with your payment method. To avoid suspension update your method of payment."
  },
  {
    "id": "api.templates.over_limit_30_days_info2",
    "translation": "If no action is taken, your workspace will be suspended"
  },
  {
    "id": "api.templates.over_limit_30_days_info2_item1",
    "translation": "You won't be able to log into your workspace"
  },
  {
    "id": "api.templates.over_limit_30_days_info2_item2",
    "translation": "You won’t be able to update payment information without contacting our support team"
  },
  {
    "id": "api.templates.over_limit_30_days_info2_item3",
    "translation": "You will lose access to your message history"
  },
  {
    "id": "api.templates.over_limit_30_days_subject",
    "translation": " Act to keep your Mattermost Cloud subscription"
  },
  {
    "id": "api.templates.over_limit_30_days_title",
    "translation": "Mattermost Cloud Workspace Suspension"
  },
  {
    "id": "api.templates.over_limit_7_days_info1",
    "translation": "Mattermost couldn’t process your most recent automatic payment. To keep your service active, please add payment details as soon as possible or your service may be suspended."
  },
  {
    "id": "api.templates.over_limit_7_days_subject",
    "translation": "Payment is overdue for your Mattermost Cloud subscription"
  },
  {
    "id": "api.templates.over_limit_7_days_title",
    "translation": "No payment method on file"
  },
  {
    "id": "api.templates.over_limit_90_days_info1",
    "translation": "This is a final reminder that we have not received payment for your Mattermost Cloud workspace, which has been overdue since {{ .OverLimitDate }}. Tomorrow we will suspend your service."
  },
  {
    "id": "api.templates.over_limit_90_days_info2",
    "translation": "To avoid suspension, add your payment information"
  },
  {
    "id": "api.templates.over_limit_90_days_info3",
    "translation": "Once your workspace has been suspended, you will not be able to log in to your account or update payment information. You will need to contact our support team to re-activate your service."
  },
  {
    "id": "api.templates.over_limit_90_days_info4",
    "translation": "Once your workspace is suspended, all content and data within your workspace will be deleted within 1-3 months."
  },
  {
    "id": "api.templates.over_limit_90_days_subject",
    "translation": "Your Mattermost Cloud subscription will soon be suspended"
  },
  {
    "id": "api.templates.over_limit_90_days_title",
    "translation": "Your Mattermost Cloud workspace suspension is scheduled for tomorrow"
  },
  {
    "id": "api.templates.over_limit_fix_now",
    "translation": "Fix Now"
  },
  {
    "id": "api.templates.over_limit_info1",
    "translation": "It looks like you have more than 10 users in your workspace which is beyond the free tier limits of Mattermost Cloud Professional. To avoid any disruption in your Mattermost workspace, please upgrade."
  },
  {
    "id": "api.templates.over_limit_info2",
    "translation": "Alternatively, you can disable users in the Admin Console to open up spots for more users or stay below the free user limit."
  },
  {
    "id": "api.templates.over_limit_subject",
    "translation": "Mattermost Cloud Workspace Over User Limit"
  },
  {
    "id": "api.templates.over_limit_suspended_contact_support",
    "translation": "Contact Support"
  },
  {
    "id": "api.templates.over_limit_suspended_info1",
    "translation": "Your Mattermost workspace has been suspended. All contents and data within your workspace will be deleted within 1-3 months."
  },
  {
    "id": "api.templates.over_limit_suspended_info2",
    "translation": "Contact us to reactivate your workspace."
  },
  {
    "id": "api.templates.over_limit_suspended_subject",
    "translation": "Your Mattermost Cloud subscription has been suspended"
  },
  {
    "id": "api.templates.over_limit_suspended_title",
    "translation": "Mattermost Cloud Workspace suspended"
  },
  {
    "id": "api.templates.over_limit_title",
    "translation": "Your workspace is over the user limit for the free tier"
  },
  {
    "id": "api.templates.password_change_body.info",
    "translation": "Your password has been updated for {{.TeamDisplayName}} on {{ .TeamURL }} by {{.Method}}."
  },
  {
    "id": "api.templates.password_change_body.title",
    "translation": "Your password has been updated"
  },
  {
    "id": "api.templates.password_change_subject",
    "translation": "[{{ .SiteName }}] Your password has been updated"
  },
  {
    "id": "api.templates.payment_failed.info1",
    "translation": "Your financial institution declined a payment from your {{.CardBrand}} ****{{.LastFour}} associated with your Mattermost Cloud workspace."
  },
  {
    "id": "api.templates.payment_failed.info2",
    "translation": "They provided the following reason:"
  },
  {
    "id": "api.templates.payment_failed.info3",
    "translation": "To ensure uninterrupted subscription to Mattermost Cloud, please either contact your financial institution to fix the underlying problem or update your payment information. Once payment information is updated, Mattermost will attempt to settle any outstanding balance."
  },
  {
    "id": "api.templates.payment_failed.subject",
    "translation": "Action required: Payment failed for Mattermost Cloud"
  },
  {
    "id": "api.templates.payment_failed.title",
    "translation": "Failed Payment"
  },
  {
    "id": "api.templates.payment_failed_no_card.button",
    "translation": "Pay now"
  },
  {
    "id": "api.templates.payment_failed_no_card.info1",
    "translation": "Your Mattermost Cloud invoice for the most recent billing period has been processed. However, we don't have your payment details on file."
  },
  {
    "id": "api.templates.payment_failed_no_card.info3",
    "translation": "To review your invoice and add a payment method, select Pay now."
  },
  {
    "id": "api.templates.payment_failed_no_card.subject",
    "translation": "Payment is due for your Mattermost Cloud subscription"
  },
  {
    "id": "api.templates.payment_failed_no_card.title",
    "translation": "Your Mattermost Cloud Invoice is due"
  },
  {
    "id": "api.templates.post_body.button",
    "translation": "Go To Post"
  },
  {
    "id": "api.templates.remove_expired_license.body.renew_button",
    "translation": "Renew License Now"
  },
  {
    "id": "api.templates.remove_expired_license.body.title",
    "translation": "Your Enterprise Edition license has expired and some features may be disabled. Please renew your license now."
  },
  {
    "id": "api.templates.remove_expired_license.subject",
    "translation": "Mattermost Enterprise license has been disabled."
  },
  {
    "id": "api.templates.reset_body.button",
    "translation": "Reset Password"
  },
  {
    "id": "api.templates.reset_body.info1",
    "translation": "To change your password, click \"Reset Password\" below."
  },
  {
    "id": "api.templates.reset_body.info2",
    "translation": "If you did not mean to reset your password, please ignore this email and your password will remain the same. The password reset link expires in 24 hours."
  },
  {
    "id": "api.templates.reset_body.title",
    "translation": "You requested a password reset"
  },
  {
    "id": "api.templates.reset_subject",
    "translation": "[{{ .SiteName }}] Reset your password"
  },
  {
    "id": "api.templates.signin_change_email.body.info",
    "translation": "You updated your sign-in method on {{ .SiteName }} to {{.Method}}."
  },
  {
    "id": "api.templates.signin_change_email.body.method_email",
    "translation": "email and password"
  },
  {
    "id": "api.templates.signin_change_email.body.title",
    "translation": "You updated your sign-in method"
  },
  {
    "id": "api.templates.signin_change_email.subject",
    "translation": "[{{ .SiteName }}] Your sign-in method has been updated"
  },
  {
    "id": "api.templates.upgrade_mattermost_cloud",
    "translation": "Upgrade"
  },
  {
    "id": "api.templates.user_access_token_body.info",
    "translation": "A personal access token was added to your account on {{ .SiteURL }}. They can be used to access {{.SiteName}} with your account."
  },
  {
    "id": "api.templates.user_access_token_body.title",
    "translation": "Personal access token added to your account"
  },
  {
    "id": "api.templates.user_access_token_subject",
    "translation": "[{{ .SiteName }}] Personal access token added to your account"
  },
  {
    "id": "api.templates.username_change_body.info",
    "translation": "Your username for {{.TeamDisplayName}} has been changed to {{.NewUsername}}."
  },
  {
    "id": "api.templates.username_change_body.title",
    "translation": "You updated your username"
  },
  {
    "id": "api.templates.username_change_subject",
    "translation": "[{{ .SiteName }}] Your username has changed"
  },
  {
    "id": "api.templates.verify_body.button",
    "translation": "Verify Email"
  },
  {
    "id": "api.templates.verify_body.info",
    "translation": "Please verify your email address by clicking below."
  },
  {
    "id": "api.templates.verify_body.title",
    "translation": "You've joined {{ .ServerURL }}"
  },
  {
    "id": "api.templates.verify_subject",
    "translation": "[{{ .SiteName }}] Email Verification"
  },
  {
    "id": "api.templates.warn_metric_ack.body.contact_email_header",
    "translation": "Email: "
  },
  {
    "id": "api.templates.warn_metric_ack.body.contact_name_header",
    "translation": "Contact: "
  },
  {
    "id": "api.templates.warn_metric_ack.body.diagnostic_id_header",
    "translation": "Diagnostic Id: "
  },
  {
    "id": "api.templates.warn_metric_ack.body.registered_users_header",
    "translation": "Total Active Users: "
  },
  {
    "id": "api.templates.warn_metric_ack.body.site_url_header",
    "translation": "Site URL: "
  },
  {
    "id": "api.templates.warn_metric_ack.footer",
    "translation": "If you have any additional inquiries, please contact support@mattermost.com"
  },
  {
    "id": "api.templates.warn_metric_ack.subject",
    "translation": "Mattermost Contact Us request"
  },
  {
    "id": "api.templates.welcome_body.app_download_info",
    "translation": "For the best experience, download the apps for PC, Mac, iOS and Android from:"
  },
  {
    "id": "api.templates.welcome_body.button",
    "translation": "Verify Email"
  },
  {
    "id": "api.templates.welcome_body.info",
    "translation": "Please verify your email address by clicking below."
  },
  {
    "id": "api.templates.welcome_body.info2",
    "translation": "You can sign in from:"
  },
  {
    "id": "api.templates.welcome_body.info3",
    "translation": "Mattermost lets you share messages and files from your PC or phone, with instant search and archiving."
  },
  {
    "id": "api.templates.welcome_body.title",
    "translation": "You've joined {{ .ServerURL }}"
  },
  {
    "id": "api.templates.welcome_subject",
    "translation": "[{{ .SiteName }}] You joined {{ .ServerURL }}"
  },
  {
    "id": "api.unable_to_create_zip_file",
    "translation": "Error creating zip file."
  },
  {
    "id": "api.unable_to_read_file_from_backend",
    "translation": "Error reading file from backend"
  },
  {
    "id": "api.upgrade_to_enterprise.already-done.app_error",
    "translation": "You have already upgraded to Mattermost Enterprise Edition. Please restart the server to finish the upgrade."
  },
  {
    "id": "api.upgrade_to_enterprise.already-enterprise.app_error",
    "translation": "You cannot upgrade because you are already running Mattermost Enterprise Edition."
  },
  {
    "id": "api.upgrade_to_enterprise.app_error",
    "translation": "An upgrade to Mattermost Enterprise Edition is already running."
  },
  {
    "id": "api.upgrade_to_enterprise.generic_error.app_error",
    "translation": "Mattermost was unable to upgrade to Enterprise Edition."
  },
  {
    "id": "api.upgrade_to_enterprise.invalid-permission.app_error",
    "translation": "Mattermost was unable to upgrade to Enterprise Edition. The Mattermost system user {{.MattermostUsername}} does not have write access to the necessary binary file. A system administrator can update the file permissions by executing the following command on the server where Mattermost is installed:\n\n```\nchmod +w \"{{.Path}}\"\n```\n\nAfter changing the file permissions, try to upgrade Mattermost again. When you have upgraded and restarted, remember to restore the original binary file permissions:\n\n```\nchmod -w \"{{.Path}}\"\n```"
  },
  {
    "id": "api.upgrade_to_enterprise.invalid-user-and-permission.app_error",
    "translation": "Mattermost was unable to upgrade to Enterprise Edition. The Mattermost system user {{.MattermostUsername}} does not have write access to the necessary binary file. A system administrator can update the file permissions by executing the following command on the server where Mattermost is installed:\n\n```\nchown {{.MattermostUsername}} \"{{.Path}}\"\nchmod +w \"{{.Path}}\"\n```\n\nAfter changing the file permissions, try to upgrade Mattermost again. When you have upgraded and restarted, remember to restore the original binary file permissions:\n\n```\nchown {{.FileUsername}} \"{{.Path}}\"\nchmod -w \"{{.Path}}\"\n```"
  },
  {
    "id": "api.upgrade_to_enterprise.invalid-user.app_error",
    "translation": "Mattermost was unable to upgrade to Enterprise Edition. The Mattermost system user {{.MattermostUsername}} does not have write access to the necessary binary file. A system administrator can update the file permissions by executing the following command on the server where Mattermost is installed:\n\n```\nchown {{.MattermostUsername}} \"{{.Path}}\"\n```\n\nAfter changing the file permissions, try to upgrade Mattermost again. When you have upgraded and restarted, remember to restore the original binary file permissions:\n\n```\nchown {{.FileUsername}} \"{{.Path}}\"\n```"
  },
  {
    "id": "api.upgrade_to_enterprise.system_not_supported.app_error",
    "translation": "Mattermost was unable to upgrade to Enterprise Edition. This feature will only work on Linux systems with x86-64 architecture."
  },
  {
    "id": "api.upgrade_to_enterprise_status.app_error",
    "translation": "Mattermost was unable to upgrade to Enterprise Edition."
  },
  {
    "id": "api.upgrade_to_enterprise_status.signature.app_error",
    "translation": "Mattermost was unable to upgrade to Enterprise Edition. The digital signature of the downloaded binary file could not be verified."
  },
  {
    "id": "api.upload.get_upload.forbidden.app_error",
    "translation": "Failed to get upload."
  },
  {
    "id": "api.upload.upload_data.invalid_content_length",
    "translation": "Invalid Content-Length."
  },
  {
    "id": "api.upload.upload_data.invalid_content_type",
    "translation": "Invalid Content-Type for multipart upload."
  },
  {
    "id": "api.upload.upload_data.multipart_error",
    "translation": "Failed to process the multipart data."
  },
  {
    "id": "api.user.activate_mfa.email_and_ldap_only.app_error",
    "translation": "MFA is not available for this account type."
  },
  {
    "id": "api.user.add_direct_channels_and_forget.failed.error",
    "translation": "Failed to add direct channel preferences for user user_id={{.UserId}}, team_id={{.TeamId}}, err={{.Error}}"
  },
  {
    "id": "api.user.authorize_oauth_user.bad_response.app_error",
    "translation": "Bad response from token request."
  },
  {
    "id": "api.user.authorize_oauth_user.bad_token.app_error",
    "translation": "Bad token type."
  },
  {
    "id": "api.user.authorize_oauth_user.invalid_state.app_error",
    "translation": "Invalid state"
  },
  {
    "id": "api.user.authorize_oauth_user.missing.app_error",
    "translation": "Missing access token."
  },
  {
    "id": "api.user.authorize_oauth_user.response.app_error",
    "translation": "Received invalid response from OAuth service provider."
  },
  {
    "id": "api.user.authorize_oauth_user.service.app_error",
    "translation": "Token request to {{.Service}} failed."
  },
  {
    "id": "api.user.authorize_oauth_user.token_failed.app_error",
    "translation": "Token request failed."
  },
  {
    "id": "api.user.authorize_oauth_user.unsupported.app_error",
    "translation": "{{.Service}} SSO through OAuth 2.0 not available on this server."
  },
  {
    "id": "api.user.autocomplete_users.missing_team_id.app_error",
    "translation": "Team id parameter is required to autocomplete by channel."
  },
  {
    "id": "api.user.check_user_login_attempts.too_many.app_error",
    "translation": "Your account is locked because of too many failed password attempts. Please reset your password."
  },
  {
    "id": "api.user.check_user_mfa.bad_code.app_error",
    "translation": "Invalid MFA token."
  },
  {
    "id": "api.user.check_user_password.invalid.app_error",
    "translation": "Login failed because of invalid password."
  },
  {
    "id": "api.user.complete_switch_with_oauth.blank_email.app_error",
    "translation": "Blank email."
  },
  {
    "id": "api.user.complete_switch_with_oauth.parse.app_error",
    "translation": "Could not parse auth data out of {{.Service}} user object."
  },
  {
    "id": "api.user.create_email_token.error",
    "translation": "Failed to create token data for email verification"
  },
  {
    "id": "api.user.create_oauth_user.already_attached.app_error",
    "translation": "There is already an account associated with that email address using a sign in method other than {{.Service}}. Please sign in using {{.Auth}}."
  },
  {
    "id": "api.user.create_oauth_user.create.app_error",
    "translation": "Could not create user out of {{.Service}} user object."
  },
  {
    "id": "api.user.create_password_token.error",
    "translation": "Unable to create password recovery token"
  },
  {
    "id": "api.user.create_profile_image.default_font.app_error",
    "translation": "Could not create default profile image font."
  },
  {
    "id": "api.user.create_profile_image.encode.app_error",
    "translation": "Could not encode default profile image."
  },
  {
    "id": "api.user.create_profile_image.initial.app_error",
    "translation": "Could not add user initial to default profile picture."
  },
  {
    "id": "api.user.create_user.accepted_domain.app_error",
    "translation": "The email you provided does not belong to an accepted domain. Please contact your administrator or sign up with a different email."
  },
  {
    "id": "api.user.create_user.disabled.app_error",
    "translation": "User creation is disabled."
  },
  {
    "id": "api.user.create_user.guest_accounts.disabled.app_error",
    "translation": "Guest accounts are disabled."
  },
  {
    "id": "api.user.create_user.guest_accounts.license.app_error",
    "translation": "Your license does not support guest accounts."
  },
  {
    "id": "api.user.create_user.invalid_invitation_type.app_error",
    "translation": "Unable to create the user, invalid invitation."
  },
  {
    "id": "api.user.create_user.no_open_server",
    "translation": "This server does not allow open signups.  Please speak with your Administrator to receive an invitation."
  },
  {
    "id": "api.user.create_user.signup_email_disabled.app_error",
    "translation": "User sign-up with email is disabled."
  },
  {
    "id": "api.user.create_user.signup_link_expired.app_error",
    "translation": "The signup link has expired."
  },
  {
    "id": "api.user.create_user.signup_link_invalid.app_error",
    "translation": "The signup link does not appear to be valid."
  },
  {
    "id": "api.user.delete_channel.not_enabled.app_error",
    "translation": "Permanent channel deletion feature is not enabled. Please contact your System Administrator."
  },
  {
    "id": "api.user.delete_team.not_enabled.app_error",
    "translation": "Permanent team deletion feature is not enabled. Please contact your System Administrator."
  },
  {
    "id": "api.user.delete_user.not_enabled.app_error",
    "translation": "Permanent user deletion feature is not enabled. Please contact your System Administrator."
  },
  {
    "id": "api.user.demote_user_to_guest.already_guest.app_error",
    "translation": "Unable to convert the user to guest because is already a guest."
  },
  {
    "id": "api.user.email_to_ldap.not_available.app_error",
    "translation": "AD/LDAP not available on this server."
  },
  {
    "id": "api.user.email_to_oauth.not_available.app_error",
    "translation": "Authentication Transfer not configured or available on this server."
  },
  {
    "id": "api.user.get_authorization_code.endpoint.app_error",
    "translation": "Error retreiving endpoint from Discovery Document."
  },
  {
    "id": "api.user.get_uploads_for_user.forbidden.app_error",
    "translation": "Failed to get uploads."
  },
  {
    "id": "api.user.get_user_by_email.permissions.app_error",
    "translation": "Unable to get user by email."
  },
  {
    "id": "api.user.ldap_to_email.not_available.app_error",
    "translation": "AD/LDAP not available on this server."
  },
  {
    "id": "api.user.ldap_to_email.not_ldap_account.app_error",
    "translation": "This user account does not use AD/LDAP."
  },
  {
    "id": "api.user.login.blank_pwd.app_error",
    "translation": "Password field must not be blank"
  },
  {
    "id": "api.user.login.bot_login_forbidden.app_error",
    "translation": "Bot login is forbidden."
  },
  {
    "id": "api.user.login.client_side_cert.certificate.app_error",
    "translation": "Attempted to sign in using the experimental feature ClientSideCert without providing a valid certificate."
  },
  {
    "id": "api.user.login.client_side_cert.license.app_error",
    "translation": "Attempt to use the experimental feature ClientSideCertEnable without a valid enterprise license."
  },
  {
    "id": "api.user.login.guest_accounts.disabled.error",
    "translation": "Guest accounts are disabled"
  },
  {
    "id": "api.user.login.guest_accounts.license.error",
    "translation": "Your license does not support guest accounts"
  },
  {
    "id": "api.user.login.inactive.app_error",
    "translation": "Login failed because your account has been deactivated.  Please contact an administrator."
  },
  {
    "id": "api.user.login.invalid_credentials_email",
    "translation": "Enter a valid email and/or password"
  },
  {
    "id": "api.user.login.invalid_credentials_email_username",
    "translation": "Enter a valid email or username and/or password."
  },
  {
    "id": "api.user.login.invalid_credentials_sso",
    "translation": "Enter a valid email or username and/or password, or sign in using another method."
  },
  {
    "id": "api.user.login.invalid_credentials_username",
    "translation": "Enter a valid username and/or password."
  },
  {
    "id": "api.user.login.not_verified.app_error",
    "translation": "Login failed because email address has not been verified."
  },
  {
    "id": "api.user.login.use_auth_service.app_error",
    "translation": "Please sign in using {{.AuthService}}."
  },
  {
    "id": "api.user.login_by_cws.invalid_token.app_error",
    "translation": "CWS token is not valid"
  },
  {
    "id": "api.user.login_by_oauth.bot_login_forbidden.app_error",
    "translation": "Bot login is forbidden."
  },
  {
    "id": "api.user.login_by_oauth.not_available.app_error",
    "translation": "{{.Service}} SSO through OAuth 2.0 not available on this server."
  },
  {
    "id": "api.user.login_by_oauth.parse.app_error",
    "translation": "Could not parse auth data out of {{.Service}} user object."
  },
  {
    "id": "api.user.login_cws.license.error",
    "translation": "CWS login is forbidden."
  },
  {
    "id": "api.user.login_ldap.not_available.app_error",
    "translation": "AD/LDAP not available on this server."
  },
  {
    "id": "api.user.oauth_to_email.context.app_error",
    "translation": "Update password failed because context user_id did not match provided user's id."
  },
  {
    "id": "api.user.oauth_to_email.not_available.app_error",
    "translation": "Authentication Transfer not configured or available on this server."
  },
  {
    "id": "api.user.promote_guest_to_user.no_guest.app_error",
    "translation": "Unable to convert the guest to regular user because is not a guest."
  },
  {
    "id": "api.user.reset_password.broken_token.app_error",
    "translation": "The reset password token does not appear to be valid."
  },
  {
    "id": "api.user.reset_password.invalid_link.app_error",
    "translation": "The reset password link does not appear to be valid."
  },
  {
    "id": "api.user.reset_password.link_expired.app_error",
    "translation": "The password reset link has expired."
  },
  {
    "id": "api.user.reset_password.method",
    "translation": "using a reset password link"
  },
  {
    "id": "api.user.reset_password.sso.app_error",
    "translation": "Unable to reset password for SSO accounts."
  },
  {
    "id": "api.user.reset_password.token_parse.error",
    "translation": "Unable to parse the reset password token"
  },
  {
    "id": "api.user.saml.not_available.app_error",
    "translation": "SAML 2.0 is not configured or supported on this server."
  },
  {
    "id": "api.user.send_deactivate_email_and_forget.failed.error",
    "translation": "Failed to send the deactivate account email successfully"
  },
  {
    "id": "api.user.send_email_change_email_and_forget.error",
    "translation": "Failed to send email change notification email successfully"
  },
  {
    "id": "api.user.send_email_change_username_and_forget.error",
    "translation": "Failed to send username change notification email successfully"
  },
  {
    "id": "api.user.send_email_change_verify_email_and_forget.error",
    "translation": "Failed to send email change verification email successfully"
  },
  {
    "id": "api.user.send_mfa_change_email.error",
    "translation": "Unable to send email notification for MFA change."
  },
  {
    "id": "api.user.send_password_change_email_and_forget.error",
    "translation": "Failed to send update password email successfully"
  },
  {
    "id": "api.user.send_password_reset.send.app_error",
    "translation": "Failed to send password reset email successfully."
  },
  {
    "id": "api.user.send_password_reset.sso.app_error",
    "translation": "Unable to reset password for SSO accounts."
  },
  {
    "id": "api.user.send_sign_in_change_email_and_forget.error",
    "translation": "Failed to send update password email successfully"
  },
  {
    "id": "api.user.send_user_access_token.error",
    "translation": "Failed to send \"Personal access token added\" email successfully"
  },
  {
    "id": "api.user.send_verify_email_and_forget.failed.error",
    "translation": "Failed to send verification email successfully"
  },
  {
    "id": "api.user.send_welcome_email_and_forget.failed.error",
    "translation": "Failed to send welcome email successfully"
  },
  {
    "id": "api.user.update_active.cannot_enable_guest_when_guest_feature_is_disabled.app_error",
    "translation": "You cannot activate a guest account because Guest Access feature is not enabled."
  },
  {
    "id": "api.user.update_active.not_enable.app_error",
    "translation": "You cannot deactivate yourself because this feature is not enabled. Please contact your System Administrator."
  },
  {
    "id": "api.user.update_active.permissions.app_error",
    "translation": "You do not have the appropriate permissions."
  },
  {
    "id": "api.user.update_oauth_user_attrs.get_user.app_error",
    "translation": "Could not get user from {{.Service}} user object."
  },
  {
    "id": "api.user.update_password.context.app_error",
    "translation": "Update password failed because context user_id did not match props user_id."
  },
  {
    "id": "api.user.update_password.failed.app_error",
    "translation": "Update password failed."
  },
  {
    "id": "api.user.update_password.incorrect.app_error",
    "translation": "The \"Current Password\" you entered is incorrect. Please check that Caps Lock is off and try again."
  },
  {
    "id": "api.user.update_password.menu",
    "translation": "using the settings menu"
  },
  {
    "id": "api.user.update_password.oauth.app_error",
    "translation": "Update password failed because the user is logged in through an OAuth service."
  },
  {
    "id": "api.user.update_password.user_and_hashed.app_error",
    "translation": "Only system administrators can set already-hashed passwords."
  },
  {
    "id": "api.user.update_password.valid_account.app_error",
    "translation": "Update password failed because we couldn't find a valid account."
  },
  {
    "id": "api.user.update_user.accepted_domain.app_error",
    "translation": "The email you provided does not belong to an accepted domain. Please contact your administrator or sign up with a different email."
  },
  {
    "id": "api.user.update_user.accepted_guest_domain.app_error",
    "translation": "The email you provided does not belong to an accepted domain for guest accounts. Please contact your administrator or sign up with a different email."
  },
  {
    "id": "api.user.update_user_auth.invalid_request",
    "translation": "Request is missing either AuthData or AuthService parameter."
  },
  {
    "id": "api.user.update_user_roles.license.app_error",
    "translation": "Custom Permission Schemes not supported by current license"
  },
  {
    "id": "api.user.upload_profile_user.array.app_error",
    "translation": "Empty array under 'image' in request."
  },
  {
    "id": "api.user.upload_profile_user.decode.app_error",
    "translation": "Could not decode profile image."
  },
  {
    "id": "api.user.upload_profile_user.decode_config.app_error",
    "translation": "Could not save profile image. File does not appear to be a valid image."
  },
  {
    "id": "api.user.upload_profile_user.encode.app_error",
    "translation": "Could not encode profile image."
  },
  {
    "id": "api.user.upload_profile_user.no_file.app_error",
    "translation": "No file under 'image' in request."
  },
  {
    "id": "api.user.upload_profile_user.open.app_error",
    "translation": "Could not open image file."
  },
  {
    "id": "api.user.upload_profile_user.parse.app_error",
    "translation": "Could not parse multipart form."
  },
  {
    "id": "api.user.upload_profile_user.storage.app_error",
    "translation": "Unable to upload file. Image storage is not configured."
  },
  {
    "id": "api.user.upload_profile_user.too_large.app_error",
    "translation": "Unable to upload profile image. File is too large."
  },
  {
    "id": "api.user.upload_profile_user.upload_profile.app_error",
    "translation": "Couldn't upload profile image."
  },
  {
    "id": "api.user.verify_email.bad_link.app_error",
    "translation": "Bad verify email link."
  },
  {
    "id": "api.user.verify_email.broken_token.app_error",
    "translation": "Bad verify email token type."
  },
  {
    "id": "api.user.verify_email.link_expired.app_error",
    "translation": "The email verification link has expired."
  },
  {
    "id": "api.user.verify_email.token_parse.error",
    "translation": "Failed to parse token data from email verification"
  },
  {
    "id": "api.web_socket.connect.upgrade.app_error",
    "translation": "Failed to upgrade websocket connection."
  },
  {
    "id": "api.web_socket_router.bad_action.app_error",
    "translation": "Unknown WebSocket action."
  },
  {
    "id": "api.web_socket_router.bad_seq.app_error",
    "translation": "Invalid sequence for WebSocket message."
  },
  {
    "id": "api.web_socket_router.no_action.app_error",
    "translation": "No websocket action."
  },
  {
    "id": "api.web_socket_router.not_authenticated.app_error",
    "translation": "WebSocket connection is not authenticated. Please log in and try again."
  },
  {
    "id": "api.webhook.create_outgoing.intersect.app_error",
    "translation": "Outgoing webhooks from the same channel cannot have the same trigger words/callback URLs."
  },
  {
    "id": "api.webhook.create_outgoing.not_open.app_error",
    "translation": "Outgoing webhooks can only be created for public channels."
  },
  {
    "id": "api.webhook.create_outgoing.permissions.app_error",
    "translation": "Invalid permissions to create outgoing webhook."
  },
  {
    "id": "api.webhook.create_outgoing.triggers.app_error",
    "translation": "Either trigger_words or channel_id must be set."
  },
  {
    "id": "api.webhook.incoming.error",
    "translation": "Could not decode the multipart payload of incoming webhook."
  },
  {
    "id": "api.webhook.team_mismatch.app_error",
    "translation": "Unable to update webhook across teams."
  },
  {
    "id": "api.webhook.update_outgoing.intersect.app_error",
    "translation": "Outgoing webhooks from the same channel cannot have the same trigger words/callback URLs."
  },
  {
    "id": "api.websocket_handler.invalid_param.app_error",
    "translation": "Invalid {{.Name}} parameter."
  },
  {
    "id": "api.websocket_handler.server_busy.app_error",
    "translation": "Server is busy, non-critical services are temporarily unavailable."
  },
  {
    "id": "app.admin.saml.failure_decode_metadata_xml_from_idp.app_error",
    "translation": "Could not decode the XML metadata information received from the Identity Provider."
  },
  {
    "id": "app.admin.saml.failure_read_response_body_from_idp.app_error",
    "translation": "Failure encountered when reading the response payload received from the Identity Provider."
  },
  {
    "id": "app.admin.saml.invalid_response_from_idp.app_error",
    "translation": "Could not read the response received from the Identity Provider."
  },
  {
    "id": "app.admin.test_email.failure",
    "translation": "Connection unsuccessful: {{.Error}}"
  },
  {
    "id": "app.admin.test_site_url.failure",
    "translation": "This is not a valid live URL"
  },
  {
    "id": "app.analytics.getanalytics.internal_error",
    "translation": "Unable to get the analytics."
  },
  {
    "id": "app.audit.get.finding.app_error",
    "translation": "We encountered an error finding the audits."
  },
  {
    "id": "app.audit.get.limit.app_error",
    "translation": "Limit exceeded for paging."
  },
  {
    "id": "app.audit.permanent_delete_by_user.app_error",
    "translation": "We encountered an error deleting the audits."
  },
  {
    "id": "app.audit.save.saving.app_error",
    "translation": "We encountered an error saving the audit."
  },
  {
    "id": "app.bot.createbot.internal_error",
    "translation": "Unable to save the bot."
  },
  {
    "id": "app.bot.get_disable_bot_sysadmin_message",
    "translation": "{{if .disableBotsSetting}}{{if .printAllBots}}{{.UserName}} was deactivated. They managed the following bot accounts which have now been disabled.\n\n{{.BotNames}}{{else}}{{.UserName}} was deactivated. They managed {{.NumBots}} bot accounts which have now been disabled, including the following:\n\n{{.BotNames}}{{end}}You can take ownership of each bot by enabling it at **Integrations > Bot Accounts** and creating new tokens for the bot.\n\nFor more information, see our [documentation](https://docs.mattermost.com/developer/bot-accounts.html#what-happens-when-a-user-who-owns-bot-accounts-is-disabled).{{else}}{{if .printAllBots}}{{.UserName}} was deactivated. They managed the following bot accounts which are still enabled.\n\n{{.BotNames}}\n{{else}}{{.UserName}} was deactivated. They managed {{.NumBots}} bot accounts which are still enabled, including the following:\n\n{{.BotNames}}{{end}}We strongly recommend you to take ownership of each bot by re-enabling it at **Integrations > Bot Accounts** and creating new tokens for the bot.\n\nFor more information, see our [documentation](https://docs.mattermost.com/developer/bot-accounts.html#what-happens-when-a-user-who-owns-bot-accounts-is-disabled).\n\nIf you want bot accounts to disable automatically after owner deactivation, set “Disable bot accounts when owner is deactivated” in **System Console > Integrations > Bot Accounts** to true.{{end}}"
  },
  {
    "id": "app.bot.getbot.internal_error",
    "translation": "Unable to get the bot."
  },
  {
    "id": "app.bot.getbots.internal_error",
    "translation": "Unable to get the bots."
  },
  {
    "id": "app.bot.patchbot.internal_error",
    "translation": "Unable to update the bot."
  },
  {
    "id": "app.bot.permanent_delete.internal_error",
    "translation": "Unable to delete the bot permanently."
  },
  {
    "id": "app.bot.permenent_delete.bad_id",
    "translation": "Unable to delete the bot."
  },
  {
    "id": "app.channel.analytics_type_count.app_error",
    "translation": "Unable to get channel type counts."
  },
  {
    "id": "app.channel.autofollow.app_error",
    "translation": "Failed to update thread membership for mentioned user"
  },
  {
    "id": "app.channel.clear_all_custom_role_assignments.select.app_error",
    "translation": "Failed to retrieve the channel members."
  },
  {
    "id": "app.channel.count_posts_since.app_error",
    "translation": "Unable to count messages since given date."
  },
  {
    "id": "app.channel.create_channel.internal_error",
    "translation": "Unable to save channel."
  },
  {
    "id": "app.channel.create_channel.no_team_id.app_error",
    "translation": "Must specify the team ID to create a channel."
  },
  {
    "id": "app.channel.create_direct_channel.internal_error",
    "translation": "Unable to save direct channel."
  },
  {
    "id": "app.channel.create_initial_sidebar_categories.internal_error",
    "translation": "Unable to create initial sidebar categories for user."
  },
  {
    "id": "app.channel.delete.app_error",
    "translation": "Unable to delete the channel."
  },
  {
    "id": "app.channel.get.existing.app_error",
    "translation": "Unable to find the existing channel."
  },
  {
    "id": "app.channel.get.find.app_error",
    "translation": "We encountered an error finding the channel."
  },
  {
    "id": "app.channel.get_all.app_error",
    "translation": "Unable to get all the channels."
  },
  {
    "id": "app.channel.get_all_channels.app_error",
    "translation": "Unable to get all the channels."
  },
  {
    "id": "app.channel.get_all_channels_count.app_error",
    "translation": "Unable to count all the channels."
  },
  {
    "id": "app.channel.get_all_direct.app_error",
    "translation": "Unable to get all the direct channels."
  },
  {
    "id": "app.channel.get_by_name.existing.app_error",
    "translation": "Unable to find the existing channel."
  },
  {
    "id": "app.channel.get_by_name.missing.app_error",
    "translation": "Channel does not exist."
  },
  {
    "id": "app.channel.get_by_scheme.app_error",
    "translation": "Unable to get the channels for the provided scheme."
  },
  {
    "id": "app.channel.get_channel_counts.get.app_error",
    "translation": "Unable to get the channel counts."
  },
  {
    "id": "app.channel.get_channels.get.app_error",
    "translation": "Unable to get the channels."
  },
  {
    "id": "app.channel.get_channels.not_found.app_error",
    "translation": "No channels were found."
  },
  {
    "id": "app.channel.get_channels_batch_for_indexing.get.app_error",
    "translation": "Unable to get the channels batch for indexing."
  },
  {
    "id": "app.channel.get_channels_by_ids.app_error",
    "translation": "Unable to get channels by ids."
  },
  {
    "id": "app.channel.get_channels_by_ids.get.app_error",
    "translation": "Unable to get the channels."
  },
  {
    "id": "app.channel.get_channels_by_ids.not_found.app_error",
    "translation": "No channel found."
  },
  {
    "id": "app.channel.get_deleted.existing.app_error",
    "translation": "Unable to find the existing deleted channel."
  },
  {
    "id": "app.channel.get_deleted.missing.app_error",
    "translation": "No deleted channels exist."
  },
  {
    "id": "app.channel.get_for_post.app_error",
    "translation": "Unable to get the channel for the given post."
  },
  {
    "id": "app.channel.get_member.app_error",
    "translation": "Unable to get the channel member."
  },
  {
    "id": "app.channel.get_member.missing.app_error",
    "translation": "No channel member found for that user ID and channel ID."
  },
  {
    "id": "app.channel.get_member_count.app_error",
    "translation": "Unable to get the channel member count."
  },
  {
    "id": "app.channel.get_members.app_error",
    "translation": "Unable to get the channel members."
  },
  {
    "id": "app.channel.get_members_by_ids.app_error",
    "translation": "Unable to get the channel members."
  },
  {
    "id": "app.channel.get_more_channels.get.app_error",
    "translation": "Unable to get the channels."
  },
  {
    "id": "app.channel.get_pinnedpost_count.app_error",
    "translation": "Unable to get the channel pinned post count."
  },
  {
    "id": "app.channel.get_private_channels.get.app_error",
    "translation": "Unable to get private channels."
  },
  {
    "id": "app.channel.get_public_channels.get.app_error",
    "translation": "Unable to get public channels."
  },
  {
    "id": "app.channel.get_unread.app_error",
    "translation": "Unable to get the channel unread messages."
  },
  {
    "id": "app.channel.increment_mention_count.app_error",
    "translation": "Unable to increment the mention count."
  },
  {
    "id": "app.channel.migrate_channel_members.select.app_error",
    "translation": "Failed to select the batch of channel members."
  },
  {
    "id": "app.channel.move_channel.members_do_not_match.error",
    "translation": "Unable to move a channel unless all its members are already members of the destination team."
  },
  {
    "id": "app.channel.permanent_delete.app_error",
    "translation": "Unable to delete the channel."
  },
  {
    "id": "app.channel.permanent_delete_members_by_user.app_error",
    "translation": "Unable to remove the channel member."
  },
  {
    "id": "app.channel.pinned_posts.app_error",
    "translation": "Unable to find the pinned posts."
  },
  {
    "id": "app.channel.post_update_channel_purpose_message.post.error",
    "translation": "Failed to post channel purpose message"
  },
  {
    "id": "app.channel.post_update_channel_purpose_message.removed",
    "translation": "%s removed the channel purpose (was: %s)"
  },
  {
    "id": "app.channel.post_update_channel_purpose_message.retrieve_user.error",
    "translation": "Failed to retrieve user while updating channel purpose message %v"
  },
  {
    "id": "app.channel.post_update_channel_purpose_message.updated_from",
    "translation": "%s updated the channel purpose from: %s to: %s"
  },
  {
    "id": "app.channel.post_update_channel_purpose_message.updated_to",
    "translation": "%s updated the channel purpose to: %s"
  },
  {
    "id": "app.channel.remove_all_deactivated_members.app_error",
    "translation": "We could not remove the deactivated users from the channel."
  },
  {
    "id": "app.channel.remove_member.app_error",
    "translation": "Unable to remove the channel member."
  },
  {
    "id": "app.channel.reset_all_channel_schemes.app_error",
    "translation": "We could not reset the channel schemes."
  },
  {
    "id": "app.channel.restore.app_error",
    "translation": "Unable to restore the channel."
  },
  {
    "id": "app.channel.save_member.exists.app_error",
    "translation": "A channel member with that ID already exists."
  },
  {
    "id": "app.channel.search.app_error",
    "translation": "We encountered an error searching channels."
  },
  {
    "id": "app.channel.search_group_channels.app_error",
    "translation": "Unable to get the group channels for the given user and term."
  },
  {
    "id": "app.channel.sidebar_categories.app_error",
    "translation": "Failed to insert record to database."
  },
  {
    "id": "app.channel.update.bad_id",
    "translation": "Unable to update the channel."
  },
  {
    "id": "app.channel.update_channel.internal_error",
    "translation": "Unable to update channel."
  },
  {
    "id": "app.channel.update_last_viewed_at.app_error",
    "translation": "Unable to update the last viewed at time."
  },
  {
    "id": "app.channel.update_last_viewed_at_post.app_error",
    "translation": "Unable to mark channel as unread."
  },
  {
    "id": "app.channel.user_belongs_to_channels.app_error",
    "translation": "Unable to determine if the user belongs to a list of channels."
  },
  {
    "id": "app.channel_member_history.log_join_event.internal_error",
    "translation": "Failed to record channel member history."
  },
  {
    "id": "app.channel_member_history.log_leave_event.internal_error",
    "translation": "Failed to record channel member history. Failed to update existing join record"
  },
  {
    "id": "app.command.createcommand.internal_error",
    "translation": "Unable to save the command."
  },
  {
    "id": "app.command.deletecommand.internal_error",
    "translation": "Unable to delete the command."
  },
  {
    "id": "app.command.getcommand.internal_error",
    "translation": "Unable to get the command."
  },
  {
    "id": "app.command.listallcommands.internal_error",
    "translation": "Unable to list the commands."
  },
  {
    "id": "app.command.listautocompletecommands.internal_error",
    "translation": "Unable to list the autocomplete commands."
  },
  {
    "id": "app.command.listteamcommands.internal_error",
    "translation": "Unable to list the team commands."
  },
  {
    "id": "app.command.movecommand.internal_error",
    "translation": "Unable to move the command."
  },
  {
    "id": "app.command.regencommandtoken.internal_error",
    "translation": "Unable to regenerate the command token."
  },
  {
    "id": "app.command.tryexecutecustomcommand.internal_error",
    "translation": "Unable to execute the custom command."
  },
  {
    "id": "app.command.updatecommand.internal_error",
    "translation": "Unable to update the command."
  },
  {
    "id": "app.command_webhook.create_command_webhook.existing",
    "translation": "You cannot update an existing CommandWebhook."
  },
  {
    "id": "app.command_webhook.create_command_webhook.internal_error",
    "translation": "Unable to save the CommandWebhook."
  },
  {
    "id": "app.command_webhook.get.internal_error",
    "translation": "Unable to get the webhook."
  },
  {
    "id": "app.command_webhook.get.missing",
    "translation": "Unable to find the webhook."
  },
  {
    "id": "app.command_webhook.handle_command_webhook.parse",
    "translation": "Unable to parse incoming data."
  },
  {
    "id": "app.command_webhook.try_use.internal_error",
    "translation": "Unable to use the webhook."
  },
  {
    "id": "app.command_webhook.try_use.invalid",
    "translation": "Invalid webhook."
  },
  {
    "id": "app.compliance.get.finding.app_error",
    "translation": "We encountered an error retrieving the compliance reports."
  },
  {
    "id": "app.compliance.save.saving.app_error",
    "translation": "We encountered an error saving the compliance report."
  },
  {
    "id": "app.create_basic_user.save_member.app_error",
    "translation": "Unable to create default team memberships"
  },
  {
    "id": "app.create_basic_user.save_member.conflict.app_error",
    "translation": "Unable to create default team membership because they already exists"
  },
  {
    "id": "app.create_basic_user.save_member.max_accounts.app_error",
    "translation": "Unable to create default team membership because no more members are allowed in that team"
  },
  {
    "id": "app.email.no_rate_limiter.app_error",
    "translation": "Rate limiter is not set up."
  },
  {
    "id": "app.email.rate_limit_exceeded.app_error",
    "translation": "Invite emails rate limit exceeded. Timer will be reset after {{.ResetAfter}} seconds. Please retry after {{.RetryAfter}} seconds."
  },
  {
    "id": "app.email.setup_rate_limiter.app_error",
    "translation": "Error occurred in the rate limiter."
  },
  {
    "id": "app.emoji.create.internal_error",
    "translation": "Unable to save emoji."
  },
  {
    "id": "app.emoji.delete.app_error",
    "translation": "Unable to delete the emoji."
  },
  {
    "id": "app.emoji.delete.no_results",
    "translation": "We couldn’t find the emoji to delete."
  },
  {
    "id": "app.emoji.get.app_error",
    "translation": "Unable to get the emoji."
  },
  {
    "id": "app.emoji.get.no_result",
    "translation": "We couldn’t find the emoji."
  },
  {
    "id": "app.emoji.get_by_name.app_error",
    "translation": "Unable to get the emoji."
  },
  {
    "id": "app.emoji.get_by_name.no_result",
    "translation": "We couldn’t find the emoji."
  },
  {
    "id": "app.emoji.get_list.internal_error",
    "translation": "Unable to get the emoji."
  },
  {
    "id": "app.export.export_attachment.copy_file.error",
    "translation": "Failed to copy file during export."
  },
  {
    "id": "app.export.export_attachment.create_file.error",
    "translation": "Failed to created file during export."
  },
  {
    "id": "app.export.export_attachment.mkdirall.error",
    "translation": "Failed to create directory during export."
  },
  {
    "id": "app.export.export_attachment.zip_create_header.error",
    "translation": "Failed to create zip header during export."
  },
  {
    "id": "app.export.export_custom_emoji.copy_emoji_images.error",
    "translation": "Unable to copy custom emoji images"
  },
  {
    "id": "app.export.export_write_line.io_writer.error",
    "translation": "An error occurred writing the export data."
  },
  {
    "id": "app.export.export_write_line.json_marshall.error",
    "translation": "An error occurred marshalling the JSON data for export."
  },
  {
    "id": "app.export.marshal.app_error",
    "translation": "Unable to marshal response."
  },
  {
    "id": "app.export.zip_create.error",
    "translation": "Failed to add file to zip archive during export."
  },
  {
    "id": "app.file_info.get.app_error",
    "translation": "Unable to get the file info."
  },
  {
    "id": "app.file_info.get_for_post.app_error",
    "translation": "Unable to get the file info for the post."
  },
  {
    "id": "app.file_info.get_with_options.app_error",
    "translation": "Unable to get the file info with options"
  },
  {
    "id": "app.file_info.permanent_delete_by_user.app_error",
    "translation": "Unable to delete attachments of the user."
  },
  {
    "id": "app.file_info.save.app_error",
    "translation": "Unable to save the file info."
  },
  {
    "id": "app.group.group_syncable_already_deleted",
    "translation": "group syncable was already deleted"
  },
  {
    "id": "app.group.id.app_error",
    "translation": "invalid id property for group."
  },
  {
    "id": "app.group.no_rows",
    "translation": "no matching group found"
  },
  {
    "id": "app.group.permanent_delete_members_by_user.app_error",
    "translation": "Unable to remove the group member with UserID \"{{.UserId}}\"."
  },
  {
    "id": "app.group.uniqueness_error",
    "translation": "group member already exists"
  },
  {
    "id": "app.import.attachment.bad_file.error",
    "translation": "Error reading the file at: \"{{.FilePath}}\""
  },
  {
    "id": "app.import.attachment.file_upload.error",
    "translation": "Error uploading the file: \"{{.FilePath}}\""
  },
  {
    "id": "app.import.attachment.read_file_data.error",
    "translation": "Failed to read file attachment during import."
  },
  {
    "id": "app.import.bulk_import.file_scan.error",
    "translation": "Error reading import data file."
  },
  {
    "id": "app.import.bulk_import.json_decode.error",
    "translation": "JSON decode of line failed."
  },
  {
    "id": "app.import.bulk_import.unsupported_version.error",
    "translation": "Incorrect or missing version in the data import file. Make sure version is the first object in your import file and try again."
  },
  {
    "id": "app.import.emoji.bad_file.error",
    "translation": "Error reading import emoji image file. Emoji with name: \"{{.EmojiName}}\""
  },
  {
    "id": "app.import.get_teams_by_names.some_teams_not_found.error",
    "translation": "Some teams not found"
  },
  {
    "id": "app.import.get_users_by_username.some_users_not_found.error",
    "translation": "Some users not found"
  },
  {
    "id": "app.import.import_channel.scheme_deleted.error",
    "translation": "Unable to set a channel to use a deleted scheme."
  },
  {
    "id": "app.import.import_channel.scheme_wrong_scope.error",
    "translation": "Channel must be assigned to a Channel-scoped scheme."
  },
  {
    "id": "app.import.import_channel.team_not_found.error",
    "translation": "Error importing channel. Team with name \"{{.TeamName}}\" could not be found."
  },
  {
    "id": "app.import.import_direct_channel.create_direct_channel.error",
    "translation": "Failed to create direct channel"
  },
  {
    "id": "app.import.import_direct_channel.create_group_channel.error",
    "translation": "Failed to create group channel"
  },
  {
    "id": "app.import.import_direct_channel.update_header_failed.error",
    "translation": "Failed to update direct channel header"
  },
  {
    "id": "app.import.import_direct_post.create_direct_channel.error",
    "translation": "Failed to get direct channel"
  },
  {
    "id": "app.import.import_direct_post.create_group_channel.error",
    "translation": "Failed to get group channel"
  },
  {
    "id": "app.import.import_line.null_channel.error",
    "translation": "Import data line has type \"channel\" but the channel object is null."
  },
  {
    "id": "app.import.import_line.null_direct_channel.error",
    "translation": "Import data line has type \"direct_channel\" but the direct_channel object is null."
  },
  {
    "id": "app.import.import_line.null_direct_post.error",
    "translation": "Import data line has type \"direct_post\" but the direct_post object is null."
  },
  {
    "id": "app.import.import_line.null_emoji.error",
    "translation": "Import data line has type \"emoji\" but the emoji object is null."
  },
  {
    "id": "app.import.import_line.null_post.error",
    "translation": "Import data line has type \"post\" but the post object is null."
  },
  {
    "id": "app.import.import_line.null_scheme.error",
    "translation": "Import data line has type \"scheme\" but the scheme object is null."
  },
  {
    "id": "app.import.import_line.null_team.error",
    "translation": "Import data line has type \"team\" but the team object is null."
  },
  {
    "id": "app.import.import_line.null_user.error",
    "translation": "Import data line has type \"user\" but the user object is null."
  },
  {
    "id": "app.import.import_line.unknown_line_type.error",
    "translation": "Import data line has unknown type \"{{.Type}}\"."
  },
  {
    "id": "app.import.import_post.channel_not_found.error",
    "translation": "Error importing post. Channel with name \"{{.ChannelName}}\" could not be found."
  },
  {
    "id": "app.import.import_post.save_preferences.error",
    "translation": "Error importing post. Failed to save preferences."
  },
  {
    "id": "app.import.import_post.user_not_found.error",
    "translation": "Error importing post. User with username \"{{.Username}}\" could not be found."
  },
  {
    "id": "app.import.import_scheme.scope_change.error",
    "translation": "The bulk importer cannot change the scope of an already-existing scheme."
  },
  {
    "id": "app.import.import_team.scheme_deleted.error",
    "translation": "Unable to set a team to use a deleted scheme."
  },
  {
    "id": "app.import.import_team.scheme_wrong_scope.error",
    "translation": "Team must be assigned to a Team-scoped scheme."
  },
  {
    "id": "app.import.import_user.save_preferences.error",
    "translation": "Error importing user preferences. Failed to save preferences."
  },
  {
    "id": "app.import.import_user_channels.channel_not_found.error",
    "translation": "Error importing user channels. Channel not found."
  },
  {
    "id": "app.import.import_user_channels.save_preferences.error",
    "translation": "Error importing user channel memberships. Failed to save preferences."
  },
  {
    "id": "app.import.import_user_teams.save_members.conflict.app_error",
    "translation": "Unable to import the new team membership because it already exists"
  },
  {
    "id": "app.import.import_user_teams.save_members.error",
    "translation": "Unable to import team memberships"
  },
  {
    "id": "app.import.import_user_teams.save_members.max_accounts.app_error",
    "translation": "Unable to import team membership because no more members are allowed in that team"
  },
  {
    "id": "app.import.import_user_teams.save_preferences.error",
    "translation": "Unable to save the team theme preferences"
  },
  {
    "id": "app.import.marshal.app_error",
    "translation": "Unable to marshal response."
  },
  {
    "id": "app.import.process_import_data_file_version_line.invalid_version.error",
    "translation": "Unable to read the version of the data import file."
  },
  {
    "id": "app.import.validate_channel_import_data.display_name_length.error",
    "translation": "Channel display_name is not within permitted length constraints."
  },
  {
    "id": "app.import.validate_channel_import_data.display_name_missing.error",
    "translation": "Missing required channel property: display_name"
  },
  {
    "id": "app.import.validate_channel_import_data.header_length.error",
    "translation": "Channel header is too long."
  },
  {
    "id": "app.import.validate_channel_import_data.name_characters.error",
    "translation": "Channel name contains invalid characters."
  },
  {
    "id": "app.import.validate_channel_import_data.name_length.error",
    "translation": "Channel name is too long."
  },
  {
    "id": "app.import.validate_channel_import_data.name_missing.error",
    "translation": "Missing required channel property: name"
  },
  {
    "id": "app.import.validate_channel_import_data.purpose_length.error",
    "translation": "Channel purpose is too long."
  },
  {
    "id": "app.import.validate_channel_import_data.scheme_invalid.error",
    "translation": "Invalid scheme name for channel."
  },
  {
    "id": "app.import.validate_channel_import_data.team_missing.error",
    "translation": "Missing required channel property: team"
  },
  {
    "id": "app.import.validate_channel_import_data.type_invalid.error",
    "translation": "Channel type is invalid."
  },
  {
    "id": "app.import.validate_channel_import_data.type_missing.error",
    "translation": "Missing required channel property: type."
  },
  {
    "id": "app.import.validate_direct_channel_import_data.header_length.error",
    "translation": "Direct channel header is too long"
  },
  {
    "id": "app.import.validate_direct_channel_import_data.members_required.error",
    "translation": "Missing required direct channel property: members"
  },
  {
    "id": "app.import.validate_direct_channel_import_data.members_too_few.error",
    "translation": "Direct channel members list contains too few items"
  },
  {
    "id": "app.import.validate_direct_channel_import_data.members_too_many.error",
    "translation": "Direct channel members list contains too many items"
  },
  {
    "id": "app.import.validate_direct_channel_import_data.unknown_favoriter.error",
    "translation": "Direct channel can only be favorited by members. \"{{.Username}}\" is not a member."
  },
  {
    "id": "app.import.validate_direct_post_import_data.channel_members_required.error",
    "translation": "Missing required direct post property: channel_members"
  },
  {
    "id": "app.import.validate_direct_post_import_data.channel_members_too_few.error",
    "translation": "Direct post channel members list contains too few items"
  },
  {
    "id": "app.import.validate_direct_post_import_data.channel_members_too_many.error",
    "translation": "Direct post channel members list contains too many items"
  },
  {
    "id": "app.import.validate_direct_post_import_data.create_at_missing.error",
    "translation": "Missing required direct post property: create_at"
  },
  {
    "id": "app.import.validate_direct_post_import_data.create_at_zero.error",
    "translation": "CreateAt must be greater than 0"
  },
  {
    "id": "app.import.validate_direct_post_import_data.message_length.error",
    "translation": "Message is too long"
  },
  {
    "id": "app.import.validate_direct_post_import_data.message_missing.error",
    "translation": "Missing required direct post property: message"
  },
  {
    "id": "app.import.validate_direct_post_import_data.unknown_flagger.error",
    "translation": "Direct post can only be flagged by members of the channel it is in. \"{{.Username}}\" is not a member."
  },
  {
    "id": "app.import.validate_direct_post_import_data.user_missing.error",
    "translation": "Missing required direct post property: user"
  },
  {
    "id": "app.import.validate_emoji_import_data.empty.error",
    "translation": "Import emoji data empty."
  },
  {
    "id": "app.import.validate_emoji_import_data.image_missing.error",
    "translation": "Import emoji image field missing or blank."
  },
  {
    "id": "app.import.validate_emoji_import_data.name_missing.error",
    "translation": "Import emoji name field missing or blank."
  },
  {
    "id": "app.import.validate_post_import_data.channel_missing.error",
    "translation": "Missing required Post property: Channel."
  },
  {
    "id": "app.import.validate_post_import_data.create_at_missing.error",
    "translation": "Missing required Post property: create_at."
  },
  {
    "id": "app.import.validate_post_import_data.create_at_zero.error",
    "translation": "Post CreateAt property must not be zero."
  },
  {
    "id": "app.import.validate_post_import_data.message_length.error",
    "translation": "Post Message property is longer than the maximum permitted length."
  },
  {
    "id": "app.import.validate_post_import_data.message_missing.error",
    "translation": "Missing required Post property: Message."
  },
  {
    "id": "app.import.validate_post_import_data.props_too_large.error",
    "translation": "Post Props are longer than the maximum permitted length."
  },
  {
    "id": "app.import.validate_post_import_data.team_missing.error",
    "translation": "Missing required Post property: Team."
  },
  {
    "id": "app.import.validate_post_import_data.user_missing.error",
    "translation": "Missing required Post property: User."
  },
  {
    "id": "app.import.validate_reaction_import_data.create_at_before_parent.error",
    "translation": "Reaction CreateAt property must be greater than the parent post CreateAt."
  },
  {
    "id": "app.import.validate_reaction_import_data.create_at_missing.error",
    "translation": "Missing required Reaction property: create_at."
  },
  {
    "id": "app.import.validate_reaction_import_data.create_at_zero.error",
    "translation": "Reaction CreateAt property must not be zero."
  },
  {
    "id": "app.import.validate_reaction_import_data.emoji_name_length.error",
    "translation": "Reaction EmojiName property is longer than the maximum permitted length."
  },
  {
    "id": "app.import.validate_reaction_import_data.emoji_name_missing.error",
    "translation": "Missing required Reaction property: EmojiName."
  },
  {
    "id": "app.import.validate_reaction_import_data.user_missing.error",
    "translation": "Missing required Reaction property: User."
  },
  {
    "id": "app.import.validate_reply_import_data.create_at_before_parent.error",
    "translation": "Reply CreateAt property must be greater than the parent post CreateAt."
  },
  {
    "id": "app.import.validate_reply_import_data.create_at_missing.error",
    "translation": "Missing required Reply property: create_at."
  },
  {
    "id": "app.import.validate_reply_import_data.create_at_zero.error",
    "translation": "Reply CreateAt property must not be zero."
  },
  {
    "id": "app.import.validate_reply_import_data.message_length.error",
    "translation": "Reply Message property is longer than the maximum permitted length."
  },
  {
    "id": "app.import.validate_reply_import_data.message_missing.error",
    "translation": "Missing required Reply property: Message."
  },
  {
    "id": "app.import.validate_reply_import_data.user_missing.error",
    "translation": "Missing required Reply property: User."
  },
  {
    "id": "app.import.validate_role_import_data.description_invalid.error",
    "translation": "Invalid role description."
  },
  {
    "id": "app.import.validate_role_import_data.display_name_invalid.error",
    "translation": "Invalid role display name."
  },
  {
    "id": "app.import.validate_role_import_data.invalid_permission.error",
    "translation": "Invalid permission on role."
  },
  {
    "id": "app.import.validate_role_import_data.name_invalid.error",
    "translation": "Invalid role name."
  },
  {
    "id": "app.import.validate_scheme_import_data.description_invalid.error",
    "translation": "Invalid scheme description."
  },
  {
    "id": "app.import.validate_scheme_import_data.display_name_invalid.error",
    "translation": "Invalid scheme display name."
  },
  {
    "id": "app.import.validate_scheme_import_data.name_invalid.error",
    "translation": "Invalid scheme name."
  },
  {
    "id": "app.import.validate_scheme_import_data.null_scope.error",
    "translation": "Scheme scope is required."
  },
  {
    "id": "app.import.validate_scheme_import_data.unknown_scheme.error",
    "translation": "Unknown scheme scope."
  },
  {
    "id": "app.import.validate_scheme_import_data.wrong_roles_for_scope.error",
    "translation": "The wrong roles were provided for a scheme with this scope."
  },
  {
    "id": "app.import.validate_team_import_data.description_length.error",
    "translation": "Team description is too long."
  },
  {
    "id": "app.import.validate_team_import_data.display_name_length.error",
    "translation": "Team display_name is not within permitted length constraints."
  },
  {
    "id": "app.import.validate_team_import_data.display_name_missing.error",
    "translation": "Missing required team property: display_name."
  },
  {
    "id": "app.import.validate_team_import_data.name_characters.error",
    "translation": "Team name contains invalid characters."
  },
  {
    "id": "app.import.validate_team_import_data.name_length.error",
    "translation": "Team name is too long."
  },
  {
    "id": "app.import.validate_team_import_data.name_missing.error",
    "translation": "Missing required team property: name."
  },
  {
    "id": "app.import.validate_team_import_data.name_reserved.error",
    "translation": "Team name contains reserved words."
  },
  {
    "id": "app.import.validate_team_import_data.scheme_invalid.error",
    "translation": "Invalid scheme name for team."
  },
  {
    "id": "app.import.validate_team_import_data.type_invalid.error",
    "translation": "Team type is not valid."
  },
  {
    "id": "app.import.validate_team_import_data.type_missing.error",
    "translation": "Missing required team property: type."
  },
  {
    "id": "app.import.validate_user_channels_import_data.channel_name_missing.error",
    "translation": "Channel name missing from User's Channel Membership."
  },
  {
    "id": "app.import.validate_user_channels_import_data.invalid_notify_props_desktop.error",
    "translation": "Invalid Desktop NotifyProps for User's Channel Membership."
  },
  {
    "id": "app.import.validate_user_channels_import_data.invalid_notify_props_mark_unread.error",
    "translation": "Invalid MarkUnread NotifyProps for User's Channel Membership."
  },
  {
    "id": "app.import.validate_user_channels_import_data.invalid_notify_props_mobile.error",
    "translation": "Invalid Mobile NotifyProps for User's Channel Membership."
  },
  {
    "id": "app.import.validate_user_channels_import_data.invalid_roles.error",
    "translation": "Invalid roles for User's Channel Membership."
  },
  {
    "id": "app.import.validate_user_import_data.advanced_props_email_interval.error",
    "translation": "Invalid email batching interval setting for User"
  },
  {
    "id": "app.import.validate_user_import_data.advanced_props_feature_markdown_preview.error",
    "translation": "Invalid markdown preview setting for User"
  },
  {
    "id": "app.import.validate_user_import_data.advanced_props_formatting.error",
    "translation": "Invalid post formatting setting for User"
  },
  {
    "id": "app.import.validate_user_import_data.advanced_props_show_unread_section.error",
    "translation": "Invalid show unread section setting for User"
  },
  {
    "id": "app.import.validate_user_import_data.auth_data_and_password.error",
    "translation": "User AuthData and Password are mutually exclusive."
  },
  {
    "id": "app.import.validate_user_import_data.auth_data_and_service_dependency.error",
    "translation": "User AuthService and AuthData are mutually inclusive."
  },
  {
    "id": "app.import.validate_user_import_data.auth_data_length.error",
    "translation": "User AuthData is too long."
  },
  {
    "id": "app.import.validate_user_import_data.email_length.error",
    "translation": "User email has an invalid length."
  },
  {
    "id": "app.import.validate_user_import_data.email_missing.error",
    "translation": "Missing required user property: email."
  },
  {
    "id": "app.import.validate_user_import_data.first_name_length.error",
    "translation": "User First Name is too long."
  },
  {
    "id": "app.import.validate_user_import_data.last_name_length.error",
    "translation": "User Last Name is too long."
  },
  {
    "id": "app.import.validate_user_import_data.nickname_length.error",
    "translation": "User nickname is too long."
  },
  {
    "id": "app.import.validate_user_import_data.notify_props_channel_trigger_invalid.error",
    "translation": "Invalid Channel Trigger Notify Prop for user."
  },
  {
    "id": "app.import.validate_user_import_data.notify_props_comments_trigger_invalid.error",
    "translation": "Invalid Comments Prop value for user."
  },
  {
    "id": "app.import.validate_user_import_data.notify_props_desktop_invalid.error",
    "translation": "Invalid Desktop Notify Prop value for user."
  },
  {
    "id": "app.import.validate_user_import_data.notify_props_desktop_sound_invalid.error",
    "translation": "Invalid Desktop Sound Notify Prop value for user."
  },
  {
    "id": "app.import.validate_user_import_data.notify_props_email_invalid.error",
    "translation": "Invalid Email Notify Prop value for user."
  },
  {
    "id": "app.import.validate_user_import_data.notify_props_mobile_invalid.error",
    "translation": "Invalid Mobile Notify Prop value for user."
  },
  {
    "id": "app.import.validate_user_import_data.notify_props_mobile_push_status_invalid.error",
    "translation": "Invalid Mobile Push Status Notify Prop for user."
  },
  {
    "id": "app.import.validate_user_import_data.password_length.error",
    "translation": "User Password has invalid length."
  },
  {
    "id": "app.import.validate_user_import_data.position_length.error",
    "translation": "User Position is too long."
  },
  {
    "id": "app.import.validate_user_import_data.profile_image.error",
    "translation": "Invalid profile image."
  },
  {
    "id": "app.import.validate_user_import_data.roles_invalid.error",
    "translation": "User roles are not valid."
  },
  {
    "id": "app.import.validate_user_import_data.username_invalid.error",
    "translation": "Username is not valid."
  },
  {
    "id": "app.import.validate_user_import_data.username_missing.error",
    "translation": "Missing require user property: username."
  },
  {
    "id": "app.import.validate_user_teams_import_data.invalid_roles.error",
    "translation": "Invalid roles for User's Team Membership."
  },
  {
    "id": "app.import.validate_user_teams_import_data.invalid_team_theme.error",
    "translation": "Invalid team theme for the User"
  },
  {
    "id": "app.import.validate_user_teams_import_data.team_name_missing.error",
    "translation": "Team name missing from User's Team Membership."
  },
  {
    "id": "app.insert_error",
    "translation": "insert error"
  },
  {
    "id": "app.job.download_export_results_not_enabled",
    "translation": "DownloadExportResults in config.json is false. Please set this to true to download the results of this job."
  },
  {
    "id": "app.job.get.app_error",
    "translation": "Unable to get the job."
  },
  {
    "id": "app.job.get_all.app_error",
    "translation": "Unable to get the jobs."
  },
  {
    "id": "app.job.get_count_by_status_and_type.app_error",
    "translation": "Unable to get the job count by status and type."
  },
  {
    "id": "app.job.get_newest_job_by_status_and_type.app_error",
    "translation": "Unable to get the newest job by status and type."
  },
  {
    "id": "app.job.save.app_error",
    "translation": "Unable to save the job."
  },
  {
    "id": "app.job.update.app_error",
    "translation": "Unable to update the job."
  },
  {
    "id": "app.license.generate_renewal_token.app_error",
    "translation": "Failed to generate a new renewal token."
  },
  {
    "id": "app.license.generate_renewal_token.bad_license",
    "translation": "This type of license doesn't support renewal token generation"
  },
  {
    "id": "app.license.generate_renewal_token.no_license",
    "translation": "No license present"
  },
  {
    "id": "app.notification.body.intro.direct.full",
    "translation": "You have a new Direct Message."
  },
  {
    "id": "app.notification.body.intro.direct.generic",
    "translation": "You have a new Direct Message from {{.SenderName}}"
  },
  {
    "id": "app.notification.body.intro.group_message.full",
    "translation": "You have a new Group Message."
  },
  {
    "id": "app.notification.body.intro.group_message.generic",
    "translation": "You have a new Group Message from {{.SenderName}}"
  },
  {
    "id": "app.notification.body.intro.notification.full",
    "translation": "You have a new notification."
  },
  {
    "id": "app.notification.body.intro.notification.generic",
    "translation": "You have a new notification from {{.SenderName}}"
  },
  {
    "id": "app.notification.body.text.direct.full",
    "translation": "{{.SenderName}} - {{.Hour}}:{{.Minute}} {{.TimeZone}}, {{.Month}} {{.Day}}"
  },
  {
    "id": "app.notification.body.text.direct.generic",
    "translation": "{{.Hour}}:{{.Minute}} {{.TimeZone}}, {{.Month}} {{.Day}}"
  },
  {
    "id": "app.notification.body.text.group_message.full",
    "translation": "Channel: {{.ChannelName}}"
  },
  {
    "id": "app.notification.body.text.group_message.full2",
    "translation": "{{.SenderName}} - {{.Hour}}:{{.Minute}} {{.TimeZone}}, {{.Month}} {{.Day}}"
  },
  {
    "id": "app.notification.body.text.group_message.generic",
    "translation": "{{.Hour}}:{{.Minute}} {{.TimeZone}}, {{.Month}} {{.Day}}"
  },
  {
    "id": "app.notification.body.text.notification.full",
    "translation": "Channel: {{.ChannelName}}"
  },
  {
    "id": "app.notification.body.text.notification.full2",
    "translation": "{{.SenderName}} - {{.Hour}}:{{.Minute}} {{.TimeZone}}, {{.Month}} {{.Day}}"
  },
  {
    "id": "app.notification.body.text.notification.generic",
    "translation": "{{.Hour}}:{{.Minute}} {{.TimeZone}}, {{.Month}} {{.Day}}"
  },
  {
    "id": "app.notification.subject.direct.full",
    "translation": "[{{.SiteName}}] New Direct Message from {{.SenderDisplayName}} on {{.Month}} {{.Day}}, {{.Year}}"
  },
  {
    "id": "app.notification.subject.group_message.full",
    "translation": "[{{ .SiteName }}] New Group Message in {{ .ChannelName}} on {{.Month}} {{.Day}}, {{.Year}}"
  },
  {
    "id": "app.notification.subject.group_message.generic",
    "translation": "[{{ .SiteName }}] New Group Message on {{.Month}} {{.Day}}, {{.Year}}"
  },
  {
    "id": "app.notification.subject.notification.full",
    "translation": "[{{ .SiteName }}] Notification in {{ .TeamName}} on {{.Month}} {{.Day}}, {{.Year}}"
  },
  {
    "id": "app.oauth.delete_app.app_error",
    "translation": "An error occurred while deleting the OAuth2 App."
  },
  {
    "id": "app.oauth.get_access_data_by_user_for_app.app_error",
    "translation": "We encountered an error finding all the access tokens."
  },
  {
    "id": "app.oauth.get_app.find.app_error",
    "translation": "Unable to find the requested app."
  },
  {
    "id": "app.oauth.get_app.finding.app_error",
    "translation": "We encountered an error finding the app."
  },
  {
    "id": "app.oauth.get_app_by_user.find.app_error",
    "translation": "Unable to find any existing apps."
  },
  {
    "id": "app.oauth.get_apps.find.app_error",
    "translation": "An error occurred while finding the OAuth2 Apps."
  },
  {
    "id": "app.oauth.permanent_delete_auth_data_by_user.app_error",
    "translation": "Unable to remove the authorization code."
  },
  {
    "id": "app.oauth.remove_access_data.app_error",
    "translation": "Unable to remove the access token."
  },
  {
    "id": "app.oauth.save_app.existing.app_error",
    "translation": "Must call update for existing app."
  },
  {
    "id": "app.oauth.save_app.save.app_error",
    "translation": "Unable to save the app."
  },
  {
    "id": "app.oauth.update_app.find.app_error",
    "translation": "Unable to find the existing app to update."
  },
  {
    "id": "app.oauth.update_app.updating.app_error",
    "translation": "We encountered an error updating the app."
  },
  {
    "id": "app.plugin.cluster.save_config.app_error",
    "translation": "The plugin configuration in your config.json file must be updated manually when using ReadOnlyConfig with clustering enabled."
  },
  {
    "id": "app.plugin.config.app_error",
    "translation": "Error saving plugin state in config."
  },
  {
    "id": "app.plugin.deactivate.app_error",
    "translation": "Unable to deactivate plugin."
  },
  {
    "id": "app.plugin.delete_public_key.delete.app_error",
    "translation": "An error occurred while deleting the public key."
  },
  {
    "id": "app.plugin.disabled.app_error",
    "translation": "Plugins have been disabled. Please check your logs for details."
  },
  {
    "id": "app.plugin.extract.app_error",
    "translation": "An error occurred extracting the plugin bundle."
  },
  {
    "id": "app.plugin.filesystem.app_error",
    "translation": "Encountered filesystem error."
  },
  {
    "id": "app.plugin.flag_managed.app_error",
    "translation": "Unable to set plugin as managed by the file store."
  },
  {
    "id": "app.plugin.get_cluster_plugin_statuses.app_error",
    "translation": "Unable to get plugin statuses from the cluster."
  },
  {
    "id": "app.plugin.get_plugins.app_error",
    "translation": "Unable to get active plugins."
  },
  {
    "id": "app.plugin.get_public_key.get_file.app_error",
    "translation": "An error occurred while getting the public key from the store."
  },
  {
    "id": "app.plugin.get_statuses.app_error",
    "translation": "Unable to get plugin statuses."
  },
  {
    "id": "app.plugin.install.app_error",
    "translation": "Unable to install plugin."
  },
  {
    "id": "app.plugin.install_id.app_error",
    "translation": "Unable to install plugin. A plugin with the same ID is already installed."
  },
  {
    "id": "app.plugin.install_id_failed_remove.app_error",
    "translation": "Unable to install plugin. A plugin with the same ID is already installed and failed to be removed."
  },
  {
    "id": "app.plugin.install_marketplace_plugin.app_error",
    "translation": "Failed to install marketplace plugin."
  },
  {
    "id": "app.plugin.invalid_id.app_error",
    "translation": "Plugin Id must be at least {{.Min}} characters, at most {{.Max}} characters and match {{.Regex}}."
  },
  {
    "id": "app.plugin.invalid_version.app_error",
    "translation": "Plugin version could not be parsed."
  },
  {
    "id": "app.plugin.manifest.app_error",
    "translation": "Unable to find manifest for extracted plugin."
  },
  {
    "id": "app.plugin.marketplace_client.app_error",
    "translation": "Failed to create marketplace client."
  },
  {
    "id": "app.plugin.marketplace_client.failed_to_fetch",
    "translation": "Failed to get plugins from the marketplace server."
  },
  {
    "id": "app.plugin.marketplace_disabled.app_error",
    "translation": "Marketplace has been disabled. Please check your logs for details."
  },
  {
    "id": "app.plugin.marketplace_plugin_request.app_error",
    "translation": "Failed to decode the marketplace plugin request."
  },
  {
    "id": "app.plugin.marketplace_plugins.not_found.app_error",
    "translation": "Could not find the requested marketplace plugin."
  },
  {
    "id": "app.plugin.marketplace_plugins.signature_not_found.app_error",
    "translation": "Could not find the requested marketplace plugin signature."
  },
  {
    "id": "app.plugin.marshal.app_error",
    "translation": "Failed to marshal marketplace plugins."
  },
  {
    "id": "app.plugin.modify_saml.app_error",
    "translation": "Can't modify saml files."
  },
  {
    "id": "app.plugin.mvdir.app_error",
    "translation": "Unable to move plugin from temporary directory to final destination. Another plugin may be using the same directory name."
  },
  {
    "id": "app.plugin.not_installed.app_error",
    "translation": "Plugin is not installed."
  },
  {
    "id": "app.plugin.remove.app_error",
    "translation": "Unable to delete plugin."
  },
  {
    "id": "app.plugin.remove_bundle.app_error",
    "translation": "Unable to remove plugin bundle from file store."
  },
  {
    "id": "app.plugin.restart.app_error",
    "translation": "Unable to restart plugin on upgrade."
  },
  {
    "id": "app.plugin.signature_decode.app_error",
    "translation": "Unable to decode base64 signature."
  },
  {
    "id": "app.plugin.store_bundle.app_error",
    "translation": "Unable to store the plugin to the configured file store."
  },
  {
    "id": "app.plugin.store_signature.app_error",
    "translation": "Unable to store the plugin signature to the configured file store."
  },
  {
    "id": "app.plugin.sync.list_filestore.app_error",
    "translation": "Error reading files from the plugins folder in the file store."
  },
  {
    "id": "app.plugin.sync.read_local_folder.app_error",
    "translation": "Error reading local plugins folder."
  },
  {
    "id": "app.plugin.upload_disabled.app_error",
    "translation": "Plugins and/or plugin uploads have been disabled."
  },
  {
    "id": "app.plugin.webapp_bundle.app_error",
    "translation": "Unable to generate plugin webapp bundle."
  },
  {
    "id": "app.plugin.write_file.read.app_error",
    "translation": "An error occurred while reading the file."
  },
  {
    "id": "app.plugin.write_file.saving.app_error",
    "translation": "An error occurred while saving the file."
  },
  {
    "id": "app.plugin_store.delete.app_error",
    "translation": "Could not delete plugin key value."
  },
  {
    "id": "app.plugin_store.get.app_error",
    "translation": "Could not get plugin key value."
  },
  {
    "id": "app.plugin_store.list.app_error",
    "translation": "Unable to list all the plugin keys."
  },
  {
    "id": "app.plugin_store.save.app_error",
    "translation": "Could not save or update plugin key value."
  },
  {
    "id": "app.post.analytics_posts_count.app_error",
    "translation": "Unable to get post counts."
  },
  {
    "id": "app.post.analytics_posts_count_by_day.app_error",
    "translation": "Unable to get post counts by day."
  },
  {
    "id": "app.post.analytics_user_counts_posts_by_day.app_error",
    "translation": "Unable to get user counts with posts."
  },
  {
    "id": "app.post.delete.app_error",
    "translation": "Unable to delete the post."
  },
  {
    "id": "app.post.get.app_error",
    "translation": "Unable to get the post."
  },
  {
    "id": "app.post.get_direct_posts.app_error",
    "translation": "Unable to get direct posts."
  },
  {
    "id": "app.post.get_flagged_posts.app_error",
    "translation": "Unable to get the flagged posts."
  },
  {
    "id": "app.post.get_post_after_time.app_error",
    "translation": "Unable to get post after time bound."
  },
  {
    "id": "app.post.get_post_id_around.app_error",
    "translation": "Unable to get post around time bound."
  },
  {
    "id": "app.post.get_posts.app_error",
    "translation": "Limit exceeded for paging."
  },
  {
    "id": "app.post.get_posts_around.get.app_error",
    "translation": "Unable to get the posts for the channel."
  },
  {
    "id": "app.post.get_posts_batch_for_indexing.get.app_error",
    "translation": "Unable to get the posts batch for indexing."
  },
  {
    "id": "app.post.get_posts_created_at.app_error",
    "translation": "Unable to get the posts for the channel."
  },
  {
    "id": "app.post.get_posts_since.app_error",
    "translation": "Unable to get the posts for the channel."
  },
  {
    "id": "app.post.get_root_posts.app_error",
    "translation": "Unable to get the posts for the channel."
  },
  {
    "id": "app.post.overwrite.app_error",
    "translation": "Unable to overwrite the Post."
  },
  {
    "id": "app.post.permanent_delete_by_channel.app_error",
    "translation": "Unable to delete the posts by channel."
  },
  {
    "id": "app.post.permanent_delete_by_user.app_error",
    "translation": "Unable to select the posts to delete for the user."
  },
  {
    "id": "app.post.save.app_error",
    "translation": "Unable to save the Post."
  },
  {
    "id": "app.post.save.existing.app_error",
    "translation": "You cannot update an existing Post."
  },
  {
    "id": "app.post.search.app_error",
    "translation": "Error searching posts"
  },
  {
    "id": "app.post.update.app_error",
    "translation": "Unable to update the Post."
  },
  {
    "id": "app.preference.delete.app_error",
    "translation": "We encountered an error while deleting preferences."
  },
  {
    "id": "app.preference.get.app_error",
    "translation": "We encountered an error while finding preferences."
  },
  {
    "id": "app.preference.get_all.app_error",
    "translation": "We encountered an error while finding preferences."
  },
  {
    "id": "app.preference.get_category.app_error",
    "translation": "We encountered an error while finding preferences."
  },
  {
    "id": "app.preference.permanent_delete_by_user.app_error",
    "translation": "We encountered an error while deleteing preferences."
  },
  {
    "id": "app.preference.save.updating.app_error",
    "translation": "We encountered an error while updating preferences."
  },
  {
    "id": "app.reaction.bulk_get_for_post_ids.app_error",
    "translation": "Unable to get reactions for post."
  },
  {
    "id": "app.reaction.delete_all_with_emoji_name.get_reactions.app_error",
    "translation": "Unable to get all reactions with this emoji name."
  },
  {
    "id": "app.reaction.get_for_post.app_error",
    "translation": "Unable to get reactions for post."
  },
  {
    "id": "app.reaction.save.save.app_error",
    "translation": "Unable to save reaction."
  },
  {
    "id": "app.recover.delete.app_error",
    "translation": "Unable to delete token."
  },
  {
    "id": "app.recover.save.app_error",
    "translation": "Unable to save the token."
  },
  {
    "id": "app.role.check_roles_exist.role_not_found",
    "translation": "The provided role does not exist"
  },
  {
    "id": "app.role.get.app_error",
    "translation": "Unable to get role."
  },
  {
    "id": "app.role.get_all.app_error",
    "translation": "Unable to get all the roles."
  },
  {
    "id": "app.role.get_by_name.app_error",
    "translation": "Unable to get role."
  },
  {
    "id": "app.role.get_by_names.app_error",
    "translation": "Unable to get roles."
  },
  {
    "id": "app.role.permanent_delete_all.app_error",
    "translation": "We could not permanently delete all the roles."
  },
  {
    "id": "app.role.save.insert.app_error",
    "translation": "Unable to save new role."
  },
  {
    "id": "app.role.save.invalid_role.app_error",
    "translation": "The role was not valid."
  },
  {
    "id": "app.save_config.app_error",
    "translation": "An error occurred saving the configuration."
  },
  {
    "id": "app.scheme.delete.app_error",
    "translation": "Unable to delete this scheme."
  },
  {
    "id": "app.scheme.get.app_error",
    "translation": "Unable to get the scheme."
  },
  {
    "id": "app.scheme.permanent_delete_all.app_error",
    "translation": "We could not permanently delete the schemes."
  },
  {
    "id": "app.scheme.save.app_error",
    "translation": "Unable to create the scheme."
  },
  {
    "id": "app.scheme.save.invalid_scheme.app_error",
    "translation": "The provided scheme is invalid."
  },
  {
    "id": "app.schemes.is_phase_2_migration_completed.not_completed.app_error",
    "translation": "This API endpoint is not accessible as required migrations have not yet completed."
  },
  {
    "id": "app.select_error",
    "translation": "select error"
  },
  {
    "id": "app.session.analytics_session_count.app_error",
    "translation": "Unable to count the sessions."
  },
  {
    "id": "app.session.get.app_error",
    "translation": "We encountered an error finding the session."
  },
  {
    "id": "app.session.get_sessions.app_error",
    "translation": "We encountered an error while finding user sessions."
  },
  {
    "id": "app.session.permanent_delete_sessions_by_user.app_error",
    "translation": "Unable to remove all the sessions for the user."
  },
  {
    "id": "app.session.remove.app_error",
    "translation": "Unable to remove the session."
  },
  {
    "id": "app.session.remove_all_sessions_for_team.app_error",
    "translation": "Unable to remove all the sessions."
  },
  {
    "id": "app.session.save.app_error",
    "translation": "Unable to save the session."
  },
  {
    "id": "app.session.save.existing.app_error",
    "translation": "Unable to update existing session."
  },
  {
    "id": "app.session.update_device_id.app_error",
    "translation": "Unable to update the device id."
  },
  {
    "id": "app.status.get.app_error",
    "translation": "Encountered an error retrieving the status."
  },
  {
    "id": "app.status.get.missing.app_error",
    "translation": "No entry for that status exists."
  },
  {
    "id": "app.submit_interactive_dialog.json_error",
    "translation": "Encountered an error encoding JSON for the interactive dialog."
  },
  {
    "id": "app.system.get.app_error",
    "translation": "We encountered an error finding the system properties."
  },
  {
    "id": "app.system.get_by_name.app_error",
    "translation": "Unable to find the system variable."
  },
  {
    "id": "app.system.permanent_delete_by_name.app_error",
    "translation": "We could not permanently delete the system table entry."
  },
  {
    "id": "app.system.save.app_error",
    "translation": "We encountered an error saving the system property."
  },
  {
    "id": "app.system.warn_metric.bot_description",
    "translation": "[Learn more about the Mattermost Advisor](https://about.mattermost.com/default-channel-handle-documentation)"
  },
  {
    "id": "app.system.warn_metric.bot_displayname",
    "translation": "Mattermost Advisor"
  },
  {
    "id": "app.system.warn_metric.notification.empty_admin_list.app_error",
    "translation": "List of admins is empty."
  },
  {
    "id": "app.system.warn_metric.notification.invalid_metric.app_error",
    "translation": "Could not find metric."
  },
  {
    "id": "app.system.warn_metric.store.app_error",
    "translation": "Failed to store value for {{.WarnMetricName}}"
  },
  {
    "id": "app.system_install_date.parse_int.app_error",
    "translation": "Failed to parse installation date."
  },
  {
    "id": "app.team.analytics_private_team_count.app_error",
    "translation": "Unable to count the private teams."
  },
  {
    "id": "app.team.analytics_public_team_count.app_error",
    "translation": "Unable to count the public teams."
  },
  {
    "id": "app.team.analytics_team_count.app_error",
    "translation": "Unable to count the teams."
  },
  {
    "id": "app.team.clear_all_custom_role_assignments.select.app_error",
    "translation": "Failed to retrieve the team members."
  },
  {
    "id": "app.team.get.find.app_error",
    "translation": "Unable to find the existing team."
  },
  {
    "id": "app.team.get.finding.app_error",
    "translation": "We encountered an error finding the team."
  },
  {
    "id": "app.team.get_active_member_count.app_error",
    "translation": "Unable to count the team members."
  },
  {
    "id": "app.team.get_all.app_error",
    "translation": "We could not get all teams."
  },
  {
    "id": "app.team.get_all_private_team_listing.app_error",
    "translation": "We could not get all private teams."
  },
  {
    "id": "app.team.get_all_private_team_page_listing.app_error",
    "translation": "We could not get all private teams in page."
  },
  {
    "id": "app.team.get_all_team_listing.app_error",
    "translation": "We could not get all teams."
  },
  {
    "id": "app.team.get_by_invite_id.finding.app_error",
    "translation": "Unable to find the existing team."
  },
  {
    "id": "app.team.get_by_name.app_error",
    "translation": "Unable to find the existing team."
  },
  {
    "id": "app.team.get_by_name.missing.app_error",
    "translation": "Unable to find the existing team."
  },
  {
    "id": "app.team.get_by_scheme.app_error",
    "translation": "Unable to get the channels for the provided scheme."
  },
  {
    "id": "app.team.get_member.app_error",
    "translation": "Unable to get the team member."
  },
  {
    "id": "app.team.get_member.missing.app_error",
    "translation": "No team member found for that user ID and team ID."
  },
  {
    "id": "app.team.get_member_count.app_error",
    "translation": "Unable to count the team members."
  },
  {
    "id": "app.team.get_members.app_error",
    "translation": "Unable to get the team members."
  },
  {
    "id": "app.team.get_members_by_ids.app_error",
    "translation": "Unable to get the team members."
  },
  {
    "id": "app.team.get_unread.app_error",
    "translation": "Unable to get the teams unread messages."
  },
  {
    "id": "app.team.get_user_team_ids.app_error",
    "translation": "Unable to get the list of teams of a user."
  },
  {
    "id": "app.team.invite_id.group_constrained.error",
    "translation": "Unable to join a group-constrained team by invite."
  },
  {
    "id": "app.team.invite_token.group_constrained.error",
    "translation": "Unable to join a group-constrained team by token."
  },
  {
    "id": "app.team.join_user_to_team.max_accounts.app_error",
    "translation": "This team has reached the maximum number of allowed accounts. Contact your System Administrator to set a higher limit."
  },
  {
    "id": "app.team.join_user_to_team.save_member.app_error",
    "translation": "Unable to create the new team membership"
  },
  {
    "id": "app.team.join_user_to_team.save_member.conflict.app_error",
    "translation": "Unable to create the new team membership because it already exists"
  },
  {
    "id": "app.team.join_user_to_team.save_member.max_accounts.app_error",
    "translation": "Unable to create the new team membership because the team has reached the limit of members"
  },
  {
    "id": "app.team.migrate_team_members.update.app_error",
    "translation": "Failed to update the team member."
  },
  {
    "id": "app.team.permanent_delete.app_error",
    "translation": "Unable to delete the existing team."
  },
  {
    "id": "app.team.permanentdeleteteam.internal_error",
    "translation": "Unable to delete team."
  },
  {
    "id": "app.team.remove_member.app_error",
    "translation": "Unable to remove the team member."
  },
  {
    "id": "app.team.rename_team.name_occupied",
    "translation": "Unable to rename the team, the name is already in use."
  },
  {
    "id": "app.team.reset_all_team_schemes.app_error",
    "translation": "We could not reset the team schemes."
  },
  {
    "id": "app.team.save.app_error",
    "translation": "Unable to save the team."
  },
  {
    "id": "app.team.save.existing.app_error",
    "translation": "Must call update for existing team."
  },
  {
    "id": "app.team.save_member.save.app_error",
    "translation": "Unable to save the team member."
  },
  {
    "id": "app.team.search_all_team.app_error",
    "translation": "We encountered an error searching teams."
  },
  {
    "id": "app.team.search_open_team.app_error",
    "translation": "We encountered an error searching open teams."
  },
  {
    "id": "app.team.search_private_team.app_error",
    "translation": "We encountered an error searching private teams."
  },
  {
    "id": "app.team.update.find.app_error",
    "translation": "Unable to find the existing team to update."
  },
  {
    "id": "app.team.update.updating.app_error",
    "translation": "We encountered an error updating the team."
  },
  {
    "id": "app.team.user_belongs_to_teams.app_error",
    "translation": "Unable to determine if the user belongs to a list of teams."
  },
  {
    "id": "app.terms_of_service.create.app_error",
    "translation": "Unable to save terms of service."
  },
  {
    "id": "app.terms_of_service.create.existing.app_error",
    "translation": "Must not call save for existing terms of service."
  },
  {
    "id": "app.terms_of_service.get.app_error",
    "translation": "Unable to fetch terms of service."
  },
  {
    "id": "app.terms_of_service.get.no_rows.app_error",
    "translation": "No terms of service found."
  },
  {
    "id": "app.update_error",
    "translation": "update error"
  },
  {
    "id": "app.upload.create.cannot_upload_to_deleted_channel.app_error",
    "translation": "Cannot upload to a deleted channel."
  },
  {
    "id": "app.upload.create.incorrect_channel_id.app_error",
    "translation": "Cannot upload to the specified channel."
  },
  {
    "id": "app.upload.create.save.app_error",
    "translation": "Failed to save upload."
  },
  {
    "id": "app.upload.create.upload_too_large.app_error",
    "translation": "Unable to upload file. File is too large."
  },
  {
    "id": "app.upload.get.app_error",
    "translation": "Failed to get upload."
  },
  {
    "id": "app.upload.get_for_user.app_error",
    "translation": "Failed to get uploads for user."
  },
  {
    "id": "app.upload.run_plugins_hook.move_fail",
    "translation": "Failed to move file."
  },
  {
    "id": "app.upload.run_plugins_hook.rejected",
    "translation": "Unable to upload file {{.Filename}}. Rejected by plugin: {{.Reason}}"
  },
  {
    "id": "app.upload.upload_data.concurrent.app_error",
    "translation": "Unable to upload data from more than one request."
  },
  {
    "id": "app.upload.upload_data.first_part_too_small.app_error",
    "translation": "Failed to upload data. First part must be at least {{.Size}} Bytes."
  },
  {
    "id": "app.upload.upload_data.large_image.app_error",
    "translation": "{{.Filename}} dimensions ({{.Width}} by {{.Height}} pixels) exceed the limits."
  },
  {
    "id": "app.upload.upload_data.move_file.app_error",
    "translation": "Failed to move uploaded file."
  },
  {
    "id": "app.upload.upload_data.read_file.app_error",
    "translation": "Failed to read a file."
  },
  {
    "id": "app.upload.upload_data.save.app_error",
    "translation": "Failed to save file info."
  },
  {
    "id": "app.upload.upload_data.update.app_error",
    "translation": "Failed to update the upload session."
  },
  {
    "id": "app.user.analytics_daily_active_users.app_error",
    "translation": "Unable to get the active users during the requested period."
  },
  {
    "id": "app.user.analytics_get_inactive_users_count.app_error",
    "translation": "We could not count the inactive users."
  },
  {
    "id": "app.user.clear_all_custom_role_assignments.select.app_error",
    "translation": "Failed to retrieve the users."
  },
  {
    "id": "app.user.convert_bot_to_user.app_error",
    "translation": "Unable to convert bot to user."
  },
  {
    "id": "app.user.demote_user_to_guest.user_update.app_error",
    "translation": "Failed to update the user."
  },
  {
    "id": "app.user.get.app_error",
    "translation": "We encountered an error finding the account."
  },
  {
    "id": "app.user.get_by_auth.missing_account.app_error",
    "translation": "Unable to find an existing account matching your authentication type for this team. This team may require an invite from the team owner to join."
  },
  {
    "id": "app.user.get_by_auth.other.app_error",
    "translation": "We encountered an error trying to find the account by authentication type."
  },
  {
    "id": "app.user.get_by_username.app_error",
    "translation": "Unable to find an existing account matching your username for this team. This team may require an invite from the team owner to join."
  },
  {
    "id": "app.user.get_known_users.get_users.app_error",
    "translation": "Unable to get know users from the database."
  },
  {
    "id": "app.user.get_new_users.app_error",
    "translation": "We encountered an error while finding the new users."
  },
  {
    "id": "app.user.get_profile_by_group_channel_ids_for_user.app_error",
    "translation": "We encountered an error while finding user profiles."
  },
  {
    "id": "app.user.get_profiles.app_error",
    "translation": "We encountered an error while finding user profiles."
  },
  {
    "id": "app.user.get_recently_active_users.app_error",
    "translation": "We encountered an error while finding the recently active users."
  },
  {
    "id": "app.user.get_threads_for_user.app_error",
    "translation": "Unable to get user threads"
  },
  {
    "id": "app.user.get_threads_for_user.not_found",
    "translation": "User thread doesn't exist or is not followed"
  },
  {
    "id": "app.user.get_total_users_count.app_error",
    "translation": "We could not count the users."
  },
  {
    "id": "app.user.get_unread_count.app_error",
    "translation": "We could not get the unread message count for the user."
  },
  {
    "id": "app.user.get_users_batch_for_indexing.get_users.app_error",
    "translation": "Unable to get the users batch for indexing."
  },
  {
    "id": "app.user.missing_account.const",
    "translation": "Unable to find the user."
  },
  {
    "id": "app.user.permanent_delete.app_error",
    "translation": "Unable to delete the existing account."
  },
  {
    "id": "app.user.permanentdeleteuser.internal_error",
    "translation": "Unable to delete user."
  },
  {
    "id": "app.user.promote_guest.user_update.app_error",
    "translation": "Failed to update the user."
  },
  {
    "id": "app.user.save.app_error",
    "translation": "Unable to save the account."
  },
  {
    "id": "app.user.save.email_exists.app_error",
    "translation": "An account with that email already exists."
  },
  {
    "id": "app.user.save.existing.app_error",
    "translation": "Must call update for existing user."
  },
  {
    "id": "app.user.save.username_exists.app_error",
    "translation": "An account with that username already exists."
  },
  {
    "id": "app.user.search.app_error",
    "translation": "Unable to find any user matching the search parameters."
  },
  {
    "id": "app.user.update.find.app_error",
    "translation": "Unable to find the existing account to update."
  },
  {
    "id": "app.user.update.finding.app_error",
    "translation": "We encountered an error finding the account."
  },
  {
    "id": "app.user.update_active_for_multiple_users.updating.app_error",
    "translation": "Unable to deactivate guests."
  },
  {
    "id": "app.user.update_auth_data.app_error",
    "translation": "Unable to update the auth data."
  },
  {
    "id": "app.user.update_auth_data.email_exists.app_error",
    "translation": "Unable to switch account to {{.Service}}. An account using the email {{.Email}} already exists."
  },
  {
    "id": "app.user.update_failed_pwd_attempts.app_error",
    "translation": "Unable to update the failed_attempts."
  },
  {
    "id": "app.user.update_thread_follow_for_user.app_error",
    "translation": "Unable to update following state for thread"
  },
  {
    "id": "app.user.update_thread_read_for_user.app_error",
    "translation": "Unable to update read state for thread"
  },
  {
    "id": "app.user.update_threads_read_for_user.app_error",
    "translation": "Unable to update all user threads as read"
  },
  {
    "id": "app.user.update_update.app_error",
    "translation": "Unable to update the date of the last update of the user."
  },
  {
    "id": "app.user.verify_email.app_error",
    "translation": "Unable to update verify email field."
  },
  {
    "id": "app.user_access_token.delete.app_error",
    "translation": "Unable to delete the personal access token."
  },
  {
    "id": "app.user_access_token.disabled",
    "translation": "Personal access tokens are disabled on this server. Please contact your system administrator for details."
  },
  {
    "id": "app.user_access_token.get_all.app_error",
    "translation": "Unable to get all personal access tokens."
  },
  {
    "id": "app.user_access_token.get_by_user.app_error",
    "translation": "Unable to get the personal access tokens by user."
  },
  {
    "id": "app.user_access_token.invalid_or_missing",
    "translation": "Invalid or missing token."
  },
  {
    "id": "app.user_access_token.save.app_error",
    "translation": "Unable to save the personal access token."
  },
  {
    "id": "app.user_access_token.search.app_error",
    "translation": "We encountered an error searching user access tokens."
  },
  {
    "id": "app.user_access_token.update_token_disable.app_error",
    "translation": "Unable to disable the access token."
  },
  {
    "id": "app.user_access_token.update_token_enable.app_error",
    "translation": "Unable to enable the access token."
  },
  {
    "id": "app.user_terms_of_service.delete.app_error",
    "translation": "Unable to delete terms of service."
  },
  {
    "id": "app.user_terms_of_service.get_by_user.app_error",
    "translation": "Unable to fetch terms of service."
  },
  {
    "id": "app.user_terms_of_service.get_by_user.no_rows.app_error",
    "translation": "No terms of service found."
  },
  {
    "id": "app.user_terms_of_service.save.app_error",
    "translation": "Unable to save terms of service."
  },
  {
    "id": "app.webhooks.analytics_incoming_count.app_error",
    "translation": "Unable to count the incoming webhooks."
  },
  {
    "id": "app.webhooks.analytics_outgoing_count.app_error",
    "translation": "Unable to count the outgoing webhooks."
  },
  {
    "id": "app.webhooks.delete_incoming.app_error",
    "translation": "Unable to delete the webhook."
  },
  {
    "id": "app.webhooks.delete_outgoing.app_error",
    "translation": "Unable to delete the webhook."
  },
  {
    "id": "app.webhooks.get_incoming.app_error",
    "translation": "Unable to get the webhook."
  },
  {
    "id": "app.webhooks.get_incoming_by_channel.app_error",
    "translation": "Unable to get the webhooks."
  },
  {
    "id": "app.webhooks.get_incoming_by_user.app_error",
    "translation": "Unable to get the webhook."
  },
  {
    "id": "app.webhooks.get_outgoing.app_error",
    "translation": "Unable to get the webhook."
  },
  {
    "id": "app.webhooks.get_outgoing_by_channel.app_error",
    "translation": "Unable to get the webhooks."
  },
  {
    "id": "app.webhooks.get_outgoing_by_team.app_error",
    "translation": "Unable to get the webhooks."
  },
  {
    "id": "app.webhooks.permanent_delete_incoming_by_channel.app_error",
    "translation": "Unable to delete the webhook."
  },
  {
    "id": "app.webhooks.permanent_delete_incoming_by_user.app_error",
    "translation": "Unable to delete the webhook."
  },
  {
    "id": "app.webhooks.permanent_delete_outgoing_by_channel.app_error",
    "translation": "Unable to delete the webhook."
  },
  {
    "id": "app.webhooks.permanent_delete_outgoing_by_user.app_error",
    "translation": "Unable to delete the webhook."
  },
  {
    "id": "app.webhooks.save_incoming.app_error",
    "translation": "Unable to save the IncomingWebhook."
  },
  {
    "id": "app.webhooks.save_incoming.existing.app_error",
    "translation": "You cannot overwrite an existing IncomingWebhook."
  },
  {
    "id": "app.webhooks.save_outgoing.app_error",
    "translation": "Unable to save the OutgoingWebhook."
  },
  {
    "id": "app.webhooks.save_outgoing.override.app_error",
    "translation": "You cannot overwrite an existing OutgoingWebhook."
  },
  {
    "id": "app.webhooks.update_incoming.app_error",
    "translation": "Unable to update the IncomingWebhook."
  },
  {
    "id": "app.webhooks.update_outgoing.app_error",
    "translation": "Unable to update the webhook."
  },
  {
    "id": "bleveengine.already_started.error",
    "translation": "Bleve is already started."
  },
  {
    "id": "bleveengine.create_channel_index.error",
    "translation": "Error creating the bleve channel index."
  },
  {
    "id": "bleveengine.create_file_index.error",
    "translation": "Error creating the bleve file index."
  },
  {
    "id": "bleveengine.create_post_index.error",
    "translation": "Error creating the bleve post index."
  },
  {
    "id": "bleveengine.create_user_index.error",
    "translation": "Error creating the bleve user index."
  },
  {
    "id": "bleveengine.delete_channel.error",
    "translation": "Failed to delete the channel."
  },
  {
    "id": "bleveengine.delete_channel_posts.error",
    "translation": "Failed to delete channel posts"
  },
  {
    "id": "bleveengine.delete_file.error",
    "translation": "Failed to delete the file."
  },
  {
    "id": "bleveengine.delete_files_batch.error",
    "translation": "Failed to delete the files."
  },
  {
    "id": "bleveengine.delete_post.error",
    "translation": "Failed to delete the post."
  },
  {
    "id": "bleveengine.delete_post_files.error",
    "translation": "Failed to delete the post files."
  },
  {
    "id": "bleveengine.delete_user.error",
    "translation": "Failed to delete the user."
  },
  {
    "id": "bleveengine.delete_user_files.error",
    "translation": "Failed to delete the user files."
  },
  {
    "id": "bleveengine.delete_user_posts.error",
    "translation": "Failed to delete user posts"
  },
  {
    "id": "bleveengine.index_channel.error",
    "translation": "Failed to index the channel."
  },
  {
    "id": "bleveengine.index_file.error",
    "translation": "Failed to index the file."
  },
  {
    "id": "bleveengine.index_post.error",
    "translation": "Failed to index the post."
  },
  {
    "id": "bleveengine.index_user.error",
    "translation": "Failed to index the user."
  },
  {
    "id": "bleveengine.indexer.do_job.bulk_index_channels.batch_error",
    "translation": "Failed to index channel batch."
  },
  {
    "id": "bleveengine.indexer.do_job.bulk_index_files.batch_error",
    "translation": "Failed to index file batch."
  },
  {
    "id": "bleveengine.indexer.do_job.bulk_index_posts.batch_error",
    "translation": "Failed to index post batch."
  },
  {
    "id": "bleveengine.indexer.do_job.bulk_index_users.batch_error",
    "translation": "Failed to index user batch."
  },
  {
    "id": "bleveengine.indexer.do_job.engine_inactive",
    "translation": "Failed to run Bleve index job: engine is inactive."
  },
  {
    "id": "bleveengine.indexer.do_job.get_oldest_post.error",
    "translation": "The oldest post could not be retrieved from the database."
  },
  {
    "id": "bleveengine.indexer.do_job.parse_end_time.error",
    "translation": "Bleve indexing worker failed to parse the end time."
  },
  {
    "id": "bleveengine.indexer.do_job.parse_start_time.error",
    "translation": "Bleve indexing worker failed to parse the start time."
  },
  {
    "id": "bleveengine.indexer.index_batch.nothing_left_to_index.error",
    "translation": "Trying to index a new batch when all the entities are completed."
  },
  {
    "id": "bleveengine.purge_channel_index.error",
    "translation": "Failed to purge channel indexes."
  },
  {
    "id": "bleveengine.purge_post_index.error",
    "translation": "Failed to purge post indexes."
  },
  {
    "id": "bleveengine.purge_user_index.error",
    "translation": "Failed to purge user indexes."
  },
  {
    "id": "bleveengine.search_channels.error",
    "translation": "Channel search failed to complete."
  },
  {
    "id": "bleveengine.search_files.error",
    "translation": "File search failed to complete."
  },
  {
    "id": "bleveengine.search_posts.error",
    "translation": "Post search failed to complete."
  },
  {
    "id": "bleveengine.search_users_in_channel.nuchan.error",
    "translation": "User search failed to complete."
  },
  {
    "id": "bleveengine.search_users_in_channel.uchan.error",
    "translation": "User search failed to complete."
  },
  {
    "id": "bleveengine.search_users_in_team.error",
    "translation": "User search failed to complete."
  },
  {
    "id": "bleveengine.stop_channel_index.error",
    "translation": "Failed to close channel index."
  },
  {
    "id": "bleveengine.stop_file_index.error",
    "translation": "Failed to close file index."
  },
  {
    "id": "bleveengine.stop_post_index.error",
    "translation": "Failed to close post index."
  },
  {
    "id": "bleveengine.stop_user_index.error",
    "translation": "Failed to close user index."
  },
  {
    "id": "brand.save_brand_image.decode.app_error",
    "translation": "Unable to decode the image data."
  },
  {
    "id": "brand.save_brand_image.decode_config.app_error",
    "translation": "Unable to get image metadata."
  },
  {
    "id": "brand.save_brand_image.encode.app_error",
    "translation": "Unable to convert the image data to PNG format. Please try again."
  },
  {
    "id": "brand.save_brand_image.open.app_error",
    "translation": "Unable to upload the custom brand image. Make sure the image size is less than 2 MB and try again."
  },
  {
    "id": "brand.save_brand_image.save_image.app_error",
    "translation": "Unable to write the image file to your file storage. Please check your connection and try again."
  },
  {
    "id": "brand.save_brand_image.too_large.app_error",
    "translation": "Unable to read the image file. Make sure the image size is less than 2 MB and try again."
  },
  {
    "id": "cli.license.critical",
    "translation": "Feature requires an upgrade to Enterprise Edition and the inclusion of a license key. Please contact your System Administrator."
  },
  {
    "id": "cli.outgoing_webhook.inconsistent_state.app_error",
    "translation": "The outgoing webhook is deleted but unable to create a new one due to some error."
  },
  {
    "id": "ent.cluster.save_config.error",
    "translation": "System Console is set to read-only when High Availability is enabled unless ReadOnlyConfig is disabled in the configuration file."
  },
  {
    "id": "ent.compliance.licence_disable.app_error",
    "translation": "Compliance functionality disabled by current license. Please contact your system administrator about upgrading your enterprise license."
  },
  {
    "id": "ent.data_retention.generic.license.error",
    "translation": "Your license does not support Data Retention."
  },
  {
    "id": "ent.elasticsearch.test_config.license.error",
    "translation": "Your license does not support Elasticsearch."
  },
  {
    "id": "ent.elasticsearch.test_config.reenter_password",
    "translation": "The Elasticsearch Server URL or Username has changed. Please re-enter the Elasticsearch password to test connection."
  },
  {
    "id": "ent.ldap.app_error",
    "translation": "ldap interface was nil."
  },
  {
    "id": "ent.ldap.disabled.app_error",
    "translation": "AD/LDAP disabled or licence does not support AD/LDAP."
  },
  {
    "id": "ent.ldap.validate_admin_filter.app_error",
    "translation": "Invalid AD/LDAP Admin Filter."
  },
  {
    "id": "ent.ldap.validate_filter.app_error",
    "translation": "Invalid AD/LDAP Filter."
  },
  {
    "id": "ent.ldap.validate_guest_filter.app_error",
    "translation": "Invalid AD/LDAP Guest Filter."
  },
  {
    "id": "ent.ldap_id_migrate.app_error",
    "translation": "unable to migrate."
  },
  {
<<<<<<< HEAD
=======
    "id": "ent.message_export.actiance_export.get_attachment_error",
    "translation": "Failed to get file info for a post."
  },
  {
    "id": "ent.message_export.csv_export.get_attachment_error",
    "translation": "Failed to get file info for a post."
  },
  {
    "id": "ent.message_export.global_relay.attach_file.app_error",
    "translation": "Unable to add attachment to the Global Relay export."
  },
  {
    "id": "ent.message_export.global_relay.close_zip_file.app_error",
    "translation": "Unable to close the zip file."
  },
  {
    "id": "ent.message_export.global_relay.create_file_in_zip.app_error",
    "translation": "Unable to create the eml file."
  },
  {
    "id": "ent.message_export.global_relay.generate_email.app_error",
    "translation": "Unable to generate eml file data."
  },
  {
    "id": "ent.message_export.global_relay_export.deliver.close.app_error",
    "translation": "Unable to deliver the email to Global Relay."
  },
  {
    "id": "ent.message_export.global_relay_export.deliver.from_address.app_error",
    "translation": "Unable to set the email From address."
  },
  {
    "id": "ent.message_export.global_relay_export.deliver.msg.app_error",
    "translation": "Unable to set the email message."
  },
  {
    "id": "ent.message_export.global_relay_export.deliver.msg_data.app_error",
    "translation": "Unable to write the email message."
  },
  {
    "id": "ent.message_export.global_relay_export.deliver.parse_mail.app_error",
    "translation": "Unable to read the email information."
  },
  {
    "id": "ent.message_export.global_relay_export.deliver.to_address.app_error",
    "translation": "Unable to set the email To address."
  },
  {
    "id": "ent.message_export.global_relay_export.deliver.unable_to_connect_smtp_server.app_error",
    "translation": "Unable to connect to the smtp server"
  },
  {
    "id": "ent.message_export.global_relay_export.deliver.unable_to_get_file_info.app_error",
    "translation": "Unable to get the information of the export temporary file."
  },
  {
    "id": "ent.message_export.global_relay_export.deliver.unable_to_open_email_file.app_error",
    "translation": "Unable to get the an email from the temporary file."
  },
  {
    "id": "ent.message_export.global_relay_export.deliver.unable_to_open_zip_file_data.app_error",
    "translation": "Unable to open the export temporary file."
  },
  {
    "id": "ent.message_export.global_relay_export.get_attachment_error",
    "translation": "Failed to get file info for a post."
  },
  {
    "id": "ent.message_export.run_export.app_error",
    "translation": "Failed to select message export data."
  },
  {
    "id": "ent.migration.migratetoldap.duplicate_field",
    "translation": "Unable to migrate AD/LDAP users with specified field. Duplicate entry detected. Please remove all duplcates and try again."
  },
  {
    "id": "ent.migration.migratetoldap.user_not_found",
    "translation": "Unable to find user on AD/LDAP server: "
  },
  {
    "id": "ent.migration.migratetosaml.email_already_used_by_other_user",
    "translation": "Email already used by another SAML user."
  },
  {
    "id": "ent.migration.migratetosaml.user_not_found_in_users_mapping_file",
    "translation": "User not found in the users file."
  },
  {
    "id": "ent.migration.migratetosaml.username_already_used_by_other_user",
    "translation": "Username already used by another Mattermost user."
  },
  {
    "id": "ent.saml.attribute.app_error",
    "translation": "SAML login was unsuccessful because one of the attributes is incorrect. Please contact your System Administrator."
  },
  {
    "id": "ent.saml.build_request.app_error",
    "translation": "An error occurred while initiating the request to the Identity Provider. Please contact your System Administrator."
  },
  {
    "id": "ent.saml.build_request.encoding.app_error",
    "translation": "An error occurred while encoding the request for the Identity Provider. Please contact your System Administrator."
  },
  {
    "id": "ent.saml.configure.encryption_not_enabled.app_error",
    "translation": "SAML login was unsuccessful because encryption is not enabled. Please contact your System Administrator."
  },
  {
    "id": "ent.saml.configure.load_idp_cert.app_error",
    "translation": "Identity Provider Public Certificate File was not found. Please contact your System Administrator."
  },
  {
    "id": "ent.saml.configure.load_private_key.app_error",
    "translation": "SAML login was unsuccessful because the Service Provider Private Key was not found. Please contact your System Administrator."
  },
  {
    "id": "ent.saml.configure.not_encrypted_response.app_error",
    "translation": "SAML login was unsuccessful as the Identity Provider response is not encrypted. Please contact your System Administrator."
  },
  {
    "id": "ent.saml.do_login.decrypt.app_error",
    "translation": "SAML login was unsuccessful because an error occurred while decrypting the response from the Identity Provider. Please contact your System Administrator."
  },
  {
    "id": "ent.saml.do_login.empty_response.app_error",
    "translation": "We received an empty response from the Identity Provider."
  },
  {
    "id": "ent.saml.do_login.invalid_signature.app_error",
    "translation": "We received an invalid signature in the response from the Identity Provider. Please contact your System Administrator."
  },
  {
    "id": "ent.saml.do_login.invalid_time.app_error",
    "translation": "We received an invalid time in the response from the Identity Provider. Please contact your System Administrator."
  },
  {
    "id": "ent.saml.do_login.parse.app_error",
    "translation": "An error occurred while parsing the response from the Identity Provider. Please contact your System Administrator."
  },
  {
    "id": "ent.saml.do_login.validate.app_error",
    "translation": "An error occurred while validating the response from the Identity Provider. Please contact your System Administrator."
  },
  {
    "id": "ent.saml.license_disable.app_error",
    "translation": "Your license does not support SAML authentication."
  },
  {
    "id": "ent.saml.metadata.app_error",
    "translation": "An error occurred while building Service Provider Metadata."
  },
  {
    "id": "ent.saml.save_user.email_exists.saml_app_error",
    "translation": "This account does not use SAML authentication. Please sign in using email and password."
  },
  {
    "id": "ent.saml.save_user.username_exists.saml_app_error",
    "translation": "An account with that username already exists. Please contact your Administrator."
  },
  {
    "id": "ent.saml.service_disable.app_error",
    "translation": "SAML 2.0 is not configured or supported on this server."
  },
  {
    "id": "ent.user.complete_switch_with_oauth.blank_email.app_error",
    "translation": "Unable to complete SAML login with an empty email address."
  },
  {
>>>>>>> fbe0294e
    "id": "error",
    "translation": "Error"
  },
  {
    "id": "group_not_associated_to_synced_team",
    "translation": "Group cannot be associated to the channel until it is first associated to the parent group-synced team."
  },
  {
    "id": "groups.unsupported_syncable_type",
    "translation": "Unsupported syncable type '{{.Value}}'."
  },
  {
    "id": "import_process.worker.do_job.file_exists",
    "translation": "Unable to process import: file does not exists."
  },
  {
    "id": "import_process.worker.do_job.missing_file",
    "translation": "Unable to process import: import_file parameter is missing."
  },
  {
    "id": "import_process.worker.do_job.missing_jsonl",
    "translation": "Unable to process import: JSONL file is missing."
  },
  {
    "id": "import_process.worker.do_job.open_file",
    "translation": "Unable to process import: failed to open file."
  },
  {
    "id": "import_process.worker.do_job.tmp_dir",
    "translation": "Unable to process import: failed to create temporary directory."
  },
  {
    "id": "import_process.worker.do_job.unzip",
    "translation": "Unable to process import: failed to unzip file."
  },
  {
    "id": "interactive_message.decode_trigger_id.base64_decode_failed",
    "translation": "Failed to decode base64 for trigger ID for interactive dialog."
  },
  {
    "id": "interactive_message.decode_trigger_id.base64_decode_failed_signature",
    "translation": "Failed to decode base64 signature of trigger ID for interactive dialog."
  },
  {
    "id": "interactive_message.decode_trigger_id.expired",
    "translation": "Trigger ID for interactive dialog is expired. Trigger IDs live for a maximum of {{.Seconds}} seconds."
  },
  {
    "id": "interactive_message.decode_trigger_id.missing_data",
    "translation": "Trigger ID missing required data for interactive dialog."
  },
  {
    "id": "interactive_message.decode_trigger_id.signature_decode_failed",
    "translation": "Failed to decode base64 signature of trigger ID for interactive dialog."
  },
  {
    "id": "interactive_message.decode_trigger_id.verify_signature_failed",
    "translation": "Signature verification failed of trigger ID for interactive dialog."
  },
  {
    "id": "interactive_message.generate_trigger_id.signing_failed",
    "translation": "Failed to sign generated trigger ID for interactive dialog."
  },
  {
    "id": "jobs.request_cancellation.status.error",
    "translation": "Could not request cancellation for job that is not in a cancelable state."
  },
  {
    "id": "jobs.set_job_error.update.error",
    "translation": "Failed to set job status to error"
  },
  {
    "id": "manaultesting.manual_test.parse.app_error",
    "translation": "Unable to parse URL."
  },
  {
    "id": "manaultesting.test_autolink.unable.app_error",
    "translation": "Unable to get channels."
  },
  {
    "id": "mattermost.bulletin.subject",
    "translation": "Mattermost Security Bulletin"
  },
  {
    "id": "mfa.activate.authenticate.app_error",
    "translation": "Error attempting to authenticate MFA token."
  },
  {
    "id": "mfa.activate.bad_token.app_error",
    "translation": "Invalid MFA token."
  },
  {
    "id": "mfa.activate.save_active.app_error",
    "translation": "Unable to update MFA active status for the user."
  },
  {
    "id": "mfa.deactivate.save_active.app_error",
    "translation": "Unable to update MFA active status for the user."
  },
  {
    "id": "mfa.deactivate.save_secret.app_error",
    "translation": "Error clearing the MFA secret."
  },
  {
    "id": "mfa.generate_qr_code.create_code.app_error",
    "translation": "Error generating QR code."
  },
  {
    "id": "mfa.generate_qr_code.save_secret.app_error",
    "translation": "Error saving the MFA secret."
  },
  {
    "id": "mfa.mfa_disabled.app_error",
    "translation": "Multi-factor authentication has been disabled on this server."
  },
  {
    "id": "mfa.validate_token.authenticate.app_error",
    "translation": "Invalid MFA token."
  },
  {
    "id": "migrations.system.save.app_error",
    "translation": "We encountered an error saving the system property."
  },
  {
    "id": "migrations.worker.run_advanced_permissions_phase_2_migration.invalid_progress",
    "translation": "Migration failed due to invalid progress data."
  },
  {
    "id": "migrations.worker.run_migration.unknown_key",
    "translation": "Unable to run migration job due to unknown migration key."
  },
  {
    "id": "model.access.is_valid.access_token.app_error",
    "translation": "Invalid access token."
  },
  {
    "id": "model.access.is_valid.client_id.app_error",
    "translation": "Invalid client id."
  },
  {
    "id": "model.access.is_valid.redirect_uri.app_error",
    "translation": "Invalid redirect uri."
  },
  {
    "id": "model.access.is_valid.refresh_token.app_error",
    "translation": "Invalid refresh token."
  },
  {
    "id": "model.access.is_valid.user_id.app_error",
    "translation": "Invalid user id."
  },
  {
    "id": "model.authorize.is_valid.auth_code.app_error",
    "translation": "Invalid authorization code."
  },
  {
    "id": "model.authorize.is_valid.client_id.app_error",
    "translation": "Invalid client id."
  },
  {
    "id": "model.authorize.is_valid.create_at.app_error",
    "translation": "Create at must be a valid time."
  },
  {
    "id": "model.authorize.is_valid.expires.app_error",
    "translation": "Expires in must be set."
  },
  {
    "id": "model.authorize.is_valid.redirect_uri.app_error",
    "translation": "Invalid redirect uri."
  },
  {
    "id": "model.authorize.is_valid.response_type.app_error",
    "translation": "Invalid response type."
  },
  {
    "id": "model.authorize.is_valid.scope.app_error",
    "translation": "Invalid scope."
  },
  {
    "id": "model.authorize.is_valid.state.app_error",
    "translation": "Invalid state."
  },
  {
    "id": "model.authorize.is_valid.user_id.app_error",
    "translation": "Invalid user id."
  },
  {
    "id": "model.bot.is_valid.create_at.app_error",
    "translation": "Invalid create at."
  },
  {
    "id": "model.bot.is_valid.creator_id.app_error",
    "translation": "Invalid creator id."
  },
  {
    "id": "model.bot.is_valid.description.app_error",
    "translation": "Invalid description."
  },
  {
    "id": "model.bot.is_valid.update_at.app_error",
    "translation": "Invalid update at."
  },
  {
    "id": "model.bot.is_valid.user_id.app_error",
    "translation": "Invalid user id."
  },
  {
    "id": "model.bot.is_valid.username.app_error",
    "translation": "Invalid username."
  },
  {
    "id": "model.channel.is_valid.2_or_more.app_error",
    "translation": "Name must be 2 or more lowercase alphanumeric characters."
  },
  {
    "id": "model.channel.is_valid.create_at.app_error",
    "translation": "Create at must be a valid time."
  },
  {
    "id": "model.channel.is_valid.creator_id.app_error",
    "translation": "Invalid creator id."
  },
  {
    "id": "model.channel.is_valid.display_name.app_error",
    "translation": "Invalid display name."
  },
  {
    "id": "model.channel.is_valid.header.app_error",
    "translation": "Invalid header."
  },
  {
    "id": "model.channel.is_valid.id.app_error",
    "translation": "Invalid Id."
  },
  {
    "id": "model.channel.is_valid.name.app_error",
    "translation": "Invalid channel name. User ids are not permitted in channel name for non-direct message channels."
  },
  {
    "id": "model.channel.is_valid.purpose.app_error",
    "translation": "Invalid purpose."
  },
  {
    "id": "model.channel.is_valid.type.app_error",
    "translation": "Invalid type."
  },
  {
    "id": "model.channel.is_valid.update_at.app_error",
    "translation": "Update at must be a valid time."
  },
  {
    "id": "model.channel_member.is_valid.channel_id.app_error",
    "translation": "Invalid channel id."
  },
  {
    "id": "model.channel_member.is_valid.email_value.app_error",
    "translation": "Invalid email notification value."
  },
  {
    "id": "model.channel_member.is_valid.ignore_channel_mentions_value.app_error",
    "translation": "Invalid ignore channel mentions status."
  },
  {
    "id": "model.channel_member.is_valid.notify_level.app_error",
    "translation": "Invalid notify level."
  },
  {
    "id": "model.channel_member.is_valid.push_level.app_error",
    "translation": "Invalid push notification level."
  },
  {
    "id": "model.channel_member.is_valid.unread_level.app_error",
    "translation": "Invalid mark unread level."
  },
  {
    "id": "model.channel_member.is_valid.user_id.app_error",
    "translation": "Invalid user id."
  },
  {
    "id": "model.cluster.is_valid.create_at.app_error",
    "translation": "CreateAt must be set."
  },
  {
    "id": "model.cluster.is_valid.hostname.app_error",
    "translation": "Hostname must be set."
  },
  {
    "id": "model.cluster.is_valid.id.app_error",
    "translation": "Invalid Id."
  },
  {
    "id": "model.cluster.is_valid.last_ping_at.app_error",
    "translation": "LastPingAt must be set."
  },
  {
    "id": "model.cluster.is_valid.name.app_error",
    "translation": "ClusterName must be set."
  },
  {
    "id": "model.cluster.is_valid.type.app_error",
    "translation": "Type must be set."
  },
  {
    "id": "model.command.is_valid.autocomplete_data.app_error",
    "translation": "Invalid AutocompleteData"
  },
  {
    "id": "model.command.is_valid.create_at.app_error",
    "translation": "Create at must be a valid time."
  },
  {
    "id": "model.command.is_valid.description.app_error",
    "translation": "Invalid description."
  },
  {
    "id": "model.command.is_valid.display_name.app_error",
    "translation": "Invalid title."
  },
  {
    "id": "model.command.is_valid.id.app_error",
    "translation": "Invalid Id."
  },
  {
    "id": "model.command.is_valid.method.app_error",
    "translation": "Invalid Method."
  },
  {
    "id": "model.command.is_valid.plugin_id.app_error",
    "translation": "Invalid plugin id."
  },
  {
    "id": "model.command.is_valid.team_id.app_error",
    "translation": "Invalid team ID."
  },
  {
    "id": "model.command.is_valid.token.app_error",
    "translation": "Invalid token."
  },
  {
    "id": "model.command.is_valid.trigger.app_error",
    "translation": "Invalid trigger."
  },
  {
    "id": "model.command.is_valid.update_at.app_error",
    "translation": "Update at must be a valid time."
  },
  {
    "id": "model.command.is_valid.url.app_error",
    "translation": "Invalid URL."
  },
  {
    "id": "model.command.is_valid.url_http.app_error",
    "translation": "Invalid URL. Must be a valid URL and start with http:// or https://."
  },
  {
    "id": "model.command.is_valid.user_id.app_error",
    "translation": "Invalid user id."
  },
  {
    "id": "model.command_hook.channel_id.app_error",
    "translation": "Invalid channel id."
  },
  {
    "id": "model.command_hook.command_id.app_error",
    "translation": "Invalid command id."
  },
  {
    "id": "model.command_hook.create_at.app_error",
    "translation": "Create at must be a valid time."
  },
  {
    "id": "model.command_hook.id.app_error",
    "translation": "Invalid command hook id."
  },
  {
    "id": "model.command_hook.parent_id.app_error",
    "translation": "Invalid parent id."
  },
  {
    "id": "model.command_hook.root_id.app_error",
    "translation": "Invalid root id."
  },
  {
    "id": "model.command_hook.user_id.app_error",
    "translation": "Invalid user id."
  },
  {
    "id": "model.compliance.is_valid.create_at.app_error",
    "translation": "Create at must be a valid time."
  },
  {
    "id": "model.compliance.is_valid.desc.app_error",
    "translation": "Invalid description."
  },
  {
    "id": "model.compliance.is_valid.end_at.app_error",
    "translation": "To must be a valid time."
  },
  {
    "id": "model.compliance.is_valid.id.app_error",
    "translation": "Invalid Id."
  },
  {
    "id": "model.compliance.is_valid.start_at.app_error",
    "translation": "From must be a valid time."
  },
  {
    "id": "model.compliance.is_valid.start_end_at.app_error",
    "translation": "To must be greater than From."
  },
  {
    "id": "model.config.is_valid.allow_cookies_for_subdomains.app_error",
    "translation": "Allowing cookies for subdomains requires SiteURL to be set."
  },
  {
    "id": "model.config.is_valid.atmos_camo_image_proxy_options.app_error",
    "translation": "Invalid RemoteImageProxyOptions for atmos/camo. Must be set to your shared key."
  },
  {
    "id": "model.config.is_valid.atmos_camo_image_proxy_url.app_error",
    "translation": "Invalid RemoteImageProxyURL for atmos/camo. Must be set to your shared key."
  },
  {
    "id": "model.config.is_valid.bleve_search.bulk_indexing_time_window_seconds.app_error",
    "translation": "Bleve Bulk Indexing Time Window must be at least 1 second."
  },
  {
    "id": "model.config.is_valid.bleve_search.enable_autocomplete.app_error",
    "translation": "Bleve EnableIndexing setting must be set to true when Bleve EnableAutocomplete is set to true"
  },
  {
    "id": "model.config.is_valid.bleve_search.enable_searching.app_error",
    "translation": "Bleve EnableIndexing setting must be set to true when Bleve EnableSearching is set to true"
  },
  {
    "id": "model.config.is_valid.bleve_search.filename.app_error",
    "translation": "Bleve IndexingDir setting must be set when Bleve EnableIndexing is set to true"
  },
  {
    "id": "model.config.is_valid.cluster_email_batching.app_error",
    "translation": "Unable to enable email batching when clustering is enabled."
  },
  {
    "id": "model.config.is_valid.collapsed_threads.app_error",
    "translation": "CollapsedThreads setting must be either disabled,default_on or default_off"
  },
  {
    "id": "model.config.is_valid.data_retention.deletion_job_start_time.app_error",
    "translation": "Data retention job start time must be a 24-hour time stamp in the form HH:MM."
  },
  {
    "id": "model.config.is_valid.data_retention.file_retention_days_too_low.app_error",
    "translation": "File retention must be one day or longer."
  },
  {
    "id": "model.config.is_valid.data_retention.message_retention_days_too_low.app_error",
    "translation": "Message retention must be one day or longer."
  },
  {
    "id": "model.config.is_valid.directory.app_error",
    "translation": "Invalid Local Storage Directory. Must be a non-empty string."
  },
  {
    "id": "model.config.is_valid.display.custom_url_schemes.app_error",
    "translation": "The custom URL scheme {{.Scheme}} is invalid. Custom URL schemes must start with a letter and contain only letters, numbers, plus (+), period (.) and hyphen (-)."
  },
  {
    "id": "model.config.is_valid.elastic_search.aggregate_posts_after_days.app_error",
    "translation": "Elasticsearch AggregatePostsAfterDays setting must be a number greater than or equal to 1."
  },
  {
    "id": "model.config.is_valid.elastic_search.bulk_indexing_time_window_seconds.app_error",
    "translation": "Elasticsearch Bulk Indexing Time Window must be at least 1 second."
  },
  {
    "id": "model.config.is_valid.elastic_search.connection_url.app_error",
    "translation": "Elasticsearch ConnectionUrl setting must be provided when Elasticsearch indexing is enabled."
  },
  {
    "id": "model.config.is_valid.elastic_search.enable_autocomplete.app_error",
    "translation": "Elasticsearch EnableIndexing setting must be set to true when Elasticsearch EnableAutocomplete is set to true"
  },
  {
    "id": "model.config.is_valid.elastic_search.enable_searching.app_error",
    "translation": "Elasticsearch EnableIndexing setting must be set to true when Elasticsearch EnableSearching is set to true"
  },
  {
    "id": "model.config.is_valid.elastic_search.live_indexing_batch_size.app_error",
    "translation": "Elasticsearch Live Indexing Batch Size must be at least 1."
  },
  {
    "id": "model.config.is_valid.elastic_search.posts_aggregator_job_start_time.app_error",
    "translation": "Elasticsearch PostsAggregatorJobStartTime setting must be a time in the format \"hh:mm\"."
  },
  {
    "id": "model.config.is_valid.elastic_search.request_timeout_seconds.app_error",
    "translation": "Elasticsearch Request Timeout must be at least 1 second."
  },
  {
    "id": "model.config.is_valid.email_batching_buffer_size.app_error",
    "translation": "Invalid email batching buffer size for email settings. Must be zero or a positive number."
  },
  {
    "id": "model.config.is_valid.email_batching_interval.app_error",
    "translation": "Invalid email batching interval for email settings. Must be 30 seconds or more."
  },
  {
    "id": "model.config.is_valid.email_notification_contents_type.app_error",
    "translation": "Invalid email notification contents type for email settings. Must be one of either 'full' or 'generic'."
  },
  {
    "id": "model.config.is_valid.email_security.app_error",
    "translation": "Invalid connection security for email settings. Must be '', 'TLS', or 'STARTTLS'."
  },
  {
    "id": "model.config.is_valid.encrypt_sql.app_error",
    "translation": "Invalid at rest encrypt key for SQL settings. Must be 32 chars or more."
  },
  {
    "id": "model.config.is_valid.export.directory.app_error",
    "translation": "Value for Directory should not be empty."
  },
  {
    "id": "model.config.is_valid.export.retention_days_too_low.app_error",
    "translation": "Invalid value for RetentionDays. Value should be greater than 0"
  },
  {
    "id": "model.config.is_valid.file_driver.app_error",
    "translation": "Invalid driver name for file settings. Must be 'local' or 'amazons3'."
  },
  {
    "id": "model.config.is_valid.file_salt.app_error",
    "translation": "Invalid public link salt for file settings. Must be 32 chars or more."
  },
  {
    "id": "model.config.is_valid.group_unread_channels.app_error",
    "translation": "Invalid group unread channels for service settings. Must be 'disabled', 'default_on', or 'default_off'."
  },
  {
    "id": "model.config.is_valid.image_proxy_type.app_error",
    "translation": "Invalid image proxy type. Must be 'local' or 'atmos/camo'."
  },
  {
    "id": "model.config.is_valid.import.directory.app_error",
    "translation": "Invalid value for Directory."
  },
  {
    "id": "model.config.is_valid.import.retention_days_too_low.app_error",
    "translation": "Invalid value for RetentionDays. Value is too low."
  },
  {
    "id": "model.config.is_valid.ldap_basedn",
    "translation": "AD/LDAP field \"BaseDN\" is required."
  },
  {
    "id": "model.config.is_valid.ldap_email",
    "translation": "AD/LDAP field \"Email Attribute\" is required."
  },
  {
    "id": "model.config.is_valid.ldap_id",
    "translation": "AD/LDAP field \"ID Attribute\" is required."
  },
  {
    "id": "model.config.is_valid.ldap_login_id",
    "translation": "AD/LDAP field \"Login ID Attribute\" is required."
  },
  {
    "id": "model.config.is_valid.ldap_max_page_size.app_error",
    "translation": "Invalid max page size value."
  },
  {
    "id": "model.config.is_valid.ldap_security.app_error",
    "translation": "Invalid connection security for AD/LDAP settings. Must be '', 'TLS', or 'STARTTLS'."
  },
  {
    "id": "model.config.is_valid.ldap_server",
    "translation": "AD/LDAP field \"AD/LDAP Server\" is required."
  },
  {
    "id": "model.config.is_valid.ldap_sync_interval.app_error",
    "translation": "Invalid sync interval time. Must be at least one minute."
  },
  {
    "id": "model.config.is_valid.ldap_username",
    "translation": "AD/LDAP field \"Username Attribute\" is required."
  },
  {
    "id": "model.config.is_valid.listen_address.app_error",
    "translation": "Invalid listen address for service settings Must be set."
  },
  {
    "id": "model.config.is_valid.localization.available_locales.app_error",
    "translation": "Available Languages must contain Default Client Language."
  },
  {
    "id": "model.config.is_valid.login_attempts.app_error",
    "translation": "Invalid maximum login attempts for service settings. Must be a positive number."
  },
  {
    "id": "model.config.is_valid.max_burst.app_error",
    "translation": "Maximum burst size must be greater than zero."
  },
  {
    "id": "model.config.is_valid.max_channels.app_error",
    "translation": "Invalid maximum channels per team for team settings. Must be a positive number."
  },
  {
    "id": "model.config.is_valid.max_file_size.app_error",
    "translation": "Invalid max file size for file settings. Must be a whole number greater than zero."
  },
  {
    "id": "model.config.is_valid.max_notify_per_channel.app_error",
    "translation": "Invalid maximum notifications per channel for team settings. Must be a positive number."
  },
  {
    "id": "model.config.is_valid.max_users.app_error",
    "translation": "Invalid maximum users per team for team settings. Must be a positive number."
  },
  {
    "id": "model.config.is_valid.message_export.batch_size.app_error",
    "translation": "Message export job BatchSize must be a positive integer."
  },
  {
    "id": "model.config.is_valid.message_export.daily_runtime.app_error",
    "translation": "Message export job DailyRuntime must be a 24-hour time stamp in the form HH:MM."
  },
  {
    "id": "model.config.is_valid.message_export.enable.app_error",
    "translation": "Message export job EnableExport setting must be either true or false."
  },
  {
    "id": "model.config.is_valid.message_export.export_from.app_error",
    "translation": "Message export job ExportFromTimestamp must be a timestamp (expressed in seconds since unix epoch). Only messages sent after this timestamp will be exported."
  },
  {
    "id": "model.config.is_valid.message_export.export_type.app_error",
    "translation": "Message export job ExportFormat must be one of 'actiance', 'csv' or 'globalrelay'."
  },
  {
    "id": "model.config.is_valid.message_export.global_relay.config_missing.app_error",
    "translation": "Message export job ExportFormat is set to 'globalrelay', but GlobalRelaySettings are missing."
  },
  {
    "id": "model.config.is_valid.message_export.global_relay.customer_type.app_error",
    "translation": "Message export GlobalRelaySettings.CustomerType must be set to one of either 'A9' or 'A10'."
  },
  {
    "id": "model.config.is_valid.message_export.global_relay.email_address.app_error",
    "translation": "Message export job GlobalRelaySettings.EmailAddress must be set to a valid email address."
  },
  {
    "id": "model.config.is_valid.message_export.global_relay.smtp_password.app_error",
    "translation": "Message export job GlobalRelaySettings.SmtpPassword must be set."
  },
  {
    "id": "model.config.is_valid.message_export.global_relay.smtp_username.app_error",
    "translation": "Message export job GlobalRelaySettings.SmtpUsername must be set."
  },
  {
    "id": "model.config.is_valid.password_length.app_error",
    "translation": "Minimum password length must be a whole number greater than or equal to {{.MinLength}} and less than or equal to {{.MaxLength}}."
  },
  {
    "id": "model.config.is_valid.rate_mem.app_error",
    "translation": "Invalid memory store size for rate limit settings. Must be a positive number."
  },
  {
    "id": "model.config.is_valid.rate_sec.app_error",
    "translation": "Invalid per sec for rate limit settings. Must be a positive number."
  },
  {
    "id": "model.config.is_valid.read_timeout.app_error",
    "translation": "Invalid value for read timeout."
  },
  {
    "id": "model.config.is_valid.restrict_direct_message.app_error",
    "translation": "Invalid direct message restriction. Must be 'any', or 'team'."
  },
  {
    "id": "model.config.is_valid.saml_admin_attribute.app_error",
    "translation": "Invalid Admin attribute. Must be in the form 'field=value'."
  },
  {
    "id": "model.config.is_valid.saml_assertion_consumer_service_url.app_error",
    "translation": "Service Provider Login URL must be a valid URL and start with http:// or https://."
  },
  {
    "id": "model.config.is_valid.saml_canonical_algorithm.app_error",
    "translation": "Invalid Canonical Algorithm."
  },
  {
    "id": "model.config.is_valid.saml_email_attribute.app_error",
    "translation": "Invalid Email attribute. Must be set."
  },
  {
    "id": "model.config.is_valid.saml_guest_attribute.app_error",
    "translation": "Invalid Guest attribute. Must be in the form 'field=value'."
  },
  {
    "id": "model.config.is_valid.saml_idp_cert.app_error",
    "translation": "Identity Provider Public Certificate missing. Did you forget to upload it?"
  },
  {
    "id": "model.config.is_valid.saml_idp_descriptor_url.app_error",
    "translation": "Identity Provider Issuer URL must be a valid URL and start with http:// or https://."
  },
  {
    "id": "model.config.is_valid.saml_idp_url.app_error",
    "translation": "SAML SSO URL must be a valid URL and start with http:// or https://."
  },
  {
    "id": "model.config.is_valid.saml_private_key.app_error",
    "translation": "Service Provider Private Key missing. Did you forget to upload it?"
  },
  {
    "id": "model.config.is_valid.saml_public_cert.app_error",
    "translation": "Service Provider Public Certificate missing. Did you forget to upload it?"
  },
  {
    "id": "model.config.is_valid.saml_signature_algorithm.app_error",
    "translation": "Invalid Signature Algorithm."
  },
  {
    "id": "model.config.is_valid.saml_spidentifier_attribute.app_error",
    "translation": "Service Provider Identifier is required"
  },
  {
    "id": "model.config.is_valid.saml_username_attribute.app_error",
    "translation": "Invalid Username attribute. Must be set."
  },
  {
    "id": "model.config.is_valid.site_url.app_error",
    "translation": "Site URL must be a valid URL and start with http:// or https://."
  },
  {
    "id": "model.config.is_valid.site_url_email_batching.app_error",
    "translation": "Unable to enable email batching when SiteURL isn't set."
  },
  {
    "id": "model.config.is_valid.sitename_length.app_error",
    "translation": "Site name must be less than or equal to {{.MaxLength}} characters."
  },
  {
    "id": "model.config.is_valid.sql_conn_max_idle_time_milliseconds.app_error",
    "translation": "Invalid connection maximum idle time for SQL settings. Must be a non-negative number."
  },
  {
    "id": "model.config.is_valid.sql_conn_max_lifetime_milliseconds.app_error",
    "translation": "Invalid connection maximum lifetime for SQL settings. Must be a non-negative number."
  },
  {
    "id": "model.config.is_valid.sql_data_src.app_error",
    "translation": "Invalid data source for SQL settings. Must be set."
  },
  {
    "id": "model.config.is_valid.sql_driver.app_error",
    "translation": "Invalid driver name for SQL settings. Must be 'mysql' or 'postgres'."
  },
  {
    "id": "model.config.is_valid.sql_idle.app_error",
    "translation": "Invalid maximum idle connection for SQL settings. Must be a positive number."
  },
  {
    "id": "model.config.is_valid.sql_max_conn.app_error",
    "translation": "Invalid maximum open connection for SQL settings. Must be a positive number."
  },
  {
    "id": "model.config.is_valid.sql_query_timeout.app_error",
    "translation": "Invalid query timeout for SQL settings. Must be a positive number."
  },
  {
    "id": "model.config.is_valid.teammate_name_display.app_error",
    "translation": "Invalid teammate display. Must be 'full_name', 'nickname_full_name' or 'username'."
  },
  {
    "id": "model.config.is_valid.time_between_user_typing.app_error",
    "translation": "Time between user typing updates should not be set to less than 1000 milliseconds."
  },
  {
    "id": "model.config.is_valid.tls_cert_file.app_error",
    "translation": "Invalid value for TLS certificate file - Either use LetsEncrypt or set path to existing certificate file."
  },
  {
    "id": "model.config.is_valid.tls_key_file.app_error",
    "translation": "Invalid value for TLS key file - Either use LetsEncrypt or set path to existing key file."
  },
  {
    "id": "model.config.is_valid.tls_overwrite_cipher.app_error",
    "translation": "Invalid value passed for TLS overwrite cipher - Please refer to the documentation for valid values."
  },
  {
    "id": "model.config.is_valid.webserver_security.app_error",
    "translation": "Invalid value for webserver connection security."
  },
  {
    "id": "model.config.is_valid.websocket_url.app_error",
    "translation": "Websocket URL must be a valid URL and start with ws:// or wss://."
  },
  {
    "id": "model.config.is_valid.write_timeout.app_error",
    "translation": "Invalid value for write timeout."
  },
  {
    "id": "model.emoji.create_at.app_error",
    "translation": "Create at must be a valid time."
  },
  {
    "id": "model.emoji.id.app_error",
    "translation": "Invalid emoji id."
  },
  {
    "id": "model.emoji.name.app_error",
    "translation": "Name must be 1 to 64 lowercase alphanumeric characters."
  },
  {
    "id": "model.emoji.update_at.app_error",
    "translation": "Update at must be a valid time."
  },
  {
    "id": "model.emoji.user_id.app_error",
    "translation": "Invalid creator id."
  },
  {
    "id": "model.file_info.get.gif.app_error",
    "translation": "Could not decode gif."
  },
  {
    "id": "model.file_info.is_valid.create_at.app_error",
    "translation": "Invalid value for create_at."
  },
  {
    "id": "model.file_info.is_valid.id.app_error",
    "translation": "Invalid value for id."
  },
  {
    "id": "model.file_info.is_valid.path.app_error",
    "translation": "Invalid value for path."
  },
  {
    "id": "model.file_info.is_valid.post_id.app_error",
    "translation": "Invalid value for post_id."
  },
  {
    "id": "model.file_info.is_valid.update_at.app_error",
    "translation": "Invalid value for update_at."
  },
  {
    "id": "model.file_info.is_valid.user_id.app_error",
    "translation": "Invalid value for user_id."
  },
  {
    "id": "model.group.create_at.app_error",
    "translation": "invalid create at property for group."
  },
  {
    "id": "model.group.description.app_error",
    "translation": "invalid description property for group."
  },
  {
    "id": "model.group.display_name.app_error",
    "translation": "invalid display name property for group."
  },
  {
    "id": "model.group.name.app_error",
    "translation": "invalid name property for group."
  },
  {
    "id": "model.group.name.invalid_chars.app_error",
    "translation": "invalid characters in the name property for group"
  },
  {
    "id": "model.group.name.invalid_length.app_error",
    "translation": "Name must be 1 to 64 lowercase alphanumeric characters."
  },
  {
    "id": "model.group.remote_id.app_error",
    "translation": "invalid remote id property for group."
  },
  {
    "id": "model.group.source.app_error",
    "translation": "invalid source property for group."
  },
  {
    "id": "model.group.update_at.app_error",
    "translation": "invalid update at property for group."
  },
  {
    "id": "model.group_member.group_id.app_error",
    "translation": "invalid group id property for group member."
  },
  {
    "id": "model.group_member.user_id.app_error",
    "translation": "invalid user id property for group member."
  },
  {
    "id": "model.group_syncable.group_id.app_error",
    "translation": "invalid group id property for group syncable."
  },
  {
    "id": "model.group_syncable.syncable_id.app_error",
    "translation": "invalid syncable id for group syncable."
  },
  {
    "id": "model.guest.is_valid.channel.app_error",
    "translation": "Invalid channel."
  },
  {
    "id": "model.guest.is_valid.channels.app_error",
    "translation": "Invalid channels."
  },
  {
    "id": "model.guest.is_valid.email.app_error",
    "translation": "Invalid email."
  },
  {
    "id": "model.guest.is_valid.emails.app_error",
    "translation": "Invalid emails."
  },
  {
    "id": "model.incoming_hook.channel_id.app_error",
    "translation": "Invalid channel id."
  },
  {
    "id": "model.incoming_hook.create_at.app_error",
    "translation": "Create at must be a valid time."
  },
  {
    "id": "model.incoming_hook.description.app_error",
    "translation": "Invalid description."
  },
  {
    "id": "model.incoming_hook.display_name.app_error",
    "translation": "Invalid title."
  },
  {
    "id": "model.incoming_hook.icon_url.app_error",
    "translation": "Invalid post icon."
  },
  {
    "id": "model.incoming_hook.id.app_error",
    "translation": "Invalid Id."
  },
  {
    "id": "model.incoming_hook.parse_data.app_error",
    "translation": "Unable to parse incoming data."
  },
  {
    "id": "model.incoming_hook.team_id.app_error",
    "translation": "Invalid team ID."
  },
  {
    "id": "model.incoming_hook.update_at.app_error",
    "translation": "Update at must be a valid time."
  },
  {
    "id": "model.incoming_hook.user_id.app_error",
    "translation": "Invalid user id."
  },
  {
    "id": "model.incoming_hook.username.app_error",
    "translation": "Invalid username."
  },
  {
    "id": "model.job.is_valid.create_at.app_error",
    "translation": "Create at must be a valid time."
  },
  {
    "id": "model.job.is_valid.id.app_error",
    "translation": "Invalid job Id."
  },
  {
    "id": "model.job.is_valid.status.app_error",
    "translation": "Invalid job status."
  },
  {
    "id": "model.job.is_valid.type.app_error",
    "translation": "Invalid job type."
  },
  {
    "id": "model.license_record.is_valid.create_at.app_error",
    "translation": "Invalid value for create_at when uploading a license."
  },
  {
    "id": "model.license_record.is_valid.id.app_error",
    "translation": "Invalid value for id when uploading a license."
  },
  {
    "id": "model.link_metadata.is_valid.data.app_error",
    "translation": "Link metadata data cannot be nil."
  },
  {
    "id": "model.link_metadata.is_valid.data_type.app_error",
    "translation": "Link metadata data does not match the given type."
  },
  {
    "id": "model.link_metadata.is_valid.timestamp.app_error",
    "translation": "Link metadata timestamp must be nonzero and rounded to the nearest hour."
  },
  {
    "id": "model.link_metadata.is_valid.type.app_error",
    "translation": "Invalid link metadata type."
  },
  {
    "id": "model.link_metadata.is_valid.url.app_error",
    "translation": "Link metadata URL must be set."
  },
  {
    "id": "model.oauth.is_valid.app_id.app_error",
    "translation": "Invalid app id."
  },
  {
    "id": "model.oauth.is_valid.callback.app_error",
    "translation": "Callback URL must be a valid URL and start with http:// or https://."
  },
  {
    "id": "model.oauth.is_valid.client_secret.app_error",
    "translation": "Invalid client secret."
  },
  {
    "id": "model.oauth.is_valid.create_at.app_error",
    "translation": "Create at must be a valid time."
  },
  {
    "id": "model.oauth.is_valid.creator_id.app_error",
    "translation": "Invalid creator id."
  },
  {
    "id": "model.oauth.is_valid.description.app_error",
    "translation": "Invalid description."
  },
  {
    "id": "model.oauth.is_valid.homepage.app_error",
    "translation": "Homepage must be a valid URL and start with http:// or https://."
  },
  {
    "id": "model.oauth.is_valid.icon_url.app_error",
    "translation": "Icon URL must be a valid URL and start with http:// or https://."
  },
  {
    "id": "model.oauth.is_valid.name.app_error",
    "translation": "Invalid name."
  },
  {
    "id": "model.oauth.is_valid.update_at.app_error",
    "translation": "Update at must be a valid time."
  },
  {
    "id": "model.outgoing_hook.icon_url.app_error",
    "translation": "Invalid icon."
  },
  {
    "id": "model.outgoing_hook.is_valid.callback.app_error",
    "translation": "Invalid callback URLs."
  },
  {
    "id": "model.outgoing_hook.is_valid.channel_id.app_error",
    "translation": "Invalid channel id."
  },
  {
    "id": "model.outgoing_hook.is_valid.content_type.app_error",
    "translation": "Invalid value for content_type."
  },
  {
    "id": "model.outgoing_hook.is_valid.create_at.app_error",
    "translation": "Create at must be a valid time."
  },
  {
    "id": "model.outgoing_hook.is_valid.description.app_error",
    "translation": "Invalid description."
  },
  {
    "id": "model.outgoing_hook.is_valid.display_name.app_error",
    "translation": "Invalid title."
  },
  {
    "id": "model.outgoing_hook.is_valid.id.app_error",
    "translation": "Invalid Id."
  },
  {
    "id": "model.outgoing_hook.is_valid.team_id.app_error",
    "translation": "Invalid team ID."
  },
  {
    "id": "model.outgoing_hook.is_valid.token.app_error",
    "translation": "Invalid token."
  },
  {
    "id": "model.outgoing_hook.is_valid.trigger_words.app_error",
    "translation": "Invalid trigger words."
  },
  {
    "id": "model.outgoing_hook.is_valid.update_at.app_error",
    "translation": "Update at must be a valid time."
  },
  {
    "id": "model.outgoing_hook.is_valid.url.app_error",
    "translation": "Invalid callback URLs. Each must be a valid URL and start with http:// or https://."
  },
  {
    "id": "model.outgoing_hook.is_valid.user_id.app_error",
    "translation": "Invalid user id."
  },
  {
    "id": "model.outgoing_hook.is_valid.words.app_error",
    "translation": "Invalid trigger words."
  },
  {
    "id": "model.outgoing_hook.username.app_error",
    "translation": "Invalid username."
  },
  {
    "id": "model.plugin_command.error.app_error",
    "translation": "An error occurred while trying to execute this command."
  },
  {
    "id": "model.plugin_command_crash.error.app_error",
    "translation": "/{{.Command}} command crashed the {{.PluginId}} plugin. Please contact your system administrator"
  },
  {
    "id": "model.plugin_command_error.error.app_error",
    "translation": "Plugin for /{{.Command}} is not working. Please contact your system administrator"
  },
  {
    "id": "model.plugin_key_value.is_valid.key.app_error",
    "translation": "Invalid key, must be more than {{.Min}} and a of maximum {{.Max}} characters long."
  },
  {
    "id": "model.plugin_key_value.is_valid.plugin_id.app_error",
    "translation": "Invalid plugin ID, must be more than {{.Min}} and a of maximum {{.Max}} characters long."
  },
  {
    "id": "model.plugin_kvset_options.is_valid.old_value.app_error",
    "translation": "Invalid old value, it shouldn't be set when the operation is not atomic."
  },
  {
    "id": "model.post.channel_notifications_disabled_in_channel.message",
    "translation": "Channel notifications are disabled in {{.ChannelName}}. The {{.Mention}} did not trigger any notifications."
  },
  {
    "id": "model.post.is_valid.channel_id.app_error",
    "translation": "Invalid channel id."
  },
  {
    "id": "model.post.is_valid.create_at.app_error",
    "translation": "Create at must be a valid time."
  },
  {
    "id": "model.post.is_valid.file_ids.app_error",
    "translation": "Invalid file ids. Note that uploads are limited to 10 files maximum. Please use additional posts for more files."
  },
  {
    "id": "model.post.is_valid.filenames.app_error",
    "translation": "Invalid filenames."
  },
  {
    "id": "model.post.is_valid.hashtags.app_error",
    "translation": "Invalid hashtags."
  },
  {
    "id": "model.post.is_valid.id.app_error",
    "translation": "Invalid Id."
  },
  {
    "id": "model.post.is_valid.msg.app_error",
    "translation": "Invalid message."
  },
  {
    "id": "model.post.is_valid.original_id.app_error",
    "translation": "Invalid original id."
  },
  {
    "id": "model.post.is_valid.parent_id.app_error",
    "translation": "Invalid parent id."
  },
  {
    "id": "model.post.is_valid.props.app_error",
    "translation": "Invalid props."
  },
  {
    "id": "model.post.is_valid.root_id.app_error",
    "translation": "Invalid root id."
  },
  {
    "id": "model.post.is_valid.root_parent.app_error",
    "translation": "Invalid root ID must be set if parent ID set."
  },
  {
    "id": "model.post.is_valid.type.app_error",
    "translation": "Invalid type."
  },
  {
    "id": "model.post.is_valid.update_at.app_error",
    "translation": "Update at must be a valid time."
  },
  {
    "id": "model.post.is_valid.user_id.app_error",
    "translation": "Invalid user id."
  },
  {
    "id": "model.preference.is_valid.category.app_error",
    "translation": "Invalid category."
  },
  {
    "id": "model.preference.is_valid.id.app_error",
    "translation": "Invalid user id."
  },
  {
    "id": "model.preference.is_valid.name.app_error",
    "translation": "Invalid name."
  },
  {
    "id": "model.preference.is_valid.theme.app_error",
    "translation": "Invalid theme."
  },
  {
    "id": "model.preference.is_valid.value.app_error",
    "translation": "Value is too long."
  },
  {
    "id": "model.reaction.is_valid.create_at.app_error",
    "translation": "Create at must be a valid time."
  },
  {
    "id": "model.reaction.is_valid.emoji_name.app_error",
    "translation": "Invalid emoji name."
  },
  {
    "id": "model.reaction.is_valid.post_id.app_error",
    "translation": "Invalid post id."
  },
  {
    "id": "model.reaction.is_valid.update_at.app_error",
    "translation": "Update at must be a valid time."
  },
  {
    "id": "model.reaction.is_valid.user_id.app_error",
    "translation": "Invalid user id."
  },
  {
    "id": "model.search_params_list.is_valid.include_deleted_channels.app_error",
    "translation": "All IncludeDeletedChannels params should have the same value."
  },
  {
    "id": "model.team.is_valid.characters.app_error",
    "translation": "Name must be 2 or more lowercase alphanumeric characters."
  },
  {
    "id": "model.team.is_valid.company.app_error",
    "translation": "Invalid company name."
  },
  {
    "id": "model.team.is_valid.create_at.app_error",
    "translation": "Create at must be a valid time."
  },
  {
    "id": "model.team.is_valid.description.app_error",
    "translation": "Invalid description."
  },
  {
    "id": "model.team.is_valid.domains.app_error",
    "translation": "Invalid allowed domains."
  },
  {
    "id": "model.team.is_valid.email.app_error",
    "translation": "Invalid email."
  },
  {
    "id": "model.team.is_valid.id.app_error",
    "translation": "Invalid Id."
  },
  {
    "id": "model.team.is_valid.invite_id.app_error",
    "translation": "Invalid invite id."
  },
  {
    "id": "model.team.is_valid.name.app_error",
    "translation": "Invalid name."
  },
  {
    "id": "model.team.is_valid.reserved.app_error",
    "translation": "This URL is unavailable. Please try another."
  },
  {
    "id": "model.team.is_valid.type.app_error",
    "translation": "Invalid type."
  },
  {
    "id": "model.team.is_valid.update_at.app_error",
    "translation": "Update at must be a valid time."
  },
  {
    "id": "model.team.is_valid.url.app_error",
    "translation": "Invalid URL Identifier."
  },
  {
    "id": "model.team_member.is_valid.team_id.app_error",
    "translation": "Invalid team ID."
  },
  {
    "id": "model.team_member.is_valid.user_id.app_error",
    "translation": "Invalid user id."
  },
  {
    "id": "model.token.is_valid.expiry",
    "translation": "Invalid token expiry"
  },
  {
    "id": "model.token.is_valid.size",
    "translation": "Invalid token."
  },
  {
    "id": "model.upload_session.is_valid.channel_id.app_error",
    "translation": "Invalid value for ChannelId."
  },
  {
    "id": "model.upload_session.is_valid.create_at.app_error",
    "translation": "Invalid value for CreateAt"
  },
  {
    "id": "model.upload_session.is_valid.file_offset.app_error",
    "translation": "Invalid value for FileOffset"
  },
  {
    "id": "model.upload_session.is_valid.file_size.app_error",
    "translation": "Invalid value for FileSize"
  },
  {
    "id": "model.upload_session.is_valid.filename.app_error",
    "translation": "Invalid value for Filename"
  },
  {
    "id": "model.upload_session.is_valid.id.app_error",
    "translation": "Invalid value for Id"
  },
  {
    "id": "model.upload_session.is_valid.path.app_error",
    "translation": "Invalid value for Path"
  },
  {
    "id": "model.upload_session.is_valid.type.app_error",
    "translation": "Invalid value for Type"
  },
  {
    "id": "model.upload_session.is_valid.user_id.app_error",
    "translation": "Invalid Value for UserId"
  },
  {
    "id": "model.user.is_valid.auth_data.app_error",
    "translation": "Invalid auth data."
  },
  {
    "id": "model.user.is_valid.auth_data_pwd.app_error",
    "translation": "Invalid user, password and auth data cannot both be set."
  },
  {
    "id": "model.user.is_valid.auth_data_type.app_error",
    "translation": "Invalid user, auth data must be set with auth type."
  },
  {
    "id": "model.user.is_valid.create_at.app_error",
    "translation": "Create at must be a valid time."
  },
  {
    "id": "model.user.is_valid.email.app_error",
    "translation": "Invalid email."
  },
  {
    "id": "model.user.is_valid.first_name.app_error",
    "translation": "Invalid first name."
  },
  {
    "id": "model.user.is_valid.id.app_error",
    "translation": "Invalid user id."
  },
  {
    "id": "model.user.is_valid.last_name.app_error",
    "translation": "Invalid last name."
  },
  {
    "id": "model.user.is_valid.locale.app_error",
    "translation": "Invalid locale."
  },
  {
    "id": "model.user.is_valid.nickname.app_error",
    "translation": "Invalid nickname."
  },
  {
    "id": "model.user.is_valid.password_limit.app_error",
    "translation": "Unable to set a password over 72 characters due to the limitations of bcrypt."
  },
  {
    "id": "model.user.is_valid.position.app_error",
    "translation": "Invalid position: must not be longer than 128 characters."
  },
  {
    "id": "model.user.is_valid.pwd.app_error",
    "translation": "Your password must contain at least {{.Min}} characters."
  },
  {
    "id": "model.user.is_valid.pwd_lowercase.app_error",
    "translation": "Your password must contain at least {{.Min}} characters made up of at least one lowercase letter."
  },
  {
    "id": "model.user.is_valid.pwd_lowercase_number.app_error",
    "translation": "Your password must contain at least {{.Min}} characters made up of at least one lowercase letter and at least one number."
  },
  {
    "id": "model.user.is_valid.pwd_lowercase_number_symbol.app_error",
    "translation": "Your password must contain at least {{.Min}} characters made up of at least one lowercase letter, at least one number, and at least one symbol (e.g. \"~!@#$%^&*()\")."
  },
  {
    "id": "model.user.is_valid.pwd_lowercase_symbol.app_error",
    "translation": "Your password must contain at least {{.Min}} characters made up of at least one lowercase letter and at least one symbol (e.g. \"~!@#$%^&*()\")."
  },
  {
    "id": "model.user.is_valid.pwd_lowercase_uppercase.app_error",
    "translation": "Your password must contain at least {{.Min}} characters made up of at least one lowercase letter and at least one uppercase letter."
  },
  {
    "id": "model.user.is_valid.pwd_lowercase_uppercase_number.app_error",
    "translation": "Your password must contain at least {{.Min}} characters made up of at least one lowercase letter, at least one uppercase letter, and at least one number."
  },
  {
    "id": "model.user.is_valid.pwd_lowercase_uppercase_number_symbol.app_error",
    "translation": "Your password must contain at least {{.Min}} characters made up of at least one lowercase letter, at least one uppercase letter, at least one number, and at least one symbol (e.g. \"~!@#$%^&*()\")."
  },
  {
    "id": "model.user.is_valid.pwd_lowercase_uppercase_symbol.app_error",
    "translation": "Your password must contain at least {{.Min}} characters made up of at least one lowercase letter, at least one uppercase letter, and at least one symbol (e.g. \"~!@#$%^&*()\")."
  },
  {
    "id": "model.user.is_valid.pwd_number.app_error",
    "translation": "Your password must contain at least {{.Min}} characters made up of at least one number."
  },
  {
    "id": "model.user.is_valid.pwd_number_symbol.app_error",
    "translation": "Your password must contain at least {{.Min}} characters made up of at least one number and at least one symbol (e.g. \"~!@#$%^&*()\")."
  },
  {
    "id": "model.user.is_valid.pwd_symbol.app_error",
    "translation": "Your password must contain at least {{.Min}} characters made up of at least one symbol (e.g. \"~!@#$%^&*()\")."
  },
  {
    "id": "model.user.is_valid.pwd_uppercase.app_error",
    "translation": "Your password must contain at least {{.Min}} characters made up of at least one uppercase letter."
  },
  {
    "id": "model.user.is_valid.pwd_uppercase_number.app_error",
    "translation": "Your password must contain at least {{.Min}} characters made up of at least one uppercase letter and at least one number."
  },
  {
    "id": "model.user.is_valid.pwd_uppercase_number_symbol.app_error",
    "translation": "Your password must contain at least {{.Min}} characters made up of at least one uppercase letter, at least one number, and at least one symbol (e.g. \"~!@#$%^&*()\")."
  },
  {
    "id": "model.user.is_valid.pwd_uppercase_symbol.app_error",
    "translation": "Your password must contain at least {{.Min}} characters made up of at least one uppercase letter and at least one symbol (e.g. \"~!@#$%^&*()\")."
  },
  {
    "id": "model.user.is_valid.update_at.app_error",
    "translation": "Update at must be a valid time."
  },
  {
    "id": "model.user.is_valid.username.app_error",
    "translation": "Username must begin with a letter, and contain between 3 to 22 lowercase characters made up of numbers, letters, and the symbols \".\", \"-\", and \"_\"."
  },
  {
    "id": "model.user_access_token.is_valid.description.app_error",
    "translation": "Invalid description, must be 255 or less characters."
  },
  {
    "id": "model.user_access_token.is_valid.id.app_error",
    "translation": "Invalid value for id."
  },
  {
    "id": "model.user_access_token.is_valid.token.app_error",
    "translation": "Invalid access token."
  },
  {
    "id": "model.user_access_token.is_valid.user_id.app_error",
    "translation": "Invalid user id."
  },
  {
    "id": "model.utils.decode_json.app_error",
    "translation": "could not decode."
  },
  {
    "id": "model.websocket_client.connect_fail.app_error",
    "translation": "Unable to connect to the WebSocket server."
  },
  {
    "id": "oauth.gitlab.tos.error",
    "translation": "GitLab's Terms of Service have updated. Please go to gitlab.com to accept them and then try logging into Mattermost again."
  },
  {
    "id": "plugin.api.get_users_in_channel",
    "translation": "Unable to get the users, invalid sorting criteria."
  },
  {
    "id": "plugin.api.update_user_status.bad_status",
    "translation": "Unable to set the user status. Unknown user status."
  },
  {
    "id": "plugin_api.bot_cant_create_bot",
    "translation": "Bot user cannot create bot user."
  },
  {
    "id": "plugin_api.get_file_link.disabled.app_error",
    "translation": "Public links have been disabled."
  },
  {
    "id": "plugin_api.get_file_link.no_post.app_error",
    "translation": "Unable to get public link for file. File must be attached to a post that can be read."
  },
  {
    "id": "plugin_api.send_mail.missing_htmlbody",
    "translation": "Missing HTML Body."
  },
  {
    "id": "plugin_api.send_mail.missing_subject",
    "translation": "Missing email subject."
  },
  {
    "id": "plugin_api.send_mail.missing_to",
    "translation": "Missing TO address."
  },
  {
    "id": "searchengine.bleve.disabled.error",
    "translation": "Error purging Bleve indexes: engine is disabled"
  },
  {
    "id": "store.sql.convert_string_array",
    "translation": "FromDb: Unable to convert StringArray to *string"
  },
  {
    "id": "store.sql.convert_string_interface",
    "translation": "FromDb: Unable to convert StringInterface to *string"
  },
  {
    "id": "store.sql.convert_string_map",
    "translation": "FromDb: Unable to convert StringMap to *string"
  },
  {
    "id": "store.sql_bot.get.missing.app_error",
    "translation": "Bot does not exist."
  },
  {
    "id": "store.sql_channel.get.existing.app_error",
    "translation": "Unable to find the existing channel."
  },
  {
    "id": "store.sql_channel.save.archived_channel.app_error",
    "translation": "You can not modify an archived channel."
  },
  {
    "id": "store.sql_channel.save.direct_channel.app_error",
    "translation": "Use SaveDirectChannel to create a direct channel."
  },
  {
    "id": "store.sql_channel.save_channel.existing.app_error",
    "translation": "Must call update for existing channel."
  },
  {
    "id": "store.sql_channel.save_channel.exists.app_error",
    "translation": "A channel with that name already exists on the same team."
  },
  {
    "id": "store.sql_channel.save_channel.limit.app_error",
    "translation": "You've reached the limit of the number of allowed channels."
  },
  {
    "id": "store.sql_channel.save_direct_channel.not_direct.app_error",
    "translation": "Not a direct channel attempted to be created with SaveDirectChannel."
  },
  {
    "id": "store.sql_command.get.missing.app_error",
    "translation": "Command does not exist."
  },
  {
    "id": "store.sql_command.save.get.app_error",
    "translation": "Unable to get the command."
  },
  {
    "id": "store.sql_command.update.missing.app_error",
    "translation": "Command does not exist."
  },
  {
    "id": "store.sql_post.search.disabled",
    "translation": "Searching has been disabled on this server. Please contact your System Administrator."
  },
  {
    "id": "store.sql_team.save_member.exists.app_error",
    "translation": "A team member with that ID already exists."
  },
  {
    "id": "store.sql_user.get_for_login.app_error",
    "translation": "Unable to find an existing account matching your credentials. This team may require an invite from the team owner to join."
  },
  {
    "id": "store.sql_user.update.email_taken.app_error",
    "translation": "This email is already taken. Please choose another."
  },
  {
    "id": "system.message.name",
    "translation": "System"
  },
  {
    "id": "web.command_webhook.command.app_error",
    "translation": "Couldn't find the command."
  },
  {
    "id": "web.command_webhook.parse.app_error",
    "translation": "Unable to parse incoming data."
  },
  {
    "id": "web.error.unsupported_browser.browser_get_latest.chrome",
    "translation": "Get the latest Chrome browser"
  },
  {
    "id": "web.error.unsupported_browser.browser_get_latest.firefox",
    "translation": "Get the latest Firefox browser"
  },
  {
    "id": "web.error.unsupported_browser.browser_get_latest.safari",
    "translation": "Get the latest Safari browser"
  },
  {
    "id": "web.error.unsupported_browser.browser_title.chrome",
    "translation": "Google Chrome"
  },
  {
    "id": "web.error.unsupported_browser.browser_title.edge",
    "translation": "Microsoft Edge"
  },
  {
    "id": "web.error.unsupported_browser.browser_title.firefox",
    "translation": "Firefox"
  },
  {
    "id": "web.error.unsupported_browser.browser_title.safari",
    "translation": "Safari"
  },
  {
    "id": "web.error.unsupported_browser.download",
    "translation": "Download the App"
  },
  {
    "id": "web.error.unsupported_browser.download_app_or_upgrade_browser",
    "translation": "Download the Mattermost app or use a supported browser for a better experience."
  },
  {
    "id": "web.error.unsupported_browser.download_the_app",
    "translation": "Download the App"
  },
  {
    "id": "web.error.unsupported_browser.install_guide.mac",
    "translation": "Install Guide"
  },
  {
    "id": "web.error.unsupported_browser.install_guide.windows",
    "translation": "Install Guide"
  },
  {
    "id": "web.error.unsupported_browser.learn_more",
    "translation": "Learn more about supported browsers."
  },
  {
    "id": "web.error.unsupported_browser.min_browser_version.chrome",
    "translation": "Version 61+"
  },
  {
    "id": "web.error.unsupported_browser.min_browser_version.edge",
    "translation": "Version 44+"
  },
  {
    "id": "web.error.unsupported_browser.min_browser_version.firefox",
    "translation": "Version 60+"
  },
  {
    "id": "web.error.unsupported_browser.min_browser_version.safari",
    "translation": "Version 12+"
  },
  {
    "id": "web.error.unsupported_browser.min_os_version.mac",
    "translation": "macOS 10.9+"
  },
  {
    "id": "web.error.unsupported_browser.min_os_version.windows",
    "translation": "Windows 7+"
  },
  {
    "id": "web.error.unsupported_browser.no_longer_support",
    "translation": "This browser is no longer supported by Mattermost"
  },
  {
    "id": "web.error.unsupported_browser.no_longer_support_version",
    "translation": "This version of your browser is no longer supported by Mattermost"
  },
  {
    "id": "web.error.unsupported_browser.open_system_browser.edge",
    "translation": "Open Edge"
  },
  {
    "id": "web.error.unsupported_browser.system_browser_make_default",
    "translation": "Make default"
  },
  {
    "id": "web.error.unsupported_browser.system_browser_or",
    "translation": "or"
  },
  {
    "id": "web.get_access_token.internal_saving.app_error",
    "translation": "Unable to update the user access data."
  },
  {
    "id": "web.incoming_webhook.channel.app_error",
    "translation": "Couldn't find the channel."
  },
  {
    "id": "web.incoming_webhook.channel_locked.app_error",
    "translation": "This webhook is not permitted to post to the requested channel."
  },
  {
    "id": "web.incoming_webhook.disabled.app_error",
    "translation": "Incoming webhooks have been disabled by the system admin."
  },
  {
    "id": "web.incoming_webhook.invalid.app_error",
    "translation": "Invalid webhook."
  },
  {
    "id": "web.incoming_webhook.parse.app_error",
    "translation": "Unable to parse incoming data."
  },
  {
    "id": "web.incoming_webhook.permissions.app_error",
    "translation": "Inappropriate channel permissions."
  },
  {
    "id": "web.incoming_webhook.split_props_length.app_error",
    "translation": "Unable to split webhook props into {{.Max}} character parts."
  },
  {
    "id": "web.incoming_webhook.text.app_error",
    "translation": "No text specified."
  },
  {
    "id": "web.incoming_webhook.user.app_error",
    "translation": "Couldn't find the user."
  }
]<|MERGE_RESOLUTION|>--- conflicted
+++ resolved
@@ -3067,6 +3067,10 @@
     "translation": "Error reading file from backend"
   },
   {
+    "id": "api.unable_write_file_response",
+    "translation": "Error downloading support packet file."
+  },
+  {
     "id": "api.upgrade_to_enterprise.already-done.app_error",
     "translation": "You have already upgraded to Mattermost Enterprise Edition. Please restart the server to finish the upgrade."
   },
@@ -6095,18 +6099,374 @@
     "translation": "The outgoing webhook is deleted but unable to create a new one due to some error."
   },
   {
+    "id": "ent.account_migration.get_all_failed",
+    "translation": "Unable to get users."
+  },
+  {
+    "id": "ent.account_migration.get_saml_users_failed",
+    "translation": "Unable to get SAML users."
+  },
+  {
+    "id": "ent.actiance.export.marshalToXml.appError",
+    "translation": "Unable to convert export to XML."
+  },
+  {
+    "id": "ent.actiance.export.write_file.appError",
+    "translation": "Unable to write the export file."
+  },
+  {
+    "id": "ent.api.post.send_notifications_and_forget.push_image_only",
+    "translation": " attached a file."
+  },
+  {
+    "id": "ent.cloud.authentication_failed",
+    "translation": "Unable to authenticate to CWS"
+  },
+  {
+    "id": "ent.cloud.json_encode.error",
+    "translation": "Internal error marshaling request to CWS"
+  },
+  {
+    "id": "ent.cloud.request_error",
+    "translation": "Error processing request to CWS"
+  },
+  {
+    "id": "ent.cluster.404.app_error",
+    "translation": "Cluster API endpoint not found."
+  },
+  {
+    "id": "ent.cluster.config_changed.info",
+    "translation": "Cluster configuration has changed for id={{ .id }}. The cluster may become unstable and a restart is required. To ensure the cluster is configured correctly you should perform a rolling restart immediately."
+  },
+  {
+    "id": "ent.cluster.json_encode.error",
+    "translation": "Error occurred while marshalling JSON request"
+  },
+  {
+    "id": "ent.cluster.model.client.connecting.app_error",
+    "translation": "We encountered an error while connecting to the server."
+  },
+  {
     "id": "ent.cluster.save_config.error",
     "translation": "System Console is set to read-only when High Availability is enabled unless ReadOnlyConfig is disabled in the configuration file."
   },
   {
+    "id": "ent.cluster.timeout.error",
+    "translation": "Timed out waiting for cluster response"
+  },
+  {
+    "id": "ent.compliance.bad_export_type.appError",
+    "translation": "Unknown output format {{.ExportType}}"
+  },
+  {
+    "id": "ent.compliance.csv.attachment.copy.appError",
+    "translation": "Unable to copy the attachment into the zip file."
+  },
+  {
+    "id": "ent.compliance.csv.attachment.export.appError",
+    "translation": "Unable to add attachment to the CSV export."
+  },
+  {
+    "id": "ent.compliance.csv.file.creation.appError",
+    "translation": "Unable to create temporary CSV export file."
+  },
+  {
+    "id": "ent.compliance.csv.header.export.appError",
+    "translation": "Unable to add header to the CSV export."
+  },
+  {
+    "id": "ent.compliance.csv.metadata.export.appError",
+    "translation": "Unable to add metadata file to the zip file."
+  },
+  {
+    "id": "ent.compliance.csv.metadata.json.marshalling.appError",
+    "translation": "Unable to convert metadata to json."
+  },
+  {
+    "id": "ent.compliance.csv.metadata.json.zipfile.appError",
+    "translation": "Unable to create the zip file"
+  },
+  {
+    "id": "ent.compliance.csv.post.export.appError",
+    "translation": "Unable to export a post."
+  },
+  {
+    "id": "ent.compliance.csv.warning.appError",
+    "translation": "Unable to create the warning file."
+  },
+  {
+    "id": "ent.compliance.csv.write_file.appError",
+    "translation": "Unable to write the csv file."
+  },
+  {
+    "id": "ent.compliance.csv.zip.creation.appError",
+    "translation": "Unable to create the zip export file."
+  },
+  {
+    "id": "ent.compliance.global_relay.attachments_removed.appError",
+    "translation": "Uploaded file was removed from Global Relay export because it was too large to send."
+  },
+  {
+    "id": "ent.compliance.global_relay.open_temporary_file.appError",
+    "translation": "Unable to open the temporary export file."
+  },
+  {
+    "id": "ent.compliance.global_relay.rewind_temporary_file.appError",
+    "translation": "Unable to re-read the Global Relay temporary export file."
+  },
+  {
+    "id": "ent.compliance.global_relay.write_file.appError",
+    "translation": "Unable to write the global relay file."
+  },
+  {
     "id": "ent.compliance.licence_disable.app_error",
     "translation": "Compliance functionality disabled by current license. Please contact your system administrator about upgrading your enterprise license."
   },
   {
+    "id": "ent.compliance.run_export.template_watcher.appError",
+    "translation": "Unable to load export templates. Please try again."
+  },
+  {
+    "id": "ent.compliance.run_failed.error",
+    "translation": "Compliance export failed for job '{{.JobName}}' at '{{.FilePath}}'"
+  },
+  {
+    "id": "ent.data_retention.channel_member_history_batch.internal_error",
+    "translation": "Failed to purge records."
+  },
+  {
+    "id": "ent.data_retention.file_infos_batch.internal_error",
+    "translation": "We encountered an error permanently deleting the batch of file infos."
+  },
+  {
+    "id": "ent.data_retention.flags_batch.internal_error",
+    "translation": "We encountered an error cleaning up the batch of flags."
+  },
+  {
     "id": "ent.data_retention.generic.license.error",
     "translation": "Your license does not support Data Retention."
   },
   {
+    "id": "ent.data_retention.posts_permanent_delete_batch.internal_error",
+    "translation": "We encountered an error permanently deleting the batch of posts."
+  },
+  {
+    "id": "ent.data_retention.reactions_batch.internal_error",
+    "translation": "We encountered an error permanently deleting the batch of reactions."
+  },
+  {
+    "id": "ent.elasticsearch.aggregator_worker.create_index_job.error",
+    "translation": "Elasticsearch aggregator worker failed to create the indexing job"
+  },
+  {
+    "id": "ent.elasticsearch.aggregator_worker.delete_indexes.error",
+    "translation": "Elasticsearch aggregator worker failed to delete the indexes"
+  },
+  {
+    "id": "ent.elasticsearch.aggregator_worker.get_indexes.error",
+    "translation": "Elasticsearch aggregator worker failed to get indexes"
+  },
+  {
+    "id": "ent.elasticsearch.aggregator_worker.index_job_failed.error",
+    "translation": "Elasticsearch aggregator worker failed due to the indexing job failing"
+  },
+  {
+    "id": "ent.elasticsearch.create_client.connect_failed",
+    "translation": "Setting up Elasticsearch Client Failed"
+  },
+  {
+    "id": "ent.elasticsearch.create_template_channels_if_not_exists.template_create_failed",
+    "translation": "Failed to create Elasticsearch template for channels"
+  },
+  {
+    "id": "ent.elasticsearch.create_template_file_info_if_not_exists.template_create_failed",
+    "translation": "Failed to create Elasticsearch template for files"
+  },
+  {
+    "id": "ent.elasticsearch.create_template_posts_if_not_exists.template_create_failed",
+    "translation": "Failed to create Elasticsearch template for posts"
+  },
+  {
+    "id": "ent.elasticsearch.create_template_users_if_not_exists.template_create_failed",
+    "translation": "Failed to create Elasticsearch template for users"
+  },
+  {
+    "id": "ent.elasticsearch.data_retention_delete_indexes.delete_index.error",
+    "translation": "Failed to delete Elasticsearch index"
+  },
+  {
+    "id": "ent.elasticsearch.data_retention_delete_indexes.get_indexes.error",
+    "translation": "Failed to get Elasticsearch indexes"
+  },
+  {
+    "id": "ent.elasticsearch.delete_channel.error",
+    "translation": "Failed to delete the channel"
+  },
+  {
+    "id": "ent.elasticsearch.delete_channel_posts.error",
+    "translation": "Failed to delete channel posts"
+  },
+  {
+    "id": "ent.elasticsearch.delete_file.error",
+    "translation": "Failed to delete file"
+  },
+  {
+    "id": "ent.elasticsearch.delete_post.error",
+    "translation": "Failed to delete the post"
+  },
+  {
+    "id": "ent.elasticsearch.delete_post_files.error",
+    "translation": "Failed to delete post files"
+  },
+  {
+    "id": "ent.elasticsearch.delete_user.error",
+    "translation": "Failed to delete the user"
+  },
+  {
+    "id": "ent.elasticsearch.delete_user_files.error",
+    "translation": "Failed to delete user files"
+  },
+  {
+    "id": "ent.elasticsearch.delete_user_posts.error",
+    "translation": "Failed to delete user posts"
+  },
+  {
+    "id": "ent.elasticsearch.generic.disabled",
+    "translation": "Elasticsearch search is not enabled on this server"
+  },
+  {
+    "id": "ent.elasticsearch.index_channel.error",
+    "translation": "Failed to index the channel"
+  },
+  {
+    "id": "ent.elasticsearch.index_channels_batch.error",
+    "translation": "Unable to get the channels batch for indexing."
+  },
+  {
+    "id": "ent.elasticsearch.index_file.error",
+    "translation": "Failed to index the file"
+  },
+  {
+    "id": "ent.elasticsearch.index_post.error",
+    "translation": "Failed to index the post"
+  },
+  {
+    "id": "ent.elasticsearch.index_user.error",
+    "translation": "Failed to index the user"
+  },
+  {
+    "id": "ent.elasticsearch.indexer.do_job.get_oldest_entity.error",
+    "translation": "The oldest entity (user, channel or post), could not be retrieved from the database"
+  },
+  {
+    "id": "ent.elasticsearch.indexer.do_job.parse_end_time.error",
+    "translation": "Elasticsearch indexing worker failed to parse the end time"
+  },
+  {
+    "id": "ent.elasticsearch.indexer.do_job.parse_start_time.error",
+    "translation": "Elasticsearch indexing worker failed to parse the start time"
+  },
+  {
+    "id": "ent.elasticsearch.indexer.index_batch.nothing_left_to_index.error",
+    "translation": "Trying to index a new batch when all the entities are completed"
+  },
+  {
+    "id": "ent.elasticsearch.not_started.error",
+    "translation": "Elasticsearch is not started"
+  },
+  {
+    "id": "ent.elasticsearch.post.get_posts_batch_for_indexing.error",
+    "translation": "Unable to get the posts batch for indexing."
+  },
+  {
+    "id": "ent.elasticsearch.purge_indexes.delete_failed",
+    "translation": "Failed to delete Elasticsearch index"
+  },
+  {
+    "id": "ent.elasticsearch.refresh_indexes.refresh_failed",
+    "translation": "Failed to refresh Elasticsearch indexes"
+  },
+  {
+    "id": "ent.elasticsearch.search_channels.disabled",
+    "translation": "Elasticsearch searching is disabled on this server"
+  },
+  {
+    "id": "ent.elasticsearch.search_channels.search_failed",
+    "translation": "Search failed to complete"
+  },
+  {
+    "id": "ent.elasticsearch.search_channels.unmarshall_channel_failed",
+    "translation": "Failed to decode search results"
+  },
+  {
+    "id": "ent.elasticsearch.search_files.disabled",
+    "translation": "Elasticsearch files searching is disabled on this server"
+  },
+  {
+    "id": "ent.elasticsearch.search_files.search_failed",
+    "translation": "Search failed to complete"
+  },
+  {
+    "id": "ent.elasticsearch.search_files.unmarshall_file_failed",
+    "translation": "Failed to decode search results"
+  },
+  {
+    "id": "ent.elasticsearch.search_posts.disabled",
+    "translation": "Elasticsearch searching is disabled on this server"
+  },
+  {
+    "id": "ent.elasticsearch.search_posts.parse_matches_failed",
+    "translation": "Failed to parse search result matches"
+  },
+  {
+    "id": "ent.elasticsearch.search_posts.search_failed",
+    "translation": "Search failed to complete"
+  },
+  {
+    "id": "ent.elasticsearch.search_posts.unmarshall_post_failed",
+    "translation": "Failed to decode search results"
+  },
+  {
+    "id": "ent.elasticsearch.search_users.search_failed",
+    "translation": "Search failed to complete"
+  },
+  {
+    "id": "ent.elasticsearch.search_users.unmarshall_user_failed",
+    "translation": "Failed to decode search results"
+  },
+  {
+    "id": "ent.elasticsearch.start.already_started.app_error",
+    "translation": "Elasticsearch is already started."
+  },
+  {
+    "id": "ent.elasticsearch.start.create_bulk_processor_failed.app_error",
+    "translation": "Failed to create Elasticsearch bulk processor."
+  },
+  {
+    "id": "ent.elasticsearch.start.get_server_version.app_error",
+    "translation": "Failed to get Elasticsearch server version."
+  },
+  {
+    "id": "ent.elasticsearch.start.parse_server_version.app_error",
+    "translation": "Failed to parse Elasticsearch server version."
+  },
+  {
+    "id": "ent.elasticsearch.start.start_bulk_processor_failed.app_error",
+    "translation": "Failed to start Elasticsearch bulk processor."
+  },
+  {
+    "id": "ent.elasticsearch.stop.already_stopped.app_error",
+    "translation": "Elasticsearch is already stopped."
+  },
+  {
+    "id": "ent.elasticsearch.test_config.connect_failed",
+    "translation": "Connecting to Elasticsearch server failed."
+  },
+  {
+    "id": "ent.elasticsearch.test_config.indexing_disabled.error",
+    "translation": "Elasticsearch is disabled."
+  },
+  {
     "id": "ent.elasticsearch.test_config.license.error",
     "translation": "Your license does not support Elasticsearch."
   },
@@ -6115,14 +6475,118 @@
     "translation": "The Elasticsearch Server URL or Username has changed. Please re-enter the Elasticsearch password to test connection."
   },
   {
+    "id": "ent.get_users_in_channel_during",
+    "translation": "Failed to get users in channel during specified time period."
+  },
+  {
+    "id": "ent.id_loaded.license_disable.app_error",
+    "translation": "Your license does not support ID Loaded Push Notifications."
+  },
+  {
+    "id": "ent.jobs.do_job.batch_size.parse_error",
+    "translation": "Could not parse message export job BatchSize."
+  },
+  {
+    "id": "ent.jobs.do_job.batch_start_timestamp.parse_error",
+    "translation": "Could not parse message export job ExportFromTimestamp."
+  },
+  {
+    "id": "ent.jobs.start_synchronize_job.timeout",
+    "translation": "Reached AD/LDAP synchronization job timeout."
+  },
+  {
     "id": "ent.ldap.app_error",
     "translation": "ldap interface was nil."
   },
   {
+    "id": "ent.ldap.create_fail",
+    "translation": "Unable to create LDAP user."
+  },
+  {
     "id": "ent.ldap.disabled.app_error",
     "translation": "AD/LDAP disabled or licence does not support AD/LDAP."
   },
   {
+    "id": "ent.ldap.do_login.bind_admin_user.app_error",
+    "translation": "Unable to bind to AD/LDAP server. Check BindUsername and BindPassword."
+  },
+  {
+    "id": "ent.ldap.do_login.certificate.app_error",
+    "translation": "Error loading LDAP TLS Certificate file."
+  },
+  {
+    "id": "ent.ldap.do_login.invalid_password.app_error",
+    "translation": "Invalid Password."
+  },
+  {
+    "id": "ent.ldap.do_login.key.app_error",
+    "translation": "Error loading LDAP TLS Key file."
+  },
+  {
+    "id": "ent.ldap.do_login.licence_disable.app_error",
+    "translation": "AD/LDAP functionality disabled by current license. Please contact your system administrator about upgrading your enterprise license."
+  },
+  {
+    "id": "ent.ldap.do_login.matched_to_many_users.app_error",
+    "translation": "Username given matches multiple users."
+  },
+  {
+    "id": "ent.ldap.do_login.search_ldap_server.app_error",
+    "translation": "Failed to search AD/LDAP server."
+  },
+  {
+    "id": "ent.ldap.do_login.unable_to_connect.app_error",
+    "translation": "Unable to connect to AD/LDAP server."
+  },
+  {
+    "id": "ent.ldap.do_login.user_filtered.app_error",
+    "translation": "Your AD/LDAP account does not have permission to use this Mattermost server. Please ask your System Administrator to check the AD/LDAP user filter."
+  },
+  {
+    "id": "ent.ldap.do_login.user_not_registered.app_error",
+    "translation": "User not registered on AD/LDAP server."
+  },
+  {
+    "id": "ent.ldap.do_login.x509.app_error",
+    "translation": "Error creating key pair"
+  },
+  {
+    "id": "ent.ldap.no.users.checkcertificate",
+    "translation": "No LDAP users found, check your user filter and certificates."
+  },
+  {
+    "id": "ent.ldap.save_user.email_exists.ldap_app_error",
+    "translation": "This account does not use AD/LDAP authentication. Please sign in using email and password."
+  },
+  {
+    "id": "ent.ldap.save_user.username_exists.ldap_app_error",
+    "translation": "An account with that username already exists. Please contact your Administrator."
+  },
+  {
+    "id": "ent.ldap.syncronize.delete_group_constained_memberships",
+    "translation": "error deleting team or channel memberships"
+  },
+  {
+    "id": "ent.ldap.syncronize.get_all.app_error",
+    "translation": "Unable to get all users using AD/LDAP."
+  },
+  {
+    "id": "ent.ldap.syncronize.get_all_groups.app_error",
+    "translation": "error retrieving groups."
+  },
+  {
+    "id": "ent.ldap.syncronize.populate_syncables",
+    "translation": "error populating syncables"
+  },
+  {
+    "id": "ent.ldap.syncronize.search_failure.app_error",
+    "translation": "Failed to search users in AD/LDAP. Test if the Mattermost server can connect to your AD/LDAP server and try again."
+  },
+  {
+    "id": "ent.ldap.syncronize.search_failure_size_exceeded.app_error",
+    "translation": "Size Limit Exceeded. Try checking your [max page size](https://docs.mattermost.com/deployment/sso-ldap.html#i-see-the-log-error-ldap-result-code-4-size-limit-exceeded)."
+  },
+  {
     "id": "ent.ldap.validate_admin_filter.app_error",
     "translation": "Invalid AD/LDAP Admin Filter."
   },
@@ -6135,12 +6599,30 @@
     "translation": "Invalid AD/LDAP Guest Filter."
   },
   {
+    "id": "ent.ldap_groups.group_search_error",
+    "translation": "error retrieving ldap group"
+  },
+  {
+    "id": "ent.ldap_groups.groups_search_error",
+    "translation": "error retrieving ldap groups"
+  },
+  {
+    "id": "ent.ldap_groups.members_of_group_error",
+    "translation": "error retrieving members of group"
+  },
+  {
+    "id": "ent.ldap_groups.no_rows",
+    "translation": "no groups found with matching uid"
+  },
+  {
+    "id": "ent.ldap_groups.reachable_groups_error",
+    "translation": "error retrieving groups for user"
+  },
+  {
     "id": "ent.ldap_id_migrate.app_error",
     "translation": "unable to migrate."
   },
   {
-<<<<<<< HEAD
-=======
     "id": "ent.message_export.actiance_export.get_attachment_error",
     "translation": "Failed to get file info for a post."
   },
@@ -6309,7 +6791,6 @@
     "translation": "Unable to complete SAML login with an empty email address."
   },
   {
->>>>>>> fbe0294e
     "id": "error",
     "translation": "Error"
   },
