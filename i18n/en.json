--- conflicted
+++ resolved
@@ -1369,10 +1369,6 @@
     "translation": "Unable to move file."
   },
   {
-    "id": "api.file.new_backend.s3.app_error",
-    "translation": "Encountered an error opening a connection to S3."
-  },
-  {
     "id": "api.file.no_driver.app_error",
     "translation": "No file driver selected."
   },
@@ -1389,17 +1385,12 @@
     "translation": "Unable to remove the directory."
   },
   {
-<<<<<<< HEAD
     "id": "api.file.remove_file.app_error",
     "translation": "Unable to remove the file."
   },
   {
     "id": "api.file.test_connection.app_error",
     "translation": "Unable to access the file storage."
-=======
-    "id": "api.file.test_connection.s3.list_objects.app_error",
-    "translation": "Error trying to list objects."
->>>>>>> 9bff309d
   },
   {
     "id": "api.file.upload_file.incorrect_channelId.app_error",
@@ -5788,10 +5779,6 @@
     "translation": "Unable to convert export to XML."
   },
   {
-    "id": "ent.actiance.export.write_file.appError",
-    "translation": "Unable to write the file."
-  },
-  {
     "id": "ent.api.post.send_notifications_and_forget.push_image_only",
     "translation": " attached a file."
   },
@@ -5872,10 +5859,6 @@
     "translation": "Unable to create the warning file."
   },
   {
-    "id": "ent.compliance.csv.write_file.appError",
-    "translation": "Unable to write the file."
-  },
-  {
     "id": "ent.compliance.csv.zip.creation.appError",
     "translation": "Unable to create the zip export file."
   },
@@ -5892,10 +5875,6 @@
     "translation": "Unable to re-read the Global Relay temporary export file."
   },
   {
-    "id": "ent.compliance.global_relay.write_file.appError",
-    "translation": "Unable to write the file."
-  },
-  {
     "id": "ent.compliance.licence_disable.app_error",
     "translation": "Compliance functionality disabled by current license. Please contact your system administrator about upgrading your enterprise license."
   },
@@ -6394,6 +6373,10 @@
   {
     "id": "ent.saml.do_login.invalid_signature.app_error",
     "translation": "We received an invalid signature in the response from the Identity Provider. Please contact your System Administrator."
+  },
+  {
+    "id": "ent.saml.do_login.invalid_time.app_error",
+    "translation": ""
   },
   {
     "id": "ent.saml.do_login.parse.app_error",
