--- conflicted
+++ resolved
@@ -2779,7 +2779,10 @@
     "translation": "Connection unsuccessful: {{.Error}}"
   },
   {
-<<<<<<< HEAD
+    "id": "app.admin.test_site_url.failure",
+    "translation": "This is not a valid live URL"
+  },
+  {
     "id": "app.bot.get_disable_bot_sysadmin_message.disableBotsSetting.false.1",
     "translation": "{{.UserName}} was deactivated. The user managed {{.NumBots}} bot accounts including the following, which are still enabled.\n\n{{.BotNames}}"
   },
@@ -2802,10 +2805,6 @@
   {
     "id": "app.bot.get_disable_bot_sysadmin_message.infoMessage",
     "translation": "For more information, see our [documentation](https://docs.mattermost.com/developer/bot-accounts.html#what-happens-when-a-user-who-owns-bot-accounts-is-disabled)."
-=======
-    "id": "app.admin.test_site_url.failure",
-    "translation": "This is not a valid live URL"
->>>>>>> 3a3676eb
   },
   {
     "id": "app.channel.create_channel.no_team_id.app_error",
