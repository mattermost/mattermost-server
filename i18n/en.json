--- conflicted
+++ resolved
@@ -156,13 +156,6 @@
     "translation": "The channel has been archived or deleted"
   },
   {
-<<<<<<< HEAD
-    "id": "store.sql_team.analytics_get_team_count_for_scheme.app_error",
-    "translation": "Unable to get the channel count for the scheme."
-  },
-  {
-=======
->>>>>>> 30fa6eca
     "id": "api.channel.delete_channel.type.invalid",
     "translation": "Unable to delete direct or group message channels"
   },
@@ -5775,7 +5768,7 @@
   },
   {
     "id": "store.sql_team.analytics_get_team_count_for_scheme.app_error",
-    "translation": "We couldn't get the channel count for the scheme."
+    "translation": "Unable to get the channel count for the scheme."
   },
   {
     "id": "store.sql_team.analytics_team_count.app_error",
