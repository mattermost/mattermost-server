[
  {
    "id": "April",
    "translation": "April"
  },
  {
    "id": "August",
    "translation": "August"
  },
  {
    "id": "December",
    "translation": "December"
  },
  {
    "id": "February",
    "translation": "February"
  },
  {
    "id": "January",
    "translation": "January"
  },
  {
    "id": "July",
    "translation": "July"
  },
  {
    "id": "June",
    "translation": "June"
  },
  {
    "id": "March",
    "translation": "March"
  },
  {
    "id": "May",
    "translation": "May"
  },
  {
    "id": "November",
    "translation": "November"
  },
  {
    "id": "October",
    "translation": "October"
  },
  {
    "id": "September",
    "translation": "September"
  },
  {
    "id": "actiance.export.marshalToXml.appError",
    "translation": "Unable to convert export to XML."
  },
  {
    "id": "api.admin.add_certificate.array.app_error",
    "translation": "No file under 'certificate' in request."
  },
  {
    "id": "api.admin.add_certificate.no_file.app_error",
    "translation": "No file under 'certificate' in request."
  },
  {
    "id": "api.admin.add_certificate.open.app_error",
    "translation": "Could not open certificate file."
  },
  {
    "id": "api.admin.add_certificate.saving.app_error",
    "translation": "Could not save certificate file."
  },
  {
    "id": "api.admin.delete_brand_image.storage.not_found",
    "translation": "Unable to delete brand image, not found."
  },
  {
    "id": "api.admin.file_read_error",
    "translation": "Error reading log file."
  },
  {
    "id": "api.admin.get_brand_image.storage.app_error",
    "translation": "Image storage is not configured."
  },
  {
    "id": "api.admin.remove_certificate.delete.app_error",
    "translation": "An error occurred while deleting the certificate."
  },
  {
    "id": "api.admin.saml.failure_get_metadata_from_idp.app_error",
    "translation": "Failed to obtain metadata from Identity Provider URL."
  },
  {
    "id": "api.admin.saml.failure_parse_idp_certificate.app_error",
    "translation": "Failure encountered while parsing the metadata information received from the Identity Provider to a certificate."
  },
  {
    "id": "api.admin.saml.failure_save_idp_certificate_file.app_error",
    "translation": "Could not save certificate file."
  },
  {
    "id": "api.admin.saml.invalid_xml_missing_idpssodescriptors.app_error",
    "translation": "Missing Identity Provider SSO Descriptors node in the XML."
  },
  {
    "id": "api.admin.saml.invalid_xml_missing_keydescriptor.app_error",
    "translation": "Missing Identity Provider Key Descriptors node in the XML."
  },
  {
    "id": "api.admin.saml.invalid_xml_missing_ssoservices.app_error",
    "translation": "Missing Identity Provider SSO Services node in the XML."
  },
  {
    "id": "api.admin.saml.metadata.app_error",
    "translation": "An error occurred while building Service Provider Metadata."
  },
  {
    "id": "api.admin.saml.not_available.app_error",
    "translation": "SAML 2.0 is not configured or supported on this server."
  },
  {
    "id": "api.admin.saml.set_certificate_from_metadata.invalid_body.app_error",
    "translation": "Invalid certificate text."
  },
  {
    "id": "api.admin.saml.set_certificate_from_metadata.invalid_content_type.app_error",
    "translation": "Invalid content type."
  },
  {
    "id": "api.admin.saml.set_certificate_from_metadata.missing_content_type.app_error",
    "translation": "Missing content type."
  },
  {
    "id": "api.admin.test_email.body",
    "translation": "It appears your Mattermost email is setup correctly!"
  },
  {
    "id": "api.admin.test_email.missing_server",
    "translation": "SMTP Server is required"
  },
  {
    "id": "api.admin.test_email.reenter_password",
    "translation": "The SMTP server, port, or username has changed. Please re-enter the SMTP password to test connection."
  },
  {
    "id": "api.admin.test_email.subject",
    "translation": "Mattermost - Testing Email Settings"
  },
  {
    "id": "api.admin.test_s3.missing_s3_bucket",
    "translation": "S3 Bucket is required"
  },
  {
    "id": "api.admin.upload_brand_image.array.app_error",
    "translation": "Empty array under 'image' in request."
  },
  {
    "id": "api.admin.upload_brand_image.no_file.app_error",
    "translation": "No file under 'image' in request."
  },
  {
    "id": "api.admin.upload_brand_image.parse.app_error",
    "translation": "Could not parse multipart form."
  },
  {
    "id": "api.admin.upload_brand_image.storage.app_error",
    "translation": "Unable to upload image. Image storage is not configured."
  },
  {
    "id": "api.admin.upload_brand_image.too_large.app_error",
    "translation": "Unable to upload file. File is too large."
  },
  {
    "id": "api.bot.create_disabled",
    "translation": "Bot creation has been disabled."
  },
  {
    "id": "api.bot.delete_bot_icon_image.app_error",
    "translation": "Couldn't delete icon image."
  },
  {
    "id": "api.bot.get_bot_icon_image.read.app_error",
    "translation": "Unable to read icon image file."
  },
  {
    "id": "api.bot.set_bot_icon_image.app_error",
    "translation": "Couldn't upload icon image."
  },
  {
    "id": "api.bot.set_bot_icon_image.array.app_error",
    "translation": "Empty array under 'image' in request."
  },
  {
    "id": "api.bot.set_bot_icon_image.no_file.app_error",
    "translation": "No file under 'image' in request."
  },
  {
    "id": "api.bot.set_bot_icon_image.open.app_error",
    "translation": "Could not open image file."
  },
  {
    "id": "api.bot.set_bot_icon_image.parse.app_error",
    "translation": "Could not parse multipart form."
  },
  {
    "id": "api.bot.set_bot_icon_image.too_large.app_error",
    "translation": "Unable to upload icon image. File is too large."
  },
  {
    "id": "api.bot.teams_channels.add_message_mobile",
    "translation": "Please add me to teams and channels you want me to interact in. To do this, use the browser or Mattermost Desktop App."
  },
  {
    "id": "api.channel.add_guest.added",
    "translation": "%v added to the channel as guest by %v."
  },
  {
    "id": "api.channel.add_member.added",
    "translation": "%v added to the channel by %v."
  },
  {
    "id": "api.channel.add_members.error",
    "translation": "Error adding channel member(s)."
  },
  {
    "id": "api.channel.add_members.user_denied",
    "translation": "Channel membership denied to the following users because of group constraints: {{ .UserIDs }}"
  },
  {
    "id": "api.channel.add_user.to.channel.failed.app_error",
    "translation": "Failed to add user to channel."
  },
  {
    "id": "api.channel.add_user.to.channel.failed.deleted.app_error",
    "translation": "Failed to add user to channel because they have been removed from the team."
  },
  {
    "id": "api.channel.add_user_to_channel.type.app_error",
    "translation": "Can not add user to this channel type."
  },
  {
    "id": "api.channel.change_channel_privacy.private_to_public",
    "translation": "This channel has been converted to a Public Channel and can be joined by any team member."
  },
  {
    "id": "api.channel.change_channel_privacy.public_to_private",
    "translation": "This channel has been converted to a Private Channel."
  },
  {
    "id": "api.channel.channel_member_counts_by_group.license.error",
    "translation": "Your license does not support groups"
  },
  {
    "id": "api.channel.convert_channel_to_private.default_channel_error",
    "translation": "This default channel cannot be converted into a private channel."
  },
  {
    "id": "api.channel.convert_channel_to_private.private_channel_error",
    "translation": "The channel requested to convert is already a private channel."
  },
  {
    "id": "api.channel.create_channel.direct_channel.app_error",
    "translation": "Must use createDirectChannel API service for direct message channel creation."
  },
  {
    "id": "api.channel.create_channel.max_channel_limit.app_error",
    "translation": "Unable to create more than {{.MaxChannelsPerTeam}} channels for current team."
  },
  {
    "id": "api.channel.create_default_channels.off_topic",
    "translation": "Off-Topic"
  },
  {
    "id": "api.channel.create_default_channels.town_square",
    "translation": "Town Square"
  },
  {
    "id": "api.channel.create_direct_channel.invalid_user.app_error",
    "translation": "Invalid user ID for direct channel creation."
  },
  {
    "id": "api.channel.create_group.bad_size.app_error",
    "translation": "Group message channels must contain at least 3 and no more than 8 users."
  },
  {
    "id": "api.channel.create_group.bad_user.app_error",
    "translation": "One of the provided users does not exist."
  },
  {
    "id": "api.channel.delete_channel.archived",
    "translation": "%v archived the channel."
  },
  {
    "id": "api.channel.delete_channel.cannot.app_error",
    "translation": "Unable to delete the default channel {{.Channel}}."
  },
  {
    "id": "api.channel.delete_channel.deleted.app_error",
    "translation": "The channel has been archived or deleted."
  },
  {
    "id": "api.channel.delete_channel.type.invalid",
    "translation": "Unable to delete direct or group message channels"
  },
  {
    "id": "api.channel.get_channel_moderations.license.error",
    "translation": "Your license does not support channel moderation"
  },
  {
    "id": "api.channel.guest_join_channel.post_and_forget",
    "translation": "%v joined the channel as guest."
  },
  {
    "id": "api.channel.join_channel.permissions.app_error",
    "translation": "You do not have the appropriate permissions."
  },
  {
    "id": "api.channel.join_channel.post_and_forget",
    "translation": "%v joined the channel."
  },
  {
    "id": "api.channel.leave.default.app_error",
    "translation": "Unable to leave the default channel {{.Channel}}."
  },
  {
    "id": "api.channel.leave.direct.app_error",
    "translation": "Unable to leave a direct message channel."
  },
  {
    "id": "api.channel.leave.last_member.app_error",
    "translation": "You're the only member left, try removing the Private Channel instead of leaving."
  },
  {
    "id": "api.channel.leave.left",
    "translation": "%v left the channel."
  },
  {
    "id": "api.channel.patch_channel_moderations.license.error",
    "translation": "Your license does not support channel moderation"
  },
  {
    "id": "api.channel.patch_update_channel.forbidden.app_error",
    "translation": "Failed to update the channel."
  },
  {
    "id": "api.channel.post_channel_privacy_message.error",
    "translation": "Failed to post channel privacy update message."
  },
  {
    "id": "api.channel.post_update_channel_displayname_message_and_forget.create_post.error",
    "translation": "Failed to post displayname update message"
  },
  {
    "id": "api.channel.post_update_channel_displayname_message_and_forget.retrieve_user.error",
    "translation": "Failed to retrieve user while updating channel DisplayName field"
  },
  {
    "id": "api.channel.post_update_channel_displayname_message_and_forget.updated_from",
    "translation": "%s updated the channel display name from: %s to: %s"
  },
  {
    "id": "api.channel.post_update_channel_header_message_and_forget.post.error",
    "translation": "Failed to post update channel header message"
  },
  {
    "id": "api.channel.post_update_channel_header_message_and_forget.removed",
    "translation": "%s removed the channel header (was: %s)"
  },
  {
    "id": "api.channel.post_update_channel_header_message_and_forget.retrieve_user.error",
    "translation": "Failed to retrieve user while updating channel header"
  },
  {
    "id": "api.channel.post_update_channel_header_message_and_forget.updated_from",
    "translation": "%s updated the channel header from: %s to: %s"
  },
  {
    "id": "api.channel.post_update_channel_header_message_and_forget.updated_to",
    "translation": "%s updated the channel header to: %s"
  },
  {
    "id": "api.channel.post_user_add_remove_message_and_forget.error",
    "translation": "Failed to post join/leave message"
  },
  {
    "id": "api.channel.remove.default.app_error",
    "translation": "Unable to remove user from the default channel {{.Channel}}."
  },
  {
    "id": "api.channel.remove_channel_member.type.app_error",
    "translation": "Unable to remove user from a channel."
  },
  {
    "id": "api.channel.remove_member.group_constrained.app_error",
    "translation": "Unable to remove a user from a group-constrained channel."
  },
  {
    "id": "api.channel.remove_member.removed",
    "translation": "%v removed from the channel."
  },
  {
    "id": "api.channel.remove_members.denied",
    "translation": "Channel membership removal denied to the following users because of group constraints: {{ .UserIDs }}"
  },
  {
    "id": "api.channel.remove_user_from_channel.app_error",
    "translation": "Can not remove user from this channel type."
  },
  {
    "id": "api.channel.rename_channel.cant_rename_direct_messages.app_error",
    "translation": "You cannot rename a direct message channel."
  },
  {
    "id": "api.channel.rename_channel.cant_rename_group_messages.app_error",
    "translation": "You cannot rename a group message channel."
  },
  {
    "id": "api.channel.restore_channel.restored.app_error",
    "translation": "Unable to unarchive channel. The channel is not archived."
  },
  {
    "id": "api.channel.restore_channel.unarchived",
    "translation": "{{.Username}} unarchived the channel."
  },
  {
    "id": "api.channel.update_channel.deleted.app_error",
    "translation": "The channel has been archived or deleted."
  },
  {
    "id": "api.channel.update_channel.tried.app_error",
    "translation": "Tried to perform an invalid update of the default channel {{.Channel}}."
  },
  {
    "id": "api.channel.update_channel.typechange.app_error",
    "translation": "Channel type cannot be updated."
  },
  {
    "id": "api.channel.update_channel_member_roles.changing_guest_role.app_error",
    "translation": "Invalid channel member update: You can't add or remove the guest role manually."
  },
  {
    "id": "api.channel.update_channel_member_roles.guest_and_user.app_error",
    "translation": "Invalid channel member update: A user must be a guest or a user but not both."
  },
  {
    "id": "api.channel.update_channel_member_roles.scheme_role.app_error",
    "translation": "The provided role is managed by a Scheme and therefore cannot be applied directly to a Channel Member."
  },
  {
    "id": "api.channel.update_channel_privacy.default_channel_error",
    "translation": "The default channel cannot be made private."
  },
  {
    "id": "api.channel.update_channel_scheme.license.error",
    "translation": "Your license does not support updating a channel's scheme"
  },
  {
    "id": "api.channel.update_channel_scheme.scheme_scope.error",
    "translation": "Unable to set the scheme to the channel because the supplied scheme is not a channel scheme."
  },
  {
    "id": "api.channel.update_team_member_roles.changing_guest_role.app_error",
    "translation": "Invalid team member update: You can't add or remove the guest role manually."
  },
  {
    "id": "api.channel.update_team_member_roles.scheme_role.app_error",
    "translation": "The provided role is managed by a Scheme and therefore cannot be applied directly to a Team Member."
  },
  {
    "id": "api.command.admin_only.app_error",
    "translation": "Integrations have been limited to admins only."
  },
  {
    "id": "api.command.command_post.forbidden.app_error",
    "translation": "Specified user is not a member of specified channel."
  },
  {
    "id": "api.command.disabled.app_error",
    "translation": "Commands have been disabled by the system admin."
  },
  {
    "id": "api.command.duplicate_trigger.app_error",
    "translation": "This trigger word is already in use. Please choose another word."
  },
  {
    "id": "api.command.execute_command.create_post_failed.app_error",
    "translation": "Command '{{.Trigger}}' failed to post response. Please contact your System Administrator."
  },
  {
    "id": "api.command.execute_command.failed.app_error",
    "translation": "Command with a trigger of '{{.Trigger}}' failed."
  },
  {
    "id": "api.command.execute_command.failed_empty.app_error",
    "translation": "Command with a trigger of '{{.Trigger}}' returned an empty response."
  },
  {
    "id": "api.command.execute_command.failed_resp.app_error",
    "translation": "Command with a trigger of '{{.Trigger}}' returned response {{.Status}}."
  },
  {
    "id": "api.command.execute_command.format.app_error",
    "translation": "Command trigger word is missing the leading slash character"
  },
  {
    "id": "api.command.execute_command.not_found.app_error",
    "translation": "Command with a trigger of '{{.Trigger}}' not found. To send a message beginning with \"/\", try adding an empty space at the beginning of the message."
  },
  {
    "id": "api.command.execute_command.start.app_error",
    "translation": "No command trigger found."
  },
  {
    "id": "api.command.invite_people.desc",
    "translation": "Send an email invite to your Mattermost team"
  },
  {
    "id": "api.command.invite_people.email_invitations_off",
    "translation": "Email invitations are disabled, no invite(s) sent"
  },
  {
    "id": "api.command.invite_people.email_off",
    "translation": "Email has not been configured, no invite(s) sent"
  },
  {
    "id": "api.command.invite_people.fail",
    "translation": "Encountered an error sending email invite(s)"
  },
  {
    "id": "api.command.invite_people.hint",
    "translation": "[name@domain.com ...]"
  },
  {
    "id": "api.command.invite_people.invite_off",
    "translation": "User creation has been disabled on this server, no invite(s) sent"
  },
  {
    "id": "api.command.invite_people.name",
    "translation": "invite_people"
  },
  {
    "id": "api.command.invite_people.no_email",
    "translation": "Please specify one or more valid email addresses"
  },
  {
    "id": "api.command.invite_people.sent",
    "translation": "Email invite(s) sent"
  },
  {
    "id": "api.command.team_mismatch.app_error",
    "translation": "Unable to update commands across teams."
  },
  {
    "id": "api.command_away.desc",
    "translation": "Set your status away"
  },
  {
    "id": "api.command_away.name",
    "translation": "away"
  },
  {
    "id": "api.command_away.success",
    "translation": "You are now away"
  },
  {
    "id": "api.command_channel_header.channel.app_error",
    "translation": "Error to retrieve the current channel."
  },
  {
    "id": "api.command_channel_header.desc",
    "translation": "Edit the channel header"
  },
  {
    "id": "api.command_channel_header.hint",
    "translation": "[text]"
  },
  {
    "id": "api.command_channel_header.message.app_error",
    "translation": "Text must be provided with the /header command."
  },
  {
    "id": "api.command_channel_header.name",
    "translation": "header"
  },
  {
    "id": "api.command_channel_header.permission.app_error",
    "translation": "You don't have the appropriate permissions to edit the channel header."
  },
  {
    "id": "api.command_channel_header.update_channel.app_error",
    "translation": "Error to update the current channel."
  },
  {
    "id": "api.command_channel_purpose.channel.app_error",
    "translation": "Error to retrieve the current channel."
  },
  {
    "id": "api.command_channel_purpose.desc",
    "translation": "Edit the channel purpose"
  },
  {
    "id": "api.command_channel_purpose.direct_group.app_error",
    "translation": "Unable to set purpose for direct message channels. Use /header to set the header instead."
  },
  {
    "id": "api.command_channel_purpose.hint",
    "translation": "[text]"
  },
  {
    "id": "api.command_channel_purpose.message.app_error",
    "translation": "A message must be provided with the /purpose command."
  },
  {
    "id": "api.command_channel_purpose.name",
    "translation": "purpose"
  },
  {
    "id": "api.command_channel_purpose.permission.app_error",
    "translation": "You don't have the appropriate permissions to edit the channel purpose."
  },
  {
    "id": "api.command_channel_purpose.update_channel.app_error",
    "translation": "Error to update the current channel."
  },
  {
    "id": "api.command_channel_remove.channel.app_error",
    "translation": "Error retrieving the current channel."
  },
  {
    "id": "api.command_channel_rename.channel.app_error",
    "translation": "Error to retrieve the current channel."
  },
  {
    "id": "api.command_channel_rename.desc",
    "translation": "Rename the channel"
  },
  {
    "id": "api.command_channel_rename.direct_group.app_error",
    "translation": "Unable to rename direct message channels."
  },
  {
    "id": "api.command_channel_rename.hint",
    "translation": "[text]"
  },
  {
    "id": "api.command_channel_rename.message.app_error",
    "translation": "A message must be provided with the /rename command."
  },
  {
    "id": "api.command_channel_rename.name",
    "translation": "rename"
  },
  {
    "id": "api.command_channel_rename.permission.app_error",
    "translation": "You don't have the appropriate permissions to rename the channel."
  },
  {
    "id": "api.command_channel_rename.too_long.app_error",
    "translation": "Channel name must be {{.Length}} or fewer characters."
  },
  {
    "id": "api.command_channel_rename.too_short.app_error",
    "translation": "Channel name must be {{.Length}} or more characters."
  },
  {
    "id": "api.command_channel_rename.update_channel.app_error",
    "translation": "Error to update the current channel."
  },
  {
    "id": "api.command_code.desc",
    "translation": "Display text as a code block"
  },
  {
    "id": "api.command_code.hint",
    "translation": "[text]"
  },
  {
    "id": "api.command_code.message.app_error",
    "translation": "A message must be provided with the /code command."
  },
  {
    "id": "api.command_code.name",
    "translation": "code"
  },
  {
    "id": "api.command_collapse.desc",
    "translation": "Turn on auto-collapsing of image previews"
  },
  {
    "id": "api.command_collapse.name",
    "translation": "collapse"
  },
  {
    "id": "api.command_collapse.success",
    "translation": "Image links now collapse by default"
  },
  {
    "id": "api.command_dnd.desc",
    "translation": "Do not disturb disables desktop and mobile push notifications."
  },
  {
    "id": "api.command_dnd.disabled",
    "translation": "Do Not Disturb is disabled."
  },
  {
    "id": "api.command_dnd.error",
    "translation": "Error to retrieve the user status."
  },
  {
    "id": "api.command_dnd.name",
    "translation": "dnd"
  },
  {
    "id": "api.command_dnd.success",
    "translation": "Do Not Disturb is enabled. You will not receive desktop or mobile push notifications until Do Not Disturb is turned off."
  },
  {
    "id": "api.command_echo.delay.app_error",
    "translation": "Delays must be under 10000 seconds."
  },
  {
    "id": "api.command_echo.desc",
    "translation": "Echo back text from your account"
  },
  {
    "id": "api.command_echo.high_volume.app_error",
    "translation": "High volume of echo request, cannot process request."
  },
  {
    "id": "api.command_echo.hint",
    "translation": "'message' [delay in seconds]"
  },
  {
    "id": "api.command_echo.message.app_error",
    "translation": "A message must be provided with the /echo command."
  },
  {
    "id": "api.command_echo.name",
    "translation": "echo"
  },
  {
    "id": "api.command_expand.desc",
    "translation": "Turn off auto-collapsing of image previews"
  },
  {
    "id": "api.command_expand.name",
    "translation": "expand"
  },
  {
    "id": "api.command_expand.success",
    "translation": "Image links now expand by default"
  },
  {
    "id": "api.command_expand_collapse.fail.app_error",
    "translation": "An error occurred while expanding previews."
  },
  {
    "id": "api.command_groupmsg.desc",
    "translation": "Sends a Group Message to the specified users"
  },
  {
    "id": "api.command_groupmsg.fail.app_error",
    "translation": "An error occurred while messaging the users."
  },
  {
    "id": "api.command_groupmsg.group_fail.app_error",
    "translation": "An error occurred while creating the group message."
  },
  {
    "id": "api.command_groupmsg.hint",
    "translation": "@[username1],@[username2] 'message'"
  },
  {
    "id": "api.command_groupmsg.invalid_user.app_error",
    "translation": {
      "one": "Unable to find the user: {{.Users}}",
      "other": "Unable to find the users: {{.Users}}"
    }
  },
  {
    "id": "api.command_groupmsg.max_users.app_error",
    "translation": "Group messages are limited to a maximum of {{.MaxUsers}} users."
  },
  {
    "id": "api.command_groupmsg.min_users.app_error",
    "translation": "Group messages are limited to a minimum of {{.MinUsers}} users."
  },
  {
    "id": "api.command_groupmsg.name",
    "translation": "message"
  },
  {
    "id": "api.command_groupmsg.permission.app_error",
    "translation": "You don't have the appropriate permissions to create a new group message."
  },
  {
    "id": "api.command_help.desc",
    "translation": "Open the Mattermost help page"
  },
  {
    "id": "api.command_help.name",
    "translation": "help"
  },
  {
    "id": "api.command_invite.channel.app_error",
    "translation": "Error to retrieve the current channel."
  },
  {
    "id": "api.command_invite.channel.error",
    "translation": "Could not find the channel {{.Channel}}. Please use the [channel handle](https://about.mattermost.com/default-channel-handle-documentation) to identify channels."
  },
  {
    "id": "api.command_invite.desc",
    "translation": "Invite a user to a channel"
  },
  {
    "id": "api.command_invite.directchannel.app_error",
    "translation": "You can't add someone to a direct message channel."
  },
  {
    "id": "api.command_invite.fail.app_error",
    "translation": "An error occurred while joining the channel."
  },
  {
    "id": "api.command_invite.group_constrained_user_denied",
    "translation": "This channel is managed by groups.  This user is not part of a group that is synced to this channel."
  },
  {
    "id": "api.command_invite.hint",
    "translation": "@[username] ~[channel]"
  },
  {
    "id": "api.command_invite.missing_message.app_error",
    "translation": "Missing Username and Channel."
  },
  {
    "id": "api.command_invite.missing_user.app_error",
    "translation": "We couldn't find the user. They may have been deactivated by the System Administrator."
  },
  {
    "id": "api.command_invite.name",
    "translation": "invite"
  },
  {
    "id": "api.command_invite.permission.app_error",
    "translation": "You don't have enough permissions to add {{.User}} in {{.Channel}}."
  },
  {
    "id": "api.command_invite.private_channel.app_error",
    "translation": "Could not find the channel {{.Channel}}. Please use the channel handle to identify channels."
  },
  {
    "id": "api.command_invite.success",
    "translation": "{{.User}} added to {{.Channel}} channel."
  },
  {
    "id": "api.command_invite.user_already_in_channel.app_error",
    "translation": "{{.User}} is already in the channel."
  },
  {
    "id": "api.command_invite.user_not_in_team.app_error",
    "translation": "@{{.Username}} is not a member of the team."
  },
  {
    "id": "api.command_invite_people.permission.app_error",
    "translation": "You don't have permission to invite new users to this server."
  },
  {
    "id": "api.command_join.desc",
    "translation": "Join the open channel"
  },
  {
    "id": "api.command_join.fail.app_error",
    "translation": "An error occurred while joining the channel."
  },
  {
    "id": "api.command_join.hint",
    "translation": "~[channel]"
  },
  {
    "id": "api.command_join.list.app_error",
    "translation": "An error occurred while listing channels."
  },
  {
    "id": "api.command_join.missing.app_error",
    "translation": "Unable to find the channel."
  },
  {
    "id": "api.command_join.name",
    "translation": "join"
  },
  {
    "id": "api.command_kick.name",
    "translation": "kick"
  },
  {
    "id": "api.command_leave.desc",
    "translation": "Leave the current channel"
  },
  {
    "id": "api.command_leave.fail.app_error",
    "translation": "An error occurred while leaving the channel."
  },
  {
    "id": "api.command_leave.name",
    "translation": "leave"
  },
  {
    "id": "api.command_logout.desc",
    "translation": "Logout of Mattermost"
  },
  {
    "id": "api.command_logout.fail_message",
    "translation": "Failed to log out"
  },
  {
    "id": "api.command_logout.name",
    "translation": "logout"
  },
  {
    "id": "api.command_me.desc",
    "translation": "Do an action"
  },
  {
    "id": "api.command_me.hint",
    "translation": "[message]"
  },
  {
    "id": "api.command_me.name",
    "translation": "me"
  },
  {
    "id": "api.command_msg.desc",
    "translation": "Send Direct Message to a user"
  },
  {
    "id": "api.command_msg.dm_fail.app_error",
    "translation": "An error occurred while creating the direct message."
  },
  {
    "id": "api.command_msg.fail.app_error",
    "translation": "An error occurred while messaging the user."
  },
  {
    "id": "api.command_msg.hint",
    "translation": "@[username] 'message'"
  },
  {
    "id": "api.command_msg.missing.app_error",
    "translation": "Unable to find the user."
  },
  {
    "id": "api.command_msg.name",
    "translation": "message"
  },
  {
    "id": "api.command_msg.permission.app_error",
    "translation": "You don't have the appropriate permissions to direct message this user."
  },
  {
    "id": "api.command_mute.desc",
    "translation": "Turns off desktop, email and push notifications for the current channel or the [channel] specified."
  },
  {
    "id": "api.command_mute.error",
    "translation": "Could not find the channel {{.Channel}}. Please use the [channel handle](https://about.mattermost.com/default-channel-handle-documentation) to identify channels."
  },
  {
    "id": "api.command_mute.hint",
    "translation": "~[channel]"
  },
  {
    "id": "api.command_mute.name",
    "translation": "mute"
  },
  {
    "id": "api.command_mute.no_channel.error",
    "translation": "Could not find the specified channel. Please use the [channel handle](https://about.mattermost.com/default-channel-handle-documentation) to identify channels."
  },
  {
    "id": "api.command_mute.not_member.error",
    "translation": "Could not mute channel {{.Channel}} as you are not a member."
  },
  {
    "id": "api.command_mute.success_mute",
    "translation": "You will not receive notifications for {{.Channel}} until channel mute is turned off."
  },
  {
    "id": "api.command_mute.success_mute_direct_msg",
    "translation": "You will not receive notifications for this channel until channel mute is turned off."
  },
  {
    "id": "api.command_mute.success_unmute",
    "translation": "{{.Channel}} is no longer muted."
  },
  {
    "id": "api.command_mute.success_unmute_direct_msg",
    "translation": "This channel is no longer muted."
  },
  {
    "id": "api.command_offline.desc",
    "translation": "Set your status offline"
  },
  {
    "id": "api.command_offline.name",
    "translation": "offline"
  },
  {
    "id": "api.command_offline.success",
    "translation": "You are now offline"
  },
  {
    "id": "api.command_online.desc",
    "translation": "Set your status online"
  },
  {
    "id": "api.command_online.name",
    "translation": "online"
  },
  {
    "id": "api.command_online.success",
    "translation": "You are now online"
  },
  {
    "id": "api.command_open.name",
    "translation": "open"
  },
  {
    "id": "api.command_remove.desc",
    "translation": "Remove a member from the channel"
  },
  {
    "id": "api.command_remove.direct_group.app_error",
    "translation": "You can't remove someone from a direct message channel."
  },
  {
    "id": "api.command_remove.group_constrained_user_denied",
    "translation": "User cannot be removed from the channel by you because they are a member of the groups linked to this channel. To remove them from this channel, they must be removed from the linked groups."
  },
  {
    "id": "api.command_remove.hint",
    "translation": "@[username]"
  },
  {
    "id": "api.command_remove.message.app_error",
    "translation": "A message must be provided with the /remove or /kick command."
  },
  {
    "id": "api.command_remove.missing.app_error",
    "translation": "We couldn't find the user. They may have been deactivated by the System Administrator."
  },
  {
    "id": "api.command_remove.name",
    "translation": "remove"
  },
  {
    "id": "api.command_remove.permission.app_error",
    "translation": "You don't have the appropriate permissions to remove the member."
  },
  {
    "id": "api.command_remove.user_not_in_channel",
    "translation": "{{.Username}} is not a member of this channel."
  },
  {
    "id": "api.command_search.desc",
    "translation": "Search text in messages"
  },
  {
    "id": "api.command_search.hint",
    "translation": "[text]"
  },
  {
    "id": "api.command_search.name",
    "translation": "search"
  },
  {
    "id": "api.command_search.unsupported.app_error",
    "translation": "The search command is not supported on your device."
  },
  {
    "id": "api.command_settings.desc",
    "translation": "Open the Account Settings dialog"
  },
  {
    "id": "api.command_settings.name",
    "translation": "settings"
  },
  {
    "id": "api.command_settings.unsupported.app_error",
    "translation": "The settings command is not supported on your device."
  },
  {
    "id": "api.command_shortcuts.desc",
    "translation": "Displays a list of keyboard shortcuts"
  },
  {
    "id": "api.command_shortcuts.name",
    "translation": "shortcuts"
  },
  {
    "id": "api.command_shortcuts.unsupported.app_error",
    "translation": "The shortcuts command is not supported on your device."
  },
  {
    "id": "api.command_shrug.desc",
    "translation": "Adds ¯\\_(ツ)_/¯ to your message"
  },
  {
    "id": "api.command_shrug.hint",
    "translation": "[message]"
  },
  {
    "id": "api.command_shrug.name",
    "translation": "shrug"
  },
  {
    "id": "api.config.client.old_format.app_error",
    "translation": "New format for the client configuration is not supported yet. Please specify format=old in the query string."
  },
  {
    "id": "api.config.update_config.clear_siteurl.app_error",
    "translation": "Site URL cannot be cleared."
  },
  {
    "id": "api.config.update_config.restricted_merge.app_error",
    "translation": "Failed to merge given config."
  },
  {
    "id": "api.context.404.app_error",
    "translation": "Sorry, we could not find the page."
  },
  {
    "id": "api.context.invalid_body_param.app_error",
    "translation": "Invalid or missing {{.Name}} in request body."
  },
  {
    "id": "api.context.invalid_param.app_error",
    "translation": "Invalid {{.Name}} parameter."
  },
  {
    "id": "api.context.invalid_token.error",
    "translation": "Invalid session token={{.Token}}, err={{.Error}}"
  },
  {
    "id": "api.context.invalid_url_param.app_error",
    "translation": "Invalid or missing {{.Name}} parameter in request URL."
  },
  {
    "id": "api.context.local_origin_required.app_error",
    "translation": "This endpoint requires a local request origin."
  },
  {
    "id": "api.context.mfa_required.app_error",
    "translation": "Multi-factor authentication is required on this server."
  },
  {
    "id": "api.context.permissions.app_error",
    "translation": "You do not have the appropriate permissions."
  },
  {
    "id": "api.context.server_busy.app_error",
    "translation": "Server is busy, non-critical services are temporarily unavailable."
  },
  {
    "id": "api.context.session_expired.app_error",
    "translation": "Invalid or expired session, please login again."
  },
  {
    "id": "api.context.token_provided.app_error",
    "translation": "Session is not OAuth but token was provided in the query string."
  },
  {
    "id": "api.create_terms_of_service.custom_terms_of_service_disabled.app_error",
    "translation": "Custom terms of service feature is disabled."
  },
  {
    "id": "api.create_terms_of_service.empty_text.app_error",
    "translation": "Please enter text for your Custom Terms of Service."
  },
  {
    "id": "api.email_batching.add_notification_email_to_batch.channel_full.app_error",
    "translation": "Email batching job's receiving channel was full. Please increase the EmailBatchingBufferSize."
  },
  {
    "id": "api.email_batching.add_notification_email_to_batch.disabled.app_error",
    "translation": "Email batching has been disabled by the system administrator."
  },
  {
    "id": "api.email_batching.render_batched_post.date",
    "translation": "{{.Hour}}:{{.Minute}} {{.Timezone}}, {{.Month}} {{.Day}}"
  },
  {
    "id": "api.email_batching.render_batched_post.direct_message",
    "translation": "Direct Message from "
  },
  {
    "id": "api.email_batching.render_batched_post.go_to_post",
    "translation": "Go to Post"
  },
  {
    "id": "api.email_batching.render_batched_post.group_message",
    "translation": "Group Message from "
  },
  {
    "id": "api.email_batching.render_batched_post.notification",
    "translation": "Notification from "
  },
  {
    "id": "api.email_batching.send_batched_email_notification.body_text",
    "translation": {
      "one": "You have a new notification.",
      "other": "You have {{.Count}} new notifications."
    }
  },
  {
    "id": "api.email_batching.send_batched_email_notification.subject",
    "translation": {
      "one": "[{{.SiteName}}] New Notification for {{.Month}} {{.Day}}, {{.Year}}",
      "other": "[{{.SiteName}}] New Notifications for {{.Month}} {{.Day}}, {{.Year}}"
    }
  },
  {
    "id": "api.emoji.create.duplicate.app_error",
    "translation": "Unable to create emoji. Another emoji with the same name already exists."
  },
  {
    "id": "api.emoji.create.internal_error",
    "translation": "server_error: Encountered internal server error creating the emoji."
  },
  {
    "id": "api.emoji.create.other_user.app_error",
    "translation": "Invalid user id."
  },
  {
    "id": "api.emoji.create.parse.app_error",
    "translation": "Unable to create emoji. Could not understand request."
  },
  {
    "id": "api.emoji.create.too_large.app_error",
    "translation": "Unable to create emoji. Image must be less than 1 MB in size."
  },
  {
    "id": "api.emoji.disabled.app_error",
    "translation": "Custom emoji have been disabled by the system admin."
  },
  {
    "id": "api.emoji.get_image.decode.app_error",
    "translation": "Unable to decode image file for emoji."
  },
  {
    "id": "api.emoji.get_image.read.app_error",
    "translation": "Unable to read image file for emoji."
  },
  {
    "id": "api.emoji.storage.app_error",
    "translation": "File storage not configured properly. Please configure for either S3 or local server file storage."
  },
  {
    "id": "api.emoji.upload.image.app_error",
    "translation": "Unable to create emoji. File must be a PNG, JPEG, or GIF."
  },
  {
    "id": "api.emoji.upload.large_image.decode_error",
    "translation": "Unable to create emoji. An error occurred when trying to decode the image."
  },
  {
    "id": "api.emoji.upload.large_image.encode_error",
    "translation": "Unable to create emoji. An error occurred when trying to encode the image."
  },
  {
    "id": "api.emoji.upload.large_image.gif_decode_error",
    "translation": "Unable to create emoji. An error occurred when trying to decode the GIF image."
  },
  {
    "id": "api.emoji.upload.large_image.gif_encode_error",
    "translation": "Unable to create emoji. An error occurred when trying to encode the GIF image."
  },
  {
    "id": "api.emoji.upload.large_image.too_large.app_error",
    "translation": "Unable to create emoji. Image must be smaller than {{.MaxWidth}} by {{.MaxHeight}}."
  },
  {
    "id": "api.emoji.upload.open.app_error",
    "translation": "Unable to create the emoji. An error occurred when trying to open the attached image."
  },
  {
    "id": "api.file.attachments.disabled.app_error",
    "translation": "File attachments have been disabled on this server."
  },
  {
    "id": "api.file.file_exists.exists_local.app_error",
    "translation": "Unable to check if the file exists."
  },
  {
    "id": "api.file.file_exists.s3.app_error",
    "translation": "Unable to check if the file exists."
  },
  {
    "id": "api.file.get_file.public_invalid.app_error",
    "translation": "The public link does not appear to be valid."
  },
  {
    "id": "api.file.get_file_preview.no_preview.app_error",
    "translation": "File doesn't have a preview image."
  },
  {
    "id": "api.file.get_file_thumbnail.no_thumbnail.app_error",
    "translation": "File doesn't have a thumbnail image."
  },
  {
    "id": "api.file.get_public_link.disabled.app_error",
    "translation": "Public links have been disabled."
  },
  {
    "id": "api.file.get_public_link.no_post.app_error",
    "translation": "Unable to get public link for file. File must be attached to a post that can be read by the current user."
  },
  {
    "id": "api.file.move_file.copy_within_s3.app_error",
    "translation": "Unable to copy file within S3."
  },
  {
    "id": "api.file.move_file.delete_from_s3.app_error",
    "translation": "Unable to delete file from S3."
  },
  {
    "id": "api.file.move_file.rename.app_error",
    "translation": "Unable to move file locally."
  },
  {
    "id": "api.file.no_driver.app_error",
    "translation": "No file driver selected."
  },
  {
    "id": "api.file.read_file.reading_local.app_error",
    "translation": "Encountered an error reading from local server file storage."
  },
  {
    "id": "api.file.read_file.s3.app_error",
    "translation": "Encountered an error reading from S3 storage."
  },
  {
    "id": "api.file.reader.reading_local.app_error",
    "translation": "Encountered an error opening a reader from local server file storage."
  },
  {
    "id": "api.file.reader.s3.app_error",
    "translation": "Encountered an error opening a reader from S3 storage."
  },
  {
    "id": "api.file.test_connection.local.connection.app_error",
    "translation": "Don't have permissions to write to local path specified or other error."
  },
  {
    "id": "api.file.test_connection.s3.bucked_create.app_error",
    "translation": "Unable to create bucket."
  },
  {
    "id": "api.file.test_connection.s3.bucket_exists.app_error",
    "translation": "Error checking if bucket exists."
  },
  {
    "id": "api.file.test_connection.s3.connection.app_error",
    "translation": "Bad connection to S3 or minio."
  },
  {
    "id": "api.file.upload_file.incorrect_channelId.app_error",
    "translation": "Unable to upload the file. Incorrect channel ID: {{.channelId}}"
  },
  {
    "id": "api.file.upload_file.incorrect_number_of_client_ids.app_error",
    "translation": "Unable to upload file(s). Have {{.NumClientIds}} client_ids for {{.NumFiles}} files."
  },
  {
    "id": "api.file.upload_file.incorrect_number_of_files.app_error",
    "translation": "Unable to upload files. Incorrect number of files specified."
  },
  {
    "id": "api.file.upload_file.large_image.app_error",
    "translation": "File above maximum dimensions could not be uploaded: {{.Filename}}"
  },
  {
    "id": "api.file.upload_file.large_image_detailed.app_error",
    "translation": "{{.Filename}} dimensions ({{.Width}} by {{.Height}} pixels) exceed the limits."
  },
  {
    "id": "api.file.upload_file.multiple_channel_ids.app_error",
    "translation": "Unable to upload file(s). Multiple conflicting channel_ids."
  },
  {
    "id": "api.file.upload_file.read_form_value.app_error",
    "translation": "Unable to upload file(s). Error reading the value for {{.Formname}}."
  },
  {
    "id": "api.file.upload_file.read_request.app_error",
    "translation": "Unable to upload file(s). Error reading or parsing request data."
  },
  {
    "id": "api.file.upload_file.rejected_by_plugin.app_error",
    "translation": "Unable to upload file {{.Filename}}. Rejected by plugin: {{.Reason}}"
  },
  {
    "id": "api.file.upload_file.storage.app_error",
    "translation": "Unable to upload file. Image storage is not configured."
  },
  {
    "id": "api.file.upload_file.too_large_detailed.app_error",
    "translation": "Unable to upload file {{.Filename}}. {{.Length}} bytes exceeds the maximum allowed {{.Limit}} bytes."
  },
  {
    "id": "api.file.write_file.s3.app_error",
    "translation": "Encountered an error writing to S3."
  },
  {
    "id": "api.file.write_file_locally.create_dir.app_error",
    "translation": "Encountered an error creating the directory for the new file."
  },
  {
    "id": "api.file.write_file_locally.writing.app_error",
    "translation": "Encountered an error writing to local server storage."
  },
  {
    "id": "api.image.get.app_error",
    "translation": "Requested image url cannot be parsed."
  },
  {
    "id": "api.incoming_webhook.disabled.app_error",
    "translation": "Incoming webhooks have been disabled by the system admin."
  },
  {
    "id": "api.incoming_webhook.invalid_username.app_error",
    "translation": "Invalid username."
  },
  {
    "id": "api.invalid_channel",
    "translation": "Channel listed in the request doesn't belong to the user"
  },
  {
    "id": "api.io_error",
    "translation": "input/output error"
  },
  {
    "id": "api.ldap_group.not_found",
    "translation": "ldap group not found"
  },
  {
    "id": "api.ldap_groups.existing_group_name_error",
    "translation": "group name already exists"
  },
  {
    "id": "api.ldap_groups.existing_reserved_name_error",
    "translation": "group name already exists as a reserved name"
  },
  {
    "id": "api.ldap_groups.existing_user_name_error",
    "translation": "group name already exists as a user name"
  },
  {
    "id": "api.ldap_groups.license_error",
    "translation": "your license does not support ldap groups"
  },
  {
    "id": "api.license.add_license.array.app_error",
    "translation": "Empty array under 'license' in request."
  },
  {
    "id": "api.license.add_license.expired.app_error",
    "translation": "License is either expired or has not yet started."
  },
  {
    "id": "api.license.add_license.invalid.app_error",
    "translation": "Invalid license file."
  },
  {
    "id": "api.license.add_license.invalid_count.app_error",
    "translation": "Unable to count total unique users."
  },
  {
    "id": "api.license.add_license.no_file.app_error",
    "translation": "No file under 'license' in request."
  },
  {
    "id": "api.license.add_license.open.app_error",
    "translation": "Could not open license file."
  },
  {
    "id": "api.license.add_license.save.app_error",
    "translation": "License did not save properly."
  },
  {
    "id": "api.license.add_license.save_active.app_error",
    "translation": "Active license ID did not save properly."
  },
  {
    "id": "api.license.add_license.unique_users.app_error",
    "translation": "This license only supports {{.Users}} users, when your system has {{.Count}} unique users. Unique users are counted distinctly by email address. You can see total user count under Site Reports -> View Statistics."
  },
  {
    "id": "api.license.client.old_format.app_error",
    "translation": "New format for the client license is not supported yet. Please specify format=old in the query string."
  },
  {
    "id": "api.license.remove_expired_license.failed.error",
    "translation": "Failed to send the disable license email successfully."
  },
  {
    "id": "api.license.request-trial.bad-request",
    "translation": "The number of users requested is not correct."
  },
  {
    "id": "api.license.request_trial_license.app_error",
    "translation": "Unable to get a trial license, please try again or contact with support@mattermost.com."
  },
  {
    "id": "api.marshal_error",
    "translation": "marshal error"
  },
  {
    "id": "api.oauth.allow_oauth.redirect_callback.app_error",
    "translation": "invalid_request: Supplied redirect_uri did not match registered callback_url."
  },
  {
    "id": "api.oauth.allow_oauth.turn_off.app_error",
    "translation": "The system admin has turned off OAuth2 Service Provider."
  },
  {
    "id": "api.oauth.authorize_oauth.disabled.app_error",
    "translation": "The system admin has turned off OAuth2 Service Provider."
  },
  {
    "id": "api.oauth.get_access_token.bad_client_id.app_error",
    "translation": "invalid_request: Bad client_id."
  },
  {
    "id": "api.oauth.get_access_token.bad_client_secret.app_error",
    "translation": "invalid_request: Missing client_secret."
  },
  {
    "id": "api.oauth.get_access_token.bad_grant.app_error",
    "translation": "invalid_request: Bad grant_type."
  },
  {
    "id": "api.oauth.get_access_token.credentials.app_error",
    "translation": "invalid_client: Invalid client credentials."
  },
  {
    "id": "api.oauth.get_access_token.disabled.app_error",
    "translation": "The system admin has turned off OAuth2 Service Provider."
  },
  {
    "id": "api.oauth.get_access_token.expired_code.app_error",
    "translation": "invalid_grant: Invalid or expired authorization code."
  },
  {
    "id": "api.oauth.get_access_token.internal.app_error",
    "translation": "server_error: Encountered internal server error while accessing database."
  },
  {
    "id": "api.oauth.get_access_token.internal_saving.app_error",
    "translation": "server_error: Encountered internal server error while saving access token to database."
  },
  {
    "id": "api.oauth.get_access_token.internal_session.app_error",
    "translation": "server_error: Encountered internal server error while saving session to database."
  },
  {
    "id": "api.oauth.get_access_token.internal_user.app_error",
    "translation": "server_error: Encountered internal server error while pulling user from database."
  },
  {
    "id": "api.oauth.get_access_token.missing_code.app_error",
    "translation": "invalid_request: Missing code."
  },
  {
    "id": "api.oauth.get_access_token.missing_refresh_token.app_error",
    "translation": "invalid_request: Missing refresh_token."
  },
  {
    "id": "api.oauth.get_access_token.redirect_uri.app_error",
    "translation": "invalid_request: Supplied redirect_uri does not match authorization code redirect_uri."
  },
  {
    "id": "api.oauth.get_access_token.refresh_token.app_error",
    "translation": "invalid_grant: Invalid refresh token."
  },
  {
    "id": "api.oauth.invalid_state_token.app_error",
    "translation": "Invalid state token."
  },
  {
    "id": "api.oauth.register_oauth_app.turn_off.app_error",
    "translation": "The system admin has turned off OAuth2 Service Provider."
  },
  {
    "id": "api.oauth.revoke_access_token.del_session.app_error",
    "translation": "Error deleting session from DB."
  },
  {
    "id": "api.oauth.revoke_access_token.del_token.app_error",
    "translation": "Error deleting access token from DB."
  },
  {
    "id": "api.oauth.revoke_access_token.get.app_error",
    "translation": "Error getting access token from DB before deletion."
  },
  {
    "id": "api.oauth.singup_with_oauth.disabled.app_error",
    "translation": "User sign-up is disabled."
  },
  {
    "id": "api.oauth.singup_with_oauth.expired_link.app_error",
    "translation": "The signup link has expired."
  },
  {
    "id": "api.oauth.singup_with_oauth.invalid_link.app_error",
    "translation": "The signup link does not appear to be valid."
  },
  {
    "id": "api.outgoing_webhook.disabled.app_error",
    "translation": "Outgoing webhooks have been disabled by the system admin."
  },
  {
    "id": "api.plugin.add_public_key.open.app_error",
    "translation": "An error occurred while opening the public key file."
  },
  {
    "id": "api.plugin.install.download_failed.app_error",
    "translation": "An error occurred while downloading the plugin."
  },
  {
    "id": "api.plugin.upload.array.app_error",
    "translation": "File array is empty in multipart/form request."
  },
  {
    "id": "api.plugin.upload.file.app_error",
    "translation": "Unable to open file in multipart/form request."
  },
  {
    "id": "api.plugin.upload.no_file.app_error",
    "translation": "Missing file in multipart/form request."
  },
  {
    "id": "api.plugin.verify_plugin.app_error",
    "translation": "Unable to verify plugin signature."
  },
  {
    "id": "api.post.check_for_out_of_channel_group_users.message.none",
    "translation": "@{{.GroupName}} has no members on this team"
  },
  {
    "id": "api.post.check_for_out_of_channel_groups_mentions.message.multiple",
    "translation": "@{{.Usernames}} and @{{.LastUsername}} did not get notified by this mention because they are not in the channel. They cannot be added to the channel because they are not a member of the linked groups. To add them to this channel, they must be added to the linked groups."
  },
  {
    "id": "api.post.check_for_out_of_channel_groups_mentions.message.one",
    "translation": "@{{.Username}} did not get notified by this mention because they are not in the channel. They cannot be added to the channel because they are not a member of the linked groups. To add them to this channel, they must be added to the linked groups."
  },
  {
    "id": "api.post.check_for_out_of_channel_mentions.message.multiple",
    "translation": "@{{.Usernames}} and @{{.LastUsername}} did not get notified by this mention because they are not in the channel."
  },
  {
    "id": "api.post.check_for_out_of_channel_mentions.message.one",
    "translation": "@{{.Username}} did not get notified by this mention because they are not in the channel."
  },
  {
    "id": "api.post.create_post.can_not_post_to_deleted.error",
    "translation": "Can not post to deleted channel."
  },
  {
    "id": "api.post.create_post.channel_root_id.app_error",
    "translation": "Invalid ChannelId for RootId parameter."
  },
  {
    "id": "api.post.create_post.parent_id.app_error",
    "translation": "Invalid ParentId parameter."
  },
  {
    "id": "api.post.create_post.root_id.app_error",
    "translation": "Invalid RootId parameter."
  },
  {
    "id": "api.post.create_post.town_square_read_only",
    "translation": "This channel is read-only. Only members with permission can post here."
  },
  {
    "id": "api.post.create_webhook_post.creating.app_error",
    "translation": "Error creating post."
  },
  {
    "id": "api.post.deduplicate_create_post.failed_to_get",
    "translation": "Failed to fetch original post after deduplicating a client repeating the same request."
  },
  {
    "id": "api.post.deduplicate_create_post.pending",
    "translation": "Rejected post since another client is making the same request."
  },
  {
    "id": "api.post.delete_post.can_not_delete_post_in_deleted.error",
    "translation": "Can not delete a post in a deleted channel."
  },
  {
    "id": "api.post.disabled_all",
    "translation": "@all has been disabled because the channel has more than {{.Users}} users."
  },
  {
    "id": "api.post.disabled_channel",
    "translation": "@channel has been disabled because the channel has more than {{.Users}} users."
  },
  {
    "id": "api.post.disabled_here",
    "translation": "@here has been disabled because the channel has more than {{.Users}} users."
  },
  {
    "id": "api.post.do_action.action_id.app_error",
    "translation": "Invalid action id."
  },
  {
    "id": "api.post.do_action.action_integration.app_error",
    "translation": "Action integration error."
  },
  {
    "id": "api.post.error_get_post_id.pending",
    "translation": "Unable to get the pending post."
  },
  {
    "id": "api.post.get_message_for_notification.files_sent",
    "translation": {
      "one": "{{.Count}} file sent: {{.Filenames}}",
      "other": "{{.Count}} files sent: {{.Filenames}}"
    }
  },
  {
    "id": "api.post.get_message_for_notification.images_sent",
    "translation": {
      "one": "{{.Count}} image sent: {{.Filenames}}",
      "other": "{{.Count}} images sent: {{.Filenames}}"
    }
  },
  {
    "id": "api.post.link_preview_disabled.app_error",
    "translation": "Link previews have been disabled by the system administrator."
  },
  {
    "id": "api.post.patch_post.can_not_update_post_in_deleted.error",
    "translation": "Can not update a post in a deleted channel."
  },
  {
    "id": "api.post.save_is_pinned_post.town_square_read_only",
    "translation": "This channel is read-only. Only members with permission can pin or unpin posts here."
  },
  {
    "id": "api.post.send_notification_and_forget.push_channel_mention",
    "translation": " notified the channel."
  },
  {
    "id": "api.post.send_notification_and_forget.push_comment_on_post",
    "translation": " commented on your post."
  },
  {
    "id": "api.post.send_notification_and_forget.push_comment_on_thread",
    "translation": " commented on a thread you participated in."
  },
  {
    "id": "api.post.send_notifications_and_forget.push_explicit_mention",
    "translation": " mentioned you."
  },
  {
    "id": "api.post.send_notifications_and_forget.push_general_message",
    "translation": " posted a message."
  },
  {
    "id": "api.post.send_notifications_and_forget.push_image_only",
    "translation": " attached a file."
  },
  {
    "id": "api.post.send_notifications_and_forget.push_message",
    "translation": "sent you a message."
  },
  {
    "id": "api.post.update_post.can_not_update_post_in_deleted.error",
    "translation": "Can not update a post in a deleted channel."
  },
  {
    "id": "api.post.update_post.find.app_error",
    "translation": "Unable to find the existing post or comment to update."
  },
  {
    "id": "api.post.update_post.permissions_details.app_error",
    "translation": "Already deleted id={{.PostId}}."
  },
  {
    "id": "api.post.update_post.permissions_time_limit.app_error",
    "translation": "Post edit is only allowed for {{.timeLimit}} seconds. Please ask your System Administrator for details."
  },
  {
    "id": "api.post.update_post.system_message.app_error",
    "translation": "Unable to update system message."
  },
  {
    "id": "api.post_get_post_by_id.get.app_error",
    "translation": "Unable to get post."
  },
  {
    "id": "api.preference.delete_preferences.delete.app_error",
    "translation": "Unable to delete user preferences."
  },
  {
    "id": "api.preference.preferences_category.get.app_error",
    "translation": "Unable to get user preferences."
  },
  {
    "id": "api.preference.update_preferences.set.app_error",
    "translation": "Unable to set user preferences."
  },
  {
    "id": "api.push_notification.disabled.app_error",
    "translation": "Push Notifications are disabled on this server."
  },
  {
    "id": "api.push_notification.id_loaded.default_message",
    "translation": "You've received a new message."
  },
  {
    "id": "api.push_notification.id_loaded.fetch.app_error",
    "translation": "An error occurred fetching the ID-loaded push notification."
  },
  {
    "id": "api.push_notifications.message.parse.app_error",
    "translation": "An error occurred building the push notification message."
  },
  {
    "id": "api.push_notifications_ack.forward.app_error",
    "translation": "An error occurred sending the receipt delivery to the push notification service."
  },
  {
    "id": "api.push_notifications_ack.message.parse.app_error",
    "translation": "An error occurred building the push notification ack message."
  },
  {
    "id": "api.reaction.delete.archived_channel.app_error",
    "translation": "You cannot remove a reaction in an archived channel."
  },
  {
    "id": "api.reaction.save.archived_channel.app_error",
    "translation": "You cannot react in an archived channel."
  },
  {
    "id": "api.reaction.save_reaction.invalid.app_error",
    "translation": "Reaction is not valid."
  },
  {
    "id": "api.reaction.save_reaction.user_id.app_error",
    "translation": "You cannot save reaction for the other user."
  },
  {
    "id": "api.reaction.town_square_read_only",
    "translation": "Reacting to posts is not possible in read-only channels."
  },
  {
    "id": "api.restricted_system_admin",
    "translation": "This action is forbidden to a restricted system admin."
  },
  {
    "id": "api.roles.patch_roles.license.error",
    "translation": "Your license does not support advanced permissions."
  },
  {
    "id": "api.scheme.create_scheme.license.error",
    "translation": "Your license does not support creating permissions schemes."
  },
  {
    "id": "api.scheme.delete_scheme.license.error",
    "translation": "Your license not support delete permissions schemes"
  },
  {
    "id": "api.scheme.get_channels_for_scheme.scope.error",
    "translation": "Unable to get the channels for scheme because the supplied scheme is not a channel scheme."
  },
  {
    "id": "api.scheme.get_teams_for_scheme.scope.error",
    "translation": "Unable to get the teams for scheme because the supplied scheme is not a team scheme."
  },
  {
    "id": "api.scheme.patch_scheme.license.error",
    "translation": "Your license does not support update permissions schemes"
  },
  {
    "id": "api.server.start_server.forward80to443.disabled_while_using_lets_encrypt",
    "translation": "Must enable Forward80To443 when using LetsEncrypt"
  },
  {
    "id": "api.server.start_server.forward80to443.enabled_but_listening_on_wrong_port",
    "translation": "Unable to forward port 80 to port 443 while listening on port %s: disable Forward80To443 if using a proxy server"
  },
  {
    "id": "api.server.start_server.rate_limiting_memory_store",
    "translation": "Unable to initialize rate limiting memory store. Check MemoryStoreSize config setting."
  },
  {
    "id": "api.server.start_server.rate_limiting_rate_limiter",
    "translation": "Unable to initialize rate limiting."
  },
  {
    "id": "api.server.start_server.starting.critical",
    "translation": "Error starting server, err:%v"
  },
  {
    "id": "api.slackimport.slack_add_bot_user.email_pwd",
    "translation": "The Integration/Slack Bot user with email {{.Email}} and password {{.Password}} has been imported.\r\n"
  },
  {
    "id": "api.slackimport.slack_add_bot_user.unable_import",
    "translation": "Unable to import the Integration/Slack Bot user {{.Username}}.\r\n"
  },
  {
    "id": "api.slackimport.slack_add_channels.added",
    "translation": "\r\nChannels added:\r\n"
  },
  {
    "id": "api.slackimport.slack_add_channels.failed_to_add_user",
    "translation": "Unable to add Slack user {{.Username}} to channel.\r\n"
  },
  {
    "id": "api.slackimport.slack_add_channels.import_failed",
    "translation": "Unable to import Slack channel {{.DisplayName}}.\r\n"
  },
  {
    "id": "api.slackimport.slack_add_channels.merge",
    "translation": "The Slack channel {{.DisplayName}} already exists as an active Mattermost channel. Both channels have been merged.\r\n"
  },
  {
    "id": "api.slackimport.slack_add_users.created",
    "translation": "\r\nUsers created:\r\n"
  },
  {
    "id": "api.slackimport.slack_add_users.email_pwd",
    "translation": "Slack user with email {{.Email}} and password {{.Password}} has been imported.\r\n"
  },
  {
    "id": "api.slackimport.slack_add_users.merge_existing",
    "translation": "Slack user merged with an existing Mattermost user with matching email {{.Email}} and username {{.Username}}.\r\n"
  },
  {
    "id": "api.slackimport.slack_add_users.merge_existing_failed",
    "translation": "Slack user merged with an existing Mattermost user with matching email {{.Email}} and username {{.Username}}, but was unable to add the user to their team.\r\n"
  },
  {
    "id": "api.slackimport.slack_add_users.missing_email_address",
    "translation": "User {{.Username}} does not have an email address in the Slack export. Used {{.Email}} as a placeholder. The user should update their email address once logged in to the system.\r\n"
  },
  {
    "id": "api.slackimport.slack_add_users.unable_import",
    "translation": "Unable to import Slack user: {{.Username}}.\r\n"
  },
  {
    "id": "api.slackimport.slack_import.log",
    "translation": "Mattermost Slack Import Log\r\n"
  },
  {
    "id": "api.slackimport.slack_import.note1",
    "translation": "- Some messages may not have been imported because they were not supported by this importer.\r\n"
  },
  {
    "id": "api.slackimport.slack_import.note2",
    "translation": "- Slack bot messages are currently not supported.\r\n"
  },
  {
    "id": "api.slackimport.slack_import.note3",
    "translation": "- Additional errors may be found in the server logs.\r\n"
  },
  {
    "id": "api.slackimport.slack_import.notes",
    "translation": "\r\nNotes:\r\n"
  },
  {
    "id": "api.slackimport.slack_import.open.app_error",
    "translation": "Unable to open the file: {{.Filename}}.\r\n"
  },
  {
    "id": "api.slackimport.slack_import.team_fail",
    "translation": "Unable to get the team to import into.\r\n"
  },
  {
    "id": "api.slackimport.slack_import.zip.app_error",
    "translation": "Unable to open the Slack export zip file.\r\n"
  },
  {
    "id": "api.slackimport.slack_import.zip.file_too_large",
    "translation": "{{.Filename}} in zip archive too large to process for Slack import\r\n"
  },
  {
    "id": "api.status.user_not_found.app_error",
    "translation": "User not found."
  },
  {
    "id": "api.system.id_loaded.not_available.app_error",
    "translation": "ID Loaded Push Notifications are not configured or supported on this server."
  },
  {
    "id": "api.team.add_members.error",
    "translation": "Error adding team member(s)."
  },
  {
    "id": "api.team.add_members.user_denied",
    "translation": "This team is managed by groups.  This user is not part of a group that is synced to this team."
  },
  {
    "id": "api.team.add_user_to_team.added",
    "translation": "%v added to the team by %v."
  },
  {
    "id": "api.team.add_user_to_team.missing_parameter.app_error",
    "translation": "Parameter required to add user to team."
  },
  {
    "id": "api.team.add_user_to_team_from_invite.guest.app_error",
    "translation": "Guests are restricted from joining a team via an invite link. Please request a guest email invitation to the team."
  },
  {
    "id": "api.team.demote_user_to_guest.disabled.error",
    "translation": "Guest accounts are disabled."
  },
  {
    "id": "api.team.demote_user_to_guest.license.error",
    "translation": "Your license does not support guest accounts"
  },
  {
    "id": "api.team.get_all_teams.insufficient_permissions",
    "translation": "You don't have the appropriate permissions to list all teams"
  },
  {
    "id": "api.team.get_invite_info.not_open_team",
    "translation": "Invite is invalid because this is not an open team."
  },
  {
    "id": "api.team.get_team_icon.filesettings_no_driver.app_error",
    "translation": "Invalid driver name for file settings.  Must be 'local' or 'amazons3'."
  },
  {
    "id": "api.team.get_team_icon.read_file.app_error",
    "translation": "Unable to read the team icon file."
  },
  {
    "id": "api.team.import_team.array.app_error",
    "translation": "Empty array under 'file' in request."
  },
  {
    "id": "api.team.import_team.integer.app_error",
    "translation": "Filesize not an integer."
  },
  {
    "id": "api.team.import_team.no_file.app_error",
    "translation": "No file under 'file' in request."
  },
  {
    "id": "api.team.import_team.no_import_from.app_error",
    "translation": "Malformed request: importFrom field is not present."
  },
  {
    "id": "api.team.import_team.open.app_error",
    "translation": "Could not open file."
  },
  {
    "id": "api.team.import_team.parse.app_error",
    "translation": "Could not parse multipart form."
  },
  {
    "id": "api.team.import_team.unavailable.app_error",
    "translation": "Malformed request: filesize field is not present."
  },
  {
    "id": "api.team.invalidate_all_email_invites.app_error",
    "translation": "Error invalidating email invites."
  },
  {
    "id": "api.team.invate_guests_to_channels.disabled.error",
    "translation": "Guest accounts are disabled"
  },
  {
    "id": "api.team.invate_guests_to_channels.license.error",
    "translation": "Your license does not support guest accounts"
  },
  {
    "id": "api.team.invite_guests.channel_in_invalid_team.app_error",
    "translation": "The channels of the invite must be part of the team of the invite."
  },
  {
    "id": "api.team.invite_members.disabled.app_error",
    "translation": "Email invitations are disabled."
  },
  {
    "id": "api.team.invite_members.invalid_email.app_error",
    "translation": "The following email addresses do not belong to an accepted domain: {{.Addresses}}. Please contact your System Administrator for details."
  },
  {
    "id": "api.team.invite_members.no_one.app_error",
    "translation": "No one to invite."
  },
  {
    "id": "api.team.is_team_creation_allowed.disabled.app_error",
    "translation": "Team creation has been disabled. Please ask your System Administrator for details."
  },
  {
    "id": "api.team.is_team_creation_allowed.domain.app_error",
    "translation": "The user cannot be added as the domain associated with the account is not permitted. Contact your System Administrator for additional details."
  },
  {
    "id": "api.team.join_team.post_and_forget",
    "translation": "%v joined the team."
  },
  {
    "id": "api.team.join_user_to_team.allowed_domains.app_error",
    "translation": "The user cannot be added as the domain associated with the account is not permitted. Contact your System Administrator for additional details."
  },
  {
    "id": "api.team.leave.left",
    "translation": "%v left the team."
  },
  {
    "id": "api.team.move_channel.post.error",
    "translation": "Failed to post channel move message."
  },
  {
    "id": "api.team.move_channel.success",
    "translation": "This channel has been moved to this team from %v."
  },
  {
    "id": "api.team.remove_member.group_constrained.app_error",
    "translation": "Unable to remove a user from a group-constrained team."
  },
  {
    "id": "api.team.remove_team_icon.get_team.app_error",
    "translation": "An error occurred getting the team."
  },
  {
    "id": "api.team.remove_user_from_team.missing.app_error",
    "translation": "The user does not appear to be part of this team."
  },
  {
    "id": "api.team.remove_user_from_team.removed",
    "translation": "%v removed from the team."
  },
  {
    "id": "api.team.search_teams.pagination_not_implemented.private_team_search",
    "translation": "Pagination not implemented for private-only team search."
  },
  {
    "id": "api.team.search_teams.pagination_not_implemented.public_team_search",
    "translation": "Pagination not implemented for public-only team search."
  },
  {
    "id": "api.team.set_team_icon.array.app_error",
    "translation": "Empty array under 'image' in request."
  },
  {
    "id": "api.team.set_team_icon.decode.app_error",
    "translation": "Could not decode team icon."
  },
  {
    "id": "api.team.set_team_icon.decode_config.app_error",
    "translation": "Could not decode team icon metadata."
  },
  {
    "id": "api.team.set_team_icon.encode.app_error",
    "translation": "Could not encode team icon."
  },
  {
    "id": "api.team.set_team_icon.get_team.app_error",
    "translation": "An error occurred getting the team."
  },
  {
    "id": "api.team.set_team_icon.no_file.app_error",
    "translation": "No file under 'image' in request."
  },
  {
    "id": "api.team.set_team_icon.open.app_error",
    "translation": "Could not open image file."
  },
  {
    "id": "api.team.set_team_icon.parse.app_error",
    "translation": "Could not parse multipart form."
  },
  {
    "id": "api.team.set_team_icon.storage.app_error",
    "translation": "Unable to upload team icon. Image storage is not configured."
  },
  {
    "id": "api.team.set_team_icon.too_large.app_error",
    "translation": "Unable to upload team icon. File is too large."
  },
  {
    "id": "api.team.set_team_icon.write_file.app_error",
    "translation": "Could not save team icon."
  },
  {
    "id": "api.team.team_icon.update.app_error",
    "translation": "An error occurred updating the team icon."
  },
  {
    "id": "api.team.update_member_roles.not_a_member",
    "translation": "Specified user is not a member of specified team."
  },
  {
    "id": "api.team.update_restricted_domains.mismatch.app_error",
    "translation": "Restricting team to {{ .Domain }} is not allowed by the system config. Please contact your system administrator."
  },
  {
    "id": "api.team.update_team_member_roles.guest_and_user.app_error",
    "translation": "Invalid team member update: A user must be a guest or a user but not both."
  },
  {
    "id": "api.team.update_team_scheme.license.error",
    "translation": "Your license does not support updating a team's scheme"
  },
  {
    "id": "api.team.update_team_scheme.scheme_scope.error",
    "translation": "Unable to set the scheme to the team because the supplied scheme is not a team scheme."
  },
  {
    "id": "api.templates.deactivate_body.info",
    "translation": "You deactivated your account on {{ .SiteURL }}."
  },
  {
    "id": "api.templates.deactivate_body.title",
    "translation": "Your account has been deactivated at {{ .ServerURL }}"
  },
  {
    "id": "api.templates.deactivate_body.warning",
    "translation": "If this change was not initiated by you or you want to reactivate your account, contact your system administrator."
  },
  {
    "id": "api.templates.deactivate_subject",
    "translation": "[{{ .SiteName }}] Your account at {{ .ServerURL }} has been deactivated"
  },
  {
    "id": "api.templates.email_change_body.info",
    "translation": "Your email address for {{.TeamDisplayName}} has been changed to {{.NewEmail}}."
  },
  {
    "id": "api.templates.email_change_body.title",
    "translation": "You updated your email"
  },
  {
    "id": "api.templates.email_change_subject",
    "translation": "[{{ .SiteName }}] Your email address has changed"
  },
  {
    "id": "api.templates.email_change_verify_body.button",
    "translation": "Verify Email"
  },
  {
    "id": "api.templates.email_change_verify_body.info",
    "translation": "To finish updating your email address for {{.TeamDisplayName}}, please click the link below to confirm this is the right address."
  },
  {
    "id": "api.templates.email_change_verify_body.title",
    "translation": "You updated your email"
  },
  {
    "id": "api.templates.email_change_verify_subject",
    "translation": "[{{ .SiteName }}] Verify new email address"
  },
  {
    "id": "api.templates.email_footer",
    "translation": "To change your notification preferences, log in to your team site and go to Account Settings > Notifications."
  },
  {
    "id": "api.templates.email_info1",
    "translation": "Any questions at all, mail us any time: "
  },
  {
    "id": "api.templates.email_info2",
    "translation": "Best wishes,"
  },
  {
    "id": "api.templates.email_info3",
    "translation": "The {{.SiteName}} Team"
  },
  {
    "id": "api.templates.email_organization",
    "translation": "Sent by "
  },
  {
    "id": "api.templates.email_warning",
    "translation": "If you did not make this change, please contact the system administrator."
  },
  {
    "id": "api.templates.invite_body.button",
    "translation": "Join Team"
  },
  {
    "id": "api.templates.invite_body.extra_info",
    "translation": "Mattermost lets you share messages and files from your PC or phone, with instant search and archiving. After you’ve joined [[{{.TeamDisplayName}}]], you can sign-in to your new team and access these features anytime from the web address:"
  },
  {
    "id": "api.templates.invite_body.info",
    "translation": "[[{{.SenderName}}]], has invited you to join [[{{.TeamDisplayName}}]]."
  },
  {
    "id": "api.templates.invite_body.title",
    "translation": "You've been invited"
  },
  {
    "id": "api.templates.invite_body_guest.info",
    "translation": "[[{{.SenderName}}]], has invited you to join team [[{{.TeamDisplayName}}]] as a guest."
  },
  {
    "id": "api.templates.invite_guest_subject",
    "translation": "[{{ .SiteName }}] {{ .SenderName }} invited you to join the team {{ .TeamDisplayName }} as a guest"
  },
  {
    "id": "api.templates.invite_subject",
    "translation": "[{{ .SiteName }}] {{ .SenderName }} invited you to join {{ .TeamDisplayName }} Team"
  },
  {
    "id": "api.templates.mfa_activated_body.info",
    "translation": "Multi-factor authentication has been added to your account on {{ .SiteURL }}."
  },
  {
    "id": "api.templates.mfa_activated_body.title",
    "translation": "Multi-factor authentication was added"
  },
  {
    "id": "api.templates.mfa_change_subject",
    "translation": "[{{ .SiteName }}] Your MFA has been updated"
  },
  {
    "id": "api.templates.mfa_deactivated_body.info",
    "translation": "Multi-factor authentication has been removed from your account on {{ .SiteURL }}."
  },
  {
    "id": "api.templates.mfa_deactivated_body.title",
    "translation": "Multi-factor authentication was removed"
  },
  {
    "id": "api.templates.password_change_body.info",
    "translation": "Your password has been updated for {{.TeamDisplayName}} on {{ .TeamURL }} by {{.Method}}."
  },
  {
    "id": "api.templates.password_change_body.title",
    "translation": "Your password has been updated"
  },
  {
    "id": "api.templates.password_change_subject",
    "translation": "[{{ .SiteName }}] Your password has been updated"
  },
  {
    "id": "api.templates.post_body.button",
    "translation": "Go To Post"
  },
  {
    "id": "api.templates.remove_expired_license.body.renew_button",
    "translation": "Renew License"
  },
  {
    "id": "api.templates.remove_expired_license.body.title",
    "translation": "Enterprise license has expired and some features may be disabled. Please renew."
  },
  {
    "id": "api.templates.remove_expired_license.subject",
    "translation": "Mattermost Enterprise license has been disabled."
  },
  {
    "id": "api.templates.reset_body.button",
    "translation": "Reset Password"
  },
  {
    "id": "api.templates.reset_body.info1",
    "translation": "To change your password, click \"Reset Password\" below."
  },
  {
    "id": "api.templates.reset_body.info2",
    "translation": "If you did not mean to reset your password, please ignore this email and your password will remain the same. The password reset link expires in 24 hours."
  },
  {
    "id": "api.templates.reset_body.title",
    "translation": "You requested a password reset"
  },
  {
    "id": "api.templates.reset_subject",
    "translation": "[{{ .SiteName }}] Reset your password"
  },
  {
    "id": "api.templates.signin_change_email.body.info",
    "translation": "You updated your sign-in method on {{ .SiteName }} to {{.Method}}."
  },
  {
    "id": "api.templates.signin_change_email.body.method_email",
    "translation": "email and password"
  },
  {
    "id": "api.templates.signin_change_email.body.title",
    "translation": "You updated your sign-in method"
  },
  {
    "id": "api.templates.signin_change_email.subject",
    "translation": "[{{ .SiteName }}] Your sign-in method has been updated"
  },
  {
    "id": "api.templates.user_access_token_body.info",
    "translation": "A personal access token was added to your account on {{ .SiteURL }}. They can be used to access {{.SiteName}} with your account."
  },
  {
    "id": "api.templates.user_access_token_body.title",
    "translation": "Personal access token added to your account"
  },
  {
    "id": "api.templates.user_access_token_subject",
    "translation": "[{{ .SiteName }}] Personal access token added to your account"
  },
  {
    "id": "api.templates.username_change_body.info",
    "translation": "Your username for {{.TeamDisplayName}} has been changed to {{.NewUsername}}."
  },
  {
    "id": "api.templates.username_change_body.title",
    "translation": "You updated your username"
  },
  {
    "id": "api.templates.username_change_subject",
    "translation": "[{{ .SiteName }}] Your username has changed"
  },
  {
    "id": "api.templates.verify_body.button",
    "translation": "Verify Email"
  },
  {
    "id": "api.templates.verify_body.info",
    "translation": "Please verify your email address by clicking below."
  },
  {
    "id": "api.templates.verify_body.title",
    "translation": "You've joined {{ .ServerURL }}"
  },
  {
    "id": "api.templates.verify_subject",
    "translation": "[{{ .SiteName }}] Email Verification"
  },
  {
    "id": "api.templates.welcome_body.app_download_info",
    "translation": "For the best experience, download the apps for PC, Mac, iOS and Android from:"
  },
  {
    "id": "api.templates.welcome_body.button",
    "translation": "Verify Email"
  },
  {
    "id": "api.templates.welcome_body.info",
    "translation": "Please verify your email address by clicking below."
  },
  {
    "id": "api.templates.welcome_body.info2",
    "translation": "You can sign in from:"
  },
  {
    "id": "api.templates.welcome_body.info3",
    "translation": "Mattermost lets you share messages and files from your PC or phone, with instant search and archiving."
  },
  {
    "id": "api.templates.welcome_body.title",
    "translation": "You've joined {{ .ServerURL }}"
  },
  {
    "id": "api.templates.welcome_subject",
    "translation": "[{{ .SiteName }}] You joined {{ .ServerURL }}"
  },
  {
    "id": "api.user.activate_mfa.email_and_ldap_only.app_error",
    "translation": "MFA is not available for this account type."
  },
  {
    "id": "api.user.add_direct_channels_and_forget.failed.error",
    "translation": "Failed to add direct channel preferences for user user_id={{.UserId}}, team_id={{.TeamId}}, err={{.Error}}"
  },
  {
    "id": "api.user.authorize_oauth_user.bad_response.app_error",
    "translation": "Bad response from token request."
  },
  {
    "id": "api.user.authorize_oauth_user.bad_token.app_error",
    "translation": "Bad token type."
  },
  {
    "id": "api.user.authorize_oauth_user.invalid_state.app_error",
    "translation": "Invalid state"
  },
  {
    "id": "api.user.authorize_oauth_user.missing.app_error",
    "translation": "Missing access token."
  },
  {
    "id": "api.user.authorize_oauth_user.response.app_error",
    "translation": "Received invalid response from OAuth service provider."
  },
  {
    "id": "api.user.authorize_oauth_user.service.app_error",
    "translation": "Token request to {{.Service}} failed."
  },
  {
    "id": "api.user.authorize_oauth_user.token_failed.app_error",
    "translation": "Token request failed."
  },
  {
    "id": "api.user.authorize_oauth_user.unsupported.app_error",
    "translation": "Unsupported OAuth service provider."
  },
  {
    "id": "api.user.check_user_login_attempts.too_many.app_error",
    "translation": "Your account is locked because of too many failed password attempts. Please reset your password."
  },
  {
    "id": "api.user.check_user_mfa.bad_code.app_error",
    "translation": "Invalid MFA token."
  },
  {
    "id": "api.user.check_user_password.invalid.app_error",
    "translation": "Login failed because of invalid password."
  },
  {
    "id": "api.user.complete_switch_with_oauth.blank_email.app_error",
    "translation": "Blank email."
  },
  {
    "id": "api.user.complete_switch_with_oauth.parse.app_error",
    "translation": "Could not parse auth data out of {{.Service}} user object."
  },
  {
    "id": "api.user.complete_switch_with_oauth.unavailable.app_error",
    "translation": "{{.Service}} SSO through OAuth 2.0 not available on this server."
  },
  {
    "id": "api.user.create_email_token.error",
    "translation": "Failed to create token data for email verification"
  },
  {
    "id": "api.user.create_oauth_user.already_attached.app_error",
    "translation": "There is already an account associated with that email address using a sign in method other than {{.Service}}. Please sign in using {{.Auth}}."
  },
  {
    "id": "api.user.create_oauth_user.create.app_error",
    "translation": "Could not create user out of {{.Service}} user object."
  },
  {
    "id": "api.user.create_oauth_user.not_available.app_error",
    "translation": "{{.Service}} SSO through OAuth 2.0 not available on this server."
  },
  {
    "id": "api.user.create_password_token.error",
    "translation": "Unable to create password recovery token"
  },
  {
    "id": "api.user.create_profile_image.default_font.app_error",
    "translation": "Could not create default profile image font."
  },
  {
    "id": "api.user.create_profile_image.encode.app_error",
    "translation": "Could not encode default profile image."
  },
  {
    "id": "api.user.create_profile_image.initial.app_error",
    "translation": "Could not add user initial to default profile picture."
  },
  {
    "id": "api.user.create_user.accepted_domain.app_error",
    "translation": "The email you provided does not belong to an accepted domain. Please contact your administrator or sign up with a different email."
  },
  {
    "id": "api.user.create_user.disabled.app_error",
    "translation": "User creation is disabled."
  },
  {
    "id": "api.user.create_user.guest_accounts.disabled.app_error",
    "translation": "Guest accounts are disabled."
  },
  {
    "id": "api.user.create_user.guest_accounts.license.app_error",
    "translation": "Your license does not support guest accounts."
  },
  {
    "id": "api.user.create_user.invalid_invitation_type.app_error",
    "translation": "Unable to create the user, invalid invitation."
  },
  {
    "id": "api.user.create_user.no_open_server",
    "translation": "This server does not allow open signups.  Please speak with your Administrator to receive an invitation."
  },
  {
    "id": "api.user.create_user.signup_email_disabled.app_error",
    "translation": "User sign-up with email is disabled."
  },
  {
    "id": "api.user.create_user.signup_link_expired.app_error",
    "translation": "The signup link has expired."
  },
  {
    "id": "api.user.create_user.signup_link_invalid.app_error",
    "translation": "The signup link does not appear to be valid."
  },
  {
    "id": "api.user.demote_user_to_guest.already_guest.app_error",
    "translation": "Unable to convert the user to guest because is already a guest."
  },
  {
    "id": "api.user.email_to_ldap.not_available.app_error",
    "translation": "AD/LDAP not available on this server."
  },
  {
    "id": "api.user.email_to_oauth.not_available.app_error",
    "translation": "Authentication Transfer not configured or available on this server."
  },
  {
    "id": "api.user.get_authorization_code.unsupported.app_error",
    "translation": "Unsupported OAuth service provider."
  },
  {
    "id": "api.user.get_user_by_email.permissions.app_error",
    "translation": "Unable to get user by email."
  },
  {
    "id": "api.user.ldap_to_email.not_available.app_error",
    "translation": "AD/LDAP not available on this server."
  },
  {
    "id": "api.user.ldap_to_email.not_ldap_account.app_error",
    "translation": "This user account does not use AD/LDAP."
  },
  {
    "id": "api.user.login.blank_pwd.app_error",
    "translation": "Password field must not be blank"
  },
  {
    "id": "api.user.login.bot_login_forbidden.app_error",
    "translation": "Bot login is forbidden."
  },
  {
    "id": "api.user.login.client_side_cert.certificate.app_error",
    "translation": "Attempted to sign in using the experimental feature ClientSideCert without providing a valid certificate."
  },
  {
    "id": "api.user.login.client_side_cert.license.app_error",
    "translation": "Attempt to use the experimental feature ClientSideCertEnable without a valid enterprise license."
  },
  {
    "id": "api.user.login.guest_accounts.disabled.error",
    "translation": "Guest accounts are disabled"
  },
  {
    "id": "api.user.login.guest_accounts.license.error",
    "translation": "Your license does not support guest accounts"
  },
  {
    "id": "api.user.login.inactive.app_error",
    "translation": "Login failed because your account has been deactivated.  Please contact an administrator."
  },
  {
    "id": "api.user.login.invalid_credentials_email",
    "translation": "Enter a valid email and/or password"
  },
  {
    "id": "api.user.login.invalid_credentials_email_username",
    "translation": "Enter a valid email or username and/or password."
  },
  {
    "id": "api.user.login.invalid_credentials_sso",
    "translation": "Enter a valid email or username and/or password, or sign in using another method."
  },
  {
    "id": "api.user.login.invalid_credentials_username",
    "translation": "Enter a valid username and/or password."
  },
  {
    "id": "api.user.login.not_verified.app_error",
    "translation": "Login failed because email address has not been verified."
  },
  {
    "id": "api.user.login.use_auth_service.app_error",
    "translation": "Please sign in using {{.AuthService}}."
  },
  {
    "id": "api.user.login_by_oauth.bot_login_forbidden.app_error",
    "translation": "Bot login is forbidden."
  },
  {
    "id": "api.user.login_by_oauth.not_available.app_error",
    "translation": "{{.Service}} SSO through OAuth 2.0 not available on this server."
  },
  {
    "id": "api.user.login_by_oauth.parse.app_error",
    "translation": "Could not parse auth data out of {{.Service}} user object."
  },
  {
    "id": "api.user.login_ldap.not_available.app_error",
    "translation": "AD/LDAP not available on this server."
  },
  {
    "id": "api.user.oauth_to_email.context.app_error",
    "translation": "Update password failed because context user_id did not match provided user's id."
  },
  {
    "id": "api.user.oauth_to_email.not_available.app_error",
    "translation": "Authentication Transfer not configured or available on this server."
  },
  {
    "id": "api.user.promote_guest_to_user.no_guest.app_error",
    "translation": "Unable to convert the guest to regular user because is not a guest."
  },
  {
    "id": "api.user.reset_password.broken_token.app_error",
    "translation": "The reset password token does not appear to be valid."
  },
  {
    "id": "api.user.reset_password.invalid_link.app_error",
    "translation": "The reset password link does not appear to be valid."
  },
  {
    "id": "api.user.reset_password.link_expired.app_error",
    "translation": "The password reset link has expired."
  },
  {
    "id": "api.user.reset_password.method",
    "translation": "using a reset password link"
  },
  {
    "id": "api.user.reset_password.sso.app_error",
    "translation": "Unable to reset password for SSO accounts."
  },
  {
    "id": "api.user.reset_password.token_parse.error",
    "translation": "Unable to parse the reset password token"
  },
  {
    "id": "api.user.saml.not_available.app_error",
    "translation": "SAML 2.0 is not configured or supported on this server."
  },
  {
    "id": "api.user.send_deactivate_email_and_forget.failed.error",
    "translation": "Failed to send the deactivate account email successfully"
  },
  {
    "id": "api.user.send_email_change_email_and_forget.error",
    "translation": "Failed to send email change notification email successfully"
  },
  {
    "id": "api.user.send_email_change_username_and_forget.error",
    "translation": "Failed to send username change notification email successfully"
  },
  {
    "id": "api.user.send_email_change_verify_email_and_forget.error",
    "translation": "Failed to send email change verification email successfully"
  },
  {
    "id": "api.user.send_mfa_change_email.error",
    "translation": "Unable to send email notification for MFA change."
  },
  {
    "id": "api.user.send_password_change_email_and_forget.error",
    "translation": "Failed to send update password email successfully"
  },
  {
    "id": "api.user.send_password_reset.send.app_error",
    "translation": "Failed to send password reset email successfully."
  },
  {
    "id": "api.user.send_password_reset.sso.app_error",
    "translation": "Unable to reset password for SSO accounts."
  },
  {
    "id": "api.user.send_sign_in_change_email_and_forget.error",
    "translation": "Failed to send update password email successfully"
  },
  {
    "id": "api.user.send_user_access_token.error",
    "translation": "Failed to send \"Personal access token added\" email successfully"
  },
  {
    "id": "api.user.send_verify_email_and_forget.failed.error",
    "translation": "Failed to send verification email successfully"
  },
  {
    "id": "api.user.send_welcome_email_and_forget.failed.error",
    "translation": "Failed to send welcome email successfully"
  },
  {
    "id": "api.user.update_active.cannot_enable_guest_when_guest_feature_is_disabled.app_error",
    "translation": "You cannot activate a guest account because Guest Access feature is not enabled."
  },
  {
    "id": "api.user.update_active.not_enable.app_error",
    "translation": "You cannot deactivate yourself because this feature is not enabled. Please contact your System Administrator."
  },
  {
    "id": "api.user.update_active.permissions.app_error",
    "translation": "You do not have the appropriate permissions."
  },
  {
    "id": "api.user.update_oauth_user_attrs.get_user.app_error",
    "translation": "Could not get user from {{.Service}} user object."
  },
  {
    "id": "api.user.update_password.context.app_error",
    "translation": "Update password failed because context user_id did not match props user_id."
  },
  {
    "id": "api.user.update_password.failed.app_error",
    "translation": "Update password failed."
  },
  {
    "id": "api.user.update_password.incorrect.app_error",
    "translation": "The \"Current Password\" you entered is incorrect. Please check that Caps Lock is off and try again."
  },
  {
    "id": "api.user.update_password.menu",
    "translation": "using the settings menu"
  },
  {
    "id": "api.user.update_password.oauth.app_error",
    "translation": "Update password failed because the user is logged in through an OAuth service."
  },
  {
    "id": "api.user.update_password.valid_account.app_error",
    "translation": "Update password failed because we couldn't find a valid account."
  },
  {
    "id": "api.user.update_user.accepted_domain.app_error",
    "translation": "The email you provided does not belong to an accepted domain. Please contact your administrator or sign up with a different email."
  },
  {
    "id": "api.user.update_user.accepted_guest_domain.app_error",
    "translation": "The email you provided does not belong to an accepted domain for guest accounts. Please contact your administrator or sign up with a different email."
  },
  {
    "id": "api.user.upload_profile_user.array.app_error",
    "translation": "Empty array under 'image' in request."
  },
  {
    "id": "api.user.upload_profile_user.decode.app_error",
    "translation": "Could not decode profile image."
  },
  {
    "id": "api.user.upload_profile_user.decode_config.app_error",
    "translation": "Could not save profile image. File does not appear to be a valid image."
  },
  {
    "id": "api.user.upload_profile_user.encode.app_error",
    "translation": "Could not encode profile image."
  },
  {
    "id": "api.user.upload_profile_user.no_file.app_error",
    "translation": "No file under 'image' in request."
  },
  {
    "id": "api.user.upload_profile_user.open.app_error",
    "translation": "Could not open image file."
  },
  {
    "id": "api.user.upload_profile_user.parse.app_error",
    "translation": "Could not parse multipart form."
  },
  {
    "id": "api.user.upload_profile_user.storage.app_error",
    "translation": "Unable to upload file. Image storage is not configured."
  },
  {
    "id": "api.user.upload_profile_user.too_large.app_error",
    "translation": "Unable to upload profile image. File is too large."
  },
  {
    "id": "api.user.upload_profile_user.upload_profile.app_error",
    "translation": "Couldn't upload profile image."
  },
  {
    "id": "api.user.verify_email.bad_link.app_error",
    "translation": "Bad verify email link."
  },
  {
    "id": "api.user.verify_email.broken_token.app_error",
    "translation": "Bad verify email token type."
  },
  {
    "id": "api.user.verify_email.link_expired.app_error",
    "translation": "The email verification link has expired."
  },
  {
    "id": "api.user.verify_email.token_parse.error",
    "translation": "Failed to parse token data from email verification"
  },
  {
    "id": "api.web_socket.connect.upgrade.app_error",
    "translation": "Failed to upgrade websocket connection."
  },
  {
    "id": "api.web_socket_router.bad_action.app_error",
    "translation": "Unknown WebSocket action."
  },
  {
    "id": "api.web_socket_router.bad_seq.app_error",
    "translation": "Invalid sequence for WebSocket message."
  },
  {
    "id": "api.web_socket_router.no_action.app_error",
    "translation": "No websocket action."
  },
  {
    "id": "api.web_socket_router.not_authenticated.app_error",
    "translation": "WebSocket connection is not authenticated. Please log in and try again."
  },
  {
    "id": "api.webhook.create_outgoing.intersect.app_error",
    "translation": "Outgoing webhooks from the same channel cannot have the same trigger words/callback URLs."
  },
  {
    "id": "api.webhook.create_outgoing.not_open.app_error",
    "translation": "Outgoing webhooks can only be created for public channels."
  },
  {
    "id": "api.webhook.create_outgoing.permissions.app_error",
    "translation": "Invalid permissions to create outgoing webhook."
  },
  {
    "id": "api.webhook.create_outgoing.triggers.app_error",
    "translation": "Either trigger_words or channel_id must be set."
  },
  {
    "id": "api.webhook.incoming.error",
    "translation": "Could not decode the multipart payload of incoming webhook."
  },
  {
    "id": "api.webhook.team_mismatch.app_error",
    "translation": "Unable to update webhook across teams."
  },
  {
    "id": "api.webhook.update_outgoing.intersect.app_error",
    "translation": "Outgoing webhooks from the same channel cannot have the same trigger words/callback URLs."
  },
  {
    "id": "api.websocket_handler.invalid_param.app_error",
    "translation": "Invalid {{.Name}} parameter."
  },
  {
    "id": "api.websocket_handler.server_busy.app_error",
    "translation": "Server is busy, non-critical services are temporarily unavailable."
  },
  {
    "id": "app.admin.saml.failure_decode_metadata_xml_from_idp.app_error",
    "translation": "Could not decode the XML metadata information received from the Identity Provider."
  },
  {
    "id": "app.admin.saml.failure_read_response_body_from_idp.app_error",
    "translation": "Failure encountered when reading the response payload received from the Identity Provider."
  },
  {
    "id": "app.admin.saml.invalid_response_from_idp.app_error",
    "translation": "Could not read the response received from the Identity Provider."
  },
  {
    "id": "app.admin.test_email.failure",
    "translation": "Connection unsuccessful: {{.Error}}"
  },
  {
    "id": "app.admin.test_site_url.failure",
    "translation": "This is not a valid live URL"
  },
  {
    "id": "app.bot.createbot.internal_error",
    "translation": "Unable to save the bot."
  },
  {
    "id": "app.bot.get_disable_bot_sysadmin_message",
    "translation": "{{if .disableBotsSetting}}{{if .printAllBots}}{{.UserName}} was deactivated. They managed the following bot accounts which have now been disabled.\n\n{{.BotNames}}{{else}}{{.UserName}} was deactivated. They managed {{.NumBots}} bot accounts which have now been disabled, including the following:\n\n{{.BotNames}}{{end}}You can take ownership of each bot by enabling it at **Integrations > Bot Accounts** and creating new tokens for the bot.\n\nFor more information, see our [documentation](https://docs.mattermost.com/developer/bot-accounts.html#what-happens-when-a-user-who-owns-bot-accounts-is-disabled).{{else}}{{if .printAllBots}}{{.UserName}} was deactivated. They managed the following bot accounts which are still enabled.\n\n{{.BotNames}}\n{{else}}{{.UserName}} was deactivated. They managed {{.NumBots}} bot accounts which are still enabled, including the following:\n\n{{.BotNames}}{{end}}We strongly recommend you to take ownership of each bot by re-enabling it at **Integrations > Bot Accounts** and creating new tokens for the bot.\n\nFor more information, see our [documentation](https://docs.mattermost.com/developer/bot-accounts.html#what-happens-when-a-user-who-owns-bot-accounts-is-disabled).\n\nIf you want bot accounts to disable automatically after owner deactivation, set “Disable bot accounts when owner is deactivated” in **System Console > Integrations > Bot Accounts** to true.{{end}}"
  },
  {
    "id": "app.bot.getbot.internal_error",
    "translation": "Unable to get the bot."
  },
  {
    "id": "app.bot.getbots.internal_error",
    "translation": "Unable to get the bots."
  },
  {
    "id": "app.bot.patchbot.internal_error",
    "translation": "Unable to update the bot."
  },
  {
    "id": "app.bot.permanent_delete.internal_error",
    "translation": "Unable to delete the bot permanently."
  },
  {
    "id": "app.bot.permenent_delete.bad_id",
    "translation": "Unable to delete the bot."
  },
  {
    "id": "app.channel.create_channel.internal_error",
    "translation": "Unable to save channel."
  },
  {
    "id": "app.channel.create_channel.no_team_id.app_error",
    "translation": "Must specify the team ID to create a channel."
  },
  {
    "id": "app.channel.create_direct_channel.internal_error",
    "translation": "Unable to save direct channel."
  },
  {
    "id": "app.channel.delete.app_error",
    "translation": "Unable to delete the channel."
  },
  {
    "id": "app.channel.get.existing.app_error",
    "translation": "Unable to find the existing channel."
  },
  {
    "id": "app.channel.get.find.app_error",
    "translation": "We encountered an error finding the channel."
  },
  {
    "id": "app.channel.get_all_channels.app_error",
    "translation": "Unable to get all the channels."
  },
  {
    "id": "app.channel.get_all_channels_count.app_error",
    "translation": "Unable to count all the channels."
  },
  {
    "id": "app.channel.get_channels.get.app_error",
    "translation": "Unable to get the channels."
  },
  {
    "id": "app.channel.get_channels.not_found.app_error",
    "translation": "No channels were found."
  },
  {
    "id": "app.channel.get_deleted.existing.app_error",
    "translation": "Unable to find the existing deleted channel."
  },
  {
    "id": "app.channel.get_deleted.missing.app_error",
    "translation": "No deleted channels exist."
  },
  {
    "id": "app.channel.move_channel.members_do_not_match.error",
    "translation": "Unable to move a channel unless all its members are already members of the destination team."
  },
  {
    "id": "app.channel.permanent_delete.app_error",
    "translation": "Unable to delete the channel."
  },
  {
    "id": "app.channel.post_update_channel_purpose_message.post.error",
    "translation": "Failed to post channel purpose message"
  },
  {
    "id": "app.channel.post_update_channel_purpose_message.removed",
    "translation": "%s removed the channel purpose (was: %s)"
  },
  {
    "id": "app.channel.post_update_channel_purpose_message.retrieve_user.error",
    "translation": "Failed to retrieve user while updating channel purpose message %v"
  },
  {
    "id": "app.channel.post_update_channel_purpose_message.updated_from",
    "translation": "%s updated the channel purpose from: %s to: %s"
  },
  {
    "id": "app.channel.post_update_channel_purpose_message.updated_to",
    "translation": "%s updated the channel purpose to: %s"
  },
  {
    "id": "app.channel.restore.app_error",
    "translation": "Unable to restore the channel."
  },
  {
    "id": "app.channel.update.bad_id",
    "translation": "Unable to update the channel."
  },
  {
    "id": "app.channel.update_channel.internal_error",
    "translation": "Unable to update channel."
  },
  {
    "id": "app.channel_member_history.log_join_event.internal_error",
    "translation": "Failed to record channel member history."
  },
  {
    "id": "app.channel_member_history.log_leave_event.internal_error",
    "translation": "Failed to record channel member history. Failed to update existing join record"
  },
  {
    "id": "app.cluster.404.app_error",
    "translation": "Cluster API endpoint not found."
  },
  {
    "id": "app.emoji.create.internal_error",
    "translation": "Unable to save emoji."
  },
  {
    "id": "app.emoji.delete.app_error",
    "translation": "Unable to delete the emoji."
  },
  {
    "id": "app.emoji.delete.no_results",
    "translation": "We couldn’t find the emoji to delete."
  },
  {
    "id": "app.emoji.get.app_error",
    "translation": "Unable to get the emoji."
  },
  {
    "id": "app.emoji.get.no_result",
    "translation": "We couldn’t find the emoji."
  },
  {
    "id": "app.emoji.get_by_name.app_error",
    "translation": "Unable to get the emoji."
  },
  {
    "id": "app.emoji.get_by_name.no_result",
    "translation": "We couldn’t find the emoji."
  },
  {
    "id": "app.emoji.get_list.internal_error",
    "translation": "Unable to get the emoji."
  },
  {
    "id": "app.export.export_custom_emoji.copy_emoji_images.error",
    "translation": "Unable to copy custom emoji images"
  },
  {
    "id": "app.export.export_write_line.io_writer.error",
    "translation": "An error occurred writing the export data."
  },
  {
    "id": "app.export.export_write_line.json_marshall.error",
    "translation": "An error occurred marshalling the JSON data for export."
  },
  {
    "id": "app.import.attachment.bad_file.error",
    "translation": "Error reading the file at: \"{{.FilePath}}\""
  },
  {
    "id": "app.import.attachment.file_upload.error",
    "translation": "Error uploading the file: \"{{.FilePath}}\""
  },
  {
    "id": "app.import.bulk_import.file_scan.error",
    "translation": "Error reading import data file."
  },
  {
    "id": "app.import.bulk_import.json_decode.error",
    "translation": "JSON decode of line failed."
  },
  {
    "id": "app.import.bulk_import.unsupported_version.error",
    "translation": "Incorrect or missing version in the data import file. Make sure version is the first object in your import file and try again."
  },
  {
    "id": "app.import.emoji.bad_file.error",
    "translation": "Error reading import emoji image file. Emoji with name: \"{{.EmojiName}}\""
  },
  {
    "id": "app.import.get_teams_by_names.some_teams_not_found.error",
    "translation": "Some teams not found"
  },
  {
    "id": "app.import.get_users_by_username.some_users_not_found.error",
    "translation": "Some users not found"
  },
  {
    "id": "app.import.import_channel.scheme_deleted.error",
    "translation": "Unable to set a channel to use a deleted scheme."
  },
  {
    "id": "app.import.import_channel.scheme_wrong_scope.error",
    "translation": "Channel must be assigned to a Channel-scoped scheme."
  },
  {
    "id": "app.import.import_channel.team_not_found.error",
    "translation": "Error importing channel. Team with name \"{{.TeamName}}\" could not be found."
  },
  {
    "id": "app.import.import_direct_channel.create_direct_channel.error",
    "translation": "Failed to create direct channel"
  },
  {
    "id": "app.import.import_direct_channel.create_group_channel.error",
    "translation": "Failed to create group channel"
  },
  {
    "id": "app.import.import_direct_channel.update_header_failed.error",
    "translation": "Failed to update direct channel header"
  },
  {
    "id": "app.import.import_direct_post.create_direct_channel.error",
    "translation": "Failed to get direct channel"
  },
  {
    "id": "app.import.import_direct_post.create_group_channel.error",
    "translation": "Failed to get group channel"
  },
  {
    "id": "app.import.import_line.null_channel.error",
    "translation": "Import data line has type \"channel\" but the channel object is null."
  },
  {
    "id": "app.import.import_line.null_direct_channel.error",
    "translation": "Import data line has type \"direct_channel\" but the direct_channel object is null."
  },
  {
    "id": "app.import.import_line.null_direct_post.error",
    "translation": "Import data line has type \"direct_post\" but the direct_post object is null."
  },
  {
    "id": "app.import.import_line.null_emoji.error",
    "translation": "Import data line has type \"emoji\" but the emoji object is null."
  },
  {
    "id": "app.import.import_line.null_post.error",
    "translation": "Import data line has type \"post\" but the post object is null."
  },
  {
    "id": "app.import.import_line.null_scheme.error",
    "translation": "Import data line has type \"scheme\" but the scheme object is null."
  },
  {
    "id": "app.import.import_line.null_team.error",
    "translation": "Import data line has type \"team\" but the team object is null."
  },
  {
    "id": "app.import.import_line.null_user.error",
    "translation": "Import data line has type \"user\" but the user object is null."
  },
  {
    "id": "app.import.import_line.unknown_line_type.error",
    "translation": "Import data line has unknown type \"{{.Type}}\"."
  },
  {
    "id": "app.import.import_post.channel_not_found.error",
    "translation": "Error importing post. Channel with name \"{{.ChannelName}}\" could not be found."
  },
  {
    "id": "app.import.import_post.save_preferences.error",
    "translation": "Error importing post. Failed to save preferences."
  },
  {
    "id": "app.import.import_post.user_not_found.error",
    "translation": "Error importing post. User with username \"{{.Username}}\" could not be found."
  },
  {
    "id": "app.import.import_scheme.scope_change.error",
    "translation": "The bulk importer cannot change the scope of an already-existing scheme."
  },
  {
    "id": "app.import.import_team.scheme_deleted.error",
    "translation": "Unable to set a team to use a deleted scheme."
  },
  {
    "id": "app.import.import_team.scheme_wrong_scope.error",
    "translation": "Team must be assigned to a Team-scoped scheme."
  },
  {
    "id": "app.import.import_user.save_preferences.error",
    "translation": "Error importing user preferences. Failed to save preferences."
  },
  {
    "id": "app.import.import_user_channels.channel_not_found.error",
    "translation": "Error importing user channels. Channel not found."
  },
  {
    "id": "app.import.import_user_channels.save_preferences.error",
    "translation": "Error importing user channel memberships. Failed to save preferences."
  },
  {
    "id": "app.import.import_user_teams.save_preferences.error",
    "translation": "Unable to save the team theme preferences"
  },
  {
    "id": "app.import.process_import_data_file_version_line.invalid_version.error",
    "translation": "Unable to read the version of the data import file."
  },
  {
    "id": "app.import.validate_channel_import_data.display_name_length.error",
    "translation": "Channel display_name is not within permitted length constraints."
  },
  {
    "id": "app.import.validate_channel_import_data.display_name_missing.error",
    "translation": "Missing required channel property: display_name"
  },
  {
    "id": "app.import.validate_channel_import_data.header_length.error",
    "translation": "Channel header is too long."
  },
  {
    "id": "app.import.validate_channel_import_data.name_characters.error",
    "translation": "Channel name contains invalid characters."
  },
  {
    "id": "app.import.validate_channel_import_data.name_length.error",
    "translation": "Channel name is too long."
  },
  {
    "id": "app.import.validate_channel_import_data.name_missing.error",
    "translation": "Missing required channel property: name"
  },
  {
    "id": "app.import.validate_channel_import_data.purpose_length.error",
    "translation": "Channel purpose is too long."
  },
  {
    "id": "app.import.validate_channel_import_data.scheme_invalid.error",
    "translation": "Invalid scheme name for channel."
  },
  {
    "id": "app.import.validate_channel_import_data.team_missing.error",
    "translation": "Missing required channel property: team"
  },
  {
    "id": "app.import.validate_channel_import_data.type_invalid.error",
    "translation": "Channel type is invalid."
  },
  {
    "id": "app.import.validate_channel_import_data.type_missing.error",
    "translation": "Missing required channel property: type."
  },
  {
    "id": "app.import.validate_direct_channel_import_data.header_length.error",
    "translation": "Direct channel header is too long"
  },
  {
    "id": "app.import.validate_direct_channel_import_data.members_required.error",
    "translation": "Missing required direct channel property: members"
  },
  {
    "id": "app.import.validate_direct_channel_import_data.members_too_few.error",
    "translation": "Direct channel members list contains too few items"
  },
  {
    "id": "app.import.validate_direct_channel_import_data.members_too_many.error",
    "translation": "Direct channel members list contains too many items"
  },
  {
    "id": "app.import.validate_direct_channel_import_data.unknown_favoriter.error",
    "translation": "Direct channel can only be favorited by members. \"{{.Username}}\" is not a member."
  },
  {
    "id": "app.import.validate_direct_post_import_data.channel_members_required.error",
    "translation": "Missing required direct post property: channel_members"
  },
  {
    "id": "app.import.validate_direct_post_import_data.channel_members_too_few.error",
    "translation": "Direct post channel members list contains too few items"
  },
  {
    "id": "app.import.validate_direct_post_import_data.channel_members_too_many.error",
    "translation": "Direct post channel members list contains too many items"
  },
  {
    "id": "app.import.validate_direct_post_import_data.create_at_missing.error",
    "translation": "Missing required direct post property: create_at"
  },
  {
    "id": "app.import.validate_direct_post_import_data.create_at_zero.error",
    "translation": "CreateAt must be greater than 0"
  },
  {
    "id": "app.import.validate_direct_post_import_data.message_length.error",
    "translation": "Message is too long"
  },
  {
    "id": "app.import.validate_direct_post_import_data.message_missing.error",
    "translation": "Missing required direct post property: message"
  },
  {
    "id": "app.import.validate_direct_post_import_data.unknown_flagger.error",
    "translation": "Direct post can only be flagged by members of the channel it is in. \"{{.Username}}\" is not a member."
  },
  {
    "id": "app.import.validate_direct_post_import_data.user_missing.error",
    "translation": "Missing required direct post property: user"
  },
  {
    "id": "app.import.validate_emoji_import_data.empty.error",
    "translation": "Import emoji data empty."
  },
  {
    "id": "app.import.validate_emoji_import_data.image_missing.error",
    "translation": "Import emoji image field missing or blank."
  },
  {
    "id": "app.import.validate_emoji_import_data.name_missing.error",
    "translation": "Import emoji name field missing or blank."
  },
  {
    "id": "app.import.validate_post_import_data.channel_missing.error",
    "translation": "Missing required Post property: Channel."
  },
  {
    "id": "app.import.validate_post_import_data.create_at_missing.error",
    "translation": "Missing required Post property: create_at."
  },
  {
    "id": "app.import.validate_post_import_data.create_at_zero.error",
    "translation": "Post CreateAt property must not be zero."
  },
  {
    "id": "app.import.validate_post_import_data.message_length.error",
    "translation": "Post Message property is longer than the maximum permitted length."
  },
  {
    "id": "app.import.validate_post_import_data.message_missing.error",
    "translation": "Missing required Post property: Message."
  },
  {
    "id": "app.import.validate_post_import_data.props_too_large.error",
    "translation": "Post Props are longer than the maximum permitted length."
  },
  {
    "id": "app.import.validate_post_import_data.team_missing.error",
    "translation": "Missing required Post property: Team."
  },
  {
    "id": "app.import.validate_post_import_data.user_missing.error",
    "translation": "Missing required Post property: User."
  },
  {
    "id": "app.import.validate_reaction_import_data.create_at_before_parent.error",
    "translation": "Reaction CreateAt property must be greater than the parent post CreateAt."
  },
  {
    "id": "app.import.validate_reaction_import_data.create_at_missing.error",
    "translation": "Missing required Reaction property: create_at."
  },
  {
    "id": "app.import.validate_reaction_import_data.create_at_zero.error",
    "translation": "Reaction CreateAt property must not be zero."
  },
  {
    "id": "app.import.validate_reaction_import_data.emoji_name_length.error",
    "translation": "Reaction EmojiName property is longer than the maximum permitted length."
  },
  {
    "id": "app.import.validate_reaction_import_data.emoji_name_missing.error",
    "translation": "Missing required Reaction property: EmojiName."
  },
  {
    "id": "app.import.validate_reaction_import_data.user_missing.error",
    "translation": "Missing required Reaction property: User."
  },
  {
    "id": "app.import.validate_reply_import_data.create_at_before_parent.error",
    "translation": "Reply CreateAt property must be greater than the parent post CreateAt."
  },
  {
    "id": "app.import.validate_reply_import_data.create_at_missing.error",
    "translation": "Missing required Reply property: create_at."
  },
  {
    "id": "app.import.validate_reply_import_data.create_at_zero.error",
    "translation": "Reply CreateAt property must not be zero."
  },
  {
    "id": "app.import.validate_reply_import_data.message_length.error",
    "translation": "Reply Message property is longer than the maximum permitted length."
  },
  {
    "id": "app.import.validate_reply_import_data.message_missing.error",
    "translation": "Missing required Reply property: Message."
  },
  {
    "id": "app.import.validate_reply_import_data.user_missing.error",
    "translation": "Missing required Reply property: User."
  },
  {
    "id": "app.import.validate_role_import_data.description_invalid.error",
    "translation": "Invalid role description."
  },
  {
    "id": "app.import.validate_role_import_data.display_name_invalid.error",
    "translation": "Invalid role display name."
  },
  {
    "id": "app.import.validate_role_import_data.invalid_permission.error",
    "translation": "Invalid permission on role."
  },
  {
    "id": "app.import.validate_role_import_data.name_invalid.error",
    "translation": "Invalid role name."
  },
  {
    "id": "app.import.validate_scheme_import_data.description_invalid.error",
    "translation": "Invalid scheme description."
  },
  {
    "id": "app.import.validate_scheme_import_data.display_name_invalid.error",
    "translation": "Invalid scheme display name."
  },
  {
    "id": "app.import.validate_scheme_import_data.name_invalid.error",
    "translation": "Invalid scheme name."
  },
  {
    "id": "app.import.validate_scheme_import_data.null_scope.error",
    "translation": "Scheme scope is required."
  },
  {
    "id": "app.import.validate_scheme_import_data.unknown_scheme.error",
    "translation": "Unknown scheme scope."
  },
  {
    "id": "app.import.validate_scheme_import_data.wrong_roles_for_scope.error",
    "translation": "The wrong roles were provided for a scheme with this scope."
  },
  {
    "id": "app.import.validate_team_import_data.description_length.error",
    "translation": "Team description is too long."
  },
  {
    "id": "app.import.validate_team_import_data.display_name_length.error",
    "translation": "Team display_name is not within permitted length constraints."
  },
  {
    "id": "app.import.validate_team_import_data.display_name_missing.error",
    "translation": "Missing required team property: display_name."
  },
  {
    "id": "app.import.validate_team_import_data.name_characters.error",
    "translation": "Team name contains invalid characters."
  },
  {
    "id": "app.import.validate_team_import_data.name_length.error",
    "translation": "Team name is too long."
  },
  {
    "id": "app.import.validate_team_import_data.name_missing.error",
    "translation": "Missing required team property: name."
  },
  {
    "id": "app.import.validate_team_import_data.name_reserved.error",
    "translation": "Team name contains reserved words."
  },
  {
    "id": "app.import.validate_team_import_data.scheme_invalid.error",
    "translation": "Invalid scheme name for team."
  },
  {
    "id": "app.import.validate_team_import_data.type_invalid.error",
    "translation": "Team type is not valid."
  },
  {
    "id": "app.import.validate_team_import_data.type_missing.error",
    "translation": "Missing required team property: type."
  },
  {
    "id": "app.import.validate_user_channels_import_data.channel_name_missing.error",
    "translation": "Channel name missing from User's Channel Membership."
  },
  {
    "id": "app.import.validate_user_channels_import_data.invalid_notify_props_desktop.error",
    "translation": "Invalid Desktop NotifyProps for User's Channel Membership."
  },
  {
    "id": "app.import.validate_user_channels_import_data.invalid_notify_props_mark_unread.error",
    "translation": "Invalid MarkUnread NotifyProps for User's Channel Membership."
  },
  {
    "id": "app.import.validate_user_channels_import_data.invalid_notify_props_mobile.error",
    "translation": "Invalid Mobile NotifyProps for User's Channel Membership."
  },
  {
    "id": "app.import.validate_user_channels_import_data.invalid_roles.error",
    "translation": "Invalid roles for User's Channel Membership."
  },
  {
    "id": "app.import.validate_user_import_data.advanced_props_email_interval.error",
    "translation": "Invalid email batching interval setting for User"
  },
  {
    "id": "app.import.validate_user_import_data.advanced_props_feature_markdown_preview.error",
    "translation": "Invalid markdown preview setting for User"
  },
  {
    "id": "app.import.validate_user_import_data.advanced_props_formatting.error",
    "translation": "Invalid post formatting setting for User"
  },
  {
    "id": "app.import.validate_user_import_data.advanced_props_show_unread_section.error",
    "translation": "Invalid show unread section setting for User"
  },
  {
    "id": "app.import.validate_user_import_data.auth_data_and_password.error",
    "translation": "User AuthData and Password are mutually exclusive."
  },
  {
    "id": "app.import.validate_user_import_data.auth_data_and_service_dependency.error",
    "translation": "User AuthService and AuthData are mutually inclusive."
  },
  {
    "id": "app.import.validate_user_import_data.auth_data_length.error",
    "translation": "User AuthData is too long."
  },
  {
    "id": "app.import.validate_user_import_data.email_length.error",
    "translation": "User email has an invalid length."
  },
  {
    "id": "app.import.validate_user_import_data.email_missing.error",
    "translation": "Missing required user property: email."
  },
  {
    "id": "app.import.validate_user_import_data.first_name_length.error",
    "translation": "User First Name is too long."
  },
  {
    "id": "app.import.validate_user_import_data.last_name_length.error",
    "translation": "User Last Name is too long."
  },
  {
    "id": "app.import.validate_user_import_data.nickname_length.error",
    "translation": "User nickname is too long."
  },
  {
    "id": "app.import.validate_user_import_data.notify_props_channel_trigger_invalid.error",
    "translation": "Invalid Channel Trigger Notify Prop for user."
  },
  {
    "id": "app.import.validate_user_import_data.notify_props_comments_trigger_invalid.error",
    "translation": "Invalid Comments Prop value for user."
  },
  {
    "id": "app.import.validate_user_import_data.notify_props_desktop_invalid.error",
    "translation": "Invalid Desktop Notify Prop value for user."
  },
  {
    "id": "app.import.validate_user_import_data.notify_props_desktop_sound_invalid.error",
    "translation": "Invalid Desktop Sound Notify Prop value for user."
  },
  {
    "id": "app.import.validate_user_import_data.notify_props_email_invalid.error",
    "translation": "Invalid Email Notify Prop value for user."
  },
  {
    "id": "app.import.validate_user_import_data.notify_props_mobile_invalid.error",
    "translation": "Invalid Mobile Notify Prop value for user."
  },
  {
    "id": "app.import.validate_user_import_data.notify_props_mobile_push_status_invalid.error",
    "translation": "Invalid Mobile Push Status Notify Prop for user."
  },
  {
    "id": "app.import.validate_user_import_data.password_length.error",
    "translation": "User Password has invalid length."
  },
  {
    "id": "app.import.validate_user_import_data.position_length.error",
    "translation": "User Position is too long."
  },
  {
    "id": "app.import.validate_user_import_data.profile_image.error",
    "translation": "Invalid profile image."
  },
  {
    "id": "app.import.validate_user_import_data.roles_invalid.error",
    "translation": "User roles are not valid."
  },
  {
    "id": "app.import.validate_user_import_data.username_invalid.error",
    "translation": "Username is not valid."
  },
  {
    "id": "app.import.validate_user_import_data.username_missing.error",
    "translation": "Missing require user property: username."
  },
  {
    "id": "app.import.validate_user_teams_import_data.invalid_roles.error",
    "translation": "Invalid roles for User's Team Membership."
  },
  {
    "id": "app.import.validate_user_teams_import_data.invalid_team_theme.error",
    "translation": "Invalid team theme for the User"
  },
  {
    "id": "app.import.validate_user_teams_import_data.team_name_missing.error",
    "translation": "Team name missing from User's Team Membership."
  },
  {
    "id": "app.notification.body.intro.direct.full",
    "translation": "You have a new Direct Message."
  },
  {
    "id": "app.notification.body.intro.direct.generic",
    "translation": "You have a new Direct Message from {{.SenderName}}"
  },
  {
    "id": "app.notification.body.intro.group_message.full",
    "translation": "You have a new Group Message."
  },
  {
    "id": "app.notification.body.intro.group_message.generic",
    "translation": "You have a new Group Message from {{.SenderName}}"
  },
  {
    "id": "app.notification.body.intro.notification.full",
    "translation": "You have a new notification."
  },
  {
    "id": "app.notification.body.intro.notification.generic",
    "translation": "You have a new notification from {{.SenderName}}"
  },
  {
    "id": "app.notification.body.text.direct.full",
    "translation": "{{.SenderName}} - {{.Hour}}:{{.Minute}} {{.TimeZone}}, {{.Month}} {{.Day}}"
  },
  {
    "id": "app.notification.body.text.direct.generic",
    "translation": "{{.Hour}}:{{.Minute}} {{.TimeZone}}, {{.Month}} {{.Day}}"
  },
  {
    "id": "app.notification.body.text.group_message.full",
    "translation": "Channel: {{.ChannelName}}"
  },
  {
    "id": "app.notification.body.text.group_message.full2",
    "translation": "{{.SenderName}} - {{.Hour}}:{{.Minute}} {{.TimeZone}}, {{.Month}} {{.Day}}"
  },
  {
    "id": "app.notification.body.text.group_message.generic",
    "translation": "{{.Hour}}:{{.Minute}} {{.TimeZone}}, {{.Month}} {{.Day}}"
  },
  {
    "id": "app.notification.body.text.notification.full",
    "translation": "Channel: {{.ChannelName}}"
  },
  {
    "id": "app.notification.body.text.notification.full2",
    "translation": "{{.SenderName}} - {{.Hour}}:{{.Minute}} {{.TimeZone}}, {{.Month}} {{.Day}}"
  },
  {
    "id": "app.notification.body.text.notification.generic",
    "translation": "{{.Hour}}:{{.Minute}} {{.TimeZone}}, {{.Month}} {{.Day}}"
  },
  {
    "id": "app.notification.subject.direct.full",
    "translation": "[{{.SiteName}}] New Direct Message from {{.SenderDisplayName}} on {{.Month}} {{.Day}}, {{.Year}}"
  },
  {
    "id": "app.notification.subject.group_message.full",
    "translation": "[{{ .SiteName }}] New Group Message in {{ .ChannelName}} on {{.Month}} {{.Day}}, {{.Year}}"
  },
  {
    "id": "app.notification.subject.group_message.generic",
    "translation": "[{{ .SiteName }}] New Group Message on {{.Month}} {{.Day}}, {{.Year}}"
  },
  {
    "id": "app.notification.subject.notification.full",
    "translation": "[{{ .SiteName }}] Notification in {{ .TeamName}} on {{.Month}} {{.Day}}, {{.Year}}"
  },
  {
    "id": "app.plugin.cluster.save_config.app_error",
    "translation": "The plugin configuration in your config.json file must be updated manually when using ReadOnlyConfig with clustering enabled."
  },
  {
    "id": "app.plugin.config.app_error",
    "translation": "Error saving plugin state in config."
  },
  {
    "id": "app.plugin.deactivate.app_error",
    "translation": "Unable to deactivate plugin."
  },
  {
    "id": "app.plugin.delete_public_key.delete.app_error",
    "translation": "An error occurred while deleting the public key."
  },
  {
    "id": "app.plugin.disabled.app_error",
    "translation": "Plugins have been disabled. Please check your logs for details."
  },
  {
    "id": "app.plugin.extract.app_error",
    "translation": "An error occurred extracting the plugin bundle."
  },
  {
    "id": "app.plugin.filesystem.app_error",
    "translation": "Encountered filesystem error."
  },
  {
    "id": "app.plugin.flag_managed.app_error",
    "translation": "Unable to set plugin as managed by the file store."
  },
  {
    "id": "app.plugin.get_cluster_plugin_statuses.app_error",
    "translation": "Unable to get plugin statuses from the cluster."
  },
  {
    "id": "app.plugin.get_plugins.app_error",
    "translation": "Unable to get active plugins."
  },
  {
    "id": "app.plugin.get_public_key.get_file.app_error",
    "translation": "An error occurred while getting the public key from the store."
  },
  {
    "id": "app.plugin.get_statuses.app_error",
    "translation": "Unable to get plugin statuses."
  },
  {
    "id": "app.plugin.install.app_error",
    "translation": "Unable to install plugin."
  },
  {
    "id": "app.plugin.install_id.app_error",
    "translation": "Unable to install plugin. A plugin with the same ID is already installed."
  },
  {
    "id": "app.plugin.install_id_failed_remove.app_error",
    "translation": "Unable to install plugin. A plugin with the same ID is already installed and failed to be removed."
  },
  {
    "id": "app.plugin.install_marketplace_plugin.app_error",
    "translation": "Failed to install marketplace plugin."
  },
  {
    "id": "app.plugin.invalid_id.app_error",
    "translation": "Plugin Id must be at least {{.Min}} characters, at most {{.Max}} characters and match {{.Regex}}."
  },
  {
    "id": "app.plugin.invalid_version.app_error",
    "translation": "Plugin version could not be parsed."
  },
  {
    "id": "app.plugin.manifest.app_error",
    "translation": "Unable to find manifest for extracted plugin."
  },
  {
    "id": "app.plugin.marketplace_client.app_error",
    "translation": "Failed to create marketplace client."
  },
  {
    "id": "app.plugin.marketplace_client.failed_to_fetch",
    "translation": "Failed to get plugins from the marketplace server."
  },
  {
    "id": "app.plugin.marketplace_disabled.app_error",
    "translation": "Marketplace has been disabled. Please check your logs for details."
  },
  {
    "id": "app.plugin.marketplace_plugin_request.app_error",
    "translation": "Failed to decode the marketplace plugin request."
  },
  {
    "id": "app.plugin.marketplace_plugins.not_found.app_error",
    "translation": "Could not find the requested marketplace plugin."
  },
  {
    "id": "app.plugin.marketplace_plugins.signature_not_found.app_error",
    "translation": "Could not find the requested marketplace plugin signature."
  },
  {
    "id": "app.plugin.marshal.app_error",
    "translation": "Failed to marshal marketplace plugins."
  },
  {
    "id": "app.plugin.modify_saml.app_error",
    "translation": "Can't modify saml files."
  },
  {
    "id": "app.plugin.mvdir.app_error",
    "translation": "Unable to move plugin from temporary directory to final destination. Another plugin may be using the same directory name."
  },
  {
    "id": "app.plugin.not_installed.app_error",
    "translation": "Plugin is not installed."
  },
  {
    "id": "app.plugin.remove.app_error",
    "translation": "Unable to delete plugin."
  },
  {
    "id": "app.plugin.remove_bundle.app_error",
    "translation": "Unable to remove plugin bundle from file store."
  },
  {
    "id": "app.plugin.restart.app_error",
    "translation": "Unable to restart plugin on upgrade."
  },
  {
    "id": "app.plugin.signature_decode.app_error",
    "translation": "Unable to decode base64 signature."
  },
  {
    "id": "app.plugin.store_bundle.app_error",
    "translation": "Unable to store the plugin to the configured file store."
  },
  {
    "id": "app.plugin.store_signature.app_error",
    "translation": "Unable to store the plugin signature to the configured file store."
  },
  {
    "id": "app.plugin.sync.list_filestore.app_error",
    "translation": "Error reading files from the plugins folder in the file store."
  },
  {
    "id": "app.plugin.sync.read_local_folder.app_error",
    "translation": "Error reading local plugins folder."
  },
  {
    "id": "app.plugin.upload_disabled.app_error",
    "translation": "Plugins and/or plugin uploads have been disabled."
  },
  {
    "id": "app.plugin.webapp_bundle.app_error",
    "translation": "Unable to generate plugin webapp bundle."
  },
  {
    "id": "app.plugin.write_file.read.app_error",
    "translation": "An error occurred while reading the file."
  },
  {
    "id": "app.plugin.write_file.saving.app_error",
    "translation": "An error occurred while saving the file."
  },
  {
    "id": "app.role.check_roles_exist.role_not_found",
    "translation": "The provided role does not exist"
  },
  {
    "id": "app.save_config.app_error",
    "translation": "An error occurred saving the configuration."
  },
  {
    "id": "app.schemes.is_phase_2_migration_completed.not_completed.app_error",
    "translation": "This API endpoint is not accessible as required migrations have not yet completed."
  },
  {
    "id": "app.submit_interactive_dialog.json_error",
    "translation": "Encountered an error encoding JSON for the interactive dialog."
  },
  {
    "id": "app.system_install_date.parse_int.app_error",
    "translation": "Failed to parse installation date."
  },
  {
    "id": "app.team.invite_id.group_constrained.error",
    "translation": "Unable to join a group-constrained team by invite."
  },
  {
    "id": "app.team.invite_token.group_constrained.error",
    "translation": "Unable to join a group-constrained team by token."
  },
  {
    "id": "app.team.join_user_to_team.max_accounts.app_error",
    "translation": "This team has reached the maximum number of allowed accounts. Contact your System Administrator to set a higher limit."
  },
  {
    "id": "app.team.rename_team.name_occupied",
    "translation": "Unable to rename the team, the name is already in use."
  },
  {
    "id": "app.terms_of_service.create.app_error",
    "translation": "Unable to save terms of service."
  },
  {
    "id": "app.terms_of_service.create.existing.app_error",
    "translation": "Must not call save for existing terms of service."
  },
  {
    "id": "app.terms_of_service.get.app_error",
    "translation": "Unable to fetch terms of service."
  },
  {
    "id": "app.terms_of_service.get.no_rows.app_error",
    "translation": "No terms of service found."
  },
  {
    "id": "app.user.complete_switch_with_oauth.blank_email.app_error",
    "translation": "Unable to complete SAML login with an empty email address."
  },
  {
    "id": "app.user_access_token.disabled",
    "translation": "Personal access tokens are disabled on this server. Please contact your system administrator for details."
  },
  {
    "id": "app.user_access_token.invalid_or_missing",
    "translation": "Invalid or missing token."
  },
  {
    "id": "bleveengine.already_started.error",
    "translation": "Bleve is already started."
  },
  {
    "id": "bleveengine.create_channel_index.error",
    "translation": "Error creating the bleve channel index."
  },
  {
    "id": "bleveengine.create_post_index.error",
    "translation": "Error creating the bleve post index."
  },
  {
    "id": "bleveengine.create_user_index.error",
    "translation": "Error creating the bleve user index."
  },
  {
    "id": "bleveengine.delete_channel.error",
    "translation": "Failed to delete the channel."
  },
  {
    "id": "bleveengine.delete_post.error",
    "translation": "Failed to delete the post."
  },
  {
    "id": "bleveengine.delete_user.error",
    "translation": "Failed to delete the user."
  },
  {
    "id": "bleveengine.index_channel.error",
    "translation": "Failed to index the channel."
  },
  {
    "id": "bleveengine.index_post.error",
    "translation": "Failed to index the post."
  },
  {
    "id": "bleveengine.index_user.error",
    "translation": "Failed to index the user."
  },
  {
    "id": "bleveengine.indexer.do_job.bulk_index_channels.batch_error",
    "translation": "Failed to index channel batch."
  },
  {
    "id": "bleveengine.indexer.do_job.bulk_index_posts.batch_error",
    "translation": "Failed to index post batch."
  },
  {
    "id": "bleveengine.indexer.do_job.bulk_index_users.batch_error",
    "translation": "Failed to index user batch."
  },
  {
    "id": "bleveengine.indexer.do_job.engine_inactive",
    "translation": "Failed to run Bleve index job: engine is inactive."
  },
  {
    "id": "bleveengine.indexer.do_job.get_oldest_post.error",
    "translation": "The oldest post could not be retrieved from the database."
  },
  {
    "id": "bleveengine.indexer.do_job.parse_end_time.error",
    "translation": "Bleve indexing worker failed to parse the end time."
  },
  {
    "id": "bleveengine.indexer.do_job.parse_start_time.error",
    "translation": "Bleve indexing worker failed to parse the start time."
  },
  {
    "id": "bleveengine.indexer.index_batch.nothing_left_to_index.error",
    "translation": "Trying to index a new batch when all the entities are completed."
  },
  {
    "id": "bleveengine.purge_channel_index.error",
    "translation": "Failed to purge channel indexes."
  },
  {
    "id": "bleveengine.purge_post_index.error",
    "translation": "Failed to purge post indexes."
  },
  {
    "id": "bleveengine.purge_user_index.error",
    "translation": "Failed to purge user indexes."
  },
  {
    "id": "bleveengine.search_channels.error",
    "translation": "Channel search failed to complete."
  },
  {
    "id": "bleveengine.search_posts.error",
    "translation": "Post search failed to complete."
  },
  {
    "id": "bleveengine.search_users_in_channel.nuchan.error",
    "translation": "User search failed to complete."
  },
  {
    "id": "bleveengine.search_users_in_channel.uchan.error",
    "translation": "User search failed to complete."
  },
  {
    "id": "bleveengine.search_users_in_team.error",
    "translation": "User search failed to complete."
  },
  {
    "id": "bleveengine.stop_channel_index.error",
    "translation": "Failed to close channel index."
  },
  {
    "id": "bleveengine.stop_post_index.error",
    "translation": "Failed to close post index."
  },
  {
    "id": "bleveengine.stop_user_index.error",
    "translation": "Failed to close user index."
  },
  {
    "id": "brand.save_brand_image.decode.app_error",
    "translation": "Unable to decode the image data."
  },
  {
    "id": "brand.save_brand_image.decode_config.app_error",
    "translation": "Unable to get image metadata."
  },
  {
    "id": "brand.save_brand_image.encode.app_error",
    "translation": "Unable to convert the image data to PNG format. Please try again."
  },
  {
    "id": "brand.save_brand_image.open.app_error",
    "translation": "Unable to upload the custom brand image. Make sure the image size is less than 2 MB and try again."
  },
  {
    "id": "brand.save_brand_image.save_image.app_error",
    "translation": "Unable to write the image file to your file storage. Please check your connection and try again."
  },
  {
    "id": "brand.save_brand_image.too_large.app_error",
    "translation": "Unable to read the image file. Make sure the image size is less than 2 MB and try again."
  },
  {
    "id": "cli.license.critical",
    "translation": "Feature requires an upgrade to Enterprise Edition and the inclusion of a license key. Please contact your System Administrator."
  },
  {
    "id": "cli.outgoing_webhook.inconsistent_state.app_error",
    "translation": "The outgoing webhook is deleted but unable to create a new one due to some error."
  },
  {
    "id": "ent.account_migration.get_all_failed",
    "translation": "Unable to get users."
  },
  {
    "id": "ent.account_migration.get_saml_users_failed",
    "translation": "Unable to get SAML users."
  },
  {
    "id": "ent.cluster.config_changed.info",
    "translation": "Cluster configuration has changed for id={{ .id }}. The cluster may become unstable and a restart is required. To ensure the cluster is configured correctly you should perform a rolling restart immediately."
  },
  {
    "id": "ent.cluster.json_encode.error",
    "translation": "Error occurred while marshalling JSON request"
  },
  {
    "id": "ent.cluster.save_config.error",
    "translation": "System Console is set to read-only when High Availability is enabled unless ReadOnlyConfig is disabled in the configuration file."
  },
  {
    "id": "ent.cluster.timeout.error",
    "translation": "Timed out waiting for cluster response"
  },
  {
    "id": "ent.compliance.bad_export_type.appError",
    "translation": "Unknown output format {{.ExportType}}"
  },
  {
    "id": "ent.compliance.csv.attachment.copy.appError",
    "translation": "Unable to copy the attachment into the zip file."
  },
  {
    "id": "ent.compliance.csv.attachment.export.appError",
    "translation": "Unable to add attachment to the CSV export."
  },
  {
    "id": "ent.compliance.csv.file.creation.appError",
    "translation": "Unable to create temporary CSV export file."
  },
  {
    "id": "ent.compliance.csv.header.export.appError",
    "translation": "Unable to add header to the CSV export."
  },
  {
    "id": "ent.compliance.csv.metadata.export.appError",
    "translation": "Unable to add metadata file to the zip file."
  },
  {
    "id": "ent.compliance.csv.metadata.json.marshalling.appError",
    "translation": "Unable to convert metadata to json."
  },
  {
    "id": "ent.compliance.csv.metadata.json.zipfile.appError",
    "translation": ""
  },
  {
    "id": "ent.compliance.csv.post.export.appError",
    "translation": "Unable to export a post."
  },
  {
    "id": "ent.compliance.csv.warning.appError",
    "translation": "Unable to create the warning file."
  },
  {
    "id": "ent.compliance.csv.zip.creation.appError",
    "translation": "Unable to create the zip export file."
  },
  {
    "id": "ent.compliance.global_relay.attachments_removed.appError",
    "translation": "Uploaded file was removed from Global Relay export because it was too large to send."
  },
  {
    "id": "ent.compliance.global_relay.open_temporary_file.appError",
    "translation": "Unable to open the temporary export file."
  },
  {
    "id": "ent.compliance.global_relay.rewind_temporary_file.appError",
    "translation": "Unable to re-read the Global Relay temporary export file."
  },
  {
    "id": "ent.compliance.licence_disable.app_error",
    "translation": "Compliance functionality disabled by current license. Please contact your system administrator about upgrading your enterprise license."
  },
  {
    "id": "ent.compliance.run_export.template_watcher.appError",
    "translation": "Unable to load export templates. Please try again."
  },
  {
    "id": "ent.compliance.run_failed.error",
    "translation": "Compliance export failed for job '{{.JobName}}' at '{{.FilePath}}'"
  },
  {
    "id": "ent.data_retention.channel_member_history_batch.internal_error",
    "translation": "Failed to purge records."
  },
  {
    "id": "ent.data_retention.generic.license.error",
    "translation": "Your license does not support Data Retention."
  },
  {
    "id": "ent.elasticsearch.aggregator_worker.create_index_job.error",
    "translation": "Elasticsearch aggregator worker failed to create the indexing job"
  },
  {
    "id": "ent.elasticsearch.aggregator_worker.delete_indexes.error",
    "translation": "Elasticsearch aggregator worker failed to delete the indexes"
  },
  {
    "id": "ent.elasticsearch.aggregator_worker.get_indexes.error",
    "translation": "Elasticsearch aggregator worker failed to get indexes"
  },
  {
    "id": "ent.elasticsearch.aggregator_worker.index_job_failed.error",
    "translation": "Elasticsearch aggregator worker failed due to the indexing job failing"
  },
  {
    "id": "ent.elasticsearch.create_client.connect_failed",
    "translation": "Setting up Elasticsearch Client Failed"
  },
  {
    "id": "ent.elasticsearch.create_template_channels_if_not_exists.template_create_failed",
    "translation": "Failed to create Elasticsearch template for channels"
  },
  {
    "id": "ent.elasticsearch.create_template_posts_if_not_exists.template_create_failed",
    "translation": "Failed to create Elasticsearch template for posts"
  },
  {
    "id": "ent.elasticsearch.create_template_users_if_not_exists.template_create_failed",
    "translation": "Failed to create Elasticsearch template for users"
  },
  {
    "id": "ent.elasticsearch.data_retention_delete_indexes.delete_index.error",
    "translation": "Failed to delete Elasticsearch index"
  },
  {
    "id": "ent.elasticsearch.data_retention_delete_indexes.get_indexes.error",
    "translation": "Failed to get Elasticsearch indexes"
  },
  {
    "id": "ent.elasticsearch.delete_channel.error",
    "translation": "Failed to delete the channel"
  },
  {
    "id": "ent.elasticsearch.delete_post.error",
    "translation": "Failed to delete the post"
  },
  {
    "id": "ent.elasticsearch.delete_user.error",
    "translation": "Failed to delete the user"
  },
  {
    "id": "ent.elasticsearch.generic.disabled",
    "translation": "Elasticsearch search is not enabled on this server"
  },
  {
    "id": "ent.elasticsearch.index_channel.error",
    "translation": "Failed to index the channel"
  },
  {
    "id": "ent.elasticsearch.index_post.error",
    "translation": "Failed to index the post"
  },
  {
    "id": "ent.elasticsearch.index_user.error",
    "translation": "Failed to index the user"
  },
  {
    "id": "ent.elasticsearch.indexer.do_job.get_oldest_post.error",
    "translation": "The oldest post could not be retrieved from the database"
  },
  {
    "id": "ent.elasticsearch.indexer.do_job.parse_end_time.error",
    "translation": "Elasticsearch indexing worker failed to parse the end time"
  },
  {
    "id": "ent.elasticsearch.indexer.do_job.parse_start_time.error",
    "translation": "Elasticsearch indexing worker failed to parse the start time"
  },
  {
    "id": "ent.elasticsearch.indexer.index_batch.nothing_left_to_index.error",
    "translation": "Trying to index a new batch when all the entities are completed"
  },
  {
    "id": "ent.elasticsearch.not_started.error",
    "translation": "Elasticsearch is not started"
  },
  {
    "id": "ent.elasticsearch.purge_indexes.delete_failed",
    "translation": "Failed to delete Elasticsearch index"
  },
  {
    "id": "ent.elasticsearch.refresh_indexes.refresh_failed",
    "translation": "Failed to refresh Elasticsearch indexes"
  },
  {
    "id": "ent.elasticsearch.search_channels.disabled",
    "translation": "Elasticsearch searching is disabled on this server"
  },
  {
    "id": "ent.elasticsearch.search_channels.search_failed",
    "translation": "Search failed to complete"
  },
  {
    "id": "ent.elasticsearch.search_channels.unmarshall_channel_failed",
    "translation": "Failed to decode search results"
  },
  {
    "id": "ent.elasticsearch.search_posts.disabled",
    "translation": "Elasticsearch searching is disabled on this server"
  },
  {
    "id": "ent.elasticsearch.search_posts.parse_matches_failed",
    "translation": "Failed to parse search result matches"
  },
  {
    "id": "ent.elasticsearch.search_posts.search_failed",
    "translation": "Search failed to complete"
  },
  {
    "id": "ent.elasticsearch.search_posts.unmarshall_post_failed",
    "translation": "Failed to decode search results"
  },
  {
    "id": "ent.elasticsearch.search_users.search_failed",
    "translation": "Search failed to complete"
  },
  {
    "id": "ent.elasticsearch.search_users.unmarshall_user_failed",
    "translation": "Failed to decode search results"
  },
  {
    "id": "ent.elasticsearch.start.already_started.app_error",
    "translation": "Elasticsearch is already started."
  },
  {
    "id": "ent.elasticsearch.start.create_bulk_processor_failed.app_error",
    "translation": "Failed to create Elasticsearch bulk processor."
  },
  {
    "id": "ent.elasticsearch.start.get_server_version.app_error",
    "translation": "Failed to get Elasticsearch server version."
  },
  {
    "id": "ent.elasticsearch.start.parse_server_version.app_error",
    "translation": "Failed to parse Elasticsearch server version."
  },
  {
    "id": "ent.elasticsearch.start.start_bulk_processor_failed.app_error",
    "translation": "Failed to start Elasticsearch bulk processor."
  },
  {
    "id": "ent.elasticsearch.stop.already_stopped.app_error",
    "translation": "Elasticsearch is already stopped."
  },
  {
    "id": "ent.elasticsearch.test_config.connect_failed",
    "translation": "Connecting to Elasticsearch server failed."
  },
  {
    "id": "ent.elasticsearch.test_config.indexing_disabled.error",
    "translation": "Elasticsearch is disabled."
  },
  {
    "id": "ent.elasticsearch.test_config.license.error",
    "translation": "Your license does not support Elasticsearch."
  },
  {
    "id": "ent.elasticsearch.test_config.reenter_password",
    "translation": "The Elasticsearch Server URL or Username has changed. Please re-enter the Elasticsearch password to test connection."
  },
  {
    "id": "ent.get_users_in_channel_during",
    "translation": "Failed to get users in channel during specified time period."
  },
  {
    "id": "ent.id_loaded.license_disable.app_error",
    "translation": "Your license does not support ID Loaded Push Notifications."
  },
  {
    "id": "ent.ldap.app_error",
    "translation": "ldap interface was nil."
  },
  {
    "id": "ent.ldap.create_fail",
    "translation": "Unable to create LDAP user."
  },
  {
    "id": "ent.ldap.disabled.app_error",
    "translation": "AD/LDAP disabled or licence does not support AD/LDAP."
  },
  {
    "id": "ent.ldap.do_login.bind_admin_user.app_error",
    "translation": "Unable to bind to AD/LDAP server. Check BindUsername and BindPassword."
  },
  {
    "id": "ent.ldap.do_login.invalid_password.app_error",
    "translation": "Invalid Password."
  },
  {
    "id": "ent.ldap.do_login.licence_disable.app_error",
    "translation": "AD/LDAP functionality disabled by current license. Please contact your system administrator about upgrading your enterprise license."
  },
  {
    "id": "ent.ldap.do_login.matched_to_many_users.app_error",
    "translation": "Username given matches multiple users."
  },
  {
    "id": "ent.ldap.do_login.search_ldap_server.app_error",
    "translation": "Failed to search AD/LDAP server."
  },
  {
    "id": "ent.ldap.do_login.unable_to_connect.app_error",
    "translation": "Unable to connect to AD/LDAP server."
  },
  {
    "id": "ent.ldap.do_login.user_filtered.app_error",
    "translation": "Your AD/LDAP account does not have permission to use this Mattermost server. Please ask your System Administrator to check the AD/LDAP user filter."
  },
  {
    "id": "ent.ldap.do_login.user_not_registered.app_error",
    "translation": "User not registered on AD/LDAP server."
  },
  {
    "id": "ent.ldap.syncronize.delete_group_constained_memberships",
    "translation": "error deleting team or channel memberships"
  },
  {
    "id": "ent.ldap.syncronize.get_all.app_error",
    "translation": "Unable to get all users using AD/LDAP."
  },
  {
    "id": "ent.ldap.syncronize.get_all_groups.app_error",
    "translation": "error retrieving groups."
  },
  {
    "id": "ent.ldap.syncronize.populate_syncables",
    "translation": "error populating syncables"
  },
  {
    "id": "ent.ldap.syncronize.search_failure.app_error",
    "translation": "Failed to search users in AD/LDAP. Test if the Mattermost server can connect to your AD/LDAP server and try again."
  },
  {
    "id": "ent.ldap.syncronize.search_failure_size_exceeded.app_error",
    "translation": "Size Limit Exceeded. Try checking your [max page size](https://docs.mattermost.com/deployment/sso-ldap.html#i-see-the-log-error-ldap-result-code-4-size-limit-exceeded)."
  },
  {
    "id": "ent.ldap.validate_admin_filter.app_error",
    "translation": "Invalid AD/LDAP Admin Filter."
  },
  {
    "id": "ent.ldap.validate_filter.app_error",
    "translation": "Invalid AD/LDAP Filter."
  },
  {
    "id": "ent.ldap.validate_guest_filter.app_error",
    "translation": "Invalid AD/LDAP Guest Filter."
  },
  {
    "id": "ent.ldap_groups.group_search_error",
    "translation": "error retrieving ldap group"
  },
  {
    "id": "ent.ldap_groups.groups_search_error",
    "translation": "error retrieving ldap groups"
  },
  {
    "id": "ent.ldap_groups.members_of_group_error",
    "translation": "error retrieving members of group"
  },
  {
    "id": "ent.ldap_groups.no_rows",
    "translation": "no groups found with matching uid"
  },
  {
    "id": "ent.ldap_groups.reachable_groups_error",
    "translation": "error retrieving groups for user"
  },
  {
    "id": "ent.message_export.global_relay.attach_file.app_error",
    "translation": "Unable to add attachment to the Global Relay export."
  },
  {
    "id": "ent.message_export.global_relay.close_zip_file.app_error",
    "translation": "Unable to close the zip file."
  },
  {
    "id": "ent.message_export.global_relay.create_file_in_zip.app_error",
    "translation": "Unable to create the eml file."
  },
  {
    "id": "ent.message_export.global_relay.generate_email.app_error",
    "translation": "Unable to generate eml file data."
  },
  {
    "id": "ent.message_export.global_relay_export.deliver.close.app_error",
    "translation": "Unable to deliver the email to Global Relay."
  },
  {
    "id": "ent.message_export.global_relay_export.deliver.from_address.app_error",
    "translation": "Unable to set the email From address."
  },
  {
    "id": "ent.message_export.global_relay_export.deliver.msg.app_error",
    "translation": "Unable to set the email message."
  },
  {
    "id": "ent.message_export.global_relay_export.deliver.msg_data.app_error",
    "translation": "Unable to write the email message."
  },
  {
    "id": "ent.message_export.global_relay_export.deliver.parse_mail.app_error",
    "translation": "Unable to read the email information."
  },
  {
    "id": "ent.message_export.global_relay_export.deliver.to_address.app_error",
    "translation": "Unable to set the email To address."
  },
  {
    "id": "ent.message_export.global_relay_export.deliver.unable_to_get_file_info.app_error",
    "translation": "Unable to get the information of the export temporary file."
  },
  {
    "id": "ent.message_export.global_relay_export.deliver.unable_to_open_email_file.app_error",
    "translation": "Unable to get the an email from the temporary file."
  },
  {
    "id": "ent.message_export.global_relay_export.deliver.unable_to_open_zip_file_data.app_error",
    "translation": "Unable to open the export temporary file."
  },
  {
    "id": "ent.migration.migratetoldap.duplicate_field",
    "translation": "Unable to migrate AD/LDAP users with specified field. Duplicate entry detected. Please remove all duplcates and try again."
  },
  {
    "id": "ent.migration.migratetoldap.user_not_found",
    "translation": "Unable to find user on AD/LDAP server: "
  },
  {
    "id": "ent.migration.migratetosaml.email_already_used_by_other_user",
    "translation": "Email already used by another SAML user."
  },
  {
    "id": "ent.migration.migratetosaml.user_not_found_in_users_mapping_file",
    "translation": "User not found in the users file."
  },
  {
    "id": "ent.migration.migratetosaml.username_already_used_by_other_user",
    "translation": "Username already used by another Mattermost user."
  },
  {
    "id": "ent.saml.attribute.app_error",
    "translation": "SAML login was unsuccessful because one of the attributes is incorrect. Please contact your System Administrator."
  },
  {
    "id": "ent.saml.build_request.app_error",
    "translation": "An error occurred while initiating the request to the Identity Provider. Please contact your System Administrator."
  },
  {
    "id": "ent.saml.build_request.encoding.app_error",
    "translation": "An error occurred while encoding the request for the Identity Provider. Please contact your System Administrator."
  },
  {
    "id": "ent.saml.configure.encryption_not_enabled.app_error",
    "translation": "SAML login was unsuccessful because encryption is not enabled. Please contact your System Administrator."
  },
  {
    "id": "ent.saml.configure.load_idp_cert.app_error",
    "translation": "Identity Provider Public Certificate File was not found. Please contact your System Administrator."
  },
  {
    "id": "ent.saml.configure.load_private_key.app_error",
    "translation": "SAML login was unsuccessful because the Service Provider Private Key was not found. Please contact your System Administrator."
  },
  {
    "id": "ent.saml.configure.not_encrypted_response.app_error",
    "translation": "SAML login was unsuccessful as the Identity Provider response is not encrypted. Please contact your System Administrator."
  },
  {
    "id": "ent.saml.do_login.decrypt.app_error",
    "translation": "SAML login was unsuccessful because an error occurred while decrypting the response from the Identity Provider. Please contact your System Administrator."
  },
  {
    "id": "ent.saml.do_login.empty_response.app_error",
    "translation": "We received an empty response from the Identity Provider."
  },
  {
    "id": "ent.saml.do_login.parse.app_error",
    "translation": "An error occurred while parsing the response from the Identity Provider. Please contact your System Administrator."
  },
  {
    "id": "ent.saml.do_login.validate.app_error",
    "translation": "An error occurred while validating the response from the Identity Provider. Please contact your System Administrator."
  },
  {
    "id": "ent.saml.license_disable.app_error",
    "translation": "Your license does not support SAML authentication."
  },
  {
    "id": "ent.saml.metadata.app_error",
    "translation": "An error occurred while building Service Provider Metadata."
  },
  {
    "id": "ent.saml.service_disable.app_error",
    "translation": "SAML 2.0 is not configured or supported on this server."
  },
  {
    "id": "group_not_associated_to_synced_team",
    "translation": "Group cannot be associated to the channel until it is first associated to the parent group-synced team."
  },
  {
    "id": "groups.unsupported_syncable_type",
    "translation": "Unsupported syncable type '{{.Value}}'."
  },
  {
    "id": "interactive_message.decode_trigger_id.base64_decode_failed",
    "translation": "Failed to decode base64 for trigger ID for interactive dialog."
  },
  {
    "id": "interactive_message.decode_trigger_id.base64_decode_failed_signature",
    "translation": "Failed to decode base64 signature of trigger ID for interactive dialog."
  },
  {
    "id": "interactive_message.decode_trigger_id.expired",
    "translation": "Trigger ID for interactive dialog is expired. Trigger IDs live for a maximum of {{.Seconds}} seconds."
  },
  {
    "id": "interactive_message.decode_trigger_id.missing_data",
    "translation": "Trigger ID missing required data for interactive dialog."
  },
  {
    "id": "interactive_message.decode_trigger_id.signature_decode_failed",
    "translation": "Failed to decode base64 signature of trigger ID for interactive dialog."
  },
  {
    "id": "interactive_message.decode_trigger_id.verify_signature_failed",
    "translation": "Signature verification failed of trigger ID for interactive dialog."
  },
  {
    "id": "interactive_message.generate_trigger_id.signing_failed",
    "translation": "Failed to sign generated trigger ID for interactive dialog."
  },
  {
    "id": "jobs.do_job.batch_size.parse_error",
    "translation": "Could not parse message export job BatchSize."
  },
  {
    "id": "jobs.do_job.batch_start_timestamp.parse_error",
    "translation": "Could not parse message export job ExportFromTimestamp."
  },
  {
    "id": "jobs.request_cancellation.status.error",
    "translation": "Could not request cancellation for job that is not in a cancelable state."
  },
  {
    "id": "jobs.set_job_error.update.error",
    "translation": "Failed to set job status to error"
  },
  {
    "id": "jobs.start_synchronize_job.timeout",
    "translation": "Reached AD/LDAP synchronization job timeout."
  },
  {
    "id": "manaultesting.manual_test.parse.app_error",
    "translation": "Unable to parse URL."
  },
  {
    "id": "manaultesting.test_autolink.unable.app_error",
    "translation": "Unable to get channels."
  },
  {
    "id": "mattermost.bulletin.subject",
    "translation": "Mattermost Security Bulletin"
  },
  {
    "id": "mfa.activate.authenticate.app_error",
    "translation": "Error attempting to authenticate MFA token."
  },
  {
    "id": "mfa.activate.bad_token.app_error",
    "translation": "Invalid MFA token."
  },
  {
    "id": "mfa.activate.save_active.app_error",
    "translation": "Unable to update MFA active status for the user."
  },
  {
    "id": "mfa.deactivate.save_active.app_error",
    "translation": "Unable to update MFA active status for the user."
  },
  {
    "id": "mfa.deactivate.save_secret.app_error",
    "translation": "Error clearing the MFA secret."
  },
  {
    "id": "mfa.generate_qr_code.create_code.app_error",
    "translation": "Error generating QR code."
  },
  {
    "id": "mfa.generate_qr_code.save_secret.app_error",
    "translation": "Error saving the MFA secret."
  },
  {
    "id": "mfa.mfa_disabled.app_error",
    "translation": "Multi-factor authentication has been disabled on this server."
  },
  {
    "id": "mfa.validate_token.authenticate.app_error",
    "translation": "Invalid MFA token."
  },
  {
    "id": "migrations.worker.run_advanced_permissions_phase_2_migration.invalid_progress",
    "translation": "Migration failed due to invalid progress data."
  },
  {
    "id": "migrations.worker.run_migration.unknown_key",
    "translation": "Unable to run migration job due to unknown migration key."
  },
  {
    "id": "migrations.worker.run_sidebar_categories_phase_2_migration.invalid_progress",
    "translation": "Migration failed due to invalid progress data."
  },
  {
    "id": "model.access.is_valid.access_token.app_error",
    "translation": "Invalid access token."
  },
  {
    "id": "model.access.is_valid.client_id.app_error",
    "translation": "Invalid client id."
  },
  {
    "id": "model.access.is_valid.redirect_uri.app_error",
    "translation": "Invalid redirect uri."
  },
  {
    "id": "model.access.is_valid.refresh_token.app_error",
    "translation": "Invalid refresh token."
  },
  {
    "id": "model.access.is_valid.user_id.app_error",
    "translation": "Invalid user id."
  },
  {
    "id": "model.authorize.is_valid.auth_code.app_error",
    "translation": "Invalid authorization code."
  },
  {
    "id": "model.authorize.is_valid.client_id.app_error",
    "translation": "Invalid client id."
  },
  {
    "id": "model.authorize.is_valid.create_at.app_error",
    "translation": "Create at must be a valid time."
  },
  {
    "id": "model.authorize.is_valid.expires.app_error",
    "translation": "Expires in must be set."
  },
  {
    "id": "model.authorize.is_valid.redirect_uri.app_error",
    "translation": "Invalid redirect uri."
  },
  {
    "id": "model.authorize.is_valid.response_type.app_error",
    "translation": "Invalid response type."
  },
  {
    "id": "model.authorize.is_valid.scope.app_error",
    "translation": "Invalid scope."
  },
  {
    "id": "model.authorize.is_valid.state.app_error",
    "translation": "Invalid state."
  },
  {
    "id": "model.authorize.is_valid.user_id.app_error",
    "translation": "Invalid user id."
  },
  {
    "id": "model.bot.is_valid.create_at.app_error",
    "translation": "Invalid create at."
  },
  {
    "id": "model.bot.is_valid.creator_id.app_error",
    "translation": "Invalid creator id."
  },
  {
    "id": "model.bot.is_valid.description.app_error",
    "translation": "Invalid description."
  },
  {
    "id": "model.bot.is_valid.update_at.app_error",
    "translation": "Invalid update at."
  },
  {
    "id": "model.bot.is_valid.user_id.app_error",
    "translation": "Invalid user id."
  },
  {
    "id": "model.bot.is_valid.username.app_error",
    "translation": "Invalid username."
  },
  {
    "id": "model.channel.is_valid.2_or_more.app_error",
    "translation": "Name must be 2 or more lowercase alphanumeric characters."
  },
  {
    "id": "model.channel.is_valid.create_at.app_error",
    "translation": "Create at must be a valid time."
  },
  {
    "id": "model.channel.is_valid.creator_id.app_error",
    "translation": "Invalid creator id."
  },
  {
    "id": "model.channel.is_valid.display_name.app_error",
    "translation": "Invalid display name."
  },
  {
    "id": "model.channel.is_valid.header.app_error",
    "translation": "Invalid header."
  },
  {
    "id": "model.channel.is_valid.id.app_error",
    "translation": "Invalid Id."
  },
  {
    "id": "model.channel.is_valid.name.app_error",
    "translation": "Invalid channel name. User ids are not permitted in channel name for non-direct message channels."
  },
  {
    "id": "model.channel.is_valid.purpose.app_error",
    "translation": "Invalid purpose."
  },
  {
    "id": "model.channel.is_valid.type.app_error",
    "translation": "Invalid type."
  },
  {
    "id": "model.channel.is_valid.update_at.app_error",
    "translation": "Update at must be a valid time."
  },
  {
    "id": "model.channel_member.is_valid.channel_id.app_error",
    "translation": "Invalid channel id."
  },
  {
    "id": "model.channel_member.is_valid.email_value.app_error",
    "translation": "Invalid email notification value."
  },
  {
    "id": "model.channel_member.is_valid.ignore_channel_mentions_value.app_error",
    "translation": "Invalid ignore channel mentions status."
  },
  {
    "id": "model.channel_member.is_valid.notify_level.app_error",
    "translation": "Invalid notify level."
  },
  {
    "id": "model.channel_member.is_valid.push_level.app_error",
    "translation": "Invalid push notification level."
  },
  {
    "id": "model.channel_member.is_valid.unread_level.app_error",
    "translation": "Invalid mark unread level."
  },
  {
    "id": "model.channel_member.is_valid.user_id.app_error",
    "translation": "Invalid user id."
  },
  {
    "id": "model.client.connecting.app_error",
    "translation": "We encountered an error while connecting to the server."
  },
  {
    "id": "model.cluster.is_valid.create_at.app_error",
    "translation": "CreateAt must be set."
  },
  {
    "id": "model.cluster.is_valid.hostname.app_error",
    "translation": "Hostname must be set."
  },
  {
    "id": "model.cluster.is_valid.id.app_error",
    "translation": "Invalid Id."
  },
  {
    "id": "model.cluster.is_valid.last_ping_at.app_error",
    "translation": "LastPingAt must be set."
  },
  {
    "id": "model.cluster.is_valid.name.app_error",
    "translation": "ClusterName must be set."
  },
  {
    "id": "model.cluster.is_valid.type.app_error",
    "translation": "Type must be set."
  },
  {
    "id": "model.command.is_valid.autocomplete_data.app_error",
    "translation": "Invalid AutocompleteData"
  },
  {
    "id": "model.command.is_valid.create_at.app_error",
    "translation": "Create at must be a valid time."
  },
  {
    "id": "model.command.is_valid.description.app_error",
    "translation": "Invalid description."
  },
  {
    "id": "model.command.is_valid.display_name.app_error",
    "translation": "Invalid title."
  },
  {
    "id": "model.command.is_valid.id.app_error",
    "translation": "Invalid Id."
  },
  {
    "id": "model.command.is_valid.method.app_error",
    "translation": "Invalid Method."
  },
  {
    "id": "model.command.is_valid.team_id.app_error",
    "translation": "Invalid team ID."
  },
  {
    "id": "model.command.is_valid.token.app_error",
    "translation": "Invalid token."
  },
  {
    "id": "model.command.is_valid.trigger.app_error",
    "translation": "Invalid trigger."
  },
  {
    "id": "model.command.is_valid.update_at.app_error",
    "translation": "Update at must be a valid time."
  },
  {
    "id": "model.command.is_valid.url.app_error",
    "translation": "Invalid URL."
  },
  {
    "id": "model.command.is_valid.url_http.app_error",
    "translation": "Invalid URL. Must be a valid URL and start with http:// or https://."
  },
  {
    "id": "model.command.is_valid.user_id.app_error",
    "translation": "Invalid user id."
  },
  {
    "id": "model.command_hook.channel_id.app_error",
    "translation": "Invalid channel id."
  },
  {
    "id": "model.command_hook.command_id.app_error",
    "translation": "Invalid command id."
  },
  {
    "id": "model.command_hook.create_at.app_error",
    "translation": "Create at must be a valid time."
  },
  {
    "id": "model.command_hook.id.app_error",
    "translation": "Invalid command hook id."
  },
  {
    "id": "model.command_hook.parent_id.app_error",
    "translation": "Invalid parent id."
  },
  {
    "id": "model.command_hook.root_id.app_error",
    "translation": "Invalid root id."
  },
  {
    "id": "model.command_hook.user_id.app_error",
    "translation": "Invalid user id."
  },
  {
    "id": "model.compliance.is_valid.create_at.app_error",
    "translation": "Create at must be a valid time."
  },
  {
    "id": "model.compliance.is_valid.desc.app_error",
    "translation": "Invalid description."
  },
  {
    "id": "model.compliance.is_valid.end_at.app_error",
    "translation": "To must be a valid time."
  },
  {
    "id": "model.compliance.is_valid.id.app_error",
    "translation": "Invalid Id."
  },
  {
    "id": "model.compliance.is_valid.start_at.app_error",
    "translation": "From must be a valid time."
  },
  {
    "id": "model.compliance.is_valid.start_end_at.app_error",
    "translation": "To must be greater than From."
  },
  {
    "id": "model.config.is_valid.allow_cookies_for_subdomains.app_error",
    "translation": "Allowing cookies for subdomains requires SiteURL to be set."
  },
  {
    "id": "model.config.is_valid.atmos_camo_image_proxy_options.app_error",
    "translation": "Invalid RemoteImageProxyOptions for atmos/camo. Must be set to your shared key."
  },
  {
    "id": "model.config.is_valid.atmos_camo_image_proxy_url.app_error",
    "translation": "Invalid RemoteImageProxyURL for atmos/camo. Must be set to your shared key."
  },
  {
    "id": "model.config.is_valid.bleve_search.bulk_indexing_time_window_seconds.app_error",
    "translation": "Bleve Bulk Indexing Time Window must be at least 1 second."
  },
  {
    "id": "model.config.is_valid.bleve_search.enable_autocomplete.app_error",
    "translation": "Bleve EnableIndexing setting must be set to true when Bleve EnableAutocomplete is set to true"
  },
  {
    "id": "model.config.is_valid.bleve_search.enable_searching.app_error",
    "translation": "Bleve EnableIndexing setting must be set to true when Bleve EnableSearching is set to true"
  },
  {
    "id": "model.config.is_valid.bleve_search.filename.app_error",
    "translation": "Bleve IndexingDir setting must be set when Bleve EnableIndexing is set to true"
  },
  {
    "id": "model.config.is_valid.cluster_email_batching.app_error",
    "translation": "Unable to enable email batching when clustering is enabled."
  },
  {
    "id": "model.config.is_valid.data_retention.deletion_job_start_time.app_error",
    "translation": "Data retention job start time must be a 24-hour time stamp in the form HH:MM."
  },
  {
    "id": "model.config.is_valid.data_retention.file_retention_days_too_low.app_error",
    "translation": "File retention must be one day or longer."
  },
  {
    "id": "model.config.is_valid.data_retention.message_retention_days_too_low.app_error",
    "translation": "Message retention must be one day or longer."
  },
  {
    "id": "model.config.is_valid.display.custom_url_schemes.app_error",
    "translation": "The custom URL scheme {{.Scheme}} is invalid. Custom URL schemes must start with a letter and contain only letters, numbers, plus (+), period (.) and hyphen (-)."
  },
  {
    "id": "model.config.is_valid.elastic_search.aggregate_posts_after_days.app_error",
    "translation": "Elasticsearch AggregatePostsAfterDays setting must be a number greater than or equal to 1."
  },
  {
    "id": "model.config.is_valid.elastic_search.bulk_indexing_time_window_seconds.app_error",
    "translation": "Elasticsearch Bulk Indexing Time Window must be at least 1 second."
  },
  {
    "id": "model.config.is_valid.elastic_search.connection_url.app_error",
    "translation": "Elasticsearch ConnectionUrl setting must be provided when Elasticsearch indexing is enabled."
  },
  {
    "id": "model.config.is_valid.elastic_search.enable_autocomplete.app_error",
    "translation": "Elasticsearch EnableIndexing setting must be set to true when Elasticsearch EnableAutocomplete is set to true"
  },
  {
    "id": "model.config.is_valid.elastic_search.enable_searching.app_error",
    "translation": "Elasticsearch EnableIndexing setting must be set to true when Elasticsearch EnableSearching is set to true"
  },
  {
    "id": "model.config.is_valid.elastic_search.live_indexing_batch_size.app_error",
    "translation": "Elasticsearch Live Indexing Batch Size must be at least 1."
  },
  {
    "id": "model.config.is_valid.elastic_search.posts_aggregator_job_start_time.app_error",
    "translation": "Elasticsearch PostsAggregatorJobStartTime setting must be a time in the format \"hh:mm\"."
  },
  {
    "id": "model.config.is_valid.elastic_search.request_timeout_seconds.app_error",
    "translation": "Elasticsearch Request Timeout must be at least 1 second."
  },
  {
    "id": "model.config.is_valid.email_batching_buffer_size.app_error",
    "translation": "Invalid email batching buffer size for email settings. Must be zero or a positive number."
  },
  {
    "id": "model.config.is_valid.email_batching_interval.app_error",
    "translation": "Invalid email batching interval for email settings. Must be 30 seconds or more."
  },
  {
    "id": "model.config.is_valid.email_notification_contents_type.app_error",
    "translation": "Invalid email notification contents type for email settings. Must be one of either 'full' or 'generic'."
  },
  {
    "id": "model.config.is_valid.email_security.app_error",
    "translation": "Invalid connection security for email settings. Must be '', 'TLS', or 'STARTTLS'."
  },
  {
    "id": "model.config.is_valid.encrypt_sql.app_error",
    "translation": "Invalid at rest encrypt key for SQL settings. Must be 32 chars or more."
  },
  {
    "id": "model.config.is_valid.file_driver.app_error",
    "translation": "Invalid driver name for file settings. Must be 'local' or 'amazons3'."
  },
  {
    "id": "model.config.is_valid.file_salt.app_error",
    "translation": "Invalid public link salt for file settings. Must be 32 chars or more."
  },
  {
    "id": "model.config.is_valid.group_unread_channels.app_error",
    "translation": "Invalid group unread channels for service settings. Must be 'disabled', 'default_on', or 'default_off'."
  },
  {
    "id": "model.config.is_valid.image_proxy_type.app_error",
    "translation": "Invalid image proxy type. Must be 'local' or 'atmos/camo'."
  },
  {
    "id": "model.config.is_valid.ldap_basedn",
    "translation": "AD/LDAP field \"BaseDN\" is required."
  },
  {
    "id": "model.config.is_valid.ldap_email",
    "translation": "AD/LDAP field \"Email Attribute\" is required."
  },
  {
    "id": "model.config.is_valid.ldap_id",
    "translation": "AD/LDAP field \"ID Attribute\" is required."
  },
  {
    "id": "model.config.is_valid.ldap_login_id",
    "translation": "AD/LDAP field \"Login ID Attribute\" is required."
  },
  {
    "id": "model.config.is_valid.ldap_max_page_size.app_error",
    "translation": "Invalid max page size value."
  },
  {
    "id": "model.config.is_valid.ldap_security.app_error",
    "translation": "Invalid connection security for AD/LDAP settings. Must be '', 'TLS', or 'STARTTLS'."
  },
  {
    "id": "model.config.is_valid.ldap_server",
    "translation": "AD/LDAP field \"AD/LDAP Server\" is required."
  },
  {
    "id": "model.config.is_valid.ldap_sync_interval.app_error",
    "translation": "Invalid sync interval time. Must be at least one minute."
  },
  {
    "id": "model.config.is_valid.ldap_username",
    "translation": "AD/LDAP field \"Username Attribute\" is required."
  },
  {
    "id": "model.config.is_valid.listen_address.app_error",
    "translation": "Invalid listen address for service settings Must be set."
  },
  {
    "id": "model.config.is_valid.localization.available_locales.app_error",
    "translation": "Available Languages must contain Default Client Language."
  },
  {
    "id": "model.config.is_valid.login_attempts.app_error",
    "translation": "Invalid maximum login attempts for service settings. Must be a positive number."
  },
  {
    "id": "model.config.is_valid.max_burst.app_error",
    "translation": "Maximum burst size must be greater than zero."
  },
  {
    "id": "model.config.is_valid.max_channels.app_error",
    "translation": "Invalid maximum channels per team for team settings. Must be a positive number."
  },
  {
    "id": "model.config.is_valid.max_file_size.app_error",
    "translation": "Invalid max file size for file settings. Must be a whole number greater than zero."
  },
  {
    "id": "model.config.is_valid.max_notify_per_channel.app_error",
    "translation": "Invalid maximum notifications per channel for team settings. Must be a positive number."
  },
  {
    "id": "model.config.is_valid.max_users.app_error",
    "translation": "Invalid maximum users per team for team settings. Must be a positive number."
  },
  {
    "id": "model.config.is_valid.message_export.batch_size.app_error",
    "translation": "Message export job BatchSize must be a positive integer."
  },
  {
    "id": "model.config.is_valid.message_export.daily_runtime.app_error",
    "translation": "Message export job DailyRuntime must be a 24-hour time stamp in the form HH:MM."
  },
  {
    "id": "model.config.is_valid.message_export.enable.app_error",
    "translation": "Message export job EnableExport setting must be either true or false."
  },
  {
    "id": "model.config.is_valid.message_export.export_from.app_error",
    "translation": "Message export job ExportFromTimestamp must be a timestamp (expressed in seconds since unix epoch). Only messages sent after this timestamp will be exported."
  },
  {
    "id": "model.config.is_valid.message_export.export_type.app_error",
    "translation": "Message export job ExportFormat must be one of 'actiance', 'csv' or 'globalrelay'."
  },
  {
    "id": "model.config.is_valid.message_export.global_relay.config_missing.app_error",
    "translation": "Message export job ExportFormat is set to 'globalrelay', but GlobalRelaySettings are missing."
  },
  {
    "id": "model.config.is_valid.message_export.global_relay.customer_type.app_error",
    "translation": "Message export GlobalRelaySettings.CustomerType must be set to one of either 'A9' or 'A10'."
  },
  {
    "id": "model.config.is_valid.message_export.global_relay.email_address.app_error",
    "translation": "Message export job GlobalRelaySettings.EmailAddress must be set to a valid email address."
  },
  {
    "id": "model.config.is_valid.message_export.global_relay.smtp_password.app_error",
    "translation": "Message export job GlobalRelaySettings.SmtpPassword must be set."
  },
  {
    "id": "model.config.is_valid.message_export.global_relay.smtp_username.app_error",
    "translation": "Message export job GlobalRelaySettings.SmtpUsername must be set."
  },
  {
    "id": "model.config.is_valid.password_length.app_error",
    "translation": "Minimum password length must be a whole number greater than or equal to {{.MinLength}} and less than or equal to {{.MaxLength}}."
  },
  {
    "id": "model.config.is_valid.rate_mem.app_error",
    "translation": "Invalid memory store size for rate limit settings. Must be a positive number."
  },
  {
    "id": "model.config.is_valid.rate_sec.app_error",
    "translation": "Invalid per sec for rate limit settings. Must be a positive number."
  },
  {
    "id": "model.config.is_valid.read_timeout.app_error",
    "translation": "Invalid value for read timeout."
  },
  {
    "id": "model.config.is_valid.restrict_direct_message.app_error",
    "translation": "Invalid direct message restriction. Must be 'any', or 'team'."
  },
  {
    "id": "model.config.is_valid.saml_admin_attribute.app_error",
    "translation": "Invalid Admin attribute. Must be in the form 'field=value'."
  },
  {
    "id": "model.config.is_valid.saml_assertion_consumer_service_url.app_error",
    "translation": "Service Provider Login URL must be a valid URL and start with http:// or https://."
  },
  {
    "id": "model.config.is_valid.saml_canonical_algorithm.app_error",
    "translation": "Invalid Canonical Algorithm."
  },
  {
    "id": "model.config.is_valid.saml_email_attribute.app_error",
    "translation": "Invalid Email attribute. Must be set."
  },
  {
    "id": "model.config.is_valid.saml_guest_attribute.app_error",
    "translation": "Invalid Guest attribute. Must be in the form 'field=value'."
  },
  {
    "id": "model.config.is_valid.saml_idp_cert.app_error",
    "translation": "Identity Provider Public Certificate missing. Did you forget to upload it?"
  },
  {
    "id": "model.config.is_valid.saml_idp_descriptor_url.app_error",
    "translation": "Identity Provider Issuer URL must be a valid URL and start with http:// or https://."
  },
  {
    "id": "model.config.is_valid.saml_idp_url.app_error",
    "translation": "SAML SSO URL must be a valid URL and start with http:// or https://."
  },
  {
    "id": "model.config.is_valid.saml_private_key.app_error",
    "translation": "Service Provider Private Key missing. Did you forget to upload it?"
  },
  {
    "id": "model.config.is_valid.saml_public_cert.app_error",
    "translation": "Service Provider Public Certificate missing. Did you forget to upload it?"
  },
  {
    "id": "model.config.is_valid.saml_signature_algorithm.app_error",
    "translation": "Invalid Signature Algorithm."
  },
  {
    "id": "model.config.is_valid.saml_username_attribute.app_error",
    "translation": "Invalid Username attribute. Must be set."
  },
  {
    "id": "model.config.is_valid.site_url.app_error",
    "translation": "Site URL must be a valid URL and start with http:// or https://."
  },
  {
    "id": "model.config.is_valid.site_url_email_batching.app_error",
    "translation": "Unable to enable email batching when SiteURL isn't set."
  },
  {
    "id": "model.config.is_valid.sitename_length.app_error",
    "translation": "Site name must be less than or equal to {{.MaxLength}} characters."
  },
  {
    "id": "model.config.is_valid.sql_conn_max_lifetime_milliseconds.app_error",
    "translation": "Invalid connection maximum lifetime for SQL settings. Must be a non-negative number."
  },
  {
    "id": "model.config.is_valid.sql_data_src.app_error",
    "translation": "Invalid data source for SQL settings. Must be set."
  },
  {
    "id": "model.config.is_valid.sql_driver.app_error",
    "translation": "Invalid driver name for SQL settings. Must be 'mysql' or 'postgres'."
  },
  {
    "id": "model.config.is_valid.sql_idle.app_error",
    "translation": "Invalid maximum idle connection for SQL settings. Must be a positive number."
  },
  {
    "id": "model.config.is_valid.sql_max_conn.app_error",
    "translation": "Invalid maximum open connection for SQL settings. Must be a positive number."
  },
  {
    "id": "model.config.is_valid.sql_query_timeout.app_error",
    "translation": "Invalid query timeout for SQL settings. Must be a positive number."
  },
  {
    "id": "model.config.is_valid.teammate_name_display.app_error",
    "translation": "Invalid teammate display. Must be 'full_name', 'nickname_full_name' or 'username'."
  },
  {
    "id": "model.config.is_valid.time_between_user_typing.app_error",
    "translation": "Time between user typing updates should not be set to less than 1000 milliseconds."
  },
  {
    "id": "model.config.is_valid.tls_cert_file.app_error",
    "translation": "Invalid value for TLS certificate file - Either use LetsEncrypt or set path to existing certificate file."
  },
  {
    "id": "model.config.is_valid.tls_key_file.app_error",
    "translation": "Invalid value for TLS key file - Either use LetsEncrypt or set path to existing key file."
  },
  {
    "id": "model.config.is_valid.tls_overwrite_cipher.app_error",
    "translation": "Invalid value passed for TLS overwrite cipher - Please refer to the documentation for valid values."
  },
  {
    "id": "model.config.is_valid.webserver_security.app_error",
    "translation": "Invalid value for webserver connection security."
  },
  {
    "id": "model.config.is_valid.websocket_url.app_error",
    "translation": "Websocket URL must be a valid URL and start with ws:// or wss://."
  },
  {
    "id": "model.config.is_valid.write_timeout.app_error",
    "translation": "Invalid value for write timeout."
  },
  {
    "id": "model.emoji.create_at.app_error",
    "translation": "Create at must be a valid time."
  },
  {
    "id": "model.emoji.id.app_error",
    "translation": "Invalid emoji id."
  },
  {
    "id": "model.emoji.name.app_error",
    "translation": "Name must be 1 to 64 lowercase alphanumeric characters."
  },
  {
    "id": "model.emoji.update_at.app_error",
    "translation": "Update at must be a valid time."
  },
  {
    "id": "model.emoji.user_id.app_error",
    "translation": "Invalid creator id."
  },
  {
    "id": "model.file_info.get.gif.app_error",
    "translation": "Could not decode gif."
  },
  {
    "id": "model.file_info.is_valid.create_at.app_error",
    "translation": "Invalid value for create_at."
  },
  {
    "id": "model.file_info.is_valid.id.app_error",
    "translation": "Invalid value for id."
  },
  {
    "id": "model.file_info.is_valid.path.app_error",
    "translation": "Invalid value for path."
  },
  {
    "id": "model.file_info.is_valid.post_id.app_error",
    "translation": "Invalid value for post_id."
  },
  {
    "id": "model.file_info.is_valid.update_at.app_error",
    "translation": "Invalid value for update_at."
  },
  {
    "id": "model.file_info.is_valid.user_id.app_error",
    "translation": "Invalid value for user_id."
  },
  {
    "id": "model.group.create_at.app_error",
    "translation": "invalid create at property for group."
  },
  {
    "id": "model.group.delete_at.app_error",
    "translation": "invalid delete at property for group."
  },
  {
    "id": "model.group.description.app_error",
    "translation": "invalid description property for group."
  },
  {
    "id": "model.group.display_name.app_error",
    "translation": "invalid display name property for group."
  },
  {
    "id": "model.group.id.app_error",
    "translation": "invalid id property for group."
  },
  {
    "id": "model.group.name.app_error",
    "translation": "invalid name property for group."
  },
  {
    "id": "model.group.name.invalid_chars.app_error",
    "translation": "invalid characters in the name property for group"
  },
  {
    "id": "model.group.remote_id.app_error",
    "translation": "invalid remote id property for group."
  },
  {
    "id": "model.group.source.app_error",
    "translation": "invalid source property for group."
  },
  {
    "id": "model.group.update_at.app_error",
    "translation": "invalid update at property for group."
  },
  {
    "id": "model.group_member.group_id.app_error",
    "translation": "invalid group id property for group member."
  },
  {
    "id": "model.group_member.user_id.app_error",
    "translation": "invalid user id property for group member."
  },
  {
    "id": "model.group_syncable.group_id.app_error",
    "translation": "invalid group id property for group syncable."
  },
  {
    "id": "model.group_syncable.syncable_id.app_error",
    "translation": "invalid syncable id for group syncable."
  },
  {
    "id": "model.group_syncable.type.app_error",
    "translation": "invalid type property for group syncable."
  },
  {
    "id": "model.guest.is_valid.channel.app_error",
    "translation": "Invalid channel."
  },
  {
    "id": "model.guest.is_valid.channels.app_error",
    "translation": "Invalid channels."
  },
  {
    "id": "model.guest.is_valid.email.app_error",
    "translation": "Invalid email."
  },
  {
    "id": "model.guest.is_valid.emails.app_error",
    "translation": "Invalid emails."
  },
  {
    "id": "model.incoming_hook.channel_id.app_error",
    "translation": "Invalid channel id."
  },
  {
    "id": "model.incoming_hook.create_at.app_error",
    "translation": "Create at must be a valid time."
  },
  {
    "id": "model.incoming_hook.description.app_error",
    "translation": "Invalid description."
  },
  {
    "id": "model.incoming_hook.display_name.app_error",
    "translation": "Invalid title."
  },
  {
    "id": "model.incoming_hook.icon_url.app_error",
    "translation": "Invalid post icon."
  },
  {
    "id": "model.incoming_hook.id.app_error",
    "translation": "Invalid Id."
  },
  {
    "id": "model.incoming_hook.parse_data.app_error",
    "translation": "Unable to parse incoming data."
  },
  {
    "id": "model.incoming_hook.team_id.app_error",
    "translation": "Invalid team ID."
  },
  {
    "id": "model.incoming_hook.update_at.app_error",
    "translation": "Update at must be a valid time."
  },
  {
    "id": "model.incoming_hook.user_id.app_error",
    "translation": "Invalid user id."
  },
  {
    "id": "model.incoming_hook.username.app_error",
    "translation": "Invalid username."
  },
  {
    "id": "model.job.is_valid.create_at.app_error",
    "translation": "Create at must be a valid time."
  },
  {
    "id": "model.job.is_valid.id.app_error",
    "translation": "Invalid job Id."
  },
  {
    "id": "model.job.is_valid.status.app_error",
    "translation": "Invalid job status."
  },
  {
    "id": "model.job.is_valid.type.app_error",
    "translation": "Invalid job type."
  },
  {
    "id": "model.license_record.is_valid.create_at.app_error",
    "translation": "Invalid value for create_at when uploading a license."
  },
  {
    "id": "model.license_record.is_valid.id.app_error",
    "translation": "Invalid value for id when uploading a license."
  },
  {
    "id": "model.link_metadata.is_valid.data.app_error",
    "translation": "Link metadata data cannot be nil."
  },
  {
    "id": "model.link_metadata.is_valid.data_type.app_error",
    "translation": "Link metadata data does not match the given type."
  },
  {
    "id": "model.link_metadata.is_valid.timestamp.app_error",
    "translation": "Link metadata timestamp must be nonzero and rounded to the nearest hour."
  },
  {
    "id": "model.link_metadata.is_valid.type.app_error",
    "translation": "Invalid link metadata type."
  },
  {
    "id": "model.link_metadata.is_valid.url.app_error",
    "translation": "Link metadata URL must be set."
  },
  {
    "id": "model.oauth.is_valid.app_id.app_error",
    "translation": "Invalid app id."
  },
  {
    "id": "model.oauth.is_valid.callback.app_error",
    "translation": "Callback URL must be a valid URL and start with http:// or https://."
  },
  {
    "id": "model.oauth.is_valid.client_secret.app_error",
    "translation": "Invalid client secret."
  },
  {
    "id": "model.oauth.is_valid.create_at.app_error",
    "translation": "Create at must be a valid time."
  },
  {
    "id": "model.oauth.is_valid.creator_id.app_error",
    "translation": "Invalid creator id."
  },
  {
    "id": "model.oauth.is_valid.description.app_error",
    "translation": "Invalid description."
  },
  {
    "id": "model.oauth.is_valid.homepage.app_error",
    "translation": "Homepage must be a valid URL and start with http:// or https://."
  },
  {
    "id": "model.oauth.is_valid.icon_url.app_error",
    "translation": "Icon URL must be a valid URL and start with http:// or https://."
  },
  {
    "id": "model.oauth.is_valid.name.app_error",
    "translation": "Invalid name."
  },
  {
    "id": "model.oauth.is_valid.update_at.app_error",
    "translation": "Update at must be a valid time."
  },
  {
    "id": "model.outgoing_hook.icon_url.app_error",
    "translation": "Invalid icon."
  },
  {
    "id": "model.outgoing_hook.is_valid.callback.app_error",
    "translation": "Invalid callback URLs."
  },
  {
    "id": "model.outgoing_hook.is_valid.channel_id.app_error",
    "translation": "Invalid channel id."
  },
  {
    "id": "model.outgoing_hook.is_valid.content_type.app_error",
    "translation": "Invalid value for content_type."
  },
  {
    "id": "model.outgoing_hook.is_valid.create_at.app_error",
    "translation": "Create at must be a valid time."
  },
  {
    "id": "model.outgoing_hook.is_valid.description.app_error",
    "translation": "Invalid description."
  },
  {
    "id": "model.outgoing_hook.is_valid.display_name.app_error",
    "translation": "Invalid title."
  },
  {
    "id": "model.outgoing_hook.is_valid.id.app_error",
    "translation": "Invalid Id."
  },
  {
    "id": "model.outgoing_hook.is_valid.team_id.app_error",
    "translation": "Invalid team ID."
  },
  {
    "id": "model.outgoing_hook.is_valid.token.app_error",
    "translation": "Invalid token."
  },
  {
    "id": "model.outgoing_hook.is_valid.trigger_words.app_error",
    "translation": "Invalid trigger words."
  },
  {
    "id": "model.outgoing_hook.is_valid.update_at.app_error",
    "translation": "Update at must be a valid time."
  },
  {
    "id": "model.outgoing_hook.is_valid.url.app_error",
    "translation": "Invalid callback URLs. Each must be a valid URL and start with http:// or https://."
  },
  {
    "id": "model.outgoing_hook.is_valid.user_id.app_error",
    "translation": "Invalid user id."
  },
  {
    "id": "model.outgoing_hook.is_valid.words.app_error",
    "translation": "Invalid trigger words."
  },
  {
    "id": "model.outgoing_hook.username.app_error",
    "translation": "Invalid username."
  },
  {
    "id": "model.plugin_command.error.app_error",
    "translation": "An error occurred while trying to execute this command."
  },
  {
    "id": "model.plugin_key_value.is_valid.key.app_error",
    "translation": "Invalid key, must be more than {{.Min}} and a of maximum {{.Max}} characters long."
  },
  {
    "id": "model.plugin_key_value.is_valid.plugin_id.app_error",
    "translation": "Invalid plugin ID, must be more than {{.Min}} and a of maximum {{.Max}} characters long."
  },
  {
    "id": "model.plugin_kvset_options.is_valid.old_value.app_error",
    "translation": "Invalid old value, it shouldn't be set when the operation is not atomic."
  },
  {
    "id": "model.post.channel_notifications_disabled_in_channel.message",
    "translation": "Channel notifications are disabled in {{.ChannelName}}. The {{.Mention}} did not trigger any notifications."
  },
  {
    "id": "model.post.is_valid.channel_id.app_error",
    "translation": "Invalid channel id."
  },
  {
    "id": "model.post.is_valid.create_at.app_error",
    "translation": "Create at must be a valid time."
  },
  {
    "id": "model.post.is_valid.file_ids.app_error",
    "translation": "Invalid file ids. Note that uploads are limited to 5 files maximum. Please use additional posts for more files."
  },
  {
    "id": "model.post.is_valid.filenames.app_error",
    "translation": "Invalid filenames."
  },
  {
    "id": "model.post.is_valid.hashtags.app_error",
    "translation": "Invalid hashtags."
  },
  {
    "id": "model.post.is_valid.id.app_error",
    "translation": "Invalid Id."
  },
  {
    "id": "model.post.is_valid.msg.app_error",
    "translation": "Invalid message."
  },
  {
    "id": "model.post.is_valid.original_id.app_error",
    "translation": "Invalid original id."
  },
  {
    "id": "model.post.is_valid.parent_id.app_error",
    "translation": "Invalid parent id."
  },
  {
    "id": "model.post.is_valid.props.app_error",
    "translation": "Invalid props."
  },
  {
    "id": "model.post.is_valid.root_id.app_error",
    "translation": "Invalid root id."
  },
  {
    "id": "model.post.is_valid.root_parent.app_error",
    "translation": "Invalid root ID must be set if parent ID set."
  },
  {
    "id": "model.post.is_valid.type.app_error",
    "translation": "Invalid type."
  },
  {
    "id": "model.post.is_valid.update_at.app_error",
    "translation": "Update at must be a valid time."
  },
  {
    "id": "model.post.is_valid.user_id.app_error",
    "translation": "Invalid user id."
  },
  {
    "id": "model.preference.is_valid.category.app_error",
    "translation": "Invalid category."
  },
  {
    "id": "model.preference.is_valid.id.app_error",
    "translation": "Invalid user id."
  },
  {
    "id": "model.preference.is_valid.name.app_error",
    "translation": "Invalid name."
  },
  {
    "id": "model.preference.is_valid.theme.app_error",
    "translation": "Invalid theme."
  },
  {
    "id": "model.preference.is_valid.value.app_error",
    "translation": "Value is too long."
  },
  {
    "id": "model.reaction.is_valid.create_at.app_error",
    "translation": "Create at must be a valid time."
  },
  {
    "id": "model.reaction.is_valid.emoji_name.app_error",
    "translation": "Invalid emoji name."
  },
  {
    "id": "model.reaction.is_valid.post_id.app_error",
    "translation": "Invalid post id."
  },
  {
    "id": "model.reaction.is_valid.user_id.app_error",
    "translation": "Invalid user id."
  },
  {
    "id": "model.team.is_valid.characters.app_error",
    "translation": "Name must be 2 or more lowercase alphanumeric characters."
  },
  {
    "id": "model.team.is_valid.company.app_error",
    "translation": "Invalid company name."
  },
  {
    "id": "model.team.is_valid.create_at.app_error",
    "translation": "Create at must be a valid time."
  },
  {
    "id": "model.team.is_valid.description.app_error",
    "translation": "Invalid description."
  },
  {
    "id": "model.team.is_valid.domains.app_error",
    "translation": "Invalid allowed domains."
  },
  {
    "id": "model.team.is_valid.email.app_error",
    "translation": "Invalid email."
  },
  {
    "id": "model.team.is_valid.id.app_error",
    "translation": "Invalid Id."
  },
  {
    "id": "model.team.is_valid.invite_id.app_error",
    "translation": "Invalid invite id."
  },
  {
    "id": "model.team.is_valid.name.app_error",
    "translation": "Invalid name."
  },
  {
    "id": "model.team.is_valid.reserved.app_error",
    "translation": "This URL is unavailable. Please try another."
  },
  {
    "id": "model.team.is_valid.type.app_error",
    "translation": "Invalid type."
  },
  {
    "id": "model.team.is_valid.update_at.app_error",
    "translation": "Update at must be a valid time."
  },
  {
    "id": "model.team.is_valid.url.app_error",
    "translation": "Invalid URL Identifier."
  },
  {
    "id": "model.team_member.is_valid.team_id.app_error",
    "translation": "Invalid team ID."
  },
  {
    "id": "model.team_member.is_valid.user_id.app_error",
    "translation": "Invalid user id."
  },
  {
    "id": "model.token.is_valid.expiry",
    "translation": "Invalid token expiry"
  },
  {
    "id": "model.token.is_valid.size",
    "translation": "Invalid token."
  },
  {
    "id": "model.user.is_valid.auth_data.app_error",
    "translation": "Invalid auth data."
  },
  {
    "id": "model.user.is_valid.auth_data_pwd.app_error",
    "translation": "Invalid user, password and auth data cannot both be set."
  },
  {
    "id": "model.user.is_valid.auth_data_type.app_error",
    "translation": "Invalid user, auth data must be set with auth type."
  },
  {
    "id": "model.user.is_valid.create_at.app_error",
    "translation": "Create at must be a valid time."
  },
  {
    "id": "model.user.is_valid.email.app_error",
    "translation": "Invalid email."
  },
  {
    "id": "model.user.is_valid.first_name.app_error",
    "translation": "Invalid first name."
  },
  {
    "id": "model.user.is_valid.id.app_error",
    "translation": "Invalid user id."
  },
  {
    "id": "model.user.is_valid.last_name.app_error",
    "translation": "Invalid last name."
  },
  {
    "id": "model.user.is_valid.locale.app_error",
    "translation": "Invalid locale."
  },
  {
    "id": "model.user.is_valid.nickname.app_error",
    "translation": "Invalid nickname."
  },
  {
    "id": "model.user.is_valid.password_limit.app_error",
    "translation": "Unable to set a password over 72 characters due to the limitations of bcrypt."
  },
  {
    "id": "model.user.is_valid.position.app_error",
    "translation": "Invalid position: must not be longer than 128 characters."
  },
  {
    "id": "model.user.is_valid.pwd.app_error",
    "translation": "Your password must contain at least {{.Min}} characters."
  },
  {
    "id": "model.user.is_valid.pwd_lowercase.app_error",
    "translation": "Your password must contain at least {{.Min}} characters made up of at least one lowercase letter."
  },
  {
    "id": "model.user.is_valid.pwd_lowercase_number.app_error",
    "translation": "Your password must contain at least {{.Min}} characters made up of at least one lowercase letter and at least one number."
  },
  {
    "id": "model.user.is_valid.pwd_lowercase_number_symbol.app_error",
    "translation": "Your password must contain at least {{.Min}} characters made up of at least one lowercase letter, at least one number, and at least one symbol (e.g. \"~!@#$%^&*()\")."
  },
  {
    "id": "model.user.is_valid.pwd_lowercase_symbol.app_error",
    "translation": "Your password must contain at least {{.Min}} characters made up of at least one lowercase letter and at least one symbol (e.g. \"~!@#$%^&*()\")."
  },
  {
    "id": "model.user.is_valid.pwd_lowercase_uppercase.app_error",
    "translation": "Your password must contain at least {{.Min}} characters made up of at least one lowercase letter and at least one uppercase letter."
  },
  {
    "id": "model.user.is_valid.pwd_lowercase_uppercase_number.app_error",
    "translation": "Your password must contain at least {{.Min}} characters made up of at least one lowercase letter, at least one uppercase letter, and at least one number."
  },
  {
    "id": "model.user.is_valid.pwd_lowercase_uppercase_number_symbol.app_error",
    "translation": "Your password must contain at least {{.Min}} characters made up of at least one lowercase letter, at least one uppercase letter, at least one number, and at least one symbol (e.g. \"~!@#$%^&*()\")."
  },
  {
    "id": "model.user.is_valid.pwd_lowercase_uppercase_symbol.app_error",
    "translation": "Your password must contain at least {{.Min}} characters made up of at least one lowercase letter, at least one uppercase letter, and at least one symbol (e.g. \"~!@#$%^&*()\")."
  },
  {
    "id": "model.user.is_valid.pwd_number.app_error",
    "translation": "Your password must contain at least {{.Min}} characters made up of at least one number."
  },
  {
    "id": "model.user.is_valid.pwd_number_symbol.app_error",
    "translation": "Your password must contain at least {{.Min}} characters made up of at least one number and at least one symbol (e.g. \"~!@#$%^&*()\")."
  },
  {
    "id": "model.user.is_valid.pwd_symbol.app_error",
    "translation": "Your password must contain at least {{.Min}} characters made up of at least one symbol (e.g. \"~!@#$%^&*()\")."
  },
  {
    "id": "model.user.is_valid.pwd_uppercase.app_error",
    "translation": "Your password must contain at least {{.Min}} characters made up of at least one uppercase letter."
  },
  {
    "id": "model.user.is_valid.pwd_uppercase_number.app_error",
    "translation": "Your password must contain at least {{.Min}} characters made up of at least one uppercase letter and at least one number."
  },
  {
    "id": "model.user.is_valid.pwd_uppercase_number_symbol.app_error",
    "translation": "Your password must contain at least {{.Min}} characters made up of at least one uppercase letter, at least one number, and at least one symbol (e.g. \"~!@#$%^&*()\")."
  },
  {
    "id": "model.user.is_valid.pwd_uppercase_symbol.app_error",
    "translation": "Your password must contain at least {{.Min}} characters made up of at least one uppercase letter and at least one symbol (e.g. \"~!@#$%^&*()\")."
  },
  {
    "id": "model.user.is_valid.update_at.app_error",
    "translation": "Update at must be a valid time."
  },
  {
    "id": "model.user.is_valid.username.app_error",
    "translation": "Username must begin with a letter, and contain between 3 to 22 lowercase characters made up of numbers, letters, and the symbols \".\", \"-\", and \"_\"."
  },
  {
    "id": "model.user_access_token.is_valid.description.app_error",
    "translation": "Invalid description, must be 255 or less characters."
  },
  {
    "id": "model.user_access_token.is_valid.id.app_error",
    "translation": "Invalid value for id."
  },
  {
    "id": "model.user_access_token.is_valid.token.app_error",
    "translation": "Invalid access token."
  },
  {
    "id": "model.user_access_token.is_valid.user_id.app_error",
    "translation": "Invalid user id."
  },
  {
    "id": "model.utils.decode_json.app_error",
    "translation": "could not decode."
  },
  {
    "id": "model.websocket_client.connect_fail.app_error",
    "translation": "Unable to connect to the WebSocket server."
  },
  {
    "id": "oauth.gitlab.tos.error",
    "translation": "GitLab's Terms of Service have updated. Please go to gitlab.com to accept them and then try logging into Mattermost again."
  },
  {
    "id": "plugin.api.get_users_in_channel",
    "translation": "Unable to get the users, invalid sorting criteria."
  },
  {
    "id": "plugin.api.update_user_status.bad_status",
    "translation": "Unable to set the user status. Unknown user status."
  },
  {
    "id": "plugin_api.bot_cant_create_bot",
    "translation": "Bot user cannot create bot user."
  },
  {
    "id": "plugin_api.get_file_link.disabled.app_error",
    "translation": "Public links have been disabled."
  },
  {
    "id": "plugin_api.get_file_link.no_post.app_error",
    "translation": "Unable to get public link for file. File must be attached to a post that can be read."
  },
  {
    "id": "plugin_api.send_mail.missing_htmlbody",
    "translation": "Missing HTML Body."
  },
  {
    "id": "plugin_api.send_mail.missing_subject",
    "translation": "Missing email subject."
  },
  {
    "id": "plugin_api.send_mail.missing_to",
    "translation": "Missing TO address."
  },
  {
    "id": "searchengine.bleve.disabled.error",
    "translation": "Error purging Bleve indexes: engine is disabled"
  },
  {
    "id": "sidebar.category.channels",
    "translation": "Channels"
  },
  {
    "id": "sidebar.category.dm",
    "translation": "Direct Messages"
  },
  {
    "id": "sidebar.category.favorites",
    "translation": "Favorites"
  },
  {
    "id": "store.insert_error",
    "translation": "insert error"
  },
  {
    "id": "store.search_user_store.empty_team_id",
    "translation": "Failed to get list of allowed channels for team: empty teamId"
  },
  {
    "id": "store.select_error",
    "translation": "select error"
  },
  {
    "id": "store.sql.build_query.app_error",
    "translation": "failed to build query."
  },
  {
    "id": "store.sql.convert_string_array",
    "translation": "FromDb: Unable to convert StringArray to *string"
  },
  {
    "id": "store.sql.convert_string_interface",
    "translation": "FromDb: Unable to convert StringInterface to *string"
  },
  {
    "id": "store.sql.convert_string_map",
    "translation": "FromDb: Unable to convert StringMap to *string"
  },
  {
    "id": "store.sql_audit.app_error",
    "translation": "Failed to build query."
  },
  {
    "id": "store.sql_audit.get.finding.app_error",
    "translation": "We encountered an error finding the audits."
  },
  {
    "id": "store.sql_audit.get.limit.app_error",
    "translation": "Limit exceeded for paging."
  },
  {
    "id": "store.sql_audit.permanent_delete_by_user.app_error",
    "translation": "We encountered an error deleting the audits."
  },
  {
    "id": "store.sql_audit.save.saving.app_error",
    "translation": "We encountered an error saving the audit."
  },
  {
    "id": "store.sql_bot.get.missing.app_error",
    "translation": "Bot does not exist."
  },
  {
    "id": "store.sql_channel.MigrateSidebarCategories.app_error",
    "translation": "Unable to insert values to database"
  },
  {
    "id": "store.sql_channel.MigrateSidebarCategories.commit_transaction.app_error",
    "translation": "Failed to commit the database transaction."
  },
  {
    "id": "store.sql_channel.MigrateSidebarCategories.open_transaction.app_error",
    "translation": "Failed to open the database transaction."
  },
  {
    "id": "store.sql_channel.analytics_deleted_type_count.app_error",
    "translation": "Unable to get deleted channel type counts."
  },
  {
    "id": "store.sql_channel.analytics_type_count.app_error",
    "translation": "Unable to get channel type counts."
  },
  {
    "id": "store.sql_channel.clear_all_custom_role_assignments.commit_transaction.app_error",
    "translation": "Failed to commit the database transaction."
  },
  {
    "id": "store.sql_channel.clear_all_custom_role_assignments.open_transaction.app_error",
    "translation": "Failed to begin the database transaction."
  },
  {
    "id": "store.sql_channel.clear_all_custom_role_assignments.select.app_error",
    "translation": "Failed to retrieve the channel members."
  },
  {
    "id": "store.sql_channel.clear_all_custom_role_assignments.update.app_error",
    "translation": "Failed to update the channel member."
  },
  {
    "id": "store.sql_channel.count_posts_since.app_error",
    "translation": "Unable to count messages since given date."
  },
  {
    "id": "store.sql_channel.get.existing.app_error",
    "translation": "Unable to find the existing channel."
  },
  {
    "id": "store.sql_channel.get.find.app_error",
    "translation": "We encountered an error finding the channel."
  },
  {
    "id": "store.sql_channel.get_all.app_error",
    "translation": "Unable to get all the channels."
  },
  {
    "id": "store.sql_channel.get_all_direct.app_error",
    "translation": "Unable to get all the direct channels."
  },
  {
    "id": "store.sql_channel.get_by_name.existing.app_error",
    "translation": "Unable to find the existing channel."
  },
  {
    "id": "store.sql_channel.get_by_name.missing.app_error",
    "translation": "Channel does not exist."
  },
  {
    "id": "store.sql_channel.get_by_scheme.app_error",
    "translation": "Unable to get the channels for the provided scheme."
  },
  {
    "id": "store.sql_channel.get_channel_counts.get.app_error",
    "translation": "Unable to get the channel counts."
  },
  {
    "id": "store.sql_channel.get_channels_batch_for_indexing.get.app_error",
    "translation": "Unable to get the channels batch for indexing."
  },
  {
    "id": "store.sql_channel.get_channels_by_ids.app_error",
    "translation": "Unable to get channels by ids."
  },
  {
    "id": "store.sql_channel.get_channels_by_ids.get.app_error",
    "translation": "Unable to get the channels."
  },
  {
    "id": "store.sql_channel.get_channels_by_ids.not_found.app_error",
    "translation": "No channel found."
  },
  {
    "id": "store.sql_channel.get_deleted_by_name.existing.app_error",
    "translation": "Unable to find the existing deleted channel."
  },
  {
    "id": "store.sql_channel.get_deleted_by_name.missing.app_error",
    "translation": "No deleted channel exists with that name."
  },
  {
    "id": "store.sql_channel.get_for_post.app_error",
    "translation": "Unable to get the channel for the given post."
  },
  {
    "id": "store.sql_channel.get_member.app_error",
    "translation": "Unable to get the channel member."
  },
  {
    "id": "store.sql_channel.get_member.missing.app_error",
    "translation": "No channel member found for that user ID and channel ID."
  },
  {
    "id": "store.sql_channel.get_member_count.app_error",
    "translation": "Unable to get the channel member count."
  },
  {
    "id": "store.sql_channel.get_member_for_post.app_error",
    "translation": "Unable to get the channel member for the given post."
  },
  {
    "id": "store.sql_channel.get_members.app_error",
    "translation": "Unable to get the channel members."
  },
  {
    "id": "store.sql_channel.get_members_by_ids.app_error",
    "translation": "Unable to get the channel members."
  },
  {
    "id": "store.sql_channel.get_more_channels.get.app_error",
    "translation": "Unable to get the channels."
  },
  {
    "id": "store.sql_channel.get_pinnedpost_count.app_error",
    "translation": "Unable to get the channel pinned post count."
  },
  {
    "id": "store.sql_channel.get_public_channels.get.app_error",
    "translation": "Unable to get public channels."
  },
  {
    "id": "store.sql_channel.get_unread.app_error",
    "translation": "Unable to get the channel unread messages."
  },
  {
    "id": "store.sql_channel.increment_mention_count.app_error",
    "translation": "Unable to increment the mention count."
  },
  {
    "id": "store.sql_channel.migrate_categories.select.app_error",
    "translation": "Failed to perform database query."
  },
  {
    "id": "store.sql_channel.migrate_channel_members.commit_transaction.app_error",
    "translation": "Failed to commit the database transaction."
  },
  {
    "id": "store.sql_channel.migrate_channel_members.open_transaction.app_error",
    "translation": "Failed to open the database transaction."
  },
  {
    "id": "store.sql_channel.migrate_channel_members.select.app_error",
    "translation": "Failed to select the batch of channel members."
  },
  {
    "id": "store.sql_channel.migrate_channel_members.update.app_error",
    "translation": "Failed to update the channel member."
  },
  {
<<<<<<< HEAD
    "id": "store.sql_channel.migrate_favorites.open_transaction.app_error",
    "translation": "Failed to open the database transaction."
  },
  {
    "id": "store.sql_channel.migrate_favorites.select.app_error",
    "translation": "Failed to build query."
  },
  {
    "id": "store.sql_channel.permanent_delete_by_team.app_error",
    "translation": "Unable to delete the channels."
  },
  {
    "id": "store.sql_channel.permanent_delete_by_team.commit_transaction.app_error",
    "translation": "Unable to commit transaction."
  },
  {
    "id": "store.sql_channel.permanent_delete_by_team.delete_public_channels.app_error",
    "translation": "Unable to delete materialized public channels."
  },
  {
    "id": "store.sql_channel.permanent_delete_by_team.open_transaction.app_error",
    "translation": "Unable to open transaction."
  },
  {
=======
>>>>>>> f1c52387
    "id": "store.sql_channel.permanent_delete_members_by_user.app_error",
    "translation": "Unable to remove the channel member."
  },
  {
    "id": "store.sql_channel.pinned_posts.app_error",
    "translation": "Unable to find the pinned posts."
  },
  {
    "id": "store.sql_channel.remove_all_deactivated_members.app_error",
    "translation": "We could not remove the deactivated users from the channel."
  },
  {
    "id": "store.sql_channel.remove_member.app_error",
    "translation": "Unable to remove the channel member."
  },
  {
    "id": "store.sql_channel.reset_all_channel_schemes.app_error",
    "translation": "We could not reset the channel schemes."
  },
  {
    "id": "store.sql_channel.reset_all_channel_schemes.commit_transaction.app_error",
    "translation": "Unable to commit transaction."
  },
  {
    "id": "store.sql_channel.reset_all_channel_schemes.open_transaction.app_error",
    "translation": "Unable to open transaction."
  },
  {
    "id": "store.sql_channel.save.archived_channel.app_error",
    "translation": "You can not modify an archived channel."
  },
  {
    "id": "store.sql_channel.save.direct_channel.app_error",
    "translation": "Use SaveDirectChannel to create a direct channel."
  },
  {
    "id": "store.sql_channel.save_channel.existing.app_error",
    "translation": "Must call update for existing channel."
  },
  {
    "id": "store.sql_channel.save_channel.exists.app_error",
    "translation": "A channel with that name already exists on the same team."
  },
  {
    "id": "store.sql_channel.save_channel.limit.app_error",
    "translation": "You've reached the limit of the number of allowed channels."
  },
  {
    "id": "store.sql_channel.save_direct_channel.not_direct.app_error",
    "translation": "Not a direct channel attempted to be created with SaveDirectChannel."
  },
  {
    "id": "store.sql_channel.save_member.commit_transaction.app_error",
    "translation": "Unable to commit transaction."
  },
  {
    "id": "store.sql_channel.save_member.exists.app_error",
    "translation": "A channel member with that ID already exists."
  },
  {
    "id": "store.sql_channel.save_member.open_transaction.app_error",
    "translation": "Unable to open transaction."
  },
  {
    "id": "store.sql_channel.search.app_error",
    "translation": "We encountered an error searching channels."
  },
  {
    "id": "store.sql_channel.search_group_channels.app_error",
    "translation": "Unable to get the group channels for the given user and term."
  },
  {
    "id": "store.sql_channel.sidebar_categories.app_error",
    "translation": "Failed to insert record to database."
  },
  {
    "id": "store.sql_channel.sidebar_categories.commit_transaction.app_error",
    "translation": "Unable to commit transaction."
  },
  {
    "id": "store.sql_channel.sidebar_categories.delete_invalid.app_error",
    "translation": "Unable to delete non-custom category."
  },
  {
    "id": "store.sql_channel.sidebar_categories.invalid_update_fields",
    "translation": "Invalid field values during category update."
  },
  {
    "id": "store.sql_channel.sidebar_categories.open_transaction.app_error",
    "translation": "Failed to open the database transaction."
  },
  {
    "id": "store.sql_channel.update_last_viewed_at.app_error",
    "translation": "Unable to update the last viewed at time."
  },
  {
    "id": "store.sql_channel.update_last_viewed_at_post.app_error",
    "translation": "Unable to mark channel as unread."
  },
  {
    "id": "store.sql_channel.update_member.app_error",
    "translation": "We encountered an error updating the channel member."
  },
  {
    "id": "store.sql_channel.user_belongs_to_channels.app_error",
    "translation": "Unable to determine if the user belongs to a list of channels."
  },
  {
    "id": "store.sql_cluster_discovery.cleanup.app_error",
    "translation": "Failed to save ClusterDiscovery row."
  },
  {
    "id": "store.sql_cluster_discovery.delete.app_error",
    "translation": "Failed to delete."
  },
  {
    "id": "store.sql_cluster_discovery.exists.app_error",
    "translation": "Failed to check if it exists."
  },
  {
    "id": "store.sql_cluster_discovery.get_all.app_error",
    "translation": "Failed to get all discovery rows."
  },
  {
    "id": "store.sql_cluster_discovery.save.app_error",
    "translation": "Failed to save ClusterDiscovery row."
  },
  {
    "id": "store.sql_cluster_discovery.set_last_ping.app_error",
    "translation": "Failed to update last ping at."
  },
  {
    "id": "store.sql_command.analytics_command_count.app_error",
    "translation": "Unable to count the commands."
  },
  {
    "id": "store.sql_command.get_by_trigger.app_error",
    "translation": "Unable to get the command."
  },
  {
    "id": "store.sql_command.save.delete.app_error",
    "translation": "Unable to delete the command."
  },
  {
    "id": "store.sql_command.save.delete_perm.app_error",
    "translation": "Unable to delete the command."
  },
  {
    "id": "store.sql_command.save.get.app_error",
    "translation": "Unable to get the command."
  },
  {
    "id": "store.sql_command.save.get_team.app_error",
    "translation": "Unable to get the commands."
  },
  {
    "id": "store.sql_command.save.saving.app_error",
    "translation": "Unable to save the Command."
  },
  {
    "id": "store.sql_command.save.saving_overwrite.app_error",
    "translation": "You cannot overwrite an existing Command."
  },
  {
    "id": "store.sql_command.save.update.app_error",
    "translation": "Unable to update the command."
  },
  {
    "id": "store.sql_command_webhooks.get.app_error",
    "translation": "Unable to get the webhook."
  },
  {
    "id": "store.sql_command_webhooks.save.app_error",
    "translation": "Unable to save the CommandWebhook."
  },
  {
    "id": "store.sql_command_webhooks.save.existing.app_error",
    "translation": "You cannot update an existing CommandWebhook."
  },
  {
    "id": "store.sql_command_webhooks.try_use.app_error",
    "translation": "Unable to use the webhook."
  },
  {
    "id": "store.sql_command_webhooks.try_use.invalid.app_error",
    "translation": "Invalid webhook."
  },
  {
    "id": "store.sql_compliance.get.finding.app_error",
    "translation": "We encountered an error retrieving the compliance reports."
  },
  {
    "id": "store.sql_compliance.message_export.app_error",
    "translation": "Failed to select message export data."
  },
  {
    "id": "store.sql_compliance.save.saving.app_error",
    "translation": "We encountered an error saving the compliance report."
  },
  {
    "id": "store.sql_file_info.PermanentDeleteByUser.app_error",
    "translation": "Unable to delete attachments of the user."
  },
  {
    "id": "store.sql_file_info.attach_to_post.app_error",
    "translation": "Unable to attach the file info to the post."
  },
  {
    "id": "store.sql_file_info.delete_for_post.app_error",
    "translation": "Unable to delete the file info to the post."
  },
  {
    "id": "store.sql_file_info.get.app_error",
    "translation": "Unable to get the file info."
  },
  {
    "id": "store.sql_file_info.get_by_path.app_error",
    "translation": "Unable to get the file info by path."
  },
  {
    "id": "store.sql_file_info.get_for_post.app_error",
    "translation": "Unable to get the file info for the post."
  },
  {
    "id": "store.sql_file_info.get_for_user_id.app_error",
    "translation": "Unable to get the file info for the user."
  },
  {
    "id": "store.sql_file_info.get_with_options.app_error",
    "translation": "Unable to get the file info with options"
  },
  {
    "id": "store.sql_file_info.permanent_delete.app_error",
    "translation": "Unable to permanently delete the file info."
  },
  {
    "id": "store.sql_file_info.permanent_delete_batch.app_error",
    "translation": "We encountered an error permanently deleting the batch of file infos."
  },
  {
    "id": "store.sql_file_info.save.app_error",
    "translation": "Unable to save the file info."
  },
  {
    "id": "store.sql_group.app_error",
    "translation": "failed to build query."
  },
  {
    "id": "store.sql_group.group_syncable_already_deleted",
    "translation": "group syncable was already deleted"
  },
  {
    "id": "store.sql_group.no_rows",
    "translation": "no matching group found"
  },
  {
    "id": "store.sql_group.no_rows_changed",
    "translation": "no rows changed"
  },
  {
    "id": "store.sql_group.permanent_delete_members_by_user.app_error",
    "translation": "Unable to remove the group member with UserID \"{{.UserId}}\"."
  },
  {
    "id": "store.sql_group.unique_constraint",
    "translation": "a group with that name already exists"
  },
  {
    "id": "store.sql_group.uniqueness_error",
    "translation": "group member already exists"
  },
  {
    "id": "store.sql_job.delete.app_error",
    "translation": "Unable to delete the job."
  },
  {
    "id": "store.sql_job.get.app_error",
    "translation": "Unable to get the job."
  },
  {
    "id": "store.sql_job.get_all.app_error",
    "translation": "Unable to get the jobs."
  },
  {
    "id": "store.sql_job.get_count_by_status_and_type.app_error",
    "translation": "Unable to get the job count by status and type."
  },
  {
    "id": "store.sql_job.get_newest_job_by_status_and_type.app_error",
    "translation": "Unable to get the newest job by status and type."
  },
  {
    "id": "store.sql_job.save.app_error",
    "translation": "Unable to save the job."
  },
  {
    "id": "store.sql_job.update.app_error",
    "translation": "Unable to update the job."
  },
  {
    "id": "store.sql_license.get.app_error",
    "translation": "We encountered an error getting the license."
  },
  {
    "id": "store.sql_license.get.missing.app_error",
    "translation": "A license with that ID was not found."
  },
  {
    "id": "store.sql_license.save.app_error",
    "translation": "We encountered an error saving the license."
  },
  {
    "id": "store.sql_oauth.delete.commit_transaction.app_error",
    "translation": "Unable to commit transaction."
  },
  {
    "id": "store.sql_oauth.delete.open_transaction.app_error",
    "translation": "Unable to open transaction to delete the OAuth2 app."
  },
  {
    "id": "store.sql_oauth.delete_app.app_error",
    "translation": "An error occurred while deleting the OAuth2 App."
  },
  {
    "id": "store.sql_oauth.get_access_data.app_error",
    "translation": "We encountered an error finding the access token."
  },
  {
    "id": "store.sql_oauth.get_access_data_by_user_for_app.app_error",
    "translation": "We encountered an error finding all the access tokens."
  },
  {
    "id": "store.sql_oauth.get_app.find.app_error",
    "translation": "Unable to find the requested app."
  },
  {
    "id": "store.sql_oauth.get_app.finding.app_error",
    "translation": "We encountered an error finding the app."
  },
  {
    "id": "store.sql_oauth.get_app_by_user.find.app_error",
    "translation": "Unable to find any existing apps."
  },
  {
    "id": "store.sql_oauth.get_apps.find.app_error",
    "translation": "An error occurred while finding the OAuth2 Apps."
  },
  {
    "id": "store.sql_oauth.get_auth_data.find.app_error",
    "translation": "Unable to find the existing authorization code."
  },
  {
    "id": "store.sql_oauth.get_auth_data.finding.app_error",
    "translation": "We encountered an error finding the authorization code."
  },
  {
    "id": "store.sql_oauth.get_previous_access_data.app_error",
    "translation": "We encountered an error finding the access token."
  },
  {
    "id": "store.sql_oauth.permanent_delete_auth_data_by_user.app_error",
    "translation": "Unable to remove the authorization code."
  },
  {
    "id": "store.sql_oauth.remove_access_data.app_error",
    "translation": "Unable to remove the access token."
  },
  {
    "id": "store.sql_oauth.remove_auth_data.app_error",
    "translation": "Unable to remove the authorization code."
  },
  {
    "id": "store.sql_oauth.save_access_data.app_error",
    "translation": "Unable to save the access token."
  },
  {
    "id": "store.sql_oauth.save_app.existing.app_error",
    "translation": "Must call update for existing app."
  },
  {
    "id": "store.sql_oauth.save_app.save.app_error",
    "translation": "Unable to save the app."
  },
  {
    "id": "store.sql_oauth.save_auth_data.app_error",
    "translation": "Unable to save the authorization code."
  },
  {
    "id": "store.sql_oauth.update_access_data.app_error",
    "translation": "We encountered an error updating the access token."
  },
  {
    "id": "store.sql_oauth.update_app.find.app_error",
    "translation": "Unable to find the existing app to update."
  },
  {
    "id": "store.sql_oauth.update_app.finding.app_error",
    "translation": "We encountered an error finding the app."
  },
  {
    "id": "store.sql_oauth.update_app.update.app_error",
    "translation": "Unable to update the app."
  },
  {
    "id": "store.sql_oauth.update_app.updating.app_error",
    "translation": "We encountered an error updating the app."
  },
  {
    "id": "store.sql_plugin_store.compare_and_set.mysql_select.app_error",
    "translation": "Failed to query for existing row on MySQL after KVCompareAndSet with unchanged value."
  },
  {
    "id": "store.sql_plugin_store.compare_and_set.too_many_rows.app_error",
    "translation": "Found more than 1 row on MySQL after KVCompareAndSet with unchanged value."
  },
  {
    "id": "store.sql_plugin_store.delete.app_error",
    "translation": "Could not delete plugin key value."
  },
  {
    "id": "store.sql_plugin_store.get.app_error",
    "translation": "Could not get plugin key value."
  },
  {
    "id": "store.sql_plugin_store.list.app_error",
    "translation": "Unable to list all the plugin keys."
  },
  {
    "id": "store.sql_plugin_store.save.app_error",
    "translation": "Could not save or update plugin key value."
  },
  {
    "id": "store.sql_post.analytics_posts_count.app_error",
    "translation": "Unable to get post counts."
  },
  {
    "id": "store.sql_post.analytics_posts_count_by_day.app_error",
    "translation": "Unable to get post counts by day."
  },
  {
    "id": "store.sql_post.analytics_user_counts_posts_by_day.app_error",
    "translation": "Unable to get user counts with posts."
  },
  {
    "id": "store.sql_post.compliance_export.app_error",
    "translation": "Unable to get the compliance export posts."
  },
  {
    "id": "store.sql_post.delete.app_error",
    "translation": "Unable to delete the post."
  },
  {
    "id": "store.sql_post.get.app_error",
    "translation": "Unable to get the post."
  },
  {
    "id": "store.sql_post.get_direct_posts.app_error",
    "translation": "Unable to get direct posts."
  },
  {
    "id": "store.sql_post.get_flagged_posts.app_error",
    "translation": "Unable to get the flagged posts."
  },
  {
    "id": "store.sql_post.get_parents_posts.app_error",
    "translation": "Unable to get the parent post for the channel."
  },
  {
    "id": "store.sql_post.get_post_after_time.app_error",
    "translation": "Unable to get post after time bound."
  },
  {
    "id": "store.sql_post.get_post_id_around.app_error",
    "translation": "Unable to get post around time bound."
  },
  {
    "id": "store.sql_post.get_posts.app_error",
    "translation": "Limit exceeded for paging."
  },
  {
    "id": "store.sql_post.get_posts_around.get.app_error",
    "translation": "Unable to get the posts for the channel."
  },
  {
    "id": "store.sql_post.get_posts_around.get_parent.app_error",
    "translation": "Unable to get the parent posts for the channel."
  },
  {
    "id": "store.sql_post.get_posts_batch_for_indexing.get.app_error",
    "translation": "Unable to get the posts batch for indexing."
  },
  {
    "id": "store.sql_post.get_posts_by_ids.app_error",
    "translation": "Unable to get the posts."
  },
  {
    "id": "store.sql_post.get_posts_created_att.app_error",
    "translation": "Unable to get the posts for the channel."
  },
  {
    "id": "store.sql_post.get_posts_since.app_error",
    "translation": "Unable to get the posts for the channel."
  },
  {
    "id": "store.sql_post.get_root_posts.app_error",
    "translation": "Unable to get the posts for the channel."
  },
  {
    "id": "store.sql_post.overwrite.app_error",
    "translation": "Unable to overwrite the Post."
  },
  {
    "id": "store.sql_post.permanent_delete.app_error",
    "translation": "Unable to delete the post."
  },
  {
    "id": "store.sql_post.permanent_delete_all_comments_by_user.app_error",
    "translation": "Unable to delete the comments for user."
  },
  {
    "id": "store.sql_post.permanent_delete_batch.app_error",
    "translation": "We encountered an error permanently deleting the batch of posts."
  },
  {
    "id": "store.sql_post.permanent_delete_by_channel.app_error",
    "translation": "Unable to delete the posts by channel."
  },
  {
    "id": "store.sql_post.permanent_delete_by_user.app_error",
    "translation": "Unable to select the posts to delete for the user."
  },
  {
    "id": "store.sql_post.permanent_delete_by_user.too_many.app_error",
    "translation": "Unable to select the posts to delete for the user (too many), please re-run."
  },
  {
    "id": "store.sql_post.populate_reply_count.app_error",
    "translation": "Unable to get the post replies count"
  },
  {
    "id": "store.sql_post.save.app_error",
    "translation": "Unable to save the Post."
  },
  {
    "id": "store.sql_post.save.existing.app_error",
    "translation": "You cannot update an existing Post."
  },
  {
    "id": "store.sql_post.search.disabled",
    "translation": "Searching has been disabled on this server. Please contact your System Administrator."
  },
  {
    "id": "store.sql_post.update.app_error",
    "translation": "Unable to update the Post."
  },
  {
    "id": "store.sql_preference.cleanup_flags_batch.app_error",
    "translation": "We encountered an error cleaning up the batch of flags."
  },
  {
    "id": "store.sql_preference.delete.app_error",
    "translation": "We encountered an error while deleting preferences."
  },
  {
    "id": "store.sql_preference.get.app_error",
    "translation": "We encountered an error while finding preferences."
  },
  {
    "id": "store.sql_preference.get_all.app_error",
    "translation": "We encountered an error while finding preferences."
  },
  {
    "id": "store.sql_preference.get_category.app_error",
    "translation": "We encountered an error while finding preferences."
  },
  {
    "id": "store.sql_preference.insert.exists.app_error",
    "translation": "A preference with that user id, category, and name already exists."
  },
  {
    "id": "store.sql_preference.insert.save.app_error",
    "translation": "Unable to save the preference."
  },
  {
    "id": "store.sql_preference.permanent_delete_by_user.app_error",
    "translation": "We encountered an error while deleteing preferences."
  },
  {
    "id": "store.sql_preference.save.commit_transaction.app_error",
    "translation": "Unable to commit transaction to save preferences."
  },
  {
    "id": "store.sql_preference.save.missing_driver.app_error",
    "translation": "We encountered an error while updating preferences."
  },
  {
    "id": "store.sql_preference.save.open_transaction.app_error",
    "translation": "Unable to open transaction to save preferences."
  },
  {
    "id": "store.sql_preference.save.updating.app_error",
    "translation": "We encountered an error while updating preferences."
  },
  {
    "id": "store.sql_preference.update.app_error",
    "translation": "Unable to update the preference."
  },
  {
    "id": "store.sql_reaction.bulk_get_for_post_ids.app_error",
    "translation": "Unable to get reactions for post."
  },
  {
    "id": "store.sql_reaction.delete.app_error",
    "translation": "Unable to delete reaction."
  },
  {
    "id": "store.sql_reaction.delete.begin.app_error",
    "translation": "Unable to open transaction while deleting reaction."
  },
  {
    "id": "store.sql_reaction.delete.commit.app_error",
    "translation": "Unable to commit transaction while deleting reaction."
  },
  {
    "id": "store.sql_reaction.delete_all_with_emoji_name.delete_reactions.app_error",
    "translation": "Unable to delete all reactions with this emoji name."
  },
  {
    "id": "store.sql_reaction.delete_all_with_emoji_name.get_reactions.app_error",
    "translation": "Unable to get all reactions with this emoji name."
  },
  {
    "id": "store.sql_reaction.get_for_post.app_error",
    "translation": "Unable to get reactions for post."
  },
  {
    "id": "store.sql_reaction.permanent_delete_batch.app_error",
    "translation": "We encountered an error permanently deleting the batch of reactions."
  },
  {
    "id": "store.sql_reaction.save.begin.app_error",
    "translation": "Unable to open transaction while saving reaction."
  },
  {
    "id": "store.sql_reaction.save.commit.app_error",
    "translation": "Unable to commit transaction while saving reaction."
  },
  {
    "id": "store.sql_reaction.save.save.app_error",
    "translation": "Unable to save reaction."
  },
  {
    "id": "store.sql_recover.delete.app_error",
    "translation": "Unable to delete token."
  },
  {
    "id": "store.sql_recover.get_by_code.app_error",
    "translation": "Unable to get a token with this code."
  },
  {
    "id": "store.sql_recover.remove_all_tokens_by_type.app_error",
    "translation": "Unable to remove all the tokens of a type."
  },
  {
    "id": "store.sql_recover.save.app_error",
    "translation": "Unable to save the token."
  },
  {
    "id": "store.sql_role.delete.update.app_error",
    "translation": "Unable to delete the role."
  },
  {
    "id": "store.sql_role.get.app_error",
    "translation": "Unable to get role."
  },
  {
    "id": "store.sql_role.get_all.app_error",
    "translation": "Unable to get all the roles."
  },
  {
    "id": "store.sql_role.get_by_name.app_error",
    "translation": "Unable to get role."
  },
  {
    "id": "store.sql_role.get_by_names.app_error",
    "translation": "Unable to get roles."
  },
  {
    "id": "store.sql_role.permanent_delete_all.app_error",
    "translation": "We could not permanently delete all the roles."
  },
  {
    "id": "store.sql_role.save.insert.app_error",
    "translation": "Unable to save new role."
  },
  {
    "id": "store.sql_role.save.invalid_role.app_error",
    "translation": "The role was not valid."
  },
  {
    "id": "store.sql_role.save.open_transaction.app_error",
    "translation": "Failed to open the transaction to save the role."
  },
  {
    "id": "store.sql_role.save.update.app_error",
    "translation": "Unable to update role."
  },
  {
    "id": "store.sql_role.save_role.commit_transaction.app_error",
    "translation": "Failed to commit the transaction to save the role."
  },
  {
    "id": "store.sql_scheme.delete.role_update.app_error",
    "translation": "Unable to delete the roles belonging to this scheme."
  },
  {
    "id": "store.sql_scheme.delete.update.app_error",
    "translation": "Unable to delete the scheme."
  },
  {
    "id": "store.sql_scheme.get.app_error",
    "translation": "Unable to get the scheme."
  },
  {
    "id": "store.sql_scheme.permanent_delete_all.app_error",
    "translation": "We could not permanently delete the schemes."
  },
  {
    "id": "store.sql_scheme.reset_channels.app_error",
    "translation": "Unable to reset all channels using this scheme to the default scheme."
  },
  {
    "id": "store.sql_scheme.reset_teams.app_error",
    "translation": "Unable to reset all teams using this scheme to the default scheme."
  },
  {
    "id": "store.sql_scheme.save.insert.app_error",
    "translation": "Unable to create the scheme."
  },
  {
    "id": "store.sql_scheme.save.invalid_scheme.app_error",
    "translation": "The provided scheme is invalid."
  },
  {
    "id": "store.sql_scheme.save.open_transaction.app_error",
    "translation": "Failed to open the transaction to save the scheme."
  },
  {
    "id": "store.sql_scheme.save.retrieve_default_scheme_roles.app_error",
    "translation": "Unable to retrieve the default scheme roles."
  },
  {
    "id": "store.sql_scheme.save.update.app_error",
    "translation": "Unable to update the scheme."
  },
  {
    "id": "store.sql_scheme.save_scheme.commit_transaction.app_error",
    "translation": "Failed to commit the transaction to save the scheme."
  },
  {
    "id": "store.sql_session.analytics_session_count.app_error",
    "translation": "Unable to count the sessions."
  },
  {
    "id": "store.sql_session.get.app_error",
    "translation": "We encountered an error finding the session."
  },
  {
    "id": "store.sql_session.get_sessions.app_error",
    "translation": "We encountered an error while finding user sessions."
  },
  {
    "id": "store.sql_session.permanent_delete_sessions_by_user.app_error",
    "translation": "Unable to remove all the sessions for the user."
  },
  {
    "id": "store.sql_session.remove.app_error",
    "translation": "Unable to remove the session."
  },
  {
    "id": "store.sql_session.remove_all_sessions_for_team.app_error",
    "translation": "Unable to remove all the sessions."
  },
  {
    "id": "store.sql_session.save.app_error",
    "translation": "Unable to save the session."
  },
  {
    "id": "store.sql_session.save.existing.app_error",
    "translation": "Unable to update existing session."
  },
  {
    "id": "store.sql_session.update_device_id.app_error",
    "translation": "Unable to update the device id."
  },
  {
    "id": "store.sql_session.update_expires_at.app_error",
    "translation": "Unable to update expires_at."
  },
  {
    "id": "store.sql_session.update_last_activity.app_error",
    "translation": "Unable to update the last_activity_at."
  },
  {
    "id": "store.sql_session.update_props.app_error",
    "translation": "Unable to update session props."
  },
  {
    "id": "store.sql_session.update_roles.app_error",
    "translation": "Unable to update the roles."
  },
  {
    "id": "store.sql_status.get.app_error",
    "translation": "Encountered an error retrieving the status."
  },
  {
    "id": "store.sql_status.get.missing.app_error",
    "translation": "No entry for that status exists."
  },
  {
    "id": "store.sql_status.get_total_active_users_count.app_error",
    "translation": "We could not count the active users."
  },
  {
    "id": "store.sql_status.reset_all.app_error",
    "translation": "Encountered an error resetting all the statuses."
  },
  {
    "id": "store.sql_status.save.app_error",
    "translation": "Encountered an error saving the status."
  },
  {
    "id": "store.sql_status.update.app_error",
    "translation": "Encountered an error updating the status."
  },
  {
    "id": "store.sql_status.update_last_activity_at.app_error",
    "translation": "Unable to update the last activity date and time of the user."
  },
  {
    "id": "store.sql_system.get.app_error",
    "translation": "We encountered an error finding the system properties."
  },
  {
    "id": "store.sql_system.get_by_name.app_error",
    "translation": "Unable to find the system variable."
  },
  {
    "id": "store.sql_system.permanent_delete_by_name.app_error",
    "translation": "We could not permanently delete the system table entry."
  },
  {
    "id": "store.sql_system.save.app_error",
    "translation": "We encountered an error saving the system property."
  },
  {
    "id": "store.sql_system.save.commit_transaction.app_error",
    "translation": "Failed to commit the database transaction."
  },
  {
    "id": "store.sql_system.update.app_error",
    "translation": "We encountered an error updating the system property."
  },
  {
    "id": "store.sql_team.analytics_get_team_count_for_scheme.app_error",
    "translation": "Unable to get the channel count for the scheme."
  },
  {
    "id": "store.sql_team.analytics_private_team_count.app_error",
    "translation": "Unable to count the private teams."
  },
  {
    "id": "store.sql_team.analytics_public_team_count.app_error",
    "translation": "Unable to count the public teams."
  },
  {
    "id": "store.sql_team.analytics_team_count.app_error",
    "translation": "Unable to count the teams."
  },
  {
    "id": "store.sql_team.clear_all_custom_role_assignments.commit_transaction.app_error",
    "translation": "Failed to commit the database transaction."
  },
  {
    "id": "store.sql_team.clear_all_custom_role_assignments.open_transaction.app_error",
    "translation": "Failed to begin the database transaction."
  },
  {
    "id": "store.sql_team.clear_all_custom_role_assignments.select.app_error",
    "translation": "Failed to retrieve the team members."
  },
  {
    "id": "store.sql_team.clear_all_custom_role_assignments.update.app_error",
    "translation": "Failed to update the team member."
  },
  {
    "id": "store.sql_team.get.find.app_error",
    "translation": "Unable to find the existing team."
  },
  {
    "id": "store.sql_team.get.finding.app_error",
    "translation": "We encountered an error finding the team."
  },
  {
    "id": "store.sql_team.get_active_member_count.app_error",
    "translation": "Unable to count the team members."
  },
  {
    "id": "store.sql_team.get_all.app_error",
    "translation": "We could not get all teams."
  },
  {
    "id": "store.sql_team.get_all_private_team_listing.app_error",
    "translation": "We could not get all private teams."
  },
  {
    "id": "store.sql_team.get_all_team_listing.app_error",
    "translation": "We could not get all teams."
  },
  {
    "id": "store.sql_team.get_by_invite_id.find.app_error",
    "translation": "Unable to find the existing team."
  },
  {
    "id": "store.sql_team.get_by_invite_id.finding.app_error",
    "translation": "Unable to find the existing team."
  },
  {
    "id": "store.sql_team.get_by_name.app_error",
    "translation": "Unable to find the existing team."
  },
  {
    "id": "store.sql_team.get_by_name.missing.app_error",
    "translation": "Unable to find the existing team."
  },
  {
    "id": "store.sql_team.get_by_names.app_error",
    "translation": "Unable to get the teams by names"
  },
  {
    "id": "store.sql_team.get_by_names.missing.app_error",
    "translation": "Unable to find some of the requested teams"
  },
  {
    "id": "store.sql_team.get_by_scheme.app_error",
    "translation": "Unable to get the channels for the provided scheme."
  },
  {
    "id": "store.sql_team.get_member.app_error",
    "translation": "Unable to get the team member."
  },
  {
    "id": "store.sql_team.get_member.missing.app_error",
    "translation": "No team member found for that user ID and team ID."
  },
  {
    "id": "store.sql_team.get_member_count.app_error",
    "translation": "Unable to count the team members."
  },
  {
    "id": "store.sql_team.get_members.app_error",
    "translation": "Unable to get the team members."
  },
  {
    "id": "store.sql_team.get_members_by_ids.app_error",
    "translation": "Unable to get the team members."
  },
  {
    "id": "store.sql_team.get_unread.app_error",
    "translation": "Unable to get the teams unread messages."
  },
  {
    "id": "store.sql_team.get_user_team_ids.app_error",
    "translation": "Unable to get the list of teams of a user."
  },
  {
    "id": "store.sql_team.migrate_team_members.commit_transaction.app_error",
    "translation": "Failed to commit the database transaction."
  },
  {
    "id": "store.sql_team.migrate_team_members.open_transaction.app_error",
    "translation": "Failed to open the database transaction."
  },
  {
    "id": "store.sql_team.migrate_team_members.select.app_error",
    "translation": " Failed to select the batch of team members."
  },
  {
    "id": "store.sql_team.migrate_team_members.update.app_error",
    "translation": "Failed to update the team member."
  },
  {
    "id": "store.sql_team.permanent_delete.app_error",
    "translation": "Unable to delete the existing team."
  },
  {
    "id": "store.sql_team.remove_member.app_error",
    "translation": "Unable to remove the team member."
  },
  {
    "id": "store.sql_team.reset_all_team_schemes.app_error",
    "translation": "We could not reset the team schemes."
  },
  {
    "id": "store.sql_team.save.app_error",
    "translation": "Unable to save the team."
  },
  {
    "id": "store.sql_team.save.domain_exists.app_error",
    "translation": "A team with that name already exists."
  },
  {
    "id": "store.sql_team.save.existing.app_error",
    "translation": "Must call update for existing team."
  },
  {
    "id": "store.sql_team.save_member.exists.app_error",
    "translation": "A team member with that ID already exists."
  },
  {
    "id": "store.sql_team.save_member.save.app_error",
    "translation": "Unable to save the team member."
  },
  {
    "id": "store.sql_team.search_all_team.app_error",
    "translation": "We encountered an error searching teams."
  },
  {
    "id": "store.sql_team.search_open_team.app_error",
    "translation": "We encountered an error searching open teams."
  },
  {
    "id": "store.sql_team.search_private_team.app_error",
    "translation": "We encountered an error searching private teams."
  },
  {
    "id": "store.sql_team.update.app_error",
    "translation": "Unable to update the team."
  },
  {
    "id": "store.sql_team.update.find.app_error",
    "translation": "Unable to find the existing team to update."
  },
  {
    "id": "store.sql_team.update.finding.app_error",
    "translation": "We encountered an error finding the team."
  },
  {
    "id": "store.sql_team.update.updating.app_error",
    "translation": "We encountered an error updating the team."
  },
  {
    "id": "store.sql_team.update_last_team_icon_update.app_error",
    "translation": "Unable to update the date of the last team icon update."
  },
  {
    "id": "store.sql_team.user_belongs_to_teams.app_error",
    "translation": "Unable to determine if the user belongs to a list of teams."
  },
  {
    "id": "store.sql_user.analytics_daily_active_users.app_error",
    "translation": "Unable to get the active users during the requested period."
  },
  {
    "id": "store.sql_user.analytics_get_inactive_users_count.app_error",
    "translation": "We could not count the inactive users."
  },
  {
    "id": "store.sql_user.analytics_get_system_admin_count.app_error",
    "translation": "Unable to get the system admin count."
  },
  {
    "id": "store.sql_user.app_error",
    "translation": "Failed to build query."
  },
  {
    "id": "store.sql_user.clear_all_custom_role_assignments.commit_transaction.app_error",
    "translation": "Failed to commit the database transaction."
  },
  {
    "id": "store.sql_user.clear_all_custom_role_assignments.open_transaction.app_error",
    "translation": "Failed to begin the database transaction."
  },
  {
    "id": "store.sql_user.clear_all_custom_role_assignments.select.app_error",
    "translation": "Failed to retrieve the users."
  },
  {
    "id": "store.sql_user.clear_all_custom_role_assignments.update.app_error",
    "translation": "Failed to update the user."
  },
  {
    "id": "store.sql_user.count.app_error",
    "translation": "UserCountOptions don't make sense."
  },
  {
    "id": "store.sql_user.demote_user_to_guest.channel_members_update.app_error",
    "translation": "Failed to update the user channels memberships."
  },
  {
    "id": "store.sql_user.demote_user_to_guest.commit_transaction.app_error",
    "translation": "Failed to commit the database transaction."
  },
  {
    "id": "store.sql_user.demote_user_to_guest.open_transaction.app_error",
    "translation": "Failed to begin the database transaction."
  },
  {
    "id": "store.sql_user.demote_user_to_guest.team_members_update.app_error",
    "translation": "Failed to update the user teams memberships."
  },
  {
    "id": "store.sql_user.demote_user_to_guest.user_update.app_error",
    "translation": "Failed to update the user."
  },
  {
    "id": "store.sql_user.get.app_error",
    "translation": "We encountered an error finding the account."
  },
  {
    "id": "store.sql_user.get_by_auth.missing_account.app_error",
    "translation": "Unable to find an existing account matching your authentication type for this team. This team may require an invite from the team owner to join."
  },
  {
    "id": "store.sql_user.get_by_auth.other.app_error",
    "translation": "We encountered an error trying to find the account by authentication type."
  },
  {
    "id": "store.sql_user.get_by_username.app_error",
    "translation": "Unable to find an existing account matching your username for this team. This team may require an invite from the team owner to join."
  },
  {
    "id": "store.sql_user.get_for_login.app_error",
    "translation": "Unable to find an existing account matching your credentials. This team may require an invite from the team owner to join."
  },
  {
    "id": "store.sql_user.get_for_login.multiple_users",
    "translation": "We found multiple users matching your credentials and were unable to log you in. Please contact an administrator."
  },
  {
    "id": "store.sql_user.get_known_users.get_users.app_error",
    "translation": "Unable to get know users from the database."
  },
  {
    "id": "store.sql_user.get_new_users.app_error",
    "translation": "We encountered an error while finding the new users."
  },
  {
    "id": "store.sql_user.get_profile_by_group_channel_ids_for_user.app_error",
    "translation": "We encountered an error while finding user profiles."
  },
  {
    "id": "store.sql_user.get_profiles.app_error",
    "translation": "We encountered an error while finding user profiles."
  },
  {
    "id": "store.sql_user.get_recently_active_users.app_error",
    "translation": "We encountered an error while finding the recently active users."
  },
  {
    "id": "store.sql_user.get_sysadmin_profiles.app_error",
    "translation": "We encountered an error while finding user profiles."
  },
  {
    "id": "store.sql_user.get_system_install_date.app_error",
    "translation": "Unable to infer the system date based on the first user creation date."
  },
  {
    "id": "store.sql_user.get_total_users_count.app_error",
    "translation": "We could not count the users."
  },
  {
    "id": "store.sql_user.get_unread_count.app_error",
    "translation": "We could not get the unread message count for the user."
  },
  {
    "id": "store.sql_user.get_unread_count_for_channel.app_error",
    "translation": "We could not get the unread message count for the user and channel."
  },
  {
    "id": "store.sql_user.get_users_batch_for_indexing.get_channel_members.app_error",
    "translation": "Unable to get the channel members for the users batch for indexing."
  },
  {
    "id": "store.sql_user.get_users_batch_for_indexing.get_team_members.app_error",
    "translation": "Unable to get the team members for the users batch for indexing."
  },
  {
    "id": "store.sql_user.get_users_batch_for_indexing.get_users.app_error",
    "translation": "Unable to get the users batch for indexing."
  },
  {
    "id": "store.sql_user.missing_account.const",
    "translation": "Unable to find the user."
  },
  {
    "id": "store.sql_user.permanent_delete.app_error",
    "translation": "Unable to delete the existing account."
  },
  {
    "id": "store.sql_user.promote_guest.channel_members_update.app_error",
    "translation": "Failed to update the user channels memberships."
  },
  {
    "id": "store.sql_user.promote_guest.commit_transaction.app_error",
    "translation": "Failed to commit the database transaction."
  },
  {
    "id": "store.sql_user.promote_guest.open_transaction.app_error",
    "translation": "Failed to begin the database transaction."
  },
  {
    "id": "store.sql_user.promote_guest.team_members_update.app_error",
    "translation": "Failed to update the user teams memberships."
  },
  {
    "id": "store.sql_user.promote_guest.user_update.app_error",
    "translation": "Failed to update the user."
  },
  {
    "id": "store.sql_user.save.app_error",
    "translation": "Unable to save the account."
  },
  {
    "id": "store.sql_user.save.email_exists.app_error",
    "translation": "An account with that email already exists."
  },
  {
    "id": "store.sql_user.save.email_exists.ldap_app_error",
    "translation": "This account does not use AD/LDAP authentication. Please sign in using email and password."
  },
  {
    "id": "store.sql_user.save.email_exists.saml_app_error",
    "translation": "This account does not use SAML authentication. Please sign in using email and password."
  },
  {
    "id": "store.sql_user.save.existing.app_error",
    "translation": "Must call update for existing user."
  },
  {
    "id": "store.sql_user.save.max_accounts.app_error",
    "translation": "This team has reached the maximum number of allowed accounts. Contact your System Administrator to set a higher limit."
  },
  {
    "id": "store.sql_user.save.member_count.app_error",
    "translation": "Failed to get current team member count."
  },
  {
    "id": "store.sql_user.save.username_exists.app_error",
    "translation": "An account with that username already exists."
  },
  {
    "id": "store.sql_user.save.username_exists.ldap_app_error",
    "translation": "An account with that username already exists. Please contact your Administrator."
  },
  {
    "id": "store.sql_user.save.username_exists.saml_app_error",
    "translation": "An account with that username already exists. Please contact your Administrator."
  },
  {
    "id": "store.sql_user.search.app_error",
    "translation": "Unable to find any user matching the search parameters."
  },
  {
    "id": "store.sql_user.update.app_error",
    "translation": "Unable to update the account."
  },
  {
    "id": "store.sql_user.update.can_not_change_ldap.app_error",
    "translation": "Can not change fields set by AD/LDAP."
  },
  {
    "id": "store.sql_user.update.email_taken.app_error",
    "translation": "This email is already taken. Please choose another."
  },
  {
    "id": "store.sql_user.update.find.app_error",
    "translation": "Unable to find the existing account to update."
  },
  {
    "id": "store.sql_user.update.finding.app_error",
    "translation": "We encountered an error finding the account."
  },
  {
    "id": "store.sql_user.update.updating.app_error",
    "translation": "We encountered an error updating the account."
  },
  {
    "id": "store.sql_user.update.username_taken.app_error",
    "translation": "This username is already taken. Please choose another."
  },
  {
    "id": "store.sql_user.update_active_for_multiple_users.getting_changed_users.app_error",
    "translation": "Unable to get the list of deactivate guests ids."
  },
  {
    "id": "store.sql_user.update_active_for_multiple_users.updating.app_error",
    "translation": "Unable to deactivate guests."
  },
  {
    "id": "store.sql_user.update_auth_data.app_error",
    "translation": "Unable to update the auth data."
  },
  {
    "id": "store.sql_user.update_auth_data.email_exists.app_error",
    "translation": "Unable to switch account to {{.Service}}. An account using the email {{.Email}} already exists."
  },
  {
    "id": "store.sql_user.update_failed_pwd_attempts.app_error",
    "translation": "Unable to update the failed_attempts."
  },
  {
    "id": "store.sql_user.update_last_picture_update.app_error",
    "translation": "Unable to update the update_at."
  },
  {
    "id": "store.sql_user.update_mfa_active.app_error",
    "translation": "We encountered an error updating the user's MFA active status."
  },
  {
    "id": "store.sql_user.update_mfa_secret.app_error",
    "translation": "We encountered an error updating the user's MFA secret."
  },
  {
    "id": "store.sql_user.update_password.app_error",
    "translation": "Unable to update the user password."
  },
  {
    "id": "store.sql_user.update_update.app_error",
    "translation": "Unable to update the date of the last update of the user."
  },
  {
    "id": "store.sql_user.verify_email.app_error",
    "translation": "Unable to update verify email field."
  },
  {
    "id": "store.sql_user_access_token.delete.app_error",
    "translation": "Unable to delete the personal access token."
  },
  {
    "id": "store.sql_user_access_token.get.app_error",
    "translation": "Unable to get the personal access token."
  },
  {
    "id": "store.sql_user_access_token.get_all.app_error",
    "translation": "Unable to get all personal access tokens."
  },
  {
    "id": "store.sql_user_access_token.get_by_token.app_error",
    "translation": "Unable to get the personal access token by token."
  },
  {
    "id": "store.sql_user_access_token.get_by_user.app_error",
    "translation": "Unable to get the personal access tokens by user."
  },
  {
    "id": "store.sql_user_access_token.save.app_error",
    "translation": "Unable to save the personal access token."
  },
  {
    "id": "store.sql_user_access_token.search.app_error",
    "translation": "We encountered an error searching user access tokens."
  },
  {
    "id": "store.sql_user_access_token.update_token_disable.app_error",
    "translation": "Unable to disable the access token."
  },
  {
    "id": "store.sql_user_access_token.update_token_enable.app_error",
    "translation": "Unable to enable the access token."
  },
  {
    "id": "store.sql_user_terms_of_service.delete.app_error",
    "translation": "Unable to delete terms of service."
  },
  {
    "id": "store.sql_user_terms_of_service.get_by_user.app_error",
    "translation": "Unable to fetch terms of service."
  },
  {
    "id": "store.sql_user_terms_of_service.get_by_user.no_rows.app_error",
    "translation": "No terms of service found."
  },
  {
    "id": "store.sql_user_terms_of_service.save.app_error",
    "translation": "Unable to save terms of service."
  },
  {
    "id": "store.sql_webhooks.analytics_incoming_count.app_error",
    "translation": "Unable to count the incoming webhooks."
  },
  {
    "id": "store.sql_webhooks.analytics_outgoing_count.app_error",
    "translation": "Unable to count the outgoing webhooks."
  },
  {
    "id": "store.sql_webhooks.delete_incoming.app_error",
    "translation": "Unable to delete the webhook."
  },
  {
    "id": "store.sql_webhooks.delete_outgoing.app_error",
    "translation": "Unable to delete the webhook."
  },
  {
    "id": "store.sql_webhooks.get_incoming.app_error",
    "translation": "Unable to get the webhook."
  },
  {
    "id": "store.sql_webhooks.get_incoming_by_channel.app_error",
    "translation": "Unable to get the webhooks."
  },
  {
    "id": "store.sql_webhooks.get_incoming_by_user.app_error",
    "translation": "Unable to get the webhook."
  },
  {
    "id": "store.sql_webhooks.get_outgoing.app_error",
    "translation": "Unable to get the webhook."
  },
  {
    "id": "store.sql_webhooks.get_outgoing_by_channel.app_error",
    "translation": "Unable to get the webhooks."
  },
  {
    "id": "store.sql_webhooks.get_outgoing_by_team.app_error",
    "translation": "Unable to get the webhooks."
  },
  {
    "id": "store.sql_webhooks.permanent_delete_incoming_by_channel.app_error",
    "translation": "Unable to delete the webhook."
  },
  {
    "id": "store.sql_webhooks.permanent_delete_incoming_by_user.app_error",
    "translation": "Unable to delete the webhook."
  },
  {
    "id": "store.sql_webhooks.permanent_delete_outgoing_by_channel.app_error",
    "translation": "Unable to delete the webhook."
  },
  {
    "id": "store.sql_webhooks.permanent_delete_outgoing_by_user.app_error",
    "translation": "Unable to delete the webhook."
  },
  {
    "id": "store.sql_webhooks.save_incoming.app_error",
    "translation": "Unable to save the IncomingWebhook."
  },
  {
    "id": "store.sql_webhooks.save_incoming.existing.app_error",
    "translation": "You cannot overwrite an existing IncomingWebhook."
  },
  {
    "id": "store.sql_webhooks.save_outgoing.app_error",
    "translation": "Unable to save the OutgoingWebhook."
  },
  {
    "id": "store.sql_webhooks.save_outgoing.override.app_error",
    "translation": "You cannot overwrite an existing OutgoingWebhook."
  },
  {
    "id": "store.sql_webhooks.update_incoming.app_error",
    "translation": "Unable to update the IncomingWebhook."
  },
  {
    "id": "store.sql_webhooks.update_outgoing.app_error",
    "translation": "Unable to update the webhook."
  },
  {
    "id": "store.update_error",
    "translation": "update error"
  },
  {
    "id": "system.message.name",
    "translation": "System"
  },
  {
    "id": "utils.file.list_directory.local.app_error",
    "translation": "Encountered an error listing directory from local server file storage."
  },
  {
    "id": "utils.file.list_directory.s3.app_error",
    "translation": "Encountered an error listing directory from S3."
  },
  {
    "id": "utils.file.remove_directory.local.app_error",
    "translation": "Encountered an error removing directory from local server file storage."
  },
  {
    "id": "utils.file.remove_directory.s3.app_error",
    "translation": "Encountered an error removing directory from S3."
  },
  {
    "id": "utils.file.remove_file.local.app_error",
    "translation": "Encountered an error removing file from local server file storage."
  },
  {
    "id": "utils.file.remove_file.s3.app_error",
    "translation": "Encountered an error removing file from S3."
  },
  {
    "id": "utils.mail.connect_smtp.helo.app_error",
    "translation": "Failed to set HELO."
  },
  {
    "id": "utils.mail.connect_smtp.open.app_error",
    "translation": "Failed to open connection."
  },
  {
    "id": "utils.mail.connect_smtp.open_tls.app_error",
    "translation": "Failed to open TLS connection."
  },
  {
    "id": "utils.mail.new_client.auth.app_error",
    "translation": "Failed to authenticate on SMTP server."
  },
  {
    "id": "utils.mail.sendMail.attachments.write_error",
    "translation": "Failed to write attachment to email"
  },
  {
    "id": "utils.mail.send_mail.close.app_error",
    "translation": "Failed to close connection to SMTP server."
  },
  {
    "id": "utils.mail.send_mail.from_address.app_error",
    "translation": "Error setting \"From Address\""
  },
  {
    "id": "utils.mail.send_mail.msg.app_error",
    "translation": "Failed to write email message."
  },
  {
    "id": "utils.mail.send_mail.msg_data.app_error",
    "translation": "Failed to add email message data."
  },
  {
    "id": "utils.mail.send_mail.to_address.app_error",
    "translation": "Error setting \"To Address\"."
  },
  {
    "id": "web.command_webhook.command.app_error",
    "translation": "Couldn't find the command."
  },
  {
    "id": "web.command_webhook.invalid.app_error",
    "translation": "Invalid webhook."
  },
  {
    "id": "web.command_webhook.parse.app_error",
    "translation": "Unable to parse incoming data."
  },
  {
    "id": "web.error.unsupported_browser.browser_get_latest.chrome",
    "translation": "Get the latest Chrome browser"
  },
  {
    "id": "web.error.unsupported_browser.browser_get_latest.firefox",
    "translation": "Get the latest Firefox browser"
  },
  {
    "id": "web.error.unsupported_browser.browser_get_latest.safari",
    "translation": "Get the latest Safari browser"
  },
  {
    "id": "web.error.unsupported_browser.browser_title.chrome",
    "translation": "Google Chrome"
  },
  {
    "id": "web.error.unsupported_browser.browser_title.edge",
    "translation": "Microsoft Edge"
  },
  {
    "id": "web.error.unsupported_browser.browser_title.firefox",
    "translation": "Firefox"
  },
  {
    "id": "web.error.unsupported_browser.browser_title.safari",
    "translation": "Safari"
  },
  {
    "id": "web.error.unsupported_browser.download",
    "translation": "Download the App"
  },
  {
    "id": "web.error.unsupported_browser.download_app_or_upgrade_browser",
    "translation": "Download the Mattermost app or use a supported browser for a better experience."
  },
  {
    "id": "web.error.unsupported_browser.download_the_app",
    "translation": "Download the App"
  },
  {
    "id": "web.error.unsupported_browser.install_guide.mac",
    "translation": "Install Guide"
  },
  {
    "id": "web.error.unsupported_browser.install_guide.windows",
    "translation": "Install Guide"
  },
  {
    "id": "web.error.unsupported_browser.learn_more",
    "translation": "Learn more about supported browsers."
  },
  {
    "id": "web.error.unsupported_browser.min_browser_version.chrome",
    "translation": "Version 61+"
  },
  {
    "id": "web.error.unsupported_browser.min_browser_version.edge",
    "translation": "Version 44+"
  },
  {
    "id": "web.error.unsupported_browser.min_browser_version.firefox",
    "translation": "Version 60+"
  },
  {
    "id": "web.error.unsupported_browser.min_browser_version.safari",
    "translation": "Version 12+"
  },
  {
    "id": "web.error.unsupported_browser.min_os_version.mac",
    "translation": "macOS 10.9+"
  },
  {
    "id": "web.error.unsupported_browser.min_os_version.windows",
    "translation": "Windows 7+"
  },
  {
    "id": "web.error.unsupported_browser.no_longer_support",
    "translation": "This browser is no longer supported by Mattermost"
  },
  {
    "id": "web.error.unsupported_browser.no_longer_support_version",
    "translation": "This version of your browser is no longer supported by Mattermost"
  },
  {
    "id": "web.error.unsupported_browser.open_system_browser.edge",
    "translation": "Open Edge"
  },
  {
    "id": "web.error.unsupported_browser.system_browser_make_default",
    "translation": "Make default"
  },
  {
    "id": "web.error.unsupported_browser.system_browser_or",
    "translation": "or"
  },
  {
    "id": "web.get_access_token.internal_saving.app_error",
    "translation": "Unable to update the user access data."
  },
  {
    "id": "web.incoming_webhook.channel.app_error",
    "translation": "Couldn't find the channel."
  },
  {
    "id": "web.incoming_webhook.channel_locked.app_error",
    "translation": "This webhook is not permitted to post to the requested channel."
  },
  {
    "id": "web.incoming_webhook.disabled.app_error",
    "translation": "Incoming webhooks have been disabled by the system admin."
  },
  {
    "id": "web.incoming_webhook.invalid.app_error",
    "translation": "Invalid webhook."
  },
  {
    "id": "web.incoming_webhook.parse.app_error",
    "translation": "Unable to parse incoming data."
  },
  {
    "id": "web.incoming_webhook.permissions.app_error",
    "translation": "Inappropriate channel permissions."
  },
  {
    "id": "web.incoming_webhook.split_props_length.app_error",
    "translation": "Unable to split webhook props into {{.Max}} character parts."
  },
  {
    "id": "web.incoming_webhook.text.app_error",
    "translation": "No text specified."
  },
  {
    "id": "web.incoming_webhook.user.app_error",
    "translation": "Couldn't find the user."
  }
]<|MERGE_RESOLUTION|>--- conflicted
+++ resolved
@@ -6303,7 +6303,6 @@
     "translation": "Failed to update the channel member."
   },
   {
-<<<<<<< HEAD
     "id": "store.sql_channel.migrate_favorites.open_transaction.app_error",
     "translation": "Failed to open the database transaction."
   },
@@ -6312,24 +6311,6 @@
     "translation": "Failed to build query."
   },
   {
-    "id": "store.sql_channel.permanent_delete_by_team.app_error",
-    "translation": "Unable to delete the channels."
-  },
-  {
-    "id": "store.sql_channel.permanent_delete_by_team.commit_transaction.app_error",
-    "translation": "Unable to commit transaction."
-  },
-  {
-    "id": "store.sql_channel.permanent_delete_by_team.delete_public_channels.app_error",
-    "translation": "Unable to delete materialized public channels."
-  },
-  {
-    "id": "store.sql_channel.permanent_delete_by_team.open_transaction.app_error",
-    "translation": "Unable to open transaction."
-  },
-  {
-=======
->>>>>>> f1c52387
     "id": "store.sql_channel.permanent_delete_members_by_user.app_error",
     "translation": "Unable to remove the channel member."
   },
