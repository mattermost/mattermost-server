[
  {
    "id": "April",
    "translation": "April"
  },
  {
    "id": "August",
    "translation": "August"
  },
  {
    "id": "December",
    "translation": "December"
  },
  {
    "id": "February",
    "translation": "February"
  },
  {
    "id": "January",
    "translation": "January"
  },
  {
    "id": "July",
    "translation": "July"
  },
  {
    "id": "June",
    "translation": "June"
  },
  {
    "id": "March",
    "translation": "March"
  },
  {
    "id": "May",
    "translation": "May"
  },
  {
    "id": "November",
    "translation": "November"
  },
  {
    "id": "October",
    "translation": "October"
  },
  {
    "id": "September",
    "translation": "September"
  },
  {
    "id": "actiance.export.marshalToXml.appError",
    "translation": "Unable to convert export to XML."
  },
  {
    "id": "api.admin.add_certificate.array.app_error",
    "translation": "No file under 'certificate' in request."
  },
  {
    "id": "api.admin.add_certificate.no_file.app_error",
    "translation": "No file under 'certificate' in request."
  },
  {
    "id": "api.admin.add_certificate.open.app_error",
    "translation": "Could not open certificate file."
  },
  {
    "id": "api.admin.add_certificate.saving.app_error",
    "translation": "Could not save certificate file."
  },
  {
    "id": "api.admin.delete_brand_image.storage.not_found",
    "translation": "Unable to delete brand image, not found."
  },
  {
    "id": "api.admin.file_read_error",
    "translation": "Error reading log file."
  },
  {
    "id": "api.admin.get_brand_image.storage.app_error",
    "translation": "Image storage is not configured."
  },
  {
    "id": "api.admin.remove_certificate.delete.app_error",
    "translation": "An error occurred while deleting the certificate."
  },
  {
    "id": "api.admin.saml.failure_get_metadata_from_idp.app_error",
    "translation": "Failed to obtain metadata from Identity Provider URL."
  },
  {
    "id": "api.admin.saml.failure_parse_idp_certificate.app_error",
    "translation": "Failure encountered while parsing the metadata information received from the Identity Provider to a certificate."
  },
  {
    "id": "api.admin.saml.failure_save_idp_certificate_file.app_error",
    "translation": "Could not save certificate file."
  },
  {
    "id": "api.admin.saml.invalid_xml_missing_idpssodescriptors.app_error",
    "translation": "Missing Identity Provider SSO Descriptors node in the XML."
  },
  {
    "id": "api.admin.saml.invalid_xml_missing_keydescriptor.app_error",
    "translation": "Missing Identity Provider Key Descriptors node in the XML."
  },
  {
    "id": "api.admin.saml.invalid_xml_missing_ssoservices.app_error",
    "translation": "Missing Identity Provider SSO Services node in the XML."
  },
  {
    "id": "api.admin.saml.metadata.app_error",
    "translation": "An error occurred while building Service Provider Metadata."
  },
  {
    "id": "api.admin.saml.not_available.app_error",
    "translation": "SAML 2.0 is not configured or supported on this server."
  },
  {
    "id": "api.admin.saml.set_certificate_from_metadata.invalid_body.app_error",
    "translation": "Invalid certificate text."
  },
  {
    "id": "api.admin.saml.set_certificate_from_metadata.invalid_content_type.app_error",
    "translation": "Invalid content type."
  },
  {
    "id": "api.admin.saml.set_certificate_from_metadata.missing_content_type.app_error",
    "translation": "Missing content type."
  },
  {
    "id": "api.admin.test_email.body",
    "translation": "It appears your Mattermost email is setup correctly!"
  },
  {
    "id": "api.admin.test_email.missing_server",
    "translation": "SMTP Server is required"
  },
  {
    "id": "api.admin.test_email.reenter_password",
    "translation": "The SMTP server, port, or username has changed. Please re-enter the SMTP password to test connection."
  },
  {
    "id": "api.admin.test_email.subject",
    "translation": "Mattermost - Testing Email Settings"
  },
  {
    "id": "api.admin.test_s3.missing_s3_bucket",
    "translation": "S3 Bucket is required"
  },
  {
    "id": "api.admin.upload_brand_image.array.app_error",
    "translation": "Empty array under 'image' in request."
  },
  {
    "id": "api.admin.upload_brand_image.no_file.app_error",
    "translation": "No file under 'image' in request."
  },
  {
    "id": "api.admin.upload_brand_image.parse.app_error",
    "translation": "Could not parse multipart form."
  },
  {
    "id": "api.admin.upload_brand_image.storage.app_error",
    "translation": "Unable to upload image. Image storage is not configured."
  },
  {
    "id": "api.admin.upload_brand_image.too_large.app_error",
    "translation": "Unable to upload file. File is too large."
  },
  {
    "id": "api.bot.create_disabled",
    "translation": "Bot creation has been disabled."
  },
  {
    "id": "api.bot.delete_bot_icon_image.app_error",
    "translation": "Couldn't delete icon image."
  },
  {
    "id": "api.bot.get_bot_icon_image.read.app_error",
    "translation": "Unable to read icon image file."
  },
  {
    "id": "api.bot.set_bot_icon_image.app_error",
    "translation": "Couldn't upload icon image."
  },
  {
    "id": "api.bot.set_bot_icon_image.array.app_error",
    "translation": "Empty array under 'image' in request."
  },
  {
    "id": "api.bot.set_bot_icon_image.no_file.app_error",
    "translation": "No file under 'image' in request."
  },
  {
    "id": "api.bot.set_bot_icon_image.open.app_error",
    "translation": "Could not open image file."
  },
  {
    "id": "api.bot.set_bot_icon_image.parse.app_error",
    "translation": "Could not parse multipart form."
  },
  {
    "id": "api.bot.set_bot_icon_image.too_large.app_error",
    "translation": "Unable to upload icon image. File is too large."
  },
  {
    "id": "api.bot.teams_channels.add_message_mobile",
    "translation": "Please add me to teams and channels you want me to interact in. To do this, use the browser or Mattermost Desktop App."
  },
  {
    "id": "api.channel.add_guest.added",
    "translation": "%v added to the channel as guest by %v."
  },
  {
    "id": "api.channel.add_member.added",
    "translation": "%v added to the channel by %v."
  },
  {
    "id": "api.channel.add_members.error",
    "translation": "Error adding channel member(s)."
  },
  {
    "id": "api.channel.add_members.user_denied",
    "translation": "Channel membership denied to the following users because of group constraints: {{ .UserIDs }}"
  },
  {
    "id": "api.channel.add_user.to.channel.failed.app_error",
    "translation": "Failed to add user to channel."
  },
  {
    "id": "api.channel.add_user.to.channel.failed.deleted.app_error",
    "translation": "Failed to add user to channel because they have been removed from the team."
  },
  {
    "id": "api.channel.add_user_to_channel.type.app_error",
    "translation": "Can not add user to this channel type."
  },
  {
    "id": "api.channel.change_channel_privacy.private_to_public",
    "translation": "This channel has been converted to a Public Channel and can be joined by any team member."
  },
  {
    "id": "api.channel.change_channel_privacy.public_to_private",
    "translation": "This channel has been converted to a Private Channel."
  },
  {
    "id": "api.channel.channel_member_counts_by_group.license.error",
    "translation": "Your license does not support groups"
  },
  {
    "id": "api.channel.convert_channel_to_private.default_channel_error",
    "translation": "This default channel cannot be converted into a private channel."
  },
  {
    "id": "api.channel.convert_channel_to_private.private_channel_error",
    "translation": "The channel requested to convert is already a private channel."
  },
  {
    "id": "api.channel.create_channel.direct_channel.app_error",
    "translation": "Must use createDirectChannel API service for direct message channel creation."
  },
  {
    "id": "api.channel.create_channel.max_channel_limit.app_error",
    "translation": "Unable to create more than {{.MaxChannelsPerTeam}} channels for current team."
  },
  {
    "id": "api.channel.create_default_channels.off_topic",
    "translation": "Off-Topic"
  },
  {
    "id": "api.channel.create_default_channels.town_square",
    "translation": "Town Square"
  },
  {
    "id": "api.channel.create_direct_channel.invalid_user.app_error",
    "translation": "Invalid user ID for direct channel creation."
  },
  {
    "id": "api.channel.create_group.bad_size.app_error",
    "translation": "Group message channels must contain at least 3 and no more than 8 users."
  },
  {
    "id": "api.channel.create_group.bad_user.app_error",
    "translation": "One of the provided users does not exist."
  },
  {
    "id": "api.channel.delete_channel.archived",
    "translation": "%v archived the channel."
  },
  {
    "id": "api.channel.delete_channel.cannot.app_error",
    "translation": "Unable to delete the default channel {{.Channel}}."
  },
  {
    "id": "api.channel.delete_channel.deleted.app_error",
    "translation": "The channel has been archived or deleted."
  },
  {
    "id": "api.channel.delete_channel.type.invalid",
    "translation": "Unable to delete direct or group message channels"
  },
  {
    "id": "api.channel.get_channel_moderations.license.error",
    "translation": "Your license does not support channel moderation"
  },
  {
    "id": "api.channel.guest_join_channel.post_and_forget",
    "translation": "%v joined the channel as guest."
  },
  {
    "id": "api.channel.join_channel.permissions.app_error",
    "translation": "You do not have the appropriate permissions."
  },
  {
    "id": "api.channel.join_channel.post_and_forget",
    "translation": "%v joined the channel."
  },
  {
    "id": "api.channel.leave.default.app_error",
    "translation": "Unable to leave the default channel {{.Channel}}."
  },
  {
    "id": "api.channel.leave.direct.app_error",
    "translation": "Unable to leave a direct message channel."
  },
  {
    "id": "api.channel.leave.last_member.app_error",
    "translation": "You're the only member left, try removing the Private Channel instead of leaving."
  },
  {
    "id": "api.channel.leave.left",
    "translation": "%v left the channel."
  },
  {
    "id": "api.channel.move_channel.type.invalid",
    "translation": "Unable to move direct or group message channels"
  },
  {
    "id": "api.channel.patch_channel_moderations.license.error",
    "translation": "Your license does not support channel moderation"
  },
  {
    "id": "api.channel.patch_update_channel.forbidden.app_error",
    "translation": "Failed to update the channel."
  },
  {
    "id": "api.channel.post_channel_privacy_message.error",
    "translation": "Failed to post channel privacy update message."
  },
  {
    "id": "api.channel.post_update_channel_displayname_message_and_forget.create_post.error",
    "translation": "Failed to post displayname update message"
  },
  {
    "id": "api.channel.post_update_channel_displayname_message_and_forget.retrieve_user.error",
    "translation": "Failed to retrieve user while updating channel DisplayName field"
  },
  {
    "id": "api.channel.post_update_channel_displayname_message_and_forget.updated_from",
    "translation": "%s updated the channel display name from: %s to: %s"
  },
  {
    "id": "api.channel.post_update_channel_header_message_and_forget.post.error",
    "translation": "Failed to post update channel header message"
  },
  {
    "id": "api.channel.post_update_channel_header_message_and_forget.removed",
    "translation": "%s removed the channel header (was: %s)"
  },
  {
    "id": "api.channel.post_update_channel_header_message_and_forget.retrieve_user.error",
    "translation": "Failed to retrieve user while updating channel header"
  },
  {
    "id": "api.channel.post_update_channel_header_message_and_forget.updated_from",
    "translation": "%s updated the channel header from: %s to: %s"
  },
  {
    "id": "api.channel.post_update_channel_header_message_and_forget.updated_to",
    "translation": "%s updated the channel header to: %s"
  },
  {
    "id": "api.channel.post_user_add_remove_message_and_forget.error",
    "translation": "Failed to post join/leave message"
  },
  {
    "id": "api.channel.remove.default.app_error",
    "translation": "Unable to remove user from the default channel {{.Channel}}."
  },
  {
    "id": "api.channel.remove_channel_member.type.app_error",
    "translation": "Unable to remove user from a channel."
  },
  {
    "id": "api.channel.remove_member.group_constrained.app_error",
    "translation": "Unable to remove a user from a group-constrained channel."
  },
  {
    "id": "api.channel.remove_member.removed",
    "translation": "%v removed from the channel."
  },
  {
    "id": "api.channel.remove_members.denied",
    "translation": "Channel membership removal denied to the following users because of group constraints: {{ .UserIDs }}"
  },
  {
    "id": "api.channel.remove_user_from_channel.app_error",
    "translation": "Can not remove user from this channel type."
  },
  {
    "id": "api.channel.rename_channel.cant_rename_direct_messages.app_error",
    "translation": "You cannot rename a direct message channel."
  },
  {
    "id": "api.channel.rename_channel.cant_rename_group_messages.app_error",
    "translation": "You cannot rename a group message channel."
  },
  {
    "id": "api.channel.restore_channel.restored.app_error",
    "translation": "Unable to unarchive channel. The channel is not archived."
  },
  {
    "id": "api.channel.restore_channel.unarchived",
    "translation": "{{.Username}} unarchived the channel."
  },
  {
    "id": "api.channel.update_channel.deleted.app_error",
    "translation": "The channel has been archived or deleted."
  },
  {
    "id": "api.channel.update_channel.tried.app_error",
    "translation": "Tried to perform an invalid update of the default channel {{.Channel}}."
  },
  {
    "id": "api.channel.update_channel.typechange.app_error",
    "translation": "Channel type cannot be updated."
  },
  {
    "id": "api.channel.update_channel_member_roles.changing_guest_role.app_error",
    "translation": "Invalid channel member update: You can't add or remove the guest role manually."
  },
  {
    "id": "api.channel.update_channel_member_roles.guest_and_user.app_error",
    "translation": "Invalid channel member update: A user must be a guest or a user but not both."
  },
  {
    "id": "api.channel.update_channel_member_roles.scheme_role.app_error",
    "translation": "The provided role is managed by a Scheme and therefore cannot be applied directly to a Channel Member."
  },
  {
    "id": "api.channel.update_channel_privacy.default_channel_error",
    "translation": "The default channel cannot be made private."
  },
  {
    "id": "api.channel.update_channel_scheme.license.error",
    "translation": "Your license does not support updating a channel's scheme"
  },
  {
    "id": "api.channel.update_channel_scheme.scheme_scope.error",
    "translation": "Unable to set the scheme to the channel because the supplied scheme is not a channel scheme."
  },
  {
    "id": "api.channel.update_team_member_roles.changing_guest_role.app_error",
    "translation": "Invalid team member update: You can't add or remove the guest role manually."
  },
  {
    "id": "api.channel.update_team_member_roles.scheme_role.app_error",
    "translation": "The provided role is managed by a Scheme and therefore cannot be applied directly to a Team Member."
  },
  {
    "id": "api.command.admin_only.app_error",
    "translation": "Integrations have been limited to admins only."
  },
  {
    "id": "api.command.command_post.forbidden.app_error",
    "translation": "Specified user is not a member of specified channel."
  },
  {
    "id": "api.command.disabled.app_error",
    "translation": "Commands have been disabled by the system admin."
  },
  {
    "id": "api.command.duplicate_trigger.app_error",
    "translation": "This trigger word is already in use. Please choose another word."
  },
  {
    "id": "api.command.execute_command.create_post_failed.app_error",
    "translation": "Command '{{.Trigger}}' failed to post response. Please contact your System Administrator."
  },
  {
    "id": "api.command.execute_command.failed.app_error",
    "translation": "Command with a trigger of '{{.Trigger}}' failed."
  },
  {
    "id": "api.command.execute_command.failed_empty.app_error",
    "translation": "Command with a trigger of '{{.Trigger}}' returned an empty response."
  },
  {
    "id": "api.command.execute_command.failed_resp.app_error",
    "translation": "Command with a trigger of '{{.Trigger}}' returned response {{.Status}}."
  },
  {
    "id": "api.command.execute_command.format.app_error",
    "translation": "Command trigger word is missing the leading slash character"
  },
  {
    "id": "api.command.execute_command.not_found.app_error",
    "translation": "Command with a trigger of '{{.Trigger}}' not found. To send a message beginning with \"/\", try adding an empty space at the beginning of the message."
  },
  {
    "id": "api.command.execute_command.start.app_error",
    "translation": "No command trigger found."
  },
  {
    "id": "api.command.invite_people.desc",
    "translation": "Send an email invite to your Mattermost team"
  },
  {
    "id": "api.command.invite_people.email_invitations_off",
    "translation": "Email invitations are disabled, no invite(s) sent"
  },
  {
    "id": "api.command.invite_people.email_off",
    "translation": "Email has not been configured, no invite(s) sent"
  },
  {
    "id": "api.command.invite_people.fail",
    "translation": "Encountered an error sending email invite(s)"
  },
  {
    "id": "api.command.invite_people.hint",
    "translation": "[name@domain.com ...]"
  },
  {
    "id": "api.command.invite_people.invite_off",
    "translation": "User creation has been disabled on this server, no invite(s) sent"
  },
  {
    "id": "api.command.invite_people.name",
    "translation": "invite_people"
  },
  {
    "id": "api.command.invite_people.no_email",
    "translation": "Please specify one or more valid email addresses"
  },
  {
    "id": "api.command.invite_people.sent",
    "translation": "Email invite(s) sent"
  },
  {
    "id": "api.command.team_mismatch.app_error",
    "translation": "Unable to update commands across teams."
  },
  {
    "id": "api.command_away.desc",
    "translation": "Set your status away"
  },
  {
    "id": "api.command_away.name",
    "translation": "away"
  },
  {
    "id": "api.command_away.success",
    "translation": "You are now away"
  },
  {
    "id": "api.command_channel_header.channel.app_error",
    "translation": "Error to retrieve the current channel."
  },
  {
    "id": "api.command_channel_header.desc",
    "translation": "Edit the channel header"
  },
  {
    "id": "api.command_channel_header.hint",
    "translation": "[text]"
  },
  {
    "id": "api.command_channel_header.message.app_error",
    "translation": "Text must be provided with the /header command."
  },
  {
    "id": "api.command_channel_header.name",
    "translation": "header"
  },
  {
    "id": "api.command_channel_header.permission.app_error",
    "translation": "You don't have the appropriate permissions to edit the channel header."
  },
  {
    "id": "api.command_channel_header.update_channel.app_error",
    "translation": "Error to update the current channel."
  },
  {
    "id": "api.command_channel_purpose.channel.app_error",
    "translation": "Error to retrieve the current channel."
  },
  {
    "id": "api.command_channel_purpose.desc",
    "translation": "Edit the channel purpose"
  },
  {
    "id": "api.command_channel_purpose.direct_group.app_error",
    "translation": "Unable to set purpose for direct message channels. Use /header to set the header instead."
  },
  {
    "id": "api.command_channel_purpose.hint",
    "translation": "[text]"
  },
  {
    "id": "api.command_channel_purpose.message.app_error",
    "translation": "A message must be provided with the /purpose command."
  },
  {
    "id": "api.command_channel_purpose.name",
    "translation": "purpose"
  },
  {
    "id": "api.command_channel_purpose.permission.app_error",
    "translation": "You don't have the appropriate permissions to edit the channel purpose."
  },
  {
    "id": "api.command_channel_purpose.update_channel.app_error",
    "translation": "Error to update the current channel."
  },
  {
    "id": "api.command_channel_remove.channel.app_error",
    "translation": "Error retrieving the current channel."
  },
  {
    "id": "api.command_channel_rename.channel.app_error",
    "translation": "Error to retrieve the current channel."
  },
  {
    "id": "api.command_channel_rename.desc",
    "translation": "Rename the channel"
  },
  {
    "id": "api.command_channel_rename.direct_group.app_error",
    "translation": "Unable to rename direct message channels."
  },
  {
    "id": "api.command_channel_rename.hint",
    "translation": "[text]"
  },
  {
    "id": "api.command_channel_rename.message.app_error",
    "translation": "A message must be provided with the /rename command."
  },
  {
    "id": "api.command_channel_rename.name",
    "translation": "rename"
  },
  {
    "id": "api.command_channel_rename.permission.app_error",
    "translation": "You don't have the appropriate permissions to rename the channel."
  },
  {
    "id": "api.command_channel_rename.too_long.app_error",
    "translation": "Channel name must be {{.Length}} or fewer characters."
  },
  {
    "id": "api.command_channel_rename.too_short.app_error",
    "translation": "Channel name must be {{.Length}} or more characters."
  },
  {
    "id": "api.command_channel_rename.update_channel.app_error",
    "translation": "Error to update the current channel."
  },
  {
    "id": "api.command_code.desc",
    "translation": "Display text as a code block"
  },
  {
    "id": "api.command_code.hint",
    "translation": "[text]"
  },
  {
    "id": "api.command_code.message.app_error",
    "translation": "A message must be provided with the /code command."
  },
  {
    "id": "api.command_code.name",
    "translation": "code"
  },
  {
    "id": "api.command_collapse.desc",
    "translation": "Turn on auto-collapsing of image previews"
  },
  {
    "id": "api.command_collapse.name",
    "translation": "collapse"
  },
  {
    "id": "api.command_collapse.success",
    "translation": "Image links now collapse by default"
  },
  {
    "id": "api.command_dnd.desc",
    "translation": "Do not disturb disables desktop and mobile push notifications."
  },
  {
    "id": "api.command_dnd.disabled",
    "translation": "Do Not Disturb is disabled."
  },
  {
    "id": "api.command_dnd.error",
    "translation": "Error to retrieve the user status."
  },
  {
    "id": "api.command_dnd.name",
    "translation": "dnd"
  },
  {
    "id": "api.command_dnd.success",
    "translation": "Do Not Disturb is enabled. You will not receive desktop or mobile push notifications until Do Not Disturb is turned off."
  },
  {
    "id": "api.command_echo.delay.app_error",
    "translation": "Delays must be under 10000 seconds."
  },
  {
    "id": "api.command_echo.desc",
    "translation": "Echo back text from your account"
  },
  {
    "id": "api.command_echo.high_volume.app_error",
    "translation": "High volume of echo request, cannot process request."
  },
  {
    "id": "api.command_echo.hint",
    "translation": "'message' [delay in seconds]"
  },
  {
    "id": "api.command_echo.message.app_error",
    "translation": "A message must be provided with the /echo command."
  },
  {
    "id": "api.command_echo.name",
    "translation": "echo"
  },
  {
    "id": "api.command_expand.desc",
    "translation": "Turn off auto-collapsing of image previews"
  },
  {
    "id": "api.command_expand.name",
    "translation": "expand"
  },
  {
    "id": "api.command_expand.success",
    "translation": "Image links now expand by default"
  },
  {
    "id": "api.command_expand_collapse.fail.app_error",
    "translation": "An error occurred while expanding previews."
  },
  {
    "id": "api.command_groupmsg.desc",
    "translation": "Sends a Group Message to the specified users"
  },
  {
    "id": "api.command_groupmsg.fail.app_error",
    "translation": "An error occurred while messaging the users."
  },
  {
    "id": "api.command_groupmsg.group_fail.app_error",
    "translation": "An error occurred while creating the group message."
  },
  {
    "id": "api.command_groupmsg.hint",
    "translation": "@[username1],@[username2] 'message'"
  },
  {
    "id": "api.command_groupmsg.invalid_user.app_error",
    "translation": {
      "one": "Unable to find the user: {{.Users}}",
      "other": "Unable to find the users: {{.Users}}"
    }
  },
  {
    "id": "api.command_groupmsg.max_users.app_error",
    "translation": "Group messages are limited to a maximum of {{.MaxUsers}} users."
  },
  {
    "id": "api.command_groupmsg.min_users.app_error",
    "translation": "Group messages are limited to a minimum of {{.MinUsers}} users."
  },
  {
    "id": "api.command_groupmsg.name",
    "translation": "message"
  },
  {
    "id": "api.command_groupmsg.permission.app_error",
    "translation": "You don't have the appropriate permissions to create a new group message."
  },
  {
    "id": "api.command_help.desc",
    "translation": "Open the Mattermost help page"
  },
  {
    "id": "api.command_help.name",
    "translation": "help"
  },
  {
    "id": "api.command_invite.channel.app_error",
    "translation": "Error to retrieve the current channel."
  },
  {
    "id": "api.command_invite.channel.error",
    "translation": "Could not find the channel {{.Channel}}. Please use the [channel handle](https://about.mattermost.com/default-channel-handle-documentation) to identify channels."
  },
  {
    "id": "api.command_invite.desc",
    "translation": "Invite a user to a channel"
  },
  {
    "id": "api.command_invite.directchannel.app_error",
    "translation": "You can't add someone to a direct message channel."
  },
  {
    "id": "api.command_invite.fail.app_error",
    "translation": "An error occurred while joining the channel."
  },
  {
    "id": "api.command_invite.group_constrained_user_denied",
    "translation": "This channel is managed by groups.  This user is not part of a group that is synced to this channel."
  },
  {
    "id": "api.command_invite.hint",
    "translation": "@[username] ~[channel]"
  },
  {
    "id": "api.command_invite.missing_message.app_error",
    "translation": "Missing Username and Channel."
  },
  {
    "id": "api.command_invite.missing_user.app_error",
    "translation": "We couldn't find the user. They may have been deactivated by the System Administrator."
  },
  {
    "id": "api.command_invite.name",
    "translation": "invite"
  },
  {
    "id": "api.command_invite.permission.app_error",
    "translation": "You don't have enough permissions to add {{.User}} in {{.Channel}}."
  },
  {
    "id": "api.command_invite.private_channel.app_error",
    "translation": "Could not find the channel {{.Channel}}. Please use the channel handle to identify channels."
  },
  {
    "id": "api.command_invite.success",
    "translation": "{{.User}} added to {{.Channel}} channel."
  },
  {
    "id": "api.command_invite.user_already_in_channel.app_error",
    "translation": "{{.User}} is already in the channel."
  },
  {
    "id": "api.command_invite.user_not_in_team.app_error",
    "translation": "@{{.Username}} is not a member of the team."
  },
  {
    "id": "api.command_invite_people.permission.app_error",
    "translation": "You don't have permission to invite new users to this server."
  },
  {
    "id": "api.command_join.desc",
    "translation": "Join the open channel"
  },
  {
    "id": "api.command_join.fail.app_error",
    "translation": "An error occurred while joining the channel."
  },
  {
    "id": "api.command_join.hint",
    "translation": "~[channel]"
  },
  {
    "id": "api.command_join.list.app_error",
    "translation": "An error occurred while listing channels."
  },
  {
    "id": "api.command_join.missing.app_error",
    "translation": "Unable to find the channel."
  },
  {
    "id": "api.command_join.name",
    "translation": "join"
  },
  {
    "id": "api.command_kick.name",
    "translation": "kick"
  },
  {
    "id": "api.command_leave.desc",
    "translation": "Leave the current channel"
  },
  {
    "id": "api.command_leave.fail.app_error",
    "translation": "An error occurred while leaving the channel."
  },
  {
    "id": "api.command_leave.name",
    "translation": "leave"
  },
  {
    "id": "api.command_logout.desc",
    "translation": "Logout of Mattermost"
  },
  {
    "id": "api.command_logout.name",
    "translation": "logout"
  },
  {
    "id": "api.command_me.desc",
    "translation": "Do an action"
  },
  {
    "id": "api.command_me.hint",
    "translation": "[message]"
  },
  {
    "id": "api.command_me.name",
    "translation": "me"
  },
  {
    "id": "api.command_msg.desc",
    "translation": "Send Direct Message to a user"
  },
  {
    "id": "api.command_msg.dm_fail.app_error",
    "translation": "An error occurred while creating the direct message."
  },
  {
    "id": "api.command_msg.fail.app_error",
    "translation": "An error occurred while messaging the user."
  },
  {
    "id": "api.command_msg.hint",
    "translation": "@[username] 'message'"
  },
  {
    "id": "api.command_msg.missing.app_error",
    "translation": "Unable to find the user."
  },
  {
    "id": "api.command_msg.name",
    "translation": "message"
  },
  {
    "id": "api.command_msg.permission.app_error",
    "translation": "You don't have the appropriate permissions to direct message this user."
  },
  {
    "id": "api.command_mute.desc",
    "translation": "Turns off desktop, email and push notifications for the current channel or the [channel] specified."
  },
  {
    "id": "api.command_mute.error",
    "translation": "Could not find the channel {{.Channel}}. Please use the [channel handle](https://about.mattermost.com/default-channel-handle-documentation) to identify channels."
  },
  {
    "id": "api.command_mute.hint",
    "translation": "~[channel]"
  },
  {
    "id": "api.command_mute.name",
    "translation": "mute"
  },
  {
    "id": "api.command_mute.no_channel.error",
    "translation": "Could not find the specified channel. Please use the [channel handle](https://about.mattermost.com/default-channel-handle-documentation) to identify channels."
  },
  {
    "id": "api.command_mute.not_member.error",
    "translation": "Could not mute channel {{.Channel}} as you are not a member."
  },
  {
    "id": "api.command_mute.success_mute",
    "translation": "You will not receive notifications for {{.Channel}} until channel mute is turned off."
  },
  {
    "id": "api.command_mute.success_mute_direct_msg",
    "translation": "You will not receive notifications for this channel until channel mute is turned off."
  },
  {
    "id": "api.command_mute.success_unmute",
    "translation": "{{.Channel}} is no longer muted."
  },
  {
    "id": "api.command_mute.success_unmute_direct_msg",
    "translation": "This channel is no longer muted."
  },
  {
    "id": "api.command_offline.desc",
    "translation": "Set your status offline"
  },
  {
    "id": "api.command_offline.name",
    "translation": "offline"
  },
  {
    "id": "api.command_offline.success",
    "translation": "You are now offline"
  },
  {
    "id": "api.command_online.desc",
    "translation": "Set your status online"
  },
  {
    "id": "api.command_online.name",
    "translation": "online"
  },
  {
    "id": "api.command_online.success",
    "translation": "You are now online"
  },
  {
    "id": "api.command_open.name",
    "translation": "open"
  },
  {
    "id": "api.command_remove.desc",
    "translation": "Remove a member from the channel"
  },
  {
    "id": "api.command_remove.direct_group.app_error",
    "translation": "You can't remove someone from a direct message channel."
  },
  {
    "id": "api.command_remove.group_constrained_user_denied",
    "translation": "User cannot be removed from the channel by you because they are a member of the groups linked to this channel. To remove them from this channel, they must be removed from the linked groups."
  },
  {
    "id": "api.command_remove.hint",
    "translation": "@[username]"
  },
  {
    "id": "api.command_remove.message.app_error",
    "translation": "A message must be provided with the /remove or /kick command."
  },
  {
    "id": "api.command_remove.missing.app_error",
    "translation": "We couldn't find the user. They may have been deactivated by the System Administrator."
  },
  {
    "id": "api.command_remove.name",
    "translation": "remove"
  },
  {
    "id": "api.command_remove.permission.app_error",
    "translation": "You don't have the appropriate permissions to remove the member."
  },
  {
    "id": "api.command_remove.user_not_in_channel",
    "translation": "{{.Username}} is not a member of this channel."
  },
  {
    "id": "api.command_search.desc",
    "translation": "Search text in messages"
  },
  {
    "id": "api.command_search.hint",
    "translation": "[text]"
  },
  {
    "id": "api.command_search.name",
    "translation": "search"
  },
  {
    "id": "api.command_search.unsupported.app_error",
    "translation": "The search command is not supported on your device."
  },
  {
    "id": "api.command_settings.desc",
    "translation": "Open the Account Settings dialog"
  },
  {
    "id": "api.command_settings.name",
    "translation": "settings"
  },
  {
    "id": "api.command_settings.unsupported.app_error",
    "translation": "The settings command is not supported on your device."
  },
  {
    "id": "api.command_shortcuts.desc",
    "translation": "Displays a list of keyboard shortcuts"
  },
  {
    "id": "api.command_shortcuts.name",
    "translation": "shortcuts"
  },
  {
    "id": "api.command_shortcuts.unsupported.app_error",
    "translation": "The shortcuts command is not supported on your device."
  },
  {
    "id": "api.command_shrug.desc",
    "translation": "Adds ¯\\_(ツ)_/¯ to your message"
  },
  {
    "id": "api.command_shrug.hint",
    "translation": "[message]"
  },
  {
    "id": "api.command_shrug.name",
    "translation": "shrug"
  },
  {
    "id": "api.config.client.old_format.app_error",
    "translation": "New format for the client configuration is not supported yet. Please specify format=old in the query string."
  },
  {
    "id": "api.config.update_config.clear_siteurl.app_error",
    "translation": "Site URL cannot be cleared."
  },
  {
    "id": "api.config.update_config.restricted_merge.app_error",
    "translation": "Failed to merge given config."
  },
  {
    "id": "api.context.404.app_error",
    "translation": "Sorry, we could not find the page."
  },
  {
    "id": "api.context.invalid_body_param.app_error",
    "translation": "Invalid or missing {{.Name}} in request body."
  },
  {
    "id": "api.context.invalid_param.app_error",
    "translation": "Invalid {{.Name}} parameter."
  },
  {
    "id": "api.context.invalid_token.error",
    "translation": "Invalid session token={{.Token}}, err={{.Error}}"
  },
  {
    "id": "api.context.invalid_url_param.app_error",
    "translation": "Invalid or missing {{.Name}} parameter in request URL."
  },
  {
    "id": "api.context.local_origin_required.app_error",
    "translation": "This endpoint requires a local request origin."
  },
  {
    "id": "api.context.mfa_required.app_error",
    "translation": "Multi-factor authentication is required on this server."
  },
  {
    "id": "api.context.permissions.app_error",
    "translation": "You do not have the appropriate permissions."
  },
  {
    "id": "api.context.server_busy.app_error",
    "translation": "Server is busy, non-critical services are temporarily unavailable."
  },
  {
    "id": "api.context.session_expired.app_error",
    "translation": "Invalid or expired session, please login again."
  },
  {
    "id": "api.context.token_provided.app_error",
    "translation": "Session is not OAuth but token was provided in the query string."
  },
  {
    "id": "api.create_terms_of_service.custom_terms_of_service_disabled.app_error",
    "translation": "Custom terms of service feature is disabled."
  },
  {
    "id": "api.create_terms_of_service.empty_text.app_error",
    "translation": "Please enter text for your Custom Terms of Service."
  },
  {
    "id": "api.email_batching.add_notification_email_to_batch.channel_full.app_error",
    "translation": "Email batching job's receiving channel was full. Please increase the EmailBatchingBufferSize."
  },
  {
    "id": "api.email_batching.add_notification_email_to_batch.disabled.app_error",
    "translation": "Email batching has been disabled by the system administrator."
  },
  {
    "id": "api.email_batching.render_batched_post.date",
    "translation": "{{.Hour}}:{{.Minute}} {{.Timezone}}, {{.Month}} {{.Day}}"
  },
  {
    "id": "api.email_batching.render_batched_post.direct_message",
    "translation": "Direct Message from "
  },
  {
    "id": "api.email_batching.render_batched_post.go_to_post",
    "translation": "Go to Post"
  },
  {
    "id": "api.email_batching.render_batched_post.group_message",
    "translation": "Group Message from "
  },
  {
    "id": "api.email_batching.render_batched_post.notification",
    "translation": "Notification from "
  },
  {
    "id": "api.email_batching.send_batched_email_notification.body_text",
    "translation": {
      "one": "You have a new notification.",
      "other": "You have {{.Count}} new notifications."
    }
  },
  {
    "id": "api.email_batching.send_batched_email_notification.subject",
    "translation": {
      "one": "[{{.SiteName}}] New Notification for {{.Month}} {{.Day}}, {{.Year}}",
      "other": "[{{.SiteName}}] New Notifications for {{.Month}} {{.Day}}, {{.Year}}"
    }
  },
  {
    "id": "api.emoji.create.duplicate.app_error",
    "translation": "Unable to create emoji. Another emoji with the same name already exists."
  },
  {
    "id": "api.emoji.create.internal_error",
    "translation": "server_error: Encountered internal server error creating the emoji."
  },
  {
    "id": "api.emoji.create.other_user.app_error",
    "translation": "Invalid user id."
  },
  {
    "id": "api.emoji.create.parse.app_error",
    "translation": "Unable to create emoji. Could not understand request."
  },
  {
    "id": "api.emoji.create.too_large.app_error",
    "translation": "Unable to create emoji. Image must be less than 1 MB in size."
  },
  {
    "id": "api.emoji.disabled.app_error",
    "translation": "Custom emoji have been disabled by the system admin."
  },
  {
    "id": "api.emoji.get_image.decode.app_error",
    "translation": "Unable to decode image file for emoji."
  },
  {
    "id": "api.emoji.get_image.read.app_error",
    "translation": "Unable to read image file for emoji."
  },
  {
    "id": "api.emoji.storage.app_error",
    "translation": "File storage not configured properly. Please configure for either S3 or local server file storage."
  },
  {
    "id": "api.emoji.upload.image.app_error",
    "translation": "Unable to create emoji. File must be a PNG, JPEG, or GIF."
  },
  {
    "id": "api.emoji.upload.large_image.decode_error",
    "translation": "Unable to create emoji. An error occurred when trying to decode the image."
  },
  {
    "id": "api.emoji.upload.large_image.encode_error",
    "translation": "Unable to create emoji. An error occurred when trying to encode the image."
  },
  {
    "id": "api.emoji.upload.large_image.gif_decode_error",
    "translation": "Unable to create emoji. An error occurred when trying to decode the GIF image."
  },
  {
    "id": "api.emoji.upload.large_image.gif_encode_error",
    "translation": "Unable to create emoji. An error occurred when trying to encode the GIF image."
  },
  {
    "id": "api.emoji.upload.large_image.too_large.app_error",
    "translation": "Unable to create emoji. Image must be smaller than {{.MaxWidth}} by {{.MaxHeight}}."
  },
  {
    "id": "api.emoji.upload.open.app_error",
    "translation": "Unable to create the emoji. An error occurred when trying to open the attached image."
  },
  {
    "id": "api.file.attachments.disabled.app_error",
    "translation": "File attachments have been disabled on this server."
  },
  {
    "id": "api.file.file_exists.exists_local.app_error",
    "translation": "Unable to check if the file exists."
  },
  {
    "id": "api.file.file_exists.s3.app_error",
    "translation": "Unable to check if the file exists."
  },
  {
    "id": "api.file.get_file.public_invalid.app_error",
    "translation": "The public link does not appear to be valid."
  },
  {
    "id": "api.file.get_file_preview.no_preview.app_error",
    "translation": "File doesn't have a preview image."
  },
  {
    "id": "api.file.get_file_thumbnail.no_thumbnail.app_error",
    "translation": "File doesn't have a thumbnail image."
  },
  {
    "id": "api.file.get_public_link.disabled.app_error",
    "translation": "Public links have been disabled."
  },
  {
    "id": "api.file.get_public_link.no_post.app_error",
    "translation": "Unable to get public link for file. File must be attached to a post that can be read by the current user."
  },
  {
    "id": "api.file.move_file.copy_within_s3.app_error",
    "translation": "Unable to copy file within S3."
  },
  {
    "id": "api.file.move_file.delete_from_s3.app_error",
    "translation": "Unable to delete file from S3."
  },
  {
    "id": "api.file.move_file.rename.app_error",
    "translation": "Unable to move file locally."
  },
  {
    "id": "api.file.no_driver.app_error",
    "translation": "No file driver selected."
  },
  {
    "id": "api.file.read_file.reading_local.app_error",
    "translation": "Encountered an error reading from local server file storage."
  },
  {
    "id": "api.file.read_file.s3.app_error",
    "translation": "Encountered an error reading from S3 storage."
  },
  {
    "id": "api.file.reader.reading_local.app_error",
    "translation": "Encountered an error opening a reader from local server file storage."
  },
  {
    "id": "api.file.reader.s3.app_error",
    "translation": "Encountered an error opening a reader from S3 storage."
  },
  {
    "id": "api.file.test_connection.local.connection.app_error",
    "translation": "Don't have permissions to write to local path specified or other error."
  },
  {
    "id": "api.file.test_connection.s3.bucked_create.app_error",
    "translation": "Unable to create bucket."
  },
  {
    "id": "api.file.test_connection.s3.bucket_exists.app_error",
    "translation": "Error checking if bucket exists."
  },
  {
    "id": "api.file.test_connection.s3.connection.app_error",
    "translation": "Bad connection to S3 or minio."
  },
  {
    "id": "api.file.upload_file.incorrect_channelId.app_error",
    "translation": "Unable to upload the file. Incorrect channel ID: {{.channelId}}"
  },
  {
    "id": "api.file.upload_file.incorrect_number_of_client_ids.app_error",
    "translation": "Unable to upload file(s). Have {{.NumClientIds}} client_ids for {{.NumFiles}} files."
  },
  {
    "id": "api.file.upload_file.incorrect_number_of_files.app_error",
    "translation": "Unable to upload files. Incorrect number of files specified."
  },
  {
    "id": "api.file.upload_file.large_image.app_error",
    "translation": "File above maximum dimensions could not be uploaded: {{.Filename}}"
  },
  {
    "id": "api.file.upload_file.large_image_detailed.app_error",
    "translation": "{{.Filename}} dimensions ({{.Width}} by {{.Height}} pixels) exceed the limits."
  },
  {
    "id": "api.file.upload_file.multiple_channel_ids.app_error",
    "translation": "Unable to upload file(s). Multiple conflicting channel_ids."
  },
  {
    "id": "api.file.upload_file.read_form_value.app_error",
    "translation": "Unable to upload file(s). Error reading the value for {{.Formname}}."
  },
  {
    "id": "api.file.upload_file.read_request.app_error",
    "translation": "Unable to upload file(s). Error reading or parsing request data."
  },
  {
    "id": "api.file.upload_file.rejected_by_plugin.app_error",
    "translation": "Unable to upload file {{.Filename}}. Rejected by plugin: {{.Reason}}"
  },
  {
    "id": "api.file.upload_file.storage.app_error",
    "translation": "Unable to upload file. Image storage is not configured."
  },
  {
    "id": "api.file.upload_file.too_large_detailed.app_error",
    "translation": "Unable to upload file {{.Filename}}. {{.Length}} bytes exceeds the maximum allowed {{.Limit}} bytes."
  },
  {
    "id": "api.file.write_file.s3.app_error",
    "translation": "Encountered an error writing to S3."
  },
  {
    "id": "api.file.write_file_locally.create_dir.app_error",
    "translation": "Encountered an error creating the directory for the new file."
  },
  {
    "id": "api.file.write_file_locally.writing.app_error",
    "translation": "Encountered an error writing to local server storage."
  },
  {
    "id": "api.image.get.app_error",
    "translation": "Requested image url cannot be parsed."
  },
  {
    "id": "api.incoming_webhook.disabled.app_error",
    "translation": "Incoming webhooks have been disabled by the system admin."
  },
  {
    "id": "api.incoming_webhook.invalid_username.app_error",
    "translation": "Invalid username."
  },
  {
    "id": "api.invalid_channel",
    "translation": "Channel listed in the request doesn't belong to the user"
  },
  {
    "id": "api.io_error",
    "translation": "input/output error"
  },
  {
    "id": "api.ldap_group.not_found",
    "translation": "ldap group not found"
  },
  {
    "id": "api.ldap_groups.existing_group_name_error",
    "translation": "group name already exists"
  },
  {
    "id": "api.ldap_groups.existing_reserved_name_error",
    "translation": "group name already exists as a reserved name"
  },
  {
    "id": "api.ldap_groups.existing_user_name_error",
    "translation": "group name already exists as a user name"
  },
  {
    "id": "api.ldap_groups.license_error",
    "translation": "your license does not support ldap groups"
  },
  {
    "id": "api.license.add_license.array.app_error",
    "translation": "Empty array under 'license' in request."
  },
  {
    "id": "api.license.add_license.expired.app_error",
    "translation": "License is either expired or has not yet started."
  },
  {
    "id": "api.license.add_license.invalid.app_error",
    "translation": "Invalid license file."
  },
  {
    "id": "api.license.add_license.invalid_count.app_error",
    "translation": "Unable to count total unique users."
  },
  {
    "id": "api.license.add_license.no_file.app_error",
    "translation": "No file under 'license' in request."
  },
  {
    "id": "api.license.add_license.open.app_error",
    "translation": "Could not open license file."
  },
  {
    "id": "api.license.add_license.save.app_error",
    "translation": "License did not save properly."
  },
  {
    "id": "api.license.add_license.save_active.app_error",
    "translation": "Active license ID did not save properly."
  },
  {
    "id": "api.license.add_license.unique_users.app_error",
    "translation": "This license only supports {{.Users}} users, when your system has {{.Count}} unique users. Unique users are counted distinctly by email address. You can see total user count under Site Reports -> View Statistics."
  },
  {
    "id": "api.license.client.old_format.app_error",
    "translation": "New format for the client license is not supported yet. Please specify format=old in the query string."
  },
  {
    "id": "api.license.remove_expired_license.failed.error",
    "translation": "Failed to send the disable license email successfully."
  },
  {
    "id": "api.license.request-trial.bad-request",
    "translation": "The number of users requested is not correct."
  },
  {
    "id": "api.license.request-trial.bad-request.terms-not-accepted",
    "translation": "You must accept the Mattermost Software Evaluation Agreement and Privacy Policy to request a license."
  },
  {
    "id": "api.license.request_trial_license.app_error",
    "translation": "Unable to get a trial license, please try again or contact with support@mattermost.com."
  },
  {
    "id": "api.license.request_trial_license.no-site-url.app_error",
    "translation": "Unable to request a trial license. Please configure a Site URL in the web server section of the Mattermost System Console."
  },
  {
    "id": "api.marshal_error",
    "translation": "marshal error"
  },
  {
    "id": "api.oauth.allow_oauth.redirect_callback.app_error",
    "translation": "invalid_request: Supplied redirect_uri did not match registered callback_url."
  },
  {
    "id": "api.oauth.allow_oauth.turn_off.app_error",
    "translation": "The system admin has turned off OAuth2 Service Provider."
  },
  {
    "id": "api.oauth.authorize_oauth.disabled.app_error",
    "translation": "The system admin has turned off OAuth2 Service Provider."
  },
  {
    "id": "api.oauth.get_access_token.bad_client_id.app_error",
    "translation": "invalid_request: Bad client_id."
  },
  {
    "id": "api.oauth.get_access_token.bad_client_secret.app_error",
    "translation": "invalid_request: Missing client_secret."
  },
  {
    "id": "api.oauth.get_access_token.bad_grant.app_error",
    "translation": "invalid_request: Bad grant_type."
  },
  {
    "id": "api.oauth.get_access_token.credentials.app_error",
    "translation": "invalid_client: Invalid client credentials."
  },
  {
    "id": "api.oauth.get_access_token.disabled.app_error",
    "translation": "The system admin has turned off OAuth2 Service Provider."
  },
  {
    "id": "api.oauth.get_access_token.expired_code.app_error",
    "translation": "invalid_grant: Invalid or expired authorization code."
  },
  {
    "id": "api.oauth.get_access_token.internal.app_error",
    "translation": "server_error: Encountered internal server error while accessing database."
  },
  {
    "id": "api.oauth.get_access_token.internal_saving.app_error",
    "translation": "server_error: Encountered internal server error while saving access token to database."
  },
  {
    "id": "api.oauth.get_access_token.internal_session.app_error",
    "translation": "server_error: Encountered internal server error while saving session to database."
  },
  {
    "id": "api.oauth.get_access_token.internal_user.app_error",
    "translation": "server_error: Encountered internal server error while pulling user from database."
  },
  {
    "id": "api.oauth.get_access_token.missing_code.app_error",
    "translation": "invalid_request: Missing code."
  },
  {
    "id": "api.oauth.get_access_token.missing_refresh_token.app_error",
    "translation": "invalid_request: Missing refresh_token."
  },
  {
    "id": "api.oauth.get_access_token.redirect_uri.app_error",
    "translation": "invalid_request: Supplied redirect_uri does not match authorization code redirect_uri."
  },
  {
    "id": "api.oauth.get_access_token.refresh_token.app_error",
    "translation": "invalid_grant: Invalid refresh token."
  },
  {
    "id": "api.oauth.invalid_state_token.app_error",
    "translation": "Invalid state token."
  },
  {
    "id": "api.oauth.register_oauth_app.turn_off.app_error",
    "translation": "The system admin has turned off OAuth2 Service Provider."
  },
  {
    "id": "api.oauth.revoke_access_token.del_session.app_error",
    "translation": "Error deleting session from DB."
  },
  {
    "id": "api.oauth.revoke_access_token.del_token.app_error",
    "translation": "Error deleting access token from DB."
  },
  {
    "id": "api.oauth.revoke_access_token.get.app_error",
    "translation": "Error getting access token from DB before deletion."
  },
  {
    "id": "api.oauth.singup_with_oauth.disabled.app_error",
    "translation": "User sign-up is disabled."
  },
  {
    "id": "api.oauth.singup_with_oauth.expired_link.app_error",
    "translation": "The signup link has expired."
  },
  {
    "id": "api.oauth.singup_with_oauth.invalid_link.app_error",
    "translation": "The signup link does not appear to be valid."
  },
  {
    "id": "api.outgoing_webhook.disabled.app_error",
    "translation": "Outgoing webhooks have been disabled by the system admin."
  },
  {
    "id": "api.plugin.add_public_key.open.app_error",
    "translation": "An error occurred while opening the public key file."
  },
  {
    "id": "api.plugin.install.download_failed.app_error",
    "translation": "An error occurred while downloading the plugin."
  },
  {
    "id": "api.plugin.upload.array.app_error",
    "translation": "File array is empty in multipart/form request."
  },
  {
    "id": "api.plugin.upload.file.app_error",
    "translation": "Unable to open file in multipart/form request."
  },
  {
    "id": "api.plugin.upload.no_file.app_error",
    "translation": "Missing file in multipart/form request."
  },
  {
    "id": "api.plugin.verify_plugin.app_error",
    "translation": "Unable to verify plugin signature."
  },
  {
    "id": "api.post.check_for_out_of_channel_group_users.message.none",
    "translation": "@{{.GroupName}} has no members on this team"
  },
  {
    "id": "api.post.check_for_out_of_channel_groups_mentions.message.multiple",
    "translation": "@{{.Usernames}} and @{{.LastUsername}} did not get notified by this mention because they are not in the channel. They cannot be added to the channel because they are not a member of the linked groups. To add them to this channel, they must be added to the linked groups."
  },
  {
    "id": "api.post.check_for_out_of_channel_groups_mentions.message.one",
    "translation": "@{{.Username}} did not get notified by this mention because they are not in the channel. They cannot be added to the channel because they are not a member of the linked groups. To add them to this channel, they must be added to the linked groups."
  },
  {
    "id": "api.post.check_for_out_of_channel_mentions.message.multiple",
    "translation": "@{{.Usernames}} and @{{.LastUsername}} did not get notified by this mention because they are not in the channel."
  },
  {
    "id": "api.post.check_for_out_of_channel_mentions.message.one",
    "translation": "@{{.Username}} did not get notified by this mention because they are not in the channel."
  },
  {
    "id": "api.post.create_post.can_not_post_to_deleted.error",
    "translation": "Can not post to deleted channel."
  },
  {
    "id": "api.post.create_post.channel_root_id.app_error",
    "translation": "Invalid ChannelId for RootId parameter."
  },
  {
    "id": "api.post.create_post.parent_id.app_error",
    "translation": "Invalid ParentId parameter."
  },
  {
    "id": "api.post.create_post.root_id.app_error",
    "translation": "Invalid RootId parameter."
  },
  {
    "id": "api.post.create_post.town_square_read_only",
    "translation": "This channel is read-only. Only members with permission can post here."
  },
  {
    "id": "api.post.create_webhook_post.creating.app_error",
    "translation": "Error creating post."
  },
  {
    "id": "api.post.deduplicate_create_post.failed_to_get",
    "translation": "Failed to fetch original post after deduplicating a client repeating the same request."
  },
  {
    "id": "api.post.deduplicate_create_post.pending",
    "translation": "Rejected post since another client is making the same request."
  },
  {
    "id": "api.post.delete_post.can_not_delete_post_in_deleted.error",
    "translation": "Can not delete a post in a deleted channel."
  },
  {
    "id": "api.post.disabled_all",
    "translation": "@all has been disabled because the channel has more than {{.Users}} users."
  },
  {
    "id": "api.post.disabled_channel",
    "translation": "@channel has been disabled because the channel has more than {{.Users}} users."
  },
  {
    "id": "api.post.disabled_here",
    "translation": "@here has been disabled because the channel has more than {{.Users}} users."
  },
  {
    "id": "api.post.do_action.action_id.app_error",
    "translation": "Invalid action id."
  },
  {
    "id": "api.post.do_action.action_integration.app_error",
    "translation": "Action integration error."
  },
  {
    "id": "api.post.error_get_post_id.pending",
    "translation": "Unable to get the pending post."
  },
  {
    "id": "api.post.get_message_for_notification.files_sent",
    "translation": {
      "one": "{{.Count}} file sent: {{.Filenames}}",
      "other": "{{.Count}} files sent: {{.Filenames}}"
    }
  },
  {
    "id": "api.post.get_message_for_notification.images_sent",
    "translation": {
      "one": "{{.Count}} image sent: {{.Filenames}}",
      "other": "{{.Count}} images sent: {{.Filenames}}"
    }
  },
  {
    "id": "api.post.link_preview_disabled.app_error",
    "translation": "Link previews have been disabled by the system administrator."
  },
  {
    "id": "api.post.patch_post.can_not_update_post_in_deleted.error",
    "translation": "Can not update a post in a deleted channel."
  },
  {
    "id": "api.post.save_is_pinned_post.town_square_read_only",
    "translation": "This channel is read-only. Only members with permission can pin or unpin posts here."
  },
  {
    "id": "api.post.send_notification_and_forget.push_channel_mention",
    "translation": " notified the channel."
  },
  {
    "id": "api.post.send_notification_and_forget.push_comment_on_post",
    "translation": " commented on your post."
  },
  {
    "id": "api.post.send_notification_and_forget.push_comment_on_thread",
    "translation": " commented on a thread you participated in."
  },
  {
    "id": "api.post.send_notifications_and_forget.push_explicit_mention",
    "translation": " mentioned you."
  },
  {
    "id": "api.post.send_notifications_and_forget.push_general_message",
    "translation": " posted a message."
  },
  {
    "id": "api.post.send_notifications_and_forget.push_image_only",
    "translation": " attached a file."
  },
  {
    "id": "api.post.send_notifications_and_forget.push_message",
    "translation": "sent you a message."
  },
  {
    "id": "api.post.update_post.can_not_update_post_in_deleted.error",
    "translation": "Can not update a post in a deleted channel."
  },
  {
    "id": "api.post.update_post.find.app_error",
    "translation": "Unable to find the existing post or comment to update."
  },
  {
    "id": "api.post.update_post.permissions_details.app_error",
    "translation": "Already deleted id={{.PostId}}."
  },
  {
    "id": "api.post.update_post.permissions_time_limit.app_error",
    "translation": "Post edit is only allowed for {{.timeLimit}} seconds. Please ask your System Administrator for details."
  },
  {
    "id": "api.post.update_post.system_message.app_error",
    "translation": "Unable to update system message."
  },
  {
    "id": "api.post_get_post_by_id.get.app_error",
    "translation": "Unable to get post."
  },
  {
    "id": "api.preference.delete_preferences.delete.app_error",
    "translation": "Unable to delete user preferences."
  },
  {
    "id": "api.preference.preferences_category.get.app_error",
    "translation": "Unable to get user preferences."
  },
  {
    "id": "api.preference.update_preferences.set.app_error",
    "translation": "Unable to set user preferences."
  },
  {
    "id": "api.push_notification.disabled.app_error",
    "translation": "Push Notifications are disabled on this server."
  },
  {
    "id": "api.push_notification.id_loaded.default_message",
    "translation": "You've received a new message."
  },
  {
    "id": "api.push_notification.id_loaded.fetch.app_error",
    "translation": "An error occurred fetching the ID-loaded push notification."
  },
  {
    "id": "api.push_notifications.message.parse.app_error",
    "translation": "An error occurred building the push notification message."
  },
  {
    "id": "api.push_notifications.session.expired",
    "translation": "Session Expired: Please log in to continue receiving notifications. Sessions for {{.siteName}} are configured by your System Administrator to expire every {{.daysCount}} day(s)."
  },
  {
    "id": "api.push_notifications_ack.forward.app_error",
    "translation": "An error occurred sending the receipt delivery to the push notification service."
  },
  {
    "id": "api.push_notifications_ack.message.parse.app_error",
    "translation": "An error occurred building the push notification ack message."
  },
  {
    "id": "api.reaction.delete.archived_channel.app_error",
    "translation": "You cannot remove a reaction in an archived channel."
  },
  {
    "id": "api.reaction.save.archived_channel.app_error",
    "translation": "You cannot react in an archived channel."
  },
  {
    "id": "api.reaction.save_reaction.invalid.app_error",
    "translation": "Reaction is not valid."
  },
  {
    "id": "api.reaction.save_reaction.user_id.app_error",
    "translation": "You cannot save reaction for the other user."
  },
  {
    "id": "api.reaction.town_square_read_only",
    "translation": "Reacting to posts is not possible in read-only channels."
  },
  {
    "id": "api.restricted_system_admin",
    "translation": "This action is forbidden to a restricted system admin."
  },
  {
    "id": "api.roles.patch_roles.license.error",
    "translation": "Your license does not support advanced permissions."
  },
  {
    "id": "api.scheme.create_scheme.license.error",
    "translation": "Your license does not support creating permissions schemes."
  },
  {
    "id": "api.scheme.delete_scheme.license.error",
    "translation": "Your license not support delete permissions schemes"
  },
  {
    "id": "api.scheme.get_channels_for_scheme.scope.error",
    "translation": "Unable to get the channels for scheme because the supplied scheme is not a channel scheme."
  },
  {
    "id": "api.scheme.get_teams_for_scheme.scope.error",
    "translation": "Unable to get the teams for scheme because the supplied scheme is not a team scheme."
  },
  {
    "id": "api.scheme.patch_scheme.license.error",
    "translation": "Your license does not support update permissions schemes"
  },
  {
    "id": "api.server.start_server.forward80to443.disabled_while_using_lets_encrypt",
    "translation": "Must enable Forward80To443 when using LetsEncrypt"
  },
  {
    "id": "api.server.start_server.forward80to443.enabled_but_listening_on_wrong_port",
    "translation": "Unable to forward port 80 to port 443 while listening on port %s: disable Forward80To443 if using a proxy server"
  },
  {
    "id": "api.server.start_server.rate_limiting_memory_store",
    "translation": "Unable to initialize rate limiting memory store. Check MemoryStoreSize config setting."
  },
  {
    "id": "api.server.start_server.rate_limiting_rate_limiter",
    "translation": "Unable to initialize rate limiting."
  },
  {
    "id": "api.server.start_server.starting.critical",
    "translation": "Error starting server, err:%v"
  },
  {
    "id": "api.slackimport.slack_add_bot_user.email_pwd",
    "translation": "The Integration/Slack Bot user with email {{.Email}} and password {{.Password}} has been imported.\r\n"
  },
  {
    "id": "api.slackimport.slack_add_bot_user.unable_import",
    "translation": "Unable to import the Integration/Slack Bot user {{.Username}}.\r\n"
  },
  {
    "id": "api.slackimport.slack_add_channels.added",
    "translation": "\r\nChannels added:\r\n"
  },
  {
    "id": "api.slackimport.slack_add_channels.failed_to_add_user",
    "translation": "Unable to add Slack user {{.Username}} to channel.\r\n"
  },
  {
    "id": "api.slackimport.slack_add_channels.import_failed",
    "translation": "Unable to import Slack channel {{.DisplayName}}.\r\n"
  },
  {
    "id": "api.slackimport.slack_add_channels.merge",
    "translation": "The Slack channel {{.DisplayName}} already exists as an active Mattermost channel. Both channels have been merged.\r\n"
  },
  {
    "id": "api.slackimport.slack_add_users.created",
    "translation": "\r\nUsers created:\r\n"
  },
  {
    "id": "api.slackimport.slack_add_users.email_pwd",
    "translation": "Slack user with email {{.Email}} and password {{.Password}} has been imported.\r\n"
  },
  {
    "id": "api.slackimport.slack_add_users.merge_existing",
    "translation": "Slack user merged with an existing Mattermost user with matching email {{.Email}} and username {{.Username}}.\r\n"
  },
  {
    "id": "api.slackimport.slack_add_users.merge_existing_failed",
    "translation": "Slack user merged with an existing Mattermost user with matching email {{.Email}} and username {{.Username}}, but was unable to add the user to their team.\r\n"
  },
  {
    "id": "api.slackimport.slack_add_users.missing_email_address",
    "translation": "User {{.Username}} does not have an email address in the Slack export. Used {{.Email}} as a placeholder. The user should update their email address once logged in to the system.\r\n"
  },
  {
    "id": "api.slackimport.slack_add_users.unable_import",
    "translation": "Unable to import Slack user: {{.Username}}.\r\n"
  },
  {
    "id": "api.slackimport.slack_import.log",
    "translation": "Mattermost Slack Import Log\r\n"
  },
  {
    "id": "api.slackimport.slack_import.note1",
    "translation": "- Some messages may not have been imported because they were not supported by this importer.\r\n"
  },
  {
    "id": "api.slackimport.slack_import.note2",
    "translation": "- Slack bot messages are currently not supported.\r\n"
  },
  {
    "id": "api.slackimport.slack_import.note3",
    "translation": "- Additional errors may be found in the server logs.\r\n"
  },
  {
    "id": "api.slackimport.slack_import.notes",
    "translation": "\r\nNotes:\r\n"
  },
  {
    "id": "api.slackimport.slack_import.open.app_error",
    "translation": "Unable to open the file: {{.Filename}}.\r\n"
  },
  {
    "id": "api.slackimport.slack_import.team_fail",
    "translation": "Unable to get the team to import into.\r\n"
  },
  {
    "id": "api.slackimport.slack_import.zip.app_error",
    "translation": "Unable to open the Slack export zip file.\r\n"
  },
  {
    "id": "api.slackimport.slack_import.zip.file_too_large",
    "translation": "{{.Filename}} in zip archive too large to process for Slack import\r\n"
  },
  {
    "id": "api.status.user_not_found.app_error",
    "translation": "User not found."
  },
  {
    "id": "api.system.id_loaded.not_available.app_error",
    "translation": "ID Loaded Push Notifications are not configured or supported on this server."
  },
  {
    "id": "api.team.add_members.error",
    "translation": "Error adding team member(s)."
  },
  {
    "id": "api.team.add_members.user_denied",
    "translation": "This team is managed by groups.  This user is not part of a group that is synced to this team."
  },
  {
    "id": "api.team.add_user_to_team.added",
    "translation": "%v added to the team by %v."
  },
  {
    "id": "api.team.add_user_to_team.missing_parameter.app_error",
    "translation": "Parameter required to add user to team."
  },
  {
    "id": "api.team.add_user_to_team_from_invite.guest.app_error",
    "translation": "Guests are restricted from joining a team via an invite link. Please request a guest email invitation to the team."
  },
  {
    "id": "api.team.demote_user_to_guest.disabled.error",
    "translation": "Guest accounts are disabled."
  },
  {
    "id": "api.team.demote_user_to_guest.license.error",
    "translation": "Your license does not support guest accounts"
  },
  {
    "id": "api.team.get_all_teams.insufficient_permissions",
    "translation": "You don't have the appropriate permissions to list all teams"
  },
  {
    "id": "api.team.get_invite_info.not_open_team",
    "translation": "Invite is invalid because this is not an open team."
  },
  {
    "id": "api.team.get_team_icon.filesettings_no_driver.app_error",
    "translation": "Invalid driver name for file settings.  Must be 'local' or 'amazons3'."
  },
  {
    "id": "api.team.get_team_icon.read_file.app_error",
    "translation": "Unable to read the team icon file."
  },
  {
    "id": "api.team.import_team.array.app_error",
    "translation": "Empty array under 'file' in request."
  },
  {
    "id": "api.team.import_team.integer.app_error",
    "translation": "Filesize not an integer."
  },
  {
    "id": "api.team.import_team.no_file.app_error",
    "translation": "No file under 'file' in request."
  },
  {
    "id": "api.team.import_team.no_import_from.app_error",
    "translation": "Malformed request: importFrom field is not present."
  },
  {
    "id": "api.team.import_team.open.app_error",
    "translation": "Could not open file."
  },
  {
    "id": "api.team.import_team.parse.app_error",
    "translation": "Could not parse multipart form."
  },
  {
    "id": "api.team.import_team.unavailable.app_error",
    "translation": "Malformed request: filesize field is not present."
  },
  {
    "id": "api.team.import_team.unknown_import_from.app_error",
    "translation": "Unknown import source."
  },
  {
    "id": "api.team.invalidate_all_email_invites.app_error",
    "translation": "Error invalidating email invites."
  },
  {
    "id": "api.team.invate_guests_to_channels.disabled.error",
    "translation": "Guest accounts are disabled"
  },
  {
    "id": "api.team.invate_guests_to_channels.license.error",
    "translation": "Your license does not support guest accounts"
  },
  {
    "id": "api.team.invite_guests.channel_in_invalid_team.app_error",
    "translation": "The channels of the invite must be part of the team of the invite."
  },
  {
    "id": "api.team.invite_members.disabled.app_error",
    "translation": "Email invitations are disabled."
  },
  {
    "id": "api.team.invite_members.invalid_email.app_error",
    "translation": "The following email addresses do not belong to an accepted domain: {{.Addresses}}. Please contact your System Administrator for details."
  },
  {
    "id": "api.team.invite_members.no_one.app_error",
    "translation": "No one to invite."
  },
  {
    "id": "api.team.is_team_creation_allowed.disabled.app_error",
    "translation": "Team creation has been disabled. Please ask your System Administrator for details."
  },
  {
    "id": "api.team.is_team_creation_allowed.domain.app_error",
    "translation": "The user cannot be added as the domain associated with the account is not permitted. Contact your System Administrator for additional details."
  },
  {
    "id": "api.team.join_team.post_and_forget",
    "translation": "%v joined the team."
  },
  {
    "id": "api.team.join_user_to_team.allowed_domains.app_error",
    "translation": "The user cannot be added as the domain associated with the account is not permitted. Contact your System Administrator for additional details."
  },
  {
    "id": "api.team.leave.left",
    "translation": "%v left the team."
  },
  {
    "id": "api.team.move_channel.post.error",
    "translation": "Failed to post channel move message."
  },
  {
    "id": "api.team.move_channel.success",
    "translation": "This channel has been moved to this team from %v."
  },
  {
    "id": "api.team.remove_member.group_constrained.app_error",
    "translation": "Unable to remove a user from a group-constrained team."
  },
  {
    "id": "api.team.remove_team_icon.get_team.app_error",
    "translation": "An error occurred getting the team."
  },
  {
    "id": "api.team.remove_user_from_team.missing.app_error",
    "translation": "The user does not appear to be part of this team."
  },
  {
    "id": "api.team.remove_user_from_team.removed",
    "translation": "%v removed from the team."
  },
  {
    "id": "api.team.search_teams.pagination_not_implemented.private_team_search",
    "translation": "Pagination not implemented for private-only team search."
  },
  {
    "id": "api.team.search_teams.pagination_not_implemented.public_team_search",
    "translation": "Pagination not implemented for public-only team search."
  },
  {
    "id": "api.team.set_team_icon.array.app_error",
    "translation": "Empty array under 'image' in request."
  },
  {
    "id": "api.team.set_team_icon.decode.app_error",
    "translation": "Could not decode team icon."
  },
  {
    "id": "api.team.set_team_icon.decode_config.app_error",
    "translation": "Could not decode team icon metadata."
  },
  {
    "id": "api.team.set_team_icon.encode.app_error",
    "translation": "Could not encode team icon."
  },
  {
    "id": "api.team.set_team_icon.get_team.app_error",
    "translation": "An error occurred getting the team."
  },
  {
    "id": "api.team.set_team_icon.no_file.app_error",
    "translation": "No file under 'image' in request."
  },
  {
    "id": "api.team.set_team_icon.open.app_error",
    "translation": "Could not open image file."
  },
  {
    "id": "api.team.set_team_icon.parse.app_error",
    "translation": "Could not parse multipart form."
  },
  {
    "id": "api.team.set_team_icon.storage.app_error",
    "translation": "Unable to upload team icon. Image storage is not configured."
  },
  {
    "id": "api.team.set_team_icon.too_large.app_error",
    "translation": "Unable to upload team icon. File is too large."
  },
  {
    "id": "api.team.set_team_icon.write_file.app_error",
    "translation": "Could not save team icon."
  },
  {
    "id": "api.team.team_icon.update.app_error",
    "translation": "An error occurred updating the team icon."
  },
  {
    "id": "api.team.update_member_roles.not_a_member",
    "translation": "Specified user is not a member of specified team."
  },
  {
    "id": "api.team.update_restricted_domains.mismatch.app_error",
    "translation": "Restricting team to {{ .Domain }} is not allowed by the system config. Please contact your system administrator."
  },
  {
    "id": "api.team.update_team_member_roles.guest_and_user.app_error",
    "translation": "Invalid team member update: A user must be a guest or a user but not both."
  },
  {
    "id": "api.team.update_team_scheme.license.error",
    "translation": "Your license does not support updating a team's scheme"
  },
  {
    "id": "api.team.update_team_scheme.scheme_scope.error",
    "translation": "Unable to set the scheme to the team because the supplied scheme is not a team scheme."
  },
  {
    "id": "api.templates.deactivate_body.info",
    "translation": "You deactivated your account on {{ .SiteURL }}."
  },
  {
    "id": "api.templates.deactivate_body.title",
    "translation": "Your account has been deactivated at {{ .ServerURL }}"
  },
  {
    "id": "api.templates.deactivate_body.warning",
    "translation": "If this change was not initiated by you or you want to reactivate your account, contact your system administrator."
  },
  {
    "id": "api.templates.deactivate_subject",
    "translation": "[{{ .SiteName }}] Your account at {{ .ServerURL }} has been deactivated"
  },
  {
    "id": "api.templates.email_change_body.info",
    "translation": "Your email address for {{.TeamDisplayName}} has been changed to {{.NewEmail}}."
  },
  {
    "id": "api.templates.email_change_body.title",
    "translation": "You updated your email"
  },
  {
    "id": "api.templates.email_change_subject",
    "translation": "[{{ .SiteName }}] Your email address has changed"
  },
  {
    "id": "api.templates.email_change_verify_body.button",
    "translation": "Verify Email"
  },
  {
    "id": "api.templates.email_change_verify_body.info",
    "translation": "To finish updating your email address for {{.TeamDisplayName}}, please click the link below to confirm this is the right address."
  },
  {
    "id": "api.templates.email_change_verify_body.title",
    "translation": "You updated your email"
  },
  {
    "id": "api.templates.email_change_verify_subject",
    "translation": "[{{ .SiteName }}] Verify new email address"
  },
  {
    "id": "api.templates.email_footer",
    "translation": "To change your notification preferences, log in to your team site and go to Account Settings > Notifications."
  },
  {
    "id": "api.templates.email_info1",
    "translation": "Any questions at all, mail us any time: "
  },
  {
    "id": "api.templates.email_info2",
    "translation": "Best wishes,"
  },
  {
    "id": "api.templates.email_info3",
    "translation": "The {{.SiteName}} Team"
  },
  {
    "id": "api.templates.email_organization",
    "translation": "Sent by "
  },
  {
    "id": "api.templates.email_warning",
    "translation": "If you did not make this change, please contact the system administrator."
  },
  {
    "id": "api.templates.invite_body.button",
    "translation": "Join Team"
  },
  {
    "id": "api.templates.invite_body.extra_info",
    "translation": "Mattermost lets you share messages and files from your PC or phone, with instant search and archiving. After you’ve joined [[{{.TeamDisplayName}}]], you can sign-in to your new team and access these features anytime from the web address:"
  },
  {
    "id": "api.templates.invite_body.info",
    "translation": "[[{{.SenderName}}]], has invited you to join [[{{.TeamDisplayName}}]]."
  },
  {
    "id": "api.templates.invite_body.title",
    "translation": "You've been invited"
  },
  {
    "id": "api.templates.invite_body_guest.info",
    "translation": "[[{{.SenderName}}]], has invited you to join team [[{{.TeamDisplayName}}]] as a guest."
  },
  {
    "id": "api.templates.invite_guest_subject",
    "translation": "[{{ .SiteName }}] {{ .SenderName }} invited you to join the team {{ .TeamDisplayName }} as a guest"
  },
  {
    "id": "api.templates.invite_subject",
    "translation": "[{{ .SiteName }}] {{ .SenderName }} invited you to join {{ .TeamDisplayName }} Team"
  },
  {
    "id": "api.templates.mfa_activated_body.info",
    "translation": "Multi-factor authentication has been added to your account on {{ .SiteURL }}."
  },
  {
    "id": "api.templates.mfa_activated_body.title",
    "translation": "Multi-factor authentication was added"
  },
  {
    "id": "api.templates.mfa_change_subject",
    "translation": "[{{ .SiteName }}] Your MFA has been updated"
  },
  {
    "id": "api.templates.mfa_deactivated_body.info",
    "translation": "Multi-factor authentication has been removed from your account on {{ .SiteURL }}."
  },
  {
    "id": "api.templates.mfa_deactivated_body.title",
    "translation": "Multi-factor authentication was removed"
  },
  {
    "id": "api.templates.password_change_body.info",
    "translation": "Your password has been updated for {{.TeamDisplayName}} on {{ .TeamURL }} by {{.Method}}."
  },
  {
    "id": "api.templates.password_change_body.title",
    "translation": "Your password has been updated"
  },
  {
    "id": "api.templates.password_change_subject",
    "translation": "[{{ .SiteName }}] Your password has been updated"
  },
  {
    "id": "api.templates.post_body.button",
    "translation": "Go To Post"
  },
  {
    "id": "api.templates.remove_expired_license.body.renew_button",
    "translation": "Renew License"
  },
  {
    "id": "api.templates.remove_expired_license.body.title",
    "translation": "Enterprise license has expired and some features may be disabled. Please renew."
  },
  {
    "id": "api.templates.remove_expired_license.subject",
    "translation": "Mattermost Enterprise license has been disabled."
  },
  {
    "id": "api.templates.reset_body.button",
    "translation": "Reset Password"
  },
  {
    "id": "api.templates.reset_body.info1",
    "translation": "To change your password, click \"Reset Password\" below."
  },
  {
    "id": "api.templates.reset_body.info2",
    "translation": "If you did not mean to reset your password, please ignore this email and your password will remain the same. The password reset link expires in 24 hours."
  },
  {
    "id": "api.templates.reset_body.title",
    "translation": "You requested a password reset"
  },
  {
    "id": "api.templates.reset_subject",
    "translation": "[{{ .SiteName }}] Reset your password"
  },
  {
    "id": "api.templates.signin_change_email.body.info",
    "translation": "You updated your sign-in method on {{ .SiteName }} to {{.Method}}."
  },
  {
    "id": "api.templates.signin_change_email.body.method_email",
    "translation": "email and password"
  },
  {
    "id": "api.templates.signin_change_email.body.title",
    "translation": "You updated your sign-in method"
  },
  {
    "id": "api.templates.signin_change_email.subject",
    "translation": "[{{ .SiteName }}] Your sign-in method has been updated"
  },
  {
    "id": "api.templates.user_access_token_body.info",
    "translation": "A personal access token was added to your account on {{ .SiteURL }}. They can be used to access {{.SiteName}} with your account."
  },
  {
    "id": "api.templates.user_access_token_body.title",
    "translation": "Personal access token added to your account"
  },
  {
    "id": "api.templates.user_access_token_subject",
    "translation": "[{{ .SiteName }}] Personal access token added to your account"
  },
  {
    "id": "api.templates.username_change_body.info",
    "translation": "Your username for {{.TeamDisplayName}} has been changed to {{.NewUsername}}."
  },
  {
    "id": "api.templates.username_change_body.title",
    "translation": "You updated your username"
  },
  {
    "id": "api.templates.username_change_subject",
    "translation": "[{{ .SiteName }}] Your username has changed"
  },
  {
    "id": "api.templates.verify_body.button",
    "translation": "Verify Email"
  },
  {
    "id": "api.templates.verify_body.info",
    "translation": "Please verify your email address by clicking below."
  },
  {
    "id": "api.templates.verify_body.title",
    "translation": "You've joined {{ .ServerURL }}"
  },
  {
    "id": "api.templates.verify_subject",
    "translation": "[{{ .SiteName }}] Email Verification"
  },
  {
    "id": "api.templates.welcome_body.app_download_info",
    "translation": "For the best experience, download the apps for PC, Mac, iOS and Android from:"
  },
  {
    "id": "api.templates.welcome_body.button",
    "translation": "Verify Email"
  },
  {
    "id": "api.templates.welcome_body.info",
    "translation": "Please verify your email address by clicking below."
  },
  {
    "id": "api.templates.welcome_body.info2",
    "translation": "You can sign in from:"
  },
  {
    "id": "api.templates.welcome_body.info3",
    "translation": "Mattermost lets you share messages and files from your PC or phone, with instant search and archiving."
  },
  {
    "id": "api.templates.welcome_body.title",
    "translation": "You've joined {{ .ServerURL }}"
  },
  {
    "id": "api.templates.welcome_subject",
    "translation": "[{{ .SiteName }}] You joined {{ .ServerURL }}"
  },
  {
    "id": "api.user.activate_mfa.email_and_ldap_only.app_error",
    "translation": "MFA is not available for this account type."
  },
  {
    "id": "api.user.add_direct_channels_and_forget.failed.error",
    "translation": "Failed to add direct channel preferences for user user_id={{.UserId}}, team_id={{.TeamId}}, err={{.Error}}"
  },
  {
    "id": "api.user.authorize_oauth_user.bad_response.app_error",
    "translation": "Bad response from token request."
  },
  {
    "id": "api.user.authorize_oauth_user.bad_token.app_error",
    "translation": "Bad token type."
  },
  {
    "id": "api.user.authorize_oauth_user.invalid_state.app_error",
    "translation": "Invalid state"
  },
  {
    "id": "api.user.authorize_oauth_user.missing.app_error",
    "translation": "Missing access token."
  },
  {
    "id": "api.user.authorize_oauth_user.response.app_error",
    "translation": "Received invalid response from OAuth service provider."
  },
  {
    "id": "api.user.authorize_oauth_user.service.app_error",
    "translation": "Token request to {{.Service}} failed."
  },
  {
    "id": "api.user.authorize_oauth_user.token_failed.app_error",
    "translation": "Token request failed."
  },
  {
    "id": "api.user.authorize_oauth_user.unsupported.app_error",
    "translation": "Unsupported OAuth service provider."
  },
  {
    "id": "api.user.autocomplete_users.missing_team_id.app_error",
    "translation": "Team id parameter is required to autocomplete by channel."
  },
  {
    "id": "api.user.check_user_login_attempts.too_many.app_error",
    "translation": "Your account is locked because of too many failed password attempts. Please reset your password."
  },
  {
    "id": "api.user.check_user_mfa.bad_code.app_error",
    "translation": "Invalid MFA token."
  },
  {
    "id": "api.user.check_user_password.invalid.app_error",
    "translation": "Login failed because of invalid password."
  },
  {
    "id": "api.user.complete_switch_with_oauth.blank_email.app_error",
    "translation": "Blank email."
  },
  {
    "id": "api.user.complete_switch_with_oauth.parse.app_error",
    "translation": "Could not parse auth data out of {{.Service}} user object."
  },
  {
    "id": "api.user.complete_switch_with_oauth.unavailable.app_error",
    "translation": "{{.Service}} SSO through OAuth 2.0 not available on this server."
  },
  {
    "id": "api.user.create_email_token.error",
    "translation": "Failed to create token data for email verification"
  },
  {
    "id": "api.user.create_oauth_user.already_attached.app_error",
    "translation": "There is already an account associated with that email address using a sign in method other than {{.Service}}. Please sign in using {{.Auth}}."
  },
  {
    "id": "api.user.create_oauth_user.create.app_error",
    "translation": "Could not create user out of {{.Service}} user object."
  },
  {
    "id": "api.user.create_oauth_user.not_available.app_error",
    "translation": "{{.Service}} SSO through OAuth 2.0 not available on this server."
  },
  {
    "id": "api.user.create_password_token.error",
    "translation": "Unable to create password recovery token"
  },
  {
    "id": "api.user.create_profile_image.default_font.app_error",
    "translation": "Could not create default profile image font."
  },
  {
    "id": "api.user.create_profile_image.encode.app_error",
    "translation": "Could not encode default profile image."
  },
  {
    "id": "api.user.create_profile_image.initial.app_error",
    "translation": "Could not add user initial to default profile picture."
  },
  {
    "id": "api.user.create_user.accepted_domain.app_error",
    "translation": "The email you provided does not belong to an accepted domain. Please contact your administrator or sign up with a different email."
  },
  {
    "id": "api.user.create_user.disabled.app_error",
    "translation": "User creation is disabled."
  },
  {
    "id": "api.user.create_user.guest_accounts.disabled.app_error",
    "translation": "Guest accounts are disabled."
  },
  {
    "id": "api.user.create_user.guest_accounts.license.app_error",
    "translation": "Your license does not support guest accounts."
  },
  {
    "id": "api.user.create_user.invalid_invitation_type.app_error",
    "translation": "Unable to create the user, invalid invitation."
  },
  {
    "id": "api.user.create_user.no_open_server",
    "translation": "This server does not allow open signups.  Please speak with your Administrator to receive an invitation."
  },
  {
    "id": "api.user.create_user.signup_email_disabled.app_error",
    "translation": "User sign-up with email is disabled."
  },
  {
    "id": "api.user.create_user.signup_link_expired.app_error",
    "translation": "The signup link has expired."
  },
  {
    "id": "api.user.create_user.signup_link_invalid.app_error",
    "translation": "The signup link does not appear to be valid."
  },
  {
    "id": "api.user.demote_user_to_guest.already_guest.app_error",
    "translation": "Unable to convert the user to guest because is already a guest."
  },
  {
    "id": "api.user.email_to_ldap.not_available.app_error",
    "translation": "AD/LDAP not available on this server."
  },
  {
    "id": "api.user.email_to_oauth.not_available.app_error",
    "translation": "Authentication Transfer not configured or available on this server."
  },
  {
    "id": "api.user.get_authorization_code.unsupported.app_error",
    "translation": "Unsupported OAuth service provider."
  },
  {
    "id": "api.user.get_user_by_email.permissions.app_error",
    "translation": "Unable to get user by email."
  },
  {
    "id": "api.user.ldap_to_email.not_available.app_error",
    "translation": "AD/LDAP not available on this server."
  },
  {
    "id": "api.user.ldap_to_email.not_ldap_account.app_error",
    "translation": "This user account does not use AD/LDAP."
  },
  {
    "id": "api.user.login.blank_pwd.app_error",
    "translation": "Password field must not be blank"
  },
  {
    "id": "api.user.login.bot_login_forbidden.app_error",
    "translation": "Bot login is forbidden."
  },
  {
    "id": "api.user.login.client_side_cert.certificate.app_error",
    "translation": "Attempted to sign in using the experimental feature ClientSideCert without providing a valid certificate."
  },
  {
    "id": "api.user.login.client_side_cert.license.app_error",
    "translation": "Attempt to use the experimental feature ClientSideCertEnable without a valid enterprise license."
  },
  {
    "id": "api.user.login.guest_accounts.disabled.error",
    "translation": "Guest accounts are disabled"
  },
  {
    "id": "api.user.login.guest_accounts.license.error",
    "translation": "Your license does not support guest accounts"
  },
  {
    "id": "api.user.login.inactive.app_error",
    "translation": "Login failed because your account has been deactivated.  Please contact an administrator."
  },
  {
    "id": "api.user.login.invalid_credentials_email",
    "translation": "Enter a valid email and/or password"
  },
  {
    "id": "api.user.login.invalid_credentials_email_username",
    "translation": "Enter a valid email or username and/or password."
  },
  {
    "id": "api.user.login.invalid_credentials_sso",
    "translation": "Enter a valid email or username and/or password, or sign in using another method."
  },
  {
    "id": "api.user.login.invalid_credentials_username",
    "translation": "Enter a valid username and/or password."
  },
  {
    "id": "api.user.login.not_verified.app_error",
    "translation": "Login failed because email address has not been verified."
  },
  {
    "id": "api.user.login.use_auth_service.app_error",
    "translation": "Please sign in using {{.AuthService}}."
  },
  {
    "id": "api.user.login_by_oauth.bot_login_forbidden.app_error",
    "translation": "Bot login is forbidden."
  },
  {
    "id": "api.user.login_by_oauth.not_available.app_error",
    "translation": "{{.Service}} SSO through OAuth 2.0 not available on this server."
  },
  {
    "id": "api.user.login_by_oauth.parse.app_error",
    "translation": "Could not parse auth data out of {{.Service}} user object."
  },
  {
    "id": "api.user.login_ldap.not_available.app_error",
    "translation": "AD/LDAP not available on this server."
  },
  {
    "id": "api.user.oauth_to_email.context.app_error",
    "translation": "Update password failed because context user_id did not match provided user's id."
  },
  {
    "id": "api.user.oauth_to_email.not_available.app_error",
    "translation": "Authentication Transfer not configured or available on this server."
  },
  {
    "id": "api.user.promote_guest_to_user.no_guest.app_error",
    "translation": "Unable to convert the guest to regular user because is not a guest."
  },
  {
    "id": "api.user.reset_password.broken_token.app_error",
    "translation": "The reset password token does not appear to be valid."
  },
  {
    "id": "api.user.reset_password.invalid_link.app_error",
    "translation": "The reset password link does not appear to be valid."
  },
  {
    "id": "api.user.reset_password.link_expired.app_error",
    "translation": "The password reset link has expired."
  },
  {
    "id": "api.user.reset_password.method",
    "translation": "using a reset password link"
  },
  {
    "id": "api.user.reset_password.sso.app_error",
    "translation": "Unable to reset password for SSO accounts."
  },
  {
    "id": "api.user.reset_password.token_parse.error",
    "translation": "Unable to parse the reset password token"
  },
  {
    "id": "api.user.saml.not_available.app_error",
    "translation": "SAML 2.0 is not configured or supported on this server."
  },
  {
    "id": "api.user.send_deactivate_email_and_forget.failed.error",
    "translation": "Failed to send the deactivate account email successfully"
  },
  {
    "id": "api.user.send_email_change_email_and_forget.error",
    "translation": "Failed to send email change notification email successfully"
  },
  {
    "id": "api.user.send_email_change_username_and_forget.error",
    "translation": "Failed to send username change notification email successfully"
  },
  {
    "id": "api.user.send_email_change_verify_email_and_forget.error",
    "translation": "Failed to send email change verification email successfully"
  },
  {
    "id": "api.user.send_mfa_change_email.error",
    "translation": "Unable to send email notification for MFA change."
  },
  {
    "id": "api.user.send_password_change_email_and_forget.error",
    "translation": "Failed to send update password email successfully"
  },
  {
    "id": "api.user.send_password_reset.send.app_error",
    "translation": "Failed to send password reset email successfully."
  },
  {
    "id": "api.user.send_password_reset.sso.app_error",
    "translation": "Unable to reset password for SSO accounts."
  },
  {
    "id": "api.user.send_sign_in_change_email_and_forget.error",
    "translation": "Failed to send update password email successfully"
  },
  {
    "id": "api.user.send_user_access_token.error",
    "translation": "Failed to send \"Personal access token added\" email successfully"
  },
  {
    "id": "api.user.send_verify_email_and_forget.failed.error",
    "translation": "Failed to send verification email successfully"
  },
  {
    "id": "api.user.send_welcome_email_and_forget.failed.error",
    "translation": "Failed to send welcome email successfully"
  },
  {
    "id": "api.user.update_active.cannot_enable_guest_when_guest_feature_is_disabled.app_error",
    "translation": "You cannot activate a guest account because Guest Access feature is not enabled."
  },
  {
    "id": "api.user.update_active.not_enable.app_error",
    "translation": "You cannot deactivate yourself because this feature is not enabled. Please contact your System Administrator."
  },
  {
    "id": "api.user.update_active.permissions.app_error",
    "translation": "You do not have the appropriate permissions."
  },
  {
    "id": "api.user.update_oauth_user_attrs.get_user.app_error",
    "translation": "Could not get user from {{.Service}} user object."
  },
  {
    "id": "api.user.update_password.context.app_error",
    "translation": "Update password failed because context user_id did not match props user_id."
  },
  {
    "id": "api.user.update_password.failed.app_error",
    "translation": "Update password failed."
  },
  {
    "id": "api.user.update_password.incorrect.app_error",
    "translation": "The \"Current Password\" you entered is incorrect. Please check that Caps Lock is off and try again."
  },
  {
    "id": "api.user.update_password.menu",
    "translation": "using the settings menu"
  },
  {
    "id": "api.user.update_password.oauth.app_error",
    "translation": "Update password failed because the user is logged in through an OAuth service."
  },
  {
    "id": "api.user.update_password.valid_account.app_error",
    "translation": "Update password failed because we couldn't find a valid account."
  },
  {
    "id": "api.user.update_user.accepted_domain.app_error",
    "translation": "The email you provided does not belong to an accepted domain. Please contact your administrator or sign up with a different email."
  },
  {
    "id": "api.user.update_user.accepted_guest_domain.app_error",
    "translation": "The email you provided does not belong to an accepted domain for guest accounts. Please contact your administrator or sign up with a different email."
  },
  {
    "id": "api.user.upload_profile_user.array.app_error",
    "translation": "Empty array under 'image' in request."
  },
  {
    "id": "api.user.upload_profile_user.decode.app_error",
    "translation": "Could not decode profile image."
  },
  {
    "id": "api.user.upload_profile_user.decode_config.app_error",
    "translation": "Could not save profile image. File does not appear to be a valid image."
  },
  {
    "id": "api.user.upload_profile_user.encode.app_error",
    "translation": "Could not encode profile image."
  },
  {
    "id": "api.user.upload_profile_user.no_file.app_error",
    "translation": "No file under 'image' in request."
  },
  {
    "id": "api.user.upload_profile_user.open.app_error",
    "translation": "Could not open image file."
  },
  {
    "id": "api.user.upload_profile_user.parse.app_error",
    "translation": "Could not parse multipart form."
  },
  {
    "id": "api.user.upload_profile_user.storage.app_error",
    "translation": "Unable to upload file. Image storage is not configured."
  },
  {
    "id": "api.user.upload_profile_user.too_large.app_error",
    "translation": "Unable to upload profile image. File is too large."
  },
  {
    "id": "api.user.upload_profile_user.upload_profile.app_error",
    "translation": "Couldn't upload profile image."
  },
  {
    "id": "api.user.verify_email.bad_link.app_error",
    "translation": "Bad verify email link."
  },
  {
    "id": "api.user.verify_email.broken_token.app_error",
    "translation": "Bad verify email token type."
  },
  {
    "id": "api.user.verify_email.link_expired.app_error",
    "translation": "The email verification link has expired."
  },
  {
    "id": "api.user.verify_email.token_parse.error",
    "translation": "Failed to parse token data from email verification"
  },
  {
    "id": "api.web_socket.connect.upgrade.app_error",
    "translation": "Failed to upgrade websocket connection."
  },
  {
    "id": "api.web_socket_router.bad_action.app_error",
    "translation": "Unknown WebSocket action."
  },
  {
    "id": "api.web_socket_router.bad_seq.app_error",
    "translation": "Invalid sequence for WebSocket message."
  },
  {
    "id": "api.web_socket_router.no_action.app_error",
    "translation": "No websocket action."
  },
  {
    "id": "api.web_socket_router.not_authenticated.app_error",
    "translation": "WebSocket connection is not authenticated. Please log in and try again."
  },
  {
    "id": "api.webhook.create_outgoing.intersect.app_error",
    "translation": "Outgoing webhooks from the same channel cannot have the same trigger words/callback URLs."
  },
  {
    "id": "api.webhook.create_outgoing.not_open.app_error",
    "translation": "Outgoing webhooks can only be created for public channels."
  },
  {
    "id": "api.webhook.create_outgoing.permissions.app_error",
    "translation": "Invalid permissions to create outgoing webhook."
  },
  {
    "id": "api.webhook.create_outgoing.triggers.app_error",
    "translation": "Either trigger_words or channel_id must be set."
  },
  {
    "id": "api.webhook.incoming.error",
    "translation": "Could not decode the multipart payload of incoming webhook."
  },
  {
    "id": "api.webhook.team_mismatch.app_error",
    "translation": "Unable to update webhook across teams."
  },
  {
    "id": "api.webhook.update_outgoing.intersect.app_error",
    "translation": "Outgoing webhooks from the same channel cannot have the same trigger words/callback URLs."
  },
  {
    "id": "api.websocket_handler.invalid_param.app_error",
    "translation": "Invalid {{.Name}} parameter."
  },
  {
    "id": "api.websocket_handler.server_busy.app_error",
    "translation": "Server is busy, non-critical services are temporarily unavailable."
  },
  {
    "id": "app.admin.saml.failure_decode_metadata_xml_from_idp.app_error",
    "translation": "Could not decode the XML metadata information received from the Identity Provider."
  },
  {
    "id": "app.admin.saml.failure_read_response_body_from_idp.app_error",
    "translation": "Failure encountered when reading the response payload received from the Identity Provider."
  },
  {
    "id": "app.admin.saml.invalid_response_from_idp.app_error",
    "translation": "Could not read the response received from the Identity Provider."
  },
  {
    "id": "app.admin.test_email.failure",
    "translation": "Connection unsuccessful: {{.Error}}"
  },
  {
    "id": "app.admin.test_site_url.failure",
    "translation": "This is not a valid live URL"
  },
  {
<<<<<<< HEAD
    "id": "app.analytics.getanalytics.internal_error",
    "translation": "Unable to get the analytics."
=======
    "id": "app.audit.get.finding.app_error",
    "translation": "We encountered an error finding the audits."
  },
  {
    "id": "app.audit.get.limit.app_error",
    "translation": "Limit exceeded for paging."
  },
  {
    "id": "app.audit.permanent_delete_by_user.app_error",
    "translation": "We encountered an error deleting the audits."
  },
  {
    "id": "app.audit.save.saving.app_error",
    "translation": "We encountered an error saving the audit."
>>>>>>> 90ff87a7
  },
  {
    "id": "app.bot.createbot.internal_error",
    "translation": "Unable to save the bot."
  },
  {
    "id": "app.bot.get_disable_bot_sysadmin_message",
    "translation": "{{if .disableBotsSetting}}{{if .printAllBots}}{{.UserName}} was deactivated. They managed the following bot accounts which have now been disabled.\n\n{{.BotNames}}{{else}}{{.UserName}} was deactivated. They managed {{.NumBots}} bot accounts which have now been disabled, including the following:\n\n{{.BotNames}}{{end}}You can take ownership of each bot by enabling it at **Integrations > Bot Accounts** and creating new tokens for the bot.\n\nFor more information, see our [documentation](https://docs.mattermost.com/developer/bot-accounts.html#what-happens-when-a-user-who-owns-bot-accounts-is-disabled).{{else}}{{if .printAllBots}}{{.UserName}} was deactivated. They managed the following bot accounts which are still enabled.\n\n{{.BotNames}}\n{{else}}{{.UserName}} was deactivated. They managed {{.NumBots}} bot accounts which are still enabled, including the following:\n\n{{.BotNames}}{{end}}We strongly recommend you to take ownership of each bot by re-enabling it at **Integrations > Bot Accounts** and creating new tokens for the bot.\n\nFor more information, see our [documentation](https://docs.mattermost.com/developer/bot-accounts.html#what-happens-when-a-user-who-owns-bot-accounts-is-disabled).\n\nIf you want bot accounts to disable automatically after owner deactivation, set “Disable bot accounts when owner is deactivated” in **System Console > Integrations > Bot Accounts** to true.{{end}}"
  },
  {
    "id": "app.bot.getbot.internal_error",
    "translation": "Unable to get the bot."
  },
  {
    "id": "app.bot.getbots.internal_error",
    "translation": "Unable to get the bots."
  },
  {
    "id": "app.bot.patchbot.internal_error",
    "translation": "Unable to update the bot."
  },
  {
    "id": "app.bot.permanent_delete.internal_error",
    "translation": "Unable to delete the bot permanently."
  },
  {
    "id": "app.bot.permenent_delete.bad_id",
    "translation": "Unable to delete the bot."
  },
  {
    "id": "app.channel.create_channel.internal_error",
    "translation": "Unable to save channel."
  },
  {
    "id": "app.channel.create_channel.no_team_id.app_error",
    "translation": "Must specify the team ID to create a channel."
  },
  {
    "id": "app.channel.create_direct_channel.internal_error",
    "translation": "Unable to save direct channel."
  },
  {
    "id": "app.channel.create_initial_sidebar_categories.internal_error",
    "translation": "Unable to create initial sidebar categories for user."
  },
  {
    "id": "app.channel.delete.app_error",
    "translation": "Unable to delete the channel."
  },
  {
    "id": "app.channel.get.existing.app_error",
    "translation": "Unable to find the existing channel."
  },
  {
    "id": "app.channel.get.find.app_error",
    "translation": "We encountered an error finding the channel."
  },
  {
    "id": "app.channel.get_all_channels.app_error",
    "translation": "Unable to get all the channels."
  },
  {
    "id": "app.channel.get_all_channels_count.app_error",
    "translation": "Unable to count all the channels."
  },
  {
    "id": "app.channel.get_by_name.existing.app_error",
    "translation": "Unable to find the existing channel."
  },
  {
    "id": "app.channel.get_by_name.missing.app_error",
    "translation": "Channel does not exist."
  },
  {
    "id": "app.channel.get_channels.get.app_error",
    "translation": "Unable to get the channels."
  },
  {
    "id": "app.channel.get_channels.not_found.app_error",
    "translation": "No channels were found."
  },
  {
    "id": "app.channel.get_deleted.existing.app_error",
    "translation": "Unable to find the existing deleted channel."
  },
  {
    "id": "app.channel.get_deleted.missing.app_error",
    "translation": "No deleted channels exist."
  },
  {
    "id": "app.channel.get_more_channels.get.app_error",
    "translation": "Unable to get the channels."
  },
  {
    "id": "app.channel.move_channel.members_do_not_match.error",
    "translation": "Unable to move a channel unless all its members are already members of the destination team."
  },
  {
    "id": "app.channel.permanent_delete.app_error",
    "translation": "Unable to delete the channel."
  },
  {
    "id": "app.channel.post_update_channel_purpose_message.post.error",
    "translation": "Failed to post channel purpose message"
  },
  {
    "id": "app.channel.post_update_channel_purpose_message.removed",
    "translation": "%s removed the channel purpose (was: %s)"
  },
  {
    "id": "app.channel.post_update_channel_purpose_message.retrieve_user.error",
    "translation": "Failed to retrieve user while updating channel purpose message %v"
  },
  {
    "id": "app.channel.post_update_channel_purpose_message.updated_from",
    "translation": "%s updated the channel purpose from: %s to: %s"
  },
  {
    "id": "app.channel.post_update_channel_purpose_message.updated_to",
    "translation": "%s updated the channel purpose to: %s"
  },
  {
    "id": "app.channel.restore.app_error",
    "translation": "Unable to restore the channel."
  },
  {
    "id": "app.channel.update.bad_id",
    "translation": "Unable to update the channel."
  },
  {
    "id": "app.channel.update_channel.internal_error",
    "translation": "Unable to update channel."
  },
  {
    "id": "app.channel_member_history.log_join_event.internal_error",
    "translation": "Failed to record channel member history."
  },
  {
    "id": "app.channel_member_history.log_leave_event.internal_error",
    "translation": "Failed to record channel member history. Failed to update existing join record"
  },
  {
    "id": "app.cluster.404.app_error",
    "translation": "Cluster API endpoint not found."
  },
  {
    "id": "app.command.createcommand.internal_error",
    "translation": "Unable to save the command."
  },
  {
    "id": "app.command.deletecommand.internal_error",
    "translation": "Unable to delete the command."
  },
  {
    "id": "app.command.getcommand.internal_error",
    "translation": "Unable to get the command."
  },
  {
    "id": "app.command.listallcommands.internal_error",
    "translation": "Unable to list the commands."
  },
  {
    "id": "app.command.listautocompletecommands.internal_error",
    "translation": "Unable to list the autocomplete commands."
  },
  {
    "id": "app.command.listteamcommands.internal_error",
    "translation": "Unable to list the team commands."
  },
  {
    "id": "app.command.movecommand.internal_error",
    "translation": "Unable to move the command."
  },
  {
    "id": "app.command.regencommandtoken.internal_error",
    "translation": "Unable to regenerate the command token."
  },
  {
    "id": "app.command.tryexecutecustomcommand.internal_error",
    "translation": "Unable to execute the custom command."
  },
  {
    "id": "app.command.updatecommand.internal_error",
    "translation": "Unable to update the command."
  },
  {
    "id": "app.emoji.create.internal_error",
    "translation": "Unable to save emoji."
  },
  {
    "id": "app.emoji.delete.app_error",
    "translation": "Unable to delete the emoji."
  },
  {
    "id": "app.emoji.delete.no_results",
    "translation": "We couldn’t find the emoji to delete."
  },
  {
    "id": "app.emoji.get.app_error",
    "translation": "Unable to get the emoji."
  },
  {
    "id": "app.emoji.get.no_result",
    "translation": "We couldn’t find the emoji."
  },
  {
    "id": "app.emoji.get_by_name.app_error",
    "translation": "Unable to get the emoji."
  },
  {
    "id": "app.emoji.get_by_name.no_result",
    "translation": "We couldn’t find the emoji."
  },
  {
    "id": "app.emoji.get_list.internal_error",
    "translation": "Unable to get the emoji."
  },
  {
    "id": "app.export.export_custom_emoji.copy_emoji_images.error",
    "translation": "Unable to copy custom emoji images"
  },
  {
    "id": "app.export.export_write_line.io_writer.error",
    "translation": "An error occurred writing the export data."
  },
  {
    "id": "app.export.export_write_line.json_marshall.error",
    "translation": "An error occurred marshalling the JSON data for export."
  },
  {
    "id": "app.import.attachment.bad_file.error",
    "translation": "Error reading the file at: \"{{.FilePath}}\""
  },
  {
    "id": "app.import.attachment.file_upload.error",
    "translation": "Error uploading the file: \"{{.FilePath}}\""
  },
  {
    "id": "app.import.bulk_import.file_scan.error",
    "translation": "Error reading import data file."
  },
  {
    "id": "app.import.bulk_import.json_decode.error",
    "translation": "JSON decode of line failed."
  },
  {
    "id": "app.import.bulk_import.unsupported_version.error",
    "translation": "Incorrect or missing version in the data import file. Make sure version is the first object in your import file and try again."
  },
  {
    "id": "app.import.emoji.bad_file.error",
    "translation": "Error reading import emoji image file. Emoji with name: \"{{.EmojiName}}\""
  },
  {
    "id": "app.import.get_teams_by_names.some_teams_not_found.error",
    "translation": "Some teams not found"
  },
  {
    "id": "app.import.get_users_by_username.some_users_not_found.error",
    "translation": "Some users not found"
  },
  {
    "id": "app.import.import_channel.scheme_deleted.error",
    "translation": "Unable to set a channel to use a deleted scheme."
  },
  {
    "id": "app.import.import_channel.scheme_wrong_scope.error",
    "translation": "Channel must be assigned to a Channel-scoped scheme."
  },
  {
    "id": "app.import.import_channel.team_not_found.error",
    "translation": "Error importing channel. Team with name \"{{.TeamName}}\" could not be found."
  },
  {
    "id": "app.import.import_direct_channel.create_direct_channel.error",
    "translation": "Failed to create direct channel"
  },
  {
    "id": "app.import.import_direct_channel.create_group_channel.error",
    "translation": "Failed to create group channel"
  },
  {
    "id": "app.import.import_direct_channel.update_header_failed.error",
    "translation": "Failed to update direct channel header"
  },
  {
    "id": "app.import.import_direct_post.create_direct_channel.error",
    "translation": "Failed to get direct channel"
  },
  {
    "id": "app.import.import_direct_post.create_group_channel.error",
    "translation": "Failed to get group channel"
  },
  {
    "id": "app.import.import_line.null_channel.error",
    "translation": "Import data line has type \"channel\" but the channel object is null."
  },
  {
    "id": "app.import.import_line.null_direct_channel.error",
    "translation": "Import data line has type \"direct_channel\" but the direct_channel object is null."
  },
  {
    "id": "app.import.import_line.null_direct_post.error",
    "translation": "Import data line has type \"direct_post\" but the direct_post object is null."
  },
  {
    "id": "app.import.import_line.null_emoji.error",
    "translation": "Import data line has type \"emoji\" but the emoji object is null."
  },
  {
    "id": "app.import.import_line.null_post.error",
    "translation": "Import data line has type \"post\" but the post object is null."
  },
  {
    "id": "app.import.import_line.null_scheme.error",
    "translation": "Import data line has type \"scheme\" but the scheme object is null."
  },
  {
    "id": "app.import.import_line.null_team.error",
    "translation": "Import data line has type \"team\" but the team object is null."
  },
  {
    "id": "app.import.import_line.null_user.error",
    "translation": "Import data line has type \"user\" but the user object is null."
  },
  {
    "id": "app.import.import_line.unknown_line_type.error",
    "translation": "Import data line has unknown type \"{{.Type}}\"."
  },
  {
    "id": "app.import.import_post.channel_not_found.error",
    "translation": "Error importing post. Channel with name \"{{.ChannelName}}\" could not be found."
  },
  {
    "id": "app.import.import_post.save_preferences.error",
    "translation": "Error importing post. Failed to save preferences."
  },
  {
    "id": "app.import.import_post.user_not_found.error",
    "translation": "Error importing post. User with username \"{{.Username}}\" could not be found."
  },
  {
    "id": "app.import.import_scheme.scope_change.error",
    "translation": "The bulk importer cannot change the scope of an already-existing scheme."
  },
  {
    "id": "app.import.import_team.scheme_deleted.error",
    "translation": "Unable to set a team to use a deleted scheme."
  },
  {
    "id": "app.import.import_team.scheme_wrong_scope.error",
    "translation": "Team must be assigned to a Team-scoped scheme."
  },
  {
    "id": "app.import.import_user.save_preferences.error",
    "translation": "Error importing user preferences. Failed to save preferences."
  },
  {
    "id": "app.import.import_user_channels.channel_not_found.error",
    "translation": "Error importing user channels. Channel not found."
  },
  {
    "id": "app.import.import_user_channels.save_preferences.error",
    "translation": "Error importing user channel memberships. Failed to save preferences."
  },
  {
    "id": "app.import.import_user_teams.save_preferences.error",
    "translation": "Unable to save the team theme preferences"
  },
  {
    "id": "app.import.process_import_data_file_version_line.invalid_version.error",
    "translation": "Unable to read the version of the data import file."
  },
  {
    "id": "app.import.validate_channel_import_data.display_name_length.error",
    "translation": "Channel display_name is not within permitted length constraints."
  },
  {
    "id": "app.import.validate_channel_import_data.display_name_missing.error",
    "translation": "Missing required channel property: display_name"
  },
  {
    "id": "app.import.validate_channel_import_data.header_length.error",
    "translation": "Channel header is too long."
  },
  {
    "id": "app.import.validate_channel_import_data.name_characters.error",
    "translation": "Channel name contains invalid characters."
  },
  {
    "id": "app.import.validate_channel_import_data.name_length.error",
    "translation": "Channel name is too long."
  },
  {
    "id": "app.import.validate_channel_import_data.name_missing.error",
    "translation": "Missing required channel property: name"
  },
  {
    "id": "app.import.validate_channel_import_data.purpose_length.error",
    "translation": "Channel purpose is too long."
  },
  {
    "id": "app.import.validate_channel_import_data.scheme_invalid.error",
    "translation": "Invalid scheme name for channel."
  },
  {
    "id": "app.import.validate_channel_import_data.team_missing.error",
    "translation": "Missing required channel property: team"
  },
  {
    "id": "app.import.validate_channel_import_data.type_invalid.error",
    "translation": "Channel type is invalid."
  },
  {
    "id": "app.import.validate_channel_import_data.type_missing.error",
    "translation": "Missing required channel property: type."
  },
  {
    "id": "app.import.validate_direct_channel_import_data.header_length.error",
    "translation": "Direct channel header is too long"
  },
  {
    "id": "app.import.validate_direct_channel_import_data.members_required.error",
    "translation": "Missing required direct channel property: members"
  },
  {
    "id": "app.import.validate_direct_channel_import_data.members_too_few.error",
    "translation": "Direct channel members list contains too few items"
  },
  {
    "id": "app.import.validate_direct_channel_import_data.members_too_many.error",
    "translation": "Direct channel members list contains too many items"
  },
  {
    "id": "app.import.validate_direct_channel_import_data.unknown_favoriter.error",
    "translation": "Direct channel can only be favorited by members. \"{{.Username}}\" is not a member."
  },
  {
    "id": "app.import.validate_direct_post_import_data.channel_members_required.error",
    "translation": "Missing required direct post property: channel_members"
  },
  {
    "id": "app.import.validate_direct_post_import_data.channel_members_too_few.error",
    "translation": "Direct post channel members list contains too few items"
  },
  {
    "id": "app.import.validate_direct_post_import_data.channel_members_too_many.error",
    "translation": "Direct post channel members list contains too many items"
  },
  {
    "id": "app.import.validate_direct_post_import_data.create_at_missing.error",
    "translation": "Missing required direct post property: create_at"
  },
  {
    "id": "app.import.validate_direct_post_import_data.create_at_zero.error",
    "translation": "CreateAt must be greater than 0"
  },
  {
    "id": "app.import.validate_direct_post_import_data.message_length.error",
    "translation": "Message is too long"
  },
  {
    "id": "app.import.validate_direct_post_import_data.message_missing.error",
    "translation": "Missing required direct post property: message"
  },
  {
    "id": "app.import.validate_direct_post_import_data.unknown_flagger.error",
    "translation": "Direct post can only be flagged by members of the channel it is in. \"{{.Username}}\" is not a member."
  },
  {
    "id": "app.import.validate_direct_post_import_data.user_missing.error",
    "translation": "Missing required direct post property: user"
  },
  {
    "id": "app.import.validate_emoji_import_data.empty.error",
    "translation": "Import emoji data empty."
  },
  {
    "id": "app.import.validate_emoji_import_data.image_missing.error",
    "translation": "Import emoji image field missing or blank."
  },
  {
    "id": "app.import.validate_emoji_import_data.name_missing.error",
    "translation": "Import emoji name field missing or blank."
  },
  {
    "id": "app.import.validate_post_import_data.channel_missing.error",
    "translation": "Missing required Post property: Channel."
  },
  {
    "id": "app.import.validate_post_import_data.create_at_missing.error",
    "translation": "Missing required Post property: create_at."
  },
  {
    "id": "app.import.validate_post_import_data.create_at_zero.error",
    "translation": "Post CreateAt property must not be zero."
  },
  {
    "id": "app.import.validate_post_import_data.message_length.error",
    "translation": "Post Message property is longer than the maximum permitted length."
  },
  {
    "id": "app.import.validate_post_import_data.message_missing.error",
    "translation": "Missing required Post property: Message."
  },
  {
    "id": "app.import.validate_post_import_data.props_too_large.error",
    "translation": "Post Props are longer than the maximum permitted length."
  },
  {
    "id": "app.import.validate_post_import_data.team_missing.error",
    "translation": "Missing required Post property: Team."
  },
  {
    "id": "app.import.validate_post_import_data.user_missing.error",
    "translation": "Missing required Post property: User."
  },
  {
    "id": "app.import.validate_reaction_import_data.create_at_before_parent.error",
    "translation": "Reaction CreateAt property must be greater than the parent post CreateAt."
  },
  {
    "id": "app.import.validate_reaction_import_data.create_at_missing.error",
    "translation": "Missing required Reaction property: create_at."
  },
  {
    "id": "app.import.validate_reaction_import_data.create_at_zero.error",
    "translation": "Reaction CreateAt property must not be zero."
  },
  {
    "id": "app.import.validate_reaction_import_data.emoji_name_length.error",
    "translation": "Reaction EmojiName property is longer than the maximum permitted length."
  },
  {
    "id": "app.import.validate_reaction_import_data.emoji_name_missing.error",
    "translation": "Missing required Reaction property: EmojiName."
  },
  {
    "id": "app.import.validate_reaction_import_data.user_missing.error",
    "translation": "Missing required Reaction property: User."
  },
  {
    "id": "app.import.validate_reply_import_data.create_at_before_parent.error",
    "translation": "Reply CreateAt property must be greater than the parent post CreateAt."
  },
  {
    "id": "app.import.validate_reply_import_data.create_at_missing.error",
    "translation": "Missing required Reply property: create_at."
  },
  {
    "id": "app.import.validate_reply_import_data.create_at_zero.error",
    "translation": "Reply CreateAt property must not be zero."
  },
  {
    "id": "app.import.validate_reply_import_data.message_length.error",
    "translation": "Reply Message property is longer than the maximum permitted length."
  },
  {
    "id": "app.import.validate_reply_import_data.message_missing.error",
    "translation": "Missing required Reply property: Message."
  },
  {
    "id": "app.import.validate_reply_import_data.user_missing.error",
    "translation": "Missing required Reply property: User."
  },
  {
    "id": "app.import.validate_role_import_data.description_invalid.error",
    "translation": "Invalid role description."
  },
  {
    "id": "app.import.validate_role_import_data.display_name_invalid.error",
    "translation": "Invalid role display name."
  },
  {
    "id": "app.import.validate_role_import_data.invalid_permission.error",
    "translation": "Invalid permission on role."
  },
  {
    "id": "app.import.validate_role_import_data.name_invalid.error",
    "translation": "Invalid role name."
  },
  {
    "id": "app.import.validate_scheme_import_data.description_invalid.error",
    "translation": "Invalid scheme description."
  },
  {
    "id": "app.import.validate_scheme_import_data.display_name_invalid.error",
    "translation": "Invalid scheme display name."
  },
  {
    "id": "app.import.validate_scheme_import_data.name_invalid.error",
    "translation": "Invalid scheme name."
  },
  {
    "id": "app.import.validate_scheme_import_data.null_scope.error",
    "translation": "Scheme scope is required."
  },
  {
    "id": "app.import.validate_scheme_import_data.unknown_scheme.error",
    "translation": "Unknown scheme scope."
  },
  {
    "id": "app.import.validate_scheme_import_data.wrong_roles_for_scope.error",
    "translation": "The wrong roles were provided for a scheme with this scope."
  },
  {
    "id": "app.import.validate_team_import_data.description_length.error",
    "translation": "Team description is too long."
  },
  {
    "id": "app.import.validate_team_import_data.display_name_length.error",
    "translation": "Team display_name is not within permitted length constraints."
  },
  {
    "id": "app.import.validate_team_import_data.display_name_missing.error",
    "translation": "Missing required team property: display_name."
  },
  {
    "id": "app.import.validate_team_import_data.name_characters.error",
    "translation": "Team name contains invalid characters."
  },
  {
    "id": "app.import.validate_team_import_data.name_length.error",
    "translation": "Team name is too long."
  },
  {
    "id": "app.import.validate_team_import_data.name_missing.error",
    "translation": "Missing required team property: name."
  },
  {
    "id": "app.import.validate_team_import_data.name_reserved.error",
    "translation": "Team name contains reserved words."
  },
  {
    "id": "app.import.validate_team_import_data.scheme_invalid.error",
    "translation": "Invalid scheme name for team."
  },
  {
    "id": "app.import.validate_team_import_data.type_invalid.error",
    "translation": "Team type is not valid."
  },
  {
    "id": "app.import.validate_team_import_data.type_missing.error",
    "translation": "Missing required team property: type."
  },
  {
    "id": "app.import.validate_user_channels_import_data.channel_name_missing.error",
    "translation": "Channel name missing from User's Channel Membership."
  },
  {
    "id": "app.import.validate_user_channels_import_data.invalid_notify_props_desktop.error",
    "translation": "Invalid Desktop NotifyProps for User's Channel Membership."
  },
  {
    "id": "app.import.validate_user_channels_import_data.invalid_notify_props_mark_unread.error",
    "translation": "Invalid MarkUnread NotifyProps for User's Channel Membership."
  },
  {
    "id": "app.import.validate_user_channels_import_data.invalid_notify_props_mobile.error",
    "translation": "Invalid Mobile NotifyProps for User's Channel Membership."
  },
  {
    "id": "app.import.validate_user_channels_import_data.invalid_roles.error",
    "translation": "Invalid roles for User's Channel Membership."
  },
  {
    "id": "app.import.validate_user_import_data.advanced_props_email_interval.error",
    "translation": "Invalid email batching interval setting for User"
  },
  {
    "id": "app.import.validate_user_import_data.advanced_props_feature_markdown_preview.error",
    "translation": "Invalid markdown preview setting for User"
  },
  {
    "id": "app.import.validate_user_import_data.advanced_props_formatting.error",
    "translation": "Invalid post formatting setting for User"
  },
  {
    "id": "app.import.validate_user_import_data.advanced_props_show_unread_section.error",
    "translation": "Invalid show unread section setting for User"
  },
  {
    "id": "app.import.validate_user_import_data.auth_data_and_password.error",
    "translation": "User AuthData and Password are mutually exclusive."
  },
  {
    "id": "app.import.validate_user_import_data.auth_data_and_service_dependency.error",
    "translation": "User AuthService and AuthData are mutually inclusive."
  },
  {
    "id": "app.import.validate_user_import_data.auth_data_length.error",
    "translation": "User AuthData is too long."
  },
  {
    "id": "app.import.validate_user_import_data.email_length.error",
    "translation": "User email has an invalid length."
  },
  {
    "id": "app.import.validate_user_import_data.email_missing.error",
    "translation": "Missing required user property: email."
  },
  {
    "id": "app.import.validate_user_import_data.first_name_length.error",
    "translation": "User First Name is too long."
  },
  {
    "id": "app.import.validate_user_import_data.last_name_length.error",
    "translation": "User Last Name is too long."
  },
  {
    "id": "app.import.validate_user_import_data.nickname_length.error",
    "translation": "User nickname is too long."
  },
  {
    "id": "app.import.validate_user_import_data.notify_props_channel_trigger_invalid.error",
    "translation": "Invalid Channel Trigger Notify Prop for user."
  },
  {
    "id": "app.import.validate_user_import_data.notify_props_comments_trigger_invalid.error",
    "translation": "Invalid Comments Prop value for user."
  },
  {
    "id": "app.import.validate_user_import_data.notify_props_desktop_invalid.error",
    "translation": "Invalid Desktop Notify Prop value for user."
  },
  {
    "id": "app.import.validate_user_import_data.notify_props_desktop_sound_invalid.error",
    "translation": "Invalid Desktop Sound Notify Prop value for user."
  },
  {
    "id": "app.import.validate_user_import_data.notify_props_email_invalid.error",
    "translation": "Invalid Email Notify Prop value for user."
  },
  {
    "id": "app.import.validate_user_import_data.notify_props_mobile_invalid.error",
    "translation": "Invalid Mobile Notify Prop value for user."
  },
  {
    "id": "app.import.validate_user_import_data.notify_props_mobile_push_status_invalid.error",
    "translation": "Invalid Mobile Push Status Notify Prop for user."
  },
  {
    "id": "app.import.validate_user_import_data.password_length.error",
    "translation": "User Password has invalid length."
  },
  {
    "id": "app.import.validate_user_import_data.position_length.error",
    "translation": "User Position is too long."
  },
  {
    "id": "app.import.validate_user_import_data.profile_image.error",
    "translation": "Invalid profile image."
  },
  {
    "id": "app.import.validate_user_import_data.roles_invalid.error",
    "translation": "User roles are not valid."
  },
  {
    "id": "app.import.validate_user_import_data.username_invalid.error",
    "translation": "Username is not valid."
  },
  {
    "id": "app.import.validate_user_import_data.username_missing.error",
    "translation": "Missing require user property: username."
  },
  {
    "id": "app.import.validate_user_teams_import_data.invalid_roles.error",
    "translation": "Invalid roles for User's Team Membership."
  },
  {
    "id": "app.import.validate_user_teams_import_data.invalid_team_theme.error",
    "translation": "Invalid team theme for the User"
  },
  {
    "id": "app.import.validate_user_teams_import_data.team_name_missing.error",
    "translation": "Team name missing from User's Team Membership."
  },
  {
    "id": "app.notification.body.intro.direct.full",
    "translation": "You have a new Direct Message."
  },
  {
    "id": "app.notification.body.intro.direct.generic",
    "translation": "You have a new Direct Message from {{.SenderName}}"
  },
  {
    "id": "app.notification.body.intro.group_message.full",
    "translation": "You have a new Group Message."
  },
  {
    "id": "app.notification.body.intro.group_message.generic",
    "translation": "You have a new Group Message from {{.SenderName}}"
  },
  {
    "id": "app.notification.body.intro.notification.full",
    "translation": "You have a new notification."
  },
  {
    "id": "app.notification.body.intro.notification.generic",
    "translation": "You have a new notification from {{.SenderName}}"
  },
  {
    "id": "app.notification.body.text.direct.full",
    "translation": "{{.SenderName}} - {{.Hour}}:{{.Minute}} {{.TimeZone}}, {{.Month}} {{.Day}}"
  },
  {
    "id": "app.notification.body.text.direct.generic",
    "translation": "{{.Hour}}:{{.Minute}} {{.TimeZone}}, {{.Month}} {{.Day}}"
  },
  {
    "id": "app.notification.body.text.group_message.full",
    "translation": "Channel: {{.ChannelName}}"
  },
  {
    "id": "app.notification.body.text.group_message.full2",
    "translation": "{{.SenderName}} - {{.Hour}}:{{.Minute}} {{.TimeZone}}, {{.Month}} {{.Day}}"
  },
  {
    "id": "app.notification.body.text.group_message.generic",
    "translation": "{{.Hour}}:{{.Minute}} {{.TimeZone}}, {{.Month}} {{.Day}}"
  },
  {
    "id": "app.notification.body.text.notification.full",
    "translation": "Channel: {{.ChannelName}}"
  },
  {
    "id": "app.notification.body.text.notification.full2",
    "translation": "{{.SenderName}} - {{.Hour}}:{{.Minute}} {{.TimeZone}}, {{.Month}} {{.Day}}"
  },
  {
    "id": "app.notification.body.text.notification.generic",
    "translation": "{{.Hour}}:{{.Minute}} {{.TimeZone}}, {{.Month}} {{.Day}}"
  },
  {
    "id": "app.notification.subject.direct.full",
    "translation": "[{{.SiteName}}] New Direct Message from {{.SenderDisplayName}} on {{.Month}} {{.Day}}, {{.Year}}"
  },
  {
    "id": "app.notification.subject.group_message.full",
    "translation": "[{{ .SiteName }}] New Group Message in {{ .ChannelName}} on {{.Month}} {{.Day}}, {{.Year}}"
  },
  {
    "id": "app.notification.subject.group_message.generic",
    "translation": "[{{ .SiteName }}] New Group Message on {{.Month}} {{.Day}}, {{.Year}}"
  },
  {
    "id": "app.notification.subject.notification.full",
    "translation": "[{{ .SiteName }}] Notification in {{ .TeamName}} on {{.Month}} {{.Day}}, {{.Year}}"
  },
  {
    "id": "app.plugin.cluster.save_config.app_error",
    "translation": "The plugin configuration in your config.json file must be updated manually when using ReadOnlyConfig with clustering enabled."
  },
  {
    "id": "app.plugin.config.app_error",
    "translation": "Error saving plugin state in config."
  },
  {
    "id": "app.plugin.deactivate.app_error",
    "translation": "Unable to deactivate plugin."
  },
  {
    "id": "app.plugin.delete_public_key.delete.app_error",
    "translation": "An error occurred while deleting the public key."
  },
  {
    "id": "app.plugin.disabled.app_error",
    "translation": "Plugins have been disabled. Please check your logs for details."
  },
  {
    "id": "app.plugin.extract.app_error",
    "translation": "An error occurred extracting the plugin bundle."
  },
  {
    "id": "app.plugin.filesystem.app_error",
    "translation": "Encountered filesystem error."
  },
  {
    "id": "app.plugin.flag_managed.app_error",
    "translation": "Unable to set plugin as managed by the file store."
  },
  {
    "id": "app.plugin.get_cluster_plugin_statuses.app_error",
    "translation": "Unable to get plugin statuses from the cluster."
  },
  {
    "id": "app.plugin.get_plugins.app_error",
    "translation": "Unable to get active plugins."
  },
  {
    "id": "app.plugin.get_public_key.get_file.app_error",
    "translation": "An error occurred while getting the public key from the store."
  },
  {
    "id": "app.plugin.get_statuses.app_error",
    "translation": "Unable to get plugin statuses."
  },
  {
    "id": "app.plugin.install.app_error",
    "translation": "Unable to install plugin."
  },
  {
    "id": "app.plugin.install_id.app_error",
    "translation": "Unable to install plugin. A plugin with the same ID is already installed."
  },
  {
    "id": "app.plugin.install_id_failed_remove.app_error",
    "translation": "Unable to install plugin. A plugin with the same ID is already installed and failed to be removed."
  },
  {
    "id": "app.plugin.install_marketplace_plugin.app_error",
    "translation": "Failed to install marketplace plugin."
  },
  {
    "id": "app.plugin.invalid_id.app_error",
    "translation": "Plugin Id must be at least {{.Min}} characters, at most {{.Max}} characters and match {{.Regex}}."
  },
  {
    "id": "app.plugin.invalid_version.app_error",
    "translation": "Plugin version could not be parsed."
  },
  {
    "id": "app.plugin.manifest.app_error",
    "translation": "Unable to find manifest for extracted plugin."
  },
  {
    "id": "app.plugin.marketplace_client.app_error",
    "translation": "Failed to create marketplace client."
  },
  {
    "id": "app.plugin.marketplace_client.failed_to_fetch",
    "translation": "Failed to get plugins from the marketplace server."
  },
  {
    "id": "app.plugin.marketplace_disabled.app_error",
    "translation": "Marketplace has been disabled. Please check your logs for details."
  },
  {
    "id": "app.plugin.marketplace_plugin_request.app_error",
    "translation": "Failed to decode the marketplace plugin request."
  },
  {
    "id": "app.plugin.marketplace_plugins.not_found.app_error",
    "translation": "Could not find the requested marketplace plugin."
  },
  {
    "id": "app.plugin.marketplace_plugins.signature_not_found.app_error",
    "translation": "Could not find the requested marketplace plugin signature."
  },
  {
    "id": "app.plugin.marshal.app_error",
    "translation": "Failed to marshal marketplace plugins."
  },
  {
    "id": "app.plugin.modify_saml.app_error",
    "translation": "Can't modify saml files."
  },
  {
    "id": "app.plugin.mvdir.app_error",
    "translation": "Unable to move plugin from temporary directory to final destination. Another plugin may be using the same directory name."
  },
  {
    "id": "app.plugin.not_installed.app_error",
    "translation": "Plugin is not installed."
  },
  {
    "id": "app.plugin.remove.app_error",
    "translation": "Unable to delete plugin."
  },
  {
    "id": "app.plugin.remove_bundle.app_error",
    "translation": "Unable to remove plugin bundle from file store."
  },
  {
    "id": "app.plugin.restart.app_error",
    "translation": "Unable to restart plugin on upgrade."
  },
  {
    "id": "app.plugin.signature_decode.app_error",
    "translation": "Unable to decode base64 signature."
  },
  {
    "id": "app.plugin.store_bundle.app_error",
    "translation": "Unable to store the plugin to the configured file store."
  },
  {
    "id": "app.plugin.store_signature.app_error",
    "translation": "Unable to store the plugin signature to the configured file store."
  },
  {
    "id": "app.plugin.sync.list_filestore.app_error",
    "translation": "Error reading files from the plugins folder in the file store."
  },
  {
    "id": "app.plugin.sync.read_local_folder.app_error",
    "translation": "Error reading local plugins folder."
  },
  {
    "id": "app.plugin.upload_disabled.app_error",
    "translation": "Plugins and/or plugin uploads have been disabled."
  },
  {
    "id": "app.plugin.webapp_bundle.app_error",
    "translation": "Unable to generate plugin webapp bundle."
  },
  {
    "id": "app.plugin.write_file.read.app_error",
    "translation": "An error occurred while reading the file."
  },
  {
    "id": "app.plugin.write_file.saving.app_error",
    "translation": "An error occurred while saving the file."
  },
  {
    "id": "app.reaction.bulk_get_for_post_ids.app_error",
    "translation": "Unable to get reactions for post."
  },
  {
    "id": "app.reaction.delete_all_with_emoji_name.get_reactions.app_error",
    "translation": "Unable to get all reactions with this emoji name."
  },
  {
    "id": "app.reaction.get_for_post.app_error",
    "translation": "Unable to get reactions for post."
  },
  {
    "id": "app.reaction.save.save.app_error",
    "translation": "Unable to save reaction."
  },
  {
    "id": "app.recover.delete.app_error",
    "translation": "Unable to delete token."
  },
  {
    "id": "app.recover.save.app_error",
    "translation": "Unable to save the token."
  },
  {
    "id": "app.role.check_roles_exist.role_not_found",
    "translation": "The provided role does not exist"
  },
  {
    "id": "app.save_config.app_error",
    "translation": "An error occurred saving the configuration."
  },
  {
    "id": "app.scheme.delete.app_error",
    "translation": "Unable to delete this scheme."
  },
  {
    "id": "app.scheme.get.app_error",
    "translation": "Unable to get the scheme."
  },
  {
    "id": "app.scheme.permanent_delete_all.app_error",
    "translation": "We could not permanently delete the schemes."
  },
  {
    "id": "app.scheme.save.app_error",
    "translation": "Unable to create the scheme."
  },
  {
    "id": "app.scheme.save.invalid_scheme.app_error",
    "translation": "The provided scheme is invalid."
  },
  {
    "id": "app.schemes.is_phase_2_migration_completed.not_completed.app_error",
    "translation": "This API endpoint is not accessible as required migrations have not yet completed."
  },
  {
    "id": "app.session.analytics_session_count.app_error",
    "translation": "Unable to count the sessions."
  },
  {
    "id": "app.session.get.app_error",
    "translation": "We encountered an error finding the session."
  },
  {
    "id": "app.session.get_sessions.app_error",
    "translation": "We encountered an error while finding user sessions."
  },
  {
    "id": "app.session.permanent_delete_sessions_by_user.app_error",
    "translation": "Unable to remove all the sessions for the user."
  },
  {
    "id": "app.session.remove.app_error",
    "translation": "Unable to remove the session."
  },
  {
    "id": "app.session.remove_all_sessions_for_team.app_error",
    "translation": "Unable to remove all the sessions."
  },
  {
    "id": "app.session.save.app_error",
    "translation": "Unable to save the session."
  },
  {
    "id": "app.session.save.existing.app_error",
    "translation": "Unable to update existing session."
  },
  {
    "id": "app.session.update_device_id.app_error",
    "translation": "Unable to update the device id."
  },
  {
    "id": "app.submit_interactive_dialog.json_error",
    "translation": "Encountered an error encoding JSON for the interactive dialog."
  },
  {
    "id": "app.system_install_date.parse_int.app_error",
    "translation": "Failed to parse installation date."
  },
  {
    "id": "app.team.invite_id.group_constrained.error",
    "translation": "Unable to join a group-constrained team by invite."
  },
  {
    "id": "app.team.invite_token.group_constrained.error",
    "translation": "Unable to join a group-constrained team by token."
  },
  {
    "id": "app.team.join_user_to_team.max_accounts.app_error",
    "translation": "This team has reached the maximum number of allowed accounts. Contact your System Administrator to set a higher limit."
  },
  {
    "id": "app.team.rename_team.name_occupied",
    "translation": "Unable to rename the team, the name is already in use."
  },
  {
    "id": "app.terms_of_service.create.app_error",
    "translation": "Unable to save terms of service."
  },
  {
    "id": "app.terms_of_service.create.existing.app_error",
    "translation": "Must not call save for existing terms of service."
  },
  {
    "id": "app.terms_of_service.get.app_error",
    "translation": "Unable to fetch terms of service."
  },
  {
    "id": "app.terms_of_service.get.no_rows.app_error",
    "translation": "No terms of service found."
  },
  {
    "id": "app.user.complete_switch_with_oauth.blank_email.app_error",
    "translation": "Unable to complete SAML login with an empty email address."
  },
  {
    "id": "app.user_access_token.disabled",
    "translation": "Personal access tokens are disabled on this server. Please contact your system administrator for details."
  },
  {
    "id": "app.user_access_token.invalid_or_missing",
    "translation": "Invalid or missing token."
  },
  {
    "id": "app.user_terms_of_service.delete.app_error",
    "translation": "Unable to delete terms of service."
  },
  {
    "id": "app.user_terms_of_service.get_by_user.app_error",
    "translation": "Unable to fetch terms of service."
  },
  {
    "id": "app.user_terms_of_service.get_by_user.no_rows.app_error",
    "translation": "No terms of service found."
  },
  {
    "id": "app.user_terms_of_service.save.app_error",
    "translation": "Unable to save terms of service."
  },
  {
    "id": "bleveengine.already_started.error",
    "translation": "Bleve is already started."
  },
  {
    "id": "bleveengine.create_channel_index.error",
    "translation": "Error creating the bleve channel index."
  },
  {
    "id": "bleveengine.create_post_index.error",
    "translation": "Error creating the bleve post index."
  },
  {
    "id": "bleveengine.create_user_index.error",
    "translation": "Error creating the bleve user index."
  },
  {
    "id": "bleveengine.delete_channel.error",
    "translation": "Failed to delete the channel."
  },
  {
    "id": "bleveengine.delete_channel_posts.error",
    "translation": "Failed to delete channel posts"
  },
  {
    "id": "bleveengine.delete_post.error",
    "translation": "Failed to delete the post."
  },
  {
    "id": "bleveengine.delete_user.error",
    "translation": "Failed to delete the user."
  },
  {
    "id": "bleveengine.delete_user_posts.error",
    "translation": "Failed to delete user posts"
  },
  {
    "id": "bleveengine.index_channel.error",
    "translation": "Failed to index the channel."
  },
  {
    "id": "bleveengine.index_post.error",
    "translation": "Failed to index the post."
  },
  {
    "id": "bleveengine.index_user.error",
    "translation": "Failed to index the user."
  },
  {
    "id": "bleveengine.indexer.do_job.bulk_index_channels.batch_error",
    "translation": "Failed to index channel batch."
  },
  {
    "id": "bleveengine.indexer.do_job.bulk_index_posts.batch_error",
    "translation": "Failed to index post batch."
  },
  {
    "id": "bleveengine.indexer.do_job.bulk_index_users.batch_error",
    "translation": "Failed to index user batch."
  },
  {
    "id": "bleveengine.indexer.do_job.engine_inactive",
    "translation": "Failed to run Bleve index job: engine is inactive."
  },
  {
    "id": "bleveengine.indexer.do_job.get_oldest_post.error",
    "translation": "The oldest post could not be retrieved from the database."
  },
  {
    "id": "bleveengine.indexer.do_job.parse_end_time.error",
    "translation": "Bleve indexing worker failed to parse the end time."
  },
  {
    "id": "bleveengine.indexer.do_job.parse_start_time.error",
    "translation": "Bleve indexing worker failed to parse the start time."
  },
  {
    "id": "bleveengine.indexer.index_batch.nothing_left_to_index.error",
    "translation": "Trying to index a new batch when all the entities are completed."
  },
  {
    "id": "bleveengine.purge_channel_index.error",
    "translation": "Failed to purge channel indexes."
  },
  {
    "id": "bleveengine.purge_post_index.error",
    "translation": "Failed to purge post indexes."
  },
  {
    "id": "bleveengine.purge_user_index.error",
    "translation": "Failed to purge user indexes."
  },
  {
    "id": "bleveengine.search_channels.error",
    "translation": "Channel search failed to complete."
  },
  {
    "id": "bleveengine.search_posts.error",
    "translation": "Post search failed to complete."
  },
  {
    "id": "bleveengine.search_users_in_channel.nuchan.error",
    "translation": "User search failed to complete."
  },
  {
    "id": "bleveengine.search_users_in_channel.uchan.error",
    "translation": "User search failed to complete."
  },
  {
    "id": "bleveengine.search_users_in_team.error",
    "translation": "User search failed to complete."
  },
  {
    "id": "bleveengine.stop_channel_index.error",
    "translation": "Failed to close channel index."
  },
  {
    "id": "bleveengine.stop_post_index.error",
    "translation": "Failed to close post index."
  },
  {
    "id": "bleveengine.stop_user_index.error",
    "translation": "Failed to close user index."
  },
  {
    "id": "brand.save_brand_image.decode.app_error",
    "translation": "Unable to decode the image data."
  },
  {
    "id": "brand.save_brand_image.decode_config.app_error",
    "translation": "Unable to get image metadata."
  },
  {
    "id": "brand.save_brand_image.encode.app_error",
    "translation": "Unable to convert the image data to PNG format. Please try again."
  },
  {
    "id": "brand.save_brand_image.open.app_error",
    "translation": "Unable to upload the custom brand image. Make sure the image size is less than 2 MB and try again."
  },
  {
    "id": "brand.save_brand_image.save_image.app_error",
    "translation": "Unable to write the image file to your file storage. Please check your connection and try again."
  },
  {
    "id": "brand.save_brand_image.too_large.app_error",
    "translation": "Unable to read the image file. Make sure the image size is less than 2 MB and try again."
  },
  {
    "id": "cli.license.critical",
    "translation": "Feature requires an upgrade to Enterprise Edition and the inclusion of a license key. Please contact your System Administrator."
  },
  {
    "id": "cli.outgoing_webhook.inconsistent_state.app_error",
    "translation": "The outgoing webhook is deleted but unable to create a new one due to some error."
  },
  {
    "id": "ent.account_migration.get_all_failed",
    "translation": "Unable to get users."
  },
  {
    "id": "ent.account_migration.get_saml_users_failed",
    "translation": "Unable to get SAML users."
  },
  {
    "id": "ent.cluster.config_changed.info",
    "translation": "Cluster configuration has changed for id={{ .id }}. The cluster may become unstable and a restart is required. To ensure the cluster is configured correctly you should perform a rolling restart immediately."
  },
  {
    "id": "ent.cluster.json_encode.error",
    "translation": "Error occurred while marshalling JSON request"
  },
  {
    "id": "ent.cluster.save_config.error",
    "translation": "System Console is set to read-only when High Availability is enabled unless ReadOnlyConfig is disabled in the configuration file."
  },
  {
    "id": "ent.cluster.timeout.error",
    "translation": "Timed out waiting for cluster response"
  },
  {
    "id": "ent.compliance.bad_export_type.appError",
    "translation": "Unknown output format {{.ExportType}}"
  },
  {
    "id": "ent.compliance.csv.attachment.copy.appError",
    "translation": "Unable to copy the attachment into the zip file."
  },
  {
    "id": "ent.compliance.csv.attachment.export.appError",
    "translation": "Unable to add attachment to the CSV export."
  },
  {
    "id": "ent.compliance.csv.file.creation.appError",
    "translation": "Unable to create temporary CSV export file."
  },
  {
    "id": "ent.compliance.csv.header.export.appError",
    "translation": "Unable to add header to the CSV export."
  },
  {
    "id": "ent.compliance.csv.metadata.export.appError",
    "translation": "Unable to add metadata file to the zip file."
  },
  {
    "id": "ent.compliance.csv.metadata.json.marshalling.appError",
    "translation": "Unable to convert metadata to json."
  },
  {
    "id": "ent.compliance.csv.metadata.json.zipfile.appError",
    "translation": "Unable to create the zip file"
  },
  {
    "id": "ent.compliance.csv.post.export.appError",
    "translation": "Unable to export a post."
  },
  {
    "id": "ent.compliance.csv.warning.appError",
    "translation": "Unable to create the warning file."
  },
  {
    "id": "ent.compliance.csv.zip.creation.appError",
    "translation": "Unable to create the zip export file."
  },
  {
    "id": "ent.compliance.global_relay.attachments_removed.appError",
    "translation": "Uploaded file was removed from Global Relay export because it was too large to send."
  },
  {
    "id": "ent.compliance.global_relay.open_temporary_file.appError",
    "translation": "Unable to open the temporary export file."
  },
  {
    "id": "ent.compliance.global_relay.rewind_temporary_file.appError",
    "translation": "Unable to re-read the Global Relay temporary export file."
  },
  {
    "id": "ent.compliance.licence_disable.app_error",
    "translation": "Compliance functionality disabled by current license. Please contact your system administrator about upgrading your enterprise license."
  },
  {
    "id": "ent.compliance.run_export.template_watcher.appError",
    "translation": "Unable to load export templates. Please try again."
  },
  {
    "id": "ent.compliance.run_failed.error",
    "translation": "Compliance export failed for job '{{.JobName}}' at '{{.FilePath}}'"
  },
  {
    "id": "ent.data_retention.channel_member_history_batch.internal_error",
    "translation": "Failed to purge records."
  },
  {
    "id": "ent.data_retention.generic.license.error",
    "translation": "Your license does not support Data Retention."
  },
  {
    "id": "ent.data_retention.reactions_batch.internal_error",
    "translation": "We encountered an error permanently deleting the batch of reactions."
  },
  {
    "id": "ent.elasticsearch.aggregator_worker.create_index_job.error",
    "translation": "Elasticsearch aggregator worker failed to create the indexing job"
  },
  {
    "id": "ent.elasticsearch.aggregator_worker.delete_indexes.error",
    "translation": "Elasticsearch aggregator worker failed to delete the indexes"
  },
  {
    "id": "ent.elasticsearch.aggregator_worker.get_indexes.error",
    "translation": "Elasticsearch aggregator worker failed to get indexes"
  },
  {
    "id": "ent.elasticsearch.aggregator_worker.index_job_failed.error",
    "translation": "Elasticsearch aggregator worker failed due to the indexing job failing"
  },
  {
    "id": "ent.elasticsearch.create_client.connect_failed",
    "translation": "Setting up Elasticsearch Client Failed"
  },
  {
    "id": "ent.elasticsearch.create_template_channels_if_not_exists.template_create_failed",
    "translation": "Failed to create Elasticsearch template for channels"
  },
  {
    "id": "ent.elasticsearch.create_template_posts_if_not_exists.template_create_failed",
    "translation": "Failed to create Elasticsearch template for posts"
  },
  {
    "id": "ent.elasticsearch.create_template_users_if_not_exists.template_create_failed",
    "translation": "Failed to create Elasticsearch template for users"
  },
  {
    "id": "ent.elasticsearch.data_retention_delete_indexes.delete_index.error",
    "translation": "Failed to delete Elasticsearch index"
  },
  {
    "id": "ent.elasticsearch.data_retention_delete_indexes.get_indexes.error",
    "translation": "Failed to get Elasticsearch indexes"
  },
  {
    "id": "ent.elasticsearch.delete_channel.error",
    "translation": "Failed to delete the channel"
  },
  {
    "id": "ent.elasticsearch.delete_channel_posts.error",
    "translation": "Failed to delete channel posts"
  },
  {
    "id": "ent.elasticsearch.delete_post.error",
    "translation": "Failed to delete the post"
  },
  {
    "id": "ent.elasticsearch.delete_user.error",
    "translation": "Failed to delete the user"
  },
  {
    "id": "ent.elasticsearch.delete_user_posts.error",
    "translation": "Failed to delete user posts"
  },
  {
    "id": "ent.elasticsearch.generic.disabled",
    "translation": "Elasticsearch search is not enabled on this server"
  },
  {
    "id": "ent.elasticsearch.index_channel.error",
    "translation": "Failed to index the channel"
  },
  {
    "id": "ent.elasticsearch.index_post.error",
    "translation": "Failed to index the post"
  },
  {
    "id": "ent.elasticsearch.index_user.error",
    "translation": "Failed to index the user"
  },
  {
    "id": "ent.elasticsearch.indexer.do_job.get_oldest_post.error",
    "translation": "The oldest post could not be retrieved from the database"
  },
  {
    "id": "ent.elasticsearch.indexer.do_job.parse_end_time.error",
    "translation": "Elasticsearch indexing worker failed to parse the end time"
  },
  {
    "id": "ent.elasticsearch.indexer.do_job.parse_start_time.error",
    "translation": "Elasticsearch indexing worker failed to parse the start time"
  },
  {
    "id": "ent.elasticsearch.indexer.index_batch.nothing_left_to_index.error",
    "translation": "Trying to index a new batch when all the entities are completed"
  },
  {
    "id": "ent.elasticsearch.not_started.error",
    "translation": "Elasticsearch is not started"
  },
  {
    "id": "ent.elasticsearch.purge_indexes.delete_failed",
    "translation": "Failed to delete Elasticsearch index"
  },
  {
    "id": "ent.elasticsearch.refresh_indexes.refresh_failed",
    "translation": "Failed to refresh Elasticsearch indexes"
  },
  {
    "id": "ent.elasticsearch.search_channels.disabled",
    "translation": "Elasticsearch searching is disabled on this server"
  },
  {
    "id": "ent.elasticsearch.search_channels.search_failed",
    "translation": "Search failed to complete"
  },
  {
    "id": "ent.elasticsearch.search_channels.unmarshall_channel_failed",
    "translation": "Failed to decode search results"
  },
  {
    "id": "ent.elasticsearch.search_posts.disabled",
    "translation": "Elasticsearch searching is disabled on this server"
  },
  {
    "id": "ent.elasticsearch.search_posts.parse_matches_failed",
    "translation": "Failed to parse search result matches"
  },
  {
    "id": "ent.elasticsearch.search_posts.search_failed",
    "translation": "Search failed to complete"
  },
  {
    "id": "ent.elasticsearch.search_posts.unmarshall_post_failed",
    "translation": "Failed to decode search results"
  },
  {
    "id": "ent.elasticsearch.search_users.search_failed",
    "translation": "Search failed to complete"
  },
  {
    "id": "ent.elasticsearch.search_users.unmarshall_user_failed",
    "translation": "Failed to decode search results"
  },
  {
    "id": "ent.elasticsearch.start.already_started.app_error",
    "translation": "Elasticsearch is already started."
  },
  {
    "id": "ent.elasticsearch.start.create_bulk_processor_failed.app_error",
    "translation": "Failed to create Elasticsearch bulk processor."
  },
  {
    "id": "ent.elasticsearch.start.get_server_version.app_error",
    "translation": "Failed to get Elasticsearch server version."
  },
  {
    "id": "ent.elasticsearch.start.parse_server_version.app_error",
    "translation": "Failed to parse Elasticsearch server version."
  },
  {
    "id": "ent.elasticsearch.start.start_bulk_processor_failed.app_error",
    "translation": "Failed to start Elasticsearch bulk processor."
  },
  {
    "id": "ent.elasticsearch.stop.already_stopped.app_error",
    "translation": "Elasticsearch is already stopped."
  },
  {
    "id": "ent.elasticsearch.test_config.connect_failed",
    "translation": "Connecting to Elasticsearch server failed."
  },
  {
    "id": "ent.elasticsearch.test_config.indexing_disabled.error",
    "translation": "Elasticsearch is disabled."
  },
  {
    "id": "ent.elasticsearch.test_config.license.error",
    "translation": "Your license does not support Elasticsearch."
  },
  {
    "id": "ent.elasticsearch.test_config.reenter_password",
    "translation": "The Elasticsearch Server URL or Username has changed. Please re-enter the Elasticsearch password to test connection."
  },
  {
    "id": "ent.get_users_in_channel_during",
    "translation": "Failed to get users in channel during specified time period."
  },
  {
    "id": "ent.id_loaded.license_disable.app_error",
    "translation": "Your license does not support ID Loaded Push Notifications."
  },
  {
    "id": "ent.ldap.app_error",
    "translation": "ldap interface was nil."
  },
  {
    "id": "ent.ldap.create_fail",
    "translation": "Unable to create LDAP user."
  },
  {
    "id": "ent.ldap.disabled.app_error",
    "translation": "AD/LDAP disabled or licence does not support AD/LDAP."
  },
  {
    "id": "ent.ldap.do_login.bind_admin_user.app_error",
    "translation": "Unable to bind to AD/LDAP server. Check BindUsername and BindPassword."
  },
  {
    "id": "ent.ldap.do_login.invalid_password.app_error",
    "translation": "Invalid Password."
  },
  {
    "id": "ent.ldap.do_login.licence_disable.app_error",
    "translation": "AD/LDAP functionality disabled by current license. Please contact your system administrator about upgrading your enterprise license."
  },
  {
    "id": "ent.ldap.do_login.matched_to_many_users.app_error",
    "translation": "Username given matches multiple users."
  },
  {
    "id": "ent.ldap.do_login.search_ldap_server.app_error",
    "translation": "Failed to search AD/LDAP server."
  },
  {
    "id": "ent.ldap.do_login.unable_to_connect.app_error",
    "translation": "Unable to connect to AD/LDAP server."
  },
  {
    "id": "ent.ldap.do_login.user_filtered.app_error",
    "translation": "Your AD/LDAP account does not have permission to use this Mattermost server. Please ask your System Administrator to check the AD/LDAP user filter."
  },
  {
    "id": "ent.ldap.do_login.user_not_registered.app_error",
    "translation": "User not registered on AD/LDAP server."
  },
  {
    "id": "ent.ldap.syncronize.delete_group_constained_memberships",
    "translation": "error deleting team or channel memberships"
  },
  {
    "id": "ent.ldap.syncronize.get_all.app_error",
    "translation": "Unable to get all users using AD/LDAP."
  },
  {
    "id": "ent.ldap.syncronize.get_all_groups.app_error",
    "translation": "error retrieving groups."
  },
  {
    "id": "ent.ldap.syncronize.populate_syncables",
    "translation": "error populating syncables"
  },
  {
    "id": "ent.ldap.syncronize.search_failure.app_error",
    "translation": "Failed to search users in AD/LDAP. Test if the Mattermost server can connect to your AD/LDAP server and try again."
  },
  {
    "id": "ent.ldap.syncronize.search_failure_size_exceeded.app_error",
    "translation": "Size Limit Exceeded. Try checking your [max page size](https://docs.mattermost.com/deployment/sso-ldap.html#i-see-the-log-error-ldap-result-code-4-size-limit-exceeded)."
  },
  {
    "id": "ent.ldap.validate_admin_filter.app_error",
    "translation": "Invalid AD/LDAP Admin Filter."
  },
  {
    "id": "ent.ldap.validate_filter.app_error",
    "translation": "Invalid AD/LDAP Filter."
  },
  {
    "id": "ent.ldap.validate_guest_filter.app_error",
    "translation": "Invalid AD/LDAP Guest Filter."
  },
  {
    "id": "ent.ldap_groups.group_search_error",
    "translation": "error retrieving ldap group"
  },
  {
    "id": "ent.ldap_groups.groups_search_error",
    "translation": "error retrieving ldap groups"
  },
  {
    "id": "ent.ldap_groups.members_of_group_error",
    "translation": "error retrieving members of group"
  },
  {
    "id": "ent.ldap_groups.no_rows",
    "translation": "no groups found with matching uid"
  },
  {
    "id": "ent.ldap_groups.reachable_groups_error",
    "translation": "error retrieving groups for user"
  },
  {
    "id": "ent.ldap_id_migrate.app_error",
    "translation": "unable to migrate."
  },
  {
    "id": "ent.message_export.global_relay.attach_file.app_error",
    "translation": "Unable to add attachment to the Global Relay export."
  },
  {
    "id": "ent.message_export.global_relay.close_zip_file.app_error",
    "translation": "Unable to close the zip file."
  },
  {
    "id": "ent.message_export.global_relay.create_file_in_zip.app_error",
    "translation": "Unable to create the eml file."
  },
  {
    "id": "ent.message_export.global_relay.generate_email.app_error",
    "translation": "Unable to generate eml file data."
  },
  {
    "id": "ent.message_export.global_relay_export.deliver.close.app_error",
    "translation": "Unable to deliver the email to Global Relay."
  },
  {
    "id": "ent.message_export.global_relay_export.deliver.from_address.app_error",
    "translation": "Unable to set the email From address."
  },
  {
    "id": "ent.message_export.global_relay_export.deliver.msg.app_error",
    "translation": "Unable to set the email message."
  },
  {
    "id": "ent.message_export.global_relay_export.deliver.msg_data.app_error",
    "translation": "Unable to write the email message."
  },
  {
    "id": "ent.message_export.global_relay_export.deliver.parse_mail.app_error",
    "translation": "Unable to read the email information."
  },
  {
    "id": "ent.message_export.global_relay_export.deliver.to_address.app_error",
    "translation": "Unable to set the email To address."
  },
  {
    "id": "ent.message_export.global_relay_export.deliver.unable_to_get_file_info.app_error",
    "translation": "Unable to get the information of the export temporary file."
  },
  {
    "id": "ent.message_export.global_relay_export.deliver.unable_to_open_email_file.app_error",
    "translation": "Unable to get the an email from the temporary file."
  },
  {
    "id": "ent.message_export.global_relay_export.deliver.unable_to_open_zip_file_data.app_error",
    "translation": "Unable to open the export temporary file."
  },
  {
    "id": "ent.migration.migratetoldap.duplicate_field",
    "translation": "Unable to migrate AD/LDAP users with specified field. Duplicate entry detected. Please remove all duplcates and try again."
  },
  {
    "id": "ent.migration.migratetoldap.user_not_found",
    "translation": "Unable to find user on AD/LDAP server: "
  },
  {
    "id": "ent.migration.migratetosaml.email_already_used_by_other_user",
    "translation": "Email already used by another SAML user."
  },
  {
    "id": "ent.migration.migratetosaml.user_not_found_in_users_mapping_file",
    "translation": "User not found in the users file."
  },
  {
    "id": "ent.migration.migratetosaml.username_already_used_by_other_user",
    "translation": "Username already used by another Mattermost user."
  },
  {
    "id": "ent.saml.attribute.app_error",
    "translation": "SAML login was unsuccessful because one of the attributes is incorrect. Please contact your System Administrator."
  },
  {
    "id": "ent.saml.build_request.app_error",
    "translation": "An error occurred while initiating the request to the Identity Provider. Please contact your System Administrator."
  },
  {
    "id": "ent.saml.build_request.encoding.app_error",
    "translation": "An error occurred while encoding the request for the Identity Provider. Please contact your System Administrator."
  },
  {
    "id": "ent.saml.configure.encryption_not_enabled.app_error",
    "translation": "SAML login was unsuccessful because encryption is not enabled. Please contact your System Administrator."
  },
  {
    "id": "ent.saml.configure.load_idp_cert.app_error",
    "translation": "Identity Provider Public Certificate File was not found. Please contact your System Administrator."
  },
  {
    "id": "ent.saml.configure.load_private_key.app_error",
    "translation": "SAML login was unsuccessful because the Service Provider Private Key was not found. Please contact your System Administrator."
  },
  {
    "id": "ent.saml.configure.not_encrypted_response.app_error",
    "translation": "SAML login was unsuccessful as the Identity Provider response is not encrypted. Please contact your System Administrator."
  },
  {
    "id": "ent.saml.do_login.decrypt.app_error",
    "translation": "SAML login was unsuccessful because an error occurred while decrypting the response from the Identity Provider. Please contact your System Administrator."
  },
  {
    "id": "ent.saml.do_login.empty_response.app_error",
    "translation": "We received an empty response from the Identity Provider."
  },
  {
    "id": "ent.saml.do_login.parse.app_error",
    "translation": "An error occurred while parsing the response from the Identity Provider. Please contact your System Administrator."
  },
  {
    "id": "ent.saml.do_login.validate.app_error",
    "translation": "An error occurred while validating the response from the Identity Provider. Please contact your System Administrator."
  },
  {
    "id": "ent.saml.license_disable.app_error",
    "translation": "Your license does not support SAML authentication."
  },
  {
    "id": "ent.saml.metadata.app_error",
    "translation": "An error occurred while building Service Provider Metadata."
  },
  {
    "id": "ent.saml.service_disable.app_error",
    "translation": "SAML 2.0 is not configured or supported on this server."
  },
  {
    "id": "group_not_associated_to_synced_team",
    "translation": "Group cannot be associated to the channel until it is first associated to the parent group-synced team."
  },
  {
    "id": "groups.unsupported_syncable_type",
    "translation": "Unsupported syncable type '{{.Value}}'."
  },
  {
    "id": "interactive_message.decode_trigger_id.base64_decode_failed",
    "translation": "Failed to decode base64 for trigger ID for interactive dialog."
  },
  {
    "id": "interactive_message.decode_trigger_id.base64_decode_failed_signature",
    "translation": "Failed to decode base64 signature of trigger ID for interactive dialog."
  },
  {
    "id": "interactive_message.decode_trigger_id.expired",
    "translation": "Trigger ID for interactive dialog is expired. Trigger IDs live for a maximum of {{.Seconds}} seconds."
  },
  {
    "id": "interactive_message.decode_trigger_id.missing_data",
    "translation": "Trigger ID missing required data for interactive dialog."
  },
  {
    "id": "interactive_message.decode_trigger_id.signature_decode_failed",
    "translation": "Failed to decode base64 signature of trigger ID for interactive dialog."
  },
  {
    "id": "interactive_message.decode_trigger_id.verify_signature_failed",
    "translation": "Signature verification failed of trigger ID for interactive dialog."
  },
  {
    "id": "interactive_message.generate_trigger_id.signing_failed",
    "translation": "Failed to sign generated trigger ID for interactive dialog."
  },
  {
    "id": "jobs.do_job.batch_size.parse_error",
    "translation": "Could not parse message export job BatchSize."
  },
  {
    "id": "jobs.do_job.batch_start_timestamp.parse_error",
    "translation": "Could not parse message export job ExportFromTimestamp."
  },
  {
    "id": "jobs.request_cancellation.status.error",
    "translation": "Could not request cancellation for job that is not in a cancelable state."
  },
  {
    "id": "jobs.set_job_error.update.error",
    "translation": "Failed to set job status to error"
  },
  {
    "id": "jobs.start_synchronize_job.timeout",
    "translation": "Reached AD/LDAP synchronization job timeout."
  },
  {
    "id": "manaultesting.manual_test.parse.app_error",
    "translation": "Unable to parse URL."
  },
  {
    "id": "manaultesting.test_autolink.unable.app_error",
    "translation": "Unable to get channels."
  },
  {
    "id": "mattermost.bulletin.subject",
    "translation": "Mattermost Security Bulletin"
  },
  {
    "id": "mfa.activate.authenticate.app_error",
    "translation": "Error attempting to authenticate MFA token."
  },
  {
    "id": "mfa.activate.bad_token.app_error",
    "translation": "Invalid MFA token."
  },
  {
    "id": "mfa.activate.save_active.app_error",
    "translation": "Unable to update MFA active status for the user."
  },
  {
    "id": "mfa.deactivate.save_active.app_error",
    "translation": "Unable to update MFA active status for the user."
  },
  {
    "id": "mfa.deactivate.save_secret.app_error",
    "translation": "Error clearing the MFA secret."
  },
  {
    "id": "mfa.generate_qr_code.create_code.app_error",
    "translation": "Error generating QR code."
  },
  {
    "id": "mfa.generate_qr_code.save_secret.app_error",
    "translation": "Error saving the MFA secret."
  },
  {
    "id": "mfa.mfa_disabled.app_error",
    "translation": "Multi-factor authentication has been disabled on this server."
  },
  {
    "id": "mfa.validate_token.authenticate.app_error",
    "translation": "Invalid MFA token."
  },
  {
    "id": "migrations.worker.run_advanced_permissions_phase_2_migration.invalid_progress",
    "translation": "Migration failed due to invalid progress data."
  },
  {
    "id": "migrations.worker.run_migration.unknown_key",
    "translation": "Unable to run migration job due to unknown migration key."
  },
  {
    "id": "migrations.worker.run_sidebar_categories_phase_2_migration.internal_error",
    "translation": "Migration failed due to database error."
  },
  {
    "id": "migrations.worker.run_sidebar_categories_phase_2_migration.invalid_progress",
    "translation": "Migration failed due to invalid progress data."
  },
  {
    "id": "model.access.is_valid.access_token.app_error",
    "translation": "Invalid access token."
  },
  {
    "id": "model.access.is_valid.client_id.app_error",
    "translation": "Invalid client id."
  },
  {
    "id": "model.access.is_valid.redirect_uri.app_error",
    "translation": "Invalid redirect uri."
  },
  {
    "id": "model.access.is_valid.refresh_token.app_error",
    "translation": "Invalid refresh token."
  },
  {
    "id": "model.access.is_valid.user_id.app_error",
    "translation": "Invalid user id."
  },
  {
    "id": "model.authorize.is_valid.auth_code.app_error",
    "translation": "Invalid authorization code."
  },
  {
    "id": "model.authorize.is_valid.client_id.app_error",
    "translation": "Invalid client id."
  },
  {
    "id": "model.authorize.is_valid.create_at.app_error",
    "translation": "Create at must be a valid time."
  },
  {
    "id": "model.authorize.is_valid.expires.app_error",
    "translation": "Expires in must be set."
  },
  {
    "id": "model.authorize.is_valid.redirect_uri.app_error",
    "translation": "Invalid redirect uri."
  },
  {
    "id": "model.authorize.is_valid.response_type.app_error",
    "translation": "Invalid response type."
  },
  {
    "id": "model.authorize.is_valid.scope.app_error",
    "translation": "Invalid scope."
  },
  {
    "id": "model.authorize.is_valid.state.app_error",
    "translation": "Invalid state."
  },
  {
    "id": "model.authorize.is_valid.user_id.app_error",
    "translation": "Invalid user id."
  },
  {
    "id": "model.bot.is_valid.create_at.app_error",
    "translation": "Invalid create at."
  },
  {
    "id": "model.bot.is_valid.creator_id.app_error",
    "translation": "Invalid creator id."
  },
  {
    "id": "model.bot.is_valid.description.app_error",
    "translation": "Invalid description."
  },
  {
    "id": "model.bot.is_valid.update_at.app_error",
    "translation": "Invalid update at."
  },
  {
    "id": "model.bot.is_valid.user_id.app_error",
    "translation": "Invalid user id."
  },
  {
    "id": "model.bot.is_valid.username.app_error",
    "translation": "Invalid username."
  },
  {
    "id": "model.channel.is_valid.2_or_more.app_error",
    "translation": "Name must be 2 or more lowercase alphanumeric characters."
  },
  {
    "id": "model.channel.is_valid.create_at.app_error",
    "translation": "Create at must be a valid time."
  },
  {
    "id": "model.channel.is_valid.creator_id.app_error",
    "translation": "Invalid creator id."
  },
  {
    "id": "model.channel.is_valid.display_name.app_error",
    "translation": "Invalid display name."
  },
  {
    "id": "model.channel.is_valid.header.app_error",
    "translation": "Invalid header."
  },
  {
    "id": "model.channel.is_valid.id.app_error",
    "translation": "Invalid Id."
  },
  {
    "id": "model.channel.is_valid.name.app_error",
    "translation": "Invalid channel name. User ids are not permitted in channel name for non-direct message channels."
  },
  {
    "id": "model.channel.is_valid.purpose.app_error",
    "translation": "Invalid purpose."
  },
  {
    "id": "model.channel.is_valid.type.app_error",
    "translation": "Invalid type."
  },
  {
    "id": "model.channel.is_valid.update_at.app_error",
    "translation": "Update at must be a valid time."
  },
  {
    "id": "model.channel_member.is_valid.channel_id.app_error",
    "translation": "Invalid channel id."
  },
  {
    "id": "model.channel_member.is_valid.email_value.app_error",
    "translation": "Invalid email notification value."
  },
  {
    "id": "model.channel_member.is_valid.ignore_channel_mentions_value.app_error",
    "translation": "Invalid ignore channel mentions status."
  },
  {
    "id": "model.channel_member.is_valid.notify_level.app_error",
    "translation": "Invalid notify level."
  },
  {
    "id": "model.channel_member.is_valid.push_level.app_error",
    "translation": "Invalid push notification level."
  },
  {
    "id": "model.channel_member.is_valid.unread_level.app_error",
    "translation": "Invalid mark unread level."
  },
  {
    "id": "model.channel_member.is_valid.user_id.app_error",
    "translation": "Invalid user id."
  },
  {
    "id": "model.client.connecting.app_error",
    "translation": "We encountered an error while connecting to the server."
  },
  {
    "id": "model.cluster.is_valid.create_at.app_error",
    "translation": "CreateAt must be set."
  },
  {
    "id": "model.cluster.is_valid.hostname.app_error",
    "translation": "Hostname must be set."
  },
  {
    "id": "model.cluster.is_valid.id.app_error",
    "translation": "Invalid Id."
  },
  {
    "id": "model.cluster.is_valid.last_ping_at.app_error",
    "translation": "LastPingAt must be set."
  },
  {
    "id": "model.cluster.is_valid.name.app_error",
    "translation": "ClusterName must be set."
  },
  {
    "id": "model.cluster.is_valid.type.app_error",
    "translation": "Type must be set."
  },
  {
    "id": "model.command.is_valid.autocomplete_data.app_error",
    "translation": "Invalid AutocompleteData"
  },
  {
    "id": "model.command.is_valid.create_at.app_error",
    "translation": "Create at must be a valid time."
  },
  {
    "id": "model.command.is_valid.description.app_error",
    "translation": "Invalid description."
  },
  {
    "id": "model.command.is_valid.display_name.app_error",
    "translation": "Invalid title."
  },
  {
    "id": "model.command.is_valid.id.app_error",
    "translation": "Invalid Id."
  },
  {
    "id": "model.command.is_valid.method.app_error",
    "translation": "Invalid Method."
  },
  {
    "id": "model.command.is_valid.team_id.app_error",
    "translation": "Invalid team ID."
  },
  {
    "id": "model.command.is_valid.token.app_error",
    "translation": "Invalid token."
  },
  {
    "id": "model.command.is_valid.trigger.app_error",
    "translation": "Invalid trigger."
  },
  {
    "id": "model.command.is_valid.update_at.app_error",
    "translation": "Update at must be a valid time."
  },
  {
    "id": "model.command.is_valid.url.app_error",
    "translation": "Invalid URL."
  },
  {
    "id": "model.command.is_valid.url_http.app_error",
    "translation": "Invalid URL. Must be a valid URL and start with http:// or https://."
  },
  {
    "id": "model.command.is_valid.user_id.app_error",
    "translation": "Invalid user id."
  },
  {
    "id": "model.command_hook.channel_id.app_error",
    "translation": "Invalid channel id."
  },
  {
    "id": "model.command_hook.command_id.app_error",
    "translation": "Invalid command id."
  },
  {
    "id": "model.command_hook.create_at.app_error",
    "translation": "Create at must be a valid time."
  },
  {
    "id": "model.command_hook.id.app_error",
    "translation": "Invalid command hook id."
  },
  {
    "id": "model.command_hook.parent_id.app_error",
    "translation": "Invalid parent id."
  },
  {
    "id": "model.command_hook.root_id.app_error",
    "translation": "Invalid root id."
  },
  {
    "id": "model.command_hook.user_id.app_error",
    "translation": "Invalid user id."
  },
  {
    "id": "model.compliance.is_valid.create_at.app_error",
    "translation": "Create at must be a valid time."
  },
  {
    "id": "model.compliance.is_valid.desc.app_error",
    "translation": "Invalid description."
  },
  {
    "id": "model.compliance.is_valid.end_at.app_error",
    "translation": "To must be a valid time."
  },
  {
    "id": "model.compliance.is_valid.id.app_error",
    "translation": "Invalid Id."
  },
  {
    "id": "model.compliance.is_valid.start_at.app_error",
    "translation": "From must be a valid time."
  },
  {
    "id": "model.compliance.is_valid.start_end_at.app_error",
    "translation": "To must be greater than From."
  },
  {
    "id": "model.config.is_valid.allow_cookies_for_subdomains.app_error",
    "translation": "Allowing cookies for subdomains requires SiteURL to be set."
  },
  {
    "id": "model.config.is_valid.atmos_camo_image_proxy_options.app_error",
    "translation": "Invalid RemoteImageProxyOptions for atmos/camo. Must be set to your shared key."
  },
  {
    "id": "model.config.is_valid.atmos_camo_image_proxy_url.app_error",
    "translation": "Invalid RemoteImageProxyURL for atmos/camo. Must be set to your shared key."
  },
  {
    "id": "model.config.is_valid.bleve_search.bulk_indexing_time_window_seconds.app_error",
    "translation": "Bleve Bulk Indexing Time Window must be at least 1 second."
  },
  {
    "id": "model.config.is_valid.bleve_search.enable_autocomplete.app_error",
    "translation": "Bleve EnableIndexing setting must be set to true when Bleve EnableAutocomplete is set to true"
  },
  {
    "id": "model.config.is_valid.bleve_search.enable_searching.app_error",
    "translation": "Bleve EnableIndexing setting must be set to true when Bleve EnableSearching is set to true"
  },
  {
    "id": "model.config.is_valid.bleve_search.filename.app_error",
    "translation": "Bleve IndexingDir setting must be set when Bleve EnableIndexing is set to true"
  },
  {
    "id": "model.config.is_valid.cluster_email_batching.app_error",
    "translation": "Unable to enable email batching when clustering is enabled."
  },
  {
    "id": "model.config.is_valid.data_retention.deletion_job_start_time.app_error",
    "translation": "Data retention job start time must be a 24-hour time stamp in the form HH:MM."
  },
  {
    "id": "model.config.is_valid.data_retention.file_retention_days_too_low.app_error",
    "translation": "File retention must be one day or longer."
  },
  {
    "id": "model.config.is_valid.data_retention.message_retention_days_too_low.app_error",
    "translation": "Message retention must be one day or longer."
  },
  {
    "id": "model.config.is_valid.display.custom_url_schemes.app_error",
    "translation": "The custom URL scheme {{.Scheme}} is invalid. Custom URL schemes must start with a letter and contain only letters, numbers, plus (+), period (.) and hyphen (-)."
  },
  {
    "id": "model.config.is_valid.elastic_search.aggregate_posts_after_days.app_error",
    "translation": "Elasticsearch AggregatePostsAfterDays setting must be a number greater than or equal to 1."
  },
  {
    "id": "model.config.is_valid.elastic_search.bulk_indexing_time_window_seconds.app_error",
    "translation": "Elasticsearch Bulk Indexing Time Window must be at least 1 second."
  },
  {
    "id": "model.config.is_valid.elastic_search.connection_url.app_error",
    "translation": "Elasticsearch ConnectionUrl setting must be provided when Elasticsearch indexing is enabled."
  },
  {
    "id": "model.config.is_valid.elastic_search.enable_autocomplete.app_error",
    "translation": "Elasticsearch EnableIndexing setting must be set to true when Elasticsearch EnableAutocomplete is set to true"
  },
  {
    "id": "model.config.is_valid.elastic_search.enable_searching.app_error",
    "translation": "Elasticsearch EnableIndexing setting must be set to true when Elasticsearch EnableSearching is set to true"
  },
  {
    "id": "model.config.is_valid.elastic_search.live_indexing_batch_size.app_error",
    "translation": "Elasticsearch Live Indexing Batch Size must be at least 1."
  },
  {
    "id": "model.config.is_valid.elastic_search.posts_aggregator_job_start_time.app_error",
    "translation": "Elasticsearch PostsAggregatorJobStartTime setting must be a time in the format \"hh:mm\"."
  },
  {
    "id": "model.config.is_valid.elastic_search.request_timeout_seconds.app_error",
    "translation": "Elasticsearch Request Timeout must be at least 1 second."
  },
  {
    "id": "model.config.is_valid.email_batching_buffer_size.app_error",
    "translation": "Invalid email batching buffer size for email settings. Must be zero or a positive number."
  },
  {
    "id": "model.config.is_valid.email_batching_interval.app_error",
    "translation": "Invalid email batching interval for email settings. Must be 30 seconds or more."
  },
  {
    "id": "model.config.is_valid.email_notification_contents_type.app_error",
    "translation": "Invalid email notification contents type for email settings. Must be one of either 'full' or 'generic'."
  },
  {
    "id": "model.config.is_valid.email_security.app_error",
    "translation": "Invalid connection security for email settings. Must be '', 'TLS', or 'STARTTLS'."
  },
  {
    "id": "model.config.is_valid.encrypt_sql.app_error",
    "translation": "Invalid at rest encrypt key for SQL settings. Must be 32 chars or more."
  },
  {
    "id": "model.config.is_valid.file_driver.app_error",
    "translation": "Invalid driver name for file settings. Must be 'local' or 'amazons3'."
  },
  {
    "id": "model.config.is_valid.file_salt.app_error",
    "translation": "Invalid public link salt for file settings. Must be 32 chars or more."
  },
  {
    "id": "model.config.is_valid.group_unread_channels.app_error",
    "translation": "Invalid group unread channels for service settings. Must be 'disabled', 'default_on', or 'default_off'."
  },
  {
    "id": "model.config.is_valid.image_proxy_type.app_error",
    "translation": "Invalid image proxy type. Must be 'local' or 'atmos/camo'."
  },
  {
    "id": "model.config.is_valid.ldap_basedn",
    "translation": "AD/LDAP field \"BaseDN\" is required."
  },
  {
    "id": "model.config.is_valid.ldap_email",
    "translation": "AD/LDAP field \"Email Attribute\" is required."
  },
  {
    "id": "model.config.is_valid.ldap_id",
    "translation": "AD/LDAP field \"ID Attribute\" is required."
  },
  {
    "id": "model.config.is_valid.ldap_login_id",
    "translation": "AD/LDAP field \"Login ID Attribute\" is required."
  },
  {
    "id": "model.config.is_valid.ldap_max_page_size.app_error",
    "translation": "Invalid max page size value."
  },
  {
    "id": "model.config.is_valid.ldap_security.app_error",
    "translation": "Invalid connection security for AD/LDAP settings. Must be '', 'TLS', or 'STARTTLS'."
  },
  {
    "id": "model.config.is_valid.ldap_server",
    "translation": "AD/LDAP field \"AD/LDAP Server\" is required."
  },
  {
    "id": "model.config.is_valid.ldap_sync_interval.app_error",
    "translation": "Invalid sync interval time. Must be at least one minute."
  },
  {
    "id": "model.config.is_valid.ldap_username",
    "translation": "AD/LDAP field \"Username Attribute\" is required."
  },
  {
    "id": "model.config.is_valid.listen_address.app_error",
    "translation": "Invalid listen address for service settings Must be set."
  },
  {
    "id": "model.config.is_valid.localization.available_locales.app_error",
    "translation": "Available Languages must contain Default Client Language."
  },
  {
    "id": "model.config.is_valid.login_attempts.app_error",
    "translation": "Invalid maximum login attempts for service settings. Must be a positive number."
  },
  {
    "id": "model.config.is_valid.max_burst.app_error",
    "translation": "Maximum burst size must be greater than zero."
  },
  {
    "id": "model.config.is_valid.max_channels.app_error",
    "translation": "Invalid maximum channels per team for team settings. Must be a positive number."
  },
  {
    "id": "model.config.is_valid.max_file_size.app_error",
    "translation": "Invalid max file size for file settings. Must be a whole number greater than zero."
  },
  {
    "id": "model.config.is_valid.max_notify_per_channel.app_error",
    "translation": "Invalid maximum notifications per channel for team settings. Must be a positive number."
  },
  {
    "id": "model.config.is_valid.max_users.app_error",
    "translation": "Invalid maximum users per team for team settings. Must be a positive number."
  },
  {
    "id": "model.config.is_valid.message_export.batch_size.app_error",
    "translation": "Message export job BatchSize must be a positive integer."
  },
  {
    "id": "model.config.is_valid.message_export.daily_runtime.app_error",
    "translation": "Message export job DailyRuntime must be a 24-hour time stamp in the form HH:MM."
  },
  {
    "id": "model.config.is_valid.message_export.enable.app_error",
    "translation": "Message export job EnableExport setting must be either true or false."
  },
  {
    "id": "model.config.is_valid.message_export.export_from.app_error",
    "translation": "Message export job ExportFromTimestamp must be a timestamp (expressed in seconds since unix epoch). Only messages sent after this timestamp will be exported."
  },
  {
    "id": "model.config.is_valid.message_export.export_type.app_error",
    "translation": "Message export job ExportFormat must be one of 'actiance', 'csv' or 'globalrelay'."
  },
  {
    "id": "model.config.is_valid.message_export.global_relay.config_missing.app_error",
    "translation": "Message export job ExportFormat is set to 'globalrelay', but GlobalRelaySettings are missing."
  },
  {
    "id": "model.config.is_valid.message_export.global_relay.customer_type.app_error",
    "translation": "Message export GlobalRelaySettings.CustomerType must be set to one of either 'A9' or 'A10'."
  },
  {
    "id": "model.config.is_valid.message_export.global_relay.email_address.app_error",
    "translation": "Message export job GlobalRelaySettings.EmailAddress must be set to a valid email address."
  },
  {
    "id": "model.config.is_valid.message_export.global_relay.smtp_password.app_error",
    "translation": "Message export job GlobalRelaySettings.SmtpPassword must be set."
  },
  {
    "id": "model.config.is_valid.message_export.global_relay.smtp_username.app_error",
    "translation": "Message export job GlobalRelaySettings.SmtpUsername must be set."
  },
  {
    "id": "model.config.is_valid.password_length.app_error",
    "translation": "Minimum password length must be a whole number greater than or equal to {{.MinLength}} and less than or equal to {{.MaxLength}}."
  },
  {
    "id": "model.config.is_valid.rate_mem.app_error",
    "translation": "Invalid memory store size for rate limit settings. Must be a positive number."
  },
  {
    "id": "model.config.is_valid.rate_sec.app_error",
    "translation": "Invalid per sec for rate limit settings. Must be a positive number."
  },
  {
    "id": "model.config.is_valid.read_timeout.app_error",
    "translation": "Invalid value for read timeout."
  },
  {
    "id": "model.config.is_valid.restrict_direct_message.app_error",
    "translation": "Invalid direct message restriction. Must be 'any', or 'team'."
  },
  {
    "id": "model.config.is_valid.saml_admin_attribute.app_error",
    "translation": "Invalid Admin attribute. Must be in the form 'field=value'."
  },
  {
    "id": "model.config.is_valid.saml_assertion_consumer_service_url.app_error",
    "translation": "Service Provider Login URL must be a valid URL and start with http:// or https://."
  },
  {
    "id": "model.config.is_valid.saml_canonical_algorithm.app_error",
    "translation": "Invalid Canonical Algorithm."
  },
  {
    "id": "model.config.is_valid.saml_email_attribute.app_error",
    "translation": "Invalid Email attribute. Must be set."
  },
  {
    "id": "model.config.is_valid.saml_guest_attribute.app_error",
    "translation": "Invalid Guest attribute. Must be in the form 'field=value'."
  },
  {
    "id": "model.config.is_valid.saml_idp_cert.app_error",
    "translation": "Identity Provider Public Certificate missing. Did you forget to upload it?"
  },
  {
    "id": "model.config.is_valid.saml_idp_descriptor_url.app_error",
    "translation": "Identity Provider Issuer URL must be a valid URL and start with http:// or https://."
  },
  {
    "id": "model.config.is_valid.saml_idp_url.app_error",
    "translation": "SAML SSO URL must be a valid URL and start with http:// or https://."
  },
  {
    "id": "model.config.is_valid.saml_private_key.app_error",
    "translation": "Service Provider Private Key missing. Did you forget to upload it?"
  },
  {
    "id": "model.config.is_valid.saml_public_cert.app_error",
    "translation": "Service Provider Public Certificate missing. Did you forget to upload it?"
  },
  {
    "id": "model.config.is_valid.saml_signature_algorithm.app_error",
    "translation": "Invalid Signature Algorithm."
  },
  {
    "id": "model.config.is_valid.saml_spidentifier_attribute.app_error",
    "translation": "Service Provider Identifier is required"
  },
  {
    "id": "model.config.is_valid.saml_username_attribute.app_error",
    "translation": "Invalid Username attribute. Must be set."
  },
  {
    "id": "model.config.is_valid.site_url.app_error",
    "translation": "Site URL must be a valid URL and start with http:// or https://."
  },
  {
    "id": "model.config.is_valid.site_url_email_batching.app_error",
    "translation": "Unable to enable email batching when SiteURL isn't set."
  },
  {
    "id": "model.config.is_valid.sitename_length.app_error",
    "translation": "Site name must be less than or equal to {{.MaxLength}} characters."
  },
  {
    "id": "model.config.is_valid.sql_conn_max_lifetime_milliseconds.app_error",
    "translation": "Invalid connection maximum lifetime for SQL settings. Must be a non-negative number."
  },
  {
    "id": "model.config.is_valid.sql_data_src.app_error",
    "translation": "Invalid data source for SQL settings. Must be set."
  },
  {
    "id": "model.config.is_valid.sql_driver.app_error",
    "translation": "Invalid driver name for SQL settings. Must be 'mysql' or 'postgres'."
  },
  {
    "id": "model.config.is_valid.sql_idle.app_error",
    "translation": "Invalid maximum idle connection for SQL settings. Must be a positive number."
  },
  {
    "id": "model.config.is_valid.sql_max_conn.app_error",
    "translation": "Invalid maximum open connection for SQL settings. Must be a positive number."
  },
  {
    "id": "model.config.is_valid.sql_query_timeout.app_error",
    "translation": "Invalid query timeout for SQL settings. Must be a positive number."
  },
  {
    "id": "model.config.is_valid.teammate_name_display.app_error",
    "translation": "Invalid teammate display. Must be 'full_name', 'nickname_full_name' or 'username'."
  },
  {
    "id": "model.config.is_valid.time_between_user_typing.app_error",
    "translation": "Time between user typing updates should not be set to less than 1000 milliseconds."
  },
  {
    "id": "model.config.is_valid.tls_cert_file.app_error",
    "translation": "Invalid value for TLS certificate file - Either use LetsEncrypt or set path to existing certificate file."
  },
  {
    "id": "model.config.is_valid.tls_key_file.app_error",
    "translation": "Invalid value for TLS key file - Either use LetsEncrypt or set path to existing key file."
  },
  {
    "id": "model.config.is_valid.tls_overwrite_cipher.app_error",
    "translation": "Invalid value passed for TLS overwrite cipher - Please refer to the documentation for valid values."
  },
  {
    "id": "model.config.is_valid.webserver_security.app_error",
    "translation": "Invalid value for webserver connection security."
  },
  {
    "id": "model.config.is_valid.websocket_url.app_error",
    "translation": "Websocket URL must be a valid URL and start with ws:// or wss://."
  },
  {
    "id": "model.config.is_valid.write_timeout.app_error",
    "translation": "Invalid value for write timeout."
  },
  {
    "id": "model.emoji.create_at.app_error",
    "translation": "Create at must be a valid time."
  },
  {
    "id": "model.emoji.id.app_error",
    "translation": "Invalid emoji id."
  },
  {
    "id": "model.emoji.name.app_error",
    "translation": "Name must be 1 to 64 lowercase alphanumeric characters."
  },
  {
    "id": "model.emoji.update_at.app_error",
    "translation": "Update at must be a valid time."
  },
  {
    "id": "model.emoji.user_id.app_error",
    "translation": "Invalid creator id."
  },
  {
    "id": "model.file_info.get.gif.app_error",
    "translation": "Could not decode gif."
  },
  {
    "id": "model.file_info.is_valid.create_at.app_error",
    "translation": "Invalid value for create_at."
  },
  {
    "id": "model.file_info.is_valid.id.app_error",
    "translation": "Invalid value for id."
  },
  {
    "id": "model.file_info.is_valid.path.app_error",
    "translation": "Invalid value for path."
  },
  {
    "id": "model.file_info.is_valid.post_id.app_error",
    "translation": "Invalid value for post_id."
  },
  {
    "id": "model.file_info.is_valid.update_at.app_error",
    "translation": "Invalid value for update_at."
  },
  {
    "id": "model.file_info.is_valid.user_id.app_error",
    "translation": "Invalid value for user_id."
  },
  {
    "id": "model.group.create_at.app_error",
    "translation": "invalid create at property for group."
  },
  {
    "id": "model.group.delete_at.app_error",
    "translation": "invalid delete at property for group."
  },
  {
    "id": "model.group.description.app_error",
    "translation": "invalid description property for group."
  },
  {
    "id": "model.group.display_name.app_error",
    "translation": "invalid display name property for group."
  },
  {
    "id": "model.group.id.app_error",
    "translation": "invalid id property for group."
  },
  {
    "id": "model.group.name.app_error",
    "translation": "invalid name property for group."
  },
  {
    "id": "model.group.name.invalid_chars.app_error",
    "translation": "invalid characters in the name property for group"
  },
  {
    "id": "model.group.name.invalid_length.app_error",
    "translation": "Name must be 1 to 64 lowercase alphanumeric characters."
  },
  {
    "id": "model.group.remote_id.app_error",
    "translation": "invalid remote id property for group."
  },
  {
    "id": "model.group.source.app_error",
    "translation": "invalid source property for group."
  },
  {
    "id": "model.group.update_at.app_error",
    "translation": "invalid update at property for group."
  },
  {
    "id": "model.group_member.group_id.app_error",
    "translation": "invalid group id property for group member."
  },
  {
    "id": "model.group_member.user_id.app_error",
    "translation": "invalid user id property for group member."
  },
  {
    "id": "model.group_syncable.group_id.app_error",
    "translation": "invalid group id property for group syncable."
  },
  {
    "id": "model.group_syncable.syncable_id.app_error",
    "translation": "invalid syncable id for group syncable."
  },
  {
    "id": "model.group_syncable.type.app_error",
    "translation": "invalid type property for group syncable."
  },
  {
    "id": "model.guest.is_valid.channel.app_error",
    "translation": "Invalid channel."
  },
  {
    "id": "model.guest.is_valid.channels.app_error",
    "translation": "Invalid channels."
  },
  {
    "id": "model.guest.is_valid.email.app_error",
    "translation": "Invalid email."
  },
  {
    "id": "model.guest.is_valid.emails.app_error",
    "translation": "Invalid emails."
  },
  {
    "id": "model.incoming_hook.channel_id.app_error",
    "translation": "Invalid channel id."
  },
  {
    "id": "model.incoming_hook.create_at.app_error",
    "translation": "Create at must be a valid time."
  },
  {
    "id": "model.incoming_hook.description.app_error",
    "translation": "Invalid description."
  },
  {
    "id": "model.incoming_hook.display_name.app_error",
    "translation": "Invalid title."
  },
  {
    "id": "model.incoming_hook.icon_url.app_error",
    "translation": "Invalid post icon."
  },
  {
    "id": "model.incoming_hook.id.app_error",
    "translation": "Invalid Id."
  },
  {
    "id": "model.incoming_hook.parse_data.app_error",
    "translation": "Unable to parse incoming data."
  },
  {
    "id": "model.incoming_hook.team_id.app_error",
    "translation": "Invalid team ID."
  },
  {
    "id": "model.incoming_hook.update_at.app_error",
    "translation": "Update at must be a valid time."
  },
  {
    "id": "model.incoming_hook.user_id.app_error",
    "translation": "Invalid user id."
  },
  {
    "id": "model.incoming_hook.username.app_error",
    "translation": "Invalid username."
  },
  {
    "id": "model.job.is_valid.create_at.app_error",
    "translation": "Create at must be a valid time."
  },
  {
    "id": "model.job.is_valid.id.app_error",
    "translation": "Invalid job Id."
  },
  {
    "id": "model.job.is_valid.status.app_error",
    "translation": "Invalid job status."
  },
  {
    "id": "model.job.is_valid.type.app_error",
    "translation": "Invalid job type."
  },
  {
    "id": "model.license_record.is_valid.create_at.app_error",
    "translation": "Invalid value for create_at when uploading a license."
  },
  {
    "id": "model.license_record.is_valid.id.app_error",
    "translation": "Invalid value for id when uploading a license."
  },
  {
    "id": "model.link_metadata.is_valid.data.app_error",
    "translation": "Link metadata data cannot be nil."
  },
  {
    "id": "model.link_metadata.is_valid.data_type.app_error",
    "translation": "Link metadata data does not match the given type."
  },
  {
    "id": "model.link_metadata.is_valid.timestamp.app_error",
    "translation": "Link metadata timestamp must be nonzero and rounded to the nearest hour."
  },
  {
    "id": "model.link_metadata.is_valid.type.app_error",
    "translation": "Invalid link metadata type."
  },
  {
    "id": "model.link_metadata.is_valid.url.app_error",
    "translation": "Link metadata URL must be set."
  },
  {
    "id": "model.oauth.is_valid.app_id.app_error",
    "translation": "Invalid app id."
  },
  {
    "id": "model.oauth.is_valid.callback.app_error",
    "translation": "Callback URL must be a valid URL and start with http:// or https://."
  },
  {
    "id": "model.oauth.is_valid.client_secret.app_error",
    "translation": "Invalid client secret."
  },
  {
    "id": "model.oauth.is_valid.create_at.app_error",
    "translation": "Create at must be a valid time."
  },
  {
    "id": "model.oauth.is_valid.creator_id.app_error",
    "translation": "Invalid creator id."
  },
  {
    "id": "model.oauth.is_valid.description.app_error",
    "translation": "Invalid description."
  },
  {
    "id": "model.oauth.is_valid.homepage.app_error",
    "translation": "Homepage must be a valid URL and start with http:// or https://."
  },
  {
    "id": "model.oauth.is_valid.icon_url.app_error",
    "translation": "Icon URL must be a valid URL and start with http:// or https://."
  },
  {
    "id": "model.oauth.is_valid.name.app_error",
    "translation": "Invalid name."
  },
  {
    "id": "model.oauth.is_valid.update_at.app_error",
    "translation": "Update at must be a valid time."
  },
  {
    "id": "model.outgoing_hook.icon_url.app_error",
    "translation": "Invalid icon."
  },
  {
    "id": "model.outgoing_hook.is_valid.callback.app_error",
    "translation": "Invalid callback URLs."
  },
  {
    "id": "model.outgoing_hook.is_valid.channel_id.app_error",
    "translation": "Invalid channel id."
  },
  {
    "id": "model.outgoing_hook.is_valid.content_type.app_error",
    "translation": "Invalid value for content_type."
  },
  {
    "id": "model.outgoing_hook.is_valid.create_at.app_error",
    "translation": "Create at must be a valid time."
  },
  {
    "id": "model.outgoing_hook.is_valid.description.app_error",
    "translation": "Invalid description."
  },
  {
    "id": "model.outgoing_hook.is_valid.display_name.app_error",
    "translation": "Invalid title."
  },
  {
    "id": "model.outgoing_hook.is_valid.id.app_error",
    "translation": "Invalid Id."
  },
  {
    "id": "model.outgoing_hook.is_valid.team_id.app_error",
    "translation": "Invalid team ID."
  },
  {
    "id": "model.outgoing_hook.is_valid.token.app_error",
    "translation": "Invalid token."
  },
  {
    "id": "model.outgoing_hook.is_valid.trigger_words.app_error",
    "translation": "Invalid trigger words."
  },
  {
    "id": "model.outgoing_hook.is_valid.update_at.app_error",
    "translation": "Update at must be a valid time."
  },
  {
    "id": "model.outgoing_hook.is_valid.url.app_error",
    "translation": "Invalid callback URLs. Each must be a valid URL and start with http:// or https://."
  },
  {
    "id": "model.outgoing_hook.is_valid.user_id.app_error",
    "translation": "Invalid user id."
  },
  {
    "id": "model.outgoing_hook.is_valid.words.app_error",
    "translation": "Invalid trigger words."
  },
  {
    "id": "model.outgoing_hook.username.app_error",
    "translation": "Invalid username."
  },
  {
    "id": "model.plugin_command.error.app_error",
    "translation": "An error occurred while trying to execute this command."
  },
  {
    "id": "model.plugin_key_value.is_valid.key.app_error",
    "translation": "Invalid key, must be more than {{.Min}} and a of maximum {{.Max}} characters long."
  },
  {
    "id": "model.plugin_key_value.is_valid.plugin_id.app_error",
    "translation": "Invalid plugin ID, must be more than {{.Min}} and a of maximum {{.Max}} characters long."
  },
  {
    "id": "model.plugin_kvset_options.is_valid.old_value.app_error",
    "translation": "Invalid old value, it shouldn't be set when the operation is not atomic."
  },
  {
    "id": "model.post.channel_notifications_disabled_in_channel.message",
    "translation": "Channel notifications are disabled in {{.ChannelName}}. The {{.Mention}} did not trigger any notifications."
  },
  {
    "id": "model.post.is_valid.channel_id.app_error",
    "translation": "Invalid channel id."
  },
  {
    "id": "model.post.is_valid.create_at.app_error",
    "translation": "Create at must be a valid time."
  },
  {
    "id": "model.post.is_valid.file_ids.app_error",
    "translation": "Invalid file ids. Note that uploads are limited to 5 files maximum. Please use additional posts for more files."
  },
  {
    "id": "model.post.is_valid.filenames.app_error",
    "translation": "Invalid filenames."
  },
  {
    "id": "model.post.is_valid.hashtags.app_error",
    "translation": "Invalid hashtags."
  },
  {
    "id": "model.post.is_valid.id.app_error",
    "translation": "Invalid Id."
  },
  {
    "id": "model.post.is_valid.msg.app_error",
    "translation": "Invalid message."
  },
  {
    "id": "model.post.is_valid.original_id.app_error",
    "translation": "Invalid original id."
  },
  {
    "id": "model.post.is_valid.parent_id.app_error",
    "translation": "Invalid parent id."
  },
  {
    "id": "model.post.is_valid.props.app_error",
    "translation": "Invalid props."
  },
  {
    "id": "model.post.is_valid.root_id.app_error",
    "translation": "Invalid root id."
  },
  {
    "id": "model.post.is_valid.root_parent.app_error",
    "translation": "Invalid root ID must be set if parent ID set."
  },
  {
    "id": "model.post.is_valid.type.app_error",
    "translation": "Invalid type."
  },
  {
    "id": "model.post.is_valid.update_at.app_error",
    "translation": "Update at must be a valid time."
  },
  {
    "id": "model.post.is_valid.user_id.app_error",
    "translation": "Invalid user id."
  },
  {
    "id": "model.preference.is_valid.category.app_error",
    "translation": "Invalid category."
  },
  {
    "id": "model.preference.is_valid.id.app_error",
    "translation": "Invalid user id."
  },
  {
    "id": "model.preference.is_valid.name.app_error",
    "translation": "Invalid name."
  },
  {
    "id": "model.preference.is_valid.theme.app_error",
    "translation": "Invalid theme."
  },
  {
    "id": "model.preference.is_valid.value.app_error",
    "translation": "Value is too long."
  },
  {
    "id": "model.reaction.is_valid.create_at.app_error",
    "translation": "Create at must be a valid time."
  },
  {
    "id": "model.reaction.is_valid.emoji_name.app_error",
    "translation": "Invalid emoji name."
  },
  {
    "id": "model.reaction.is_valid.post_id.app_error",
    "translation": "Invalid post id."
  },
  {
    "id": "model.reaction.is_valid.user_id.app_error",
    "translation": "Invalid user id."
  },
  {
    "id": "model.team.is_valid.characters.app_error",
    "translation": "Name must be 2 or more lowercase alphanumeric characters."
  },
  {
    "id": "model.team.is_valid.company.app_error",
    "translation": "Invalid company name."
  },
  {
    "id": "model.team.is_valid.create_at.app_error",
    "translation": "Create at must be a valid time."
  },
  {
    "id": "model.team.is_valid.description.app_error",
    "translation": "Invalid description."
  },
  {
    "id": "model.team.is_valid.domains.app_error",
    "translation": "Invalid allowed domains."
  },
  {
    "id": "model.team.is_valid.email.app_error",
    "translation": "Invalid email."
  },
  {
    "id": "model.team.is_valid.id.app_error",
    "translation": "Invalid Id."
  },
  {
    "id": "model.team.is_valid.invite_id.app_error",
    "translation": "Invalid invite id."
  },
  {
    "id": "model.team.is_valid.name.app_error",
    "translation": "Invalid name."
  },
  {
    "id": "model.team.is_valid.reserved.app_error",
    "translation": "This URL is unavailable. Please try another."
  },
  {
    "id": "model.team.is_valid.type.app_error",
    "translation": "Invalid type."
  },
  {
    "id": "model.team.is_valid.update_at.app_error",
    "translation": "Update at must be a valid time."
  },
  {
    "id": "model.team.is_valid.url.app_error",
    "translation": "Invalid URL Identifier."
  },
  {
    "id": "model.team_member.is_valid.team_id.app_error",
    "translation": "Invalid team ID."
  },
  {
    "id": "model.team_member.is_valid.user_id.app_error",
    "translation": "Invalid user id."
  },
  {
    "id": "model.token.is_valid.expiry",
    "translation": "Invalid token expiry"
  },
  {
    "id": "model.token.is_valid.size",
    "translation": "Invalid token."
  },
  {
    "id": "model.user.is_valid.auth_data.app_error",
    "translation": "Invalid auth data."
  },
  {
    "id": "model.user.is_valid.auth_data_pwd.app_error",
    "translation": "Invalid user, password and auth data cannot both be set."
  },
  {
    "id": "model.user.is_valid.auth_data_type.app_error",
    "translation": "Invalid user, auth data must be set with auth type."
  },
  {
    "id": "model.user.is_valid.create_at.app_error",
    "translation": "Create at must be a valid time."
  },
  {
    "id": "model.user.is_valid.email.app_error",
    "translation": "Invalid email."
  },
  {
    "id": "model.user.is_valid.first_name.app_error",
    "translation": "Invalid first name."
  },
  {
    "id": "model.user.is_valid.id.app_error",
    "translation": "Invalid user id."
  },
  {
    "id": "model.user.is_valid.last_name.app_error",
    "translation": "Invalid last name."
  },
  {
    "id": "model.user.is_valid.locale.app_error",
    "translation": "Invalid locale."
  },
  {
    "id": "model.user.is_valid.nickname.app_error",
    "translation": "Invalid nickname."
  },
  {
    "id": "model.user.is_valid.password_limit.app_error",
    "translation": "Unable to set a password over 72 characters due to the limitations of bcrypt."
  },
  {
    "id": "model.user.is_valid.position.app_error",
    "translation": "Invalid position: must not be longer than 128 characters."
  },
  {
    "id": "model.user.is_valid.pwd.app_error",
    "translation": "Your password must contain at least {{.Min}} characters."
  },
  {
    "id": "model.user.is_valid.pwd_lowercase.app_error",
    "translation": "Your password must contain at least {{.Min}} characters made up of at least one lowercase letter."
  },
  {
    "id": "model.user.is_valid.pwd_lowercase_number.app_error",
    "translation": "Your password must contain at least {{.Min}} characters made up of at least one lowercase letter and at least one number."
  },
  {
    "id": "model.user.is_valid.pwd_lowercase_number_symbol.app_error",
    "translation": "Your password must contain at least {{.Min}} characters made up of at least one lowercase letter, at least one number, and at least one symbol (e.g. \"~!@#$%^&*()\")."
  },
  {
    "id": "model.user.is_valid.pwd_lowercase_symbol.app_error",
    "translation": "Your password must contain at least {{.Min}} characters made up of at least one lowercase letter and at least one symbol (e.g. \"~!@#$%^&*()\")."
  },
  {
    "id": "model.user.is_valid.pwd_lowercase_uppercase.app_error",
    "translation": "Your password must contain at least {{.Min}} characters made up of at least one lowercase letter and at least one uppercase letter."
  },
  {
    "id": "model.user.is_valid.pwd_lowercase_uppercase_number.app_error",
    "translation": "Your password must contain at least {{.Min}} characters made up of at least one lowercase letter, at least one uppercase letter, and at least one number."
  },
  {
    "id": "model.user.is_valid.pwd_lowercase_uppercase_number_symbol.app_error",
    "translation": "Your password must contain at least {{.Min}} characters made up of at least one lowercase letter, at least one uppercase letter, at least one number, and at least one symbol (e.g. \"~!@#$%^&*()\")."
  },
  {
    "id": "model.user.is_valid.pwd_lowercase_uppercase_symbol.app_error",
    "translation": "Your password must contain at least {{.Min}} characters made up of at least one lowercase letter, at least one uppercase letter, and at least one symbol (e.g. \"~!@#$%^&*()\")."
  },
  {
    "id": "model.user.is_valid.pwd_number.app_error",
    "translation": "Your password must contain at least {{.Min}} characters made up of at least one number."
  },
  {
    "id": "model.user.is_valid.pwd_number_symbol.app_error",
    "translation": "Your password must contain at least {{.Min}} characters made up of at least one number and at least one symbol (e.g. \"~!@#$%^&*()\")."
  },
  {
    "id": "model.user.is_valid.pwd_symbol.app_error",
    "translation": "Your password must contain at least {{.Min}} characters made up of at least one symbol (e.g. \"~!@#$%^&*()\")."
  },
  {
    "id": "model.user.is_valid.pwd_uppercase.app_error",
    "translation": "Your password must contain at least {{.Min}} characters made up of at least one uppercase letter."
  },
  {
    "id": "model.user.is_valid.pwd_uppercase_number.app_error",
    "translation": "Your password must contain at least {{.Min}} characters made up of at least one uppercase letter and at least one number."
  },
  {
    "id": "model.user.is_valid.pwd_uppercase_number_symbol.app_error",
    "translation": "Your password must contain at least {{.Min}} characters made up of at least one uppercase letter, at least one number, and at least one symbol (e.g. \"~!@#$%^&*()\")."
  },
  {
    "id": "model.user.is_valid.pwd_uppercase_symbol.app_error",
    "translation": "Your password must contain at least {{.Min}} characters made up of at least one uppercase letter and at least one symbol (e.g. \"~!@#$%^&*()\")."
  },
  {
    "id": "model.user.is_valid.update_at.app_error",
    "translation": "Update at must be a valid time."
  },
  {
    "id": "model.user.is_valid.username.app_error",
    "translation": "Username must begin with a letter, and contain between 3 to 22 lowercase characters made up of numbers, letters, and the symbols \".\", \"-\", and \"_\"."
  },
  {
    "id": "model.user_access_token.is_valid.description.app_error",
    "translation": "Invalid description, must be 255 or less characters."
  },
  {
    "id": "model.user_access_token.is_valid.id.app_error",
    "translation": "Invalid value for id."
  },
  {
    "id": "model.user_access_token.is_valid.token.app_error",
    "translation": "Invalid access token."
  },
  {
    "id": "model.user_access_token.is_valid.user_id.app_error",
    "translation": "Invalid user id."
  },
  {
    "id": "model.utils.decode_json.app_error",
    "translation": "could not decode."
  },
  {
    "id": "model.websocket_client.connect_fail.app_error",
    "translation": "Unable to connect to the WebSocket server."
  },
  {
    "id": "oauth.gitlab.tos.error",
    "translation": "GitLab's Terms of Service have updated. Please go to gitlab.com to accept them and then try logging into Mattermost again."
  },
  {
    "id": "plugin.api.get_users_in_channel",
    "translation": "Unable to get the users, invalid sorting criteria."
  },
  {
    "id": "plugin.api.update_user_status.bad_status",
    "translation": "Unable to set the user status. Unknown user status."
  },
  {
    "id": "plugin_api.bot_cant_create_bot",
    "translation": "Bot user cannot create bot user."
  },
  {
    "id": "plugin_api.get_file_link.disabled.app_error",
    "translation": "Public links have been disabled."
  },
  {
    "id": "plugin_api.get_file_link.no_post.app_error",
    "translation": "Unable to get public link for file. File must be attached to a post that can be read."
  },
  {
    "id": "plugin_api.send_mail.missing_htmlbody",
    "translation": "Missing HTML Body."
  },
  {
    "id": "plugin_api.send_mail.missing_subject",
    "translation": "Missing email subject."
  },
  {
    "id": "plugin_api.send_mail.missing_to",
    "translation": "Missing TO address."
  },
  {
    "id": "searchengine.bleve.disabled.error",
    "translation": "Error purging Bleve indexes: engine is disabled"
  },
  {
    "id": "store.insert_error",
    "translation": "insert error"
  },
  {
    "id": "store.select_error",
    "translation": "select error"
  },
  {
    "id": "store.sql.build_query.app_error",
    "translation": "failed to build query."
  },
  {
    "id": "store.sql.convert_string_array",
    "translation": "FromDb: Unable to convert StringArray to *string"
  },
  {
    "id": "store.sql.convert_string_interface",
    "translation": "FromDb: Unable to convert StringInterface to *string"
  },
  {
    "id": "store.sql.convert_string_map",
    "translation": "FromDb: Unable to convert StringMap to *string"
  },
  {
    "id": "store.sql_bot.get.missing.app_error",
    "translation": "Bot does not exist."
  },
  {
    "id": "store.sql_channel.analytics_deleted_type_count.app_error",
    "translation": "Unable to get deleted channel type counts."
  },
  {
    "id": "store.sql_channel.analytics_type_count.app_error",
    "translation": "Unable to get channel type counts."
  },
  {
    "id": "store.sql_channel.clear_all_custom_role_assignments.commit_transaction.app_error",
    "translation": "Failed to commit the database transaction."
  },
  {
    "id": "store.sql_channel.clear_all_custom_role_assignments.open_transaction.app_error",
    "translation": "Failed to begin the database transaction."
  },
  {
    "id": "store.sql_channel.clear_all_custom_role_assignments.select.app_error",
    "translation": "Failed to retrieve the channel members."
  },
  {
    "id": "store.sql_channel.clear_all_custom_role_assignments.update.app_error",
    "translation": "Failed to update the channel member."
  },
  {
    "id": "store.sql_channel.count_posts_since.app_error",
    "translation": "Unable to count messages since given date."
  },
  {
    "id": "store.sql_channel.get.existing.app_error",
    "translation": "Unable to find the existing channel."
  },
  {
    "id": "store.sql_channel.get.find.app_error",
    "translation": "We encountered an error finding the channel."
  },
  {
    "id": "store.sql_channel.get_all.app_error",
    "translation": "Unable to get all the channels."
  },
  {
    "id": "store.sql_channel.get_all_direct.app_error",
    "translation": "Unable to get all the direct channels."
  },
  {
    "id": "store.sql_channel.get_by_scheme.app_error",
    "translation": "Unable to get the channels for the provided scheme."
  },
  {
    "id": "store.sql_channel.get_channel_counts.get.app_error",
    "translation": "Unable to get the channel counts."
  },
  {
    "id": "store.sql_channel.get_channels_batch_for_indexing.get.app_error",
    "translation": "Unable to get the channels batch for indexing."
  },
  {
    "id": "store.sql_channel.get_channels_by_ids.app_error",
    "translation": "Unable to get channels by ids."
  },
  {
    "id": "store.sql_channel.get_channels_by_ids.get.app_error",
    "translation": "Unable to get the channels."
  },
  {
    "id": "store.sql_channel.get_channels_by_ids.not_found.app_error",
    "translation": "No channel found."
  },
  {
    "id": "store.sql_channel.get_for_post.app_error",
    "translation": "Unable to get the channel for the given post."
  },
  {
    "id": "store.sql_channel.get_member.app_error",
    "translation": "Unable to get the channel member."
  },
  {
    "id": "store.sql_channel.get_member.missing.app_error",
    "translation": "No channel member found for that user ID and channel ID."
  },
  {
    "id": "store.sql_channel.get_member_count.app_error",
    "translation": "Unable to get the channel member count."
  },
  {
    "id": "store.sql_channel.get_member_for_post.app_error",
    "translation": "Unable to get the channel member for the given post."
  },
  {
    "id": "store.sql_channel.get_members.app_error",
    "translation": "Unable to get the channel members."
  },
  {
    "id": "store.sql_channel.get_members_by_ids.app_error",
    "translation": "Unable to get the channel members."
  },
  {
    "id": "store.sql_channel.get_pinnedpost_count.app_error",
    "translation": "Unable to get the channel pinned post count."
  },
  {
    "id": "store.sql_channel.get_private_channels.get.app_error",
    "translation": "Unable to get private channels."
  },
  {
    "id": "store.sql_channel.get_public_channels.get.app_error",
    "translation": "Unable to get public channels."
  },
  {
    "id": "store.sql_channel.get_unread.app_error",
    "translation": "Unable to get the channel unread messages."
  },
  {
    "id": "store.sql_channel.increment_mention_count.app_error",
    "translation": "Unable to increment the mention count."
  },
  {
    "id": "store.sql_channel.migrate_channel_members.commit_transaction.app_error",
    "translation": "Failed to commit the database transaction."
  },
  {
    "id": "store.sql_channel.migrate_channel_members.open_transaction.app_error",
    "translation": "Failed to open the database transaction."
  },
  {
    "id": "store.sql_channel.migrate_channel_members.select.app_error",
    "translation": "Failed to select the batch of channel members."
  },
  {
    "id": "store.sql_channel.migrate_channel_members.update.app_error",
    "translation": "Failed to update the channel member."
  },
  {
    "id": "store.sql_channel.permanent_delete_members_by_user.app_error",
    "translation": "Unable to remove the channel member."
  },
  {
    "id": "store.sql_channel.pinned_posts.app_error",
    "translation": "Unable to find the pinned posts."
  },
  {
    "id": "store.sql_channel.remove_all_deactivated_members.app_error",
    "translation": "We could not remove the deactivated users from the channel."
  },
  {
    "id": "store.sql_channel.remove_member.app_error",
    "translation": "Unable to remove the channel member."
  },
  {
    "id": "store.sql_channel.reset_all_channel_schemes.app_error",
    "translation": "We could not reset the channel schemes."
  },
  {
    "id": "store.sql_channel.reset_all_channel_schemes.commit_transaction.app_error",
    "translation": "Unable to commit transaction."
  },
  {
    "id": "store.sql_channel.reset_all_channel_schemes.open_transaction.app_error",
    "translation": "Unable to open transaction."
  },
  {
    "id": "store.sql_channel.save.archived_channel.app_error",
    "translation": "You can not modify an archived channel."
  },
  {
    "id": "store.sql_channel.save.direct_channel.app_error",
    "translation": "Use SaveDirectChannel to create a direct channel."
  },
  {
    "id": "store.sql_channel.save_channel.existing.app_error",
    "translation": "Must call update for existing channel."
  },
  {
    "id": "store.sql_channel.save_channel.exists.app_error",
    "translation": "A channel with that name already exists on the same team."
  },
  {
    "id": "store.sql_channel.save_channel.limit.app_error",
    "translation": "You've reached the limit of the number of allowed channels."
  },
  {
    "id": "store.sql_channel.save_direct_channel.not_direct.app_error",
    "translation": "Not a direct channel attempted to be created with SaveDirectChannel."
  },
  {
    "id": "store.sql_channel.save_member.commit_transaction.app_error",
    "translation": "Unable to commit transaction."
  },
  {
    "id": "store.sql_channel.save_member.exists.app_error",
    "translation": "A channel member with that ID already exists."
  },
  {
    "id": "store.sql_channel.save_member.open_transaction.app_error",
    "translation": "Unable to open transaction."
  },
  {
    "id": "store.sql_channel.search.app_error",
    "translation": "We encountered an error searching channels."
  },
  {
    "id": "store.sql_channel.search_group_channels.app_error",
    "translation": "Unable to get the group channels for the given user and term."
  },
  {
    "id": "store.sql_channel.sidebar_categories.app_error",
    "translation": "Failed to insert record to database."
  },
  {
    "id": "store.sql_channel.sidebar_categories.commit_transaction.app_error",
    "translation": "Unable to commit transaction."
  },
  {
    "id": "store.sql_channel.sidebar_categories.delete_invalid.app_error",
    "translation": "Unable to delete non-custom category."
  },
  {
    "id": "store.sql_channel.sidebar_categories.open_transaction.app_error",
    "translation": "Failed to open the database transaction."
  },
  {
    "id": "store.sql_channel.update_last_viewed_at.app_error",
    "translation": "Unable to update the last viewed at time."
  },
  {
    "id": "store.sql_channel.update_last_viewed_at_post.app_error",
    "translation": "Unable to mark channel as unread."
  },
  {
    "id": "store.sql_channel.update_member.app_error",
    "translation": "We encountered an error updating the channel member."
  },
  {
    "id": "store.sql_channel.user_belongs_to_channels.app_error",
    "translation": "Unable to determine if the user belongs to a list of channels."
  },
  {
    "id": "store.sql_command.get.missing.app_error",
    "translation": "Command does not exist."
  },
  {
    "id": "store.sql_command.update.missing.app_error",
    "translation": "Command does not exist."
  },
  {
    "id": "store.sql_command_webhooks.get.app_error",
    "translation": "Unable to get the webhook."
  },
  {
    "id": "store.sql_command_webhooks.save.app_error",
    "translation": "Unable to save the CommandWebhook."
  },
  {
    "id": "store.sql_command_webhooks.save.existing.app_error",
    "translation": "You cannot update an existing CommandWebhook."
  },
  {
    "id": "store.sql_command_webhooks.try_use.app_error",
    "translation": "Unable to use the webhook."
  },
  {
    "id": "store.sql_command_webhooks.try_use.invalid.app_error",
    "translation": "Invalid webhook."
  },
  {
    "id": "store.sql_compliance.get.finding.app_error",
    "translation": "We encountered an error retrieving the compliance reports."
  },
  {
    "id": "store.sql_compliance.message_export.app_error",
    "translation": "Failed to select message export data."
  },
  {
    "id": "store.sql_compliance.save.saving.app_error",
    "translation": "We encountered an error saving the compliance report."
  },
  {
    "id": "store.sql_file_info.PermanentDeleteByUser.app_error",
    "translation": "Unable to delete attachments of the user."
  },
  {
    "id": "store.sql_file_info.attach_to_post.app_error",
    "translation": "Unable to attach the file info to the post."
  },
  {
    "id": "store.sql_file_info.delete_for_post.app_error",
    "translation": "Unable to delete the file info to the post."
  },
  {
    "id": "store.sql_file_info.get.app_error",
    "translation": "Unable to get the file info."
  },
  {
    "id": "store.sql_file_info.get_by_path.app_error",
    "translation": "Unable to get the file info by path."
  },
  {
    "id": "store.sql_file_info.get_for_post.app_error",
    "translation": "Unable to get the file info for the post."
  },
  {
    "id": "store.sql_file_info.get_for_user_id.app_error",
    "translation": "Unable to get the file info for the user."
  },
  {
    "id": "store.sql_file_info.get_with_options.app_error",
    "translation": "Unable to get the file info with options"
  },
  {
    "id": "store.sql_file_info.permanent_delete.app_error",
    "translation": "Unable to permanently delete the file info."
  },
  {
    "id": "store.sql_file_info.permanent_delete_batch.app_error",
    "translation": "We encountered an error permanently deleting the batch of file infos."
  },
  {
    "id": "store.sql_file_info.save.app_error",
    "translation": "Unable to save the file info."
  },
  {
    "id": "store.sql_group.app_error",
    "translation": "failed to build query."
  },
  {
    "id": "store.sql_group.group_syncable_already_deleted",
    "translation": "group syncable was already deleted"
  },
  {
    "id": "store.sql_group.no_rows",
    "translation": "no matching group found"
  },
  {
    "id": "store.sql_group.no_rows_changed",
    "translation": "no rows changed"
  },
  {
    "id": "store.sql_group.permanent_delete_members_by_user.app_error",
    "translation": "Unable to remove the group member with UserID \"{{.UserId}}\"."
  },
  {
    "id": "store.sql_group.unique_constraint",
    "translation": "a group with that name already exists"
  },
  {
    "id": "store.sql_group.uniqueness_error",
    "translation": "group member already exists"
  },
  {
    "id": "store.sql_job.delete.app_error",
    "translation": "Unable to delete the job."
  },
  {
    "id": "store.sql_job.get.app_error",
    "translation": "Unable to get the job."
  },
  {
    "id": "store.sql_job.get_all.app_error",
    "translation": "Unable to get the jobs."
  },
  {
    "id": "store.sql_job.get_count_by_status_and_type.app_error",
    "translation": "Unable to get the job count by status and type."
  },
  {
    "id": "store.sql_job.get_newest_job_by_status_and_type.app_error",
    "translation": "Unable to get the newest job by status and type."
  },
  {
    "id": "store.sql_job.save.app_error",
    "translation": "Unable to save the job."
  },
  {
    "id": "store.sql_job.update.app_error",
    "translation": "Unable to update the job."
  },
  {
    "id": "store.sql_oauth.delete.commit_transaction.app_error",
    "translation": "Unable to commit transaction."
  },
  {
    "id": "store.sql_oauth.delete.open_transaction.app_error",
    "translation": "Unable to open transaction to delete the OAuth2 app."
  },
  {
    "id": "store.sql_oauth.delete_app.app_error",
    "translation": "An error occurred while deleting the OAuth2 App."
  },
  {
    "id": "store.sql_oauth.get_access_data.app_error",
    "translation": "We encountered an error finding the access token."
  },
  {
    "id": "store.sql_oauth.get_access_data_by_user_for_app.app_error",
    "translation": "We encountered an error finding all the access tokens."
  },
  {
    "id": "store.sql_oauth.get_app.find.app_error",
    "translation": "Unable to find the requested app."
  },
  {
    "id": "store.sql_oauth.get_app.finding.app_error",
    "translation": "We encountered an error finding the app."
  },
  {
    "id": "store.sql_oauth.get_app_by_user.find.app_error",
    "translation": "Unable to find any existing apps."
  },
  {
    "id": "store.sql_oauth.get_apps.find.app_error",
    "translation": "An error occurred while finding the OAuth2 Apps."
  },
  {
    "id": "store.sql_oauth.get_auth_data.find.app_error",
    "translation": "Unable to find the existing authorization code."
  },
  {
    "id": "store.sql_oauth.get_auth_data.finding.app_error",
    "translation": "We encountered an error finding the authorization code."
  },
  {
    "id": "store.sql_oauth.get_previous_access_data.app_error",
    "translation": "We encountered an error finding the access token."
  },
  {
    "id": "store.sql_oauth.permanent_delete_auth_data_by_user.app_error",
    "translation": "Unable to remove the authorization code."
  },
  {
    "id": "store.sql_oauth.remove_access_data.app_error",
    "translation": "Unable to remove the access token."
  },
  {
    "id": "store.sql_oauth.remove_auth_data.app_error",
    "translation": "Unable to remove the authorization code."
  },
  {
    "id": "store.sql_oauth.save_access_data.app_error",
    "translation": "Unable to save the access token."
  },
  {
    "id": "store.sql_oauth.save_app.existing.app_error",
    "translation": "Must call update for existing app."
  },
  {
    "id": "store.sql_oauth.save_app.save.app_error",
    "translation": "Unable to save the app."
  },
  {
    "id": "store.sql_oauth.save_auth_data.app_error",
    "translation": "Unable to save the authorization code."
  },
  {
    "id": "store.sql_oauth.update_access_data.app_error",
    "translation": "We encountered an error updating the access token."
  },
  {
    "id": "store.sql_oauth.update_app.find.app_error",
    "translation": "Unable to find the existing app to update."
  },
  {
    "id": "store.sql_oauth.update_app.finding.app_error",
    "translation": "We encountered an error finding the app."
  },
  {
    "id": "store.sql_oauth.update_app.update.app_error",
    "translation": "Unable to update the app."
  },
  {
    "id": "store.sql_oauth.update_app.updating.app_error",
    "translation": "We encountered an error updating the app."
  },
  {
    "id": "store.sql_plugin_store.compare_and_set.mysql_select.app_error",
    "translation": "Failed to query for existing row on MySQL after KVCompareAndSet with unchanged value."
  },
  {
    "id": "store.sql_plugin_store.compare_and_set.too_many_rows.app_error",
    "translation": "Found more than 1 row on MySQL after KVCompareAndSet with unchanged value."
  },
  {
    "id": "store.sql_plugin_store.delete.app_error",
    "translation": "Could not delete plugin key value."
  },
  {
    "id": "store.sql_plugin_store.get.app_error",
    "translation": "Could not get plugin key value."
  },
  {
    "id": "store.sql_plugin_store.list.app_error",
    "translation": "Unable to list all the plugin keys."
  },
  {
    "id": "store.sql_plugin_store.save.app_error",
    "translation": "Could not save or update plugin key value."
  },
  {
    "id": "store.sql_post.analytics_posts_count.app_error",
    "translation": "Unable to get post counts."
  },
  {
    "id": "store.sql_post.analytics_posts_count_by_day.app_error",
    "translation": "Unable to get post counts by day."
  },
  {
    "id": "store.sql_post.analytics_user_counts_posts_by_day.app_error",
    "translation": "Unable to get user counts with posts."
  },
  {
    "id": "store.sql_post.compliance_export.app_error",
    "translation": "Unable to get the compliance export posts."
  },
  {
    "id": "store.sql_post.delete.app_error",
    "translation": "Unable to delete the post."
  },
  {
    "id": "store.sql_post.get.app_error",
    "translation": "Unable to get the post."
  },
  {
    "id": "store.sql_post.get_direct_posts.app_error",
    "translation": "Unable to get direct posts."
  },
  {
    "id": "store.sql_post.get_flagged_posts.app_error",
    "translation": "Unable to get the flagged posts."
  },
  {
    "id": "store.sql_post.get_oldest_entity_creation_time.app_error",
    "translation": "Unable to get the oldest entitiy creation time."
  },
  {
    "id": "store.sql_post.get_parents_posts.app_error",
    "translation": "Unable to get the parent post for the channel."
  },
  {
    "id": "store.sql_post.get_post_after_time.app_error",
    "translation": "Unable to get post after time bound."
  },
  {
    "id": "store.sql_post.get_post_id_around.app_error",
    "translation": "Unable to get post around time bound."
  },
  {
    "id": "store.sql_post.get_posts.app_error",
    "translation": "Limit exceeded for paging."
  },
  {
    "id": "store.sql_post.get_posts_around.get.app_error",
    "translation": "Unable to get the posts for the channel."
  },
  {
    "id": "store.sql_post.get_posts_around.get_parent.app_error",
    "translation": "Unable to get the parent posts for the channel."
  },
  {
    "id": "store.sql_post.get_posts_batch_for_indexing.get.app_error",
    "translation": "Unable to get the posts batch for indexing."
  },
  {
    "id": "store.sql_post.get_posts_by_ids.app_error",
    "translation": "Unable to get the posts."
  },
  {
    "id": "store.sql_post.get_posts_created_att.app_error",
    "translation": "Unable to get the posts for the channel."
  },
  {
    "id": "store.sql_post.get_posts_since.app_error",
    "translation": "Unable to get the posts for the channel."
  },
  {
    "id": "store.sql_post.get_root_posts.app_error",
    "translation": "Unable to get the posts for the channel."
  },
  {
    "id": "store.sql_post.overwrite.app_error",
    "translation": "Unable to overwrite the Post."
  },
  {
    "id": "store.sql_post.permanent_delete.app_error",
    "translation": "Unable to delete the post."
  },
  {
    "id": "store.sql_post.permanent_delete_all_comments_by_user.app_error",
    "translation": "Unable to delete the comments for user."
  },
  {
    "id": "store.sql_post.permanent_delete_batch.app_error",
    "translation": "We encountered an error permanently deleting the batch of posts."
  },
  {
    "id": "store.sql_post.permanent_delete_by_channel.app_error",
    "translation": "Unable to delete the posts by channel."
  },
  {
    "id": "store.sql_post.permanent_delete_by_user.app_error",
    "translation": "Unable to select the posts to delete for the user."
  },
  {
    "id": "store.sql_post.permanent_delete_by_user.too_many.app_error",
    "translation": "Unable to select the posts to delete for the user (too many), please re-run."
  },
  {
    "id": "store.sql_post.populate_reply_count.app_error",
    "translation": "Unable to get the post replies count"
  },
  {
    "id": "store.sql_post.save.app_error",
    "translation": "Unable to save the Post."
  },
  {
    "id": "store.sql_post.save.existing.app_error",
    "translation": "You cannot update an existing Post."
  },
  {
    "id": "store.sql_post.search.disabled",
    "translation": "Searching has been disabled on this server. Please contact your System Administrator."
  },
  {
    "id": "store.sql_post.update.app_error",
    "translation": "Unable to update the Post."
  },
  {
    "id": "store.sql_preference.cleanup_flags_batch.app_error",
    "translation": "We encountered an error cleaning up the batch of flags."
  },
  {
    "id": "store.sql_preference.delete.app_error",
    "translation": "We encountered an error while deleting preferences."
  },
  {
    "id": "store.sql_preference.get.app_error",
    "translation": "We encountered an error while finding preferences."
  },
  {
    "id": "store.sql_preference.get_all.app_error",
    "translation": "We encountered an error while finding preferences."
  },
  {
    "id": "store.sql_preference.get_category.app_error",
    "translation": "We encountered an error while finding preferences."
  },
  {
    "id": "store.sql_preference.insert.exists.app_error",
    "translation": "A preference with that user id, category, and name already exists."
  },
  {
    "id": "store.sql_preference.insert.save.app_error",
    "translation": "Unable to save the preference."
  },
  {
    "id": "store.sql_preference.permanent_delete_by_user.app_error",
    "translation": "We encountered an error while deleteing preferences."
  },
  {
    "id": "store.sql_preference.save.commit_transaction.app_error",
    "translation": "Unable to commit transaction to save preferences."
  },
  {
    "id": "store.sql_preference.save.missing_driver.app_error",
    "translation": "We encountered an error while updating preferences."
  },
  {
    "id": "store.sql_preference.save.open_transaction.app_error",
    "translation": "Unable to open transaction to save preferences."
  },
  {
    "id": "store.sql_preference.save.updating.app_error",
    "translation": "We encountered an error while updating preferences."
  },
  {
    "id": "store.sql_preference.update.app_error",
    "translation": "Unable to update the preference."
  },
  {
    "id": "store.sql_role.delete.update.app_error",
    "translation": "Unable to delete the role."
  },
  {
    "id": "store.sql_role.get.app_error",
    "translation": "Unable to get role."
  },
  {
    "id": "store.sql_role.get_all.app_error",
    "translation": "Unable to get all the roles."
  },
  {
    "id": "store.sql_role.get_by_name.app_error",
    "translation": "Unable to get role."
  },
  {
    "id": "store.sql_role.get_by_names.app_error",
    "translation": "Unable to get roles."
  },
  {
    "id": "store.sql_role.permanent_delete_all.app_error",
    "translation": "We could not permanently delete all the roles."
  },
  {
    "id": "store.sql_role.save.insert.app_error",
    "translation": "Unable to save new role."
  },
  {
    "id": "store.sql_role.save.invalid_role.app_error",
    "translation": "The role was not valid."
  },
  {
    "id": "store.sql_role.save.open_transaction.app_error",
    "translation": "Failed to open the transaction to save the role."
  },
  {
    "id": "store.sql_role.save.update.app_error",
    "translation": "Unable to update role."
  },
  {
    "id": "store.sql_role.save_role.commit_transaction.app_error",
    "translation": "Failed to commit the transaction to save the role."
  },
  {
    "id": "store.sql_status.get.app_error",
    "translation": "Encountered an error retrieving the status."
  },
  {
    "id": "store.sql_status.get.missing.app_error",
    "translation": "No entry for that status exists."
  },
  {
    "id": "store.sql_status.get_total_active_users_count.app_error",
    "translation": "We could not count the active users."
  },
  {
    "id": "store.sql_status.reset_all.app_error",
    "translation": "Encountered an error resetting all the statuses."
  },
  {
    "id": "store.sql_status.save.app_error",
    "translation": "Encountered an error saving the status."
  },
  {
    "id": "store.sql_status.update.app_error",
    "translation": "Encountered an error updating the status."
  },
  {
    "id": "store.sql_status.update_last_activity_at.app_error",
    "translation": "Unable to update the last activity date and time of the user."
  },
  {
    "id": "store.sql_system.get.app_error",
    "translation": "We encountered an error finding the system properties."
  },
  {
    "id": "store.sql_system.get_by_name.app_error",
    "translation": "Unable to find the system variable."
  },
  {
    "id": "store.sql_system.permanent_delete_by_name.app_error",
    "translation": "We could not permanently delete the system table entry."
  },
  {
    "id": "store.sql_system.save.app_error",
    "translation": "We encountered an error saving the system property."
  },
  {
    "id": "store.sql_system.save.commit_transaction.app_error",
    "translation": "Failed to commit the database transaction."
  },
  {
    "id": "store.sql_system.update.app_error",
    "translation": "We encountered an error updating the system property."
  },
  {
    "id": "store.sql_team.analytics_get_team_count_for_scheme.app_error",
    "translation": "Unable to get the channel count for the scheme."
  },
  {
    "id": "store.sql_team.analytics_private_team_count.app_error",
    "translation": "Unable to count the private teams."
  },
  {
    "id": "store.sql_team.analytics_public_team_count.app_error",
    "translation": "Unable to count the public teams."
  },
  {
    "id": "store.sql_team.analytics_team_count.app_error",
    "translation": "Unable to count the teams."
  },
  {
    "id": "store.sql_team.clear_all_custom_role_assignments.commit_transaction.app_error",
    "translation": "Failed to commit the database transaction."
  },
  {
    "id": "store.sql_team.clear_all_custom_role_assignments.open_transaction.app_error",
    "translation": "Failed to begin the database transaction."
  },
  {
    "id": "store.sql_team.clear_all_custom_role_assignments.select.app_error",
    "translation": "Failed to retrieve the team members."
  },
  {
    "id": "store.sql_team.clear_all_custom_role_assignments.update.app_error",
    "translation": "Failed to update the team member."
  },
  {
    "id": "store.sql_team.get.find.app_error",
    "translation": "Unable to find the existing team."
  },
  {
    "id": "store.sql_team.get.finding.app_error",
    "translation": "We encountered an error finding the team."
  },
  {
    "id": "store.sql_team.get_active_member_count.app_error",
    "translation": "Unable to count the team members."
  },
  {
    "id": "store.sql_team.get_all.app_error",
    "translation": "We could not get all teams."
  },
  {
    "id": "store.sql_team.get_all_private_team_listing.app_error",
    "translation": "We could not get all private teams."
  },
  {
    "id": "store.sql_team.get_all_team_listing.app_error",
    "translation": "We could not get all teams."
  },
  {
    "id": "store.sql_team.get_by_invite_id.find.app_error",
    "translation": "Unable to find the existing team."
  },
  {
    "id": "store.sql_team.get_by_invite_id.finding.app_error",
    "translation": "Unable to find the existing team."
  },
  {
    "id": "store.sql_team.get_by_name.app_error",
    "translation": "Unable to find the existing team."
  },
  {
    "id": "store.sql_team.get_by_name.missing.app_error",
    "translation": "Unable to find the existing team."
  },
  {
    "id": "store.sql_team.get_by_names.app_error",
    "translation": "Unable to get the teams by names"
  },
  {
    "id": "store.sql_team.get_by_names.missing.app_error",
    "translation": "Unable to find some of the requested teams"
  },
  {
    "id": "store.sql_team.get_by_scheme.app_error",
    "translation": "Unable to get the channels for the provided scheme."
  },
  {
    "id": "store.sql_team.get_member.app_error",
    "translation": "Unable to get the team member."
  },
  {
    "id": "store.sql_team.get_member.missing.app_error",
    "translation": "No team member found for that user ID and team ID."
  },
  {
    "id": "store.sql_team.get_member_count.app_error",
    "translation": "Unable to count the team members."
  },
  {
    "id": "store.sql_team.get_members.app_error",
    "translation": "Unable to get the team members."
  },
  {
    "id": "store.sql_team.get_members_by_ids.app_error",
    "translation": "Unable to get the team members."
  },
  {
    "id": "store.sql_team.get_unread.app_error",
    "translation": "Unable to get the teams unread messages."
  },
  {
    "id": "store.sql_team.get_user_team_ids.app_error",
    "translation": "Unable to get the list of teams of a user."
  },
  {
    "id": "store.sql_team.migrate_team_members.commit_transaction.app_error",
    "translation": "Failed to commit the database transaction."
  },
  {
    "id": "store.sql_team.migrate_team_members.open_transaction.app_error",
    "translation": "Failed to open the database transaction."
  },
  {
    "id": "store.sql_team.migrate_team_members.select.app_error",
    "translation": " Failed to select the batch of team members."
  },
  {
    "id": "store.sql_team.migrate_team_members.update.app_error",
    "translation": "Failed to update the team member."
  },
  {
    "id": "store.sql_team.permanent_delete.app_error",
    "translation": "Unable to delete the existing team."
  },
  {
    "id": "store.sql_team.remove_member.app_error",
    "translation": "Unable to remove the team member."
  },
  {
    "id": "store.sql_team.reset_all_team_schemes.app_error",
    "translation": "We could not reset the team schemes."
  },
  {
    "id": "store.sql_team.save.app_error",
    "translation": "Unable to save the team."
  },
  {
    "id": "store.sql_team.save.domain_exists.app_error",
    "translation": "A team with that name already exists."
  },
  {
    "id": "store.sql_team.save.existing.app_error",
    "translation": "Must call update for existing team."
  },
  {
    "id": "store.sql_team.save_member.exists.app_error",
    "translation": "A team member with that ID already exists."
  },
  {
    "id": "store.sql_team.save_member.save.app_error",
    "translation": "Unable to save the team member."
  },
  {
    "id": "store.sql_team.search_all_team.app_error",
    "translation": "We encountered an error searching teams."
  },
  {
    "id": "store.sql_team.search_open_team.app_error",
    "translation": "We encountered an error searching open teams."
  },
  {
    "id": "store.sql_team.search_private_team.app_error",
    "translation": "We encountered an error searching private teams."
  },
  {
    "id": "store.sql_team.update.app_error",
    "translation": "Unable to update the team."
  },
  {
    "id": "store.sql_team.update.find.app_error",
    "translation": "Unable to find the existing team to update."
  },
  {
    "id": "store.sql_team.update.finding.app_error",
    "translation": "We encountered an error finding the team."
  },
  {
    "id": "store.sql_team.update.updating.app_error",
    "translation": "We encountered an error updating the team."
  },
  {
    "id": "store.sql_team.update_last_team_icon_update.app_error",
    "translation": "Unable to update the date of the last team icon update."
  },
  {
    "id": "store.sql_team.user_belongs_to_teams.app_error",
    "translation": "Unable to determine if the user belongs to a list of teams."
  },
  {
    "id": "store.sql_user.analytics_daily_active_users.app_error",
    "translation": "Unable to get the active users during the requested period."
  },
  {
    "id": "store.sql_user.analytics_get_inactive_users_count.app_error",
    "translation": "We could not count the inactive users."
  },
  {
    "id": "store.sql_user.analytics_get_system_admin_count.app_error",
    "translation": "Unable to get the system admin count."
  },
  {
    "id": "store.sql_user.app_error",
    "translation": "Failed to build query."
  },
  {
    "id": "store.sql_user.clear_all_custom_role_assignments.commit_transaction.app_error",
    "translation": "Failed to commit the database transaction."
  },
  {
    "id": "store.sql_user.clear_all_custom_role_assignments.open_transaction.app_error",
    "translation": "Failed to begin the database transaction."
  },
  {
    "id": "store.sql_user.clear_all_custom_role_assignments.select.app_error",
    "translation": "Failed to retrieve the users."
  },
  {
    "id": "store.sql_user.clear_all_custom_role_assignments.update.app_error",
    "translation": "Failed to update the user."
  },
  {
    "id": "store.sql_user.count.app_error",
    "translation": "UserCountOptions don't make sense."
  },
  {
    "id": "store.sql_user.demote_user_to_guest.channel_members_update.app_error",
    "translation": "Failed to update the user channels memberships."
  },
  {
    "id": "store.sql_user.demote_user_to_guest.commit_transaction.app_error",
    "translation": "Failed to commit the database transaction."
  },
  {
    "id": "store.sql_user.demote_user_to_guest.open_transaction.app_error",
    "translation": "Failed to begin the database transaction."
  },
  {
    "id": "store.sql_user.demote_user_to_guest.team_members_update.app_error",
    "translation": "Failed to update the user teams memberships."
  },
  {
    "id": "store.sql_user.demote_user_to_guest.user_update.app_error",
    "translation": "Failed to update the user."
  },
  {
    "id": "store.sql_user.get.app_error",
    "translation": "We encountered an error finding the account."
  },
  {
    "id": "store.sql_user.get_by_auth.missing_account.app_error",
    "translation": "Unable to find an existing account matching your authentication type for this team. This team may require an invite from the team owner to join."
  },
  {
    "id": "store.sql_user.get_by_auth.other.app_error",
    "translation": "We encountered an error trying to find the account by authentication type."
  },
  {
    "id": "store.sql_user.get_by_username.app_error",
    "translation": "Unable to find an existing account matching your username for this team. This team may require an invite from the team owner to join."
  },
  {
    "id": "store.sql_user.get_for_login.app_error",
    "translation": "Unable to find an existing account matching your credentials. This team may require an invite from the team owner to join."
  },
  {
    "id": "store.sql_user.get_for_login.multiple_users",
    "translation": "We found multiple users matching your credentials and were unable to log you in. Please contact an administrator."
  },
  {
    "id": "store.sql_user.get_known_users.get_users.app_error",
    "translation": "Unable to get know users from the database."
  },
  {
    "id": "store.sql_user.get_new_users.app_error",
    "translation": "We encountered an error while finding the new users."
  },
  {
    "id": "store.sql_user.get_profile_by_group_channel_ids_for_user.app_error",
    "translation": "We encountered an error while finding user profiles."
  },
  {
    "id": "store.sql_user.get_profiles.app_error",
    "translation": "We encountered an error while finding user profiles."
  },
  {
    "id": "store.sql_user.get_recently_active_users.app_error",
    "translation": "We encountered an error while finding the recently active users."
  },
  {
    "id": "store.sql_user.get_sysadmin_profiles.app_error",
    "translation": "We encountered an error while finding user profiles."
  },
  {
    "id": "store.sql_user.get_system_install_date.app_error",
    "translation": "Unable to infer the system date based on the first user creation date."
  },
  {
    "id": "store.sql_user.get_total_users_count.app_error",
    "translation": "We could not count the users."
  },
  {
    "id": "store.sql_user.get_unread_count.app_error",
    "translation": "We could not get the unread message count for the user."
  },
  {
    "id": "store.sql_user.get_unread_count_for_channel.app_error",
    "translation": "We could not get the unread message count for the user and channel."
  },
  {
    "id": "store.sql_user.get_users_batch_for_indexing.get_channel_members.app_error",
    "translation": "Unable to get the channel members for the users batch for indexing."
  },
  {
    "id": "store.sql_user.get_users_batch_for_indexing.get_team_members.app_error",
    "translation": "Unable to get the team members for the users batch for indexing."
  },
  {
    "id": "store.sql_user.get_users_batch_for_indexing.get_users.app_error",
    "translation": "Unable to get the users batch for indexing."
  },
  {
    "id": "store.sql_user.missing_account.const",
    "translation": "Unable to find the user."
  },
  {
    "id": "store.sql_user.permanent_delete.app_error",
    "translation": "Unable to delete the existing account."
  },
  {
    "id": "store.sql_user.promote_guest.channel_members_update.app_error",
    "translation": "Failed to update the user channels memberships."
  },
  {
    "id": "store.sql_user.promote_guest.commit_transaction.app_error",
    "translation": "Failed to commit the database transaction."
  },
  {
    "id": "store.sql_user.promote_guest.open_transaction.app_error",
    "translation": "Failed to begin the database transaction."
  },
  {
    "id": "store.sql_user.promote_guest.team_members_update.app_error",
    "translation": "Failed to update the user teams memberships."
  },
  {
    "id": "store.sql_user.promote_guest.user_update.app_error",
    "translation": "Failed to update the user."
  },
  {
    "id": "store.sql_user.save.app_error",
    "translation": "Unable to save the account."
  },
  {
    "id": "store.sql_user.save.email_exists.app_error",
    "translation": "An account with that email already exists."
  },
  {
    "id": "store.sql_user.save.email_exists.ldap_app_error",
    "translation": "This account does not use AD/LDAP authentication. Please sign in using email and password."
  },
  {
    "id": "store.sql_user.save.email_exists.saml_app_error",
    "translation": "This account does not use SAML authentication. Please sign in using email and password."
  },
  {
    "id": "store.sql_user.save.existing.app_error",
    "translation": "Must call update for existing user."
  },
  {
    "id": "store.sql_user.save.max_accounts.app_error",
    "translation": "This team has reached the maximum number of allowed accounts. Contact your System Administrator to set a higher limit."
  },
  {
    "id": "store.sql_user.save.member_count.app_error",
    "translation": "Failed to get current team member count."
  },
  {
    "id": "store.sql_user.save.username_exists.app_error",
    "translation": "An account with that username already exists."
  },
  {
    "id": "store.sql_user.save.username_exists.ldap_app_error",
    "translation": "An account with that username already exists. Please contact your Administrator."
  },
  {
    "id": "store.sql_user.save.username_exists.saml_app_error",
    "translation": "An account with that username already exists. Please contact your Administrator."
  },
  {
    "id": "store.sql_user.search.app_error",
    "translation": "Unable to find any user matching the search parameters."
  },
  {
    "id": "store.sql_user.update.app_error",
    "translation": "Unable to update the account."
  },
  {
    "id": "store.sql_user.update.can_not_change_ldap.app_error",
    "translation": "Can not change fields set by AD/LDAP."
  },
  {
    "id": "store.sql_user.update.email_taken.app_error",
    "translation": "This email is already taken. Please choose another."
  },
  {
    "id": "store.sql_user.update.find.app_error",
    "translation": "Unable to find the existing account to update."
  },
  {
    "id": "store.sql_user.update.finding.app_error",
    "translation": "We encountered an error finding the account."
  },
  {
    "id": "store.sql_user.update.updating.app_error",
    "translation": "We encountered an error updating the account."
  },
  {
    "id": "store.sql_user.update.username_taken.app_error",
    "translation": "This username is already taken. Please choose another."
  },
  {
    "id": "store.sql_user.update_active_for_multiple_users.getting_changed_users.app_error",
    "translation": "Unable to get the list of deactivate guests ids."
  },
  {
    "id": "store.sql_user.update_active_for_multiple_users.updating.app_error",
    "translation": "Unable to deactivate guests."
  },
  {
    "id": "store.sql_user.update_auth_data.app_error",
    "translation": "Unable to update the auth data."
  },
  {
    "id": "store.sql_user.update_auth_data.email_exists.app_error",
    "translation": "Unable to switch account to {{.Service}}. An account using the email {{.Email}} already exists."
  },
  {
    "id": "store.sql_user.update_failed_pwd_attempts.app_error",
    "translation": "Unable to update the failed_attempts."
  },
  {
    "id": "store.sql_user.update_last_picture_update.app_error",
    "translation": "Unable to update the update_at."
  },
  {
    "id": "store.sql_user.update_mfa_active.app_error",
    "translation": "We encountered an error updating the user's MFA active status."
  },
  {
    "id": "store.sql_user.update_mfa_secret.app_error",
    "translation": "We encountered an error updating the user's MFA secret."
  },
  {
    "id": "store.sql_user.update_password.app_error",
    "translation": "Unable to update the user password."
  },
  {
    "id": "store.sql_user.update_update.app_error",
    "translation": "Unable to update the date of the last update of the user."
  },
  {
    "id": "store.sql_user.verify_email.app_error",
    "translation": "Unable to update verify email field."
  },
  {
    "id": "store.sql_user_access_token.delete.app_error",
    "translation": "Unable to delete the personal access token."
  },
  {
    "id": "store.sql_user_access_token.get.app_error",
    "translation": "Unable to get the personal access token."
  },
  {
    "id": "store.sql_user_access_token.get_all.app_error",
    "translation": "Unable to get all personal access tokens."
  },
  {
    "id": "store.sql_user_access_token.get_by_token.app_error",
    "translation": "Unable to get the personal access token by token."
  },
  {
    "id": "store.sql_user_access_token.get_by_user.app_error",
    "translation": "Unable to get the personal access tokens by user."
  },
  {
    "id": "store.sql_user_access_token.save.app_error",
    "translation": "Unable to save the personal access token."
  },
  {
    "id": "store.sql_user_access_token.search.app_error",
    "translation": "We encountered an error searching user access tokens."
  },
  {
    "id": "store.sql_user_access_token.update_token_disable.app_error",
    "translation": "Unable to disable the access token."
  },
  {
    "id": "store.sql_user_access_token.update_token_enable.app_error",
    "translation": "Unable to enable the access token."
  },
  {
    "id": "store.sql_webhooks.analytics_incoming_count.app_error",
    "translation": "Unable to count the incoming webhooks."
  },
  {
    "id": "store.sql_webhooks.analytics_outgoing_count.app_error",
    "translation": "Unable to count the outgoing webhooks."
  },
  {
    "id": "store.sql_webhooks.delete_incoming.app_error",
    "translation": "Unable to delete the webhook."
  },
  {
    "id": "store.sql_webhooks.delete_outgoing.app_error",
    "translation": "Unable to delete the webhook."
  },
  {
    "id": "store.sql_webhooks.get_incoming.app_error",
    "translation": "Unable to get the webhook."
  },
  {
    "id": "store.sql_webhooks.get_incoming_by_channel.app_error",
    "translation": "Unable to get the webhooks."
  },
  {
    "id": "store.sql_webhooks.get_incoming_by_user.app_error",
    "translation": "Unable to get the webhook."
  },
  {
    "id": "store.sql_webhooks.get_outgoing.app_error",
    "translation": "Unable to get the webhook."
  },
  {
    "id": "store.sql_webhooks.get_outgoing_by_channel.app_error",
    "translation": "Unable to get the webhooks."
  },
  {
    "id": "store.sql_webhooks.get_outgoing_by_team.app_error",
    "translation": "Unable to get the webhooks."
  },
  {
    "id": "store.sql_webhooks.permanent_delete_incoming_by_channel.app_error",
    "translation": "Unable to delete the webhook."
  },
  {
    "id": "store.sql_webhooks.permanent_delete_incoming_by_user.app_error",
    "translation": "Unable to delete the webhook."
  },
  {
    "id": "store.sql_webhooks.permanent_delete_outgoing_by_channel.app_error",
    "translation": "Unable to delete the webhook."
  },
  {
    "id": "store.sql_webhooks.permanent_delete_outgoing_by_user.app_error",
    "translation": "Unable to delete the webhook."
  },
  {
    "id": "store.sql_webhooks.save_incoming.app_error",
    "translation": "Unable to save the IncomingWebhook."
  },
  {
    "id": "store.sql_webhooks.save_incoming.existing.app_error",
    "translation": "You cannot overwrite an existing IncomingWebhook."
  },
  {
    "id": "store.sql_webhooks.save_outgoing.app_error",
    "translation": "Unable to save the OutgoingWebhook."
  },
  {
    "id": "store.sql_webhooks.save_outgoing.override.app_error",
    "translation": "You cannot overwrite an existing OutgoingWebhook."
  },
  {
    "id": "store.sql_webhooks.update_incoming.app_error",
    "translation": "Unable to update the IncomingWebhook."
  },
  {
    "id": "store.sql_webhooks.update_outgoing.app_error",
    "translation": "Unable to update the webhook."
  },
  {
    "id": "store.update_error",
    "translation": "update error"
  },
  {
    "id": "system.message.name",
    "translation": "System"
  },
  {
    "id": "utils.file.list_directory.local.app_error",
    "translation": "Encountered an error listing directory from local server file storage."
  },
  {
    "id": "utils.file.list_directory.s3.app_error",
    "translation": "Encountered an error listing directory from S3."
  },
  {
    "id": "utils.file.remove_directory.local.app_error",
    "translation": "Encountered an error removing directory from local server file storage."
  },
  {
    "id": "utils.file.remove_directory.s3.app_error",
    "translation": "Encountered an error removing directory from S3."
  },
  {
    "id": "utils.file.remove_file.local.app_error",
    "translation": "Encountered an error removing file from local server file storage."
  },
  {
    "id": "utils.file.remove_file.s3.app_error",
    "translation": "Encountered an error removing file from S3."
  },
  {
    "id": "utils.mail.connect_smtp.helo.app_error",
    "translation": "Failed to set HELO."
  },
  {
    "id": "utils.mail.connect_smtp.open.app_error",
    "translation": "Failed to open connection."
  },
  {
    "id": "utils.mail.connect_smtp.open_tls.app_error",
    "translation": "Failed to open TLS connection."
  },
  {
    "id": "utils.mail.new_client.auth.app_error",
    "translation": "Failed to authenticate on SMTP server."
  },
  {
    "id": "utils.mail.sendMail.attachments.write_error",
    "translation": "Failed to write attachment to email"
  },
  {
    "id": "utils.mail.send_mail.close.app_error",
    "translation": "Failed to close connection to SMTP server."
  },
  {
    "id": "utils.mail.send_mail.from_address.app_error",
    "translation": "Error setting \"From Address\""
  },
  {
    "id": "utils.mail.send_mail.msg.app_error",
    "translation": "Failed to write email message."
  },
  {
    "id": "utils.mail.send_mail.msg_data.app_error",
    "translation": "Failed to add email message data."
  },
  {
    "id": "utils.mail.send_mail.to_address.app_error",
    "translation": "Error setting \"To Address\"."
  },
  {
    "id": "web.command_webhook.command.app_error",
    "translation": "Couldn't find the command."
  },
  {
    "id": "web.command_webhook.invalid.app_error",
    "translation": "Invalid webhook."
  },
  {
    "id": "web.command_webhook.parse.app_error",
    "translation": "Unable to parse incoming data."
  },
  {
    "id": "web.error.unsupported_browser.browser_get_latest.chrome",
    "translation": "Get the latest Chrome browser"
  },
  {
    "id": "web.error.unsupported_browser.browser_get_latest.firefox",
    "translation": "Get the latest Firefox browser"
  },
  {
    "id": "web.error.unsupported_browser.browser_get_latest.safari",
    "translation": "Get the latest Safari browser"
  },
  {
    "id": "web.error.unsupported_browser.browser_title.chrome",
    "translation": "Google Chrome"
  },
  {
    "id": "web.error.unsupported_browser.browser_title.edge",
    "translation": "Microsoft Edge"
  },
  {
    "id": "web.error.unsupported_browser.browser_title.firefox",
    "translation": "Firefox"
  },
  {
    "id": "web.error.unsupported_browser.browser_title.safari",
    "translation": "Safari"
  },
  {
    "id": "web.error.unsupported_browser.download",
    "translation": "Download the App"
  },
  {
    "id": "web.error.unsupported_browser.download_app_or_upgrade_browser",
    "translation": "Download the Mattermost app or use a supported browser for a better experience."
  },
  {
    "id": "web.error.unsupported_browser.download_the_app",
    "translation": "Download the App"
  },
  {
    "id": "web.error.unsupported_browser.install_guide.mac",
    "translation": "Install Guide"
  },
  {
    "id": "web.error.unsupported_browser.install_guide.windows",
    "translation": "Install Guide"
  },
  {
    "id": "web.error.unsupported_browser.learn_more",
    "translation": "Learn more about supported browsers."
  },
  {
    "id": "web.error.unsupported_browser.min_browser_version.chrome",
    "translation": "Version 61+"
  },
  {
    "id": "web.error.unsupported_browser.min_browser_version.edge",
    "translation": "Version 44+"
  },
  {
    "id": "web.error.unsupported_browser.min_browser_version.firefox",
    "translation": "Version 60+"
  },
  {
    "id": "web.error.unsupported_browser.min_browser_version.safari",
    "translation": "Version 12+"
  },
  {
    "id": "web.error.unsupported_browser.min_os_version.mac",
    "translation": "macOS 10.9+"
  },
  {
    "id": "web.error.unsupported_browser.min_os_version.windows",
    "translation": "Windows 7+"
  },
  {
    "id": "web.error.unsupported_browser.no_longer_support",
    "translation": "This browser is no longer supported by Mattermost"
  },
  {
    "id": "web.error.unsupported_browser.no_longer_support_version",
    "translation": "This version of your browser is no longer supported by Mattermost"
  },
  {
    "id": "web.error.unsupported_browser.open_system_browser.edge",
    "translation": "Open Edge"
  },
  {
    "id": "web.error.unsupported_browser.system_browser_make_default",
    "translation": "Make default"
  },
  {
    "id": "web.error.unsupported_browser.system_browser_or",
    "translation": "or"
  },
  {
    "id": "web.get_access_token.internal_saving.app_error",
    "translation": "Unable to update the user access data."
  },
  {
    "id": "web.incoming_webhook.channel.app_error",
    "translation": "Couldn't find the channel."
  },
  {
    "id": "web.incoming_webhook.channel_locked.app_error",
    "translation": "This webhook is not permitted to post to the requested channel."
  },
  {
    "id": "web.incoming_webhook.disabled.app_error",
    "translation": "Incoming webhooks have been disabled by the system admin."
  },
  {
    "id": "web.incoming_webhook.invalid.app_error",
    "translation": "Invalid webhook."
  },
  {
    "id": "web.incoming_webhook.parse.app_error",
    "translation": "Unable to parse incoming data."
  },
  {
    "id": "web.incoming_webhook.permissions.app_error",
    "translation": "Inappropriate channel permissions."
  },
  {
    "id": "web.incoming_webhook.split_props_length.app_error",
    "translation": "Unable to split webhook props into {{.Max}} character parts."
  },
  {
    "id": "web.incoming_webhook.text.app_error",
    "translation": "No text specified."
  },
  {
    "id": "web.incoming_webhook.user.app_error",
    "translation": "Couldn't find the user."
  }
]<|MERGE_RESOLUTION|>--- conflicted
+++ resolved
@@ -2979,10 +2979,10 @@
     "translation": "This is not a valid live URL"
   },
   {
-<<<<<<< HEAD
     "id": "app.analytics.getanalytics.internal_error",
     "translation": "Unable to get the analytics."
-=======
+  },
+  {
     "id": "app.audit.get.finding.app_error",
     "translation": "We encountered an error finding the audits."
   },
@@ -2997,7 +2997,6 @@
   {
     "id": "app.audit.save.saving.app_error",
     "translation": "We encountered an error saving the audit."
->>>>>>> 90ff87a7
   },
   {
     "id": "app.bot.createbot.internal_error",
