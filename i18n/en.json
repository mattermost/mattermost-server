--- conflicted
+++ resolved
@@ -3051,7 +3051,6 @@
     "translation": "Cluster API endpoint not found."
   },
   {
-<<<<<<< HEAD
     "id": "app.command.createcommand.internal_error",
     "translation": "Unable to save the command."
   },
@@ -3090,7 +3089,8 @@
   {
     "id": "app.command.updatecommand.internal_error",
     "translation": "Unable to update the command."
-=======
+  },
+  {
     "id": "app.emoji.create.internal_error",
     "translation": "Unable to save emoji."
   },
@@ -3121,7 +3121,6 @@
   {
     "id": "app.emoji.get_list.internal_error",
     "translation": "Unable to get the emoji."
->>>>>>> 779099d1
   },
   {
     "id": "app.export.export_custom_emoji.copy_emoji_images.error",
