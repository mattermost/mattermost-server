[
  {
    "id": "April",
    "translation": "April"
  },
  {
    "id": "August",
    "translation": "August"
  },
  {
    "id": "December",
    "translation": "December"
  },
  {
    "id": "February",
    "translation": "February"
  },
  {
    "id": "January",
    "translation": "January"
  },
  {
    "id": "July",
    "translation": "July"
  },
  {
    "id": "June",
    "translation": "June"
  },
  {
    "id": "March",
    "translation": "March"
  },
  {
    "id": "May",
    "translation": "May"
  },
  {
    "id": "November",
    "translation": "November"
  },
  {
    "id": "October",
    "translation": "October"
  },
  {
    "id": "September",
    "translation": "September"
  },
  {
    "id": "api.admin.add_certificate.no_file.app_error",
    "translation": "No file under 'certificate' in request."
  },
  {
    "id": "api.admin.add_certificate.open.app_error",
    "translation": "Could not open certificate file."
  },
  {
    "id": "api.admin.add_certificate.saving.app_error",
    "translation": "Could not save certificate file."
  },
  {
    "id": "api.admin.file_read_error",
    "translation": "Error reading log file."
  },
  {
    "id": "api.admin.get_brand_image.not_available.app_error",
    "translation": "Custom branding is not configured or supported on this server."
  },
  {
    "id": "api.admin.get_brand_image.storage.app_error",
    "translation": "Image storage is not configured."
  },
  {
    "id": "api.admin.init.debug",
    "translation": "Initializing admin API routes."
  },
  {
    "id": "api.admin.recycle_db_end.warn",
    "translation": "Finished recycling the database connection."
  },
  {
    "id": "api.admin.recycle_db_start.warn",
    "translation": "Attempting to recycle the database connection."
  },
  {
    "id": "api.admin.remove_certificate.delete.app_error",
    "translation": "An error occurred while deleting the certificate. Make sure the file config/{{.Filename}} exists."
  },
  {
    "id": "api.admin.saml.metadata.app_error",
    "translation": "An error occurred while building Service Provider Metadata."
  },
  {
    "id": "api.admin.test_email.body",
    "translation": "<br/><br/><br/>It appears your Mattermost email is setup correctly!"
  },
  {
    "id": "api.admin.test_email.missing_server",
    "translation": "SMTP Server is required"
  },
  {
    "id": "api.admin.test_email.reenter_password",
    "translation": "The SMTP server, port, or username has changed. Please re-enter the SMTP password to test connection."
  },
  {
    "id": "api.admin.test_email.subject",
    "translation": "Mattermost - Testing Email Settings"
  },
  {
    "id": "api.admin.upload_brand_image.array.app_error",
    "translation": "Empty array under 'image' in request"
  },
  {
    "id": "api.admin.upload_brand_image.no_file.app_error",
    "translation": "No file under 'image' in request"
  },
  {
    "id": "api.admin.upload_brand_image.not_available.app_error",
    "translation": "Custom branding is not configured or supported on this server"
  },
  {
    "id": "api.admin.upload_brand_image.parse.app_error",
    "translation": "Could not parse multipart form"
  },
  {
    "id": "api.admin.upload_brand_image.storage.app_error",
    "translation": "Unable to upload image. Image storage is not configured."
  },
  {
    "id": "api.admin.upload_brand_image.too_large.app_error",
    "translation": "Unable to upload file. File is too large."
  },
  {
    "id": "api.api.init.parsing_templates.debug",
    "translation": "Parsing server templates at %v"
  },
  {
    "id": "api.api.init.parsing_templates.error",
    "translation": "Failed to parse server templates %v"
  },
  {
    "id": "api.api.render.error",
    "translation": "Error rendering template %v err=%v"
  },
  {
    "id": "api.auth.unable_to_get_user.app_error",
    "translation": "Unable to get user to check permissions."
  },
  {
    "id": "api.brand.init.debug",
    "translation": "Initializing brand API routes"
  },
  {
    "id": "api.channel.add_member.added",
    "translation": "%v added to the channel by %v"
  },
  {
    "id": "api.channel.add_member.find_channel.app_error",
    "translation": "Failed to find channel"
  },
  {
    "id": "api.channel.add_member.find_user.app_error",
    "translation": "Failed to find user to be added"
  },
  {
    "id": "api.channel.add_member.user_adding.app_error",
    "translation": "Failed to find user doing the adding"
  },
  {
    "id": "api.channel.add_user.to.channel.failed.app_error",
    "translation": "Failed to add user to channel"
  },
  {
    "id": "api.channel.add_user.to.channel.failed.deleted.app_error",
    "translation": "Failed to add user to channel because they have been removed from the team."
  },
  {
    "id": "api.channel.add_user_to_channel.deleted.app_error",
    "translation": "The channel has been archived or deleted"
  },
  {
    "id": "api.channel.add_user_to_channel.type.app_error",
    "translation": "Can not add user to this channel type"
  },
  {
    "id": "api.channel.can_manage_channel.private_restricted_system_admin.app_error",
    "translation": "Private Channel management and creation is restricted to System Administrators."
  },
  {
    "id": "api.channel.can_manage_channel.private_restricted_team_admin.app_error",
    "translation": "Private Channel management and creation is restricted to Team and System Administrators."
  },
  {
    "id": "api.channel.can_manage_channel.public_restricted_system_admin.app_error",
    "translation": "Public Channel management and creation is restricted to System Administrators."
  },
  {
    "id": "api.channel.can_manage_channel.public_restricted_team_admin.app_error",
    "translation": "Public Channel management and creation is restricted to Team and System Administrators."
  },
  {
    "id": "api.channel.create_channel.direct_channel.app_error",
    "translation": "Must use createDirectChannel API service for direct message channel creation"
  },
  {
    "id": "api.channel.create_channel.invalid_character.app_error",
    "translation": "Invalid character '__' in channel name for non-direct channel"
  },
  {
    "id": "api.channel.create_channel.max_channel_limit.app_error",
    "translation": "Cannot create more than {{.MaxChannelsPerTeam}} channels for current team"
  },
  {
    "id": "api.channel.create_default_channels.off_topic",
    "translation": "Off-Topic"
  },
  {
    "id": "api.channel.create_default_channels.town_square",
    "translation": "Town Square"
  },
  {
    "id": "api.channel.create_direct_channel.invalid_user.app_error",
    "translation": "Invalid user ID for direct channel creation"
  },
  {
    "id": "api.channel.create_group.bad_size.app_error",
    "translation": "Group message channels must contain at least 3 and no more than 8 users"
  },
  {
    "id": "api.channel.create_group.bad_user.app_error",
    "translation": "One of the provided users does not exist"
  },
  {
    "id": "api.channel.delete_channel.archived",
    "translation": "%v has archived the channel."
  },
  {
    "id": "api.channel.delete_channel.cannot.app_error",
    "translation": "Cannot delete the default channel {{.Channel}}"
  },
  {
    "id": "api.channel.delete_channel.deleted.app_error",
    "translation": "The channel has been archived or deleted"
  },
  {
    "id": "api.channel.delete_channel.failed_post.error",
    "translation": "Failed to post archive message %v"
  },
  {
    "id": "api.channel.delete_channel.failed_send.app_error",
    "translation": "Failed to send archive message"
  },
  {
    "id": "api.channel.delete_channel.incoming_webhook.error",
    "translation": "Encountered error deleting incoming webhook, id=%v"
  },
  {
    "id": "api.channel.delete_channel.outgoing_webhook.error",
    "translation": "Encountered error deleting outgoing webhook, id=%v"
  },
  {
    "id": "api.channel.delete_channel.permissions.app_error",
    "translation": "You do not have the appropriate permissions"
  },
  {
    "id": "api.channel.get_channel.wrong_team.app_error",
    "translation": "There is no channel with channel_id={{.ChannelId}} on team with team_id={{.TeamId}}"
  },
  {
    "id": "api.channel.get_channel_counts.app_error",
    "translation": "Unable to get channel counts from the database"
  },
  {
    "id": "api.channel.get_channel_extra_info.deleted.app_error",
    "translation": "The channel has been archived or deleted"
  },
  {
    "id": "api.channel.get_channel_extra_info.member_limit.app_error",
    "translation": "Failed to parse member limit"
  },
  {
    "id": "api.channel.get_channels.error",
    "translation": "Error in getting users profile for id=%v forcing logout"
  },
  {
    "id": "api.channel.init.debug",
    "translation": "Initializing channel API routes"
  },
  {
    "id": "api.channel.join_channel.already_deleted.app_error",
    "translation": "Channel is already deleted"
  },
  {
    "id": "api.channel.join_channel.permissions.app_error",
    "translation": "You do not have the appropriate permissions"
  },
  {
    "id": "api.channel.join_channel.post_and_forget",
    "translation": "%v has joined the channel."
  },
  {
    "id": "api.channel.leave.default.app_error",
    "translation": "Cannot leave the default channel {{.Channel}}"
  },
  {
    "id": "api.channel.leave.direct.app_error",
    "translation": "Cannot leave a direct message channel"
  },
  {
    "id": "api.channel.leave.last_member.app_error",
    "translation": "You're the only member left, try removing the Private Channel instead of leaving."
  },
  {
    "id": "api.channel.leave.left",
    "translation": "%v has left the channel."
  },
  {
    "id": "api.channel.post_update_channel_displayname_message_and_forget.create_post.error",
    "translation": "Failed to post displayname update message"
  },
  {
    "id": "api.channel.post_update_channel_displayname_message_and_forget.retrieve_user.error",
    "translation": "Failed to retrieve user while updating channel DisplayName field"
  },
  {
    "id": "api.channel.post_update_channel_displayname_message_and_forget.updated_from",
    "translation": "%s updated the channel display name from: %s to: %s"
  },
  {
    "id": "api.channel.post_update_channel_header_message_and_forget.post.error",
    "translation": "Failed to post update channel header message"
  },
  {
    "id": "api.channel.post_update_channel_header_message_and_forget.removed",
    "translation": "%s removed the channel header (was: %s)"
  },
  {
    "id": "api.channel.post_update_channel_header_message_and_forget.retrieve_user.error",
    "translation": "Failed to retrieve user while updating channel header"
  },
  {
    "id": "api.channel.post_update_channel_header_message_and_forget.updated_from",
    "translation": "%s updated the channel header from: %s to: %s"
  },
  {
    "id": "api.channel.post_update_channel_header_message_and_forget.updated_to",
    "translation": "%s updated the channel header to: %s"
  },
  {
    "id": "api.channel.post_user_add_remove_message_and_forget.error",
    "translation": "Failed to post join/leave message"
  },
  {
    "id": "api.channel.remove.default.app_error",
    "translation": "Cannot remove user from the default channel {{.Channel}}"
  },
  {
    "id": "api.channel.remove_member.permissions.app_error",
    "translation": "You do not have the appropriate permissions "
  },
  {
    "id": "api.channel.remove_member.removed",
    "translation": "%v was removed from the channel."
  },
  {
    "id": "api.channel.remove_member.unable.app_error",
    "translation": "Unable to remove user."
  },
  {
    "id": "api.channel.remove_member.user.app_error",
    "translation": "Failed to find user to be removed"
  },
  {
    "id": "api.channel.remove_user_from_channel.deleted.app_error",
    "translation": "The channel has been archived or deleted"
  },
  {
    "id": "api.channel.update_channel.deleted.app_error",
    "translation": "The channel has been archived or deleted"
  },
  {
    "id": "api.channel.update_channel.permission.app_error",
    "translation": "You do not have the appropriate permissions"
  },
  {
    "id": "api.channel.update_channel.tried.app_error",
    "translation": "Tried to perform an invalid update of the default channel {{.Channel}}"
  },
  {
    "id": "api.channel.update_last_viewed_at.get_unread_count_for_channel.error",
    "translation": "Unable to get the unread count for user_id=%v and channel_id=%v, err=%v"
  },
  {
    "id": "api.cluster.init.debug",
    "translation": "Initializing cluster API routes"
  },
  {
    "id": "api.command.admin_only.app_error",
    "translation": "Integrations have been limited to admins only."
  },
  {
    "id": "api.command.delete.app_error",
    "translation": "Invalid permissions to delete command"
  },
  {
    "id": "api.command.disabled.app_error",
    "translation": "Commands have been disabled by the system admin."
  },
  {
    "id": "api.command.duplicate_trigger.app_error",
    "translation": "This trigger word is already in use. Please choose another word."
  },
  {
    "id": "api.command.execute_command.debug",
    "translation": "Executing cmd=%v userId=%v"
  },
  {
    "id": "api.command.execute_command.failed.app_error",
    "translation": "Command with a trigger of '{{.Trigger}}' failed"
  },
  {
    "id": "api.command.execute_command.failed_empty.app_error",
    "translation": "Command with a trigger of '{{.Trigger}}' returned an empty response"
  },
  {
    "id": "api.command.execute_command.failed_resp.app_error",
    "translation": "Command with a trigger of '{{.Trigger}}' returned response {{.Status}}"
  },
  {
    "id": "api.command.execute_command.not_found.app_error",
    "translation": "Command with a trigger of '{{.Trigger}}' not found. To send a message beginning with \"/\", try adding an empty space at the beginning of the message."
  },
  {
    "id": "api.command.execute_command.save.app_error",
    "translation": "An error while saving the command response to the channel"
  },
  {
    "id": "api.command.execute_command.start.app_error",
    "translation": "No command trigger found"
  },
  {
    "id": "api.command.init.debug",
    "translation": "Initializing command API routes"
  },
  {
    "id": "api.command.invite_people.desc",
    "translation": "Send an email invite to your Mattermost team"
  },
  {
    "id": "api.command.invite_people.email_off",
    "translation": "Email has not been configured, no invite(s) sent"
  },
  {
    "id": "api.command.invite_people.fail",
    "translation": "Encountered an error sending email invite(s)"
  },
  {
    "id": "api.command.invite_people.hint",
    "translation": "[name@domain.com ...]"
  },
  {
    "id": "api.command.invite_people.invite_off",
    "translation": "User creation has been disabled on this server, no invite(s) sent"
  },
  {
    "id": "api.command.invite_people.name",
    "translation": "invite_people"
  },
  {
    "id": "api.command.invite_people.no_email",
    "translation": "Please specify one or more valid email addresses"
  },
  {
    "id": "api.command.invite_people.sent",
    "translation": "Email invite(s) sent"
  },
  {
    "id": "api.command.regen.app_error",
    "translation": "Invalid permissions to regenerate command token"
  },
  {
    "id": "api.command.team_mismatch.app_error",
    "translation": "Cannot update commands across teams"
  },
  {
    "id": "api.command.update.app_error",
    "translation": "Invalid permissions to update command"
  },
  {
    "id": "api.command_away.desc",
    "translation": "Set your status away"
  },
  {
    "id": "api.command_away.name",
    "translation": "away"
  },
  {
    "id": "api.command_away.success",
    "translation": "You are now away"
  },
  {
    "id": "api.command_channel_header.channel.app_error",
    "translation": "Error to retrieve the current channel."
  },
  {
    "id": "api.command_channel_header.desc",
    "translation": "Edit the channel header"
  },
  {
    "id": "api.command_channel_header.hint",
    "translation": "[text]"
  },
  {
    "id": "api.command_channel_header.message.app_error",
    "translation": "Text must be provided with the /header command."
  },
  {
    "id": "api.command_channel_header.name",
    "translation": "header"
  },
  {
    "id": "api.command_channel_header.permission.app_error",
    "translation": "You do not have the appropriate permissions to edit the channel header."
  },
  {
    "id": "api.command_channel_header.update_channel.app_error",
    "translation": "Error to update the current channel."
  },
  {
    "id": "api.command_channel_header.update_channel.success",
    "translation": "Channel header successfully updated."
  },
  {
    "id": "api.command_channel_purpose.channel.app_error",
    "translation": "Error to retrieve the current channel."
  },
  {
    "id": "api.command_channel_purpose.desc",
    "translation": "Edit the channel purpose"
  },
  {
    "id": "api.command_channel_purpose.direct_group.app_error",
    "translation": "Cannot set purpose for direct message channels. Use /header to set the header instead."
  },
  {
    "id": "api.command_channel_purpose.hint",
    "translation": "[text]"
  },
  {
    "id": "api.command_channel_purpose.message.app_error",
    "translation": "A message must be provided with the /purpose command."
  },
  {
    "id": "api.command_channel_purpose.name",
    "translation": "purpose"
  },
  {
    "id": "api.command_channel_purpose.permission.app_error",
    "translation": "You do not have the appropriate permissions to edit the channel purpose."
  },
  {
    "id": "api.command_channel_purpose.update_channel.app_error",
    "translation": "Error to update the current channel."
  },
  {
    "id": "api.command_channel_rename.channel.app_error",
    "translation": "Error to retrieve the current channel."
  },
  {
    "id": "api.command_channel_rename.desc",
    "translation": "Rename the channel"
  },
  {
    "id": "api.command_channel_rename.direct_group.app_error",
    "translation": "Cannot rename direct message channels."
  },
  {
    "id": "api.command_channel_rename.hint",
    "translation": "[text]"
  },
  {
    "id": "api.command_channel_rename.message.app_error",
    "translation": "A message must be provided with the /rename command."
  },
  {
    "id": "api.command_channel_rename.name",
    "translation": "rename"
  },
  {
    "id": "api.command_channel_rename.permission.app_error",
    "translation": "You do not have the appropriate permissions to rename the channel."
  },
  {
    "id": "api.command_channel_rename.update_channel.app_error",
    "translation": "Error to update the current channel."
  },
  {
    "id": "api.command_channel_rename.update_channel.success",
    "translation": "Channel name successfully updated."
  },
  {
    "id": "api.command_code.desc",
    "translation": "Display text as a code block"
  },
  {
    "id": "api.command_code.hint",
    "translation": "[text]"
  },
  {
    "id": "api.command_code.message.app_error",
    "translation": "A message must be provided with the /code command."
  },
  {
    "id": "api.command_code.name",
    "translation": "code"
  },
  {
    "id": "api.command_collapse.desc",
    "translation": "Turn on auto-collapsing of image previews"
  },
  {
    "id": "api.command_collapse.name",
    "translation": "collapse"
  },
  {
    "id": "api.command_collapse.success",
    "translation": "Image links now collapse by default"
  },
  {
    "id": "api.command_echo.create.app_error",
    "translation": "Unable to create /echo post, err=%v"
  },
  {
    "id": "api.command_echo.delay.app_error",
    "translation": "Delays must be under 10000 seconds"
  },
  {
    "id": "api.command_echo.desc",
    "translation": "Echo back text from your account"
  },
  {
    "id": "api.command_echo.high_volume.app_error",
    "translation": "High volume of echo request, cannot process request"
  },
  {
    "id": "api.command_echo.hint",
    "translation": "'message' [delay in seconds]"
  },
  {
    "id": "api.command_echo.message.app_error",
    "translation": "A message must be provided with the /echo command."
  },
  {
    "id": "api.command_echo.name",
    "translation": "echo"
  },
  {
    "id": "api.command_expand.desc",
    "translation": "Turn off auto-collapsing of image previews"
  },
  {
    "id": "api.command_expand.name",
    "translation": "expand"
  },
  {
    "id": "api.command_expand.success",
    "translation": "Image links now expand by default"
  },
  {
    "id": "api.command_expand_collapse.fail.app_error",
    "translation": "An error occurred while expanding previews"
  },
  {
    "id": "api.command_help.desc",
    "translation": "Open the Mattermost help page"
  },
  {
    "id": "api.command_help.name",
    "translation": "help"
  },
  {
    "id": "api.command_join.desc",
    "translation": "Join the open channel"
  },
  {
    "id": "api.command_join.fail.app_error",
    "translation": "An error occurred while joining the channel."
  },
  {
    "id": "api.command_join.hint",
    "translation": "[channel-name]"
  },
  {
    "id": "api.command_join.list.app_error",
    "translation": "An error occurred while listing channels."
  },
  {
    "id": "api.command_join.missing.app_error",
    "translation": "We couldn't find the channel"
  },
  {
    "id": "api.command_join.name",
    "translation": "join"
  },
  {
    "id": "api.command_join.success",
    "translation": "Joined channel."
  },
  {
    "id": "api.command_leave.desc",
    "translation": "Leave the current channel"
  },
  {
    "id": "api.command_leave.fail.app_error",
    "translation": "An error occurred while leaving the channel."
  },
  {
    "id": "api.command_leave.list.app_error",
    "translation": "An error occurred while listing channels."
  },
  {
    "id": "api.command_leave.missing.app_error",
    "translation": "We couldn't find the channel."
  },
  {
    "id": "api.command_leave.name",
    "translation": "leave"
  },
  {
    "id": "api.command_leave.success",
    "translation": "Left the channel."
  },
  {
    "id": "api.command_logout.desc",
    "translation": "Logout of Mattermost"
  },
  {
    "id": "api.command_logout.fail_message",
    "translation": "Failed to log out"
  },
  {
    "id": "api.command_logout.name",
    "translation": "logout"
  },
  {
    "id": "api.command_me.desc",
    "translation": "Do an action"
  },
  {
    "id": "api.command_me.hint",
    "translation": "[message]"
  },
  {
    "id": "api.command_me.name",
    "translation": "me"
  },
  {
    "id": "api.command_msg.desc",
    "translation": "Send Direct Message to a user"
  },
  {
    "id": "api.command_msg.dm_fail.app_error",
    "translation": "An error occurred while creating the direct message."
  },
  {
    "id": "api.command_msg.fail.app_error",
    "translation": "An error occurred while messaging the user."
  },
  {
    "id": "api.command_msg.hint",
    "translation": "@[username] 'message'"
  },
  {
    "id": "api.command_msg.list.app_error",
    "translation": "An error occurred while listing users."
  },
  {
    "id": "api.command_msg.missing.app_error",
    "translation": "We couldn't find the user"
  },
  {
    "id": "api.command_msg.name",
    "translation": "message"
  },
  {
    "id": "api.command_msg.success",
    "translation": "Messaged user."
  },
  {
    "id": "api.command_offline.desc",
    "translation": "Set your status offline"
  },
  {
    "id": "api.command_offline.name",
    "translation": "offline"
  },
  {
    "id": "api.command_offline.success",
    "translation": "You are now offline"
  },
  {
    "id": "api.command_online.desc",
    "translation": "Set your status online"
  },
  {
    "id": "api.command_online.name",
    "translation": "online"
  },
  {
    "id": "api.command_online.success",
    "translation": "You are now online"
  },
  {
    "id": "api.command_open.name",
    "translation": "open"
  },
  {
    "id": "api.command_search.desc",
    "translation": "Search text in messages"
  },
  {
    "id": "api.command_search.hint",
    "translation": "[text]"
  },
  {
    "id": "api.command_search.name",
    "translation": "search"
  },
  {
    "id": "api.command_search.unsupported.app_error",
    "translation": "The search command is not supported on your device"
  },
  {
    "id": "api.command_settings.desc",
    "translation": "Open the Account Settings dialog"
  },
  {
    "id": "api.command_settings.name",
    "translation": "settings"
  },
  {
    "id": "api.command_settings.unsupported.app_error",
    "translation": "The settings command is not supported on your device"
  },
  {
    "id": "api.command_shortcuts.browser.channel_next",
    "translation": "{{.ChannelNextCmd}}: Next channel in your history\n"
  },
  {
    "id": "api.command_shortcuts.browser.channel_next.cmd",
    "translation": "ALT+RIGHT"
  },
  {
    "id": "api.command_shortcuts.browser.channel_next.cmd_mac",
    "translation": "CMD+]"
  },
  {
    "id": "api.command_shortcuts.browser.channel_prev",
    "translation": "{{.ChannelPrevCmd}}: Previous channel in your history\n"
  },
  {
    "id": "api.command_shortcuts.browser.channel_prev.cmd",
    "translation": "ALT+LEFT"
  },
  {
    "id": "api.command_shortcuts.browser.channel_prev.cmd_mac",
    "translation": "CMD+["
  },
  {
    "id": "api.command_shortcuts.browser.font_decrease",
    "translation": "{{.CmdOrCtrl}}+MINUS: Decrease font size (zoom out)\n"
  },
  {
    "id": "api.command_shortcuts.browser.font_increase",
    "translation": "{{.CmdOrCtrl}}+PLUS: Increase font size (zoom in)\n"
  },
  {
    "id": "api.command_shortcuts.browser.header",
    "translation": "#### Built-in Browser Commands\n\n"
  },
  {
    "id": "api.command_shortcuts.browser.highlight_next",
    "translation": "SHIFT+DOWN (in input field): Highlight text to the next line\n"
  },
  {
    "id": "api.command_shortcuts.browser.highlight_prev",
    "translation": "SHIFT+UP (in input field): Highlight text to the previous line\n"
  },
  {
    "id": "api.command_shortcuts.browser.newline",
    "translation": "SHIFT+ENTER (in input field): Create a new line\n"
  },
  {
    "id": "api.command_shortcuts.cmd",
    "translation": "CMD"
  },
  {
    "id": "api.command_shortcuts.ctrl",
    "translation": "CTRL"
  },
  {
    "id": "api.command_shortcuts.desc",
    "translation": "Displays a list of keyboard shortcuts"
  },
  {
    "id": "api.command_shortcuts.files.header",
    "translation": "#### Files\n\n"
  },
  {
    "id": "api.command_shortcuts.files.upload",
    "translation": "{{.CmdOrCtrl}}+U: Upload file(s)\n\n"
  },
  {
    "id": "api.command_shortcuts.header",
    "translation": "### Keyboard Shortcuts\n\n"
  },
  {
    "id": "api.command_shortcuts.msgs.comp_channel",
    "translation": "~[character]+TAB: Autocomplete channel beginning with [character]\n"
  },
  {
    "id": "api.command_shortcuts.msgs.comp_emoji",
    "translation": ":[character]+TAB: Autocomplete emoji beginning with [character]\n\n"
  },
  {
    "id": "api.command_shortcuts.msgs.comp_username",
    "translation": "@[character]+TAB: Autocomplete @username beginning with [character]\n"
  },
  {
    "id": "api.command_shortcuts.msgs.edit",
    "translation": "UP (in empty input field): Edit your last message in the current channel\n"
  },
  {
    "id": "api.command_shortcuts.msgs.header",
    "translation": "#### Messages\n\n"
  },
  {
    "id": "api.command_shortcuts.msgs.mark_as_read",
    "translation": "ESC: Mark all messages in the current channel as read\n"
  },
  {
    "id": "api.command_shortcuts.msgs.reply",
    "translation": "SHIFT+UP (in empty input field): Reply to the most recent message in the current channel\n"
  },
  {
    "id": "api.command_shortcuts.msgs.reprint_next",
    "translation": "{{.CmdOrCtrl}}+DOWN (in empty input field): Reprint the next message or slash command you entered\n"
  },
  {
    "id": "api.command_shortcuts.msgs.reprint_prev",
    "translation": "{{.CmdOrCtrl}}+UP (in empty input field): Reprint the previous message or slash command you entered\n"
  },
  {
    "id": "api.command_shortcuts.name",
    "translation": "shortcuts"
  },
  {
    "id": "api.command_shortcuts.nav.direct_messages_menu",
    "translation": "{{.CmdOrCtrl}}+SHIFT+K: Open direct messages menu\n"
  },
  {
    "id": "api.command_shortcuts.nav.header",
    "translation": "#### Navigation\n\n"
  },
  {
    "id": "api.command_shortcuts.nav.next",
    "translation": "ALT+DOWN: Next channel or direct message in left hand sidebar\n"
  },
  {
    "id": "api.command_shortcuts.nav.prev",
    "translation": "ALT+UP: Previous channel or direct message in left hand sidebar\n"
  },
  {
    "id": "api.command_shortcuts.nav.recent_mentions",
    "translation": "{{.CmdOrCtrl}}+SHIFT+M: Open recent mentions\n\n"
  },
  {
    "id": "api.command_shortcuts.nav.settings",
    "translation": "{{.CmdOrCtrl}}+SHIFT+A: Open account settings\n"
  },
  {
    "id": "api.command_shortcuts.nav.switcher",
    "translation": "{{.CmdOrCtrl}}+K: Open a quick channel switcher dialog\n"
  },
  {
    "id": "api.command_shortcuts.nav.switcher_team",
    "translation": "{{.CmdOrCtrl}}+ALT+K: Open a quick team switcher dialog\n"
  },
  {
    "id": "api.command_shortcuts.nav.unread_next",
    "translation": "ALT+SHIFT+DOWN: Next channel or direct message in left hand sidebar with unread messages\n"
  },
  {
    "id": "api.command_shortcuts.nav.unread_prev",
    "translation": "ALT+SHIFT+UP: Previous channel or direct message in left hand sidebar with unread messages\n"
  },
  {
    "id": "api.command_shrug.desc",
    "translation": "Adds ¯\\_(ツ)_/¯ to your message"
  },
  {
    "id": "api.command_shrug.hint",
    "translation": "[message]"
  },
  {
    "id": "api.command_shrug.name",
    "translation": "shrug"
  },
  {
    "id": "api.compliance.init.debug",
    "translation": "Initializing compliance API routes"
  },
  {
    "id": "api.config.client.old_format.app_error",
    "translation": "New format for the client configuration is not supported yet. Please specify format=old in the query string."
  },
  {
    "id": "api.context.404.app_error",
    "translation": "Sorry, we could not find the page."
  },
  {
    "id": "api.context.invalid_body_param.app_error",
    "translation": "Invalid or missing {{.Name}} in request body"
  },
  {
    "id": "api.context.invalid_param.app_error",
    "translation": "Invalid {{.Name}} parameter"
  },
  {
    "id": "api.context.invalid_session.error",
    "translation": "Invalid session err=%v"
  },
  {
    "id": "api.context.invalid_team_url.debug",
    "translation": "Team URL accessed when not valid. Team URL should not be used in API functions or those that are team independent"
  },
  {
    "id": "api.context.invalid_token.error",
    "translation": "Invalid session token={{.Token}}, err={{.Error}}"
  },
  {
    "id": "api.context.invalid_url_param.app_error",
    "translation": "Invalid or missing {{.Name}} parameter in request URL"
  },
  {
    "id": "api.context.invalidate_all_caches",
    "translation": "Purging all caches"
  },
  {
    "id": "api.context.last_activity_at.error",
    "translation": "Failed to update LastActivityAt for user_id=%v and session_id=%v, err=%v"
  },
  {
    "id": "api.context.log.error",
    "translation": "%v:%v code=%v rid=%v uid=%v ip=%v %v [details: %v]"
  },
  {
    "id": "api.context.mfa_required.app_error",
    "translation": "Multi-factor authentication is required on this server."
  },
  {
    "id": "api.context.missing_teamid.app_error",
    "translation": "Missing Team Id"
  },
  {
    "id": "api.context.permissions.app_error",
    "translation": "You do not have the appropriate permissions"
  },
  {
    "id": "api.context.session_expired.app_error",
    "translation": "Invalid or expired session, please login again."
  },
  {
    "id": "api.context.system_permissions.app_error",
    "translation": "You do not have the appropriate permissions (system)"
  },
  {
    "id": "api.context.token_provided.app_error",
    "translation": "Session is not OAuth but token was provided in the query string"
  },
  {
    "id": "api.context.unknown.app_error",
    "translation": "An unknown error has occurred. Please contact support."
  },
  {
    "id": "api.context.v3_disabled.app_error",
    "translation": "API version 3 has been disabled on this server. Please use API version 4. See https://api.mattermost.com for details."
  },
  {
    "id": "api.deprecated.init.debug",
    "translation": "Initializing deprecated API routes"
  },
  {
    "id": "api.email_batching.add_notification_email_to_batch.channel_full.app_error",
    "translation": "Email batching job's receiving channel was full. Please increase the EmailBatchingBufferSize."
  },
  {
    "id": "api.email_batching.add_notification_email_to_batch.disabled.app_error",
    "translation": "Email batching has been disabled by the system administrator"
  },
  {
    "id": "api.email_batching.check_pending_emails.finished_running",
    "translation": "Email batching job ran. %v user(s) still have notifications pending."
  },
  {
    "id": "api.email_batching.check_pending_emails.status.app_error",
    "translation": "Unable to find status of recipient for batched email notification"
  },
  {
    "id": "api.email_batching.render_batched_post.channel.app_error",
    "translation": "Unable to find channel of post for batched email notification"
  },
  {
    "id": "api.email_batching.render_batched_post.date",
    "translation": "{{.Hour}}:{{.Minute}} {{.Timezone}}, {{.Month}} {{.Day}}"
  },
  {
    "id": "api.email_batching.render_batched_post.direct_message",
    "translation": "Direct Message from "
  },
  {
    "id": "api.email_batching.render_batched_post.go_to_post",
    "translation": "Go to Post"
  },
  {
    "id": "api.email_batching.render_batched_post.group_message",
    "translation": "Group Message from "
  },
  {
    "id": "api.email_batching.render_batched_post.notification",
    "translation": "Notification from "
  },
  {
    "id": "api.email_batching.render_batched_post.sender.app_error",
    "translation": "Unable to find sender of post for batched email notification"
  },
  {
    "id": "api.email_batching.send_batched_email_notification.body_text",
    "translation": {
      "one": "You have a new notification.",
      "other": "You have {{.Count}} new notifications."
    }
  },
  {
    "id": "api.email_batching.send_batched_email_notification.preferences.app_error",
    "translation": "Unable to find display preferences of recipient for batched email notification"
  },
  {
    "id": "api.email_batching.send_batched_email_notification.send.app_error",
    "translation": "Failed to send batched email notification to %v: %v"
  },
  {
    "id": "api.email_batching.send_batched_email_notification.subject",
    "translation": {
      "one": "[{{.SiteName}}] New Notification for {{.Month}} {{.Day}}, {{.Year}}",
      "other": "[{{.SiteName}}] New Notifications for {{.Month}} {{.Day}}, {{.Year}}"
    }
  },
  {
    "id": "api.email_batching.send_batched_email_notification.user.app_error",
    "translation": "Unable to find recipient for batched email notification"
  },
  {
    "id": "api.email_batching.start.starting",
    "translation": "Email batching job starting. Checking for pending emails every %v seconds."
  },
  {
    "id": "api.emoji.create.duplicate.app_error",
    "translation": "Unable to create emoji. Another emoji with the same name already exists."
  },
  {
    "id": "api.emoji.create.parse.app_error",
    "translation": "Unable to create emoji. Could not understand request."
  },
  {
    "id": "api.emoji.create.permissions.app_error",
    "translation": "Invalid permissions to create emoji."
  },
  {
    "id": "api.emoji.create.too_large.app_error",
    "translation": "Unable to create emoji. Image must be less than 1 MB in size."
  },
  {
    "id": "api.emoji.delete.delete_reactions.app_error",
    "translation": "Unable to delete reactions when deleting emoji with emoji name %v"
  },
  {
    "id": "api.emoji.delete.permissions.app_error",
    "translation": "Invalid permissions to delete emoji."
  },
  {
    "id": "api.emoji.disabled.app_error",
    "translation": "Custom emoji have been disabled by the system admin."
  },
  {
    "id": "api.emoji.get_image.decode.app_error",
    "translation": "Unable to decode image file for emoji."
  },
  {
    "id": "api.emoji.get_image.read.app_error",
    "translation": "Unable to read image file for emoji."
  },
  {
    "id": "api.emoji.init.debug",
    "translation": "Initializing emoji API routes"
  },
  {
    "id": "api.emoji.init.debug",
    "translation": "Initializing emoji API routes"
  },
  {
    "id": "api.emoji.storage.app_error",
    "translation": "File storage not configured properly. Please configure for either S3 or local server file storage."
  },
  {
    "id": "api.emoji.upload.image.app_error",
    "translation": "Unable to create emoji. File must be a PNG, JPEG, or GIF."
  },
  {
    "id": "api.emoji.upload.large_image.decode_error",
    "translation": "Unable to create emoji. An error occurred when trying to decode the image."
  },
  {
    "id": "api.emoji.upload.large_image.encode_error",
    "translation": "Unable to create emoji. An error occurred when trying to encode the image."
  },
  {
    "id": "api.emoji.upload.large_image.gif_decode_error",
    "translation": "Unable to create emoji. An error occurred when trying to decode the GIF image."
  },
  {
    "id": "api.emoji.upload.large_image.gif_encode_error",
    "translation": "Unable to create emoji. An error occurred when trying to encode the GIF image."
  },
  {
    "id": "api.file.attachments.disabled.app_error",
    "translation": "File attachments have been disabled on this server."
  },
  {
    "id": "api.file.get_file.public_disabled.app_error",
    "translation": "Public links have been disabled by the system administrator"
  },
  {
    "id": "api.file.get_file.public_invalid.app_error",
    "translation": "The public link does not appear to be valid"
  },
  {
    "id": "api.file.get_file_preview.no_preview.app_error",
    "translation": "File doesn't have a preview image"
  },
  {
    "id": "api.file.get_file_thumbnail.no_thumbnail.app_error",
    "translation": "File doesn't have a thumbnail image"
  },
  {
    "id": "api.file.get_info_for_request.no_post.app_error",
    "translation": "Unable to get info for file. File must be attached to a post that can be read by the current user."
  },
  {
    "id": "api.file.get_info_for_request.storage.app_error",
    "translation": "Unable to get info for file. File storage is not configured."
  },
  {
    "id": "api.file.get_public_file_old.storage.app_error",
    "translation": "Unable to get file. Image storage is not configured."
  },
  {
    "id": "api.file.get_public_file_old.storage.app_error",
    "translation": "Unable to get file. Image storage is not configured."
  },
  {
    "id": "api.file.get_public_link.disabled.app_error",
    "translation": "Public links have been disabled"
  },
  {
    "id": "api.file.get_public_link.no_post.app_error",
    "translation": "Unable to get public link for file. File must be attached to a post that can be read by the current user."
  },
  {
    "id": "api.file.handle_images_forget.decode.error",
    "translation": "Unable to decode image err=%v"
  },
  {
    "id": "api.file.handle_images_forget.encode_jpeg.error",
    "translation": "Unable to encode image as jpeg path=%v err=%v"
  },
  {
    "id": "api.file.handle_images_forget.encode_preview.error",
    "translation": "Unable to encode image as preview jpg path=%v err=%v"
  },
  {
    "id": "api.file.handle_images_forget.upload_preview.error",
    "translation": "Unable to upload preview path=%v err=%v"
  },
  {
    "id": "api.file.handle_images_forget.upload_thumb.error",
    "translation": "Unable to upload thumbnail path=%v err=%v"
  },
  {
    "id": "api.file.init.debug",
    "translation": "Initializing file API routes"
  },
  {
    "id": "api.file.migrate_filenames_to_file_infos.channel.app_error",
    "translation": "Unable to get channel when migrating post to use FileInfos, post_id=%v, channel_id=%v, err=%v"
  },
  {
    "id": "api.file.migrate_filenames_to_file_infos.file_not_found.warn",
    "translation": "Unable to find file when migrating post to use FileInfos, post_id=%v, filename=%v, path=%v, err=%v"
  },
  {
    "id": "api.file.migrate_filenames_to_file_infos.get_file_infos_again.warn",
    "translation": "Unable to get FileInfos for post after migration, post_id=%v, err=%v"
  },
  {
    "id": "api.file.migrate_filenames_to_file_infos.get_post_again.warn",
    "translation": "Unable to get post when migrating to use FileInfos, post_id=%v, err=%v"
  },
  {
    "id": "api.file.migrate_filenames_to_file_infos.info.app_error",
    "translation": "Unable to fully decode file info when migrating post to use FileInfos, post_id=%v, filename=%v, err=%v"
  },
  {
    "id": "api.file.migrate_filenames_to_file_infos.migrating_post.debug",
    "translation": "Migrating post to use FileInfos, post_id=%v, err=%v"
  },
  {
    "id": "api.file.migrate_filenames_to_file_infos.mismatched_filename.warn",
    "translation": "Found an unusual filename when migrating post to use FileInfos, post_id=%v, channel_id=%v, user_id=%v, filename=%v"
  },
  {
    "id": "api.file.migrate_filenames_to_file_infos.no_filenames.warn",
    "translation": "Unable to migrate post to use FileInfos with an empty Filenames field, post_id=%v"
  },
  {
    "id": "api.file.migrate_filenames_to_file_infos.not_migrating_post.debug",
    "translation": "Post already migrated to use FileInfos, post_id=%v, err=%v"
  },
  {
    "id": "api.file.migrate_filenames_to_file_infos.save_file_info.warn",
    "translation": "Unable to save post when migrating post to use FileInfos, post_id=%v, file_id=%v, path=%v, err=%v"
  },
  {
    "id": "api.file.migrate_filenames_to_file_infos.save_post.warn",
    "translation": "Unable to save file info when migrating post to use FileInfos, post_id=%v, file_id=%v, filename=%v, err=%v"
  },
  {
    "id": "api.file.migrate_filenames_to_file_infos.team_id.app_error",
    "translation": "Unable to find team for FileInfos, post_id=%v, filenames=%v"
  },
  {
    "id": "api.file.migrate_filenames_to_file_infos.teams.app_error",
    "translation": "Unable to get teams when migrating post to use FileInfos, post_id=%v, err=%v"
  },
  {
    "id": "api.file.migrate_filenames_to_file_infos.unexpected_filename.error",
    "translation": "Unable to decipher filename when migrating post to use FileInfos, post_id=%v, filename=%v"
  },
  {
    "id": "api.file.move_file.configured.app_error",
    "translation": "File storage not configured properly. Please configure for either S3 or local server file storage."
  },
  {
    "id": "api.file.move_file.delete_from_s3.app_error",
    "translation": "Unable to delete file from S3."
  },
  {
    "id": "api.file.move_file.get_from_s3.app_error",
    "translation": "Unable to get file from S3."
  },
  {
    "id": "api.file.move_file.rename.app_error",
    "translation": "Unable to move file locally."
  },
  {
    "id": "api.file.open_file_write_stream.configured.app_error",
    "translation": "File storage not configured properly. Please configure for either S3 or local server file storage."
  },
  {
    "id": "api.file.open_file_write_stream.creating_dir.app_error",
    "translation": "Encountered an error creating the directory for the new file"
  },
  {
    "id": "api.file.open_file_write_stream.local_server.app_error",
    "translation": "Encountered an error writing to local server storage"
  },
  {
    "id": "api.file.open_file_write_stream.s3.app_error",
    "translation": "S3 is not supported."
  },
  {
    "id": "api.file.read_file.configured.app_error",
    "translation": "File storage not configured properly. Please configure for either S3 or local server file storage."
  },
  {
    "id": "api.file.read_file.get.app_error",
    "translation": "Unable to get file from S3"
  },
  {
    "id": "api.file.read_file.reading_local.app_error",
    "translation": "Encountered an error reading from local server storage"
  },
  {
    "id": "api.file.upload_file.bad_parse.app_error",
    "translation": "Unable to upload file. Header cannot be parsed."
  },
  {
    "id": "api.file.upload_file.large_image.app_error",
    "translation": "File above maximum dimensions could not be uploaded: {{.Filename}}"
  },
  {
    "id": "api.file.upload_file.storage.app_error",
    "translation": "Unable to upload file. Image storage is not configured."
  },
  {
    "id": "api.file.upload_file.too_large.app_error",
    "translation": "Unable to upload file. File is too large."
  },
  {
    "id": "api.file.write_file.configured.app_error",
    "translation": "File storage not configured properly. Please configure for either S3 or local server file storage."
  },
  {
    "id": "api.file.write_file.s3.app_error",
    "translation": "Encountered an error writing to S3"
  },
  {
    "id": "api.file.write_file_locally.create_dir.app_error",
    "translation": "Encountered an error creating the directory for the new file"
  },
  {
    "id": "api.file.write_file_locally.writing.app_error",
    "translation": "Encountered an error writing to local server storage"
  },
  {
    "id": "api.general.init.debug",
    "translation": "Initializing general API routes"
  },
  {
    "id": "api.import.import_post.attach_files.error",
    "translation": "Error attaching files to post. postId=%v, fileIds=%v, message=%v"
  },
  {
    "id": "api.import.import_post.saving.debug",
    "translation": "Error saving post. user=%v, message=%v"
  },
  {
    "id": "api.import.import_user.join_team.error",
    "translation": "Failed to join team when importing err=%v"
  },
  {
    "id": "api.import.import_user.joining_default.error",
    "translation": "Encountered an issue joining default channels user_id=%s, team_id=%s, err=%v"
  },
  {
    "id": "api.import.import_user.saving.error",
    "translation": "Error saving user. err=%v"
  },
  {
    "id": "api.import.import_user.set_email.error",
    "translation": "Failed to set email verified err=%v"
  },
  {
    "id": "api.incoming_webhook.disabled.app_errror",
    "translation": "Incoming webhooks have been disabled by the system admin."
  },
  {
    "id": "api.ldap.init.debug",
    "translation": "Initializing LDAP API routes"
  },
  {
    "id": "api.license.add_license.array.app_error",
    "translation": "Empty array under 'license' in request"
  },
  {
    "id": "api.license.add_license.expired.app_error",
    "translation": "License is either expired or has not yet started."
  },
  {
    "id": "api.license.add_license.invalid.app_error",
    "translation": "Invalid license file."
  },
  {
    "id": "api.license.add_license.invalid_count.app_error",
    "translation": "Unable to count total unique users."
  },
  {
    "id": "api.license.add_license.no_file.app_error",
    "translation": "No file under 'license' in request"
  },
  {
    "id": "api.license.add_license.open.app_error",
    "translation": "Could not open license file"
  },
  {
    "id": "api.license.add_license.save.app_error",
    "translation": "License did not save properly."
  },
  {
    "id": "api.license.add_license.save_active.app_error",
    "translation": "Active license ID did not save properly."
  },
  {
    "id": "api.license.add_license.unique_users.app_error",
    "translation": "This license only supports {{.Users}} users, when your system has {{.Count}} unique users. Unique users are counted distinctly by email address. You can see total user count under Site Reports -> View Statistics."
  },
  {
    "id": "api.license.client.old_format.app_error",
    "translation": "New format for the client license is not supported yet. Please specify format=old in the query string."
  },
  {
    "id": "api.license.init.debug",
    "translation": "Initializing license API routes"
  },
  {
    "id": "api.license.remove_license.remove.app_error",
    "translation": "License did not remove properly."
  },
  {
    "id": "api.oauth.allow_oauth.bad_client.app_error",
    "translation": "invalid_request: Bad client_id"
  },
  {
    "id": "api.oauth.allow_oauth.bad_redirect.app_error",
    "translation": "invalid_request: Missing or bad redirect_uri"
  },
  {
    "id": "api.oauth.allow_oauth.bad_response.app_error",
    "translation": "invalid_request: Bad response_type"
  },
  {
    "id": "api.oauth.allow_oauth.database.app_error",
    "translation": "server_error: Error accessing the database"
  },
  {
    "id": "api.oauth.allow_oauth.redirect_callback.app_error",
    "translation": "invalid_request: Supplied redirect_uri did not match registered callback_url"
  },
  {
    "id": "api.oauth.allow_oauth.turn_off.app_error",
    "translation": "The system admin has turned off OAuth2 Service Provider."
  },
  {
    "id": "api.oauth.authorize_oauth.disabled.app_error",
    "translation": "The system admin has turned off OAuth2 Service Provider."
  },
  {
    "id": "api.oauth.authorize_oauth.missing.app_error",
    "translation": "Missing one or more of response_type, client_id, or redirect_uri"
  },
  {
    "id": "api.oauth.complete_oauth.missing_code.app_error",
    "translation": "The service provider {{.service}} did not provide an authorization code in the redirect URL.\n\nFor [Google Apps](https://docs.mattermost.com/deployment/sso-google.html) make sure your administrator enabled the Google+ API.\n\nFor [Office 365](https://docs.mattermost.com/deployment/sso-office.html) make sure the administrator of your Microsoft organization has enabled the Mattermost app.\n\nFor [GitLab](https://docs.mattermost.com/deployment/sso-gitlab.html) please make sure you followed the setup instructions.\n\nIf you reviewed the above and are still having trouble with configuration, you may post in our [Troubleshooting forum](https://forum.mattermost.org/c/general/trouble-shoot) where we'll be happy to help with issues during setup."
  },
  {
    "id": "api.oauth.delete.permissions.app_error",
    "translation": "Invalid permissions to delete the OAuth2 App"
  },
  {
    "id": "api.oauth.get_access_token.bad_client_id.app_error",
    "translation": "invalid_request: Bad client_id"
  },
  {
    "id": "api.oauth.get_access_token.bad_client_secret.app_error",
    "translation": "invalid_request: Missing client_secret"
  },
  {
    "id": "api.oauth.get_access_token.bad_grant.app_error",
    "translation": "invalid_request: Bad grant_type"
  },
  {
    "id": "api.oauth.get_access_token.credentials.app_error",
    "translation": "invalid_client: Invalid client credentials"
  },
  {
    "id": "api.oauth.get_access_token.disabled.app_error",
    "translation": "The system admin has turned off OAuth2 Service Provider."
  },
  {
    "id": "api.oauth.get_access_token.expired_code.app_error",
    "translation": "invalid_grant: Invalid or expired authorization code"
  },
  {
    "id": "api.oauth.get_access_token.internal.app_error",
    "translation": "server_error: Encountered internal server error while accessing database"
  },
  {
    "id": "api.oauth.get_access_token.internal_saving.app_error",
    "translation": "server_error: Encountered internal server error while saving access token to database"
  },
  {
    "id": "api.oauth.get_access_token.internal_session.app_error",
    "translation": "server_error: Encountered internal server error while saving session to database"
  },
  {
    "id": "api.oauth.get_access_token.internal_user.app_error",
    "translation": "server_error: Encountered internal server error while pulling user from database"
  },
  {
    "id": "api.oauth.get_access_token.missing_code.app_error",
    "translation": "invalid_request: Missing code"
  },
  {
    "id": "api.oauth.get_access_token.missing_refresh_token.app_error",
    "translation": "invalid_request: Missing refresh_token"
  },
  {
    "id": "api.oauth.get_access_token.redirect_uri.app_error",
    "translation": "invalid_request: Supplied redirect_uri does not match authorization code redirect_uri"
  },
  {
    "id": "api.oauth.get_access_token.refresh_token.app_error",
    "translation": "invalid_grant: Invalid refresh token"
  },
  {
    "id": "api.oauth.get_auth_data.find.error",
    "translation": "Couldn't find auth code for code=%s"
  },
  {
    "id": "api.oauth.init.debug",
    "translation": "Initializing OAuth API routes"
  },
  {
    "id": "api.oauth.invalid_state_token.app_error",
    "translation": "Invalid state token"
  },
  {
    "id": "api.oauth.regenerate_secret.app_error",
    "translation": "Invalid permissions to regenerate the OAuth2 App Secret"
  },
  {
    "id": "api.oauth.register_oauth_app.turn_off.app_error",
    "translation": "The system admin has turned off OAuth2 Service Provider."
  },
  {
    "id": "api.oauth.revoke_access_token.del_session.app_error",
    "translation": "Error deleting session from DB"
  },
  {
    "id": "api.oauth.revoke_access_token.del_token.app_error",
    "translation": "Error deleting access token from DB"
  },
  {
    "id": "api.oauth.revoke_access_token.get.app_error",
    "translation": "Error getting access token from DB before deletion"
  },
  {
    "id": "api.oauth.singup_with_oauth.disabled.app_error",
    "translation": "User sign-up is disabled."
  },
  {
    "id": "api.oauth.singup_with_oauth.expired_link.app_error",
    "translation": "The signup link has expired"
  },
  {
    "id": "api.oauth.singup_with_oauth.invalid_link.app_error",
    "translation": "The signup link does not appear to be valid"
  },
  {
    "id": "api.opengraph.init.debug",
    "translation": "Initializing open graph protocol api routes"
  },
  {
    "id": "api.post.check_for_out_of_channel_mentions.message.multiple",
    "translation": "{{.Usernames}} and {{.LastUsername}} were mentioned, but they did not receive notifications because they do not belong to this channel."
  },
  {
    "id": "api.post.check_for_out_of_channel_mentions.message.one",
    "translation": "{{.Username}} was mentioned, but they did not receive a notification because they do not belong to this channel."
  },
  {
    "id": "api.post.create_post.attach_files.error",
    "translation": "Encountered error attaching files to post, post_id=%s, user_id=%s, file_ids=%v, err=%v"
  },
  {
    "id": "api.post.create_post.bad_filename.error",
    "translation": "Bad filename discarded, filename=%v"
  },
  {
    "id": "api.post.create_post.can_not_post_to_deleted.error",
    "translation": "Can not post to deleted channel."
  },
  {
    "id": "api.post.create_post.channel_root_id.app_error",
    "translation": "Invalid ChannelId for RootId parameter"
  },
  {
    "id": "api.post.create_post.last_viewed.error",
    "translation": "Encountered error updating last viewed, channel_id=%s, user_id=%s, err=%v"
  },
  {
    "id": "api.post.create_post.parent_id.app_error",
    "translation": "Invalid ParentId parameter"
  },
  {
    "id": "api.post.create_post.root_id.app_error",
    "translation": "Invalid RootId parameter"
  },
  {
    "id": "api.post.create_webhook_post.creating.app_error",
    "translation": "Error creating post"
  },
  {
    "id": "api.post.delete_flagged_post.app_error.warn",
    "translation": "Unable to delete flagged post preference when deleting post, err=%v"
  },
  {
    "id": "api.post.delete_post.permissions.app_error",
    "translation": "You do not have the appropriate permissions"
  },
  {
    "id": "api.post.delete_post_files.app_error.warn",
    "translation": "Encountered error when deleting files for post, post_id=%v, err=%v"
  },
  {
    "id": "api.post.disabled_all",
    "translation": "@all has been disabled because the channel has more than {{.Users}} users."
  },
  {
    "id": "api.post.disabled_channel",
    "translation": "@channel has been disabled because the channel has more than {{.Users}} users."
  },
  {
    "id": "api.post.disabled_here",
    "translation": "@here has been disabled because the channel has more than {{.Users}} users."
  },
  {
    "id": "api.post.get_message_for_notification.files_sent",
    "translation": {
      "one": "{{.Count}} file sent: {{.Filenames}}",
      "other": "{{.Count}} files sent: {{.Filenames}}"
    }
  },
  {
    "id": "api.post.get_message_for_notification.get_files.error",
    "translation": "Encountered error when getting files for notification message, post_id=%v, err=%v"
  },
  {
    "id": "api.post.get_message_for_notification.images_sent",
    "translation": {
      "one": "{{.Count}} image sent: {{.Filenames}}",
      "other": "{{.Count}} images sent: {{.Filenames}}"
    }
  },
  {
    "id": "api.post.get_out_of_channel_mentions.regex.error",
    "translation": "Failed to compile @mention regex user_id=%v, err=%v"
  },
  {
    "id": "api.post.get_post.permissions.app_error",
    "translation": "You do not have the appropriate permissions"
  },
  {
    "id": "api.post.handle_post_events_and_forget.members.error",
    "translation": "Failed to get channel members channel_id=%v err=%v"
  },
  {
    "id": "api.post.handle_webhook_events_and_forget.create_post.error",
    "translation": "Failed to create response post, err=%v"
  },
  {
    "id": "api.post.handle_webhook_events_and_forget.event_post.error",
    "translation": "Event POST failed, err=%s"
  },
  {
    "id": "api.post.init.debug",
    "translation": "Initializing post API routes"
  },
  {
    "id": "api.post.link_preview_disabled.app_error",
    "translation": "Link previews have been disabled by the system administrator."
  },
  {
    "id": "api.post.make_direct_channel_visible.get_2_members.error",
    "translation": "Failed to get 2 members for a direct channel channel_id={{.ChannelId}}"
  },
  {
    "id": "api.post.make_direct_channel_visible.get_members.error",
    "translation": "Failed to get channel members channel_id=%v err=%v"
  },
  {
    "id": "api.post.make_direct_channel_visible.save_pref.error",
    "translation": "Failed to save direct channel preference user_id=%v other_user_id=%v err=%v"
  },
  {
    "id": "api.post.make_direct_channel_visible.update_pref.error",
    "translation": "Failed to update direct channel preference user_id=%v other_user_id=%v err=%v"
  },
  {
    "id": "api.post.notification.member_profile.warn",
    "translation": "Unable to get profile for channel member, user_id=%v"
  },
  {
    "id": "api.post.send_notifications.user_id.debug",
    "translation": "Post creator not in channel for the post, no notification sent post_id=%v channel_id=%v user_id=%v"
  },
  {
    "id": "api.post.send_notifications_and_forget.clear_push_notification.debug",
    "translation": "Clearing push notification to %v with channel_id %v"
  },
  {
    "id": "api.post.send_notifications_and_forget.files.error",
    "translation": "Failed to get files for post notification post_id=%v, err=%v"
  },
  {
    "id": "api.post.send_notifications_and_forget.get_teams.error",
    "translation": "Failed to get teams when sending cross-team DM user_id=%v, err=%v"
  },
  {
    "id": "api.post.send_notifications_and_forget.mention_subject",
    "translation": "New Mention"
  },
  {
    "id": "api.post.send_notifications_and_forget.push_image_only",
    "translation": " Uploaded one or more files in "
  },
  {
    "id": "api.post.send_notifications_and_forget.push_image_only_dm",
    "translation": " Uploaded one or more files in a direct message"
  },
  {
    "id": "api.post.send_notifications_and_forget.push_in",
    "translation": " in "
  },
  {
    "id": "api.post.send_notifications_and_forget.push_mention",
    "translation": " mentioned you in "
  },
  {
    "id": "api.post.send_notifications_and_forget.push_mention_no_channel",
    "translation": " mentioned you"
  },
  {
    "id": "api.post.send_notifications_and_forget.push_message",
    "translation": " sent you a direct message"
  },
  {
    "id": "api.post.send_notifications_and_forget.push_non_mention",
    "translation": " posted in "
  },
  {
    "id": "api.post.send_notifications_and_forget.push_non_mention_no_channel",
    "translation": " posted a message"
  },
  {
    "id": "api.post.send_notifications_and_forget.push_notification.error",
    "translation": "Failed to send push device_id={{.DeviceId}}, err={{.Error}}"
  },
  {
    "id": "api.post.send_notifications_and_forget.sent",
    "translation": "{{.Prefix}} {{.Filenames}} sent"
  },
  {
    "id": "api.post.update_mention_count_and_forget.update_error",
    "translation": "Failed to update mention count, post_id=%v channel_id=%v err=%v"
  },
  {
    "id": "api.post.update_post.find.app_error",
    "translation": "We couldn't find the existing post or comment to update."
  },
  {
    "id": "api.post.update_post.permissions.app_error",
    "translation": "You do not have the appropriate permissions"
  },
  {
    "id": "api.post.update_post.permissions_denied.app_error",
    "translation": "Post edit has been disabled. Please ask your systems administrator for details."
  },
  {
    "id": "api.post.update_post.permissions_details.app_error",
    "translation": "Already deleted id={{.PostId}}"
  },
  {
    "id": "api.post.update_post.permissions_time_limit.app_error",
    "translation": "Post edit is only allowed for {{.timeLimit}} seconds. Please ask your systems administrator for details."
  },
  {
    "id": "api.post.update_post.system_message.app_error",
    "translation": "Unable to update system message"
  },
  {
    "id": "api.post_get_post_by_id.get.app_error",
    "translation": "Unable to get post"
  },
  {
    "id": "api.preference.delete_preferences.decode.app_error",
    "translation": "Unable to decode preferences from request"
  },
  {
    "id": "api.preference.delete_preferences.user_id.app_error",
    "translation": "Unable to delete preferences for other user"
  },
  {
    "id": "api.preference.init.debug",
    "translation": "Initializing preference API routes"
  },
  {
    "id": "api.preference.save_preferences.decode.app_error",
    "translation": "Unable to decode preferences from request"
  },
  {
    "id": "api.preference.save_preferences.set.app_error",
    "translation": "Unable to set preferences for other user"
  },
  {
    "id": "api.reaction.delete_reaction.mismatched_channel_id.app_error",
    "translation": "Failed to delete reaction because channel ID does not match post ID in the URL"
  },
  {
    "id": "api.reaction.init.debug",
    "translation": "Initializing reactions api routes"
  },
  {
    "id": "api.reaction.list_reactions.mismatched_channel_id.app_error",
    "translation": "Failed to get reactions because channel ID does not match post ID in the URL"
  },
  {
    "id": "api.reaction.save_reaction.invalid.app_error",
    "translation": "Reaction is not valid."
  },
  {
    "id": "api.reaction.save_reaction.mismatched_channel_id.app_error",
    "translation": "Failed to save reaction because channel ID does not match post ID in the URL"
  },
  {
    "id": "api.reaction.save_reaction.user_id.app_error",
    "translation": "You cannot save reaction for the other user."
  },
  {
    "id": "api.reaction.send_reaction_event.post.app_error",
    "translation": "Failed to get post when sending websocket event for reaction"
  },
  {
    "id": "api.saml.save_certificate.app_error",
    "translation": "Certificate did not save properly."
  },
  {
    "id": "api.server.new_server.init.info",
    "translation": "Server is initializing..."
  },
  {
    "id": "api.server.start_server.listening.info",
    "translation": "Server is listening on %v"
  },
  {
    "id": "api.server.start_server.rate.info",
    "translation": "RateLimiter is enabled"
  },
  {
    "id": "api.server.start_server.rate.warn",
    "translation": "RateLimitSettings not configured properly using VaryByHeader and disabling VaryByRemoteAddr"
  },
  {
    "id": "api.server.start_server.rate_limiting_memory_store",
    "translation": "Unable to initialize rate limiting memory store. Check MemoryStoreSize config setting."
  },
  {
    "id": "api.server.start_server.rate_limiting_rate_limiter",
    "translation": "Unable to initialize rate limiting."
  },
  {
    "id": "api.server.start_server.starting.critical",
    "translation": "Error starting server, err:%v"
  },
  {
    "id": "api.server.start_server.starting.info",
    "translation": "Starting Server..."
  },
  {
    "id": "api.server.start_server.starting.panic",
    "translation": "Error starting server "
  },
  {
    "id": "api.server.stop_server.stopped.info",
    "translation": "Server stopped"
  },
  {
    "id": "api.server.stop_server.stopping.info",
    "translation": "Stopping Server..."
  },
  {
    "id": "api.slackimport.slack_add_bot_user.email_pwd",
    "translation": "The Integration/Slack Bot user with email {{.Email}} and password {{.Password}} has been imported.\r\n"
  },
  {
    "id": "api.slackimport.slack_add_bot_user.unable_import",
    "translation": "Unable to import the Integration/Slack Bot user {{.Username}}.\r\n"
  },
  {
    "id": "api.slackimport.slack_add_channels.added",
    "translation": "\r\nChannels added:\r\n"
  },
  {
    "id": "api.slackimport.slack_add_channels.failed_to_add_user",
    "translation": "Unable to add Slack user {{.Username}} to channel.\r\n"
  },
  {
    "id": "api.slackimport.slack_add_channels.import_failed",
    "translation": "Unable to import Slack channel {{.DisplayName}}.\r\n"
  },
  {
    "id": "api.slackimport.slack_add_channels.import_failed.warn",
    "translation": "Slack Import: Unable to import Slack channel: %s."
  },
  {
    "id": "api.slackimport.slack_add_channels.merge",
    "translation": "The Slack channel {{.DisplayName}} already exists as an active Mattermost channel. Both channels have been merged.\r\n"
  },
  {
    "id": "api.slackimport.slack_add_posts.attach_files.error",
    "translation": "Slack Import: An error occurred when attaching files to a message, post_id=%s, file_ids=%v, err=%v."
  },
  {
    "id": "api.slackimport.slack_add_posts.bot.warn",
    "translation": "Slack Import: Slack bot messages cannot be imported yet."
  },
  {
    "id": "api.slackimport.slack_add_posts.bot_user_no_exists.warn",
    "translation": "Slack Import: Unable to import the bot message as the bot user does not exist."
  },
  {
    "id": "api.slackimport.slack_add_posts.msg_no_comment.debug",
    "translation": "Slack Import: Unable to import the message as it has no comments."
  },
  {
    "id": "api.slackimport.slack_add_posts.msg_no_usr.debug",
    "translation": "Slack Import: Unable to import the message as the user field is missing."
  },
  {
    "id": "api.slackimport.slack_add_posts.no_bot_id.warn",
    "translation": "Slack Import: Unable to import bot message as the BotId field is missing."
  },
  {
    "id": "api.slackimport.slack_add_posts.unsupported.warn",
    "translation": "Slack Import: Unable to import the message as its type is not supported: post_type=%v, post_subtype=%v."
  },
  {
    "id": "api.slackimport.slack_add_posts.upload_file_not_found.warn",
    "translation": "Slack Import: Unable to import file {{.FileId}} as the file is missing from the Slack export zip file."
  },
  {
    "id": "api.slackimport.slack_add_posts.upload_file_not_in_json.warn",
    "translation": "Slack Import: Unable to attach the file to the post as the latter has no \"file\" section present in Slack export."
  },
  {
    "id": "api.slackimport.slack_add_posts.upload_file_open_failed.warn",
    "translation": "Slack Import: Unable to open the file {{.FileId}} from the Slack export: {{.Error}}."
  },
  {
    "id": "api.slackimport.slack_add_posts.upload_file_upload_failed.warn",
    "translation": "Slack Import: An error occurred when uploading file {{.FileId}}: {{.Error}}."
  },
  {
    "id": "api.slackimport.slack_add_posts.user_no_exists.debug",
    "translation": "Slack Import: Unable to add the message as the Slack user %v does not exist in Mattermost."
  },
  {
    "id": "api.slackimport.slack_add_posts.without_user.debug",
    "translation": "Slack Import: Unable to import the message as the user field is missing."
  },
  {
    "id": "api.slackimport.slack_add_users.created",
    "translation": "\r\nUsers created:\r\n"
  },
  {
    "id": "api.slackimport.slack_add_users.email_pwd",
    "translation": "Slack user with email {{.Email}} and password {{.Password}} has been imported.\r\n"
  },
  {
    "id": "api.slackimport.slack_add_users.merge_existing",
    "translation": "Slack user merged with an existing Mattermost user with matching email {{.Email}} and username {{.Username}}.\r\n"
  },
  {
    "id": "api.slackimport.slack_add_users.merge_existing_failed",
    "translation": "Slack user merged with an existing Mattermost user with matching email {{.Email}} and username {{.Username}}, but was unable to add the user to their team.\r\n"
  },
  {
    "id": "api.slackimport.slack_add_users.missing_email_address",
    "translation": "User {{.Username}} does not have an email address in the Slack export. Used {{.Email}} as a placeholder. The user should update their email address once logged in to the system.\r\n"
  },
  {
    "id": "api.slackimport.slack_add_users.missing_email_address.warn",
    "translation": "Slack Import: User {{.Username}} does not have an email address in the Slack export. Used {{.Email}} as a placeholder. The user should update their email address once logged in to the system."
  },
  {
    "id": "api.slackimport.slack_add_users.unable_import",
    "translation": "Unable to import Slack user: {{.Username}}.\r\n"
  },
  {
    "id": "api.slackimport.slack_convert_channel_mentions.compile_regexp_failed.warn",
    "translation": "Slack Import: Unable to compile the !channel, matching regular expression for the Slack channel {{.ChannelName}} (id={{.ChannelID}})."
  },
  {
    "id": "api.slackimport.slack_convert_timestamp.bad.warn",
    "translation": "Slack Import: Bad timestamp detected."
  },
  {
    "id": "api.slackimport.slack_convert_user_mentions.compile_regexp_failed.warn",
    "translation": "Slack Import: Unable to compile the @mention, matching regular expression for the Slack user {{.Username}} (id={{.UserID}})."
  },
  {
    "id": "api.slackimport.slack_deactivate_bot_user.failed_to_deactivate",
    "translation": "Slack Import: Unable to deactivate the user account used for the bot."
  },
  {
    "id": "api.slackimport.slack_import.log",
    "translation": "Mattermost Slack Import Log\r\n"
  },
  {
    "id": "api.slackimport.slack_import.note1",
    "translation": "- Some messages may not have been imported because they were not supported by this importer.\r\n"
  },
  {
    "id": "api.slackimport.slack_import.note2",
    "translation": "- Slack bot messages are currently not supported.\r\n"
  },
  {
    "id": "api.slackimport.slack_import.note3",
    "translation": "- Additional errors may be found in the server logs.\r\n"
  },
  {
    "id": "api.slackimport.slack_import.notes",
    "translation": "\r\nNotes:\r\n"
  },
  {
    "id": "api.slackimport.slack_import.open.app_error",
    "translation": "Unable to open the file: {{.Filename}}.\r\n"
  },
  {
    "id": "api.slackimport.slack_import.team_fail",
    "translation": "Unable to get the team to import into.\r\n"
  },
  {
    "id": "api.slackimport.slack_import.zip.app_error",
    "translation": "Unable to open the Slack export zip file.\r\n"
  },
  {
    "id": "api.slackimport.slack_parse_channels.error",
    "translation": "Slack Import: Error occurred when parsing some Slack channels. Import may work anyway."
  },
  {
    "id": "api.slackimport.slack_parse_posts.error",
    "translation": "Slack Import: Error occurred when parsing some Slack posts. Import may work anyway."
  },
  {
    "id": "api.slackimport.slack_sanitise_channel_properties.display_name_too_long.warn",
    "translation": "Slack Import: Channel {{.ChannelName}} display name exceeds the maximum length. It will be truncated when imported."
  },
  {
    "id": "api.slackimport.slack_sanitise_channel_properties.header_too_long.warn",
    "translation": "Slack Import: Channel {{.ChannelName}} header exceeds the maximum length. It will be truncated when imported."
  },
  {
    "id": "api.slackimport.slack_sanitise_channel_properties.name_too_long.warn",
    "translation": "Slack Import: Channel {{.ChannelName}} handle exceeds the maximum length. It will be truncated when imported."
  },
  {
    "id": "api.slackimport.slack_sanitise_channel_properties.purpose_too_long.warn",
    "translation": "Slack Import: Channel {{.ChannelName}} purpose exceeds the maximum length. It will be truncated when imported."
  },
  {
    "id": "api.status.init.debug",
    "translation": "Initializing status API routes"
  },
  {
    "id": "api.status.init.debug",
    "translation": "Initializing status API routes"
  },
  {
    "id": "api.status.last_activity.error",
    "translation": "Failed to update LastActivityAt for user_id=%v and session_id=%v, err=%v"
  },
  {
    "id": "api.status.save_status.error",
    "translation": "Failed to save status for user_id=%v, err=%v"
  },
  {
    "id": "api.status.user_not_found.app_error",
    "translation": "User not found"
  },
  {
    "id": "api.system.go_routines",
    "translation": "The number of running goroutines is over the health threshold %v of %v"
  },
  {
    "id": "api.team.add_user_to_team.missing_parameter.app_error",
    "translation": "Parameter required to add user to team."
  },
  {
    "id": "api.team.create_team.email_disabled.app_error",
    "translation": "Team sign-up with email is disabled."
  },
  {
    "id": "api.team.create_team_from_signup.email_disabled.app_error",
    "translation": "Team sign-up with email is disabled."
  },
  {
    "id": "api.team.create_team_from_signup.expired_link.app_error",
    "translation": "The signup link has expired"
  },
  {
    "id": "api.team.create_team_from_signup.invalid_link.app_error",
    "translation": "The signup link does not appear to be valid"
  },
  {
    "id": "api.team.create_team_from_signup.unavailable.app_error",
    "translation": "This URL is unavailable. Please try another."
  },
  {
    "id": "api.team.email_teams.sending.error",
    "translation": "An error occurred while sending an email in emailTeams err=%v"
  },
  {
    "id": "api.team.get_invite_info.not_open_team",
    "translation": "Invite is invalid because this is not an open team."
  },
  {
    "id": "api.team.import_team.admin.app_error",
    "translation": "Only a team admin can import data."
  },
  {
    "id": "api.team.import_team.array.app_error",
    "translation": "Empty array under 'file' in request"
  },
  {
    "id": "api.team.import_team.integer.app_error",
    "translation": "Filesize not an integer"
  },
  {
    "id": "api.team.import_team.no_file.app_error",
    "translation": "No file under 'file' in request"
  },
  {
    "id": "api.team.import_team.open.app_error",
    "translation": "Could not open file"
  },
  {
    "id": "api.team.import_team.parse.app_error",
    "translation": "Could not parse multipart form"
  },
  {
    "id": "api.team.import_team.unavailable.app_error",
    "translation": "Malformed request: filesize field is not present."
  },
  {
    "id": "api.team.init.debug",
    "translation": "Initializing team API routes"
  },
  {
    "id": "api.team.invite_members.admin",
    "translation": "administrator"
  },
  {
    "id": "api.team.invite_members.already.app_error",
    "translation": "This person is already on your team"
  },
  {
    "id": "api.team.invite_members.invalid_email.app_error",
    "translation": "The following email addresses do not belong to an accepted domain: {{.Addresses}}. Please contact your System Administrator for details."
  },
  {
    "id": "api.team.invite_members.member",
    "translation": "member"
  },
  {
    "id": "api.team.invite_members.no_one.app_error",
    "translation": "No one to invite."
  },
  {
    "id": "api.team.invite_members.restricted_system_admin.app_error",
    "translation": "Inviting new users to a team is restricted to System Administrators."
  },
  {
    "id": "api.team.invite_members.restricted_team_admin.app_error",
    "translation": "Inviting new users to a team is restricted to Team and System Administrators."
  },
  {
    "id": "api.team.invite_members.send.error",
    "translation": "Failed to send invite email successfully err=%v"
  },
  {
    "id": "api.team.invite_members.sending.info",
    "translation": "sending invitation to %v %v"
  },
  {
    "id": "api.team.is_team_creation_allowed.disabled.app_error",
    "translation": "Team creation has been disabled. Please ask your systems administrator for details."
  },
  {
    "id": "api.team.is_team_creation_allowed.domain.app_error",
    "translation": "Email must be from a specific domain (e.g. @example.com). Please ask your systems administrator for details."
  },
  {
    "id": "api.team.permanent_delete_team.attempting.warn",
    "translation": "Attempting to permanently delete team %v id=%v"
  },
  {
    "id": "api.team.permanent_delete_team.deleted.warn",
    "translation": "Permanently deleted team %v id=%v"
  },
  {
    "id": "api.team.remove_user_from_team.missing.app_error",
    "translation": "The user does not appear to be part of this team."
  },
  {
    "id": "api.team.signup_team.email_disabled.app_error",
    "translation": "Team sign-up with email is disabled."
  },
  {
    "id": "api.team.update_member_roles.not_a_member",
    "translation": "Specified user is not a member of specified team."
  },
  {
    "id": "api.team.update_team.permissions.app_error",
    "translation": "You do not have the appropriate permissions"
  },
  {
    "id": "api.templates.channel_name.group",
    "translation": "Group Message"
  },
  {
    "id": "api.templates.email_change_body.info",
    "translation": "Your email address for {{.TeamDisplayName}} has been changed to {{.NewEmail}}.<br>If you did not make this change, please contact the system administrator."
  },
  {
    "id": "api.templates.email_change_body.title",
    "translation": "You updated your email"
  },
  {
    "id": "api.templates.email_change_subject",
    "translation": "[{{ .SiteName }}] Your email address has changed"
  },
  {
    "id": "api.templates.email_change_verify_body.button",
    "translation": "Verify Email"
  },
  {
    "id": "api.templates.email_change_verify_body.info",
    "translation": "To finish updating your email address for {{.TeamDisplayName}}, please click the link below to confirm this is the right address."
  },
  {
    "id": "api.templates.email_change_verify_body.title",
    "translation": "You updated your email"
  },
  {
    "id": "api.templates.email_change_verify_subject",
    "translation": "[{{ .SiteName }}] Verify new email address"
  },
  {
    "id": "api.templates.email_footer",
    "translation": "To change your notification preferences, log in to your team site and go to Account Settings > Notifications."
  },
  {
    "id": "api.templates.email_info",
    "translation": "Any questions at all, mail us any time: <a href='mailto:{{.SupportEmail}}' style='text-decoration: none; color:#2389D7;'>{{.SupportEmail}}</a>.<br>Best wishes,<br>The {{.SiteName}} Team<br>"
  },
  {
    "id": "api.templates.email_organization",
    "translation": "Sent by "
  },
  {
    "id": "api.templates.error.link",
    "translation": "Go back to Mattermost"
  },
  {
    "id": "api.templates.error.title",
    "translation": "{{ .SiteName }} needs your help:"
  },
  {
    "id": "api.templates.find_teams_body.found",
    "translation": "Your request to find teams associated with your email found the following:"
  },
  {
    "id": "api.templates.find_teams_body.not_found",
    "translation": "We could not find any teams for the given email."
  },
  {
    "id": "api.templates.find_teams_body.title",
    "translation": "Finding teams"
  },
  {
    "id": "api.templates.find_teams_subject",
    "translation": "Your {{ .SiteName }} Teams"
  },
  {
    "id": "api.templates.invite_body.button",
    "translation": "Join Team"
  },
  {
    "id": "api.templates.invite_body.extra_info",
    "translation": "Mattermost lets you share messages and files from your PC or phone, with instant search and archiving. After you’ve joined <strong>{{.TeamDisplayName}}</strong>, you can sign-in to your new team and access these features anytime from the web address:<br/><br/><a href='{{.TeamURL}}'>{{.TeamURL}}</a>"
  },
  {
    "id": "api.templates.invite_body.info",
    "translation": "The team {{.SenderStatus}} <strong>{{.SenderName}}</strong>, has invited you to join <strong>{{.TeamDisplayName}}</strong>."
  },
  {
    "id": "api.templates.invite_body.title",
    "translation": "You've been invited"
  },
  {
    "id": "api.templates.invite_subject",
    "translation": "[{{ .SiteName }}] {{ .SenderName }} invited you to join {{ .TeamDisplayName }} Team"
  },
  {
    "id": "api.templates.mfa_activated_body.info",
    "translation": "Multi-factor authentication has been added to your account on {{ .SiteURL }}.<br>If this change wasn't initiated by you, please contact your system administrator."
  },
  {
    "id": "api.templates.mfa_activated_body.title",
    "translation": "Multi-factor authentication was added"
  },
  {
    "id": "api.templates.mfa_change_subject",
    "translation": "[{{ .SiteName }}] Your MFA has been updated"
  },
  {
    "id": "api.templates.mfa_deactivated_body.info",
    "translation": "Multi-factor authentication has been removed from your account on {{ .SiteURL }}.<br>If this change wasn't initiated by you, please contact your system administrator."
  },
  {
    "id": "api.templates.mfa_deactivated_body.title",
    "translation": "Multi-factor authentication was removed"
  },
  {
    "id": "api.templates.password_change_body.info",
    "translation": "Your password has been updated for {{.TeamDisplayName}} on {{ .TeamURL }} by {{.Method}}.<br>If this change wasn't initiated by you, please contact your system administrator."
  },
  {
    "id": "api.templates.password_change_body.title",
    "translation": "Your password has been updated"
  },
  {
    "id": "api.templates.password_change_subject",
    "translation": "[{{ .SiteName }}] Your password has been updated"
  },
  {
    "id": "api.templates.post_body.button",
    "translation": "Go To Post"
  },
  {
    "id": "api.templates.reset_body.button",
    "translation": "Reset Password"
  },
  {
    "id": "api.templates.reset_body.info",
    "translation": "To change your password, click \"Reset Password\" below.<br>If you did not mean to reset your password, please ignore this email and your password will remain the same. The password reset link expires in 24 hours."
  },
  {
    "id": "api.templates.reset_body.title",
    "translation": "You requested a password reset"
  },
  {
    "id": "api.templates.reset_subject",
    "translation": "[{{ .SiteName }}] Reset your password"
  },
  {
    "id": "api.templates.signin_change_email.body.info",
    "translation": "You updated your sign-in method on {{ .SiteName }} to {{.Method}}.<br>If this change wasn't initiated by you, please contact your system administrator."
  },
  {
    "id": "api.templates.signin_change_email.body.method_email",
    "translation": "email and password"
  },
  {
    "id": "api.templates.signin_change_email.body.title",
    "translation": "You updated your sign-in method"
  },
  {
    "id": "api.templates.signin_change_email.subject",
    "translation": "[{{ .SiteName }}] Your sign-in method has been updated"
  },
  {
    "id": "api.templates.signup_team_body.button",
    "translation": "Set up your team"
  },
  {
    "id": "api.templates.signup_team_body.info",
    "translation": "{{ .SiteName }} is one place for all your team communication, searchable and available anywhere.<br>You'll get more out of {{ .SiteName }} when your team is in constant communication--let's get them on board."
  },
  {
    "id": "api.templates.signup_team_body.title",
    "translation": "Thanks for creating a team!"
  },
  {
    "id": "api.templates.signup_team_subject",
    "translation": "{{ .SiteName }} Team Setup"
  },
  {
    "id": "api.templates.upgrade_30_body.info",
    "translation": "<h3 style='font-weight: normal; margin-top: 10px;'>YOUR DUPLICATE ACCOUNTS HAVE BEEN UPDATED</h3>Your Mattermost server is being upgraded to Version 3.0, which lets you use a single account across multiple teams.<br/><br/>You are receiving this email because the upgrade process has detected your account had the same email or username as other accounts on the server.<br/><br/>The following updates have been made: <br/><br/>{{if .EmailChanged }}- The duplicate email of an account on the `/{{.TeamName}}` team was changed to `{{.Email}}`. You will need to use email and password to login, you can use this new email address for login.<br/><br/>{{end}}{{if .UsernameChanged }}- The duplicate username of an account on the team site `/{{.TeamName}}` has been changed to `{{.Username}}` to avoid confusion with other accounts.<br/><br/>{{end}} RECOMMENDED ACTION: <br/><br/>It is recommended that you login to your teams used by your duplicate accounts and add your primary account to the team and any channels which you wish to continue using. <br/><br/>This gives your primary account access to all channel history. You can continue to access the direct message history of your duplicate accounts by logging in with their credentials. <br/><br/>FOR MORE INFORMATION: <br/><br/>For more information on the upgrade to Mattermost 3.0 please see: <a href='http://www.mattermost.org/upgrading-to-mattermost-3-0/'>http://www.mattermost.org/upgrading-to-mattermost-3-0/</a><br/><br/>"
  },
  {
    "id": "api.templates.upgrade_30_subject.info",
    "translation": "[MATTERMOST] Changes to your account for Mattermost 3.0 Upgrade"
  },
  {
    "id": "api.templates.user_access_token_body.info",
    "translation": "A user access token was added to your account on {{ .SiteURL }}. They can be used to access {{.SiteName}} with your account.<br>If this change wasn't initiated by you, please contact your system administrator."
  },
  {
    "id": "api.templates.user_access_token_body.title",
    "translation": "User access token added to your account"
  },
  {
    "id": "api.templates.user_access_token_subject",
    "translation": "[{{ .SiteName }}] User access token added to your account"
  },
  {
    "id": "api.templates.username_change_body.info",
    "translation": "Your username for {{.TeamDisplayName}} has been changed to {{.NewUsername}}.<br>If you did not make this change, please contact the system administrator."
  },
  {
    "id": "api.templates.username_change_body.title",
    "translation": "You updated your username"
  },
  {
    "id": "api.templates.username_change_subject",
    "translation": "[{{ .SiteName }}] Your username has changed"
  },
  {
    "id": "api.templates.verify_body.button",
    "translation": "Verify Email"
  },
  {
    "id": "api.templates.verify_body.info",
    "translation": "Please verify your email address by clicking below."
  },
  {
    "id": "api.templates.verify_body.title",
    "translation": "You've joined {{ .ServerURL }}"
  },
  {
    "id": "api.templates.verify_subject",
    "translation": "[{{ .SiteName }}] Email Verification"
  },
  {
    "id": "api.templates.welcome_body.app_download_info",
    "translation": "For the best experience, download the apps for PC, Mac, iOS and Android from:"
  },
  {
    "id": "api.templates.welcome_body.button",
    "translation": "Verify Email"
  },
  {
    "id": "api.templates.welcome_body.info",
    "translation": "Please verify your email address by clicking below."
  },
  {
    "id": "api.templates.welcome_body.info2",
    "translation": "You can sign in from:"
  },
  {
    "id": "api.templates.welcome_body.info3",
    "translation": "Mattermost lets you share messages and files from your PC or phone, with instant search and archiving."
  },
  {
    "id": "api.templates.welcome_body.title",
    "translation": "You've joined {{ .ServerURL }}"
  },
  {
    "id": "api.templates.welcome_subject",
    "translation": "[{{ .SiteName }}] You joined {{ .ServerURL }}"
  },
  {
    "id": "api.user.activate_mfa.email_and_ldap_only.app_error",
    "translation": "MFA is not available for this account type"
  },
  {
    "id": "api.user.add_direct_channels_and_forget.failed.error",
    "translation": "Failed to add direct channel preferences for user user_id={{.UserId}}, team_id={{.TeamId}}, err={{.Error}}"
  },
  {
    "id": "api.user.authorize_oauth_user.bad_response.app_error",
    "translation": "Bad response from token request"
  },
  {
    "id": "api.user.authorize_oauth_user.bad_token.app_error",
    "translation": "Bad token type"
  },
  {
    "id": "api.user.authorize_oauth_user.invalid_state.app_error",
    "translation": "Invalid state"
  },
  {
    "id": "api.user.authorize_oauth_user.invalid_state_team.app_error",
    "translation": "Invalid state; missing team name"
  },
  {
    "id": "api.user.authorize_oauth_user.missing.app_error",
    "translation": "Missing access token"
  },
  {
    "id": "api.user.authorize_oauth_user.service.app_error",
    "translation": "Token request to {{.Service}} failed"
  },
  {
    "id": "api.user.authorize_oauth_user.token_failed.app_error",
    "translation": "Token request failed"
  },
  {
    "id": "api.user.authorize_oauth_user.unsupported.app_error",
    "translation": "Unsupported OAuth service provider"
  },
  {
    "id": "api.user.check_user_login_attempts.too_many.app_error",
    "translation": "Your account is locked because of too many failed password attempts. Please reset your password."
  },
  {
    "id": "api.user.check_user_mfa.bad_code.app_error",
    "translation": "Invalid MFA token."
  },
  {
    "id": "api.user.check_user_mfa.not_available.app_error",
    "translation": "MFA is not configured or supported on this server"
  },
  {
    "id": "api.user.check_user_password.invalid.app_error",
    "translation": "Login failed because of invalid password"
  },
  {
    "id": "api.user.complete_switch_with_oauth.blank_email.app_error",
    "translation": "Blank email"
  },
  {
    "id": "api.user.complete_switch_with_oauth.parse.app_error",
    "translation": "Could not parse auth data out of {{.Service}} user object"
  },
  {
    "id": "api.user.complete_switch_with_oauth.unavailable.app_error",
    "translation": "{{.Service}} SSO through OAuth 2.0 not available on this server"
  },
  {
    "id": "api.user.create_oauth_user.already_attached.app_error",
    "translation": "There is already an account associated with that email address using a sign in method other than {{.Service}}. Please sign in using {{.Auth}}."
  },
  {
    "id": "api.user.create_oauth_user.already_used.app_error",
    "translation": "This {{.Service}} account has already been used to sign up"
  },
  {
    "id": "api.user.create_oauth_user.create.app_error",
    "translation": "Could not create user out of {{.Service}} user object"
  },
  {
    "id": "api.user.create_oauth_user.not_available.app_error",
    "translation": "{{.Service}} SSO through OAuth 2.0 not available on this server"
  },
  {
    "id": "api.user.create_profile_image.default_font.app_error",
    "translation": "Could not create default profile image font"
  },
  {
    "id": "api.user.create_profile_image.encode.app_error",
    "translation": "Could not encode default profile image"
  },
  {
    "id": "api.user.create_profile_image.initial.app_error",
    "translation": "Could not add user initial to default profile picture"
  },
  {
    "id": "api.user.create_user.accepted_domain.app_error",
    "translation": "The email you provided does not belong to an accepted domain. Please contact your administrator or sign up with a different email."
  },
  {
    "id": "api.user.create_user.disabled.app_error",
    "translation": "User creation is disabled."
  },
  {
    "id": "api.user.create_user.joining.error",
    "translation": "Encountered an issue joining default channels user_id=%s, team_id=%s, err=%v"
  },
  {
    "id": "api.user.create_user.missing_hash_or_data.app_error",
    "translation": "Missing Hash or URL query data."
  },
  {
    "id": "api.user.create_user.missing_invite_id.app_error",
    "translation": "Missing Invite Id."
  },
  {
    "id": "api.user.create_user.no_open_server",
    "translation": "This server does not allow open signups.  Please speak with your Administrator to receive an invitation."
  },
  {
    "id": "api.user.create_user.save.error",
    "translation": "Couldn't save the user err=%v"
  },
  {
    "id": "api.user.create_user.signup_email_disabled.app_error",
    "translation": "User sign-up with email is disabled."
  },
  {
    "id": "api.user.create_user.signup_link_expired.app_error",
    "translation": "The signup link has expired"
  },
  {
    "id": "api.user.create_user.signup_link_invalid.app_error",
    "translation": "The signup link does not appear to be valid"
  },
  {
    "id": "api.user.create_user.team_name.app_error",
    "translation": "Invalid team name"
  },
  {
    "id": "api.user.create_user.tutorial.error",
    "translation": "Encountered error saving tutorial preference, err=%v"
  },
  {
    "id": "api.user.create_user.verified.error",
    "translation": "Failed to set email verified err=%v"
  },
  {
    "id": "api.user.email_to_ldap.not_available.app_error",
    "translation": "AD/LDAP not available on this server"
  },
  {
    "id": "api.user.generate_mfa_qr.not_available.app_error",
    "translation": "MFA not configured or available on this server"
  },
  {
    "id": "api.user.get_authorization_code.unsupported.app_error",
    "translation": "Unsupported OAuth service provider"
  },
  {
    "id": "api.user.get_me.getting.error",
    "translation": "Error in getting users profile for id=%v forcing logout"
  },
  {
    "id": "api.user.init.debug",
    "translation": "Initializing user API routes"
  },
  {
    "id": "api.user.ldap_to_email.not_available.app_error",
    "translation": "AD/LDAP not available on this server"
  },
  {
    "id": "api.user.ldap_to_email.not_ldap_account.app_error",
    "translation": "This user account does not use AD/LDAP"
  },
  {
    "id": "api.user.login.blank_pwd.app_error",
    "translation": "Password field must not be blank"
  },
  {
    "id": "api.user.login.inactive.app_error",
    "translation": "Login failed because your account has been deactivated.  Please contact an administrator."
  },
  {
    "id": "api.user.login.invalid_credentials",
    "translation": "User ID or password incorrect."
  },
  {
    "id": "api.user.login.not_provided.app_error",
    "translation": "Must provide either user ID, or team name and user email"
  },
  {
    "id": "api.user.login.not_verified.app_error",
    "translation": "Login failed because email address has not been verified"
  },
  {
    "id": "api.user.login.revoking.app_error",
    "translation": "Revoking sessionId=%v for userId=%v re-login with same device Id"
  },
  {
    "id": "api.user.login.use_auth_service.app_error",
    "translation": "Please sign in using {{.AuthService}}"
  },
  {
    "id": "api.user.login_by_oauth.not_available.app_error",
    "translation": "{{.Service}} SSO through OAuth 2.0 not available on this server"
  },
  {
    "id": "api.user.login_by_oauth.parse.app_error",
    "translation": "Could not parse auth data out of {{.Service}} user object"
  },
  {
    "id": "api.user.login_ldap.blank_pwd.app_error",
    "translation": "Password field must not be blank"
  },
  {
    "id": "api.user.login_ldap.disabled.app_error",
    "translation": "AD/LDAP not enabled on this server"
  },
  {
    "id": "api.user.login_ldap.need_id.app_error",
    "translation": "Need an ID"
  },
  {
    "id": "api.user.login_ldap.not_available.app_error",
    "translation": "AD/LDAP not available on this server"
  },
  {
    "id": "api.user.oauth_to_email.context.app_error",
    "translation": "Update password failed because context user_id did not match provided user's id"
  },
  {
    "id": "api.user.permanent_delete_user.attempting.warn",
    "translation": "Attempting to permanently delete account %v id=%v"
  },
  {
    "id": "api.user.permanent_delete_user.deleted.warn",
    "translation": "Permanently deleted account %v id=%v"
  },
  {
    "id": "api.user.permanent_delete_user.system_admin.warn",
    "translation": "You are deleting %v that is a system administrator.  You may need to set another account as the system administrator using the command line tools."
  },
  {
    "id": "api.user.reset_password.invalid_link.app_error",
    "translation": "The reset password link does not appear to be valid"
  },
  {
    "id": "api.user.reset_password.link_expired.app_error",
    "translation": "The password reset link has expired"
  },
  {
    "id": "api.user.reset_password.method",
    "translation": "using a reset password link"
  },
  {
    "id": "api.user.reset_password.sso.app_error",
    "translation": "Cannot reset password for SSO accounts"
  },
  {
    "id": "api.user.reset_password.wrong_team.app_error",
    "translation": "Trying to reset password for user on wrong team."
  },
  {
    "id": "api.user.saml.not_available.app_error",
    "translation": "SAML is not configured or supported on this server."
  },
  {
    "id": "api.user.send_email_change_email_and_forget.error",
    "translation": "Failed to send email change notification email successfully"
  },
  {
    "id": "api.user.send_email_change_username_and_forget.error",
    "translation": "Failed to send username change notification email successfully"
  },
  {
    "id": "api.user.send_email_change_verify_email_and_forget.error",
    "translation": "Failed to send email change verification email successfully"
  },
  {
    "id": "api.user.send_password_change_email_and_forget.error",
    "translation": "Failed to send update password email successfully"
  },
  {
    "id": "api.user.send_password_reset.find.app_error",
    "translation": "We couldn’t find an account with that address."
  },
  {
    "id": "api.user.send_password_reset.send.app_error",
    "translation": "Failed to send password reset email successfully"
  },
  {
    "id": "api.user.send_password_reset.sso.app_error",
    "translation": "Cannot reset password for SSO accounts"
  },
  {
    "id": "api.user.send_sign_in_change_email_and_forget.error",
    "translation": "Failed to send update password email successfully"
  },
  {
    "id": "api.user.send_user_access_token.error",
    "translation": "Failed to send user access token added email successfully"
  },
  {
    "id": "api.user.send_verify_email_and_forget.failed.error",
    "translation": "Failed to send verification email successfully"
  },
  {
    "id": "api.user.send_welcome_email_and_forget.failed.error",
    "translation": "Failed to send welcome email successfully"
  },
  {
    "id": "api.user.update_active.no_deactivate_ldap.app_error",
    "translation": "You can not modify the activation status of AD/LDAP accounts. Please modify through the AD/LDAP server."
  },
  {
    "id": "api.user.update_active.permissions.app_error",
    "translation": "You do not have the appropriate permissions"
  },
  {
    "id": "api.user.update_mfa.not_available.app_error",
    "translation": "MFA not configured or available on this server"
  },
  {
    "id": "api.user.update_oauth_user_attrs.get_user.app_error",
    "translation": "Could not get user from {{.Service}} user object"
  },
  {
    "id": "api.user.update_password.context.app_error",
    "translation": "Update password failed because context user_id did not match props user_id"
  },
  {
    "id": "api.user.update_password.failed.app_error",
    "translation": "Update password failed"
  },
  {
    "id": "api.user.update_password.incorrect.app_error",
    "translation": "The \"Current Password\" you entered is incorrect. Please check that Caps Lock is off and try again."
  },
  {
    "id": "api.user.update_password.menu",
    "translation": "using the settings menu"
  },
  {
    "id": "api.user.update_password.oauth.app_error",
    "translation": "Update password failed because the user is logged in through an OAuth service"
  },
  {
    "id": "api.user.update_password.valid_account.app_error",
    "translation": "Update password failed because we couldn't find a valid account"
  },
  {
    "id": "api.user.update_roles.one_admin.app_error",
    "translation": "There must be at least one active admin"
  },
  {
    "id": "api.user.update_roles.permissions.app_error",
    "translation": "You do not have the appropriate permissions"
  },
  {
    "id": "api.user.update_roles.system_admin_needed.app_error",
    "translation": "The system admin role is needed for this action"
  },
  {
    "id": "api.user.update_roles.system_admin_set.app_error",
    "translation": "The system admin role can only be set by another system admin"
  },
  {
    "id": "api.user.update_roles.team_admin_needed.app_error",
    "translation": "The team admin role is needed for this action"
  },
  {
    "id": "api.user.upload_profile_user.array.app_error",
    "translation": "Empty array under 'image' in request"
  },
  {
    "id": "api.user.upload_profile_user.decode.app_error",
    "translation": "Could not decode profile image"
  },
  {
    "id": "api.user.upload_profile_user.decode_config.app_error",
    "translation": "Could not save profile image. File does not appear to be a valid image."
  },
  {
    "id": "api.user.upload_profile_user.encode.app_error",
    "translation": "Could not encode profile image"
  },
  {
    "id": "api.user.upload_profile_user.no_file.app_error",
    "translation": "No file under 'image' in request"
  },
  {
    "id": "api.user.upload_profile_user.open.app_error",
    "translation": "Could not open image file"
  },
  {
    "id": "api.user.upload_profile_user.parse.app_error",
    "translation": "Could not parse multipart form"
  },
  {
    "id": "api.user.upload_profile_user.storage.app_error",
    "translation": "Unable to upload file. Image storage is not configured."
  },
  {
    "id": "api.user.upload_profile_user.too_large.app_error",
    "translation": "Unable to upload profile image. File is too large."
  },
  {
    "id": "api.user.upload_profile_user.upload_profile.app_error",
    "translation": "Couldn't upload profile image"
  },
  {
    "id": "api.user.verify_email.bad_link.app_error",
    "translation": "Bad verify email link."
  },
  {
    "id": "api.web_hub.start.starting.debug",
    "translation": "Starting %v websocket hubs"
  },
  {
    "id": "api.web_hub.start.stopping.debug",
    "translation": "stopping websocket hub connections"
  },
  {
    "id": "api.web_socket.connect.error",
    "translation": "websocket connect err: %v"
  },
  {
    "id": "api.web_socket.connect.upgrade.app_error",
    "translation": "Failed to upgrade websocket connection"
  },
  {
    "id": "api.web_socket.init.debug",
    "translation": "Initializing web socket API routes"
  },
  {
    "id": "api.web_socket_handler.log.error",
    "translation": "%v:%v seq=%v uid=%v %v [details: %v]"
  },
  {
    "id": "api.web_socket_router.log.error",
    "translation": "websocket routing error: seq=%v uid=%v %v [details: %v]"
  },
  {
    "id": "api.web_team_hun.start.debug",
    "translation": "team hub stopping for teamId=%v"
  },
  {
    "id": "api.webhook.create_outgoing.disabled.app_error",
    "translation": "Outgoing webhooks have been disabled by the system admin."
  },
  {
    "id": "api.webhook.create_outgoing.intersect.app_error",
    "translation": "Outgoing webhooks from the same channel cannot have the same trigger words/callback URLs."
  },
  {
    "id": "api.webhook.create_outgoing.not_open.app_error",
    "translation": "Outgoing webhooks can only be created for public channels."
  },
  {
    "id": "api.webhook.create_outgoing.permissions.app_error",
    "translation": "Invalid permissions to create outgoing webhook."
  },
  {
    "id": "api.webhook.create_outgoing.triggers.app_error",
    "translation": "Either trigger_words or channel_id must be set"
  },
  {
    "id": "api.webhook.delete_incoming.disabled.app_error",
    "translation": "Incoming webhooks have been disabled by the system admin."
  },
  {
    "id": "api.webhook.delete_incoming.permissions.app_error",
    "translation": "Invalid permissions to delete incoming webhook"
  },
  {
    "id": "api.webhook.delete_outgoing.disabled.app_error",
    "translation": "Outgoing webhooks have been disabled by the system admin."
  },
  {
    "id": "api.webhook.delete_outgoing.permissions.app_error",
    "translation": "Invalid permissions to delete outgoing webhook"
  },
  {
    "id": "api.webhook.incoming.debug",
    "translation": "Incoming webhook received. Content="
  },
  {
    "id": "api.webhook.incoming.debug.error",
    "translation": "Could not read payload of incoming webhook."
  },
  {
    "id": "api.webhook.init.debug",
    "translation": "Initializing webhook API routes"
  },
  {
    "id": "api.webhook.regen_outgoing_token.permissions.app_error",
    "translation": "Invalid permissions to regenerate outgoing webhook token"
  },
  {
    "id": "api.webhook.team_mismatch.app_error",
    "translation": "Cannot update webhook across teams"
  },
  {
    "id": "api.webhook.update_incoming.disabled.app_error",
    "translation": "Incoming webhooks have been disabled by the system admin."
  },
  {
    "id": "api.webhook.update_incoming.permissions.app_error",
    "translation": "Invalid permissions to update incoming webhook"
  },
  {
    "id": "api.webhook.update_outgoing.disabled.app_error",
    "translation": "Outgoing webhooks have been disabled by the system admin."
  },
  {
    "id": "api.webhook.update_outgoing.intersect.app_error",
    "translation": "Outgoing webhooks from the same channel cannot have the same trigger words/callback URLs."
  },
  {
    "id": "api.webhook.update_outgoing.not_open.app_error",
    "translation": "Outgoing webhooks can only be updated to public channels."
  },
  {
    "id": "api.webhook.update_outgoing.permissions.app_error",
    "translation": "Invalid permissions to update outgoing webhook."
  },
  {
    "id": "api.webhook.update_outgoing.triggers.app_error",
    "translation": "Either trigger_words or channel_id must be set"
  },
  {
    "id": "api.webrtc.disabled.app_error",
    "translation": "WebRTC is not enabled in this server."
  },
  {
    "id": "api.webrtc.init.debug",
    "translation": "Initializing WebRTC API routes"
  },
  {
    "id": "api.webrtc.register_token.app_error",
    "translation": "We encountered an error trying to register the WebRTC Token"
  },
  {
    "id": "api.websocket.invalid_session.error",
    "translation": "Invalid session err=%v"
  },
  {
    "id": "api.websocket_handler.invalid_param.app_error",
    "translation": "Invalid {{.Name}} parameter"
  },
  {
    "id": "app.channel.create_channel.no_team_id.app_error",
    "translation": "Must specify the team ID to create a channel"
  },
  {
    "id": "app.channel.post_update_channel_purpose_message.post.error",
    "translation": "Failed to post channel purpose message"
  },
  {
    "id": "app.channel.post_update_channel_purpose_message.removed",
    "translation": "%s removed the channel purpose (was: %s)"
  },
  {
    "id": "app.channel.post_update_channel_purpose_message.retrieve_user.error",
    "translation": "Failed to retrieve user while updating channel purpose message %v"
  },
  {
    "id": "app.channel.post_update_channel_purpose_message.updated_from",
    "translation": "%s updated the channel purpose from: %s to: %s"
  },
  {
    "id": "app.channel.post_update_channel_purpose_message.updated_to",
    "translation": "%s updated the channel purpose to: %s"
  },
  {
    "id": "app.import.bulk_import.file_scan.error",
    "translation": "Error reading import data file."
  },
  {
    "id": "app.import.bulk_import.json_decode.error",
    "translation": "JSON decode of line failed."
  },
  {
    "id": "app.import.import_channel.team_not_found.error",
    "translation": "Error importing channel. Team with name \"{{.TeamName}}\" could not be found."
  },
  {
    "id": "app.import.import_direct_channel.create_direct_channel.error",
    "translation": "Failed to create direct channel"
  },
  {
    "id": "app.import.import_direct_channel.create_group_channel.error",
    "translation": "Failed to create group channel"
  },
  {
    "id": "app.import.import_direct_channel.member_not_found.error",
    "translation": "Could not find channel member when importing direct channel"
  },
  {
    "id": "app.import.import_direct_channel.update_header_failed.error",
    "translation": "Failed to update direct channel header"
  },
  {
    "id": "app.import.import_direct_post.channel_member_not_found.error",
    "translation": "Could not find channel member when importing direct channel post"
  },
  {
    "id": "app.import.import_direct_post.create_direct_channel.error",
    "translation": "Failed to get direct channel"
  },
  {
    "id": "app.import.import_direct_post.create_group_channel.error",
    "translation": "Failed to get group channel"
  },
  {
    "id": "app.import.import_direct_post.save_preferences.error",
    "translation": "Error importing direct post. Failed to save preferences."
  },
  {
    "id": "app.import.import_direct_post.user_not_found.error",
    "translation": "Post user does not exist"
  },
  {
    "id": "app.import.import_line.null_channel.error",
    "translation": "Import data line has type \"channel\" but the channel object is null."
  },
  {
    "id": "app.import.import_line.null_direct_channel.error",
    "translation": "Import data line has type \"direct_channel\" but the direct_channel object is null."
  },
  {
    "id": "app.import.import_line.null_direct_post.error",
    "translation": "Import data line has type \"direct_post\" but the direct_post object is null."
  },
  {
    "id": "app.import.import_line.null_post.error",
    "translation": "Import data line has type \"post\" but the post object is null."
  },
  {
    "id": "app.import.import_line.null_team.error",
    "translation": "Import data line has type \"team\" but the team object is null."
  },
  {
    "id": "app.import.import_line.null_user.error",
    "translation": "Import data line has type \"user\" but the user object is null."
  },
  {
    "id": "app.import.import_line.unknown_line_type.error",
    "translation": "Import data line has unknown type \"{{.Type}}\"."
  },
  {
    "id": "app.import.import_post.channel_not_found.error",
    "translation": "Error importing post. Channel with name \"{{.ChannelName}}\" could not be found."
  },
  {
    "id": "app.import.import_post.save_preferences.error",
    "translation": "Error importing post. Failed to save preferences."
  },
  {
    "id": "app.import.import_post.team_not_found.error",
    "translation": "Error importing post. Team with name \"{{.TeamName}}\" could not be found."
  },
  {
    "id": "app.import.import_post.user_not_found.error",
    "translation": "Error importing post. User with username \"{{.Username}}\" could not be found."
  },
  {
    "id": "app.import.import_user_channels.save_preferences.error",
    "translation": "Error importing user channel memberships. Failed to save preferences."
  },
  {
    "id": "app.import.validate_channel_import_data.create_at_zero.error",
    "translation": "Channel create_at must not be zero if provided."
  },
  {
    "id": "app.import.validate_channel_import_data.display_name_length.error",
    "translation": "Channel display_name is not within permitted length constraints."
  },
  {
    "id": "app.import.validate_channel_import_data.display_name_missing.error",
    "translation": "Missing required channel property: display_name"
  },
  {
    "id": "app.import.validate_channel_import_data.header_length.error",
    "translation": "Channel header is too long."
  },
  {
    "id": "app.import.validate_channel_import_data.name_characters.error",
    "translation": "Channel name contains invalid characters."
  },
  {
    "id": "app.import.validate_channel_import_data.name_length.error",
    "translation": "Channel name is too long."
  },
  {
    "id": "app.import.validate_channel_import_data.name_missing.error",
    "translation": "Missing required channel property: name"
  },
  {
    "id": "app.import.validate_channel_import_data.purpose_length.error",
    "translation": "Channel purpose is too long."
  },
  {
    "id": "app.import.validate_channel_import_data.team_missing.error",
    "translation": "Missing required channel property: team"
  },
  {
    "id": "app.import.validate_channel_import_data.type_invalid.error",
    "translation": "Channel type is invalid."
  },
  {
    "id": "app.import.validate_channel_import_data.type_missing.error",
    "translation": "Missing required channel property: type."
  },
  {
    "id": "app.import.validate_direct_channel_import_data.header_length.error",
    "translation": "Direct channel header is too long"
  },
  {
    "id": "app.import.validate_direct_channel_import_data.members_required.error",
    "translation": "Missing required direct channel property: members"
  },
  {
    "id": "app.import.validate_direct_channel_import_data.members_too_few.error",
    "translation": "Direct channel members list contains too few items"
  },
  {
    "id": "app.import.validate_direct_channel_import_data.members_too_many.error",
    "translation": "Direct channel members list contains too many items"
  },
  {
    "id": "app.import.validate_direct_channel_import_data.unknown_favoriter.error",
    "translation": "Direct channel can only be favorited by members. \"{{.Username}}\" is not a member."
  },
  {
    "id": "app.import.validate_direct_post_import_data.channel_members_required.error",
    "translation": "Missing required direct post property: channel_members"
  },
  {
    "id": "app.import.validate_direct_post_import_data.channel_members_too_few.error",
    "translation": "Direct post channel members list contains too few items"
  },
  {
    "id": "app.import.validate_direct_post_import_data.channel_members_too_many.error",
    "translation": "Direct post channel members list contains too many items"
  },
  {
    "id": "app.import.validate_direct_post_import_data.create_at_missing.error",
    "translation": "Missing required direct post property: create_at"
  },
  {
    "id": "app.import.validate_direct_post_import_data.create_at_zero.error",
    "translation": "CreateAt must be greater than 0"
  },
  {
    "id": "app.import.validate_direct_post_import_data.message_length.error",
    "translation": "Message is too long"
  },
  {
    "id": "app.import.validate_direct_post_import_data.message_missing.error",
    "translation": "Missing required direct post property: message"
  },
  {
    "id": "app.import.validate_direct_post_import_data.unknown_flagger.error",
    "translation": "Direct post can only be flagged by members of the channel it is in. \"{{.Username}}\" is not a member."
  },
  {
    "id": "app.import.validate_direct_post_import_data.user_missing.error",
    "translation": "Missing required direct post property: user"
  },
  {
    "id": "app.import.validate_post_import_data.channel_missing.error",
    "translation": "Missing required Post property: Channel."
  },
  {
    "id": "app.import.validate_post_import_data.create_at_missing.error",
    "translation": "Missing required Post property: create_at."
  },
  {
    "id": "app.import.validate_post_import_data.create_at_zero.error",
    "translation": "Post CreateAt property must not be zero if provided."
  },
  {
    "id": "app.import.validate_post_import_data.message_length.error",
    "translation": "Post Message property is longer than the maximum permitted length."
  },
  {
    "id": "app.import.validate_post_import_data.message_missing.error",
    "translation": "Missing required Post property: Message."
  },
  {
    "id": "app.import.validate_post_import_data.team_missing.error",
    "translation": "Missing required Post property: Team."
  },
  {
    "id": "app.import.validate_post_import_data.user_missing.error",
    "translation": "Missing required Post property: User."
  },
  {
    "id": "app.import.validate_team_import_data.allowed_domains_length.error",
    "translation": "Team allowed_domains is too long."
  },
  {
    "id": "app.import.validate_team_import_data.create_at_zero.error",
    "translation": "Team create_at must not be zero if provided."
  },
  {
    "id": "app.import.validate_team_import_data.description_length.error",
    "translation": "Team description is too long."
  },
  {
    "id": "app.import.validate_team_import_data.display_name_length.error",
    "translation": "Team display_name is not within permitted length constraints."
  },
  {
    "id": "app.import.validate_team_import_data.display_name_missing.error",
    "translation": "Missing required team property: display_name."
  },
  {
    "id": "app.import.validate_team_import_data.name_characters.error",
    "translation": "Team name contains invalid characters."
  },
  {
    "id": "app.import.validate_team_import_data.name_length.error",
    "translation": "Team name is too long."
  },
  {
    "id": "app.import.validate_team_import_data.name_missing.error",
    "translation": "Missing required team property: name."
  },
  {
    "id": "app.import.validate_team_import_data.name_reserved.error",
    "translation": "Team name contains reserved words."
  },
  {
    "id": "app.import.validate_team_import_data.type_invalid.error",
    "translation": "Team type is not valid."
  },
  {
    "id": "app.import.validate_team_import_data.type_missing.error",
    "translation": "Missing required team property: type."
  },
  {
    "id": "app.import.validate_user_channels_import_data.channel_name_missing.error",
    "translation": "Channel name missing from User's Channel Membership."
  },
  {
    "id": "app.import.validate_user_channels_import_data.invalid_notify_props_desktop.error",
    "translation": "Invalid Desktop NotifyProps for User's Channel Membership."
  },
  {
    "id": "app.import.validate_user_channels_import_data.invalid_notify_props_mark_unread.error",
    "translation": "Invalid MarkUnread NotifyProps for User's Channel Membership."
  },
  {
    "id": "app.import.validate_user_channels_import_data.invalid_notify_props_mobile.error",
    "translation": "Invalid Mobile NotifyProps for User's Channel Membership."
  },
  {
    "id": "app.import.validate_user_channels_import_data.invalid_roles.error",
    "translation": "Invalid roles for User's Channel Membership."
  },
  {
    "id": "app.import.validate_user_import_data.auth_data_and_password.error",
    "translation": "User AuthData and Password are mutually exclusive."
  },
  {
    "id": "app.import.validate_user_import_data.auth_data_length.error",
    "translation": "User AuthData is too long."
  },
  {
    "id": "app.import.validate_user_import_data.auth_service_length.error",
    "translation": "User AuthService should not be empty if it is provided."
  },
  {
    "id": "app.import.validate_user_import_data.email_length.error",
    "translation": "User email has an invalid length."
  },
  {
    "id": "app.import.validate_user_import_data.email_missing.error",
    "translation": "Missing required user property: email."
  },
  {
    "id": "app.import.validate_user_import_data.first_name_length.error",
    "translation": "User First Name is too long."
  },
  {
    "id": "app.import.validate_user_import_data.last_name_length.error",
    "translation": "User Last Name is too long."
  },
  {
    "id": "app.import.validate_user_import_data.nickname_length.error",
    "translation": "User nickname is too long."
  },
  {
    "id": "app.import.validate_user_import_data.notify_props_channel_trigger_invalid.error",
    "translation": "Invalid Channel Trigger Notify Prop for user."
  },
  {
    "id": "app.import.validate_user_import_data.notify_props_comment_trigger_invalid.error",
    "translation": "Invalid Comment Trigger Notify Prop for user."
  },
  {
    "id": "app.import.validate_user_import_data.notify_props_desktop_duration_invalid.error",
    "translation": "Invalid Desktop Duration Notify Prop value for user."
  },
  {
    "id": "app.import.validate_user_import_data.notify_props_desktop_invalid.error",
    "translation": "Invalid Desktop Notify Prop value for user."
  },
  {
    "id": "app.import.validate_user_import_data.notify_props_desktop_sound_invalid.error",
    "translation": "Invalid Desktop Sound Notify Prop value for user."
  },
  {
    "id": "app.import.validate_user_import_data.notify_props_email_invalid.error",
    "translation": "Invalid Email Notify Prop value for user."
  },
  {
    "id": "app.import.validate_user_import_data.notify_props_mobile_invalid.error",
    "translation": "Invalid Mobile Notify Prop value for user."
  },
  {
    "id": "app.import.validate_user_import_data.notify_props_mobile_push_status_invalid.error",
    "translation": "Invalid Mobile Push Status Notify Prop for user."
  },
  {
    "id": "app.import.validate_user_import_data.pasword_length.error",
    "translation": "User Password has invalid length."
  },
  {
    "id": "app.import.validate_user_import_data.position_length.error",
    "translation": "User Position is too long."
  },
  {
    "id": "app.import.validate_user_import_data.roles_invalid.error",
    "translation": "User roles are not valid."
  },
  {
    "id": "app.import.validate_user_import_data.username_invalid.error",
    "translation": "Username is not valid."
  },
  {
    "id": "app.import.validate_user_import_data.username_missing.error",
    "translation": "Missing require user property: username."
  },
  {
    "id": "app.import.validate_user_teams_import_data.invalid_roles.error",
    "translation": "Invalid roles for User's Team Membership."
  },
  {
    "id": "app.import.validate_user_teams_import_data.team_name_missing.error",
    "translation": "Team name missing from User's Team Membership."
  },
  {
    "id": "app.notification.body.intro.direct.full",
    "translation": "You have a new direct message."
  },
  {
    "id": "app.notification.body.intro.direct.generic",
    "translation": "You have a new direct message from {{.SenderName}}"
  },
  {
    "id": "app.notification.body.intro.notification.full",
    "translation": "You have a new notification."
  },
  {
    "id": "app.notification.body.intro.notification.generic",
    "translation": "You have a new notification from {{.SenderName}}"
  },
  {
    "id": "app.notification.body.text.direct.full",
    "translation": "{{.SenderName}} - {{.Hour}}:{{.Minute}} {{.TimeZone}}, {{.Month}} {{.Day}}"
  },
  {
    "id": "app.notification.body.text.direct.generic",
    "translation": "{{.Hour}}:{{.Minute}} {{.TimeZone}}, {{.Month}} {{.Day}}"
  },
  {
    "id": "app.notification.body.text.notification.full",
    "translation": "CHANNEL: {{.ChannelName}}<br>{{.SenderName}} - {{.Hour}}:{{.Minute}} {{.TimeZone}}, {{.Month}} {{.Day}}"
  },
  {
    "id": "app.notification.body.text.notification.generic",
    "translation": "{{.Hour}}:{{.Minute}} {{.TimeZone}}, {{.Month}} {{.Day}}"
  },
  {
    "id": "app.notification.subject.direct.full",
    "translation": "[{{.SiteName}}] New Direct Message from {{.SenderDisplayName}} on {{.Month}} {{.Day}}, {{.Year}}"
  },
  {
    "id": "app.notification.subject.notification.full",
    "translation": "[{{ .SiteName }}] Notification in {{ .TeamName}} on {{.Month}} {{.Day}}, {{.Year}}"
  },
  {
    "id": "app.user_access_token.disabled",
    "translation": "Personal access tokens are disabled on this server. Please contact your system administrator for details."
  },
  {
    "id": "app.user_access_token.invalid_or_missing",
    "translation": "Invalid or missing token"
  },
  {
    "id": "authentication.permissions.create_group_channel.description",
    "translation": "Ability to create new group message channels"
  },
  {
    "id": "authentication.permissions.create_group_channel.name",
    "translation": "Create Group Message"
  },
  {
    "id": "authentication.permissions.create_post_public.description",
    "translation": "Ability to create posts in public channels"
  },
  {
    "id": "authentication.permissions.create_post_public.name",
    "translation": "Create Posts in Public Channels"
  },
  {
    "id": "authentication.permissions.create_team_roles.description",
    "translation": "Ability to create new teams"
  },
  {
    "id": "authentication.permissions.create_team_roles.name",
    "translation": "Create Teams"
  },
  {
    "id": "authentication.permissions.create_user_access_token.description",
    "translation": "Ability to create personal access tokens"
  },
  {
    "id": "authentication.permissions.create_user_access_token.name",
    "translation": "Create Personal Access Token"
  },
  {
    "id": "authentication.permissions.manage_jobs.description",
    "translation": "Ability to manage jobs"
  },
  {
    "id": "authentication.permissions.manage_jobs.name",
    "translation": "Manage Jobs"
  },
  {
    "id": "authentication.permissions.manage_team_roles.description",
    "translation": "Ability to change the roles of a team member"
  },
  {
    "id": "authentication.permissions.manage_team_roles.name",
    "translation": "Manage Team Roles"
  },
  {
    "id": "authentication.permissions.read_public_channel.description",
    "translation": "Ability to read public channels"
  },
  {
    "id": "authentication.permissions.read_public_channel.name",
    "translation": "Read Public Channels"
  },
  {
    "id": "authentication.permissions.read_user_access_token.description",
    "translation": "Ability to read personal access tokens' id, description and user_id fields"
  },
  {
    "id": "authentication.permissions.read_user_access_token.name",
    "translation": "Read Personal Access Tokens"
  },
  {
    "id": "authentication.permissions.revoke_user_access_token.description",
    "translation": "Ability to revoke personal access tokens"
  },
  {
    "id": "authentication.permissions.revoke_user_access_token.name",
    "translation": "Revoke Personal Access Token"
  },
  {
    "id": "authentication.permissions.team_invite_user.description",
    "translation": "Ability to invite users to a team"
  },
  {
    "id": "authentication.permissions.team_invite_user.name",
    "translation": "Invite User"
  },
  {
    "id": "authentication.permissions.team_use_slash_commands.description",
    "translation": "Ability to use slash commands"
  },
  {
    "id": "authentication.permissions.team_use_slash_commands.name",
    "translation": "Use Slash Commands"
  },
  {
    "id": "authentication.roles.system_post_all.description",
    "translation": "A role with the permission to post in any public, private or direct channel on the system"
  },
  {
    "id": "authentication.roles.system_post_all.name",
    "translation": "Post in Public, Private and Direct Channels"
  },
  {
    "id": "authentication.roles.system_post_all_public.description",
    "translation": "A role with the permission to post in any public channel on the system"
  },
  {
    "id": "authentication.roles.system_post_all_public.name",
    "translation": "Post in Public Channels"
  },
  {
    "id": "authentication.roles.system_user_access_token.description",
    "translation": "A role with the permissions to create, read and revoke personal access tokens"
  },
  {
    "id": "authentication.roles.system_user_access_token.name",
    "translation": "Personal Access Token"
  },
  {
    "id": "authentication.roles.team_post_all.description",
    "translation": "A role with the permission to post in any public or private channel on the team"
  },
  {
    "id": "authentication.roles.team_post_all.name",
    "translation": "Post in Public and Private Channels"
  },
  {
    "id": "authentication.roles.team_post_all_public.description",
    "translation": "A role with the permission to post in any public channel on the team"
  },
  {
    "id": "authentication.roles.team_post_all_public.name",
    "translation": "Post in Public Channels"
  },
  {
    "id": "cli.license.critical",
    "translation": "Feature requires an enterprise license. Please contact your system administrator about upgrading your enterprise license."
  },
  {
    "id": "ent.brand.save_brand_image.decode.app_error",
    "translation": "Unable to decode image."
  },
  {
    "id": "ent.brand.save_brand_image.decode_config.app_error",
    "translation": "Unable to decode image config."
  },
  {
    "id": "ent.brand.save_brand_image.encode.app_error",
    "translation": "Unable to encode image as PNG."
  },
  {
    "id": "ent.brand.save_brand_image.open.app_error",
    "translation": "Unable to open the image."
  },
  {
    "id": "ent.brand.save_brand_image.save_image.app_error",
    "translation": "Unable to save image"
  },
  {
    "id": "ent.brand.save_brand_image.too_large.app_error",
    "translation": "Unable to open image. Image is too large."
  },
  {
    "id": "ent.cluster.config_changed.info",
    "translation": "Cluster configuration has changed for id={{ .id }}.  The cluster may become unstable and a restart is required.  To ensure the cluster is configured correctly you should perform a rolling restart immediately."
  },
  {
    "id": "ent.cluster.debug_fail.debug",
    "translation": "Cluster send failed at `%v` detail=%v, extra=%v, retry number=%v"
  },
  {
    "id": "ent.cluster.final_fail.error",
    "translation": "Cluster send final fail at `%v` detail=%v, extra=%v, retry number=%v"
  },
  {
    "id": "ent.cluster.incompatible.warn",
    "translation": "Potential incompatible version detected for clustering with %v"
  },
  {
    "id": "ent.cluster.incompatible_config.warn",
    "translation": "Potential incompatible config detected for clustering with %v"
  },
  {
    "id": "ent.cluster.licence_disable.app_error",
    "translation": "Clustering functionality disabled by current license. Please contact your system administrator about upgrading your enterprise license."
  },
  {
    "id": "ent.cluster.ping_failed.info",
    "translation": "Cluster ping failed with hostname=%v on=%v with id=%v"
  },
  {
    "id": "ent.cluster.ping_success.info",
    "translation": "Cluster ping successful with hostname=%v on=%v with id=%v self=%v"
  },
  {
    "id": "ent.cluster.save_config.error",
    "translation": "System Console is set to read-only when High Availability is enabled  unless ReadOnlyConfig is disabled in the configuration file."
  },
  {
    "id": "ent.cluster.starting.info",
    "translation": "Cluster internode communication is listening on %v with hostname=%v id=%v"
  },
  {
    "id": "ent.cluster.stopping.info",
    "translation": "Cluster internode communication is stopping on %v with hostname=%v id=%v"
  },
  {
    "id": "ent.compliance.licence_disable.app_error",
    "translation": "Compliance functionality disabled by current license. Please contact your system administrator about upgrading your enterprise license."
  },
  {
    "id": "ent.compliance.run_failed.error",
    "translation": "Compliance export failed for job '{{.JobName}}' at '{{.FilePath}}'"
  },
  {
    "id": "ent.compliance.run_finished.info",
    "translation": "Compliance export finished for job '{{.JobName}}' exported {{.Count}} records to '{{.FilePath}}'"
  },
  {
    "id": "ent.compliance.run_limit.warning",
    "translation": "Compliance export warning for job '{{.JobName}}' too many rows returned truncating to 30,000 at '{{.FilePath}}'"
  },
  {
    "id": "ent.compliance.run_started.info",
    "translation": "Compliance export started for job '{{.JobName}}' at '{{.FilePath}}'"
  },
  {
    "id": "ent.elasticsearch.create_client.connect_failed",
    "translation": "Setting up Elasticsearch Client Failed"
  },
  {
    "id": "ent.elasticsearch.create_index_if_not_exists.index_create_failed",
    "translation": "Failed to create Elasticsearch index"
  },
  {
    "id": "ent.elasticsearch.create_index_if_not_exists.index_exists_failed",
    "translation": "Failed to establish whether Elasticsearch index exists"
  },
  {
    "id": "ent.elasticsearch.create_index_if_not_exists.index_mapping_failed",
    "translation": "Failed to setup Elasticsearch index mapping"
  },
  {
    "id": "ent.elasticsearch.delete_post.error",
    "translation": "Failed to delete the post"
  },
  {
    "id": "ent.elasticsearch.generic.disabled",
    "translation": "Elasticsearch search is not enabled on this server"
  },
  {
    "id": "ent.elasticsearch.index_post.error",
    "translation": "Failed to index the post"
  },
  {
    "id": "ent.elasticsearch.not_started.error",
    "translation": "Elasticsearch is not started"
  },
  {
    "id": "ent.elasticsearch.purge_indexes.delete_failed",
    "translation": "Failed to delete Elasticsearch index"
  },
  {
    "id": "ent.elasticsearch.search_posts.disabled",
    "translation": "Elasticsearch searching is disabled on this server"
  },
  {
    "id": "ent.elasticsearch.search_posts.search_failed",
    "translation": "Search failed to complete"
  },
  {
    "id": "ent.elasticsearch.search_posts.unmarshall_post_failed",
    "translation": "Failed to decode search results"
  },
  {
    "id": "ent.elasticsearch.start.index_settings_failed",
    "translation": "Failed to set Elasticsearch index settings"
  },
  {
    "id": "ent.elasticsearch.test_config.connect_failed",
    "translation": "Connecting to Elasticsearch server failed."
  },
  {
    "id": "ent.elasticsearch.test_config.indexing_disabled.error",
    "translation": "Elasticsearch is disabled."
  },
  {
    "id": "ent.elasticsearch.test_config.license.error",
    "translation": "License does not support Elasticsearch."
  },
  {
    "id": "ent.elasticsearch.test_config.reenter_password",
    "translation": "The Elasticsearch Server URL or Username has changed. Please re-enter the Elasticsearch password to test connection."
  },
  {
    "id": "ent.emoji.licence_disable.app_error",
    "translation": "Custom emoji restrictions disabled by current license. Please contact your system administrator about upgrading your enterprise license."
  },
  {
    "id": "ent.ldap.create_fail",
    "translation": "Unable to create LDAP user."
  },
  {
    "id": "ent.ldap.disabled.app_error",
    "translation": "AD/LDAP disabled or licence does not support AD/LDAP."
  },
  {
    "id": "ent.ldap.do_login.bind_admin_user.app_error",
    "translation": "Unable to bind to AD/LDAP server. Check BindUsername and BindPassword."
  },
  {
    "id": "ent.ldap.do_login.invalid_password.app_error",
    "translation": "Invalid Password"
  },
  {
    "id": "ent.ldap.do_login.licence_disable.app_error",
    "translation": "AD/LDAP functionality disabled by current license. Please contact your system administrator about upgrading your enterprise license."
  },
  {
    "id": "ent.ldap.do_login.matched_to_many_users.app_error",
    "translation": "Username given matches multiple users"
  },
  {
    "id": "ent.ldap.do_login.search_ldap_server.app_error",
    "translation": "Failed to search AD/LDAP server"
  },
  {
    "id": "ent.ldap.do_login.unable_to_connect.app_error",
    "translation": "Unable to connect to AD/LDAP server"
  },
  {
    "id": "ent.ldap.do_login.unable_to_create_user.app_error",
    "translation": "Credentials valid but unable to create user."
  },
  {
    "id": "ent.ldap.do_login.user_filtered.app_error",
    "translation": "Your AD/LDAP account does not have permission to use this Mattermost server. Please ask your System Administrator to check the AD/LDAP user filter."
  },
  {
    "id": "ent.ldap.do_login.user_not_registered.app_error",
    "translation": "User not registered on AD/LDAP server"
  },
  {
    "id": "ent.ldap.mattermost_user_update",
    "translation": "Mattermost user was updated by AD/LDAP server."
  },
  {
    "id": "ent.ldap.syncdone.info",
    "translation": "AD/LDAP Synchronization completed"
  },
  {
    "id": "ent.ldap.syncronize.get_all.app_error",
    "translation": "Unable to get all users using AD/LDAP"
  },
  {
    "id": "ent.ldap.validate_filter.app_error",
    "translation": "Invalid AD/LDAP Filter"
  },
  {
    "id": "ent.metrics.starting.info",
    "translation": "Metrics and profiling server is listening on %v"
  },
  {
    "id": "ent.metrics.stopping.info",
    "translation": "Metrics and profiling server is stopping on %v"
  },
  {
    "id": "ent.mfa.activate.authenticate.app_error",
    "translation": "Error attempting to authenticate MFA token"
  },
  {
    "id": "ent.mfa.activate.bad_token.app_error",
    "translation": "Invalid MFA token"
  },
  {
    "id": "ent.mfa.activate.save_active.app_erro",
    "translation": "Unable to update MFA active status for the user"
  },
  {
    "id": "ent.mfa.deactivate.save_active.app_erro",
    "translation": "Unable to update MFA active status for the user"
  },
  {
    "id": "ent.mfa.deactivate.save_secret.app_error",
    "translation": "Error clearing the MFA secret"
  },
  {
    "id": "ent.mfa.generate_qr_code.create_code.app_error",
    "translation": "Error generating QR code"
  },
  {
    "id": "ent.mfa.generate_qr_code.save_secret.app_error",
    "translation": "Error saving the MFA secret"
  },
  {
    "id": "ent.mfa.license_disable.app_error",
    "translation": "Your license does not support using multi-factor authentication"
  },
  {
    "id": "ent.mfa.validate_token.authenticate.app_error",
    "translation": "Error trying to authenticate MFA token"
  },
  {
    "id": "ent.migration.migratetoldap.duplicate_field",
    "translation": "Unable to migrate AD/LDAP users with specified field. Duplicate entry detected. Please remove all duplcates and try again."
  },
  {
    "id": "ent.migration.migratetoldap.user_not_found",
    "translation": "Unable to find user on AD/LDAP server: "
  },
  {
    "id": "ent.saml.attribute.app_error",
    "translation": "SAML login was unsuccessful because one of the attributes is incorrect. Please contact your System Administrator."
  },
  {
    "id": "ent.saml.build_request.app_error",
    "translation": "An error occurred while initiating the request to the Identity Provider. Please contact your System Administrator."
  },
  {
    "id": "ent.saml.build_request.encoding.app_error",
    "translation": "An error occurred while encoding the request for the Identity Provider. Please contact your System Administrator."
  },
  {
    "id": "ent.saml.build_request.encoding_signed.app_error",
    "translation": "An error occurred while encoding the signed request for the Identity Provider. Please contact your System Administrator."
  },
  {
    "id": "ent.saml.configure.app_error",
    "translation": "An error occurred while configuring SAML Service Provider, err=%v"
  },
  {
    "id": "ent.saml.configure.encryption_not_enabled.app_error",
    "translation": "SAML login was unsuccessful because encryption is not enabled. Please contact your System Administrator."
  },
  {
    "id": "ent.saml.configure.load_idp_cert.app_error",
    "translation": "Identity Provider Public Certificate File was not found. Please contact your System Administrator."
  },
  {
    "id": "ent.saml.configure.load_private_key.app_error",
    "translation": "SAML login was unsuccessful because the Service Provider Private Key was not found. Please contact your System Administrator."
  },
  {
    "id": "ent.saml.configure.load_public_cert.app_error",
    "translation": "Service Provider Public Certificate File was not found. Please contact your System Administrator."
  },
  {
    "id": "ent.saml.configure.not_encrypted_response.app_error",
    "translation": "SAML login was unsuccessful as the Identity Provider response is not encrypted. Please contact your System Administrator."
  },
  {
    "id": "ent.saml.do_login.decrypt.app_error",
    "translation": "SAML login was unsuccessful because an error occurred while decrypting the response from the Identity Provider. Please contact your System Administrator."
  },
  {
    "id": "ent.saml.do_login.empty_response.app_error",
    "translation": "We received an empty response from the Identity Provider"
  },
  {
    "id": "ent.saml.do_login.parse.app_error",
    "translation": "An error occurred while parsing the response from the Identity Provider. Please contact your System Administrator."
  },
  {
    "id": "ent.saml.do_login.validate.app_error",
    "translation": "An error occurred while validating the response from the Identity Provider. Please contact your System Administrator."
  },
  {
    "id": "ent.saml.license_disable.app_error",
    "translation": "Your license does not support SAML authentication."
  },
  {
    "id": "ent.saml.metadata.app_error",
    "translation": "An error occurred while building Service Provider Metadata."
  },
  {
    "id": "ent.saml.service_disable.app_error",
    "translation": "SAML is not configured or supported on this server."
  },
  {
    "id": "ent.saml.update_saml_user.unable_error",
    "translation": "Unable to update existing SAML user. Allowing login anyway. err=%v"
  },
  {
<<<<<<< HEAD
    "id": "jobs.set_job_error.update.error",
    "translation": "Failed to set job status to error"
=======
    "id": "error.generic.link_message",
    "translation": "Back to Mattermost"
  },
  {
    "id": "error.generic.message",
    "translation": "An error has occurred."
  },
  {
    "id": "error.generic.title",
    "translation": "Error"
  },
  {
    "id": "error.not_found.link_message",
    "translation": "Back to Mattermost"
  },
  {
    "id": "error.not_found.message",
    "translation": "The page you were trying to reach does not exist."
  },
  {
    "id": "error.not_found.title",
    "translation": "Page not found"
>>>>>>> 6b741c4c
  },
  {
    "id": "jobs.request_cancellation.status.error",
    "translation": "Could not request cancellation for job that is not in a cancelable state."
  },
  {
    "id": "jobs.set_job_error.update.error",
    "translation": "Failed to set job status to error"
  },
  {
    "id": "manaultesting.get_channel_id.no_found.debug",
    "translation": "Could not find channel: %v, %v possibilities searched"
  },
  {
    "id": "manaultesting.get_channel_id.unable.debug",
    "translation": "Unable to get channels"
  },
  {
    "id": "manaultesting.manual_test.create.info",
    "translation": "Creating user and team"
  },
  {
    "id": "manaultesting.manual_test.parse.app_error",
    "translation": "Unable to parse URL"
  },
  {
    "id": "manaultesting.manual_test.setup.info",
    "translation": "Setting up for manual test..."
  },
  {
    "id": "manaultesting.manual_test.uid.debug",
    "translation": "No uid in URL"
  },
  {
    "id": "manaultesting.test_autolink.info",
    "translation": "Manual Auto Link Test"
  },
  {
    "id": "manaultesting.test_autolink.unable.app_error",
    "translation": "Unable to get channels"
  },
  {
    "id": "mattermost.bulletin.subject",
    "translation": "Mattermost Security Bulletin"
  },
  {
    "id": "mattermost.config_file",
    "translation": "Loaded config file from %v"
  },
  {
    "id": "mattermost.current_version",
    "translation": "Current version is %v (%v/%v/%v/%v)"
  },
  {
    "id": "mattermost.entreprise_enabled",
    "translation": "Enterprise Enabled: %v"
  },
  {
    "id": "mattermost.load_license.find.warn",
    "translation": "License key from https://mattermost.com required to unlock enterprise features."
  },
  {
    "id": "mattermost.security_bulletin.error",
    "translation": "Failed to get security bulletin details"
  },
  {
    "id": "mattermost.security_bulletin_read.error",
    "translation": "Failed to read security bulletin details"
  },
  {
    "id": "mattermost.security_checks.debug",
    "translation": "Checking for security update from Mattermost"
  },
  {
    "id": "mattermost.security_info.error",
    "translation": "Failed to get security update information from Mattermost."
  },
  {
    "id": "mattermost.send_bulletin.info",
    "translation": "Sending security bulletin for %v to %v"
  },
  {
    "id": "mattermost.system_admins.error",
    "translation": "Failed to get system admins for security update information from Mattermost."
  },
  {
    "id": "mattermost.working_dir",
    "translation": "Current working directory is %v"
  },
  {
    "id": "model.access.is_valid.access_token.app_error",
    "translation": "Invalid access token"
  },
  {
    "id": "model.access.is_valid.client_id.app_error",
    "translation": "Invalid client id"
  },
  {
    "id": "model.access.is_valid.redirect_uri.app_error",
    "translation": "Invalid redirect uri"
  },
  {
    "id": "model.access.is_valid.refresh_token.app_error",
    "translation": "Invalid refresh token"
  },
  {
    "id": "model.access.is_valid.user_id.app_error",
    "translation": "Invalid user id"
  },
  {
    "id": "model.authorize.is_valid.auth_code.app_error",
    "translation": "Invalid authorization code"
  },
  {
    "id": "model.authorize.is_valid.client_id.app_error",
    "translation": "Invalid client id"
  },
  {
    "id": "model.authorize.is_valid.create_at.app_error",
    "translation": "Create at must be a valid time"
  },
  {
    "id": "model.authorize.is_valid.expires.app_error",
    "translation": "Expires in must be set"
  },
  {
    "id": "model.authorize.is_valid.redirect_uri.app_error",
    "translation": "Invalid redirect uri"
  },
  {
    "id": "model.authorize.is_valid.response_type.app_error",
    "translation": "Invalid response type"
  },
  {
    "id": "model.authorize.is_valid.scope.app_error",
    "translation": "Invalid scope"
  },
  {
    "id": "model.authorize.is_valid.state.app_error",
    "translation": "Invalid state"
  },
  {
    "id": "model.authorize.is_valid.user_id.app_error",
    "translation": "Invalid user id"
  },
  {
    "id": "model.channel.is_valid.2_or_more.app_error",
    "translation": "Name must be 2 or more lowercase alphanumeric characters"
  },
  {
    "id": "model.channel.is_valid.create_at.app_error",
    "translation": "Create at must be a valid time"
  },
  {
    "id": "model.channel.is_valid.creator_id.app_error",
    "translation": "Invalid creator id"
  },
  {
    "id": "model.channel.is_valid.display_name.app_error",
    "translation": "Invalid display name"
  },
  {
    "id": "model.channel.is_valid.header.app_error",
    "translation": "Invalid header"
  },
  {
    "id": "model.channel.is_valid.id.app_error",
    "translation": "Invalid Id"
  },
  {
    "id": "model.channel.is_valid.name.app_error",
    "translation": "Invalid name"
  },
  {
    "id": "model.channel.is_valid.purpose.app_error",
    "translation": "Invalid purpose"
  },
  {
    "id": "model.channel.is_valid.type.app_error",
    "translation": "Invalid type"
  },
  {
    "id": "model.channel.is_valid.update_at.app_error",
    "translation": "Update at must be a valid time"
  },
  {
    "id": "model.channel_member.is_valid.channel_id.app_error",
    "translation": "Invalid channel id"
  },
  {
    "id": "model.channel_member.is_valid.email_value.app_error",
    "translation": "Invalid email notification value"
  },
  {
    "id": "model.channel_member.is_valid.notify_level.app_error",
    "translation": "Invalid notify level"
  },
  {
    "id": "model.channel_member.is_valid.push_level.app_error",
    "translation": "Invalid push notification level"
  },
  {
    "id": "model.channel_member.is_valid.role.app_error",
    "translation": "Invalid role"
  },
  {
    "id": "model.channel_member.is_valid.unread_level.app_error",
    "translation": "Invalid mark unread level"
  },
  {
    "id": "model.channel_member.is_valid.user_id.app_error",
    "translation": "Invalid user id"
  },
  {
    "id": "model.client.connecting.app_error",
    "translation": "We encountered an error while connecting to the server"
  },
  {
    "id": "model.client.create_emoji.emoji.app_error",
    "translation": "Unable to attach emoji data to request"
  },
  {
    "id": "model.client.create_emoji.image.app_error",
    "translation": "Unable to attach image to request"
  },
  {
    "id": "model.client.create_emoji.writer.app_error",
    "translation": "Unable to write request"
  },
  {
    "id": "model.client.get_flagged_posts_in_channel.missing_parameter.app_error",
    "translation": "Missing channel parameter"
  },
  {
    "id": "model.client.get_flagged_posts_in_team.missing_parameter.app_error",
    "translation": "Missing team parameter"
  },
  {
    "id": "model.client.login.app_error",
    "translation": "Authentication tokens didn't match"
  },
  {
    "id": "model.client.read_file.app_error",
    "translation": "We encountered an error while reading the file"
  },
  {
    "id": "model.client.set_profile_user.no_file.app_error",
    "translation": "No file under 'image' in request"
  },
  {
    "id": "model.client.set_profile_user.writer.app_error",
    "translation": "Unable to write request"
  },
  {
    "id": "model.client.upload_post_attachment.channel_id.app_error",
    "translation": "Error writing channel id to multipart form"
  },
  {
    "id": "model.client.upload_post_attachment.file.app_error",
    "translation": "Error writing file to multipart form"
  },
  {
    "id": "model.client.upload_post_attachment.file_size.app_error",
    "translation": "Error writing fileSize to multipart form"
  },
  {
    "id": "model.client.upload_post_attachment.import_from.app_error",
    "translation": "Error writing importFrom to multipart form"
  },
  {
    "id": "model.client.upload_post_attachment.writer.app_error",
    "translation": "Error closing multipart writer"
  },
  {
    "id": "model.client.upload_saml_cert.app_error",
    "translation": "Error creating SAML certificate multipart form request"
  },
  {
    "id": "model.command.is_valid.create_at.app_error",
    "translation": "Create at must be a valid time"
  },
  {
    "id": "model.command.is_valid.description.app_error",
    "translation": "Invalid description"
  },
  {
    "id": "model.command.is_valid.display_name.app_error",
    "translation": "Invalid display name"
  },
  {
    "id": "model.command.is_valid.id.app_error",
    "translation": "Invalid Id"
  },
  {
    "id": "model.command.is_valid.method.app_error",
    "translation": "Invalid Method"
  },
  {
    "id": "model.command.is_valid.team_id.app_error",
    "translation": "Invalid team ID"
  },
  {
    "id": "model.command.is_valid.token.app_error",
    "translation": "Invalid token"
  },
  {
    "id": "model.command.is_valid.trigger.app_error",
    "translation": "Invalid trigger"
  },
  {
    "id": "model.command.is_valid.update_at.app_error",
    "translation": "Update at must be a valid time"
  },
  {
    "id": "model.command.is_valid.url.app_error",
    "translation": "Invalid URL"
  },
  {
    "id": "model.command.is_valid.url_http.app_error",
    "translation": "Invalid URL. Must be a valid URL and start with http:// or https://"
  },
  {
    "id": "model.command.is_valid.user_id.app_error",
    "translation": "Invalid user id"
  },
  {
    "id": "model.compliance.is_valid.create_at.app_error",
    "translation": "Create at must be a valid time"
  },
  {
    "id": "model.compliance.is_valid.desc.app_error",
    "translation": "Invalid description"
  },
  {
    "id": "model.compliance.is_valid.end_at.app_error",
    "translation": "To must be a valid time"
  },
  {
    "id": "model.compliance.is_valid.id.app_error",
    "translation": "Invalid Id"
  },
  {
    "id": "model.compliance.is_valid.start_at.app_error",
    "translation": "From must be a valid time"
  },
  {
    "id": "model.compliance.is_valid.start_end_at.app_error",
    "translation": "To must be greater than From"
  },
  {
    "id": "model.config.is_valid.cluster_email_batching.app_error",
    "translation": "Unable to enable email batching when clustering is enabled."
  },
  {
    "id": "model.config.is_valid.elastic_search.connection_url.app_error",
    "translation": "Elastic Search ConnectionUrl setting must be provided when Elastic Search indexing is enabled."
  },
  {
    "id": "model.config.is_valid.elastic_search.enable_searching.app_error",
    "translation": "Elastic Search IndexingEnabled setting must be set to true when Elastic Search SearchEnabled is set to true."
  },
  {
    "id": "model.config.is_valid.elastic_search.password.app_error",
    "translation": "Elastic Search Password setting must be provided when Elastic Search indexing is enabled."
  },
  {
    "id": "model.config.is_valid.elastic_search.username.app_error",
    "translation": "Elastic Search Username setting must be provided when Elastic Search indexing is enabled."
  },
  {
    "id": "model.config.is_valid.email_batching_buffer_size.app_error",
    "translation": "Invalid email batching buffer size for email settings.  Must be zero or a positive number."
  },
  {
    "id": "model.config.is_valid.email_batching_interval.app_error",
    "translation": "Invalid email batching interval for email settings.  Must be 30 seconds or more."
  },
  {
    "id": "model.config.is_valid.email_notification_contents_type.app_error",
    "translation": "Invalid email notification contents type for email settings. Must be one of either 'full' or 'generic'."
  },
  {
    "id": "model.config.is_valid.email_reset_salt.app_error",
    "translation": "Invalid password reset salt for email settings.  Must be 32 chars or more."
  },
  {
    "id": "model.config.is_valid.email_salt.app_error",
    "translation": "Invalid invite salt for email settings.  Must be 32 chars or more."
  },
  {
    "id": "model.config.is_valid.email_security.app_error",
    "translation": "Invalid connection security for email settings.  Must be '', 'TLS', or 'STARTTLS'"
  },
  {
    "id": "model.config.is_valid.encrypt_sql.app_error",
    "translation": "Invalid at rest encrypt key for SQL settings.  Must be 32 chars or more."
  },
  {
    "id": "model.config.is_valid.file_driver.app_error",
    "translation": "Invalid driver name for file settings.  Must be 'local' or 'amazons3'"
  },
  {
    "id": "model.config.is_valid.file_preview_height.app_error",
    "translation": "Invalid preview height for file settings.  Must be zero or a positive number."
  },
  {
    "id": "model.config.is_valid.file_preview_width.app_error",
    "translation": "Invalid preview width for file settings.  Must be a positive number."
  },
  {
    "id": "model.config.is_valid.file_profile_height.app_error",
    "translation": "Invalid profile height for file settings.  Must be a positive number."
  },
  {
    "id": "model.config.is_valid.file_profile_width.app_error",
    "translation": "Invalid profile width for file settings.  Must be a positive number."
  },
  {
    "id": "model.config.is_valid.file_salt.app_error",
    "translation": "Invalid public link salt for file settings.  Must be 32 chars or more."
  },
  {
    "id": "model.config.is_valid.file_thumb_height.app_error",
    "translation": "Invalid thumbnail height for file settings.  Must be a positive number."
  },
  {
    "id": "model.config.is_valid.file_thumb_width.app_error",
    "translation": "Invalid thumbnail width for file settings.  Must be a positive number."
  },
  {
    "id": "model.config.is_valid.ldap_basedn",
    "translation": "AD/LDAP field \"BaseDN\" is required."
  },
  {
    "id": "model.config.is_valid.ldap_bind_password",
    "translation": "AD/LDAP field \"Bind Password\" is required."
  },
  {
    "id": "model.config.is_valid.ldap_bind_username",
    "translation": "AD/LDAP field \"Bind Username\" is required."
  },
  {
    "id": "model.config.is_valid.ldap_email",
    "translation": "AD/LDAP field \"Email Attribute\" is required."
  },
  {
    "id": "model.config.is_valid.ldap_firstname",
    "translation": "AD/LDAP field \"First Name Attribute\" is required."
  },
  {
    "id": "model.config.is_valid.ldap_id",
    "translation": "AD/LDAP field \"ID Attribute\" is required."
  },
  {
    "id": "model.config.is_valid.ldap_lastname",
    "translation": "AD/LDAP field \"Last Name Attribute\" is required."
  },
  {
    "id": "model.config.is_valid.ldap_max_page_size.app_error",
    "translation": "Invalid max page size value."
  },
  {
    "id": "model.config.is_valid.ldap_required.app_error",
    "translation": "Required AD/LDAP field missing."
  },
  {
    "id": "model.config.is_valid.ldap_required.app_error",
    "translation": "Required AD/LDAP field missing."
  },
  {
    "id": "model.config.is_valid.ldap_security.app_error",
    "translation": "Invalid connection security for AD/LDAP settings.  Must be '', 'TLS', or 'STARTTLS'"
  },
  {
    "id": "model.config.is_valid.ldap_server",
    "translation": "AD/LDAP field \"AD/LDAP Server\" is required."
  },
  {
    "id": "model.config.is_valid.ldap_sync_interval.app_error",
    "translation": "Invalid sync interval time. Must be at least one minute."
  },
  {
    "id": "model.config.is_valid.ldap_username",
    "translation": "AD/LDAP field \"Username Attribute\" is required."
  },
  {
    "id": "model.config.is_valid.listen_address.app_error",
    "translation": "Invalid listen address for service settings Must be set."
  },
  {
    "id": "model.config.is_valid.login_attempts.app_error",
    "translation": "Invalid maximum login attempts for service settings.  Must be a positive number."
  },
  {
    "id": "model.config.is_valid.max_burst.app_error",
    "translation": "Maximum burst size must be greater than zero."
  },
  {
    "id": "model.config.is_valid.max_channels.app_error",
    "translation": "Invalid maximum channels per team for team settings.  Must be a positive number."
  },
  {
    "id": "model.config.is_valid.max_file_size.app_error",
    "translation": "Invalid max file size for file settings. Must be a whole number greater than zero."
  },
  {
    "id": "model.config.is_valid.max_notify_per_channel.app_error",
    "translation": "Invalid maximum notifications per channel for team settings.  Must be a positive number."
  },
  {
    "id": "model.config.is_valid.max_users.app_error",
    "translation": "Invalid maximum users per team for team settings.  Must be a positive number."
  },
  {
    "id": "model.config.is_valid.password_length.app_error",
    "translation": "Minimum password length must be a whole number greater than or equal to {{.MinLength}} and less than or equal to {{.MaxLength}}."
  },
  {
    "id": "model.config.is_valid.password_length_max_min.app_error",
    "translation": "Maximum password length must be greater than or equal to minimum password length."
  },
  {
    "id": "model.config.is_valid.rate_mem.app_error",
    "translation": "Invalid memory store size for rate limit settings.  Must be a positive number"
  },
  {
    "id": "model.config.is_valid.rate_sec.app_error",
    "translation": "Invalid per sec for rate limit settings.  Must be a positive number"
  },
  {
    "id": "model.config.is_valid.read_timeout.app_error",
    "translation": "Invalid value for read timeout."
  },
  {
    "id": "model.config.is_valid.restrict_direct_message.app_error",
    "translation": "Invalid direct message restriction.  Must be 'any', or 'team'"
  },
  {
    "id": "model.config.is_valid.saml_assertion_consumer_service_url.app_error",
    "translation": "Service Provider Login URL must be a valid URL and start with http:// or https://."
  },
  {
    "id": "model.config.is_valid.saml_email_attribute.app_error",
    "translation": "Invalid Email attribute. Must be set."
  },
  {
    "id": "model.config.is_valid.saml_idp_cert.app_error",
    "translation": "Identity Provider Public Certificate missing. Did you forget to upload it?"
  },
  {
    "id": "model.config.is_valid.saml_idp_descriptor_url.app_error",
    "translation": "Identity Provider Issuer URL must be a valid URL and start with http:// or https://."
  },
  {
    "id": "model.config.is_valid.saml_idp_url.app_error",
    "translation": "SAML SSO URL must be a valid URL and start with http:// or https://."
  },
  {
    "id": "model.config.is_valid.saml_private_key.app_error",
    "translation": "Service Provider Private Key missing. Did you forget to upload it?"
  },
  {
    "id": "model.config.is_valid.saml_public_cert.app_error",
    "translation": "Service Provider Public Certificate missing. Did you forget to upload it?"
  },
  {
    "id": "model.config.is_valid.saml_username_attribute.app_error",
    "translation": "Invalid Username attribute. Must be set."
  },
  {
    "id": "model.config.is_valid.site_url.app_error",
    "translation": "Site URL must be a valid URL and start with http:// or https://"
  },
  {
    "id": "model.config.is_valid.site_url_email_batching.app_error",
    "translation": "Unable to enable email batching when SiteURL isn't set."
  },
  {
    "id": "model.config.is_valid.sitename_length.app_error",
    "translation": "Site name must be less than or equal to {{.MaxLength}} characters."
  },
  {
    "id": "model.config.is_valid.sql_data_src.app_error",
    "translation": "Invalid data source for SQL settings.  Must be set."
  },
  {
    "id": "model.config.is_valid.sql_driver.app_error",
    "translation": "Invalid driver name for SQL settings.  Must be 'mysql' or 'postgres'"
  },
  {
    "id": "model.config.is_valid.sql_idle.app_error",
    "translation": "Invalid maximum idle connection for SQL settings.  Must be a positive number."
  },
  {
    "id": "model.config.is_valid.sql_max_conn.app_error",
    "translation": "Invalid maximum open connection for SQL settings.  Must be a positive number."
  },
  {
    "id": "model.config.is_valid.sql_query_timeout.app_error",
    "translation": "Invalid query timeout for SQL settings.  Must be a positive number."
  },
  {
    "id": "model.config.is_valid.teammate_name_display.app_error",
    "translation": "Invalid teammate display.  Must be 'full_name', 'nickname_full_name' or 'username'"
  },
  {
    "id": "model.config.is_valid.time_between_user_typing.app_error",
    "translation": "Time between user typing updates should not be set to less than 1000 milliseconds."
  },
  {
    "id": "model.config.is_valid.webrtc_gateway_admin_secret.app_error",
    "translation": "WebRTC Gateway Admin Secret must be set."
  },
  {
    "id": "model.config.is_valid.webrtc_gateway_admin_url.app_error",
    "translation": "WebRTC Gateway Admin URL must be a valid URL starting with http:// or https://."
  },
  {
    "id": "model.config.is_valid.webrtc_gateway_ws_url.app_error",
    "translation": "WebRTC Gateway Websocket URL must be a valid URL starting with ws:// or wss://."
  },
  {
    "id": "model.config.is_valid.webrtc_stun_uri.app_error",
    "translation": "WebRTC STUN URI must be a valid URL starting with stun:"
  },
  {
    "id": "model.config.is_valid.webrtc_turn_shared_key.app_error",
    "translation": "WebRTC TURN Shared Key cannot be empty if the TURN URI has been set."
  },
  {
    "id": "model.config.is_valid.webrtc_turn_uri.app_error",
    "translation": "WebRTC TURN URI must be a valid URI and start with turn:"
  },
  {
    "id": "model.config.is_valid.webrtc_turn_username.app_error",
    "translation": "WebRTC TURN Username cannot be empty if the TURN URI has been set."
  },
  {
    "id": "model.config.is_valid.webserver_security.app_error",
    "translation": "Invalid value for webserver connection security."
  },
  {
    "id": "model.config.is_valid.write_timeout.app_error",
    "translation": "Invalid value for write timeout."
  },
  {
    "id": "model.emoji.create_at.app_error",
    "translation": "Create at must be a valid time"
  },
  {
    "id": "model.emoji.creator_id.app_error",
    "translation": "Invalid creator id"
  },
  {
    "id": "model.emoji.id.app_error",
    "translation": "Invalid emoji id"
  },
  {
    "id": "model.emoji.name.app_error",
    "translation": "Name must be 1 to 64 lowercase alphanumeric characters"
  },
  {
    "id": "model.emoji.update_at.app_error",
    "translation": "Update at must be a valid time"
  },
  {
    "id": "model.file_info.get.gif.app_error",
    "translation": "Could not decode gif."
  },
  {
    "id": "model.incoming_hook.channel_id.app_error",
    "translation": "Invalid channel id"
  },
  {
    "id": "model.incoming_hook.create_at.app_error",
    "translation": "Create at must be a valid time"
  },
  {
    "id": "model.incoming_hook.description.app_error",
    "translation": "Invalid description"
  },
  {
    "id": "model.incoming_hook.display_name.app_error",
    "translation": "Invalid display name"
  },
  {
    "id": "model.incoming_hook.id.app_error",
    "translation": "Invalid Id"
  },
  {
    "id": "model.incoming_hook.team_id.app_error",
    "translation": "Invalid team ID"
  },
  {
    "id": "model.incoming_hook.update_at.app_error",
    "translation": "Update at must be a valid time"
  },
  {
    "id": "model.incoming_hook.user_id.app_error",
    "translation": "Invalid user id"
  },
  {
    "id": "model.job.is_valid.create_at.app_error",
    "translation": "Create at must be a valid time"
  },
  {
    "id": "model.job.is_valid.id.app_error",
    "translation": "Invalid job Id"
  },
  {
    "id": "model.job.is_valid.status.app_error",
    "translation": "Invalid job status"
  },
  {
    "id": "model.job.is_valid.type.app_error",
    "translation": "Invalid job type"
  },
  {
    "id": "model.oauth.is_valid.app_id.app_error",
    "translation": "Invalid app id"
  },
  {
    "id": "model.oauth.is_valid.callback.app_error",
    "translation": "Callback URL must be a valid URL and start with http:// or https://."
  },
  {
    "id": "model.oauth.is_valid.client_secret.app_error",
    "translation": "Invalid client secret"
  },
  {
    "id": "model.oauth.is_valid.create_at.app_error",
    "translation": "Create at must be a valid time"
  },
  {
    "id": "model.oauth.is_valid.creator_id.app_error",
    "translation": "Invalid creator id"
  },
  {
    "id": "model.oauth.is_valid.description.app_error",
    "translation": "Invalid description"
  },
  {
    "id": "model.oauth.is_valid.homepage.app_error",
    "translation": "Homepage must be a valid URL and start with http:// or https://."
  },
  {
    "id": "model.oauth.is_valid.icon_url.app_error",
    "translation": "Icon URL must be a valid URL and start with http:// or https://."
  },
  {
    "id": "model.oauth.is_valid.name.app_error",
    "translation": "Invalid name"
  },
  {
    "id": "model.oauth.is_valid.update_at.app_error",
    "translation": "Update at must be a valid time"
  },
  {
    "id": "model.outgoing_hook.is_valid.callback.app_error",
    "translation": "Invalid callback URLs"
  },
  {
    "id": "model.outgoing_hook.is_valid.channel_id.app_error",
    "translation": "Invalid channel id"
  },
  {
    "id": "model.outgoing_hook.is_valid.create_at.app_error",
    "translation": "Create at must be a valid time"
  },
  {
    "id": "model.outgoing_hook.is_valid.description.app_error",
    "translation": "Invalid description"
  },
  {
    "id": "model.outgoing_hook.is_valid.display_name.app_error",
    "translation": "Invalid display name"
  },
  {
    "id": "model.outgoing_hook.is_valid.id.app_error",
    "translation": "Invalid Id"
  },
  {
    "id": "model.outgoing_hook.is_valid.team_id.app_error",
    "translation": "Invalid team ID"
  },
  {
    "id": "model.outgoing_hook.is_valid.token.app_error",
    "translation": "Invalid token"
  },
  {
    "id": "model.outgoing_hook.is_valid.trigger_words.app_error",
    "translation": "Invalid trigger words"
  },
  {
    "id": "model.outgoing_hook.is_valid.update_at.app_error",
    "translation": "Update at must be a valid time"
  },
  {
    "id": "model.outgoing_hook.is_valid.url.app_error",
    "translation": "Invalid callback URLs. Each must be a valid URL and start with http:// or https://"
  },
  {
    "id": "model.outgoing_hook.is_valid.user_id.app_error",
    "translation": "Invalid user id"
  },
  {
    "id": "model.outgoing_hook.is_valid.words.app_error",
    "translation": "Invalid trigger words"
  },
  {
    "id": "model.post.is_valid.channel_id.app_error",
    "translation": "Invalid channel id"
  },
  {
    "id": "model.post.is_valid.create_at.app_error",
    "translation": "Create at must be a valid time"
  },
  {
    "id": "model.post.is_valid.file_ids.app_error",
    "translation": "Invalid file ids"
  },
  {
    "id": "model.post.is_valid.filenames.app_error",
    "translation": "Invalid filenames"
  },
  {
    "id": "model.post.is_valid.hashtags.app_error",
    "translation": "Invalid hashtags"
  },
  {
    "id": "model.post.is_valid.id.app_error",
    "translation": "Invalid Id"
  },
  {
    "id": "model.post.is_valid.msg.app_error",
    "translation": "Invalid message"
  },
  {
    "id": "model.post.is_valid.original_id.app_error",
    "translation": "Invalid original id"
  },
  {
    "id": "model.post.is_valid.parent_id.app_error",
    "translation": "Invalid parent id"
  },
  {
    "id": "model.post.is_valid.props.app_error",
    "translation": "Invalid props"
  },
  {
    "id": "model.post.is_valid.root_id.app_error",
    "translation": "Invalid root id"
  },
  {
    "id": "model.post.is_valid.root_parent.app_error",
    "translation": "Invalid root ID must be set if parent ID set"
  },
  {
    "id": "model.post.is_valid.type.app_error",
    "translation": "Invalid type"
  },
  {
    "id": "model.post.is_valid.update_at.app_error",
    "translation": "Update at must be a valid time"
  },
  {
    "id": "model.post.is_valid.user_id.app_error",
    "translation": "Invalid user id"
  },
  {
    "id": "model.preference.is_valid.category.app_error",
    "translation": "Invalid category"
  },
  {
    "id": "model.preference.is_valid.id.app_error",
    "translation": "Invalid user id"
  },
  {
    "id": "model.preference.is_valid.name.app_error",
    "translation": "Invalid name"
  },
  {
    "id": "model.preference.is_valid.theme.app_error",
    "translation": "Invalid theme"
  },
  {
    "id": "model.preference.is_valid.value.app_error",
    "translation": "Value is too long"
  },
  {
    "id": "model.reaction.is_valid.create_at.app_error",
    "translation": "Create at must be a valid time"
  },
  {
    "id": "model.reaction.is_valid.emoji_name.app_error",
    "translation": "Invalid emoji name"
  },
  {
    "id": "model.reaction.is_valid.post_id.app_error",
    "translation": "Invalid post id"
  },
  {
    "id": "model.reaction.is_valid.user_id.app_error",
    "translation": "Invalid user id"
  },
  {
    "id": "model.team.is_valid.characters.app_error",
    "translation": "Name must be 2 or more lowercase alphanumeric characters"
  },
  {
    "id": "model.team.is_valid.company.app_error",
    "translation": "Invalid company name"
  },
  {
    "id": "model.team.is_valid.create_at.app_error",
    "translation": "Create at must be a valid time"
  },
  {
    "id": "model.team.is_valid.description.app_error",
    "translation": "Invalid description"
  },
  {
    "id": "model.team.is_valid.domains.app_error",
    "translation": "Invalid allowed domains"
  },
  {
    "id": "model.team.is_valid.email.app_error",
    "translation": "Invalid email"
  },
  {
    "id": "model.team.is_valid.id.app_error",
    "translation": "Invalid Id"
  },
  {
    "id": "model.team.is_valid.name.app_error",
    "translation": "Invalid name"
  },
  {
    "id": "model.team.is_valid.reserved.app_error",
    "translation": "This URL is unavailable. Please try another."
  },
  {
    "id": "model.team.is_valid.type.app_error",
    "translation": "Invalid type"
  },
  {
    "id": "model.team.is_valid.update_at.app_error",
    "translation": "Update at must be a valid time"
  },
  {
    "id": "model.team.is_valid.url.app_error",
    "translation": "Invalid URL Identifier"
  },
  {
    "id": "model.team_member.is_valid.role.app_error",
    "translation": "Invalid role"
  },
  {
    "id": "model.team_member.is_valid.team_id.app_error",
    "translation": "Invalid team ID"
  },
  {
    "id": "model.team_member.is_valid.user_id.app_error",
    "translation": "Invalid user id"
  },
  {
    "id": "model.token.is_valid.expiry",
    "translation": "Invalid token expiry"
  },
  {
    "id": "model.token.is_valid.size",
    "translation": "Invalid token."
  },
  {
    "id": "model.user.is_valid.auth_data.app_error",
    "translation": "Invalid auth data"
  },
  {
    "id": "model.user.is_valid.auth_data_pwd.app_error",
    "translation": "Invalid user, password and auth data cannot both be set"
  },
  {
    "id": "model.user.is_valid.auth_data_type.app_error",
    "translation": "Invalid user, auth data must be set with auth type"
  },
  {
    "id": "model.user.is_valid.create_at.app_error",
    "translation": "Create at must be a valid time"
  },
  {
    "id": "model.user.is_valid.email.app_error",
    "translation": "Invalid email"
  },
  {
    "id": "model.user.is_valid.first_name.app_error",
    "translation": "Invalid first name"
  },
  {
    "id": "model.user.is_valid.id.app_error",
    "translation": "Invalid user id"
  },
  {
    "id": "model.user.is_valid.last_name.app_error",
    "translation": "Invalid last name"
  },
  {
    "id": "model.user.is_valid.nickname.app_error",
    "translation": "Invalid nickname"
  },
  {
    "id": "model.user.is_valid.password_limit.app_error",
    "translation": "Unable to set a password over 72 characters due to the limitations of bcrypt."
  },
  {
    "id": "model.user.is_valid.position.app_error",
    "translation": "Invalid position: must not be longer than 35 characters."
  },
  {
    "id": "model.user.is_valid.pwd.app_error",
    "translation": "Your password must contain at least {{.Min}} characters."
  },
  {
    "id": "model.user.is_valid.pwd_lowercase.app_error",
    "translation": "Your password must contain at least {{.Min}} characters made up of at least one lowercase letter."
  },
  {
    "id": "model.user.is_valid.pwd_lowercase_number.app_error",
    "translation": "Your password must contain at least {{.Min}} characters made up of at least one lowercase letter and at least one number."
  },
  {
    "id": "model.user.is_valid.pwd_lowercase_number_symbol.app_error",
    "translation": "Your password must contain at least {{.Min}} characters made up of at least one lowercase letter, at least one number, and at least one symbol (e.g. \"~!@#$%^&*()\")."
  },
  {
    "id": "model.user.is_valid.pwd_lowercase_symbol.app_error",
    "translation": "Your password must contain at least {{.Min}} characters made up of at least one lowercase letter and at least one symbol (e.g. \"~!@#$%^&*()\")."
  },
  {
    "id": "model.user.is_valid.pwd_lowercase_uppercase.app_error",
    "translation": "Your password must contain at least {{.Min}} characters made up of at least one lowercase letter and at least one uppercase letter."
  },
  {
    "id": "model.user.is_valid.pwd_lowercase_uppercase_number.app_error",
    "translation": "Your password must contain at least {{.Min}} characters made up of at least one lowercase letter, at least one uppercase letter, and at least one number."
  },
  {
    "id": "model.user.is_valid.pwd_lowercase_uppercase_number_symbol.app_error",
    "translation": "Your password must contain at least {{.Min}} characters made up of at least one lowercase letter, at least one uppercase letter, at least one number, and at least one symbol (e.g. \"~!@#$%^&*()\")."
  },
  {
    "id": "model.user.is_valid.pwd_lowercase_uppercase_symbol.app_error",
    "translation": "Your password must contain at least {{.Min}} characters made up of at least one lowercase letter, at least one uppercase letter, and at least one symbol (e.g. \"~!@#$%^&*()\")."
  },
  {
    "id": "model.user.is_valid.pwd_number.app_error",
    "translation": "Your password must contain at least {{.Min}} characters made up of at least one number."
  },
  {
    "id": "model.user.is_valid.pwd_number_symbol.app_error",
    "translation": "Your password must contain at least {{.Min}} characters made up of at least one number and at least one symbol (e.g. \"~!@#$%^&*()\")."
  },
  {
    "id": "model.user.is_valid.pwd_symbol.app_error",
    "translation": "Your password must contain at least {{.Min}} characters made up of at least one symbol (e.g. \"~!@#$%^&*()\")."
  },
  {
    "id": "model.user.is_valid.pwd_uppercase.app_error",
    "translation": "Your password must contain at least {{.Min}} characters made up of at least one uppercase letter."
  },
  {
    "id": "model.user.is_valid.pwd_uppercase_number.app_error",
    "translation": "Your password must contain at least {{.Min}} characters made up of at least one uppercase letter and at least one number."
  },
  {
    "id": "model.user.is_valid.pwd_uppercase_number_symbol.app_error",
    "translation": "Your password must contain at least {{.Min}} characters made up of at least one uppercase letter, at least one number, and at least one symbol (e.g. \"~!@#$%^&*()\")."
  },
  {
    "id": "model.user.is_valid.pwd_uppercase_symbol.app_error",
    "translation": "Your password must contain at least {{.Min}} characters made up of at least one uppercase letter and at least one symbol (e.g. \"~!@#$%^&*()\")."
  },
  {
    "id": "model.user.is_valid.team_id.app_error",
    "translation": "Invalid team ID"
  },
  {
    "id": "model.user.is_valid.update_at.app_error",
    "translation": "Update at must be a valid time"
  },
  {
    "id": "model.user.is_valid.username.app_error",
    "translation": "Invalid username"
  },
  {
    "id": "model.user_access_token.is_valid.description.app_error",
    "translation": "Invalid description, must be 255 or less characters"
  },
  {
    "id": "model.user_access_token.is_valid.token.app_error",
    "translation": "Invalid access token"
  },
  {
    "id": "model.user_access_token.is_valid.user_id.app_error",
    "translation": "Invalid user id"
  },
  {
    "id": "model.utils.decode_json.app_error",
    "translation": "could not decode"
  },
  {
    "id": "store.sql.alter_column_type.critical",
    "translation": "Failed to alter column type %v"
  },
  {
    "id": "store.sql.check_index.critical",
    "translation": "Failed to check index %v"
  },
  {
    "id": "store.sql.closing.info",
    "translation": "Closing SqlStore"
  },
  {
    "id": "store.sql.column_exists.critical",
    "translation": "Failed to check if column exists %v"
  },
  {
    "id": "store.sql.column_exists_missing_driver.critical",
    "translation": "Failed to check if column exists because of missing driver"
  },
  {
    "id": "store.sql.convert_encrypt_string_map",
    "translation": "FromDb: Unable to convert EncryptStringMap to *string"
  },
  {
    "id": "store.sql.convert_string_array",
    "translation": "FromDb: Unable to convert StringArray to *string"
  },
  {
    "id": "store.sql.convert_string_interface",
    "translation": "FromDb: Unable to convert StringInterface to *string"
  },
  {
    "id": "store.sql.convert_string_map",
    "translation": "FromDb: Unable to convert StringMap to *string"
  },
  {
    "id": "store.sql.create_column.critical",
    "translation": "Failed to create column %v"
  },
  {
    "id": "store.sql.create_column_missing_driver.critical",
    "translation": "Failed to create column because of missing driver"
  },
  {
    "id": "store.sql.create_index.critical",
    "translation": "Failed to create index %v"
  },
  {
    "id": "store.sql.create_index_missing_driver.critical",
    "translation": "Failed to create index because of missing driver"
  },
  {
    "id": "store.sql.creating_tables.critical",
    "translation": "Error creating database tables: %v"
  },
  {
    "id": "store.sql.dialect_driver.critical",
    "translation": "Failed to create dialect specific driver"
  },
  {
    "id": "store.sql.dialect_driver.panic",
    "translation": "Failed to create dialect specific driver %v"
  },
  {
    "id": "store.sql.incorrect_mac",
    "translation": "Incorrect MAC for the given ciphertext"
  },
  {
    "id": "store.sql.maxlength_column.critical",
    "translation": "Failed to get max length of column %v"
  },
  {
    "id": "store.sql.open_conn.critical",
    "translation": "Failed to open SQL connection to err:%v"
  },
  {
    "id": "store.sql.open_conn.panic",
    "translation": "Failed to open SQL connection %v"
  },
  {
    "id": "store.sql.read_replicas_not_licensed.critical",
    "translation": "More than 1 read replica functionality disabled by current license. Please contact your system administrator about upgrading your enterprise license."
  },
  {
    "id": "store.sql.remove_index.critical",
    "translation": "Failed to remove index %v"
  },
  {
    "id": "store.sql.rename_column.critical",
    "translation": "Failed to rename column %v"
  },
  {
    "id": "store.sql.schema_out_of_date.warn",
    "translation": "The database schema version of %v appears to be out of date"
  },
  {
    "id": "store.sql.schema_set.info",
    "translation": "The database schema has been set to version %v"
  },
  {
    "id": "store.sql.schema_upgrade_attempt.warn",
    "translation": "Attempting to upgrade the database schema version to %v"
  },
  {
    "id": "store.sql.schema_version.critical",
    "translation": "Database schema version %v is no longer supported. This Mattermost server supports automatic upgrades from schema version %v through schema version %v. Downgrades are not supported. Please manually upgrade to at least version %v before continuing"
  },
  {
    "id": "store.sql.short_ciphertext",
    "translation": "short ciphertext"
  },
  {
    "id": "store.sql.table_column_type.critical",
    "translation": "Failed to get data type for column %s from table %s: %v"
  },
  {
    "id": "store.sql.table_exists.critical",
    "translation": "Failed to check if table exists %v"
  },
  {
    "id": "store.sql.too_short_ciphertext",
    "translation": "ciphertext too short"
  },
  {
    "id": "store.sql.upgraded.warn",
    "translation": "The database schema has been upgraded to version %v"
  },
  {
    "id": "store.sql_audit.get.finding.app_error",
    "translation": "We encountered an error finding the audits"
  },
  {
    "id": "store.sql_audit.get.limit.app_error",
    "translation": "Limit exceeded for paging"
  },
  {
    "id": "store.sql_audit.permanent_delete_by_user.app_error",
    "translation": "We encountered an error deleting the audits"
  },
  {
    "id": "store.sql_audit.save.saving.app_error",
    "translation": "We encountered an error saving the audit"
  },
  {
    "id": "store.sql_channel.analytics_deleted_type_count.app_error",
    "translation": "We couldn't get deleted channel type counts"
  },
  {
    "id": "store.sql_channel.analytics_type_count.app_error",
    "translation": "We couldn't get channel type counts"
  },
  {
    "id": "store.sql_channel.check_open_channel_permissions.app_error",
    "translation": "We couldn't check the permissions"
  },
  {
    "id": "store.sql_channel.check_permissions.app_error",
    "translation": "We couldn't check the permissions"
  },
  {
    "id": "store.sql_channel.check_permissions_by_name.app_error",
    "translation": "We couldn't check the permissions"
  },
  {
    "id": "store.sql_channel.delete.channel.app_error",
    "translation": "We couldn't delete the channel"
  },
  {
    "id": "store.sql_channel.extra_updated.app_error",
    "translation": "Problem updating members last updated time"
  },
  {
    "id": "store.sql_channel.get.existing.app_error",
    "translation": "We couldn't find the existing channel"
  },
  {
    "id": "store.sql_channel.get.find.app_error",
    "translation": "We encountered an error finding the channel"
  },
  {
    "id": "store.sql_channel.get_all.app_error",
    "translation": "We couldn't get all the channels"
  },
  {
    "id": "store.sql_channel.get_by_name.existing.app_error",
    "translation": "We couldn't find the existing channel"
  },
  {
    "id": "store.sql_channel.get_by_name.missing.app_error",
    "translation": "Channel does not exist"
  },
  {
    "id": "store.sql_channel.get_channel_counts.get.app_error",
    "translation": "We couldn't get the channel counts"
  },
  {
    "id": "store.sql_channel.get_channels.get.app_error",
    "translation": "We couldn't get the channels"
  },
  {
    "id": "store.sql_channel.get_channels.not_found.app_error",
    "translation": "No channels were found"
  },
  {
    "id": "store.sql_channel.get_channels_by_ids.get.app_error",
    "translation": "We couldn't get the channels"
  },
  {
    "id": "store.sql_channel.get_channels_by_ids.not_found.app_error",
    "translation": "No channel found"
  },
  {
    "id": "store.sql_channel.get_deleted_by_name.existing.app_error",
    "translation": "We couldn't find the existing deleted channel"
  },
  {
    "id": "store.sql_channel.get_deleted_by_name.missing.app_error",
    "translation": "No deleted channel exists with that name"
  },
  {
    "id": "store.sql_channel.get_extra_members.app_error",
    "translation": "We couldn't get the extra info for channel members"
  },
  {
    "id": "store.sql_channel.get_for_post.app_error",
    "translation": "We couldn't get the channel for the given post"
  },
  {
    "id": "store.sql_channel.get_member.app_error",
    "translation": "We couldn't get the channel member"
  },
  {
    "id": "store.sql_channel.get_member.missing.app_error",
    "translation": "No channel member found for that user ID and channel ID"
  },
  {
    "id": "store.sql_channel.get_member_count.app_error",
    "translation": "We couldn't get the channel member count"
  },
  {
    "id": "store.sql_channel.get_member_for_post.app_error",
    "translation": "We couldn't get the channel member for the given post"
  },
  {
    "id": "store.sql_channel.get_members.app_error",
    "translation": "We couldn't get the channel members"
  },
  {
    "id": "store.sql_channel.get_members_by_ids.app_error",
    "translation": "We couldn't get the channel members"
  },
  {
    "id": "store.sql_channel.get_more_channels.get.app_error",
    "translation": "We couldn't get the channels"
  },
  {
    "id": "store.sql_channel.get_public_channels.get.app_error",
    "translation": "We couldn't get public channels"
  },
  {
    "id": "store.sql_channel.get_unread.app_error",
    "translation": "We couldn't get the channel unread messages"
  },
  {
    "id": "store.sql_channel.increment_mention_count.app_error",
    "translation": "We couldn't increment the mention count"
  },
  {
    "id": "store.sql_channel.permanent_delete.app_error",
    "translation": "We couldn't delete the channel"
  },
  {
    "id": "store.sql_channel.permanent_delete_by_team.app_error",
    "translation": "We couldn't delete the channels"
  },
  {
    "id": "store.sql_channel.permanent_delete_members_by_user.app_error",
    "translation": "We couldn't remove the channel member"
  },
  {
    "id": "store.sql_channel.pinned_posts.app_error",
    "translation": "We couldn't find the pinned posts"
  },
  {
    "id": "store.sql_channel.remove_member.app_error",
    "translation": "We couldn't remove the channel member"
  },
  {
    "id": "store.sql_channel.save.commit_transaction.app_error",
    "translation": "Unable to commit transaction"
  },
  {
    "id": "store.sql_channel.save.direct_channel.app_error",
    "translation": "Use SaveDirectChannel to create a direct channel"
  },
  {
    "id": "store.sql_channel.save.open_transaction.app_error",
    "translation": "Unable to open transaction"
  },
  {
    "id": "store.sql_channel.save_channel.current_count.app_error",
    "translation": "Failed to get current channel count"
  },
  {
    "id": "store.sql_channel.save_channel.existing.app_error",
    "translation": "Must call update for existing channel"
  },
  {
    "id": "store.sql_channel.save_channel.exists.app_error",
    "translation": "A channel with that name already exists on the same team"
  },
  {
    "id": "store.sql_channel.save_channel.limit.app_error",
    "translation": "You've reached the limit of the number of allowed channels."
  },
  {
    "id": "store.sql_channel.save_channel.previously.app_error",
    "translation": "A channel with that URL was previously created"
  },
  {
    "id": "store.sql_channel.save_channel.save.app_error",
    "translation": "We couldn't save the channel"
  },
  {
    "id": "store.sql_channel.save_direct_channel.add_members.app_error",
    "translation": "Unable to add direct channel members"
  },
  {
    "id": "store.sql_channel.save_direct_channel.commit.app_error",
    "translation": "Unable to commit transaction"
  },
  {
    "id": "store.sql_channel.save_direct_channel.not_direct.app_error",
    "translation": "Not a direct channel attempted to be created with SaveDirectChannel"
  },
  {
    "id": "store.sql_channel.save_direct_channel.open_transaction.app_error",
    "translation": "Unable to open transaction"
  },
  {
    "id": "store.sql_channel.save_member.commit_transaction.app_error",
    "translation": "Unable to commit transaction"
  },
  {
    "id": "store.sql_channel.save_member.exists.app_error",
    "translation": "A channel member with that ID already exists"
  },
  {
    "id": "store.sql_channel.save_member.open_transaction.app_error",
    "translation": "Unable to open transaction"
  },
  {
    "id": "store.sql_channel.save_member.save.app_error",
    "translation": "We couldn't save the channel member"
  },
  {
    "id": "store.sql_channel.search.app_error",
    "translation": "We encountered an error searching channels"
  },
  {
    "id": "store.sql_channel.set_last_viewed_at.app_error",
    "translation": "We couldn't set the last viewed at time"
  },
  {
    "id": "store.sql_channel.update.app_error",
    "translation": "We couldn't update the channel"
  },
  {
    "id": "store.sql_channel.update.exists.app_error",
    "translation": "A channel with that handle already exists"
  },
  {
    "id": "store.sql_channel.update.previously.app_error",
    "translation": "A channel with that handle was previously created"
  },
  {
    "id": "store.sql_channel.update.updating.app_error",
    "translation": "We encountered an error updating the channel"
  },
  {
    "id": "store.sql_channel.update_last_viewed_at.app_error",
    "translation": "We couldn't update the last viewed at time"
  },
  {
    "id": "store.sql_channel.update_member.app_error",
    "translation": "We encountered an error updating the channel member"
  },
  {
    "id": "store.sql_command.analytics_command_count.app_error",
    "translation": "We couldn't count the commands"
  },
  {
    "id": "store.sql_command.save.delete.app_error",
    "translation": "We couldn't delete the command"
  },
  {
    "id": "store.sql_command.save.delete_perm.app_error",
    "translation": "We couldn't delete the command"
  },
  {
    "id": "store.sql_command.save.get.app_error",
    "translation": "We couldn't get the command"
  },
  {
    "id": "store.sql_command.save.get_team.app_error",
    "translation": "We couldn't get the commands"
  },
  {
    "id": "store.sql_command.save.saving.app_error",
    "translation": "We couldn't save the Command"
  },
  {
    "id": "store.sql_command.save.saving_overwrite.app_error",
    "translation": "You cannot overwrite an existing Command"
  },
  {
    "id": "store.sql_command.save.update.app_error",
    "translation": "We couldn't update the command"
  },
  {
    "id": "store.sql_compliance.get.finding.app_error",
    "translation": "We encountered an error retrieving the compliance reports"
  },
  {
    "id": "store.sql_compliance.save.saving.app_error",
    "translation": "We encountered an error saving the compliance report"
  },
  {
    "id": "store.sql_emoji.delete.app_error",
    "translation": "We couldn't delete the emoji"
  },
  {
    "id": "store.sql_emoji.delete.no_results",
    "translation": "We couldn’t find the emoji to delete"
  },
  {
    "id": "store.sql_emoji.get.app_error",
    "translation": "We couldn't get the emoji"
  },
  {
    "id": "store.sql_emoji.get_all.app_error",
    "translation": "We couldn't get the emoji"
  },
  {
    "id": "store.sql_emoji.get_by_name.app_error",
    "translation": "We couldn't get the emoji"
  },
  {
    "id": "store.sql_emoji.save.app_error",
    "translation": "We couldn't save the emoji"
  },
  {
    "id": "store.sql_file_info.attach_to_post.app_error",
    "translation": "We couldn't attach the file info to the post"
  },
  {
    "id": "store.sql_file_info.delete_for_post.app_error",
    "translation": "We couldn't delete the file info to the post"
  },
  {
    "id": "store.sql_file_info.get.app_error",
    "translation": "We couldn't get the file info"
  },
  {
    "id": "store.sql_file_info.get_by_path.app_error",
    "translation": "We couldn't get the file info by path"
  },
  {
    "id": "store.sql_file_info.get_for_post.app_error",
    "translation": "We couldn't get the file info for the post"
  },
  {
    "id": "store.sql_file_info.save.app_error",
    "translation": "We couldn't save the file info"
  },
  {
    "id": "store.sql_file_info.save_or_update.app_error",
    "translation": "We couldn't save or update the file info"
  },
  {
    "id": "store.sql_job.delete.app_error",
    "translation": "We couldn't delete the job"
  },
  {
    "id": "store.sql_job.get.app_error",
    "translation": "We couldn't get the job"
  },
  {
    "id": "store.sql_job.get_all.app_error",
    "translation": "We couldn't get the jobs"
  },
  {
    "id": "store.sql_job.save.app_error",
    "translation": "We couldn't save the job"
  },
  {
    "id": "store.sql_job.update.app_error",
    "translation": "We couldn't update the job"
  },
  {
    "id": "store.sql_license.get.app_error",
    "translation": "We encountered an error getting the license"
  },
  {
    "id": "store.sql_license.get.missing.app_error",
    "translation": "A license with that ID was not found"
  },
  {
    "id": "store.sql_license.save.app_error",
    "translation": "We encountered an error saving the license"
  },
  {
    "id": "store.sql_oauth.delete.commit_transaction.app_error",
    "translation": "Unable to commit transaction"
  },
  {
    "id": "store.sql_oauth.delete.open_transaction.app_error",
    "translation": "Unable to open transaction to delete the OAuth2 app"
  },
  {
    "id": "store.sql_oauth.delete.rollback_transaction.app_error",
    "translation": "Unable to rollback transaction to delete the OAuth2 App"
  },
  {
    "id": "store.sql_oauth.delete_app.app_error",
    "translation": "An error occurred while deleting the OAuth2 App"
  },
  {
    "id": "store.sql_oauth.get_access_data.app_error",
    "translation": "We encountered an error finding the access token"
  },
  {
    "id": "store.sql_oauth.get_access_data_by_user_for_app.app_error",
    "translation": "We encountered an error finding all the access tokens"
  },
  {
    "id": "store.sql_oauth.get_app.find.app_error",
    "translation": "We couldn't find the requested app"
  },
  {
    "id": "store.sql_oauth.get_app.finding.app_error",
    "translation": "We encountered an error finding the app"
  },
  {
    "id": "store.sql_oauth.get_app_by_user.find.app_error",
    "translation": "We couldn't find any existing apps"
  },
  {
    "id": "store.sql_oauth.get_apps.find.app_error",
    "translation": "An error occurred while finding the OAuth2 Apps"
  },
  {
    "id": "store.sql_oauth.get_auth_data.find.app_error",
    "translation": "We couldn't find the existing authorization code"
  },
  {
    "id": "store.sql_oauth.get_auth_data.finding.app_error",
    "translation": "We encountered an error finding the authorization code"
  },
  {
    "id": "store.sql_oauth.get_previous_access_data.app_error",
    "translation": "We encountered an error finding the access token"
  },
  {
    "id": "store.sql_oauth.permanent_delete_auth_data_by_user.app_error",
    "translation": "We couldn't remove the authorization code"
  },
  {
    "id": "store.sql_oauth.remove_access_data.app_error",
    "translation": "We couldn't remove the access token"
  },
  {
    "id": "store.sql_oauth.remove_auth_data.app_error",
    "translation": "We couldn't remove the authorization code"
  },
  {
    "id": "store.sql_oauth.save_access_data.app_error",
    "translation": "We couldn't save the access token."
  },
  {
    "id": "store.sql_oauth.save_app.existing.app_error",
    "translation": "Must call update for existing app"
  },
  {
    "id": "store.sql_oauth.save_app.save.app_error",
    "translation": "We couldn't save the app."
  },
  {
    "id": "store.sql_oauth.save_auth_data.app_error",
    "translation": "We couldn't save the authorization code."
  },
  {
    "id": "store.sql_oauth.update_access_data.app_error",
    "translation": "We encountered an error updating the access token"
  },
  {
    "id": "store.sql_oauth.update_app.find.app_error",
    "translation": "We couldn't find the existing app to update"
  },
  {
    "id": "store.sql_oauth.update_app.finding.app_error",
    "translation": "We encountered an error finding the app"
  },
  {
    "id": "store.sql_oauth.update_app.update.app_error",
    "translation": "We couldn't update the app"
  },
  {
    "id": "store.sql_oauth.update_app.updating.app_error",
    "translation": "We encountered an error updating the app"
  },
  {
    "id": "store.sql_post.analytics_posts_count.app_error",
    "translation": "We couldn't get post counts"
  },
  {
    "id": "store.sql_post.analytics_posts_count_by_day.app_error",
    "translation": "We couldn't get post counts by day"
  },
  {
    "id": "store.sql_post.analytics_user_counts_posts_by_day.app_error",
    "translation": "We couldn't get user counts with posts"
  },
  {
    "id": "store.sql_post.delete.app_error",
    "translation": "We couldn't delete the post"
  },
  {
    "id": "store.sql_post.get.app_error",
    "translation": "We couldn't get the post"
  },
  {
    "id": "store.sql_post.get_parents_posts.app_error",
    "translation": "We couldn't get the parent post for the channel"
  },
  {
    "id": "store.sql_post.get_posts.app_error",
    "translation": "Limit exceeded for paging"
  },
  {
    "id": "store.sql_post.get_posts_around.get.app_error",
    "translation": "We couldn't get the posts for the channel"
  },
  {
    "id": "store.sql_post.get_posts_around.get_parent.app_error",
    "translation": "We couldn't get the parent posts for the channel"
  },
  {
    "id": "store.sql_post.get_posts_batch_for_indexing.get.app_error",
    "translation": "We couldn't get the posts batch for indexing"
  },
  {
    "id": "store.sql_post.get_posts_by_ids.app_error",
    "translation": "We couldn't get the posts"
  },
  {
    "id": "store.sql_post.get_posts_created_att.app_error",
    "translation": "We couldn't get the posts for the channel"
  },
  {
    "id": "store.sql_post.get_posts_since.app_error",
    "translation": "We couldn't get the posts for the channel"
  },
  {
    "id": "store.sql_post.get_root_posts.app_error",
    "translation": "We couldn't get the posts for the channel"
  },
  {
    "id": "store.sql_post.overwrite.app_error",
    "translation": "We couldn't overwrite the Post"
  },
  {
    "id": "store.sql_post.permanent_delete.app_error",
    "translation": "We couldn't delete the post"
  },
  {
    "id": "store.sql_post.permanent_delete_all_comments_by_user.app_error",
    "translation": "We couldn't delete the comments for user"
  },
  {
    "id": "store.sql_post.permanent_delete_by_channel.app_error",
    "translation": "We couldn't delete the posts by channel"
  },
  {
    "id": "store.sql_post.permanent_delete_by_user.app_error",
    "translation": "We couldn't select the posts to delete for the user"
  },
  {
    "id": "store.sql_post.permanent_delete_by_user.too_many.app_error",
    "translation": "We couldn't select the posts to delete for the user (too many), please re-run"
  },
  {
    "id": "store.sql_post.save.app_error",
    "translation": "We couldn't save the Post"
  },
  {
    "id": "store.sql_post.save.existing.app_error",
    "translation": "You cannot update an existing Post"
  },
  {
    "id": "store.sql_post.search.disabled",
    "translation": "Searching has been disabled on this server. Please contact your System Administrator."
  },
  {
    "id": "store.sql_post.search.warn",
    "translation": "Query error searching posts: %v"
  },
  {
    "id": "store.sql_post.update.app_error",
    "translation": "We couldn't update the Post"
  },
  {
    "id": "store.sql_preference.delete.app_error",
    "translation": "We encountered an error while deleting preferences"
  },
  {
    "id": "store.sql_preference.delete_unused_features.debug",
    "translation": "Deleting any unused pre-release features"
  },
  {
    "id": "store.sql_preference.get.app_error",
    "translation": "We encountered an error while finding preferences"
  },
  {
    "id": "store.sql_preference.get_all.app_error",
    "translation": "We encountered an error while finding preferences"
  },
  {
    "id": "store.sql_preference.get_category.app_error",
    "translation": "We encountered an error while finding preferences"
  },
  {
    "id": "store.sql_preference.insert.exists.app_error",
    "translation": "A preference with that user id, category, and name already exists"
  },
  {
    "id": "store.sql_preference.insert.save.app_error",
    "translation": "We couldn't save the preference"
  },
  {
    "id": "store.sql_preference.is_feature_enabled.app_error",
    "translation": "We encountered an error while finding a pre release feature preference"
  },
  {
    "id": "store.sql_preference.permanent_delete_by_user.app_error",
    "translation": "We encountered an error while deleteing preferences"
  },
  {
    "id": "store.sql_preference.save.commit_transaction.app_error",
    "translation": "Unable to commit transaction to save preferences"
  },
  {
    "id": "store.sql_preference.save.missing_driver.app_error",
    "translation": "We encountered an error while updating preferences"
  },
  {
    "id": "store.sql_preference.save.open_transaction.app_error",
    "translation": "Unable to open transaction to save preferences"
  },
  {
    "id": "store.sql_preference.save.rollback_transaction.app_error",
    "translation": "Unable to rollback transaction to save preferences"
  },
  {
    "id": "store.sql_preference.save.updating.app_error",
    "translation": "We encountered an error while updating preferences"
  },
  {
    "id": "store.sql_preference.update.app_error",
    "translation": "We couldn't update the preference"
  },
  {
    "id": "store.sql_reaction.delete.begin.app_error",
    "translation": "Unable to open transaction while deleting reaction"
  },
  {
    "id": "store.sql_reaction.delete.commit.app_error",
    "translation": "Unable to commit transaction while deleting reaction"
  },
  {
    "id": "store.sql_reaction.delete.save.app_error",
    "translation": "Unable to delete reaction"
  },
  {
    "id": "store.sql_reaction.delete_all_with_emoj_name.delete_reactions.app_error",
    "translation": "Unable to delete reactions with the given emoji name"
  },
  {
    "id": "store.sql_reaction.delete_all_with_emoj_name.get_reactions.app_error",
    "translation": "Unable to get reactions with the given emoji name"
  },
  {
    "id": "store.sql_reaction.delete_all_with_emoji_name.update_post.warn",
    "translation": "Unable to update Post.HasReactions while removing reactions post_id=%v, error=%v"
  },
  {
    "id": "store.sql_reaction.get_for_post.app_error",
    "translation": "Unable to get reactions for post"
  },
  {
    "id": "store.sql_reaction.save.begin.app_error",
    "translation": "Unable to open transaction while saving reaction"
  },
  {
    "id": "store.sql_reaction.save.commit.app_error",
    "translation": "Unable to commit transaction while saving reaction"
  },
  {
    "id": "store.sql_reaction.save.save.app_error",
    "translation": "Unable to save reaction"
  },
  {
    "id": "store.sql_session.analytics_session_count.app_error",
    "translation": "We couldn't count the sessions"
  },
  {
    "id": "store.sql_session.cleanup_expired_sessions.app_error",
    "translation": "We encountered an error while deleting expired user sessions"
  },
  {
    "id": "store.sql_session.get.app_error",
    "translation": "We encountered an error finding the session"
  },
  {
    "id": "store.sql_session.get_sessions.app_error",
    "translation": "We encountered an error while finding user sessions"
  },
  {
    "id": "store.sql_session.get_sessions.error",
    "translation": "Failed to cleanup sessions in getSessions err=%v"
  },
  {
    "id": "store.sql_session.permanent_delete_sessions_by_user.app_error",
    "translation": "We couldn't remove all the sessions for the user"
  },
  {
    "id": "store.sql_session.remove.app_error",
    "translation": "We couldn't remove the session"
  },
  {
    "id": "store.sql_session.remove_all_sessions_for_team.app_error",
    "translation": "We couldn't remove all the sessions"
  },
  {
    "id": "store.sql_session.save.app_error",
    "translation": "We couldn't save the session"
  },
  {
    "id": "store.sql_session.save.cleanup.error",
    "translation": "Failed to cleanup sessions in Save err=%v"
  },
  {
    "id": "store.sql_session.save.existing.app_error",
    "translation": "Cannot update existing session"
  },
  {
    "id": "store.sql_session.update_device_id.app_error",
    "translation": "We couldn't update the device id"
  },
  {
    "id": "store.sql_session.update_last_activity.app_error",
    "translation": "We couldn't update the last_activity_at"
  },
  {
    "id": "store.sql_session.update_roles.app_error",
    "translation": "We couldn't update the roles"
  },
  {
    "id": "store.sql_status.get.app_error",
    "translation": "Encountered an error retrieving the status"
  },
  {
    "id": "store.sql_status.get.missing.app_error",
    "translation": "No entry for that status exists"
  },
  {
    "id": "store.sql_status.get_online.app_error",
    "translation": "Encountered an error retrieving all the online statuses"
  },
  {
    "id": "store.sql_status.get_online_away.app_error",
    "translation": "Encountered an error retrieving all the online/away statuses"
  },
  {
    "id": "store.sql_status.get_team_statuses.app_error",
    "translation": "Encountered an error retrieving all statuses from the team members"
  },
  {
    "id": "store.sql_status.get_total_active_users_count.app_error",
    "translation": "We could not count the active users"
  },
  {
    "id": "store.sql_status.reset_all.app_error",
    "translation": "Encountered an error resetting all the statuses"
  },
  {
    "id": "store.sql_status.save.app_error",
    "translation": "Encountered an error saving the status"
  },
  {
    "id": "store.sql_status.update.app_error",
    "translation": "Encountered an error updating the status"
  },
  {
    "id": "store.sql_system.get.app_error",
    "translation": "We encountered an error finding the system properties"
  },
  {
    "id": "store.sql_system.get_by_name.app_error",
    "translation": "We couldn't find the system variable."
  },
  {
    "id": "store.sql_system.get_version.app_error",
    "translation": "We couldn't get the database version"
  },
  {
    "id": "store.sql_system.save.app_error",
    "translation": "We encountered an error saving the system property"
  },
  {
    "id": "store.sql_system.update.app_error",
    "translation": "We encountered an error updating the system property"
  },
  {
    "id": "store.sql_team.analytics_team_count.app_error",
    "translation": "We couldn't count the teams"
  },
  {
    "id": "store.sql_team.get.find.app_error",
    "translation": "We couldn't find the existing team"
  },
  {
    "id": "store.sql_team.get.finding.app_error",
    "translation": "We encountered an error finding the team"
  },
  {
    "id": "store.sql_team.get_all.app_error",
    "translation": "We could not get all teams"
  },
  {
    "id": "store.sql_team.get_all_team_listing.app_error",
    "translation": "We could not get all teams"
  },
  {
    "id": "store.sql_team.get_by_invite_id.find.app_error",
    "translation": "We couldn't find the existing team"
  },
  {
    "id": "store.sql_team.get_by_invite_id.finding.app_error",
    "translation": "We couldn't find the existing team"
  },
  {
    "id": "store.sql_team.get_by_name.app_error",
    "translation": "We couldn't find the existing team"
  },
  {
    "id": "store.sql_team.get_member.app_error",
    "translation": "We couldn't get the team member"
  },
  {
    "id": "store.sql_team.get_member.missing.app_error",
    "translation": "No team member found for that user ID and team ID"
  },
  {
    "id": "store.sql_team.get_member_count.app_error",
    "translation": "We couldn't count the team members"
  },
  {
    "id": "store.sql_team.get_members.app_error",
    "translation": "We couldn't get the team members"
  },
  {
    "id": "store.sql_team.get_members_by_ids.app_error",
    "translation": "We couldn't get the team members"
  },
  {
    "id": "store.sql_team.get_teams_for_email.app_error",
    "translation": "We encountered a problem when looking up teams"
  },
  {
    "id": "store.sql_team.get_unread.app_error",
    "translation": "We couldn't get the teams unread messages"
  },
  {
    "id": "store.sql_team.permanent_delete.app_error",
    "translation": "We couldn't delete the existing team"
  },
  {
    "id": "store.sql_team.remove_member.app_error",
    "translation": "We couldn't remove the team member"
  },
  {
    "id": "store.sql_team.save.app_error",
    "translation": "We couldn't save the team"
  },
  {
    "id": "store.sql_team.save.domain_exists.app_error",
    "translation": "A team with that name already exists"
  },
  {
    "id": "store.sql_team.save.existing.app_error",
    "translation": "Must call update for existing team"
  },
  {
    "id": "store.sql_team.save_member.exists.app_error",
    "translation": "A team member with that ID already exists"
  },
  {
    "id": "store.sql_team.save_member.save.app_error",
    "translation": "We couldn't save the team member"
  },
  {
    "id": "store.sql_team.search_all_team.app_error",
    "translation": "We encountered an error searching teams"
  },
  {
    "id": "store.sql_team.search_open_team.app_error",
    "translation": "We encountered an error searching open teams"
  },
  {
    "id": "store.sql_team.update.app_error",
    "translation": "We couldn't update the team"
  },
  {
    "id": "store.sql_team.update.find.app_error",
    "translation": "We couldn't find the existing team to update"
  },
  {
    "id": "store.sql_team.update.finding.app_error",
    "translation": "We encountered an error finding the team"
  },
  {
    "id": "store.sql_team.update.updating.app_error",
    "translation": "We encountered an error updating the team"
  },
  {
    "id": "store.sql_team.update_display_name.app_error",
    "translation": "We couldn't update the team name"
  },
  {
    "id": "store.sql_user.analytics_get_inactive_users_count.app_error",
    "translation": "We could not count the inactive users"
  },
  {
    "id": "store.sql_user.analytics_get_system_admin_count.app_error",
    "translation": "We couldn't get the system admin count"
  },
  {
    "id": "store.sql_user.analytics_unique_user_count.app_error",
    "translation": "We couldn't get the unique user count"
  },
  {
    "id": "store.sql_user.get.app_error",
    "translation": "We encountered an error finding the account"
  },
  {
    "id": "store.sql_user.get_all_using_auth_service.other.app_error",
    "translation": "We encountered an error trying to find all the accounts using a specific authentication type."
  },
  {
    "id": "store.sql_user.get_by_auth.missing_account.app_error",
    "translation": "We couldn't find an existing account matching your authentication type for this team. This team may require an invite from the team owner to join."
  },
  {
    "id": "store.sql_user.get_by_auth.other.app_error",
    "translation": "We encountered an error trying to find the account by authentication type."
  },
  {
    "id": "store.sql_user.get_by_username.app_error",
    "translation": "We couldn't find an existing account matching your username for this team. This team may require an invite from the team owner to join."
  },
  {
    "id": "store.sql_user.get_for_login.app_error",
    "translation": "We couldn't find an existing account matching your credentials. This team may require an invite from the team owner to join."
  },
  {
    "id": "store.sql_user.get_for_login.multiple_users",
    "translation": "We found multiple users matching your credentials and were unable to log you in. Please contact an administrator."
  },
  {
    "id": "store.sql_user.get_new_users.app_error",
    "translation": "We encountered an error while finding the new users"
  },
  {
    "id": "store.sql_user.get_profiles.app_error",
    "translation": "We encountered an error while finding user profiles"
  },
  {
    "id": "store.sql_user.get_recently_active_users.app_error",
    "translation": "We encountered an error while finding the recently active users"
  },
  {
    "id": "store.sql_user.get_sysadmin_profiles.app_error",
    "translation": "We encountered an error while finding user profiles"
  },
  {
    "id": "store.sql_user.get_total_users_count.app_error",
    "translation": "We could not count the users"
  },
  {
    "id": "store.sql_user.get_unread_count.app_error",
    "translation": "We could not get the unread message count for the user"
  },
  {
    "id": "store.sql_user.get_unread_count_for_channel.app_error",
    "translation": "We could not get the unread message count for the user and channel"
  },
  {
    "id": "store.sql_user.migrate_theme.critical",
    "translation": "Failed to migrate User.ThemeProps to Preferences table %v"
  },
  {
    "id": "store.sql_user.missing_account.const",
    "translation": "We couldn't find the user."
  },
  {
    "id": "store.sql_user.permanent_delete.app_error",
    "translation": "We couldn't delete the existing account"
  },
  {
    "id": "store.sql_user.save.app_error",
    "translation": "We couldn't save the account."
  },
  {
    "id": "store.sql_user.save.email_exists.app_error",
    "translation": "An account with that email already exists."
  },
  {
    "id": "store.sql_user.save.email_exists.ldap_app_error",
    "translation": "This account does not use AD/LDAP authentication. Please sign in using email and password."
  },
  {
    "id": "store.sql_user.save.email_exists.saml_app_error",
    "translation": "This account does not use SAML authentication. Please sign in using email and password."
  },
  {
    "id": "store.sql_user.save.existing.app_error",
    "translation": "Must call update for existing user"
  },
  {
    "id": "store.sql_user.save.max_accounts.app_error",
    "translation": "This team has reached the maximum number of allowed accounts. Contact your systems administrator to set a higher limit."
  },
  {
    "id": "store.sql_user.save.member_count.app_error",
    "translation": "Failed to get current team member count"
  },
  {
    "id": "store.sql_user.save.username_exists.app_error",
    "translation": "An account with that username already exists."
  },
  {
    "id": "store.sql_user.save.username_exists.ldap_app_error",
    "translation": "An account with that username already exists. Please contact your Administrator."
  },
  {
    "id": "store.sql_user.save.username_exists.saml_app_error",
    "translation": "An account with that username already exists. Please contact your Administrator."
  },
  {
    "id": "store.sql_user.update.app_error",
    "translation": "We couldn't update the account"
  },
  {
    "id": "store.sql_user.update.can_not_change_ldap.app_error",
    "translation": "Can not change fields set by AD/LDAP"
  },
  {
    "id": "store.sql_user.update.email_taken.app_error",
    "translation": "This email is already taken. Please choose another."
  },
  {
    "id": "store.sql_user.update.find.app_error",
    "translation": "We couldn't find the existing account to update"
  },
  {
    "id": "store.sql_user.update.finding.app_error",
    "translation": "We encountered an error finding the account"
  },
  {
    "id": "store.sql_user.update.updating.app_error",
    "translation": "We encountered an error updating the account"
  },
  {
    "id": "store.sql_user.update.username_taken.app_error",
    "translation": "This username is already taken. Please choose another."
  },
  {
    "id": "store.sql_user.update_auth_data.app_error",
    "translation": "We couldn't update the auth data"
  },
  {
    "id": "store.sql_user.update_auth_data.email_exists.app_error",
    "translation": "Unable to switch account to {{.Service}}. An account using the email {{.Email}} already exists."
  },
  {
    "id": "store.sql_user.update_failed_pwd_attempts.app_error",
    "translation": "We couldn't update the failed_attempts"
  },
  {
    "id": "store.sql_user.update_last_activity.app_error",
    "translation": "We couldn't update the last_activity_at"
  },
  {
    "id": "store.sql_user.update_last_picture_update.app_error",
    "translation": "We couldn't update the update_at"
  },
  {
    "id": "store.sql_user.update_last_ping.app_error",
    "translation": "We couldn't update the last_ping_at"
  },
  {
    "id": "store.sql_user.update_mfa_active.app_error",
    "translation": "We encountered an error updating the user's MFA active status"
  },
  {
    "id": "store.sql_user.update_mfa_secret.app_error",
    "translation": "We encountered an error updating the user's MFA secret"
  },
  {
    "id": "store.sql_user.update_password.app_error",
    "translation": "We couldn't update the user password"
  },
  {
    "id": "store.sql_user.verify_email.app_error",
    "translation": "Unable to update verify email field"
  },
  {
    "id": "store.sql_user_access_token.delete.app_error",
    "translation": "We couldn't delete the personal access token"
  },
  {
    "id": "store.sql_user_access_token.get.app_error",
    "translation": "We couldn't get the personal access token"
  },
  {
    "id": "store.sql_user_access_token.get_by_token.app_error",
    "translation": "We couldn't get the personal access token by token"
  },
  {
    "id": "store.sql_user_access_token.get_by_user.app_error",
    "translation": "We couldn't get the personal access tokens by user"
  },
  {
    "id": "store.sql_user_access_token.save.app_error",
    "translation": "We couldn't save the personal access token"
  },
  {
    "id": "store.sql_webhooks.analytics_incoming_count.app_error",
    "translation": "We couldn't count the incoming webhooks"
  },
  {
    "id": "store.sql_webhooks.analytics_outgoing_count.app_error",
    "translation": "We couldn't count the outgoing webhooks"
  },
  {
    "id": "store.sql_webhooks.delete_incoming.app_error",
    "translation": "We couldn't delete the webhook"
  },
  {
    "id": "store.sql_webhooks.delete_outgoing.app_error",
    "translation": "We couldn't delete the webhook"
  },
  {
    "id": "store.sql_webhooks.get_incoming.app_error",
    "translation": "We couldn't get the webhook"
  },
  {
    "id": "store.sql_webhooks.get_incoming_by_channel.app_error",
    "translation": "We couldn't get the webhooks"
  },
  {
    "id": "store.sql_webhooks.get_incoming_by_user.app_error",
    "translation": "We couldn't get the webhook"
  },
  {
    "id": "store.sql_webhooks.get_outgoing.app_error",
    "translation": "We couldn't get the webhook"
  },
  {
    "id": "store.sql_webhooks.get_outgoing_by_channel.app_error",
    "translation": "We couldn't get the webhooks"
  },
  {
    "id": "store.sql_webhooks.get_outgoing_by_team.app_error",
    "translation": "We couldn't get the webhooks"
  },
  {
    "id": "store.sql_webhooks.permanent_delete_incoming_by_channel.app_error",
    "translation": "We couldn't delete the webhook"
  },
  {
    "id": "store.sql_webhooks.permanent_delete_incoming_by_user.app_error",
    "translation": "We couldn't delete the webhook"
  },
  {
    "id": "store.sql_webhooks.permanent_delete_outgoing_by_channel.app_error",
    "translation": "We couldn't delete the webhook"
  },
  {
    "id": "store.sql_webhooks.permanent_delete_outgoing_by_user.app_error",
    "translation": "We couldn't delete the webhook"
  },
  {
    "id": "store.sql_webhooks.save_incoming.app_error",
    "translation": "We couldn't save the IncomingWebhook"
  },
  {
    "id": "store.sql_webhooks.save_incoming.existing.app_error",
    "translation": "You cannot overwrite an existing IncomingWebhook"
  },
  {
    "id": "store.sql_webhooks.save_outgoing.app_error",
    "translation": "We couldn't save the OutgoingWebhook"
  },
  {
    "id": "store.sql_webhooks.save_outgoing.override.app_error",
    "translation": "You cannot overwrite an existing OutgoingWebhook"
  },
  {
    "id": "store.sql_webhooks.update_incoming.app_error",
    "translation": "We couldn't update the IncomingWebhook"
  },
  {
    "id": "store.sql_webhooks.update_outgoing.app_error",
    "translation": "We couldn't update the webhook"
  },
  {
    "id": "system.message.name",
    "translation": "System"
  },
  {
    "id": "utils.config.add_client_locale.app_error",
    "translation": "Unable to load mattermost configuration file:  Adding DefaultClientLocale to AvailableLocales."
  },
  {
    "id": "utils.config.load_config.decoding.panic",
    "translation": "Error decoding config file={{.Filename}}, err={{.Error}}"
  },
  {
    "id": "utils.config.load_config.getting.panic",
    "translation": "Error getting config info file={{.Filename}}, err={{.Error}}"
  },
  {
    "id": "utils.config.load_config.opening.panic",
    "translation": "Error opening config file={{.Filename}}, err={{.Error}}"
  },
  {
    "id": "utils.config.load_config.validating.panic",
    "translation": "Error validating config file={{.Filename}}, err={{.Error}}"
  },
  {
    "id": "utils.config.save_config.saving.app_error",
    "translation": "An error occurred while saving the file to {{.Filename}}"
  },
  {
    "id": "utils.config.supported_available_locales.app_error",
    "translation": "Unable to load mattermost configuration file:  AvailableLocales must include DefaultClientLocale. Setting AvailableLocales to all locales as default value."
  },
  {
    "id": "utils.config.supported_client_locale.app_error",
    "translation": "Unable to load mattermost configuration file:  DefaultClientLocale must be one of the supported locales. Setting DefaultClientLocale to en as default value."
  },
  {
    "id": "utils.config.supported_server_locale.app_error",
    "translation": "Unable to load mattermost configuration file:  DefaultServerLocale must be one of the supported locales"
  },
  {
    "id": "utils.config.validate_locale.app_error",
    "translation": "Unable to load mattermost configuration file:  AvailableLocales must include DefaultClientLocale"
  },
  {
    "id": "utils.diagnostic.analytics_not_found.app_error",
    "translation": "Analytics not initialized"
  },
  {
    "id": "utils.i18n.loaded",
    "translation": "Loaded system translations for '%v' from '%v'"
  },
  {
    "id": "utils.iru.with_evict",
    "translation": "Must provide a positive size"
  },
  {
    "id": "utils.license.load_license.invalid.warn",
    "translation": "No valid enterprise license found"
  },
  {
    "id": "utils.license.remove_license.unable.error",
    "translation": "Unable to remove license file, err=%v"
  },
  {
    "id": "utils.license.validate_license.decode.error",
    "translation": "Encountered error decoding license, err=%v"
  },
  {
    "id": "utils.license.validate_license.invalid.error",
    "translation": "Invalid signature, err=%v"
  },
  {
    "id": "utils.license.validate_license.not_long.error",
    "translation": "Signed license not long enough"
  },
  {
    "id": "utils.license.validate_license.signing.error",
    "translation": "Encountered error signing license, err=%v"
  },
  {
    "id": "utils.mail.connect_smtp.helo.app_error",
    "translation": "Failed to set HELO"
  },
  {
    "id": "utils.mail.connect_smtp.open.app_error",
    "translation": "Failed to open connection"
  },
  {
    "id": "utils.mail.connect_smtp.open_tls.app_error",
    "translation": "Failed to open TLS connection"
  },
  {
    "id": "utils.mail.new_client.auth.app_error",
    "translation": "Failed to authenticate on SMTP server"
  },
  {
    "id": "utils.mail.new_client.helo.error",
    "translation": "Failed to to set the HELO to SMTP server %v"
  },
  {
    "id": "utils.mail.new_client.open.error",
    "translation": "Failed to open a connection to SMTP server %v"
  },
  {
    "id": "utils.mail.send_mail.close.app_error",
    "translation": "Failed to close connection to SMTP server"
  },
  {
    "id": "utils.mail.send_mail.from_address.app_error",
    "translation": "Notification From Address setting is missing or invalid."
  },
  {
    "id": "utils.mail.send_mail.msg.app_error",
    "translation": "Failed to write email message"
  },
  {
    "id": "utils.mail.send_mail.msg_data.app_error",
    "translation": "Failed to add email message data"
  },
  {
    "id": "utils.mail.send_mail.sending.debug",
    "translation": "sending mail to %v with subject of '%v'"
  },
  {
    "id": "utils.mail.send_mail.to_address.app_error",
    "translation": "Notification To Address setting is missing or invalid."
  },
  {
    "id": "utils.mail.test.configured.error",
    "translation": "SMTP server settings do not appear to be configured properly err=%v details=%v"
  },
  {
    "id": "utils.mail.test.configured.error",
    "translation": "SMTP server settings do not appear to be configured properly err=%v details=%v"
  },
  {
    "id": "web.admin_console.title",
    "translation": "Admin Console"
  },
  {
    "id": "web.authorize_oauth.title",
    "translation": "Authorize Application"
  },
  {
    "id": "web.claim_account.team.error",
    "translation": "Couldn't find team name=%v, err=%v"
  },
  {
    "id": "web.claim_account.title",
    "translation": "Claim Account"
  },
  {
    "id": "web.claim_account.user.error",
    "translation": "Couldn't find user teamid=%v, email=%v, err=%v"
  },
  {
    "id": "web.create_dir.error",
    "translation": "Failed to create directory watcher %v"
  },
  {
    "id": "web.dir_fail.error",
    "translation": "Failed in directory watcher %v"
  },
  {
    "id": "web.do_load_channel.error",
    "translation": "Error in getting users profile for id=%v forcing logout"
  },
  {
    "id": "web.doc.title",
    "translation": "Documentation"
  },
  {
    "id": "web.email_verified.title",
    "translation": "Email Verified"
  },
  {
    "id": "web.error.unsupported_browser.title",
    "translation": "Unsupported Browser"
  },
  {
    "id": "web.error.unsupported_browser.message",
    "translation": "Your current browser is not supported. Please upgrade to one of the following browsers:"
  },
  {
    "id": "web.error.unsupported_browser.help1",
    "translation": "Google Chrome 43+"
  },
  {
    "id": "web.error.unsupported_browser.help2",
    "translation": "Mozzilla Firefox 52+"
  },
  {
    "id": "web.error.unsupported_browser.help3",
    "translation": "Microsoft Internet Explorer 11+"
  },
  {
    "id": "web.error.unsupported_browser.help4",
    "translation": "Microsoft Edge 40+"
  },
  {
    "id": "web.error.unsupported_browser.help5",
    "translation": "Apple Safari 9+"
  },
  {
    "id": "web.find_team.title",
    "translation": "Find Team"
  },
  {
    "id": "web.header.back",
    "translation": "Back"
  },
  {
    "id": "web.incoming_webhook.attachment.app_error",
    "translation": "Maximum attachments length is {{.Max}} characters, received size is {{.Actual}}"
  },
  {
    "id": "web.incoming_webhook.channel.app_error",
    "translation": "Couldn't find the channel"
  },
  {
    "id": "web.incoming_webhook.disabled.app_error",
    "translation": "Incoming webhooks have been disabled by the system admin."
  },
  {
    "id": "web.incoming_webhook.invalid.app_error",
    "translation": "Invalid webhook"
  },
  {
    "id": "web.incoming_webhook.parse.app_error",
    "translation": "Unable to parse incoming data"
  },
  {
    "id": "web.incoming_webhook.permissions.app_error",
    "translation": "Inappropriate channel permissions"
  },
  {
    "id": "web.incoming_webhook.text.app_error",
    "translation": "No text specified"
  },
  {
    "id": "web.incoming_webhook.text.length.app_error",
    "translation": "Maximum text length is {{.Max}} characters, received size is {{.Actual}}"
  },
  {
    "id": "web.incoming_webhook.user.app_error",
    "translation": "Couldn't find the user"
  },
  {
    "id": "web.init.debug",
    "translation": "Initializing web routes"
  },
  {
    "id": "web.login.error",
    "translation": "Couldn't find team name=%v, err=%v"
  },
  {
    "id": "web.login.login_title",
    "translation": "Login"
  },
  {
    "id": "web.login_with_oauth.invalid_team.app_error",
    "translation": "Invalid team name"
  },
  {
    "id": "web.parsing_templates.debug",
    "translation": "Parsing templates at %v"
  },
  {
    "id": "web.parsing_templates.error",
    "translation": "Failed to parse templates %v"
  },
  {
    "id": "web.post_permalink.app_error",
    "translation": "Invalid Post ID"
  },
  {
    "id": "web.reparse_templates.info",
    "translation": "Re-parsing templates because of modified file %v"
  },
  {
    "id": "web.reset_password.expired_link.app_error",
    "translation": "The password reset link has expired"
  },
  {
    "id": "web.reset_password.invalid_link.app_error",
    "translation": "The reset link does not appear to be valid"
  },
  {
    "id": "web.root.home_title",
    "translation": "Home"
  },
  {
    "id": "web.root.singup_title",
    "translation": "Signup"
  },
  {
    "id": "web.signup_team_complete.invalid_link.app_error",
    "translation": "The signup link does not appear to be valid"
  },
  {
    "id": "web.signup_team_complete.link_expired.app_error",
    "translation": "The signup link has expired"
  },
  {
    "id": "web.signup_team_complete.title",
    "translation": "Complete Team Sign Up"
  },
  {
    "id": "web.signup_team_confirm.title",
    "translation": "Signup Email Sent"
  },
  {
    "id": "web.signup_user_complete.link_expired.app_error",
    "translation": "The signup link has expired"
  },
  {
    "id": "web.signup_user_complete.link_invalid.app_error",
    "translation": "The signup link does not appear to be valid"
  },
  {
    "id": "web.signup_user_complete.no_invites.app_error",
    "translation": "The team type doesn't allow open invites"
  },
  {
    "id": "web.signup_user_complete.title",
    "translation": "Complete User Sign Up"
  },
  {
    "id": "web.singup_with_oauth.invalid_team.app_error",
    "translation": "Invalid team name"
  },
  {
    "id": "web.watcher_fail.error",
    "translation": "Failed to add directory to watcher %v"
  },
  {
    "id": "wsapi.status.init.debug",
    "translation": "Initializing status WebSocket API routes"
  },
  {
    "id": "wsapi.system.init.debug",
    "translation": "Initializing system WebSocket API routes"
  },
  {
    "id": "wsapi.user.init.debug",
    "translation": "Initializing user WebSocket API routes"
  },
  {
    "id": "wsapi.webrtc.init.debug",
    "translation": "Initializing webrtc WebSocket API routes"
  }
]<|MERGE_RESOLUTION|>--- conflicted
+++ resolved
@@ -4044,35 +4044,6 @@
     "translation": "Unable to update existing SAML user. Allowing login anyway. err=%v"
   },
   {
-<<<<<<< HEAD
-    "id": "jobs.set_job_error.update.error",
-    "translation": "Failed to set job status to error"
-=======
-    "id": "error.generic.link_message",
-    "translation": "Back to Mattermost"
-  },
-  {
-    "id": "error.generic.message",
-    "translation": "An error has occurred."
-  },
-  {
-    "id": "error.generic.title",
-    "translation": "Error"
-  },
-  {
-    "id": "error.not_found.link_message",
-    "translation": "Back to Mattermost"
-  },
-  {
-    "id": "error.not_found.message",
-    "translation": "The page you were trying to reach does not exist."
-  },
-  {
-    "id": "error.not_found.title",
-    "translation": "Page not found"
->>>>>>> 6b741c4c
-  },
-  {
     "id": "jobs.request_cancellation.status.error",
     "translation": "Could not request cancellation for job that is not in a cancelable state."
   },
