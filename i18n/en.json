--- conflicted
+++ resolved
@@ -1,1122 +1,1119 @@
 [
   {
     "id": "April",
-    "translation": "April"
+    "translation": ""
   },
   {
     "id": "August",
-    "translation": "August"
+    "translation": ""
   },
   {
     "id": "December",
-    "translation": "December"
+    "translation": ""
   },
   {
     "id": "February",
-    "translation": "February"
+    "translation": ""
   },
   {
     "id": "January",
-    "translation": "January"
+    "translation": ""
   },
   {
     "id": "July",
-    "translation": "July"
+    "translation": ""
   },
   {
     "id": "June",
-    "translation": "June"
+    "translation": ""
   },
   {
     "id": "March",
-    "translation": "March"
+    "translation": ""
   },
   {
     "id": "May",
-    "translation": "May"
+    "translation": ""
   },
   {
     "id": "November",
-    "translation": "November"
+    "translation": ""
   },
   {
     "id": "October",
-    "translation": "October"
+    "translation": ""
   },
   {
     "id": "September",
-    "translation": "September"
+    "translation": ""
   },
   {
     "id": "api.admin.add_certificate.array.app_error",
-    "translation": "No file under 'certificate' in request."
+    "translation": ""
   },
   {
     "id": "api.admin.add_certificate.no_file.app_error",
-    "translation": "No file under 'certificate' in request."
+    "translation": ""
   },
   {
     "id": "api.admin.add_certificate.open.app_error",
-    "translation": "Could not open certificate file."
+    "translation": ""
   },
   {
     "id": "api.admin.add_certificate.parseform.app_error",
-    "translation": "Error parsing multiform request"
+    "translation": ""
   },
   {
     "id": "api.admin.add_certificate.saving.app_error",
-    "translation": "Could not save certificate file."
+    "translation": ""
   },
   {
     "id": "api.admin.delete_brand_image.storage.not_found",
-    "translation": "Unable to delete brand image, not found."
+    "translation": ""
   },
   {
     "id": "api.admin.file_read_error",
-    "translation": "Error reading log file."
+    "translation": ""
   },
   {
     "id": "api.admin.get_brand_image.storage.app_error",
-    "translation": "Image storage is not configured."
+    "translation": ""
   },
   {
     "id": "api.admin.ldap.not_available.app_error",
-    "translation": "LDAP is not available."
+    "translation": ""
   },
   {
     "id": "api.admin.remove_certificate.delete.app_error",
-    "translation": "An error occurred while deleting the certificate."
+    "translation": ""
   },
   {
     "id": "api.admin.saml.failure_get_metadata_from_idp.app_error",
-    "translation": "Failed to obtain metadata from Identity Provider URL."
+    "translation": ""
   },
   {
     "id": "api.admin.saml.failure_parse_idp_certificate.app_error",
-    "translation": "Failure encountered while parsing the metadata information received from the Identity Provider to a certificate."
+    "translation": ""
   },
   {
     "id": "api.admin.saml.failure_save_idp_certificate_file.app_error",
-    "translation": "Could not save certificate file."
+    "translation": ""
   },
   {
     "id": "api.admin.saml.invalid_xml_missing_idpssodescriptors.app_error",
-    "translation": "Missing Identity Provider SSO Descriptors node in the XML."
+    "translation": ""
   },
   {
     "id": "api.admin.saml.invalid_xml_missing_keydescriptor.app_error",
-    "translation": "Missing Identity Provider Key Descriptors node in the XML."
+    "translation": ""
   },
   {
     "id": "api.admin.saml.invalid_xml_missing_ssoservices.app_error",
-    "translation": "Missing Identity Provider SSO Services node in the XML."
+    "translation": ""
   },
   {
     "id": "api.admin.saml.metadata.app_error",
-    "translation": "An error occurred while building Service Provider Metadata."
+    "translation": ""
   },
   {
     "id": "api.admin.saml.not_available.app_error",
-    "translation": "SAML 2.0 is not configured or supported on this server."
+    "translation": ""
   },
   {
     "id": "api.admin.saml.set_certificate_from_metadata.invalid_body.app_error",
-    "translation": "Invalid certificate text."
+    "translation": ""
   },
   {
     "id": "api.admin.saml.set_certificate_from_metadata.invalid_content_type.app_error",
-    "translation": "Invalid content type."
+    "translation": ""
   },
   {
     "id": "api.admin.saml.set_certificate_from_metadata.missing_content_type.app_error",
-    "translation": "Missing content type."
+    "translation": ""
   },
   {
     "id": "api.admin.test_email.body",
-    "translation": "It appears your Mattermost email is setup correctly!"
+    "translation": ""
   },
   {
     "id": "api.admin.test_email.missing_server",
-    "translation": "SMTP Server is required"
+    "translation": ""
   },
   {
     "id": "api.admin.test_email.reenter_password",
-    "translation": "The SMTP server, port, or username has changed. Please re-enter the SMTP password to test connection."
+    "translation": ""
   },
   {
     "id": "api.admin.test_email.subject",
-    "translation": "Mattermost - Testing Email Settings"
+    "translation": ""
   },
   {
     "id": "api.admin.test_s3.missing_s3_bucket",
-    "translation": "S3 Bucket is required"
+    "translation": ""
   },
   {
     "id": "api.admin.upload_brand_image.array.app_error",
-    "translation": "Empty array under 'image' in request."
+    "translation": ""
   },
   {
     "id": "api.admin.upload_brand_image.no_file.app_error",
-    "translation": "No file under 'image' in request."
+    "translation": ""
   },
   {
     "id": "api.admin.upload_brand_image.parse.app_error",
-    "translation": "Could not parse multipart form."
+    "translation": ""
   },
   {
     "id": "api.admin.upload_brand_image.storage.app_error",
-    "translation": "Unable to upload image. Image storage is not configured."
+    "translation": ""
   },
   {
     "id": "api.admin.upload_brand_image.too_large.app_error",
-    "translation": "Unable to upload file. File is too large."
+    "translation": ""
   },
   {
     "id": "api.bot.create_disabled",
-    "translation": "Bot creation has been disabled."
+    "translation": ""
   },
   {
     "id": "api.bot.delete_bot_icon_image.app_error",
-    "translation": "Couldn't delete icon image."
+    "translation": ""
   },
   {
     "id": "api.bot.get_bot_icon_image.read.app_error",
-    "translation": "Unable to read icon image file."
+    "translation": ""
   },
   {
     "id": "api.bot.set_bot_icon_image.app_error",
-    "translation": "Couldn't upload icon image."
+    "translation": ""
   },
   {
     "id": "api.bot.set_bot_icon_image.array.app_error",
-    "translation": "Empty array under 'image' in request."
+    "translation": ""
   },
   {
     "id": "api.bot.set_bot_icon_image.no_file.app_error",
-    "translation": "No file under 'image' in request."
+    "translation": ""
   },
   {
     "id": "api.bot.set_bot_icon_image.open.app_error",
-    "translation": "Could not open image file."
+    "translation": ""
   },
   {
     "id": "api.bot.set_bot_icon_image.parse.app_error",
-    "translation": "Could not parse multipart form."
+    "translation": ""
   },
   {
     "id": "api.bot.set_bot_icon_image.too_large.app_error",
-    "translation": "Unable to upload icon image. File is too large."
+    "translation": ""
   },
   {
     "id": "api.bot.teams_channels.add_message_mobile",
-    "translation": "Please add me to teams and channels you want me to interact in. To do this, use the browser or Mattermost Desktop App."
+    "translation": ""
   },
   {
     "id": "api.channel.add_guest.added",
-    "translation": "%v added to the channel as guest by %v."
+    "translation": ""
   },
   {
     "id": "api.channel.add_member.added",
-    "translation": "%v added to the channel by %v."
+    "translation": ""
   },
   {
     "id": "api.channel.add_members.error",
-    "translation": "Error adding channel member(s)."
+    "translation": ""
   },
   {
     "id": "api.channel.add_members.user_denied",
-    "translation": "Channel membership denied to the following users because of group constraints: {{ .UserIDs }}"
+    "translation": ""
   },
   {
     "id": "api.channel.add_user.to.channel.failed.app_error",
-    "translation": "Failed to add user to channel."
+    "translation": ""
   },
   {
     "id": "api.channel.add_user.to.channel.failed.deleted.app_error",
-    "translation": "Failed to add user to channel because they have been removed from the team."
+    "translation": ""
   },
   {
     "id": "api.channel.add_user_to_channel.type.app_error",
-    "translation": "Can not add user to this channel type."
+    "translation": ""
   },
   {
     "id": "api.channel.change_channel_privacy.private_to_public",
-    "translation": "This channel has been converted to a Public Channel and can be joined by any team member."
+    "translation": ""
   },
   {
     "id": "api.channel.change_channel_privacy.public_to_private",
-    "translation": "This channel has been converted to a Private Channel."
+    "translation": ""
   },
   {
     "id": "api.channel.channel_member_counts_by_group.license.error",
-    "translation": "Your license does not support groups"
+    "translation": ""
   },
   {
     "id": "api.channel.convert_channel_to_private.default_channel_error",
-    "translation": "This default channel cannot be converted into a private channel."
+    "translation": ""
   },
   {
     "id": "api.channel.convert_channel_to_private.private_channel_error",
-    "translation": "The channel requested to convert is already a private channel."
+    "translation": ""
   },
   {
     "id": "api.channel.create_channel.direct_channel.app_error",
-    "translation": "Must use createDirectChannel API service for direct message channel creation."
+    "translation": ""
   },
   {
     "id": "api.channel.create_channel.max_channel_limit.app_error",
-    "translation": "Unable to create more than {{.MaxChannelsPerTeam}} channels for current team."
+    "translation": ""
   },
   {
     "id": "api.channel.create_default_channels.off_topic",
-    "translation": "Off-Topic"
+    "translation": ""
   },
   {
     "id": "api.channel.create_default_channels.town_square",
-    "translation": "Town Square"
+    "translation": ""
   },
   {
     "id": "api.channel.create_direct_channel.invalid_user.app_error",
-    "translation": "Invalid user ID for direct channel creation."
+    "translation": ""
   },
   {
     "id": "api.channel.create_group.bad_size.app_error",
-    "translation": "Group message channels must contain at least 3 and no more than 8 users."
+    "translation": ""
   },
   {
     "id": "api.channel.create_group.bad_user.app_error",
-    "translation": "One of the provided users does not exist."
+    "translation": ""
   },
   {
     "id": "api.channel.delete_channel.archived",
-    "translation": "%v archived the channel."
+    "translation": ""
   },
   {
     "id": "api.channel.delete_channel.cannot.app_error",
-    "translation": "Unable to delete the default channel {{.Channel}}."
+    "translation": ""
   },
   {
     "id": "api.channel.delete_channel.deleted.app_error",
-    "translation": "The channel has been archived or deleted."
+    "translation": ""
   },
   {
     "id": "api.channel.delete_channel.type.invalid",
-    "translation": "Unable to delete direct or group message channels"
+    "translation": ""
   },
   {
     "id": "api.channel.get_channel_moderations.license.error",
-    "translation": "Your license does not support channel moderation"
+    "translation": ""
   },
   {
     "id": "api.channel.guest_join_channel.post_and_forget",
-    "translation": "%v joined the channel as guest."
+    "translation": ""
   },
   {
     "id": "api.channel.join_channel.permissions.app_error",
-    "translation": "You do not have the appropriate permissions."
+    "translation": ""
   },
   {
     "id": "api.channel.join_channel.post_and_forget",
-    "translation": "%v joined the channel."
+    "translation": ""
   },
   {
     "id": "api.channel.leave.default.app_error",
-    "translation": "Unable to leave the default channel {{.Channel}}."
+    "translation": ""
   },
   {
     "id": "api.channel.leave.direct.app_error",
-    "translation": "Unable to leave a direct message channel."
+    "translation": ""
   },
   {
     "id": "api.channel.leave.last_member.app_error",
-    "translation": "You're the only member left, try removing the Private Channel instead of leaving."
+    "translation": ""
   },
   {
     "id": "api.channel.leave.left",
-    "translation": "%v left the channel."
+    "translation": ""
   },
   {
     "id": "api.channel.move_channel.type.invalid",
-    "translation": "Unable to move direct or group message channels"
+    "translation": ""
   },
   {
     "id": "api.channel.patch_channel_moderations.license.error",
-    "translation": "Your license does not support channel moderation"
+    "translation": ""
   },
   {
     "id": "api.channel.patch_update_channel.forbidden.app_error",
-    "translation": "Failed to update the channel."
+    "translation": ""
   },
   {
     "id": "api.channel.post_channel_privacy_message.error",
-    "translation": "Failed to post channel privacy update message."
+    "translation": ""
   },
   {
     "id": "api.channel.post_update_channel_displayname_message_and_forget.create_post.error",
-    "translation": "Failed to post displayname update message"
+    "translation": ""
   },
   {
     "id": "api.channel.post_update_channel_displayname_message_and_forget.retrieve_user.error",
-    "translation": "Failed to retrieve user while updating channel DisplayName field"
+    "translation": ""
   },
   {
     "id": "api.channel.post_update_channel_displayname_message_and_forget.updated_from",
-    "translation": "%s updated the channel display name from: %s to: %s"
+    "translation": ""
   },
   {
     "id": "api.channel.post_update_channel_header_message_and_forget.post.error",
-    "translation": "Failed to post update channel header message"
+    "translation": ""
   },
   {
     "id": "api.channel.post_update_channel_header_message_and_forget.removed",
-    "translation": "%s removed the channel header (was: %s)"
+    "translation": ""
   },
   {
     "id": "api.channel.post_update_channel_header_message_and_forget.retrieve_user.error",
-    "translation": "Failed to retrieve user while updating channel header"
+    "translation": ""
   },
   {
     "id": "api.channel.post_update_channel_header_message_and_forget.updated_from",
-    "translation": "%s updated the channel header from: %s to: %s"
+    "translation": ""
   },
   {
     "id": "api.channel.post_update_channel_header_message_and_forget.updated_to",
-    "translation": "%s updated the channel header to: %s"
+    "translation": ""
   },
   {
     "id": "api.channel.post_user_add_remove_message_and_forget.error",
-    "translation": "Failed to post join/leave message"
+    "translation": ""
   },
   {
     "id": "api.channel.remove.default.app_error",
-    "translation": "Unable to remove user from the default channel {{.Channel}}."
+    "translation": ""
   },
   {
     "id": "api.channel.remove_channel_member.type.app_error",
-    "translation": "Unable to remove user from a channel."
+    "translation": ""
   },
   {
     "id": "api.channel.remove_member.group_constrained.app_error",
-    "translation": "Unable to remove a user from a group-constrained channel."
+    "translation": ""
   },
   {
     "id": "api.channel.remove_member.removed",
-    "translation": "%v removed from the channel."
+    "translation": ""
   },
   {
     "id": "api.channel.remove_members.denied",
-    "translation": "Channel membership removal denied to the following users because of group constraints: {{ .UserIDs }}"
+    "translation": ""
   },
   {
     "id": "api.channel.remove_user_from_channel.app_error",
-    "translation": "Can not remove user from this channel type."
+    "translation": ""
   },
   {
     "id": "api.channel.rename_channel.cant_rename_direct_messages.app_error",
-    "translation": "You cannot rename a direct message channel."
+    "translation": ""
   },
   {
     "id": "api.channel.rename_channel.cant_rename_group_messages.app_error",
-    "translation": "You cannot rename a group message channel."
+    "translation": ""
   },
   {
     "id": "api.channel.restore_channel.restored.app_error",
-    "translation": "Unable to unarchive channel. The channel is not archived."
+    "translation": ""
   },
   {
     "id": "api.channel.restore_channel.unarchived",
-    "translation": "{{.Username}} unarchived the channel."
+    "translation": ""
   },
   {
     "id": "api.channel.update_channel.deleted.app_error",
-    "translation": "The channel has been archived or deleted."
+    "translation": ""
   },
   {
     "id": "api.channel.update_channel.tried.app_error",
-    "translation": "Tried to perform an invalid update of the default channel {{.Channel}}."
+    "translation": ""
   },
   {
     "id": "api.channel.update_channel.typechange.app_error",
-    "translation": "Channel type cannot be updated."
+    "translation": ""
   },
   {
     "id": "api.channel.update_channel_member_roles.changing_guest_role.app_error",
-    "translation": "Invalid channel member update: You can't add or remove the guest role manually."
+    "translation": ""
   },
   {
     "id": "api.channel.update_channel_member_roles.guest_and_user.app_error",
-    "translation": "Invalid channel member update: A user must be a guest or a user but not both."
+    "translation": ""
   },
   {
     "id": "api.channel.update_channel_member_roles.scheme_role.app_error",
-    "translation": "The provided role is managed by a Scheme and therefore cannot be applied directly to a Channel Member."
+    "translation": ""
   },
   {
     "id": "api.channel.update_channel_privacy.default_channel_error",
-    "translation": "The default channel cannot be made private."
+    "translation": ""
   },
   {
     "id": "api.channel.update_channel_scheme.license.error",
-    "translation": "Your license does not support updating a channel's scheme"
+    "translation": ""
   },
   {
     "id": "api.channel.update_channel_scheme.scheme_scope.error",
-    "translation": "Unable to set the scheme to the channel because the supplied scheme is not a channel scheme."
+    "translation": ""
   },
   {
     "id": "api.channel.update_team_member_roles.changing_guest_role.app_error",
-    "translation": "Invalid team member update: You can't add or remove the guest role manually."
+    "translation": ""
   },
   {
     "id": "api.channel.update_team_member_roles.scheme_role.app_error",
-    "translation": "The provided role is managed by a Scheme and therefore cannot be applied directly to a Team Member."
+    "translation": ""
   },
   {
     "id": "api.command.admin_only.app_error",
-    "translation": "Integrations have been limited to admins only."
+    "translation": ""
   },
   {
     "id": "api.command.command_post.forbidden.app_error",
-    "translation": "Specified user is not a member of specified channel."
+    "translation": ""
   },
   {
     "id": "api.command.disabled.app_error",
-    "translation": "Commands have been disabled by the system admin."
+    "translation": ""
   },
   {
     "id": "api.command.duplicate_trigger.app_error",
-    "translation": "This trigger word is already in use. Please choose another word."
+    "translation": ""
   },
   {
     "id": "api.command.execute_command.create_post_failed.app_error",
-    "translation": "Command '{{.Trigger}}' failed to post response. Please contact your System Administrator."
+    "translation": ""
   },
   {
     "id": "api.command.execute_command.failed.app_error",
-    "translation": "Command with a trigger of '{{.Trigger}}' failed."
+    "translation": ""
   },
   {
     "id": "api.command.execute_command.failed_empty.app_error",
-    "translation": "Command with a trigger of '{{.Trigger}}' returned an empty response."
+    "translation": ""
   },
   {
     "id": "api.command.execute_command.failed_resp.app_error",
-    "translation": "Command with a trigger of '{{.Trigger}}' returned response {{.Status}}."
+    "translation": ""
   },
   {
     "id": "api.command.execute_command.format.app_error",
-    "translation": "Command trigger word is missing the leading slash character"
+    "translation": ""
   },
   {
     "id": "api.command.execute_command.not_found.app_error",
-    "translation": "Command with a trigger of '{{.Trigger}}' not found. To send a message beginning with \"/\", try adding an empty space at the beginning of the message."
+    "translation": ""
   },
   {
     "id": "api.command.execute_command.start.app_error",
-    "translation": "No command trigger found."
+    "translation": ""
   },
   {
     "id": "api.command.invite_people.desc",
-    "translation": "Send an email invite to your Mattermost team"
+    "translation": ""
   },
   {
     "id": "api.command.invite_people.email_invitations_off",
-    "translation": "Email invitations are disabled, no invite(s) sent"
+    "translation": ""
   },
   {
     "id": "api.command.invite_people.email_off",
-    "translation": "Email has not been configured, no invite(s) sent"
+    "translation": ""
   },
   {
     "id": "api.command.invite_people.fail",
-    "translation": "Encountered an error sending email invite(s)"
+    "translation": ""
   },
   {
     "id": "api.command.invite_people.hint",
-    "translation": "[name@domain.com ...]"
+    "translation": ""
   },
   {
     "id": "api.command.invite_people.invite_off",
-    "translation": "User creation has been disabled on this server, no invite(s) sent"
+    "translation": ""
   },
   {
     "id": "api.command.invite_people.name",
-    "translation": "invite_people"
+    "translation": ""
   },
   {
     "id": "api.command.invite_people.no_email",
-    "translation": "Please specify one or more valid email addresses"
+    "translation": ""
   },
   {
     "id": "api.command.invite_people.sent",
-    "translation": "Email invite(s) sent"
+    "translation": ""
   },
   {
     "id": "api.command.team_mismatch.app_error",
-    "translation": "Unable to update commands across teams."
+    "translation": ""
   },
   {
     "id": "api.command_away.desc",
-    "translation": "Set your status away"
+    "translation": ""
   },
   {
     "id": "api.command_away.name",
-    "translation": "away"
+    "translation": ""
   },
   {
     "id": "api.command_away.success",
-    "translation": "You are now away"
+    "translation": ""
   },
   {
     "id": "api.command_channel_header.channel.app_error",
-    "translation": "Error to retrieve the current channel."
+    "translation": ""
   },
   {
     "id": "api.command_channel_header.desc",
-    "translation": "Edit the channel header"
+    "translation": ""
   },
   {
     "id": "api.command_channel_header.hint",
-    "translation": "[text]"
+    "translation": ""
   },
   {
     "id": "api.command_channel_header.message.app_error",
-    "translation": "Text must be provided with the /header command."
+    "translation": ""
   },
   {
     "id": "api.command_channel_header.name",
-    "translation": "header"
+    "translation": ""
   },
   {
     "id": "api.command_channel_header.permission.app_error",
-    "translation": "You don't have the appropriate permissions to edit the channel header."
+    "translation": ""
   },
   {
     "id": "api.command_channel_header.update_channel.app_error",
-    "translation": "Error to update the current channel."
+    "translation": ""
   },
   {
     "id": "api.command_channel_purpose.channel.app_error",
-    "translation": "Error to retrieve the current channel."
+    "translation": ""
   },
   {
     "id": "api.command_channel_purpose.desc",
-    "translation": "Edit the channel purpose"
+    "translation": ""
   },
   {
     "id": "api.command_channel_purpose.direct_group.app_error",
-    "translation": "Unable to set purpose for direct message channels. Use /header to set the header instead."
+    "translation": ""
   },
   {
     "id": "api.command_channel_purpose.hint",
-    "translation": "[text]"
+    "translation": ""
   },
   {
     "id": "api.command_channel_purpose.message.app_error",
-    "translation": "A message must be provided with the /purpose command."
+    "translation": ""
   },
   {
     "id": "api.command_channel_purpose.name",
-    "translation": "purpose"
+    "translation": ""
   },
   {
     "id": "api.command_channel_purpose.permission.app_error",
-    "translation": "You don't have the appropriate permissions to edit the channel purpose."
+    "translation": ""
   },
   {
     "id": "api.command_channel_purpose.update_channel.app_error",
-    "translation": "Error to update the current channel."
+    "translation": ""
   },
   {
     "id": "api.command_channel_remove.channel.app_error",
-    "translation": "Error retrieving the current channel."
+    "translation": ""
   },
   {
     "id": "api.command_channel_rename.channel.app_error",
-    "translation": "Error to retrieve the current channel."
+    "translation": ""
   },
   {
     "id": "api.command_channel_rename.desc",
-    "translation": "Rename the channel"
+    "translation": ""
   },
   {
     "id": "api.command_channel_rename.direct_group.app_error",
-    "translation": "Unable to rename direct message channels."
+    "translation": ""
   },
   {
     "id": "api.command_channel_rename.hint",
-    "translation": "[text]"
+    "translation": ""
   },
   {
     "id": "api.command_channel_rename.message.app_error",
-    "translation": "A message must be provided with the /rename command."
+    "translation": ""
   },
   {
     "id": "api.command_channel_rename.name",
-    "translation": "rename"
+    "translation": ""
   },
   {
     "id": "api.command_channel_rename.permission.app_error",
-    "translation": "You don't have the appropriate permissions to rename the channel."
+    "translation": ""
   },
   {
     "id": "api.command_channel_rename.too_long.app_error",
-    "translation": "Channel name must be {{.Length}} or fewer characters."
+    "translation": ""
   },
   {
     "id": "api.command_channel_rename.too_short.app_error",
-    "translation": "Channel name must be {{.Length}} or more characters."
+    "translation": ""
   },
   {
     "id": "api.command_channel_rename.update_channel.app_error",
-    "translation": "Error to update the current channel."
+    "translation": ""
   },
   {
     "id": "api.command_code.desc",
-    "translation": "Display text as a code block"
+    "translation": ""
   },
   {
     "id": "api.command_code.hint",
-    "translation": "[text]"
+    "translation": ""
   },
   {
     "id": "api.command_code.message.app_error",
-    "translation": "A message must be provided with the /code command."
+    "translation": ""
   },
   {
     "id": "api.command_code.name",
-    "translation": "code"
+    "translation": ""
   },
   {
     "id": "api.command_collapse.desc",
-    "translation": "Turn on auto-collapsing of image previews"
+    "translation": ""
   },
   {
     "id": "api.command_collapse.name",
-    "translation": "collapse"
+    "translation": ""
   },
   {
     "id": "api.command_collapse.success",
-    "translation": "Image links now collapse by default"
+    "translation": ""
   },
   {
     "id": "api.command_dnd.desc",
-    "translation": "Do not disturb disables desktop and mobile push notifications."
+    "translation": ""
   },
   {
     "id": "api.command_dnd.disabled",
-    "translation": "Do Not Disturb is disabled."
+    "translation": ""
   },
   {
     "id": "api.command_dnd.error",
-    "translation": "Error to retrieve the user status."
+    "translation": ""
   },
   {
     "id": "api.command_dnd.name",
-    "translation": "dnd"
+    "translation": ""
   },
   {
     "id": "api.command_dnd.success",
-    "translation": "Do Not Disturb is enabled. You will not receive desktop or mobile push notifications until Do Not Disturb is turned off."
+    "translation": ""
   },
   {
     "id": "api.command_echo.delay.app_error",
-    "translation": "Delays must be under 10000 seconds."
+    "translation": ""
   },
   {
     "id": "api.command_echo.desc",
-    "translation": "Echo back text from your account"
+    "translation": ""
   },
   {
     "id": "api.command_echo.high_volume.app_error",
-    "translation": "High volume of echo request, cannot process request."
+    "translation": ""
   },
   {
     "id": "api.command_echo.hint",
-    "translation": "'message' [delay in seconds]"
+    "translation": ""
   },
   {
     "id": "api.command_echo.message.app_error",
-    "translation": "A message must be provided with the /echo command."
+    "translation": ""
   },
   {
     "id": "api.command_echo.name",
-    "translation": "echo"
+    "translation": ""
   },
   {
     "id": "api.command_expand.desc",
-    "translation": "Turn off auto-collapsing of image previews"
+    "translation": ""
   },
   {
     "id": "api.command_expand.name",
-    "translation": "expand"
+    "translation": ""
   },
   {
     "id": "api.command_expand.success",
-    "translation": "Image links now expand by default"
+    "translation": ""
   },
   {
     "id": "api.command_expand_collapse.fail.app_error",
-    "translation": "An error occurred while expanding previews."
+    "translation": ""
   },
   {
     "id": "api.command_groupmsg.desc",
-    "translation": "Sends a Group Message to the specified users"
+    "translation": ""
   },
   {
     "id": "api.command_groupmsg.fail.app_error",
-    "translation": "An error occurred while messaging the users."
+    "translation": ""
   },
   {
     "id": "api.command_groupmsg.group_fail.app_error",
-    "translation": "An error occurred while creating the group message."
+    "translation": ""
   },
   {
     "id": "api.command_groupmsg.hint",
-    "translation": "@[username1],@[username2] 'message'"
+    "translation": ""
   },
   {
     "id": "api.command_groupmsg.invalid_user.app_error",
-    "translation": {
-      "one": "Unable to find the user: {{.Users}}",
-      "other": "Unable to find the users: {{.Users}}"
-    }
+    "translation": ""
   },
   {
     "id": "api.command_groupmsg.max_users.app_error",
-    "translation": "Group messages are limited to a maximum of {{.MaxUsers}} users."
+    "translation": ""
   },
   {
     "id": "api.command_groupmsg.min_users.app_error",
-    "translation": "Group messages are limited to a minimum of {{.MinUsers}} users."
+    "translation": ""
   },
   {
     "id": "api.command_groupmsg.name",
-    "translation": "message"
+    "translation": ""
   },
   {
     "id": "api.command_groupmsg.permission.app_error",
-    "translation": "You don't have the appropriate permissions to create a new group message."
+    "translation": ""
   },
   {
     "id": "api.command_help.desc",
-    "translation": "Open the Mattermost help page"
+    "translation": ""
   },
   {
     "id": "api.command_help.name",
-    "translation": "help"
+    "translation": ""
   },
   {
     "id": "api.command_invite.channel.app_error",
-    "translation": "Error to retrieve the current channel."
+    "translation": ""
   },
   {
     "id": "api.command_invite.channel.error",
-    "translation": "Could not find the channel {{.Channel}}. Please use the [channel handle](https://about.mattermost.com/default-channel-handle-documentation) to identify channels."
+    "translation": ""
   },
   {
     "id": "api.command_invite.desc",
-    "translation": "Invite a user to a channel"
+    "translation": ""
   },
   {
     "id": "api.command_invite.directchannel.app_error",
-    "translation": "You can't add someone to a direct message channel."
+    "translation": ""
   },
   {
     "id": "api.command_invite.fail.app_error",
-    "translation": "An error occurred while joining the channel."
+    "translation": ""
   },
   {
     "id": "api.command_invite.group_constrained_user_denied",
-    "translation": "This channel is managed by groups.  This user is not part of a group that is synced to this channel."
+    "translation": ""
   },
   {
     "id": "api.command_invite.hint",
-    "translation": "@[username] ~[channel]"
+    "translation": ""
   },
   {
     "id": "api.command_invite.missing_message.app_error",
-    "translation": "Missing Username and Channel."
+    "translation": ""
   },
   {
     "id": "api.command_invite.missing_user.app_error",
-    "translation": "We couldn't find the user. They may have been deactivated by the System Administrator."
+    "translation": ""
   },
   {
     "id": "api.command_invite.name",
-    "translation": "invite"
+    "translation": ""
   },
   {
     "id": "api.command_invite.permission.app_error",
-    "translation": "You don't have enough permissions to add {{.User}} in {{.Channel}}."
+    "translation": ""
   },
   {
     "id": "api.command_invite.private_channel.app_error",
-    "translation": "Could not find the channel {{.Channel}}. Please use the channel handle to identify channels."
+    "translation": ""
   },
   {
     "id": "api.command_invite.success",
-    "translation": "{{.User}} added to {{.Channel}} channel."
+    "translation": ""
   },
   {
     "id": "api.command_invite.user_already_in_channel.app_error",
-    "translation": "{{.User}} is already in the channel."
+    "translation": ""
   },
   {
     "id": "api.command_invite.user_not_in_team.app_error",
-    "translation": "@{{.Username}} is not a member of the team."
+    "translation": ""
   },
   {
     "id": "api.command_invite_people.permission.app_error",
-    "translation": "You don't have permission to invite new users to this server."
+    "translation": ""
   },
   {
     "id": "api.command_join.desc",
-    "translation": "Join the open channel"
+    "translation": ""
   },
   {
     "id": "api.command_join.fail.app_error",
-    "translation": "An error occurred while joining the channel."
+    "translation": ""
   },
   {
     "id": "api.command_join.hint",
-    "translation": "~[channel]"
+    "translation": ""
   },
   {
     "id": "api.command_join.list.app_error",
-    "translation": "An error occurred while listing channels."
+    "translation": ""
   },
   {
     "id": "api.command_join.missing.app_error",
-    "translation": "Unable to find the channel."
+    "translation": ""
   },
   {
     "id": "api.command_join.name",
-    "translation": "join"
+    "translation": ""
   },
   {
     "id": "api.command_kick.name",
-    "translation": "kick"
+    "translation": ""
   },
   {
     "id": "api.command_leave.desc",
-    "translation": "Leave the current channel"
+    "translation": ""
   },
   {
     "id": "api.command_leave.fail.app_error",
-    "translation": "An error occurred while leaving the channel."
+    "translation": ""
   },
   {
     "id": "api.command_leave.name",
-    "translation": "leave"
+    "translation": ""
   },
   {
     "id": "api.command_logout.desc",
-    "translation": "Logout of Mattermost"
+    "translation": ""
   },
   {
     "id": "api.command_logout.name",
-    "translation": "logout"
+    "translation": ""
   },
   {
     "id": "api.command_me.desc",
-    "translation": "Do an action"
+    "translation": ""
   },
   {
     "id": "api.command_me.hint",
-    "translation": "[message]"
+    "translation": ""
   },
   {
     "id": "api.command_me.name",
-    "translation": "me"
+    "translation": ""
   },
   {
     "id": "api.command_msg.desc",
-    "translation": "Send Direct Message to a user"
+    "translation": ""
   },
   {
     "id": "api.command_msg.dm_fail.app_error",
-    "translation": "An error occurred while creating the direct message."
+    "translation": ""
   },
   {
     "id": "api.command_msg.fail.app_error",
-    "translation": "An error occurred while messaging the user."
+    "translation": ""
   },
   {
     "id": "api.command_msg.hint",
-    "translation": "@[username] 'message'"
+    "translation": ""
   },
   {
     "id": "api.command_msg.missing.app_error",
-    "translation": "Unable to find the user."
+    "translation": ""
   },
   {
     "id": "api.command_msg.name",
-    "translation": "message"
+    "translation": ""
   },
   {
     "id": "api.command_msg.permission.app_error",
-    "translation": "You don't have the appropriate permissions to direct message this user."
+    "translation": ""
   },
   {
     "id": "api.command_mute.desc",
-    "translation": "Turns off desktop, email and push notifications for the current channel or the [channel] specified."
+    "translation": ""
   },
   {
     "id": "api.command_mute.error",
-    "translation": "Could not find the channel {{.Channel}}. Please use the [channel handle](https://about.mattermost.com/default-channel-handle-documentation) to identify channels."
+    "translation": ""
   },
   {
     "id": "api.command_mute.hint",
-    "translation": "~[channel]"
+    "translation": ""
   },
   {
     "id": "api.command_mute.name",
-    "translation": "mute"
+    "translation": ""
   },
   {
     "id": "api.command_mute.no_channel.error",
-    "translation": "Could not find the specified channel. Please use the [channel handle](https://about.mattermost.com/default-channel-handle-documentation) to identify channels."
+    "translation": ""
   },
   {
     "id": "api.command_mute.not_member.error",
-    "translation": "Could not mute channel {{.Channel}} as you are not a member."
+    "translation": ""
   },
   {
     "id": "api.command_mute.success_mute",
-    "translation": "You will not receive notifications for {{.Channel}} until channel mute is turned off."
+    "translation": ""
   },
   {
     "id": "api.command_mute.success_mute_direct_msg",
-    "translation": "You will not receive notifications for this channel until channel mute is turned off."
+    "translation": ""
   },
   {
     "id": "api.command_mute.success_unmute",
-    "translation": "{{.Channel}} is no longer muted."
+    "translation": ""
   },
   {
     "id": "api.command_mute.success_unmute_direct_msg",
-    "translation": "This channel is no longer muted."
+    "translation": ""
   },
   {
     "id": "api.command_offline.desc",
-    "translation": "Set your status offline"
+    "translation": ""
   },
   {
     "id": "api.command_offline.name",
-    "translation": "offline"
+    "translation": ""
   },
   {
     "id": "api.command_offline.success",
-    "translation": "You are now offline"
+    "translation": ""
   },
   {
     "id": "api.command_online.desc",
-    "translation": "Set your status online"
+    "translation": ""
   },
   {
     "id": "api.command_online.name",
-    "translation": "online"
+    "translation": ""
   },
   {
     "id": "api.command_online.success",
-    "translation": "You are now online"
+    "translation": ""
   },
   {
     "id": "api.command_open.name",
-    "translation": "open"
+    "translation": ""
   },
   {
     "id": "api.command_remove.desc",
-    "translation": "Remove a member from the channel"
+    "translation": ""
   },
   {
     "id": "api.command_remove.direct_group.app_error",
-    "translation": "You can't remove someone from a direct message channel."
+    "translation": ""
   },
   {
     "id": "api.command_remove.group_constrained_user_denied",
-    "translation": "User cannot be removed from the channel by you because they are a member of the groups linked to this channel. To remove them from this channel, they must be removed from the linked groups."
+    "translation": ""
   },
   {
     "id": "api.command_remove.hint",
-    "translation": "@[username]"
+    "translation": ""
   },
   {
     "id": "api.command_remove.message.app_error",
-    "translation": "A message must be provided with the /remove or /kick command."
+    "translation": ""
   },
   {
     "id": "api.command_remove.missing.app_error",
-    "translation": "We couldn't find the user. They may have been deactivated by the System Administrator."
+    "translation": ""
   },
   {
     "id": "api.command_remove.name",
-    "translation": "remove"
+    "translation": ""
   },
   {
     "id": "api.command_remove.permission.app_error",
-    "translation": "You don't have the appropriate permissions to remove the member."
+    "translation": ""
   },
   {
     "id": "api.command_remove.user_not_in_channel",
-    "translation": "{{.Username}} is not a member of this channel."
+    "translation": ""
   },
   {
     "id": "api.command_search.desc",
-    "translation": "Search text in messages"
+    "translation": ""
   },
   {
     "id": "api.command_search.hint",
-    "translation": "[text]"
+    "translation": ""
   },
   {
     "id": "api.command_search.name",
-    "translation": "search"
+    "translation": ""
   },
   {
     "id": "api.command_search.unsupported.app_error",
-    "translation": "The search command is not supported on your device."
+    "translation": ""
   },
   {
     "id": "api.command_settings.desc",
-    "translation": "Open the Account Settings dialog"
+    "translation": ""
   },
   {
     "id": "api.command_settings.name",
-    "translation": "settings"
+    "translation": ""
   },
   {
     "id": "api.command_settings.unsupported.app_error",
-    "translation": "The settings command is not supported on your device."
+    "translation": ""
   },
   {
     "id": "api.command_shortcuts.desc",
-    "translation": "Displays a list of keyboard shortcuts"
+    "translation": ""
   },
   {
     "id": "api.command_shortcuts.name",
-    "translation": "shortcuts"
+    "translation": ""
   },
   {
     "id": "api.command_shortcuts.unsupported.app_error",
-    "translation": "The shortcuts command is not supported on your device."
+    "translation": ""
   },
   {
     "id": "api.command_shrug.desc",
-    "translation": "Adds ¯\\_(ツ)_/¯ to your message"
+    "translation": ""
   },
   {
     "id": "api.command_shrug.hint",
-    "translation": "[message]"
+    "translation": ""
   },
   {
     "id": "api.command_shrug.name",
-    "translation": "shrug"
+    "translation": ""
   },
   {
     "id": "api.config.client.old_format.app_error",
-    "translation": "New format for the client configuration is not supported yet. Please specify format=old in the query string."
+    "translation": ""
   },
   {
     "id": "api.config.get_config.restricted_merge.app_error",
@@ -1124,7 +1121,7 @@
   },
   {
     "id": "api.config.migrate_config.app_error",
-    "translation": "Failed to migrate config store."
+    "translation": ""
   },
   {
     "id": "api.config.patch_config.restricted_merge.app_error",
@@ -1132,1979 +1129,1967 @@
   },
   {
     "id": "api.config.update_config.clear_siteurl.app_error",
-    "translation": "Site URL cannot be cleared."
+    "translation": ""
   },
   {
     "id": "api.config.update_config.restricted_merge.app_error",
-    "translation": "Failed to merge given config."
+    "translation": ""
   },
   {
     "id": "api.context.404.app_error",
-    "translation": "Sorry, we could not find the page."
+    "translation": ""
   },
   {
     "id": "api.context.get_user.app_error",
-    "translation": "Unable to get user from session UserID."
+    "translation": ""
   },
   {
     "id": "api.context.invalid_body_param.app_error",
-    "translation": "Invalid or missing {{.Name}} in request body."
+    "translation": ""
   },
   {
     "id": "api.context.invalid_param.app_error",
-    "translation": "Invalid {{.Name}} parameter."
+    "translation": ""
   },
   {
     "id": "api.context.invalid_token.error",
-    "translation": "Invalid session token={{.Token}}, err={{.Error}}"
+    "translation": ""
   },
   {
     "id": "api.context.invalid_url_param.app_error",
-    "translation": "Invalid or missing {{.Name}} parameter in request URL."
+    "translation": ""
   },
   {
     "id": "api.context.local_origin_required.app_error",
-    "translation": "This endpoint requires a local request origin."
+    "translation": ""
   },
   {
     "id": "api.context.mfa_required.app_error",
-    "translation": "Multi-factor authentication is required on this server."
+    "translation": ""
   },
   {
     "id": "api.context.permissions.app_error",
-    "translation": "You do not have the appropriate permissions."
+    "translation": ""
   },
   {
     "id": "api.context.server_busy.app_error",
-    "translation": "Server is busy, non-critical services are temporarily unavailable."
+    "translation": ""
   },
   {
     "id": "api.context.session_expired.app_error",
-    "translation": "Invalid or expired session, please login again."
+    "translation": ""
   },
   {
     "id": "api.context.token_provided.app_error",
-    "translation": "Session is not OAuth but token was provided in the query string."
+    "translation": ""
   },
   {
     "id": "api.create_terms_of_service.custom_terms_of_service_disabled.app_error",
-    "translation": "Custom terms of service feature is disabled."
+    "translation": ""
   },
   {
     "id": "api.create_terms_of_service.empty_text.app_error",
-    "translation": "Please enter text for your Custom Terms of Service."
+    "translation": ""
   },
   {
     "id": "api.email.send_warn_metric_ack.failure.app_error",
-    "translation": "Failure to send admin acknowledgment email"
+    "translation": ""
   },
   {
     "id": "api.email.send_warn_metric_ack.invalid_warn_metric.app_error",
-    "translation": "Could not find warn metric."
+    "translation": ""
   },
   {
     "id": "api.email.send_warn_metric_ack.missing_server.app_error",
-    "translation": "SMTP Server is required"
+    "translation": ""
   },
   {
     "id": "api.email_batching.add_notification_email_to_batch.channel_full.app_error",
-    "translation": "Email batching job's receiving channel was full. Please increase the EmailBatchingBufferSize."
+    "translation": ""
   },
   {
     "id": "api.email_batching.add_notification_email_to_batch.disabled.app_error",
-    "translation": "Email batching has been disabled by the system administrator."
+    "translation": ""
   },
   {
     "id": "api.email_batching.render_batched_post.date",
-    "translation": "{{.Hour}}:{{.Minute}} {{.Timezone}}, {{.Month}} {{.Day}}"
+    "translation": ""
   },
   {
     "id": "api.email_batching.render_batched_post.direct_message",
-    "translation": "Direct Message from "
+    "translation": ""
   },
   {
     "id": "api.email_batching.render_batched_post.go_to_post",
-    "translation": "Go to Post"
+    "translation": ""
   },
   {
     "id": "api.email_batching.render_batched_post.group_message",
-    "translation": "Group Message from "
+    "translation": ""
   },
   {
     "id": "api.email_batching.render_batched_post.notification",
-    "translation": "Notification from "
+    "translation": ""
   },
   {
     "id": "api.email_batching.send_batched_email_notification.body_text",
-    "translation": {
-      "one": "You have a new notification.",
-      "other": "You have {{.Count}} new notifications."
-    }
+    "translation": ""
   },
   {
     "id": "api.email_batching.send_batched_email_notification.subject",
-    "translation": {
-      "one": "[{{.SiteName}}] New Notification for {{.Month}} {{.Day}}, {{.Year}}",
-      "other": "[{{.SiteName}}] New Notifications for {{.Month}} {{.Day}}, {{.Year}}"
-    }
+    "translation": ""
   },
   {
     "id": "api.emoji.create.duplicate.app_error",
-    "translation": "Unable to create emoji. Another emoji with the same name already exists."
+    "translation": ""
   },
   {
     "id": "api.emoji.create.internal_error",
-    "translation": "server_error: Encountered internal server error creating the emoji."
+    "translation": ""
   },
   {
     "id": "api.emoji.create.other_user.app_error",
-    "translation": "Invalid user id."
+    "translation": ""
   },
   {
     "id": "api.emoji.create.parse.app_error",
-    "translation": "Unable to create emoji. Could not understand request."
+    "translation": ""
   },
   {
     "id": "api.emoji.create.too_large.app_error",
-    "translation": "Unable to create emoji. Image must be less than 1 MB in size."
+    "translation": ""
   },
   {
     "id": "api.emoji.disabled.app_error",
-    "translation": "Custom emoji have been disabled by the system admin."
+    "translation": ""
   },
   {
     "id": "api.emoji.get_image.decode.app_error",
-    "translation": "Unable to decode image file for emoji."
+    "translation": ""
   },
   {
     "id": "api.emoji.get_image.read.app_error",
-    "translation": "Unable to read image file for emoji."
+    "translation": ""
   },
   {
     "id": "api.emoji.storage.app_error",
-    "translation": "File storage not configured properly. Please configure for either S3 or local server file storage."
+    "translation": ""
   },
   {
     "id": "api.emoji.upload.image.app_error",
-    "translation": "Unable to create emoji. File must be a PNG, JPEG, or GIF."
+    "translation": ""
   },
   {
     "id": "api.emoji.upload.large_image.decode_error",
-    "translation": "Unable to create emoji. An error occurred when trying to decode the image."
+    "translation": ""
   },
   {
     "id": "api.emoji.upload.large_image.encode_error",
-    "translation": "Unable to create emoji. An error occurred when trying to encode the image."
+    "translation": ""
   },
   {
     "id": "api.emoji.upload.large_image.gif_decode_error",
-    "translation": "Unable to create emoji. An error occurred when trying to decode the GIF image."
+    "translation": ""
   },
   {
     "id": "api.emoji.upload.large_image.gif_encode_error",
-    "translation": "Unable to create emoji. An error occurred when trying to encode the GIF image."
+    "translation": ""
   },
   {
     "id": "api.emoji.upload.large_image.too_large.app_error",
-    "translation": "Unable to create emoji. Image must be smaller than {{.MaxWidth}} by {{.MaxHeight}}."
+    "translation": ""
   },
   {
     "id": "api.emoji.upload.open.app_error",
-    "translation": "Unable to create the emoji. An error occurred when trying to open the attached image."
+    "translation": ""
   },
   {
     "id": "api.file.append_file.no_exist.app_error",
-    "translation": "File does not exist."
+    "translation": ""
   },
   {
     "id": "api.file.append_file.opening.app_error",
-    "translation": "Encountered an error opening the file."
+    "translation": ""
   },
   {
     "id": "api.file.append_file.s3.app_error",
-    "translation": "Encountered an error appending to a file in S3."
+    "translation": ""
   },
   {
     "id": "api.file.append_file.writing.app_error",
-    "translation": "Encountered an error writing to S3."
+    "translation": ""
   },
   {
     "id": "api.file.attachments.disabled.app_error",
-    "translation": "File attachments have been disabled on this server."
+    "translation": ""
   },
   {
     "id": "api.file.file_exists.exists_local.app_error",
-    "translation": "Unable to check if the file exists."
+    "translation": ""
   },
   {
     "id": "api.file.file_exists.s3.app_error",
-    "translation": "Unable to check if the file exists."
+    "translation": ""
   },
   {
     "id": "api.file.get_file.public_invalid.app_error",
-    "translation": "The public link does not appear to be valid."
+    "translation": ""
   },
   {
     "id": "api.file.get_file_preview.no_preview.app_error",
-    "translation": "File doesn't have a preview image."
+    "translation": ""
   },
   {
     "id": "api.file.get_file_thumbnail.no_thumbnail.app_error",
-    "translation": "File doesn't have a thumbnail image."
+    "translation": ""
   },
   {
     "id": "api.file.get_public_link.disabled.app_error",
-    "translation": "Public links have been disabled."
+    "translation": ""
   },
   {
     "id": "api.file.get_public_link.no_post.app_error",
-    "translation": "Unable to get public link for file. File must be attached to a post that can be read by the current user."
+    "translation": ""
   },
   {
     "id": "api.file.move_file.copy_within_s3.app_error",
-    "translation": "Unable to copy file within S3."
+    "translation": ""
   },
   {
     "id": "api.file.move_file.delete_from_s3.app_error",
-    "translation": "Unable to delete file from S3."
+    "translation": ""
   },
   {
     "id": "api.file.move_file.rename.app_error",
-    "translation": "Unable to move file locally."
+    "translation": ""
   },
   {
     "id": "api.file.no_driver.app_error",
-    "translation": "No file driver selected."
+    "translation": ""
   },
   {
     "id": "api.file.read_file.reading_local.app_error",
-    "translation": "Encountered an error reading from local server file storage."
+    "translation": ""
   },
   {
     "id": "api.file.read_file.s3.app_error",
-    "translation": "Encountered an error reading from S3 storage."
+    "translation": ""
   },
   {
     "id": "api.file.reader.reading_local.app_error",
-    "translation": "Encountered an error opening a reader from local server file storage."
+    "translation": ""
   },
   {
     "id": "api.file.reader.s3.app_error",
-    "translation": "Encountered an error opening a reader from S3 storage."
+    "translation": ""
   },
   {
     "id": "api.file.test_connection.local.connection.app_error",
-    "translation": "Don't have permissions to write to local path specified or other error."
+    "translation": ""
   },
   {
     "id": "api.file.test_connection.s3.bucked_create.app_error",
-    "translation": "Unable to create bucket."
+    "translation": ""
   },
   {
     "id": "api.file.test_connection.s3.bucket_exists.app_error",
-    "translation": "Error checking if bucket exists."
+    "translation": ""
   },
   {
     "id": "api.file.test_connection.s3.connection.app_error",
-    "translation": "Bad connection to S3 or minio."
+    "translation": ""
   },
   {
     "id": "api.file.upload_file.incorrect_channelId.app_error",
-    "translation": "Unable to upload the file. Incorrect channel ID: {{.channelId}}"
+    "translation": ""
   },
   {
     "id": "api.file.upload_file.incorrect_number_of_client_ids.app_error",
-    "translation": "Unable to upload file(s). Have {{.NumClientIds}} client_ids for {{.NumFiles}} files."
+    "translation": ""
   },
   {
     "id": "api.file.upload_file.incorrect_number_of_files.app_error",
-    "translation": "Unable to upload files. Incorrect number of files specified."
+    "translation": ""
   },
   {
     "id": "api.file.upload_file.large_image.app_error",
-    "translation": "File above maximum dimensions could not be uploaded: {{.Filename}}"
+    "translation": ""
   },
   {
     "id": "api.file.upload_file.large_image_detailed.app_error",
-    "translation": "{{.Filename}} dimensions ({{.Width}} by {{.Height}} pixels) exceed the limits."
+    "translation": ""
   },
   {
     "id": "api.file.upload_file.multiple_channel_ids.app_error",
-    "translation": "Unable to upload file(s). Multiple conflicting channel_ids."
+    "translation": ""
   },
   {
     "id": "api.file.upload_file.read_form_value.app_error",
-    "translation": "Unable to upload file(s). Error reading the value for {{.Formname}}."
+    "translation": ""
   },
   {
     "id": "api.file.upload_file.read_request.app_error",
-    "translation": "Unable to upload file(s). Error reading or parsing request data."
+    "translation": ""
   },
   {
     "id": "api.file.upload_file.rejected_by_plugin.app_error",
-    "translation": "Unable to upload file {{.Filename}}. Rejected by plugin: {{.Reason}}"
+    "translation": ""
   },
   {
     "id": "api.file.upload_file.storage.app_error",
-    "translation": "Unable to upload file. Image storage is not configured."
+    "translation": ""
   },
   {
     "id": "api.file.upload_file.too_large_detailed.app_error",
-    "translation": "Unable to upload file {{.Filename}}. {{.Length}} bytes exceeds the maximum allowed {{.Limit}} bytes."
+    "translation": ""
   },
   {
     "id": "api.file.write_file.s3.app_error",
-    "translation": "Encountered an error writing to S3."
+    "translation": ""
   },
   {
     "id": "api.file.write_file_locally.create_dir.app_error",
-    "translation": "Encountered an error creating the directory for the new file."
+    "translation": ""
   },
   {
     "id": "api.file.write_file_locally.writing.app_error",
-    "translation": "Encountered an error writing to local server storage."
+    "translation": ""
   },
   {
     "id": "api.image.get.app_error",
-    "translation": "Requested image url cannot be parsed."
+    "translation": ""
   },
   {
     "id": "api.incoming_webhook.disabled.app_error",
-    "translation": "Incoming webhooks have been disabled by the system admin."
+    "translation": ""
   },
   {
     "id": "api.incoming_webhook.invalid_username.app_error",
-    "translation": "Invalid username."
+    "translation": ""
   },
   {
     "id": "api.invalid_channel",
-    "translation": "Channel listed in the request doesn't belong to the user"
+    "translation": ""
   },
   {
     "id": "api.io_error",
-    "translation": "input/output error"
+    "translation": ""
   },
   {
     "id": "api.job.unable_to_download_job",
-    "translation": "Unable to download this job"
+    "translation": ""
   },
   {
     "id": "api.ldap_group.not_found",
-    "translation": "ldap group not found"
+    "translation": ""
   },
   {
     "id": "api.ldap_groups.existing_group_name_error",
-    "translation": "group name already exists"
+    "translation": ""
   },
   {
     "id": "api.ldap_groups.existing_reserved_name_error",
-    "translation": "group name already exists as a reserved name"
+    "translation": ""
   },
   {
     "id": "api.ldap_groups.existing_user_name_error",
-    "translation": "group name already exists as a user name"
+    "translation": ""
   },
   {
     "id": "api.ldap_groups.license_error",
-    "translation": "your license does not support ldap groups"
+    "translation": ""
   },
   {
     "id": "api.license.add_license.array.app_error",
-    "translation": "Empty array under 'license' in request."
+    "translation": ""
   },
   {
     "id": "api.license.add_license.expired.app_error",
-    "translation": "License is either expired or has not yet started."
+    "translation": ""
   },
   {
     "id": "api.license.add_license.invalid.app_error",
-    "translation": "Invalid license file."
+    "translation": ""
   },
   {
     "id": "api.license.add_license.invalid_count.app_error",
-    "translation": "Unable to count total unique users."
+    "translation": ""
   },
   {
     "id": "api.license.add_license.no_file.app_error",
-    "translation": "No file under 'license' in request."
+    "translation": ""
   },
   {
     "id": "api.license.add_license.open.app_error",
-    "translation": "Could not open license file."
+    "translation": ""
   },
   {
     "id": "api.license.add_license.save.app_error",
-    "translation": "License did not save properly."
+    "translation": ""
   },
   {
     "id": "api.license.add_license.save_active.app_error",
-    "translation": "Active license ID did not save properly."
+    "translation": ""
   },
   {
     "id": "api.license.add_license.unique_users.app_error",
-    "translation": "This license only supports {{.Users}} users, when your system has {{.Count}} unique users. Unique users are counted distinctly by email address. You can see total user count under Site Reports -> View Statistics."
+    "translation": ""
   },
   {
     "id": "api.license.client.old_format.app_error",
-    "translation": "New format for the client license is not supported yet. Please specify format=old in the query string."
+    "translation": ""
   },
   {
     "id": "api.license.remove_expired_license.failed.error",
-    "translation": "Failed to send the disable license email successfully."
+    "translation": ""
   },
   {
     "id": "api.license.request-trial.bad-request",
-    "translation": "The number of users requested is not correct."
+    "translation": ""
   },
   {
     "id": "api.license.request-trial.bad-request.terms-not-accepted",
-    "translation": "You must accept the Mattermost Software Evaluation Agreement and Privacy Policy to request a license."
+    "translation": ""
   },
   {
     "id": "api.license.request_trial_license.app_error",
-    "translation": "Unable to get a trial license, please try again or contact with support@mattermost.com."
+    "translation": ""
   },
   {
     "id": "api.license.request_trial_license.no-site-url.app_error",
-    "translation": "Unable to request a trial license. Please configure a Site URL in the web server section of the Mattermost System Console."
+    "translation": ""
   },
   {
     "id": "api.marshal_error",
-    "translation": "marshal error"
+    "translation": ""
   },
   {
     "id": "api.migrate_to_saml.error",
-    "translation": "Unable to migrate SAML."
+    "translation": ""
   },
   {
     "id": "api.oauth.allow_oauth.redirect_callback.app_error",
-    "translation": "invalid_request: Supplied redirect_uri did not match registered callback_url."
+    "translation": ""
   },
   {
     "id": "api.oauth.allow_oauth.turn_off.app_error",
-    "translation": "The system admin has turned off OAuth2 Service Provider."
+    "translation": ""
   },
   {
     "id": "api.oauth.authorize_oauth.disabled.app_error",
-    "translation": "The system admin has turned off OAuth2 Service Provider."
+    "translation": ""
   },
   {
     "id": "api.oauth.get_access_token.bad_client_id.app_error",
-    "translation": "invalid_request: Bad client_id."
+    "translation": ""
   },
   {
     "id": "api.oauth.get_access_token.bad_client_secret.app_error",
-    "translation": "invalid_request: Missing client_secret."
+    "translation": ""
   },
   {
     "id": "api.oauth.get_access_token.bad_grant.app_error",
-    "translation": "invalid_request: Bad grant_type."
+    "translation": ""
   },
   {
     "id": "api.oauth.get_access_token.credentials.app_error",
-    "translation": "invalid_client: Invalid client credentials."
+    "translation": ""
   },
   {
     "id": "api.oauth.get_access_token.disabled.app_error",
-    "translation": "The system admin has turned off OAuth2 Service Provider."
+    "translation": ""
   },
   {
     "id": "api.oauth.get_access_token.expired_code.app_error",
-    "translation": "invalid_grant: Invalid or expired authorization code."
+    "translation": ""
   },
   {
     "id": "api.oauth.get_access_token.internal.app_error",
-    "translation": "server_error: Encountered internal server error while accessing database."
+    "translation": ""
   },
   {
     "id": "api.oauth.get_access_token.internal_saving.app_error",
-    "translation": "server_error: Encountered internal server error while saving access token to database."
+    "translation": ""
   },
   {
     "id": "api.oauth.get_access_token.internal_session.app_error",
-    "translation": "server_error: Encountered internal server error while saving session to database."
+    "translation": ""
   },
   {
     "id": "api.oauth.get_access_token.internal_user.app_error",
-    "translation": "server_error: Encountered internal server error while pulling user from database."
+    "translation": ""
   },
   {
     "id": "api.oauth.get_access_token.missing_code.app_error",
-    "translation": "invalid_request: Missing code."
+    "translation": ""
   },
   {
     "id": "api.oauth.get_access_token.missing_refresh_token.app_error",
-    "translation": "invalid_request: Missing refresh_token."
+    "translation": ""
   },
   {
     "id": "api.oauth.get_access_token.redirect_uri.app_error",
-    "translation": "invalid_request: Supplied redirect_uri does not match authorization code redirect_uri."
+    "translation": ""
   },
   {
     "id": "api.oauth.get_access_token.refresh_token.app_error",
-    "translation": "invalid_grant: Invalid refresh token."
+    "translation": ""
   },
   {
     "id": "api.oauth.invalid_state_token.app_error",
-    "translation": "Invalid state token."
+    "translation": ""
   },
   {
     "id": "api.oauth.register_oauth_app.turn_off.app_error",
-    "translation": "The system admin has turned off OAuth2 Service Provider."
+    "translation": ""
   },
   {
     "id": "api.oauth.revoke_access_token.del_session.app_error",
-    "translation": "Error deleting session from DB."
+    "translation": ""
   },
   {
     "id": "api.oauth.revoke_access_token.del_token.app_error",
-    "translation": "Error deleting access token from DB."
+    "translation": ""
   },
   {
     "id": "api.oauth.revoke_access_token.get.app_error",
-    "translation": "Error getting access token from DB before deletion."
+    "translation": ""
   },
   {
     "id": "api.oauth.singup_with_oauth.disabled.app_error",
-    "translation": "User sign-up is disabled."
+    "translation": ""
   },
   {
     "id": "api.oauth.singup_with_oauth.expired_link.app_error",
-    "translation": "The signup link has expired."
+    "translation": ""
   },
   {
     "id": "api.oauth.singup_with_oauth.invalid_link.app_error",
-    "translation": "The signup link does not appear to be valid."
+    "translation": ""
   },
   {
     "id": "api.outgoing_webhook.disabled.app_error",
-    "translation": "Outgoing webhooks have been disabled by the system admin."
+    "translation": ""
   },
   {
     "id": "api.plugin.add_public_key.open.app_error",
-    "translation": "An error occurred while opening the public key file."
+    "translation": ""
   },
   {
     "id": "api.plugin.install.download_failed.app_error",
-    "translation": "An error occurred while downloading the plugin."
+    "translation": ""
   },
   {
     "id": "api.plugin.upload.array.app_error",
-    "translation": "File array is empty in multipart/form request."
+    "translation": ""
   },
   {
     "id": "api.plugin.upload.file.app_error",
-    "translation": "Unable to open file in multipart/form request."
+    "translation": ""
   },
   {
     "id": "api.plugin.upload.no_file.app_error",
-    "translation": "Missing file in multipart/form request."
+    "translation": ""
   },
   {
     "id": "api.plugin.verify_plugin.app_error",
-    "translation": "Unable to verify plugin signature."
+    "translation": ""
   },
   {
     "id": "api.post.check_for_out_of_channel_group_users.message.none",
-    "translation": "@{{.GroupName}} has no members on this team"
+    "translation": ""
   },
   {
     "id": "api.post.check_for_out_of_channel_groups_mentions.message.multiple",
-    "translation": "@{{.Usernames}} and @{{.LastUsername}} did not get notified by this mention because they are not in the channel. They cannot be added to the channel because they are not a member of the linked groups. To add them to this channel, they must be added to the linked groups."
+    "translation": ""
   },
   {
     "id": "api.post.check_for_out_of_channel_groups_mentions.message.one",
-    "translation": "@{{.Username}} did not get notified by this mention because they are not in the channel. They cannot be added to the channel because they are not a member of the linked groups. To add them to this channel, they must be added to the linked groups."
+    "translation": ""
   },
   {
     "id": "api.post.check_for_out_of_channel_mentions.message.multiple",
-    "translation": "@{{.Usernames}} and @{{.LastUsername}} did not get notified by this mention because they are not in the channel."
+    "translation": ""
   },
   {
     "id": "api.post.check_for_out_of_channel_mentions.message.one",
-    "translation": "@{{.Username}} did not get notified by this mention because they are not in the channel."
+    "translation": ""
   },
   {
     "id": "api.post.create_post.can_not_post_to_deleted.error",
-    "translation": "Can not post to deleted channel."
+    "translation": ""
   },
   {
     "id": "api.post.create_post.channel_root_id.app_error",
-    "translation": "Invalid ChannelId for RootId parameter."
+    "translation": ""
   },
   {
     "id": "api.post.create_post.parent_id.app_error",
-    "translation": "Invalid ParentId parameter."
+    "translation": ""
   },
   {
     "id": "api.post.create_post.root_id.app_error",
-    "translation": "Invalid RootId parameter."
+    "translation": ""
   },
   {
     "id": "api.post.create_post.town_square_read_only",
-    "translation": "This channel is read-only. Only members with permission can post here."
+    "translation": ""
   },
   {
     "id": "api.post.create_webhook_post.creating.app_error",
-    "translation": "Error creating post."
+    "translation": ""
   },
   {
     "id": "api.post.deduplicate_create_post.failed_to_get",
-    "translation": "Failed to fetch original post after deduplicating a client repeating the same request."
+    "translation": ""
   },
   {
     "id": "api.post.deduplicate_create_post.pending",
-    "translation": "Rejected post since another client is making the same request."
+    "translation": ""
   },
   {
     "id": "api.post.delete_post.can_not_delete_post_in_deleted.error",
-    "translation": "Can not delete a post in a deleted channel."
+    "translation": ""
   },
   {
     "id": "api.post.disabled_all",
-    "translation": "@all has been disabled because the channel has more than {{.Users}} users."
+    "translation": ""
   },
   {
     "id": "api.post.disabled_channel",
-    "translation": "@channel has been disabled because the channel has more than {{.Users}} users."
+    "translation": ""
   },
   {
     "id": "api.post.disabled_here",
-    "translation": "@here has been disabled because the channel has more than {{.Users}} users."
+    "translation": ""
   },
   {
     "id": "api.post.do_action.action_id.app_error",
-    "translation": "Invalid action id."
+    "translation": ""
   },
   {
     "id": "api.post.do_action.action_integration.app_error",
-    "translation": "Action integration error."
+    "translation": ""
   },
   {
     "id": "api.post.error_get_post_id.pending",
-    "translation": "Unable to get the pending post."
+    "translation": ""
   },
   {
     "id": "api.post.get_message_for_notification.files_sent",
-    "translation": {
-      "one": "{{.Count}} file sent: {{.Filenames}}",
-      "other": "{{.Count}} files sent: {{.Filenames}}"
-    }
+    "translation": ""
   },
   {
     "id": "api.post.get_message_for_notification.images_sent",
-    "translation": {
-      "one": "{{.Count}} image sent: {{.Filenames}}",
-      "other": "{{.Count}} images sent: {{.Filenames}}"
-    }
+    "translation": ""
   },
   {
     "id": "api.post.link_preview_disabled.app_error",
-    "translation": "Link previews have been disabled by the system administrator."
+    "translation": ""
   },
   {
     "id": "api.post.patch_post.can_not_update_post_in_deleted.error",
-    "translation": "Can not update a post in a deleted channel."
+    "translation": ""
   },
   {
     "id": "api.post.save_is_pinned_post.town_square_read_only",
-    "translation": "This channel is read-only. Only members with permission can pin or unpin posts here."
+    "translation": ""
   },
   {
     "id": "api.post.search_posts.invalid_body.app_error",
-    "translation": "Unable to parse the request body."
+    "translation": ""
   },
   {
     "id": "api.post.send_notification_and_forget.push_channel_mention",
-    "translation": " notified the channel."
+    "translation": ""
   },
   {
     "id": "api.post.send_notification_and_forget.push_comment_on_post",
-    "translation": " commented on your post."
+    "translation": ""
   },
   {
     "id": "api.post.send_notification_and_forget.push_comment_on_thread",
-    "translation": " commented on a thread you participated in."
+    "translation": ""
   },
   {
     "id": "api.post.send_notifications_and_forget.push_explicit_mention",
-    "translation": " mentioned you."
+    "translation": ""
   },
   {
     "id": "api.post.send_notifications_and_forget.push_general_message",
-    "translation": " posted a message."
+    "translation": ""
   },
   {
     "id": "api.post.send_notifications_and_forget.push_image_only",
-    "translation": " attached a file."
+    "translation": ""
   },
   {
     "id": "api.post.send_notifications_and_forget.push_message",
-    "translation": "sent you a message."
+    "translation": ""
   },
   {
     "id": "api.post.update_post.can_not_update_post_in_deleted.error",
-    "translation": "Can not update a post in a deleted channel."
+    "translation": ""
   },
   {
     "id": "api.post.update_post.find.app_error",
-    "translation": "Unable to find the existing post or comment to update."
+    "translation": ""
   },
   {
     "id": "api.post.update_post.permissions_details.app_error",
-    "translation": "Already deleted id={{.PostId}}."
+    "translation": ""
   },
   {
     "id": "api.post.update_post.permissions_time_limit.app_error",
-    "translation": "Post edit is only allowed for {{.timeLimit}} seconds. Please ask your System Administrator for details."
+    "translation": ""
   },
   {
     "id": "api.post.update_post.system_message.app_error",
-    "translation": "Unable to update system message."
+    "translation": ""
   },
   {
     "id": "api.post_get_post_by_id.get.app_error",
-    "translation": "Unable to get post."
+    "translation": ""
   },
   {
     "id": "api.preference.delete_preferences.delete.app_error",
-    "translation": "Unable to delete user preferences."
+    "translation": ""
   },
   {
     "id": "api.preference.delete_preferences.update_sidebar.app_error",
-    "translation": "Unable to update sidebar to match deleted preferences"
+    "translation": ""
   },
   {
     "id": "api.preference.preferences_category.get.app_error",
-    "translation": "Unable to get user preferences."
+    "translation": ""
   },
   {
     "id": "api.preference.update_preferences.set.app_error",
-    "translation": "Unable to set user preferences."
+    "translation": ""
   },
   {
     "id": "api.preference.update_preferences.update_sidebar.app_error",
-    "translation": "Unable to update sidebar to match updated preferences"
+    "translation": ""
   },
   {
     "id": "api.push_notification.disabled.app_error",
-    "translation": "Push Notifications are disabled on this server."
+    "translation": ""
   },
   {
     "id": "api.push_notification.id_loaded.default_message",
-    "translation": "You've received a new message."
+    "translation": ""
   },
   {
     "id": "api.push_notification.id_loaded.fetch.app_error",
-    "translation": "An error occurred fetching the ID-loaded push notification."
+    "translation": ""
   },
   {
     "id": "api.push_notifications.message.parse.app_error",
-    "translation": "An error occurred building the push notification message."
+    "translation": ""
   },
   {
     "id": "api.push_notifications.session.expired",
-    "translation": "Session Expired: Please log in to continue receiving notifications. Sessions for {{.siteName}} are configured by your System Administrator to expire every {{.daysCount}} day(s)."
+    "translation": ""
   },
   {
     "id": "api.push_notifications_ack.forward.app_error",
-    "translation": "An error occurred sending the receipt delivery to the push notification service."
+    "translation": ""
   },
   {
     "id": "api.push_notifications_ack.message.parse.app_error",
-    "translation": "An error occurred building the push notification ack message."
+    "translation": ""
   },
   {
     "id": "api.reaction.delete.archived_channel.app_error",
-    "translation": "You cannot remove a reaction in an archived channel."
+    "translation": ""
   },
   {
     "id": "api.reaction.save.archived_channel.app_error",
-    "translation": "You cannot react in an archived channel."
+    "translation": ""
   },
   {
     "id": "api.reaction.save_reaction.invalid.app_error",
-    "translation": "Reaction is not valid."
+    "translation": ""
   },
   {
     "id": "api.reaction.save_reaction.user_id.app_error",
-    "translation": "You cannot save reaction for the other user."
+    "translation": ""
   },
   {
     "id": "api.reaction.town_square_read_only",
-    "translation": "Reacting to posts is not possible in read-only channels."
+    "translation": ""
   },
   {
     "id": "api.restricted_system_admin",
-    "translation": "This action is forbidden to a restricted system admin."
+    "translation": ""
   },
   {
     "id": "api.roles.patch_roles.license.error",
-    "translation": "Your license does not support advanced permissions."
+    "translation": ""
   },
   {
     "id": "api.scheme.create_scheme.license.error",
-    "translation": "Your license does not support creating permissions schemes."
+    "translation": ""
   },
   {
     "id": "api.scheme.delete_scheme.license.error",
-    "translation": "Your license not support delete permissions schemes"
+    "translation": ""
   },
   {
     "id": "api.scheme.get_channels_for_scheme.scope.error",
-    "translation": "Unable to get the channels for scheme because the supplied scheme is not a channel scheme."
+    "translation": ""
   },
   {
     "id": "api.scheme.get_teams_for_scheme.scope.error",
-    "translation": "Unable to get the teams for scheme because the supplied scheme is not a team scheme."
+    "translation": ""
   },
   {
     "id": "api.scheme.patch_scheme.license.error",
-    "translation": "Your license does not support update permissions schemes"
+    "translation": ""
   },
   {
     "id": "api.server.start_server.forward80to443.disabled_while_using_lets_encrypt",
-    "translation": "Must enable Forward80To443 when using LetsEncrypt"
+    "translation": ""
   },
   {
     "id": "api.server.start_server.forward80to443.enabled_but_listening_on_wrong_port",
-    "translation": "Unable to forward port 80 to port 443 while listening on port %s: disable Forward80To443 if using a proxy server"
+    "translation": ""
   },
   {
     "id": "api.server.start_server.rate_limiting_memory_store",
-    "translation": "Unable to initialize rate limiting memory store. Check MemoryStoreSize config setting."
+    "translation": ""
   },
   {
     "id": "api.server.start_server.rate_limiting_rate_limiter",
-    "translation": "Unable to initialize rate limiting."
+    "translation": ""
   },
   {
     "id": "api.server.start_server.starting.critical",
-    "translation": "Error starting server, err:%v"
+    "translation": ""
   },
   {
     "id": "api.server.warn_metric.bot_response.mailto_contact_header",
-    "translation": "Contact: {{.Contact}}"
+    "translation": ""
   },
   {
     "id": "api.server.warn_metric.bot_response.mailto_diagnostic_id_header",
-    "translation": "Diagnostic Id: {{.DiagnosticId}}"
+    "translation": ""
   },
   {
     "id": "api.server.warn_metric.bot_response.mailto_email_header",
-    "translation": "Email: {{.Email}}"
+    "translation": ""
   },
   {
     "id": "api.server.warn_metric.bot_response.mailto_footer",
-    "translation": "If you have any additional inquiries, please contact support@mattermost.com"
+    "translation": ""
   },
   {
     "id": "api.server.warn_metric.bot_response.mailto_registered_users_header",
-    "translation": "Total Active Users: {{.NoRegisteredUsers}}"
+    "translation": ""
   },
   {
     "id": "api.server.warn_metric.bot_response.mailto_site_url_header",
-    "translation": "Site URL: {{.SiteUrl}}"
+    "translation": ""
   },
   {
     "id": "api.server.warn_metric.bot_response.mailto_subject",
-    "translation": "Mattermost Contact Us request"
+    "translation": ""
   },
   {
     "id": "api.server.warn_metric.bot_response.notification_failure.body",
-    "translation": "Please email us."
+    "translation": ""
   },
   {
     "id": "api.server.warn_metric.bot_response.notification_failure.message",
-    "translation": "Message could not be sent."
+    "translation": ""
   },
   {
     "id": "api.server.warn_metric.bot_response.notification_success.message",
-    "translation": "Thank you for contacting Mattermost. We will follow up with you soon."
+    "translation": ""
   },
   {
     "id": "api.server.warn_metric.bot_response.number_of_users.mailto_body",
-    "translation": "Mattermost Contact Us request. My team has now {{.Limit}} users and I am considering Mattermost Enterprise Edition.\r\n"
+    "translation": ""
   },
   {
     "id": "api.server.warn_metric.contact_us",
-    "translation": "Acknowledge"
+    "translation": ""
   },
   {
     "id": "api.server.warn_metric.contacting_us",
-    "translation": "Acknowledging"
+    "translation": ""
   },
   {
     "id": "api.server.warn_metric.email_us",
-    "translation": "Email us"
+    "translation": ""
   },
   {
     "id": "api.server.warn_metric.number_of_active_users_200.notification_body",
-    "translation": "Your Mattermost system now has 200 users. As your user base grows, provisioning new accounts can become time-consuming. We recommend that you integrate your organization’s Active Directory/LDAP, which will allow anyone with an account to access Mattermost.\r\n\r\n[Learn more about integrating with AD/LDAP](https://docs.mattermost.com/deployment/sso-ldap.html?utm_medium=product&utm_source=mattermost-advisor-bot&utm_content=adldap)\r\n\r\nBy clicking Acknowledge, you'll be sharing your information with Mattermost Inc., to learn more about upgrading. [Learn more](https://mattermost.com/pl/default-admin-advisory)"
+    "translation": ""
   },
   {
     "id": "api.server.warn_metric.number_of_active_users_200.notification_title",
-    "translation": "Scaling with Mattermost"
+    "translation": ""
   },
   {
     "id": "api.server.warn_metric.number_of_active_users_400.notification_body",
-    "translation": "Your Mattermost system now has 400 users. When you connect Mattermost with your organization's single sign-on provider, users can access Mattermost without having to re-enter their credentials. We recommend you integrate SAML 2.0 provider with your Mattermost server.\r\n\r\n[Learn more about integrating with SAML 2.0](https://docs.mattermost.com/deployment/sso-saml.html?utm_medium=product&utm_source=mattermost-advisor-bot&utm_content=saml)\r\n\r\nBy clicking Acknowledge, you'll be sharing your information with Mattermost Inc., to learn more about upgrading. [Learn more](https://mattermost.com/pl/default-admin-advisory)"
+    "translation": ""
   },
   {
     "id": "api.server.warn_metric.number_of_active_users_400.notification_title",
-    "translation": "Scaling with Mattermost"
+    "translation": ""
   },
   {
     "id": "api.server.warn_metric.number_of_active_users_500.notification_body",
-    "translation": "Mattermost strongly recommends that deployments of over 500 users take advantage of features such as user management, server clustering and performance monitoring. Contact us to learn more and let us know how we can help.\r\n\r\nBy clicking Acknowledge, you'll be sharing your information with Mattermost Inc., to learn more about upgrading. [Learn more](https://mattermost.com/pl/default-admin-advisory)"
+    "translation": ""
   },
   {
     "id": "api.server.warn_metric.number_of_active_users_500.notification_title",
-    "translation": "Scaling with Mattermost"
+    "translation": ""
   },
   {
     "id": "api.slackimport.slack_add_bot_user.email_pwd",
-    "translation": "The Integration/Slack Bot user with email {{.Email}} and password {{.Password}} has been imported.\r\n"
+    "translation": ""
   },
   {
     "id": "api.slackimport.slack_add_bot_user.unable_import",
-    "translation": "Unable to import the Integration/Slack Bot user {{.Username}}.\r\n"
+    "translation": ""
   },
   {
     "id": "api.slackimport.slack_add_channels.added",
-    "translation": "\r\nChannels added:\r\n"
+    "translation": ""
   },
   {
     "id": "api.slackimport.slack_add_channels.failed_to_add_user",
-    "translation": "Unable to add Slack user {{.Username}} to channel.\r\n"
+    "translation": ""
   },
   {
     "id": "api.slackimport.slack_add_channels.import_failed",
-    "translation": "Unable to import Slack channel {{.DisplayName}}.\r\n"
+    "translation": ""
   },
   {
     "id": "api.slackimport.slack_add_channels.merge",
-    "translation": "The Slack channel {{.DisplayName}} already exists as an active Mattermost channel. Both channels have been merged.\r\n"
+    "translation": ""
   },
   {
     "id": "api.slackimport.slack_add_users.created",
-    "translation": "\r\nUsers created:\r\n"
+    "translation": ""
   },
   {
     "id": "api.slackimport.slack_add_users.email_pwd",
-    "translation": "Slack user with email {{.Email}} and password {{.Password}} has been imported.\r\n"
+    "translation": ""
   },
   {
     "id": "api.slackimport.slack_add_users.merge_existing",
-    "translation": "Slack user merged with an existing Mattermost user with matching email {{.Email}} and username {{.Username}}.\r\n"
+    "translation": ""
   },
   {
     "id": "api.slackimport.slack_add_users.merge_existing_failed",
-    "translation": "Slack user merged with an existing Mattermost user with matching email {{.Email}} and username {{.Username}}, but was unable to add the user to their team.\r\n"
+    "translation": ""
   },
   {
     "id": "api.slackimport.slack_add_users.missing_email_address",
-    "translation": "User {{.Username}} does not have an email address in the Slack export. Used {{.Email}} as a placeholder. The user should update their email address once logged in to the system.\r\n"
+    "translation": ""
   },
   {
     "id": "api.slackimport.slack_add_users.unable_import",
-    "translation": "Unable to import Slack user: {{.Username}}.\r\n"
+    "translation": ""
   },
   {
     "id": "api.slackimport.slack_import.log",
-    "translation": "Mattermost Slack Import Log\r\n"
+    "translation": ""
   },
   {
     "id": "api.slackimport.slack_import.note1",
-    "translation": "- Some messages may not have been imported because they were not supported by this importer.\r\n"
+    "translation": ""
   },
   {
     "id": "api.slackimport.slack_import.note2",
-    "translation": "- Slack bot messages are currently not supported.\r\n"
+    "translation": ""
   },
   {
     "id": "api.slackimport.slack_import.note3",
-    "translation": "- Additional errors may be found in the server logs.\r\n"
+    "translation": ""
   },
   {
     "id": "api.slackimport.slack_import.notes",
-    "translation": "\r\nNotes:\r\n"
+    "translation": ""
   },
   {
     "id": "api.slackimport.slack_import.open.app_error",
-    "translation": "Unable to open the file: {{.Filename}}.\r\n"
+    "translation": ""
   },
   {
     "id": "api.slackimport.slack_import.team_fail",
-    "translation": "Unable to get the team to import into.\r\n"
+    "translation": ""
   },
   {
     "id": "api.slackimport.slack_import.zip.app_error",
-    "translation": "Unable to open the Slack export zip file.\r\n"
+    "translation": ""
   },
   {
     "id": "api.slackimport.slack_import.zip.file_too_large",
-    "translation": "{{.Filename}} in zip archive too large to process for Slack import\r\n"
+    "translation": ""
   },
   {
     "id": "api.status.user_not_found.app_error",
-    "translation": "User not found."
+    "translation": ""
   },
   {
     "id": "api.system.id_loaded.not_available.app_error",
-    "translation": "ID Loaded Push Notifications are not configured or supported on this server."
+    "translation": ""
   },
   {
     "id": "api.team.add_members.error",
-    "translation": "Error adding team member(s)."
+    "translation": ""
   },
   {
     "id": "api.team.add_members.user_denied",
-    "translation": "This team is managed by groups.  This user is not part of a group that is synced to this team."
+    "translation": ""
   },
   {
     "id": "api.team.add_user_to_team.added",
-    "translation": "%v added to the team by %v."
+    "translation": ""
   },
   {
     "id": "api.team.add_user_to_team.missing_parameter.app_error",
-    "translation": "Parameter required to add user to team."
+    "translation": ""
   },
   {
     "id": "api.team.add_user_to_team_from_invite.guest.app_error",
-    "translation": "Guests are restricted from joining a team via an invite link. Please request a guest email invitation to the team."
+    "translation": ""
   },
   {
     "id": "api.team.demote_user_to_guest.disabled.error",
-    "translation": "Guest accounts are disabled."
+    "translation": ""
   },
   {
     "id": "api.team.demote_user_to_guest.license.error",
-    "translation": "Your license does not support guest accounts"
+    "translation": ""
   },
   {
     "id": "api.team.get_all_teams.insufficient_permissions",
-    "translation": "You don't have the appropriate permissions to list all teams"
+    "translation": ""
   },
   {
     "id": "api.team.get_invite_info.not_open_team",
-    "translation": "Invite is invalid because this is not an open team."
+    "translation": ""
   },
   {
     "id": "api.team.get_team_icon.filesettings_no_driver.app_error",
-    "translation": "Invalid driver name for file settings.  Must be 'local' or 'amazons3'."
+    "translation": ""
   },
   {
     "id": "api.team.get_team_icon.read_file.app_error",
-    "translation": "Unable to read the team icon file."
+    "translation": ""
   },
   {
     "id": "api.team.import_team.array.app_error",
-    "translation": "Empty array under 'file' in request."
+    "translation": ""
   },
   {
     "id": "api.team.import_team.integer.app_error",
-    "translation": "Filesize not an integer."
+    "translation": ""
   },
   {
     "id": "api.team.import_team.no_file.app_error",
-    "translation": "No file under 'file' in request."
+    "translation": ""
   },
   {
     "id": "api.team.import_team.no_import_from.app_error",
-    "translation": "Malformed request: importFrom field is not present."
+    "translation": ""
   },
   {
     "id": "api.team.import_team.open.app_error",
-    "translation": "Could not open file."
+    "translation": ""
   },
   {
     "id": "api.team.import_team.parse.app_error",
-    "translation": "Could not parse multipart form."
+    "translation": ""
   },
   {
     "id": "api.team.import_team.unavailable.app_error",
-    "translation": "Malformed request: filesize field is not present."
+    "translation": ""
   },
   {
     "id": "api.team.import_team.unknown_import_from.app_error",
-    "translation": "Unknown import source."
+    "translation": ""
   },
   {
     "id": "api.team.invalidate_all_email_invites.app_error",
-    "translation": "Error invalidating email invites."
+    "translation": ""
   },
   {
     "id": "api.team.invate_guests_to_channels.disabled.error",
-    "translation": "Guest accounts are disabled"
+    "translation": ""
   },
   {
     "id": "api.team.invate_guests_to_channels.license.error",
-    "translation": "Your license does not support guest accounts"
+    "translation": ""
   },
   {
     "id": "api.team.invite_guests.channel_in_invalid_team.app_error",
-    "translation": "The channels of the invite must be part of the team of the invite."
+    "translation": ""
   },
   {
     "id": "api.team.invite_members.disabled.app_error",
-    "translation": "Email invitations are disabled."
+    "translation": ""
   },
   {
     "id": "api.team.invite_members.invalid_email.app_error",
-    "translation": "The following email addresses do not belong to an accepted domain: {{.Addresses}}. Please contact your System Administrator for details."
+    "translation": ""
   },
   {
     "id": "api.team.invite_members.limit_reached.app_error",
-    "translation": "You've reached the free tier user limit"
+    "translation": ""
   },
   {
     "id": "api.team.invite_members.no_one.app_error",
-    "translation": "No one to invite."
+    "translation": ""
   },
   {
     "id": "api.team.is_team_creation_allowed.disabled.app_error",
-    "translation": "Team creation has been disabled. Please ask your System Administrator for details."
+    "translation": ""
   },
   {
     "id": "api.team.is_team_creation_allowed.domain.app_error",
-    "translation": "The user cannot be added as the domain associated with the account is not permitted. Contact your System Administrator for additional details."
+    "translation": ""
   },
   {
     "id": "api.team.join_team.post_and_forget",
-    "translation": "%v joined the team."
+    "translation": ""
   },
   {
     "id": "api.team.join_user_to_team.allowed_domains.app_error",
-    "translation": "The user cannot be added as the domain associated with the account is not permitted. Contact your System Administrator for additional details."
+    "translation": ""
   },
   {
     "id": "api.team.leave.left",
-    "translation": "%v left the team."
+    "translation": ""
   },
   {
     "id": "api.team.move_channel.post.error",
-    "translation": "Failed to post channel move message."
+    "translation": ""
   },
   {
     "id": "api.team.move_channel.success",
-    "translation": "This channel has been moved to this team from %v."
+    "translation": ""
   },
   {
     "id": "api.team.remove_member.group_constrained.app_error",
-    "translation": "Unable to remove a user from a group-constrained team."
+    "translation": ""
   },
   {
     "id": "api.team.remove_team_icon.get_team.app_error",
-    "translation": "An error occurred getting the team."
+    "translation": ""
   },
   {
     "id": "api.team.remove_user_from_team.missing.app_error",
-    "translation": "The user does not appear to be part of this team."
+    "translation": ""
   },
   {
     "id": "api.team.remove_user_from_team.removed",
-    "translation": "%v removed from the team."
+    "translation": ""
   },
   {
     "id": "api.team.search_teams.pagination_not_implemented.private_team_search",
-    "translation": "Pagination not implemented for private-only team search."
+    "translation": ""
   },
   {
     "id": "api.team.search_teams.pagination_not_implemented.public_team_search",
-    "translation": "Pagination not implemented for public-only team search."
+    "translation": ""
   },
   {
     "id": "api.team.set_team_icon.array.app_error",
-    "translation": "Empty array under 'image' in request."
+    "translation": ""
   },
   {
     "id": "api.team.set_team_icon.decode.app_error",
-    "translation": "Could not decode team icon."
+    "translation": ""
   },
   {
     "id": "api.team.set_team_icon.decode_config.app_error",
-    "translation": "Could not decode team icon metadata."
+    "translation": ""
   },
   {
     "id": "api.team.set_team_icon.encode.app_error",
-    "translation": "Could not encode team icon."
+    "translation": ""
   },
   {
     "id": "api.team.set_team_icon.get_team.app_error",
-    "translation": "An error occurred getting the team."
+    "translation": ""
   },
   {
     "id": "api.team.set_team_icon.no_file.app_error",
-    "translation": "No file under 'image' in request."
+    "translation": ""
   },
   {
     "id": "api.team.set_team_icon.open.app_error",
-    "translation": "Could not open image file."
+    "translation": ""
   },
   {
     "id": "api.team.set_team_icon.parse.app_error",
-    "translation": "Could not parse multipart form."
+    "translation": ""
   },
   {
     "id": "api.team.set_team_icon.storage.app_error",
-    "translation": "Unable to upload team icon. Image storage is not configured."
+    "translation": ""
   },
   {
     "id": "api.team.set_team_icon.too_large.app_error",
-    "translation": "Unable to upload team icon. File is too large."
+    "translation": ""
   },
   {
     "id": "api.team.set_team_icon.write_file.app_error",
-    "translation": "Could not save team icon."
+    "translation": ""
   },
   {
     "id": "api.team.team_icon.update.app_error",
-    "translation": "An error occurred updating the team icon."
+    "translation": ""
   },
   {
     "id": "api.team.update_member_roles.not_a_member",
-    "translation": "Specified user is not a member of specified team."
+    "translation": ""
   },
   {
     "id": "api.team.update_restricted_domains.mismatch.app_error",
-    "translation": "Restricting team to {{ .Domain }} is not allowed by the system config. Please contact your system administrator."
+    "translation": ""
   },
   {
     "id": "api.team.update_team_member_roles.guest_and_user.app_error",
-    "translation": "Invalid team member update: A user must be a guest or a user but not both."
+    "translation": ""
   },
   {
     "id": "api.team.update_team_scheme.license.error",
-    "translation": "Your license does not support updating a team's scheme"
+    "translation": ""
   },
   {
     "id": "api.team.update_team_scheme.scheme_scope.error",
-    "translation": "Unable to set the scheme to the team because the supplied scheme is not a team scheme."
+    "translation": ""
   },
   {
     "id": "api.templates.deactivate_body.info",
-    "translation": "You deactivated your account on {{ .SiteURL }}."
+    "translation": ""
   },
   {
     "id": "api.templates.deactivate_body.title",
-    "translation": "Your account has been deactivated at {{ .ServerURL }}"
+    "translation": ""
   },
   {
     "id": "api.templates.deactivate_body.warning",
-    "translation": "If this change was not initiated by you or you want to reactivate your account, contact your system administrator."
+    "translation": ""
   },
   {
     "id": "api.templates.deactivate_subject",
-    "translation": "[{{ .SiteName }}] Your account at {{ .ServerURL }} has been deactivated"
+    "translation": ""
   },
   {
     "id": "api.templates.email_change_body.info",
-    "translation": "Your email address for {{.TeamDisplayName}} has been changed to {{.NewEmail}}."
+    "translation": ""
   },
   {
     "id": "api.templates.email_change_body.title",
-    "translation": "You updated your email"
+    "translation": ""
   },
   {
     "id": "api.templates.email_change_subject",
-    "translation": "[{{ .SiteName }}] Your email address has changed"
+    "translation": ""
   },
   {
     "id": "api.templates.email_change_verify_body.button",
-    "translation": "Verify Email"
+    "translation": ""
   },
   {
     "id": "api.templates.email_change_verify_body.info",
-    "translation": "To finish updating your email address for {{.TeamDisplayName}}, please click the link below to confirm this is the right address."
+    "translation": ""
   },
   {
     "id": "api.templates.email_change_verify_body.title",
-    "translation": "You updated your email"
+    "translation": ""
   },
   {
     "id": "api.templates.email_change_verify_subject",
-    "translation": "[{{ .SiteName }}] Verify new email address"
+    "translation": ""
   },
   {
     "id": "api.templates.email_footer",
-    "translation": "To change your notification preferences, log in to your team site and go to Account Settings > Notifications."
+    "translation": ""
   },
   {
     "id": "api.templates.email_info1",
-    "translation": "Any questions at all, mail us any time: "
+    "translation": ""
   },
   {
     "id": "api.templates.email_info2",
-    "translation": "Best wishes,"
+    "translation": ""
   },
   {
     "id": "api.templates.email_info3",
-    "translation": "The {{.SiteName}} Team"
+    "translation": ""
   },
   {
     "id": "api.templates.email_organization",
-    "translation": "Sent by "
+    "translation": ""
   },
   {
     "id": "api.templates.email_warning",
-    "translation": "If you did not make this change, please contact the system administrator."
+    "translation": ""
   },
   {
     "id": "api.templates.invite_body.button",
-    "translation": "Join Team"
+    "translation": ""
   },
   {
     "id": "api.templates.invite_body.extra_info",
-    "translation": "Mattermost lets you share messages and files from your PC or phone, with instant search and archiving. After you’ve joined [[{{.TeamDisplayName}}]], you can sign-in to your new team and access these features anytime from the web address:"
+    "translation": ""
   },
   {
     "id": "api.templates.invite_body.info",
-    "translation": "[[{{.SenderName}}]], has invited you to join [[{{.TeamDisplayName}}]]."
+    "translation": ""
   },
   {
     "id": "api.templates.invite_body.title",
-    "translation": "You've been invited"
+    "translation": ""
   },
   {
     "id": "api.templates.invite_body_guest.info",
-    "translation": "[[{{.SenderName}}]], has invited you to join team [[{{.TeamDisplayName}}]] as a guest."
+    "translation": ""
   },
   {
     "id": "api.templates.invite_guest_subject",
-    "translation": "[{{ .SiteName }}] {{ .SenderName }} invited you to join the team {{ .TeamDisplayName }} as a guest"
+    "translation": ""
   },
   {
     "id": "api.templates.invite_subject",
-    "translation": "[{{ .SiteName }}] {{ .SenderName }} invited you to join {{ .TeamDisplayName }} Team"
+    "translation": ""
   },
   {
     "id": "api.templates.mfa_activated_body.info",
-    "translation": "Multi-factor authentication has been added to your account on {{ .SiteURL }}."
+    "translation": ""
   },
   {
     "id": "api.templates.mfa_activated_body.title",
-    "translation": "Multi-factor authentication was added"
+    "translation": ""
   },
   {
     "id": "api.templates.mfa_change_subject",
-    "translation": "[{{ .SiteName }}] Your MFA has been updated"
+    "translation": ""
   },
   {
     "id": "api.templates.mfa_deactivated_body.info",
-    "translation": "Multi-factor authentication has been removed from your account on {{ .SiteURL }}."
+    "translation": ""
   },
   {
     "id": "api.templates.mfa_deactivated_body.title",
-    "translation": "Multi-factor authentication was removed"
+    "translation": ""
   },
   {
     "id": "api.templates.password_change_body.info",
-    "translation": "Your password has been updated for {{.TeamDisplayName}} on {{ .TeamURL }} by {{.Method}}."
+    "translation": ""
   },
   {
     "id": "api.templates.password_change_body.title",
-    "translation": "Your password has been updated"
+    "translation": ""
   },
   {
     "id": "api.templates.password_change_subject",
-    "translation": "[{{ .SiteName }}] Your password has been updated"
+    "translation": ""
   },
   {
     "id": "api.templates.post_body.button",
-    "translation": "Go To Post"
+    "translation": ""
   },
   {
     "id": "api.templates.remove_expired_license.body.renew_button",
-    "translation": "Renew License"
+    "translation": ""
   },
   {
     "id": "api.templates.remove_expired_license.body.title",
-    "translation": "Enterprise license has expired and some features may be disabled. Please renew."
+    "translation": ""
   },
   {
     "id": "api.templates.remove_expired_license.subject",
-    "translation": "Mattermost Enterprise license has been disabled."
+    "translation": ""
   },
   {
     "id": "api.templates.reset_body.button",
-    "translation": "Reset Password"
+    "translation": ""
   },
   {
     "id": "api.templates.reset_body.info1",
-    "translation": "To change your password, click \"Reset Password\" below."
+    "translation": ""
   },
   {
     "id": "api.templates.reset_body.info2",
-    "translation": "If you did not mean to reset your password, please ignore this email and your password will remain the same. The password reset link expires in 24 hours."
+    "translation": ""
   },
   {
     "id": "api.templates.reset_body.title",
-    "translation": "You requested a password reset"
+    "translation": ""
   },
   {
     "id": "api.templates.reset_subject",
-    "translation": "[{{ .SiteName }}] Reset your password"
+    "translation": ""
   },
   {
     "id": "api.templates.signin_change_email.body.info",
-    "translation": "You updated your sign-in method on {{ .SiteName }} to {{.Method}}."
+    "translation": ""
   },
   {
     "id": "api.templates.signin_change_email.body.method_email",
-    "translation": "email and password"
+    "translation": ""
   },
   {
     "id": "api.templates.signin_change_email.body.title",
-    "translation": "You updated your sign-in method"
+    "translation": ""
   },
   {
     "id": "api.templates.signin_change_email.subject",
-    "translation": "[{{ .SiteName }}] Your sign-in method has been updated"
+    "translation": ""
   },
   {
     "id": "api.templates.user_access_token_body.info",
-    "translation": "A personal access token was added to your account on {{ .SiteURL }}. They can be used to access {{.SiteName}} with your account."
+    "translation": ""
   },
   {
     "id": "api.templates.user_access_token_body.title",
-    "translation": "Personal access token added to your account"
+    "translation": ""
   },
   {
     "id": "api.templates.user_access_token_subject",
-    "translation": "[{{ .SiteName }}] Personal access token added to your account"
+    "translation": ""
   },
   {
     "id": "api.templates.username_change_body.info",
-    "translation": "Your username for {{.TeamDisplayName}} has been changed to {{.NewUsername}}."
+    "translation": ""
   },
   {
     "id": "api.templates.username_change_body.title",
-    "translation": "You updated your username"
+    "translation": ""
   },
   {
     "id": "api.templates.username_change_subject",
-    "translation": "[{{ .SiteName }}] Your username has changed"
+    "translation": ""
   },
   {
     "id": "api.templates.verify_body.button",
-    "translation": "Verify Email"
+    "translation": ""
   },
   {
     "id": "api.templates.verify_body.info",
-    "translation": "Please verify your email address by clicking below."
+    "translation": ""
   },
   {
     "id": "api.templates.verify_body.title",
-    "translation": "You've joined {{ .ServerURL }}"
+    "translation": ""
   },
   {
     "id": "api.templates.verify_subject",
-    "translation": "[{{ .SiteName }}] Email Verification"
+    "translation": ""
   },
   {
     "id": "api.templates.warn_metric_ack.body.contact_email_header",
-    "translation": "Email: "
+    "translation": ""
   },
   {
     "id": "api.templates.warn_metric_ack.body.contact_name_header",
-    "translation": "Contact: "
+    "translation": ""
   },
   {
     "id": "api.templates.warn_metric_ack.body.diagnostic_id_header",
-    "translation": "Diagnostic Id: "
+    "translation": ""
   },
   {
     "id": "api.templates.warn_metric_ack.body.registered_users_header",
-    "translation": "Total Active Users: "
+    "translation": ""
   },
   {
     "id": "api.templates.warn_metric_ack.body.site_url_header",
-    "translation": "Site URL: "
+    "translation": ""
   },
   {
     "id": "api.templates.warn_metric_ack.footer",
-    "translation": "If you have any additional inquiries, please contact support@mattermost.com"
+    "translation": ""
   },
   {
     "id": "api.templates.warn_metric_ack.number_of_active_users.body",
-    "translation": "Mattermost Contact Us request. My team has now {{ .Limit }} users and I am considering Mattermost Enterprise Edition."
+    "translation": ""
   },
   {
     "id": "api.templates.warn_metric_ack.subject",
-    "translation": "Mattermost Contact Us request"
+    "translation": ""
   },
   {
     "id": "api.templates.welcome_body.app_download_info",
-    "translation": "For the best experience, download the apps for PC, Mac, iOS and Android from:"
+    "translation": ""
   },
   {
     "id": "api.templates.welcome_body.button",
-    "translation": "Verify Email"
+    "translation": ""
   },
   {
     "id": "api.templates.welcome_body.info",
-    "translation": "Please verify your email address by clicking below."
+    "translation": ""
   },
   {
     "id": "api.templates.welcome_body.info2",
-    "translation": "You can sign in from:"
+    "translation": ""
   },
   {
     "id": "api.templates.welcome_body.info3",
-    "translation": "Mattermost lets you share messages and files from your PC or phone, with instant search and archiving."
+    "translation": ""
   },
   {
     "id": "api.templates.welcome_body.title",
-    "translation": "You've joined {{ .ServerURL }}"
+    "translation": ""
   },
   {
     "id": "api.templates.welcome_subject",
-    "translation": "[{{ .SiteName }}] You joined {{ .ServerURL }}"
+    "translation": ""
   },
   {
     "id": "api.upgrade_to_enterprise.already-done.app_error",
-    "translation": "You have already upgraded to Mattermost Enterprise Edition. Please restart the server to finish the upgrade."
+    "translation": ""
   },
   {
     "id": "api.upgrade_to_enterprise.already-enterprise.app_error",
-    "translation": "You cannot upgrade because you are already running Mattermost Enterprise Edition."
+    "translation": ""
   },
   {
     "id": "api.upgrade_to_enterprise.app_error",
-    "translation": "An upgrade to Mattermost Enterprise Edition is already running."
+    "translation": ""
   },
   {
     "id": "api.upgrade_to_enterprise.generic_error.app_error",
-    "translation": "Mattermost was unable to upgrade to Enterprise Edition."
+    "translation": ""
   },
   {
     "id": "api.upgrade_to_enterprise.invalid-permission.app_error",
-    "translation": "Mattermost was unable to upgrade to Enterprise Edition. The Mattermost system user {{.MattermostUsername}} does not have write access to the necessary binary file. A system administrator can update the file permissions by executing the following command on the server where Mattermost is installed:\n\n```\nchmod +w \"{{.Path}}\"\n```\n\nAfter changing the file permissions, try to upgrade Mattermost again. When you have upgraded and restarted, remember to restore the original binary file permissions:\n\n```\nchmod -w \"{{.Path}}\"\n```"
+    "translation": ""
   },
   {
     "id": "api.upgrade_to_enterprise.invalid-user-and-permission.app_error",
-    "translation": "Mattermost was unable to upgrade to Enterprise Edition. The Mattermost system user {{.MattermostUsername}} does not have write access to the necessary binary file. A system administrator can update the file permissions by executing the following command on the server where Mattermost is installed:\n\n```\nchown {{.MattermostUsername}} \"{{.Path}}\"\nchmod +w \"{{.Path}}\"\n```\n\nAfter changing the file permissions, try to upgrade Mattermost again. When you have upgraded and restarted, remember to restore the original binary file permissions:\n\n```\nchown {{.FileUsername}} \"{{.Path}}\"\nchmod -w \"{{.Path}}\"\n```"
+    "translation": ""
   },
   {
     "id": "api.upgrade_to_enterprise.invalid-user.app_error",
-    "translation": "Mattermost was unable to upgrade to Enterprise Edition. The Mattermost system user {{.MattermostUsername}} does not have write access to the necessary binary file. A system administrator can update the file permissions by executing the following command on the server where Mattermost is installed:\n\n```\nchown {{.MattermostUsername}} \"{{.Path}}\"\n```\n\nAfter changing the file permissions, try to upgrade Mattermost again. When you have upgraded and restarted, remember to restore the original binary file permissions:\n\n```\nchown {{.FileUsername}} \"{{.Path}}\"\n```"
+    "translation": ""
   },
   {
     "id": "api.upgrade_to_enterprise.system_not_supported.app_error",
-    "translation": "Mattermost was unable to upgrade to Enterprise Edition. This feature will only work on Linux systems with x86-64 architecture."
+    "translation": ""
   },
   {
     "id": "api.upgrade_to_enterprise_status.app_error",
-    "translation": "Mattermost was unable to upgrade to Enterprise Edition."
+    "translation": ""
   },
   {
     "id": "api.upgrade_to_enterprise_status.signature.app_error",
-    "translation": "Mattermost was unable to upgrade to Enterprise Edition. The digital signature of the downloaded binary file could not be verified."
+    "translation": ""
   },
   {
     "id": "api.upload.get_upload.forbidden.app_error",
-    "translation": "Failed to get upload."
+    "translation": ""
   },
   {
     "id": "api.upload.upload_data.invalid_content_length",
-    "translation": "Invalid Content-Length."
+    "translation": ""
   },
   {
     "id": "api.user.activate_mfa.email_and_ldap_only.app_error",
-    "translation": "MFA is not available for this account type."
+    "translation": ""
   },
   {
     "id": "api.user.add_direct_channels_and_forget.failed.error",
-    "translation": "Failed to add direct channel preferences for user user_id={{.UserId}}, team_id={{.TeamId}}, err={{.Error}}"
+    "translation": ""
   },
   {
     "id": "api.user.authorize_oauth_user.bad_response.app_error",
-    "translation": "Bad response from token request."
+    "translation": ""
   },
   {
     "id": "api.user.authorize_oauth_user.bad_token.app_error",
-    "translation": "Bad token type."
+    "translation": ""
   },
   {
     "id": "api.user.authorize_oauth_user.invalid_state.app_error",
-    "translation": "Invalid state"
+    "translation": ""
   },
   {
     "id": "api.user.authorize_oauth_user.missing.app_error",
-    "translation": "Missing access token."
+    "translation": ""
   },
   {
     "id": "api.user.authorize_oauth_user.response.app_error",
-    "translation": "Received invalid response from OAuth service provider."
+    "translation": ""
   },
   {
     "id": "api.user.authorize_oauth_user.service.app_error",
-    "translation": "Token request to {{.Service}} failed."
+    "translation": ""
   },
   {
     "id": "api.user.authorize_oauth_user.token_failed.app_error",
-    "translation": "Token request failed."
+    "translation": ""
   },
   {
     "id": "api.user.authorize_oauth_user.unsupported.app_error",
-    "translation": "Unsupported OAuth service provider."
+    "translation": ""
   },
   {
     "id": "api.user.autocomplete_users.missing_team_id.app_error",
-    "translation": "Team id parameter is required to autocomplete by channel."
+    "translation": ""
   },
   {
     "id": "api.user.check_user_login_attempts.too_many.app_error",
-    "translation": "Your account is locked because of too many failed password attempts. Please reset your password."
+    "translation": ""
   },
   {
     "id": "api.user.check_user_mfa.bad_code.app_error",
-    "translation": "Invalid MFA token."
+    "translation": ""
   },
   {
     "id": "api.user.check_user_password.invalid.app_error",
-    "translation": "Login failed because of invalid password."
+    "translation": ""
   },
   {
     "id": "api.user.complete_switch_with_oauth.blank_email.app_error",
-    "translation": "Blank email."
+    "translation": ""
   },
   {
     "id": "api.user.complete_switch_with_oauth.parse.app_error",
-    "translation": "Could not parse auth data out of {{.Service}} user object."
+    "translation": ""
   },
   {
     "id": "api.user.complete_switch_with_oauth.unavailable.app_error",
-    "translation": "{{.Service}} SSO through OAuth 2.0 not available on this server."
+    "translation": ""
   },
   {
     "id": "api.user.create_email_token.error",
-    "translation": "Failed to create token data for email verification"
+    "translation": ""
   },
   {
     "id": "api.user.create_oauth_user.already_attached.app_error",
-    "translation": "There is already an account associated with that email address using a sign in method other than {{.Service}}. Please sign in using {{.Auth}}."
+    "translation": ""
   },
   {
     "id": "api.user.create_oauth_user.create.app_error",
-    "translation": "Could not create user out of {{.Service}} user object."
+    "translation": ""
   },
   {
     "id": "api.user.create_oauth_user.not_available.app_error",
-    "translation": "{{.Service}} SSO through OAuth 2.0 not available on this server."
+    "translation": ""
   },
   {
     "id": "api.user.create_password_token.error",
-    "translation": "Unable to create password recovery token"
+    "translation": ""
   },
   {
     "id": "api.user.create_profile_image.default_font.app_error",
-    "translation": "Could not create default profile image font."
+    "translation": ""
   },
   {
     "id": "api.user.create_profile_image.encode.app_error",
-    "translation": "Could not encode default profile image."
+    "translation": ""
   },
   {
     "id": "api.user.create_profile_image.initial.app_error",
-    "translation": "Could not add user initial to default profile picture."
+    "translation": ""
   },
   {
     "id": "api.user.create_user.accepted_domain.app_error",
-    "translation": "The email you provided does not belong to an accepted domain. Please contact your administrator or sign up with a different email."
+    "translation": ""
   },
   {
     "id": "api.user.create_user.disabled.app_error",
-    "translation": "User creation is disabled."
+    "translation": ""
   },
   {
     "id": "api.user.create_user.guest_accounts.disabled.app_error",
-    "translation": "Guest accounts are disabled."
+    "translation": ""
   },
   {
     "id": "api.user.create_user.guest_accounts.license.app_error",
-    "translation": "Your license does not support guest accounts."
+    "translation": ""
   },
   {
     "id": "api.user.create_user.invalid_invitation_type.app_error",
-    "translation": "Unable to create the user, invalid invitation."
+    "translation": ""
   },
   {
     "id": "api.user.create_user.no_open_server",
-    "translation": "This server does not allow open signups.  Please speak with your Administrator to receive an invitation."
+    "translation": ""
   },
   {
     "id": "api.user.create_user.signup_email_disabled.app_error",
-    "translation": "User sign-up with email is disabled."
+    "translation": ""
   },
   {
     "id": "api.user.create_user.signup_link_expired.app_error",
-    "translation": "The signup link has expired."
+    "translation": ""
   },
   {
     "id": "api.user.create_user.signup_link_invalid.app_error",
-    "translation": "The signup link does not appear to be valid."
+    "translation": ""
   },
   {
     "id": "api.user.delete_channel.not_enabled.app_error",
-    "translation": "Permanent channel deletion feature is not enabled. Please contact your System Administrator."
+    "translation": ""
   },
   {
     "id": "api.user.delete_team.not_enabled.app_error",
-    "translation": "Permanent team deletion feature is not enabled. Please contact your System Administrator."
+    "translation": ""
   },
   {
     "id": "api.user.delete_user.not_enabled.app_error",
-    "translation": "Permanent user deletion feature is not enabled. Please contact your System Administrator."
+    "translation": ""
   },
   {
     "id": "api.user.demote_user_to_guest.already_guest.app_error",
-    "translation": "Unable to convert the user to guest because is already a guest."
+    "translation": ""
   },
   {
     "id": "api.user.email_to_ldap.not_available.app_error",
-    "translation": "AD/LDAP not available on this server."
+    "translation": ""
   },
   {
     "id": "api.user.email_to_oauth.not_available.app_error",
-    "translation": "Authentication Transfer not configured or available on this server."
+    "translation": ""
   },
   {
     "id": "api.user.get_authorization_code.unsupported.app_error",
-    "translation": "Unsupported OAuth service provider."
+    "translation": ""
   },
   {
     "id": "api.user.get_uploads_for_user.forbidden.app_error",
-    "translation": "Failed to get uploads."
+    "translation": ""
   },
   {
     "id": "api.user.get_user_by_email.permissions.app_error",
-    "translation": "Unable to get user by email."
+    "translation": ""
   },
   {
     "id": "api.user.ldap_to_email.not_available.app_error",
-    "translation": "AD/LDAP not available on this server."
+    "translation": ""
   },
   {
     "id": "api.user.ldap_to_email.not_ldap_account.app_error",
-    "translation": "This user account does not use AD/LDAP."
+    "translation": ""
   },
   {
     "id": "api.user.login.blank_pwd.app_error",
-    "translation": "Password field must not be blank"
+    "translation": ""
   },
   {
     "id": "api.user.login.bot_login_forbidden.app_error",
-    "translation": "Bot login is forbidden."
+    "translation": ""
   },
   {
     "id": "api.user.login.client_side_cert.certificate.app_error",
-    "translation": "Attempted to sign in using the experimental feature ClientSideCert without providing a valid certificate."
+    "translation": ""
   },
   {
     "id": "api.user.login.client_side_cert.license.app_error",
-    "translation": "Attempt to use the experimental feature ClientSideCertEnable without a valid enterprise license."
+    "translation": ""
   },
   {
     "id": "api.user.login.guest_accounts.disabled.error",
-    "translation": "Guest accounts are disabled"
+    "translation": ""
   },
   {
     "id": "api.user.login.guest_accounts.license.error",
-    "translation": "Your license does not support guest accounts"
+    "translation": ""
   },
   {
     "id": "api.user.login.inactive.app_error",
-    "translation": "Login failed because your account has been deactivated.  Please contact an administrator."
+    "translation": ""
   },
   {
     "id": "api.user.login.invalid_credentials_email",
-    "translation": "Enter a valid email and/or password"
+    "translation": ""
   },
   {
     "id": "api.user.login.invalid_credentials_email_username",
-    "translation": "Enter a valid email or username and/or password."
+    "translation": ""
   },
   {
     "id": "api.user.login.invalid_credentials_sso",
-    "translation": "Enter a valid email or username and/or password, or sign in using another method."
+    "translation": ""
   },
   {
     "id": "api.user.login.invalid_credentials_username",
-    "translation": "Enter a valid username and/or password."
+    "translation": ""
   },
   {
     "id": "api.user.login.not_verified.app_error",
-    "translation": "Login failed because email address has not been verified."
+    "translation": ""
   },
   {
     "id": "api.user.login.use_auth_service.app_error",
-    "translation": "Please sign in using {{.AuthService}}."
+    "translation": ""
   },
   {
     "id": "api.user.login_by_cws.invalid_token.app_error",
-    "translation": "CWS token is not valid"
+    "translation": ""
   },
   {
     "id": "api.user.login_by_oauth.bot_login_forbidden.app_error",
-    "translation": "Bot login is forbidden."
+    "translation": ""
   },
   {
     "id": "api.user.login_by_oauth.not_available.app_error",
-    "translation": "{{.Service}} SSO through OAuth 2.0 not available on this server."
+    "translation": ""
   },
   {
     "id": "api.user.login_by_oauth.parse.app_error",
-    "translation": "Could not parse auth data out of {{.Service}} user object."
+    "translation": ""
   },
   {
     "id": "api.user.login_cws.license.error",
-    "translation": "CWS login is forbidden."
+    "translation": ""
   },
   {
     "id": "api.user.login_ldap.not_available.app_error",
-    "translation": "AD/LDAP not available on this server."
+    "translation": ""
   },
   {
     "id": "api.user.oauth_to_email.context.app_error",
-    "translation": "Update password failed because context user_id did not match provided user's id."
+    "translation": ""
   },
   {
     "id": "api.user.oauth_to_email.not_available.app_error",
-    "translation": "Authentication Transfer not configured or available on this server."
+    "translation": ""
   },
   {
     "id": "api.user.promote_guest_to_user.no_guest.app_error",
-    "translation": "Unable to convert the guest to regular user because is not a guest."
+    "translation": ""
   },
   {
     "id": "api.user.reset_password.broken_token.app_error",
-    "translation": "The reset password token does not appear to be valid."
+    "translation": ""
   },
   {
     "id": "api.user.reset_password.invalid_link.app_error",
-    "translation": "The reset password link does not appear to be valid."
+    "translation": ""
   },
   {
     "id": "api.user.reset_password.link_expired.app_error",
-    "translation": "The password reset link has expired."
+    "translation": ""
   },
   {
     "id": "api.user.reset_password.method",
-    "translation": "using a reset password link"
+    "translation": ""
   },
   {
     "id": "api.user.reset_password.sso.app_error",
-    "translation": "Unable to reset password for SSO accounts."
+    "translation": ""
   },
   {
     "id": "api.user.reset_password.token_parse.error",
-    "translation": "Unable to parse the reset password token"
+    "translation": ""
   },
   {
     "id": "api.user.saml.not_available.app_error",
-    "translation": "SAML 2.0 is not configured or supported on this server."
+    "translation": ""
   },
   {
     "id": "api.user.send_deactivate_email_and_forget.failed.error",
-    "translation": "Failed to send the deactivate account email successfully"
+    "translation": ""
   },
   {
     "id": "api.user.send_email_change_email_and_forget.error",
-    "translation": "Failed to send email change notification email successfully"
+    "translation": ""
   },
   {
     "id": "api.user.send_email_change_username_and_forget.error",
-    "translation": "Failed to send username change notification email successfully"
+    "translation": ""
   },
   {
     "id": "api.user.send_email_change_verify_email_and_forget.error",
-    "translation": "Failed to send email change verification email successfully"
+    "translation": ""
   },
   {
     "id": "api.user.send_mfa_change_email.error",
-    "translation": "Unable to send email notification for MFA change."
+    "translation": ""
   },
   {
     "id": "api.user.send_password_change_email_and_forget.error",
-    "translation": "Failed to send update password email successfully"
+    "translation": ""
   },
   {
     "id": "api.user.send_password_reset.send.app_error",
-    "translation": "Failed to send password reset email successfully."
+    "translation": ""
   },
   {
     "id": "api.user.send_password_reset.sso.app_error",
-    "translation": "Unable to reset password for SSO accounts."
+    "translation": ""
   },
   {
     "id": "api.user.send_sign_in_change_email_and_forget.error",
-    "translation": "Failed to send update password email successfully"
+    "translation": ""
   },
   {
     "id": "api.user.send_user_access_token.error",
-    "translation": "Failed to send \"Personal access token added\" email successfully"
+    "translation": ""
   },
   {
     "id": "api.user.send_verify_email_and_forget.failed.error",
-    "translation": "Failed to send verification email successfully"
+    "translation": ""
   },
   {
     "id": "api.user.send_welcome_email_and_forget.failed.error",
-    "translation": "Failed to send welcome email successfully"
+    "translation": ""
   },
   {
     "id": "api.user.update_active.cannot_enable_guest_when_guest_feature_is_disabled.app_error",
-    "translation": "You cannot activate a guest account because Guest Access feature is not enabled."
+    "translation": ""
   },
   {
     "id": "api.user.update_active.not_enable.app_error",
-    "translation": "You cannot deactivate yourself because this feature is not enabled. Please contact your System Administrator."
+    "translation": ""
   },
   {
     "id": "api.user.update_active.permissions.app_error",
-    "translation": "You do not have the appropriate permissions."
+    "translation": ""
   },
   {
     "id": "api.user.update_oauth_user_attrs.get_user.app_error",
-    "translation": "Could not get user from {{.Service}} user object."
+    "translation": ""
   },
   {
     "id": "api.user.update_password.context.app_error",
-    "translation": "Update password failed because context user_id did not match props user_id."
+    "translation": ""
   },
   {
     "id": "api.user.update_password.failed.app_error",
-    "translation": "Update password failed."
+    "translation": ""
   },
   {
     "id": "api.user.update_password.incorrect.app_error",
-    "translation": "The \"Current Password\" you entered is incorrect. Please check that Caps Lock is off and try again."
+    "translation": ""
   },
   {
     "id": "api.user.update_password.menu",
-    "translation": "using the settings menu"
+    "translation": ""
   },
   {
     "id": "api.user.update_password.oauth.app_error",
-    "translation": "Update password failed because the user is logged in through an OAuth service."
+    "translation": ""
   },
   {
     "id": "api.user.update_password.user_and_hashed.app_error",
-    "translation": "Only system administrators can set already-hashed passwords."
+    "translation": ""
   },
   {
     "id": "api.user.update_password.valid_account.app_error",
-    "translation": "Update password failed because we couldn't find a valid account."
+    "translation": ""
   },
   {
     "id": "api.user.update_user.accepted_domain.app_error",
-    "translation": "The email you provided does not belong to an accepted domain. Please contact your administrator or sign up with a different email."
+    "translation": ""
   },
   {
     "id": "api.user.update_user.accepted_guest_domain.app_error",
-    "translation": "The email you provided does not belong to an accepted domain for guest accounts. Please contact your administrator or sign up with a different email."
+    "translation": ""
   },
   {
     "id": "api.user.update_user_roles.license.app_error",
@@ -3112,351 +3097,351 @@
   },
   {
     "id": "api.user.upload_profile_user.array.app_error",
-    "translation": "Empty array under 'image' in request."
+    "translation": ""
   },
   {
     "id": "api.user.upload_profile_user.decode.app_error",
-    "translation": "Could not decode profile image."
+    "translation": ""
   },
   {
     "id": "api.user.upload_profile_user.decode_config.app_error",
-    "translation": "Could not save profile image. File does not appear to be a valid image."
+    "translation": ""
   },
   {
     "id": "api.user.upload_profile_user.encode.app_error",
-    "translation": "Could not encode profile image."
+    "translation": ""
   },
   {
     "id": "api.user.upload_profile_user.no_file.app_error",
-    "translation": "No file under 'image' in request."
+    "translation": ""
   },
   {
     "id": "api.user.upload_profile_user.open.app_error",
-    "translation": "Could not open image file."
+    "translation": ""
   },
   {
     "id": "api.user.upload_profile_user.parse.app_error",
-    "translation": "Could not parse multipart form."
+    "translation": ""
   },
   {
     "id": "api.user.upload_profile_user.storage.app_error",
-    "translation": "Unable to upload file. Image storage is not configured."
+    "translation": ""
   },
   {
     "id": "api.user.upload_profile_user.too_large.app_error",
-    "translation": "Unable to upload profile image. File is too large."
+    "translation": ""
   },
   {
     "id": "api.user.upload_profile_user.upload_profile.app_error",
-    "translation": "Couldn't upload profile image."
+    "translation": ""
   },
   {
     "id": "api.user.verify_email.bad_link.app_error",
-    "translation": "Bad verify email link."
+    "translation": ""
   },
   {
     "id": "api.user.verify_email.broken_token.app_error",
-    "translation": "Bad verify email token type."
+    "translation": ""
   },
   {
     "id": "api.user.verify_email.link_expired.app_error",
-    "translation": "The email verification link has expired."
+    "translation": ""
   },
   {
     "id": "api.user.verify_email.token_parse.error",
-    "translation": "Failed to parse token data from email verification"
+    "translation": ""
   },
   {
     "id": "api.web_socket.connect.upgrade.app_error",
-    "translation": "Failed to upgrade websocket connection."
+    "translation": ""
   },
   {
     "id": "api.web_socket_router.bad_action.app_error",
-    "translation": "Unknown WebSocket action."
+    "translation": ""
   },
   {
     "id": "api.web_socket_router.bad_seq.app_error",
-    "translation": "Invalid sequence for WebSocket message."
+    "translation": ""
   },
   {
     "id": "api.web_socket_router.no_action.app_error",
-    "translation": "No websocket action."
+    "translation": ""
   },
   {
     "id": "api.web_socket_router.not_authenticated.app_error",
-    "translation": "WebSocket connection is not authenticated. Please log in and try again."
+    "translation": ""
   },
   {
     "id": "api.webhook.create_outgoing.intersect.app_error",
-    "translation": "Outgoing webhooks from the same channel cannot have the same trigger words/callback URLs."
+    "translation": ""
   },
   {
     "id": "api.webhook.create_outgoing.not_open.app_error",
-    "translation": "Outgoing webhooks can only be created for public channels."
+    "translation": ""
   },
   {
     "id": "api.webhook.create_outgoing.permissions.app_error",
-    "translation": "Invalid permissions to create outgoing webhook."
+    "translation": ""
   },
   {
     "id": "api.webhook.create_outgoing.triggers.app_error",
-    "translation": "Either trigger_words or channel_id must be set."
+    "translation": ""
   },
   {
     "id": "api.webhook.incoming.error",
-    "translation": "Could not decode the multipart payload of incoming webhook."
+    "translation": ""
   },
   {
     "id": "api.webhook.team_mismatch.app_error",
-    "translation": "Unable to update webhook across teams."
+    "translation": ""
   },
   {
     "id": "api.webhook.update_outgoing.intersect.app_error",
-    "translation": "Outgoing webhooks from the same channel cannot have the same trigger words/callback URLs."
+    "translation": ""
   },
   {
     "id": "api.websocket_handler.invalid_param.app_error",
-    "translation": "Invalid {{.Name}} parameter."
+    "translation": ""
   },
   {
     "id": "api.websocket_handler.server_busy.app_error",
-    "translation": "Server is busy, non-critical services are temporarily unavailable."
+    "translation": ""
   },
   {
     "id": "app.admin.saml.failure_decode_metadata_xml_from_idp.app_error",
-    "translation": "Could not decode the XML metadata information received from the Identity Provider."
+    "translation": ""
   },
   {
     "id": "app.admin.saml.failure_read_response_body_from_idp.app_error",
-    "translation": "Failure encountered when reading the response payload received from the Identity Provider."
+    "translation": ""
   },
   {
     "id": "app.admin.saml.invalid_response_from_idp.app_error",
-    "translation": "Could not read the response received from the Identity Provider."
+    "translation": ""
   },
   {
     "id": "app.admin.test_email.failure",
-    "translation": "Connection unsuccessful: {{.Error}}"
+    "translation": ""
   },
   {
     "id": "app.admin.test_site_url.failure",
-    "translation": "This is not a valid live URL"
+    "translation": ""
   },
   {
     "id": "app.analytics.getanalytics.internal_error",
-    "translation": "Unable to get the analytics."
+    "translation": ""
   },
   {
     "id": "app.audit.get.finding.app_error",
-    "translation": "We encountered an error finding the audits."
+    "translation": ""
   },
   {
     "id": "app.audit.get.limit.app_error",
-    "translation": "Limit exceeded for paging."
+    "translation": ""
   },
   {
     "id": "app.audit.permanent_delete_by_user.app_error",
-    "translation": "We encountered an error deleting the audits."
+    "translation": ""
   },
   {
     "id": "app.audit.save.saving.app_error",
-    "translation": "We encountered an error saving the audit."
+    "translation": ""
   },
   {
     "id": "app.bot.createbot.internal_error",
-    "translation": "Unable to save the bot."
+    "translation": ""
   },
   {
     "id": "app.bot.get_disable_bot_sysadmin_message",
-    "translation": "{{if .disableBotsSetting}}{{if .printAllBots}}{{.UserName}} was deactivated. They managed the following bot accounts which have now been disabled.\n\n{{.BotNames}}{{else}}{{.UserName}} was deactivated. They managed {{.NumBots}} bot accounts which have now been disabled, including the following:\n\n{{.BotNames}}{{end}}You can take ownership of each bot by enabling it at **Integrations > Bot Accounts** and creating new tokens for the bot.\n\nFor more information, see our [documentation](https://docs.mattermost.com/developer/bot-accounts.html#what-happens-when-a-user-who-owns-bot-accounts-is-disabled).{{else}}{{if .printAllBots}}{{.UserName}} was deactivated. They managed the following bot accounts which are still enabled.\n\n{{.BotNames}}\n{{else}}{{.UserName}} was deactivated. They managed {{.NumBots}} bot accounts which are still enabled, including the following:\n\n{{.BotNames}}{{end}}We strongly recommend you to take ownership of each bot by re-enabling it at **Integrations > Bot Accounts** and creating new tokens for the bot.\n\nFor more information, see our [documentation](https://docs.mattermost.com/developer/bot-accounts.html#what-happens-when-a-user-who-owns-bot-accounts-is-disabled).\n\nIf you want bot accounts to disable automatically after owner deactivation, set “Disable bot accounts when owner is deactivated” in **System Console > Integrations > Bot Accounts** to true.{{end}}"
+    "translation": ""
   },
   {
     "id": "app.bot.getbot.internal_error",
-    "translation": "Unable to get the bot."
+    "translation": ""
   },
   {
     "id": "app.bot.getbots.internal_error",
-    "translation": "Unable to get the bots."
+    "translation": ""
   },
   {
     "id": "app.bot.patchbot.internal_error",
-    "translation": "Unable to update the bot."
+    "translation": ""
   },
   {
     "id": "app.bot.permanent_delete.internal_error",
-    "translation": "Unable to delete the bot permanently."
+    "translation": ""
   },
   {
     "id": "app.bot.permenent_delete.bad_id",
-    "translation": "Unable to delete the bot."
+    "translation": ""
   },
   {
     "id": "app.channel.analytics_type_count.app_error",
-    "translation": "Unable to get channel type counts."
+    "translation": ""
   },
   {
     "id": "app.channel.count_posts_since.app_error",
-    "translation": "Unable to count messages since given date."
+    "translation": ""
   },
   {
     "id": "app.channel.create_channel.internal_error",
-    "translation": "Unable to save channel."
+    "translation": ""
   },
   {
     "id": "app.channel.create_channel.no_team_id.app_error",
-    "translation": "Must specify the team ID to create a channel."
+    "translation": ""
   },
   {
     "id": "app.channel.create_direct_channel.internal_error",
-    "translation": "Unable to save direct channel."
+    "translation": ""
   },
   {
     "id": "app.channel.create_initial_sidebar_categories.internal_error",
-    "translation": "Unable to create initial sidebar categories for user."
+    "translation": ""
   },
   {
     "id": "app.channel.delete.app_error",
-    "translation": "Unable to delete the channel."
+    "translation": ""
   },
   {
     "id": "app.channel.get.existing.app_error",
-    "translation": "Unable to find the existing channel."
+    "translation": ""
   },
   {
     "id": "app.channel.get.find.app_error",
-    "translation": "We encountered an error finding the channel."
+    "translation": ""
   },
   {
     "id": "app.channel.get_all_channels.app_error",
-    "translation": "Unable to get all the channels."
+    "translation": ""
   },
   {
     "id": "app.channel.get_all_channels_count.app_error",
-    "translation": "Unable to count all the channels."
+    "translation": ""
   },
   {
     "id": "app.channel.get_by_name.existing.app_error",
-    "translation": "Unable to find the existing channel."
+    "translation": ""
   },
   {
     "id": "app.channel.get_by_name.missing.app_error",
-    "translation": "Channel does not exist."
+    "translation": ""
   },
   {
     "id": "app.channel.get_channel_counts.get.app_error",
-    "translation": "Unable to get the channel counts."
+    "translation": ""
   },
   {
     "id": "app.channel.get_channels.get.app_error",
-    "translation": "Unable to get the channels."
+    "translation": ""
   },
   {
     "id": "app.channel.get_channels.not_found.app_error",
-    "translation": "No channels were found."
+    "translation": ""
   },
   {
     "id": "app.channel.get_channels_by_ids.app_error",
-    "translation": "Unable to get channels by ids."
+    "translation": ""
   },
   {
     "id": "app.channel.get_channels_by_ids.get.app_error",
-    "translation": "Unable to get the channels."
+    "translation": ""
   },
   {
     "id": "app.channel.get_channels_by_ids.not_found.app_error",
-    "translation": "No channel found."
+    "translation": ""
   },
   {
     "id": "app.channel.get_deleted.existing.app_error",
-    "translation": "Unable to find the existing deleted channel."
+    "translation": ""
   },
   {
     "id": "app.channel.get_deleted.missing.app_error",
-    "translation": "No deleted channels exist."
+    "translation": ""
   },
   {
     "id": "app.channel.get_for_post.app_error",
-    "translation": "Unable to get the channel for the given post."
+    "translation": ""
   },
   {
     "id": "app.channel.get_member.app_error",
-    "translation": "Unable to get the channel member."
+    "translation": ""
   },
   {
     "id": "app.channel.get_member.missing.app_error",
-    "translation": "No channel member found for that user ID and channel ID."
+    "translation": ""
   },
   {
     "id": "app.channel.get_member_count.app_error",
-    "translation": "Unable to get the channel member count."
+    "translation": ""
   },
   {
     "id": "app.channel.get_members.app_error",
-    "translation": "Unable to get the channel members."
+    "translation": ""
   },
   {
     "id": "app.channel.get_more_channels.get.app_error",
-    "translation": "Unable to get the channels."
+    "translation": ""
   },
   {
     "id": "app.channel.get_pinnedpost_count.app_error",
-    "translation": "Unable to get the channel pinned post count."
+    "translation": ""
   },
   {
     "id": "app.channel.get_private_channels.get.app_error",
-    "translation": "Unable to get private channels."
+    "translation": ""
   },
   {
     "id": "app.channel.get_public_channels.get.app_error",
-    "translation": "Unable to get public channels."
+    "translation": ""
   },
   {
     "id": "app.channel.increment_mention_count.app_error",
-    "translation": "Unable to increment the mention count."
+    "translation": ""
   },
   {
     "id": "app.channel.move_channel.members_do_not_match.error",
-    "translation": "Unable to move a channel unless all its members are already members of the destination team."
+    "translation": ""
   },
   {
     "id": "app.channel.permanent_delete.app_error",
-    "translation": "Unable to delete the channel."
+    "translation": ""
   },
   {
     "id": "app.channel.permanent_delete_members_by_user.app_error",
-    "translation": "Unable to remove the channel member."
+    "translation": ""
   },
   {
     "id": "app.channel.pinned_posts.app_error",
-    "translation": "Unable to find the pinned posts."
+    "translation": ""
   },
   {
     "id": "app.channel.post_update_channel_purpose_message.post.error",
-    "translation": "Failed to post channel purpose message"
+    "translation": ""
   },
   {
     "id": "app.channel.post_update_channel_purpose_message.removed",
-    "translation": "%s removed the channel purpose (was: %s)"
+    "translation": ""
   },
   {
     "id": "app.channel.post_update_channel_purpose_message.retrieve_user.error",
-    "translation": "Failed to retrieve user while updating channel purpose message %v"
+    "translation": ""
   },
   {
     "id": "app.channel.post_update_channel_purpose_message.updated_from",
-    "translation": "%s updated the channel purpose from: %s to: %s"
+    "translation": ""
   },
   {
     "id": "app.channel.post_update_channel_purpose_message.updated_to",
-    "translation": "%s updated the channel purpose to: %s"
+    "translation": ""
   },
   {
     "id": "app.channel.remove_member.app_error",
-    "translation": "Unable to remove the channel member."
+    "translation": ""
   },
   {
     "id": "app.channel.restore.app_error",
-    "translation": "Unable to restore the channel."
+    "translation": ""
   },
   {
     "id": "app.channel.save_member.exists.app_error",
@@ -3464,4798 +3449,4122 @@
   },
   {
     "id": "app.channel.sidebar_categories.app_error",
-    "translation": "Failed to insert record to database."
+    "translation": ""
   },
   {
     "id": "app.channel.update.bad_id",
-    "translation": "Unable to update the channel."
+    "translation": ""
   },
   {
     "id": "app.channel.update_channel.internal_error",
-    "translation": "Unable to update channel."
+    "translation": ""
   },
   {
     "id": "app.channel.update_last_viewed_at.app_error",
-    "translation": "Unable to update the last viewed at time."
+    "translation": ""
   },
   {
     "id": "app.channel.update_last_viewed_at_post.app_error",
-    "translation": "Unable to mark channel as unread."
+    "translation": ""
   },
   {
     "id": "app.channel_member_history.log_join_event.internal_error",
-    "translation": "Failed to record channel member history."
+    "translation": ""
   },
   {
     "id": "app.channel_member_history.log_leave_event.internal_error",
-    "translation": "Failed to record channel member history. Failed to update existing join record"
+    "translation": ""
   },
   {
     "id": "app.command.createcommand.internal_error",
-    "translation": "Unable to save the command."
+    "translation": ""
   },
   {
     "id": "app.command.deletecommand.internal_error",
-    "translation": "Unable to delete the command."
+    "translation": ""
   },
   {
     "id": "app.command.getcommand.internal_error",
-    "translation": "Unable to get the command."
+    "translation": ""
   },
   {
     "id": "app.command.listallcommands.internal_error",
-    "translation": "Unable to list the commands."
+    "translation": ""
   },
   {
     "id": "app.command.listautocompletecommands.internal_error",
-    "translation": "Unable to list the autocomplete commands."
+    "translation": ""
   },
   {
     "id": "app.command.listteamcommands.internal_error",
-    "translation": "Unable to list the team commands."
+    "translation": ""
   },
   {
     "id": "app.command.movecommand.internal_error",
-    "translation": "Unable to move the command."
+    "translation": ""
   },
   {
     "id": "app.command.regencommandtoken.internal_error",
-    "translation": "Unable to regenerate the command token."
+    "translation": ""
   },
   {
     "id": "app.command.tryexecutecustomcommand.internal_error",
-    "translation": "Unable to execute the custom command."
+    "translation": ""
   },
   {
     "id": "app.command.updatecommand.internal_error",
-    "translation": "Unable to update the command."
+    "translation": ""
   },
   {
     "id": "app.command_webhook.create_command_webhook.existing",
-    "translation": "You cannot update an existing CommandWebhook."
+    "translation": ""
   },
   {
     "id": "app.command_webhook.create_command_webhook.internal_error",
-    "translation": "Unable to save the CommandWebhook."
+    "translation": ""
   },
   {
     "id": "app.command_webhook.get.internal_error",
-    "translation": "Unable to get the webhook."
+    "translation": ""
   },
   {
     "id": "app.command_webhook.get.missing",
-    "translation": "Unable to find the webhook."
+    "translation": ""
   },
   {
     "id": "app.command_webhook.handle_command_webhook.parse",
-    "translation": "Unable to parse incoming data."
+    "translation": ""
   },
   {
     "id": "app.command_webhook.try_use.internal_error",
-    "translation": "Unable to use the webhook."
+    "translation": ""
   },
   {
     "id": "app.command_webhook.try_use.invalid",
-    "translation": "Invalid webhook."
+    "translation": ""
   },
   {
     "id": "app.compliance.get.finding.app_error",
-    "translation": "We encountered an error retrieving the compliance reports."
+    "translation": ""
   },
   {
     "id": "app.compliance.save.saving.app_error",
-    "translation": "We encountered an error saving the compliance report."
+    "translation": ""
   },
   {
     "id": "app.create_basic_user.save_member.app_error",
-    "translation": "Unable to create default team memberships"
+    "translation": ""
   },
   {
     "id": "app.create_basic_user.save_member.conflict.app_error",
-    "translation": "Unable to create default team membership because they already exists"
+    "translation": ""
   },
   {
     "id": "app.create_basic_user.save_member.max_accounts.app_error",
-    "translation": "Unable to create default team membership because no more members are allowed in that team"
+    "translation": ""
   },
   {
     "id": "app.email.no_rate_limiter.app_error",
-    "translation": "Rate limiter is not set up."
+    "translation": ""
   },
   {
     "id": "app.email.rate_limit_exceeded.app_error",
-    "translation": "Invite emails rate limit exceeded. Timer will be reset after {{.ResetAfter}} seconds. Please retry after {{.RetryAfter}} seconds."
+    "translation": ""
   },
   {
     "id": "app.email.setup_rate_limiter.app_error",
-    "translation": "Error occurred in the rate limiter."
+    "translation": ""
   },
   {
     "id": "app.emoji.create.internal_error",
-    "translation": "Unable to save emoji."
+    "translation": ""
   },
   {
     "id": "app.emoji.delete.app_error",
-    "translation": "Unable to delete the emoji."
+    "translation": ""
   },
   {
     "id": "app.emoji.delete.no_results",
-    "translation": "We couldn’t find the emoji to delete."
+    "translation": ""
   },
   {
     "id": "app.emoji.get.app_error",
-    "translation": "Unable to get the emoji."
+    "translation": ""
   },
   {
     "id": "app.emoji.get.no_result",
-    "translation": "We couldn’t find the emoji."
+    "translation": ""
   },
   {
     "id": "app.emoji.get_by_name.app_error",
-    "translation": "Unable to get the emoji."
+    "translation": ""
   },
   {
     "id": "app.emoji.get_by_name.no_result",
-    "translation": "We couldn’t find the emoji."
+    "translation": ""
   },
   {
     "id": "app.emoji.get_list.internal_error",
-    "translation": "Unable to get the emoji."
+    "translation": ""
   },
   {
     "id": "app.export.export_custom_emoji.copy_emoji_images.error",
-    "translation": "Unable to copy custom emoji images"
+    "translation": ""
   },
   {
     "id": "app.export.export_write_line.io_writer.error",
-    "translation": "An error occurred writing the export data."
+    "translation": ""
   },
   {
     "id": "app.export.export_write_line.json_marshall.error",
-    "translation": "An error occurred marshalling the JSON data for export."
+    "translation": ""
   },
   {
     "id": "app.file_info.get.app_error",
-    "translation": "Unable to get the file info."
+    "translation": ""
   },
   {
     "id": "app.file_info.get_for_post.app_error",
-    "translation": "Unable to get the file info for the post."
+    "translation": ""
   },
   {
     "id": "app.file_info.get_with_options.app_error",
-    "translation": "Unable to get the file info with options"
+    "translation": ""
   },
   {
     "id": "app.file_info.permanent_delete_by_user.app_error",
-    "translation": "Unable to delete attachments of the user."
+    "translation": ""
   },
   {
     "id": "app.file_info.save.app_error",
-    "translation": "Unable to save the file info."
+    "translation": ""
   },
   {
     "id": "app.import.attachment.bad_file.error",
-    "translation": "Error reading the file at: \"{{.FilePath}}\""
+    "translation": ""
   },
   {
     "id": "app.import.attachment.file_upload.error",
-    "translation": "Error uploading the file: \"{{.FilePath}}\""
+    "translation": ""
   },
   {
     "id": "app.import.bulk_import.file_scan.error",
-    "translation": "Error reading import data file."
+    "translation": ""
   },
   {
     "id": "app.import.bulk_import.json_decode.error",
-    "translation": "JSON decode of line failed."
+    "translation": ""
   },
   {
     "id": "app.import.bulk_import.unsupported_version.error",
-    "translation": "Incorrect or missing version in the data import file. Make sure version is the first object in your import file and try again."
+    "translation": ""
   },
   {
     "id": "app.import.emoji.bad_file.error",
-    "translation": "Error reading import emoji image file. Emoji with name: \"{{.EmojiName}}\""
+    "translation": ""
   },
   {
     "id": "app.import.get_teams_by_names.some_teams_not_found.error",
-    "translation": "Some teams not found"
+    "translation": ""
   },
   {
     "id": "app.import.get_users_by_username.some_users_not_found.error",
-    "translation": "Some users not found"
+    "translation": ""
   },
   {
     "id": "app.import.import_channel.scheme_deleted.error",
-    "translation": "Unable to set a channel to use a deleted scheme."
+    "translation": ""
   },
   {
     "id": "app.import.import_channel.scheme_wrong_scope.error",
-    "translation": "Channel must be assigned to a Channel-scoped scheme."
+    "translation": ""
   },
   {
     "id": "app.import.import_channel.team_not_found.error",
-    "translation": "Error importing channel. Team with name \"{{.TeamName}}\" could not be found."
+    "translation": ""
   },
   {
     "id": "app.import.import_direct_channel.create_direct_channel.error",
-    "translation": "Failed to create direct channel"
+    "translation": ""
   },
   {
     "id": "app.import.import_direct_channel.create_group_channel.error",
-    "translation": "Failed to create group channel"
+    "translation": ""
   },
   {
     "id": "app.import.import_direct_channel.update_header_failed.error",
-    "translation": "Failed to update direct channel header"
+    "translation": ""
   },
   {
     "id": "app.import.import_direct_post.create_direct_channel.error",
-    "translation": "Failed to get direct channel"
+    "translation": ""
   },
   {
     "id": "app.import.import_direct_post.create_group_channel.error",
-    "translation": "Failed to get group channel"
+    "translation": ""
   },
   {
     "id": "app.import.import_line.null_channel.error",
-    "translation": "Import data line has type \"channel\" but the channel object is null."
+    "translation": ""
   },
   {
     "id": "app.import.import_line.null_direct_channel.error",
-    "translation": "Import data line has type \"direct_channel\" but the direct_channel object is null."
+    "translation": ""
   },
   {
     "id": "app.import.import_line.null_direct_post.error",
-    "translation": "Import data line has type \"direct_post\" but the direct_post object is null."
+    "translation": ""
   },
   {
     "id": "app.import.import_line.null_emoji.error",
-    "translation": "Import data line has type \"emoji\" but the emoji object is null."
+    "translation": ""
   },
   {
     "id": "app.import.import_line.null_post.error",
-    "translation": "Import data line has type \"post\" but the post object is null."
+    "translation": ""
   },
   {
     "id": "app.import.import_line.null_scheme.error",
-    "translation": "Import data line has type \"scheme\" but the scheme object is null."
+    "translation": ""
   },
   {
     "id": "app.import.import_line.null_team.error",
-    "translation": "Import data line has type \"team\" but the team object is null."
+    "translation": ""
   },
   {
     "id": "app.import.import_line.null_user.error",
-    "translation": "Import data line has type \"user\" but the user object is null."
+    "translation": ""
   },
   {
     "id": "app.import.import_line.unknown_line_type.error",
-    "translation": "Import data line has unknown type \"{{.Type}}\"."
+    "translation": ""
   },
   {
     "id": "app.import.import_post.channel_not_found.error",
-    "translation": "Error importing post. Channel with name \"{{.ChannelName}}\" could not be found."
+    "translation": ""
   },
   {
     "id": "app.import.import_post.save_preferences.error",
-    "translation": "Error importing post. Failed to save preferences."
+    "translation": ""
   },
   {
     "id": "app.import.import_post.user_not_found.error",
-    "translation": "Error importing post. User with username \"{{.Username}}\" could not be found."
+    "translation": ""
   },
   {
     "id": "app.import.import_scheme.scope_change.error",
-    "translation": "The bulk importer cannot change the scope of an already-existing scheme."
+    "translation": ""
   },
   {
     "id": "app.import.import_team.scheme_deleted.error",
-    "translation": "Unable to set a team to use a deleted scheme."
+    "translation": ""
   },
   {
     "id": "app.import.import_team.scheme_wrong_scope.error",
-    "translation": "Team must be assigned to a Team-scoped scheme."
+    "translation": ""
   },
   {
     "id": "app.import.import_user.save_preferences.error",
-    "translation": "Error importing user preferences. Failed to save preferences."
+    "translation": ""
   },
   {
     "id": "app.import.import_user_channels.channel_not_found.error",
-    "translation": "Error importing user channels. Channel not found."
+    "translation": ""
   },
   {
     "id": "app.import.import_user_channels.save_preferences.error",
-    "translation": "Error importing user channel memberships. Failed to save preferences."
+    "translation": ""
   },
   {
     "id": "app.import.import_user_teams.save_members.conflict.app_error",
-    "translation": "Unable to import the new team membership because it already exists"
+    "translation": ""
   },
   {
     "id": "app.import.import_user_teams.save_members.error",
-    "translation": "Unable to import team memberships"
+    "translation": ""
   },
   {
     "id": "app.import.import_user_teams.save_members.max_accounts.app_error",
-    "translation": "Unable to import team membership because no more members are allowed in that team"
+    "translation": ""
   },
   {
     "id": "app.import.import_user_teams.save_preferences.error",
-    "translation": "Unable to save the team theme preferences"
+    "translation": ""
   },
   {
     "id": "app.import.process_import_data_file_version_line.invalid_version.error",
-    "translation": "Unable to read the version of the data import file."
+    "translation": ""
   },
   {
     "id": "app.import.validate_channel_import_data.display_name_length.error",
-    "translation": "Channel display_name is not within permitted length constraints."
+    "translation": ""
   },
   {
     "id": "app.import.validate_channel_import_data.display_name_missing.error",
-    "translation": "Missing required channel property: display_name"
+    "translation": ""
   },
   {
     "id": "app.import.validate_channel_import_data.header_length.error",
-    "translation": "Channel header is too long."
+    "translation": ""
   },
   {
     "id": "app.import.validate_channel_import_data.name_characters.error",
-    "translation": "Channel name contains invalid characters."
+    "translation": ""
   },
   {
     "id": "app.import.validate_channel_import_data.name_length.error",
-    "translation": "Channel name is too long."
+    "translation": ""
   },
   {
     "id": "app.import.validate_channel_import_data.name_missing.error",
-    "translation": "Missing required channel property: name"
+    "translation": ""
   },
   {
     "id": "app.import.validate_channel_import_data.purpose_length.error",
-    "translation": "Channel purpose is too long."
+    "translation": ""
   },
   {
     "id": "app.import.validate_channel_import_data.scheme_invalid.error",
-    "translation": "Invalid scheme name for channel."
+    "translation": ""
   },
   {
     "id": "app.import.validate_channel_import_data.team_missing.error",
-    "translation": "Missing required channel property: team"
+    "translation": ""
   },
   {
     "id": "app.import.validate_channel_import_data.type_invalid.error",
-    "translation": "Channel type is invalid."
+    "translation": ""
   },
   {
     "id": "app.import.validate_channel_import_data.type_missing.error",
-    "translation": "Missing required channel property: type."
+    "translation": ""
   },
   {
     "id": "app.import.validate_direct_channel_import_data.header_length.error",
-    "translation": "Direct channel header is too long"
+    "translation": ""
   },
   {
     "id": "app.import.validate_direct_channel_import_data.members_required.error",
-    "translation": "Missing required direct channel property: members"
+    "translation": ""
   },
   {
     "id": "app.import.validate_direct_channel_import_data.members_too_few.error",
-    "translation": "Direct channel members list contains too few items"
+    "translation": ""
   },
   {
     "id": "app.import.validate_direct_channel_import_data.members_too_many.error",
-    "translation": "Direct channel members list contains too many items"
+    "translation": ""
   },
   {
     "id": "app.import.validate_direct_channel_import_data.unknown_favoriter.error",
-    "translation": "Direct channel can only be favorited by members. \"{{.Username}}\" is not a member."
+    "translation": ""
   },
   {
     "id": "app.import.validate_direct_post_import_data.channel_members_required.error",
-    "translation": "Missing required direct post property: channel_members"
+    "translation": ""
   },
   {
     "id": "app.import.validate_direct_post_import_data.channel_members_too_few.error",
-    "translation": "Direct post channel members list contains too few items"
+    "translation": ""
   },
   {
     "id": "app.import.validate_direct_post_import_data.channel_members_too_many.error",
-    "translation": "Direct post channel members list contains too many items"
+    "translation": ""
   },
   {
     "id": "app.import.validate_direct_post_import_data.create_at_missing.error",
-    "translation": "Missing required direct post property: create_at"
+    "translation": ""
   },
   {
     "id": "app.import.validate_direct_post_import_data.create_at_zero.error",
-    "translation": "CreateAt must be greater than 0"
+    "translation": ""
   },
   {
     "id": "app.import.validate_direct_post_import_data.message_length.error",
-    "translation": "Message is too long"
+    "translation": ""
   },
   {
     "id": "app.import.validate_direct_post_import_data.message_missing.error",
-    "translation": "Missing required direct post property: message"
+    "translation": ""
   },
   {
     "id": "app.import.validate_direct_post_import_data.unknown_flagger.error",
-    "translation": "Direct post can only be flagged by members of the channel it is in. \"{{.Username}}\" is not a member."
+    "translation": ""
   },
   {
     "id": "app.import.validate_direct_post_import_data.user_missing.error",
-    "translation": "Missing required direct post property: user"
+    "translation": ""
   },
   {
     "id": "app.import.validate_emoji_import_data.empty.error",
-    "translation": "Import emoji data empty."
+    "translation": ""
   },
   {
     "id": "app.import.validate_emoji_import_data.image_missing.error",
-    "translation": "Import emoji image field missing or blank."
+    "translation": ""
   },
   {
     "id": "app.import.validate_emoji_import_data.name_missing.error",
-    "translation": "Import emoji name field missing or blank."
+    "translation": ""
   },
   {
     "id": "app.import.validate_post_import_data.channel_missing.error",
-    "translation": "Missing required Post property: Channel."
+    "translation": ""
   },
   {
     "id": "app.import.validate_post_import_data.create_at_missing.error",
-    "translation": "Missing required Post property: create_at."
+    "translation": ""
   },
   {
     "id": "app.import.validate_post_import_data.create_at_zero.error",
-    "translation": "Post CreateAt property must not be zero."
+    "translation": ""
   },
   {
     "id": "app.import.validate_post_import_data.message_length.error",
-    "translation": "Post Message property is longer than the maximum permitted length."
+    "translation": ""
   },
   {
     "id": "app.import.validate_post_import_data.message_missing.error",
-    "translation": "Missing required Post property: Message."
+    "translation": ""
   },
   {
     "id": "app.import.validate_post_import_data.props_too_large.error",
-    "translation": "Post Props are longer than the maximum permitted length."
+    "translation": ""
   },
   {
     "id": "app.import.validate_post_import_data.team_missing.error",
-    "translation": "Missing required Post property: Team."
+    "translation": ""
   },
   {
     "id": "app.import.validate_post_import_data.user_missing.error",
-    "translation": "Missing required Post property: User."
+    "translation": ""
   },
   {
     "id": "app.import.validate_reaction_import_data.create_at_before_parent.error",
-    "translation": "Reaction CreateAt property must be greater than the parent post CreateAt."
+    "translation": ""
   },
   {
     "id": "app.import.validate_reaction_import_data.create_at_missing.error",
-    "translation": "Missing required Reaction property: create_at."
+    "translation": ""
   },
   {
     "id": "app.import.validate_reaction_import_data.create_at_zero.error",
-    "translation": "Reaction CreateAt property must not be zero."
+    "translation": ""
   },
   {
     "id": "app.import.validate_reaction_import_data.emoji_name_length.error",
-    "translation": "Reaction EmojiName property is longer than the maximum permitted length."
+    "translation": ""
   },
   {
     "id": "app.import.validate_reaction_import_data.emoji_name_missing.error",
-    "translation": "Missing required Reaction property: EmojiName."
+    "translation": ""
   },
   {
     "id": "app.import.validate_reaction_import_data.user_missing.error",
-    "translation": "Missing required Reaction property: User."
+    "translation": ""
   },
   {
     "id": "app.import.validate_reply_import_data.create_at_before_parent.error",
-    "translation": "Reply CreateAt property must be greater than the parent post CreateAt."
+    "translation": ""
   },
   {
     "id": "app.import.validate_reply_import_data.create_at_missing.error",
-    "translation": "Missing required Reply property: create_at."
+    "translation": ""
   },
   {
     "id": "app.import.validate_reply_import_data.create_at_zero.error",
-    "translation": "Reply CreateAt property must not be zero."
+    "translation": ""
   },
   {
     "id": "app.import.validate_reply_import_data.message_length.error",
-    "translation": "Reply Message property is longer than the maximum permitted length."
+    "translation": ""
   },
   {
     "id": "app.import.validate_reply_import_data.message_missing.error",
-    "translation": "Missing required Reply property: Message."
+    "translation": ""
   },
   {
     "id": "app.import.validate_reply_import_data.user_missing.error",
-    "translation": "Missing required Reply property: User."
+    "translation": ""
   },
   {
     "id": "app.import.validate_role_import_data.description_invalid.error",
-    "translation": "Invalid role description."
+    "translation": ""
   },
   {
     "id": "app.import.validate_role_import_data.display_name_invalid.error",
-    "translation": "Invalid role display name."
+    "translation": ""
   },
   {
     "id": "app.import.validate_role_import_data.invalid_permission.error",
-    "translation": "Invalid permission on role."
+    "translation": ""
   },
   {
     "id": "app.import.validate_role_import_data.name_invalid.error",
-    "translation": "Invalid role name."
+    "translation": ""
   },
   {
     "id": "app.import.validate_scheme_import_data.description_invalid.error",
-    "translation": "Invalid scheme description."
+    "translation": ""
   },
   {
     "id": "app.import.validate_scheme_import_data.display_name_invalid.error",
-    "translation": "Invalid scheme display name."
+    "translation": ""
   },
   {
     "id": "app.import.validate_scheme_import_data.name_invalid.error",
-    "translation": "Invalid scheme name."
+    "translation": ""
   },
   {
     "id": "app.import.validate_scheme_import_data.null_scope.error",
-    "translation": "Scheme scope is required."
+    "translation": ""
   },
   {
     "id": "app.import.validate_scheme_import_data.unknown_scheme.error",
-    "translation": "Unknown scheme scope."
+    "translation": ""
   },
   {
     "id": "app.import.validate_scheme_import_data.wrong_roles_for_scope.error",
-    "translation": "The wrong roles were provided for a scheme with this scope."
+    "translation": ""
   },
   {
     "id": "app.import.validate_team_import_data.description_length.error",
-    "translation": "Team description is too long."
+    "translation": ""
   },
   {
     "id": "app.import.validate_team_import_data.display_name_length.error",
-    "translation": "Team display_name is not within permitted length constraints."
+    "translation": ""
   },
   {
     "id": "app.import.validate_team_import_data.display_name_missing.error",
-    "translation": "Missing required team property: display_name."
+    "translation": ""
   },
   {
     "id": "app.import.validate_team_import_data.name_characters.error",
-    "translation": "Team name contains invalid characters."
+    "translation": ""
   },
   {
     "id": "app.import.validate_team_import_data.name_length.error",
-    "translation": "Team name is too long."
+    "translation": ""
   },
   {
     "id": "app.import.validate_team_import_data.name_missing.error",
-    "translation": "Missing required team property: name."
+    "translation": ""
   },
   {
     "id": "app.import.validate_team_import_data.name_reserved.error",
-    "translation": "Team name contains reserved words."
+    "translation": ""
   },
   {
     "id": "app.import.validate_team_import_data.scheme_invalid.error",
-    "translation": "Invalid scheme name for team."
+    "translation": ""
   },
   {
     "id": "app.import.validate_team_import_data.type_invalid.error",
-    "translation": "Team type is not valid."
+    "translation": ""
   },
   {
     "id": "app.import.validate_team_import_data.type_missing.error",
-    "translation": "Missing required team property: type."
+    "translation": ""
   },
   {
     "id": "app.import.validate_user_channels_import_data.channel_name_missing.error",
-    "translation": "Channel name missing from User's Channel Membership."
+    "translation": ""
   },
   {
     "id": "app.import.validate_user_channels_import_data.invalid_notify_props_desktop.error",
-    "translation": "Invalid Desktop NotifyProps for User's Channel Membership."
+    "translation": ""
   },
   {
     "id": "app.import.validate_user_channels_import_data.invalid_notify_props_mark_unread.error",
-    "translation": "Invalid MarkUnread NotifyProps for User's Channel Membership."
+    "translation": ""
   },
   {
     "id": "app.import.validate_user_channels_import_data.invalid_notify_props_mobile.error",
-    "translation": "Invalid Mobile NotifyProps for User's Channel Membership."
+    "translation": ""
   },
   {
     "id": "app.import.validate_user_channels_import_data.invalid_roles.error",
-    "translation": "Invalid roles for User's Channel Membership."
+    "translation": ""
   },
   {
     "id": "app.import.validate_user_import_data.advanced_props_email_interval.error",
-    "translation": "Invalid email batching interval setting for User"
+    "translation": ""
   },
   {
     "id": "app.import.validate_user_import_data.advanced_props_feature_markdown_preview.error",
-    "translation": "Invalid markdown preview setting for User"
+    "translation": ""
   },
   {
     "id": "app.import.validate_user_import_data.advanced_props_formatting.error",
-    "translation": "Invalid post formatting setting for User"
+    "translation": ""
   },
   {
     "id": "app.import.validate_user_import_data.advanced_props_show_unread_section.error",
-    "translation": "Invalid show unread section setting for User"
+    "translation": ""
   },
   {
     "id": "app.import.validate_user_import_data.auth_data_and_password.error",
-    "translation": "User AuthData and Password are mutually exclusive."
+    "translation": ""
   },
   {
     "id": "app.import.validate_user_import_data.auth_data_and_service_dependency.error",
-    "translation": "User AuthService and AuthData are mutually inclusive."
+    "translation": ""
   },
   {
     "id": "app.import.validate_user_import_data.auth_data_length.error",
-    "translation": "User AuthData is too long."
+    "translation": ""
   },
   {
     "id": "app.import.validate_user_import_data.email_length.error",
-    "translation": "User email has an invalid length."
+    "translation": ""
   },
   {
     "id": "app.import.validate_user_import_data.email_missing.error",
-    "translation": "Missing required user property: email."
+    "translation": ""
   },
   {
     "id": "app.import.validate_user_import_data.first_name_length.error",
-    "translation": "User First Name is too long."
+    "translation": ""
   },
   {
     "id": "app.import.validate_user_import_data.last_name_length.error",
-    "translation": "User Last Name is too long."
+    "translation": ""
   },
   {
     "id": "app.import.validate_user_import_data.nickname_length.error",
-    "translation": "User nickname is too long."
+    "translation": ""
   },
   {
     "id": "app.import.validate_user_import_data.notify_props_channel_trigger_invalid.error",
-    "translation": "Invalid Channel Trigger Notify Prop for user."
+    "translation": ""
   },
   {
     "id": "app.import.validate_user_import_data.notify_props_comments_trigger_invalid.error",
-    "translation": "Invalid Comments Prop value for user."
+    "translation": ""
   },
   {
     "id": "app.import.validate_user_import_data.notify_props_desktop_invalid.error",
-    "translation": "Invalid Desktop Notify Prop value for user."
+    "translation": ""
   },
   {
     "id": "app.import.validate_user_import_data.notify_props_desktop_sound_invalid.error",
-    "translation": "Invalid Desktop Sound Notify Prop value for user."
+    "translation": ""
   },
   {
     "id": "app.import.validate_user_import_data.notify_props_email_invalid.error",
-    "translation": "Invalid Email Notify Prop value for user."
+    "translation": ""
   },
   {
     "id": "app.import.validate_user_import_data.notify_props_mobile_invalid.error",
-    "translation": "Invalid Mobile Notify Prop value for user."
+    "translation": ""
   },
   {
     "id": "app.import.validate_user_import_data.notify_props_mobile_push_status_invalid.error",
-    "translation": "Invalid Mobile Push Status Notify Prop for user."
+    "translation": ""
   },
   {
     "id": "app.import.validate_user_import_data.password_length.error",
-    "translation": "User Password has invalid length."
+    "translation": ""
   },
   {
     "id": "app.import.validate_user_import_data.position_length.error",
-    "translation": "User Position is too long."
+    "translation": ""
   },
   {
     "id": "app.import.validate_user_import_data.profile_image.error",
-    "translation": "Invalid profile image."
+    "translation": ""
   },
   {
     "id": "app.import.validate_user_import_data.roles_invalid.error",
-    "translation": "User roles are not valid."
+    "translation": ""
   },
   {
     "id": "app.import.validate_user_import_data.username_invalid.error",
-    "translation": "Username is not valid."
+    "translation": ""
   },
   {
     "id": "app.import.validate_user_import_data.username_missing.error",
-    "translation": "Missing require user property: username."
+    "translation": ""
   },
   {
     "id": "app.import.validate_user_teams_import_data.invalid_roles.error",
-    "translation": "Invalid roles for User's Team Membership."
+    "translation": ""
   },
   {
     "id": "app.import.validate_user_teams_import_data.invalid_team_theme.error",
-    "translation": "Invalid team theme for the User"
+    "translation": ""
   },
   {
     "id": "app.import.validate_user_teams_import_data.team_name_missing.error",
-    "translation": "Team name missing from User's Team Membership."
+    "translation": ""
   },
   {
     "id": "app.job.download_export_results_not_enabled",
-    "translation": "DownloadExportResults in config.json is false. Please set this to true to download the results of this job."
+    "translation": ""
   },
   {
     "id": "app.job.get.app_error",
-    "translation": "Unable to get the job."
+    "translation": ""
   },
   {
     "id": "app.job.get_all.app_error",
-    "translation": "Unable to get the jobs."
+    "translation": ""
   },
   {
     "id": "app.job.get_count_by_status_and_type.app_error",
-    "translation": "Unable to get the job count by status and type."
+    "translation": ""
   },
   {
     "id": "app.job.get_newest_job_by_status_and_type.app_error",
-    "translation": "Unable to get the newest job by status and type."
+    "translation": ""
   },
   {
     "id": "app.job.save.app_error",
-    "translation": "Unable to save the job."
+    "translation": ""
   },
   {
     "id": "app.job.update.app_error",
-    "translation": "Unable to update the job."
+    "translation": ""
   },
   {
     "id": "app.notification.body.intro.direct.full",
-    "translation": "You have a new Direct Message."
+    "translation": ""
   },
   {
     "id": "app.notification.body.intro.direct.generic",
-    "translation": "You have a new Direct Message from {{.SenderName}}"
+    "translation": ""
   },
   {
     "id": "app.notification.body.intro.group_message.full",
-    "translation": "You have a new Group Message."
+    "translation": ""
   },
   {
     "id": "app.notification.body.intro.group_message.generic",
-    "translation": "You have a new Group Message from {{.SenderName}}"
+    "translation": ""
   },
   {
     "id": "app.notification.body.intro.notification.full",
-    "translation": "You have a new notification."
+    "translation": ""
   },
   {
     "id": "app.notification.body.intro.notification.generic",
-    "translation": "You have a new notification from {{.SenderName}}"
+    "translation": ""
   },
   {
     "id": "app.notification.body.text.direct.full",
-    "translation": "{{.SenderName}} - {{.Hour}}:{{.Minute}} {{.TimeZone}}, {{.Month}} {{.Day}}"
+    "translation": ""
   },
   {
     "id": "app.notification.body.text.direct.generic",
-    "translation": "{{.Hour}}:{{.Minute}} {{.TimeZone}}, {{.Month}} {{.Day}}"
+    "translation": ""
   },
   {
     "id": "app.notification.body.text.group_message.full",
-    "translation": "Channel: {{.ChannelName}}"
+    "translation": ""
   },
   {
     "id": "app.notification.body.text.group_message.full2",
-    "translation": "{{.SenderName}} - {{.Hour}}:{{.Minute}} {{.TimeZone}}, {{.Month}} {{.Day}}"
+    "translation": ""
   },
   {
     "id": "app.notification.body.text.group_message.generic",
-    "translation": "{{.Hour}}:{{.Minute}} {{.TimeZone}}, {{.Month}} {{.Day}}"
+    "translation": ""
   },
   {
     "id": "app.notification.body.text.notification.full",
-    "translation": "Channel: {{.ChannelName}}"
+    "translation": ""
   },
   {
     "id": "app.notification.body.text.notification.full2",
-    "translation": "{{.SenderName}} - {{.Hour}}:{{.Minute}} {{.TimeZone}}, {{.Month}} {{.Day}}"
+    "translation": ""
   },
   {
     "id": "app.notification.body.text.notification.generic",
-    "translation": "{{.Hour}}:{{.Minute}} {{.TimeZone}}, {{.Month}} {{.Day}}"
+    "translation": ""
   },
   {
     "id": "app.notification.subject.direct.full",
-    "translation": "[{{.SiteName}}] New Direct Message from {{.SenderDisplayName}} on {{.Month}} {{.Day}}, {{.Year}}"
+    "translation": ""
   },
   {
     "id": "app.notification.subject.group_message.full",
-    "translation": "[{{ .SiteName }}] New Group Message in {{ .ChannelName}} on {{.Month}} {{.Day}}, {{.Year}}"
+    "translation": ""
   },
   {
     "id": "app.notification.subject.group_message.generic",
-    "translation": "[{{ .SiteName }}] New Group Message on {{.Month}} {{.Day}}, {{.Year}}"
+    "translation": ""
   },
   {
     "id": "app.notification.subject.notification.full",
-    "translation": "[{{ .SiteName }}] Notification in {{ .TeamName}} on {{.Month}} {{.Day}}, {{.Year}}"
+    "translation": ""
   },
   {
     "id": "app.oauth.delete_app.app_error",
-    "translation": "An error occurred while deleting the OAuth2 App."
+    "translation": ""
   },
   {
     "id": "app.oauth.get_access_data_by_user_for_app.app_error",
-    "translation": "We encountered an error finding all the access tokens."
+    "translation": ""
   },
   {
     "id": "app.oauth.get_app.find.app_error",
-    "translation": "Unable to find the requested app."
+    "translation": ""
   },
   {
     "id": "app.oauth.get_app.finding.app_error",
-    "translation": "We encountered an error finding the app."
+    "translation": ""
   },
   {
     "id": "app.oauth.get_app_by_user.find.app_error",
-    "translation": "Unable to find any existing apps."
+    "translation": ""
   },
   {
     "id": "app.oauth.get_apps.find.app_error",
-    "translation": "An error occurred while finding the OAuth2 Apps."
+    "translation": ""
   },
   {
     "id": "app.oauth.permanent_delete_auth_data_by_user.app_error",
-    "translation": "Unable to remove the authorization code."
+    "translation": ""
   },
   {
     "id": "app.oauth.remove_access_data.app_error",
-    "translation": "Unable to remove the access token."
+    "translation": ""
   },
   {
     "id": "app.oauth.save_app.existing.app_error",
-    "translation": "Must call update for existing app."
+    "translation": ""
   },
   {
     "id": "app.oauth.save_app.save.app_error",
-    "translation": "Unable to save the app."
+    "translation": ""
   },
   {
     "id": "app.oauth.update_app.find.app_error",
-    "translation": "Unable to find the existing app to update."
+    "translation": ""
   },
   {
     "id": "app.oauth.update_app.updating.app_error",
-    "translation": "We encountered an error updating the app."
+    "translation": ""
   },
   {
     "id": "app.plugin.cluster.save_config.app_error",
-    "translation": "The plugin configuration in your config.json file must be updated manually when using ReadOnlyConfig with clustering enabled."
+    "translation": ""
   },
   {
     "id": "app.plugin.config.app_error",
-    "translation": "Error saving plugin state in config."
+    "translation": ""
   },
   {
     "id": "app.plugin.deactivate.app_error",
-    "translation": "Unable to deactivate plugin."
+    "translation": ""
   },
   {
     "id": "app.plugin.delete_public_key.delete.app_error",
-    "translation": "An error occurred while deleting the public key."
+    "translation": ""
   },
   {
     "id": "app.plugin.disabled.app_error",
-    "translation": "Plugins have been disabled. Please check your logs for details."
+    "translation": ""
   },
   {
     "id": "app.plugin.extract.app_error",
-    "translation": "An error occurred extracting the plugin bundle."
+    "translation": ""
   },
   {
     "id": "app.plugin.filesystem.app_error",
-    "translation": "Encountered filesystem error."
+    "translation": ""
   },
   {
     "id": "app.plugin.flag_managed.app_error",
-    "translation": "Unable to set plugin as managed by the file store."
+    "translation": ""
   },
   {
     "id": "app.plugin.get_cluster_plugin_statuses.app_error",
-    "translation": "Unable to get plugin statuses from the cluster."
+    "translation": ""
   },
   {
     "id": "app.plugin.get_plugins.app_error",
-    "translation": "Unable to get active plugins."
+    "translation": ""
   },
   {
     "id": "app.plugin.get_public_key.get_file.app_error",
-    "translation": "An error occurred while getting the public key from the store."
+    "translation": ""
   },
   {
     "id": "app.plugin.get_statuses.app_error",
-    "translation": "Unable to get plugin statuses."
+    "translation": ""
   },
   {
     "id": "app.plugin.install.app_error",
-    "translation": "Unable to install plugin."
+    "translation": ""
   },
   {
     "id": "app.plugin.install_id.app_error",
-    "translation": "Unable to install plugin. A plugin with the same ID is already installed."
+    "translation": ""
   },
   {
     "id": "app.plugin.install_id_failed_remove.app_error",
-    "translation": "Unable to install plugin. A plugin with the same ID is already installed and failed to be removed."
+    "translation": ""
   },
   {
     "id": "app.plugin.install_marketplace_plugin.app_error",
-    "translation": "Failed to install marketplace plugin."
+    "translation": ""
   },
   {
     "id": "app.plugin.invalid_id.app_error",
-    "translation": "Plugin Id must be at least {{.Min}} characters, at most {{.Max}} characters and match {{.Regex}}."
+    "translation": ""
   },
   {
     "id": "app.plugin.invalid_version.app_error",
-    "translation": "Plugin version could not be parsed."
+    "translation": ""
   },
   {
     "id": "app.plugin.manifest.app_error",
-    "translation": "Unable to find manifest for extracted plugin."
+    "translation": ""
   },
   {
     "id": "app.plugin.marketplace_client.app_error",
-    "translation": "Failed to create marketplace client."
+    "translation": ""
   },
   {
     "id": "app.plugin.marketplace_client.failed_to_fetch",
-    "translation": "Failed to get plugins from the marketplace server."
+    "translation": ""
   },
   {
     "id": "app.plugin.marketplace_disabled.app_error",
-    "translation": "Marketplace has been disabled. Please check your logs for details."
+    "translation": ""
   },
   {
     "id": "app.plugin.marketplace_plugin_request.app_error",
-    "translation": "Failed to decode the marketplace plugin request."
+    "translation": ""
   },
   {
     "id": "app.plugin.marketplace_plugins.not_found.app_error",
-    "translation": "Could not find the requested marketplace plugin."
+    "translation": ""
   },
   {
     "id": "app.plugin.marketplace_plugins.signature_not_found.app_error",
-    "translation": "Could not find the requested marketplace plugin signature."
+    "translation": ""
   },
   {
     "id": "app.plugin.marshal.app_error",
-    "translation": "Failed to marshal marketplace plugins."
+    "translation": ""
   },
   {
     "id": "app.plugin.modify_saml.app_error",
-    "translation": "Can't modify saml files."
+    "translation": ""
   },
   {
     "id": "app.plugin.mvdir.app_error",
-    "translation": "Unable to move plugin from temporary directory to final destination. Another plugin may be using the same directory name."
+    "translation": ""
   },
   {
     "id": "app.plugin.not_installed.app_error",
-    "translation": "Plugin is not installed."
+    "translation": ""
   },
   {
     "id": "app.plugin.remove.app_error",
-    "translation": "Unable to delete plugin."
+    "translation": ""
   },
   {
     "id": "app.plugin.remove_bundle.app_error",
-    "translation": "Unable to remove plugin bundle from file store."
+    "translation": ""
   },
   {
     "id": "app.plugin.restart.app_error",
-    "translation": "Unable to restart plugin on upgrade."
+    "translation": ""
   },
   {
     "id": "app.plugin.signature_decode.app_error",
-    "translation": "Unable to decode base64 signature."
+    "translation": ""
   },
   {
     "id": "app.plugin.store_bundle.app_error",
-    "translation": "Unable to store the plugin to the configured file store."
+    "translation": ""
   },
   {
     "id": "app.plugin.store_signature.app_error",
-    "translation": "Unable to store the plugin signature to the configured file store."
+    "translation": ""
   },
   {
     "id": "app.plugin.sync.list_filestore.app_error",
-    "translation": "Error reading files from the plugins folder in the file store."
+    "translation": ""
   },
   {
     "id": "app.plugin.sync.read_local_folder.app_error",
-    "translation": "Error reading local plugins folder."
+    "translation": ""
   },
   {
     "id": "app.plugin.upload_disabled.app_error",
-    "translation": "Plugins and/or plugin uploads have been disabled."
+    "translation": ""
   },
   {
     "id": "app.plugin.webapp_bundle.app_error",
-    "translation": "Unable to generate plugin webapp bundle."
+    "translation": ""
   },
   {
     "id": "app.plugin.write_file.read.app_error",
-    "translation": "An error occurred while reading the file."
+    "translation": ""
   },
   {
     "id": "app.plugin.write_file.saving.app_error",
-    "translation": "An error occurred while saving the file."
+    "translation": ""
   },
   {
     "id": "app.plugin_store.delete.app_error",
-    "translation": "Could not delete plugin key value."
+    "translation": ""
   },
   {
     "id": "app.plugin_store.get.app_error",
-    "translation": "Could not get plugin key value."
+    "translation": ""
   },
   {
     "id": "app.plugin_store.list.app_error",
-    "translation": "Unable to list all the plugin keys."
+    "translation": ""
   },
   {
     "id": "app.plugin_store.save.app_error",
-    "translation": "Could not save or update plugin key value."
+    "translation": ""
   },
   {
     "id": "app.post.delete.app_error",
-    "translation": "Unable to delete the post."
+    "translation": ""
   },
   {
     "id": "app.post.get.app_error",
-    "translation": "Unable to get the post."
+    "translation": ""
   },
   {
     "id": "app.post.get_flagged_posts.app_error",
-    "translation": "Unable to get the flagged posts."
+    "translation": ""
   },
   {
     "id": "app.post.get_post_after_time.app_error",
-    "translation": "Unable to get post after time bound."
+    "translation": ""
   },
   {
     "id": "app.post.get_post_id_around.app_error",
-    "translation": "Unable to get post around time bound."
+    "translation": ""
   },
   {
     "id": "app.post.get_posts_around.get.app_error",
-    "translation": "Unable to get the posts for the channel."
+    "translation": ""
   },
   {
     "id": "app.post.get_posts_since.app_error",
-    "translation": "Unable to get the posts for the channel."
+    "translation": ""
   },
   {
     "id": "app.post.permanent_delete_by_channel.app_error",
-    "translation": "Unable to delete the posts by channel."
+    "translation": ""
   },
   {
     "id": "app.post.permanent_delete_by_user.app_error",
-    "translation": "Unable to select the posts to delete for the user."
+    "translation": ""
   },
   {
     "id": "app.post.save.app_error",
-    "translation": "Unable to save the Post."
+    "translation": ""
   },
   {
     "id": "app.post.save.existing.app_error",
-    "translation": "You cannot update an existing Post."
+    "translation": ""
   },
   {
     "id": "app.post.update.app_error",
-    "translation": "Unable to update the Post."
+    "translation": ""
   },
   {
     "id": "app.preference.delete.app_error",
-    "translation": "We encountered an error while deleting preferences."
+    "translation": ""
   },
   {
     "id": "app.preference.get.app_error",
-    "translation": "We encountered an error while finding preferences."
+    "translation": ""
   },
   {
     "id": "app.preference.get_all.app_error",
-    "translation": "We encountered an error while finding preferences."
+    "translation": ""
   },
   {
     "id": "app.preference.get_category.app_error",
-    "translation": "We encountered an error while finding preferences."
+    "translation": ""
   },
   {
     "id": "app.preference.permanent_delete_by_user.app_error",
-    "translation": "We encountered an error while deleteing preferences."
+    "translation": ""
   },
   {
     "id": "app.preference.save.updating.app_error",
-    "translation": "We encountered an error while updating preferences."
+    "translation": ""
   },
   {
     "id": "app.reaction.bulk_get_for_post_ids.app_error",
-    "translation": "Unable to get reactions for post."
+    "translation": ""
   },
   {
     "id": "app.reaction.delete_all_with_emoji_name.get_reactions.app_error",
-    "translation": "Unable to get all reactions with this emoji name."
+    "translation": ""
   },
   {
     "id": "app.reaction.get_for_post.app_error",
-    "translation": "Unable to get reactions for post."
+    "translation": ""
   },
   {
     "id": "app.reaction.save.save.app_error",
-    "translation": "Unable to save reaction."
+    "translation": ""
   },
   {
     "id": "app.recover.delete.app_error",
-    "translation": "Unable to delete token."
+    "translation": ""
   },
   {
     "id": "app.recover.save.app_error",
-    "translation": "Unable to save the token."
+    "translation": ""
   },
   {
     "id": "app.role.check_roles_exist.role_not_found",
-    "translation": "The provided role does not exist"
+    "translation": ""
   },
   {
     "id": "app.role.get.app_error",
-    "translation": "Unable to get role."
+    "translation": ""
   },
   {
     "id": "app.role.get_all.app_error",
-    "translation": "Unable to get all the roles."
+    "translation": ""
   },
   {
     "id": "app.role.get_by_name.app_error",
-    "translation": "Unable to get role."
+    "translation": ""
   },
   {
     "id": "app.role.get_by_names.app_error",
-    "translation": "Unable to get roles."
+    "translation": ""
   },
   {
     "id": "app.role.permanent_delete_all.app_error",
-    "translation": "We could not permanently delete all the roles."
+    "translation": ""
   },
   {
     "id": "app.role.save.insert.app_error",
-    "translation": "Unable to save new role."
+    "translation": ""
   },
   {
     "id": "app.role.save.invalid_role.app_error",
-    "translation": "The role was not valid."
+    "translation": ""
   },
   {
     "id": "app.save_config.app_error",
-    "translation": "An error occurred saving the configuration."
+    "translation": ""
   },
   {
     "id": "app.scheme.delete.app_error",
-    "translation": "Unable to delete this scheme."
+    "translation": ""
   },
   {
     "id": "app.scheme.get.app_error",
-    "translation": "Unable to get the scheme."
+    "translation": ""
   },
   {
     "id": "app.scheme.permanent_delete_all.app_error",
-    "translation": "We could not permanently delete the schemes."
+    "translation": ""
   },
   {
     "id": "app.scheme.save.app_error",
-    "translation": "Unable to create the scheme."
+    "translation": ""
   },
   {
     "id": "app.scheme.save.invalid_scheme.app_error",
-    "translation": "The provided scheme is invalid."
+    "translation": ""
   },
   {
     "id": "app.schemes.is_phase_2_migration_completed.not_completed.app_error",
-    "translation": "This API endpoint is not accessible as required migrations have not yet completed."
+    "translation": ""
   },
   {
     "id": "app.session.analytics_session_count.app_error",
-    "translation": "Unable to count the sessions."
+    "translation": ""
   },
   {
     "id": "app.session.get.app_error",
-    "translation": "We encountered an error finding the session."
+    "translation": ""
   },
   {
     "id": "app.session.get_sessions.app_error",
-    "translation": "We encountered an error while finding user sessions."
+    "translation": ""
   },
   {
     "id": "app.session.permanent_delete_sessions_by_user.app_error",
-    "translation": "Unable to remove all the sessions for the user."
+    "translation": ""
   },
   {
     "id": "app.session.remove.app_error",
-    "translation": "Unable to remove the session."
+    "translation": ""
   },
   {
     "id": "app.session.remove_all_sessions_for_team.app_error",
-    "translation": "Unable to remove all the sessions."
+    "translation": ""
   },
   {
     "id": "app.session.save.app_error",
-    "translation": "Unable to save the session."
+    "translation": ""
   },
   {
     "id": "app.session.save.existing.app_error",
-    "translation": "Unable to update existing session."
+    "translation": ""
   },
   {
     "id": "app.session.update_device_id.app_error",
-    "translation": "Unable to update the device id."
+    "translation": ""
   },
   {
     "id": "app.status.get.app_error",
-    "translation": "Encountered an error retrieving the status."
+    "translation": ""
   },
   {
     "id": "app.status.get.missing.app_error",
-    "translation": "No entry for that status exists."
+    "translation": ""
   },
   {
     "id": "app.submit_interactive_dialog.json_error",
-    "translation": "Encountered an error encoding JSON for the interactive dialog."
+    "translation": ""
   },
   {
     "id": "app.system.get.app_error",
-    "translation": "We encountered an error finding the system properties."
+    "translation": ""
   },
   {
     "id": "app.system.get_by_name.app_error",
-    "translation": "Unable to find the system variable."
+    "translation": ""
   },
   {
     "id": "app.system.permanent_delete_by_name.app_error",
-    "translation": "We could not permanently delete the system table entry."
+    "translation": ""
   },
   {
     "id": "app.system.save.app_error",
-    "translation": "We encountered an error saving the system property."
+    "translation": ""
   },
   {
     "id": "app.system.warn_metric.bot_description",
-    "translation": "[Learn more about the Mattermost Advisor](https://about.mattermost.com/default-channel-handle-documentation)"
+    "translation": ""
   },
   {
     "id": "app.system.warn_metric.bot_displayname",
-    "translation": "Mattermost Advisor"
+    "translation": ""
   },
   {
     "id": "app.system.warn_metric.notification.empty_admin_list.app_error",
-    "translation": "List of admins is empty."
+    "translation": ""
   },
   {
     "id": "app.system.warn_metric.notification.invalid_metric.app_error",
-    "translation": "Could not find metric."
+    "translation": ""
   },
   {
     "id": "app.system.warn_metric.store.app_error",
-    "translation": "Failed to store value for {{.WarnMetricName}}"
+    "translation": ""
   },
   {
     "id": "app.system_install_date.parse_int.app_error",
-    "translation": "Failed to parse installation date."
+    "translation": ""
   },
   {
     "id": "app.team.analytics_private_team_count.app_error",
-    "translation": "Unable to count the private teams."
+    "translation": ""
   },
   {
     "id": "app.team.analytics_public_team_count.app_error",
-    "translation": "Unable to count the public teams."
+    "translation": ""
   },
   {
     "id": "app.team.analytics_team_count.app_error",
-    "translation": "Unable to count the teams."
+    "translation": ""
   },
   {
     "id": "app.team.clear_all_custom_role_assignments.select.app_error",
-    "translation": "Failed to retrieve the team members."
+    "translation": ""
   },
   {
     "id": "app.team.get.find.app_error",
-    "translation": "Unable to find the existing team."
+    "translation": ""
   },
   {
     "id": "app.team.get.finding.app_error",
-    "translation": "We encountered an error finding the team."
+    "translation": ""
   },
   {
     "id": "app.team.get_active_member_count.app_error",
-    "translation": "Unable to count the team members."
+    "translation": ""
   },
   {
     "id": "app.team.get_all.app_error",
-    "translation": "We could not get all teams."
+    "translation": ""
   },
   {
     "id": "app.team.get_all_private_team_listing.app_error",
-    "translation": "We could not get all private teams."
+    "translation": ""
   },
   {
     "id": "app.team.get_all_private_team_page_listing.app_error",
-    "translation": "We could not get all private teams in page."
+    "translation": ""
   },
   {
     "id": "app.team.get_all_team_listing.app_error",
-    "translation": "We could not get all teams."
+    "translation": ""
   },
   {
     "id": "app.team.get_by_invite_id.finding.app_error",
-    "translation": "Unable to find the existing team."
+    "translation": ""
   },
   {
     "id": "app.team.get_by_name.app_error",
-    "translation": "Unable to find the existing team."
+    "translation": ""
   },
   {
     "id": "app.team.get_by_name.missing.app_error",
-    "translation": "Unable to find the existing team."
-  },
-  {
-<<<<<<< HEAD
+    "translation": ""
+  },
+  {
+    "id": "app.team.get_by_scheme.app_error",
+    "translation": ""
+  },
+  {
     "id": "app.team.get_member.app_error",
-    "translation": "Unable to get the team member."
+    "translation": ""
   },
   {
     "id": "app.team.get_member.missing.app_error",
-    "translation": "No team member found for that user ID and team ID."
+    "translation": ""
   },
   {
     "id": "app.team.get_member_count.app_error",
-    "translation": "Unable to count the team members."
-=======
-    "id": "app.team.get_by_scheme.app_error",
-    "translation": "Unable to get the channels for the provided scheme."
->>>>>>> b329635b
+    "translation": ""
   },
   {
     "id": "app.team.get_members.app_error",
-    "translation": "Unable to get the team members."
-  },
-  {
-<<<<<<< HEAD
+    "translation": ""
+  },
+  {
     "id": "app.team.get_members_by_ids.app_error",
-    "translation": "Unable to get the team members."
+    "translation": ""
   },
   {
     "id": "app.team.get_unread.app_error",
-    "translation": "Unable to get the teams unread messages."
-=======
+    "translation": ""
+  },
+  {
     "id": "app.team.get_user_team_ids.app_error",
-    "translation": "Unable to get the list of teams of a user."
->>>>>>> b329635b
+    "translation": ""
   },
   {
     "id": "app.team.invite_id.group_constrained.error",
-    "translation": "Unable to join a group-constrained team by invite."
+    "translation": ""
   },
   {
     "id": "app.team.invite_token.group_constrained.error",
-    "translation": "Unable to join a group-constrained team by token."
+    "translation": ""
   },
   {
     "id": "app.team.join_user_to_team.max_accounts.app_error",
-    "translation": "This team has reached the maximum number of allowed accounts. Contact your System Administrator to set a higher limit."
+    "translation": ""
   },
   {
     "id": "app.team.join_user_to_team.save_member.app_error",
-    "translation": "Unable to create the new team membership"
+    "translation": ""
   },
   {
     "id": "app.team.join_user_to_team.save_member.conflict.app_error",
-    "translation": "Unable to create the new team membership because it already exists"
+    "translation": ""
   },
   {
     "id": "app.team.join_user_to_team.save_member.max_accounts.app_error",
-    "translation": "Unable to create the new team membership because the team has reached the limit of members"
+    "translation": ""
   },
   {
     "id": "app.team.migrate_team_members.update.app_error",
-    "translation": "Failed to update the team member."
+    "translation": ""
   },
   {
     "id": "app.team.permanent_delete.app_error",
-    "translation": "Unable to delete the existing team."
+    "translation": ""
   },
   {
     "id": "app.team.permanentdeleteteam.internal_error",
-    "translation": "Unable to delete team."
+    "translation": ""
   },
   {
     "id": "app.team.remove_member.app_error",
-    "translation": "Unable to remove the team member."
+    "translation": ""
   },
   {
     "id": "app.team.rename_team.name_occupied",
-    "translation": "Unable to rename the team, the name is already in use."
+    "translation": ""
   },
   {
     "id": "app.team.reset_all_team_schemes.app_error",
-    "translation": "We could not reset the team schemes."
+    "translation": ""
   },
   {
     "id": "app.team.save.app_error",
-    "translation": "Unable to save the team."
+    "translation": ""
   },
   {
     "id": "app.team.save.existing.app_error",
-    "translation": "Must call update for existing team."
+    "translation": ""
   },
   {
     "id": "app.team.save_member.save.app_error",
-    "translation": "Unable to save the team member."
+    "translation": ""
   },
   {
     "id": "app.team.search_all_team.app_error",
-    "translation": "We encountered an error searching teams."
+    "translation": ""
   },
   {
     "id": "app.team.search_open_team.app_error",
-    "translation": "We encountered an error searching open teams."
+    "translation": ""
   },
   {
     "id": "app.team.search_private_team.app_error",
-    "translation": "We encountered an error searching private teams."
+    "translation": ""
   },
   {
     "id": "app.team.update.find.app_error",
-    "translation": "Unable to find the existing team to update."
+    "translation": ""
   },
   {
     "id": "app.team.update.updating.app_error",
-    "translation": "We encountered an error updating the team."
+    "translation": ""
   },
   {
     "id": "app.team.user_belongs_to_teams.app_error",
-    "translation": "Unable to determine if the user belongs to a list of teams."
+    "translation": ""
   },
   {
     "id": "app.terms_of_service.create.app_error",
-    "translation": "Unable to save terms of service."
+    "translation": ""
   },
   {
     "id": "app.terms_of_service.create.existing.app_error",
-    "translation": "Must not call save for existing terms of service."
+    "translation": ""
   },
   {
     "id": "app.terms_of_service.get.app_error",
-    "translation": "Unable to fetch terms of service."
+    "translation": ""
   },
   {
     "id": "app.terms_of_service.get.no_rows.app_error",
-    "translation": "No terms of service found."
+    "translation": ""
   },
   {
     "id": "app.upload.create.cannot_upload_to_deleted_channel.app_error",
-    "translation": "Cannot upload to a deleted channel."
+    "translation": ""
   },
   {
     "id": "app.upload.create.incorrect_channel_id.app_error",
-    "translation": "Cannot upload to the specified channel."
+    "translation": ""
   },
   {
     "id": "app.upload.create.save.app_error",
-    "translation": "Failed to save upload."
+    "translation": ""
   },
   {
     "id": "app.upload.create.upload_too_large.app_error",
-    "translation": "Unable to upload file. File is too large."
+    "translation": ""
   },
   {
     "id": "app.upload.get.app_error",
-    "translation": "Failed to get upload."
+    "translation": ""
   },
   {
     "id": "app.upload.get_for_user.app_error",
-    "translation": "Failed to get uploads for user."
+    "translation": ""
   },
   {
     "id": "app.upload.upload_data.concurrent.app_error",
-    "translation": "Unable to upload data from more than one request."
+    "translation": ""
   },
   {
     "id": "app.upload.upload_data.first_part_too_small.app_error",
-    "translation": "Failed to upload data. First part must be at least {{.Size}} Bytes."
+    "translation": ""
   },
   {
     "id": "app.upload.upload_data.large_image.app_error",
-    "translation": "{{.Filename}} dimensions ({{.Width}} by {{.Height}} pixels) exceed the limits."
+    "translation": ""
   },
   {
     "id": "app.upload.upload_data.read_file.app_error",
-    "translation": "Failed to read a file."
+    "translation": ""
   },
   {
     "id": "app.upload.upload_data.save.app_error",
-    "translation": "Failed to save file info."
+    "translation": ""
   },
   {
     "id": "app.upload.upload_data.update.app_error",
-    "translation": "Failed to update the upload session."
+    "translation": ""
   },
   {
     "id": "app.user.convert_bot_to_user.app_error",
-    "translation": "Unable to convert bot to user."
+    "translation": ""
   },
   {
     "id": "app.user.permanentdeleteuser.internal_error",
-    "translation": "Unable to delete user."
+    "translation": ""
   },
   {
     "id": "app.user_access_token.delete.app_error",
-    "translation": "Unable to delete the personal access token."
+    "translation": ""
   },
   {
     "id": "app.user_access_token.disabled",
-    "translation": "Personal access tokens are disabled on this server. Please contact your system administrator for details."
+    "translation": ""
   },
   {
     "id": "app.user_access_token.get_all.app_error",
-    "translation": "Unable to get all personal access tokens."
+    "translation": ""
   },
   {
     "id": "app.user_access_token.get_by_user.app_error",
-    "translation": "Unable to get the personal access tokens by user."
+    "translation": ""
   },
   {
     "id": "app.user_access_token.invalid_or_missing",
-    "translation": "Invalid or missing token."
+    "translation": ""
   },
   {
     "id": "app.user_access_token.save.app_error",
-    "translation": "Unable to save the personal access token."
+    "translation": ""
   },
   {
     "id": "app.user_access_token.search.app_error",
-    "translation": "We encountered an error searching user access tokens."
+    "translation": ""
   },
   {
     "id": "app.user_access_token.update_token_disable.app_error",
-    "translation": "Unable to disable the access token."
+    "translation": ""
   },
   {
     "id": "app.user_access_token.update_token_enable.app_error",
-    "translation": "Unable to enable the access token."
+    "translation": ""
   },
   {
     "id": "app.user_terms_of_service.delete.app_error",
-    "translation": "Unable to delete terms of service."
+    "translation": ""
   },
   {
     "id": "app.user_terms_of_service.get_by_user.app_error",
-    "translation": "Unable to fetch terms of service."
+    "translation": ""
   },
   {
     "id": "app.user_terms_of_service.get_by_user.no_rows.app_error",
-    "translation": "No terms of service found."
+    "translation": ""
   },
   {
     "id": "app.user_terms_of_service.save.app_error",
-    "translation": "Unable to save terms of service."
+    "translation": ""
   },
   {
     "id": "app.webhooks.analytics_incoming_count.app_error",
-    "translation": "Unable to count the incoming webhooks."
+    "translation": ""
   },
   {
     "id": "app.webhooks.analytics_outgoing_count.app_error",
-    "translation": "Unable to count the outgoing webhooks."
+    "translation": ""
   },
   {
     "id": "app.webhooks.delete_incoming.app_error",
-    "translation": "Unable to delete the webhook."
+    "translation": ""
   },
   {
     "id": "app.webhooks.delete_outgoing.app_error",
-    "translation": "Unable to delete the webhook."
+    "translation": ""
   },
   {
     "id": "app.webhooks.get_incoming.app_error",
-    "translation": "Unable to get the webhook."
+    "translation": ""
   },
   {
     "id": "app.webhooks.get_incoming_by_channel.app_error",
-    "translation": "Unable to get the webhooks."
+    "translation": ""
   },
   {
     "id": "app.webhooks.get_incoming_by_user.app_error",
-    "translation": "Unable to get the webhook."
+    "translation": ""
   },
   {
     "id": "app.webhooks.get_outgoing.app_error",
-    "translation": "Unable to get the webhook."
+    "translation": ""
   },
   {
     "id": "app.webhooks.get_outgoing_by_channel.app_error",
-    "translation": "Unable to get the webhooks."
+    "translation": ""
   },
   {
     "id": "app.webhooks.get_outgoing_by_team.app_error",
-    "translation": "Unable to get the webhooks."
+    "translation": ""
   },
   {
     "id": "app.webhooks.permanent_delete_incoming_by_channel.app_error",
-    "translation": "Unable to delete the webhook."
+    "translation": ""
   },
   {
     "id": "app.webhooks.permanent_delete_incoming_by_user.app_error",
-    "translation": "Unable to delete the webhook."
+    "translation": ""
   },
   {
     "id": "app.webhooks.permanent_delete_outgoing_by_channel.app_error",
-    "translation": "Unable to delete the webhook."
+    "translation": ""
   },
   {
     "id": "app.webhooks.permanent_delete_outgoing_by_user.app_error",
-    "translation": "Unable to delete the webhook."
+    "translation": ""
   },
   {
     "id": "app.webhooks.save_incoming.app_error",
-    "translation": "Unable to save the IncomingWebhook."
+    "translation": ""
   },
   {
     "id": "app.webhooks.save_incoming.existing.app_error",
-    "translation": "You cannot overwrite an existing IncomingWebhook."
+    "translation": ""
   },
   {
     "id": "app.webhooks.save_outgoing.app_error",
-    "translation": "Unable to save the OutgoingWebhook."
+    "translation": ""
   },
   {
     "id": "app.webhooks.save_outgoing.override.app_error",
-    "translation": "You cannot overwrite an existing OutgoingWebhook."
+    "translation": ""
   },
   {
     "id": "app.webhooks.update_incoming.app_error",
-    "translation": "Unable to update the IncomingWebhook."
+    "translation": ""
   },
   {
     "id": "app.webhooks.update_outgoing.app_error",
-    "translation": "Unable to update the webhook."
+    "translation": ""
   },
   {
     "id": "bleveengine.already_started.error",
-    "translation": "Bleve is already started."
+    "translation": ""
   },
   {
     "id": "bleveengine.create_channel_index.error",
-    "translation": "Error creating the bleve channel index."
+    "translation": ""
   },
   {
     "id": "bleveengine.create_post_index.error",
-    "translation": "Error creating the bleve post index."
+    "translation": ""
   },
   {
     "id": "bleveengine.create_user_index.error",
-    "translation": "Error creating the bleve user index."
+    "translation": ""
   },
   {
     "id": "bleveengine.delete_channel.error",
-    "translation": "Failed to delete the channel."
+    "translation": ""
   },
   {
     "id": "bleveengine.delete_channel_posts.error",
-    "translation": "Failed to delete channel posts"
+    "translation": ""
   },
   {
     "id": "bleveengine.delete_post.error",
-    "translation": "Failed to delete the post."
+    "translation": ""
   },
   {
     "id": "bleveengine.delete_user.error",
-    "translation": "Failed to delete the user."
+    "translation": ""
   },
   {
     "id": "bleveengine.delete_user_posts.error",
-    "translation": "Failed to delete user posts"
+    "translation": ""
   },
   {
     "id": "bleveengine.index_channel.error",
-    "translation": "Failed to index the channel."
+    "translation": ""
   },
   {
     "id": "bleveengine.index_post.error",
-    "translation": "Failed to index the post."
+    "translation": ""
   },
   {
     "id": "bleveengine.index_user.error",
-    "translation": "Failed to index the user."
+    "translation": ""
   },
   {
     "id": "bleveengine.indexer.do_job.bulk_index_channels.batch_error",
-    "translation": "Failed to index channel batch."
+    "translation": ""
   },
   {
     "id": "bleveengine.indexer.do_job.bulk_index_posts.batch_error",
-    "translation": "Failed to index post batch."
+    "translation": ""
   },
   {
     "id": "bleveengine.indexer.do_job.bulk_index_users.batch_error",
-    "translation": "Failed to index user batch."
+    "translation": ""
   },
   {
     "id": "bleveengine.indexer.do_job.engine_inactive",
-    "translation": "Failed to run Bleve index job: engine is inactive."
+    "translation": ""
   },
   {
     "id": "bleveengine.indexer.do_job.get_oldest_post.error",
-    "translation": "The oldest post could not be retrieved from the database."
+    "translation": ""
   },
   {
     "id": "bleveengine.indexer.do_job.parse_end_time.error",
-    "translation": "Bleve indexing worker failed to parse the end time."
+    "translation": ""
   },
   {
     "id": "bleveengine.indexer.do_job.parse_start_time.error",
-    "translation": "Bleve indexing worker failed to parse the start time."
+    "translation": ""
   },
   {
     "id": "bleveengine.indexer.index_batch.nothing_left_to_index.error",
-    "translation": "Trying to index a new batch when all the entities are completed."
+    "translation": ""
   },
   {
     "id": "bleveengine.purge_channel_index.error",
-    "translation": "Failed to purge channel indexes."
+    "translation": ""
   },
   {
     "id": "bleveengine.purge_post_index.error",
-    "translation": "Failed to purge post indexes."
+    "translation": ""
   },
   {
     "id": "bleveengine.purge_user_index.error",
-    "translation": "Failed to purge user indexes."
+    "translation": ""
   },
   {
     "id": "bleveengine.search_channels.error",
-    "translation": "Channel search failed to complete."
+    "translation": ""
   },
   {
     "id": "bleveengine.search_posts.error",
-    "translation": "Post search failed to complete."
+    "translation": ""
   },
   {
     "id": "bleveengine.search_users_in_channel.nuchan.error",
-    "translation": "User search failed to complete."
+    "translation": ""
   },
   {
     "id": "bleveengine.search_users_in_channel.uchan.error",
-    "translation": "User search failed to complete."
+    "translation": ""
   },
   {
     "id": "bleveengine.search_users_in_team.error",
-    "translation": "User search failed to complete."
+    "translation": ""
   },
   {
     "id": "bleveengine.stop_channel_index.error",
-    "translation": "Failed to close channel index."
+    "translation": ""
   },
   {
     "id": "bleveengine.stop_post_index.error",
-    "translation": "Failed to close post index."
+    "translation": ""
   },
   {
     "id": "bleveengine.stop_user_index.error",
-    "translation": "Failed to close user index."
+    "translation": ""
   },
   {
     "id": "brand.save_brand_image.decode.app_error",
-    "translation": "Unable to decode the image data."
+    "translation": ""
   },
   {
     "id": "brand.save_brand_image.decode_config.app_error",
-    "translation": "Unable to get image metadata."
+    "translation": ""
   },
   {
     "id": "brand.save_brand_image.encode.app_error",
-    "translation": "Unable to convert the image data to PNG format. Please try again."
+    "translation": ""
   },
   {
     "id": "brand.save_brand_image.open.app_error",
-    "translation": "Unable to upload the custom brand image. Make sure the image size is less than 2 MB and try again."
+    "translation": ""
   },
   {
     "id": "brand.save_brand_image.save_image.app_error",
-    "translation": "Unable to write the image file to your file storage. Please check your connection and try again."
+    "translation": ""
   },
   {
     "id": "brand.save_brand_image.too_large.app_error",
-    "translation": "Unable to read the image file. Make sure the image size is less than 2 MB and try again."
+    "translation": ""
   },
   {
     "id": "cli.license.critical",
-    "translation": "Feature requires an upgrade to Enterprise Edition and the inclusion of a license key. Please contact your System Administrator."
+    "translation": ""
   },
   {
     "id": "cli.outgoing_webhook.inconsistent_state.app_error",
-    "translation": "The outgoing webhook is deleted but unable to create a new one due to some error."
-  },
-  {
-    "id": "ent.account_migration.get_all_failed",
-    "translation": "Unable to get users."
-  },
-  {
-    "id": "ent.account_migration.get_saml_users_failed",
-    "translation": "Unable to get SAML users."
-  },
-  {
-    "id": "ent.actiance.export.marshalToXml.appError",
-    "translation": "Unable to convert export to XML."
-  },
-  {
-    "id": "ent.api.post.send_notifications_and_forget.push_image_only",
-    "translation": " attached a file."
-  },
-  {
-    "id": "ent.cluster.404.app_error",
-    "translation": "Cluster API endpoint not found."
-  },
-  {
-    "id": "ent.cluster.config_changed.info",
-    "translation": "Cluster configuration has changed for id={{ .id }}. The cluster may become unstable and a restart is required. To ensure the cluster is configured correctly you should perform a rolling restart immediately."
-  },
-  {
-    "id": "ent.cluster.json_encode.error",
-    "translation": "Error occurred while marshalling JSON request"
-  },
-  {
-    "id": "ent.cluster.model.client.connecting.app_error",
-    "translation": "We encountered an error while connecting to the server."
+    "translation": ""
   },
   {
     "id": "ent.cluster.save_config.error",
-    "translation": "System Console is set to read-only when High Availability is enabled unless ReadOnlyConfig is disabled in the configuration file."
-  },
-  {
-    "id": "ent.cluster.timeout.error",
-    "translation": "Timed out waiting for cluster response"
-  },
-  {
-    "id": "ent.compliance.actiance.attachment.copy.appError",
-    "translation": "Unable to copy the attachment into the zip file."
-  },
-  {
-    "id": "ent.compliance.actiance.file.creation.appError",
-    "translation": "There was an error creating actiance XML file"
-  },
-  {
-    "id": "ent.compliance.actiance.warning.creation.appError",
-    "translation": "There was an error creating actiance warning text file"
-  },
-  {
-    "id": "ent.compliance.actiance.warning.write.appError",
-    "translation": "There was an error writing to the actiance xml file"
-  },
-  {
-    "id": "ent.compliance.actiance.xml.creation.appError",
-    "translation": "There was an error creating actiance XML file"
-  },
-  {
-    "id": "ent.compliance.actiance.xml.write.appError",
-    "translation": "There was an error writing to the actiance XML file"
-  },
-  {
-    "id": "ent.compliance.bad_export_type.appError",
-    "translation": "Unknown output format {{.ExportType}}"
-  },
-  {
-    "id": "ent.compliance.csv.attachment.copy.appError",
-    "translation": "Unable to copy the attachment into the zip file."
-  },
-  {
-    "id": "ent.compliance.csv.attachment.export.appError",
-    "translation": "Unable to add attachment to the CSV export."
-  },
-  {
-    "id": "ent.compliance.csv.file.creation.appError",
-    "translation": "Unable to create temporary CSV export file."
-  },
-  {
-    "id": "ent.compliance.csv.header.export.appError",
-    "translation": "Unable to add header to the CSV export."
-  },
-  {
-    "id": "ent.compliance.csv.metadata.export.appError",
-    "translation": "Unable to add metadata file to the zip file."
-  },
-  {
-    "id": "ent.compliance.csv.metadata.json.marshalling.appError",
-    "translation": "Unable to convert metadata to json."
-  },
-  {
-    "id": "ent.compliance.csv.metadata.json.zipfile.appError",
-    "translation": "Unable to create the zip file"
-  },
-  {
-    "id": "ent.compliance.csv.post.export.appError",
-    "translation": "Unable to export a post."
-  },
-  {
-    "id": "ent.compliance.csv.warning.appError",
-    "translation": "Unable to create the warning file."
-  },
-  {
-    "id": "ent.compliance.csv.zip.creation.appError",
-    "translation": "Unable to create the zip export file."
-  },
-  {
-    "id": "ent.compliance.global_relay.attachments_removed.appError",
-    "translation": "Uploaded file was removed from Global Relay export because it was too large to send."
-  },
-  {
-    "id": "ent.compliance.global_relay.open_temporary_file.appError",
-    "translation": "Unable to open the temporary export file."
-  },
-  {
-    "id": "ent.compliance.global_relay.rewind_temporary_file.appError",
-    "translation": "Unable to re-read the Global Relay temporary export file."
+    "translation": ""
   },
   {
     "id": "ent.compliance.licence_disable.app_error",
-    "translation": "Compliance functionality disabled by current license. Please contact your system administrator about upgrading your enterprise license."
-  },
-  {
-    "id": "ent.compliance.run_export.template_watcher.appError",
-    "translation": "Unable to load export templates. Please try again."
-  },
-  {
-    "id": "ent.compliance.run_failed.error",
-    "translation": "Compliance export failed for job '{{.JobName}}' at '{{.FilePath}}'"
-  },
-  {
-    "id": "ent.data_retention.channel_member_history_batch.internal_error",
-    "translation": "Failed to purge records."
-  },
-  {
-    "id": "ent.data_retention.file_infos_batch.internal_error",
-    "translation": "We encountered an error permanently deleting the batch of file infos."
-  },
-  {
-    "id": "ent.data_retention.flags_batch.internal_error",
-    "translation": "We encountered an error cleaning up the batch of flags."
+    "translation": ""
   },
   {
     "id": "ent.data_retention.generic.license.error",
-    "translation": "Your license does not support Data Retention."
-  },
-  {
-    "id": "ent.data_retention.reactions_batch.internal_error",
-    "translation": "We encountered an error permanently deleting the batch of reactions."
-  },
-  {
-    "id": "ent.elasticsearch.aggregator_worker.create_index_job.error",
-    "translation": "Elasticsearch aggregator worker failed to create the indexing job"
-  },
-  {
-    "id": "ent.elasticsearch.aggregator_worker.delete_indexes.error",
-    "translation": "Elasticsearch aggregator worker failed to delete the indexes"
-  },
-  {
-    "id": "ent.elasticsearch.aggregator_worker.get_indexes.error",
-    "translation": "Elasticsearch aggregator worker failed to get indexes"
-  },
-  {
-    "id": "ent.elasticsearch.aggregator_worker.index_job_failed.error",
-    "translation": "Elasticsearch aggregator worker failed due to the indexing job failing"
-  },
-  {
-    "id": "ent.elasticsearch.create_client.connect_failed",
-    "translation": "Setting up Elasticsearch Client Failed"
-  },
-  {
-    "id": "ent.elasticsearch.create_template_channels_if_not_exists.template_create_failed",
-    "translation": "Failed to create Elasticsearch template for channels"
-  },
-  {
-    "id": "ent.elasticsearch.create_template_posts_if_not_exists.template_create_failed",
-    "translation": "Failed to create Elasticsearch template for posts"
-  },
-  {
-    "id": "ent.elasticsearch.create_template_users_if_not_exists.template_create_failed",
-    "translation": "Failed to create Elasticsearch template for users"
-  },
-  {
-    "id": "ent.elasticsearch.data_retention_delete_indexes.delete_index.error",
-    "translation": "Failed to delete Elasticsearch index"
-  },
-  {
-    "id": "ent.elasticsearch.data_retention_delete_indexes.get_indexes.error",
-    "translation": "Failed to get Elasticsearch indexes"
-  },
-  {
-    "id": "ent.elasticsearch.delete_channel.error",
-    "translation": "Failed to delete the channel"
-  },
-  {
-    "id": "ent.elasticsearch.delete_channel_posts.error",
-    "translation": "Failed to delete channel posts"
-  },
-  {
-    "id": "ent.elasticsearch.delete_post.error",
-    "translation": "Failed to delete the post"
-  },
-  {
-    "id": "ent.elasticsearch.delete_user.error",
-    "translation": "Failed to delete the user"
-  },
-  {
-    "id": "ent.elasticsearch.delete_user_posts.error",
-    "translation": "Failed to delete user posts"
-  },
-  {
-    "id": "ent.elasticsearch.generic.disabled",
-    "translation": "Elasticsearch search is not enabled on this server"
-  },
-  {
-    "id": "ent.elasticsearch.index_channel.error",
-    "translation": "Failed to index the channel"
-  },
-  {
-    "id": "ent.elasticsearch.index_post.error",
-    "translation": "Failed to index the post"
-  },
-  {
-    "id": "ent.elasticsearch.index_user.error",
-    "translation": "Failed to index the user"
-  },
-  {
-    "id": "ent.elasticsearch.indexer.do_job.get_oldest_entity.error",
-    "translation": "The oldest entity (user, channel or post), could not be retrieved from the database"
-  },
-  {
-    "id": "ent.elasticsearch.indexer.do_job.parse_end_time.error",
-    "translation": "Elasticsearch indexing worker failed to parse the end time"
-  },
-  {
-    "id": "ent.elasticsearch.indexer.do_job.parse_start_time.error",
-    "translation": "Elasticsearch indexing worker failed to parse the start time"
-  },
-  {
-    "id": "ent.elasticsearch.indexer.index_batch.nothing_left_to_index.error",
-    "translation": "Trying to index a new batch when all the entities are completed"
-  },
-  {
-    "id": "ent.elasticsearch.not_started.error",
-    "translation": "Elasticsearch is not started"
-  },
-  {
-    "id": "ent.elasticsearch.purge_indexes.delete_failed",
-    "translation": "Failed to delete Elasticsearch index"
-  },
-  {
-    "id": "ent.elasticsearch.refresh_indexes.refresh_failed",
-    "translation": "Failed to refresh Elasticsearch indexes"
-  },
-  {
-    "id": "ent.elasticsearch.search_channels.disabled",
-    "translation": "Elasticsearch searching is disabled on this server"
-  },
-  {
-    "id": "ent.elasticsearch.search_channels.search_failed",
-    "translation": "Search failed to complete"
-  },
-  {
-    "id": "ent.elasticsearch.search_channels.unmarshall_channel_failed",
-    "translation": "Failed to decode search results"
-  },
-  {
-    "id": "ent.elasticsearch.search_posts.disabled",
-    "translation": "Elasticsearch searching is disabled on this server"
-  },
-  {
-    "id": "ent.elasticsearch.search_posts.parse_matches_failed",
-    "translation": "Failed to parse search result matches"
-  },
-  {
-    "id": "ent.elasticsearch.search_posts.search_failed",
-    "translation": "Search failed to complete"
-  },
-  {
-    "id": "ent.elasticsearch.search_posts.unmarshall_post_failed",
-    "translation": "Failed to decode search results"
-  },
-  {
-    "id": "ent.elasticsearch.search_users.search_failed",
-    "translation": "Search failed to complete"
-  },
-  {
-    "id": "ent.elasticsearch.search_users.unmarshall_user_failed",
-    "translation": "Failed to decode search results"
-  },
-  {
-    "id": "ent.elasticsearch.start.already_started.app_error",
-    "translation": "Elasticsearch is already started."
-  },
-  {
-    "id": "ent.elasticsearch.start.create_bulk_processor_failed.app_error",
-    "translation": "Failed to create Elasticsearch bulk processor."
-  },
-  {
-    "id": "ent.elasticsearch.start.get_server_version.app_error",
-    "translation": "Failed to get Elasticsearch server version."
-  },
-  {
-    "id": "ent.elasticsearch.start.parse_server_version.app_error",
-    "translation": "Failed to parse Elasticsearch server version."
-  },
-  {
-    "id": "ent.elasticsearch.start.start_bulk_processor_failed.app_error",
-    "translation": "Failed to start Elasticsearch bulk processor."
-  },
-  {
-    "id": "ent.elasticsearch.stop.already_stopped.app_error",
-    "translation": "Elasticsearch is already stopped."
-  },
-  {
-    "id": "ent.elasticsearch.test_config.connect_failed",
-    "translation": "Connecting to Elasticsearch server failed."
-  },
-  {
-    "id": "ent.elasticsearch.test_config.indexing_disabled.error",
-    "translation": "Elasticsearch is disabled."
+    "translation": ""
   },
   {
     "id": "ent.elasticsearch.test_config.license.error",
-    "translation": "Your license does not support Elasticsearch."
+    "translation": ""
   },
   {
     "id": "ent.elasticsearch.test_config.reenter_password",
-    "translation": "The Elasticsearch Server URL or Username has changed. Please re-enter the Elasticsearch password to test connection."
-  },
-  {
-    "id": "ent.get_users_in_channel_during",
-    "translation": "Failed to get users in channel during specified time period."
-  },
-  {
-    "id": "ent.id_loaded.license_disable.app_error",
-    "translation": "Your license does not support ID Loaded Push Notifications."
-  },
-  {
-    "id": "ent.jobs.do_job.batch_size.parse_error",
-    "translation": "Could not parse message export job BatchSize."
-  },
-  {
-    "id": "ent.jobs.do_job.batch_start_timestamp.parse_error",
-    "translation": "Could not parse message export job ExportFromTimestamp."
-  },
-  {
-    "id": "ent.jobs.start_synchronize_job.timeout",
-    "translation": "Reached AD/LDAP synchronization job timeout."
+    "translation": ""
   },
   {
     "id": "ent.ldap.app_error",
-    "translation": "ldap interface was nil."
-  },
-  {
-    "id": "ent.ldap.create_fail",
-    "translation": "Unable to create LDAP user."
+    "translation": ""
   },
   {
     "id": "ent.ldap.disabled.app_error",
-    "translation": "AD/LDAP disabled or licence does not support AD/LDAP."
-  },
-  {
-    "id": "ent.ldap.do_login.bind_admin_user.app_error",
-    "translation": "Unable to bind to AD/LDAP server. Check BindUsername and BindPassword."
-  },
-  {
-    "id": "ent.ldap.do_login.certificate.app_error",
-    "translation": "Error loading LDAP TLS Certificate file."
-  },
-  {
-    "id": "ent.ldap.do_login.invalid_password.app_error",
-    "translation": "Invalid Password."
-  },
-  {
-    "id": "ent.ldap.do_login.key.app_error",
-    "translation": "Error loading LDAP TLS Key file."
-  },
-  {
-    "id": "ent.ldap.do_login.licence_disable.app_error",
-    "translation": "AD/LDAP functionality disabled by current license. Please contact your system administrator about upgrading your enterprise license."
-  },
-  {
-    "id": "ent.ldap.do_login.matched_to_many_users.app_error",
-    "translation": "Username given matches multiple users."
-  },
-  {
-    "id": "ent.ldap.do_login.search_ldap_server.app_error",
-    "translation": "Failed to search AD/LDAP server."
-  },
-  {
-    "id": "ent.ldap.do_login.unable_to_connect.app_error",
-    "translation": "Unable to connect to AD/LDAP server."
-  },
-  {
-    "id": "ent.ldap.do_login.user_filtered.app_error",
-    "translation": "Your AD/LDAP account does not have permission to use this Mattermost server. Please ask your System Administrator to check the AD/LDAP user filter."
-  },
-  {
-    "id": "ent.ldap.do_login.user_not_registered.app_error",
-    "translation": "User not registered on AD/LDAP server."
-  },
-  {
-    "id": "ent.ldap.do_login.x509.app_error",
-    "translation": "Error creating key pair"
-  },
-  {
-    "id": "ent.ldap.save_user.email_exists.ldap_app_error",
-    "translation": "This account does not use AD/LDAP authentication. Please sign in using email and password."
-  },
-  {
-    "id": "ent.ldap.save_user.username_exists.ldap_app_error",
-    "translation": "An account with that username already exists. Please contact your Administrator."
-  },
-  {
-    "id": "ent.ldap.syncronize.delete_group_constained_memberships",
-    "translation": "error deleting team or channel memberships"
-  },
-  {
-    "id": "ent.ldap.syncronize.get_all.app_error",
-    "translation": "Unable to get all users using AD/LDAP."
-  },
-  {
-    "id": "ent.ldap.syncronize.get_all_groups.app_error",
-    "translation": "error retrieving groups."
-  },
-  {
-    "id": "ent.ldap.syncronize.populate_syncables",
-    "translation": "error populating syncables"
-  },
-  {
-    "id": "ent.ldap.syncronize.search_failure.app_error",
-    "translation": "Failed to search users in AD/LDAP. Test if the Mattermost server can connect to your AD/LDAP server and try again."
-  },
-  {
-    "id": "ent.ldap.syncronize.search_failure_size_exceeded.app_error",
-    "translation": "Size Limit Exceeded. Try checking your [max page size](https://docs.mattermost.com/deployment/sso-ldap.html#i-see-the-log-error-ldap-result-code-4-size-limit-exceeded)."
+    "translation": ""
   },
   {
     "id": "ent.ldap.validate_admin_filter.app_error",
-    "translation": "Invalid AD/LDAP Admin Filter."
+    "translation": ""
   },
   {
     "id": "ent.ldap.validate_filter.app_error",
-    "translation": "Invalid AD/LDAP Filter."
+    "translation": ""
   },
   {
     "id": "ent.ldap.validate_guest_filter.app_error",
-    "translation": "Invalid AD/LDAP Guest Filter."
-  },
-  {
-    "id": "ent.ldap_groups.group_search_error",
-    "translation": "error retrieving ldap group"
-  },
-  {
-    "id": "ent.ldap_groups.groups_search_error",
-    "translation": "error retrieving ldap groups"
-  },
-  {
-    "id": "ent.ldap_groups.members_of_group_error",
-    "translation": "error retrieving members of group"
-  },
-  {
-    "id": "ent.ldap_groups.no_rows",
-    "translation": "no groups found with matching uid"
-  },
-  {
-    "id": "ent.ldap_groups.reachable_groups_error",
-    "translation": "error retrieving groups for user"
+    "translation": ""
   },
   {
     "id": "ent.ldap_id_migrate.app_error",
-    "translation": "unable to migrate."
-  },
-  {
-    "id": "ent.message_export.actiance_export.get_attachment_error",
-    "translation": "Failed to get file info for a post."
-  },
-  {
-    "id": "ent.message_export.csv_export.get_attachment_error",
-    "translation": "Failed to get file info for a post."
-  },
-  {
-    "id": "ent.message_export.global_relay.attach_file.app_error",
-    "translation": "Unable to add attachment to the Global Relay export."
-  },
-  {
-    "id": "ent.message_export.global_relay.close_zip_file.app_error",
-    "translation": "Unable to close the zip file."
-  },
-  {
-    "id": "ent.message_export.global_relay.create_file_in_zip.app_error",
-    "translation": "Unable to create the eml file."
-  },
-  {
-    "id": "ent.message_export.global_relay.generate_email.app_error",
-    "translation": "Unable to generate eml file data."
-  },
-  {
-    "id": "ent.message_export.global_relay_export.deliver.close.app_error",
-    "translation": "Unable to deliver the email to Global Relay."
-  },
-  {
-    "id": "ent.message_export.global_relay_export.deliver.from_address.app_error",
-    "translation": "Unable to set the email From address."
-  },
-  {
-    "id": "ent.message_export.global_relay_export.deliver.msg.app_error",
-    "translation": "Unable to set the email message."
-  },
-  {
-    "id": "ent.message_export.global_relay_export.deliver.msg_data.app_error",
-    "translation": "Unable to write the email message."
-  },
-  {
-    "id": "ent.message_export.global_relay_export.deliver.parse_mail.app_error",
-    "translation": "Unable to read the email information."
-  },
-  {
-    "id": "ent.message_export.global_relay_export.deliver.to_address.app_error",
-    "translation": "Unable to set the email To address."
-  },
-  {
-    "id": "ent.message_export.global_relay_export.deliver.unable_to_get_file_info.app_error",
-    "translation": "Unable to get the information of the export temporary file."
-  },
-  {
-    "id": "ent.message_export.global_relay_export.deliver.unable_to_open_email_file.app_error",
-    "translation": "Unable to get the an email from the temporary file."
-  },
-  {
-    "id": "ent.message_export.global_relay_export.deliver.unable_to_open_zip_file_data.app_error",
-    "translation": "Unable to open the export temporary file."
-  },
-  {
-    "id": "ent.message_export.global_relay_export.get_attachment_error",
-    "translation": "Failed to get file info for a post."
-  },
-  {
-    "id": "ent.message_export.run_export.app_error",
-    "translation": "Failed to select message export data."
-  },
-  {
-    "id": "ent.migration.migratetoldap.duplicate_field",
-    "translation": "Unable to migrate AD/LDAP users with specified field. Duplicate entry detected. Please remove all duplcates and try again."
-  },
-  {
-    "id": "ent.migration.migratetoldap.user_not_found",
-    "translation": "Unable to find user on AD/LDAP server: "
-  },
-  {
-    "id": "ent.migration.migratetosaml.email_already_used_by_other_user",
-    "translation": "Email already used by another SAML user."
-  },
-  {
-    "id": "ent.migration.migratetosaml.user_not_found_in_users_mapping_file",
-    "translation": "User not found in the users file."
-  },
-  {
-    "id": "ent.migration.migratetosaml.username_already_used_by_other_user",
-    "translation": "Username already used by another Mattermost user."
-  },
-  {
-    "id": "ent.saml.attribute.app_error",
-    "translation": "SAML login was unsuccessful because one of the attributes is incorrect. Please contact your System Administrator."
-  },
-  {
-    "id": "ent.saml.build_request.app_error",
-    "translation": "An error occurred while initiating the request to the Identity Provider. Please contact your System Administrator."
-  },
-  {
-    "id": "ent.saml.build_request.encoding.app_error",
-    "translation": "An error occurred while encoding the request for the Identity Provider. Please contact your System Administrator."
-  },
-  {
-    "id": "ent.saml.configure.encryption_not_enabled.app_error",
-    "translation": "SAML login was unsuccessful because encryption is not enabled. Please contact your System Administrator."
-  },
-  {
-    "id": "ent.saml.configure.load_idp_cert.app_error",
-    "translation": "Identity Provider Public Certificate File was not found. Please contact your System Administrator."
-  },
-  {
-    "id": "ent.saml.configure.load_private_key.app_error",
-    "translation": "SAML login was unsuccessful because the Service Provider Private Key was not found. Please contact your System Administrator."
-  },
-  {
-    "id": "ent.saml.configure.not_encrypted_response.app_error",
-    "translation": "SAML login was unsuccessful as the Identity Provider response is not encrypted. Please contact your System Administrator."
-  },
-  {
-    "id": "ent.saml.do_login.decrypt.app_error",
-    "translation": "SAML login was unsuccessful because an error occurred while decrypting the response from the Identity Provider. Please contact your System Administrator."
-  },
-  {
-    "id": "ent.saml.do_login.empty_response.app_error",
-    "translation": "We received an empty response from the Identity Provider."
-  },
-  {
-    "id": "ent.saml.do_login.parse.app_error",
-    "translation": "An error occurred while parsing the response from the Identity Provider. Please contact your System Administrator."
-  },
-  {
-    "id": "ent.saml.do_login.validate.app_error",
-    "translation": "An error occurred while validating the response from the Identity Provider. Please contact your System Administrator."
-  },
-  {
-    "id": "ent.saml.license_disable.app_error",
-    "translation": "Your license does not support SAML authentication."
-  },
-  {
-    "id": "ent.saml.metadata.app_error",
-    "translation": "An error occurred while building Service Provider Metadata."
-  },
-  {
-    "id": "ent.saml.save_user.email_exists.saml_app_error",
-    "translation": "This account does not use SAML authentication. Please sign in using email and password."
-  },
-  {
-    "id": "ent.saml.save_user.username_exists.saml_app_error",
-    "translation": "An account with that username already exists. Please contact your Administrator."
-  },
-  {
-    "id": "ent.saml.service_disable.app_error",
-    "translation": "SAML 2.0 is not configured or supported on this server."
-  },
-  {
-    "id": "ent.user.complete_switch_with_oauth.blank_email.app_error",
-    "translation": "Unable to complete SAML login with an empty email address."
+    "translation": ""
   },
   {
     "id": "group_not_associated_to_synced_team",
-    "translation": "Group cannot be associated to the channel until it is first associated to the parent group-synced team."
+    "translation": ""
   },
   {
     "id": "groups.unsupported_syncable_type",
-    "translation": "Unsupported syncable type '{{.Value}}'."
+    "translation": ""
   },
   {
     "id": "interactive_message.decode_trigger_id.base64_decode_failed",
-    "translation": "Failed to decode base64 for trigger ID for interactive dialog."
+    "translation": ""
   },
   {
     "id": "interactive_message.decode_trigger_id.base64_decode_failed_signature",
-    "translation": "Failed to decode base64 signature of trigger ID for interactive dialog."
+    "translation": ""
   },
   {
     "id": "interactive_message.decode_trigger_id.expired",
-    "translation": "Trigger ID for interactive dialog is expired. Trigger IDs live for a maximum of {{.Seconds}} seconds."
+    "translation": ""
   },
   {
     "id": "interactive_message.decode_trigger_id.missing_data",
-    "translation": "Trigger ID missing required data for interactive dialog."
+    "translation": ""
   },
   {
     "id": "interactive_message.decode_trigger_id.signature_decode_failed",
-    "translation": "Failed to decode base64 signature of trigger ID for interactive dialog."
+    "translation": ""
   },
   {
     "id": "interactive_message.decode_trigger_id.verify_signature_failed",
-    "translation": "Signature verification failed of trigger ID for interactive dialog."
+    "translation": ""
   },
   {
     "id": "interactive_message.generate_trigger_id.signing_failed",
-    "translation": "Failed to sign generated trigger ID for interactive dialog."
+    "translation": ""
   },
   {
     "id": "jobs.request_cancellation.status.error",
-    "translation": "Could not request cancellation for job that is not in a cancelable state."
+    "translation": ""
   },
   {
     "id": "jobs.set_job_error.update.error",
-    "translation": "Failed to set job status to error"
+    "translation": ""
   },
   {
     "id": "manaultesting.manual_test.parse.app_error",
-    "translation": "Unable to parse URL."
+    "translation": ""
   },
   {
     "id": "manaultesting.test_autolink.unable.app_error",
-    "translation": "Unable to get channels."
+    "translation": ""
   },
   {
     "id": "mattermost.bulletin.subject",
-    "translation": "Mattermost Security Bulletin"
+    "translation": ""
   },
   {
     "id": "mfa.activate.authenticate.app_error",
-    "translation": "Error attempting to authenticate MFA token."
+    "translation": ""
   },
   {
     "id": "mfa.activate.bad_token.app_error",
-    "translation": "Invalid MFA token."
+    "translation": ""
   },
   {
     "id": "mfa.activate.save_active.app_error",
-    "translation": "Unable to update MFA active status for the user."
+    "translation": ""
   },
   {
     "id": "mfa.deactivate.save_active.app_error",
-    "translation": "Unable to update MFA active status for the user."
+    "translation": ""
   },
   {
     "id": "mfa.deactivate.save_secret.app_error",
-    "translation": "Error clearing the MFA secret."
+    "translation": ""
   },
   {
     "id": "mfa.generate_qr_code.create_code.app_error",
-    "translation": "Error generating QR code."
+    "translation": ""
   },
   {
     "id": "mfa.generate_qr_code.save_secret.app_error",
-    "translation": "Error saving the MFA secret."
+    "translation": ""
   },
   {
     "id": "mfa.mfa_disabled.app_error",
-    "translation": "Multi-factor authentication has been disabled on this server."
+    "translation": ""
   },
   {
     "id": "mfa.validate_token.authenticate.app_error",
-    "translation": "Invalid MFA token."
+    "translation": ""
   },
   {
     "id": "migrations.system.save.app_error",
-    "translation": "We encountered an error saving the system property."
+    "translation": ""
   },
   {
     "id": "migrations.worker.run_advanced_permissions_phase_2_migration.invalid_progress",
-    "translation": "Migration failed due to invalid progress data."
+    "translation": ""
   },
   {
     "id": "migrations.worker.run_migration.unknown_key",
-    "translation": "Unable to run migration job due to unknown migration key."
+    "translation": ""
   },
   {
     "id": "model.access.is_valid.access_token.app_error",
-    "translation": "Invalid access token."
+    "translation": ""
   },
   {
     "id": "model.access.is_valid.client_id.app_error",
-    "translation": "Invalid client id."
+    "translation": ""
   },
   {
     "id": "model.access.is_valid.redirect_uri.app_error",
-    "translation": "Invalid redirect uri."
+    "translation": ""
   },
   {
     "id": "model.access.is_valid.refresh_token.app_error",
-    "translation": "Invalid refresh token."
+    "translation": ""
   },
   {
     "id": "model.access.is_valid.user_id.app_error",
-    "translation": "Invalid user id."
+    "translation": ""
   },
   {
     "id": "model.authorize.is_valid.auth_code.app_error",
-    "translation": "Invalid authorization code."
+    "translation": ""
   },
   {
     "id": "model.authorize.is_valid.client_id.app_error",
-    "translation": "Invalid client id."
+    "translation": ""
   },
   {
     "id": "model.authorize.is_valid.create_at.app_error",
-    "translation": "Create at must be a valid time."
+    "translation": ""
   },
   {
     "id": "model.authorize.is_valid.expires.app_error",
-    "translation": "Expires in must be set."
+    "translation": ""
   },
   {
     "id": "model.authorize.is_valid.redirect_uri.app_error",
-    "translation": "Invalid redirect uri."
+    "translation": ""
   },
   {
     "id": "model.authorize.is_valid.response_type.app_error",
-    "translation": "Invalid response type."
+    "translation": ""
   },
   {
     "id": "model.authorize.is_valid.scope.app_error",
-    "translation": "Invalid scope."
+    "translation": ""
   },
   {
     "id": "model.authorize.is_valid.state.app_error",
-    "translation": "Invalid state."
+    "translation": ""
   },
   {
     "id": "model.authorize.is_valid.user_id.app_error",
-    "translation": "Invalid user id."
+    "translation": ""
   },
   {
     "id": "model.bot.is_valid.create_at.app_error",
-    "translation": "Invalid create at."
+    "translation": ""
   },
   {
     "id": "model.bot.is_valid.creator_id.app_error",
-    "translation": "Invalid creator id."
+    "translation": ""
   },
   {
     "id": "model.bot.is_valid.description.app_error",
-    "translation": "Invalid description."
+    "translation": ""
   },
   {
     "id": "model.bot.is_valid.update_at.app_error",
-    "translation": "Invalid update at."
+    "translation": ""
   },
   {
     "id": "model.bot.is_valid.user_id.app_error",
-    "translation": "Invalid user id."
+    "translation": ""
   },
   {
     "id": "model.bot.is_valid.username.app_error",
-    "translation": "Invalid username."
+    "translation": ""
   },
   {
     "id": "model.channel.is_valid.2_or_more.app_error",
-    "translation": "Name must be 2 or more lowercase alphanumeric characters."
+    "translation": ""
   },
   {
     "id": "model.channel.is_valid.create_at.app_error",
-    "translation": "Create at must be a valid time."
+    "translation": ""
   },
   {
     "id": "model.channel.is_valid.creator_id.app_error",
-    "translation": "Invalid creator id."
+    "translation": ""
   },
   {
     "id": "model.channel.is_valid.display_name.app_error",
-    "translation": "Invalid display name."
+    "translation": ""
   },
   {
     "id": "model.channel.is_valid.header.app_error",
-    "translation": "Invalid header."
+    "translation": ""
   },
   {
     "id": "model.channel.is_valid.id.app_error",
-    "translation": "Invalid Id."
+    "translation": ""
   },
   {
     "id": "model.channel.is_valid.name.app_error",
-    "translation": "Invalid channel name. User ids are not permitted in channel name for non-direct message channels."
+    "translation": ""
   },
   {
     "id": "model.channel.is_valid.purpose.app_error",
-    "translation": "Invalid purpose."
+    "translation": ""
   },
   {
     "id": "model.channel.is_valid.type.app_error",
-    "translation": "Invalid type."
+    "translation": ""
   },
   {
     "id": "model.channel.is_valid.update_at.app_error",
-    "translation": "Update at must be a valid time."
+    "translation": ""
   },
   {
     "id": "model.channel_member.is_valid.channel_id.app_error",
-    "translation": "Invalid channel id."
+    "translation": ""
   },
   {
     "id": "model.channel_member.is_valid.email_value.app_error",
-    "translation": "Invalid email notification value."
+    "translation": ""
   },
   {
     "id": "model.channel_member.is_valid.ignore_channel_mentions_value.app_error",
-    "translation": "Invalid ignore channel mentions status."
+    "translation": ""
   },
   {
     "id": "model.channel_member.is_valid.notify_level.app_error",
-    "translation": "Invalid notify level."
+    "translation": ""
   },
   {
     "id": "model.channel_member.is_valid.push_level.app_error",
-    "translation": "Invalid push notification level."
+    "translation": ""
   },
   {
     "id": "model.channel_member.is_valid.unread_level.app_error",
-    "translation": "Invalid mark unread level."
+    "translation": ""
   },
   {
     "id": "model.channel_member.is_valid.user_id.app_error",
-    "translation": "Invalid user id."
+    "translation": ""
   },
   {
     "id": "model.cluster.is_valid.create_at.app_error",
-    "translation": "CreateAt must be set."
+    "translation": ""
   },
   {
     "id": "model.cluster.is_valid.hostname.app_error",
-    "translation": "Hostname must be set."
+    "translation": ""
   },
   {
     "id": "model.cluster.is_valid.id.app_error",
-    "translation": "Invalid Id."
+    "translation": ""
   },
   {
     "id": "model.cluster.is_valid.last_ping_at.app_error",
-    "translation": "LastPingAt must be set."
+    "translation": ""
   },
   {
     "id": "model.cluster.is_valid.name.app_error",
-    "translation": "ClusterName must be set."
+    "translation": ""
   },
   {
     "id": "model.cluster.is_valid.type.app_error",
-    "translation": "Type must be set."
+    "translation": ""
   },
   {
     "id": "model.command.is_valid.autocomplete_data.app_error",
-    "translation": "Invalid AutocompleteData"
+    "translation": ""
   },
   {
     "id": "model.command.is_valid.create_at.app_error",
-    "translation": "Create at must be a valid time."
+    "translation": ""
   },
   {
     "id": "model.command.is_valid.description.app_error",
-    "translation": "Invalid description."
+    "translation": ""
   },
   {
     "id": "model.command.is_valid.display_name.app_error",
-    "translation": "Invalid title."
+    "translation": ""
   },
   {
     "id": "model.command.is_valid.id.app_error",
-    "translation": "Invalid Id."
+    "translation": ""
   },
   {
     "id": "model.command.is_valid.method.app_error",
-    "translation": "Invalid Method."
+    "translation": ""
   },
   {
     "id": "model.command.is_valid.plugin_id.app_error",
-    "translation": "Invalid plugin id."
+    "translation": ""
   },
   {
     "id": "model.command.is_valid.team_id.app_error",
-    "translation": "Invalid team ID."
+    "translation": ""
   },
   {
     "id": "model.command.is_valid.token.app_error",
-    "translation": "Invalid token."
+    "translation": ""
   },
   {
     "id": "model.command.is_valid.trigger.app_error",
-    "translation": "Invalid trigger."
+    "translation": ""
   },
   {
     "id": "model.command.is_valid.update_at.app_error",
-    "translation": "Update at must be a valid time."
+    "translation": ""
   },
   {
     "id": "model.command.is_valid.url.app_error",
-    "translation": "Invalid URL."
+    "translation": ""
   },
   {
     "id": "model.command.is_valid.url_http.app_error",
-    "translation": "Invalid URL. Must be a valid URL and start with http:// or https://."
+    "translation": ""
   },
   {
     "id": "model.command.is_valid.user_id.app_error",
-    "translation": "Invalid user id."
+    "translation": ""
   },
   {
     "id": "model.command_hook.channel_id.app_error",
-    "translation": "Invalid channel id."
+    "translation": ""
   },
   {
     "id": "model.command_hook.command_id.app_error",
-    "translation": "Invalid command id."
+    "translation": ""
   },
   {
     "id": "model.command_hook.create_at.app_error",
-    "translation": "Create at must be a valid time."
+    "translation": ""
   },
   {
     "id": "model.command_hook.id.app_error",
-    "translation": "Invalid command hook id."
+    "translation": ""
   },
   {
     "id": "model.command_hook.parent_id.app_error",
-    "translation": "Invalid parent id."
+    "translation": ""
   },
   {
     "id": "model.command_hook.root_id.app_error",
-    "translation": "Invalid root id."
+    "translation": ""
   },
   {
     "id": "model.command_hook.user_id.app_error",
-    "translation": "Invalid user id."
+    "translation": ""
   },
   {
     "id": "model.compliance.is_valid.create_at.app_error",
-    "translation": "Create at must be a valid time."
+    "translation": ""
   },
   {
     "id": "model.compliance.is_valid.desc.app_error",
-    "translation": "Invalid description."
+    "translation": ""
   },
   {
     "id": "model.compliance.is_valid.end_at.app_error",
-    "translation": "To must be a valid time."
+    "translation": ""
   },
   {
     "id": "model.compliance.is_valid.id.app_error",
-    "translation": "Invalid Id."
+    "translation": ""
   },
   {
     "id": "model.compliance.is_valid.start_at.app_error",
-    "translation": "From must be a valid time."
+    "translation": ""
   },
   {
     "id": "model.compliance.is_valid.start_end_at.app_error",
-    "translation": "To must be greater than From."
+    "translation": ""
   },
   {
     "id": "model.config.is_valid.allow_cookies_for_subdomains.app_error",
-    "translation": "Allowing cookies for subdomains requires SiteURL to be set."
+    "translation": ""
   },
   {
     "id": "model.config.is_valid.atmos_camo_image_proxy_options.app_error",
-    "translation": "Invalid RemoteImageProxyOptions for atmos/camo. Must be set to your shared key."
+    "translation": ""
   },
   {
     "id": "model.config.is_valid.atmos_camo_image_proxy_url.app_error",
-    "translation": "Invalid RemoteImageProxyURL for atmos/camo. Must be set to your shared key."
+    "translation": ""
   },
   {
     "id": "model.config.is_valid.bleve_search.bulk_indexing_time_window_seconds.app_error",
-    "translation": "Bleve Bulk Indexing Time Window must be at least 1 second."
+    "translation": ""
   },
   {
     "id": "model.config.is_valid.bleve_search.enable_autocomplete.app_error",
-    "translation": "Bleve EnableIndexing setting must be set to true when Bleve EnableAutocomplete is set to true"
+    "translation": ""
   },
   {
     "id": "model.config.is_valid.bleve_search.enable_searching.app_error",
-    "translation": "Bleve EnableIndexing setting must be set to true when Bleve EnableSearching is set to true"
+    "translation": ""
   },
   {
     "id": "model.config.is_valid.bleve_search.filename.app_error",
-    "translation": "Bleve IndexingDir setting must be set when Bleve EnableIndexing is set to true"
+    "translation": ""
   },
   {
     "id": "model.config.is_valid.cluster_email_batching.app_error",
-    "translation": "Unable to enable email batching when clustering is enabled."
+    "translation": ""
   },
   {
     "id": "model.config.is_valid.data_retention.deletion_job_start_time.app_error",
-    "translation": "Data retention job start time must be a 24-hour time stamp in the form HH:MM."
+    "translation": ""
   },
   {
     "id": "model.config.is_valid.data_retention.file_retention_days_too_low.app_error",
-    "translation": "File retention must be one day or longer."
+    "translation": ""
   },
   {
     "id": "model.config.is_valid.data_retention.message_retention_days_too_low.app_error",
-    "translation": "Message retention must be one day or longer."
+    "translation": ""
   },
   {
     "id": "model.config.is_valid.directory.app_error",
-    "translation": "Invalid Local Storage Directory. Must be a non-empty string."
+    "translation": ""
   },
   {
     "id": "model.config.is_valid.display.custom_url_schemes.app_error",
-    "translation": "The custom URL scheme {{.Scheme}} is invalid. Custom URL schemes must start with a letter and contain only letters, numbers, plus (+), period (.) and hyphen (-)."
+    "translation": ""
   },
   {
     "id": "model.config.is_valid.elastic_search.aggregate_posts_after_days.app_error",
-    "translation": "Elasticsearch AggregatePostsAfterDays setting must be a number greater than or equal to 1."
+    "translation": ""
   },
   {
     "id": "model.config.is_valid.elastic_search.bulk_indexing_time_window_seconds.app_error",
-    "translation": "Elasticsearch Bulk Indexing Time Window must be at least 1 second."
+    "translation": ""
   },
   {
     "id": "model.config.is_valid.elastic_search.connection_url.app_error",
-    "translation": "Elasticsearch ConnectionUrl setting must be provided when Elasticsearch indexing is enabled."
+    "translation": ""
   },
   {
     "id": "model.config.is_valid.elastic_search.enable_autocomplete.app_error",
-    "translation": "Elasticsearch EnableIndexing setting must be set to true when Elasticsearch EnableAutocomplete is set to true"
+    "translation": ""
   },
   {
     "id": "model.config.is_valid.elastic_search.enable_searching.app_error",
-    "translation": "Elasticsearch EnableIndexing setting must be set to true when Elasticsearch EnableSearching is set to true"
+    "translation": ""
   },
   {
     "id": "model.config.is_valid.elastic_search.live_indexing_batch_size.app_error",
-    "translation": "Elasticsearch Live Indexing Batch Size must be at least 1."
+    "translation": ""
   },
   {
     "id": "model.config.is_valid.elastic_search.posts_aggregator_job_start_time.app_error",
-    "translation": "Elasticsearch PostsAggregatorJobStartTime setting must be a time in the format \"hh:mm\"."
+    "translation": ""
   },
   {
     "id": "model.config.is_valid.elastic_search.request_timeout_seconds.app_error",
-    "translation": "Elasticsearch Request Timeout must be at least 1 second."
+    "translation": ""
   },
   {
     "id": "model.config.is_valid.email_batching_buffer_size.app_error",
-    "translation": "Invalid email batching buffer size for email settings. Must be zero or a positive number."
+    "translation": ""
   },
   {
     "id": "model.config.is_valid.email_batching_interval.app_error",
-    "translation": "Invalid email batching interval for email settings. Must be 30 seconds or more."
+    "translation": ""
   },
   {
     "id": "model.config.is_valid.email_notification_contents_type.app_error",
-    "translation": "Invalid email notification contents type for email settings. Must be one of either 'full' or 'generic'."
+    "translation": ""
   },
   {
     "id": "model.config.is_valid.email_security.app_error",
-    "translation": "Invalid connection security for email settings. Must be '', 'TLS', or 'STARTTLS'."
+    "translation": ""
   },
   {
     "id": "model.config.is_valid.encrypt_sql.app_error",
-    "translation": "Invalid at rest encrypt key for SQL settings. Must be 32 chars or more."
+    "translation": ""
   },
   {
     "id": "model.config.is_valid.file_driver.app_error",
-    "translation": "Invalid driver name for file settings. Must be 'local' or 'amazons3'."
+    "translation": ""
   },
   {
     "id": "model.config.is_valid.file_salt.app_error",
-    "translation": "Invalid public link salt for file settings. Must be 32 chars or more."
+    "translation": ""
   },
   {
     "id": "model.config.is_valid.group_unread_channels.app_error",
-    "translation": "Invalid group unread channels for service settings. Must be 'disabled', 'default_on', or 'default_off'."
+    "translation": ""
   },
   {
     "id": "model.config.is_valid.image_proxy_type.app_error",
-    "translation": "Invalid image proxy type. Must be 'local' or 'atmos/camo'."
+    "translation": ""
   },
   {
     "id": "model.config.is_valid.ldap_basedn",
-    "translation": "AD/LDAP field \"BaseDN\" is required."
+    "translation": ""
   },
   {
     "id": "model.config.is_valid.ldap_email",
-    "translation": "AD/LDAP field \"Email Attribute\" is required."
+    "translation": ""
   },
   {
     "id": "model.config.is_valid.ldap_id",
-    "translation": "AD/LDAP field \"ID Attribute\" is required."
+    "translation": ""
   },
   {
     "id": "model.config.is_valid.ldap_login_id",
-    "translation": "AD/LDAP field \"Login ID Attribute\" is required."
+    "translation": ""
   },
   {
     "id": "model.config.is_valid.ldap_max_page_size.app_error",
-    "translation": "Invalid max page size value."
+    "translation": ""
   },
   {
     "id": "model.config.is_valid.ldap_security.app_error",
-    "translation": "Invalid connection security for AD/LDAP settings. Must be '', 'TLS', or 'STARTTLS'."
+    "translation": ""
   },
   {
     "id": "model.config.is_valid.ldap_server",
-    "translation": "AD/LDAP field \"AD/LDAP Server\" is required."
+    "translation": ""
   },
   {
     "id": "model.config.is_valid.ldap_sync_interval.app_error",
-    "translation": "Invalid sync interval time. Must be at least one minute."
+    "translation": ""
   },
   {
     "id": "model.config.is_valid.ldap_username",
-    "translation": "AD/LDAP field \"Username Attribute\" is required."
+    "translation": ""
   },
   {
     "id": "model.config.is_valid.listen_address.app_error",
-    "translation": "Invalid listen address for service settings Must be set."
+    "translation": ""
   },
   {
     "id": "model.config.is_valid.localization.available_locales.app_error",
-    "translation": "Available Languages must contain Default Client Language."
+    "translation": ""
   },
   {
     "id": "model.config.is_valid.login_attempts.app_error",
-    "translation": "Invalid maximum login attempts for service settings. Must be a positive number."
+    "translation": ""
   },
   {
     "id": "model.config.is_valid.max_burst.app_error",
-    "translation": "Maximum burst size must be greater than zero."
+    "translation": ""
   },
   {
     "id": "model.config.is_valid.max_channels.app_error",
-    "translation": "Invalid maximum channels per team for team settings. Must be a positive number."
+    "translation": ""
   },
   {
     "id": "model.config.is_valid.max_file_size.app_error",
-    "translation": "Invalid max file size for file settings. Must be a whole number greater than zero."
+    "translation": ""
   },
   {
     "id": "model.config.is_valid.max_notify_per_channel.app_error",
-    "translation": "Invalid maximum notifications per channel for team settings. Must be a positive number."
+    "translation": ""
   },
   {
     "id": "model.config.is_valid.max_users.app_error",
-    "translation": "Invalid maximum users per team for team settings. Must be a positive number."
+    "translation": ""
   },
   {
     "id": "model.config.is_valid.message_export.batch_size.app_error",
-    "translation": "Message export job BatchSize must be a positive integer."
+    "translation": ""
   },
   {
     "id": "model.config.is_valid.message_export.daily_runtime.app_error",
-    "translation": "Message export job DailyRuntime must be a 24-hour time stamp in the form HH:MM."
+    "translation": ""
   },
   {
     "id": "model.config.is_valid.message_export.enable.app_error",
-    "translation": "Message export job EnableExport setting must be either true or false."
+    "translation": ""
   },
   {
     "id": "model.config.is_valid.message_export.export_from.app_error",
-    "translation": "Message export job ExportFromTimestamp must be a timestamp (expressed in seconds since unix epoch). Only messages sent after this timestamp will be exported."
+    "translation": ""
   },
   {
     "id": "model.config.is_valid.message_export.export_type.app_error",
-    "translation": "Message export job ExportFormat must be one of 'actiance', 'csv' or 'globalrelay'."
+    "translation": ""
   },
   {
     "id": "model.config.is_valid.message_export.global_relay.config_missing.app_error",
-    "translation": "Message export job ExportFormat is set to 'globalrelay', but GlobalRelaySettings are missing."
+    "translation": ""
   },
   {
     "id": "model.config.is_valid.message_export.global_relay.customer_type.app_error",
-    "translation": "Message export GlobalRelaySettings.CustomerType must be set to one of either 'A9' or 'A10'."
+    "translation": ""
   },
   {
     "id": "model.config.is_valid.message_export.global_relay.email_address.app_error",
-    "translation": "Message export job GlobalRelaySettings.EmailAddress must be set to a valid email address."
+    "translation": ""
   },
   {
     "id": "model.config.is_valid.message_export.global_relay.smtp_password.app_error",
-    "translation": "Message export job GlobalRelaySettings.SmtpPassword must be set."
+    "translation": ""
   },
   {
     "id": "model.config.is_valid.message_export.global_relay.smtp_username.app_error",
-    "translation": "Message export job GlobalRelaySettings.SmtpUsername must be set."
+    "translation": ""
   },
   {
     "id": "model.config.is_valid.password_length.app_error",
-    "translation": "Minimum password length must be a whole number greater than or equal to {{.MinLength}} and less than or equal to {{.MaxLength}}."
+    "translation": ""
   },
   {
     "id": "model.config.is_valid.rate_mem.app_error",
-    "translation": "Invalid memory store size for rate limit settings. Must be a positive number."
+    "translation": ""
   },
   {
     "id": "model.config.is_valid.rate_sec.app_error",
-    "translation": "Invalid per sec for rate limit settings. Must be a positive number."
+    "translation": ""
   },
   {
     "id": "model.config.is_valid.read_timeout.app_error",
-    "translation": "Invalid value for read timeout."
+    "translation": ""
   },
   {
     "id": "model.config.is_valid.restrict_direct_message.app_error",
-    "translation": "Invalid direct message restriction. Must be 'any', or 'team'."
+    "translation": ""
   },
   {
     "id": "model.config.is_valid.saml_admin_attribute.app_error",
-    "translation": "Invalid Admin attribute. Must be in the form 'field=value'."
+    "translation": ""
   },
   {
     "id": "model.config.is_valid.saml_assertion_consumer_service_url.app_error",
-    "translation": "Service Provider Login URL must be a valid URL and start with http:// or https://."
+    "translation": ""
   },
   {
     "id": "model.config.is_valid.saml_canonical_algorithm.app_error",
-    "translation": "Invalid Canonical Algorithm."
+    "translation": ""
   },
   {
     "id": "model.config.is_valid.saml_email_attribute.app_error",
-    "translation": "Invalid Email attribute. Must be set."
+    "translation": ""
   },
   {
     "id": "model.config.is_valid.saml_guest_attribute.app_error",
-    "translation": "Invalid Guest attribute. Must be in the form 'field=value'."
+    "translation": ""
   },
   {
     "id": "model.config.is_valid.saml_idp_cert.app_error",
-    "translation": "Identity Provider Public Certificate missing. Did you forget to upload it?"
+    "translation": ""
   },
   {
     "id": "model.config.is_valid.saml_idp_descriptor_url.app_error",
-    "translation": "Identity Provider Issuer URL must be a valid URL and start with http:// or https://."
+    "translation": ""
   },
   {
     "id": "model.config.is_valid.saml_idp_url.app_error",
-    "translation": "SAML SSO URL must be a valid URL and start with http:// or https://."
+    "translation": ""
   },
   {
     "id": "model.config.is_valid.saml_private_key.app_error",
-    "translation": "Service Provider Private Key missing. Did you forget to upload it?"
+    "translation": ""
   },
   {
     "id": "model.config.is_valid.saml_public_cert.app_error",
-    "translation": "Service Provider Public Certificate missing. Did you forget to upload it?"
+    "translation": ""
   },
   {
     "id": "model.config.is_valid.saml_signature_algorithm.app_error",
-    "translation": "Invalid Signature Algorithm."
+    "translation": ""
   },
   {
     "id": "model.config.is_valid.saml_spidentifier_attribute.app_error",
-    "translation": "Service Provider Identifier is required"
+    "translation": ""
   },
   {
     "id": "model.config.is_valid.saml_username_attribute.app_error",
-    "translation": "Invalid Username attribute. Must be set."
+    "translation": ""
   },
   {
     "id": "model.config.is_valid.site_url.app_error",
-    "translation": "Site URL must be a valid URL and start with http:// or https://."
+    "translation": ""
   },
   {
     "id": "model.config.is_valid.site_url_email_batching.app_error",
-    "translation": "Unable to enable email batching when SiteURL isn't set."
+    "translation": ""
   },
   {
     "id": "model.config.is_valid.sitename_length.app_error",
-    "translation": "Site name must be less than or equal to {{.MaxLength}} characters."
+    "translation": ""
   },
   {
     "id": "model.config.is_valid.sql_conn_max_lifetime_milliseconds.app_error",
-    "translation": "Invalid connection maximum lifetime for SQL settings. Must be a non-negative number."
+    "translation": ""
   },
   {
     "id": "model.config.is_valid.sql_data_src.app_error",
-    "translation": "Invalid data source for SQL settings. Must be set."
+    "translation": ""
   },
   {
     "id": "model.config.is_valid.sql_driver.app_error",
-    "translation": "Invalid driver name for SQL settings. Must be 'mysql' or 'postgres'."
+    "translation": ""
   },
   {
     "id": "model.config.is_valid.sql_idle.app_error",
-    "translation": "Invalid maximum idle connection for SQL settings. Must be a positive number."
+    "translation": ""
   },
   {
     "id": "model.config.is_valid.sql_max_conn.app_error",
-    "translation": "Invalid maximum open connection for SQL settings. Must be a positive number."
+    "translation": ""
   },
   {
     "id": "model.config.is_valid.sql_query_timeout.app_error",
-    "translation": "Invalid query timeout for SQL settings. Must be a positive number."
+    "translation": ""
   },
   {
     "id": "model.config.is_valid.teammate_name_display.app_error",
-    "translation": "Invalid teammate display. Must be 'full_name', 'nickname_full_name' or 'username'."
+    "translation": ""
   },
   {
     "id": "model.config.is_valid.time_between_user_typing.app_error",
-    "translation": "Time between user typing updates should not be set to less than 1000 milliseconds."
+    "translation": ""
   },
   {
     "id": "model.config.is_valid.tls_cert_file.app_error",
-    "translation": "Invalid value for TLS certificate file - Either use LetsEncrypt or set path to existing certificate file."
+    "translation": ""
   },
   {
     "id": "model.config.is_valid.tls_key_file.app_error",
-    "translation": "Invalid value for TLS key file - Either use LetsEncrypt or set path to existing key file."
+    "translation": ""
   },
   {
     "id": "model.config.is_valid.tls_overwrite_cipher.app_error",
-    "translation": "Invalid value passed for TLS overwrite cipher - Please refer to the documentation for valid values."
+    "translation": ""
   },
   {
     "id": "model.config.is_valid.webserver_security.app_error",
-    "translation": "Invalid value for webserver connection security."
+    "translation": ""
   },
   {
     "id": "model.config.is_valid.websocket_url.app_error",
-    "translation": "Websocket URL must be a valid URL and start with ws:// or wss://."
+    "translation": ""
   },
   {
     "id": "model.config.is_valid.write_timeout.app_error",
-    "translation": "Invalid value for write timeout."
+    "translation": ""
   },
   {
     "id": "model.emoji.create_at.app_error",
-    "translation": "Create at must be a valid time."
+    "translation": ""
   },
   {
     "id": "model.emoji.id.app_error",
-    "translation": "Invalid emoji id."
+    "translation": ""
   },
   {
     "id": "model.emoji.name.app_error",
-    "translation": "Name must be 1 to 64 lowercase alphanumeric characters."
+    "translation": ""
   },
   {
     "id": "model.emoji.update_at.app_error",
-    "translation": "Update at must be a valid time."
+    "translation": ""
   },
   {
     "id": "model.emoji.user_id.app_error",
-    "translation": "Invalid creator id."
+    "translation": ""
   },
   {
     "id": "model.file_info.get.gif.app_error",
-    "translation": "Could not decode gif."
+    "translation": ""
   },
   {
     "id": "model.file_info.is_valid.create_at.app_error",
-    "translation": "Invalid value for create_at."
+    "translation": ""
   },
   {
     "id": "model.file_info.is_valid.id.app_error",
-    "translation": "Invalid value for id."
+    "translation": ""
   },
   {
     "id": "model.file_info.is_valid.path.app_error",
-    "translation": "Invalid value for path."
+    "translation": ""
   },
   {
     "id": "model.file_info.is_valid.post_id.app_error",
-    "translation": "Invalid value for post_id."
+    "translation": ""
   },
   {
     "id": "model.file_info.is_valid.update_at.app_error",
-    "translation": "Invalid value for update_at."
+    "translation": ""
   },
   {
     "id": "model.file_info.is_valid.user_id.app_error",
-    "translation": "Invalid value for user_id."
+    "translation": ""
   },
   {
     "id": "model.group.create_at.app_error",
-    "translation": "invalid create at property for group."
+    "translation": ""
   },
   {
     "id": "model.group.delete_at.app_error",
-    "translation": "invalid delete at property for group."
+    "translation": ""
   },
   {
     "id": "model.group.description.app_error",
-    "translation": "invalid description property for group."
+    "translation": ""
   },
   {
     "id": "model.group.display_name.app_error",
-    "translation": "invalid display name property for group."
+    "translation": ""
   },
   {
     "id": "model.group.id.app_error",
-    "translation": "invalid id property for group."
+    "translation": ""
   },
   {
     "id": "model.group.name.app_error",
-    "translation": "invalid name property for group."
+    "translation": ""
   },
   {
     "id": "model.group.name.invalid_chars.app_error",
-    "translation": "invalid characters in the name property for group"
+    "translation": ""
   },
   {
     "id": "model.group.name.invalid_length.app_error",
-    "translation": "Name must be 1 to 64 lowercase alphanumeric characters."
+    "translation": ""
   },
   {
     "id": "model.group.remote_id.app_error",
-    "translation": "invalid remote id property for group."
+    "translation": ""
   },
   {
     "id": "model.group.source.app_error",
-    "translation": "invalid source property for group."
+    "translation": ""
   },
   {
     "id": "model.group.update_at.app_error",
-    "translation": "invalid update at property for group."
+    "translation": ""
   },
   {
     "id": "model.group_member.group_id.app_error",
-    "translation": "invalid group id property for group member."
+    "translation": ""
   },
   {
     "id": "model.group_member.user_id.app_error",
-    "translation": "invalid user id property for group member."
+    "translation": ""
   },
   {
     "id": "model.group_syncable.group_id.app_error",
-    "translation": "invalid group id property for group syncable."
+    "translation": ""
   },
   {
     "id": "model.group_syncable.syncable_id.app_error",
-    "translation": "invalid syncable id for group syncable."
+    "translation": ""
   },
   {
     "id": "model.group_syncable.type.app_error",
-    "translation": "invalid type property for group syncable."
+    "translation": ""
   },
   {
     "id": "model.guest.is_valid.channel.app_error",
-    "translation": "Invalid channel."
+    "translation": ""
   },
   {
     "id": "model.guest.is_valid.channels.app_error",
-    "translation": "Invalid channels."
+    "translation": ""
   },
   {
     "id": "model.guest.is_valid.email.app_error",
-    "translation": "Invalid email."
+    "translation": ""
   },
   {
     "id": "model.guest.is_valid.emails.app_error",
-    "translation": "Invalid emails."
+    "translation": ""
   },
   {
     "id": "model.incoming_hook.channel_id.app_error",
-    "translation": "Invalid channel id."
+    "translation": ""
   },
   {
     "id": "model.incoming_hook.create_at.app_error",
-    "translation": "Create at must be a valid time."
+    "translation": ""
   },
   {
     "id": "model.incoming_hook.description.app_error",
-    "translation": "Invalid description."
+    "translation": ""
   },
   {
     "id": "model.incoming_hook.display_name.app_error",
-    "translation": "Invalid title."
+    "translation": ""
   },
   {
     "id": "model.incoming_hook.icon_url.app_error",
-    "translation": "Invalid post icon."
+    "translation": ""
   },
   {
     "id": "model.incoming_hook.id.app_error",
-    "translation": "Invalid Id."
+    "translation": ""
   },
   {
     "id": "model.incoming_hook.parse_data.app_error",
-    "translation": "Unable to parse incoming data."
+    "translation": ""
   },
   {
     "id": "model.incoming_hook.team_id.app_error",
-    "translation": "Invalid team ID."
+    "translation": ""
   },
   {
     "id": "model.incoming_hook.update_at.app_error",
-    "translation": "Update at must be a valid time."
+    "translation": ""
   },
   {
     "id": "model.incoming_hook.user_id.app_error",
-    "translation": "Invalid user id."
+    "translation": ""
   },
   {
     "id": "model.incoming_hook.username.app_error",
-    "translation": "Invalid username."
+    "translation": ""
   },
   {
     "id": "model.job.is_valid.create_at.app_error",
-    "translation": "Create at must be a valid time."
+    "translation": ""
   },
   {
     "id": "model.job.is_valid.id.app_error",
-    "translation": "Invalid job Id."
+    "translation": ""
   },
   {
     "id": "model.job.is_valid.status.app_error",
-    "translation": "Invalid job status."
+    "translation": ""
   },
   {
     "id": "model.job.is_valid.type.app_error",
-    "translation": "Invalid job type."
+    "translation": ""
   },
   {
     "id": "model.license_record.is_valid.create_at.app_error",
-    "translation": "Invalid value for create_at when uploading a license."
+    "translation": ""
   },
   {
     "id": "model.license_record.is_valid.id.app_error",
-    "translation": "Invalid value for id when uploading a license."
+    "translation": ""
   },
   {
     "id": "model.link_metadata.is_valid.data.app_error",
-    "translation": "Link metadata data cannot be nil."
+    "translation": ""
   },
   {
     "id": "model.link_metadata.is_valid.data_type.app_error",
-    "translation": "Link metadata data does not match the given type."
+    "translation": ""
   },
   {
     "id": "model.link_metadata.is_valid.timestamp.app_error",
-    "translation": "Link metadata timestamp must be nonzero and rounded to the nearest hour."
+    "translation": ""
   },
   {
     "id": "model.link_metadata.is_valid.type.app_error",
-    "translation": "Invalid link metadata type."
+    "translation": ""
   },
   {
     "id": "model.link_metadata.is_valid.url.app_error",
-    "translation": "Link metadata URL must be set."
+    "translation": ""
   },
   {
     "id": "model.oauth.is_valid.app_id.app_error",
-    "translation": "Invalid app id."
+    "translation": ""
   },
   {
     "id": "model.oauth.is_valid.callback.app_error",
-    "translation": "Callback URL must be a valid URL and start with http:// or https://."
+    "translation": ""
   },
   {
     "id": "model.oauth.is_valid.client_secret.app_error",
-    "translation": "Invalid client secret."
+    "translation": ""
   },
   {
     "id": "model.oauth.is_valid.create_at.app_error",
-    "translation": "Create at must be a valid time."
+    "translation": ""
   },
   {
     "id": "model.oauth.is_valid.creator_id.app_error",
-    "translation": "Invalid creator id."
+    "translation": ""
   },
   {
     "id": "model.oauth.is_valid.description.app_error",
-    "translation": "Invalid description."
+    "translation": ""
   },
   {
     "id": "model.oauth.is_valid.homepage.app_error",
-    "translation": "Homepage must be a valid URL and start with http:// or https://."
+    "translation": ""
   },
   {
     "id": "model.oauth.is_valid.icon_url.app_error",
-    "translation": "Icon URL must be a valid URL and start with http:// or https://."
+    "translation": ""
   },
   {
     "id": "model.oauth.is_valid.name.app_error",
-    "translation": "Invalid name."
+    "translation": ""
   },
   {
     "id": "model.oauth.is_valid.update_at.app_error",
-    "translation": "Update at must be a valid time."
+    "translation": ""
   },
   {
     "id": "model.outgoing_hook.icon_url.app_error",
-    "translation": "Invalid icon."
+    "translation": ""
   },
   {
     "id": "model.outgoing_hook.is_valid.callback.app_error",
-    "translation": "Invalid callback URLs."
+    "translation": ""
   },
   {
     "id": "model.outgoing_hook.is_valid.channel_id.app_error",
-    "translation": "Invalid channel id."
+    "translation": ""
   },
   {
     "id": "model.outgoing_hook.is_valid.content_type.app_error",
-    "translation": "Invalid value for content_type."
+    "translation": ""
   },
   {
     "id": "model.outgoing_hook.is_valid.create_at.app_error",
-    "translation": "Create at must be a valid time."
+    "translation": ""
   },
   {
     "id": "model.outgoing_hook.is_valid.description.app_error",
-    "translation": "Invalid description."
+    "translation": ""
   },
   {
     "id": "model.outgoing_hook.is_valid.display_name.app_error",
-    "translation": "Invalid title."
+    "translation": ""
   },
   {
     "id": "model.outgoing_hook.is_valid.id.app_error",
-    "translation": "Invalid Id."
+    "translation": ""
   },
   {
     "id": "model.outgoing_hook.is_valid.team_id.app_error",
-    "translation": "Invalid team ID."
+    "translation": ""
   },
   {
     "id": "model.outgoing_hook.is_valid.token.app_error",
-    "translation": "Invalid token."
+    "translation": ""
   },
   {
     "id": "model.outgoing_hook.is_valid.trigger_words.app_error",
-    "translation": "Invalid trigger words."
+    "translation": ""
   },
   {
     "id": "model.outgoing_hook.is_valid.update_at.app_error",
-    "translation": "Update at must be a valid time."
+    "translation": ""
   },
   {
     "id": "model.outgoing_hook.is_valid.url.app_error",
-    "translation": "Invalid callback URLs. Each must be a valid URL and start with http:// or https://."
+    "translation": ""
   },
   {
     "id": "model.outgoing_hook.is_valid.user_id.app_error",
-    "translation": "Invalid user id."
+    "translation": ""
   },
   {
     "id": "model.outgoing_hook.is_valid.words.app_error",
-    "translation": "Invalid trigger words."
+    "translation": ""
   },
   {
     "id": "model.outgoing_hook.username.app_error",
-    "translation": "Invalid username."
+    "translation": ""
   },
   {
     "id": "model.plugin_command.error.app_error",
-    "translation": "An error occurred while trying to execute this command."
+    "translation": ""
   },
   {
     "id": "model.plugin_key_value.is_valid.key.app_error",
-    "translation": "Invalid key, must be more than {{.Min}} and a of maximum {{.Max}} characters long."
+    "translation": ""
   },
   {
     "id": "model.plugin_key_value.is_valid.plugin_id.app_error",
-    "translation": "Invalid plugin ID, must be more than {{.Min}} and a of maximum {{.Max}} characters long."
+    "translation": ""
   },
   {
     "id": "model.plugin_kvset_options.is_valid.old_value.app_error",
-    "translation": "Invalid old value, it shouldn't be set when the operation is not atomic."
+    "translation": ""
   },
   {
     "id": "model.post.channel_notifications_disabled_in_channel.message",
-    "translation": "Channel notifications are disabled in {{.ChannelName}}. The {{.Mention}} did not trigger any notifications."
+    "translation": ""
   },
   {
     "id": "model.post.is_valid.channel_id.app_error",
-    "translation": "Invalid channel id."
+    "translation": ""
   },
   {
     "id": "model.post.is_valid.create_at.app_error",
-    "translation": "Create at must be a valid time."
+    "translation": ""
   },
   {
     "id": "model.post.is_valid.file_ids.app_error",
-    "translation": "Invalid file ids. Note that uploads are limited to 5 files maximum. Please use additional posts for more files."
+    "translation": ""
   },
   {
     "id": "model.post.is_valid.filenames.app_error",
-    "translation": "Invalid filenames."
+    "translation": ""
   },
   {
     "id": "model.post.is_valid.hashtags.app_error",
-    "translation": "Invalid hashtags."
+    "translation": ""
   },
   {
     "id": "model.post.is_valid.id.app_error",
-    "translation": "Invalid Id."
+    "translation": ""
   },
   {
     "id": "model.post.is_valid.msg.app_error",
-    "translation": "Invalid message."
+    "translation": ""
   },
   {
     "id": "model.post.is_valid.original_id.app_error",
-    "translation": "Invalid original id."
+    "translation": ""
   },
   {
     "id": "model.post.is_valid.parent_id.app_error",
-    "translation": "Invalid parent id."
+    "translation": ""
   },
   {
     "id": "model.post.is_valid.props.app_error",
-    "translation": "Invalid props."
+    "translation": ""
   },
   {
     "id": "model.post.is_valid.root_id.app_error",
-    "translation": "Invalid root id."
+    "translation": ""
   },
   {
     "id": "model.post.is_valid.root_parent.app_error",
-    "translation": "Invalid root ID must be set if parent ID set."
+    "translation": ""
   },
   {
     "id": "model.post.is_valid.type.app_error",
-    "translation": "Invalid type."
+    "translation": ""
   },
   {
     "id": "model.post.is_valid.update_at.app_error",
-    "translation": "Update at must be a valid time."
+    "translation": ""
   },
   {
     "id": "model.post.is_valid.user_id.app_error",
-    "translation": "Invalid user id."
+    "translation": ""
   },
   {
     "id": "model.preference.is_valid.category.app_error",
-    "translation": "Invalid category."
+    "translation": ""
   },
   {
     "id": "model.preference.is_valid.id.app_error",
-    "translation": "Invalid user id."
+    "translation": ""
   },
   {
     "id": "model.preference.is_valid.name.app_error",
-    "translation": "Invalid name."
+    "translation": ""
   },
   {
     "id": "model.preference.is_valid.theme.app_error",
-    "translation": "Invalid theme."
+    "translation": ""
   },
   {
     "id": "model.preference.is_valid.value.app_error",
-    "translation": "Value is too long."
+    "translation": ""
   },
   {
     "id": "model.reaction.is_valid.create_at.app_error",
-    "translation": "Create at must be a valid time."
+    "translation": ""
   },
   {
     "id": "model.reaction.is_valid.emoji_name.app_error",
-    "translation": "Invalid emoji name."
+    "translation": ""
   },
   {
     "id": "model.reaction.is_valid.post_id.app_error",
-    "translation": "Invalid post id."
+    "translation": ""
   },
   {
     "id": "model.reaction.is_valid.user_id.app_error",
-    "translation": "Invalid user id."
+    "translation": ""
   },
   {
     "id": "model.search_params_list.is_valid.include_deleted_channels.app_error",
-    "translation": "All IncludeDeletedChannels params should have the same value."
+    "translation": ""
   },
   {
     "id": "model.team.is_valid.characters.app_error",
-    "translation": "Name must be 2 or more lowercase alphanumeric characters."
+    "translation": ""
   },
   {
     "id": "model.team.is_valid.company.app_error",
-    "translation": "Invalid company name."
+    "translation": ""
   },
   {
     "id": "model.team.is_valid.create_at.app_error",
-    "translation": "Create at must be a valid time."
+    "translation": ""
   },
   {
     "id": "model.team.is_valid.description.app_error",
-    "translation": "Invalid description."
+    "translation": ""
   },
   {
     "id": "model.team.is_valid.domains.app_error",
-    "translation": "Invalid allowed domains."
+    "translation": ""
   },
   {
     "id": "model.team.is_valid.email.app_error",
-    "translation": "Invalid email."
+    "translation": ""
   },
   {
     "id": "model.team.is_valid.id.app_error",
-    "translation": "Invalid Id."
+    "translation": ""
   },
   {
     "id": "model.team.is_valid.invite_id.app_error",
-    "translation": "Invalid invite id."
+    "translation": ""
   },
   {
     "id": "model.team.is_valid.name.app_error",
-    "translation": "Invalid name."
+    "translation": ""
   },
   {
     "id": "model.team.is_valid.reserved.app_error",
-    "translation": "This URL is unavailable. Please try another."
+    "translation": ""
   },
   {
     "id": "model.team.is_valid.type.app_error",
-    "translation": "Invalid type."
+    "translation": ""
   },
   {
     "id": "model.team.is_valid.update_at.app_error",
-    "translation": "Update at must be a valid time."
+    "translation": ""
   },
   {
     "id": "model.team.is_valid.url.app_error",
-    "translation": "Invalid URL Identifier."
+    "translation": ""
   },
   {
     "id": "model.team_member.is_valid.team_id.app_error",
-    "translation": "Invalid team ID."
+    "translation": ""
   },
   {
     "id": "model.team_member.is_valid.user_id.app_error",
-    "translation": "Invalid user id."
+    "translation": ""
   },
   {
     "id": "model.token.is_valid.expiry",
-    "translation": "Invalid token expiry"
+    "translation": ""
   },
   {
     "id": "model.token.is_valid.size",
-    "translation": "Invalid token."
+    "translation": ""
   },
   {
     "id": "model.upload_session.is_valid.channel_id.app_error",
-    "translation": "Invalid value for ChannelId."
+    "translation": ""
   },
   {
     "id": "model.upload_session.is_valid.create_at.app_error",
-    "translation": "Invalid value for CreateAt"
+    "translation": ""
   },
   {
     "id": "model.upload_session.is_valid.file_offset.app_error",
-    "translation": "Invalid value for FileOffset"
+    "translation": ""
   },
   {
     "id": "model.upload_session.is_valid.file_size.app_error",
-    "translation": "Invalid value for FileSize"
+    "translation": ""
   },
   {
     "id": "model.upload_session.is_valid.filename.app_error",
-    "translation": "Invalid value for Filename"
+    "translation": ""
   },
   {
     "id": "model.upload_session.is_valid.id.app_error",
-    "translation": "Invalid value for Id"
+    "translation": ""
   },
   {
     "id": "model.upload_session.is_valid.path.app_error",
-    "translation": "Invalid value for Path"
+    "translation": ""
   },
   {
     "id": "model.upload_session.is_valid.type.app_error",
-    "translation": "Invalid value for Type"
+    "translation": ""
   },
   {
     "id": "model.upload_session.is_valid.user_id.app_error",
-    "translation": "Invalid Value for UserId"
+    "translation": ""
   },
   {
     "id": "model.user.is_valid.auth_data.app_error",
-    "translation": "Invalid auth data."
+    "translation": ""
   },
   {
     "id": "model.user.is_valid.auth_data_pwd.app_error",
-    "translation": "Invalid user, password and auth data cannot both be set."
+    "translation": ""
   },
   {
     "id": "model.user.is_valid.auth_data_type.app_error",
-    "translation": "Invalid user, auth data must be set with auth type."
+    "translation": ""
   },
   {
     "id": "model.user.is_valid.create_at.app_error",
-    "translation": "Create at must be a valid time."
+    "translation": ""
   },
   {
     "id": "model.user.is_valid.email.app_error",
-    "translation": "Invalid email."
+    "translation": ""
   },
   {
     "id": "model.user.is_valid.first_name.app_error",
-    "translation": "Invalid first name."
+    "translation": ""
   },
   {
     "id": "model.user.is_valid.id.app_error",
-    "translation": "Invalid user id."
+    "translation": ""
   },
   {
     "id": "model.user.is_valid.last_name.app_error",
-    "translation": "Invalid last name."
+    "translation": ""
   },
   {
     "id": "model.user.is_valid.locale.app_error",
-    "translation": "Invalid locale."
+    "translation": ""
   },
   {
     "id": "model.user.is_valid.nickname.app_error",
-    "translation": "Invalid nickname."
+    "translation": ""
   },
   {
     "id": "model.user.is_valid.password_limit.app_error",
-    "translation": "Unable to set a password over 72 characters due to the limitations of bcrypt."
+    "translation": ""
   },
   {
     "id": "model.user.is_valid.position.app_error",
-    "translation": "Invalid position: must not be longer than 128 characters."
+    "translation": ""
   },
   {
     "id": "model.user.is_valid.pwd.app_error",
-    "translation": "Your password must contain at least {{.Min}} characters."
+    "translation": ""
   },
   {
     "id": "model.user.is_valid.pwd_lowercase.app_error",
-    "translation": "Your password must contain at least {{.Min}} characters made up of at least one lowercase letter."
+    "translation": ""
   },
   {
     "id": "model.user.is_valid.pwd_lowercase_number.app_error",
-    "translation": "Your password must contain at least {{.Min}} characters made up of at least one lowercase letter and at least one number."
+    "translation": ""
   },
   {
     "id": "model.user.is_valid.pwd_lowercase_number_symbol.app_error",
-    "translation": "Your password must contain at least {{.Min}} characters made up of at least one lowercase letter, at least one number, and at least one symbol (e.g. \"~!@#$%^&*()\")."
+    "translation": ""
   },
   {
     "id": "model.user.is_valid.pwd_lowercase_symbol.app_error",
-    "translation": "Your password must contain at least {{.Min}} characters made up of at least one lowercase letter and at least one symbol (e.g. \"~!@#$%^&*()\")."
+    "translation": ""
   },
   {
     "id": "model.user.is_valid.pwd_lowercase_uppercase.app_error",
-    "translation": "Your password must contain at least {{.Min}} characters made up of at least one lowercase letter and at least one uppercase letter."
+    "translation": ""
   },
   {
     "id": "model.user.is_valid.pwd_lowercase_uppercase_number.app_error",
-    "translation": "Your password must contain at least {{.Min}} characters made up of at least one lowercase letter, at least one uppercase letter, and at least one number."
+    "translation": ""
   },
   {
     "id": "model.user.is_valid.pwd_lowercase_uppercase_number_symbol.app_error",
-    "translation": "Your password must contain at least {{.Min}} characters made up of at least one lowercase letter, at least one uppercase letter, at least one number, and at least one symbol (e.g. \"~!@#$%^&*()\")."
+    "translation": ""
   },
   {
     "id": "model.user.is_valid.pwd_lowercase_uppercase_symbol.app_error",
-    "translation": "Your password must contain at least {{.Min}} characters made up of at least one lowercase letter, at least one uppercase letter, and at least one symbol (e.g. \"~!@#$%^&*()\")."
+    "translation": ""
   },
   {
     "id": "model.user.is_valid.pwd_number.app_error",
-    "translation": "Your password must contain at least {{.Min}} characters made up of at least one number."
+    "translation": ""
   },
   {
     "id": "model.user.is_valid.pwd_number_symbol.app_error",
-    "translation": "Your password must contain at least {{.Min}} characters made up of at least one number and at least one symbol (e.g. \"~!@#$%^&*()\")."
+    "translation": ""
   },
   {
     "id": "model.user.is_valid.pwd_symbol.app_error",
-    "translation": "Your password must contain at least {{.Min}} characters made up of at least one symbol (e.g. \"~!@#$%^&*()\")."
+    "translation": ""
   },
   {
     "id": "model.user.is_valid.pwd_uppercase.app_error",
-    "translation": "Your password must contain at least {{.Min}} characters made up of at least one uppercase letter."
+    "translation": ""
   },
   {
     "id": "model.user.is_valid.pwd_uppercase_number.app_error",
-    "translation": "Your password must contain at least {{.Min}} characters made up of at least one uppercase letter and at least one number."
+    "translation": ""
   },
   {
     "id": "model.user.is_valid.pwd_uppercase_number_symbol.app_error",
-    "translation": "Your password must contain at least {{.Min}} characters made up of at least one uppercase letter, at least one number, and at least one symbol (e.g. \"~!@#$%^&*()\")."
+    "translation": ""
   },
   {
     "id": "model.user.is_valid.pwd_uppercase_symbol.app_error",
-    "translation": "Your password must contain at least {{.Min}} characters made up of at least one uppercase letter and at least one symbol (e.g. \"~!@#$%^&*()\")."
+    "translation": ""
   },
   {
     "id": "model.user.is_valid.update_at.app_error",
-    "translation": "Update at must be a valid time."
+    "translation": ""
   },
   {
     "id": "model.user.is_valid.username.app_error",
-    "translation": "Username must begin with a letter, and contain between 3 to 22 lowercase characters made up of numbers, letters, and the symbols \".\", \"-\", and \"_\"."
+    "translation": ""
   },
   {
     "id": "model.user_access_token.is_valid.description.app_error",
-    "translation": "Invalid description, must be 255 or less characters."
+    "translation": ""
   },
   {
     "id": "model.user_access_token.is_valid.id.app_error",
-    "translation": "Invalid value for id."
+    "translation": ""
   },
   {
     "id": "model.user_access_token.is_valid.token.app_error",
-    "translation": "Invalid access token."
+    "translation": ""
   },
   {
     "id": "model.user_access_token.is_valid.user_id.app_error",
-    "translation": "Invalid user id."
+    "translation": ""
   },
   {
     "id": "model.utils.decode_json.app_error",
-    "translation": "could not decode."
+    "translation": ""
   },
   {
     "id": "model.websocket_client.connect_fail.app_error",
-    "translation": "Unable to connect to the WebSocket server."
+    "translation": ""
   },
   {
     "id": "oauth.gitlab.tos.error",
-    "translation": "GitLab's Terms of Service have updated. Please go to gitlab.com to accept them and then try logging into Mattermost again."
+    "translation": ""
   },
   {
     "id": "plugin.api.get_users_in_channel",
-    "translation": "Unable to get the users, invalid sorting criteria."
+    "translation": ""
   },
   {
     "id": "plugin.api.update_user_status.bad_status",
-    "translation": "Unable to set the user status. Unknown user status."
+    "translation": ""
   },
   {
     "id": "plugin_api.bot_cant_create_bot",
-    "translation": "Bot user cannot create bot user."
+    "translation": ""
   },
   {
     "id": "plugin_api.get_file_link.disabled.app_error",
-    "translation": "Public links have been disabled."
+    "translation": ""
   },
   {
     "id": "plugin_api.get_file_link.no_post.app_error",
-    "translation": "Unable to get public link for file. File must be attached to a post that can be read."
+    "translation": ""
   },
   {
     "id": "plugin_api.send_mail.missing_htmlbody",
-    "translation": "Missing HTML Body."
+    "translation": ""
   },
   {
     "id": "plugin_api.send_mail.missing_subject",
-    "translation": "Missing email subject."
+    "translation": ""
   },
   {
     "id": "plugin_api.send_mail.missing_to",
-    "translation": "Missing TO address."
+    "translation": ""
   },
   {
     "id": "searchengine.bleve.disabled.error",
-    "translation": "Error purging Bleve indexes: engine is disabled"
+    "translation": ""
   },
   {
     "id": "store.insert_error",
-    "translation": "insert error"
+    "translation": ""
   },
   {
     "id": "store.select_error",
-    "translation": "select error"
+    "translation": ""
   },
   {
     "id": "store.sql.build_query.app_error",
-    "translation": "failed to build query."
+    "translation": ""
   },
   {
     "id": "store.sql.convert_string_array",
-    "translation": "FromDb: Unable to convert StringArray to *string"
+    "translation": ""
   },
   {
     "id": "store.sql.convert_string_interface",
-    "translation": "FromDb: Unable to convert StringInterface to *string"
+    "translation": ""
   },
   {
     "id": "store.sql.convert_string_map",
-    "translation": "FromDb: Unable to convert StringMap to *string"
+    "translation": ""
   },
   {
     "id": "store.sql_bot.get.missing.app_error",
-    "translation": "Bot does not exist."
+    "translation": ""
   },
   {
     "id": "store.sql_channel.analytics_deleted_type_count.app_error",
-    "translation": "Unable to get deleted channel type counts."
+    "translation": ""
   },
   {
     "id": "store.sql_channel.clear_all_custom_role_assignments.commit_transaction.app_error",
-    "translation": "Failed to commit the database transaction."
+    "translation": ""
   },
   {
     "id": "store.sql_channel.clear_all_custom_role_assignments.open_transaction.app_error",
-    "translation": "Failed to begin the database transaction."
+    "translation": ""
   },
   {
     "id": "store.sql_channel.clear_all_custom_role_assignments.select.app_error",
-    "translation": "Failed to retrieve the channel members."
+    "translation": ""
   },
   {
     "id": "store.sql_channel.clear_all_custom_role_assignments.update.app_error",
-    "translation": "Failed to update the channel member."
+    "translation": ""
   },
   {
     "id": "store.sql_channel.get.existing.app_error",
-    "translation": "Unable to find the existing channel."
+    "translation": ""
   },
   {
     "id": "store.sql_channel.get.find.app_error",
-    "translation": "We encountered an error finding the channel."
+    "translation": ""
   },
   {
     "id": "store.sql_channel.get_all.app_error",
-    "translation": "Unable to get all the channels."
+    "translation": ""
   },
   {
     "id": "store.sql_channel.get_all_direct.app_error",
-    "translation": "Unable to get all the direct channels."
+    "translation": ""
   },
   {
     "id": "store.sql_channel.get_by_scheme.app_error",
-    "translation": "Unable to get the channels for the provided scheme."
+    "translation": ""
   },
   {
     "id": "store.sql_channel.get_channels_batch_for_indexing.get.app_error",
-    "translation": "Unable to get the channels batch for indexing."
+    "translation": ""
   },
   {
     "id": "store.sql_channel.get_members_by_ids.app_error",
-    "translation": "Unable to get the channel members."
+    "translation": ""
   },
   {
     "id": "store.sql_channel.get_unread.app_error",
-    "translation": "Unable to get the channel unread messages."
+    "translation": ""
   },
   {
     "id": "store.sql_channel.migrate_channel_members.commit_transaction.app_error",
-    "translation": "Failed to commit the database transaction."
+    "translation": ""
   },
   {
     "id": "store.sql_channel.migrate_channel_members.open_transaction.app_error",
-    "translation": "Failed to open the database transaction."
+    "translation": ""
   },
   {
     "id": "store.sql_channel.migrate_channel_members.select.app_error",
-    "translation": "Failed to select the batch of channel members."
+    "translation": ""
   },
   {
     "id": "store.sql_channel.migrate_channel_members.update.app_error",
-    "translation": "Failed to update the channel member."
+    "translation": ""
   },
   {
     "id": "store.sql_channel.remove_all_deactivated_members.app_error",
-    "translation": "We could not remove the deactivated users from the channel."
+    "translation": ""
   },
   {
     "id": "store.sql_channel.reset_all_channel_schemes.app_error",
-    "translation": "We could not reset the channel schemes."
+    "translation": ""
   },
   {
     "id": "store.sql_channel.reset_all_channel_schemes.commit_transaction.app_error",
-    "translation": "Unable to commit transaction."
+    "translation": ""
   },
   {
     "id": "store.sql_channel.reset_all_channel_schemes.open_transaction.app_error",
-    "translation": "Unable to open transaction."
+    "translation": ""
   },
   {
     "id": "store.sql_channel.save.archived_channel.app_error",
-    "translation": "You can not modify an archived channel."
+    "translation": ""
   },
   {
     "id": "store.sql_channel.save.direct_channel.app_error",
-    "translation": "Use SaveDirectChannel to create a direct channel."
+    "translation": ""
   },
   {
     "id": "store.sql_channel.save_channel.existing.app_error",
-    "translation": "Must call update for existing channel."
+    "translation": ""
   },
   {
     "id": "store.sql_channel.save_channel.exists.app_error",
-    "translation": "A channel with that name already exists on the same team."
+    "translation": ""
   },
   {
     "id": "store.sql_channel.save_channel.limit.app_error",
-    "translation": "You've reached the limit of the number of allowed channels."
+    "translation": ""
   },
   {
     "id": "store.sql_channel.save_direct_channel.not_direct.app_error",
-    "translation": "Not a direct channel attempted to be created with SaveDirectChannel."
+    "translation": ""
   },
   {
     "id": "store.sql_channel.search.app_error",
-    "translation": "We encountered an error searching channels."
+    "translation": ""
   },
   {
     "id": "store.sql_channel.search_group_channels.app_error",
-    "translation": "Unable to get the group channels for the given user and term."
+    "translation": ""
   },
   {
     "id": "store.sql_channel.sidebar_categories.app_error",
-    "translation": "Failed to insert record to database."
+    "translation": ""
   },
   {
     "id": "store.sql_channel.sidebar_categories.commit_transaction.app_error",
-    "translation": "Unable to commit transaction."
+    "translation": ""
   },
   {
     "id": "store.sql_channel.sidebar_categories.delete_invalid.app_error",
-    "translation": "Unable to delete non-custom category."
+    "translation": ""
   },
   {
     "id": "store.sql_channel.sidebar_categories.open_transaction.app_error",
-    "translation": "Failed to open the database transaction."
+    "translation": ""
   },
   {
     "id": "store.sql_channel.user_belongs_to_channels.app_error",
-    "translation": "Unable to determine if the user belongs to a list of channels."
+    "translation": ""
   },
   {
     "id": "store.sql_command.get.missing.app_error",
-    "translation": "Command does not exist."
+    "translation": ""
   },
   {
     "id": "store.sql_command.save.get.app_error",
-    "translation": "Unable to get the command."
+    "translation": ""
   },
   {
     "id": "store.sql_command.update.missing.app_error",
-    "translation": "Command does not exist."
+    "translation": ""
   },
   {
     "id": "store.sql_group.app_error",
-    "translation": "failed to build query."
+    "translation": ""
   },
   {
     "id": "store.sql_group.group_syncable_already_deleted",
-    "translation": "group syncable was already deleted"
+    "translation": ""
   },
   {
     "id": "store.sql_group.more_than_one_row_changed",
-    "translation": "More than one row changed."
+    "translation": ""
   },
   {
     "id": "store.sql_group.no_rows",
-    "translation": "no matching group found"
+    "translation": ""
   },
   {
     "id": "store.sql_group.permanent_delete_members_by_user.app_error",
-    "translation": "Unable to remove the group member with UserID \"{{.UserId}}\"."
+    "translation": ""
   },
   {
     "id": "store.sql_group.unique_constraint",
-    "translation": "a group with that name already exists"
+    "translation": ""
   },
   {
     "id": "store.sql_group.uniqueness_error",
-    "translation": "group member already exists"
+    "translation": ""
   },
   {
     "id": "store.sql_post.analytics_posts_count.app_error",
-    "translation": "Unable to get post counts."
+    "translation": ""
   },
   {
     "id": "store.sql_post.analytics_posts_count_by_day.app_error",
-    "translation": "Unable to get post counts by day."
+    "translation": ""
   },
   {
     "id": "store.sql_post.analytics_user_counts_posts_by_day.app_error",
-    "translation": "Unable to get user counts with posts."
+    "translation": ""
   },
   {
     "id": "store.sql_post.get_direct_posts.app_error",
-    "translation": "Unable to get direct posts."
+    "translation": ""
   },
   {
     "id": "store.sql_post.get_oldest_entity_creation_time.app_error",
-    "translation": "Unable to get the oldest entitiy creation time."
+    "translation": ""
   },
   {
     "id": "store.sql_post.get_parents_posts.app_error",
-    "translation": "Unable to get the parent post for the channel."
+    "translation": ""
   },
   {
     "id": "store.sql_post.get_posts.app_error",
-    "translation": "Limit exceeded for paging."
+    "translation": ""
   },
   {
     "id": "store.sql_post.get_posts_batch_for_indexing.get.app_error",
-    "translation": "Unable to get the posts batch for indexing."
+    "translation": ""
   },
   {
     "id": "store.sql_post.get_posts_by_ids.app_error",
-    "translation": "Unable to get the posts."
+    "translation": ""
   },
   {
     "id": "store.sql_post.get_posts_created_att.app_error",
-    "translation": "Unable to get the posts for the channel."
+    "translation": ""
   },
   {
     "id": "store.sql_post.get_root_posts.app_error",
-    "translation": "Unable to get the posts for the channel."
+    "translation": ""
   },
   {
     "id": "store.sql_post.overwrite.app_error",
-    "translation": "Unable to overwrite the Post."
+    "translation": ""
   },
   {
     "id": "store.sql_post.permanent_delete_batch.app_error",
-    "translation": "We encountered an error permanently deleting the batch of posts."
+    "translation": ""
   },
   {
     "id": "store.sql_post.populate_reply_count.app_error",
-    "translation": "Unable to get the post replies count"
+    "translation": ""
   },
   {
     "id": "store.sql_post.search.app_error",
-    "translation": "Error searching posts"
+    "translation": ""
   },
   {
     "id": "store.sql_post.search.disabled",
-    "translation": "Searching has been disabled on this server. Please contact your System Administrator."
-  },
-  {
-<<<<<<< HEAD
-    "id": "store.sql_team.analytics_get_team_count_for_scheme.app_error",
-    "translation": "Unable to get the channel count for the scheme."
-  },
-  {
-    "id": "store.sql_team.clear_all_custom_role_assignments.commit_transaction.app_error",
-    "translation": "Failed to commit the database transaction."
-  },
-  {
-    "id": "store.sql_team.clear_all_custom_role_assignments.open_transaction.app_error",
-    "translation": "Failed to begin the database transaction."
-  },
-  {
-    "id": "store.sql_team.clear_all_custom_role_assignments.select.app_error",
-    "translation": "Failed to retrieve the team members."
-  },
-  {
-    "id": "store.sql_team.clear_all_custom_role_assignments.update.app_error",
-    "translation": "Failed to update the team member."
-  },
-  {
-    "id": "store.sql_team.get_by_scheme.app_error",
-    "translation": "Unable to get the channels for the provided scheme."
-  },
-  {
-    "id": "store.sql_team.get_user_team_ids.app_error",
-    "translation": "Unable to get the list of teams of a user."
-  },
-  {
-    "id": "store.sql_team.migrate_team_members.commit_transaction.app_error",
-    "translation": "Failed to commit the database transaction."
-  },
-  {
-    "id": "store.sql_team.migrate_team_members.open_transaction.app_error",
-    "translation": "Failed to open the database transaction."
-  },
-  {
-    "id": "store.sql_team.migrate_team_members.select.app_error",
-    "translation": " Failed to select the batch of team members."
-  },
-  {
-    "id": "store.sql_team.migrate_team_members.update.app_error",
-    "translation": "Failed to update the team member."
-  },
-  {
-    "id": "store.sql_team.reset_all_team_schemes.app_error",
-    "translation": "We could not reset the team schemes."
-=======
-    "id": "store.sql_team.get_active_member_count.app_error",
-    "translation": "Unable to count the team members."
-  },
-  {
-    "id": "store.sql_team.get_member.app_error",
-    "translation": "Unable to get the team member."
-  },
-  {
-    "id": "store.sql_team.get_member.missing.app_error",
-    "translation": "No team member found for that user ID and team ID."
-  },
-  {
-    "id": "store.sql_team.get_member_count.app_error",
-    "translation": "Unable to count the team members."
-  },
-  {
-    "id": "store.sql_team.get_members_by_ids.app_error",
-    "translation": "Unable to get the team members."
-  },
-  {
-    "id": "store.sql_team.get_unread.app_error",
-    "translation": "Unable to get the teams unread messages."
->>>>>>> b329635b
+    "translation": ""
   },
   {
     "id": "store.sql_team.save_member.exists.app_error",
-    "translation": "A team member with that ID already exists."
-  },
-  {
-<<<<<<< HEAD
-    "id": "store.sql_team.update_last_team_icon_update.app_error",
-    "translation": "Unable to update the date of the last team icon update."
-  },
-  {
-    "id": "store.sql_team.user_belongs_to_teams.app_error",
-    "translation": "Unable to determine if the user belongs to a list of teams."
-=======
-    "id": "store.sql_team.save_member.save.app_error",
-    "translation": "Unable to save the team member."
->>>>>>> b329635b
+    "translation": ""
   },
   {
     "id": "store.sql_user.analytics_daily_active_users.app_error",
-    "translation": "Unable to get the active users during the requested period."
+    "translation": ""
   },
   {
     "id": "store.sql_user.analytics_get_inactive_users_count.app_error",
-    "translation": "We could not count the inactive users."
+    "translation": ""
   },
   {
     "id": "store.sql_user.analytics_get_system_admin_count.app_error",
-    "translation": "Unable to get the system admin count."
+    "translation": ""
   },
   {
     "id": "store.sql_user.app_error",
-    "translation": "Failed to build query."
+    "translation": ""
   },
   {
     "id": "store.sql_user.clear_all_custom_role_assignments.commit_transaction.app_error",
-    "translation": "Failed to commit the database transaction."
+    "translation": ""
   },
   {
     "id": "store.sql_user.clear_all_custom_role_assignments.open_transaction.app_error",
-    "translation": "Failed to begin the database transaction."
+    "translation": ""
   },
   {
     "id": "store.sql_user.clear_all_custom_role_assignments.select.app_error",
-    "translation": "Failed to retrieve the users."
+    "translation": ""
   },
   {
     "id": "store.sql_user.clear_all_custom_role_assignments.update.app_error",
-    "translation": "Failed to update the user."
+    "translation": ""
   },
   {
     "id": "store.sql_user.count.app_error",
-    "translation": "UserCountOptions don't make sense."
+    "translation": ""
   },
   {
     "id": "store.sql_user.demote_user_to_guest.channel_members_update.app_error",
-    "translation": "Failed to update the user channels memberships."
+    "translation": ""
   },
   {
     "id": "store.sql_user.demote_user_to_guest.commit_transaction.app_error",
-    "translation": "Failed to commit the database transaction."
+    "translation": ""
   },
   {
     "id": "store.sql_user.demote_user_to_guest.open_transaction.app_error",
-    "translation": "Failed to begin the database transaction."
+    "translation": ""
   },
   {
     "id": "store.sql_user.demote_user_to_guest.team_members_update.app_error",
-    "translation": "Failed to update the user teams memberships."
+    "translation": ""
   },
   {
     "id": "store.sql_user.demote_user_to_guest.user_update.app_error",
-    "translation": "Failed to update the user."
+    "translation": ""
   },
   {
     "id": "store.sql_user.get.app_error",
-    "translation": "We encountered an error finding the account."
+    "translation": ""
   },
   {
     "id": "store.sql_user.get_by_auth.missing_account.app_error",
-    "translation": "Unable to find an existing account matching your authentication type for this team. This team may require an invite from the team owner to join."
+    "translation": ""
   },
   {
     "id": "store.sql_user.get_by_auth.other.app_error",
-    "translation": "We encountered an error trying to find the account by authentication type."
+    "translation": ""
   },
   {
     "id": "store.sql_user.get_by_username.app_error",
-    "translation": "Unable to find an existing account matching your username for this team. This team may require an invite from the team owner to join."
+    "translation": ""
   },
   {
     "id": "store.sql_user.get_for_login.app_error",
-    "translation": "Unable to find an existing account matching your credentials. This team may require an invite from the team owner to join."
+    "translation": ""
   },
   {
     "id": "store.sql_user.get_for_login.multiple_users",
-    "translation": "We found multiple users matching your credentials and were unable to log you in. Please contact an administrator."
+    "translation": ""
   },
   {
     "id": "store.sql_user.get_known_users.get_users.app_error",
-    "translation": "Unable to get know users from the database."
+    "translation": ""
   },
   {
     "id": "store.sql_user.get_new_users.app_error",
-    "translation": "We encountered an error while finding the new users."
+    "translation": ""
   },
   {
     "id": "store.sql_user.get_profile_by_group_channel_ids_for_user.app_error",
-    "translation": "We encountered an error while finding user profiles."
+    "translation": ""
   },
   {
     "id": "store.sql_user.get_profiles.app_error",
-    "translation": "We encountered an error while finding user profiles."
+    "translation": ""
   },
   {
     "id": "store.sql_user.get_recently_active_users.app_error",
-    "translation": "We encountered an error while finding the recently active users."
+    "translation": ""
   },
   {
     "id": "store.sql_user.get_sysadmin_profiles.app_error",
-    "translation": "We encountered an error while finding user profiles."
+    "translation": ""
   },
   {
     "id": "store.sql_user.get_system_install_date.app_error",
-    "translation": "Unable to infer the system date based on the first user creation date."
+    "translation": ""
   },
   {
     "id": "store.sql_user.get_total_users_count.app_error",
-    "translation": "We could not count the users."
+    "translation": ""
   },
   {
     "id": "store.sql_user.get_unread_count.app_error",
-    "translation": "We could not get the unread message count for the user."
+    "translation": ""
   },
   {
     "id": "store.sql_user.get_unread_count_for_channel.app_error",
-    "translation": "We could not get the unread message count for the user and channel."
+    "translation": ""
   },
   {
     "id": "store.sql_user.get_users_batch_for_indexing.get_channel_members.app_error",
-    "translation": "Unable to get the channel members for the users batch for indexing."
+    "translation": ""
   },
   {
     "id": "store.sql_user.get_users_batch_for_indexing.get_team_members.app_error",
-    "translation": "Unable to get the team members for the users batch for indexing."
+    "translation": ""
   },
   {
     "id": "store.sql_user.get_users_batch_for_indexing.get_users.app_error",
-    "translation": "Unable to get the users batch for indexing."
+    "translation": ""
   },
   {
     "id": "store.sql_user.missing_account.const",
-    "translation": "Unable to find the user."
+    "translation": ""
   },
   {
     "id": "store.sql_user.permanent_delete.app_error",
-    "translation": "Unable to delete the existing account."
+    "translation": ""
   },
   {
     "id": "store.sql_user.promote_guest.channel_members_update.app_error",
-    "translation": "Failed to update the user channels memberships."
+    "translation": ""
   },
   {
     "id": "store.sql_user.promote_guest.commit_transaction.app_error",
-    "translation": "Failed to commit the database transaction."
+    "translation": ""
   },
   {
     "id": "store.sql_user.promote_guest.open_transaction.app_error",
-    "translation": "Failed to begin the database transaction."
+    "translation": ""
   },
   {
     "id": "store.sql_user.promote_guest.team_members_update.app_error",
-    "translation": "Failed to update the user teams memberships."
+    "translation": ""
   },
   {
     "id": "store.sql_user.promote_guest.user_update.app_error",
-    "translation": "Failed to update the user."
+    "translation": ""
   },
   {
     "id": "store.sql_user.save.app_error",
-    "translation": "Unable to save the account."
+    "translation": ""
   },
   {
     "id": "store.sql_user.save.email_exists.app_error",
-    "translation": "An account with that email already exists."
+    "translation": ""
   },
   {
     "id": "store.sql_user.save.existing.app_error",
-    "translation": "Must call update for existing user."
+    "translation": ""
   },
   {
     "id": "store.sql_user.save.username_exists.app_error",
-    "translation": "An account with that username already exists."
+    "translation": ""
   },
   {
     "id": "store.sql_user.search.app_error",
-    "translation": "Unable to find any user matching the search parameters."
+    "translation": ""
   },
   {
     "id": "store.sql_user.update.app_error",
-    "translation": "Unable to update the account."
+    "translation": ""
   },
   {
     "id": "store.sql_user.update.can_not_change_ldap.app_error",
-    "translation": "Can not change fields set by AD/LDAP."
+    "translation": ""
   },
   {
     "id": "store.sql_user.update.email_taken.app_error",
-    "translation": "This email is already taken. Please choose another."
+    "translation": ""
   },
   {
     "id": "store.sql_user.update.find.app_error",
-    "translation": "Unable to find the existing account to update."
+    "translation": ""
   },
   {
     "id": "store.sql_user.update.finding.app_error",
-    "translation": "We encountered an error finding the account."
+    "translation": ""
   },
   {
     "id": "store.sql_user.update.updating.app_error",
-    "translation": "We encountered an error updating the account."
+    "translation": ""
   },
   {
     "id": "store.sql_user.update.username_taken.app_error",
-    "translation": "This username is already taken. Please choose another."
+    "translation": ""
   },
   {
     "id": "store.sql_user.update_active_for_multiple_users.getting_changed_users.app_error",
-    "translation": "Unable to get the list of deactivate guests ids."
+    "translation": ""
   },
   {
     "id": "store.sql_user.update_active_for_multiple_users.updating.app_error",
-    "translation": "Unable to deactivate guests."
+    "translation": ""
   },
   {
     "id": "store.sql_user.update_auth_data.app_error",
-    "translation": "Unable to update the auth data."
+    "translation": ""
   },
   {
     "id": "store.sql_user.update_auth_data.email_exists.app_error",
-    "translation": "Unable to switch account to {{.Service}}. An account using the email {{.Email}} already exists."
+    "translation": ""
   },
   {
     "id": "store.sql_user.update_failed_pwd_attempts.app_error",
-    "translation": "Unable to update the failed_attempts."
+    "translation": ""
   },
   {
     "id": "store.sql_user.update_last_picture_update.app_error",
-    "translation": "Unable to update the update_at."
+    "translation": ""
   },
   {
     "id": "store.sql_user.update_mfa_active.app_error",
-    "translation": "We encountered an error updating the user's MFA active status."
+    "translation": ""
   },
   {
     "id": "store.sql_user.update_mfa_secret.app_error",
-    "translation": "We encountered an error updating the user's MFA secret."
+    "translation": ""
   },
   {
     "id": "store.sql_user.update_password.app_error",
-    "translation": "Unable to update the user password."
+    "translation": ""
   },
   {
     "id": "store.sql_user.update_update.app_error",
-    "translation": "Unable to update the date of the last update of the user."
+    "translation": ""
   },
   {
     "id": "store.sql_user.verify_email.app_error",
-    "translation": "Unable to update verify email field."
+    "translation": ""
   },
   {
     "id": "store.update_error",
-    "translation": "update error"
+    "translation": ""
   },
   {
     "id": "system.message.name",
-    "translation": "System"
+    "translation": ""
   },
   {
     "id": "utils.file.list_directory.local.app_error",
-    "translation": "Encountered an error listing directory from local server file storage."
+    "translation": ""
   },
   {
     "id": "utils.file.list_directory.s3.app_error",
-    "translation": "Encountered an error listing directory from S3."
+    "translation": ""
   },
   {
     "id": "utils.file.remove_directory.local.app_error",
-    "translation": "Encountered an error removing directory from local server file storage."
+    "translation": ""
   },
   {
     "id": "utils.file.remove_directory.s3.app_error",
-    "translation": "Encountered an error removing directory from S3."
+    "translation": ""
   },
   {
     "id": "utils.file.remove_file.local.app_error",
-    "translation": "Encountered an error removing file from local server file storage."
+    "translation": ""
   },
   {
     "id": "utils.file.remove_file.s3.app_error",
-    "translation": "Encountered an error removing file from S3."
+    "translation": ""
   },
   {
     "id": "utils.mail.connect_smtp.helo.app_error",
-    "translation": "Failed to set HELO."
+    "translation": ""
   },
   {
     "id": "utils.mail.connect_smtp.open.app_error",
-    "translation": "Failed to open connection."
+    "translation": ""
   },
   {
     "id": "utils.mail.connect_smtp.open_tls.app_error",
-    "translation": "Failed to open TLS connection."
+    "translation": ""
   },
   {
     "id": "utils.mail.new_client.auth.app_error",
-    "translation": "Failed to authenticate on SMTP server."
+    "translation": ""
   },
   {
     "id": "utils.mail.sendMail.attachments.write_error",
-    "translation": "Failed to write attachment to email"
+    "translation": ""
   },
   {
     "id": "utils.mail.send_mail.close.app_error",
-    "translation": "Failed to close connection to SMTP server."
+    "translation": ""
   },
   {
     "id": "utils.mail.send_mail.from_address.app_error",
-    "translation": "Error setting \"From Address\""
+    "translation": ""
   },
   {
     "id": "utils.mail.send_mail.msg.app_error",
-    "translation": "Failed to write email message."
+    "translation": ""
   },
   {
     "id": "utils.mail.send_mail.msg_data.app_error",
-    "translation": "Failed to add email message data."
+    "translation": ""
   },
   {
     "id": "utils.mail.send_mail.to_address.app_error",
-    "translation": "Error setting \"To Address\"."
+    "translation": ""
   },
   {
     "id": "web.command_webhook.command.app_error",
-    "translation": "Couldn't find the command."
+    "translation": ""
   },
   {
     "id": "web.command_webhook.parse.app_error",
-    "translation": "Unable to parse incoming data."
+    "translation": ""
   },
   {
     "id": "web.error.unsupported_browser.browser_get_latest.chrome",
-    "translation": "Get the latest Chrome browser"
+    "translation": ""
   },
   {
     "id": "web.error.unsupported_browser.browser_get_latest.firefox",
-    "translation": "Get the latest Firefox browser"
+    "translation": ""
   },
   {
     "id": "web.error.unsupported_browser.browser_get_latest.safari",
-    "translation": "Get the latest Safari browser"
+    "translation": ""
   },
   {
     "id": "web.error.unsupported_browser.browser_title.chrome",
-    "translation": "Google Chrome"
+    "translation": ""
   },
   {
     "id": "web.error.unsupported_browser.browser_title.edge",
-    "translation": "Microsoft Edge"
+    "translation": ""
   },
   {
     "id": "web.error.unsupported_browser.browser_title.firefox",
-    "translation": "Firefox"
+    "translation": ""
   },
   {
     "id": "web.error.unsupported_browser.browser_title.safari",
-    "translation": "Safari"
+    "translation": ""
   },
   {
     "id": "web.error.unsupported_browser.download",
-    "translation": "Download the App"
+    "translation": ""
   },
   {
     "id": "web.error.unsupported_browser.download_app_or_upgrade_browser",
-    "translation": "Download the Mattermost app or use a supported browser for a better experience."
+    "translation": ""
   },
   {
     "id": "web.error.unsupported_browser.download_the_app",
-    "translation": "Download the App"
+    "translation": ""
   },
   {
     "id": "web.error.unsupported_browser.install_guide.mac",
-    "translation": "Install Guide"
+    "translation": ""
   },
   {
     "id": "web.error.unsupported_browser.install_guide.windows",
-    "translation": "Install Guide"
+    "translation": ""
   },
   {
     "id": "web.error.unsupported_browser.learn_more",
-    "translation": "Learn more about supported browsers."
+    "translation": ""
   },
   {
     "id": "web.error.unsupported_browser.min_browser_version.chrome",
-    "translation": "Version 61+"
+    "translation": ""
   },
   {
     "id": "web.error.unsupported_browser.min_browser_version.edge",
-    "translation": "Version 44+"
+    "translation": ""
   },
   {
     "id": "web.error.unsupported_browser.min_browser_version.firefox",
-    "translation": "Version 60+"
+    "translation": ""
   },
   {
     "id": "web.error.unsupported_browser.min_browser_version.safari",
-    "translation": "Version 12+"
+    "translation": ""
   },
   {
     "id": "web.error.unsupported_browser.min_os_version.mac",
-    "translation": "macOS 10.9+"
+    "translation": ""
   },
   {
     "id": "web.error.unsupported_browser.min_os_version.windows",
-    "translation": "Windows 7+"
+    "translation": ""
   },
   {
     "id": "web.error.unsupported_browser.no_longer_support",
-    "translation": "This browser is no longer supported by Mattermost"
+    "translation": ""
   },
   {
     "id": "web.error.unsupported_browser.no_longer_support_version",
-    "translation": "This version of your browser is no longer supported by Mattermost"
+    "translation": ""
   },
   {
     "id": "web.error.unsupported_browser.open_system_browser.edge",
-    "translation": "Open Edge"
+    "translation": ""
   },
   {
     "id": "web.error.unsupported_browser.system_browser_make_default",
-    "translation": "Make default"
+    "translation": ""
   },
   {
     "id": "web.error.unsupported_browser.system_browser_or",
-    "translation": "or"
+    "translation": ""
   },
   {
     "id": "web.get_access_token.internal_saving.app_error",
-    "translation": "Unable to update the user access data."
+    "translation": ""
   },
   {
     "id": "web.incoming_webhook.channel.app_error",
-    "translation": "Couldn't find the channel."
+    "translation": ""
   },
   {
     "id": "web.incoming_webhook.channel_locked.app_error",
-    "translation": "This webhook is not permitted to post to the requested channel."
+    "translation": ""
   },
   {
     "id": "web.incoming_webhook.disabled.app_error",
-    "translation": "Incoming webhooks have been disabled by the system admin."
+    "translation": ""
   },
   {
     "id": "web.incoming_webhook.invalid.app_error",
-    "translation": "Invalid webhook."
+    "translation": ""
   },
   {
     "id": "web.incoming_webhook.parse.app_error",
-    "translation": "Unable to parse incoming data."
+    "translation": ""
   },
   {
     "id": "web.incoming_webhook.permissions.app_error",
-    "translation": "Inappropriate channel permissions."
+    "translation": ""
   },
   {
     "id": "web.incoming_webhook.split_props_length.app_error",
-    "translation": "Unable to split webhook props into {{.Max}} character parts."
+    "translation": ""
   },
   {
     "id": "web.incoming_webhook.text.app_error",
-    "translation": "No text specified."
+    "translation": ""
   },
   {
     "id": "web.incoming_webhook.user.app_error",
-    "translation": "Couldn't find the user."
+    "translation": ""
   }
 ]