[
  {
    "id": "April",
    "translation": "April"
  },
  {
    "id": "August",
    "translation": "August"
  },
  {
    "id": "December",
    "translation": "December"
  },
  {
    "id": "February",
    "translation": "February"
  },
  {
    "id": "January",
    "translation": "January"
  },
  {
    "id": "July",
    "translation": "July"
  },
  {
    "id": "June",
    "translation": "June"
  },
  {
    "id": "March",
    "translation": "March"
  },
  {
    "id": "May",
    "translation": "May"
  },
  {
    "id": "November",
    "translation": "November"
  },
  {
    "id": "October",
    "translation": "October"
  },
  {
    "id": "September",
    "translation": "September"
  },
  {
    "id": "actiance.export.marshalToXml.appError",
    "translation": "Unable to convert export to XML."
  },
  {
    "id": "api.admin.add_certificate.array.app_error",
    "translation": "No file under 'certificate' in request."
  },
  {
    "id": "api.admin.add_certificate.no_file.app_error",
    "translation": "No file under 'certificate' in request."
  },
  {
    "id": "api.admin.add_certificate.open.app_error",
    "translation": "Could not open certificate file."
  },
  {
    "id": "api.admin.add_certificate.saving.app_error",
    "translation": "Could not save certificate file."
  },
  {
    "id": "api.admin.delete_brand_image.storage.not_found",
    "translation": "Unable to delete brand image, not found."
  },
  {
    "id": "api.admin.file_read_error",
    "translation": "Error reading log file."
  },
  {
    "id": "api.admin.get_brand_image.storage.app_error",
    "translation": "Image storage is not configured."
  },
  {
    "id": "api.admin.remove_certificate.delete.app_error",
    "translation": "An error occurred while deleting the certificate."
  },
  {
    "id": "api.admin.saml.failure_get_metadata_from_idp.app_error",
    "translation": "Failed to obtain metadata from Identity Provider URL."
  },
  {
    "id": "api.admin.saml.failure_parse_idp_certificate.app_error",
    "translation": "Failure encountered while parsing the metadata information received from the Identity Provider to a certificate."
  },
  {
    "id": "api.admin.saml.failure_save_idp_certificate_file.app_error",
    "translation": "Could not save certificate file."
  },
  {
    "id": "api.admin.saml.invalid_xml_missing_idpssodescriptors.app_error",
    "translation": "Missing Identity Provider SSO Descriptors node in the XML."
  },
  {
    "id": "api.admin.saml.invalid_xml_missing_keydescriptor.app_error",
    "translation": "Missing Identity Provider Key Descriptors node in the XML."
  },
  {
    "id": "api.admin.saml.invalid_xml_missing_ssoservices.app_error",
    "translation": "Missing Identity Provider SSO Services node in the XML."
  },
  {
    "id": "api.admin.saml.metadata.app_error",
    "translation": "An error occurred while building Service Provider Metadata."
  },
  {
    "id": "api.admin.saml.not_available.app_error",
    "translation": "SAML 2.0 is not configured or supported on this server."
  },
  {
    "id": "api.admin.saml.set_certificate_from_metadata.invalid_body.app_error",
    "translation": "Invalid certificate text."
  },
  {
    "id": "api.admin.saml.set_certificate_from_metadata.invalid_content_type.app_error",
    "translation": "Invalid content type."
  },
  {
    "id": "api.admin.saml.set_certificate_from_metadata.missing_content_type.app_error",
    "translation": "Missing content type."
  },
  {
    "id": "api.admin.test_email.body",
    "translation": "It appears your Mattermost email is setup correctly!"
  },
  {
    "id": "api.admin.test_email.missing_server",
    "translation": "SMTP Server is required"
  },
  {
    "id": "api.admin.test_email.reenter_password",
    "translation": "The SMTP server, port, or username has changed. Please re-enter the SMTP password to test connection."
  },
  {
    "id": "api.admin.test_email.subject",
    "translation": "Mattermost - Testing Email Settings"
  },
  {
    "id": "api.admin.test_s3.missing_s3_bucket",
    "translation": "S3 Bucket is required"
  },
  {
    "id": "api.admin.upload_brand_image.array.app_error",
    "translation": "Empty array under 'image' in request."
  },
  {
    "id": "api.admin.upload_brand_image.no_file.app_error",
    "translation": "No file under 'image' in request."
  },
  {
    "id": "api.admin.upload_brand_image.parse.app_error",
    "translation": "Could not parse multipart form."
  },
  {
    "id": "api.admin.upload_brand_image.storage.app_error",
    "translation": "Unable to upload image. Image storage is not configured."
  },
  {
    "id": "api.admin.upload_brand_image.too_large.app_error",
    "translation": "Unable to upload file. File is too large."
  },
  {
    "id": "api.bot.create_disabled",
    "translation": "Bot creation has been disabled."
  },
  {
    "id": "api.bot.delete_bot_icon_image.app_error",
    "translation": "Couldn't delete icon image."
  },
  {
    "id": "api.bot.get_bot_icon_image.read.app_error",
    "translation": "Unable to read icon image file."
  },
  {
    "id": "api.bot.set_bot_icon_image.app_error",
    "translation": "Couldn't upload icon image."
  },
  {
    "id": "api.bot.set_bot_icon_image.array.app_error",
    "translation": "Empty array under 'image' in request."
  },
  {
    "id": "api.bot.set_bot_icon_image.no_file.app_error",
    "translation": "No file under 'image' in request."
  },
  {
    "id": "api.bot.set_bot_icon_image.open.app_error",
    "translation": "Could not open image file."
  },
  {
    "id": "api.bot.set_bot_icon_image.parse.app_error",
    "translation": "Could not parse multipart form."
  },
  {
    "id": "api.bot.set_bot_icon_image.too_large.app_error",
    "translation": "Unable to upload icon image. File is too large."
  },
  {
    "id": "api.bot.teams_channels.add_message_mobile",
    "translation": "Please add me to teams and channels you want me to interact in. To do this, use the browser or Mattermost Desktop App."
  },
  {
    "id": "api.channel.add_guest.added",
    "translation": "%v added to the channel as guest by %v."
  },
  {
    "id": "api.channel.add_member.added",
    "translation": "%v added to the channel by %v."
  },
  {
    "id": "api.channel.add_members.error",
    "translation": "Error adding channel member(s)."
  },
  {
    "id": "api.channel.add_members.user_denied",
    "translation": "Channel membership denied to the following users because of group constraints: {{ .UserIDs }}"
  },
  {
    "id": "api.channel.add_user.to.channel.failed.app_error",
    "translation": "Failed to add user to channel."
  },
  {
    "id": "api.channel.add_user.to.channel.failed.deleted.app_error",
    "translation": "Failed to add user to channel because they have been removed from the team."
  },
  {
    "id": "api.channel.add_user_to_channel.type.app_error",
    "translation": "Can not add user to this channel type."
  },
  {
    "id": "api.channel.change_channel_privacy.private_to_public",
    "translation": "This channel has been converted to a Public Channel and can be joined by any team member."
  },
  {
    "id": "api.channel.change_channel_privacy.public_to_private",
    "translation": "This channel has been converted to a Private Channel."
  },
  {
    "id": "api.channel.channel_member_counts_by_group.license.error",
    "translation": "Your license does not support groups"
  },
  {
    "id": "api.channel.convert_channel_to_private.default_channel_error",
    "translation": "This default channel cannot be converted into a private channel."
  },
  {
    "id": "api.channel.convert_channel_to_private.private_channel_error",
    "translation": "The channel requested to convert is already a private channel."
  },
  {
    "id": "api.channel.create_channel.direct_channel.app_error",
    "translation": "Must use createDirectChannel API service for direct message channel creation."
  },
  {
    "id": "api.channel.create_channel.max_channel_limit.app_error",
    "translation": "Unable to create more than {{.MaxChannelsPerTeam}} channels for current team."
  },
  {
    "id": "api.channel.create_default_channels.off_topic",
    "translation": "Off-Topic"
  },
  {
    "id": "api.channel.create_default_channels.town_square",
    "translation": "Town Square"
  },
  {
    "id": "api.channel.create_direct_channel.invalid_user.app_error",
    "translation": "Invalid user ID for direct channel creation."
  },
  {
    "id": "api.channel.create_group.bad_size.app_error",
    "translation": "Group message channels must contain at least 3 and no more than 8 users."
  },
  {
    "id": "api.channel.create_group.bad_user.app_error",
    "translation": "One of the provided users does not exist."
  },
  {
    "id": "api.channel.delete_channel.archived",
    "translation": "%v archived the channel."
  },
  {
    "id": "api.channel.delete_channel.cannot.app_error",
    "translation": "Unable to delete the default channel {{.Channel}}."
  },
  {
    "id": "api.channel.delete_channel.deleted.app_error",
    "translation": "The channel has been archived or deleted."
  },
  {
    "id": "api.channel.delete_channel.type.invalid",
    "translation": "Unable to delete direct or group message channels"
  },
  {
    "id": "api.channel.get_channel_moderations.license.error",
    "translation": "Your license does not support channel moderation"
  },
  {
    "id": "api.channel.guest_join_channel.post_and_forget",
    "translation": "%v joined the channel as guest."
  },
  {
    "id": "api.channel.join_channel.permissions.app_error",
    "translation": "You do not have the appropriate permissions."
  },
  {
    "id": "api.channel.join_channel.post_and_forget",
    "translation": "%v joined the channel."
  },
  {
    "id": "api.channel.leave.default.app_error",
    "translation": "Unable to leave the default channel {{.Channel}}."
  },
  {
    "id": "api.channel.leave.direct.app_error",
    "translation": "Unable to leave a direct message channel."
  },
  {
    "id": "api.channel.leave.last_member.app_error",
    "translation": "You're the only member left, try removing the Private Channel instead of leaving."
  },
  {
    "id": "api.channel.leave.left",
    "translation": "%v left the channel."
  },
  {
    "id": "api.channel.move_channel.type.invalid",
    "translation": "Unable to move direct or group message channels"
  },
  {
    "id": "api.channel.patch_channel_moderations.license.error",
    "translation": "Your license does not support channel moderation"
  },
  {
    "id": "api.channel.patch_update_channel.forbidden.app_error",
    "translation": "Failed to update the channel."
  },
  {
    "id": "api.channel.post_channel_privacy_message.error",
    "translation": "Failed to post channel privacy update message."
  },
  {
    "id": "api.channel.post_update_channel_displayname_message_and_forget.create_post.error",
    "translation": "Failed to post displayname update message"
  },
  {
    "id": "api.channel.post_update_channel_displayname_message_and_forget.retrieve_user.error",
    "translation": "Failed to retrieve user while updating channel DisplayName field"
  },
  {
    "id": "api.channel.post_update_channel_displayname_message_and_forget.updated_from",
    "translation": "%s updated the channel display name from: %s to: %s"
  },
  {
    "id": "api.channel.post_update_channel_header_message_and_forget.post.error",
    "translation": "Failed to post update channel header message"
  },
  {
    "id": "api.channel.post_update_channel_header_message_and_forget.removed",
    "translation": "%s removed the channel header (was: %s)"
  },
  {
    "id": "api.channel.post_update_channel_header_message_and_forget.retrieve_user.error",
    "translation": "Failed to retrieve user while updating channel header"
  },
  {
    "id": "api.channel.post_update_channel_header_message_and_forget.updated_from",
    "translation": "%s updated the channel header from: %s to: %s"
  },
  {
    "id": "api.channel.post_update_channel_header_message_and_forget.updated_to",
    "translation": "%s updated the channel header to: %s"
  },
  {
    "id": "api.channel.post_user_add_remove_message_and_forget.error",
    "translation": "Failed to post join/leave message"
  },
  {
    "id": "api.channel.remove.default.app_error",
    "translation": "Unable to remove user from the default channel {{.Channel}}."
  },
  {
    "id": "api.channel.remove_channel_member.type.app_error",
    "translation": "Unable to remove user from a channel."
  },
  {
    "id": "api.channel.remove_member.group_constrained.app_error",
    "translation": "Unable to remove a user from a group-constrained channel."
  },
  {
    "id": "api.channel.remove_member.removed",
    "translation": "%v removed from the channel."
  },
  {
    "id": "api.channel.remove_members.denied",
    "translation": "Channel membership removal denied to the following users because of group constraints: {{ .UserIDs }}"
  },
  {
    "id": "api.channel.remove_user_from_channel.app_error",
    "translation": "Can not remove user from this channel type."
  },
  {
    "id": "api.channel.rename_channel.cant_rename_direct_messages.app_error",
    "translation": "You cannot rename a direct message channel."
  },
  {
    "id": "api.channel.rename_channel.cant_rename_group_messages.app_error",
    "translation": "You cannot rename a group message channel."
  },
  {
    "id": "api.channel.restore_channel.restored.app_error",
    "translation": "Unable to unarchive channel. The channel is not archived."
  },
  {
    "id": "api.channel.restore_channel.unarchived",
    "translation": "{{.Username}} unarchived the channel."
  },
  {
    "id": "api.channel.update_channel.deleted.app_error",
    "translation": "The channel has been archived or deleted."
  },
  {
    "id": "api.channel.update_channel.tried.app_error",
    "translation": "Tried to perform an invalid update of the default channel {{.Channel}}."
  },
  {
    "id": "api.channel.update_channel.typechange.app_error",
    "translation": "Channel type cannot be updated."
  },
  {
    "id": "api.channel.update_channel_member_roles.changing_guest_role.app_error",
    "translation": "Invalid channel member update: You can't add or remove the guest role manually."
  },
  {
    "id": "api.channel.update_channel_member_roles.guest_and_user.app_error",
    "translation": "Invalid channel member update: A user must be a guest or a user but not both."
  },
  {
    "id": "api.channel.update_channel_member_roles.scheme_role.app_error",
    "translation": "The provided role is managed by a Scheme and therefore cannot be applied directly to a Channel Member."
  },
  {
    "id": "api.channel.update_channel_privacy.default_channel_error",
    "translation": "The default channel cannot be made private."
  },
  {
    "id": "api.channel.update_channel_scheme.license.error",
    "translation": "Your license does not support updating a channel's scheme"
  },
  {
    "id": "api.channel.update_channel_scheme.scheme_scope.error",
    "translation": "Unable to set the scheme to the channel because the supplied scheme is not a channel scheme."
  },
  {
    "id": "api.channel.update_team_member_roles.changing_guest_role.app_error",
    "translation": "Invalid team member update: You can't add or remove the guest role manually."
  },
  {
    "id": "api.channel.update_team_member_roles.scheme_role.app_error",
    "translation": "The provided role is managed by a Scheme and therefore cannot be applied directly to a Team Member."
  },
  {
    "id": "api.command.admin_only.app_error",
    "translation": "Integrations have been limited to admins only."
  },
  {
    "id": "api.command.command_post.forbidden.app_error",
    "translation": "Specified user is not a member of specified channel."
  },
  {
    "id": "api.command.disabled.app_error",
    "translation": "Commands have been disabled by the system admin."
  },
  {
    "id": "api.command.duplicate_trigger.app_error",
    "translation": "This trigger word is already in use. Please choose another word."
  },
  {
    "id": "api.command.execute_command.create_post_failed.app_error",
    "translation": "Command '{{.Trigger}}' failed to post response. Please contact your System Administrator."
  },
  {
    "id": "api.command.execute_command.failed.app_error",
    "translation": "Command with a trigger of '{{.Trigger}}' failed."
  },
  {
    "id": "api.command.execute_command.failed_empty.app_error",
    "translation": "Command with a trigger of '{{.Trigger}}' returned an empty response."
  },
  {
    "id": "api.command.execute_command.failed_resp.app_error",
    "translation": "Command with a trigger of '{{.Trigger}}' returned response {{.Status}}."
  },
  {
    "id": "api.command.execute_command.format.app_error",
    "translation": "Command trigger word is missing the leading slash character"
  },
  {
    "id": "api.command.execute_command.not_found.app_error",
    "translation": "Command with a trigger of '{{.Trigger}}' not found. To send a message beginning with \"/\", try adding an empty space at the beginning of the message."
  },
  {
    "id": "api.command.execute_command.start.app_error",
    "translation": "No command trigger found."
  },
  {
    "id": "api.command.invite_people.desc",
    "translation": "Send an email invite to your Mattermost team"
  },
  {
    "id": "api.command.invite_people.email_invitations_off",
    "translation": "Email invitations are disabled, no invite(s) sent"
  },
  {
    "id": "api.command.invite_people.email_off",
    "translation": "Email has not been configured, no invite(s) sent"
  },
  {
    "id": "api.command.invite_people.fail",
    "translation": "Encountered an error sending email invite(s)"
  },
  {
    "id": "api.command.invite_people.hint",
    "translation": "[name@domain.com ...]"
  },
  {
    "id": "api.command.invite_people.invite_off",
    "translation": "User creation has been disabled on this server, no invite(s) sent"
  },
  {
    "id": "api.command.invite_people.name",
    "translation": "invite_people"
  },
  {
    "id": "api.command.invite_people.no_email",
    "translation": "Please specify one or more valid email addresses"
  },
  {
    "id": "api.command.invite_people.sent",
    "translation": "Email invite(s) sent"
  },
  {
    "id": "api.command.team_mismatch.app_error",
    "translation": "Unable to update commands across teams."
  },
  {
    "id": "api.command_away.desc",
    "translation": "Set your status away"
  },
  {
    "id": "api.command_away.name",
    "translation": "away"
  },
  {
    "id": "api.command_away.success",
    "translation": "You are now away"
  },
  {
    "id": "api.command_channel_header.channel.app_error",
    "translation": "Error to retrieve the current channel."
  },
  {
    "id": "api.command_channel_header.desc",
    "translation": "Edit the channel header"
  },
  {
    "id": "api.command_channel_header.hint",
    "translation": "[text]"
  },
  {
    "id": "api.command_channel_header.message.app_error",
    "translation": "Text must be provided with the /header command."
  },
  {
    "id": "api.command_channel_header.name",
    "translation": "header"
  },
  {
    "id": "api.command_channel_header.permission.app_error",
    "translation": "You don't have the appropriate permissions to edit the channel header."
  },
  {
    "id": "api.command_channel_header.update_channel.app_error",
    "translation": "Error to update the current channel."
  },
  {
    "id": "api.command_channel_purpose.channel.app_error",
    "translation": "Error to retrieve the current channel."
  },
  {
    "id": "api.command_channel_purpose.desc",
    "translation": "Edit the channel purpose"
  },
  {
    "id": "api.command_channel_purpose.direct_group.app_error",
    "translation": "Unable to set purpose for direct message channels. Use /header to set the header instead."
  },
  {
    "id": "api.command_channel_purpose.hint",
    "translation": "[text]"
  },
  {
    "id": "api.command_channel_purpose.message.app_error",
    "translation": "A message must be provided with the /purpose command."
  },
  {
    "id": "api.command_channel_purpose.name",
    "translation": "purpose"
  },
  {
    "id": "api.command_channel_purpose.permission.app_error",
    "translation": "You don't have the appropriate permissions to edit the channel purpose."
  },
  {
    "id": "api.command_channel_purpose.update_channel.app_error",
    "translation": "Error to update the current channel."
  },
  {
    "id": "api.command_channel_remove.channel.app_error",
    "translation": "Error retrieving the current channel."
  },
  {
    "id": "api.command_channel_rename.channel.app_error",
    "translation": "Error to retrieve the current channel."
  },
  {
    "id": "api.command_channel_rename.desc",
    "translation": "Rename the channel"
  },
  {
    "id": "api.command_channel_rename.direct_group.app_error",
    "translation": "Unable to rename direct message channels."
  },
  {
    "id": "api.command_channel_rename.hint",
    "translation": "[text]"
  },
  {
    "id": "api.command_channel_rename.message.app_error",
    "translation": "A message must be provided with the /rename command."
  },
  {
    "id": "api.command_channel_rename.name",
    "translation": "rename"
  },
  {
    "id": "api.command_channel_rename.permission.app_error",
    "translation": "You don't have the appropriate permissions to rename the channel."
  },
  {
    "id": "api.command_channel_rename.too_long.app_error",
    "translation": "Channel name must be {{.Length}} or fewer characters."
  },
  {
    "id": "api.command_channel_rename.too_short.app_error",
    "translation": "Channel name must be {{.Length}} or more characters."
  },
  {
    "id": "api.command_channel_rename.update_channel.app_error",
    "translation": "Error to update the current channel."
  },
  {
    "id": "api.command_code.desc",
    "translation": "Display text as a code block"
  },
  {
    "id": "api.command_code.hint",
    "translation": "[text]"
  },
  {
    "id": "api.command_code.message.app_error",
    "translation": "A message must be provided with the /code command."
  },
  {
    "id": "api.command_code.name",
    "translation": "code"
  },
  {
    "id": "api.command_collapse.desc",
    "translation": "Turn on auto-collapsing of image previews"
  },
  {
    "id": "api.command_collapse.name",
    "translation": "collapse"
  },
  {
    "id": "api.command_collapse.success",
    "translation": "Image links now collapse by default"
  },
  {
    "id": "api.command_dnd.desc",
    "translation": "Do not disturb disables desktop and mobile push notifications."
  },
  {
    "id": "api.command_dnd.disabled",
    "translation": "Do Not Disturb is disabled."
  },
  {
    "id": "api.command_dnd.error",
    "translation": "Error to retrieve the user status."
  },
  {
    "id": "api.command_dnd.name",
    "translation": "dnd"
  },
  {
    "id": "api.command_dnd.success",
    "translation": "Do Not Disturb is enabled. You will not receive desktop or mobile push notifications until Do Not Disturb is turned off."
  },
  {
    "id": "api.command_echo.delay.app_error",
    "translation": "Delays must be under 10000 seconds."
  },
  {
    "id": "api.command_echo.desc",
    "translation": "Echo back text from your account"
  },
  {
    "id": "api.command_echo.high_volume.app_error",
    "translation": "High volume of echo request, cannot process request."
  },
  {
    "id": "api.command_echo.hint",
    "translation": "'message' [delay in seconds]"
  },
  {
    "id": "api.command_echo.message.app_error",
    "translation": "A message must be provided with the /echo command."
  },
  {
    "id": "api.command_echo.name",
    "translation": "echo"
  },
  {
    "id": "api.command_expand.desc",
    "translation": "Turn off auto-collapsing of image previews"
  },
  {
    "id": "api.command_expand.name",
    "translation": "expand"
  },
  {
    "id": "api.command_expand.success",
    "translation": "Image links now expand by default"
  },
  {
    "id": "api.command_expand_collapse.fail.app_error",
    "translation": "An error occurred while expanding previews."
  },
  {
    "id": "api.command_groupmsg.desc",
    "translation": "Sends a Group Message to the specified users"
  },
  {
    "id": "api.command_groupmsg.fail.app_error",
    "translation": "An error occurred while messaging the users."
  },
  {
    "id": "api.command_groupmsg.group_fail.app_error",
    "translation": "An error occurred while creating the group message."
  },
  {
    "id": "api.command_groupmsg.hint",
    "translation": "@[username1],@[username2] 'message'"
  },
  {
    "id": "api.command_groupmsg.invalid_user.app_error",
    "translation": {
      "one": "Unable to find the user: {{.Users}}",
      "other": "Unable to find the users: {{.Users}}"
    }
  },
  {
    "id": "api.command_groupmsg.max_users.app_error",
    "translation": "Group messages are limited to a maximum of {{.MaxUsers}} users."
  },
  {
    "id": "api.command_groupmsg.min_users.app_error",
    "translation": "Group messages are limited to a minimum of {{.MinUsers}} users."
  },
  {
    "id": "api.command_groupmsg.name",
    "translation": "message"
  },
  {
    "id": "api.command_groupmsg.permission.app_error",
    "translation": "You don't have the appropriate permissions to create a new group message."
  },
  {
    "id": "api.command_help.desc",
    "translation": "Open the Mattermost help page"
  },
  {
    "id": "api.command_help.name",
    "translation": "help"
  },
  {
    "id": "api.command_invite.channel.app_error",
    "translation": "Error to retrieve the current channel."
  },
  {
    "id": "api.command_invite.channel.error",
    "translation": "Could not find the channel {{.Channel}}. Please use the [channel handle](https://about.mattermost.com/default-channel-handle-documentation) to identify channels."
  },
  {
    "id": "api.command_invite.desc",
    "translation": "Invite a user to a channel"
  },
  {
    "id": "api.command_invite.directchannel.app_error",
    "translation": "You can't add someone to a direct message channel."
  },
  {
    "id": "api.command_invite.fail.app_error",
    "translation": "An error occurred while joining the channel."
  },
  {
    "id": "api.command_invite.group_constrained_user_denied",
    "translation": "This channel is managed by groups.  This user is not part of a group that is synced to this channel."
  },
  {
    "id": "api.command_invite.hint",
    "translation": "@[username] ~[channel]"
  },
  {
    "id": "api.command_invite.missing_message.app_error",
    "translation": "Missing Username and Channel."
  },
  {
    "id": "api.command_invite.missing_user.app_error",
    "translation": "We couldn't find the user. They may have been deactivated by the System Administrator."
  },
  {
    "id": "api.command_invite.name",
    "translation": "invite"
  },
  {
    "id": "api.command_invite.permission.app_error",
    "translation": "You don't have enough permissions to add {{.User}} in {{.Channel}}."
  },
  {
    "id": "api.command_invite.private_channel.app_error",
    "translation": "Could not find the channel {{.Channel}}. Please use the channel handle to identify channels."
  },
  {
    "id": "api.command_invite.success",
    "translation": "{{.User}} added to {{.Channel}} channel."
  },
  {
    "id": "api.command_invite.user_already_in_channel.app_error",
    "translation": "{{.User}} is already in the channel."
  },
  {
    "id": "api.command_invite.user_not_in_team.app_error",
    "translation": "@{{.Username}} is not a member of the team."
  },
  {
    "id": "api.command_invite_people.permission.app_error",
    "translation": "You don't have permission to invite new users to this server."
  },
  {
    "id": "api.command_join.desc",
    "translation": "Join the open channel"
  },
  {
    "id": "api.command_join.fail.app_error",
    "translation": "An error occurred while joining the channel."
  },
  {
    "id": "api.command_join.hint",
    "translation": "~[channel]"
  },
  {
    "id": "api.command_join.list.app_error",
    "translation": "An error occurred while listing channels."
  },
  {
    "id": "api.command_join.missing.app_error",
    "translation": "Unable to find the channel."
  },
  {
    "id": "api.command_join.name",
    "translation": "join"
  },
  {
    "id": "api.command_kick.name",
    "translation": "kick"
  },
  {
    "id": "api.command_leave.desc",
    "translation": "Leave the current channel"
  },
  {
    "id": "api.command_leave.fail.app_error",
    "translation": "An error occurred while leaving the channel."
  },
  {
    "id": "api.command_leave.name",
    "translation": "leave"
  },
  {
    "id": "api.command_logout.desc",
    "translation": "Logout of Mattermost"
  },
  {
    "id": "api.command_logout.name",
    "translation": "logout"
  },
  {
    "id": "api.command_me.desc",
    "translation": "Do an action"
  },
  {
    "id": "api.command_me.hint",
    "translation": "[message]"
  },
  {
    "id": "api.command_me.name",
    "translation": "me"
  },
  {
    "id": "api.command_msg.desc",
    "translation": "Send Direct Message to a user"
  },
  {
    "id": "api.command_msg.dm_fail.app_error",
    "translation": "An error occurred while creating the direct message."
  },
  {
    "id": "api.command_msg.fail.app_error",
    "translation": "An error occurred while messaging the user."
  },
  {
    "id": "api.command_msg.hint",
    "translation": "@[username] 'message'"
  },
  {
    "id": "api.command_msg.missing.app_error",
    "translation": "Unable to find the user."
  },
  {
    "id": "api.command_msg.name",
    "translation": "message"
  },
  {
    "id": "api.command_msg.permission.app_error",
    "translation": "You don't have the appropriate permissions to direct message this user."
  },
  {
    "id": "api.command_mute.desc",
    "translation": "Turns off desktop, email and push notifications for the current channel or the [channel] specified."
  },
  {
    "id": "api.command_mute.error",
    "translation": "Could not find the channel {{.Channel}}. Please use the [channel handle](https://about.mattermost.com/default-channel-handle-documentation) to identify channels."
  },
  {
    "id": "api.command_mute.hint",
    "translation": "~[channel]"
  },
  {
    "id": "api.command_mute.name",
    "translation": "mute"
  },
  {
    "id": "api.command_mute.no_channel.error",
    "translation": "Could not find the specified channel. Please use the [channel handle](https://about.mattermost.com/default-channel-handle-documentation) to identify channels."
  },
  {
    "id": "api.command_mute.not_member.error",
    "translation": "Could not mute channel {{.Channel}} as you are not a member."
  },
  {
    "id": "api.command_mute.success_mute",
    "translation": "You will not receive notifications for {{.Channel}} until channel mute is turned off."
  },
  {
    "id": "api.command_mute.success_mute_direct_msg",
    "translation": "You will not receive notifications for this channel until channel mute is turned off."
  },
  {
    "id": "api.command_mute.success_unmute",
    "translation": "{{.Channel}} is no longer muted."
  },
  {
    "id": "api.command_mute.success_unmute_direct_msg",
    "translation": "This channel is no longer muted."
  },
  {
    "id": "api.command_offline.desc",
    "translation": "Set your status offline"
  },
  {
    "id": "api.command_offline.name",
    "translation": "offline"
  },
  {
    "id": "api.command_offline.success",
    "translation": "You are now offline"
  },
  {
    "id": "api.command_online.desc",
    "translation": "Set your status online"
  },
  {
    "id": "api.command_online.name",
    "translation": "online"
  },
  {
    "id": "api.command_online.success",
    "translation": "You are now online"
  },
  {
    "id": "api.command_open.name",
    "translation": "open"
  },
  {
    "id": "api.command_remove.desc",
    "translation": "Remove a member from the channel"
  },
  {
    "id": "api.command_remove.direct_group.app_error",
    "translation": "You can't remove someone from a direct message channel."
  },
  {
    "id": "api.command_remove.group_constrained_user_denied",
    "translation": "User cannot be removed from the channel by you because they are a member of the groups linked to this channel. To remove them from this channel, they must be removed from the linked groups."
  },
  {
    "id": "api.command_remove.hint",
    "translation": "@[username]"
  },
  {
    "id": "api.command_remove.message.app_error",
    "translation": "A message must be provided with the /remove or /kick command."
  },
  {
    "id": "api.command_remove.missing.app_error",
    "translation": "We couldn't find the user. They may have been deactivated by the System Administrator."
  },
  {
    "id": "api.command_remove.name",
    "translation": "remove"
  },
  {
    "id": "api.command_remove.permission.app_error",
    "translation": "You don't have the appropriate permissions to remove the member."
  },
  {
    "id": "api.command_remove.user_not_in_channel",
    "translation": "{{.Username}} is not a member of this channel."
  },
  {
    "id": "api.command_search.desc",
    "translation": "Search text in messages"
  },
  {
    "id": "api.command_search.hint",
    "translation": "[text]"
  },
  {
    "id": "api.command_search.name",
    "translation": "search"
  },
  {
    "id": "api.command_search.unsupported.app_error",
    "translation": "The search command is not supported on your device."
  },
  {
    "id": "api.command_settings.desc",
    "translation": "Open the Account Settings dialog"
  },
  {
    "id": "api.command_settings.name",
    "translation": "settings"
  },
  {
    "id": "api.command_settings.unsupported.app_error",
    "translation": "The settings command is not supported on your device."
  },
  {
    "id": "api.command_shortcuts.desc",
    "translation": "Displays a list of keyboard shortcuts"
  },
  {
    "id": "api.command_shortcuts.name",
    "translation": "shortcuts"
  },
  {
    "id": "api.command_shortcuts.unsupported.app_error",
    "translation": "The shortcuts command is not supported on your device."
  },
  {
    "id": "api.command_shrug.desc",
    "translation": "Adds ¯\\_(ツ)_/¯ to your message"
  },
  {
    "id": "api.command_shrug.hint",
    "translation": "[message]"
  },
  {
    "id": "api.command_shrug.name",
    "translation": "shrug"
  },
  {
    "id": "api.config.client.old_format.app_error",
    "translation": "New format for the client configuration is not supported yet. Please specify format=old in the query string."
  },
  {
    "id": "api.config.update_config.clear_siteurl.app_error",
    "translation": "Site URL cannot be cleared."
  },
  {
    "id": "api.config.update_config.restricted_merge.app_error",
    "translation": "Failed to merge given config."
  },
  {
    "id": "api.context.404.app_error",
    "translation": "Sorry, we could not find the page."
  },
  {
    "id": "api.context.invalid_body_param.app_error",
    "translation": "Invalid or missing {{.Name}} in request body."
  },
  {
    "id": "api.context.invalid_param.app_error",
    "translation": "Invalid {{.Name}} parameter."
  },
  {
    "id": "api.context.invalid_token.error",
    "translation": "Invalid session token={{.Token}}, err={{.Error}}"
  },
  {
    "id": "api.context.invalid_url_param.app_error",
    "translation": "Invalid or missing {{.Name}} parameter in request URL."
  },
  {
    "id": "api.context.local_origin_required.app_error",
    "translation": "This endpoint requires a local request origin."
  },
  {
    "id": "api.context.mfa_required.app_error",
    "translation": "Multi-factor authentication is required on this server."
  },
  {
    "id": "api.context.permissions.app_error",
    "translation": "You do not have the appropriate permissions."
  },
  {
    "id": "api.context.server_busy.app_error",
    "translation": "Server is busy, non-critical services are temporarily unavailable."
  },
  {
    "id": "api.context.session_expired.app_error",
    "translation": "Invalid or expired session, please login again."
  },
  {
    "id": "api.context.token_provided.app_error",
    "translation": "Session is not OAuth but token was provided in the query string."
  },
  {
    "id": "api.create_terms_of_service.custom_terms_of_service_disabled.app_error",
    "translation": "Custom terms of service feature is disabled."
  },
  {
    "id": "api.create_terms_of_service.empty_text.app_error",
    "translation": "Please enter text for your Custom Terms of Service."
  },
  {
    "id": "api.email_batching.add_notification_email_to_batch.channel_full.app_error",
    "translation": "Email batching job's receiving channel was full. Please increase the EmailBatchingBufferSize."
  },
  {
    "id": "api.email_batching.add_notification_email_to_batch.disabled.app_error",
    "translation": "Email batching has been disabled by the system administrator."
  },
  {
    "id": "api.email_batching.render_batched_post.date",
    "translation": "{{.Hour}}:{{.Minute}} {{.Timezone}}, {{.Month}} {{.Day}}"
  },
  {
    "id": "api.email_batching.render_batched_post.direct_message",
    "translation": "Direct Message from "
  },
  {
    "id": "api.email_batching.render_batched_post.go_to_post",
    "translation": "Go to Post"
  },
  {
    "id": "api.email_batching.render_batched_post.group_message",
    "translation": "Group Message from "
  },
  {
    "id": "api.email_batching.render_batched_post.notification",
    "translation": "Notification from "
  },
  {
    "id": "api.email_batching.send_batched_email_notification.body_text",
    "translation": {
      "one": "You have a new notification.",
      "other": "You have {{.Count}} new notifications."
    }
  },
  {
    "id": "api.email_batching.send_batched_email_notification.subject",
    "translation": {
      "one": "[{{.SiteName}}] New Notification for {{.Month}} {{.Day}}, {{.Year}}",
      "other": "[{{.SiteName}}] New Notifications for {{.Month}} {{.Day}}, {{.Year}}"
    }
  },
  {
    "id": "api.emoji.create.duplicate.app_error",
    "translation": "Unable to create emoji. Another emoji with the same name already exists."
  },
  {
    "id": "api.emoji.create.internal_error",
    "translation": "server_error: Encountered internal server error creating the emoji."
  },
  {
    "id": "api.emoji.create.other_user.app_error",
    "translation": "Invalid user id."
  },
  {
    "id": "api.emoji.create.parse.app_error",
    "translation": "Unable to create emoji. Could not understand request."
  },
  {
    "id": "api.emoji.create.too_large.app_error",
    "translation": "Unable to create emoji. Image must be less than 1 MB in size."
  },
  {
    "id": "api.emoji.disabled.app_error",
    "translation": "Custom emoji have been disabled by the system admin."
  },
  {
    "id": "api.emoji.get_image.decode.app_error",
    "translation": "Unable to decode image file for emoji."
  },
  {
    "id": "api.emoji.get_image.read.app_error",
    "translation": "Unable to read image file for emoji."
  },
  {
    "id": "api.emoji.storage.app_error",
    "translation": "File storage not configured properly. Please configure for either S3 or local server file storage."
  },
  {
    "id": "api.emoji.upload.image.app_error",
    "translation": "Unable to create emoji. File must be a PNG, JPEG, or GIF."
  },
  {
    "id": "api.emoji.upload.large_image.decode_error",
    "translation": "Unable to create emoji. An error occurred when trying to decode the image."
  },
  {
    "id": "api.emoji.upload.large_image.encode_error",
    "translation": "Unable to create emoji. An error occurred when trying to encode the image."
  },
  {
    "id": "api.emoji.upload.large_image.gif_decode_error",
    "translation": "Unable to create emoji. An error occurred when trying to decode the GIF image."
  },
  {
    "id": "api.emoji.upload.large_image.gif_encode_error",
    "translation": "Unable to create emoji. An error occurred when trying to encode the GIF image."
  },
  {
    "id": "api.emoji.upload.large_image.too_large.app_error",
    "translation": "Unable to create emoji. Image must be smaller than {{.MaxWidth}} by {{.MaxHeight}}."
  },
  {
    "id": "api.emoji.upload.open.app_error",
    "translation": "Unable to create the emoji. An error occurred when trying to open the attached image."
  },
  {
    "id": "api.file.attachments.disabled.app_error",
    "translation": "File attachments have been disabled on this server."
  },
  {
    "id": "api.file.file_exists.exists_local.app_error",
    "translation": "Unable to check if the file exists."
  },
  {
    "id": "api.file.file_exists.s3.app_error",
    "translation": "Unable to check if the file exists."
  },
  {
    "id": "api.file.get_file.public_invalid.app_error",
    "translation": "The public link does not appear to be valid."
  },
  {
    "id": "api.file.get_file_preview.no_preview.app_error",
    "translation": "File doesn't have a preview image."
  },
  {
    "id": "api.file.get_file_thumbnail.no_thumbnail.app_error",
    "translation": "File doesn't have a thumbnail image."
  },
  {
    "id": "api.file.get_public_link.disabled.app_error",
    "translation": "Public links have been disabled."
  },
  {
    "id": "api.file.get_public_link.no_post.app_error",
    "translation": "Unable to get public link for file. File must be attached to a post that can be read by the current user."
  },
  {
    "id": "api.file.move_file.copy_within_s3.app_error",
    "translation": "Unable to copy file within S3."
  },
  {
    "id": "api.file.move_file.delete_from_s3.app_error",
    "translation": "Unable to delete file from S3."
  },
  {
    "id": "api.file.move_file.rename.app_error",
    "translation": "Unable to move file locally."
  },
  {
    "id": "api.file.no_driver.app_error",
    "translation": "No file driver selected."
  },
  {
    "id": "api.file.read_file.reading_local.app_error",
    "translation": "Encountered an error reading from local server file storage."
  },
  {
    "id": "api.file.read_file.s3.app_error",
    "translation": "Encountered an error reading from S3 storage."
  },
  {
    "id": "api.file.reader.reading_local.app_error",
    "translation": "Encountered an error opening a reader from local server file storage."
  },
  {
    "id": "api.file.reader.s3.app_error",
    "translation": "Encountered an error opening a reader from S3 storage."
  },
  {
    "id": "api.file.test_connection.local.connection.app_error",
    "translation": "Don't have permissions to write to local path specified or other error."
  },
  {
    "id": "api.file.test_connection.s3.bucked_create.app_error",
    "translation": "Unable to create bucket."
  },
  {
    "id": "api.file.test_connection.s3.bucket_exists.app_error",
    "translation": "Error checking if bucket exists."
  },
  {
    "id": "api.file.test_connection.s3.connection.app_error",
    "translation": "Bad connection to S3 or minio."
  },
  {
    "id": "api.file.upload_file.incorrect_channelId.app_error",
    "translation": "Unable to upload the file. Incorrect channel ID: {{.channelId}}"
  },
  {
    "id": "api.file.upload_file.incorrect_number_of_client_ids.app_error",
    "translation": "Unable to upload file(s). Have {{.NumClientIds}} client_ids for {{.NumFiles}} files."
  },
  {
    "id": "api.file.upload_file.incorrect_number_of_files.app_error",
    "translation": "Unable to upload files. Incorrect number of files specified."
  },
  {
    "id": "api.file.upload_file.large_image.app_error",
    "translation": "File above maximum dimensions could not be uploaded: {{.Filename}}"
  },
  {
    "id": "api.file.upload_file.large_image_detailed.app_error",
    "translation": "{{.Filename}} dimensions ({{.Width}} by {{.Height}} pixels) exceed the limits."
  },
  {
    "id": "api.file.upload_file.multiple_channel_ids.app_error",
    "translation": "Unable to upload file(s). Multiple conflicting channel_ids."
  },
  {
    "id": "api.file.upload_file.read_form_value.app_error",
    "translation": "Unable to upload file(s). Error reading the value for {{.Formname}}."
  },
  {
    "id": "api.file.upload_file.read_request.app_error",
    "translation": "Unable to upload file(s). Error reading or parsing request data."
  },
  {
    "id": "api.file.upload_file.rejected_by_plugin.app_error",
    "translation": "Unable to upload file {{.Filename}}. Rejected by plugin: {{.Reason}}"
  },
  {
    "id": "api.file.upload_file.storage.app_error",
    "translation": "Unable to upload file. Image storage is not configured."
  },
  {
    "id": "api.file.upload_file.too_large_detailed.app_error",
    "translation": "Unable to upload file {{.Filename}}. {{.Length}} bytes exceeds the maximum allowed {{.Limit}} bytes."
  },
  {
    "id": "api.file.write_file.s3.app_error",
    "translation": "Encountered an error writing to S3."
  },
  {
    "id": "api.file.write_file_locally.create_dir.app_error",
    "translation": "Encountered an error creating the directory for the new file."
  },
  {
    "id": "api.file.write_file_locally.writing.app_error",
    "translation": "Encountered an error writing to local server storage."
  },
  {
    "id": "api.image.get.app_error",
    "translation": "Requested image url cannot be parsed."
  },
  {
    "id": "api.incoming_webhook.disabled.app_error",
    "translation": "Incoming webhooks have been disabled by the system admin."
  },
  {
    "id": "api.incoming_webhook.invalid_username.app_error",
    "translation": "Invalid username."
  },
  {
    "id": "api.io_error",
    "translation": "input/output error"
  },
  {
    "id": "api.ldap_group.not_found",
    "translation": "ldap group not found"
  },
  {
    "id": "api.ldap_groups.existing_group_name_error",
    "translation": "group name already exists"
  },
  {
    "id": "api.ldap_groups.existing_reserved_name_error",
    "translation": "group name already exists as a reserved name"
  },
  {
    "id": "api.ldap_groups.existing_user_name_error",
    "translation": "group name already exists as a user name"
  },
  {
    "id": "api.ldap_groups.license_error",
    "translation": "your license does not support ldap groups"
  },
  {
    "id": "api.license.add_license.array.app_error",
    "translation": "Empty array under 'license' in request."
  },
  {
    "id": "api.license.add_license.expired.app_error",
    "translation": "License is either expired or has not yet started."
  },
  {
    "id": "api.license.add_license.invalid.app_error",
    "translation": "Invalid license file."
  },
  {
    "id": "api.license.add_license.invalid_count.app_error",
    "translation": "Unable to count total unique users."
  },
  {
    "id": "api.license.add_license.no_file.app_error",
    "translation": "No file under 'license' in request."
  },
  {
    "id": "api.license.add_license.open.app_error",
    "translation": "Could not open license file."
  },
  {
    "id": "api.license.add_license.save.app_error",
    "translation": "License did not save properly."
  },
  {
    "id": "api.license.add_license.save_active.app_error",
    "translation": "Active license ID did not save properly."
  },
  {
    "id": "api.license.add_license.unique_users.app_error",
    "translation": "This license only supports {{.Users}} users, when your system has {{.Count}} unique users. Unique users are counted distinctly by email address. You can see total user count under Site Reports -> View Statistics."
  },
  {
    "id": "api.license.client.old_format.app_error",
    "translation": "New format for the client license is not supported yet. Please specify format=old in the query string."
  },
  {
    "id": "api.license.remove_expired_license.failed.error",
    "translation": "Failed to send the disable license email successfully."
  },
  {
    "id": "api.license.request-trial.bad-request",
    "translation": "The number of users requested is not correct."
  },
  {
    "id": "api.license.request_trial_license.app_error",
    "translation": "Unable to get a trial license, please try again or contact with support@mattermost.com."
  },
  {
    "id": "api.marshal_error",
    "translation": "marshal error"
  },
  {
    "id": "api.oauth.allow_oauth.redirect_callback.app_error",
    "translation": "invalid_request: Supplied redirect_uri did not match registered callback_url."
  },
  {
    "id": "api.oauth.allow_oauth.turn_off.app_error",
    "translation": "The system admin has turned off OAuth2 Service Provider."
  },
  {
    "id": "api.oauth.authorize_oauth.disabled.app_error",
    "translation": "The system admin has turned off OAuth2 Service Provider."
  },
  {
    "id": "api.oauth.get_access_token.bad_client_id.app_error",
    "translation": "invalid_request: Bad client_id."
  },
  {
    "id": "api.oauth.get_access_token.bad_client_secret.app_error",
    "translation": "invalid_request: Missing client_secret."
  },
  {
    "id": "api.oauth.get_access_token.bad_grant.app_error",
    "translation": "invalid_request: Bad grant_type."
  },
  {
    "id": "api.oauth.get_access_token.credentials.app_error",
    "translation": "invalid_client: Invalid client credentials."
  },
  {
    "id": "api.oauth.get_access_token.disabled.app_error",
    "translation": "The system admin has turned off OAuth2 Service Provider."
  },
  {
    "id": "api.oauth.get_access_token.expired_code.app_error",
    "translation": "invalid_grant: Invalid or expired authorization code."
  },
  {
    "id": "api.oauth.get_access_token.internal.app_error",
    "translation": "server_error: Encountered internal server error while accessing database."
  },
  {
    "id": "api.oauth.get_access_token.internal_saving.app_error",
    "translation": "server_error: Encountered internal server error while saving access token to database."
  },
  {
    "id": "api.oauth.get_access_token.internal_session.app_error",
    "translation": "server_error: Encountered internal server error while saving session to database."
  },
  {
    "id": "api.oauth.get_access_token.internal_user.app_error",
    "translation": "server_error: Encountered internal server error while pulling user from database."
  },
  {
    "id": "api.oauth.get_access_token.missing_code.app_error",
    "translation": "invalid_request: Missing code."
  },
  {
    "id": "api.oauth.get_access_token.missing_refresh_token.app_error",
    "translation": "invalid_request: Missing refresh_token."
  },
  {
    "id": "api.oauth.get_access_token.redirect_uri.app_error",
    "translation": "invalid_request: Supplied redirect_uri does not match authorization code redirect_uri."
  },
  {
    "id": "api.oauth.get_access_token.refresh_token.app_error",
    "translation": "invalid_grant: Invalid refresh token."
  },
  {
    "id": "api.oauth.invalid_state_token.app_error",
    "translation": "Invalid state token."
  },
  {
    "id": "api.oauth.register_oauth_app.turn_off.app_error",
    "translation": "The system admin has turned off OAuth2 Service Provider."
  },
  {
    "id": "api.oauth.revoke_access_token.del_session.app_error",
    "translation": "Error deleting session from DB."
  },
  {
    "id": "api.oauth.revoke_access_token.del_token.app_error",
    "translation": "Error deleting access token from DB."
  },
  {
    "id": "api.oauth.revoke_access_token.get.app_error",
    "translation": "Error getting access token from DB before deletion."
  },
  {
    "id": "api.oauth.singup_with_oauth.disabled.app_error",
    "translation": "User sign-up is disabled."
  },
  {
    "id": "api.oauth.singup_with_oauth.expired_link.app_error",
    "translation": "The signup link has expired."
  },
  {
    "id": "api.oauth.singup_with_oauth.invalid_link.app_error",
    "translation": "The signup link does not appear to be valid."
  },
  {
    "id": "api.outgoing_webhook.disabled.app_error",
    "translation": "Outgoing webhooks have been disabled by the system admin."
  },
  {
    "id": "api.plugin.add_public_key.open.app_error",
    "translation": "An error occurred while opening the public key file."
  },
  {
    "id": "api.plugin.install.download_failed.app_error",
    "translation": "An error occurred while downloading the plugin."
  },
  {
    "id": "api.plugin.upload.array.app_error",
    "translation": "File array is empty in multipart/form request."
  },
  {
    "id": "api.plugin.upload.file.app_error",
    "translation": "Unable to open file in multipart/form request."
  },
  {
    "id": "api.plugin.upload.no_file.app_error",
    "translation": "Missing file in multipart/form request."
  },
  {
    "id": "api.plugin.verify_plugin.app_error",
    "translation": "Unable to verify plugin signature."
  },
  {
    "id": "api.post.check_for_out_of_channel_group_users.message.none",
    "translation": "@{{.GroupName}} has no members on this team"
  },
  {
    "id": "api.post.check_for_out_of_channel_groups_mentions.message.multiple",
    "translation": "@{{.Usernames}} and @{{.LastUsername}} did not get notified by this mention because they are not in the channel. They cannot be added to the channel because they are not a member of the linked groups. To add them to this channel, they must be added to the linked groups."
  },
  {
    "id": "api.post.check_for_out_of_channel_groups_mentions.message.one",
    "translation": "@{{.Username}} did not get notified by this mention because they are not in the channel. They cannot be added to the channel because they are not a member of the linked groups. To add them to this channel, they must be added to the linked groups."
  },
  {
    "id": "api.post.check_for_out_of_channel_mentions.message.multiple",
    "translation": "@{{.Usernames}} and @{{.LastUsername}} did not get notified by this mention because they are not in the channel."
  },
  {
    "id": "api.post.check_for_out_of_channel_mentions.message.one",
    "translation": "@{{.Username}} did not get notified by this mention because they are not in the channel."
  },
  {
    "id": "api.post.create_post.can_not_post_to_deleted.error",
    "translation": "Can not post to deleted channel."
  },
  {
    "id": "api.post.create_post.channel_root_id.app_error",
    "translation": "Invalid ChannelId for RootId parameter."
  },
  {
    "id": "api.post.create_post.parent_id.app_error",
    "translation": "Invalid ParentId parameter."
  },
  {
    "id": "api.post.create_post.root_id.app_error",
    "translation": "Invalid RootId parameter."
  },
  {
    "id": "api.post.create_post.town_square_read_only",
    "translation": "This channel is read-only. Only members with permission can post here."
  },
  {
    "id": "api.post.create_webhook_post.creating.app_error",
    "translation": "Error creating post."
  },
  {
    "id": "api.post.deduplicate_create_post.failed_to_get",
    "translation": "Failed to fetch original post after deduplicating a client repeating the same request."
  },
  {
    "id": "api.post.deduplicate_create_post.pending",
    "translation": "Rejected post since another client is making the same request."
  },
  {
    "id": "api.post.delete_post.can_not_delete_post_in_deleted.error",
    "translation": "Can not delete a post in a deleted channel."
  },
  {
    "id": "api.post.disabled_all",
    "translation": "@all has been disabled because the channel has more than {{.Users}} users."
  },
  {
    "id": "api.post.disabled_channel",
    "translation": "@channel has been disabled because the channel has more than {{.Users}} users."
  },
  {
    "id": "api.post.disabled_here",
    "translation": "@here has been disabled because the channel has more than {{.Users}} users."
  },
  {
    "id": "api.post.do_action.action_id.app_error",
    "translation": "Invalid action id."
  },
  {
    "id": "api.post.do_action.action_integration.app_error",
    "translation": "Action integration error."
  },
  {
    "id": "api.post.error_get_post_id.pending",
    "translation": "Unable to get the pending post."
  },
  {
    "id": "api.post.get_message_for_notification.files_sent",
    "translation": {
      "one": "{{.Count}} file sent: {{.Filenames}}",
      "other": "{{.Count}} files sent: {{.Filenames}}"
    }
  },
  {
    "id": "api.post.get_message_for_notification.images_sent",
    "translation": {
      "one": "{{.Count}} image sent: {{.Filenames}}",
      "other": "{{.Count}} images sent: {{.Filenames}}"
    }
  },
  {
    "id": "api.post.link_preview_disabled.app_error",
    "translation": "Link previews have been disabled by the system administrator."
  },
  {
    "id": "api.post.patch_post.can_not_update_post_in_deleted.error",
    "translation": "Can not update a post in a deleted channel."
  },
  {
    "id": "api.post.save_is_pinned_post.town_square_read_only",
    "translation": "This channel is read-only. Only members with permission can pin or unpin posts here."
  },
  {
    "id": "api.post.send_notification_and_forget.push_channel_mention",
    "translation": " notified the channel."
  },
  {
    "id": "api.post.send_notification_and_forget.push_comment_on_post",
    "translation": " commented on your post."
  },
  {
    "id": "api.post.send_notification_and_forget.push_comment_on_thread",
    "translation": " commented on a thread you participated in."
  },
  {
    "id": "api.post.send_notifications_and_forget.push_explicit_mention",
    "translation": " mentioned you."
  },
  {
    "id": "api.post.send_notifications_and_forget.push_general_message",
    "translation": " posted a message."
  },
  {
    "id": "api.post.send_notifications_and_forget.push_image_only",
    "translation": " attached a file."
  },
  {
    "id": "api.post.send_notifications_and_forget.push_message",
    "translation": "sent you a message."
  },
  {
    "id": "api.post.update_post.can_not_update_post_in_deleted.error",
    "translation": "Can not update a post in a deleted channel."
  },
  {
    "id": "api.post.update_post.find.app_error",
    "translation": "Unable to find the existing post or comment to update."
  },
  {
    "id": "api.post.update_post.permissions_details.app_error",
    "translation": "Already deleted id={{.PostId}}."
  },
  {
    "id": "api.post.update_post.permissions_time_limit.app_error",
    "translation": "Post edit is only allowed for {{.timeLimit}} seconds. Please ask your System Administrator for details."
  },
  {
    "id": "api.post.update_post.system_message.app_error",
    "translation": "Unable to update system message."
  },
  {
    "id": "api.post_get_post_by_id.get.app_error",
    "translation": "Unable to get post."
  },
  {
    "id": "api.preference.delete_preferences.delete.app_error",
    "translation": "Unable to delete user preferences."
  },
  {
    "id": "api.preference.preferences_category.get.app_error",
    "translation": "Unable to get user preferences."
  },
  {
    "id": "api.preference.update_preferences.set.app_error",
    "translation": "Unable to set user preferences."
  },
  {
    "id": "api.push_notification.disabled.app_error",
    "translation": "Push Notifications are disabled on this server."
  },
  {
    "id": "api.push_notification.id_loaded.default_message",
    "translation": "You've received a new message."
  },
  {
    "id": "api.push_notification.id_loaded.fetch.app_error",
    "translation": "An error occurred fetching the ID-loaded push notification."
  },
  {
    "id": "api.push_notifications.message.parse.app_error",
    "translation": "An error occurred building the push notification message."
  },
  {
    "id": "api.push_notifications.session.expired",
    "translation": "Session Expired: Please log in to continue receiving notifications. Sessions for {{.siteName}} are configured by your System Administrator to expire every {{.daysCount}} day(s)."
  },
  {
    "id": "api.push_notifications_ack.forward.app_error",
    "translation": "An error occurred sending the receipt delivery to the push notification service."
  },
  {
    "id": "api.push_notifications_ack.message.parse.app_error",
    "translation": "An error occurred building the push notification ack message."
  },
  {
    "id": "api.reaction.delete.archived_channel.app_error",
    "translation": "You cannot remove a reaction in an archived channel."
  },
  {
    "id": "api.reaction.save.archived_channel.app_error",
    "translation": "You cannot react in an archived channel."
  },
  {
    "id": "api.reaction.save_reaction.invalid.app_error",
    "translation": "Reaction is not valid."
  },
  {
    "id": "api.reaction.save_reaction.user_id.app_error",
    "translation": "You cannot save reaction for the other user."
  },
  {
    "id": "api.reaction.town_square_read_only",
    "translation": "Reacting to posts is not possible in read-only channels."
  },
  {
    "id": "api.restricted_system_admin",
    "translation": "This action is forbidden to a restricted system admin."
  },
  {
    "id": "api.roles.patch_roles.license.error",
    "translation": "Your license does not support advanced permissions."
  },
  {
    "id": "api.scheme.create_scheme.license.error",
    "translation": "Your license does not support creating permissions schemes."
  },
  {
    "id": "api.scheme.delete_scheme.license.error",
    "translation": "Your license not support delete permissions schemes"
  },
  {
    "id": "api.scheme.get_channels_for_scheme.scope.error",
    "translation": "Unable to get the channels for scheme because the supplied scheme is not a channel scheme."
  },
  {
    "id": "api.scheme.get_teams_for_scheme.scope.error",
    "translation": "Unable to get the teams for scheme because the supplied scheme is not a team scheme."
  },
  {
    "id": "api.scheme.patch_scheme.license.error",
    "translation": "Your license does not support update permissions schemes"
  },
  {
    "id": "api.server.start_server.forward80to443.disabled_while_using_lets_encrypt",
    "translation": "Must enable Forward80To443 when using LetsEncrypt"
  },
  {
    "id": "api.server.start_server.forward80to443.enabled_but_listening_on_wrong_port",
    "translation": "Unable to forward port 80 to port 443 while listening on port %s: disable Forward80To443 if using a proxy server"
  },
  {
    "id": "api.server.start_server.rate_limiting_memory_store",
    "translation": "Unable to initialize rate limiting memory store. Check MemoryStoreSize config setting."
  },
  {
    "id": "api.server.start_server.rate_limiting_rate_limiter",
    "translation": "Unable to initialize rate limiting."
  },
  {
    "id": "api.server.start_server.starting.critical",
    "translation": "Error starting server, err:%v"
  },
  {
    "id": "api.slackimport.slack_add_bot_user.email_pwd",
    "translation": "The Integration/Slack Bot user with email {{.Email}} and password {{.Password}} has been imported.\r\n"
  },
  {
    "id": "api.slackimport.slack_add_bot_user.unable_import",
    "translation": "Unable to import the Integration/Slack Bot user {{.Username}}.\r\n"
  },
  {
    "id": "api.slackimport.slack_add_channels.added",
    "translation": "\r\nChannels added:\r\n"
  },
  {
    "id": "api.slackimport.slack_add_channels.failed_to_add_user",
    "translation": "Unable to add Slack user {{.Username}} to channel.\r\n"
  },
  {
    "id": "api.slackimport.slack_add_channels.import_failed",
    "translation": "Unable to import Slack channel {{.DisplayName}}.\r\n"
  },
  {
    "id": "api.slackimport.slack_add_channels.merge",
    "translation": "The Slack channel {{.DisplayName}} already exists as an active Mattermost channel. Both channels have been merged.\r\n"
  },
  {
    "id": "api.slackimport.slack_add_users.created",
    "translation": "\r\nUsers created:\r\n"
  },
  {
    "id": "api.slackimport.slack_add_users.email_pwd",
    "translation": "Slack user with email {{.Email}} and password {{.Password}} has been imported.\r\n"
  },
  {
    "id": "api.slackimport.slack_add_users.merge_existing",
    "translation": "Slack user merged with an existing Mattermost user with matching email {{.Email}} and username {{.Username}}.\r\n"
  },
  {
    "id": "api.slackimport.slack_add_users.merge_existing_failed",
    "translation": "Slack user merged with an existing Mattermost user with matching email {{.Email}} and username {{.Username}}, but was unable to add the user to their team.\r\n"
  },
  {
    "id": "api.slackimport.slack_add_users.missing_email_address",
    "translation": "User {{.Username}} does not have an email address in the Slack export. Used {{.Email}} as a placeholder. The user should update their email address once logged in to the system.\r\n"
  },
  {
    "id": "api.slackimport.slack_add_users.unable_import",
    "translation": "Unable to import Slack user: {{.Username}}.\r\n"
  },
  {
    "id": "api.slackimport.slack_import.log",
    "translation": "Mattermost Slack Import Log\r\n"
  },
  {
    "id": "api.slackimport.slack_import.note1",
    "translation": "- Some messages may not have been imported because they were not supported by this importer.\r\n"
  },
  {
    "id": "api.slackimport.slack_import.note2",
    "translation": "- Slack bot messages are currently not supported.\r\n"
  },
  {
    "id": "api.slackimport.slack_import.note3",
    "translation": "- Additional errors may be found in the server logs.\r\n"
  },
  {
    "id": "api.slackimport.slack_import.notes",
    "translation": "\r\nNotes:\r\n"
  },
  {
    "id": "api.slackimport.slack_import.open.app_error",
    "translation": "Unable to open the file: {{.Filename}}.\r\n"
  },
  {
    "id": "api.slackimport.slack_import.team_fail",
    "translation": "Unable to get the team to import into.\r\n"
  },
  {
    "id": "api.slackimport.slack_import.zip.app_error",
    "translation": "Unable to open the Slack export zip file.\r\n"
  },
  {
    "id": "api.slackimport.slack_import.zip.file_too_large",
    "translation": "{{.Filename}} in zip archive too large to process for Slack import\r\n"
  },
  {
    "id": "api.status.user_not_found.app_error",
    "translation": "User not found."
  },
  {
    "id": "api.system.id_loaded.not_available.app_error",
    "translation": "ID Loaded Push Notifications are not configured or supported on this server."
  },
  {
    "id": "api.team.add_members.error",
    "translation": "Error adding team member(s)."
  },
  {
    "id": "api.team.add_members.user_denied",
    "translation": "This team is managed by groups.  This user is not part of a group that is synced to this team."
  },
  {
    "id": "api.team.add_user_to_team.added",
    "translation": "%v added to the team by %v."
  },
  {
    "id": "api.team.add_user_to_team.missing_parameter.app_error",
    "translation": "Parameter required to add user to team."
  },
  {
    "id": "api.team.add_user_to_team_from_invite.guest.app_error",
    "translation": "Guests are restricted from joining a team via an invite link. Please request a guest email invitation to the team."
  },
  {
    "id": "api.team.demote_user_to_guest.disabled.error",
    "translation": "Guest accounts are disabled."
  },
  {
    "id": "api.team.demote_user_to_guest.license.error",
    "translation": "Your license does not support guest accounts"
  },
  {
    "id": "api.team.get_all_teams.insufficient_permissions",
    "translation": "You don't have the appropriate permissions to list all teams"
  },
  {
    "id": "api.team.get_invite_info.not_open_team",
    "translation": "Invite is invalid because this is not an open team."
  },
  {
    "id": "api.team.get_team_icon.filesettings_no_driver.app_error",
    "translation": "Invalid driver name for file settings.  Must be 'local' or 'amazons3'."
  },
  {
    "id": "api.team.get_team_icon.read_file.app_error",
    "translation": "Unable to read the team icon file."
  },
  {
    "id": "api.team.import_team.array.app_error",
    "translation": "Empty array under 'file' in request."
  },
  {
    "id": "api.team.import_team.integer.app_error",
    "translation": "Filesize not an integer."
  },
  {
    "id": "api.team.import_team.no_file.app_error",
    "translation": "No file under 'file' in request."
  },
  {
    "id": "api.team.import_team.no_import_from.app_error",
    "translation": "Malformed request: importFrom field is not present."
  },
  {
    "id": "api.team.import_team.open.app_error",
    "translation": "Could not open file."
  },
  {
    "id": "api.team.import_team.parse.app_error",
    "translation": "Could not parse multipart form."
  },
  {
    "id": "api.team.import_team.unavailable.app_error",
    "translation": "Malformed request: filesize field is not present."
  },
  {
    "id": "api.team.import_team.unknown_import_from.app_error",
    "translation": "Unknown import source."
  },
  {
    "id": "api.team.invalidate_all_email_invites.app_error",
    "translation": "Error invalidating email invites."
  },
  {
    "id": "api.team.invate_guests_to_channels.disabled.error",
    "translation": "Guest accounts are disabled"
  },
  {
    "id": "api.team.invate_guests_to_channels.license.error",
    "translation": "Your license does not support guest accounts"
  },
  {
    "id": "api.team.invite_guests.channel_in_invalid_team.app_error",
    "translation": "The channels of the invite must be part of the team of the invite."
  },
  {
    "id": "api.team.invite_members.disabled.app_error",
    "translation": "Email invitations are disabled."
  },
  {
    "id": "api.team.invite_members.invalid_email.app_error",
    "translation": "The following email addresses do not belong to an accepted domain: {{.Addresses}}. Please contact your System Administrator for details."
  },
  {
    "id": "api.team.invite_members.no_one.app_error",
    "translation": "No one to invite."
  },
  {
    "id": "api.team.is_team_creation_allowed.disabled.app_error",
    "translation": "Team creation has been disabled. Please ask your System Administrator for details."
  },
  {
    "id": "api.team.is_team_creation_allowed.domain.app_error",
    "translation": "The user cannot be added as the domain associated with the account is not permitted. Contact your System Administrator for additional details."
  },
  {
    "id": "api.team.join_team.post_and_forget",
    "translation": "%v joined the team."
  },
  {
    "id": "api.team.join_user_to_team.allowed_domains.app_error",
    "translation": "The user cannot be added as the domain associated with the account is not permitted. Contact your System Administrator for additional details."
  },
  {
    "id": "api.team.leave.left",
    "translation": "%v left the team."
  },
  {
    "id": "api.team.move_channel.post.error",
    "translation": "Failed to post channel move message."
  },
  {
    "id": "api.team.move_channel.success",
    "translation": "This channel has been moved to this team from %v."
  },
  {
    "id": "api.team.remove_member.group_constrained.app_error",
    "translation": "Unable to remove a user from a group-constrained team."
  },
  {
    "id": "api.team.remove_team_icon.get_team.app_error",
    "translation": "An error occurred getting the team."
  },
  {
    "id": "api.team.remove_user_from_team.missing.app_error",
    "translation": "The user does not appear to be part of this team."
  },
  {
    "id": "api.team.remove_user_from_team.removed",
    "translation": "%v removed from the team."
  },
  {
    "id": "api.team.search_teams.pagination_not_implemented.private_team_search",
    "translation": "Pagination not implemented for private-only team search."
  },
  {
    "id": "api.team.search_teams.pagination_not_implemented.public_team_search",
    "translation": "Pagination not implemented for public-only team search."
  },
  {
    "id": "api.team.set_team_icon.array.app_error",
    "translation": "Empty array under 'image' in request."
  },
  {
    "id": "api.team.set_team_icon.decode.app_error",
    "translation": "Could not decode team icon."
  },
  {
    "id": "api.team.set_team_icon.decode_config.app_error",
    "translation": "Could not decode team icon metadata."
  },
  {
    "id": "api.team.set_team_icon.encode.app_error",
    "translation": "Could not encode team icon."
  },
  {
    "id": "api.team.set_team_icon.get_team.app_error",
    "translation": "An error occurred getting the team."
  },
  {
    "id": "api.team.set_team_icon.no_file.app_error",
    "translation": "No file under 'image' in request."
  },
  {
    "id": "api.team.set_team_icon.open.app_error",
    "translation": "Could not open image file."
  },
  {
    "id": "api.team.set_team_icon.parse.app_error",
    "translation": "Could not parse multipart form."
  },
  {
    "id": "api.team.set_team_icon.storage.app_error",
    "translation": "Unable to upload team icon. Image storage is not configured."
  },
  {
    "id": "api.team.set_team_icon.too_large.app_error",
    "translation": "Unable to upload team icon. File is too large."
  },
  {
    "id": "api.team.set_team_icon.write_file.app_error",
    "translation": "Could not save team icon."
  },
  {
    "id": "api.team.team_icon.update.app_error",
    "translation": "An error occurred updating the team icon."
  },
  {
    "id": "api.team.update_member_roles.not_a_member",
    "translation": "Specified user is not a member of specified team."
  },
  {
    "id": "api.team.update_restricted_domains.mismatch.app_error",
    "translation": "Restricting team to {{ .Domain }} is not allowed by the system config. Please contact your system administrator."
  },
  {
    "id": "api.team.update_team_member_roles.guest_and_user.app_error",
    "translation": "Invalid team member update: A user must be a guest or a user but not both."
  },
  {
    "id": "api.team.update_team_scheme.license.error",
    "translation": "Your license does not support updating a team's scheme"
  },
  {
    "id": "api.team.update_team_scheme.scheme_scope.error",
    "translation": "Unable to set the scheme to the team because the supplied scheme is not a team scheme."
  },
  {
    "id": "api.templates.deactivate_body.info",
    "translation": "You deactivated your account on {{ .SiteURL }}."
  },
  {
    "id": "api.templates.deactivate_body.title",
    "translation": "Your account has been deactivated at {{ .ServerURL }}"
  },
  {
    "id": "api.templates.deactivate_body.warning",
    "translation": "If this change was not initiated by you or you want to reactivate your account, contact your system administrator."
  },
  {
    "id": "api.templates.deactivate_subject",
    "translation": "[{{ .SiteName }}] Your account at {{ .ServerURL }} has been deactivated"
  },
  {
    "id": "api.templates.email_change_body.info",
    "translation": "Your email address for {{.TeamDisplayName}} has been changed to {{.NewEmail}}."
  },
  {
    "id": "api.templates.email_change_body.title",
    "translation": "You updated your email"
  },
  {
    "id": "api.templates.email_change_subject",
    "translation": "[{{ .SiteName }}] Your email address has changed"
  },
  {
    "id": "api.templates.email_change_verify_body.button",
    "translation": "Verify Email"
  },
  {
    "id": "api.templates.email_change_verify_body.info",
    "translation": "To finish updating your email address for {{.TeamDisplayName}}, please click the link below to confirm this is the right address."
  },
  {
    "id": "api.templates.email_change_verify_body.title",
    "translation": "You updated your email"
  },
  {
    "id": "api.templates.email_change_verify_subject",
    "translation": "[{{ .SiteName }}] Verify new email address"
  },
  {
    "id": "api.templates.email_footer",
    "translation": "To change your notification preferences, log in to your team site and go to Account Settings > Notifications."
  },
  {
    "id": "api.templates.email_info1",
    "translation": "Any questions at all, mail us any time: "
  },
  {
    "id": "api.templates.email_info2",
    "translation": "Best wishes,"
  },
  {
    "id": "api.templates.email_info3",
    "translation": "The {{.SiteName}} Team"
  },
  {
    "id": "api.templates.email_organization",
    "translation": "Sent by "
  },
  {
    "id": "api.templates.email_warning",
    "translation": "If you did not make this change, please contact the system administrator."
  },
  {
    "id": "api.templates.invite_body.button",
    "translation": "Join Team"
  },
  {
    "id": "api.templates.invite_body.extra_info",
    "translation": "Mattermost lets you share messages and files from your PC or phone, with instant search and archiving. After you’ve joined [[{{.TeamDisplayName}}]], you can sign-in to your new team and access these features anytime from the web address:"
  },
  {
    "id": "api.templates.invite_body.info",
    "translation": "[[{{.SenderName}}]], has invited you to join [[{{.TeamDisplayName}}]]."
  },
  {
    "id": "api.templates.invite_body.title",
    "translation": "You've been invited"
  },
  {
    "id": "api.templates.invite_body_guest.info",
    "translation": "[[{{.SenderName}}]], has invited you to join team [[{{.TeamDisplayName}}]] as a guest."
  },
  {
    "id": "api.templates.invite_guest_subject",
    "translation": "[{{ .SiteName }}] {{ .SenderName }} invited you to join the team {{ .TeamDisplayName }} as a guest"
  },
  {
    "id": "api.templates.invite_subject",
    "translation": "[{{ .SiteName }}] {{ .SenderName }} invited you to join {{ .TeamDisplayName }} Team"
  },
  {
    "id": "api.templates.mfa_activated_body.info",
    "translation": "Multi-factor authentication has been added to your account on {{ .SiteURL }}."
  },
  {
    "id": "api.templates.mfa_activated_body.title",
    "translation": "Multi-factor authentication was added"
  },
  {
    "id": "api.templates.mfa_change_subject",
    "translation": "[{{ .SiteName }}] Your MFA has been updated"
  },
  {
    "id": "api.templates.mfa_deactivated_body.info",
    "translation": "Multi-factor authentication has been removed from your account on {{ .SiteURL }}."
  },
  {
    "id": "api.templates.mfa_deactivated_body.title",
    "translation": "Multi-factor authentication was removed"
  },
  {
    "id": "api.templates.password_change_body.info",
    "translation": "Your password has been updated for {{.TeamDisplayName}} on {{ .TeamURL }} by {{.Method}}."
  },
  {
    "id": "api.templates.password_change_body.title",
    "translation": "Your password has been updated"
  },
  {
    "id": "api.templates.password_change_subject",
    "translation": "[{{ .SiteName }}] Your password has been updated"
  },
  {
    "id": "api.templates.post_body.button",
    "translation": "Go To Post"
  },
  {
    "id": "api.templates.remove_expired_license.body.renew_button",
    "translation": "Renew License"
  },
  {
    "id": "api.templates.remove_expired_license.body.title",
    "translation": "Enterprise license has expired and some features may be disabled. Please renew."
  },
  {
    "id": "api.templates.remove_expired_license.subject",
    "translation": "Mattermost Enterprise license has been disabled."
  },
  {
    "id": "api.templates.reset_body.button",
    "translation": "Reset Password"
  },
  {
    "id": "api.templates.reset_body.info1",
    "translation": "To change your password, click \"Reset Password\" below."
  },
  {
    "id": "api.templates.reset_body.info2",
    "translation": "If you did not mean to reset your password, please ignore this email and your password will remain the same. The password reset link expires in 24 hours."
  },
  {
    "id": "api.templates.reset_body.title",
    "translation": "You requested a password reset"
  },
  {
    "id": "api.templates.reset_subject",
    "translation": "[{{ .SiteName }}] Reset your password"
  },
  {
    "id": "api.templates.signin_change_email.body.info",
    "translation": "You updated your sign-in method on {{ .SiteName }} to {{.Method}}."
  },
  {
    "id": "api.templates.signin_change_email.body.method_email",
    "translation": "email and password"
  },
  {
    "id": "api.templates.signin_change_email.body.title",
    "translation": "You updated your sign-in method"
  },
  {
    "id": "api.templates.signin_change_email.subject",
    "translation": "[{{ .SiteName }}] Your sign-in method has been updated"
  },
  {
    "id": "api.templates.user_access_token_body.info",
    "translation": "A personal access token was added to your account on {{ .SiteURL }}. They can be used to access {{.SiteName}} with your account."
  },
  {
    "id": "api.templates.user_access_token_body.title",
    "translation": "Personal access token added to your account"
  },
  {
    "id": "api.templates.user_access_token_subject",
    "translation": "[{{ .SiteName }}] Personal access token added to your account"
  },
  {
    "id": "api.templates.username_change_body.info",
    "translation": "Your username for {{.TeamDisplayName}} has been changed to {{.NewUsername}}."
  },
  {
    "id": "api.templates.username_change_body.title",
    "translation": "You updated your username"
  },
  {
    "id": "api.templates.username_change_subject",
    "translation": "[{{ .SiteName }}] Your username has changed"
  },
  {
    "id": "api.templates.verify_body.button",
    "translation": "Verify Email"
  },
  {
    "id": "api.templates.verify_body.info",
    "translation": "Please verify your email address by clicking below."
  },
  {
    "id": "api.templates.verify_body.title",
    "translation": "You've joined {{ .ServerURL }}"
  },
  {
    "id": "api.templates.verify_subject",
    "translation": "[{{ .SiteName }}] Email Verification"
  },
  {
    "id": "api.templates.welcome_body.app_download_info",
    "translation": "For the best experience, download the apps for PC, Mac, iOS and Android from:"
  },
  {
    "id": "api.templates.welcome_body.button",
    "translation": "Verify Email"
  },
  {
    "id": "api.templates.welcome_body.info",
    "translation": "Please verify your email address by clicking below."
  },
  {
    "id": "api.templates.welcome_body.info2",
    "translation": "You can sign in from:"
  },
  {
    "id": "api.templates.welcome_body.info3",
    "translation": "Mattermost lets you share messages and files from your PC or phone, with instant search and archiving."
  },
  {
    "id": "api.templates.welcome_body.title",
    "translation": "You've joined {{ .ServerURL }}"
  },
  {
    "id": "api.templates.welcome_subject",
    "translation": "[{{ .SiteName }}] You joined {{ .ServerURL }}"
  },
  {
    "id": "api.user.activate_mfa.email_and_ldap_only.app_error",
    "translation": "MFA is not available for this account type."
  },
  {
    "id": "api.user.add_direct_channels_and_forget.failed.error",
    "translation": "Failed to add direct channel preferences for user user_id={{.UserId}}, team_id={{.TeamId}}, err={{.Error}}"
  },
  {
    "id": "api.user.authorize_oauth_user.bad_response.app_error",
    "translation": "Bad response from token request."
  },
  {
    "id": "api.user.authorize_oauth_user.bad_token.app_error",
    "translation": "Bad token type."
  },
  {
    "id": "api.user.authorize_oauth_user.invalid_state.app_error",
    "translation": "Invalid state"
  },
  {
    "id": "api.user.authorize_oauth_user.missing.app_error",
    "translation": "Missing access token."
  },
  {
    "id": "api.user.authorize_oauth_user.response.app_error",
    "translation": "Received invalid response from OAuth service provider."
  },
  {
    "id": "api.user.authorize_oauth_user.service.app_error",
    "translation": "Token request to {{.Service}} failed."
  },
  {
    "id": "api.user.authorize_oauth_user.token_failed.app_error",
    "translation": "Token request failed."
  },
  {
    "id": "api.user.authorize_oauth_user.unsupported.app_error",
    "translation": "Unsupported OAuth service provider."
  },
  {
    "id": "api.user.check_user_login_attempts.too_many.app_error",
    "translation": "Your account is locked because of too many failed password attempts. Please reset your password."
  },
  {
    "id": "api.user.check_user_mfa.bad_code.app_error",
    "translation": "Invalid MFA token."
  },
  {
    "id": "api.user.check_user_password.invalid.app_error",
    "translation": "Login failed because of invalid password."
  },
  {
    "id": "api.user.complete_switch_with_oauth.blank_email.app_error",
    "translation": "Blank email."
  },
  {
    "id": "api.user.complete_switch_with_oauth.parse.app_error",
    "translation": "Could not parse auth data out of {{.Service}} user object."
  },
  {
    "id": "api.user.complete_switch_with_oauth.unavailable.app_error",
    "translation": "{{.Service}} SSO through OAuth 2.0 not available on this server."
  },
  {
    "id": "api.user.create_email_token.error",
    "translation": "Failed to create token data for email verification"
  },
  {
    "id": "api.user.create_oauth_user.already_attached.app_error",
    "translation": "There is already an account associated with that email address using a sign in method other than {{.Service}}. Please sign in using {{.Auth}}."
  },
  {
    "id": "api.user.create_oauth_user.create.app_error",
    "translation": "Could not create user out of {{.Service}} user object."
  },
  {
    "id": "api.user.create_oauth_user.not_available.app_error",
    "translation": "{{.Service}} SSO through OAuth 2.0 not available on this server."
  },
  {
    "id": "api.user.create_password_token.error",
    "translation": "Unable to create password recovery token"
  },
  {
    "id": "api.user.create_profile_image.default_font.app_error",
    "translation": "Could not create default profile image font."
  },
  {
    "id": "api.user.create_profile_image.encode.app_error",
    "translation": "Could not encode default profile image."
  },
  {
    "id": "api.user.create_profile_image.initial.app_error",
    "translation": "Could not add user initial to default profile picture."
  },
  {
    "id": "api.user.create_user.accepted_domain.app_error",
    "translation": "The email you provided does not belong to an accepted domain. Please contact your administrator or sign up with a different email."
  },
  {
    "id": "api.user.create_user.disabled.app_error",
    "translation": "User creation is disabled."
  },
  {
    "id": "api.user.create_user.guest_accounts.disabled.app_error",
    "translation": "Guest accounts are disabled."
  },
  {
    "id": "api.user.create_user.guest_accounts.license.app_error",
    "translation": "Your license does not support guest accounts."
  },
  {
    "id": "api.user.create_user.invalid_invitation_type.app_error",
    "translation": "Unable to create the user, invalid invitation."
  },
  {
    "id": "api.user.create_user.no_open_server",
    "translation": "This server does not allow open signups.  Please speak with your Administrator to receive an invitation."
  },
  {
    "id": "api.user.create_user.signup_email_disabled.app_error",
    "translation": "User sign-up with email is disabled."
  },
  {
    "id": "api.user.create_user.signup_link_expired.app_error",
    "translation": "The signup link has expired."
  },
  {
    "id": "api.user.create_user.signup_link_invalid.app_error",
    "translation": "The signup link does not appear to be valid."
  },
  {
    "id": "api.user.demote_user_to_guest.already_guest.app_error",
    "translation": "Unable to convert the user to guest because is already a guest."
  },
  {
    "id": "api.user.email_to_ldap.not_available.app_error",
    "translation": "AD/LDAP not available on this server."
  },
  {
    "id": "api.user.email_to_oauth.not_available.app_error",
    "translation": "Authentication Transfer not configured or available on this server."
  },
  {
    "id": "api.user.get_authorization_code.unsupported.app_error",
    "translation": "Unsupported OAuth service provider."
  },
  {
    "id": "api.user.get_user_by_email.permissions.app_error",
    "translation": "Unable to get user by email."
  },
  {
    "id": "api.user.ldap_to_email.not_available.app_error",
    "translation": "AD/LDAP not available on this server."
  },
  {
    "id": "api.user.ldap_to_email.not_ldap_account.app_error",
    "translation": "This user account does not use AD/LDAP."
  },
  {
    "id": "api.user.login.blank_pwd.app_error",
    "translation": "Password field must not be blank"
  },
  {
    "id": "api.user.login.bot_login_forbidden.app_error",
    "translation": "Bot login is forbidden."
  },
  {
    "id": "api.user.login.client_side_cert.certificate.app_error",
    "translation": "Attempted to sign in using the experimental feature ClientSideCert without providing a valid certificate."
  },
  {
    "id": "api.user.login.client_side_cert.license.app_error",
    "translation": "Attempt to use the experimental feature ClientSideCertEnable without a valid enterprise license."
  },
  {
    "id": "api.user.login.guest_accounts.disabled.error",
    "translation": "Guest accounts are disabled"
  },
  {
    "id": "api.user.login.guest_accounts.license.error",
    "translation": "Your license does not support guest accounts"
  },
  {
    "id": "api.user.login.inactive.app_error",
    "translation": "Login failed because your account has been deactivated.  Please contact an administrator."
  },
  {
    "id": "api.user.login.invalid_credentials_email",
    "translation": "Enter a valid email and/or password"
  },
  {
    "id": "api.user.login.invalid_credentials_email_username",
    "translation": "Enter a valid email or username and/or password."
  },
  {
    "id": "api.user.login.invalid_credentials_sso",
    "translation": "Enter a valid email or username and/or password, or sign in using another method."
  },
  {
    "id": "api.user.login.invalid_credentials_username",
    "translation": "Enter a valid username and/or password."
  },
  {
    "id": "api.user.login.not_verified.app_error",
    "translation": "Login failed because email address has not been verified."
  },
  {
    "id": "api.user.login.use_auth_service.app_error",
    "translation": "Please sign in using {{.AuthService}}."
  },
  {
    "id": "api.user.login_by_oauth.bot_login_forbidden.app_error",
    "translation": "Bot login is forbidden."
  },
  {
    "id": "api.user.login_by_oauth.not_available.app_error",
    "translation": "{{.Service}} SSO through OAuth 2.0 not available on this server."
  },
  {
    "id": "api.user.login_by_oauth.parse.app_error",
    "translation": "Could not parse auth data out of {{.Service}} user object."
  },
  {
    "id": "api.user.login_ldap.not_available.app_error",
    "translation": "AD/LDAP not available on this server."
  },
  {
    "id": "api.user.oauth_to_email.context.app_error",
    "translation": "Update password failed because context user_id did not match provided user's id."
  },
  {
    "id": "api.user.oauth_to_email.not_available.app_error",
    "translation": "Authentication Transfer not configured or available on this server."
  },
  {
    "id": "api.user.promote_guest_to_user.no_guest.app_error",
    "translation": "Unable to convert the guest to regular user because is not a guest."
  },
  {
    "id": "api.user.reset_password.broken_token.app_error",
    "translation": "The reset password token does not appear to be valid."
  },
  {
    "id": "api.user.reset_password.invalid_link.app_error",
    "translation": "The reset password link does not appear to be valid."
  },
  {
    "id": "api.user.reset_password.link_expired.app_error",
    "translation": "The password reset link has expired."
  },
  {
    "id": "api.user.reset_password.method",
    "translation": "using a reset password link"
  },
  {
    "id": "api.user.reset_password.sso.app_error",
    "translation": "Unable to reset password for SSO accounts."
  },
  {
    "id": "api.user.reset_password.token_parse.error",
    "translation": "Unable to parse the reset password token"
  },
  {
    "id": "api.user.saml.not_available.app_error",
    "translation": "SAML 2.0 is not configured or supported on this server."
  },
  {
    "id": "api.user.send_deactivate_email_and_forget.failed.error",
    "translation": "Failed to send the deactivate account email successfully"
  },
  {
    "id": "api.user.send_email_change_email_and_forget.error",
    "translation": "Failed to send email change notification email successfully"
  },
  {
    "id": "api.user.send_email_change_username_and_forget.error",
    "translation": "Failed to send username change notification email successfully"
  },
  {
    "id": "api.user.send_email_change_verify_email_and_forget.error",
    "translation": "Failed to send email change verification email successfully"
  },
  {
    "id": "api.user.send_mfa_change_email.error",
    "translation": "Unable to send email notification for MFA change."
  },
  {
    "id": "api.user.send_password_change_email_and_forget.error",
    "translation": "Failed to send update password email successfully"
  },
  {
    "id": "api.user.send_password_reset.send.app_error",
    "translation": "Failed to send password reset email successfully."
  },
  {
    "id": "api.user.send_password_reset.sso.app_error",
    "translation": "Unable to reset password for SSO accounts."
  },
  {
    "id": "api.user.send_sign_in_change_email_and_forget.error",
    "translation": "Failed to send update password email successfully"
  },
  {
    "id": "api.user.send_user_access_token.error",
    "translation": "Failed to send \"Personal access token added\" email successfully"
  },
  {
    "id": "api.user.send_verify_email_and_forget.failed.error",
    "translation": "Failed to send verification email successfully"
  },
  {
    "id": "api.user.send_welcome_email_and_forget.failed.error",
    "translation": "Failed to send welcome email successfully"
  },
  {
    "id": "api.user.update_active.cannot_enable_guest_when_guest_feature_is_disabled.app_error",
    "translation": "You cannot activate a guest account because Guest Access feature is not enabled."
  },
  {
    "id": "api.user.update_active.not_enable.app_error",
    "translation": "You cannot deactivate yourself because this feature is not enabled. Please contact your System Administrator."
  },
  {
    "id": "api.user.update_active.permissions.app_error",
    "translation": "You do not have the appropriate permissions."
  },
  {
    "id": "api.user.update_oauth_user_attrs.get_user.app_error",
    "translation": "Could not get user from {{.Service}} user object."
  },
  {
    "id": "api.user.update_password.context.app_error",
    "translation": "Update password failed because context user_id did not match props user_id."
  },
  {
    "id": "api.user.update_password.failed.app_error",
    "translation": "Update password failed."
  },
  {
    "id": "api.user.update_password.incorrect.app_error",
    "translation": "The \"Current Password\" you entered is incorrect. Please check that Caps Lock is off and try again."
  },
  {
    "id": "api.user.update_password.menu",
    "translation": "using the settings menu"
  },
  {
    "id": "api.user.update_password.oauth.app_error",
    "translation": "Update password failed because the user is logged in through an OAuth service."
  },
  {
    "id": "api.user.update_password.valid_account.app_error",
    "translation": "Update password failed because we couldn't find a valid account."
  },
  {
    "id": "api.user.update_user.accepted_domain.app_error",
    "translation": "The email you provided does not belong to an accepted domain. Please contact your administrator or sign up with a different email."
  },
  {
    "id": "api.user.update_user.accepted_guest_domain.app_error",
    "translation": "The email you provided does not belong to an accepted domain for guest accounts. Please contact your administrator or sign up with a different email."
  },
  {
    "id": "api.user.upload_profile_user.array.app_error",
    "translation": "Empty array under 'image' in request."
  },
  {
    "id": "api.user.upload_profile_user.decode.app_error",
    "translation": "Could not decode profile image."
  },
  {
    "id": "api.user.upload_profile_user.decode_config.app_error",
    "translation": "Could not save profile image. File does not appear to be a valid image."
  },
  {
    "id": "api.user.upload_profile_user.encode.app_error",
    "translation": "Could not encode profile image."
  },
  {
    "id": "api.user.upload_profile_user.no_file.app_error",
    "translation": "No file under 'image' in request."
  },
  {
    "id": "api.user.upload_profile_user.open.app_error",
    "translation": "Could not open image file."
  },
  {
    "id": "api.user.upload_profile_user.parse.app_error",
    "translation": "Could not parse multipart form."
  },
  {
    "id": "api.user.upload_profile_user.storage.app_error",
    "translation": "Unable to upload file. Image storage is not configured."
  },
  {
    "id": "api.user.upload_profile_user.too_large.app_error",
    "translation": "Unable to upload profile image. File is too large."
  },
  {
    "id": "api.user.upload_profile_user.upload_profile.app_error",
    "translation": "Couldn't upload profile image."
  },
  {
    "id": "api.user.verify_email.bad_link.app_error",
    "translation": "Bad verify email link."
  },
  {
    "id": "api.user.verify_email.broken_token.app_error",
    "translation": "Bad verify email token type."
  },
  {
    "id": "api.user.verify_email.link_expired.app_error",
    "translation": "The email verification link has expired."
  },
  {
    "id": "api.user.verify_email.token_parse.error",
    "translation": "Failed to parse token data from email verification"
  },
  {
    "id": "api.web_socket.connect.upgrade.app_error",
    "translation": "Failed to upgrade websocket connection."
  },
  {
    "id": "api.web_socket_router.bad_action.app_error",
    "translation": "Unknown WebSocket action."
  },
  {
    "id": "api.web_socket_router.bad_seq.app_error",
    "translation": "Invalid sequence for WebSocket message."
  },
  {
    "id": "api.web_socket_router.no_action.app_error",
    "translation": "No websocket action."
  },
  {
    "id": "api.web_socket_router.not_authenticated.app_error",
    "translation": "WebSocket connection is not authenticated. Please log in and try again."
  },
  {
    "id": "api.webhook.create_outgoing.intersect.app_error",
    "translation": "Outgoing webhooks from the same channel cannot have the same trigger words/callback URLs."
  },
  {
    "id": "api.webhook.create_outgoing.not_open.app_error",
    "translation": "Outgoing webhooks can only be created for public channels."
  },
  {
    "id": "api.webhook.create_outgoing.permissions.app_error",
    "translation": "Invalid permissions to create outgoing webhook."
  },
  {
    "id": "api.webhook.create_outgoing.triggers.app_error",
    "translation": "Either trigger_words or channel_id must be set."
  },
  {
    "id": "api.webhook.incoming.error",
    "translation": "Could not decode the multipart payload of incoming webhook."
  },
  {
    "id": "api.webhook.team_mismatch.app_error",
    "translation": "Unable to update webhook across teams."
  },
  {
    "id": "api.webhook.update_outgoing.intersect.app_error",
    "translation": "Outgoing webhooks from the same channel cannot have the same trigger words/callback URLs."
  },
  {
    "id": "api.websocket_handler.invalid_param.app_error",
    "translation": "Invalid {{.Name}} parameter."
  },
  {
    "id": "api.websocket_handler.server_busy.app_error",
    "translation": "Server is busy, non-critical services are temporarily unavailable."
  },
  {
    "id": "app.admin.saml.failure_decode_metadata_xml_from_idp.app_error",
    "translation": "Could not decode the XML metadata information received from the Identity Provider."
  },
  {
    "id": "app.admin.saml.failure_read_response_body_from_idp.app_error",
    "translation": "Failure encountered when reading the response payload received from the Identity Provider."
  },
  {
    "id": "app.admin.saml.invalid_response_from_idp.app_error",
    "translation": "Could not read the response received from the Identity Provider."
  },
  {
    "id": "app.admin.test_email.failure",
    "translation": "Connection unsuccessful: {{.Error}}"
  },
  {
    "id": "app.admin.test_site_url.failure",
    "translation": "This is not a valid live URL"
  },
  {
    "id": "app.bot.createbot.internal_error",
    "translation": "Unable to save the bot."
  },
  {
    "id": "app.bot.get_disable_bot_sysadmin_message",
    "translation": "{{if .disableBotsSetting}}{{if .printAllBots}}{{.UserName}} was deactivated. They managed the following bot accounts which have now been disabled.\n\n{{.BotNames}}{{else}}{{.UserName}} was deactivated. They managed {{.NumBots}} bot accounts which have now been disabled, including the following:\n\n{{.BotNames}}{{end}}You can take ownership of each bot by enabling it at **Integrations > Bot Accounts** and creating new tokens for the bot.\n\nFor more information, see our [documentation](https://docs.mattermost.com/developer/bot-accounts.html#what-happens-when-a-user-who-owns-bot-accounts-is-disabled).{{else}}{{if .printAllBots}}{{.UserName}} was deactivated. They managed the following bot accounts which are still enabled.\n\n{{.BotNames}}\n{{else}}{{.UserName}} was deactivated. They managed {{.NumBots}} bot accounts which are still enabled, including the following:\n\n{{.BotNames}}{{end}}We strongly recommend you to take ownership of each bot by re-enabling it at **Integrations > Bot Accounts** and creating new tokens for the bot.\n\nFor more information, see our [documentation](https://docs.mattermost.com/developer/bot-accounts.html#what-happens-when-a-user-who-owns-bot-accounts-is-disabled).\n\nIf you want bot accounts to disable automatically after owner deactivation, set “Disable bot accounts when owner is deactivated” in **System Console > Integrations > Bot Accounts** to true.{{end}}"
  },
  {
    "id": "app.bot.getbot.internal_error",
    "translation": "Unable to get the bot."
  },
  {
    "id": "app.bot.getbots.internal_error",
    "translation": "Unable to get the bots."
  },
  {
    "id": "app.bot.patchbot.internal_error",
    "translation": "Unable to update the bot."
  },
  {
    "id": "app.bot.permanent_delete.internal_error",
    "translation": "Unable to delete the bot permanently."
  },
  {
    "id": "app.bot.permenent_delete.bad_id",
    "translation": "Unable to delete the bot."
  },
  {
    "id": "app.channel.create_channel.internal_error",
    "translation": "Unable to save channel."
  },
  {
    "id": "app.channel.create_channel.no_team_id.app_error",
    "translation": "Must specify the team ID to create a channel."
  },
  {
    "id": "app.channel.create_direct_channel.internal_error",
    "translation": "Unable to save direct channel."
  },
  {
    "id": "app.channel.delete.app_error",
    "translation": "Unable to delete the channel."
  },
  {
    "id": "app.channel.get.existing.app_error",
    "translation": "Unable to find the existing channel."
  },
  {
    "id": "app.channel.get.find.app_error",
    "translation": "We encountered an error finding the channel."
  },
  {
    "id": "app.channel.get_all_channels.app_error",
    "translation": "Unable to get all the channels."
  },
  {
    "id": "app.channel.get_all_channels_count.app_error",
    "translation": "Unable to count all the channels."
  },
  {
    "id": "app.channel.get_by_name.existing.app_error",
    "translation": "Unable to find the existing channel."
  },
  {
    "id": "app.channel.get_by_name.missing.app_error",
    "translation": "Channel does not exist."
  },
  {
    "id": "app.channel.get_channels.get.app_error",
    "translation": "Unable to get the channels."
  },
  {
    "id": "app.channel.get_channels.not_found.app_error",
    "translation": "No channels were found."
  },
  {
    "id": "app.channel.get_deleted.existing.app_error",
    "translation": "Unable to find the existing deleted channel."
  },
  {
    "id": "app.channel.get_deleted.missing.app_error",
    "translation": "No deleted channels exist."
  },
  {
    "id": "app.channel.get_more_channels.get.app_error",
    "translation": "Unable to get the channels."
  },
  {
    "id": "app.channel.move_channel.members_do_not_match.error",
    "translation": "Unable to move a channel unless all its members are already members of the destination team."
  },
  {
    "id": "app.channel.permanent_delete.app_error",
    "translation": "Unable to delete the channel."
  },
  {
    "id": "app.channel.post_update_channel_purpose_message.post.error",
    "translation": "Failed to post channel purpose message"
  },
  {
    "id": "app.channel.post_update_channel_purpose_message.removed",
    "translation": "%s removed the channel purpose (was: %s)"
  },
  {
    "id": "app.channel.post_update_channel_purpose_message.retrieve_user.error",
    "translation": "Failed to retrieve user while updating channel purpose message %v"
  },
  {
    "id": "app.channel.post_update_channel_purpose_message.updated_from",
    "translation": "%s updated the channel purpose from: %s to: %s"
  },
  {
    "id": "app.channel.post_update_channel_purpose_message.updated_to",
    "translation": "%s updated the channel purpose to: %s"
  },
  {
    "id": "app.channel.restore.app_error",
    "translation": "Unable to restore the channel."
  },
  {
    "id": "app.channel.update.bad_id",
    "translation": "Unable to update the channel."
  },
  {
    "id": "app.channel.update_channel.internal_error",
    "translation": "Unable to update channel."
  },
  {
    "id": "app.channel_member_history.log_join_event.internal_error",
    "translation": "Failed to record channel member history."
  },
  {
    "id": "app.channel_member_history.log_leave_event.internal_error",
    "translation": "Failed to record channel member history. Failed to update existing join record"
  },
  {
    "id": "app.cluster.404.app_error",
    "translation": "Cluster API endpoint not found."
  },
  {
    "id": "app.emoji.create.internal_error",
    "translation": "Unable to save emoji."
  },
  {
    "id": "app.emoji.delete.app_error",
    "translation": "Unable to delete the emoji."
  },
  {
    "id": "app.emoji.delete.no_results",
    "translation": "We couldn’t find the emoji to delete."
  },
  {
    "id": "app.emoji.get.app_error",
    "translation": "Unable to get the emoji."
  },
  {
    "id": "app.emoji.get.no_result",
    "translation": "We couldn’t find the emoji."
  },
  {
    "id": "app.emoji.get_by_name.app_error",
    "translation": "Unable to get the emoji."
  },
  {
    "id": "app.emoji.get_by_name.no_result",
    "translation": "We couldn’t find the emoji."
  },
  {
    "id": "app.emoji.get_list.internal_error",
    "translation": "Unable to get the emoji."
  },
  {
    "id": "app.export.export_custom_emoji.copy_emoji_images.error",
    "translation": "Unable to copy custom emoji images"
  },
  {
    "id": "app.export.export_write_line.io_writer.error",
    "translation": "An error occurred writing the export data."
  },
  {
    "id": "app.export.export_write_line.json_marshall.error",
    "translation": "An error occurred marshalling the JSON data for export."
  },
  {
    "id": "app.import.attachment.bad_file.error",
    "translation": "Error reading the file at: \"{{.FilePath}}\""
  },
  {
    "id": "app.import.attachment.file_upload.error",
    "translation": "Error uploading the file: \"{{.FilePath}}\""
  },
  {
    "id": "app.import.bulk_import.file_scan.error",
    "translation": "Error reading import data file."
  },
  {
    "id": "app.import.bulk_import.json_decode.error",
    "translation": "JSON decode of line failed."
  },
  {
    "id": "app.import.bulk_import.unsupported_version.error",
    "translation": "Incorrect or missing version in the data import file. Make sure version is the first object in your import file and try again."
  },
  {
    "id": "app.import.emoji.bad_file.error",
    "translation": "Error reading import emoji image file. Emoji with name: \"{{.EmojiName}}\""
  },
  {
    "id": "app.import.get_teams_by_names.some_teams_not_found.error",
    "translation": "Some teams not found"
  },
  {
    "id": "app.import.get_users_by_username.some_users_not_found.error",
    "translation": "Some users not found"
  },
  {
    "id": "app.import.import_channel.scheme_deleted.error",
    "translation": "Unable to set a channel to use a deleted scheme."
  },
  {
    "id": "app.import.import_channel.scheme_wrong_scope.error",
    "translation": "Channel must be assigned to a Channel-scoped scheme."
  },
  {
    "id": "app.import.import_channel.team_not_found.error",
    "translation": "Error importing channel. Team with name \"{{.TeamName}}\" could not be found."
  },
  {
    "id": "app.import.import_direct_channel.create_direct_channel.error",
    "translation": "Failed to create direct channel"
  },
  {
    "id": "app.import.import_direct_channel.create_group_channel.error",
    "translation": "Failed to create group channel"
  },
  {
    "id": "app.import.import_direct_channel.update_header_failed.error",
    "translation": "Failed to update direct channel header"
  },
  {
    "id": "app.import.import_direct_post.create_direct_channel.error",
    "translation": "Failed to get direct channel"
  },
  {
    "id": "app.import.import_direct_post.create_group_channel.error",
    "translation": "Failed to get group channel"
  },
  {
    "id": "app.import.import_line.null_channel.error",
    "translation": "Import data line has type \"channel\" but the channel object is null."
  },
  {
    "id": "app.import.import_line.null_direct_channel.error",
    "translation": "Import data line has type \"direct_channel\" but the direct_channel object is null."
  },
  {
    "id": "app.import.import_line.null_direct_post.error",
    "translation": "Import data line has type \"direct_post\" but the direct_post object is null."
  },
  {
    "id": "app.import.import_line.null_emoji.error",
    "translation": "Import data line has type \"emoji\" but the emoji object is null."
  },
  {
    "id": "app.import.import_line.null_post.error",
    "translation": "Import data line has type \"post\" but the post object is null."
  },
  {
    "id": "app.import.import_line.null_scheme.error",
    "translation": "Import data line has type \"scheme\" but the scheme object is null."
  },
  {
    "id": "app.import.import_line.null_team.error",
    "translation": "Import data line has type \"team\" but the team object is null."
  },
  {
    "id": "app.import.import_line.null_user.error",
    "translation": "Import data line has type \"user\" but the user object is null."
  },
  {
    "id": "app.import.import_line.unknown_line_type.error",
    "translation": "Import data line has unknown type \"{{.Type}}\"."
  },
  {
    "id": "app.import.import_post.channel_not_found.error",
    "translation": "Error importing post. Channel with name \"{{.ChannelName}}\" could not be found."
  },
  {
    "id": "app.import.import_post.save_preferences.error",
    "translation": "Error importing post. Failed to save preferences."
  },
  {
    "id": "app.import.import_post.user_not_found.error",
    "translation": "Error importing post. User with username \"{{.Username}}\" could not be found."
  },
  {
    "id": "app.import.import_scheme.scope_change.error",
    "translation": "The bulk importer cannot change the scope of an already-existing scheme."
  },
  {
    "id": "app.import.import_team.scheme_deleted.error",
    "translation": "Unable to set a team to use a deleted scheme."
  },
  {
    "id": "app.import.import_team.scheme_wrong_scope.error",
    "translation": "Team must be assigned to a Team-scoped scheme."
  },
  {
    "id": "app.import.import_user.save_preferences.error",
    "translation": "Error importing user preferences. Failed to save preferences."
  },
  {
    "id": "app.import.import_user_channels.channel_not_found.error",
    "translation": "Error importing user channels. Channel not found."
  },
  {
    "id": "app.import.import_user_channels.save_preferences.error",
    "translation": "Error importing user channel memberships. Failed to save preferences."
  },
  {
    "id": "app.import.import_user_teams.save_preferences.error",
    "translation": "Unable to save the team theme preferences"
  },
  {
    "id": "app.import.process_import_data_file_version_line.invalid_version.error",
    "translation": "Unable to read the version of the data import file."
  },
  {
    "id": "app.import.validate_channel_import_data.display_name_length.error",
    "translation": "Channel display_name is not within permitted length constraints."
  },
  {
    "id": "app.import.validate_channel_import_data.display_name_missing.error",
    "translation": "Missing required channel property: display_name"
  },
  {
    "id": "app.import.validate_channel_import_data.header_length.error",
    "translation": "Channel header is too long."
  },
  {
    "id": "app.import.validate_channel_import_data.name_characters.error",
    "translation": "Channel name contains invalid characters."
  },
  {
    "id": "app.import.validate_channel_import_data.name_length.error",
    "translation": "Channel name is too long."
  },
  {
    "id": "app.import.validate_channel_import_data.name_missing.error",
    "translation": "Missing required channel property: name"
  },
  {
    "id": "app.import.validate_channel_import_data.purpose_length.error",
    "translation": "Channel purpose is too long."
  },
  {
    "id": "app.import.validate_channel_import_data.scheme_invalid.error",
    "translation": "Invalid scheme name for channel."
  },
  {
    "id": "app.import.validate_channel_import_data.team_missing.error",
    "translation": "Missing required channel property: team"
  },
  {
    "id": "app.import.validate_channel_import_data.type_invalid.error",
    "translation": "Channel type is invalid."
  },
  {
    "id": "app.import.validate_channel_import_data.type_missing.error",
    "translation": "Missing required channel property: type."
  },
  {
    "id": "app.import.validate_direct_channel_import_data.header_length.error",
    "translation": "Direct channel header is too long"
  },
  {
    "id": "app.import.validate_direct_channel_import_data.members_required.error",
    "translation": "Missing required direct channel property: members"
  },
  {
    "id": "app.import.validate_direct_channel_import_data.members_too_few.error",
    "translation": "Direct channel members list contains too few items"
  },
  {
    "id": "app.import.validate_direct_channel_import_data.members_too_many.error",
    "translation": "Direct channel members list contains too many items"
  },
  {
    "id": "app.import.validate_direct_channel_import_data.unknown_favoriter.error",
    "translation": "Direct channel can only be favorited by members. \"{{.Username}}\" is not a member."
  },
  {
    "id": "app.import.validate_direct_post_import_data.channel_members_required.error",
    "translation": "Missing required direct post property: channel_members"
  },
  {
    "id": "app.import.validate_direct_post_import_data.channel_members_too_few.error",
    "translation": "Direct post channel members list contains too few items"
  },
  {
    "id": "app.import.validate_direct_post_import_data.channel_members_too_many.error",
    "translation": "Direct post channel members list contains too many items"
  },
  {
    "id": "app.import.validate_direct_post_import_data.create_at_missing.error",
    "translation": "Missing required direct post property: create_at"
  },
  {
    "id": "app.import.validate_direct_post_import_data.create_at_zero.error",
    "translation": "CreateAt must be greater than 0"
  },
  {
    "id": "app.import.validate_direct_post_import_data.message_length.error",
    "translation": "Message is too long"
  },
  {
    "id": "app.import.validate_direct_post_import_data.message_missing.error",
    "translation": "Missing required direct post property: message"
  },
  {
    "id": "app.import.validate_direct_post_import_data.unknown_flagger.error",
    "translation": "Direct post can only be flagged by members of the channel it is in. \"{{.Username}}\" is not a member."
  },
  {
    "id": "app.import.validate_direct_post_import_data.user_missing.error",
    "translation": "Missing required direct post property: user"
  },
  {
    "id": "app.import.validate_emoji_import_data.empty.error",
    "translation": "Import emoji data empty."
  },
  {
    "id": "app.import.validate_emoji_import_data.image_missing.error",
    "translation": "Import emoji image field missing or blank."
  },
  {
    "id": "app.import.validate_emoji_import_data.name_missing.error",
    "translation": "Import emoji name field missing or blank."
  },
  {
    "id": "app.import.validate_post_import_data.channel_missing.error",
    "translation": "Missing required Post property: Channel."
  },
  {
    "id": "app.import.validate_post_import_data.create_at_missing.error",
    "translation": "Missing required Post property: create_at."
  },
  {
    "id": "app.import.validate_post_import_data.create_at_zero.error",
    "translation": "Post CreateAt property must not be zero."
  },
  {
    "id": "app.import.validate_post_import_data.message_length.error",
    "translation": "Post Message property is longer than the maximum permitted length."
  },
  {
    "id": "app.import.validate_post_import_data.message_missing.error",
    "translation": "Missing required Post property: Message."
  },
  {
    "id": "app.import.validate_post_import_data.props_too_large.error",
    "translation": "Post Props are longer than the maximum permitted length."
  },
  {
    "id": "app.import.validate_post_import_data.team_missing.error",
    "translation": "Missing required Post property: Team."
  },
  {
    "id": "app.import.validate_post_import_data.user_missing.error",
    "translation": "Missing required Post property: User."
  },
  {
    "id": "app.import.validate_reaction_import_data.create_at_before_parent.error",
    "translation": "Reaction CreateAt property must be greater than the parent post CreateAt."
  },
  {
    "id": "app.import.validate_reaction_import_data.create_at_missing.error",
    "translation": "Missing required Reaction property: create_at."
  },
  {
    "id": "app.import.validate_reaction_import_data.create_at_zero.error",
    "translation": "Reaction CreateAt property must not be zero."
  },
  {
    "id": "app.import.validate_reaction_import_data.emoji_name_length.error",
    "translation": "Reaction EmojiName property is longer than the maximum permitted length."
  },
  {
    "id": "app.import.validate_reaction_import_data.emoji_name_missing.error",
    "translation": "Missing required Reaction property: EmojiName."
  },
  {
    "id": "app.import.validate_reaction_import_data.user_missing.error",
    "translation": "Missing required Reaction property: User."
  },
  {
    "id": "app.import.validate_reply_import_data.create_at_before_parent.error",
    "translation": "Reply CreateAt property must be greater than the parent post CreateAt."
  },
  {
    "id": "app.import.validate_reply_import_data.create_at_missing.error",
    "translation": "Missing required Reply property: create_at."
  },
  {
    "id": "app.import.validate_reply_import_data.create_at_zero.error",
    "translation": "Reply CreateAt property must not be zero."
  },
  {
    "id": "app.import.validate_reply_import_data.message_length.error",
    "translation": "Reply Message property is longer than the maximum permitted length."
  },
  {
    "id": "app.import.validate_reply_import_data.message_missing.error",
    "translation": "Missing required Reply property: Message."
  },
  {
    "id": "app.import.validate_reply_import_data.user_missing.error",
    "translation": "Missing required Reply property: User."
  },
  {
    "id": "app.import.validate_role_import_data.description_invalid.error",
    "translation": "Invalid role description."
  },
  {
    "id": "app.import.validate_role_import_data.display_name_invalid.error",
    "translation": "Invalid role display name."
  },
  {
    "id": "app.import.validate_role_import_data.invalid_permission.error",
    "translation": "Invalid permission on role."
  },
  {
    "id": "app.import.validate_role_import_data.name_invalid.error",
    "translation": "Invalid role name."
  },
  {
    "id": "app.import.validate_scheme_import_data.description_invalid.error",
    "translation": "Invalid scheme description."
  },
  {
    "id": "app.import.validate_scheme_import_data.display_name_invalid.error",
    "translation": "Invalid scheme display name."
  },
  {
    "id": "app.import.validate_scheme_import_data.name_invalid.error",
    "translation": "Invalid scheme name."
  },
  {
    "id": "app.import.validate_scheme_import_data.null_scope.error",
    "translation": "Scheme scope is required."
  },
  {
    "id": "app.import.validate_scheme_import_data.unknown_scheme.error",
    "translation": "Unknown scheme scope."
  },
  {
    "id": "app.import.validate_scheme_import_data.wrong_roles_for_scope.error",
    "translation": "The wrong roles were provided for a scheme with this scope."
  },
  {
    "id": "app.import.validate_team_import_data.description_length.error",
    "translation": "Team description is too long."
  },
  {
    "id": "app.import.validate_team_import_data.display_name_length.error",
    "translation": "Team display_name is not within permitted length constraints."
  },
  {
    "id": "app.import.validate_team_import_data.display_name_missing.error",
    "translation": "Missing required team property: display_name."
  },
  {
    "id": "app.import.validate_team_import_data.name_characters.error",
    "translation": "Team name contains invalid characters."
  },
  {
    "id": "app.import.validate_team_import_data.name_length.error",
    "translation": "Team name is too long."
  },
  {
    "id": "app.import.validate_team_import_data.name_missing.error",
    "translation": "Missing required team property: name."
  },
  {
    "id": "app.import.validate_team_import_data.name_reserved.error",
    "translation": "Team name contains reserved words."
  },
  {
    "id": "app.import.validate_team_import_data.scheme_invalid.error",
    "translation": "Invalid scheme name for team."
  },
  {
    "id": "app.import.validate_team_import_data.type_invalid.error",
    "translation": "Team type is not valid."
  },
  {
    "id": "app.import.validate_team_import_data.type_missing.error",
    "translation": "Missing required team property: type."
  },
  {
    "id": "app.import.validate_user_channels_import_data.channel_name_missing.error",
    "translation": "Channel name missing from User's Channel Membership."
  },
  {
    "id": "app.import.validate_user_channels_import_data.invalid_notify_props_desktop.error",
    "translation": "Invalid Desktop NotifyProps for User's Channel Membership."
  },
  {
    "id": "app.import.validate_user_channels_import_data.invalid_notify_props_mark_unread.error",
    "translation": "Invalid MarkUnread NotifyProps for User's Channel Membership."
  },
  {
    "id": "app.import.validate_user_channels_import_data.invalid_notify_props_mobile.error",
    "translation": "Invalid Mobile NotifyProps for User's Channel Membership."
  },
  {
    "id": "app.import.validate_user_channels_import_data.invalid_roles.error",
    "translation": "Invalid roles for User's Channel Membership."
  },
  {
    "id": "app.import.validate_user_import_data.advanced_props_email_interval.error",
    "translation": "Invalid email batching interval setting for User"
  },
  {
    "id": "app.import.validate_user_import_data.advanced_props_feature_markdown_preview.error",
    "translation": "Invalid markdown preview setting for User"
  },
  {
    "id": "app.import.validate_user_import_data.advanced_props_formatting.error",
    "translation": "Invalid post formatting setting for User"
  },
  {
    "id": "app.import.validate_user_import_data.advanced_props_show_unread_section.error",
    "translation": "Invalid show unread section setting for User"
  },
  {
    "id": "app.import.validate_user_import_data.auth_data_and_password.error",
    "translation": "User AuthData and Password are mutually exclusive."
  },
  {
    "id": "app.import.validate_user_import_data.auth_data_and_service_dependency.error",
    "translation": "User AuthService and AuthData are mutually inclusive."
  },
  {
    "id": "app.import.validate_user_import_data.auth_data_length.error",
    "translation": "User AuthData is too long."
  },
  {
    "id": "app.import.validate_user_import_data.email_length.error",
    "translation": "User email has an invalid length."
  },
  {
    "id": "app.import.validate_user_import_data.email_missing.error",
    "translation": "Missing required user property: email."
  },
  {
    "id": "app.import.validate_user_import_data.first_name_length.error",
    "translation": "User First Name is too long."
  },
  {
    "id": "app.import.validate_user_import_data.last_name_length.error",
    "translation": "User Last Name is too long."
  },
  {
    "id": "app.import.validate_user_import_data.nickname_length.error",
    "translation": "User nickname is too long."
  },
  {
    "id": "app.import.validate_user_import_data.notify_props_channel_trigger_invalid.error",
    "translation": "Invalid Channel Trigger Notify Prop for user."
  },
  {
    "id": "app.import.validate_user_import_data.notify_props_comments_trigger_invalid.error",
    "translation": "Invalid Comments Prop value for user."
  },
  {
    "id": "app.import.validate_user_import_data.notify_props_desktop_invalid.error",
    "translation": "Invalid Desktop Notify Prop value for user."
  },
  {
    "id": "app.import.validate_user_import_data.notify_props_desktop_sound_invalid.error",
    "translation": "Invalid Desktop Sound Notify Prop value for user."
  },
  {
    "id": "app.import.validate_user_import_data.notify_props_email_invalid.error",
    "translation": "Invalid Email Notify Prop value for user."
  },
  {
    "id": "app.import.validate_user_import_data.notify_props_mobile_invalid.error",
    "translation": "Invalid Mobile Notify Prop value for user."
  },
  {
    "id": "app.import.validate_user_import_data.notify_props_mobile_push_status_invalid.error",
    "translation": "Invalid Mobile Push Status Notify Prop for user."
  },
  {
    "id": "app.import.validate_user_import_data.password_length.error",
    "translation": "User Password has invalid length."
  },
  {
    "id": "app.import.validate_user_import_data.position_length.error",
    "translation": "User Position is too long."
  },
  {
    "id": "app.import.validate_user_import_data.profile_image.error",
    "translation": "Invalid profile image."
  },
  {
    "id": "app.import.validate_user_import_data.roles_invalid.error",
    "translation": "User roles are not valid."
  },
  {
    "id": "app.import.validate_user_import_data.username_invalid.error",
    "translation": "Username is not valid."
  },
  {
    "id": "app.import.validate_user_import_data.username_missing.error",
    "translation": "Missing require user property: username."
  },
  {
    "id": "app.import.validate_user_teams_import_data.invalid_roles.error",
    "translation": "Invalid roles for User's Team Membership."
  },
  {
    "id": "app.import.validate_user_teams_import_data.invalid_team_theme.error",
    "translation": "Invalid team theme for the User"
  },
  {
    "id": "app.import.validate_user_teams_import_data.team_name_missing.error",
    "translation": "Team name missing from User's Team Membership."
  },
  {
    "id": "app.notification.body.intro.direct.full",
    "translation": "You have a new Direct Message."
  },
  {
    "id": "app.notification.body.intro.direct.generic",
    "translation": "You have a new Direct Message from {{.SenderName}}"
  },
  {
    "id": "app.notification.body.intro.group_message.full",
    "translation": "You have a new Group Message."
  },
  {
    "id": "app.notification.body.intro.group_message.generic",
    "translation": "You have a new Group Message from {{.SenderName}}"
  },
  {
    "id": "app.notification.body.intro.notification.full",
    "translation": "You have a new notification."
  },
  {
    "id": "app.notification.body.intro.notification.generic",
    "translation": "You have a new notification from {{.SenderName}}"
  },
  {
    "id": "app.notification.body.text.direct.full",
    "translation": "{{.SenderName}} - {{.Hour}}:{{.Minute}} {{.TimeZone}}, {{.Month}} {{.Day}}"
  },
  {
    "id": "app.notification.body.text.direct.generic",
    "translation": "{{.Hour}}:{{.Minute}} {{.TimeZone}}, {{.Month}} {{.Day}}"
  },
  {
    "id": "app.notification.body.text.group_message.full",
    "translation": "Channel: {{.ChannelName}}"
  },
  {
    "id": "app.notification.body.text.group_message.full2",
    "translation": "{{.SenderName}} - {{.Hour}}:{{.Minute}} {{.TimeZone}}, {{.Month}} {{.Day}}"
  },
  {
    "id": "app.notification.body.text.group_message.generic",
    "translation": "{{.Hour}}:{{.Minute}} {{.TimeZone}}, {{.Month}} {{.Day}}"
  },
  {
    "id": "app.notification.body.text.notification.full",
    "translation": "Channel: {{.ChannelName}}"
  },
  {
    "id": "app.notification.body.text.notification.full2",
    "translation": "{{.SenderName}} - {{.Hour}}:{{.Minute}} {{.TimeZone}}, {{.Month}} {{.Day}}"
  },
  {
    "id": "app.notification.body.text.notification.generic",
    "translation": "{{.Hour}}:{{.Minute}} {{.TimeZone}}, {{.Month}} {{.Day}}"
  },
  {
    "id": "app.notification.subject.direct.full",
    "translation": "[{{.SiteName}}] New Direct Message from {{.SenderDisplayName}} on {{.Month}} {{.Day}}, {{.Year}}"
  },
  {
    "id": "app.notification.subject.group_message.full",
    "translation": "[{{ .SiteName }}] New Group Message in {{ .ChannelName}} on {{.Month}} {{.Day}}, {{.Year}}"
  },
  {
    "id": "app.notification.subject.group_message.generic",
    "translation": "[{{ .SiteName }}] New Group Message on {{.Month}} {{.Day}}, {{.Year}}"
  },
  {
    "id": "app.notification.subject.notification.full",
    "translation": "[{{ .SiteName }}] Notification in {{ .TeamName}} on {{.Month}} {{.Day}}, {{.Year}}"
  },
  {
    "id": "app.plugin.cluster.save_config.app_error",
    "translation": "The plugin configuration in your config.json file must be updated manually when using ReadOnlyConfig with clustering enabled."
  },
  {
    "id": "app.plugin.config.app_error",
    "translation": "Error saving plugin state in config."
  },
  {
    "id": "app.plugin.deactivate.app_error",
    "translation": "Unable to deactivate plugin."
  },
  {
    "id": "app.plugin.delete_public_key.delete.app_error",
    "translation": "An error occurred while deleting the public key."
  },
  {
    "id": "app.plugin.disabled.app_error",
    "translation": "Plugins have been disabled. Please check your logs for details."
  },
  {
    "id": "app.plugin.extract.app_error",
    "translation": "An error occurred extracting the plugin bundle."
  },
  {
    "id": "app.plugin.filesystem.app_error",
    "translation": "Encountered filesystem error."
  },
  {
    "id": "app.plugin.flag_managed.app_error",
    "translation": "Unable to set plugin as managed by the file store."
  },
  {
    "id": "app.plugin.get_cluster_plugin_statuses.app_error",
    "translation": "Unable to get plugin statuses from the cluster."
  },
  {
    "id": "app.plugin.get_plugins.app_error",
    "translation": "Unable to get active plugins."
  },
  {
    "id": "app.plugin.get_public_key.get_file.app_error",
    "translation": "An error occurred while getting the public key from the store."
  },
  {
    "id": "app.plugin.get_statuses.app_error",
    "translation": "Unable to get plugin statuses."
  },
  {
    "id": "app.plugin.install.app_error",
    "translation": "Unable to install plugin."
  },
  {
    "id": "app.plugin.install_id.app_error",
    "translation": "Unable to install plugin. A plugin with the same ID is already installed."
  },
  {
    "id": "app.plugin.install_id_failed_remove.app_error",
    "translation": "Unable to install plugin. A plugin with the same ID is already installed and failed to be removed."
  },
  {
    "id": "app.plugin.install_marketplace_plugin.app_error",
    "translation": "Failed to install marketplace plugin."
  },
  {
    "id": "app.plugin.invalid_id.app_error",
    "translation": "Plugin Id must be at least {{.Min}} characters, at most {{.Max}} characters and match {{.Regex}}."
  },
  {
    "id": "app.plugin.invalid_version.app_error",
    "translation": "Plugin version could not be parsed."
  },
  {
    "id": "app.plugin.manifest.app_error",
    "translation": "Unable to find manifest for extracted plugin."
  },
  {
    "id": "app.plugin.marketplace_client.app_error",
    "translation": "Failed to create marketplace client."
  },
  {
    "id": "app.plugin.marketplace_client.failed_to_fetch",
    "translation": "Failed to get plugins from the marketplace server."
  },
  {
    "id": "app.plugin.marketplace_disabled.app_error",
    "translation": "Marketplace has been disabled. Please check your logs for details."
  },
  {
    "id": "app.plugin.marketplace_plugin_request.app_error",
    "translation": "Failed to decode the marketplace plugin request."
  },
  {
    "id": "app.plugin.marketplace_plugins.not_found.app_error",
    "translation": "Could not find the requested marketplace plugin."
  },
  {
    "id": "app.plugin.marketplace_plugins.signature_not_found.app_error",
    "translation": "Could not find the requested marketplace plugin signature."
  },
  {
    "id": "app.plugin.marshal.app_error",
    "translation": "Failed to marshal marketplace plugins."
  },
  {
    "id": "app.plugin.modify_saml.app_error",
    "translation": "Can't modify saml files."
  },
  {
    "id": "app.plugin.mvdir.app_error",
    "translation": "Unable to move plugin from temporary directory to final destination. Another plugin may be using the same directory name."
  },
  {
    "id": "app.plugin.not_installed.app_error",
    "translation": "Plugin is not installed."
  },
  {
    "id": "app.plugin.remove.app_error",
    "translation": "Unable to delete plugin."
  },
  {
    "id": "app.plugin.remove_bundle.app_error",
    "translation": "Unable to remove plugin bundle from file store."
  },
  {
    "id": "app.plugin.restart.app_error",
    "translation": "Unable to restart plugin on upgrade."
  },
  {
    "id": "app.plugin.signature_decode.app_error",
    "translation": "Unable to decode base64 signature."
  },
  {
    "id": "app.plugin.store_bundle.app_error",
    "translation": "Unable to store the plugin to the configured file store."
  },
  {
    "id": "app.plugin.store_signature.app_error",
    "translation": "Unable to store the plugin signature to the configured file store."
  },
  {
    "id": "app.plugin.sync.list_filestore.app_error",
    "translation": "Error reading files from the plugins folder in the file store."
  },
  {
    "id": "app.plugin.sync.read_local_folder.app_error",
    "translation": "Error reading local plugins folder."
  },
  {
    "id": "app.plugin.upload_disabled.app_error",
    "translation": "Plugins and/or plugin uploads have been disabled."
  },
  {
    "id": "app.plugin.webapp_bundle.app_error",
    "translation": "Unable to generate plugin webapp bundle."
  },
  {
    "id": "app.plugin.write_file.read.app_error",
    "translation": "An error occurred while reading the file."
  },
  {
    "id": "app.plugin.write_file.saving.app_error",
    "translation": "An error occurred while saving the file."
  },
  {
    "id": "app.reaction.bulk_get_for_post_ids.app_error",
    "translation": "Unable to get reactions for post."
  },
  {
    "id": "app.reaction.delete_all_with_emoji_name.get_reactions.app_error",
    "translation": "Unable to get all reactions with this emoji name."
  },
  {
    "id": "app.reaction.get_for_post.app_error",
    "translation": "Unable to get reactions for post."
  },
  {
    "id": "app.reaction.save.save.app_error",
    "translation": "Unable to save reaction."
  },
  {
    "id": "app.role.check_roles_exist.role_not_found",
    "translation": "The provided role does not exist"
  },
  {
    "id": "app.save_config.app_error",
    "translation": "An error occurred saving the configuration."
  },
  {
    "id": "app.scheme.delete.app_error",
    "translation": "Unable to delete this scheme."
  },
  {
    "id": "app.scheme.get.app_error",
    "translation": "Unable to get the scheme."
  },
  {
    "id": "app.scheme.permanent_delete_all.app_error",
    "translation": "We could not permanently delete the schemes."
  },
  {
    "id": "app.scheme.save.app_error",
    "translation": "Unable to create the scheme."
  },
  {
    "id": "app.scheme.save.invalid_scheme.app_error",
    "translation": "The provided scheme is invalid."
  },
  {
    "id": "app.schemes.is_phase_2_migration_completed.not_completed.app_error",
    "translation": "This API endpoint is not accessible as required migrations have not yet completed."
  },
  {
    "id": "app.submit_interactive_dialog.json_error",
    "translation": "Encountered an error encoding JSON for the interactive dialog."
  },
  {
    "id": "app.system_install_date.parse_int.app_error",
    "translation": "Failed to parse installation date."
  },
  {
    "id": "app.team.invite_id.group_constrained.error",
    "translation": "Unable to join a group-constrained team by invite."
  },
  {
    "id": "app.team.invite_token.group_constrained.error",
    "translation": "Unable to join a group-constrained team by token."
  },
  {
    "id": "app.team.join_user_to_team.max_accounts.app_error",
    "translation": "This team has reached the maximum number of allowed accounts. Contact your System Administrator to set a higher limit."
  },
  {
    "id": "app.team.rename_team.name_occupied",
    "translation": "Unable to rename the team, the name is already in use."
  },
  {
    "id": "app.terms_of_service.create.app_error",
    "translation": "Unable to save terms of service."
  },
  {
    "id": "app.terms_of_service.create.existing.app_error",
    "translation": "Must not call save for existing terms of service."
  },
  {
    "id": "app.terms_of_service.get.app_error",
    "translation": "Unable to fetch terms of service."
  },
  {
    "id": "app.terms_of_service.get.no_rows.app_error",
    "translation": "No terms of service found."
  },
  {
    "id": "app.user.complete_switch_with_oauth.blank_email.app_error",
    "translation": "Unable to complete SAML login with an empty email address."
  },
  {
    "id": "app.user_access_token.disabled",
    "translation": "Personal access tokens are disabled on this server. Please contact your system administrator for details."
  },
  {
    "id": "app.user_access_token.invalid_or_missing",
    "translation": "Invalid or missing token."
  },
  {
    "id": "app.user_terms_of_service.delete.app_error",
    "translation": "Unable to delete terms of service."
  },
  {
    "id": "app.user_terms_of_service.get_by_user.app_error",
    "translation": "Unable to fetch terms of service."
  },
  {
    "id": "app.user_terms_of_service.get_by_user.no_rows.app_error",
    "translation": "No terms of service found."
  },
  {
    "id": "app.user_terms_of_service.save.app_error",
    "translation": "Unable to save terms of service."
  },
  {
    "id": "bleveengine.already_started.error",
    "translation": "Bleve is already started."
  },
  {
    "id": "bleveengine.create_channel_index.error",
    "translation": "Error creating the bleve channel index."
  },
  {
    "id": "bleveengine.create_post_index.error",
    "translation": "Error creating the bleve post index."
  },
  {
    "id": "bleveengine.create_user_index.error",
    "translation": "Error creating the bleve user index."
  },
  {
    "id": "bleveengine.delete_channel.error",
    "translation": "Failed to delete the channel."
  },
  {
    "id": "bleveengine.delete_post.error",
    "translation": "Failed to delete the post."
  },
  {
    "id": "bleveengine.delete_user.error",
    "translation": "Failed to delete the user."
  },
  {
    "id": "bleveengine.index_channel.error",
    "translation": "Failed to index the channel."
  },
  {
    "id": "bleveengine.index_post.error",
    "translation": "Failed to index the post."
  },
  {
    "id": "bleveengine.index_user.error",
    "translation": "Failed to index the user."
  },
  {
    "id": "bleveengine.indexer.do_job.bulk_index_channels.batch_error",
    "translation": "Failed to index channel batch."
  },
  {
    "id": "bleveengine.indexer.do_job.bulk_index_posts.batch_error",
    "translation": "Failed to index post batch."
  },
  {
    "id": "bleveengine.indexer.do_job.bulk_index_users.batch_error",
    "translation": "Failed to index user batch."
  },
  {
    "id": "bleveengine.indexer.do_job.engine_inactive",
    "translation": "Failed to run Bleve index job: engine is inactive."
  },
  {
    "id": "bleveengine.indexer.do_job.get_oldest_post.error",
    "translation": "The oldest post could not be retrieved from the database."
  },
  {
    "id": "bleveengine.indexer.do_job.parse_end_time.error",
    "translation": "Bleve indexing worker failed to parse the end time."
  },
  {
    "id": "bleveengine.indexer.do_job.parse_start_time.error",
    "translation": "Bleve indexing worker failed to parse the start time."
  },
  {
    "id": "bleveengine.indexer.index_batch.nothing_left_to_index.error",
    "translation": "Trying to index a new batch when all the entities are completed."
  },
  {
    "id": "bleveengine.purge_channel_index.error",
    "translation": "Failed to purge channel indexes."
  },
  {
    "id": "bleveengine.purge_post_index.error",
    "translation": "Failed to purge post indexes."
  },
  {
    "id": "bleveengine.purge_user_index.error",
    "translation": "Failed to purge user indexes."
  },
  {
    "id": "bleveengine.search_channels.error",
    "translation": "Channel search failed to complete."
  },
  {
    "id": "bleveengine.search_posts.error",
    "translation": "Post search failed to complete."
  },
  {
    "id": "bleveengine.search_users_in_channel.nuchan.error",
    "translation": "User search failed to complete."
  },
  {
    "id": "bleveengine.search_users_in_channel.uchan.error",
    "translation": "User search failed to complete."
  },
  {
    "id": "bleveengine.search_users_in_team.error",
    "translation": "User search failed to complete."
  },
  {
    "id": "bleveengine.stop_channel_index.error",
    "translation": "Failed to close channel index."
  },
  {
    "id": "bleveengine.stop_post_index.error",
    "translation": "Failed to close post index."
  },
  {
    "id": "bleveengine.stop_user_index.error",
    "translation": "Failed to close user index."
  },
  {
    "id": "brand.save_brand_image.decode.app_error",
    "translation": "Unable to decode the image data."
  },
  {
    "id": "brand.save_brand_image.decode_config.app_error",
    "translation": "Unable to get image metadata."
  },
  {
    "id": "brand.save_brand_image.encode.app_error",
    "translation": "Unable to convert the image data to PNG format. Please try again."
  },
  {
    "id": "brand.save_brand_image.open.app_error",
    "translation": "Unable to upload the custom brand image. Make sure the image size is less than 2 MB and try again."
  },
  {
    "id": "brand.save_brand_image.save_image.app_error",
    "translation": "Unable to write the image file to your file storage. Please check your connection and try again."
  },
  {
    "id": "brand.save_brand_image.too_large.app_error",
    "translation": "Unable to read the image file. Make sure the image size is less than 2 MB and try again."
  },
  {
    "id": "cli.license.critical",
    "translation": "Feature requires an upgrade to Enterprise Edition and the inclusion of a license key. Please contact your System Administrator."
  },
  {
    "id": "cli.outgoing_webhook.inconsistent_state.app_error",
    "translation": "The outgoing webhook is deleted but unable to create a new one due to some error."
  },
  {
    "id": "ent.account_migration.get_all_failed",
    "translation": "Unable to get users."
  },
  {
    "id": "ent.account_migration.get_saml_users_failed",
    "translation": "Unable to get SAML users."
  },
  {
    "id": "ent.cluster.config_changed.info",
    "translation": "Cluster configuration has changed for id={{ .id }}. The cluster may become unstable and a restart is required. To ensure the cluster is configured correctly you should perform a rolling restart immediately."
  },
  {
    "id": "ent.cluster.json_encode.error",
    "translation": "Error occurred while marshalling JSON request"
  },
  {
    "id": "ent.cluster.save_config.error",
    "translation": "System Console is set to read-only when High Availability is enabled unless ReadOnlyConfig is disabled in the configuration file."
  },
  {
    "id": "ent.cluster.timeout.error",
    "translation": "Timed out waiting for cluster response"
  },
  {
    "id": "ent.compliance.bad_export_type.appError",
    "translation": "Unknown output format {{.ExportType}}"
  },
  {
    "id": "ent.compliance.csv.attachment.copy.appError",
    "translation": "Unable to copy the attachment into the zip file."
  },
  {
    "id": "ent.compliance.csv.attachment.export.appError",
    "translation": "Unable to add attachment to the CSV export."
  },
  {
    "id": "ent.compliance.csv.file.creation.appError",
    "translation": "Unable to create temporary CSV export file."
  },
  {
    "id": "ent.compliance.csv.header.export.appError",
    "translation": "Unable to add header to the CSV export."
  },
  {
    "id": "ent.compliance.csv.metadata.export.appError",
    "translation": "Unable to add metadata file to the zip file."
  },
  {
    "id": "ent.compliance.csv.metadata.json.marshalling.appError",
    "translation": "Unable to convert metadata to json."
  },
  {
    "id": "ent.compliance.csv.metadata.json.zipfile.appError",
    "translation": "Unable to create the zip file"
  },
  {
    "id": "ent.compliance.csv.post.export.appError",
    "translation": "Unable to export a post."
  },
  {
    "id": "ent.compliance.csv.warning.appError",
    "translation": "Unable to create the warning file."
  },
  {
    "id": "ent.compliance.csv.zip.creation.appError",
    "translation": "Unable to create the zip export file."
  },
  {
    "id": "ent.compliance.global_relay.attachments_removed.appError",
    "translation": "Uploaded file was removed from Global Relay export because it was too large to send."
  },
  {
    "id": "ent.compliance.global_relay.open_temporary_file.appError",
    "translation": "Unable to open the temporary export file."
  },
  {
    "id": "ent.compliance.global_relay.rewind_temporary_file.appError",
    "translation": "Unable to re-read the Global Relay temporary export file."
  },
  {
    "id": "ent.compliance.licence_disable.app_error",
    "translation": "Compliance functionality disabled by current license. Please contact your system administrator about upgrading your enterprise license."
  },
  {
    "id": "ent.compliance.run_export.template_watcher.appError",
    "translation": "Unable to load export templates. Please try again."
  },
  {
    "id": "ent.compliance.run_failed.error",
    "translation": "Compliance export failed for job '{{.JobName}}' at '{{.FilePath}}'"
  },
  {
    "id": "ent.data_retention.channel_member_history_batch.internal_error",
    "translation": ""
  },
  {
    "id": "ent.data_retention.generic.license.error",
    "translation": "Your license does not support Data Retention."
  },
  {
    "id": "ent.elasticsearch.aggregator_worker.create_index_job.error",
    "translation": "Elasticsearch aggregator worker failed to create the indexing job"
  },
  {
    "id": "ent.elasticsearch.aggregator_worker.delete_indexes.error",
    "translation": "Elasticsearch aggregator worker failed to delete the indexes"
  },
  {
    "id": "ent.elasticsearch.aggregator_worker.get_indexes.error",
    "translation": "Elasticsearch aggregator worker failed to get indexes"
  },
  {
    "id": "ent.elasticsearch.aggregator_worker.index_job_failed.error",
    "translation": "Elasticsearch aggregator worker failed due to the indexing job failing"
  },
  {
    "id": "ent.elasticsearch.create_client.connect_failed",
    "translation": "Setting up Elasticsearch Client Failed"
  },
  {
    "id": "ent.elasticsearch.create_template_channels_if_not_exists.template_create_failed",
    "translation": "Failed to create Elasticsearch template for channels"
  },
  {
    "id": "ent.elasticsearch.create_template_posts_if_not_exists.template_create_failed",
    "translation": "Failed to create Elasticsearch template for posts"
  },
  {
    "id": "ent.elasticsearch.create_template_users_if_not_exists.template_create_failed",
    "translation": "Failed to create Elasticsearch template for users"
  },
  {
    "id": "ent.elasticsearch.data_retention_delete_indexes.delete_index.error",
    "translation": "Failed to delete Elasticsearch index"
  },
  {
    "id": "ent.elasticsearch.data_retention_delete_indexes.get_indexes.error",
    "translation": "Failed to get Elasticsearch indexes"
  },
  {
    "id": "ent.elasticsearch.delete_channel.error",
    "translation": "Failed to delete the channel"
  },
  {
    "id": "ent.elasticsearch.delete_post.error",
    "translation": "Failed to delete the post"
  },
  {
    "id": "ent.elasticsearch.delete_user.error",
    "translation": "Failed to delete the user"
  },
  {
    "id": "ent.elasticsearch.generic.disabled",
    "translation": "Elasticsearch search is not enabled on this server"
  },
  {
    "id": "ent.elasticsearch.index_channel.error",
    "translation": "Failed to index the channel"
  },
  {
    "id": "ent.elasticsearch.index_post.error",
    "translation": "Failed to index the post"
  },
  {
    "id": "ent.elasticsearch.index_user.error",
    "translation": "Failed to index the user"
  },
  {
    "id": "ent.elasticsearch.indexer.do_job.get_oldest_post.error",
    "translation": "The oldest post could not be retrieved from the database"
  },
  {
    "id": "ent.elasticsearch.indexer.do_job.parse_end_time.error",
    "translation": "Elasticsearch indexing worker failed to parse the end time"
  },
  {
    "id": "ent.elasticsearch.indexer.do_job.parse_start_time.error",
    "translation": "Elasticsearch indexing worker failed to parse the start time"
  },
  {
    "id": "ent.elasticsearch.indexer.index_batch.nothing_left_to_index.error",
    "translation": "Trying to index a new batch when all the entities are completed"
  },
  {
    "id": "ent.elasticsearch.not_started.error",
    "translation": "Elasticsearch is not started"
  },
  {
    "id": "ent.elasticsearch.purge_indexes.delete_failed",
    "translation": "Failed to delete Elasticsearch index"
  },
  {
    "id": "ent.elasticsearch.refresh_indexes.refresh_failed",
    "translation": "Failed to refresh Elasticsearch indexes"
  },
  {
    "id": "ent.elasticsearch.search_channels.disabled",
    "translation": "Elasticsearch searching is disabled on this server"
  },
  {
    "id": "ent.elasticsearch.search_channels.search_failed",
    "translation": "Search failed to complete"
  },
  {
    "id": "ent.elasticsearch.search_channels.unmarshall_channel_failed",
    "translation": "Failed to decode search results"
  },
  {
    "id": "ent.elasticsearch.search_posts.disabled",
    "translation": "Elasticsearch searching is disabled on this server"
  },
  {
    "id": "ent.elasticsearch.search_posts.parse_matches_failed",
    "translation": "Failed to parse search result matches"
  },
  {
    "id": "ent.elasticsearch.search_posts.search_failed",
    "translation": "Search failed to complete"
  },
  {
    "id": "ent.elasticsearch.search_posts.unmarshall_post_failed",
    "translation": "Failed to decode search results"
  },
  {
    "id": "ent.elasticsearch.search_users.search_failed",
    "translation": "Search failed to complete"
  },
  {
    "id": "ent.elasticsearch.search_users.unmarshall_user_failed",
    "translation": "Failed to decode search results"
  },
  {
    "id": "ent.elasticsearch.start.already_started.app_error",
    "translation": "Elasticsearch is already started."
  },
  {
    "id": "ent.elasticsearch.start.create_bulk_processor_failed.app_error",
    "translation": "Failed to create Elasticsearch bulk processor."
  },
  {
    "id": "ent.elasticsearch.start.get_server_version.app_error",
    "translation": "Failed to get Elasticsearch server version."
  },
  {
    "id": "ent.elasticsearch.start.parse_server_version.app_error",
    "translation": "Failed to parse Elasticsearch server version."
  },
  {
    "id": "ent.elasticsearch.start.start_bulk_processor_failed.app_error",
    "translation": "Failed to start Elasticsearch bulk processor."
  },
  {
    "id": "ent.elasticsearch.stop.already_stopped.app_error",
    "translation": "Elasticsearch is already stopped."
  },
  {
    "id": "ent.elasticsearch.test_config.connect_failed",
    "translation": "Connecting to Elasticsearch server failed."
  },
  {
    "id": "ent.elasticsearch.test_config.indexing_disabled.error",
    "translation": "Elasticsearch is disabled."
  },
  {
    "id": "ent.elasticsearch.test_config.license.error",
    "translation": "Your license does not support Elasticsearch."
  },
  {
    "id": "ent.elasticsearch.test_config.reenter_password",
    "translation": "The Elasticsearch Server URL or Username has changed. Please re-enter the Elasticsearch password to test connection."
  },
  {
    "id": "ent.get_users_in_channel_during",
    "translation": ""
  },
  {
    "id": "ent.id_loaded.license_disable.app_error",
    "translation": "Your license does not support ID Loaded Push Notifications."
  },
  {
    "id": "ent.ldap.app_error",
    "translation": "ldap interface was nil."
  },
  {
    "id": "ent.ldap.create_fail",
    "translation": "Unable to create LDAP user."
  },
  {
    "id": "ent.ldap.disabled.app_error",
    "translation": "AD/LDAP disabled or licence does not support AD/LDAP."
  },
  {
    "id": "ent.ldap.do_login.bind_admin_user.app_error",
    "translation": "Unable to bind to AD/LDAP server. Check BindUsername and BindPassword."
  },
  {
    "id": "ent.ldap.do_login.invalid_password.app_error",
    "translation": "Invalid Password."
  },
  {
    "id": "ent.ldap.do_login.licence_disable.app_error",
    "translation": "AD/LDAP functionality disabled by current license. Please contact your system administrator about upgrading your enterprise license."
  },
  {
    "id": "ent.ldap.do_login.matched_to_many_users.app_error",
    "translation": "Username given matches multiple users."
  },
  {
    "id": "ent.ldap.do_login.search_ldap_server.app_error",
    "translation": "Failed to search AD/LDAP server."
  },
  {
    "id": "ent.ldap.do_login.unable_to_connect.app_error",
    "translation": "Unable to connect to AD/LDAP server."
  },
  {
    "id": "ent.ldap.do_login.user_filtered.app_error",
    "translation": "Your AD/LDAP account does not have permission to use this Mattermost server. Please ask your System Administrator to check the AD/LDAP user filter."
  },
  {
    "id": "ent.ldap.do_login.user_not_registered.app_error",
    "translation": "User not registered on AD/LDAP server."
  },
  {
    "id": "ent.ldap.syncronize.delete_group_constained_memberships",
    "translation": "error deleting team or channel memberships"
  },
  {
    "id": "ent.ldap.syncronize.get_all.app_error",
    "translation": "Unable to get all users using AD/LDAP."
  },
  {
    "id": "ent.ldap.syncronize.get_all_groups.app_error",
    "translation": "error retrieving groups."
  },
  {
    "id": "ent.ldap.syncronize.populate_syncables",
    "translation": "error populating syncables"
  },
  {
    "id": "ent.ldap.syncronize.search_failure.app_error",
    "translation": "Failed to search users in AD/LDAP. Test if the Mattermost server can connect to your AD/LDAP server and try again."
  },
  {
    "id": "ent.ldap.syncronize.search_failure_size_exceeded.app_error",
    "translation": "Size Limit Exceeded. Try checking your [max page size](https://docs.mattermost.com/deployment/sso-ldap.html#i-see-the-log-error-ldap-result-code-4-size-limit-exceeded)."
  },
  {
    "id": "ent.ldap.validate_admin_filter.app_error",
    "translation": "Invalid AD/LDAP Admin Filter."
  },
  {
    "id": "ent.ldap.validate_filter.app_error",
    "translation": "Invalid AD/LDAP Filter."
  },
  {
    "id": "ent.ldap.validate_guest_filter.app_error",
    "translation": "Invalid AD/LDAP Guest Filter."
  },
  {
    "id": "ent.ldap_groups.group_search_error",
    "translation": "error retrieving ldap group"
  },
  {
    "id": "ent.ldap_groups.groups_search_error",
    "translation": "error retrieving ldap groups"
  },
  {
    "id": "ent.ldap_groups.members_of_group_error",
    "translation": "error retrieving members of group"
  },
  {
    "id": "ent.ldap_groups.no_rows",
    "translation": "no groups found with matching uid"
  },
  {
    "id": "ent.ldap_groups.reachable_groups_error",
    "translation": "error retrieving groups for user"
  },
  {
    "id": "ent.message_export.global_relay.attach_file.app_error",
    "translation": "Unable to add attachment to the Global Relay export."
  },
  {
    "id": "ent.message_export.global_relay.close_zip_file.app_error",
    "translation": "Unable to close the zip file."
  },
  {
    "id": "ent.message_export.global_relay.create_file_in_zip.app_error",
    "translation": "Unable to create the eml file."
  },
  {
    "id": "ent.message_export.global_relay.generate_email.app_error",
    "translation": "Unable to generate eml file data."
  },
  {
    "id": "ent.message_export.global_relay_export.deliver.close.app_error",
    "translation": "Unable to deliver the email to Global Relay."
  },
  {
    "id": "ent.message_export.global_relay_export.deliver.from_address.app_error",
    "translation": "Unable to set the email From address."
  },
  {
    "id": "ent.message_export.global_relay_export.deliver.msg.app_error",
    "translation": "Unable to set the email message."
  },
  {
    "id": "ent.message_export.global_relay_export.deliver.msg_data.app_error",
    "translation": "Unable to write the email message."
  },
  {
    "id": "ent.message_export.global_relay_export.deliver.parse_mail.app_error",
    "translation": "Unable to read the email information."
  },
  {
    "id": "ent.message_export.global_relay_export.deliver.to_address.app_error",
    "translation": "Unable to set the email To address."
  },
  {
    "id": "ent.message_export.global_relay_export.deliver.unable_to_get_file_info.app_error",
    "translation": "Unable to get the information of the export temporary file."
  },
  {
    "id": "ent.message_export.global_relay_export.deliver.unable_to_open_email_file.app_error",
    "translation": "Unable to get the an email from the temporary file."
  },
  {
    "id": "ent.message_export.global_relay_export.deliver.unable_to_open_zip_file_data.app_error",
    "translation": "Unable to open the export temporary file."
  },
  {
    "id": "ent.migration.migratetoldap.duplicate_field",
    "translation": "Unable to migrate AD/LDAP users with specified field. Duplicate entry detected. Please remove all duplcates and try again."
  },
  {
    "id": "ent.migration.migratetoldap.user_not_found",
    "translation": "Unable to find user on AD/LDAP server: "
  },
  {
    "id": "ent.migration.migratetosaml.email_already_used_by_other_user",
    "translation": "Email already used by another SAML user."
  },
  {
    "id": "ent.migration.migratetosaml.user_not_found_in_users_mapping_file",
    "translation": "User not found in the users file."
  },
  {
    "id": "ent.migration.migratetosaml.username_already_used_by_other_user",
    "translation": "Username already used by another Mattermost user."
  },
  {
    "id": "ent.saml.attribute.app_error",
    "translation": "SAML login was unsuccessful because one of the attributes is incorrect. Please contact your System Administrator."
  },
  {
    "id": "ent.saml.build_request.app_error",
    "translation": "An error occurred while initiating the request to the Identity Provider. Please contact your System Administrator."
  },
  {
    "id": "ent.saml.build_request.encoding.app_error",
    "translation": "An error occurred while encoding the request for the Identity Provider. Please contact your System Administrator."
  },
  {
    "id": "ent.saml.configure.encryption_not_enabled.app_error",
    "translation": "SAML login was unsuccessful because encryption is not enabled. Please contact your System Administrator."
  },
  {
    "id": "ent.saml.configure.load_idp_cert.app_error",
    "translation": "Identity Provider Public Certificate File was not found. Please contact your System Administrator."
  },
  {
    "id": "ent.saml.configure.load_private_key.app_error",
    "translation": "SAML login was unsuccessful because the Service Provider Private Key was not found. Please contact your System Administrator."
  },
  {
    "id": "ent.saml.configure.not_encrypted_response.app_error",
    "translation": "SAML login was unsuccessful as the Identity Provider response is not encrypted. Please contact your System Administrator."
  },
  {
    "id": "ent.saml.do_login.decrypt.app_error",
    "translation": "SAML login was unsuccessful because an error occurred while decrypting the response from the Identity Provider. Please contact your System Administrator."
  },
  {
    "id": "ent.saml.do_login.empty_response.app_error",
    "translation": "We received an empty response from the Identity Provider."
  },
  {
    "id": "ent.saml.do_login.parse.app_error",
    "translation": "An error occurred while parsing the response from the Identity Provider. Please contact your System Administrator."
  },
  {
    "id": "ent.saml.do_login.validate.app_error",
    "translation": "An error occurred while validating the response from the Identity Provider. Please contact your System Administrator."
  },
  {
    "id": "ent.saml.license_disable.app_error",
    "translation": "Your license does not support SAML authentication."
  },
  {
    "id": "ent.saml.metadata.app_error",
    "translation": "An error occurred while building Service Provider Metadata."
  },
  {
    "id": "ent.saml.service_disable.app_error",
    "translation": "SAML 2.0 is not configured or supported on this server."
  },
  {
    "id": "group_not_associated_to_synced_team",
    "translation": "Group cannot be associated to the channel until it is first associated to the parent group-synced team."
  },
  {
    "id": "groups.unsupported_syncable_type",
    "translation": "Unsupported syncable type '{{.Value}}'."
  },
  {
    "id": "interactive_message.decode_trigger_id.base64_decode_failed",
    "translation": "Failed to decode base64 for trigger ID for interactive dialog."
  },
  {
    "id": "interactive_message.decode_trigger_id.base64_decode_failed_signature",
    "translation": "Failed to decode base64 signature of trigger ID for interactive dialog."
  },
  {
    "id": "interactive_message.decode_trigger_id.expired",
    "translation": "Trigger ID for interactive dialog is expired. Trigger IDs live for a maximum of {{.Seconds}} seconds."
  },
  {
    "id": "interactive_message.decode_trigger_id.missing_data",
    "translation": "Trigger ID missing required data for interactive dialog."
  },
  {
    "id": "interactive_message.decode_trigger_id.signature_decode_failed",
    "translation": "Failed to decode base64 signature of trigger ID for interactive dialog."
  },
  {
    "id": "interactive_message.decode_trigger_id.verify_signature_failed",
    "translation": "Signature verification failed of trigger ID for interactive dialog."
  },
  {
    "id": "interactive_message.generate_trigger_id.signing_failed",
    "translation": "Failed to sign generated trigger ID for interactive dialog."
  },
  {
    "id": "jobs.do_job.batch_size.parse_error",
    "translation": "Could not parse message export job BatchSize."
  },
  {
    "id": "jobs.do_job.batch_start_timestamp.parse_error",
    "translation": "Could not parse message export job ExportFromTimestamp."
  },
  {
    "id": "jobs.request_cancellation.status.error",
    "translation": "Could not request cancellation for job that is not in a cancelable state."
  },
  {
    "id": "jobs.set_job_error.update.error",
    "translation": "Failed to set job status to error"
  },
  {
    "id": "jobs.start_synchronize_job.timeout",
    "translation": "Reached AD/LDAP synchronization job timeout."
  },
  {
    "id": "manaultesting.manual_test.parse.app_error",
    "translation": "Unable to parse URL."
  },
  {
    "id": "manaultesting.test_autolink.unable.app_error",
    "translation": "Unable to get channels."
  },
  {
    "id": "mattermost.bulletin.subject",
    "translation": "Mattermost Security Bulletin"
  },
  {
    "id": "mfa.activate.authenticate.app_error",
    "translation": "Error attempting to authenticate MFA token."
  },
  {
    "id": "mfa.activate.bad_token.app_error",
    "translation": "Invalid MFA token."
  },
  {
    "id": "mfa.activate.save_active.app_error",
    "translation": "Unable to update MFA active status for the user."
  },
  {
    "id": "mfa.deactivate.save_active.app_error",
    "translation": "Unable to update MFA active status for the user."
  },
  {
    "id": "mfa.deactivate.save_secret.app_error",
    "translation": "Error clearing the MFA secret."
  },
  {
    "id": "mfa.generate_qr_code.create_code.app_error",
    "translation": "Error generating QR code."
  },
  {
    "id": "mfa.generate_qr_code.save_secret.app_error",
    "translation": "Error saving the MFA secret."
  },
  {
    "id": "mfa.mfa_disabled.app_error",
    "translation": "Multi-factor authentication has been disabled on this server."
  },
  {
    "id": "mfa.validate_token.authenticate.app_error",
    "translation": "Invalid MFA token."
  },
  {
    "id": "migrations.worker.run_advanced_permissions_phase_2_migration.invalid_progress",
    "translation": "Migration failed due to invalid progress data."
  },
  {
    "id": "migrations.worker.run_migration.unknown_key",
    "translation": "Unable to run migration job due to unknown migration key."
  },
  {
    "id": "model.access.is_valid.access_token.app_error",
    "translation": "Invalid access token."
  },
  {
    "id": "model.access.is_valid.client_id.app_error",
    "translation": "Invalid client id."
  },
  {
    "id": "model.access.is_valid.redirect_uri.app_error",
    "translation": "Invalid redirect uri."
  },
  {
    "id": "model.access.is_valid.refresh_token.app_error",
    "translation": "Invalid refresh token."
  },
  {
    "id": "model.access.is_valid.user_id.app_error",
    "translation": "Invalid user id."
  },
  {
    "id": "model.authorize.is_valid.auth_code.app_error",
    "translation": "Invalid authorization code."
  },
  {
    "id": "model.authorize.is_valid.client_id.app_error",
    "translation": "Invalid client id."
  },
  {
    "id": "model.authorize.is_valid.create_at.app_error",
    "translation": "Create at must be a valid time."
  },
  {
    "id": "model.authorize.is_valid.expires.app_error",
    "translation": "Expires in must be set."
  },
  {
    "id": "model.authorize.is_valid.redirect_uri.app_error",
    "translation": "Invalid redirect uri."
  },
  {
    "id": "model.authorize.is_valid.response_type.app_error",
    "translation": "Invalid response type."
  },
  {
    "id": "model.authorize.is_valid.scope.app_error",
    "translation": "Invalid scope."
  },
  {
    "id": "model.authorize.is_valid.state.app_error",
    "translation": "Invalid state."
  },
  {
    "id": "model.authorize.is_valid.user_id.app_error",
    "translation": "Invalid user id."
  },
  {
    "id": "model.bot.is_valid.create_at.app_error",
    "translation": "Invalid create at."
  },
  {
    "id": "model.bot.is_valid.creator_id.app_error",
    "translation": "Invalid creator id."
  },
  {
    "id": "model.bot.is_valid.description.app_error",
    "translation": "Invalid description."
  },
  {
    "id": "model.bot.is_valid.update_at.app_error",
    "translation": "Invalid update at."
  },
  {
    "id": "model.bot.is_valid.user_id.app_error",
    "translation": "Invalid user id."
  },
  {
    "id": "model.bot.is_valid.username.app_error",
    "translation": "Invalid username."
  },
  {
    "id": "model.channel.is_valid.2_or_more.app_error",
    "translation": "Name must be 2 or more lowercase alphanumeric characters."
  },
  {
    "id": "model.channel.is_valid.create_at.app_error",
    "translation": "Create at must be a valid time."
  },
  {
    "id": "model.channel.is_valid.creator_id.app_error",
    "translation": "Invalid creator id."
  },
  {
    "id": "model.channel.is_valid.display_name.app_error",
    "translation": "Invalid display name."
  },
  {
    "id": "model.channel.is_valid.header.app_error",
    "translation": "Invalid header."
  },
  {
    "id": "model.channel.is_valid.id.app_error",
    "translation": "Invalid Id."
  },
  {
    "id": "model.channel.is_valid.name.app_error",
    "translation": "Invalid channel name. User ids are not permitted in channel name for non-direct message channels."
  },
  {
    "id": "model.channel.is_valid.purpose.app_error",
    "translation": "Invalid purpose."
  },
  {
    "id": "model.channel.is_valid.type.app_error",
    "translation": "Invalid type."
  },
  {
    "id": "model.channel.is_valid.update_at.app_error",
    "translation": "Update at must be a valid time."
  },
  {
    "id": "model.channel_member.is_valid.channel_id.app_error",
    "translation": "Invalid channel id."
  },
  {
    "id": "model.channel_member.is_valid.email_value.app_error",
    "translation": "Invalid email notification value."
  },
  {
    "id": "model.channel_member.is_valid.ignore_channel_mentions_value.app_error",
    "translation": "Invalid ignore channel mentions status."
  },
  {
    "id": "model.channel_member.is_valid.notify_level.app_error",
    "translation": "Invalid notify level."
  },
  {
    "id": "model.channel_member.is_valid.push_level.app_error",
    "translation": "Invalid push notification level."
  },
  {
    "id": "model.channel_member.is_valid.unread_level.app_error",
    "translation": "Invalid mark unread level."
  },
  {
    "id": "model.channel_member.is_valid.user_id.app_error",
    "translation": "Invalid user id."
  },
  {
    "id": "model.client.connecting.app_error",
    "translation": "We encountered an error while connecting to the server."
  },
  {
    "id": "model.cluster.is_valid.create_at.app_error",
    "translation": "CreateAt must be set."
  },
  {
    "id": "model.cluster.is_valid.hostname.app_error",
    "translation": "Hostname must be set."
  },
  {
    "id": "model.cluster.is_valid.id.app_error",
    "translation": "Invalid Id."
  },
  {
    "id": "model.cluster.is_valid.last_ping_at.app_error",
    "translation": "LastPingAt must be set."
  },
  {
    "id": "model.cluster.is_valid.name.app_error",
    "translation": "ClusterName must be set."
  },
  {
    "id": "model.cluster.is_valid.type.app_error",
    "translation": "Type must be set."
  },
  {
    "id": "model.command.is_valid.autocomplete_data.app_error",
    "translation": "Invalid AutocompleteData"
  },
  {
    "id": "model.command.is_valid.create_at.app_error",
    "translation": "Create at must be a valid time."
  },
  {
    "id": "model.command.is_valid.description.app_error",
    "translation": "Invalid description."
  },
  {
    "id": "model.command.is_valid.display_name.app_error",
    "translation": "Invalid title."
  },
  {
    "id": "model.command.is_valid.id.app_error",
    "translation": "Invalid Id."
  },
  {
    "id": "model.command.is_valid.method.app_error",
    "translation": "Invalid Method."
  },
  {
    "id": "model.command.is_valid.team_id.app_error",
    "translation": "Invalid team ID."
  },
  {
    "id": "model.command.is_valid.token.app_error",
    "translation": "Invalid token."
  },
  {
    "id": "model.command.is_valid.trigger.app_error",
    "translation": "Invalid trigger."
  },
  {
    "id": "model.command.is_valid.update_at.app_error",
    "translation": "Update at must be a valid time."
  },
  {
    "id": "model.command.is_valid.url.app_error",
    "translation": "Invalid URL."
  },
  {
    "id": "model.command.is_valid.url_http.app_error",
    "translation": "Invalid URL. Must be a valid URL and start with http:// or https://."
  },
  {
    "id": "model.command.is_valid.user_id.app_error",
    "translation": "Invalid user id."
  },
  {
    "id": "model.command_hook.channel_id.app_error",
    "translation": "Invalid channel id."
  },
  {
    "id": "model.command_hook.command_id.app_error",
    "translation": "Invalid command id."
  },
  {
    "id": "model.command_hook.create_at.app_error",
    "translation": "Create at must be a valid time."
  },
  {
    "id": "model.command_hook.id.app_error",
    "translation": "Invalid command hook id."
  },
  {
    "id": "model.command_hook.parent_id.app_error",
    "translation": "Invalid parent id."
  },
  {
    "id": "model.command_hook.root_id.app_error",
    "translation": "Invalid root id."
  },
  {
    "id": "model.command_hook.user_id.app_error",
    "translation": "Invalid user id."
  },
  {
    "id": "model.compliance.is_valid.create_at.app_error",
    "translation": "Create at must be a valid time."
  },
  {
    "id": "model.compliance.is_valid.desc.app_error",
    "translation": "Invalid description."
  },
  {
    "id": "model.compliance.is_valid.end_at.app_error",
    "translation": "To must be a valid time."
  },
  {
    "id": "model.compliance.is_valid.id.app_error",
    "translation": "Invalid Id."
  },
  {
    "id": "model.compliance.is_valid.start_at.app_error",
    "translation": "From must be a valid time."
  },
  {
    "id": "model.compliance.is_valid.start_end_at.app_error",
    "translation": "To must be greater than From."
  },
  {
    "id": "model.config.is_valid.allow_cookies_for_subdomains.app_error",
    "translation": "Allowing cookies for subdomains requires SiteURL to be set."
  },
  {
    "id": "model.config.is_valid.atmos_camo_image_proxy_options.app_error",
    "translation": "Invalid RemoteImageProxyOptions for atmos/camo. Must be set to your shared key."
  },
  {
    "id": "model.config.is_valid.atmos_camo_image_proxy_url.app_error",
    "translation": "Invalid RemoteImageProxyURL for atmos/camo. Must be set to your shared key."
  },
  {
    "id": "model.config.is_valid.bleve_search.bulk_indexing_time_window_seconds.app_error",
    "translation": "Bleve Bulk Indexing Time Window must be at least 1 second."
  },
  {
    "id": "model.config.is_valid.bleve_search.enable_autocomplete.app_error",
    "translation": "Bleve EnableIndexing setting must be set to true when Bleve EnableAutocomplete is set to true"
  },
  {
    "id": "model.config.is_valid.bleve_search.enable_searching.app_error",
    "translation": "Bleve EnableIndexing setting must be set to true when Bleve EnableSearching is set to true"
  },
  {
    "id": "model.config.is_valid.bleve_search.filename.app_error",
    "translation": "Bleve IndexingDir setting must be set when Bleve EnableIndexing is set to true"
  },
  {
    "id": "model.config.is_valid.cluster_email_batching.app_error",
    "translation": "Unable to enable email batching when clustering is enabled."
  },
  {
    "id": "model.config.is_valid.data_retention.deletion_job_start_time.app_error",
    "translation": "Data retention job start time must be a 24-hour time stamp in the form HH:MM."
  },
  {
    "id": "model.config.is_valid.data_retention.file_retention_days_too_low.app_error",
    "translation": "File retention must be one day or longer."
  },
  {
    "id": "model.config.is_valid.data_retention.message_retention_days_too_low.app_error",
    "translation": "Message retention must be one day or longer."
  },
  {
    "id": "model.config.is_valid.display.custom_url_schemes.app_error",
    "translation": "The custom URL scheme {{.Scheme}} is invalid. Custom URL schemes must start with a letter and contain only letters, numbers, plus (+), period (.) and hyphen (-)."
  },
  {
    "id": "model.config.is_valid.elastic_search.aggregate_posts_after_days.app_error",
    "translation": "Elasticsearch AggregatePostsAfterDays setting must be a number greater than or equal to 1."
  },
  {
    "id": "model.config.is_valid.elastic_search.bulk_indexing_time_window_seconds.app_error",
    "translation": "Elasticsearch Bulk Indexing Time Window must be at least 1 second."
  },
  {
    "id": "model.config.is_valid.elastic_search.connection_url.app_error",
    "translation": "Elasticsearch ConnectionUrl setting must be provided when Elasticsearch indexing is enabled."
  },
  {
    "id": "model.config.is_valid.elastic_search.enable_autocomplete.app_error",
    "translation": "Elasticsearch EnableIndexing setting must be set to true when Elasticsearch EnableAutocomplete is set to true"
  },
  {
    "id": "model.config.is_valid.elastic_search.enable_searching.app_error",
    "translation": "Elasticsearch EnableIndexing setting must be set to true when Elasticsearch EnableSearching is set to true"
  },
  {
    "id": "model.config.is_valid.elastic_search.live_indexing_batch_size.app_error",
    "translation": "Elasticsearch Live Indexing Batch Size must be at least 1."
  },
  {
    "id": "model.config.is_valid.elastic_search.posts_aggregator_job_start_time.app_error",
    "translation": "Elasticsearch PostsAggregatorJobStartTime setting must be a time in the format \"hh:mm\"."
  },
  {
    "id": "model.config.is_valid.elastic_search.request_timeout_seconds.app_error",
    "translation": "Elasticsearch Request Timeout must be at least 1 second."
  },
  {
    "id": "model.config.is_valid.email_batching_buffer_size.app_error",
    "translation": "Invalid email batching buffer size for email settings. Must be zero or a positive number."
  },
  {
    "id": "model.config.is_valid.email_batching_interval.app_error",
    "translation": "Invalid email batching interval for email settings. Must be 30 seconds or more."
  },
  {
    "id": "model.config.is_valid.email_notification_contents_type.app_error",
    "translation": "Invalid email notification contents type for email settings. Must be one of either 'full' or 'generic'."
  },
  {
    "id": "model.config.is_valid.email_security.app_error",
    "translation": "Invalid connection security for email settings. Must be '', 'TLS', or 'STARTTLS'."
  },
  {
    "id": "model.config.is_valid.encrypt_sql.app_error",
    "translation": "Invalid at rest encrypt key for SQL settings. Must be 32 chars or more."
  },
  {
    "id": "model.config.is_valid.file_driver.app_error",
    "translation": "Invalid driver name for file settings. Must be 'local' or 'amazons3'."
  },
  {
    "id": "model.config.is_valid.file_salt.app_error",
    "translation": "Invalid public link salt for file settings. Must be 32 chars or more."
  },
  {
    "id": "model.config.is_valid.group_unread_channels.app_error",
    "translation": "Invalid group unread channels for service settings. Must be 'disabled', 'default_on', or 'default_off'."
  },
  {
    "id": "model.config.is_valid.image_proxy_type.app_error",
    "translation": "Invalid image proxy type. Must be 'local' or 'atmos/camo'."
  },
  {
    "id": "model.config.is_valid.ldap_basedn",
    "translation": "AD/LDAP field \"BaseDN\" is required."
  },
  {
    "id": "model.config.is_valid.ldap_email",
    "translation": "AD/LDAP field \"Email Attribute\" is required."
  },
  {
    "id": "model.config.is_valid.ldap_id",
    "translation": "AD/LDAP field \"ID Attribute\" is required."
  },
  {
    "id": "model.config.is_valid.ldap_login_id",
    "translation": "AD/LDAP field \"Login ID Attribute\" is required."
  },
  {
    "id": "model.config.is_valid.ldap_max_page_size.app_error",
    "translation": "Invalid max page size value."
  },
  {
    "id": "model.config.is_valid.ldap_security.app_error",
    "translation": "Invalid connection security for AD/LDAP settings. Must be '', 'TLS', or 'STARTTLS'."
  },
  {
    "id": "model.config.is_valid.ldap_server",
    "translation": "AD/LDAP field \"AD/LDAP Server\" is required."
  },
  {
    "id": "model.config.is_valid.ldap_sync_interval.app_error",
    "translation": "Invalid sync interval time. Must be at least one minute."
  },
  {
    "id": "model.config.is_valid.ldap_username",
    "translation": "AD/LDAP field \"Username Attribute\" is required."
  },
  {
    "id": "model.config.is_valid.listen_address.app_error",
    "translation": "Invalid listen address for service settings Must be set."
  },
  {
    "id": "model.config.is_valid.localization.available_locales.app_error",
    "translation": "Available Languages must contain Default Client Language."
  },
  {
    "id": "model.config.is_valid.login_attempts.app_error",
    "translation": "Invalid maximum login attempts for service settings. Must be a positive number."
  },
  {
    "id": "model.config.is_valid.max_burst.app_error",
    "translation": "Maximum burst size must be greater than zero."
  },
  {
    "id": "model.config.is_valid.max_channels.app_error",
    "translation": "Invalid maximum channels per team for team settings. Must be a positive number."
  },
  {
    "id": "model.config.is_valid.max_file_size.app_error",
    "translation": "Invalid max file size for file settings. Must be a whole number greater than zero."
  },
  {
    "id": "model.config.is_valid.max_notify_per_channel.app_error",
    "translation": "Invalid maximum notifications per channel for team settings. Must be a positive number."
  },
  {
    "id": "model.config.is_valid.max_users.app_error",
    "translation": "Invalid maximum users per team for team settings. Must be a positive number."
  },
  {
    "id": "model.config.is_valid.message_export.batch_size.app_error",
    "translation": "Message export job BatchSize must be a positive integer."
  },
  {
    "id": "model.config.is_valid.message_export.daily_runtime.app_error",
    "translation": "Message export job DailyRuntime must be a 24-hour time stamp in the form HH:MM."
  },
  {
    "id": "model.config.is_valid.message_export.enable.app_error",
    "translation": "Message export job EnableExport setting must be either true or false."
  },
  {
    "id": "model.config.is_valid.message_export.export_from.app_error",
    "translation": "Message export job ExportFromTimestamp must be a timestamp (expressed in seconds since unix epoch). Only messages sent after this timestamp will be exported."
  },
  {
    "id": "model.config.is_valid.message_export.export_type.app_error",
    "translation": "Message export job ExportFormat must be one of 'actiance', 'csv' or 'globalrelay'."
  },
  {
    "id": "model.config.is_valid.message_export.global_relay.config_missing.app_error",
    "translation": "Message export job ExportFormat is set to 'globalrelay', but GlobalRelaySettings are missing."
  },
  {
    "id": "model.config.is_valid.message_export.global_relay.customer_type.app_error",
    "translation": "Message export GlobalRelaySettings.CustomerType must be set to one of either 'A9' or 'A10'."
  },
  {
    "id": "model.config.is_valid.message_export.global_relay.email_address.app_error",
    "translation": "Message export job GlobalRelaySettings.EmailAddress must be set to a valid email address."
  },
  {
    "id": "model.config.is_valid.message_export.global_relay.smtp_password.app_error",
    "translation": "Message export job GlobalRelaySettings.SmtpPassword must be set."
  },
  {
    "id": "model.config.is_valid.message_export.global_relay.smtp_username.app_error",
    "translation": "Message export job GlobalRelaySettings.SmtpUsername must be set."
  },
  {
    "id": "model.config.is_valid.password_length.app_error",
    "translation": "Minimum password length must be a whole number greater than or equal to {{.MinLength}} and less than or equal to {{.MaxLength}}."
  },
  {
    "id": "model.config.is_valid.rate_mem.app_error",
    "translation": "Invalid memory store size for rate limit settings. Must be a positive number."
  },
  {
    "id": "model.config.is_valid.rate_sec.app_error",
    "translation": "Invalid per sec for rate limit settings. Must be a positive number."
  },
  {
    "id": "model.config.is_valid.read_timeout.app_error",
    "translation": "Invalid value for read timeout."
  },
  {
    "id": "model.config.is_valid.restrict_direct_message.app_error",
    "translation": "Invalid direct message restriction. Must be 'any', or 'team'."
  },
  {
    "id": "model.config.is_valid.saml_admin_attribute.app_error",
    "translation": "Invalid Admin attribute. Must be in the form 'field=value'."
  },
  {
    "id": "model.config.is_valid.saml_assertion_consumer_service_url.app_error",
    "translation": "Service Provider Login URL must be a valid URL and start with http:// or https://."
  },
  {
    "id": "model.config.is_valid.saml_canonical_algorithm.app_error",
    "translation": "Invalid Canonical Algorithm."
  },
  {
    "id": "model.config.is_valid.saml_email_attribute.app_error",
    "translation": "Invalid Email attribute. Must be set."
  },
  {
    "id": "model.config.is_valid.saml_guest_attribute.app_error",
    "translation": "Invalid Guest attribute. Must be in the form 'field=value'."
  },
  {
    "id": "model.config.is_valid.saml_idp_cert.app_error",
    "translation": "Identity Provider Public Certificate missing. Did you forget to upload it?"
  },
  {
    "id": "model.config.is_valid.saml_idp_descriptor_url.app_error",
    "translation": "Identity Provider Issuer URL must be a valid URL and start with http:// or https://."
  },
  {
    "id": "model.config.is_valid.saml_idp_url.app_error",
    "translation": "SAML SSO URL must be a valid URL and start with http:// or https://."
  },
  {
    "id": "model.config.is_valid.saml_private_key.app_error",
    "translation": "Service Provider Private Key missing. Did you forget to upload it?"
  },
  {
    "id": "model.config.is_valid.saml_public_cert.app_error",
    "translation": "Service Provider Public Certificate missing. Did you forget to upload it?"
  },
  {
    "id": "model.config.is_valid.saml_signature_algorithm.app_error",
    "translation": "Invalid Signature Algorithm."
  },
  {
    "id": "model.config.is_valid.saml_spidentifier_attribute.app_error",
    "translation": "Service Provider Identifier is required"
  },
  {
    "id": "model.config.is_valid.saml_username_attribute.app_error",
    "translation": "Invalid Username attribute. Must be set."
  },
  {
    "id": "model.config.is_valid.site_url.app_error",
    "translation": "Site URL must be a valid URL and start with http:// or https://."
  },
  {
    "id": "model.config.is_valid.site_url_email_batching.app_error",
    "translation": "Unable to enable email batching when SiteURL isn't set."
  },
  {
    "id": "model.config.is_valid.sitename_length.app_error",
    "translation": "Site name must be less than or equal to {{.MaxLength}} characters."
  },
  {
    "id": "model.config.is_valid.sql_conn_max_lifetime_milliseconds.app_error",
    "translation": "Invalid connection maximum lifetime for SQL settings. Must be a non-negative number."
  },
  {
    "id": "model.config.is_valid.sql_data_src.app_error",
    "translation": "Invalid data source for SQL settings. Must be set."
  },
  {
    "id": "model.config.is_valid.sql_driver.app_error",
    "translation": "Invalid driver name for SQL settings. Must be 'mysql' or 'postgres'."
  },
  {
    "id": "model.config.is_valid.sql_idle.app_error",
    "translation": "Invalid maximum idle connection for SQL settings. Must be a positive number."
  },
  {
    "id": "model.config.is_valid.sql_max_conn.app_error",
    "translation": "Invalid maximum open connection for SQL settings. Must be a positive number."
  },
  {
    "id": "model.config.is_valid.sql_query_timeout.app_error",
    "translation": "Invalid query timeout for SQL settings. Must be a positive number."
  },
  {
    "id": "model.config.is_valid.teammate_name_display.app_error",
    "translation": "Invalid teammate display. Must be 'full_name', 'nickname_full_name' or 'username'."
  },
  {
    "id": "model.config.is_valid.time_between_user_typing.app_error",
    "translation": "Time between user typing updates should not be set to less than 1000 milliseconds."
  },
  {
    "id": "model.config.is_valid.tls_cert_file.app_error",
    "translation": "Invalid value for TLS certificate file - Either use LetsEncrypt or set path to existing certificate file."
  },
  {
    "id": "model.config.is_valid.tls_key_file.app_error",
    "translation": "Invalid value for TLS key file - Either use LetsEncrypt or set path to existing key file."
  },
  {
    "id": "model.config.is_valid.tls_overwrite_cipher.app_error",
    "translation": "Invalid value passed for TLS overwrite cipher - Please refer to the documentation for valid values."
  },
  {
    "id": "model.config.is_valid.webserver_security.app_error",
    "translation": "Invalid value for webserver connection security."
  },
  {
    "id": "model.config.is_valid.websocket_url.app_error",
    "translation": "Websocket URL must be a valid URL and start with ws:// or wss://."
  },
  {
    "id": "model.config.is_valid.write_timeout.app_error",
    "translation": "Invalid value for write timeout."
  },
  {
    "id": "model.emoji.create_at.app_error",
    "translation": "Create at must be a valid time."
  },
  {
    "id": "model.emoji.id.app_error",
    "translation": "Invalid emoji id."
  },
  {
    "id": "model.emoji.name.app_error",
    "translation": "Name must be 1 to 64 lowercase alphanumeric characters."
  },
  {
    "id": "model.emoji.update_at.app_error",
    "translation": "Update at must be a valid time."
  },
  {
    "id": "model.emoji.user_id.app_error",
    "translation": "Invalid creator id."
  },
  {
    "id": "model.file_info.get.gif.app_error",
    "translation": "Could not decode gif."
  },
  {
    "id": "model.file_info.is_valid.create_at.app_error",
    "translation": "Invalid value for create_at."
  },
  {
    "id": "model.file_info.is_valid.id.app_error",
    "translation": "Invalid value for id."
  },
  {
    "id": "model.file_info.is_valid.path.app_error",
    "translation": "Invalid value for path."
  },
  {
    "id": "model.file_info.is_valid.post_id.app_error",
    "translation": "Invalid value for post_id."
  },
  {
    "id": "model.file_info.is_valid.update_at.app_error",
    "translation": "Invalid value for update_at."
  },
  {
    "id": "model.file_info.is_valid.user_id.app_error",
    "translation": "Invalid value for user_id."
  },
  {
    "id": "model.group.create_at.app_error",
    "translation": "invalid create at property for group."
  },
  {
    "id": "model.group.delete_at.app_error",
    "translation": "invalid delete at property for group."
  },
  {
    "id": "model.group.description.app_error",
    "translation": "invalid description property for group."
  },
  {
    "id": "model.group.display_name.app_error",
    "translation": "invalid display name property for group."
  },
  {
    "id": "model.group.id.app_error",
    "translation": "invalid id property for group."
  },
  {
    "id": "model.group.name.app_error",
    "translation": "invalid name property for group."
  },
  {
    "id": "model.group.name.invalid_chars.app_error",
    "translation": "invalid characters in the name property for group"
  },
  {
    "id": "model.group.name.invalid_length.app_error",
    "translation": "Name must be 1 to 64 lowercase alphanumeric characters."
  },
  {
    "id": "model.group.remote_id.app_error",
    "translation": "invalid remote id property for group."
  },
  {
    "id": "model.group.source.app_error",
    "translation": "invalid source property for group."
  },
  {
    "id": "model.group.update_at.app_error",
    "translation": "invalid update at property for group."
  },
  {
    "id": "model.group_member.group_id.app_error",
    "translation": "invalid group id property for group member."
  },
  {
    "id": "model.group_member.user_id.app_error",
    "translation": "invalid user id property for group member."
  },
  {
    "id": "model.group_syncable.group_id.app_error",
    "translation": "invalid group id property for group syncable."
  },
  {
    "id": "model.group_syncable.syncable_id.app_error",
    "translation": "invalid syncable id for group syncable."
  },
  {
    "id": "model.group_syncable.type.app_error",
    "translation": "invalid type property for group syncable."
  },
  {
    "id": "model.guest.is_valid.channel.app_error",
    "translation": "Invalid channel."
  },
  {
    "id": "model.guest.is_valid.channels.app_error",
    "translation": "Invalid channels."
  },
  {
    "id": "model.guest.is_valid.email.app_error",
    "translation": "Invalid email."
  },
  {
    "id": "model.guest.is_valid.emails.app_error",
    "translation": "Invalid emails."
  },
  {
    "id": "model.incoming_hook.channel_id.app_error",
    "translation": "Invalid channel id."
  },
  {
    "id": "model.incoming_hook.create_at.app_error",
    "translation": "Create at must be a valid time."
  },
  {
    "id": "model.incoming_hook.description.app_error",
    "translation": "Invalid description."
  },
  {
    "id": "model.incoming_hook.display_name.app_error",
    "translation": "Invalid title."
  },
  {
    "id": "model.incoming_hook.icon_url.app_error",
    "translation": "Invalid post icon."
  },
  {
    "id": "model.incoming_hook.id.app_error",
    "translation": "Invalid Id."
  },
  {
    "id": "model.incoming_hook.parse_data.app_error",
    "translation": "Unable to parse incoming data."
  },
  {
    "id": "model.incoming_hook.team_id.app_error",
    "translation": "Invalid team ID."
  },
  {
    "id": "model.incoming_hook.update_at.app_error",
    "translation": "Update at must be a valid time."
  },
  {
    "id": "model.incoming_hook.user_id.app_error",
    "translation": "Invalid user id."
  },
  {
    "id": "model.incoming_hook.username.app_error",
    "translation": "Invalid username."
  },
  {
    "id": "model.job.is_valid.create_at.app_error",
    "translation": "Create at must be a valid time."
  },
  {
    "id": "model.job.is_valid.id.app_error",
    "translation": "Invalid job Id."
  },
  {
    "id": "model.job.is_valid.status.app_error",
    "translation": "Invalid job status."
  },
  {
    "id": "model.job.is_valid.type.app_error",
    "translation": "Invalid job type."
  },
  {
    "id": "model.license_record.is_valid.create_at.app_error",
    "translation": "Invalid value for create_at when uploading a license."
  },
  {
    "id": "model.license_record.is_valid.id.app_error",
    "translation": "Invalid value for id when uploading a license."
  },
  {
    "id": "model.link_metadata.is_valid.data.app_error",
    "translation": "Link metadata data cannot be nil."
  },
  {
    "id": "model.link_metadata.is_valid.data_type.app_error",
    "translation": "Link metadata data does not match the given type."
  },
  {
    "id": "model.link_metadata.is_valid.timestamp.app_error",
    "translation": "Link metadata timestamp must be nonzero and rounded to the nearest hour."
  },
  {
    "id": "model.link_metadata.is_valid.type.app_error",
    "translation": "Invalid link metadata type."
  },
  {
    "id": "model.link_metadata.is_valid.url.app_error",
    "translation": "Link metadata URL must be set."
  },
  {
    "id": "model.oauth.is_valid.app_id.app_error",
    "translation": "Invalid app id."
  },
  {
    "id": "model.oauth.is_valid.callback.app_error",
    "translation": "Callback URL must be a valid URL and start with http:// or https://."
  },
  {
    "id": "model.oauth.is_valid.client_secret.app_error",
    "translation": "Invalid client secret."
  },
  {
    "id": "model.oauth.is_valid.create_at.app_error",
    "translation": "Create at must be a valid time."
  },
  {
    "id": "model.oauth.is_valid.creator_id.app_error",
    "translation": "Invalid creator id."
  },
  {
    "id": "model.oauth.is_valid.description.app_error",
    "translation": "Invalid description."
  },
  {
    "id": "model.oauth.is_valid.homepage.app_error",
    "translation": "Homepage must be a valid URL and start with http:// or https://."
  },
  {
    "id": "model.oauth.is_valid.icon_url.app_error",
    "translation": "Icon URL must be a valid URL and start with http:// or https://."
  },
  {
    "id": "model.oauth.is_valid.name.app_error",
    "translation": "Invalid name."
  },
  {
    "id": "model.oauth.is_valid.update_at.app_error",
    "translation": "Update at must be a valid time."
  },
  {
    "id": "model.outgoing_hook.icon_url.app_error",
    "translation": "Invalid icon."
  },
  {
    "id": "model.outgoing_hook.is_valid.callback.app_error",
    "translation": "Invalid callback URLs."
  },
  {
    "id": "model.outgoing_hook.is_valid.channel_id.app_error",
    "translation": "Invalid channel id."
  },
  {
    "id": "model.outgoing_hook.is_valid.content_type.app_error",
    "translation": "Invalid value for content_type."
  },
  {
    "id": "model.outgoing_hook.is_valid.create_at.app_error",
    "translation": "Create at must be a valid time."
  },
  {
    "id": "model.outgoing_hook.is_valid.description.app_error",
    "translation": "Invalid description."
  },
  {
    "id": "model.outgoing_hook.is_valid.display_name.app_error",
    "translation": "Invalid title."
  },
  {
    "id": "model.outgoing_hook.is_valid.id.app_error",
    "translation": "Invalid Id."
  },
  {
    "id": "model.outgoing_hook.is_valid.team_id.app_error",
    "translation": "Invalid team ID."
  },
  {
    "id": "model.outgoing_hook.is_valid.token.app_error",
    "translation": "Invalid token."
  },
  {
    "id": "model.outgoing_hook.is_valid.trigger_words.app_error",
    "translation": "Invalid trigger words."
  },
  {
    "id": "model.outgoing_hook.is_valid.update_at.app_error",
    "translation": "Update at must be a valid time."
  },
  {
    "id": "model.outgoing_hook.is_valid.url.app_error",
    "translation": "Invalid callback URLs. Each must be a valid URL and start with http:// or https://."
  },
  {
    "id": "model.outgoing_hook.is_valid.user_id.app_error",
    "translation": "Invalid user id."
  },
  {
    "id": "model.outgoing_hook.is_valid.words.app_error",
    "translation": "Invalid trigger words."
  },
  {
    "id": "model.outgoing_hook.username.app_error",
    "translation": "Invalid username."
  },
  {
    "id": "model.plugin_command.error.app_error",
    "translation": "An error occurred while trying to execute this command."
  },
  {
    "id": "model.plugin_key_value.is_valid.key.app_error",
    "translation": "Invalid key, must be more than {{.Min}} and a of maximum {{.Max}} characters long."
  },
  {
    "id": "model.plugin_key_value.is_valid.plugin_id.app_error",
    "translation": "Invalid plugin ID, must be more than {{.Min}} and a of maximum {{.Max}} characters long."
  },
  {
    "id": "model.plugin_kvset_options.is_valid.old_value.app_error",
    "translation": "Invalid old value, it shouldn't be set when the operation is not atomic."
  },
  {
    "id": "model.post.channel_notifications_disabled_in_channel.message",
    "translation": "Channel notifications are disabled in {{.ChannelName}}. The {{.Mention}} did not trigger any notifications."
  },
  {
    "id": "model.post.is_valid.channel_id.app_error",
    "translation": "Invalid channel id."
  },
  {
    "id": "model.post.is_valid.create_at.app_error",
    "translation": "Create at must be a valid time."
  },
  {
    "id": "model.post.is_valid.file_ids.app_error",
    "translation": "Invalid file ids. Note that uploads are limited to 5 files maximum. Please use additional posts for more files."
  },
  {
    "id": "model.post.is_valid.filenames.app_error",
    "translation": "Invalid filenames."
  },
  {
    "id": "model.post.is_valid.hashtags.app_error",
    "translation": "Invalid hashtags."
  },
  {
    "id": "model.post.is_valid.id.app_error",
    "translation": "Invalid Id."
  },
  {
    "id": "model.post.is_valid.msg.app_error",
    "translation": "Invalid message."
  },
  {
    "id": "model.post.is_valid.original_id.app_error",
    "translation": "Invalid original id."
  },
  {
    "id": "model.post.is_valid.parent_id.app_error",
    "translation": "Invalid parent id."
  },
  {
    "id": "model.post.is_valid.props.app_error",
    "translation": "Invalid props."
  },
  {
    "id": "model.post.is_valid.root_id.app_error",
    "translation": "Invalid root id."
  },
  {
    "id": "model.post.is_valid.root_parent.app_error",
    "translation": "Invalid root ID must be set if parent ID set."
  },
  {
    "id": "model.post.is_valid.type.app_error",
    "translation": "Invalid type."
  },
  {
    "id": "model.post.is_valid.update_at.app_error",
    "translation": "Update at must be a valid time."
  },
  {
    "id": "model.post.is_valid.user_id.app_error",
    "translation": "Invalid user id."
  },
  {
    "id": "model.preference.is_valid.category.app_error",
    "translation": "Invalid category."
  },
  {
    "id": "model.preference.is_valid.id.app_error",
    "translation": "Invalid user id."
  },
  {
    "id": "model.preference.is_valid.name.app_error",
    "translation": "Invalid name."
  },
  {
    "id": "model.preference.is_valid.theme.app_error",
    "translation": "Invalid theme."
  },
  {
    "id": "model.preference.is_valid.value.app_error",
    "translation": "Value is too long."
  },
  {
    "id": "model.reaction.is_valid.create_at.app_error",
    "translation": "Create at must be a valid time."
  },
  {
    "id": "model.reaction.is_valid.emoji_name.app_error",
    "translation": "Invalid emoji name."
  },
  {
    "id": "model.reaction.is_valid.post_id.app_error",
    "translation": "Invalid post id."
  },
  {
    "id": "model.reaction.is_valid.user_id.app_error",
    "translation": "Invalid user id."
  },
  {
    "id": "model.team.is_valid.characters.app_error",
    "translation": "Name must be 2 or more lowercase alphanumeric characters."
  },
  {
    "id": "model.team.is_valid.company.app_error",
    "translation": "Invalid company name."
  },
  {
    "id": "model.team.is_valid.create_at.app_error",
    "translation": "Create at must be a valid time."
  },
  {
    "id": "model.team.is_valid.description.app_error",
    "translation": "Invalid description."
  },
  {
    "id": "model.team.is_valid.domains.app_error",
    "translation": "Invalid allowed domains."
  },
  {
    "id": "model.team.is_valid.email.app_error",
    "translation": "Invalid email."
  },
  {
    "id": "model.team.is_valid.id.app_error",
    "translation": "Invalid Id."
  },
  {
    "id": "model.team.is_valid.invite_id.app_error",
    "translation": "Invalid invite id."
  },
  {
    "id": "model.team.is_valid.name.app_error",
    "translation": "Invalid name."
  },
  {
    "id": "model.team.is_valid.reserved.app_error",
    "translation": "This URL is unavailable. Please try another."
  },
  {
    "id": "model.team.is_valid.type.app_error",
    "translation": "Invalid type."
  },
  {
    "id": "model.team.is_valid.update_at.app_error",
    "translation": "Update at must be a valid time."
  },
  {
    "id": "model.team.is_valid.url.app_error",
    "translation": "Invalid URL Identifier."
  },
  {
    "id": "model.team_member.is_valid.team_id.app_error",
    "translation": "Invalid team ID."
  },
  {
    "id": "model.team_member.is_valid.user_id.app_error",
    "translation": "Invalid user id."
  },
  {
    "id": "model.token.is_valid.expiry",
    "translation": "Invalid token expiry"
  },
  {
    "id": "model.token.is_valid.size",
    "translation": "Invalid token."
  },
  {
    "id": "model.user.is_valid.auth_data.app_error",
    "translation": "Invalid auth data."
  },
  {
    "id": "model.user.is_valid.auth_data_pwd.app_error",
    "translation": "Invalid user, password and auth data cannot both be set."
  },
  {
    "id": "model.user.is_valid.auth_data_type.app_error",
    "translation": "Invalid user, auth data must be set with auth type."
  },
  {
    "id": "model.user.is_valid.create_at.app_error",
    "translation": "Create at must be a valid time."
  },
  {
    "id": "model.user.is_valid.email.app_error",
    "translation": "Invalid email."
  },
  {
    "id": "model.user.is_valid.first_name.app_error",
    "translation": "Invalid first name."
  },
  {
    "id": "model.user.is_valid.id.app_error",
    "translation": "Invalid user id."
  },
  {
    "id": "model.user.is_valid.last_name.app_error",
    "translation": "Invalid last name."
  },
  {
    "id": "model.user.is_valid.locale.app_error",
    "translation": "Invalid locale."
  },
  {
    "id": "model.user.is_valid.nickname.app_error",
    "translation": "Invalid nickname."
  },
  {
    "id": "model.user.is_valid.password_limit.app_error",
    "translation": "Unable to set a password over 72 characters due to the limitations of bcrypt."
  },
  {
    "id": "model.user.is_valid.position.app_error",
    "translation": "Invalid position: must not be longer than 128 characters."
  },
  {
    "id": "model.user.is_valid.pwd.app_error",
    "translation": "Your password must contain at least {{.Min}} characters."
  },
  {
    "id": "model.user.is_valid.pwd_lowercase.app_error",
    "translation": "Your password must contain at least {{.Min}} characters made up of at least one lowercase letter."
  },
  {
    "id": "model.user.is_valid.pwd_lowercase_number.app_error",
    "translation": "Your password must contain at least {{.Min}} characters made up of at least one lowercase letter and at least one number."
  },
  {
    "id": "model.user.is_valid.pwd_lowercase_number_symbol.app_error",
    "translation": "Your password must contain at least {{.Min}} characters made up of at least one lowercase letter, at least one number, and at least one symbol (e.g. \"~!@#$%^&*()\")."
  },
  {
    "id": "model.user.is_valid.pwd_lowercase_symbol.app_error",
    "translation": "Your password must contain at least {{.Min}} characters made up of at least one lowercase letter and at least one symbol (e.g. \"~!@#$%^&*()\")."
  },
  {
    "id": "model.user.is_valid.pwd_lowercase_uppercase.app_error",
    "translation": "Your password must contain at least {{.Min}} characters made up of at least one lowercase letter and at least one uppercase letter."
  },
  {
    "id": "model.user.is_valid.pwd_lowercase_uppercase_number.app_error",
    "translation": "Your password must contain at least {{.Min}} characters made up of at least one lowercase letter, at least one uppercase letter, and at least one number."
  },
  {
    "id": "model.user.is_valid.pwd_lowercase_uppercase_number_symbol.app_error",
    "translation": "Your password must contain at least {{.Min}} characters made up of at least one lowercase letter, at least one uppercase letter, at least one number, and at least one symbol (e.g. \"~!@#$%^&*()\")."
  },
  {
    "id": "model.user.is_valid.pwd_lowercase_uppercase_symbol.app_error",
    "translation": "Your password must contain at least {{.Min}} characters made up of at least one lowercase letter, at least one uppercase letter, and at least one symbol (e.g. \"~!@#$%^&*()\")."
  },
  {
    "id": "model.user.is_valid.pwd_number.app_error",
    "translation": "Your password must contain at least {{.Min}} characters made up of at least one number."
  },
  {
    "id": "model.user.is_valid.pwd_number_symbol.app_error",
    "translation": "Your password must contain at least {{.Min}} characters made up of at least one number and at least one symbol (e.g. \"~!@#$%^&*()\")."
  },
  {
    "id": "model.user.is_valid.pwd_symbol.app_error",
    "translation": "Your password must contain at least {{.Min}} characters made up of at least one symbol (e.g. \"~!@#$%^&*()\")."
  },
  {
    "id": "model.user.is_valid.pwd_uppercase.app_error",
    "translation": "Your password must contain at least {{.Min}} characters made up of at least one uppercase letter."
  },
  {
    "id": "model.user.is_valid.pwd_uppercase_number.app_error",
    "translation": "Your password must contain at least {{.Min}} characters made up of at least one uppercase letter and at least one number."
  },
  {
    "id": "model.user.is_valid.pwd_uppercase_number_symbol.app_error",
    "translation": "Your password must contain at least {{.Min}} characters made up of at least one uppercase letter, at least one number, and at least one symbol (e.g. \"~!@#$%^&*()\")."
  },
  {
    "id": "model.user.is_valid.pwd_uppercase_symbol.app_error",
    "translation": "Your password must contain at least {{.Min}} characters made up of at least one uppercase letter and at least one symbol (e.g. \"~!@#$%^&*()\")."
  },
  {
    "id": "model.user.is_valid.update_at.app_error",
    "translation": "Update at must be a valid time."
  },
  {
    "id": "model.user.is_valid.username.app_error",
    "translation": "Username must begin with a letter, and contain between 3 to 22 lowercase characters made up of numbers, letters, and the symbols \".\", \"-\", and \"_\"."
  },
  {
    "id": "model.user_access_token.is_valid.description.app_error",
    "translation": "Invalid description, must be 255 or less characters."
  },
  {
    "id": "model.user_access_token.is_valid.id.app_error",
    "translation": "Invalid value for id."
  },
  {
    "id": "model.user_access_token.is_valid.token.app_error",
    "translation": "Invalid access token."
  },
  {
    "id": "model.user_access_token.is_valid.user_id.app_error",
    "translation": "Invalid user id."
  },
  {
    "id": "model.utils.decode_json.app_error",
    "translation": "could not decode."
  },
  {
    "id": "model.websocket_client.connect_fail.app_error",
    "translation": "Unable to connect to the WebSocket server."
  },
  {
    "id": "oauth.gitlab.tos.error",
    "translation": "GitLab's Terms of Service have updated. Please go to gitlab.com to accept them and then try logging into Mattermost again."
  },
  {
    "id": "plugin.api.get_users_in_channel",
    "translation": "Unable to get the users, invalid sorting criteria."
  },
  {
    "id": "plugin.api.update_user_status.bad_status",
    "translation": "Unable to set the user status. Unknown user status."
  },
  {
    "id": "plugin_api.bot_cant_create_bot",
    "translation": "Bot user cannot create bot user."
  },
  {
    "id": "plugin_api.get_file_link.disabled.app_error",
    "translation": "Public links have been disabled."
  },
  {
    "id": "plugin_api.get_file_link.no_post.app_error",
    "translation": "Unable to get public link for file. File must be attached to a post that can be read."
  },
  {
    "id": "plugin_api.send_mail.missing_htmlbody",
    "translation": "Missing HTML Body."
  },
  {
    "id": "plugin_api.send_mail.missing_subject",
    "translation": "Missing email subject."
  },
  {
    "id": "plugin_api.send_mail.missing_to",
    "translation": "Missing TO address."
  },
  {
    "id": "searchengine.bleve.disabled.error",
    "translation": "Error purging Bleve indexes: engine is disabled"
  },
  {
    "id": "store.insert_error",
    "translation": "insert error"
  },
  {
    "id": "store.search_user_store.empty_team_id",
    "translation": "Failed to get list of allowed channels for team: empty teamId"
  },
  {
    "id": "store.select_error",
    "translation": "select error"
  },
  {
    "id": "store.sql.build_query.app_error",
    "translation": "failed to build query."
  },
  {
    "id": "store.sql.convert_string_array",
    "translation": "FromDb: Unable to convert StringArray to *string"
  },
  {
    "id": "store.sql.convert_string_interface",
    "translation": "FromDb: Unable to convert StringInterface to *string"
  },
  {
    "id": "store.sql.convert_string_map",
    "translation": "FromDb: Unable to convert StringMap to *string"
  },
  {
    "id": "store.sql_audit.app_error",
    "translation": "Failed to build query."
  },
  {
    "id": "store.sql_audit.get.finding.app_error",
    "translation": "We encountered an error finding the audits."
  },
  {
    "id": "store.sql_audit.get.limit.app_error",
    "translation": "Limit exceeded for paging."
  },
  {
    "id": "store.sql_audit.permanent_delete_by_user.app_error",
    "translation": "We encountered an error deleting the audits."
  },
  {
    "id": "store.sql_audit.save.saving.app_error",
    "translation": "We encountered an error saving the audit."
  },
  {
    "id": "store.sql_bot.get.missing.app_error",
    "translation": "Bot does not exist."
  },
  {
    "id": "store.sql_channel.analytics_deleted_type_count.app_error",
    "translation": "Unable to get deleted channel type counts."
  },
  {
    "id": "store.sql_channel.analytics_type_count.app_error",
    "translation": "Unable to get channel type counts."
  },
  {
    "id": "store.sql_channel.clear_all_custom_role_assignments.commit_transaction.app_error",
    "translation": "Failed to commit the database transaction."
  },
  {
    "id": "store.sql_channel.clear_all_custom_role_assignments.open_transaction.app_error",
    "translation": "Failed to begin the database transaction."
  },
  {
    "id": "store.sql_channel.clear_all_custom_role_assignments.select.app_error",
    "translation": "Failed to retrieve the channel members."
  },
  {
    "id": "store.sql_channel.clear_all_custom_role_assignments.update.app_error",
    "translation": "Failed to update the channel member."
  },
  {
    "id": "store.sql_channel.count_posts_since.app_error",
    "translation": "Unable to count messages since given date."
  },
  {
    "id": "store.sql_channel.get.existing.app_error",
    "translation": "Unable to find the existing channel."
  },
  {
    "id": "store.sql_channel.get.find.app_error",
    "translation": "We encountered an error finding the channel."
  },
  {
    "id": "store.sql_channel.get_all.app_error",
    "translation": "Unable to get all the channels."
  },
  {
    "id": "store.sql_channel.get_all_direct.app_error",
    "translation": "Unable to get all the direct channels."
  },
  {
    "id": "store.sql_channel.get_by_scheme.app_error",
    "translation": "Unable to get the channels for the provided scheme."
  },
  {
    "id": "store.sql_channel.get_channel_counts.get.app_error",
    "translation": "Unable to get the channel counts."
  },
  {
    "id": "store.sql_channel.get_channels_batch_for_indexing.get.app_error",
    "translation": "Unable to get the channels batch for indexing."
  },
  {
    "id": "store.sql_channel.get_channels_by_ids.app_error",
    "translation": "Unable to get channels by ids."
  },
  {
    "id": "store.sql_channel.get_channels_by_ids.get.app_error",
    "translation": "Unable to get the channels."
  },
  {
    "id": "store.sql_channel.get_channels_by_ids.not_found.app_error",
    "translation": "No channel found."
  },
  {
    "id": "store.sql_channel.get_for_post.app_error",
    "translation": "Unable to get the channel for the given post."
  },
  {
    "id": "store.sql_channel.get_member.app_error",
    "translation": "Unable to get the channel member."
  },
  {
    "id": "store.sql_channel.get_member.missing.app_error",
    "translation": "No channel member found for that user ID and channel ID."
  },
  {
    "id": "store.sql_channel.get_member_count.app_error",
    "translation": "Unable to get the channel member count."
  },
  {
    "id": "store.sql_channel.get_member_for_post.app_error",
    "translation": "Unable to get the channel member for the given post."
  },
  {
    "id": "store.sql_channel.get_members.app_error",
    "translation": "Unable to get the channel members."
  },
  {
    "id": "store.sql_channel.get_members_by_ids.app_error",
    "translation": "Unable to get the channel members."
  },
  {
    "id": "store.sql_channel.get_pinnedpost_count.app_error",
    "translation": "Unable to get the channel pinned post count."
  },
  {
    "id": "store.sql_channel.get_public_channels.get.app_error",
    "translation": "Unable to get public channels."
  },
  {
    "id": "store.sql_channel.get_unread.app_error",
    "translation": "Unable to get the channel unread messages."
  },
  {
    "id": "store.sql_channel.increment_mention_count.app_error",
    "translation": "Unable to increment the mention count."
  },
  {
    "id": "store.sql_channel.migrate_channel_members.commit_transaction.app_error",
    "translation": "Failed to commit the database transaction."
  },
  {
    "id": "store.sql_channel.migrate_channel_members.open_transaction.app_error",
    "translation": "Failed to open the database transaction."
  },
  {
    "id": "store.sql_channel.migrate_channel_members.select.app_error",
    "translation": "Failed to select the batch of channel members."
  },
  {
    "id": "store.sql_channel.migrate_channel_members.update.app_error",
    "translation": "Failed to update the channel member."
  },
  {
    "id": "store.sql_channel.permanent_delete_members_by_user.app_error",
    "translation": "Unable to remove the channel member."
  },
  {
    "id": "store.sql_channel.pinned_posts.app_error",
    "translation": "Unable to find the pinned posts."
  },
  {
    "id": "store.sql_channel.remove_all_deactivated_members.app_error",
    "translation": "We could not remove the deactivated users from the channel."
  },
  {
    "id": "store.sql_channel.remove_member.app_error",
    "translation": "Unable to remove the channel member."
  },
  {
    "id": "store.sql_channel.reset_all_channel_schemes.app_error",
    "translation": "We could not reset the channel schemes."
  },
  {
    "id": "store.sql_channel.reset_all_channel_schemes.commit_transaction.app_error",
    "translation": "Unable to commit transaction."
  },
  {
    "id": "store.sql_channel.reset_all_channel_schemes.open_transaction.app_error",
    "translation": "Unable to open transaction."
  },
  {
    "id": "store.sql_channel.save.archived_channel.app_error",
    "translation": "You can not modify an archived channel."
  },
  {
    "id": "store.sql_channel.save.direct_channel.app_error",
    "translation": "Use SaveDirectChannel to create a direct channel."
  },
  {
    "id": "store.sql_channel.save_channel.existing.app_error",
    "translation": "Must call update for existing channel."
  },
  {
    "id": "store.sql_channel.save_channel.exists.app_error",
    "translation": "A channel with that name already exists on the same team."
  },
  {
    "id": "store.sql_channel.save_channel.limit.app_error",
    "translation": "You've reached the limit of the number of allowed channels."
  },
  {
    "id": "store.sql_channel.save_direct_channel.not_direct.app_error",
    "translation": "Not a direct channel attempted to be created with SaveDirectChannel."
  },
  {
    "id": "store.sql_channel.save_member.commit_transaction.app_error",
    "translation": "Unable to commit transaction."
  },
  {
    "id": "store.sql_channel.save_member.exists.app_error",
    "translation": "A channel member with that ID already exists."
  },
  {
    "id": "store.sql_channel.save_member.open_transaction.app_error",
    "translation": "Unable to open transaction."
  },
  {
    "id": "store.sql_channel.search.app_error",
    "translation": "We encountered an error searching channels."
  },
  {
    "id": "store.sql_channel.search_group_channels.app_error",
    "translation": "Unable to get the group channels for the given user and term."
  },
  {
    "id": "store.sql_channel.update_last_viewed_at.app_error",
    "translation": "Unable to update the last viewed at time."
  },
  {
    "id": "store.sql_channel.update_last_viewed_at_post.app_error",
    "translation": "Unable to mark channel as unread."
  },
  {
    "id": "store.sql_channel.update_member.app_error",
    "translation": "We encountered an error updating the channel member."
  },
  {
    "id": "store.sql_channel.user_belongs_to_channels.app_error",
    "translation": "Unable to determine if the user belongs to a list of channels."
  },
  {
    "id": "store.sql_cluster_discovery.cleanup.app_error",
    "translation": "Failed to save ClusterDiscovery row."
  },
  {
    "id": "store.sql_cluster_discovery.delete.app_error",
    "translation": "Failed to delete."
  },
  {
    "id": "store.sql_cluster_discovery.exists.app_error",
    "translation": "Failed to check if it exists."
  },
  {
    "id": "store.sql_cluster_discovery.get_all.app_error",
    "translation": "Failed to get all discovery rows."
  },
  {
    "id": "store.sql_cluster_discovery.save.app_error",
    "translation": "Failed to save ClusterDiscovery row."
  },
  {
    "id": "store.sql_cluster_discovery.set_last_ping.app_error",
    "translation": "Failed to update last ping at."
  },
  {
    "id": "store.sql_command.analytics_command_count.app_error",
    "translation": "Unable to count the commands."
  },
  {
    "id": "store.sql_command.get_by_trigger.app_error",
    "translation": "Unable to get the command."
  },
  {
    "id": "store.sql_command.save.delete.app_error",
    "translation": "Unable to delete the command."
  },
  {
    "id": "store.sql_command.save.delete_perm.app_error",
    "translation": "Unable to delete the command."
  },
  {
    "id": "store.sql_command.save.get.app_error",
    "translation": "Unable to get the command."
  },
  {
    "id": "store.sql_command.save.get_team.app_error",
    "translation": "Unable to get the commands."
  },
  {
    "id": "store.sql_command.save.saving.app_error",
    "translation": "Unable to save the Command."
  },
  {
    "id": "store.sql_command.save.saving_overwrite.app_error",
    "translation": "You cannot overwrite an existing Command."
  },
  {
    "id": "store.sql_command.save.update.app_error",
    "translation": "Unable to update the command."
  },
  {
    "id": "store.sql_command_webhooks.get.app_error",
    "translation": "Unable to get the webhook."
  },
  {
    "id": "store.sql_command_webhooks.save.app_error",
    "translation": "Unable to save the CommandWebhook."
  },
  {
    "id": "store.sql_command_webhooks.save.existing.app_error",
    "translation": "You cannot update an existing CommandWebhook."
  },
  {
    "id": "store.sql_command_webhooks.try_use.app_error",
    "translation": "Unable to use the webhook."
  },
  {
    "id": "store.sql_command_webhooks.try_use.invalid.app_error",
    "translation": "Invalid webhook."
  },
  {
    "id": "store.sql_compliance.get.finding.app_error",
    "translation": "We encountered an error retrieving the compliance reports."
  },
  {
    "id": "store.sql_compliance.message_export.app_error",
    "translation": "Failed to select message export data."
  },
  {
    "id": "store.sql_compliance.save.saving.app_error",
    "translation": "We encountered an error saving the compliance report."
  },
  {
    "id": "store.sql_file_info.PermanentDeleteByUser.app_error",
    "translation": "Unable to delete attachments of the user."
  },
  {
    "id": "store.sql_file_info.attach_to_post.app_error",
    "translation": "Unable to attach the file info to the post."
  },
  {
    "id": "store.sql_file_info.delete_for_post.app_error",
    "translation": "Unable to delete the file info to the post."
  },
  {
    "id": "store.sql_file_info.get.app_error",
    "translation": "Unable to get the file info."
  },
  {
    "id": "store.sql_file_info.get_by_path.app_error",
    "translation": "Unable to get the file info by path."
  },
  {
    "id": "store.sql_file_info.get_for_post.app_error",
    "translation": "Unable to get the file info for the post."
  },
  {
    "id": "store.sql_file_info.get_for_user_id.app_error",
    "translation": "Unable to get the file info for the user."
  },
  {
    "id": "store.sql_file_info.get_with_options.app_error",
    "translation": "Unable to get the file info with options"
  },
  {
    "id": "store.sql_file_info.permanent_delete.app_error",
    "translation": "Unable to permanently delete the file info."
  },
  {
    "id": "store.sql_file_info.permanent_delete_batch.app_error",
    "translation": "We encountered an error permanently deleting the batch of file infos."
  },
  {
    "id": "store.sql_file_info.save.app_error",
    "translation": "Unable to save the file info."
  },
  {
    "id": "store.sql_group.app_error",
    "translation": "failed to build query."
  },
  {
    "id": "store.sql_group.group_syncable_already_deleted",
    "translation": "group syncable was already deleted"
  },
  {
    "id": "store.sql_group.no_rows",
    "translation": "no matching group found"
  },
  {
    "id": "store.sql_group.no_rows_changed",
    "translation": "no rows changed"
  },
  {
    "id": "store.sql_group.permanent_delete_members_by_user.app_error",
    "translation": "Unable to remove the group member with UserID \"{{.UserId}}\"."
  },
  {
    "id": "store.sql_group.unique_constraint",
    "translation": "a group with that name already exists"
  },
  {
    "id": "store.sql_group.uniqueness_error",
    "translation": "group member already exists"
  },
  {
    "id": "store.sql_job.delete.app_error",
    "translation": "Unable to delete the job."
  },
  {
    "id": "store.sql_job.get.app_error",
    "translation": "Unable to get the job."
  },
  {
    "id": "store.sql_job.get_all.app_error",
    "translation": "Unable to get the jobs."
  },
  {
    "id": "store.sql_job.get_count_by_status_and_type.app_error",
    "translation": "Unable to get the job count by status and type."
  },
  {
    "id": "store.sql_job.get_newest_job_by_status_and_type.app_error",
    "translation": "Unable to get the newest job by status and type."
  },
  {
    "id": "store.sql_job.save.app_error",
    "translation": "Unable to save the job."
  },
  {
    "id": "store.sql_job.update.app_error",
    "translation": "Unable to update the job."
  },
  {
    "id": "store.sql_oauth.delete.commit_transaction.app_error",
    "translation": "Unable to commit transaction."
  },
  {
    "id": "store.sql_oauth.delete.open_transaction.app_error",
    "translation": "Unable to open transaction to delete the OAuth2 app."
  },
  {
    "id": "store.sql_oauth.delete_app.app_error",
    "translation": "An error occurred while deleting the OAuth2 App."
  },
  {
    "id": "store.sql_oauth.get_access_data.app_error",
    "translation": "We encountered an error finding the access token."
  },
  {
    "id": "store.sql_oauth.get_access_data_by_user_for_app.app_error",
    "translation": "We encountered an error finding all the access tokens."
  },
  {
    "id": "store.sql_oauth.get_app.find.app_error",
    "translation": "Unable to find the requested app."
  },
  {
    "id": "store.sql_oauth.get_app.finding.app_error",
    "translation": "We encountered an error finding the app."
  },
  {
    "id": "store.sql_oauth.get_app_by_user.find.app_error",
    "translation": "Unable to find any existing apps."
  },
  {
    "id": "store.sql_oauth.get_apps.find.app_error",
    "translation": "An error occurred while finding the OAuth2 Apps."
  },
  {
    "id": "store.sql_oauth.get_auth_data.find.app_error",
    "translation": "Unable to find the existing authorization code."
  },
  {
    "id": "store.sql_oauth.get_auth_data.finding.app_error",
    "translation": "We encountered an error finding the authorization code."
  },
  {
    "id": "store.sql_oauth.get_previous_access_data.app_error",
    "translation": "We encountered an error finding the access token."
  },
  {
    "id": "store.sql_oauth.permanent_delete_auth_data_by_user.app_error",
    "translation": "Unable to remove the authorization code."
  },
  {
    "id": "store.sql_oauth.remove_access_data.app_error",
    "translation": "Unable to remove the access token."
  },
  {
    "id": "store.sql_oauth.remove_auth_data.app_error",
    "translation": "Unable to remove the authorization code."
  },
  {
    "id": "store.sql_oauth.save_access_data.app_error",
    "translation": "Unable to save the access token."
  },
  {
    "id": "store.sql_oauth.save_app.existing.app_error",
    "translation": "Must call update for existing app."
  },
  {
    "id": "store.sql_oauth.save_app.save.app_error",
    "translation": "Unable to save the app."
  },
  {
    "id": "store.sql_oauth.save_auth_data.app_error",
    "translation": "Unable to save the authorization code."
  },
  {
    "id": "store.sql_oauth.update_access_data.app_error",
    "translation": "We encountered an error updating the access token."
  },
  {
    "id": "store.sql_oauth.update_app.find.app_error",
    "translation": "Unable to find the existing app to update."
  },
  {
    "id": "store.sql_oauth.update_app.finding.app_error",
    "translation": "We encountered an error finding the app."
  },
  {
    "id": "store.sql_oauth.update_app.update.app_error",
    "translation": "Unable to update the app."
  },
  {
    "id": "store.sql_oauth.update_app.updating.app_error",
    "translation": "We encountered an error updating the app."
  },
  {
    "id": "store.sql_plugin_store.compare_and_set.mysql_select.app_error",
    "translation": "Failed to query for existing row on MySQL after KVCompareAndSet with unchanged value."
  },
  {
    "id": "store.sql_plugin_store.compare_and_set.too_many_rows.app_error",
    "translation": "Found more than 1 row on MySQL after KVCompareAndSet with unchanged value."
  },
  {
    "id": "store.sql_plugin_store.delete.app_error",
    "translation": "Could not delete plugin key value."
  },
  {
    "id": "store.sql_plugin_store.get.app_error",
    "translation": "Could not get plugin key value."
  },
  {
    "id": "store.sql_plugin_store.list.app_error",
    "translation": "Unable to list all the plugin keys."
  },
  {
    "id": "store.sql_plugin_store.save.app_error",
    "translation": "Could not save or update plugin key value."
  },
  {
    "id": "store.sql_post.analytics_posts_count.app_error",
    "translation": "Unable to get post counts."
  },
  {
    "id": "store.sql_post.analytics_posts_count_by_day.app_error",
    "translation": "Unable to get post counts by day."
  },
  {
    "id": "store.sql_post.analytics_user_counts_posts_by_day.app_error",
    "translation": "Unable to get user counts with posts."
  },
  {
    "id": "store.sql_post.compliance_export.app_error",
    "translation": "Unable to get the compliance export posts."
  },
  {
    "id": "store.sql_post.delete.app_error",
    "translation": "Unable to delete the post."
  },
  {
    "id": "store.sql_post.get.app_error",
    "translation": "Unable to get the post."
  },
  {
    "id": "store.sql_post.get_direct_posts.app_error",
    "translation": "Unable to get direct posts."
  },
  {
    "id": "store.sql_post.get_flagged_posts.app_error",
    "translation": "Unable to get the flagged posts."
  },
  {
    "id": "store.sql_post.get_oldest_entity_creation_time.app_error",
    "translation": "Unable to get the oldest entitiy creation time."
  },
  {
    "id": "store.sql_post.get_parents_posts.app_error",
    "translation": "Unable to get the parent post for the channel."
  },
  {
    "id": "store.sql_post.get_post_after_time.app_error",
    "translation": "Unable to get post after time bound."
  },
  {
    "id": "store.sql_post.get_post_id_around.app_error",
    "translation": "Unable to get post around time bound."
  },
  {
    "id": "store.sql_post.get_posts.app_error",
    "translation": "Limit exceeded for paging."
  },
  {
    "id": "store.sql_post.get_posts_around.get.app_error",
    "translation": "Unable to get the posts for the channel."
  },
  {
    "id": "store.sql_post.get_posts_around.get_parent.app_error",
    "translation": "Unable to get the parent posts for the channel."
  },
  {
    "id": "store.sql_post.get_posts_batch_for_indexing.get.app_error",
    "translation": "Unable to get the posts batch for indexing."
  },
  {
    "id": "store.sql_post.get_posts_by_ids.app_error",
    "translation": "Unable to get the posts."
  },
  {
    "id": "store.sql_post.get_posts_created_att.app_error",
    "translation": "Unable to get the posts for the channel."
  },
  {
    "id": "store.sql_post.get_posts_since.app_error",
    "translation": "Unable to get the posts for the channel."
  },
  {
    "id": "store.sql_post.get_root_posts.app_error",
    "translation": "Unable to get the posts for the channel."
  },
  {
    "id": "store.sql_post.overwrite.app_error",
    "translation": "Unable to overwrite the Post."
  },
  {
    "id": "store.sql_post.permanent_delete.app_error",
    "translation": "Unable to delete the post."
  },
  {
    "id": "store.sql_post.permanent_delete_all_comments_by_user.app_error",
    "translation": "Unable to delete the comments for user."
  },
  {
    "id": "store.sql_post.permanent_delete_batch.app_error",
    "translation": "We encountered an error permanently deleting the batch of posts."
  },
  {
    "id": "store.sql_post.permanent_delete_by_channel.app_error",
    "translation": "Unable to delete the posts by channel."
  },
  {
    "id": "store.sql_post.permanent_delete_by_user.app_error",
    "translation": "Unable to select the posts to delete for the user."
  },
  {
    "id": "store.sql_post.permanent_delete_by_user.too_many.app_error",
    "translation": "Unable to select the posts to delete for the user (too many), please re-run."
  },
  {
    "id": "store.sql_post.populate_reply_count.app_error",
    "translation": "Unable to get the post replies count"
  },
  {
    "id": "store.sql_post.save.app_error",
    "translation": "Unable to save the Post."
  },
  {
    "id": "store.sql_post.save.existing.app_error",
    "translation": "You cannot update an existing Post."
  },
  {
    "id": "store.sql_post.search.disabled",
    "translation": "Searching has been disabled on this server. Please contact your System Administrator."
  },
  {
    "id": "store.sql_post.update.app_error",
    "translation": "Unable to update the Post."
  },
  {
    "id": "store.sql_preference.cleanup_flags_batch.app_error",
    "translation": "We encountered an error cleaning up the batch of flags."
  },
  {
    "id": "store.sql_preference.delete.app_error",
    "translation": "We encountered an error while deleting preferences."
  },
  {
    "id": "store.sql_preference.get.app_error",
    "translation": "We encountered an error while finding preferences."
  },
  {
    "id": "store.sql_preference.get_all.app_error",
    "translation": "We encountered an error while finding preferences."
  },
  {
    "id": "store.sql_preference.get_category.app_error",
    "translation": "We encountered an error while finding preferences."
  },
  {
    "id": "store.sql_preference.insert.exists.app_error",
    "translation": "A preference with that user id, category, and name already exists."
  },
  {
    "id": "store.sql_preference.insert.save.app_error",
    "translation": "Unable to save the preference."
  },
  {
    "id": "store.sql_preference.permanent_delete_by_user.app_error",
    "translation": "We encountered an error while deleteing preferences."
  },
  {
    "id": "store.sql_preference.save.commit_transaction.app_error",
    "translation": "Unable to commit transaction to save preferences."
  },
  {
    "id": "store.sql_preference.save.missing_driver.app_error",
    "translation": "We encountered an error while updating preferences."
  },
  {
    "id": "store.sql_preference.save.open_transaction.app_error",
    "translation": "Unable to open transaction to save preferences."
  },
  {
    "id": "store.sql_preference.save.updating.app_error",
    "translation": "We encountered an error while updating preferences."
  },
  {
    "id": "store.sql_preference.update.app_error",
    "translation": "Unable to update the preference."
  },
  {
<<<<<<< HEAD
=======
    "id": "store.sql_reaction.bulk_get_for_post_ids.app_error",
    "translation": "Unable to get reactions for post."
  },
  {
    "id": "store.sql_reaction.delete.app_error",
    "translation": "Unable to delete reaction."
  },
  {
    "id": "store.sql_reaction.delete_all_with_emoji_name.delete_reactions.app_error",
    "translation": "Unable to delete all reactions with this emoji name."
  },
  {
    "id": "store.sql_reaction.delete_all_with_emoji_name.get_reactions.app_error",
    "translation": "Unable to get all reactions with this emoji name."
  },
  {
    "id": "store.sql_reaction.get_for_post.app_error",
    "translation": "Unable to get reactions for post."
  },
  {
    "id": "store.sql_reaction.permanent_delete_batch.app_error",
    "translation": "We encountered an error permanently deleting the batch of reactions."
  },
  {
    "id": "store.sql_reaction.save.begin.app_error",
    "translation": "Unable to open transaction while saving reaction."
  },
  {
    "id": "store.sql_reaction.save.commit.app_error",
    "translation": "Unable to commit transaction while saving reaction."
  },
  {
    "id": "store.sql_reaction.save.save.app_error",
    "translation": "Unable to save reaction."
  },
  {
>>>>>>> 23e306bc
    "id": "store.sql_recover.delete.app_error",
    "translation": "Unable to delete token."
  },
  {
    "id": "store.sql_recover.get_by_code.app_error",
    "translation": "Unable to get a token with this code."
  },
  {
    "id": "store.sql_recover.remove_all_tokens_by_type.app_error",
    "translation": "Unable to remove all the tokens of a type."
  },
  {
    "id": "store.sql_recover.save.app_error",
    "translation": "Unable to save the token."
  },
  {
    "id": "store.sql_role.delete.update.app_error",
    "translation": "Unable to delete the role."
  },
  {
    "id": "store.sql_role.get.app_error",
    "translation": "Unable to get role."
  },
  {
    "id": "store.sql_role.get_all.app_error",
    "translation": "Unable to get all the roles."
  },
  {
    "id": "store.sql_role.get_by_name.app_error",
    "translation": "Unable to get role."
  },
  {
    "id": "store.sql_role.get_by_names.app_error",
    "translation": "Unable to get roles."
  },
  {
    "id": "store.sql_role.permanent_delete_all.app_error",
    "translation": "We could not permanently delete all the roles."
  },
  {
    "id": "store.sql_role.save.insert.app_error",
    "translation": "Unable to save new role."
  },
  {
    "id": "store.sql_role.save.invalid_role.app_error",
    "translation": "The role was not valid."
  },
  {
    "id": "store.sql_role.save.open_transaction.app_error",
    "translation": "Failed to open the transaction to save the role."
  },
  {
    "id": "store.sql_role.save.update.app_error",
    "translation": "Unable to update role."
  },
  {
    "id": "store.sql_role.save_role.commit_transaction.app_error",
    "translation": "Failed to commit the transaction to save the role."
  },
  {
    "id": "store.sql_session.analytics_session_count.app_error",
    "translation": "Unable to count the sessions."
  },
  {
    "id": "store.sql_session.get.app_error",
    "translation": "We encountered an error finding the session."
  },
  {
    "id": "store.sql_session.get_sessions.app_error",
    "translation": "We encountered an error while finding user sessions."
  },
  {
    "id": "store.sql_session.permanent_delete_sessions_by_user.app_error",
    "translation": "Unable to remove all the sessions for the user."
  },
  {
    "id": "store.sql_session.remove.app_error",
    "translation": "Unable to remove the session."
  },
  {
    "id": "store.sql_session.remove_all_sessions_for_team.app_error",
    "translation": "Unable to remove all the sessions."
  },
  {
    "id": "store.sql_session.save.app_error",
    "translation": "Unable to save the session."
  },
  {
    "id": "store.sql_session.save.existing.app_error",
    "translation": "Unable to update existing session."
  },
  {
    "id": "store.sql_session.update_device_id.app_error",
    "translation": "Unable to update the device id."
  },
  {
    "id": "store.sql_session.update_expired_notify.app_error",
    "translation": "Unable to update expired_notify."
  },
  {
    "id": "store.sql_session.update_expires_at.app_error",
    "translation": "Unable to update expires_at."
  },
  {
    "id": "store.sql_session.update_last_activity.app_error",
    "translation": "Unable to update the last_activity_at."
  },
  {
    "id": "store.sql_session.update_props.app_error",
    "translation": "Unable to update session props."
  },
  {
    "id": "store.sql_session.update_roles.app_error",
    "translation": "Unable to update the roles."
  },
  {
    "id": "store.sql_status.get.app_error",
    "translation": "Encountered an error retrieving the status."
  },
  {
    "id": "store.sql_status.get.missing.app_error",
    "translation": "No entry for that status exists."
  },
  {
    "id": "store.sql_status.get_total_active_users_count.app_error",
    "translation": "We could not count the active users."
  },
  {
    "id": "store.sql_status.reset_all.app_error",
    "translation": "Encountered an error resetting all the statuses."
  },
  {
    "id": "store.sql_status.save.app_error",
    "translation": "Encountered an error saving the status."
  },
  {
    "id": "store.sql_status.update.app_error",
    "translation": "Encountered an error updating the status."
  },
  {
    "id": "store.sql_status.update_last_activity_at.app_error",
    "translation": "Unable to update the last activity date and time of the user."
  },
  {
    "id": "store.sql_system.get.app_error",
    "translation": "We encountered an error finding the system properties."
  },
  {
    "id": "store.sql_system.get_by_name.app_error",
    "translation": "Unable to find the system variable."
  },
  {
    "id": "store.sql_system.permanent_delete_by_name.app_error",
    "translation": "We could not permanently delete the system table entry."
  },
  {
    "id": "store.sql_system.save.app_error",
    "translation": "We encountered an error saving the system property."
  },
  {
    "id": "store.sql_system.save.commit_transaction.app_error",
    "translation": "Failed to commit the database transaction."
  },
  {
    "id": "store.sql_system.update.app_error",
    "translation": "We encountered an error updating the system property."
  },
  {
    "id": "store.sql_team.analytics_get_team_count_for_scheme.app_error",
    "translation": "Unable to get the channel count for the scheme."
  },
  {
    "id": "store.sql_team.analytics_private_team_count.app_error",
    "translation": "Unable to count the private teams."
  },
  {
    "id": "store.sql_team.analytics_public_team_count.app_error",
    "translation": "Unable to count the public teams."
  },
  {
    "id": "store.sql_team.analytics_team_count.app_error",
    "translation": "Unable to count the teams."
  },
  {
    "id": "store.sql_team.clear_all_custom_role_assignments.commit_transaction.app_error",
    "translation": "Failed to commit the database transaction."
  },
  {
    "id": "store.sql_team.clear_all_custom_role_assignments.open_transaction.app_error",
    "translation": "Failed to begin the database transaction."
  },
  {
    "id": "store.sql_team.clear_all_custom_role_assignments.select.app_error",
    "translation": "Failed to retrieve the team members."
  },
  {
    "id": "store.sql_team.clear_all_custom_role_assignments.update.app_error",
    "translation": "Failed to update the team member."
  },
  {
    "id": "store.sql_team.get.find.app_error",
    "translation": "Unable to find the existing team."
  },
  {
    "id": "store.sql_team.get.finding.app_error",
    "translation": "We encountered an error finding the team."
  },
  {
    "id": "store.sql_team.get_active_member_count.app_error",
    "translation": "Unable to count the team members."
  },
  {
    "id": "store.sql_team.get_all.app_error",
    "translation": "We could not get all teams."
  },
  {
    "id": "store.sql_team.get_all_private_team_listing.app_error",
    "translation": "We could not get all private teams."
  },
  {
    "id": "store.sql_team.get_all_team_listing.app_error",
    "translation": "We could not get all teams."
  },
  {
    "id": "store.sql_team.get_by_invite_id.find.app_error",
    "translation": "Unable to find the existing team."
  },
  {
    "id": "store.sql_team.get_by_invite_id.finding.app_error",
    "translation": "Unable to find the existing team."
  },
  {
    "id": "store.sql_team.get_by_name.app_error",
    "translation": "Unable to find the existing team."
  },
  {
    "id": "store.sql_team.get_by_name.missing.app_error",
    "translation": "Unable to find the existing team."
  },
  {
    "id": "store.sql_team.get_by_names.app_error",
    "translation": "Unable to get the teams by names"
  },
  {
    "id": "store.sql_team.get_by_names.missing.app_error",
    "translation": "Unable to find some of the requested teams"
  },
  {
    "id": "store.sql_team.get_by_scheme.app_error",
    "translation": "Unable to get the channels for the provided scheme."
  },
  {
    "id": "store.sql_team.get_member.app_error",
    "translation": "Unable to get the team member."
  },
  {
    "id": "store.sql_team.get_member.missing.app_error",
    "translation": "No team member found for that user ID and team ID."
  },
  {
    "id": "store.sql_team.get_member_count.app_error",
    "translation": "Unable to count the team members."
  },
  {
    "id": "store.sql_team.get_members.app_error",
    "translation": "Unable to get the team members."
  },
  {
    "id": "store.sql_team.get_members_by_ids.app_error",
    "translation": "Unable to get the team members."
  },
  {
    "id": "store.sql_team.get_unread.app_error",
    "translation": "Unable to get the teams unread messages."
  },
  {
    "id": "store.sql_team.get_user_team_ids.app_error",
    "translation": "Unable to get the list of teams of a user."
  },
  {
    "id": "store.sql_team.migrate_team_members.commit_transaction.app_error",
    "translation": "Failed to commit the database transaction."
  },
  {
    "id": "store.sql_team.migrate_team_members.open_transaction.app_error",
    "translation": "Failed to open the database transaction."
  },
  {
    "id": "store.sql_team.migrate_team_members.select.app_error",
    "translation": " Failed to select the batch of team members."
  },
  {
    "id": "store.sql_team.migrate_team_members.update.app_error",
    "translation": "Failed to update the team member."
  },
  {
    "id": "store.sql_team.permanent_delete.app_error",
    "translation": "Unable to delete the existing team."
  },
  {
    "id": "store.sql_team.remove_member.app_error",
    "translation": "Unable to remove the team member."
  },
  {
    "id": "store.sql_team.reset_all_team_schemes.app_error",
    "translation": "We could not reset the team schemes."
  },
  {
    "id": "store.sql_team.save.app_error",
    "translation": "Unable to save the team."
  },
  {
    "id": "store.sql_team.save.domain_exists.app_error",
    "translation": "A team with that name already exists."
  },
  {
    "id": "store.sql_team.save.existing.app_error",
    "translation": "Must call update for existing team."
  },
  {
    "id": "store.sql_team.save_member.exists.app_error",
    "translation": "A team member with that ID already exists."
  },
  {
    "id": "store.sql_team.save_member.save.app_error",
    "translation": "Unable to save the team member."
  },
  {
    "id": "store.sql_team.search_all_team.app_error",
    "translation": "We encountered an error searching teams."
  },
  {
    "id": "store.sql_team.search_open_team.app_error",
    "translation": "We encountered an error searching open teams."
  },
  {
    "id": "store.sql_team.search_private_team.app_error",
    "translation": "We encountered an error searching private teams."
  },
  {
    "id": "store.sql_team.update.app_error",
    "translation": "Unable to update the team."
  },
  {
    "id": "store.sql_team.update.find.app_error",
    "translation": "Unable to find the existing team to update."
  },
  {
    "id": "store.sql_team.update.finding.app_error",
    "translation": "We encountered an error finding the team."
  },
  {
    "id": "store.sql_team.update.updating.app_error",
    "translation": "We encountered an error updating the team."
  },
  {
    "id": "store.sql_team.update_last_team_icon_update.app_error",
    "translation": "Unable to update the date of the last team icon update."
  },
  {
    "id": "store.sql_team.user_belongs_to_teams.app_error",
    "translation": "Unable to determine if the user belongs to a list of teams."
  },
  {
    "id": "store.sql_user.analytics_daily_active_users.app_error",
    "translation": "Unable to get the active users during the requested period."
  },
  {
    "id": "store.sql_user.analytics_get_inactive_users_count.app_error",
    "translation": "We could not count the inactive users."
  },
  {
    "id": "store.sql_user.analytics_get_system_admin_count.app_error",
    "translation": "Unable to get the system admin count."
  },
  {
    "id": "store.sql_user.app_error",
    "translation": "Failed to build query."
  },
  {
    "id": "store.sql_user.clear_all_custom_role_assignments.commit_transaction.app_error",
    "translation": "Failed to commit the database transaction."
  },
  {
    "id": "store.sql_user.clear_all_custom_role_assignments.open_transaction.app_error",
    "translation": "Failed to begin the database transaction."
  },
  {
    "id": "store.sql_user.clear_all_custom_role_assignments.select.app_error",
    "translation": "Failed to retrieve the users."
  },
  {
    "id": "store.sql_user.clear_all_custom_role_assignments.update.app_error",
    "translation": "Failed to update the user."
  },
  {
    "id": "store.sql_user.count.app_error",
    "translation": "UserCountOptions don't make sense."
  },
  {
    "id": "store.sql_user.demote_user_to_guest.channel_members_update.app_error",
    "translation": "Failed to update the user channels memberships."
  },
  {
    "id": "store.sql_user.demote_user_to_guest.commit_transaction.app_error",
    "translation": "Failed to commit the database transaction."
  },
  {
    "id": "store.sql_user.demote_user_to_guest.open_transaction.app_error",
    "translation": "Failed to begin the database transaction."
  },
  {
    "id": "store.sql_user.demote_user_to_guest.team_members_update.app_error",
    "translation": "Failed to update the user teams memberships."
  },
  {
    "id": "store.sql_user.demote_user_to_guest.user_update.app_error",
    "translation": "Failed to update the user."
  },
  {
    "id": "store.sql_user.get.app_error",
    "translation": "We encountered an error finding the account."
  },
  {
    "id": "store.sql_user.get_by_auth.missing_account.app_error",
    "translation": "Unable to find an existing account matching your authentication type for this team. This team may require an invite from the team owner to join."
  },
  {
    "id": "store.sql_user.get_by_auth.other.app_error",
    "translation": "We encountered an error trying to find the account by authentication type."
  },
  {
    "id": "store.sql_user.get_by_username.app_error",
    "translation": "Unable to find an existing account matching your username for this team. This team may require an invite from the team owner to join."
  },
  {
    "id": "store.sql_user.get_for_login.app_error",
    "translation": "Unable to find an existing account matching your credentials. This team may require an invite from the team owner to join."
  },
  {
    "id": "store.sql_user.get_for_login.multiple_users",
    "translation": "We found multiple users matching your credentials and were unable to log you in. Please contact an administrator."
  },
  {
    "id": "store.sql_user.get_known_users.get_users.app_error",
    "translation": "Unable to get know users from the database."
  },
  {
    "id": "store.sql_user.get_new_users.app_error",
    "translation": "We encountered an error while finding the new users."
  },
  {
    "id": "store.sql_user.get_profile_by_group_channel_ids_for_user.app_error",
    "translation": "We encountered an error while finding user profiles."
  },
  {
    "id": "store.sql_user.get_profiles.app_error",
    "translation": "We encountered an error while finding user profiles."
  },
  {
    "id": "store.sql_user.get_recently_active_users.app_error",
    "translation": "We encountered an error while finding the recently active users."
  },
  {
    "id": "store.sql_user.get_sysadmin_profiles.app_error",
    "translation": "We encountered an error while finding user profiles."
  },
  {
    "id": "store.sql_user.get_system_install_date.app_error",
    "translation": "Unable to infer the system date based on the first user creation date."
  },
  {
    "id": "store.sql_user.get_total_users_count.app_error",
    "translation": "We could not count the users."
  },
  {
    "id": "store.sql_user.get_unread_count.app_error",
    "translation": "We could not get the unread message count for the user."
  },
  {
    "id": "store.sql_user.get_unread_count_for_channel.app_error",
    "translation": "We could not get the unread message count for the user and channel."
  },
  {
    "id": "store.sql_user.get_users_batch_for_indexing.get_channel_members.app_error",
    "translation": "Unable to get the channel members for the users batch for indexing."
  },
  {
    "id": "store.sql_user.get_users_batch_for_indexing.get_team_members.app_error",
    "translation": "Unable to get the team members for the users batch for indexing."
  },
  {
    "id": "store.sql_user.get_users_batch_for_indexing.get_users.app_error",
    "translation": "Unable to get the users batch for indexing."
  },
  {
    "id": "store.sql_user.missing_account.const",
    "translation": "Unable to find the user."
  },
  {
    "id": "store.sql_user.permanent_delete.app_error",
    "translation": "Unable to delete the existing account."
  },
  {
    "id": "store.sql_user.promote_guest.channel_members_update.app_error",
    "translation": "Failed to update the user channels memberships."
  },
  {
    "id": "store.sql_user.promote_guest.commit_transaction.app_error",
    "translation": "Failed to commit the database transaction."
  },
  {
    "id": "store.sql_user.promote_guest.open_transaction.app_error",
    "translation": "Failed to begin the database transaction."
  },
  {
    "id": "store.sql_user.promote_guest.team_members_update.app_error",
    "translation": "Failed to update the user teams memberships."
  },
  {
    "id": "store.sql_user.promote_guest.user_update.app_error",
    "translation": "Failed to update the user."
  },
  {
    "id": "store.sql_user.save.app_error",
    "translation": "Unable to save the account."
  },
  {
    "id": "store.sql_user.save.email_exists.app_error",
    "translation": "An account with that email already exists."
  },
  {
    "id": "store.sql_user.save.email_exists.ldap_app_error",
    "translation": "This account does not use AD/LDAP authentication. Please sign in using email and password."
  },
  {
    "id": "store.sql_user.save.email_exists.saml_app_error",
    "translation": "This account does not use SAML authentication. Please sign in using email and password."
  },
  {
    "id": "store.sql_user.save.existing.app_error",
    "translation": "Must call update for existing user."
  },
  {
    "id": "store.sql_user.save.max_accounts.app_error",
    "translation": "This team has reached the maximum number of allowed accounts. Contact your System Administrator to set a higher limit."
  },
  {
    "id": "store.sql_user.save.member_count.app_error",
    "translation": "Failed to get current team member count."
  },
  {
    "id": "store.sql_user.save.username_exists.app_error",
    "translation": "An account with that username already exists."
  },
  {
    "id": "store.sql_user.save.username_exists.ldap_app_error",
    "translation": "An account with that username already exists. Please contact your Administrator."
  },
  {
    "id": "store.sql_user.save.username_exists.saml_app_error",
    "translation": "An account with that username already exists. Please contact your Administrator."
  },
  {
    "id": "store.sql_user.search.app_error",
    "translation": "Unable to find any user matching the search parameters."
  },
  {
    "id": "store.sql_user.update.app_error",
    "translation": "Unable to update the account."
  },
  {
    "id": "store.sql_user.update.can_not_change_ldap.app_error",
    "translation": "Can not change fields set by AD/LDAP."
  },
  {
    "id": "store.sql_user.update.email_taken.app_error",
    "translation": "This email is already taken. Please choose another."
  },
  {
    "id": "store.sql_user.update.find.app_error",
    "translation": "Unable to find the existing account to update."
  },
  {
    "id": "store.sql_user.update.finding.app_error",
    "translation": "We encountered an error finding the account."
  },
  {
    "id": "store.sql_user.update.updating.app_error",
    "translation": "We encountered an error updating the account."
  },
  {
    "id": "store.sql_user.update.username_taken.app_error",
    "translation": "This username is already taken. Please choose another."
  },
  {
    "id": "store.sql_user.update_active_for_multiple_users.getting_changed_users.app_error",
    "translation": "Unable to get the list of deactivate guests ids."
  },
  {
    "id": "store.sql_user.update_active_for_multiple_users.updating.app_error",
    "translation": "Unable to deactivate guests."
  },
  {
    "id": "store.sql_user.update_auth_data.app_error",
    "translation": "Unable to update the auth data."
  },
  {
    "id": "store.sql_user.update_auth_data.email_exists.app_error",
    "translation": "Unable to switch account to {{.Service}}. An account using the email {{.Email}} already exists."
  },
  {
    "id": "store.sql_user.update_failed_pwd_attempts.app_error",
    "translation": "Unable to update the failed_attempts."
  },
  {
    "id": "store.sql_user.update_last_picture_update.app_error",
    "translation": "Unable to update the update_at."
  },
  {
    "id": "store.sql_user.update_mfa_active.app_error",
    "translation": "We encountered an error updating the user's MFA active status."
  },
  {
    "id": "store.sql_user.update_mfa_secret.app_error",
    "translation": "We encountered an error updating the user's MFA secret."
  },
  {
    "id": "store.sql_user.update_password.app_error",
    "translation": "Unable to update the user password."
  },
  {
    "id": "store.sql_user.update_update.app_error",
    "translation": "Unable to update the date of the last update of the user."
  },
  {
    "id": "store.sql_user.verify_email.app_error",
    "translation": "Unable to update verify email field."
  },
  {
    "id": "store.sql_user_access_token.delete.app_error",
    "translation": "Unable to delete the personal access token."
  },
  {
    "id": "store.sql_user_access_token.get.app_error",
    "translation": "Unable to get the personal access token."
  },
  {
    "id": "store.sql_user_access_token.get_all.app_error",
    "translation": "Unable to get all personal access tokens."
  },
  {
    "id": "store.sql_user_access_token.get_by_token.app_error",
    "translation": "Unable to get the personal access token by token."
  },
  {
    "id": "store.sql_user_access_token.get_by_user.app_error",
    "translation": "Unable to get the personal access tokens by user."
  },
  {
    "id": "store.sql_user_access_token.save.app_error",
    "translation": "Unable to save the personal access token."
  },
  {
    "id": "store.sql_user_access_token.search.app_error",
    "translation": "We encountered an error searching user access tokens."
  },
  {
    "id": "store.sql_user_access_token.update_token_disable.app_error",
    "translation": "Unable to disable the access token."
  },
  {
    "id": "store.sql_user_access_token.update_token_enable.app_error",
    "translation": "Unable to enable the access token."
  },
  {
    "id": "store.sql_webhooks.analytics_incoming_count.app_error",
    "translation": "Unable to count the incoming webhooks."
  },
  {
    "id": "store.sql_webhooks.analytics_outgoing_count.app_error",
    "translation": "Unable to count the outgoing webhooks."
  },
  {
    "id": "store.sql_webhooks.delete_incoming.app_error",
    "translation": "Unable to delete the webhook."
  },
  {
    "id": "store.sql_webhooks.delete_outgoing.app_error",
    "translation": "Unable to delete the webhook."
  },
  {
    "id": "store.sql_webhooks.get_incoming.app_error",
    "translation": "Unable to get the webhook."
  },
  {
    "id": "store.sql_webhooks.get_incoming_by_channel.app_error",
    "translation": "Unable to get the webhooks."
  },
  {
    "id": "store.sql_webhooks.get_incoming_by_user.app_error",
    "translation": "Unable to get the webhook."
  },
  {
    "id": "store.sql_webhooks.get_outgoing.app_error",
    "translation": "Unable to get the webhook."
  },
  {
    "id": "store.sql_webhooks.get_outgoing_by_channel.app_error",
    "translation": "Unable to get the webhooks."
  },
  {
    "id": "store.sql_webhooks.get_outgoing_by_team.app_error",
    "translation": "Unable to get the webhooks."
  },
  {
    "id": "store.sql_webhooks.permanent_delete_incoming_by_channel.app_error",
    "translation": "Unable to delete the webhook."
  },
  {
    "id": "store.sql_webhooks.permanent_delete_incoming_by_user.app_error",
    "translation": "Unable to delete the webhook."
  },
  {
    "id": "store.sql_webhooks.permanent_delete_outgoing_by_channel.app_error",
    "translation": "Unable to delete the webhook."
  },
  {
    "id": "store.sql_webhooks.permanent_delete_outgoing_by_user.app_error",
    "translation": "Unable to delete the webhook."
  },
  {
    "id": "store.sql_webhooks.save_incoming.app_error",
    "translation": "Unable to save the IncomingWebhook."
  },
  {
    "id": "store.sql_webhooks.save_incoming.existing.app_error",
    "translation": "You cannot overwrite an existing IncomingWebhook."
  },
  {
    "id": "store.sql_webhooks.save_outgoing.app_error",
    "translation": "Unable to save the OutgoingWebhook."
  },
  {
    "id": "store.sql_webhooks.save_outgoing.override.app_error",
    "translation": "You cannot overwrite an existing OutgoingWebhook."
  },
  {
    "id": "store.sql_webhooks.update_incoming.app_error",
    "translation": "Unable to update the IncomingWebhook."
  },
  {
    "id": "store.sql_webhooks.update_outgoing.app_error",
    "translation": "Unable to update the webhook."
  },
  {
    "id": "store.update_error",
    "translation": "update error"
  },
  {
    "id": "system.message.name",
    "translation": "System"
  },
  {
    "id": "utils.file.list_directory.local.app_error",
    "translation": "Encountered an error listing directory from local server file storage."
  },
  {
    "id": "utils.file.list_directory.s3.app_error",
    "translation": "Encountered an error listing directory from S3."
  },
  {
    "id": "utils.file.remove_directory.local.app_error",
    "translation": "Encountered an error removing directory from local server file storage."
  },
  {
    "id": "utils.file.remove_directory.s3.app_error",
    "translation": "Encountered an error removing directory from S3."
  },
  {
    "id": "utils.file.remove_file.local.app_error",
    "translation": "Encountered an error removing file from local server file storage."
  },
  {
    "id": "utils.file.remove_file.s3.app_error",
    "translation": "Encountered an error removing file from S3."
  },
  {
    "id": "utils.mail.connect_smtp.helo.app_error",
    "translation": "Failed to set HELO."
  },
  {
    "id": "utils.mail.connect_smtp.open.app_error",
    "translation": "Failed to open connection."
  },
  {
    "id": "utils.mail.connect_smtp.open_tls.app_error",
    "translation": "Failed to open TLS connection."
  },
  {
    "id": "utils.mail.new_client.auth.app_error",
    "translation": "Failed to authenticate on SMTP server."
  },
  {
    "id": "utils.mail.sendMail.attachments.write_error",
    "translation": "Failed to write attachment to email"
  },
  {
    "id": "utils.mail.send_mail.close.app_error",
    "translation": "Failed to close connection to SMTP server."
  },
  {
    "id": "utils.mail.send_mail.from_address.app_error",
    "translation": "Error setting \"From Address\""
  },
  {
    "id": "utils.mail.send_mail.msg.app_error",
    "translation": "Failed to write email message."
  },
  {
    "id": "utils.mail.send_mail.msg_data.app_error",
    "translation": "Failed to add email message data."
  },
  {
    "id": "utils.mail.send_mail.to_address.app_error",
    "translation": "Error setting \"To Address\"."
  },
  {
    "id": "web.command_webhook.command.app_error",
    "translation": "Couldn't find the command."
  },
  {
    "id": "web.command_webhook.invalid.app_error",
    "translation": "Invalid webhook."
  },
  {
    "id": "web.command_webhook.parse.app_error",
    "translation": "Unable to parse incoming data."
  },
  {
    "id": "web.error.unsupported_browser.browser_get_latest.chrome",
    "translation": "Get the latest Chrome browser"
  },
  {
    "id": "web.error.unsupported_browser.browser_get_latest.firefox",
    "translation": "Get the latest Firefox browser"
  },
  {
    "id": "web.error.unsupported_browser.browser_get_latest.safari",
    "translation": "Get the latest Safari browser"
  },
  {
    "id": "web.error.unsupported_browser.browser_title.chrome",
    "translation": "Google Chrome"
  },
  {
    "id": "web.error.unsupported_browser.browser_title.edge",
    "translation": "Microsoft Edge"
  },
  {
    "id": "web.error.unsupported_browser.browser_title.firefox",
    "translation": "Firefox"
  },
  {
    "id": "web.error.unsupported_browser.browser_title.safari",
    "translation": "Safari"
  },
  {
    "id": "web.error.unsupported_browser.download",
    "translation": "Download the App"
  },
  {
    "id": "web.error.unsupported_browser.download_app_or_upgrade_browser",
    "translation": "Download the Mattermost app or use a supported browser for a better experience."
  },
  {
    "id": "web.error.unsupported_browser.download_the_app",
    "translation": "Download the App"
  },
  {
    "id": "web.error.unsupported_browser.install_guide.mac",
    "translation": "Install Guide"
  },
  {
    "id": "web.error.unsupported_browser.install_guide.windows",
    "translation": "Install Guide"
  },
  {
    "id": "web.error.unsupported_browser.learn_more",
    "translation": "Learn more about supported browsers."
  },
  {
    "id": "web.error.unsupported_browser.min_browser_version.chrome",
    "translation": "Version 61+"
  },
  {
    "id": "web.error.unsupported_browser.min_browser_version.edge",
    "translation": "Version 44+"
  },
  {
    "id": "web.error.unsupported_browser.min_browser_version.firefox",
    "translation": "Version 60+"
  },
  {
    "id": "web.error.unsupported_browser.min_browser_version.safari",
    "translation": "Version 12+"
  },
  {
    "id": "web.error.unsupported_browser.min_os_version.mac",
    "translation": "macOS 10.9+"
  },
  {
    "id": "web.error.unsupported_browser.min_os_version.windows",
    "translation": "Windows 7+"
  },
  {
    "id": "web.error.unsupported_browser.no_longer_support",
    "translation": "This browser is no longer supported by Mattermost"
  },
  {
    "id": "web.error.unsupported_browser.no_longer_support_version",
    "translation": "This version of your browser is no longer supported by Mattermost"
  },
  {
    "id": "web.error.unsupported_browser.open_system_browser.edge",
    "translation": "Open Edge"
  },
  {
    "id": "web.error.unsupported_browser.system_browser_make_default",
    "translation": "Make default"
  },
  {
    "id": "web.error.unsupported_browser.system_browser_or",
    "translation": "or"
  },
  {
    "id": "web.get_access_token.internal_saving.app_error",
    "translation": "Unable to update the user access data."
  },
  {
    "id": "web.incoming_webhook.channel.app_error",
    "translation": "Couldn't find the channel."
  },
  {
    "id": "web.incoming_webhook.channel_locked.app_error",
    "translation": "This webhook is not permitted to post to the requested channel."
  },
  {
    "id": "web.incoming_webhook.disabled.app_error",
    "translation": "Incoming webhooks have been disabled by the system admin."
  },
  {
    "id": "web.incoming_webhook.invalid.app_error",
    "translation": "Invalid webhook."
  },
  {
    "id": "web.incoming_webhook.parse.app_error",
    "translation": "Unable to parse incoming data."
  },
  {
    "id": "web.incoming_webhook.permissions.app_error",
    "translation": "Inappropriate channel permissions."
  },
  {
    "id": "web.incoming_webhook.split_props_length.app_error",
    "translation": "Unable to split webhook props into {{.Max}} character parts."
  },
  {
    "id": "web.incoming_webhook.text.app_error",
    "translation": "No text specified."
  },
  {
    "id": "web.incoming_webhook.user.app_error",
    "translation": "Couldn't find the user."
  }
]<|MERGE_RESOLUTION|>--- conflicted
+++ resolved
@@ -3930,7 +3930,7 @@
     "id": "app.plugin.write_file.saving.app_error",
     "translation": "An error occurred while saving the file."
   },
-  {
+ {
     "id": "app.reaction.bulk_get_for_post_ids.app_error",
     "translation": "Unable to get reactions for post."
   },
@@ -6907,45 +6907,6 @@
     "translation": "Unable to update the preference."
   },
   {
-<<<<<<< HEAD
-=======
-    "id": "store.sql_reaction.bulk_get_for_post_ids.app_error",
-    "translation": "Unable to get reactions for post."
-  },
-  {
-    "id": "store.sql_reaction.delete.app_error",
-    "translation": "Unable to delete reaction."
-  },
-  {
-    "id": "store.sql_reaction.delete_all_with_emoji_name.delete_reactions.app_error",
-    "translation": "Unable to delete all reactions with this emoji name."
-  },
-  {
-    "id": "store.sql_reaction.delete_all_with_emoji_name.get_reactions.app_error",
-    "translation": "Unable to get all reactions with this emoji name."
-  },
-  {
-    "id": "store.sql_reaction.get_for_post.app_error",
-    "translation": "Unable to get reactions for post."
-  },
-  {
-    "id": "store.sql_reaction.permanent_delete_batch.app_error",
-    "translation": "We encountered an error permanently deleting the batch of reactions."
-  },
-  {
-    "id": "store.sql_reaction.save.begin.app_error",
-    "translation": "Unable to open transaction while saving reaction."
-  },
-  {
-    "id": "store.sql_reaction.save.commit.app_error",
-    "translation": "Unable to commit transaction while saving reaction."
-  },
-  {
-    "id": "store.sql_reaction.save.save.app_error",
-    "translation": "Unable to save reaction."
-  },
-  {
->>>>>>> 23e306bc
     "id": "store.sql_recover.delete.app_error",
     "translation": "Unable to delete token."
   },
