--- conflicted
+++ resolved
@@ -6263,17 +6263,6 @@
     "translation": "We encountered an error permanently deleting the batch of threads."
   },
   {
-<<<<<<< HEAD
-    "id": "ent.data_retention.policies.internal_error",
-    "translation": "We encountered an error performing the requested operation."
-  },
-  {
-    "id": "ent.data_retention.policies.invalid_policy",
-    "translation": "Policy is invalid."
-  },
-  {
-=======
->>>>>>> 3350d9b7
     "id": "ent.elasticsearch.aggregator_worker.create_index_job.error",
     "translation": "Elasticsearch aggregator worker failed to create the indexing job"
   },
