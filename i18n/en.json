[
  {
    "id": "April",
    "translation": "April"
  },
  {
    "id": "August",
    "translation": "August"
  },
  {
    "id": "December",
    "translation": "December"
  },
  {
    "id": "February",
    "translation": "February"
  },
  {
    "id": "January",
    "translation": "January"
  },
  {
    "id": "July",
    "translation": "July"
  },
  {
    "id": "June",
    "translation": "June"
  },
  {
    "id": "March",
    "translation": "March"
  },
  {
    "id": "May",
    "translation": "May"
  },
  {
    "id": "November",
    "translation": "November"
  },
  {
    "id": "October",
    "translation": "October"
  },
  {
    "id": "September",
    "translation": "September"
  },
  {
    "id": "actiance.export.marshalToXml.appError",
    "translation": "Unable to convert export to XML."
  },
  {
    "id": "api.admin.add_certificate.array.app_error",
    "translation": "No file under 'certificate' in request."
  },
  {
    "id": "api.admin.add_certificate.no_file.app_error",
    "translation": "No file under 'certificate' in request."
  },
  {
    "id": "api.admin.add_certificate.open.app_error",
    "translation": "Could not open certificate file."
  },
  {
    "id": "api.admin.add_certificate.saving.app_error",
    "translation": "Could not save certificate file."
  },
  {
    "id": "api.admin.delete_brand_image.storage.not_found",
    "translation": "Unable to delete brand image, not found."
  },
  {
    "id": "api.admin.file_read_error",
    "translation": "Error reading log file."
  },
  {
    "id": "api.admin.get_brand_image.storage.app_error",
    "translation": "Image storage is not configured."
  },
  {
    "id": "api.admin.remove_certificate.delete.app_error",
    "translation": "An error occurred while deleting the certificate."
  },
  {
    "id": "api.admin.saml.failure_get_metadata_from_idp.app_error",
    "translation": "Failed to obtain metadata from Identity Provider URL."
  },
  {
    "id": "api.admin.saml.failure_parse_idp_certificate.app_error",
    "translation": "Failure encountered while parsing the metadata information received from the Identity Provider to a certificate."
  },
  {
    "id": "api.admin.saml.failure_save_idp_certificate_file.app_error",
    "translation": "Could not save certificate file."
  },
  {
    "id": "api.admin.saml.invalid_xml_missing_idpssodescriptors.app_error",
    "translation": "Missing Identity Provider SSO Descriptors node in the XML."
  },
  {
    "id": "api.admin.saml.invalid_xml_missing_keydescriptor.app_error",
    "translation": "Missing Identity Provider Key Descriptors node in the XML."
  },
  {
    "id": "api.admin.saml.invalid_xml_missing_ssoservices.app_error",
    "translation": "Missing Identity Provider SSO Services node in the XML."
  },
  {
    "id": "api.admin.saml.metadata.app_error",
    "translation": "An error occurred while building Service Provider Metadata."
  },
  {
    "id": "api.admin.saml.not_available.app_error",
    "translation": "SAML 2.0 is not configured or supported on this server."
  },
  {
    "id": "api.admin.saml.set_certificate_from_metadata.invalid_body.app_error",
    "translation": "Invalid certificate text."
  },
  {
    "id": "api.admin.saml.set_certificate_from_metadata.invalid_content_type.app_error",
    "translation": "Invalid content type."
  },
  {
    "id": "api.admin.saml.set_certificate_from_metadata.missing_content_type.app_error",
    "translation": "Missing content type."
  },
  {
    "id": "api.admin.test_email.body",
    "translation": "It appears your Mattermost email is setup correctly!"
  },
  {
    "id": "api.admin.test_email.missing_server",
    "translation": "SMTP Server is required"
  },
  {
    "id": "api.admin.test_email.reenter_password",
    "translation": "The SMTP server, port, or username has changed. Please re-enter the SMTP password to test connection."
  },
  {
    "id": "api.admin.test_email.subject",
    "translation": "Mattermost - Testing Email Settings"
  },
  {
    "id": "api.admin.test_s3.missing_s3_bucket",
    "translation": "S3 Bucket is required"
  },
  {
    "id": "api.admin.upload_brand_image.array.app_error",
    "translation": "Empty array under 'image' in request."
  },
  {
    "id": "api.admin.upload_brand_image.no_file.app_error",
    "translation": "No file under 'image' in request."
  },
  {
    "id": "api.admin.upload_brand_image.parse.app_error",
    "translation": "Could not parse multipart form."
  },
  {
    "id": "api.admin.upload_brand_image.storage.app_error",
    "translation": "Unable to upload image. Image storage is not configured."
  },
  {
    "id": "api.admin.upload_brand_image.too_large.app_error",
    "translation": "Unable to upload file. File is too large."
  },
  {
    "id": "api.bot.create_disabled",
    "translation": "Bot creation has been disabled."
  },
  {
    "id": "api.bot.delete_bot_icon_image.app_error",
    "translation": "Couldn't delete icon image."
  },
  {
    "id": "api.bot.get_bot_icon_image.read.app_error",
    "translation": "Unable to read icon image file."
  },
  {
    "id": "api.bot.set_bot_icon_image.app_error",
    "translation": "Couldn't upload icon image."
  },
  {
    "id": "api.bot.set_bot_icon_image.array.app_error",
    "translation": "Empty array under 'image' in request."
  },
  {
    "id": "api.bot.set_bot_icon_image.no_file.app_error",
    "translation": "No file under 'image' in request."
  },
  {
    "id": "api.bot.set_bot_icon_image.open.app_error",
    "translation": "Could not open image file."
  },
  {
    "id": "api.bot.set_bot_icon_image.parse.app_error",
    "translation": "Could not parse multipart form."
  },
  {
    "id": "api.bot.set_bot_icon_image.too_large.app_error",
    "translation": "Unable to upload icon image. File is too large."
  },
  {
    "id": "api.bot.teams_channels.add_message_mobile",
    "translation": "Please add me to teams and channels you want me to interact in. To do this, use the browser or Mattermost Desktop App."
  },
  {
    "id": "api.channel.add_guest.added",
    "translation": "%v added to the channel as guest by %v."
  },
  {
    "id": "api.channel.add_member.added",
    "translation": "%v added to the channel by %v."
  },
  {
    "id": "api.channel.add_members.error",
    "translation": "Error adding channel member(s)."
  },
  {
    "id": "api.channel.add_members.user_denied",
    "translation": "Channel membership denied to the following users because of group constraints: {{ .UserIDs }}"
  },
  {
    "id": "api.channel.add_user.to.channel.failed.app_error",
    "translation": "Failed to add user to channel."
  },
  {
    "id": "api.channel.add_user.to.channel.failed.deleted.app_error",
    "translation": "Failed to add user to channel because they have been removed from the team."
  },
  {
    "id": "api.channel.add_user_to_channel.type.app_error",
    "translation": "Can not add user to this channel type."
  },
  {
    "id": "api.channel.change_channel_privacy.private_to_public",
    "translation": "This channel has been converted to a Public Channel and can be joined by any team member."
  },
  {
    "id": "api.channel.change_channel_privacy.public_to_private",
    "translation": "This channel has been converted to a Private Channel."
  },
  {
    "id": "api.channel.channel_member_counts_by_group.license.error",
    "translation": "Your license does not support groups"
  },
  {
    "id": "api.channel.convert_channel_to_private.default_channel_error",
    "translation": "This default channel cannot be converted into a private channel."
  },
  {
    "id": "api.channel.convert_channel_to_private.private_channel_error",
    "translation": "The channel requested to convert is already a private channel."
  },
  {
    "id": "api.channel.create_channel.direct_channel.app_error",
    "translation": "Must use createDirectChannel API service for direct message channel creation."
  },
  {
    "id": "api.channel.create_channel.max_channel_limit.app_error",
    "translation": "Unable to create more than {{.MaxChannelsPerTeam}} channels for current team."
  },
  {
    "id": "api.channel.create_default_channels.off_topic",
    "translation": "Off-Topic"
  },
  {
    "id": "api.channel.create_default_channels.town_square",
    "translation": "Town Square"
  },
  {
    "id": "api.channel.create_direct_channel.invalid_user.app_error",
    "translation": "Invalid user ID for direct channel creation."
  },
  {
    "id": "api.channel.create_group.bad_size.app_error",
    "translation": "Group message channels must contain at least 3 and no more than 8 users."
  },
  {
    "id": "api.channel.create_group.bad_user.app_error",
    "translation": "One of the provided users does not exist."
  },
  {
    "id": "api.channel.delete_channel.archived",
    "translation": "%v archived the channel."
  },
  {
    "id": "api.channel.delete_channel.cannot.app_error",
    "translation": "Unable to delete the default channel {{.Channel}}."
  },
  {
    "id": "api.channel.delete_channel.deleted.app_error",
    "translation": "The channel has been archived or deleted."
  },
  {
    "id": "api.channel.delete_channel.type.invalid",
    "translation": "Unable to delete direct or group message channels"
  },
  {
    "id": "api.channel.get_channel_moderations.license.error",
    "translation": "Your license does not support channel moderation"
  },
  {
    "id": "api.channel.guest_join_channel.post_and_forget",
    "translation": "%v joined the channel as guest."
  },
  {
    "id": "api.channel.join_channel.permissions.app_error",
    "translation": "You do not have the appropriate permissions."
  },
  {
    "id": "api.channel.join_channel.post_and_forget",
    "translation": "%v joined the channel."
  },
  {
    "id": "api.channel.leave.default.app_error",
    "translation": "Unable to leave the default channel {{.Channel}}."
  },
  {
    "id": "api.channel.leave.direct.app_error",
    "translation": "Unable to leave a direct message channel."
  },
  {
    "id": "api.channel.leave.last_member.app_error",
    "translation": "You're the only member left, try removing the Private Channel instead of leaving."
  },
  {
    "id": "api.channel.leave.left",
    "translation": "%v left the channel."
  },
  {
    "id": "api.channel.move_channel.type.invalid",
    "translation": "Unable to move direct or group message channels"
  },
  {
    "id": "api.channel.patch_channel_moderations.license.error",
    "translation": "Your license does not support channel moderation"
  },
  {
    "id": "api.channel.patch_update_channel.forbidden.app_error",
    "translation": "Failed to update the channel."
  },
  {
    "id": "api.channel.post_channel_privacy_message.error",
    "translation": "Failed to post channel privacy update message."
  },
  {
    "id": "api.channel.post_update_channel_displayname_message_and_forget.create_post.error",
    "translation": "Failed to post displayname update message"
  },
  {
    "id": "api.channel.post_update_channel_displayname_message_and_forget.retrieve_user.error",
    "translation": "Failed to retrieve user while updating channel DisplayName field"
  },
  {
    "id": "api.channel.post_update_channel_displayname_message_and_forget.updated_from",
    "translation": "%s updated the channel display name from: %s to: %s"
  },
  {
    "id": "api.channel.post_update_channel_header_message_and_forget.post.error",
    "translation": "Failed to post update channel header message"
  },
  {
    "id": "api.channel.post_update_channel_header_message_and_forget.removed",
    "translation": "%s removed the channel header (was: %s)"
  },
  {
    "id": "api.channel.post_update_channel_header_message_and_forget.retrieve_user.error",
    "translation": "Failed to retrieve user while updating channel header"
  },
  {
    "id": "api.channel.post_update_channel_header_message_and_forget.updated_from",
    "translation": "%s updated the channel header from: %s to: %s"
  },
  {
    "id": "api.channel.post_update_channel_header_message_and_forget.updated_to",
    "translation": "%s updated the channel header to: %s"
  },
  {
    "id": "api.channel.post_user_add_remove_message_and_forget.error",
    "translation": "Failed to post join/leave message"
  },
  {
    "id": "api.channel.remove.default.app_error",
    "translation": "Unable to remove user from the default channel {{.Channel}}."
  },
  {
    "id": "api.channel.remove_channel_member.type.app_error",
    "translation": "Unable to remove user from a channel."
  },
  {
    "id": "api.channel.remove_member.group_constrained.app_error",
    "translation": "Unable to remove a user from a group-constrained channel."
  },
  {
    "id": "api.channel.remove_member.removed",
    "translation": "%v removed from the channel."
  },
  {
    "id": "api.channel.remove_members.denied",
    "translation": "Channel membership removal denied to the following users because of group constraints: {{ .UserIDs }}"
  },
  {
    "id": "api.channel.remove_user_from_channel.app_error",
    "translation": "Can not remove user from this channel type."
  },
  {
    "id": "api.channel.rename_channel.cant_rename_direct_messages.app_error",
    "translation": "You cannot rename a direct message channel."
  },
  {
    "id": "api.channel.rename_channel.cant_rename_group_messages.app_error",
    "translation": "You cannot rename a group message channel."
  },
  {
    "id": "api.channel.restore_channel.restored.app_error",
    "translation": "Unable to unarchive channel. The channel is not archived."
  },
  {
    "id": "api.channel.restore_channel.unarchived",
    "translation": "{{.Username}} unarchived the channel."
  },
  {
    "id": "api.channel.update_channel.deleted.app_error",
    "translation": "The channel has been archived or deleted."
  },
  {
    "id": "api.channel.update_channel.tried.app_error",
    "translation": "Tried to perform an invalid update of the default channel {{.Channel}}."
  },
  {
    "id": "api.channel.update_channel.typechange.app_error",
    "translation": "Channel type cannot be updated."
  },
  {
    "id": "api.channel.update_channel_member_roles.changing_guest_role.app_error",
    "translation": "Invalid channel member update: You can't add or remove the guest role manually."
  },
  {
    "id": "api.channel.update_channel_member_roles.guest_and_user.app_error",
    "translation": "Invalid channel member update: A user must be a guest or a user but not both."
  },
  {
    "id": "api.channel.update_channel_member_roles.scheme_role.app_error",
    "translation": "The provided role is managed by a Scheme and therefore cannot be applied directly to a Channel Member."
  },
  {
    "id": "api.channel.update_channel_privacy.default_channel_error",
    "translation": "The default channel cannot be made private."
  },
  {
    "id": "api.channel.update_channel_scheme.license.error",
    "translation": "Your license does not support updating a channel's scheme"
  },
  {
    "id": "api.channel.update_channel_scheme.scheme_scope.error",
    "translation": "Unable to set the scheme to the channel because the supplied scheme is not a channel scheme."
  },
  {
    "id": "api.channel.update_team_member_roles.changing_guest_role.app_error",
    "translation": "Invalid team member update: You can't add or remove the guest role manually."
  },
  {
    "id": "api.channel.update_team_member_roles.scheme_role.app_error",
    "translation": "The provided role is managed by a Scheme and therefore cannot be applied directly to a Team Member."
  },
  {
    "id": "api.command.admin_only.app_error",
    "translation": "Integrations have been limited to admins only."
  },
  {
    "id": "api.command.command_post.forbidden.app_error",
    "translation": "Specified user is not a member of specified channel."
  },
  {
    "id": "api.command.disabled.app_error",
    "translation": "Commands have been disabled by the system admin."
  },
  {
    "id": "api.command.duplicate_trigger.app_error",
    "translation": "This trigger word is already in use. Please choose another word."
  },
  {
    "id": "api.command.execute_command.create_post_failed.app_error",
    "translation": "Command '{{.Trigger}}' failed to post response. Please contact your System Administrator."
  },
  {
    "id": "api.command.execute_command.failed.app_error",
    "translation": "Command with a trigger of '{{.Trigger}}' failed."
  },
  {
    "id": "api.command.execute_command.failed_empty.app_error",
    "translation": "Command with a trigger of '{{.Trigger}}' returned an empty response."
  },
  {
    "id": "api.command.execute_command.failed_resp.app_error",
    "translation": "Command with a trigger of '{{.Trigger}}' returned response {{.Status}}."
  },
  {
    "id": "api.command.execute_command.format.app_error",
    "translation": "Command trigger word is missing the leading slash character"
  },
  {
    "id": "api.command.execute_command.not_found.app_error",
    "translation": "Command with a trigger of '{{.Trigger}}' not found. To send a message beginning with \"/\", try adding an empty space at the beginning of the message."
  },
  {
    "id": "api.command.execute_command.start.app_error",
    "translation": "No command trigger found."
  },
  {
    "id": "api.command.invite_people.desc",
    "translation": "Send an email invite to your Mattermost team"
  },
  {
    "id": "api.command.invite_people.email_invitations_off",
    "translation": "Email invitations are disabled, no invite(s) sent"
  },
  {
    "id": "api.command.invite_people.email_off",
    "translation": "Email has not been configured, no invite(s) sent"
  },
  {
    "id": "api.command.invite_people.fail",
    "translation": "Encountered an error sending email invite(s)"
  },
  {
    "id": "api.command.invite_people.hint",
    "translation": "[name@domain.com ...]"
  },
  {
    "id": "api.command.invite_people.invite_off",
    "translation": "User creation has been disabled on this server, no invite(s) sent"
  },
  {
    "id": "api.command.invite_people.name",
    "translation": "invite_people"
  },
  {
    "id": "api.command.invite_people.no_email",
    "translation": "Please specify one or more valid email addresses"
  },
  {
    "id": "api.command.invite_people.sent",
    "translation": "Email invite(s) sent"
  },
  {
    "id": "api.command.team_mismatch.app_error",
    "translation": "Unable to update commands across teams."
  },
  {
    "id": "api.command_away.desc",
    "translation": "Set your status away"
  },
  {
    "id": "api.command_away.name",
    "translation": "away"
  },
  {
    "id": "api.command_away.success",
    "translation": "You are now away"
  },
  {
    "id": "api.command_channel_header.channel.app_error",
    "translation": "Error to retrieve the current channel."
  },
  {
    "id": "api.command_channel_header.desc",
    "translation": "Edit the channel header"
  },
  {
    "id": "api.command_channel_header.hint",
    "translation": "[text]"
  },
  {
    "id": "api.command_channel_header.message.app_error",
    "translation": "Text must be provided with the /header command."
  },
  {
    "id": "api.command_channel_header.name",
    "translation": "header"
  },
  {
    "id": "api.command_channel_header.permission.app_error",
    "translation": "You don't have the appropriate permissions to edit the channel header."
  },
  {
    "id": "api.command_channel_header.update_channel.app_error",
    "translation": "Error to update the current channel."
  },
  {
    "id": "api.command_channel_purpose.channel.app_error",
    "translation": "Error to retrieve the current channel."
  },
  {
    "id": "api.command_channel_purpose.desc",
    "translation": "Edit the channel purpose"
  },
  {
    "id": "api.command_channel_purpose.direct_group.app_error",
    "translation": "Unable to set purpose for direct message channels. Use /header to set the header instead."
  },
  {
    "id": "api.command_channel_purpose.hint",
    "translation": "[text]"
  },
  {
    "id": "api.command_channel_purpose.message.app_error",
    "translation": "A message must be provided with the /purpose command."
  },
  {
    "id": "api.command_channel_purpose.name",
    "translation": "purpose"
  },
  {
    "id": "api.command_channel_purpose.permission.app_error",
    "translation": "You don't have the appropriate permissions to edit the channel purpose."
  },
  {
    "id": "api.command_channel_purpose.update_channel.app_error",
    "translation": "Error to update the current channel."
  },
  {
    "id": "api.command_channel_remove.channel.app_error",
    "translation": "Error retrieving the current channel."
  },
  {
    "id": "api.command_channel_rename.channel.app_error",
    "translation": "Error to retrieve the current channel."
  },
  {
    "id": "api.command_channel_rename.desc",
    "translation": "Rename the channel"
  },
  {
    "id": "api.command_channel_rename.direct_group.app_error",
    "translation": "Unable to rename direct message channels."
  },
  {
    "id": "api.command_channel_rename.hint",
    "translation": "[text]"
  },
  {
    "id": "api.command_channel_rename.message.app_error",
    "translation": "A message must be provided with the /rename command."
  },
  {
    "id": "api.command_channel_rename.name",
    "translation": "rename"
  },
  {
    "id": "api.command_channel_rename.permission.app_error",
    "translation": "You don't have the appropriate permissions to rename the channel."
  },
  {
    "id": "api.command_channel_rename.too_long.app_error",
    "translation": "Channel name must be {{.Length}} or fewer characters."
  },
  {
    "id": "api.command_channel_rename.too_short.app_error",
    "translation": "Channel name must be {{.Length}} or more characters."
  },
  {
    "id": "api.command_channel_rename.update_channel.app_error",
    "translation": "Error to update the current channel."
  },
  {
    "id": "api.command_code.desc",
    "translation": "Display text as a code block"
  },
  {
    "id": "api.command_code.hint",
    "translation": "[text]"
  },
  {
    "id": "api.command_code.message.app_error",
    "translation": "A message must be provided with the /code command."
  },
  {
    "id": "api.command_code.name",
    "translation": "code"
  },
  {
    "id": "api.command_collapse.desc",
    "translation": "Turn on auto-collapsing of image previews"
  },
  {
    "id": "api.command_collapse.name",
    "translation": "collapse"
  },
  {
    "id": "api.command_collapse.success",
    "translation": "Image links now collapse by default"
  },
  {
    "id": "api.command_dnd.desc",
    "translation": "Do not disturb disables desktop and mobile push notifications."
  },
  {
    "id": "api.command_dnd.disabled",
    "translation": "Do Not Disturb is disabled."
  },
  {
    "id": "api.command_dnd.error",
    "translation": "Error to retrieve the user status."
  },
  {
    "id": "api.command_dnd.name",
    "translation": "dnd"
  },
  {
    "id": "api.command_dnd.success",
    "translation": "Do Not Disturb is enabled. You will not receive desktop or mobile push notifications until Do Not Disturb is turned off."
  },
  {
    "id": "api.command_echo.delay.app_error",
    "translation": "Delays must be under 10000 seconds."
  },
  {
    "id": "api.command_echo.desc",
    "translation": "Echo back text from your account"
  },
  {
    "id": "api.command_echo.high_volume.app_error",
    "translation": "High volume of echo request, cannot process request."
  },
  {
    "id": "api.command_echo.hint",
    "translation": "'message' [delay in seconds]"
  },
  {
    "id": "api.command_echo.message.app_error",
    "translation": "A message must be provided with the /echo command."
  },
  {
    "id": "api.command_echo.name",
    "translation": "echo"
  },
  {
    "id": "api.command_expand.desc",
    "translation": "Turn off auto-collapsing of image previews"
  },
  {
    "id": "api.command_expand.name",
    "translation": "expand"
  },
  {
    "id": "api.command_expand.success",
    "translation": "Image links now expand by default"
  },
  {
    "id": "api.command_expand_collapse.fail.app_error",
    "translation": "An error occurred while expanding previews."
  },
  {
    "id": "api.command_groupmsg.desc",
    "translation": "Sends a Group Message to the specified users"
  },
  {
    "id": "api.command_groupmsg.fail.app_error",
    "translation": "An error occurred while messaging the users."
  },
  {
    "id": "api.command_groupmsg.group_fail.app_error",
    "translation": "An error occurred while creating the group message."
  },
  {
    "id": "api.command_groupmsg.hint",
    "translation": "@[username1],@[username2] 'message'"
  },
  {
    "id": "api.command_groupmsg.invalid_user.app_error",
    "translation": {
      "one": "Unable to find the user: {{.Users}}",
      "other": "Unable to find the users: {{.Users}}"
    }
  },
  {
    "id": "api.command_groupmsg.max_users.app_error",
    "translation": "Group messages are limited to a maximum of {{.MaxUsers}} users."
  },
  {
    "id": "api.command_groupmsg.min_users.app_error",
    "translation": "Group messages are limited to a minimum of {{.MinUsers}} users."
  },
  {
    "id": "api.command_groupmsg.name",
    "translation": "message"
  },
  {
    "id": "api.command_groupmsg.permission.app_error",
    "translation": "You don't have the appropriate permissions to create a new group message."
  },
  {
    "id": "api.command_help.desc",
    "translation": "Open the Mattermost help page"
  },
  {
    "id": "api.command_help.name",
    "translation": "help"
  },
  {
    "id": "api.command_invite.channel.app_error",
    "translation": "Error to retrieve the current channel."
  },
  {
    "id": "api.command_invite.channel.error",
    "translation": "Could not find the channel {{.Channel}}. Please use the [channel handle](https://about.mattermost.com/default-channel-handle-documentation) to identify channels."
  },
  {
    "id": "api.command_invite.desc",
    "translation": "Invite a user to a channel"
  },
  {
    "id": "api.command_invite.directchannel.app_error",
    "translation": "You can't add someone to a direct message channel."
  },
  {
    "id": "api.command_invite.fail.app_error",
    "translation": "An error occurred while joining the channel."
  },
  {
    "id": "api.command_invite.group_constrained_user_denied",
    "translation": "This channel is managed by groups.  This user is not part of a group that is synced to this channel."
  },
  {
    "id": "api.command_invite.hint",
    "translation": "@[username] ~[channel]"
  },
  {
    "id": "api.command_invite.missing_message.app_error",
    "translation": "Missing Username and Channel."
  },
  {
    "id": "api.command_invite.missing_user.app_error",
    "translation": "We couldn't find the user. They may have been deactivated by the System Administrator."
  },
  {
    "id": "api.command_invite.name",
    "translation": "invite"
  },
  {
    "id": "api.command_invite.permission.app_error",
    "translation": "You don't have enough permissions to add {{.User}} in {{.Channel}}."
  },
  {
    "id": "api.command_invite.private_channel.app_error",
    "translation": "Could not find the channel {{.Channel}}. Please use the channel handle to identify channels."
  },
  {
    "id": "api.command_invite.success",
    "translation": "{{.User}} added to {{.Channel}} channel."
  },
  {
    "id": "api.command_invite.user_already_in_channel.app_error",
    "translation": "{{.User}} is already in the channel."
  },
  {
    "id": "api.command_invite.user_not_in_team.app_error",
    "translation": "@{{.Username}} is not a member of the team."
  },
  {
    "id": "api.command_invite_people.permission.app_error",
    "translation": "You don't have permission to invite new users to this server."
  },
  {
    "id": "api.command_join.desc",
    "translation": "Join the open channel"
  },
  {
    "id": "api.command_join.fail.app_error",
    "translation": "An error occurred while joining the channel."
  },
  {
    "id": "api.command_join.hint",
    "translation": "~[channel]"
  },
  {
    "id": "api.command_join.list.app_error",
    "translation": "An error occurred while listing channels."
  },
  {
    "id": "api.command_join.missing.app_error",
    "translation": "Unable to find the channel."
  },
  {
    "id": "api.command_join.name",
    "translation": "join"
  },
  {
    "id": "api.command_kick.name",
    "translation": "kick"
  },
  {
    "id": "api.command_leave.desc",
    "translation": "Leave the current channel"
  },
  {
    "id": "api.command_leave.fail.app_error",
    "translation": "An error occurred while leaving the channel."
  },
  {
    "id": "api.command_leave.name",
    "translation": "leave"
  },
  {
    "id": "api.command_logout.desc",
    "translation": "Logout of Mattermost"
  },
  {
    "id": "api.command_logout.name",
    "translation": "logout"
  },
  {
    "id": "api.command_me.desc",
    "translation": "Do an action"
  },
  {
    "id": "api.command_me.hint",
    "translation": "[message]"
  },
  {
    "id": "api.command_me.name",
    "translation": "me"
  },
  {
    "id": "api.command_msg.desc",
    "translation": "Send Direct Message to a user"
  },
  {
    "id": "api.command_msg.dm_fail.app_error",
    "translation": "An error occurred while creating the direct message."
  },
  {
    "id": "api.command_msg.fail.app_error",
    "translation": "An error occurred while messaging the user."
  },
  {
    "id": "api.command_msg.hint",
    "translation": "@[username] 'message'"
  },
  {
    "id": "api.command_msg.missing.app_error",
    "translation": "Unable to find the user."
  },
  {
    "id": "api.command_msg.name",
    "translation": "message"
  },
  {
    "id": "api.command_msg.permission.app_error",
    "translation": "You don't have the appropriate permissions to direct message this user."
  },
  {
    "id": "api.command_mute.desc",
    "translation": "Turns off desktop, email and push notifications for the current channel or the [channel] specified."
  },
  {
    "id": "api.command_mute.error",
    "translation": "Could not find the channel {{.Channel}}. Please use the [channel handle](https://about.mattermost.com/default-channel-handle-documentation) to identify channels."
  },
  {
    "id": "api.command_mute.hint",
    "translation": "~[channel]"
  },
  {
    "id": "api.command_mute.name",
    "translation": "mute"
  },
  {
    "id": "api.command_mute.no_channel.error",
    "translation": "Could not find the specified channel. Please use the [channel handle](https://about.mattermost.com/default-channel-handle-documentation) to identify channels."
  },
  {
    "id": "api.command_mute.not_member.error",
    "translation": "Could not mute channel {{.Channel}} as you are not a member."
  },
  {
    "id": "api.command_mute.success_mute",
    "translation": "You will not receive notifications for {{.Channel}} until channel mute is turned off."
  },
  {
    "id": "api.command_mute.success_mute_direct_msg",
    "translation": "You will not receive notifications for this channel until channel mute is turned off."
  },
  {
    "id": "api.command_mute.success_unmute",
    "translation": "{{.Channel}} is no longer muted."
  },
  {
    "id": "api.command_mute.success_unmute_direct_msg",
    "translation": "This channel is no longer muted."
  },
  {
    "id": "api.command_offline.desc",
    "translation": "Set your status offline"
  },
  {
    "id": "api.command_offline.name",
    "translation": "offline"
  },
  {
    "id": "api.command_offline.success",
    "translation": "You are now offline"
  },
  {
    "id": "api.command_online.desc",
    "translation": "Set your status online"
  },
  {
    "id": "api.command_online.name",
    "translation": "online"
  },
  {
    "id": "api.command_online.success",
    "translation": "You are now online"
  },
  {
    "id": "api.command_open.name",
    "translation": "open"
  },
  {
    "id": "api.command_remove.desc",
    "translation": "Remove a member from the channel"
  },
  {
    "id": "api.command_remove.direct_group.app_error",
    "translation": "You can't remove someone from a direct message channel."
  },
  {
    "id": "api.command_remove.group_constrained_user_denied",
    "translation": "User cannot be removed from the channel by you because they are a member of the groups linked to this channel. To remove them from this channel, they must be removed from the linked groups."
  },
  {
    "id": "api.command_remove.hint",
    "translation": "@[username]"
  },
  {
    "id": "api.command_remove.message.app_error",
    "translation": "A message must be provided with the /remove or /kick command."
  },
  {
    "id": "api.command_remove.missing.app_error",
    "translation": "We couldn't find the user. They may have been deactivated by the System Administrator."
  },
  {
    "id": "api.command_remove.name",
    "translation": "remove"
  },
  {
    "id": "api.command_remove.permission.app_error",
    "translation": "You don't have the appropriate permissions to remove the member."
  },
  {
    "id": "api.command_remove.user_not_in_channel",
    "translation": "{{.Username}} is not a member of this channel."
  },
  {
    "id": "api.command_search.desc",
    "translation": "Search text in messages"
  },
  {
    "id": "api.command_search.hint",
    "translation": "[text]"
  },
  {
    "id": "api.command_search.name",
    "translation": "search"
  },
  {
    "id": "api.command_search.unsupported.app_error",
    "translation": "The search command is not supported on your device."
  },
  {
    "id": "api.command_settings.desc",
    "translation": "Open the Account Settings dialog"
  },
  {
    "id": "api.command_settings.name",
    "translation": "settings"
  },
  {
    "id": "api.command_settings.unsupported.app_error",
    "translation": "The settings command is not supported on your device."
  },
  {
    "id": "api.command_shortcuts.desc",
    "translation": "Displays a list of keyboard shortcuts"
  },
  {
    "id": "api.command_shortcuts.name",
    "translation": "shortcuts"
  },
  {
    "id": "api.command_shortcuts.unsupported.app_error",
    "translation": "The shortcuts command is not supported on your device."
  },
  {
    "id": "api.command_shrug.desc",
    "translation": "Adds ¯\\_(ツ)_/¯ to your message"
  },
  {
    "id": "api.command_shrug.hint",
    "translation": "[message]"
  },
  {
    "id": "api.command_shrug.name",
    "translation": "shrug"
  },
  {
    "id": "api.config.client.old_format.app_error",
    "translation": "New format for the client configuration is not supported yet. Please specify format=old in the query string."
  },
  {
    "id": "api.config.update_config.clear_siteurl.app_error",
    "translation": "Site URL cannot be cleared."
  },
  {
    "id": "api.config.update_config.restricted_merge.app_error",
    "translation": "Failed to merge given config."
  },
  {
    "id": "api.context.404.app_error",
    "translation": "Sorry, we could not find the page."
  },
  {
    "id": "api.context.get_user.app_error",
    "translation": "Unable to get user from session UserID."
  },
  {
    "id": "api.context.invalid_body_param.app_error",
    "translation": "Invalid or missing {{.Name}} in request body."
  },
  {
    "id": "api.context.invalid_param.app_error",
    "translation": "Invalid {{.Name}} parameter."
  },
  {
    "id": "api.context.invalid_token.error",
    "translation": "Invalid session token={{.Token}}, err={{.Error}}"
  },
  {
    "id": "api.context.invalid_url_param.app_error",
    "translation": "Invalid or missing {{.Name}} parameter in request URL."
  },
  {
    "id": "api.context.local_origin_required.app_error",
    "translation": "This endpoint requires a local request origin."
  },
  {
    "id": "api.context.mfa_required.app_error",
    "translation": "Multi-factor authentication is required on this server."
  },
  {
    "id": "api.context.permissions.app_error",
    "translation": "You do not have the appropriate permissions."
  },
  {
    "id": "api.context.server_busy.app_error",
    "translation": "Server is busy, non-critical services are temporarily unavailable."
  },
  {
    "id": "api.context.session_expired.app_error",
    "translation": "Invalid or expired session, please login again."
  },
  {
    "id": "api.context.token_provided.app_error",
    "translation": "Session is not OAuth but token was provided in the query string."
  },
  {
    "id": "api.create_terms_of_service.custom_terms_of_service_disabled.app_error",
    "translation": "Custom terms of service feature is disabled."
  },
  {
    "id": "api.create_terms_of_service.empty_text.app_error",
    "translation": "Please enter text for your Custom Terms of Service."
  },
  {
    "id": "api.email.send_warn_metric_ack.failure.app_error",
    "translation": "Failure to send admin acknowledgment email"
  },
  {
    "id": "api.email.send_warn_metric_ack.invalid_warn_metric.app_error",
    "translation": "Could not find warn metric."
  },
  {
    "id": "api.email.send_warn_metric_ack.missing_server.app_error",
    "translation": "SMTP Server is required"
  },
  {
    "id": "api.email_batching.add_notification_email_to_batch.channel_full.app_error",
    "translation": "Email batching job's receiving channel was full. Please increase the EmailBatchingBufferSize."
  },
  {
    "id": "api.email_batching.add_notification_email_to_batch.disabled.app_error",
    "translation": "Email batching has been disabled by the system administrator."
  },
  {
    "id": "api.email_batching.render_batched_post.date",
    "translation": "{{.Hour}}:{{.Minute}} {{.Timezone}}, {{.Month}} {{.Day}}"
  },
  {
    "id": "api.email_batching.render_batched_post.direct_message",
    "translation": "Direct Message from "
  },
  {
    "id": "api.email_batching.render_batched_post.go_to_post",
    "translation": "Go to Post"
  },
  {
    "id": "api.email_batching.render_batched_post.group_message",
    "translation": "Group Message from "
  },
  {
    "id": "api.email_batching.render_batched_post.notification",
    "translation": "Notification from "
  },
  {
    "id": "api.email_batching.send_batched_email_notification.body_text",
    "translation": {
      "one": "You have a new notification.",
      "other": "You have {{.Count}} new notifications."
    }
  },
  {
    "id": "api.email_batching.send_batched_email_notification.subject",
    "translation": {
      "one": "[{{.SiteName}}] New Notification for {{.Month}} {{.Day}}, {{.Year}}",
      "other": "[{{.SiteName}}] New Notifications for {{.Month}} {{.Day}}, {{.Year}}"
    }
  },
  {
    "id": "api.emoji.create.duplicate.app_error",
    "translation": "Unable to create emoji. Another emoji with the same name already exists."
  },
  {
    "id": "api.emoji.create.internal_error",
    "translation": "server_error: Encountered internal server error creating the emoji."
  },
  {
    "id": "api.emoji.create.other_user.app_error",
    "translation": "Invalid user id."
  },
  {
    "id": "api.emoji.create.parse.app_error",
    "translation": "Unable to create emoji. Could not understand request."
  },
  {
    "id": "api.emoji.create.too_large.app_error",
    "translation": "Unable to create emoji. Image must be less than 1 MB in size."
  },
  {
    "id": "api.emoji.disabled.app_error",
    "translation": "Custom emoji have been disabled by the system admin."
  },
  {
    "id": "api.emoji.get_image.decode.app_error",
    "translation": "Unable to decode image file for emoji."
  },
  {
    "id": "api.emoji.get_image.read.app_error",
    "translation": "Unable to read image file for emoji."
  },
  {
    "id": "api.emoji.storage.app_error",
    "translation": "File storage not configured properly. Please configure for either S3 or local server file storage."
  },
  {
    "id": "api.emoji.upload.image.app_error",
    "translation": "Unable to create emoji. File must be a PNG, JPEG, or GIF."
  },
  {
    "id": "api.emoji.upload.large_image.decode_error",
    "translation": "Unable to create emoji. An error occurred when trying to decode the image."
  },
  {
    "id": "api.emoji.upload.large_image.encode_error",
    "translation": "Unable to create emoji. An error occurred when trying to encode the image."
  },
  {
    "id": "api.emoji.upload.large_image.gif_decode_error",
    "translation": "Unable to create emoji. An error occurred when trying to decode the GIF image."
  },
  {
    "id": "api.emoji.upload.large_image.gif_encode_error",
    "translation": "Unable to create emoji. An error occurred when trying to encode the GIF image."
  },
  {
    "id": "api.emoji.upload.large_image.too_large.app_error",
    "translation": "Unable to create emoji. Image must be smaller than {{.MaxWidth}} by {{.MaxHeight}}."
  },
  {
    "id": "api.emoji.upload.open.app_error",
    "translation": "Unable to create the emoji. An error occurred when trying to open the attached image."
  },
  {
    "id": "api.file.attachments.disabled.app_error",
    "translation": "File attachments have been disabled on this server."
  },
  {
    "id": "api.file.file_exists.exists_local.app_error",
    "translation": "Unable to check if the file exists."
  },
  {
    "id": "api.file.file_exists.s3.app_error",
    "translation": "Unable to check if the file exists."
  },
  {
    "id": "api.file.get_file.public_invalid.app_error",
    "translation": "The public link does not appear to be valid."
  },
  {
    "id": "api.file.get_file_preview.no_preview.app_error",
    "translation": "File doesn't have a preview image."
  },
  {
    "id": "api.file.get_file_thumbnail.no_thumbnail.app_error",
    "translation": "File doesn't have a thumbnail image."
  },
  {
    "id": "api.file.get_public_link.disabled.app_error",
    "translation": "Public links have been disabled."
  },
  {
    "id": "api.file.get_public_link.no_post.app_error",
    "translation": "Unable to get public link for file. File must be attached to a post that can be read by the current user."
  },
  {
    "id": "api.file.move_file.copy_within_s3.app_error",
    "translation": "Unable to copy file within S3."
  },
  {
    "id": "api.file.move_file.delete_from_s3.app_error",
    "translation": "Unable to delete file from S3."
  },
  {
    "id": "api.file.move_file.rename.app_error",
    "translation": "Unable to move file locally."
  },
  {
    "id": "api.file.no_driver.app_error",
    "translation": "No file driver selected."
  },
  {
    "id": "api.file.read_file.reading_local.app_error",
    "translation": "Encountered an error reading from local server file storage."
  },
  {
    "id": "api.file.read_file.s3.app_error",
    "translation": "Encountered an error reading from S3 storage."
  },
  {
    "id": "api.file.reader.reading_local.app_error",
    "translation": "Encountered an error opening a reader from local server file storage."
  },
  {
    "id": "api.file.reader.s3.app_error",
    "translation": "Encountered an error opening a reader from S3 storage."
  },
  {
    "id": "api.file.test_connection.local.connection.app_error",
    "translation": "Don't have permissions to write to local path specified or other error."
  },
  {
    "id": "api.file.test_connection.s3.bucked_create.app_error",
    "translation": "Unable to create bucket."
  },
  {
    "id": "api.file.test_connection.s3.bucket_exists.app_error",
    "translation": "Error checking if bucket exists."
  },
  {
    "id": "api.file.test_connection.s3.connection.app_error",
    "translation": "Bad connection to S3 or minio."
  },
  {
    "id": "api.file.upload_file.incorrect_channelId.app_error",
    "translation": "Unable to upload the file. Incorrect channel ID: {{.channelId}}"
  },
  {
    "id": "api.file.upload_file.incorrect_number_of_client_ids.app_error",
    "translation": "Unable to upload file(s). Have {{.NumClientIds}} client_ids for {{.NumFiles}} files."
  },
  {
    "id": "api.file.upload_file.incorrect_number_of_files.app_error",
    "translation": "Unable to upload files. Incorrect number of files specified."
  },
  {
    "id": "api.file.upload_file.large_image.app_error",
    "translation": "File above maximum dimensions could not be uploaded: {{.Filename}}"
  },
  {
    "id": "api.file.upload_file.large_image_detailed.app_error",
    "translation": "{{.Filename}} dimensions ({{.Width}} by {{.Height}} pixels) exceed the limits."
  },
  {
    "id": "api.file.upload_file.multiple_channel_ids.app_error",
    "translation": "Unable to upload file(s). Multiple conflicting channel_ids."
  },
  {
    "id": "api.file.upload_file.read_form_value.app_error",
    "translation": "Unable to upload file(s). Error reading the value for {{.Formname}}."
  },
  {
    "id": "api.file.upload_file.read_request.app_error",
    "translation": "Unable to upload file(s). Error reading or parsing request data."
  },
  {
    "id": "api.file.upload_file.rejected_by_plugin.app_error",
    "translation": "Unable to upload file {{.Filename}}. Rejected by plugin: {{.Reason}}"
  },
  {
    "id": "api.file.upload_file.storage.app_error",
    "translation": "Unable to upload file. Image storage is not configured."
  },
  {
    "id": "api.file.upload_file.too_large_detailed.app_error",
    "translation": "Unable to upload file {{.Filename}}. {{.Length}} bytes exceeds the maximum allowed {{.Limit}} bytes."
  },
  {
    "id": "api.file.write_file.s3.app_error",
    "translation": "Encountered an error writing to S3."
  },
  {
    "id": "api.file.write_file_locally.create_dir.app_error",
    "translation": "Encountered an error creating the directory for the new file."
  },
  {
    "id": "api.file.write_file_locally.writing.app_error",
    "translation": "Encountered an error writing to local server storage."
  },
  {
    "id": "api.image.get.app_error",
    "translation": "Requested image url cannot be parsed."
  },
  {
    "id": "api.incoming_webhook.disabled.app_error",
    "translation": "Incoming webhooks have been disabled by the system admin."
  },
  {
    "id": "api.incoming_webhook.invalid_username.app_error",
    "translation": "Invalid username."
  },
  {
    "id": "api.invalid_channel",
    "translation": "Channel listed in the request doesn't belong to the user"
  },
  {
    "id": "api.io_error",
    "translation": "input/output error"
  },
  {
    "id": "api.job.unable_to_download_job",
    "translation": "Unable to download this job"
  },
  {
    "id": "api.ldap_group.not_found",
    "translation": "ldap group not found"
  },
  {
    "id": "api.ldap_groups.existing_group_name_error",
    "translation": "group name already exists"
  },
  {
    "id": "api.ldap_groups.existing_reserved_name_error",
    "translation": "group name already exists as a reserved name"
  },
  {
    "id": "api.ldap_groups.existing_user_name_error",
    "translation": "group name already exists as a user name"
  },
  {
    "id": "api.ldap_groups.license_error",
    "translation": "your license does not support ldap groups"
  },
  {
    "id": "api.license.add_license.array.app_error",
    "translation": "Empty array under 'license' in request."
  },
  {
    "id": "api.license.add_license.expired.app_error",
    "translation": "License is either expired or has not yet started."
  },
  {
    "id": "api.license.add_license.invalid.app_error",
    "translation": "Invalid license file."
  },
  {
    "id": "api.license.add_license.invalid_count.app_error",
    "translation": "Unable to count total unique users."
  },
  {
    "id": "api.license.add_license.no_file.app_error",
    "translation": "No file under 'license' in request."
  },
  {
    "id": "api.license.add_license.open.app_error",
    "translation": "Could not open license file."
  },
  {
    "id": "api.license.add_license.save.app_error",
    "translation": "License did not save properly."
  },
  {
    "id": "api.license.add_license.save_active.app_error",
    "translation": "Active license ID did not save properly."
  },
  {
    "id": "api.license.add_license.unique_users.app_error",
    "translation": "This license only supports {{.Users}} users, when your system has {{.Count}} unique users. Unique users are counted distinctly by email address. You can see total user count under Site Reports -> View Statistics."
  },
  {
    "id": "api.license.client.old_format.app_error",
    "translation": "New format for the client license is not supported yet. Please specify format=old in the query string."
  },
  {
    "id": "api.license.remove_expired_license.failed.error",
    "translation": "Failed to send the disable license email successfully."
  },
  {
    "id": "api.license.request-trial.bad-request",
    "translation": "The number of users requested is not correct."
  },
  {
    "id": "api.license.request-trial.bad-request.terms-not-accepted",
    "translation": "You must accept the Mattermost Software Evaluation Agreement and Privacy Policy to request a license."
  },
  {
    "id": "api.license.request_trial_license.app_error",
    "translation": "Unable to get a trial license, please try again or contact with support@mattermost.com."
  },
  {
    "id": "api.license.request_trial_license.no-site-url.app_error",
    "translation": "Unable to request a trial license. Please configure a Site URL in the web server section of the Mattermost System Console."
  },
  {
    "id": "api.marshal_error",
    "translation": "marshal error"
  },
  {
    "id": "api.oauth.allow_oauth.redirect_callback.app_error",
    "translation": "invalid_request: Supplied redirect_uri did not match registered callback_url."
  },
  {
    "id": "api.oauth.allow_oauth.turn_off.app_error",
    "translation": "The system admin has turned off OAuth2 Service Provider."
  },
  {
    "id": "api.oauth.authorize_oauth.disabled.app_error",
    "translation": "The system admin has turned off OAuth2 Service Provider."
  },
  {
    "id": "api.oauth.get_access_token.bad_client_id.app_error",
    "translation": "invalid_request: Bad client_id."
  },
  {
    "id": "api.oauth.get_access_token.bad_client_secret.app_error",
    "translation": "invalid_request: Missing client_secret."
  },
  {
    "id": "api.oauth.get_access_token.bad_grant.app_error",
    "translation": "invalid_request: Bad grant_type."
  },
  {
    "id": "api.oauth.get_access_token.credentials.app_error",
    "translation": "invalid_client: Invalid client credentials."
  },
  {
    "id": "api.oauth.get_access_token.disabled.app_error",
    "translation": "The system admin has turned off OAuth2 Service Provider."
  },
  {
    "id": "api.oauth.get_access_token.expired_code.app_error",
    "translation": "invalid_grant: Invalid or expired authorization code."
  },
  {
    "id": "api.oauth.get_access_token.internal.app_error",
    "translation": "server_error: Encountered internal server error while accessing database."
  },
  {
    "id": "api.oauth.get_access_token.internal_saving.app_error",
    "translation": "server_error: Encountered internal server error while saving access token to database."
  },
  {
    "id": "api.oauth.get_access_token.internal_session.app_error",
    "translation": "server_error: Encountered internal server error while saving session to database."
  },
  {
    "id": "api.oauth.get_access_token.internal_user.app_error",
    "translation": "server_error: Encountered internal server error while pulling user from database."
  },
  {
    "id": "api.oauth.get_access_token.missing_code.app_error",
    "translation": "invalid_request: Missing code."
  },
  {
    "id": "api.oauth.get_access_token.missing_refresh_token.app_error",
    "translation": "invalid_request: Missing refresh_token."
  },
  {
    "id": "api.oauth.get_access_token.redirect_uri.app_error",
    "translation": "invalid_request: Supplied redirect_uri does not match authorization code redirect_uri."
  },
  {
    "id": "api.oauth.get_access_token.refresh_token.app_error",
    "translation": "invalid_grant: Invalid refresh token."
  },
  {
    "id": "api.oauth.invalid_state_token.app_error",
    "translation": "Invalid state token."
  },
  {
    "id": "api.oauth.register_oauth_app.turn_off.app_error",
    "translation": "The system admin has turned off OAuth2 Service Provider."
  },
  {
    "id": "api.oauth.revoke_access_token.del_session.app_error",
    "translation": "Error deleting session from DB."
  },
  {
    "id": "api.oauth.revoke_access_token.del_token.app_error",
    "translation": "Error deleting access token from DB."
  },
  {
    "id": "api.oauth.revoke_access_token.get.app_error",
    "translation": "Error getting access token from DB before deletion."
  },
  {
    "id": "api.oauth.singup_with_oauth.disabled.app_error",
    "translation": "User sign-up is disabled."
  },
  {
    "id": "api.oauth.singup_with_oauth.expired_link.app_error",
    "translation": "The signup link has expired."
  },
  {
    "id": "api.oauth.singup_with_oauth.invalid_link.app_error",
    "translation": "The signup link does not appear to be valid."
  },
  {
    "id": "api.outgoing_webhook.disabled.app_error",
    "translation": "Outgoing webhooks have been disabled by the system admin."
  },
  {
    "id": "api.plugin.add_public_key.open.app_error",
    "translation": "An error occurred while opening the public key file."
  },
  {
    "id": "api.plugin.install.download_failed.app_error",
    "translation": "An error occurred while downloading the plugin."
  },
  {
    "id": "api.plugin.upload.array.app_error",
    "translation": "File array is empty in multipart/form request."
  },
  {
    "id": "api.plugin.upload.file.app_error",
    "translation": "Unable to open file in multipart/form request."
  },
  {
    "id": "api.plugin.upload.no_file.app_error",
    "translation": "Missing file in multipart/form request."
  },
  {
    "id": "api.plugin.verify_plugin.app_error",
    "translation": "Unable to verify plugin signature."
  },
  {
    "id": "api.post.check_for_out_of_channel_group_users.message.none",
    "translation": "@{{.GroupName}} has no members on this team"
  },
  {
    "id": "api.post.check_for_out_of_channel_groups_mentions.message.multiple",
    "translation": "@{{.Usernames}} and @{{.LastUsername}} did not get notified by this mention because they are not in the channel. They cannot be added to the channel because they are not a member of the linked groups. To add them to this channel, they must be added to the linked groups."
  },
  {
    "id": "api.post.check_for_out_of_channel_groups_mentions.message.one",
    "translation": "@{{.Username}} did not get notified by this mention because they are not in the channel. They cannot be added to the channel because they are not a member of the linked groups. To add them to this channel, they must be added to the linked groups."
  },
  {
    "id": "api.post.check_for_out_of_channel_mentions.message.multiple",
    "translation": "@{{.Usernames}} and @{{.LastUsername}} did not get notified by this mention because they are not in the channel."
  },
  {
    "id": "api.post.check_for_out_of_channel_mentions.message.one",
    "translation": "@{{.Username}} did not get notified by this mention because they are not in the channel."
  },
  {
    "id": "api.post.create_post.can_not_post_to_deleted.error",
    "translation": "Can not post to deleted channel."
  },
  {
    "id": "api.post.create_post.channel_root_id.app_error",
    "translation": "Invalid ChannelId for RootId parameter."
  },
  {
    "id": "api.post.create_post.parent_id.app_error",
    "translation": "Invalid ParentId parameter."
  },
  {
    "id": "api.post.create_post.root_id.app_error",
    "translation": "Invalid RootId parameter."
  },
  {
    "id": "api.post.create_post.town_square_read_only",
    "translation": "This channel is read-only. Only members with permission can post here."
  },
  {
    "id": "api.post.create_webhook_post.creating.app_error",
    "translation": "Error creating post."
  },
  {
    "id": "api.post.deduplicate_create_post.failed_to_get",
    "translation": "Failed to fetch original post after deduplicating a client repeating the same request."
  },
  {
    "id": "api.post.deduplicate_create_post.pending",
    "translation": "Rejected post since another client is making the same request."
  },
  {
    "id": "api.post.delete_post.can_not_delete_post_in_deleted.error",
    "translation": "Can not delete a post in a deleted channel."
  },
  {
    "id": "api.post.disabled_all",
    "translation": "@all has been disabled because the channel has more than {{.Users}} users."
  },
  {
    "id": "api.post.disabled_channel",
    "translation": "@channel has been disabled because the channel has more than {{.Users}} users."
  },
  {
    "id": "api.post.disabled_here",
    "translation": "@here has been disabled because the channel has more than {{.Users}} users."
  },
  {
    "id": "api.post.do_action.action_id.app_error",
    "translation": "Invalid action id."
  },
  {
    "id": "api.post.do_action.action_integration.app_error",
    "translation": "Action integration error."
  },
  {
    "id": "api.post.error_get_post_id.pending",
    "translation": "Unable to get the pending post."
  },
  {
    "id": "api.post.get_message_for_notification.files_sent",
    "translation": {
      "one": "{{.Count}} file sent: {{.Filenames}}",
      "other": "{{.Count}} files sent: {{.Filenames}}"
    }
  },
  {
    "id": "api.post.get_message_for_notification.images_sent",
    "translation": {
      "one": "{{.Count}} image sent: {{.Filenames}}",
      "other": "{{.Count}} images sent: {{.Filenames}}"
    }
  },
  {
    "id": "api.post.link_preview_disabled.app_error",
    "translation": "Link previews have been disabled by the system administrator."
  },
  {
    "id": "api.post.patch_post.can_not_update_post_in_deleted.error",
    "translation": "Can not update a post in a deleted channel."
  },
  {
    "id": "api.post.save_is_pinned_post.town_square_read_only",
    "translation": "This channel is read-only. Only members with permission can pin or unpin posts here."
  },
  {
    "id": "api.post.send_notification_and_forget.push_channel_mention",
    "translation": " notified the channel."
  },
  {
    "id": "api.post.send_notification_and_forget.push_comment_on_post",
    "translation": " commented on your post."
  },
  {
    "id": "api.post.send_notification_and_forget.push_comment_on_thread",
    "translation": " commented on a thread you participated in."
  },
  {
    "id": "api.post.send_notifications_and_forget.push_explicit_mention",
    "translation": " mentioned you."
  },
  {
    "id": "api.post.send_notifications_and_forget.push_general_message",
    "translation": " posted a message."
  },
  {
    "id": "api.post.send_notifications_and_forget.push_image_only",
    "translation": " attached a file."
  },
  {
    "id": "api.post.send_notifications_and_forget.push_message",
    "translation": "sent you a message."
  },
  {
    "id": "api.post.update_post.can_not_update_post_in_deleted.error",
    "translation": "Can not update a post in a deleted channel."
  },
  {
    "id": "api.post.update_post.find.app_error",
    "translation": "Unable to find the existing post or comment to update."
  },
  {
    "id": "api.post.update_post.permissions_details.app_error",
    "translation": "Already deleted id={{.PostId}}."
  },
  {
    "id": "api.post.update_post.permissions_time_limit.app_error",
    "translation": "Post edit is only allowed for {{.timeLimit}} seconds. Please ask your System Administrator for details."
  },
  {
    "id": "api.post.update_post.system_message.app_error",
    "translation": "Unable to update system message."
  },
  {
    "id": "api.post_get_post_by_id.get.app_error",
    "translation": "Unable to get post."
  },
  {
    "id": "api.preference.delete_preferences.delete.app_error",
    "translation": "Unable to delete user preferences."
  },
  {
    "id": "api.preference.delete_preferences.update_sidebar.app_error",
    "translation": "Unable to update sidebar to match deleted preferences"
  },
  {
    "id": "api.preference.preferences_category.get.app_error",
    "translation": "Unable to get user preferences."
  },
  {
    "id": "api.preference.update_preferences.set.app_error",
    "translation": "Unable to set user preferences."
  },
  {
    "id": "api.preference.update_preferences.update_sidebar.app_error",
    "translation": "Unable to update sidebar to match updated preferences"
  },
  {
    "id": "api.push_notification.disabled.app_error",
    "translation": "Push Notifications are disabled on this server."
  },
  {
    "id": "api.push_notification.id_loaded.default_message",
    "translation": "You've received a new message."
  },
  {
    "id": "api.push_notification.id_loaded.fetch.app_error",
    "translation": "An error occurred fetching the ID-loaded push notification."
  },
  {
    "id": "api.push_notifications.message.parse.app_error",
    "translation": "An error occurred building the push notification message."
  },
  {
    "id": "api.push_notifications.session.expired",
    "translation": "Session Expired: Please log in to continue receiving notifications. Sessions for {{.siteName}} are configured by your System Administrator to expire every {{.daysCount}} day(s)."
  },
  {
    "id": "api.push_notifications_ack.forward.app_error",
    "translation": "An error occurred sending the receipt delivery to the push notification service."
  },
  {
    "id": "api.push_notifications_ack.message.parse.app_error",
    "translation": "An error occurred building the push notification ack message."
  },
  {
    "id": "api.reaction.delete.archived_channel.app_error",
    "translation": "You cannot remove a reaction in an archived channel."
  },
  {
    "id": "api.reaction.save.archived_channel.app_error",
    "translation": "You cannot react in an archived channel."
  },
  {
    "id": "api.reaction.save_reaction.invalid.app_error",
    "translation": "Reaction is not valid."
  },
  {
    "id": "api.reaction.save_reaction.user_id.app_error",
    "translation": "You cannot save reaction for the other user."
  },
  {
    "id": "api.reaction.town_square_read_only",
    "translation": "Reacting to posts is not possible in read-only channels."
  },
  {
    "id": "api.restricted_system_admin",
    "translation": "This action is forbidden to a restricted system admin."
  },
  {
    "id": "api.roles.patch_roles.license.error",
    "translation": "Your license does not support advanced permissions."
  },
  {
    "id": "api.scheme.create_scheme.license.error",
    "translation": "Your license does not support creating permissions schemes."
  },
  {
    "id": "api.scheme.delete_scheme.license.error",
    "translation": "Your license not support delete permissions schemes"
  },
  {
    "id": "api.scheme.get_channels_for_scheme.scope.error",
    "translation": "Unable to get the channels for scheme because the supplied scheme is not a channel scheme."
  },
  {
    "id": "api.scheme.get_teams_for_scheme.scope.error",
    "translation": "Unable to get the teams for scheme because the supplied scheme is not a team scheme."
  },
  {
    "id": "api.scheme.patch_scheme.license.error",
    "translation": "Your license does not support update permissions schemes"
  },
  {
    "id": "api.server.start_server.forward80to443.disabled_while_using_lets_encrypt",
    "translation": "Must enable Forward80To443 when using LetsEncrypt"
  },
  {
    "id": "api.server.start_server.forward80to443.enabled_but_listening_on_wrong_port",
    "translation": "Unable to forward port 80 to port 443 while listening on port %s: disable Forward80To443 if using a proxy server"
  },
  {
    "id": "api.server.start_server.rate_limiting_memory_store",
    "translation": "Unable to initialize rate limiting memory store. Check MemoryStoreSize config setting."
  },
  {
    "id": "api.server.start_server.rate_limiting_rate_limiter",
    "translation": "Unable to initialize rate limiting."
  },
  {
    "id": "api.server.start_server.starting.critical",
    "translation": "Error starting server, err:%v"
  },
  {
    "id": "api.server.warn_metric.bot_response.mailto_contact_header",
    "translation": "Contact: {{.Contact}}"
  },
  {
    "id": "api.server.warn_metric.bot_response.mailto_diagnostic_id_header",
    "translation": "Diagnostic Id: {{.DiagnosticId}}"
  },
  {
    "id": "api.server.warn_metric.bot_response.mailto_email_header",
    "translation": "Email: {{.Email}}"
  },
  {
    "id": "api.server.warn_metric.bot_response.mailto_footer",
    "translation": "If you have any additional inquiries, please contact support@mattermost.com"
  },
  {
    "id": "api.server.warn_metric.bot_response.mailto_registered_users_header",
    "translation": "Total Active Users: {{.NoRegisteredUsers}}"
  },
  {
    "id": "api.server.warn_metric.bot_response.mailto_site_url_header",
    "translation": "Site URL: {{.SiteUrl}}"
  },
  {
    "id": "api.server.warn_metric.bot_response.mailto_subject",
    "translation": "Mattermost Contact Us request"
  },
  {
    "id": "api.server.warn_metric.bot_response.notification_failure.body",
    "translation": "Please email us."
  },
  {
    "id": "api.server.warn_metric.bot_response.notification_failure.message",
    "translation": "Message could not be sent."
  },
  {
    "id": "api.server.warn_metric.bot_response.notification_success.message",
    "translation": "Thank you for contacting Mattermost. We will follow up with you soon."
  },
  {
    "id": "api.server.warn_metric.bot_response.number_of_users.mailto_body",
    "translation": "Mattermost Contact Us request. My team has now {{.Limit}} users and I am considering Mattermost Enterprise Edition.\r\n"
  },
  {
    "id": "api.server.warn_metric.contact_us",
    "translation": "Contact us"
  },
  {
    "id": "api.server.warn_metric.contacting_us",
    "translation": "Contacting us"
  },
  {
    "id": "api.server.warn_metric.email_us",
    "translation": "Email us"
  },
  {
    "id": "api.server.warn_metric.number_of_active_users_200.notification_body",
    "translation": "Your Mattermost system now has 200 users. As your user base grows, provisioning new accounts can become time-consuming. We recommend that you upgrade to Mattermost Enterprise Edition and integrate your organization’s Active Directory/LDAP, which will allow anyone with an account to access Mattermost. Users can log in without having to create new usernames and passwords, and administrators save time provisioning and managing accounts.\r\n\r\n[Learn more about integrating with AD/LDAP](https://docs.mattermost.com/deployment/sso-ldap.html?utm_medium=product&utm_source=mattermost-advisor-bot&utm_content=adldap)\r\n\r\nContacting support sends your contact information to Mattermost, Inc. [Learn more](https://mattermost.com/pl/default-admin-advisory)"
  },
  {
    "id": "api.server.warn_metric.number_of_active_users_200.notification_title",
    "translation": "Integrate AD/LDAP"
  },
  {
    "id": "api.server.warn_metric.number_of_active_users_400.notification_body",
    "translation": "Your Mattermost system now has 400 users. When you connect Mattermost with your organization's single sign-on provider, users can access Mattermost without having to re-enter their credentials. Contact support to learn more about integrating with SAML 2.0, available in Mattermost Enterprise Edition.\r\n\r\n[Learn more about integrating with SAML 2.0](https://docs.mattermost.com/deployment/sso-saml.html?utm_medium=product&utm_source=mattermost-advisor-bot&utm_content=saml)\r\n\r\nContacting support sends your contact information to Mattermost, Inc. [Learn more](https://mattermost.com/pl/default-admin-advisory)"
  },
  {
    "id": "api.server.warn_metric.number_of_active_users_400.notification_title",
    "translation": "Integrate SAML 2.0"
  },
  {
    "id": "api.server.warn_metric.number_of_active_users_500.notification_body",
    "translation": "Mattermost strongly recommends that deployments of over 500 users upgrade to Mattermost Enterprise Edition, which offers features such as user management, server clustering, and performance monitoring.\r\n\r\nContacting support sends your contact information to Mattermost, Inc. [Learn more](https://mattermost.com/pl/default-admin-advisory)"
  },
  {
    "id": "api.server.warn_metric.number_of_active_users_500.notification_title",
    "translation": "Upgrade to Mattermost Enterprise edition"
  },
  {
    "id": "api.slackimport.slack_add_bot_user.email_pwd",
    "translation": "The Integration/Slack Bot user with email {{.Email}} and password {{.Password}} has been imported.\r\n"
  },
  {
    "id": "api.slackimport.slack_add_bot_user.unable_import",
    "translation": "Unable to import the Integration/Slack Bot user {{.Username}}.\r\n"
  },
  {
    "id": "api.slackimport.slack_add_channels.added",
    "translation": "\r\nChannels added:\r\n"
  },
  {
    "id": "api.slackimport.slack_add_channels.failed_to_add_user",
    "translation": "Unable to add Slack user {{.Username}} to channel.\r\n"
  },
  {
    "id": "api.slackimport.slack_add_channels.import_failed",
    "translation": "Unable to import Slack channel {{.DisplayName}}.\r\n"
  },
  {
    "id": "api.slackimport.slack_add_channels.merge",
    "translation": "The Slack channel {{.DisplayName}} already exists as an active Mattermost channel. Both channels have been merged.\r\n"
  },
  {
    "id": "api.slackimport.slack_add_users.created",
    "translation": "\r\nUsers created:\r\n"
  },
  {
    "id": "api.slackimport.slack_add_users.email_pwd",
    "translation": "Slack user with email {{.Email}} and password {{.Password}} has been imported.\r\n"
  },
  {
    "id": "api.slackimport.slack_add_users.merge_existing",
    "translation": "Slack user merged with an existing Mattermost user with matching email {{.Email}} and username {{.Username}}.\r\n"
  },
  {
    "id": "api.slackimport.slack_add_users.merge_existing_failed",
    "translation": "Slack user merged with an existing Mattermost user with matching email {{.Email}} and username {{.Username}}, but was unable to add the user to their team.\r\n"
  },
  {
    "id": "api.slackimport.slack_add_users.missing_email_address",
    "translation": "User {{.Username}} does not have an email address in the Slack export. Used {{.Email}} as a placeholder. The user should update their email address once logged in to the system.\r\n"
  },
  {
    "id": "api.slackimport.slack_add_users.unable_import",
    "translation": "Unable to import Slack user: {{.Username}}.\r\n"
  },
  {
    "id": "api.slackimport.slack_import.log",
    "translation": "Mattermost Slack Import Log\r\n"
  },
  {
    "id": "api.slackimport.slack_import.note1",
    "translation": "- Some messages may not have been imported because they were not supported by this importer.\r\n"
  },
  {
    "id": "api.slackimport.slack_import.note2",
    "translation": "- Slack bot messages are currently not supported.\r\n"
  },
  {
    "id": "api.slackimport.slack_import.note3",
    "translation": "- Additional errors may be found in the server logs.\r\n"
  },
  {
    "id": "api.slackimport.slack_import.notes",
    "translation": "\r\nNotes:\r\n"
  },
  {
    "id": "api.slackimport.slack_import.open.app_error",
    "translation": "Unable to open the file: {{.Filename}}.\r\n"
  },
  {
    "id": "api.slackimport.slack_import.team_fail",
    "translation": "Unable to get the team to import into.\r\n"
  },
  {
    "id": "api.slackimport.slack_import.zip.app_error",
    "translation": "Unable to open the Slack export zip file.\r\n"
  },
  {
    "id": "api.slackimport.slack_import.zip.file_too_large",
    "translation": "{{.Filename}} in zip archive too large to process for Slack import\r\n"
  },
  {
    "id": "api.status.user_not_found.app_error",
    "translation": "User not found."
  },
  {
    "id": "api.system.id_loaded.not_available.app_error",
    "translation": "ID Loaded Push Notifications are not configured or supported on this server."
  },
  {
    "id": "api.team.add_members.error",
    "translation": "Error adding team member(s)."
  },
  {
    "id": "api.team.add_members.user_denied",
    "translation": "This team is managed by groups.  This user is not part of a group that is synced to this team."
  },
  {
    "id": "api.team.add_user_to_team.added",
    "translation": "%v added to the team by %v."
  },
  {
    "id": "api.team.add_user_to_team.missing_parameter.app_error",
    "translation": "Parameter required to add user to team."
  },
  {
    "id": "api.team.add_user_to_team_from_invite.guest.app_error",
    "translation": "Guests are restricted from joining a team via an invite link. Please request a guest email invitation to the team."
  },
  {
    "id": "api.team.demote_user_to_guest.disabled.error",
    "translation": "Guest accounts are disabled."
  },
  {
    "id": "api.team.demote_user_to_guest.license.error",
    "translation": "Your license does not support guest accounts"
  },
  {
    "id": "api.team.get_all_teams.insufficient_permissions",
    "translation": "You don't have the appropriate permissions to list all teams"
  },
  {
    "id": "api.team.get_invite_info.not_open_team",
    "translation": "Invite is invalid because this is not an open team."
  },
  {
    "id": "api.team.get_team_icon.filesettings_no_driver.app_error",
    "translation": "Invalid driver name for file settings.  Must be 'local' or 'amazons3'."
  },
  {
    "id": "api.team.get_team_icon.read_file.app_error",
    "translation": "Unable to read the team icon file."
  },
  {
    "id": "api.team.import_team.array.app_error",
    "translation": "Empty array under 'file' in request."
  },
  {
    "id": "api.team.import_team.integer.app_error",
    "translation": "Filesize not an integer."
  },
  {
    "id": "api.team.import_team.no_file.app_error",
    "translation": "No file under 'file' in request."
  },
  {
    "id": "api.team.import_team.no_import_from.app_error",
    "translation": "Malformed request: importFrom field is not present."
  },
  {
    "id": "api.team.import_team.open.app_error",
    "translation": "Could not open file."
  },
  {
    "id": "api.team.import_team.parse.app_error",
    "translation": "Could not parse multipart form."
  },
  {
    "id": "api.team.import_team.unavailable.app_error",
    "translation": "Malformed request: filesize field is not present."
  },
  {
    "id": "api.team.import_team.unknown_import_from.app_error",
    "translation": "Unknown import source."
  },
  {
    "id": "api.team.invalidate_all_email_invites.app_error",
    "translation": "Error invalidating email invites."
  },
  {
    "id": "api.team.invate_guests_to_channels.disabled.error",
    "translation": "Guest accounts are disabled"
  },
  {
    "id": "api.team.invate_guests_to_channels.license.error",
    "translation": "Your license does not support guest accounts"
  },
  {
    "id": "api.team.invite_guests.channel_in_invalid_team.app_error",
    "translation": "The channels of the invite must be part of the team of the invite."
  },
  {
    "id": "api.team.invite_members.disabled.app_error",
    "translation": "Email invitations are disabled."
  },
  {
    "id": "api.team.invite_members.invalid_email.app_error",
    "translation": "The following email addresses do not belong to an accepted domain: {{.Addresses}}. Please contact your System Administrator for details."
  },
  {
    "id": "api.team.invite_members.no_one.app_error",
    "translation": "No one to invite."
  },
  {
    "id": "api.team.is_team_creation_allowed.disabled.app_error",
    "translation": "Team creation has been disabled. Please ask your System Administrator for details."
  },
  {
    "id": "api.team.is_team_creation_allowed.domain.app_error",
    "translation": "The user cannot be added as the domain associated with the account is not permitted. Contact your System Administrator for additional details."
  },
  {
    "id": "api.team.join_team.post_and_forget",
    "translation": "%v joined the team."
  },
  {
    "id": "api.team.join_user_to_team.allowed_domains.app_error",
    "translation": "The user cannot be added as the domain associated with the account is not permitted. Contact your System Administrator for additional details."
  },
  {
    "id": "api.team.leave.left",
    "translation": "%v left the team."
  },
  {
    "id": "api.team.move_channel.post.error",
    "translation": "Failed to post channel move message."
  },
  {
    "id": "api.team.move_channel.success",
    "translation": "This channel has been moved to this team from %v."
  },
  {
    "id": "api.team.remove_member.group_constrained.app_error",
    "translation": "Unable to remove a user from a group-constrained team."
  },
  {
    "id": "api.team.remove_team_icon.get_team.app_error",
    "translation": "An error occurred getting the team."
  },
  {
    "id": "api.team.remove_user_from_team.missing.app_error",
    "translation": "The user does not appear to be part of this team."
  },
  {
    "id": "api.team.remove_user_from_team.removed",
    "translation": "%v removed from the team."
  },
  {
    "id": "api.team.search_teams.pagination_not_implemented.private_team_search",
    "translation": "Pagination not implemented for private-only team search."
  },
  {
    "id": "api.team.search_teams.pagination_not_implemented.public_team_search",
    "translation": "Pagination not implemented for public-only team search."
  },
  {
    "id": "api.team.set_team_icon.array.app_error",
    "translation": "Empty array under 'image' in request."
  },
  {
    "id": "api.team.set_team_icon.decode.app_error",
    "translation": "Could not decode team icon."
  },
  {
    "id": "api.team.set_team_icon.decode_config.app_error",
    "translation": "Could not decode team icon metadata."
  },
  {
    "id": "api.team.set_team_icon.encode.app_error",
    "translation": "Could not encode team icon."
  },
  {
    "id": "api.team.set_team_icon.get_team.app_error",
    "translation": "An error occurred getting the team."
  },
  {
    "id": "api.team.set_team_icon.no_file.app_error",
    "translation": "No file under 'image' in request."
  },
  {
    "id": "api.team.set_team_icon.open.app_error",
    "translation": "Could not open image file."
  },
  {
    "id": "api.team.set_team_icon.parse.app_error",
    "translation": "Could not parse multipart form."
  },
  {
    "id": "api.team.set_team_icon.storage.app_error",
    "translation": "Unable to upload team icon. Image storage is not configured."
  },
  {
    "id": "api.team.set_team_icon.too_large.app_error",
    "translation": "Unable to upload team icon. File is too large."
  },
  {
    "id": "api.team.set_team_icon.write_file.app_error",
    "translation": "Could not save team icon."
  },
  {
    "id": "api.team.team_icon.update.app_error",
    "translation": "An error occurred updating the team icon."
  },
  {
    "id": "api.team.update_member_roles.not_a_member",
    "translation": "Specified user is not a member of specified team."
  },
  {
    "id": "api.team.update_restricted_domains.mismatch.app_error",
    "translation": "Restricting team to {{ .Domain }} is not allowed by the system config. Please contact your system administrator."
  },
  {
    "id": "api.team.update_team_member_roles.guest_and_user.app_error",
    "translation": "Invalid team member update: A user must be a guest or a user but not both."
  },
  {
    "id": "api.team.update_team_scheme.license.error",
    "translation": "Your license does not support updating a team's scheme"
  },
  {
    "id": "api.team.update_team_scheme.scheme_scope.error",
    "translation": "Unable to set the scheme to the team because the supplied scheme is not a team scheme."
  },
  {
    "id": "api.templates.deactivate_body.info",
    "translation": "You deactivated your account on {{ .SiteURL }}."
  },
  {
    "id": "api.templates.deactivate_body.title",
    "translation": "Your account has been deactivated at {{ .ServerURL }}"
  },
  {
    "id": "api.templates.deactivate_body.warning",
    "translation": "If this change was not initiated by you or you want to reactivate your account, contact your system administrator."
  },
  {
    "id": "api.templates.deactivate_subject",
    "translation": "[{{ .SiteName }}] Your account at {{ .ServerURL }} has been deactivated"
  },
  {
    "id": "api.templates.email_change_body.info",
    "translation": "Your email address for {{.TeamDisplayName}} has been changed to {{.NewEmail}}."
  },
  {
    "id": "api.templates.email_change_body.title",
    "translation": "You updated your email"
  },
  {
    "id": "api.templates.email_change_subject",
    "translation": "[{{ .SiteName }}] Your email address has changed"
  },
  {
    "id": "api.templates.email_change_verify_body.button",
    "translation": "Verify Email"
  },
  {
    "id": "api.templates.email_change_verify_body.info",
    "translation": "To finish updating your email address for {{.TeamDisplayName}}, please click the link below to confirm this is the right address."
  },
  {
    "id": "api.templates.email_change_verify_body.title",
    "translation": "You updated your email"
  },
  {
    "id": "api.templates.email_change_verify_subject",
    "translation": "[{{ .SiteName }}] Verify new email address"
  },
  {
    "id": "api.templates.email_footer",
    "translation": "To change your notification preferences, log in to your team site and go to Account Settings > Notifications."
  },
  {
    "id": "api.templates.email_info1",
    "translation": "Any questions at all, mail us any time: "
  },
  {
    "id": "api.templates.email_info2",
    "translation": "Best wishes,"
  },
  {
    "id": "api.templates.email_info3",
    "translation": "The {{.SiteName}} Team"
  },
  {
    "id": "api.templates.email_organization",
    "translation": "Sent by "
  },
  {
    "id": "api.templates.email_warning",
    "translation": "If you did not make this change, please contact the system administrator."
  },
  {
    "id": "api.templates.invite_body.button",
    "translation": "Join Team"
  },
  {
    "id": "api.templates.invite_body.extra_info",
    "translation": "Mattermost lets you share messages and files from your PC or phone, with instant search and archiving. After you’ve joined [[{{.TeamDisplayName}}]], you can sign-in to your new team and access these features anytime from the web address:"
  },
  {
    "id": "api.templates.invite_body.info",
    "translation": "[[{{.SenderName}}]], has invited you to join [[{{.TeamDisplayName}}]]."
  },
  {
    "id": "api.templates.invite_body.title",
    "translation": "You've been invited"
  },
  {
    "id": "api.templates.invite_body_guest.info",
    "translation": "[[{{.SenderName}}]], has invited you to join team [[{{.TeamDisplayName}}]] as a guest."
  },
  {
    "id": "api.templates.invite_guest_subject",
    "translation": "[{{ .SiteName }}] {{ .SenderName }} invited you to join the team {{ .TeamDisplayName }} as a guest"
  },
  {
    "id": "api.templates.invite_subject",
    "translation": "[{{ .SiteName }}] {{ .SenderName }} invited you to join {{ .TeamDisplayName }} Team"
  },
  {
    "id": "api.templates.mfa_activated_body.info",
    "translation": "Multi-factor authentication has been added to your account on {{ .SiteURL }}."
  },
  {
    "id": "api.templates.mfa_activated_body.title",
    "translation": "Multi-factor authentication was added"
  },
  {
    "id": "api.templates.mfa_change_subject",
    "translation": "[{{ .SiteName }}] Your MFA has been updated"
  },
  {
    "id": "api.templates.mfa_deactivated_body.info",
    "translation": "Multi-factor authentication has been removed from your account on {{ .SiteURL }}."
  },
  {
    "id": "api.templates.mfa_deactivated_body.title",
    "translation": "Multi-factor authentication was removed"
  },
  {
    "id": "api.templates.password_change_body.info",
    "translation": "Your password has been updated for {{.TeamDisplayName}} on {{ .TeamURL }} by {{.Method}}."
  },
  {
    "id": "api.templates.password_change_body.title",
    "translation": "Your password has been updated"
  },
  {
    "id": "api.templates.password_change_subject",
    "translation": "[{{ .SiteName }}] Your password has been updated"
  },
  {
    "id": "api.templates.post_body.button",
    "translation": "Go To Post"
  },
  {
    "id": "api.templates.remove_expired_license.body.renew_button",
    "translation": "Renew License"
  },
  {
    "id": "api.templates.remove_expired_license.body.title",
    "translation": "Enterprise license has expired and some features may be disabled. Please renew."
  },
  {
    "id": "api.templates.remove_expired_license.subject",
    "translation": "Mattermost Enterprise license has been disabled."
  },
  {
    "id": "api.templates.reset_body.button",
    "translation": "Reset Password"
  },
  {
    "id": "api.templates.reset_body.info1",
    "translation": "To change your password, click \"Reset Password\" below."
  },
  {
    "id": "api.templates.reset_body.info2",
    "translation": "If you did not mean to reset your password, please ignore this email and your password will remain the same. The password reset link expires in 24 hours."
  },
  {
    "id": "api.templates.reset_body.title",
    "translation": "You requested a password reset"
  },
  {
    "id": "api.templates.reset_subject",
    "translation": "[{{ .SiteName }}] Reset your password"
  },
  {
    "id": "api.templates.signin_change_email.body.info",
    "translation": "You updated your sign-in method on {{ .SiteName }} to {{.Method}}."
  },
  {
    "id": "api.templates.signin_change_email.body.method_email",
    "translation": "email and password"
  },
  {
    "id": "api.templates.signin_change_email.body.title",
    "translation": "You updated your sign-in method"
  },
  {
    "id": "api.templates.signin_change_email.subject",
    "translation": "[{{ .SiteName }}] Your sign-in method has been updated"
  },
  {
    "id": "api.templates.user_access_token_body.info",
    "translation": "A personal access token was added to your account on {{ .SiteURL }}. They can be used to access {{.SiteName}} with your account."
  },
  {
    "id": "api.templates.user_access_token_body.title",
    "translation": "Personal access token added to your account"
  },
  {
    "id": "api.templates.user_access_token_subject",
    "translation": "[{{ .SiteName }}] Personal access token added to your account"
  },
  {
    "id": "api.templates.username_change_body.info",
    "translation": "Your username for {{.TeamDisplayName}} has been changed to {{.NewUsername}}."
  },
  {
    "id": "api.templates.username_change_body.title",
    "translation": "You updated your username"
  },
  {
    "id": "api.templates.username_change_subject",
    "translation": "[{{ .SiteName }}] Your username has changed"
  },
  {
    "id": "api.templates.verify_body.button",
    "translation": "Verify Email"
  },
  {
    "id": "api.templates.verify_body.info",
    "translation": "Please verify your email address by clicking below."
  },
  {
    "id": "api.templates.verify_body.title",
    "translation": "You've joined {{ .ServerURL }}"
  },
  {
    "id": "api.templates.verify_subject",
    "translation": "[{{ .SiteName }}] Email Verification"
  },
  {
    "id": "api.templates.warn_metric_ack.body.contact_email_header",
    "translation": "Email: "
  },
  {
    "id": "api.templates.warn_metric_ack.body.contact_name_header",
    "translation": "Contact: "
  },
  {
    "id": "api.templates.warn_metric_ack.body.diagnostic_id_header",
    "translation": "Diagnostic Id: "
  },
  {
    "id": "api.templates.warn_metric_ack.body.registered_users_header",
    "translation": "Total Active Users: "
  },
  {
    "id": "api.templates.warn_metric_ack.body.site_url_header",
    "translation": "Site URL: "
  },
  {
    "id": "api.templates.warn_metric_ack.footer",
    "translation": "If you have any additional inquiries, please contact support@mattermost.com"
  },
  {
    "id": "api.templates.warn_metric_ack.number_of_active_users.body",
    "translation": "Mattermost Contact Us request. My team has now {{ .Limit }} users and I am considering Mattermost Enterprise Edition."
  },
  {
    "id": "api.templates.warn_metric_ack.subject",
    "translation": "Mattermost Contact Us request"
  },
  {
    "id": "api.templates.welcome_body.app_download_info",
    "translation": "For the best experience, download the apps for PC, Mac, iOS and Android from:"
  },
  {
    "id": "api.templates.welcome_body.button",
    "translation": "Verify Email"
  },
  {
    "id": "api.templates.welcome_body.info",
    "translation": "Please verify your email address by clicking below."
  },
  {
    "id": "api.templates.welcome_body.info2",
    "translation": "You can sign in from:"
  },
  {
    "id": "api.templates.welcome_body.info3",
    "translation": "Mattermost lets you share messages and files from your PC or phone, with instant search and archiving."
  },
  {
    "id": "api.templates.welcome_body.title",
    "translation": "You've joined {{ .ServerURL }}"
  },
  {
    "id": "api.templates.welcome_subject",
    "translation": "[{{ .SiteName }}] You joined {{ .ServerURL }}"
  },
  {
    "id": "api.user.activate_mfa.email_and_ldap_only.app_error",
    "translation": "MFA is not available for this account type."
  },
  {
    "id": "api.user.add_direct_channels_and_forget.failed.error",
    "translation": "Failed to add direct channel preferences for user user_id={{.UserId}}, team_id={{.TeamId}}, err={{.Error}}"
  },
  {
    "id": "api.user.authorize_oauth_user.bad_response.app_error",
    "translation": "Bad response from token request."
  },
  {
    "id": "api.user.authorize_oauth_user.bad_token.app_error",
    "translation": "Bad token type."
  },
  {
    "id": "api.user.authorize_oauth_user.invalid_state.app_error",
    "translation": "Invalid state"
  },
  {
    "id": "api.user.authorize_oauth_user.missing.app_error",
    "translation": "Missing access token."
  },
  {
    "id": "api.user.authorize_oauth_user.response.app_error",
    "translation": "Received invalid response from OAuth service provider."
  },
  {
    "id": "api.user.authorize_oauth_user.service.app_error",
    "translation": "Token request to {{.Service}} failed."
  },
  {
    "id": "api.user.authorize_oauth_user.token_failed.app_error",
    "translation": "Token request failed."
  },
  {
    "id": "api.user.authorize_oauth_user.unsupported.app_error",
    "translation": "Unsupported OAuth service provider."
  },
  {
    "id": "api.user.autocomplete_users.missing_team_id.app_error",
    "translation": "Team id parameter is required to autocomplete by channel."
  },
  {
    "id": "api.user.check_user_login_attempts.too_many.app_error",
    "translation": "Your account is locked because of too many failed password attempts. Please reset your password."
  },
  {
    "id": "api.user.check_user_mfa.bad_code.app_error",
    "translation": "Invalid MFA token."
  },
  {
    "id": "api.user.check_user_password.invalid.app_error",
    "translation": "Login failed because of invalid password."
  },
  {
    "id": "api.user.complete_switch_with_oauth.blank_email.app_error",
    "translation": "Blank email."
  },
  {
    "id": "api.user.complete_switch_with_oauth.parse.app_error",
    "translation": "Could not parse auth data out of {{.Service}} user object."
  },
  {
    "id": "api.user.complete_switch_with_oauth.unavailable.app_error",
    "translation": "{{.Service}} SSO through OAuth 2.0 not available on this server."
  },
  {
    "id": "api.user.create_email_token.error",
    "translation": "Failed to create token data for email verification"
  },
  {
    "id": "api.user.create_oauth_user.already_attached.app_error",
    "translation": "There is already an account associated with that email address using a sign in method other than {{.Service}}. Please sign in using {{.Auth}}."
  },
  {
    "id": "api.user.create_oauth_user.create.app_error",
    "translation": "Could not create user out of {{.Service}} user object."
  },
  {
    "id": "api.user.create_oauth_user.not_available.app_error",
    "translation": "{{.Service}} SSO through OAuth 2.0 not available on this server."
  },
  {
    "id": "api.user.create_password_token.error",
    "translation": "Unable to create password recovery token"
  },
  {
    "id": "api.user.create_profile_image.default_font.app_error",
    "translation": "Could not create default profile image font."
  },
  {
    "id": "api.user.create_profile_image.encode.app_error",
    "translation": "Could not encode default profile image."
  },
  {
    "id": "api.user.create_profile_image.initial.app_error",
    "translation": "Could not add user initial to default profile picture."
  },
  {
    "id": "api.user.create_user.accepted_domain.app_error",
    "translation": "The email you provided does not belong to an accepted domain. Please contact your administrator or sign up with a different email."
  },
  {
    "id": "api.user.create_user.disabled.app_error",
    "translation": "User creation is disabled."
  },
  {
    "id": "api.user.create_user.guest_accounts.disabled.app_error",
    "translation": "Guest accounts are disabled."
  },
  {
    "id": "api.user.create_user.guest_accounts.license.app_error",
    "translation": "Your license does not support guest accounts."
  },
  {
    "id": "api.user.create_user.invalid_invitation_type.app_error",
    "translation": "Unable to create the user, invalid invitation."
  },
  {
    "id": "api.user.create_user.no_open_server",
    "translation": "This server does not allow open signups.  Please speak with your Administrator to receive an invitation."
  },
  {
    "id": "api.user.create_user.signup_email_disabled.app_error",
    "translation": "User sign-up with email is disabled."
  },
  {
    "id": "api.user.create_user.signup_link_expired.app_error",
    "translation": "The signup link has expired."
  },
  {
    "id": "api.user.create_user.signup_link_invalid.app_error",
    "translation": "The signup link does not appear to be valid."
  },
  {
    "id": "api.user.delete_team.not_enabled.app_error",
    "translation": "Permanent team deletion feature is not enabled. Please contact your System Administrator."
  },
  {
    "id": "api.user.delete_user.not_enabled.app_error",
    "translation": "Permanent user deletion feature is not enabled. Please contact your System Administrator."
  },
  {
    "id": "api.user.demote_user_to_guest.already_guest.app_error",
    "translation": "Unable to convert the user to guest because is already a guest."
  },
  {
    "id": "api.user.email_to_ldap.not_available.app_error",
    "translation": "AD/LDAP not available on this server."
  },
  {
    "id": "api.user.email_to_oauth.not_available.app_error",
    "translation": "Authentication Transfer not configured or available on this server."
  },
  {
    "id": "api.user.get_authorization_code.unsupported.app_error",
    "translation": "Unsupported OAuth service provider."
  },
  {
    "id": "api.user.get_user_by_email.permissions.app_error",
    "translation": "Unable to get user by email."
  },
  {
    "id": "api.user.ldap_to_email.not_available.app_error",
    "translation": "AD/LDAP not available on this server."
  },
  {
    "id": "api.user.ldap_to_email.not_ldap_account.app_error",
    "translation": "This user account does not use AD/LDAP."
  },
  {
    "id": "api.user.login.blank_pwd.app_error",
    "translation": "Password field must not be blank"
  },
  {
    "id": "api.user.login.bot_login_forbidden.app_error",
    "translation": "Bot login is forbidden."
  },
  {
    "id": "api.user.login.client_side_cert.certificate.app_error",
    "translation": "Attempted to sign in using the experimental feature ClientSideCert without providing a valid certificate."
  },
  {
    "id": "api.user.login.client_side_cert.license.app_error",
    "translation": "Attempt to use the experimental feature ClientSideCertEnable without a valid enterprise license."
  },
  {
    "id": "api.user.login.guest_accounts.disabled.error",
    "translation": "Guest accounts are disabled"
  },
  {
    "id": "api.user.login.guest_accounts.license.error",
    "translation": "Your license does not support guest accounts"
  },
  {
    "id": "api.user.login.inactive.app_error",
    "translation": "Login failed because your account has been deactivated.  Please contact an administrator."
  },
  {
    "id": "api.user.login.invalid_credentials_email",
    "translation": "Enter a valid email and/or password"
  },
  {
    "id": "api.user.login.invalid_credentials_email_username",
    "translation": "Enter a valid email or username and/or password."
  },
  {
    "id": "api.user.login.invalid_credentials_sso",
    "translation": "Enter a valid email or username and/or password, or sign in using another method."
  },
  {
    "id": "api.user.login.invalid_credentials_username",
    "translation": "Enter a valid username and/or password."
  },
  {
    "id": "api.user.login.not_verified.app_error",
    "translation": "Login failed because email address has not been verified."
  },
  {
    "id": "api.user.login.use_auth_service.app_error",
    "translation": "Please sign in using {{.AuthService}}."
  },
  {
    "id": "api.user.login_by_oauth.bot_login_forbidden.app_error",
    "translation": "Bot login is forbidden."
  },
  {
    "id": "api.user.login_by_oauth.not_available.app_error",
    "translation": "{{.Service}} SSO through OAuth 2.0 not available on this server."
  },
  {
    "id": "api.user.login_by_oauth.parse.app_error",
    "translation": "Could not parse auth data out of {{.Service}} user object."
  },
  {
    "id": "api.user.login_ldap.not_available.app_error",
    "translation": "AD/LDAP not available on this server."
  },
  {
    "id": "api.user.oauth_to_email.context.app_error",
    "translation": "Update password failed because context user_id did not match provided user's id."
  },
  {
    "id": "api.user.oauth_to_email.not_available.app_error",
    "translation": "Authentication Transfer not configured or available on this server."
  },
  {
    "id": "api.user.promote_guest_to_user.no_guest.app_error",
    "translation": "Unable to convert the guest to regular user because is not a guest."
  },
  {
    "id": "api.user.reset_password.broken_token.app_error",
    "translation": "The reset password token does not appear to be valid."
  },
  {
    "id": "api.user.reset_password.invalid_link.app_error",
    "translation": "The reset password link does not appear to be valid."
  },
  {
    "id": "api.user.reset_password.link_expired.app_error",
    "translation": "The password reset link has expired."
  },
  {
    "id": "api.user.reset_password.method",
    "translation": "using a reset password link"
  },
  {
    "id": "api.user.reset_password.sso.app_error",
    "translation": "Unable to reset password for SSO accounts."
  },
  {
    "id": "api.user.reset_password.token_parse.error",
    "translation": "Unable to parse the reset password token"
  },
  {
    "id": "api.user.saml.not_available.app_error",
    "translation": "SAML 2.0 is not configured or supported on this server."
  },
  {
    "id": "api.user.send_deactivate_email_and_forget.failed.error",
    "translation": "Failed to send the deactivate account email successfully"
  },
  {
    "id": "api.user.send_email_change_email_and_forget.error",
    "translation": "Failed to send email change notification email successfully"
  },
  {
    "id": "api.user.send_email_change_username_and_forget.error",
    "translation": "Failed to send username change notification email successfully"
  },
  {
    "id": "api.user.send_email_change_verify_email_and_forget.error",
    "translation": "Failed to send email change verification email successfully"
  },
  {
    "id": "api.user.send_mfa_change_email.error",
    "translation": "Unable to send email notification for MFA change."
  },
  {
    "id": "api.user.send_password_change_email_and_forget.error",
    "translation": "Failed to send update password email successfully"
  },
  {
    "id": "api.user.send_password_reset.send.app_error",
    "translation": "Failed to send password reset email successfully."
  },
  {
    "id": "api.user.send_password_reset.sso.app_error",
    "translation": "Unable to reset password for SSO accounts."
  },
  {
    "id": "api.user.send_sign_in_change_email_and_forget.error",
    "translation": "Failed to send update password email successfully"
  },
  {
    "id": "api.user.send_user_access_token.error",
    "translation": "Failed to send \"Personal access token added\" email successfully"
  },
  {
    "id": "api.user.send_verify_email_and_forget.failed.error",
    "translation": "Failed to send verification email successfully"
  },
  {
    "id": "api.user.send_welcome_email_and_forget.failed.error",
    "translation": "Failed to send welcome email successfully"
  },
  {
    "id": "api.user.update_active.cannot_enable_guest_when_guest_feature_is_disabled.app_error",
    "translation": "You cannot activate a guest account because Guest Access feature is not enabled."
  },
  {
    "id": "api.user.update_active.not_enable.app_error",
    "translation": "You cannot deactivate yourself because this feature is not enabled. Please contact your System Administrator."
  },
  {
    "id": "api.user.update_active.permissions.app_error",
    "translation": "You do not have the appropriate permissions."
  },
  {
    "id": "api.user.update_oauth_user_attrs.get_user.app_error",
    "translation": "Could not get user from {{.Service}} user object."
  },
  {
    "id": "api.user.update_password.context.app_error",
    "translation": "Update password failed because context user_id did not match props user_id."
  },
  {
    "id": "api.user.update_password.failed.app_error",
    "translation": "Update password failed."
  },
  {
    "id": "api.user.update_password.incorrect.app_error",
    "translation": "The \"Current Password\" you entered is incorrect. Please check that Caps Lock is off and try again."
  },
  {
    "id": "api.user.update_password.menu",
    "translation": "using the settings menu"
  },
  {
    "id": "api.user.update_password.oauth.app_error",
    "translation": "Update password failed because the user is logged in through an OAuth service."
  },
  {
    "id": "api.user.update_password.valid_account.app_error",
    "translation": "Update password failed because we couldn't find a valid account."
  },
  {
    "id": "api.user.update_user.accepted_domain.app_error",
    "translation": "The email you provided does not belong to an accepted domain. Please contact your administrator or sign up with a different email."
  },
  {
    "id": "api.user.update_user.accepted_guest_domain.app_error",
    "translation": "The email you provided does not belong to an accepted domain for guest accounts. Please contact your administrator or sign up with a different email."
  },
  {
    "id": "api.user.upload_profile_user.array.app_error",
    "translation": "Empty array under 'image' in request."
  },
  {
    "id": "api.user.upload_profile_user.decode.app_error",
    "translation": "Could not decode profile image."
  },
  {
    "id": "api.user.upload_profile_user.decode_config.app_error",
    "translation": "Could not save profile image. File does not appear to be a valid image."
  },
  {
    "id": "api.user.upload_profile_user.encode.app_error",
    "translation": "Could not encode profile image."
  },
  {
    "id": "api.user.upload_profile_user.no_file.app_error",
    "translation": "No file under 'image' in request."
  },
  {
    "id": "api.user.upload_profile_user.open.app_error",
    "translation": "Could not open image file."
  },
  {
    "id": "api.user.upload_profile_user.parse.app_error",
    "translation": "Could not parse multipart form."
  },
  {
    "id": "api.user.upload_profile_user.storage.app_error",
    "translation": "Unable to upload file. Image storage is not configured."
  },
  {
    "id": "api.user.upload_profile_user.too_large.app_error",
    "translation": "Unable to upload profile image. File is too large."
  },
  {
    "id": "api.user.upload_profile_user.upload_profile.app_error",
    "translation": "Couldn't upload profile image."
  },
  {
    "id": "api.user.verify_email.bad_link.app_error",
    "translation": "Bad verify email link."
  },
  {
    "id": "api.user.verify_email.broken_token.app_error",
    "translation": "Bad verify email token type."
  },
  {
    "id": "api.user.verify_email.link_expired.app_error",
    "translation": "The email verification link has expired."
  },
  {
    "id": "api.user.verify_email.token_parse.error",
    "translation": "Failed to parse token data from email verification"
  },
  {
    "id": "api.web_socket.connect.upgrade.app_error",
    "translation": "Failed to upgrade websocket connection."
  },
  {
    "id": "api.web_socket_router.bad_action.app_error",
    "translation": "Unknown WebSocket action."
  },
  {
    "id": "api.web_socket_router.bad_seq.app_error",
    "translation": "Invalid sequence for WebSocket message."
  },
  {
    "id": "api.web_socket_router.no_action.app_error",
    "translation": "No websocket action."
  },
  {
    "id": "api.web_socket_router.not_authenticated.app_error",
    "translation": "WebSocket connection is not authenticated. Please log in and try again."
  },
  {
    "id": "api.webhook.create_outgoing.intersect.app_error",
    "translation": "Outgoing webhooks from the same channel cannot have the same trigger words/callback URLs."
  },
  {
    "id": "api.webhook.create_outgoing.not_open.app_error",
    "translation": "Outgoing webhooks can only be created for public channels."
  },
  {
    "id": "api.webhook.create_outgoing.permissions.app_error",
    "translation": "Invalid permissions to create outgoing webhook."
  },
  {
    "id": "api.webhook.create_outgoing.triggers.app_error",
    "translation": "Either trigger_words or channel_id must be set."
  },
  {
    "id": "api.webhook.incoming.error",
    "translation": "Could not decode the multipart payload of incoming webhook."
  },
  {
    "id": "api.webhook.team_mismatch.app_error",
    "translation": "Unable to update webhook across teams."
  },
  {
    "id": "api.webhook.update_outgoing.intersect.app_error",
    "translation": "Outgoing webhooks from the same channel cannot have the same trigger words/callback URLs."
  },
  {
    "id": "api.websocket_handler.invalid_param.app_error",
    "translation": "Invalid {{.Name}} parameter."
  },
  {
    "id": "api.websocket_handler.server_busy.app_error",
    "translation": "Server is busy, non-critical services are temporarily unavailable."
  },
  {
    "id": "app.admin.saml.failure_decode_metadata_xml_from_idp.app_error",
    "translation": "Could not decode the XML metadata information received from the Identity Provider."
  },
  {
    "id": "app.admin.saml.failure_read_response_body_from_idp.app_error",
    "translation": "Failure encountered when reading the response payload received from the Identity Provider."
  },
  {
    "id": "app.admin.saml.invalid_response_from_idp.app_error",
    "translation": "Could not read the response received from the Identity Provider."
  },
  {
    "id": "app.admin.test_email.failure",
    "translation": "Connection unsuccessful: {{.Error}}"
  },
  {
    "id": "app.admin.test_site_url.failure",
    "translation": "This is not a valid live URL"
  },
  {
    "id": "app.analytics.getanalytics.internal_error",
    "translation": "Unable to get the analytics."
  },
  {
    "id": "app.audit.get.finding.app_error",
    "translation": "We encountered an error finding the audits."
  },
  {
    "id": "app.audit.get.limit.app_error",
    "translation": "Limit exceeded for paging."
  },
  {
    "id": "app.audit.permanent_delete_by_user.app_error",
    "translation": "We encountered an error deleting the audits."
  },
  {
    "id": "app.audit.save.saving.app_error",
    "translation": "We encountered an error saving the audit."
  },
  {
    "id": "app.bot.createbot.internal_error",
    "translation": "Unable to save the bot."
  },
  {
    "id": "app.bot.get_disable_bot_sysadmin_message",
    "translation": "{{if .disableBotsSetting}}{{if .printAllBots}}{{.UserName}} was deactivated. They managed the following bot accounts which have now been disabled.\n\n{{.BotNames}}{{else}}{{.UserName}} was deactivated. They managed {{.NumBots}} bot accounts which have now been disabled, including the following:\n\n{{.BotNames}}{{end}}You can take ownership of each bot by enabling it at **Integrations > Bot Accounts** and creating new tokens for the bot.\n\nFor more information, see our [documentation](https://docs.mattermost.com/developer/bot-accounts.html#what-happens-when-a-user-who-owns-bot-accounts-is-disabled).{{else}}{{if .printAllBots}}{{.UserName}} was deactivated. They managed the following bot accounts which are still enabled.\n\n{{.BotNames}}\n{{else}}{{.UserName}} was deactivated. They managed {{.NumBots}} bot accounts which are still enabled, including the following:\n\n{{.BotNames}}{{end}}We strongly recommend you to take ownership of each bot by re-enabling it at **Integrations > Bot Accounts** and creating new tokens for the bot.\n\nFor more information, see our [documentation](https://docs.mattermost.com/developer/bot-accounts.html#what-happens-when-a-user-who-owns-bot-accounts-is-disabled).\n\nIf you want bot accounts to disable automatically after owner deactivation, set “Disable bot accounts when owner is deactivated” in **System Console > Integrations > Bot Accounts** to true.{{end}}"
  },
  {
    "id": "app.bot.getbot.internal_error",
    "translation": "Unable to get the bot."
  },
  {
    "id": "app.bot.getbots.internal_error",
    "translation": "Unable to get the bots."
  },
  {
    "id": "app.bot.patchbot.internal_error",
    "translation": "Unable to update the bot."
  },
  {
    "id": "app.bot.permanent_delete.internal_error",
    "translation": "Unable to delete the bot permanently."
  },
  {
    "id": "app.bot.permenent_delete.bad_id",
    "translation": "Unable to delete the bot."
  },
  {
    "id": "app.channel.create_channel.internal_error",
    "translation": "Unable to save channel."
  },
  {
    "id": "app.channel.create_channel.no_team_id.app_error",
    "translation": "Must specify the team ID to create a channel."
  },
  {
    "id": "app.channel.create_direct_channel.internal_error",
    "translation": "Unable to save direct channel."
  },
  {
    "id": "app.channel.create_initial_sidebar_categories.internal_error",
    "translation": "Unable to create initial sidebar categories for user."
  },
  {
    "id": "app.channel.delete.app_error",
    "translation": "Unable to delete the channel."
  },
  {
    "id": "app.channel.get.existing.app_error",
    "translation": "Unable to find the existing channel."
  },
  {
    "id": "app.channel.get.find.app_error",
    "translation": "We encountered an error finding the channel."
  },
  {
    "id": "app.channel.get_all_channels.app_error",
    "translation": "Unable to get all the channels."
  },
  {
    "id": "app.channel.get_all_channels_count.app_error",
    "translation": "Unable to count all the channels."
  },
  {
    "id": "app.channel.get_by_name.existing.app_error",
    "translation": "Unable to find the existing channel."
  },
  {
    "id": "app.channel.get_by_name.missing.app_error",
    "translation": "Channel does not exist."
  },
  {
    "id": "app.channel.get_channels.get.app_error",
    "translation": "Unable to get the channels."
  },
  {
    "id": "app.channel.get_channels.not_found.app_error",
    "translation": "No channels were found."
  },
  {
    "id": "app.channel.get_deleted.existing.app_error",
    "translation": "Unable to find the existing deleted channel."
  },
  {
    "id": "app.channel.get_deleted.missing.app_error",
    "translation": "No deleted channels exist."
  },
  {
    "id": "app.channel.get_more_channels.get.app_error",
    "translation": "Unable to get the channels."
  },
  {
    "id": "app.channel.move_channel.members_do_not_match.error",
    "translation": "Unable to move a channel unless all its members are already members of the destination team."
  },
  {
    "id": "app.channel.permanent_delete.app_error",
    "translation": "Unable to delete the channel."
  },
  {
    "id": "app.channel.post_update_channel_purpose_message.post.error",
    "translation": "Failed to post channel purpose message"
  },
  {
    "id": "app.channel.post_update_channel_purpose_message.removed",
    "translation": "%s removed the channel purpose (was: %s)"
  },
  {
    "id": "app.channel.post_update_channel_purpose_message.retrieve_user.error",
    "translation": "Failed to retrieve user while updating channel purpose message %v"
  },
  {
    "id": "app.channel.post_update_channel_purpose_message.updated_from",
    "translation": "%s updated the channel purpose from: %s to: %s"
  },
  {
    "id": "app.channel.post_update_channel_purpose_message.updated_to",
    "translation": "%s updated the channel purpose to: %s"
  },
  {
    "id": "app.channel.restore.app_error",
    "translation": "Unable to restore the channel."
  },
  {
    "id": "app.channel.update.bad_id",
    "translation": "Unable to update the channel."
  },
  {
    "id": "app.channel.update_channel.internal_error",
    "translation": "Unable to update channel."
  },
  {
    "id": "app.channel_member_history.log_join_event.internal_error",
    "translation": "Failed to record channel member history."
  },
  {
    "id": "app.channel_member_history.log_leave_event.internal_error",
    "translation": "Failed to record channel member history. Failed to update existing join record"
  },
  {
    "id": "app.cluster.404.app_error",
    "translation": "Cluster API endpoint not found."
  },
  {
    "id": "app.command.createcommand.internal_error",
    "translation": "Unable to save the command."
  },
  {
    "id": "app.command.deletecommand.internal_error",
    "translation": "Unable to delete the command."
  },
  {
    "id": "app.command.getcommand.internal_error",
    "translation": "Unable to get the command."
  },
  {
    "id": "app.command.listallcommands.internal_error",
    "translation": "Unable to list the commands."
  },
  {
    "id": "app.command.listautocompletecommands.internal_error",
    "translation": "Unable to list the autocomplete commands."
  },
  {
    "id": "app.command.listteamcommands.internal_error",
    "translation": "Unable to list the team commands."
  },
  {
    "id": "app.command.movecommand.internal_error",
    "translation": "Unable to move the command."
  },
  {
    "id": "app.command.regencommandtoken.internal_error",
    "translation": "Unable to regenerate the command token."
  },
  {
    "id": "app.command.tryexecutecustomcommand.internal_error",
    "translation": "Unable to execute the custom command."
  },
  {
    "id": "app.command.updatecommand.internal_error",
    "translation": "Unable to update the command."
  },
  {
    "id": "app.command_webhook.create_command_webhook.existing",
    "translation": "You cannot update an existing CommandWebhook."
  },
  {
    "id": "app.command_webhook.create_command_webhook.internal_error",
    "translation": "Unable to save the CommandWebhook."
  },
  {
    "id": "app.command_webhook.get.internal_error",
    "translation": "Unable to get the webhook."
  },
  {
    "id": "app.command_webhook.get.missing",
    "translation": "Unable to find the webhook."
  },
  {
    "id": "app.command_webhook.handle_command_webhook.parse",
    "translation": "Unable to parse incoming data."
  },
  {
    "id": "app.command_webhook.try_use.internal_error",
    "translation": "Unable to use the webhook."
  },
  {
    "id": "app.command_webhook.try_use.invalid",
    "translation": "Invalid webhook."
  },
  {
    "id": "app.compliance.get.finding.app_error",
    "translation": "We encountered an error retrieving the compliance reports."
  },
  {
    "id": "app.compliance.save.saving.app_error",
    "translation": "We encountered an error saving the compliance report."
  },
  {
<<<<<<< HEAD
    "id": "app.email.no_rate_limiter.app_error",
    "translation": "Rate limiter is not set up."
  },
  {
    "id": "app.email.rate_limit_exceeded.app_error",
    "translation": "Invite emails rate limit exceeded. Timer will be reset after {{.ResetAfter}} seconds. Please retry after {{.RetryAfter}} seconds."
  },
  {
    "id": "app.email.setup_rate_limiter.app_error",
    "translation": "Error occurred in the rate limiter."
=======
    "id": "app.create_basic_user.save_member.app_error",
    "translation": "Unable to create default team memberships"
  },
  {
    "id": "app.create_basic_user.save_member.conflict.app_error",
    "translation": "Unable to create default team membership because they already exists"
  },
  {
    "id": "app.create_basic_user.save_member.max_accounts.app_error",
    "translation": "Unable to create default team membership because no more members are allowed in that team"
>>>>>>> 220d39d0
  },
  {
    "id": "app.emoji.create.internal_error",
    "translation": "Unable to save emoji."
  },
  {
    "id": "app.emoji.delete.app_error",
    "translation": "Unable to delete the emoji."
  },
  {
    "id": "app.emoji.delete.no_results",
    "translation": "We couldn’t find the emoji to delete."
  },
  {
    "id": "app.emoji.get.app_error",
    "translation": "Unable to get the emoji."
  },
  {
    "id": "app.emoji.get.no_result",
    "translation": "We couldn’t find the emoji."
  },
  {
    "id": "app.emoji.get_by_name.app_error",
    "translation": "Unable to get the emoji."
  },
  {
    "id": "app.emoji.get_by_name.no_result",
    "translation": "We couldn’t find the emoji."
  },
  {
    "id": "app.emoji.get_list.internal_error",
    "translation": "Unable to get the emoji."
  },
  {
    "id": "app.export.export_custom_emoji.copy_emoji_images.error",
    "translation": "Unable to copy custom emoji images"
  },
  {
    "id": "app.export.export_write_line.io_writer.error",
    "translation": "An error occurred writing the export data."
  },
  {
    "id": "app.export.export_write_line.json_marshall.error",
    "translation": "An error occurred marshalling the JSON data for export."
  },
  {
    "id": "app.import.attachment.bad_file.error",
    "translation": "Error reading the file at: \"{{.FilePath}}\""
  },
  {
    "id": "app.import.attachment.file_upload.error",
    "translation": "Error uploading the file: \"{{.FilePath}}\""
  },
  {
    "id": "app.import.bulk_import.file_scan.error",
    "translation": "Error reading import data file."
  },
  {
    "id": "app.import.bulk_import.json_decode.error",
    "translation": "JSON decode of line failed."
  },
  {
    "id": "app.import.bulk_import.unsupported_version.error",
    "translation": "Incorrect or missing version in the data import file. Make sure version is the first object in your import file and try again."
  },
  {
    "id": "app.import.emoji.bad_file.error",
    "translation": "Error reading import emoji image file. Emoji with name: \"{{.EmojiName}}\""
  },
  {
    "id": "app.import.get_teams_by_names.some_teams_not_found.error",
    "translation": "Some teams not found"
  },
  {
    "id": "app.import.get_users_by_username.some_users_not_found.error",
    "translation": "Some users not found"
  },
  {
    "id": "app.import.import_channel.scheme_deleted.error",
    "translation": "Unable to set a channel to use a deleted scheme."
  },
  {
    "id": "app.import.import_channel.scheme_wrong_scope.error",
    "translation": "Channel must be assigned to a Channel-scoped scheme."
  },
  {
    "id": "app.import.import_channel.team_not_found.error",
    "translation": "Error importing channel. Team with name \"{{.TeamName}}\" could not be found."
  },
  {
    "id": "app.import.import_direct_channel.create_direct_channel.error",
    "translation": "Failed to create direct channel"
  },
  {
    "id": "app.import.import_direct_channel.create_group_channel.error",
    "translation": "Failed to create group channel"
  },
  {
    "id": "app.import.import_direct_channel.update_header_failed.error",
    "translation": "Failed to update direct channel header"
  },
  {
    "id": "app.import.import_direct_post.create_direct_channel.error",
    "translation": "Failed to get direct channel"
  },
  {
    "id": "app.import.import_direct_post.create_group_channel.error",
    "translation": "Failed to get group channel"
  },
  {
    "id": "app.import.import_line.null_channel.error",
    "translation": "Import data line has type \"channel\" but the channel object is null."
  },
  {
    "id": "app.import.import_line.null_direct_channel.error",
    "translation": "Import data line has type \"direct_channel\" but the direct_channel object is null."
  },
  {
    "id": "app.import.import_line.null_direct_post.error",
    "translation": "Import data line has type \"direct_post\" but the direct_post object is null."
  },
  {
    "id": "app.import.import_line.null_emoji.error",
    "translation": "Import data line has type \"emoji\" but the emoji object is null."
  },
  {
    "id": "app.import.import_line.null_post.error",
    "translation": "Import data line has type \"post\" but the post object is null."
  },
  {
    "id": "app.import.import_line.null_scheme.error",
    "translation": "Import data line has type \"scheme\" but the scheme object is null."
  },
  {
    "id": "app.import.import_line.null_team.error",
    "translation": "Import data line has type \"team\" but the team object is null."
  },
  {
    "id": "app.import.import_line.null_user.error",
    "translation": "Import data line has type \"user\" but the user object is null."
  },
  {
    "id": "app.import.import_line.unknown_line_type.error",
    "translation": "Import data line has unknown type \"{{.Type}}\"."
  },
  {
    "id": "app.import.import_post.channel_not_found.error",
    "translation": "Error importing post. Channel with name \"{{.ChannelName}}\" could not be found."
  },
  {
    "id": "app.import.import_post.save_preferences.error",
    "translation": "Error importing post. Failed to save preferences."
  },
  {
    "id": "app.import.import_post.user_not_found.error",
    "translation": "Error importing post. User with username \"{{.Username}}\" could not be found."
  },
  {
    "id": "app.import.import_scheme.scope_change.error",
    "translation": "The bulk importer cannot change the scope of an already-existing scheme."
  },
  {
    "id": "app.import.import_team.scheme_deleted.error",
    "translation": "Unable to set a team to use a deleted scheme."
  },
  {
    "id": "app.import.import_team.scheme_wrong_scope.error",
    "translation": "Team must be assigned to a Team-scoped scheme."
  },
  {
    "id": "app.import.import_user.save_preferences.error",
    "translation": "Error importing user preferences. Failed to save preferences."
  },
  {
    "id": "app.import.import_user_channels.channel_not_found.error",
    "translation": "Error importing user channels. Channel not found."
  },
  {
    "id": "app.import.import_user_channels.save_preferences.error",
    "translation": "Error importing user channel memberships. Failed to save preferences."
  },
  {
    "id": "app.import.import_user_teams.save_members.conflict.app_error",
    "translation": "Unable to import the new team membership because it already exists"
  },
  {
    "id": "app.import.import_user_teams.save_members.error",
    "translation": "Unable to import team memberships"
  },
  {
    "id": "app.import.import_user_teams.save_members.max_accounts.app_error",
    "translation": "Unable to import team membership because no more members are allowed in that team"
  },
  {
    "id": "app.import.import_user_teams.save_preferences.error",
    "translation": "Unable to save the team theme preferences"
  },
  {
    "id": "app.import.process_import_data_file_version_line.invalid_version.error",
    "translation": "Unable to read the version of the data import file."
  },
  {
    "id": "app.import.validate_channel_import_data.display_name_length.error",
    "translation": "Channel display_name is not within permitted length constraints."
  },
  {
    "id": "app.import.validate_channel_import_data.display_name_missing.error",
    "translation": "Missing required channel property: display_name"
  },
  {
    "id": "app.import.validate_channel_import_data.header_length.error",
    "translation": "Channel header is too long."
  },
  {
    "id": "app.import.validate_channel_import_data.name_characters.error",
    "translation": "Channel name contains invalid characters."
  },
  {
    "id": "app.import.validate_channel_import_data.name_length.error",
    "translation": "Channel name is too long."
  },
  {
    "id": "app.import.validate_channel_import_data.name_missing.error",
    "translation": "Missing required channel property: name"
  },
  {
    "id": "app.import.validate_channel_import_data.purpose_length.error",
    "translation": "Channel purpose is too long."
  },
  {
    "id": "app.import.validate_channel_import_data.scheme_invalid.error",
    "translation": "Invalid scheme name for channel."
  },
  {
    "id": "app.import.validate_channel_import_data.team_missing.error",
    "translation": "Missing required channel property: team"
  },
  {
    "id": "app.import.validate_channel_import_data.type_invalid.error",
    "translation": "Channel type is invalid."
  },
  {
    "id": "app.import.validate_channel_import_data.type_missing.error",
    "translation": "Missing required channel property: type."
  },
  {
    "id": "app.import.validate_direct_channel_import_data.header_length.error",
    "translation": "Direct channel header is too long"
  },
  {
    "id": "app.import.validate_direct_channel_import_data.members_required.error",
    "translation": "Missing required direct channel property: members"
  },
  {
    "id": "app.import.validate_direct_channel_import_data.members_too_few.error",
    "translation": "Direct channel members list contains too few items"
  },
  {
    "id": "app.import.validate_direct_channel_import_data.members_too_many.error",
    "translation": "Direct channel members list contains too many items"
  },
  {
    "id": "app.import.validate_direct_channel_import_data.unknown_favoriter.error",
    "translation": "Direct channel can only be favorited by members. \"{{.Username}}\" is not a member."
  },
  {
    "id": "app.import.validate_direct_post_import_data.channel_members_required.error",
    "translation": "Missing required direct post property: channel_members"
  },
  {
    "id": "app.import.validate_direct_post_import_data.channel_members_too_few.error",
    "translation": "Direct post channel members list contains too few items"
  },
  {
    "id": "app.import.validate_direct_post_import_data.channel_members_too_many.error",
    "translation": "Direct post channel members list contains too many items"
  },
  {
    "id": "app.import.validate_direct_post_import_data.create_at_missing.error",
    "translation": "Missing required direct post property: create_at"
  },
  {
    "id": "app.import.validate_direct_post_import_data.create_at_zero.error",
    "translation": "CreateAt must be greater than 0"
  },
  {
    "id": "app.import.validate_direct_post_import_data.message_length.error",
    "translation": "Message is too long"
  },
  {
    "id": "app.import.validate_direct_post_import_data.message_missing.error",
    "translation": "Missing required direct post property: message"
  },
  {
    "id": "app.import.validate_direct_post_import_data.unknown_flagger.error",
    "translation": "Direct post can only be flagged by members of the channel it is in. \"{{.Username}}\" is not a member."
  },
  {
    "id": "app.import.validate_direct_post_import_data.user_missing.error",
    "translation": "Missing required direct post property: user"
  },
  {
    "id": "app.import.validate_emoji_import_data.empty.error",
    "translation": "Import emoji data empty."
  },
  {
    "id": "app.import.validate_emoji_import_data.image_missing.error",
    "translation": "Import emoji image field missing or blank."
  },
  {
    "id": "app.import.validate_emoji_import_data.name_missing.error",
    "translation": "Import emoji name field missing or blank."
  },
  {
    "id": "app.import.validate_post_import_data.channel_missing.error",
    "translation": "Missing required Post property: Channel."
  },
  {
    "id": "app.import.validate_post_import_data.create_at_missing.error",
    "translation": "Missing required Post property: create_at."
  },
  {
    "id": "app.import.validate_post_import_data.create_at_zero.error",
    "translation": "Post CreateAt property must not be zero."
  },
  {
    "id": "app.import.validate_post_import_data.message_length.error",
    "translation": "Post Message property is longer than the maximum permitted length."
  },
  {
    "id": "app.import.validate_post_import_data.message_missing.error",
    "translation": "Missing required Post property: Message."
  },
  {
    "id": "app.import.validate_post_import_data.props_too_large.error",
    "translation": "Post Props are longer than the maximum permitted length."
  },
  {
    "id": "app.import.validate_post_import_data.team_missing.error",
    "translation": "Missing required Post property: Team."
  },
  {
    "id": "app.import.validate_post_import_data.user_missing.error",
    "translation": "Missing required Post property: User."
  },
  {
    "id": "app.import.validate_reaction_import_data.create_at_before_parent.error",
    "translation": "Reaction CreateAt property must be greater than the parent post CreateAt."
  },
  {
    "id": "app.import.validate_reaction_import_data.create_at_missing.error",
    "translation": "Missing required Reaction property: create_at."
  },
  {
    "id": "app.import.validate_reaction_import_data.create_at_zero.error",
    "translation": "Reaction CreateAt property must not be zero."
  },
  {
    "id": "app.import.validate_reaction_import_data.emoji_name_length.error",
    "translation": "Reaction EmojiName property is longer than the maximum permitted length."
  },
  {
    "id": "app.import.validate_reaction_import_data.emoji_name_missing.error",
    "translation": "Missing required Reaction property: EmojiName."
  },
  {
    "id": "app.import.validate_reaction_import_data.user_missing.error",
    "translation": "Missing required Reaction property: User."
  },
  {
    "id": "app.import.validate_reply_import_data.create_at_before_parent.error",
    "translation": "Reply CreateAt property must be greater than the parent post CreateAt."
  },
  {
    "id": "app.import.validate_reply_import_data.create_at_missing.error",
    "translation": "Missing required Reply property: create_at."
  },
  {
    "id": "app.import.validate_reply_import_data.create_at_zero.error",
    "translation": "Reply CreateAt property must not be zero."
  },
  {
    "id": "app.import.validate_reply_import_data.message_length.error",
    "translation": "Reply Message property is longer than the maximum permitted length."
  },
  {
    "id": "app.import.validate_reply_import_data.message_missing.error",
    "translation": "Missing required Reply property: Message."
  },
  {
    "id": "app.import.validate_reply_import_data.user_missing.error",
    "translation": "Missing required Reply property: User."
  },
  {
    "id": "app.import.validate_role_import_data.description_invalid.error",
    "translation": "Invalid role description."
  },
  {
    "id": "app.import.validate_role_import_data.display_name_invalid.error",
    "translation": "Invalid role display name."
  },
  {
    "id": "app.import.validate_role_import_data.invalid_permission.error",
    "translation": "Invalid permission on role."
  },
  {
    "id": "app.import.validate_role_import_data.name_invalid.error",
    "translation": "Invalid role name."
  },
  {
    "id": "app.import.validate_scheme_import_data.description_invalid.error",
    "translation": "Invalid scheme description."
  },
  {
    "id": "app.import.validate_scheme_import_data.display_name_invalid.error",
    "translation": "Invalid scheme display name."
  },
  {
    "id": "app.import.validate_scheme_import_data.name_invalid.error",
    "translation": "Invalid scheme name."
  },
  {
    "id": "app.import.validate_scheme_import_data.null_scope.error",
    "translation": "Scheme scope is required."
  },
  {
    "id": "app.import.validate_scheme_import_data.unknown_scheme.error",
    "translation": "Unknown scheme scope."
  },
  {
    "id": "app.import.validate_scheme_import_data.wrong_roles_for_scope.error",
    "translation": "The wrong roles were provided for a scheme with this scope."
  },
  {
    "id": "app.import.validate_team_import_data.description_length.error",
    "translation": "Team description is too long."
  },
  {
    "id": "app.import.validate_team_import_data.display_name_length.error",
    "translation": "Team display_name is not within permitted length constraints."
  },
  {
    "id": "app.import.validate_team_import_data.display_name_missing.error",
    "translation": "Missing required team property: display_name."
  },
  {
    "id": "app.import.validate_team_import_data.name_characters.error",
    "translation": "Team name contains invalid characters."
  },
  {
    "id": "app.import.validate_team_import_data.name_length.error",
    "translation": "Team name is too long."
  },
  {
    "id": "app.import.validate_team_import_data.name_missing.error",
    "translation": "Missing required team property: name."
  },
  {
    "id": "app.import.validate_team_import_data.name_reserved.error",
    "translation": "Team name contains reserved words."
  },
  {
    "id": "app.import.validate_team_import_data.scheme_invalid.error",
    "translation": "Invalid scheme name for team."
  },
  {
    "id": "app.import.validate_team_import_data.type_invalid.error",
    "translation": "Team type is not valid."
  },
  {
    "id": "app.import.validate_team_import_data.type_missing.error",
    "translation": "Missing required team property: type."
  },
  {
    "id": "app.import.validate_user_channels_import_data.channel_name_missing.error",
    "translation": "Channel name missing from User's Channel Membership."
  },
  {
    "id": "app.import.validate_user_channels_import_data.invalid_notify_props_desktop.error",
    "translation": "Invalid Desktop NotifyProps for User's Channel Membership."
  },
  {
    "id": "app.import.validate_user_channels_import_data.invalid_notify_props_mark_unread.error",
    "translation": "Invalid MarkUnread NotifyProps for User's Channel Membership."
  },
  {
    "id": "app.import.validate_user_channels_import_data.invalid_notify_props_mobile.error",
    "translation": "Invalid Mobile NotifyProps for User's Channel Membership."
  },
  {
    "id": "app.import.validate_user_channels_import_data.invalid_roles.error",
    "translation": "Invalid roles for User's Channel Membership."
  },
  {
    "id": "app.import.validate_user_import_data.advanced_props_email_interval.error",
    "translation": "Invalid email batching interval setting for User"
  },
  {
    "id": "app.import.validate_user_import_data.advanced_props_feature_markdown_preview.error",
    "translation": "Invalid markdown preview setting for User"
  },
  {
    "id": "app.import.validate_user_import_data.advanced_props_formatting.error",
    "translation": "Invalid post formatting setting for User"
  },
  {
    "id": "app.import.validate_user_import_data.advanced_props_show_unread_section.error",
    "translation": "Invalid show unread section setting for User"
  },
  {
    "id": "app.import.validate_user_import_data.auth_data_and_password.error",
    "translation": "User AuthData and Password are mutually exclusive."
  },
  {
    "id": "app.import.validate_user_import_data.auth_data_and_service_dependency.error",
    "translation": "User AuthService and AuthData are mutually inclusive."
  },
  {
    "id": "app.import.validate_user_import_data.auth_data_length.error",
    "translation": "User AuthData is too long."
  },
  {
    "id": "app.import.validate_user_import_data.email_length.error",
    "translation": "User email has an invalid length."
  },
  {
    "id": "app.import.validate_user_import_data.email_missing.error",
    "translation": "Missing required user property: email."
  },
  {
    "id": "app.import.validate_user_import_data.first_name_length.error",
    "translation": "User First Name is too long."
  },
  {
    "id": "app.import.validate_user_import_data.last_name_length.error",
    "translation": "User Last Name is too long."
  },
  {
    "id": "app.import.validate_user_import_data.nickname_length.error",
    "translation": "User nickname is too long."
  },
  {
    "id": "app.import.validate_user_import_data.notify_props_channel_trigger_invalid.error",
    "translation": "Invalid Channel Trigger Notify Prop for user."
  },
  {
    "id": "app.import.validate_user_import_data.notify_props_comments_trigger_invalid.error",
    "translation": "Invalid Comments Prop value for user."
  },
  {
    "id": "app.import.validate_user_import_data.notify_props_desktop_invalid.error",
    "translation": "Invalid Desktop Notify Prop value for user."
  },
  {
    "id": "app.import.validate_user_import_data.notify_props_desktop_sound_invalid.error",
    "translation": "Invalid Desktop Sound Notify Prop value for user."
  },
  {
    "id": "app.import.validate_user_import_data.notify_props_email_invalid.error",
    "translation": "Invalid Email Notify Prop value for user."
  },
  {
    "id": "app.import.validate_user_import_data.notify_props_mobile_invalid.error",
    "translation": "Invalid Mobile Notify Prop value for user."
  },
  {
    "id": "app.import.validate_user_import_data.notify_props_mobile_push_status_invalid.error",
    "translation": "Invalid Mobile Push Status Notify Prop for user."
  },
  {
    "id": "app.import.validate_user_import_data.password_length.error",
    "translation": "User Password has invalid length."
  },
  {
    "id": "app.import.validate_user_import_data.position_length.error",
    "translation": "User Position is too long."
  },
  {
    "id": "app.import.validate_user_import_data.profile_image.error",
    "translation": "Invalid profile image."
  },
  {
    "id": "app.import.validate_user_import_data.roles_invalid.error",
    "translation": "User roles are not valid."
  },
  {
    "id": "app.import.validate_user_import_data.username_invalid.error",
    "translation": "Username is not valid."
  },
  {
    "id": "app.import.validate_user_import_data.username_missing.error",
    "translation": "Missing require user property: username."
  },
  {
    "id": "app.import.validate_user_teams_import_data.invalid_roles.error",
    "translation": "Invalid roles for User's Team Membership."
  },
  {
    "id": "app.import.validate_user_teams_import_data.invalid_team_theme.error",
    "translation": "Invalid team theme for the User"
  },
  {
    "id": "app.import.validate_user_teams_import_data.team_name_missing.error",
    "translation": "Team name missing from User's Team Membership."
  },
  {
    "id": "app.job.download_export_results_not_enabled",
    "translation": "DownloadExportResults in config.json is false. Please set this to true to download the results of this job."
  },
  {
    "id": "app.notification.body.intro.direct.full",
    "translation": "You have a new Direct Message."
  },
  {
    "id": "app.notification.body.intro.direct.generic",
    "translation": "You have a new Direct Message from {{.SenderName}}"
  },
  {
    "id": "app.notification.body.intro.group_message.full",
    "translation": "You have a new Group Message."
  },
  {
    "id": "app.notification.body.intro.group_message.generic",
    "translation": "You have a new Group Message from {{.SenderName}}"
  },
  {
    "id": "app.notification.body.intro.notification.full",
    "translation": "You have a new notification."
  },
  {
    "id": "app.notification.body.intro.notification.generic",
    "translation": "You have a new notification from {{.SenderName}}"
  },
  {
    "id": "app.notification.body.text.direct.full",
    "translation": "{{.SenderName}} - {{.Hour}}:{{.Minute}} {{.TimeZone}}, {{.Month}} {{.Day}}"
  },
  {
    "id": "app.notification.body.text.direct.generic",
    "translation": "{{.Hour}}:{{.Minute}} {{.TimeZone}}, {{.Month}} {{.Day}}"
  },
  {
    "id": "app.notification.body.text.group_message.full",
    "translation": "Channel: {{.ChannelName}}"
  },
  {
    "id": "app.notification.body.text.group_message.full2",
    "translation": "{{.SenderName}} - {{.Hour}}:{{.Minute}} {{.TimeZone}}, {{.Month}} {{.Day}}"
  },
  {
    "id": "app.notification.body.text.group_message.generic",
    "translation": "{{.Hour}}:{{.Minute}} {{.TimeZone}}, {{.Month}} {{.Day}}"
  },
  {
    "id": "app.notification.body.text.notification.full",
    "translation": "Channel: {{.ChannelName}}"
  },
  {
    "id": "app.notification.body.text.notification.full2",
    "translation": "{{.SenderName}} - {{.Hour}}:{{.Minute}} {{.TimeZone}}, {{.Month}} {{.Day}}"
  },
  {
    "id": "app.notification.body.text.notification.generic",
    "translation": "{{.Hour}}:{{.Minute}} {{.TimeZone}}, {{.Month}} {{.Day}}"
  },
  {
    "id": "app.notification.subject.direct.full",
    "translation": "[{{.SiteName}}] New Direct Message from {{.SenderDisplayName}} on {{.Month}} {{.Day}}, {{.Year}}"
  },
  {
    "id": "app.notification.subject.group_message.full",
    "translation": "[{{ .SiteName }}] New Group Message in {{ .ChannelName}} on {{.Month}} {{.Day}}, {{.Year}}"
  },
  {
    "id": "app.notification.subject.group_message.generic",
    "translation": "[{{ .SiteName }}] New Group Message on {{.Month}} {{.Day}}, {{.Year}}"
  },
  {
    "id": "app.notification.subject.notification.full",
    "translation": "[{{ .SiteName }}] Notification in {{ .TeamName}} on {{.Month}} {{.Day}}, {{.Year}}"
  },
  {
    "id": "app.oauth.delete_app.app_error",
    "translation": "An error occurred while deleting the OAuth2 App."
  },
  {
    "id": "app.oauth.get_access_data_by_user_for_app.app_error",
    "translation": "We encountered an error finding all the access tokens."
  },
  {
    "id": "app.oauth.get_app.find.app_error",
    "translation": "Unable to find the requested app."
  },
  {
    "id": "app.oauth.get_app.finding.app_error",
    "translation": "We encountered an error finding the app."
  },
  {
    "id": "app.oauth.get_app_by_user.find.app_error",
    "translation": "Unable to find any existing apps."
  },
  {
    "id": "app.oauth.get_apps.find.app_error",
    "translation": "An error occurred while finding the OAuth2 Apps."
  },
  {
    "id": "app.oauth.permanent_delete_auth_data_by_user.app_error",
    "translation": "Unable to remove the authorization code."
  },
  {
    "id": "app.oauth.remove_access_data.app_error",
    "translation": "Unable to remove the access token."
  },
  {
    "id": "app.oauth.save_app.existing.app_error",
    "translation": "Must call update for existing app."
  },
  {
    "id": "app.oauth.save_app.save.app_error",
    "translation": "Unable to save the app."
  },
  {
    "id": "app.oauth.update_app.find.app_error",
    "translation": "Unable to find the existing app to update."
  },
  {
    "id": "app.oauth.update_app.updating.app_error",
    "translation": "We encountered an error updating the app."
  },
  {
    "id": "app.plugin.cluster.save_config.app_error",
    "translation": "The plugin configuration in your config.json file must be updated manually when using ReadOnlyConfig with clustering enabled."
  },
  {
    "id": "app.plugin.config.app_error",
    "translation": "Error saving plugin state in config."
  },
  {
    "id": "app.plugin.deactivate.app_error",
    "translation": "Unable to deactivate plugin."
  },
  {
    "id": "app.plugin.delete_public_key.delete.app_error",
    "translation": "An error occurred while deleting the public key."
  },
  {
    "id": "app.plugin.disabled.app_error",
    "translation": "Plugins have been disabled. Please check your logs for details."
  },
  {
    "id": "app.plugin.extract.app_error",
    "translation": "An error occurred extracting the plugin bundle."
  },
  {
    "id": "app.plugin.filesystem.app_error",
    "translation": "Encountered filesystem error."
  },
  {
    "id": "app.plugin.flag_managed.app_error",
    "translation": "Unable to set plugin as managed by the file store."
  },
  {
    "id": "app.plugin.get_cluster_plugin_statuses.app_error",
    "translation": "Unable to get plugin statuses from the cluster."
  },
  {
    "id": "app.plugin.get_plugins.app_error",
    "translation": "Unable to get active plugins."
  },
  {
    "id": "app.plugin.get_public_key.get_file.app_error",
    "translation": "An error occurred while getting the public key from the store."
  },
  {
    "id": "app.plugin.get_statuses.app_error",
    "translation": "Unable to get plugin statuses."
  },
  {
    "id": "app.plugin.install.app_error",
    "translation": "Unable to install plugin."
  },
  {
    "id": "app.plugin.install_id.app_error",
    "translation": "Unable to install plugin. A plugin with the same ID is already installed."
  },
  {
    "id": "app.plugin.install_id_failed_remove.app_error",
    "translation": "Unable to install plugin. A plugin with the same ID is already installed and failed to be removed."
  },
  {
    "id": "app.plugin.install_marketplace_plugin.app_error",
    "translation": "Failed to install marketplace plugin."
  },
  {
    "id": "app.plugin.invalid_id.app_error",
    "translation": "Plugin Id must be at least {{.Min}} characters, at most {{.Max}} characters and match {{.Regex}}."
  },
  {
    "id": "app.plugin.invalid_version.app_error",
    "translation": "Plugin version could not be parsed."
  },
  {
    "id": "app.plugin.manifest.app_error",
    "translation": "Unable to find manifest for extracted plugin."
  },
  {
    "id": "app.plugin.marketplace_client.app_error",
    "translation": "Failed to create marketplace client."
  },
  {
    "id": "app.plugin.marketplace_client.failed_to_fetch",
    "translation": "Failed to get plugins from the marketplace server."
  },
  {
    "id": "app.plugin.marketplace_disabled.app_error",
    "translation": "Marketplace has been disabled. Please check your logs for details."
  },
  {
    "id": "app.plugin.marketplace_plugin_request.app_error",
    "translation": "Failed to decode the marketplace plugin request."
  },
  {
    "id": "app.plugin.marketplace_plugins.not_found.app_error",
    "translation": "Could not find the requested marketplace plugin."
  },
  {
    "id": "app.plugin.marketplace_plugins.signature_not_found.app_error",
    "translation": "Could not find the requested marketplace plugin signature."
  },
  {
    "id": "app.plugin.marshal.app_error",
    "translation": "Failed to marshal marketplace plugins."
  },
  {
    "id": "app.plugin.modify_saml.app_error",
    "translation": "Can't modify saml files."
  },
  {
    "id": "app.plugin.mvdir.app_error",
    "translation": "Unable to move plugin from temporary directory to final destination. Another plugin may be using the same directory name."
  },
  {
    "id": "app.plugin.not_installed.app_error",
    "translation": "Plugin is not installed."
  },
  {
    "id": "app.plugin.remove.app_error",
    "translation": "Unable to delete plugin."
  },
  {
    "id": "app.plugin.remove_bundle.app_error",
    "translation": "Unable to remove plugin bundle from file store."
  },
  {
    "id": "app.plugin.restart.app_error",
    "translation": "Unable to restart plugin on upgrade."
  },
  {
    "id": "app.plugin.signature_decode.app_error",
    "translation": "Unable to decode base64 signature."
  },
  {
    "id": "app.plugin.store_bundle.app_error",
    "translation": "Unable to store the plugin to the configured file store."
  },
  {
    "id": "app.plugin.store_signature.app_error",
    "translation": "Unable to store the plugin signature to the configured file store."
  },
  {
    "id": "app.plugin.sync.list_filestore.app_error",
    "translation": "Error reading files from the plugins folder in the file store."
  },
  {
    "id": "app.plugin.sync.read_local_folder.app_error",
    "translation": "Error reading local plugins folder."
  },
  {
    "id": "app.plugin.upload_disabled.app_error",
    "translation": "Plugins and/or plugin uploads have been disabled."
  },
  {
    "id": "app.plugin.webapp_bundle.app_error",
    "translation": "Unable to generate plugin webapp bundle."
  },
  {
    "id": "app.plugin.write_file.read.app_error",
    "translation": "An error occurred while reading the file."
  },
  {
    "id": "app.plugin.write_file.saving.app_error",
    "translation": "An error occurred while saving the file."
  },
  {
    "id": "app.plugin_store.delete.app_error",
    "translation": "Could not delete plugin key value."
  },
  {
    "id": "app.plugin_store.get.app_error",
    "translation": "Could not get plugin key value."
  },
  {
    "id": "app.plugin_store.list.app_error",
    "translation": "Unable to list all the plugin keys."
  },
  {
    "id": "app.plugin_store.save.app_error",
    "translation": "Could not save or update plugin key value."
  },
  {
    "id": "app.post.delete.app_error",
    "translation": "Unable to delete the post."
  },
  {
    "id": "app.post.get.app_error",
    "translation": "Unable to get the post."
  },
  {
    "id": "app.post.permanent_delete_by_channel.app_error",
    "translation": "Unable to delete the posts by channel."
  },
  {
    "id": "app.post.permanent_delete_by_user.app_error",
    "translation": "Unable to select the posts to delete for the user."
  },
  {
    "id": "app.post.save.app_error",
    "translation": "Unable to save the Post."
  },
  {
    "id": "app.post.save.existing.app_error",
    "translation": "You cannot update an existing Post."
  },
  {
    "id": "app.post.update.app_error",
    "translation": "Unable to update the Post."
  },
  {
    "id": "app.preference.delete.app_error",
    "translation": "We encountered an error while deleting preferences."
  },
  {
    "id": "app.preference.get.app_error",
    "translation": "We encountered an error while finding preferences."
  },
  {
    "id": "app.preference.get_all.app_error",
    "translation": "We encountered an error while finding preferences."
  },
  {
    "id": "app.preference.get_category.app_error",
    "translation": "We encountered an error while finding preferences."
  },
  {
    "id": "app.preference.permanent_delete_by_user.app_error",
    "translation": "We encountered an error while deleteing preferences."
  },
  {
    "id": "app.preference.save.updating.app_error",
    "translation": "We encountered an error while updating preferences."
  },
  {
    "id": "app.reaction.bulk_get_for_post_ids.app_error",
    "translation": "Unable to get reactions for post."
  },
  {
    "id": "app.reaction.delete_all_with_emoji_name.get_reactions.app_error",
    "translation": "Unable to get all reactions with this emoji name."
  },
  {
    "id": "app.reaction.get_for_post.app_error",
    "translation": "Unable to get reactions for post."
  },
  {
    "id": "app.reaction.save.save.app_error",
    "translation": "Unable to save reaction."
  },
  {
    "id": "app.recover.delete.app_error",
    "translation": "Unable to delete token."
  },
  {
    "id": "app.recover.save.app_error",
    "translation": "Unable to save the token."
  },
  {
    "id": "app.role.check_roles_exist.role_not_found",
    "translation": "The provided role does not exist"
  },
  {
    "id": "app.role.get.app_error",
    "translation": "Unable to get role."
  },
  {
    "id": "app.role.get_all.app_error",
    "translation": "Unable to get all the roles."
  },
  {
    "id": "app.role.get_by_name.app_error",
    "translation": "Unable to get role."
  },
  {
    "id": "app.role.get_by_names.app_error",
    "translation": "Unable to get roles."
  },
  {
    "id": "app.role.permanent_delete_all.app_error",
    "translation": "We could not permanently delete all the roles."
  },
  {
    "id": "app.role.save.insert.app_error",
    "translation": "Unable to save new role."
  },
  {
    "id": "app.role.save.invalid_role.app_error",
    "translation": "The role was not valid."
  },
  {
    "id": "app.save_config.app_error",
    "translation": "An error occurred saving the configuration."
  },
  {
    "id": "app.scheme.delete.app_error",
    "translation": "Unable to delete this scheme."
  },
  {
    "id": "app.scheme.get.app_error",
    "translation": "Unable to get the scheme."
  },
  {
    "id": "app.scheme.permanent_delete_all.app_error",
    "translation": "We could not permanently delete the schemes."
  },
  {
    "id": "app.scheme.save.app_error",
    "translation": "Unable to create the scheme."
  },
  {
    "id": "app.scheme.save.invalid_scheme.app_error",
    "translation": "The provided scheme is invalid."
  },
  {
    "id": "app.schemes.is_phase_2_migration_completed.not_completed.app_error",
    "translation": "This API endpoint is not accessible as required migrations have not yet completed."
  },
  {
    "id": "app.session.analytics_session_count.app_error",
    "translation": "Unable to count the sessions."
  },
  {
    "id": "app.session.get.app_error",
    "translation": "We encountered an error finding the session."
  },
  {
    "id": "app.session.get_sessions.app_error",
    "translation": "We encountered an error while finding user sessions."
  },
  {
    "id": "app.session.permanent_delete_sessions_by_user.app_error",
    "translation": "Unable to remove all the sessions for the user."
  },
  {
    "id": "app.session.remove.app_error",
    "translation": "Unable to remove the session."
  },
  {
    "id": "app.session.remove_all_sessions_for_team.app_error",
    "translation": "Unable to remove all the sessions."
  },
  {
    "id": "app.session.save.app_error",
    "translation": "Unable to save the session."
  },
  {
    "id": "app.session.save.existing.app_error",
    "translation": "Unable to update existing session."
  },
  {
    "id": "app.session.update_device_id.app_error",
    "translation": "Unable to update the device id."
  },
  {
    "id": "app.status.get.app_error",
    "translation": "Encountered an error retrieving the status."
  },
  {
    "id": "app.status.get.missing.app_error",
    "translation": "No entry for that status exists."
  },
  {
    "id": "app.submit_interactive_dialog.json_error",
    "translation": "Encountered an error encoding JSON for the interactive dialog."
  },
  {
    "id": "app.system.warn_metric.bot_description",
    "translation": "[Learn more about the Mattermost Advisor](https://about.mattermost.com/default-channel-handle-documentation)"
  },
  {
    "id": "app.system.warn_metric.bot_displayname",
    "translation": "Mattermost Advisor"
  },
  {
    "id": "app.system.warn_metric.notification.empty_admin_list.app_error",
    "translation": "List of admins is empty."
  },
  {
    "id": "app.system.warn_metric.notification.invalid_metric.app_error",
    "translation": "Could not find metric."
  },
  {
    "id": "app.system.warn_metric.store.app_error",
    "translation": "Failed to store value for {{.WarnMetricName}}"
  },
  {
    "id": "app.system_install_date.parse_int.app_error",
    "translation": "Failed to parse installation date."
  },
  {
    "id": "app.team.invite_id.group_constrained.error",
    "translation": "Unable to join a group-constrained team by invite."
  },
  {
    "id": "app.team.invite_token.group_constrained.error",
    "translation": "Unable to join a group-constrained team by token."
  },
  {
    "id": "app.team.join_user_to_team.max_accounts.app_error",
    "translation": "This team has reached the maximum number of allowed accounts. Contact your System Administrator to set a higher limit."
  },
  {
    "id": "app.team.join_user_to_team.save_member.app_error",
    "translation": "Unable to create the new team membership"
  },
  {
    "id": "app.team.join_user_to_team.save_member.conflict.app_error",
    "translation": "Unable to create the new team membership because it already exists"
  },
  {
    "id": "app.team.join_user_to_team.save_member.max_accounts.app_error",
    "translation": "Unable to create the new team membership because the team has reached the limit of members"
  },
  {
    "id": "app.team.permanentdeleteteam.internal_error",
    "translation": "Unable to delete team."
  },
  {
    "id": "app.team.rename_team.name_occupied",
    "translation": "Unable to rename the team, the name is already in use."
  },
  {
    "id": "app.terms_of_service.create.app_error",
    "translation": "Unable to save terms of service."
  },
  {
    "id": "app.terms_of_service.create.existing.app_error",
    "translation": "Must not call save for existing terms of service."
  },
  {
    "id": "app.terms_of_service.get.app_error",
    "translation": "Unable to fetch terms of service."
  },
  {
    "id": "app.terms_of_service.get.no_rows.app_error",
    "translation": "No terms of service found."
  },
  {
    "id": "app.user.complete_switch_with_oauth.blank_email.app_error",
    "translation": "Unable to complete SAML login with an empty email address."
  },
  {
    "id": "app.user.convert_bot_to_user.app_error",
    "translation": "Unable to convert bot to user."
  },
  {
    "id": "app.user.permanentdeleteuser.internal_error",
    "translation": "Unable to delete user."
  },
  {
    "id": "app.user_access_token.delete.app_error",
    "translation": "Unable to delete the personal access token."
  },
  {
    "id": "app.user_access_token.disabled",
    "translation": "Personal access tokens are disabled on this server. Please contact your system administrator for details."
  },
  {
    "id": "app.user_access_token.get_all.app_error",
    "translation": "Unable to get all personal access tokens."
  },
  {
    "id": "app.user_access_token.get_by_user.app_error",
    "translation": "Unable to get the personal access tokens by user."
  },
  {
    "id": "app.user_access_token.invalid_or_missing",
    "translation": "Invalid or missing token."
  },
  {
    "id": "app.user_access_token.save.app_error",
    "translation": "Unable to save the personal access token."
  },
  {
    "id": "app.user_access_token.search.app_error",
    "translation": "We encountered an error searching user access tokens."
  },
  {
    "id": "app.user_access_token.update_token_disable.app_error",
    "translation": "Unable to disable the access token."
  },
  {
    "id": "app.user_access_token.update_token_enable.app_error",
    "translation": "Unable to enable the access token."
  },
  {
    "id": "app.user_terms_of_service.delete.app_error",
    "translation": "Unable to delete terms of service."
  },
  {
    "id": "app.user_terms_of_service.get_by_user.app_error",
    "translation": "Unable to fetch terms of service."
  },
  {
    "id": "app.user_terms_of_service.get_by_user.no_rows.app_error",
    "translation": "No terms of service found."
  },
  {
    "id": "app.user_terms_of_service.save.app_error",
    "translation": "Unable to save terms of service."
  },
  {
    "id": "app.webhooks.analytics_incoming_count.app_error",
    "translation": "Unable to count the incoming webhooks."
  },
  {
    "id": "app.webhooks.analytics_outgoing_count.app_error",
    "translation": "Unable to count the outgoing webhooks."
  },
  {
    "id": "app.webhooks.delete_incoming.app_error",
    "translation": "Unable to delete the webhook."
  },
  {
    "id": "app.webhooks.delete_outgoing.app_error",
    "translation": "Unable to delete the webhook."
  },
  {
    "id": "app.webhooks.get_incoming.app_error",
    "translation": "Unable to get the webhook."
  },
  {
    "id": "app.webhooks.get_incoming_by_channel.app_error",
    "translation": "Unable to get the webhooks."
  },
  {
    "id": "app.webhooks.get_incoming_by_user.app_error",
    "translation": "Unable to get the webhook."
  },
  {
    "id": "app.webhooks.get_outgoing.app_error",
    "translation": "Unable to get the webhook."
  },
  {
    "id": "app.webhooks.get_outgoing_by_channel.app_error",
    "translation": "Unable to get the webhooks."
  },
  {
    "id": "app.webhooks.get_outgoing_by_team.app_error",
    "translation": "Unable to get the webhooks."
  },
  {
    "id": "app.webhooks.permanent_delete_incoming_by_channel.app_error",
    "translation": "Unable to delete the webhook."
  },
  {
    "id": "app.webhooks.permanent_delete_incoming_by_user.app_error",
    "translation": "Unable to delete the webhook."
  },
  {
    "id": "app.webhooks.permanent_delete_outgoing_by_channel.app_error",
    "translation": "Unable to delete the webhook."
  },
  {
    "id": "app.webhooks.permanent_delete_outgoing_by_user.app_error",
    "translation": "Unable to delete the webhook."
  },
  {
    "id": "app.webhooks.save_incoming.app_error",
    "translation": "Unable to save the IncomingWebhook."
  },
  {
    "id": "app.webhooks.save_incoming.existing.app_error",
    "translation": "You cannot overwrite an existing IncomingWebhook."
  },
  {
    "id": "app.webhooks.save_outgoing.app_error",
    "translation": "Unable to save the OutgoingWebhook."
  },
  {
    "id": "app.webhooks.save_outgoing.override.app_error",
    "translation": "You cannot overwrite an existing OutgoingWebhook."
  },
  {
    "id": "app.webhooks.update_incoming.app_error",
    "translation": "Unable to update the IncomingWebhook."
  },
  {
    "id": "app.webhooks.update_outgoing.app_error",
    "translation": "Unable to update the webhook."
  },
  {
    "id": "bleveengine.already_started.error",
    "translation": "Bleve is already started."
  },
  {
    "id": "bleveengine.create_channel_index.error",
    "translation": "Error creating the bleve channel index."
  },
  {
    "id": "bleveengine.create_post_index.error",
    "translation": "Error creating the bleve post index."
  },
  {
    "id": "bleveengine.create_user_index.error",
    "translation": "Error creating the bleve user index."
  },
  {
    "id": "bleveengine.delete_channel.error",
    "translation": "Failed to delete the channel."
  },
  {
    "id": "bleveengine.delete_channel_posts.error",
    "translation": "Failed to delete channel posts"
  },
  {
    "id": "bleveengine.delete_post.error",
    "translation": "Failed to delete the post."
  },
  {
    "id": "bleveengine.delete_user.error",
    "translation": "Failed to delete the user."
  },
  {
    "id": "bleveengine.delete_user_posts.error",
    "translation": "Failed to delete user posts"
  },
  {
    "id": "bleveengine.index_channel.error",
    "translation": "Failed to index the channel."
  },
  {
    "id": "bleveengine.index_post.error",
    "translation": "Failed to index the post."
  },
  {
    "id": "bleveengine.index_user.error",
    "translation": "Failed to index the user."
  },
  {
    "id": "bleveengine.indexer.do_job.bulk_index_channels.batch_error",
    "translation": "Failed to index channel batch."
  },
  {
    "id": "bleveengine.indexer.do_job.bulk_index_posts.batch_error",
    "translation": "Failed to index post batch."
  },
  {
    "id": "bleveengine.indexer.do_job.bulk_index_users.batch_error",
    "translation": "Failed to index user batch."
  },
  {
    "id": "bleveengine.indexer.do_job.engine_inactive",
    "translation": "Failed to run Bleve index job: engine is inactive."
  },
  {
    "id": "bleveengine.indexer.do_job.get_oldest_post.error",
    "translation": "The oldest post could not be retrieved from the database."
  },
  {
    "id": "bleveengine.indexer.do_job.parse_end_time.error",
    "translation": "Bleve indexing worker failed to parse the end time."
  },
  {
    "id": "bleveengine.indexer.do_job.parse_start_time.error",
    "translation": "Bleve indexing worker failed to parse the start time."
  },
  {
    "id": "bleveengine.indexer.index_batch.nothing_left_to_index.error",
    "translation": "Trying to index a new batch when all the entities are completed."
  },
  {
    "id": "bleveengine.purge_channel_index.error",
    "translation": "Failed to purge channel indexes."
  },
  {
    "id": "bleveengine.purge_post_index.error",
    "translation": "Failed to purge post indexes."
  },
  {
    "id": "bleveengine.purge_user_index.error",
    "translation": "Failed to purge user indexes."
  },
  {
    "id": "bleveengine.search_channels.error",
    "translation": "Channel search failed to complete."
  },
  {
    "id": "bleveengine.search_posts.error",
    "translation": "Post search failed to complete."
  },
  {
    "id": "bleveengine.search_users_in_channel.nuchan.error",
    "translation": "User search failed to complete."
  },
  {
    "id": "bleveengine.search_users_in_channel.uchan.error",
    "translation": "User search failed to complete."
  },
  {
    "id": "bleveengine.search_users_in_team.error",
    "translation": "User search failed to complete."
  },
  {
    "id": "bleveengine.stop_channel_index.error",
    "translation": "Failed to close channel index."
  },
  {
    "id": "bleveengine.stop_post_index.error",
    "translation": "Failed to close post index."
  },
  {
    "id": "bleveengine.stop_user_index.error",
    "translation": "Failed to close user index."
  },
  {
    "id": "brand.save_brand_image.decode.app_error",
    "translation": "Unable to decode the image data."
  },
  {
    "id": "brand.save_brand_image.decode_config.app_error",
    "translation": "Unable to get image metadata."
  },
  {
    "id": "brand.save_brand_image.encode.app_error",
    "translation": "Unable to convert the image data to PNG format. Please try again."
  },
  {
    "id": "brand.save_brand_image.open.app_error",
    "translation": "Unable to upload the custom brand image. Make sure the image size is less than 2 MB and try again."
  },
  {
    "id": "brand.save_brand_image.save_image.app_error",
    "translation": "Unable to write the image file to your file storage. Please check your connection and try again."
  },
  {
    "id": "brand.save_brand_image.too_large.app_error",
    "translation": "Unable to read the image file. Make sure the image size is less than 2 MB and try again."
  },
  {
    "id": "cli.license.critical",
    "translation": "Feature requires an upgrade to Enterprise Edition and the inclusion of a license key. Please contact your System Administrator."
  },
  {
    "id": "cli.outgoing_webhook.inconsistent_state.app_error",
    "translation": "The outgoing webhook is deleted but unable to create a new one due to some error."
  },
  {
    "id": "ent.account_migration.get_all_failed",
    "translation": "Unable to get users."
  },
  {
    "id": "ent.account_migration.get_saml_users_failed",
    "translation": "Unable to get SAML users."
  },
  {
    "id": "ent.cluster.config_changed.info",
    "translation": "Cluster configuration has changed for id={{ .id }}. The cluster may become unstable and a restart is required. To ensure the cluster is configured correctly you should perform a rolling restart immediately."
  },
  {
    "id": "ent.cluster.json_encode.error",
    "translation": "Error occurred while marshalling JSON request"
  },
  {
    "id": "ent.cluster.save_config.error",
    "translation": "System Console is set to read-only when High Availability is enabled unless ReadOnlyConfig is disabled in the configuration file."
  },
  {
    "id": "ent.cluster.timeout.error",
    "translation": "Timed out waiting for cluster response"
  },
  {
    "id": "ent.compliance.actiance.attachment.copy.appError",
    "translation": "Unable to copy the attachment into the zip file."
  },
  {
    "id": "ent.compliance.actiance.file.creation.appError",
    "translation": "There was an error creating actiance XML file"
  },
  {
    "id": "ent.compliance.actiance.warning.creation.appError",
    "translation": "There was an error creating actiance warning text file"
  },
  {
    "id": "ent.compliance.actiance.warning.write.appError",
    "translation": "There was an error writing to the actiance xml file"
  },
  {
    "id": "ent.compliance.actiance.xml.creation.appError",
    "translation": "There was an error creating actiance XML file"
  },
  {
    "id": "ent.compliance.actiance.xml.write.appError",
    "translation": "There was an error writing to the actiance XML file"
  },
  {
    "id": "ent.compliance.bad_export_type.appError",
    "translation": "Unknown output format {{.ExportType}}"
  },
  {
    "id": "ent.compliance.csv.attachment.copy.appError",
    "translation": "Unable to copy the attachment into the zip file."
  },
  {
    "id": "ent.compliance.csv.attachment.export.appError",
    "translation": "Unable to add attachment to the CSV export."
  },
  {
    "id": "ent.compliance.csv.file.creation.appError",
    "translation": "Unable to create temporary CSV export file."
  },
  {
    "id": "ent.compliance.csv.header.export.appError",
    "translation": "Unable to add header to the CSV export."
  },
  {
    "id": "ent.compliance.csv.metadata.export.appError",
    "translation": "Unable to add metadata file to the zip file."
  },
  {
    "id": "ent.compliance.csv.metadata.json.marshalling.appError",
    "translation": "Unable to convert metadata to json."
  },
  {
    "id": "ent.compliance.csv.metadata.json.zipfile.appError",
    "translation": "Unable to create the zip file"
  },
  {
    "id": "ent.compliance.csv.post.export.appError",
    "translation": "Unable to export a post."
  },
  {
    "id": "ent.compliance.csv.warning.appError",
    "translation": "Unable to create the warning file."
  },
  {
    "id": "ent.compliance.csv.zip.creation.appError",
    "translation": "Unable to create the zip export file."
  },
  {
    "id": "ent.compliance.global_relay.attachments_removed.appError",
    "translation": "Uploaded file was removed from Global Relay export because it was too large to send."
  },
  {
    "id": "ent.compliance.global_relay.open_temporary_file.appError",
    "translation": "Unable to open the temporary export file."
  },
  {
    "id": "ent.compliance.global_relay.rewind_temporary_file.appError",
    "translation": "Unable to re-read the Global Relay temporary export file."
  },
  {
    "id": "ent.compliance.licence_disable.app_error",
    "translation": "Compliance functionality disabled by current license. Please contact your system administrator about upgrading your enterprise license."
  },
  {
    "id": "ent.compliance.run_export.template_watcher.appError",
    "translation": "Unable to load export templates. Please try again."
  },
  {
    "id": "ent.compliance.run_failed.error",
    "translation": "Compliance export failed for job '{{.JobName}}' at '{{.FilePath}}'"
  },
  {
    "id": "ent.data_retention.channel_member_history_batch.internal_error",
    "translation": "Failed to purge records."
  },
  {
    "id": "ent.data_retention.flags_batch.internal_error",
    "translation": "We encountered an error cleaning up the batch of flags."
  },
  {
    "id": "ent.data_retention.generic.license.error",
    "translation": "Your license does not support Data Retention."
  },
  {
    "id": "ent.data_retention.reactions_batch.internal_error",
    "translation": "We encountered an error permanently deleting the batch of reactions."
  },
  {
    "id": "ent.elasticsearch.aggregator_worker.create_index_job.error",
    "translation": "Elasticsearch aggregator worker failed to create the indexing job"
  },
  {
    "id": "ent.elasticsearch.aggregator_worker.delete_indexes.error",
    "translation": "Elasticsearch aggregator worker failed to delete the indexes"
  },
  {
    "id": "ent.elasticsearch.aggregator_worker.get_indexes.error",
    "translation": "Elasticsearch aggregator worker failed to get indexes"
  },
  {
    "id": "ent.elasticsearch.aggregator_worker.index_job_failed.error",
    "translation": "Elasticsearch aggregator worker failed due to the indexing job failing"
  },
  {
    "id": "ent.elasticsearch.create_client.connect_failed",
    "translation": "Setting up Elasticsearch Client Failed"
  },
  {
    "id": "ent.elasticsearch.create_template_channels_if_not_exists.template_create_failed",
    "translation": "Failed to create Elasticsearch template for channels"
  },
  {
    "id": "ent.elasticsearch.create_template_posts_if_not_exists.template_create_failed",
    "translation": "Failed to create Elasticsearch template for posts"
  },
  {
    "id": "ent.elasticsearch.create_template_users_if_not_exists.template_create_failed",
    "translation": "Failed to create Elasticsearch template for users"
  },
  {
    "id": "ent.elasticsearch.data_retention_delete_indexes.delete_index.error",
    "translation": "Failed to delete Elasticsearch index"
  },
  {
    "id": "ent.elasticsearch.data_retention_delete_indexes.get_indexes.error",
    "translation": "Failed to get Elasticsearch indexes"
  },
  {
    "id": "ent.elasticsearch.delete_channel.error",
    "translation": "Failed to delete the channel"
  },
  {
    "id": "ent.elasticsearch.delete_channel_posts.error",
    "translation": "Failed to delete channel posts"
  },
  {
    "id": "ent.elasticsearch.delete_post.error",
    "translation": "Failed to delete the post"
  },
  {
    "id": "ent.elasticsearch.delete_user.error",
    "translation": "Failed to delete the user"
  },
  {
    "id": "ent.elasticsearch.delete_user_posts.error",
    "translation": "Failed to delete user posts"
  },
  {
    "id": "ent.elasticsearch.generic.disabled",
    "translation": "Elasticsearch search is not enabled on this server"
  },
  {
    "id": "ent.elasticsearch.index_channel.error",
    "translation": "Failed to index the channel"
  },
  {
    "id": "ent.elasticsearch.index_post.error",
    "translation": "Failed to index the post"
  },
  {
    "id": "ent.elasticsearch.index_user.error",
    "translation": "Failed to index the user"
  },
  {
    "id": "ent.elasticsearch.indexer.do_job.get_oldest_post.error",
    "translation": "The oldest post could not be retrieved from the database"
  },
  {
    "id": "ent.elasticsearch.indexer.do_job.parse_end_time.error",
    "translation": "Elasticsearch indexing worker failed to parse the end time"
  },
  {
    "id": "ent.elasticsearch.indexer.do_job.parse_start_time.error",
    "translation": "Elasticsearch indexing worker failed to parse the start time"
  },
  {
    "id": "ent.elasticsearch.indexer.index_batch.nothing_left_to_index.error",
    "translation": "Trying to index a new batch when all the entities are completed"
  },
  {
    "id": "ent.elasticsearch.not_started.error",
    "translation": "Elasticsearch is not started"
  },
  {
    "id": "ent.elasticsearch.purge_indexes.delete_failed",
    "translation": "Failed to delete Elasticsearch index"
  },
  {
    "id": "ent.elasticsearch.refresh_indexes.refresh_failed",
    "translation": "Failed to refresh Elasticsearch indexes"
  },
  {
    "id": "ent.elasticsearch.search_channels.disabled",
    "translation": "Elasticsearch searching is disabled on this server"
  },
  {
    "id": "ent.elasticsearch.search_channels.search_failed",
    "translation": "Search failed to complete"
  },
  {
    "id": "ent.elasticsearch.search_channels.unmarshall_channel_failed",
    "translation": "Failed to decode search results"
  },
  {
    "id": "ent.elasticsearch.search_posts.disabled",
    "translation": "Elasticsearch searching is disabled on this server"
  },
  {
    "id": "ent.elasticsearch.search_posts.parse_matches_failed",
    "translation": "Failed to parse search result matches"
  },
  {
    "id": "ent.elasticsearch.search_posts.search_failed",
    "translation": "Search failed to complete"
  },
  {
    "id": "ent.elasticsearch.search_posts.unmarshall_post_failed",
    "translation": "Failed to decode search results"
  },
  {
    "id": "ent.elasticsearch.search_users.search_failed",
    "translation": "Search failed to complete"
  },
  {
    "id": "ent.elasticsearch.search_users.unmarshall_user_failed",
    "translation": "Failed to decode search results"
  },
  {
    "id": "ent.elasticsearch.start.already_started.app_error",
    "translation": "Elasticsearch is already started."
  },
  {
    "id": "ent.elasticsearch.start.create_bulk_processor_failed.app_error",
    "translation": "Failed to create Elasticsearch bulk processor."
  },
  {
    "id": "ent.elasticsearch.start.get_server_version.app_error",
    "translation": "Failed to get Elasticsearch server version."
  },
  {
    "id": "ent.elasticsearch.start.parse_server_version.app_error",
    "translation": "Failed to parse Elasticsearch server version."
  },
  {
    "id": "ent.elasticsearch.start.start_bulk_processor_failed.app_error",
    "translation": "Failed to start Elasticsearch bulk processor."
  },
  {
    "id": "ent.elasticsearch.stop.already_stopped.app_error",
    "translation": "Elasticsearch is already stopped."
  },
  {
    "id": "ent.elasticsearch.test_config.connect_failed",
    "translation": "Connecting to Elasticsearch server failed."
  },
  {
    "id": "ent.elasticsearch.test_config.indexing_disabled.error",
    "translation": "Elasticsearch is disabled."
  },
  {
    "id": "ent.elasticsearch.test_config.license.error",
    "translation": "Your license does not support Elasticsearch."
  },
  {
    "id": "ent.elasticsearch.test_config.reenter_password",
    "translation": "The Elasticsearch Server URL or Username has changed. Please re-enter the Elasticsearch password to test connection."
  },
  {
    "id": "ent.get_users_in_channel_during",
    "translation": "Failed to get users in channel during specified time period."
  },
  {
    "id": "ent.id_loaded.license_disable.app_error",
    "translation": "Your license does not support ID Loaded Push Notifications."
  },
  {
    "id": "ent.ldap.app_error",
    "translation": "ldap interface was nil."
  },
  {
    "id": "ent.ldap.create_fail",
    "translation": "Unable to create LDAP user."
  },
  {
    "id": "ent.ldap.disabled.app_error",
    "translation": "AD/LDAP disabled or licence does not support AD/LDAP."
  },
  {
    "id": "ent.ldap.do_login.bind_admin_user.app_error",
    "translation": "Unable to bind to AD/LDAP server. Check BindUsername and BindPassword."
  },
  {
    "id": "ent.ldap.do_login.invalid_password.app_error",
    "translation": "Invalid Password."
  },
  {
    "id": "ent.ldap.do_login.licence_disable.app_error",
    "translation": "AD/LDAP functionality disabled by current license. Please contact your system administrator about upgrading your enterprise license."
  },
  {
    "id": "ent.ldap.do_login.matched_to_many_users.app_error",
    "translation": "Username given matches multiple users."
  },
  {
    "id": "ent.ldap.do_login.search_ldap_server.app_error",
    "translation": "Failed to search AD/LDAP server."
  },
  {
    "id": "ent.ldap.do_login.unable_to_connect.app_error",
    "translation": "Unable to connect to AD/LDAP server."
  },
  {
    "id": "ent.ldap.do_login.user_filtered.app_error",
    "translation": "Your AD/LDAP account does not have permission to use this Mattermost server. Please ask your System Administrator to check the AD/LDAP user filter."
  },
  {
    "id": "ent.ldap.do_login.user_not_registered.app_error",
    "translation": "User not registered on AD/LDAP server."
  },
  {
    "id": "ent.ldap.syncronize.delete_group_constained_memberships",
    "translation": "error deleting team or channel memberships"
  },
  {
    "id": "ent.ldap.syncronize.get_all.app_error",
    "translation": "Unable to get all users using AD/LDAP."
  },
  {
    "id": "ent.ldap.syncronize.get_all_groups.app_error",
    "translation": "error retrieving groups."
  },
  {
    "id": "ent.ldap.syncronize.populate_syncables",
    "translation": "error populating syncables"
  },
  {
    "id": "ent.ldap.syncronize.search_failure.app_error",
    "translation": "Failed to search users in AD/LDAP. Test if the Mattermost server can connect to your AD/LDAP server and try again."
  },
  {
    "id": "ent.ldap.syncronize.search_failure_size_exceeded.app_error",
    "translation": "Size Limit Exceeded. Try checking your [max page size](https://docs.mattermost.com/deployment/sso-ldap.html#i-see-the-log-error-ldap-result-code-4-size-limit-exceeded)."
  },
  {
    "id": "ent.ldap.validate_admin_filter.app_error",
    "translation": "Invalid AD/LDAP Admin Filter."
  },
  {
    "id": "ent.ldap.validate_filter.app_error",
    "translation": "Invalid AD/LDAP Filter."
  },
  {
    "id": "ent.ldap.validate_guest_filter.app_error",
    "translation": "Invalid AD/LDAP Guest Filter."
  },
  {
    "id": "ent.ldap_groups.group_search_error",
    "translation": "error retrieving ldap group"
  },
  {
    "id": "ent.ldap_groups.groups_search_error",
    "translation": "error retrieving ldap groups"
  },
  {
    "id": "ent.ldap_groups.members_of_group_error",
    "translation": "error retrieving members of group"
  },
  {
    "id": "ent.ldap_groups.no_rows",
    "translation": "no groups found with matching uid"
  },
  {
    "id": "ent.ldap_groups.reachable_groups_error",
    "translation": "error retrieving groups for user"
  },
  {
    "id": "ent.ldap_id_migrate.app_error",
    "translation": "unable to migrate."
  },
  {
    "id": "ent.message_export.global_relay.attach_file.app_error",
    "translation": "Unable to add attachment to the Global Relay export."
  },
  {
    "id": "ent.message_export.global_relay.close_zip_file.app_error",
    "translation": "Unable to close the zip file."
  },
  {
    "id": "ent.message_export.global_relay.create_file_in_zip.app_error",
    "translation": "Unable to create the eml file."
  },
  {
    "id": "ent.message_export.global_relay.generate_email.app_error",
    "translation": "Unable to generate eml file data."
  },
  {
    "id": "ent.message_export.global_relay_export.deliver.close.app_error",
    "translation": "Unable to deliver the email to Global Relay."
  },
  {
    "id": "ent.message_export.global_relay_export.deliver.from_address.app_error",
    "translation": "Unable to set the email From address."
  },
  {
    "id": "ent.message_export.global_relay_export.deliver.msg.app_error",
    "translation": "Unable to set the email message."
  },
  {
    "id": "ent.message_export.global_relay_export.deliver.msg_data.app_error",
    "translation": "Unable to write the email message."
  },
  {
    "id": "ent.message_export.global_relay_export.deliver.parse_mail.app_error",
    "translation": "Unable to read the email information."
  },
  {
    "id": "ent.message_export.global_relay_export.deliver.to_address.app_error",
    "translation": "Unable to set the email To address."
  },
  {
    "id": "ent.message_export.global_relay_export.deliver.unable_to_get_file_info.app_error",
    "translation": "Unable to get the information of the export temporary file."
  },
  {
    "id": "ent.message_export.global_relay_export.deliver.unable_to_open_email_file.app_error",
    "translation": "Unable to get the an email from the temporary file."
  },
  {
    "id": "ent.message_export.global_relay_export.deliver.unable_to_open_zip_file_data.app_error",
    "translation": "Unable to open the export temporary file."
  },
  {
    "id": "ent.message_export.run_export.app_error",
    "translation": "Failed to select message export data."
  },
  {
    "id": "ent.migration.migratetoldap.duplicate_field",
    "translation": "Unable to migrate AD/LDAP users with specified field. Duplicate entry detected. Please remove all duplcates and try again."
  },
  {
    "id": "ent.migration.migratetoldap.user_not_found",
    "translation": "Unable to find user on AD/LDAP server: "
  },
  {
    "id": "ent.migration.migratetosaml.email_already_used_by_other_user",
    "translation": "Email already used by another SAML user."
  },
  {
    "id": "ent.migration.migratetosaml.user_not_found_in_users_mapping_file",
    "translation": "User not found in the users file."
  },
  {
    "id": "ent.migration.migratetosaml.username_already_used_by_other_user",
    "translation": "Username already used by another Mattermost user."
  },
  {
    "id": "ent.saml.attribute.app_error",
    "translation": "SAML login was unsuccessful because one of the attributes is incorrect. Please contact your System Administrator."
  },
  {
    "id": "ent.saml.build_request.app_error",
    "translation": "An error occurred while initiating the request to the Identity Provider. Please contact your System Administrator."
  },
  {
    "id": "ent.saml.build_request.encoding.app_error",
    "translation": "An error occurred while encoding the request for the Identity Provider. Please contact your System Administrator."
  },
  {
    "id": "ent.saml.configure.encryption_not_enabled.app_error",
    "translation": "SAML login was unsuccessful because encryption is not enabled. Please contact your System Administrator."
  },
  {
    "id": "ent.saml.configure.load_idp_cert.app_error",
    "translation": "Identity Provider Public Certificate File was not found. Please contact your System Administrator."
  },
  {
    "id": "ent.saml.configure.load_private_key.app_error",
    "translation": "SAML login was unsuccessful because the Service Provider Private Key was not found. Please contact your System Administrator."
  },
  {
    "id": "ent.saml.configure.not_encrypted_response.app_error",
    "translation": "SAML login was unsuccessful as the Identity Provider response is not encrypted. Please contact your System Administrator."
  },
  {
    "id": "ent.saml.do_login.decrypt.app_error",
    "translation": "SAML login was unsuccessful because an error occurred while decrypting the response from the Identity Provider. Please contact your System Administrator."
  },
  {
    "id": "ent.saml.do_login.empty_response.app_error",
    "translation": "We received an empty response from the Identity Provider."
  },
  {
    "id": "ent.saml.do_login.parse.app_error",
    "translation": "An error occurred while parsing the response from the Identity Provider. Please contact your System Administrator."
  },
  {
    "id": "ent.saml.do_login.validate.app_error",
    "translation": "An error occurred while validating the response from the Identity Provider. Please contact your System Administrator."
  },
  {
    "id": "ent.saml.license_disable.app_error",
    "translation": "Your license does not support SAML authentication."
  },
  {
    "id": "ent.saml.metadata.app_error",
    "translation": "An error occurred while building Service Provider Metadata."
  },
  {
    "id": "ent.saml.service_disable.app_error",
    "translation": "SAML 2.0 is not configured or supported on this server."
  },
  {
    "id": "group_not_associated_to_synced_team",
    "translation": "Group cannot be associated to the channel until it is first associated to the parent group-synced team."
  },
  {
    "id": "groups.unsupported_syncable_type",
    "translation": "Unsupported syncable type '{{.Value}}'."
  },
  {
    "id": "interactive_message.decode_trigger_id.base64_decode_failed",
    "translation": "Failed to decode base64 for trigger ID for interactive dialog."
  },
  {
    "id": "interactive_message.decode_trigger_id.base64_decode_failed_signature",
    "translation": "Failed to decode base64 signature of trigger ID for interactive dialog."
  },
  {
    "id": "interactive_message.decode_trigger_id.expired",
    "translation": "Trigger ID for interactive dialog is expired. Trigger IDs live for a maximum of {{.Seconds}} seconds."
  },
  {
    "id": "interactive_message.decode_trigger_id.missing_data",
    "translation": "Trigger ID missing required data for interactive dialog."
  },
  {
    "id": "interactive_message.decode_trigger_id.signature_decode_failed",
    "translation": "Failed to decode base64 signature of trigger ID for interactive dialog."
  },
  {
    "id": "interactive_message.decode_trigger_id.verify_signature_failed",
    "translation": "Signature verification failed of trigger ID for interactive dialog."
  },
  {
    "id": "interactive_message.generate_trigger_id.signing_failed",
    "translation": "Failed to sign generated trigger ID for interactive dialog."
  },
  {
    "id": "jobs.do_job.batch_size.parse_error",
    "translation": "Could not parse message export job BatchSize."
  },
  {
    "id": "jobs.do_job.batch_start_timestamp.parse_error",
    "translation": "Could not parse message export job ExportFromTimestamp."
  },
  {
    "id": "jobs.request_cancellation.status.error",
    "translation": "Could not request cancellation for job that is not in a cancelable state."
  },
  {
    "id": "jobs.set_job_error.update.error",
    "translation": "Failed to set job status to error"
  },
  {
    "id": "jobs.start_synchronize_job.timeout",
    "translation": "Reached AD/LDAP synchronization job timeout."
  },
  {
    "id": "manaultesting.manual_test.parse.app_error",
    "translation": "Unable to parse URL."
  },
  {
    "id": "manaultesting.test_autolink.unable.app_error",
    "translation": "Unable to get channels."
  },
  {
    "id": "mattermost.bulletin.subject",
    "translation": "Mattermost Security Bulletin"
  },
  {
    "id": "mfa.activate.authenticate.app_error",
    "translation": "Error attempting to authenticate MFA token."
  },
  {
    "id": "mfa.activate.bad_token.app_error",
    "translation": "Invalid MFA token."
  },
  {
    "id": "mfa.activate.save_active.app_error",
    "translation": "Unable to update MFA active status for the user."
  },
  {
    "id": "mfa.deactivate.save_active.app_error",
    "translation": "Unable to update MFA active status for the user."
  },
  {
    "id": "mfa.deactivate.save_secret.app_error",
    "translation": "Error clearing the MFA secret."
  },
  {
    "id": "mfa.generate_qr_code.create_code.app_error",
    "translation": "Error generating QR code."
  },
  {
    "id": "mfa.generate_qr_code.save_secret.app_error",
    "translation": "Error saving the MFA secret."
  },
  {
    "id": "mfa.mfa_disabled.app_error",
    "translation": "Multi-factor authentication has been disabled on this server."
  },
  {
    "id": "mfa.validate_token.authenticate.app_error",
    "translation": "Invalid MFA token."
  },
  {
    "id": "migrations.worker.run_advanced_permissions_phase_2_migration.invalid_progress",
    "translation": "Migration failed due to invalid progress data."
  },
  {
    "id": "migrations.worker.run_migration.unknown_key",
    "translation": "Unable to run migration job due to unknown migration key."
  },
  {
    "id": "model.access.is_valid.access_token.app_error",
    "translation": "Invalid access token."
  },
  {
    "id": "model.access.is_valid.client_id.app_error",
    "translation": "Invalid client id."
  },
  {
    "id": "model.access.is_valid.redirect_uri.app_error",
    "translation": "Invalid redirect uri."
  },
  {
    "id": "model.access.is_valid.refresh_token.app_error",
    "translation": "Invalid refresh token."
  },
  {
    "id": "model.access.is_valid.user_id.app_error",
    "translation": "Invalid user id."
  },
  {
    "id": "model.authorize.is_valid.auth_code.app_error",
    "translation": "Invalid authorization code."
  },
  {
    "id": "model.authorize.is_valid.client_id.app_error",
    "translation": "Invalid client id."
  },
  {
    "id": "model.authorize.is_valid.create_at.app_error",
    "translation": "Create at must be a valid time."
  },
  {
    "id": "model.authorize.is_valid.expires.app_error",
    "translation": "Expires in must be set."
  },
  {
    "id": "model.authorize.is_valid.redirect_uri.app_error",
    "translation": "Invalid redirect uri."
  },
  {
    "id": "model.authorize.is_valid.response_type.app_error",
    "translation": "Invalid response type."
  },
  {
    "id": "model.authorize.is_valid.scope.app_error",
    "translation": "Invalid scope."
  },
  {
    "id": "model.authorize.is_valid.state.app_error",
    "translation": "Invalid state."
  },
  {
    "id": "model.authorize.is_valid.user_id.app_error",
    "translation": "Invalid user id."
  },
  {
    "id": "model.bot.is_valid.create_at.app_error",
    "translation": "Invalid create at."
  },
  {
    "id": "model.bot.is_valid.creator_id.app_error",
    "translation": "Invalid creator id."
  },
  {
    "id": "model.bot.is_valid.description.app_error",
    "translation": "Invalid description."
  },
  {
    "id": "model.bot.is_valid.update_at.app_error",
    "translation": "Invalid update at."
  },
  {
    "id": "model.bot.is_valid.user_id.app_error",
    "translation": "Invalid user id."
  },
  {
    "id": "model.bot.is_valid.username.app_error",
    "translation": "Invalid username."
  },
  {
    "id": "model.channel.is_valid.2_or_more.app_error",
    "translation": "Name must be 2 or more lowercase alphanumeric characters."
  },
  {
    "id": "model.channel.is_valid.create_at.app_error",
    "translation": "Create at must be a valid time."
  },
  {
    "id": "model.channel.is_valid.creator_id.app_error",
    "translation": "Invalid creator id."
  },
  {
    "id": "model.channel.is_valid.display_name.app_error",
    "translation": "Invalid display name."
  },
  {
    "id": "model.channel.is_valid.header.app_error",
    "translation": "Invalid header."
  },
  {
    "id": "model.channel.is_valid.id.app_error",
    "translation": "Invalid Id."
  },
  {
    "id": "model.channel.is_valid.name.app_error",
    "translation": "Invalid channel name. User ids are not permitted in channel name for non-direct message channels."
  },
  {
    "id": "model.channel.is_valid.purpose.app_error",
    "translation": "Invalid purpose."
  },
  {
    "id": "model.channel.is_valid.type.app_error",
    "translation": "Invalid type."
  },
  {
    "id": "model.channel.is_valid.update_at.app_error",
    "translation": "Update at must be a valid time."
  },
  {
    "id": "model.channel_member.is_valid.channel_id.app_error",
    "translation": "Invalid channel id."
  },
  {
    "id": "model.channel_member.is_valid.email_value.app_error",
    "translation": "Invalid email notification value."
  },
  {
    "id": "model.channel_member.is_valid.ignore_channel_mentions_value.app_error",
    "translation": "Invalid ignore channel mentions status."
  },
  {
    "id": "model.channel_member.is_valid.notify_level.app_error",
    "translation": "Invalid notify level."
  },
  {
    "id": "model.channel_member.is_valid.push_level.app_error",
    "translation": "Invalid push notification level."
  },
  {
    "id": "model.channel_member.is_valid.unread_level.app_error",
    "translation": "Invalid mark unread level."
  },
  {
    "id": "model.channel_member.is_valid.user_id.app_error",
    "translation": "Invalid user id."
  },
  {
    "id": "model.client.connecting.app_error",
    "translation": "We encountered an error while connecting to the server."
  },
  {
    "id": "model.cluster.is_valid.create_at.app_error",
    "translation": "CreateAt must be set."
  },
  {
    "id": "model.cluster.is_valid.hostname.app_error",
    "translation": "Hostname must be set."
  },
  {
    "id": "model.cluster.is_valid.id.app_error",
    "translation": "Invalid Id."
  },
  {
    "id": "model.cluster.is_valid.last_ping_at.app_error",
    "translation": "LastPingAt must be set."
  },
  {
    "id": "model.cluster.is_valid.name.app_error",
    "translation": "ClusterName must be set."
  },
  {
    "id": "model.cluster.is_valid.type.app_error",
    "translation": "Type must be set."
  },
  {
    "id": "model.command.is_valid.autocomplete_data.app_error",
    "translation": "Invalid AutocompleteData"
  },
  {
    "id": "model.command.is_valid.create_at.app_error",
    "translation": "Create at must be a valid time."
  },
  {
    "id": "model.command.is_valid.description.app_error",
    "translation": "Invalid description."
  },
  {
    "id": "model.command.is_valid.display_name.app_error",
    "translation": "Invalid title."
  },
  {
    "id": "model.command.is_valid.id.app_error",
    "translation": "Invalid Id."
  },
  {
    "id": "model.command.is_valid.method.app_error",
    "translation": "Invalid Method."
  },
  {
    "id": "model.command.is_valid.plugin_id.app_error",
    "translation": "Invalid plugin id."
  },
  {
    "id": "model.command.is_valid.team_id.app_error",
    "translation": "Invalid team ID."
  },
  {
    "id": "model.command.is_valid.token.app_error",
    "translation": "Invalid token."
  },
  {
    "id": "model.command.is_valid.trigger.app_error",
    "translation": "Invalid trigger."
  },
  {
    "id": "model.command.is_valid.update_at.app_error",
    "translation": "Update at must be a valid time."
  },
  {
    "id": "model.command.is_valid.url.app_error",
    "translation": "Invalid URL."
  },
  {
    "id": "model.command.is_valid.url_http.app_error",
    "translation": "Invalid URL. Must be a valid URL and start with http:// or https://."
  },
  {
    "id": "model.command.is_valid.user_id.app_error",
    "translation": "Invalid user id."
  },
  {
    "id": "model.command_hook.channel_id.app_error",
    "translation": "Invalid channel id."
  },
  {
    "id": "model.command_hook.command_id.app_error",
    "translation": "Invalid command id."
  },
  {
    "id": "model.command_hook.create_at.app_error",
    "translation": "Create at must be a valid time."
  },
  {
    "id": "model.command_hook.id.app_error",
    "translation": "Invalid command hook id."
  },
  {
    "id": "model.command_hook.parent_id.app_error",
    "translation": "Invalid parent id."
  },
  {
    "id": "model.command_hook.root_id.app_error",
    "translation": "Invalid root id."
  },
  {
    "id": "model.command_hook.user_id.app_error",
    "translation": "Invalid user id."
  },
  {
    "id": "model.compliance.is_valid.create_at.app_error",
    "translation": "Create at must be a valid time."
  },
  {
    "id": "model.compliance.is_valid.desc.app_error",
    "translation": "Invalid description."
  },
  {
    "id": "model.compliance.is_valid.end_at.app_error",
    "translation": "To must be a valid time."
  },
  {
    "id": "model.compliance.is_valid.id.app_error",
    "translation": "Invalid Id."
  },
  {
    "id": "model.compliance.is_valid.start_at.app_error",
    "translation": "From must be a valid time."
  },
  {
    "id": "model.compliance.is_valid.start_end_at.app_error",
    "translation": "To must be greater than From."
  },
  {
    "id": "model.config.is_valid.allow_cookies_for_subdomains.app_error",
    "translation": "Allowing cookies for subdomains requires SiteURL to be set."
  },
  {
    "id": "model.config.is_valid.atmos_camo_image_proxy_options.app_error",
    "translation": "Invalid RemoteImageProxyOptions for atmos/camo. Must be set to your shared key."
  },
  {
    "id": "model.config.is_valid.atmos_camo_image_proxy_url.app_error",
    "translation": "Invalid RemoteImageProxyURL for atmos/camo. Must be set to your shared key."
  },
  {
    "id": "model.config.is_valid.bleve_search.bulk_indexing_time_window_seconds.app_error",
    "translation": "Bleve Bulk Indexing Time Window must be at least 1 second."
  },
  {
    "id": "model.config.is_valid.bleve_search.enable_autocomplete.app_error",
    "translation": "Bleve EnableIndexing setting must be set to true when Bleve EnableAutocomplete is set to true"
  },
  {
    "id": "model.config.is_valid.bleve_search.enable_searching.app_error",
    "translation": "Bleve EnableIndexing setting must be set to true when Bleve EnableSearching is set to true"
  },
  {
    "id": "model.config.is_valid.bleve_search.filename.app_error",
    "translation": "Bleve IndexingDir setting must be set when Bleve EnableIndexing is set to true"
  },
  {
    "id": "model.config.is_valid.cluster_email_batching.app_error",
    "translation": "Unable to enable email batching when clustering is enabled."
  },
  {
    "id": "model.config.is_valid.data_retention.deletion_job_start_time.app_error",
    "translation": "Data retention job start time must be a 24-hour time stamp in the form HH:MM."
  },
  {
    "id": "model.config.is_valid.data_retention.file_retention_days_too_low.app_error",
    "translation": "File retention must be one day or longer."
  },
  {
    "id": "model.config.is_valid.data_retention.message_retention_days_too_low.app_error",
    "translation": "Message retention must be one day or longer."
  },
  {
    "id": "model.config.is_valid.directory.app_error",
    "translation": "Invalid Local Storage Directory. Must be a non-empty string."
  },
  {
    "id": "model.config.is_valid.display.custom_url_schemes.app_error",
    "translation": "The custom URL scheme {{.Scheme}} is invalid. Custom URL schemes must start with a letter and contain only letters, numbers, plus (+), period (.) and hyphen (-)."
  },
  {
    "id": "model.config.is_valid.elastic_search.aggregate_posts_after_days.app_error",
    "translation": "Elasticsearch AggregatePostsAfterDays setting must be a number greater than or equal to 1."
  },
  {
    "id": "model.config.is_valid.elastic_search.bulk_indexing_time_window_seconds.app_error",
    "translation": "Elasticsearch Bulk Indexing Time Window must be at least 1 second."
  },
  {
    "id": "model.config.is_valid.elastic_search.connection_url.app_error",
    "translation": "Elasticsearch ConnectionUrl setting must be provided when Elasticsearch indexing is enabled."
  },
  {
    "id": "model.config.is_valid.elastic_search.enable_autocomplete.app_error",
    "translation": "Elasticsearch EnableIndexing setting must be set to true when Elasticsearch EnableAutocomplete is set to true"
  },
  {
    "id": "model.config.is_valid.elastic_search.enable_searching.app_error",
    "translation": "Elasticsearch EnableIndexing setting must be set to true when Elasticsearch EnableSearching is set to true"
  },
  {
    "id": "model.config.is_valid.elastic_search.live_indexing_batch_size.app_error",
    "translation": "Elasticsearch Live Indexing Batch Size must be at least 1."
  },
  {
    "id": "model.config.is_valid.elastic_search.posts_aggregator_job_start_time.app_error",
    "translation": "Elasticsearch PostsAggregatorJobStartTime setting must be a time in the format \"hh:mm\"."
  },
  {
    "id": "model.config.is_valid.elastic_search.request_timeout_seconds.app_error",
    "translation": "Elasticsearch Request Timeout must be at least 1 second."
  },
  {
    "id": "model.config.is_valid.email_batching_buffer_size.app_error",
    "translation": "Invalid email batching buffer size for email settings. Must be zero or a positive number."
  },
  {
    "id": "model.config.is_valid.email_batching_interval.app_error",
    "translation": "Invalid email batching interval for email settings. Must be 30 seconds or more."
  },
  {
    "id": "model.config.is_valid.email_notification_contents_type.app_error",
    "translation": "Invalid email notification contents type for email settings. Must be one of either 'full' or 'generic'."
  },
  {
    "id": "model.config.is_valid.email_security.app_error",
    "translation": "Invalid connection security for email settings. Must be '', 'TLS', or 'STARTTLS'."
  },
  {
    "id": "model.config.is_valid.encrypt_sql.app_error",
    "translation": "Invalid at rest encrypt key for SQL settings. Must be 32 chars or more."
  },
  {
    "id": "model.config.is_valid.file_driver.app_error",
    "translation": "Invalid driver name for file settings. Must be 'local' or 'amazons3'."
  },
  {
    "id": "model.config.is_valid.file_salt.app_error",
    "translation": "Invalid public link salt for file settings. Must be 32 chars or more."
  },
  {
    "id": "model.config.is_valid.group_unread_channels.app_error",
    "translation": "Invalid group unread channels for service settings. Must be 'disabled', 'default_on', or 'default_off'."
  },
  {
    "id": "model.config.is_valid.image_proxy_type.app_error",
    "translation": "Invalid image proxy type. Must be 'local' or 'atmos/camo'."
  },
  {
    "id": "model.config.is_valid.ldap_basedn",
    "translation": "AD/LDAP field \"BaseDN\" is required."
  },
  {
    "id": "model.config.is_valid.ldap_email",
    "translation": "AD/LDAP field \"Email Attribute\" is required."
  },
  {
    "id": "model.config.is_valid.ldap_id",
    "translation": "AD/LDAP field \"ID Attribute\" is required."
  },
  {
    "id": "model.config.is_valid.ldap_login_id",
    "translation": "AD/LDAP field \"Login ID Attribute\" is required."
  },
  {
    "id": "model.config.is_valid.ldap_max_page_size.app_error",
    "translation": "Invalid max page size value."
  },
  {
    "id": "model.config.is_valid.ldap_security.app_error",
    "translation": "Invalid connection security for AD/LDAP settings. Must be '', 'TLS', or 'STARTTLS'."
  },
  {
    "id": "model.config.is_valid.ldap_server",
    "translation": "AD/LDAP field \"AD/LDAP Server\" is required."
  },
  {
    "id": "model.config.is_valid.ldap_sync_interval.app_error",
    "translation": "Invalid sync interval time. Must be at least one minute."
  },
  {
    "id": "model.config.is_valid.ldap_username",
    "translation": "AD/LDAP field \"Username Attribute\" is required."
  },
  {
    "id": "model.config.is_valid.listen_address.app_error",
    "translation": "Invalid listen address for service settings Must be set."
  },
  {
    "id": "model.config.is_valid.localization.available_locales.app_error",
    "translation": "Available Languages must contain Default Client Language."
  },
  {
    "id": "model.config.is_valid.login_attempts.app_error",
    "translation": "Invalid maximum login attempts for service settings. Must be a positive number."
  },
  {
    "id": "model.config.is_valid.max_burst.app_error",
    "translation": "Maximum burst size must be greater than zero."
  },
  {
    "id": "model.config.is_valid.max_channels.app_error",
    "translation": "Invalid maximum channels per team for team settings. Must be a positive number."
  },
  {
    "id": "model.config.is_valid.max_file_size.app_error",
    "translation": "Invalid max file size for file settings. Must be a whole number greater than zero."
  },
  {
    "id": "model.config.is_valid.max_notify_per_channel.app_error",
    "translation": "Invalid maximum notifications per channel for team settings. Must be a positive number."
  },
  {
    "id": "model.config.is_valid.max_users.app_error",
    "translation": "Invalid maximum users per team for team settings. Must be a positive number."
  },
  {
    "id": "model.config.is_valid.message_export.batch_size.app_error",
    "translation": "Message export job BatchSize must be a positive integer."
  },
  {
    "id": "model.config.is_valid.message_export.daily_runtime.app_error",
    "translation": "Message export job DailyRuntime must be a 24-hour time stamp in the form HH:MM."
  },
  {
    "id": "model.config.is_valid.message_export.enable.app_error",
    "translation": "Message export job EnableExport setting must be either true or false."
  },
  {
    "id": "model.config.is_valid.message_export.export_from.app_error",
    "translation": "Message export job ExportFromTimestamp must be a timestamp (expressed in seconds since unix epoch). Only messages sent after this timestamp will be exported."
  },
  {
    "id": "model.config.is_valid.message_export.export_type.app_error",
    "translation": "Message export job ExportFormat must be one of 'actiance', 'csv' or 'globalrelay'."
  },
  {
    "id": "model.config.is_valid.message_export.global_relay.config_missing.app_error",
    "translation": "Message export job ExportFormat is set to 'globalrelay', but GlobalRelaySettings are missing."
  },
  {
    "id": "model.config.is_valid.message_export.global_relay.customer_type.app_error",
    "translation": "Message export GlobalRelaySettings.CustomerType must be set to one of either 'A9' or 'A10'."
  },
  {
    "id": "model.config.is_valid.message_export.global_relay.email_address.app_error",
    "translation": "Message export job GlobalRelaySettings.EmailAddress must be set to a valid email address."
  },
  {
    "id": "model.config.is_valid.message_export.global_relay.smtp_password.app_error",
    "translation": "Message export job GlobalRelaySettings.SmtpPassword must be set."
  },
  {
    "id": "model.config.is_valid.message_export.global_relay.smtp_username.app_error",
    "translation": "Message export job GlobalRelaySettings.SmtpUsername must be set."
  },
  {
    "id": "model.config.is_valid.password_length.app_error",
    "translation": "Minimum password length must be a whole number greater than or equal to {{.MinLength}} and less than or equal to {{.MaxLength}}."
  },
  {
    "id": "model.config.is_valid.rate_mem.app_error",
    "translation": "Invalid memory store size for rate limit settings. Must be a positive number."
  },
  {
    "id": "model.config.is_valid.rate_sec.app_error",
    "translation": "Invalid per sec for rate limit settings. Must be a positive number."
  },
  {
    "id": "model.config.is_valid.read_timeout.app_error",
    "translation": "Invalid value for read timeout."
  },
  {
    "id": "model.config.is_valid.restrict_direct_message.app_error",
    "translation": "Invalid direct message restriction. Must be 'any', or 'team'."
  },
  {
    "id": "model.config.is_valid.saml_admin_attribute.app_error",
    "translation": "Invalid Admin attribute. Must be in the form 'field=value'."
  },
  {
    "id": "model.config.is_valid.saml_assertion_consumer_service_url.app_error",
    "translation": "Service Provider Login URL must be a valid URL and start with http:// or https://."
  },
  {
    "id": "model.config.is_valid.saml_canonical_algorithm.app_error",
    "translation": "Invalid Canonical Algorithm."
  },
  {
    "id": "model.config.is_valid.saml_email_attribute.app_error",
    "translation": "Invalid Email attribute. Must be set."
  },
  {
    "id": "model.config.is_valid.saml_guest_attribute.app_error",
    "translation": "Invalid Guest attribute. Must be in the form 'field=value'."
  },
  {
    "id": "model.config.is_valid.saml_idp_cert.app_error",
    "translation": "Identity Provider Public Certificate missing. Did you forget to upload it?"
  },
  {
    "id": "model.config.is_valid.saml_idp_descriptor_url.app_error",
    "translation": "Identity Provider Issuer URL must be a valid URL and start with http:// or https://."
  },
  {
    "id": "model.config.is_valid.saml_idp_url.app_error",
    "translation": "SAML SSO URL must be a valid URL and start with http:// or https://."
  },
  {
    "id": "model.config.is_valid.saml_private_key.app_error",
    "translation": "Service Provider Private Key missing. Did you forget to upload it?"
  },
  {
    "id": "model.config.is_valid.saml_public_cert.app_error",
    "translation": "Service Provider Public Certificate missing. Did you forget to upload it?"
  },
  {
    "id": "model.config.is_valid.saml_signature_algorithm.app_error",
    "translation": "Invalid Signature Algorithm."
  },
  {
    "id": "model.config.is_valid.saml_spidentifier_attribute.app_error",
    "translation": "Service Provider Identifier is required"
  },
  {
    "id": "model.config.is_valid.saml_username_attribute.app_error",
    "translation": "Invalid Username attribute. Must be set."
  },
  {
    "id": "model.config.is_valid.site_url.app_error",
    "translation": "Site URL must be a valid URL and start with http:// or https://."
  },
  {
    "id": "model.config.is_valid.site_url_email_batching.app_error",
    "translation": "Unable to enable email batching when SiteURL isn't set."
  },
  {
    "id": "model.config.is_valid.sitename_length.app_error",
    "translation": "Site name must be less than or equal to {{.MaxLength}} characters."
  },
  {
    "id": "model.config.is_valid.sql_conn_max_lifetime_milliseconds.app_error",
    "translation": "Invalid connection maximum lifetime for SQL settings. Must be a non-negative number."
  },
  {
    "id": "model.config.is_valid.sql_data_src.app_error",
    "translation": "Invalid data source for SQL settings. Must be set."
  },
  {
    "id": "model.config.is_valid.sql_driver.app_error",
    "translation": "Invalid driver name for SQL settings. Must be 'mysql' or 'postgres'."
  },
  {
    "id": "model.config.is_valid.sql_idle.app_error",
    "translation": "Invalid maximum idle connection for SQL settings. Must be a positive number."
  },
  {
    "id": "model.config.is_valid.sql_max_conn.app_error",
    "translation": "Invalid maximum open connection for SQL settings. Must be a positive number."
  },
  {
    "id": "model.config.is_valid.sql_query_timeout.app_error",
    "translation": "Invalid query timeout for SQL settings. Must be a positive number."
  },
  {
    "id": "model.config.is_valid.teammate_name_display.app_error",
    "translation": "Invalid teammate display. Must be 'full_name', 'nickname_full_name' or 'username'."
  },
  {
    "id": "model.config.is_valid.time_between_user_typing.app_error",
    "translation": "Time between user typing updates should not be set to less than 1000 milliseconds."
  },
  {
    "id": "model.config.is_valid.tls_cert_file.app_error",
    "translation": "Invalid value for TLS certificate file - Either use LetsEncrypt or set path to existing certificate file."
  },
  {
    "id": "model.config.is_valid.tls_key_file.app_error",
    "translation": "Invalid value for TLS key file - Either use LetsEncrypt or set path to existing key file."
  },
  {
    "id": "model.config.is_valid.tls_overwrite_cipher.app_error",
    "translation": "Invalid value passed for TLS overwrite cipher - Please refer to the documentation for valid values."
  },
  {
    "id": "model.config.is_valid.webserver_security.app_error",
    "translation": "Invalid value for webserver connection security."
  },
  {
    "id": "model.config.is_valid.websocket_url.app_error",
    "translation": "Websocket URL must be a valid URL and start with ws:// or wss://."
  },
  {
    "id": "model.config.is_valid.write_timeout.app_error",
    "translation": "Invalid value for write timeout."
  },
  {
    "id": "model.emoji.create_at.app_error",
    "translation": "Create at must be a valid time."
  },
  {
    "id": "model.emoji.id.app_error",
    "translation": "Invalid emoji id."
  },
  {
    "id": "model.emoji.name.app_error",
    "translation": "Name must be 1 to 64 lowercase alphanumeric characters."
  },
  {
    "id": "model.emoji.update_at.app_error",
    "translation": "Update at must be a valid time."
  },
  {
    "id": "model.emoji.user_id.app_error",
    "translation": "Invalid creator id."
  },
  {
    "id": "model.file_info.get.gif.app_error",
    "translation": "Could not decode gif."
  },
  {
    "id": "model.file_info.is_valid.create_at.app_error",
    "translation": "Invalid value for create_at."
  },
  {
    "id": "model.file_info.is_valid.id.app_error",
    "translation": "Invalid value for id."
  },
  {
    "id": "model.file_info.is_valid.path.app_error",
    "translation": "Invalid value for path."
  },
  {
    "id": "model.file_info.is_valid.post_id.app_error",
    "translation": "Invalid value for post_id."
  },
  {
    "id": "model.file_info.is_valid.update_at.app_error",
    "translation": "Invalid value for update_at."
  },
  {
    "id": "model.file_info.is_valid.user_id.app_error",
    "translation": "Invalid value for user_id."
  },
  {
    "id": "model.group.create_at.app_error",
    "translation": "invalid create at property for group."
  },
  {
    "id": "model.group.delete_at.app_error",
    "translation": "invalid delete at property for group."
  },
  {
    "id": "model.group.description.app_error",
    "translation": "invalid description property for group."
  },
  {
    "id": "model.group.display_name.app_error",
    "translation": "invalid display name property for group."
  },
  {
    "id": "model.group.id.app_error",
    "translation": "invalid id property for group."
  },
  {
    "id": "model.group.name.app_error",
    "translation": "invalid name property for group."
  },
  {
    "id": "model.group.name.invalid_chars.app_error",
    "translation": "invalid characters in the name property for group"
  },
  {
    "id": "model.group.name.invalid_length.app_error",
    "translation": "Name must be 1 to 64 lowercase alphanumeric characters."
  },
  {
    "id": "model.group.remote_id.app_error",
    "translation": "invalid remote id property for group."
  },
  {
    "id": "model.group.source.app_error",
    "translation": "invalid source property for group."
  },
  {
    "id": "model.group.update_at.app_error",
    "translation": "invalid update at property for group."
  },
  {
    "id": "model.group_member.group_id.app_error",
    "translation": "invalid group id property for group member."
  },
  {
    "id": "model.group_member.user_id.app_error",
    "translation": "invalid user id property for group member."
  },
  {
    "id": "model.group_syncable.group_id.app_error",
    "translation": "invalid group id property for group syncable."
  },
  {
    "id": "model.group_syncable.syncable_id.app_error",
    "translation": "invalid syncable id for group syncable."
  },
  {
    "id": "model.group_syncable.type.app_error",
    "translation": "invalid type property for group syncable."
  },
  {
    "id": "model.guest.is_valid.channel.app_error",
    "translation": "Invalid channel."
  },
  {
    "id": "model.guest.is_valid.channels.app_error",
    "translation": "Invalid channels."
  },
  {
    "id": "model.guest.is_valid.email.app_error",
    "translation": "Invalid email."
  },
  {
    "id": "model.guest.is_valid.emails.app_error",
    "translation": "Invalid emails."
  },
  {
    "id": "model.incoming_hook.channel_id.app_error",
    "translation": "Invalid channel id."
  },
  {
    "id": "model.incoming_hook.create_at.app_error",
    "translation": "Create at must be a valid time."
  },
  {
    "id": "model.incoming_hook.description.app_error",
    "translation": "Invalid description."
  },
  {
    "id": "model.incoming_hook.display_name.app_error",
    "translation": "Invalid title."
  },
  {
    "id": "model.incoming_hook.icon_url.app_error",
    "translation": "Invalid post icon."
  },
  {
    "id": "model.incoming_hook.id.app_error",
    "translation": "Invalid Id."
  },
  {
    "id": "model.incoming_hook.parse_data.app_error",
    "translation": "Unable to parse incoming data."
  },
  {
    "id": "model.incoming_hook.team_id.app_error",
    "translation": "Invalid team ID."
  },
  {
    "id": "model.incoming_hook.update_at.app_error",
    "translation": "Update at must be a valid time."
  },
  {
    "id": "model.incoming_hook.user_id.app_error",
    "translation": "Invalid user id."
  },
  {
    "id": "model.incoming_hook.username.app_error",
    "translation": "Invalid username."
  },
  {
    "id": "model.job.is_valid.create_at.app_error",
    "translation": "Create at must be a valid time."
  },
  {
    "id": "model.job.is_valid.id.app_error",
    "translation": "Invalid job Id."
  },
  {
    "id": "model.job.is_valid.status.app_error",
    "translation": "Invalid job status."
  },
  {
    "id": "model.job.is_valid.type.app_error",
    "translation": "Invalid job type."
  },
  {
    "id": "model.license_record.is_valid.create_at.app_error",
    "translation": "Invalid value for create_at when uploading a license."
  },
  {
    "id": "model.license_record.is_valid.id.app_error",
    "translation": "Invalid value for id when uploading a license."
  },
  {
    "id": "model.link_metadata.is_valid.data.app_error",
    "translation": "Link metadata data cannot be nil."
  },
  {
    "id": "model.link_metadata.is_valid.data_type.app_error",
    "translation": "Link metadata data does not match the given type."
  },
  {
    "id": "model.link_metadata.is_valid.timestamp.app_error",
    "translation": "Link metadata timestamp must be nonzero and rounded to the nearest hour."
  },
  {
    "id": "model.link_metadata.is_valid.type.app_error",
    "translation": "Invalid link metadata type."
  },
  {
    "id": "model.link_metadata.is_valid.url.app_error",
    "translation": "Link metadata URL must be set."
  },
  {
    "id": "model.oauth.is_valid.app_id.app_error",
    "translation": "Invalid app id."
  },
  {
    "id": "model.oauth.is_valid.callback.app_error",
    "translation": "Callback URL must be a valid URL and start with http:// or https://."
  },
  {
    "id": "model.oauth.is_valid.client_secret.app_error",
    "translation": "Invalid client secret."
  },
  {
    "id": "model.oauth.is_valid.create_at.app_error",
    "translation": "Create at must be a valid time."
  },
  {
    "id": "model.oauth.is_valid.creator_id.app_error",
    "translation": "Invalid creator id."
  },
  {
    "id": "model.oauth.is_valid.description.app_error",
    "translation": "Invalid description."
  },
  {
    "id": "model.oauth.is_valid.homepage.app_error",
    "translation": "Homepage must be a valid URL and start with http:// or https://."
  },
  {
    "id": "model.oauth.is_valid.icon_url.app_error",
    "translation": "Icon URL must be a valid URL and start with http:// or https://."
  },
  {
    "id": "model.oauth.is_valid.name.app_error",
    "translation": "Invalid name."
  },
  {
    "id": "model.oauth.is_valid.update_at.app_error",
    "translation": "Update at must be a valid time."
  },
  {
    "id": "model.outgoing_hook.icon_url.app_error",
    "translation": "Invalid icon."
  },
  {
    "id": "model.outgoing_hook.is_valid.callback.app_error",
    "translation": "Invalid callback URLs."
  },
  {
    "id": "model.outgoing_hook.is_valid.channel_id.app_error",
    "translation": "Invalid channel id."
  },
  {
    "id": "model.outgoing_hook.is_valid.content_type.app_error",
    "translation": "Invalid value for content_type."
  },
  {
    "id": "model.outgoing_hook.is_valid.create_at.app_error",
    "translation": "Create at must be a valid time."
  },
  {
    "id": "model.outgoing_hook.is_valid.description.app_error",
    "translation": "Invalid description."
  },
  {
    "id": "model.outgoing_hook.is_valid.display_name.app_error",
    "translation": "Invalid title."
  },
  {
    "id": "model.outgoing_hook.is_valid.id.app_error",
    "translation": "Invalid Id."
  },
  {
    "id": "model.outgoing_hook.is_valid.team_id.app_error",
    "translation": "Invalid team ID."
  },
  {
    "id": "model.outgoing_hook.is_valid.token.app_error",
    "translation": "Invalid token."
  },
  {
    "id": "model.outgoing_hook.is_valid.trigger_words.app_error",
    "translation": "Invalid trigger words."
  },
  {
    "id": "model.outgoing_hook.is_valid.update_at.app_error",
    "translation": "Update at must be a valid time."
  },
  {
    "id": "model.outgoing_hook.is_valid.url.app_error",
    "translation": "Invalid callback URLs. Each must be a valid URL and start with http:// or https://."
  },
  {
    "id": "model.outgoing_hook.is_valid.user_id.app_error",
    "translation": "Invalid user id."
  },
  {
    "id": "model.outgoing_hook.is_valid.words.app_error",
    "translation": "Invalid trigger words."
  },
  {
    "id": "model.outgoing_hook.username.app_error",
    "translation": "Invalid username."
  },
  {
    "id": "model.plugin_command.error.app_error",
    "translation": "An error occurred while trying to execute this command."
  },
  {
    "id": "model.plugin_key_value.is_valid.key.app_error",
    "translation": "Invalid key, must be more than {{.Min}} and a of maximum {{.Max}} characters long."
  },
  {
    "id": "model.plugin_key_value.is_valid.plugin_id.app_error",
    "translation": "Invalid plugin ID, must be more than {{.Min}} and a of maximum {{.Max}} characters long."
  },
  {
    "id": "model.plugin_kvset_options.is_valid.old_value.app_error",
    "translation": "Invalid old value, it shouldn't be set when the operation is not atomic."
  },
  {
    "id": "model.post.channel_notifications_disabled_in_channel.message",
    "translation": "Channel notifications are disabled in {{.ChannelName}}. The {{.Mention}} did not trigger any notifications."
  },
  {
    "id": "model.post.is_valid.channel_id.app_error",
    "translation": "Invalid channel id."
  },
  {
    "id": "model.post.is_valid.create_at.app_error",
    "translation": "Create at must be a valid time."
  },
  {
    "id": "model.post.is_valid.file_ids.app_error",
    "translation": "Invalid file ids. Note that uploads are limited to 5 files maximum. Please use additional posts for more files."
  },
  {
    "id": "model.post.is_valid.filenames.app_error",
    "translation": "Invalid filenames."
  },
  {
    "id": "model.post.is_valid.hashtags.app_error",
    "translation": "Invalid hashtags."
  },
  {
    "id": "model.post.is_valid.id.app_error",
    "translation": "Invalid Id."
  },
  {
    "id": "model.post.is_valid.msg.app_error",
    "translation": "Invalid message."
  },
  {
    "id": "model.post.is_valid.original_id.app_error",
    "translation": "Invalid original id."
  },
  {
    "id": "model.post.is_valid.parent_id.app_error",
    "translation": "Invalid parent id."
  },
  {
    "id": "model.post.is_valid.props.app_error",
    "translation": "Invalid props."
  },
  {
    "id": "model.post.is_valid.root_id.app_error",
    "translation": "Invalid root id."
  },
  {
    "id": "model.post.is_valid.root_parent.app_error",
    "translation": "Invalid root ID must be set if parent ID set."
  },
  {
    "id": "model.post.is_valid.type.app_error",
    "translation": "Invalid type."
  },
  {
    "id": "model.post.is_valid.update_at.app_error",
    "translation": "Update at must be a valid time."
  },
  {
    "id": "model.post.is_valid.user_id.app_error",
    "translation": "Invalid user id."
  },
  {
    "id": "model.preference.is_valid.category.app_error",
    "translation": "Invalid category."
  },
  {
    "id": "model.preference.is_valid.id.app_error",
    "translation": "Invalid user id."
  },
  {
    "id": "model.preference.is_valid.name.app_error",
    "translation": "Invalid name."
  },
  {
    "id": "model.preference.is_valid.theme.app_error",
    "translation": "Invalid theme."
  },
  {
    "id": "model.preference.is_valid.value.app_error",
    "translation": "Value is too long."
  },
  {
    "id": "model.reaction.is_valid.create_at.app_error",
    "translation": "Create at must be a valid time."
  },
  {
    "id": "model.reaction.is_valid.emoji_name.app_error",
    "translation": "Invalid emoji name."
  },
  {
    "id": "model.reaction.is_valid.post_id.app_error",
    "translation": "Invalid post id."
  },
  {
    "id": "model.reaction.is_valid.user_id.app_error",
    "translation": "Invalid user id."
  },
  {
    "id": "model.team.is_valid.characters.app_error",
    "translation": "Name must be 2 or more lowercase alphanumeric characters."
  },
  {
    "id": "model.team.is_valid.company.app_error",
    "translation": "Invalid company name."
  },
  {
    "id": "model.team.is_valid.create_at.app_error",
    "translation": "Create at must be a valid time."
  },
  {
    "id": "model.team.is_valid.description.app_error",
    "translation": "Invalid description."
  },
  {
    "id": "model.team.is_valid.domains.app_error",
    "translation": "Invalid allowed domains."
  },
  {
    "id": "model.team.is_valid.email.app_error",
    "translation": "Invalid email."
  },
  {
    "id": "model.team.is_valid.id.app_error",
    "translation": "Invalid Id."
  },
  {
    "id": "model.team.is_valid.invite_id.app_error",
    "translation": "Invalid invite id."
  },
  {
    "id": "model.team.is_valid.name.app_error",
    "translation": "Invalid name."
  },
  {
    "id": "model.team.is_valid.reserved.app_error",
    "translation": "This URL is unavailable. Please try another."
  },
  {
    "id": "model.team.is_valid.type.app_error",
    "translation": "Invalid type."
  },
  {
    "id": "model.team.is_valid.update_at.app_error",
    "translation": "Update at must be a valid time."
  },
  {
    "id": "model.team.is_valid.url.app_error",
    "translation": "Invalid URL Identifier."
  },
  {
    "id": "model.team_member.is_valid.team_id.app_error",
    "translation": "Invalid team ID."
  },
  {
    "id": "model.team_member.is_valid.user_id.app_error",
    "translation": "Invalid user id."
  },
  {
    "id": "model.token.is_valid.expiry",
    "translation": "Invalid token expiry"
  },
  {
    "id": "model.token.is_valid.size",
    "translation": "Invalid token."
  },
  {
    "id": "model.user.is_valid.auth_data.app_error",
    "translation": "Invalid auth data."
  },
  {
    "id": "model.user.is_valid.auth_data_pwd.app_error",
    "translation": "Invalid user, password and auth data cannot both be set."
  },
  {
    "id": "model.user.is_valid.auth_data_type.app_error",
    "translation": "Invalid user, auth data must be set with auth type."
  },
  {
    "id": "model.user.is_valid.create_at.app_error",
    "translation": "Create at must be a valid time."
  },
  {
    "id": "model.user.is_valid.email.app_error",
    "translation": "Invalid email."
  },
  {
    "id": "model.user.is_valid.first_name.app_error",
    "translation": "Invalid first name."
  },
  {
    "id": "model.user.is_valid.id.app_error",
    "translation": "Invalid user id."
  },
  {
    "id": "model.user.is_valid.last_name.app_error",
    "translation": "Invalid last name."
  },
  {
    "id": "model.user.is_valid.locale.app_error",
    "translation": "Invalid locale."
  },
  {
    "id": "model.user.is_valid.nickname.app_error",
    "translation": "Invalid nickname."
  },
  {
    "id": "model.user.is_valid.password_limit.app_error",
    "translation": "Unable to set a password over 72 characters due to the limitations of bcrypt."
  },
  {
    "id": "model.user.is_valid.position.app_error",
    "translation": "Invalid position: must not be longer than 128 characters."
  },
  {
    "id": "model.user.is_valid.pwd.app_error",
    "translation": "Your password must contain at least {{.Min}} characters."
  },
  {
    "id": "model.user.is_valid.pwd_lowercase.app_error",
    "translation": "Your password must contain at least {{.Min}} characters made up of at least one lowercase letter."
  },
  {
    "id": "model.user.is_valid.pwd_lowercase_number.app_error",
    "translation": "Your password must contain at least {{.Min}} characters made up of at least one lowercase letter and at least one number."
  },
  {
    "id": "model.user.is_valid.pwd_lowercase_number_symbol.app_error",
    "translation": "Your password must contain at least {{.Min}} characters made up of at least one lowercase letter, at least one number, and at least one symbol (e.g. \"~!@#$%^&*()\")."
  },
  {
    "id": "model.user.is_valid.pwd_lowercase_symbol.app_error",
    "translation": "Your password must contain at least {{.Min}} characters made up of at least one lowercase letter and at least one symbol (e.g. \"~!@#$%^&*()\")."
  },
  {
    "id": "model.user.is_valid.pwd_lowercase_uppercase.app_error",
    "translation": "Your password must contain at least {{.Min}} characters made up of at least one lowercase letter and at least one uppercase letter."
  },
  {
    "id": "model.user.is_valid.pwd_lowercase_uppercase_number.app_error",
    "translation": "Your password must contain at least {{.Min}} characters made up of at least one lowercase letter, at least one uppercase letter, and at least one number."
  },
  {
    "id": "model.user.is_valid.pwd_lowercase_uppercase_number_symbol.app_error",
    "translation": "Your password must contain at least {{.Min}} characters made up of at least one lowercase letter, at least one uppercase letter, at least one number, and at least one symbol (e.g. \"~!@#$%^&*()\")."
  },
  {
    "id": "model.user.is_valid.pwd_lowercase_uppercase_symbol.app_error",
    "translation": "Your password must contain at least {{.Min}} characters made up of at least one lowercase letter, at least one uppercase letter, and at least one symbol (e.g. \"~!@#$%^&*()\")."
  },
  {
    "id": "model.user.is_valid.pwd_number.app_error",
    "translation": "Your password must contain at least {{.Min}} characters made up of at least one number."
  },
  {
    "id": "model.user.is_valid.pwd_number_symbol.app_error",
    "translation": "Your password must contain at least {{.Min}} characters made up of at least one number and at least one symbol (e.g. \"~!@#$%^&*()\")."
  },
  {
    "id": "model.user.is_valid.pwd_symbol.app_error",
    "translation": "Your password must contain at least {{.Min}} characters made up of at least one symbol (e.g. \"~!@#$%^&*()\")."
  },
  {
    "id": "model.user.is_valid.pwd_uppercase.app_error",
    "translation": "Your password must contain at least {{.Min}} characters made up of at least one uppercase letter."
  },
  {
    "id": "model.user.is_valid.pwd_uppercase_number.app_error",
    "translation": "Your password must contain at least {{.Min}} characters made up of at least one uppercase letter and at least one number."
  },
  {
    "id": "model.user.is_valid.pwd_uppercase_number_symbol.app_error",
    "translation": "Your password must contain at least {{.Min}} characters made up of at least one uppercase letter, at least one number, and at least one symbol (e.g. \"~!@#$%^&*()\")."
  },
  {
    "id": "model.user.is_valid.pwd_uppercase_symbol.app_error",
    "translation": "Your password must contain at least {{.Min}} characters made up of at least one uppercase letter and at least one symbol (e.g. \"~!@#$%^&*()\")."
  },
  {
    "id": "model.user.is_valid.update_at.app_error",
    "translation": "Update at must be a valid time."
  },
  {
    "id": "model.user.is_valid.username.app_error",
    "translation": "Username must begin with a letter, and contain between 3 to 22 lowercase characters made up of numbers, letters, and the symbols \".\", \"-\", and \"_\"."
  },
  {
    "id": "model.user_access_token.is_valid.description.app_error",
    "translation": "Invalid description, must be 255 or less characters."
  },
  {
    "id": "model.user_access_token.is_valid.id.app_error",
    "translation": "Invalid value for id."
  },
  {
    "id": "model.user_access_token.is_valid.token.app_error",
    "translation": "Invalid access token."
  },
  {
    "id": "model.user_access_token.is_valid.user_id.app_error",
    "translation": "Invalid user id."
  },
  {
    "id": "model.utils.decode_json.app_error",
    "translation": "could not decode."
  },
  {
    "id": "model.websocket_client.connect_fail.app_error",
    "translation": "Unable to connect to the WebSocket server."
  },
  {
    "id": "oauth.gitlab.tos.error",
    "translation": "GitLab's Terms of Service have updated. Please go to gitlab.com to accept them and then try logging into Mattermost again."
  },
  {
    "id": "plugin.api.get_users_in_channel",
    "translation": "Unable to get the users, invalid sorting criteria."
  },
  {
    "id": "plugin.api.update_user_status.bad_status",
    "translation": "Unable to set the user status. Unknown user status."
  },
  {
    "id": "plugin_api.bot_cant_create_bot",
    "translation": "Bot user cannot create bot user."
  },
  {
    "id": "plugin_api.get_file_link.disabled.app_error",
    "translation": "Public links have been disabled."
  },
  {
    "id": "plugin_api.get_file_link.no_post.app_error",
    "translation": "Unable to get public link for file. File must be attached to a post that can be read."
  },
  {
    "id": "plugin_api.send_mail.missing_htmlbody",
    "translation": "Missing HTML Body."
  },
  {
    "id": "plugin_api.send_mail.missing_subject",
    "translation": "Missing email subject."
  },
  {
    "id": "plugin_api.send_mail.missing_to",
    "translation": "Missing TO address."
  },
  {
    "id": "searchengine.bleve.disabled.error",
    "translation": "Error purging Bleve indexes: engine is disabled"
  },
  {
    "id": "store.insert_error",
    "translation": "insert error"
  },
  {
    "id": "store.select_error",
    "translation": "select error"
  },
  {
    "id": "store.sql.build_query.app_error",
    "translation": "failed to build query."
  },
  {
    "id": "store.sql.convert_string_array",
    "translation": "FromDb: Unable to convert StringArray to *string"
  },
  {
    "id": "store.sql.convert_string_interface",
    "translation": "FromDb: Unable to convert StringInterface to *string"
  },
  {
    "id": "store.sql.convert_string_map",
    "translation": "FromDb: Unable to convert StringMap to *string"
  },
  {
    "id": "store.sql_bot.get.missing.app_error",
    "translation": "Bot does not exist."
  },
  {
    "id": "store.sql_channel.analytics_deleted_type_count.app_error",
    "translation": "Unable to get deleted channel type counts."
  },
  {
    "id": "store.sql_channel.analytics_type_count.app_error",
    "translation": "Unable to get channel type counts."
  },
  {
    "id": "store.sql_channel.clear_all_custom_role_assignments.commit_transaction.app_error",
    "translation": "Failed to commit the database transaction."
  },
  {
    "id": "store.sql_channel.clear_all_custom_role_assignments.open_transaction.app_error",
    "translation": "Failed to begin the database transaction."
  },
  {
    "id": "store.sql_channel.clear_all_custom_role_assignments.select.app_error",
    "translation": "Failed to retrieve the channel members."
  },
  {
    "id": "store.sql_channel.clear_all_custom_role_assignments.update.app_error",
    "translation": "Failed to update the channel member."
  },
  {
    "id": "store.sql_channel.count_posts_since.app_error",
    "translation": "Unable to count messages since given date."
  },
  {
    "id": "store.sql_channel.get.existing.app_error",
    "translation": "Unable to find the existing channel."
  },
  {
    "id": "store.sql_channel.get.find.app_error",
    "translation": "We encountered an error finding the channel."
  },
  {
    "id": "store.sql_channel.get_all.app_error",
    "translation": "Unable to get all the channels."
  },
  {
    "id": "store.sql_channel.get_all_direct.app_error",
    "translation": "Unable to get all the direct channels."
  },
  {
    "id": "store.sql_channel.get_by_scheme.app_error",
    "translation": "Unable to get the channels for the provided scheme."
  },
  {
    "id": "store.sql_channel.get_channel_counts.get.app_error",
    "translation": "Unable to get the channel counts."
  },
  {
    "id": "store.sql_channel.get_channels_batch_for_indexing.get.app_error",
    "translation": "Unable to get the channels batch for indexing."
  },
  {
    "id": "store.sql_channel.get_channels_by_ids.app_error",
    "translation": "Unable to get channels by ids."
  },
  {
    "id": "store.sql_channel.get_channels_by_ids.get.app_error",
    "translation": "Unable to get the channels."
  },
  {
    "id": "store.sql_channel.get_channels_by_ids.not_found.app_error",
    "translation": "No channel found."
  },
  {
    "id": "store.sql_channel.get_for_post.app_error",
    "translation": "Unable to get the channel for the given post."
  },
  {
    "id": "store.sql_channel.get_member.app_error",
    "translation": "Unable to get the channel member."
  },
  {
    "id": "store.sql_channel.get_member.missing.app_error",
    "translation": "No channel member found for that user ID and channel ID."
  },
  {
    "id": "store.sql_channel.get_member_count.app_error",
    "translation": "Unable to get the channel member count."
  },
  {
    "id": "store.sql_channel.get_member_for_post.app_error",
    "translation": "Unable to get the channel member for the given post."
  },
  {
    "id": "store.sql_channel.get_members.app_error",
    "translation": "Unable to get the channel members."
  },
  {
    "id": "store.sql_channel.get_members_by_ids.app_error",
    "translation": "Unable to get the channel members."
  },
  {
    "id": "store.sql_channel.get_pinnedpost_count.app_error",
    "translation": "Unable to get the channel pinned post count."
  },
  {
    "id": "store.sql_channel.get_private_channels.get.app_error",
    "translation": "Unable to get private channels."
  },
  {
    "id": "store.sql_channel.get_public_channels.get.app_error",
    "translation": "Unable to get public channels."
  },
  {
    "id": "store.sql_channel.get_unread.app_error",
    "translation": "Unable to get the channel unread messages."
  },
  {
    "id": "store.sql_channel.increment_mention_count.app_error",
    "translation": "Unable to increment the mention count."
  },
  {
    "id": "store.sql_channel.migrate_channel_members.commit_transaction.app_error",
    "translation": "Failed to commit the database transaction."
  },
  {
    "id": "store.sql_channel.migrate_channel_members.open_transaction.app_error",
    "translation": "Failed to open the database transaction."
  },
  {
    "id": "store.sql_channel.migrate_channel_members.select.app_error",
    "translation": "Failed to select the batch of channel members."
  },
  {
    "id": "store.sql_channel.migrate_channel_members.update.app_error",
    "translation": "Failed to update the channel member."
  },
  {
    "id": "store.sql_channel.permanent_delete_members_by_user.app_error",
    "translation": "Unable to remove the channel member."
  },
  {
    "id": "store.sql_channel.pinned_posts.app_error",
    "translation": "Unable to find the pinned posts."
  },
  {
    "id": "store.sql_channel.remove_all_deactivated_members.app_error",
    "translation": "We could not remove the deactivated users from the channel."
  },
  {
    "id": "store.sql_channel.remove_member.app_error",
    "translation": "Unable to remove the channel member."
  },
  {
    "id": "store.sql_channel.reset_all_channel_schemes.app_error",
    "translation": "We could not reset the channel schemes."
  },
  {
    "id": "store.sql_channel.reset_all_channel_schemes.commit_transaction.app_error",
    "translation": "Unable to commit transaction."
  },
  {
    "id": "store.sql_channel.reset_all_channel_schemes.open_transaction.app_error",
    "translation": "Unable to open transaction."
  },
  {
    "id": "store.sql_channel.save.archived_channel.app_error",
    "translation": "You can not modify an archived channel."
  },
  {
    "id": "store.sql_channel.save.direct_channel.app_error",
    "translation": "Use SaveDirectChannel to create a direct channel."
  },
  {
    "id": "store.sql_channel.save_channel.existing.app_error",
    "translation": "Must call update for existing channel."
  },
  {
    "id": "store.sql_channel.save_channel.exists.app_error",
    "translation": "A channel with that name already exists on the same team."
  },
  {
    "id": "store.sql_channel.save_channel.limit.app_error",
    "translation": "You've reached the limit of the number of allowed channels."
  },
  {
    "id": "store.sql_channel.save_direct_channel.not_direct.app_error",
    "translation": "Not a direct channel attempted to be created with SaveDirectChannel."
  },
  {
    "id": "store.sql_channel.save_member.commit_transaction.app_error",
    "translation": "Unable to commit transaction."
  },
  {
    "id": "store.sql_channel.save_member.exists.app_error",
    "translation": "A channel member with that ID already exists."
  },
  {
    "id": "store.sql_channel.save_member.open_transaction.app_error",
    "translation": "Unable to open transaction."
  },
  {
    "id": "store.sql_channel.search.app_error",
    "translation": "We encountered an error searching channels."
  },
  {
    "id": "store.sql_channel.search_group_channels.app_error",
    "translation": "Unable to get the group channels for the given user and term."
  },
  {
    "id": "store.sql_channel.sidebar_categories.app_error",
    "translation": "Failed to insert record to database."
  },
  {
    "id": "store.sql_channel.sidebar_categories.commit_transaction.app_error",
    "translation": "Unable to commit transaction."
  },
  {
    "id": "store.sql_channel.sidebar_categories.delete_invalid.app_error",
    "translation": "Unable to delete non-custom category."
  },
  {
    "id": "store.sql_channel.sidebar_categories.open_transaction.app_error",
    "translation": "Failed to open the database transaction."
  },
  {
    "id": "store.sql_channel.update_last_viewed_at.app_error",
    "translation": "Unable to update the last viewed at time."
  },
  {
    "id": "store.sql_channel.update_last_viewed_at_post.app_error",
    "translation": "Unable to mark channel as unread."
  },
  {
    "id": "store.sql_channel.update_member.app_error",
    "translation": "We encountered an error updating the channel member."
  },
  {
    "id": "store.sql_channel.user_belongs_to_channels.app_error",
    "translation": "Unable to determine if the user belongs to a list of channels."
  },
  {
    "id": "store.sql_command.get.missing.app_error",
    "translation": "Command does not exist."
  },
  {
    "id": "store.sql_command.save.get.app_error",
    "translation": "Unable to get the command."
  },
  {
    "id": "store.sql_command.update.missing.app_error",
    "translation": "Command does not exist."
  },
  {
    "id": "store.sql_file_info.PermanentDeleteByUser.app_error",
    "translation": "Unable to delete attachments of the user."
  },
  {
    "id": "store.sql_file_info.attach_to_post.app_error",
    "translation": "Unable to attach the file info to the post."
  },
  {
    "id": "store.sql_file_info.delete_for_post.app_error",
    "translation": "Unable to delete the file info to the post."
  },
  {
    "id": "store.sql_file_info.get.app_error",
    "translation": "Unable to get the file info."
  },
  {
    "id": "store.sql_file_info.get_by_path.app_error",
    "translation": "Unable to get the file info by path."
  },
  {
    "id": "store.sql_file_info.get_for_post.app_error",
    "translation": "Unable to get the file info for the post."
  },
  {
    "id": "store.sql_file_info.get_for_user_id.app_error",
    "translation": "Unable to get the file info for the user."
  },
  {
    "id": "store.sql_file_info.get_with_options.app_error",
    "translation": "Unable to get the file info with options"
  },
  {
    "id": "store.sql_file_info.permanent_delete.app_error",
    "translation": "Unable to permanently delete the file info."
  },
  {
    "id": "store.sql_file_info.permanent_delete_batch.app_error",
    "translation": "We encountered an error permanently deleting the batch of file infos."
  },
  {
    "id": "store.sql_file_info.save.app_error",
    "translation": "Unable to save the file info."
  },
  {
    "id": "store.sql_group.app_error",
    "translation": "failed to build query."
  },
  {
    "id": "store.sql_group.group_syncable_already_deleted",
    "translation": "group syncable was already deleted"
  },
  {
    "id": "store.sql_group.more_than_one_row_changed",
    "translation": "More than one row changed."
  },
  {
    "id": "store.sql_group.no_rows",
    "translation": "no matching group found"
  },
  {
    "id": "store.sql_group.permanent_delete_members_by_user.app_error",
    "translation": "Unable to remove the group member with UserID \"{{.UserId}}\"."
  },
  {
    "id": "store.sql_group.unique_constraint",
    "translation": "a group with that name already exists"
  },
  {
    "id": "store.sql_group.uniqueness_error",
    "translation": "group member already exists"
  },
  {
    "id": "store.sql_job.delete.app_error",
    "translation": "Unable to delete the job."
  },
  {
    "id": "store.sql_job.get.app_error",
    "translation": "Unable to get the job."
  },
  {
    "id": "store.sql_job.get_all.app_error",
    "translation": "Unable to get the jobs."
  },
  {
    "id": "store.sql_job.get_count_by_status_and_type.app_error",
    "translation": "Unable to get the job count by status and type."
  },
  {
    "id": "store.sql_job.get_newest_job_by_status_and_type.app_error",
    "translation": "Unable to get the newest job by status and type."
  },
  {
    "id": "store.sql_job.save.app_error",
    "translation": "Unable to save the job."
  },
  {
    "id": "store.sql_job.update.app_error",
    "translation": "Unable to update the job."
  },
  {
    "id": "store.sql_post.analytics_posts_count.app_error",
    "translation": "Unable to get post counts."
  },
  {
    "id": "store.sql_post.analytics_posts_count_by_day.app_error",
    "translation": "Unable to get post counts by day."
  },
  {
    "id": "store.sql_post.analytics_user_counts_posts_by_day.app_error",
    "translation": "Unable to get user counts with posts."
  },
  {
    "id": "store.sql_post.get_direct_posts.app_error",
    "translation": "Unable to get direct posts."
  },
  {
    "id": "store.sql_post.get_flagged_posts.app_error",
    "translation": "Unable to get the flagged posts."
  },
  {
    "id": "store.sql_post.get_oldest_entity_creation_time.app_error",
    "translation": "Unable to get the oldest entitiy creation time."
  },
  {
    "id": "store.sql_post.get_parents_posts.app_error",
    "translation": "Unable to get the parent post for the channel."
  },
  {
    "id": "store.sql_post.get_post_after_time.app_error",
    "translation": "Unable to get post after time bound."
  },
  {
    "id": "store.sql_post.get_post_id_around.app_error",
    "translation": "Unable to get post around time bound."
  },
  {
    "id": "store.sql_post.get_posts.app_error",
    "translation": "Limit exceeded for paging."
  },
  {
    "id": "store.sql_post.get_posts_around.get.app_error",
    "translation": "Unable to get the posts for the channel."
  },
  {
    "id": "store.sql_post.get_posts_around.get_parent.app_error",
    "translation": "Unable to get the parent posts for the channel."
  },
  {
    "id": "store.sql_post.get_posts_batch_for_indexing.get.app_error",
    "translation": "Unable to get the posts batch for indexing."
  },
  {
    "id": "store.sql_post.get_posts_by_ids.app_error",
    "translation": "Unable to get the posts."
  },
  {
    "id": "store.sql_post.get_posts_created_att.app_error",
    "translation": "Unable to get the posts for the channel."
  },
  {
    "id": "store.sql_post.get_posts_since.app_error",
    "translation": "Unable to get the posts for the channel."
  },
  {
    "id": "store.sql_post.get_root_posts.app_error",
    "translation": "Unable to get the posts for the channel."
  },
  {
    "id": "store.sql_post.overwrite.app_error",
    "translation": "Unable to overwrite the Post."
  },
  {
    "id": "store.sql_post.permanent_delete_batch.app_error",
    "translation": "We encountered an error permanently deleting the batch of posts."
  },
  {
    "id": "store.sql_post.populate_reply_count.app_error",
    "translation": "Unable to get the post replies count"
  },
  {
    "id": "store.sql_post.search.disabled",
    "translation": "Searching has been disabled on this server. Please contact your System Administrator."
  },
  {
    "id": "store.sql_system.get.app_error",
    "translation": "We encountered an error finding the system properties."
  },
  {
    "id": "store.sql_system.get_by_name.app_error",
    "translation": "Unable to find the system variable."
  },
  {
    "id": "store.sql_system.permanent_delete_by_name.app_error",
    "translation": "We could not permanently delete the system table entry."
  },
  {
    "id": "store.sql_system.save.app_error",
    "translation": "We encountered an error saving the system property."
  },
  {
    "id": "store.sql_system.save.commit_transaction.app_error",
    "translation": "Failed to commit the database transaction."
  },
  {
    "id": "store.sql_system.update.app_error",
    "translation": "We encountered an error updating the system property."
  },
  {
    "id": "store.sql_team.analytics_get_team_count_for_scheme.app_error",
    "translation": "Unable to get the channel count for the scheme."
  },
  {
    "id": "store.sql_team.analytics_private_team_count.app_error",
    "translation": "Unable to count the private teams."
  },
  {
    "id": "store.sql_team.analytics_public_team_count.app_error",
    "translation": "Unable to count the public teams."
  },
  {
    "id": "store.sql_team.analytics_team_count.app_error",
    "translation": "Unable to count the teams."
  },
  {
    "id": "store.sql_team.clear_all_custom_role_assignments.commit_transaction.app_error",
    "translation": "Failed to commit the database transaction."
  },
  {
    "id": "store.sql_team.clear_all_custom_role_assignments.open_transaction.app_error",
    "translation": "Failed to begin the database transaction."
  },
  {
    "id": "store.sql_team.clear_all_custom_role_assignments.select.app_error",
    "translation": "Failed to retrieve the team members."
  },
  {
    "id": "store.sql_team.clear_all_custom_role_assignments.update.app_error",
    "translation": "Failed to update the team member."
  },
  {
    "id": "store.sql_team.get.find.app_error",
    "translation": "Unable to find the existing team."
  },
  {
    "id": "store.sql_team.get.finding.app_error",
    "translation": "We encountered an error finding the team."
  },
  {
    "id": "store.sql_team.get_active_member_count.app_error",
    "translation": "Unable to count the team members."
  },
  {
    "id": "store.sql_team.get_all.app_error",
    "translation": "We could not get all teams."
  },
  {
    "id": "store.sql_team.get_all_private_team_listing.app_error",
    "translation": "We could not get all private teams."
  },
  {
    "id": "store.sql_team.get_all_private_team_page_listing.app_error",
    "translation": "We could not get all private teams in page."
  },
  {
    "id": "store.sql_team.get_all_team_listing.app_error",
    "translation": "We could not get all teams."
  },
  {
    "id": "store.sql_team.get_by_invite_id.find.app_error",
    "translation": "Unable to find the existing team."
  },
  {
    "id": "store.sql_team.get_by_invite_id.finding.app_error",
    "translation": "Unable to find the existing team."
  },
  {
    "id": "store.sql_team.get_by_name.app_error",
    "translation": "Unable to find the existing team."
  },
  {
    "id": "store.sql_team.get_by_name.missing.app_error",
    "translation": "Unable to find the existing team."
  },
  {
    "id": "store.sql_team.get_by_names.app_error",
    "translation": "Unable to get the teams by names"
  },
  {
    "id": "store.sql_team.get_by_names.missing.app_error",
    "translation": "Unable to find some of the requested teams"
  },
  {
    "id": "store.sql_team.get_by_scheme.app_error",
    "translation": "Unable to get the channels for the provided scheme."
  },
  {
    "id": "store.sql_team.get_member.app_error",
    "translation": "Unable to get the team member."
  },
  {
    "id": "store.sql_team.get_member.missing.app_error",
    "translation": "No team member found for that user ID and team ID."
  },
  {
    "id": "store.sql_team.get_member_count.app_error",
    "translation": "Unable to count the team members."
  },
  {
    "id": "store.sql_team.get_members.app_error",
    "translation": "Unable to get the team members."
  },
  {
    "id": "store.sql_team.get_members_by_ids.app_error",
    "translation": "Unable to get the team members."
  },
  {
    "id": "store.sql_team.get_unread.app_error",
    "translation": "Unable to get the teams unread messages."
  },
  {
    "id": "store.sql_team.get_user_team_ids.app_error",
    "translation": "Unable to get the list of teams of a user."
  },
  {
    "id": "store.sql_team.migrate_team_members.commit_transaction.app_error",
    "translation": "Failed to commit the database transaction."
  },
  {
    "id": "store.sql_team.migrate_team_members.open_transaction.app_error",
    "translation": "Failed to open the database transaction."
  },
  {
    "id": "store.sql_team.migrate_team_members.select.app_error",
    "translation": " Failed to select the batch of team members."
  },
  {
    "id": "store.sql_team.migrate_team_members.update.app_error",
    "translation": "Failed to update the team member."
  },
  {
    "id": "store.sql_team.permanent_delete.app_error",
    "translation": "Unable to delete the existing team."
  },
  {
    "id": "store.sql_team.remove_member.app_error",
    "translation": "Unable to remove the team member."
  },
  {
    "id": "store.sql_team.reset_all_team_schemes.app_error",
    "translation": "We could not reset the team schemes."
  },
  {
    "id": "store.sql_team.save.app_error",
    "translation": "Unable to save the team."
  },
  {
    "id": "store.sql_team.save.domain_exists.app_error",
    "translation": "A team with that name already exists."
  },
  {
    "id": "store.sql_team.save.existing.app_error",
    "translation": "Must call update for existing team."
  },
  {
    "id": "store.sql_team.save_member.exists.app_error",
    "translation": "A team member with that ID already exists."
  },
  {
    "id": "store.sql_team.save_member.save.app_error",
    "translation": "Unable to save the team member."
  },
  {
    "id": "store.sql_team.search_all_team.app_error",
    "translation": "We encountered an error searching teams."
  },
  {
    "id": "store.sql_team.search_open_team.app_error",
    "translation": "We encountered an error searching open teams."
  },
  {
    "id": "store.sql_team.search_private_team.app_error",
    "translation": "We encountered an error searching private teams."
  },
  {
    "id": "store.sql_team.update.app_error",
    "translation": "Unable to update the team."
  },
  {
    "id": "store.sql_team.update.find.app_error",
    "translation": "Unable to find the existing team to update."
  },
  {
    "id": "store.sql_team.update.finding.app_error",
    "translation": "We encountered an error finding the team."
  },
  {
    "id": "store.sql_team.update.updating.app_error",
    "translation": "We encountered an error updating the team."
  },
  {
    "id": "store.sql_team.update_last_team_icon_update.app_error",
    "translation": "Unable to update the date of the last team icon update."
  },
  {
    "id": "store.sql_team.user_belongs_to_teams.app_error",
    "translation": "Unable to determine if the user belongs to a list of teams."
  },
  {
    "id": "store.sql_user.analytics_daily_active_users.app_error",
    "translation": "Unable to get the active users during the requested period."
  },
  {
    "id": "store.sql_user.analytics_get_inactive_users_count.app_error",
    "translation": "We could not count the inactive users."
  },
  {
    "id": "store.sql_user.analytics_get_system_admin_count.app_error",
    "translation": "Unable to get the system admin count."
  },
  {
    "id": "store.sql_user.app_error",
    "translation": "Failed to build query."
  },
  {
    "id": "store.sql_user.clear_all_custom_role_assignments.commit_transaction.app_error",
    "translation": "Failed to commit the database transaction."
  },
  {
    "id": "store.sql_user.clear_all_custom_role_assignments.open_transaction.app_error",
    "translation": "Failed to begin the database transaction."
  },
  {
    "id": "store.sql_user.clear_all_custom_role_assignments.select.app_error",
    "translation": "Failed to retrieve the users."
  },
  {
    "id": "store.sql_user.clear_all_custom_role_assignments.update.app_error",
    "translation": "Failed to update the user."
  },
  {
    "id": "store.sql_user.count.app_error",
    "translation": "UserCountOptions don't make sense."
  },
  {
    "id": "store.sql_user.demote_user_to_guest.channel_members_update.app_error",
    "translation": "Failed to update the user channels memberships."
  },
  {
    "id": "store.sql_user.demote_user_to_guest.commit_transaction.app_error",
    "translation": "Failed to commit the database transaction."
  },
  {
    "id": "store.sql_user.demote_user_to_guest.open_transaction.app_error",
    "translation": "Failed to begin the database transaction."
  },
  {
    "id": "store.sql_user.demote_user_to_guest.team_members_update.app_error",
    "translation": "Failed to update the user teams memberships."
  },
  {
    "id": "store.sql_user.demote_user_to_guest.user_update.app_error",
    "translation": "Failed to update the user."
  },
  {
    "id": "store.sql_user.get.app_error",
    "translation": "We encountered an error finding the account."
  },
  {
    "id": "store.sql_user.get_by_auth.missing_account.app_error",
    "translation": "Unable to find an existing account matching your authentication type for this team. This team may require an invite from the team owner to join."
  },
  {
    "id": "store.sql_user.get_by_auth.other.app_error",
    "translation": "We encountered an error trying to find the account by authentication type."
  },
  {
    "id": "store.sql_user.get_by_username.app_error",
    "translation": "Unable to find an existing account matching your username for this team. This team may require an invite from the team owner to join."
  },
  {
    "id": "store.sql_user.get_for_login.app_error",
    "translation": "Unable to find an existing account matching your credentials. This team may require an invite from the team owner to join."
  },
  {
    "id": "store.sql_user.get_for_login.multiple_users",
    "translation": "We found multiple users matching your credentials and were unable to log you in. Please contact an administrator."
  },
  {
    "id": "store.sql_user.get_known_users.get_users.app_error",
    "translation": "Unable to get know users from the database."
  },
  {
    "id": "store.sql_user.get_new_users.app_error",
    "translation": "We encountered an error while finding the new users."
  },
  {
    "id": "store.sql_user.get_profile_by_group_channel_ids_for_user.app_error",
    "translation": "We encountered an error while finding user profiles."
  },
  {
    "id": "store.sql_user.get_profiles.app_error",
    "translation": "We encountered an error while finding user profiles."
  },
  {
    "id": "store.sql_user.get_recently_active_users.app_error",
    "translation": "We encountered an error while finding the recently active users."
  },
  {
    "id": "store.sql_user.get_sysadmin_profiles.app_error",
    "translation": "We encountered an error while finding user profiles."
  },
  {
    "id": "store.sql_user.get_system_install_date.app_error",
    "translation": "Unable to infer the system date based on the first user creation date."
  },
  {
    "id": "store.sql_user.get_total_users_count.app_error",
    "translation": "We could not count the users."
  },
  {
    "id": "store.sql_user.get_unread_count.app_error",
    "translation": "We could not get the unread message count for the user."
  },
  {
    "id": "store.sql_user.get_unread_count_for_channel.app_error",
    "translation": "We could not get the unread message count for the user and channel."
  },
  {
    "id": "store.sql_user.get_users_batch_for_indexing.get_channel_members.app_error",
    "translation": "Unable to get the channel members for the users batch for indexing."
  },
  {
    "id": "store.sql_user.get_users_batch_for_indexing.get_team_members.app_error",
    "translation": "Unable to get the team members for the users batch for indexing."
  },
  {
    "id": "store.sql_user.get_users_batch_for_indexing.get_users.app_error",
    "translation": "Unable to get the users batch for indexing."
  },
  {
    "id": "store.sql_user.missing_account.const",
    "translation": "Unable to find the user."
  },
  {
    "id": "store.sql_user.permanent_delete.app_error",
    "translation": "Unable to delete the existing account."
  },
  {
    "id": "store.sql_user.promote_guest.channel_members_update.app_error",
    "translation": "Failed to update the user channels memberships."
  },
  {
    "id": "store.sql_user.promote_guest.commit_transaction.app_error",
    "translation": "Failed to commit the database transaction."
  },
  {
    "id": "store.sql_user.promote_guest.open_transaction.app_error",
    "translation": "Failed to begin the database transaction."
  },
  {
    "id": "store.sql_user.promote_guest.team_members_update.app_error",
    "translation": "Failed to update the user teams memberships."
  },
  {
    "id": "store.sql_user.promote_guest.user_update.app_error",
    "translation": "Failed to update the user."
  },
  {
    "id": "store.sql_user.save.app_error",
    "translation": "Unable to save the account."
  },
  {
    "id": "store.sql_user.save.email_exists.app_error",
    "translation": "An account with that email already exists."
  },
  {
    "id": "store.sql_user.save.email_exists.ldap_app_error",
    "translation": "This account does not use AD/LDAP authentication. Please sign in using email and password."
  },
  {
    "id": "store.sql_user.save.email_exists.saml_app_error",
    "translation": "This account does not use SAML authentication. Please sign in using email and password."
  },
  {
    "id": "store.sql_user.save.existing.app_error",
    "translation": "Must call update for existing user."
  },
  {
    "id": "store.sql_user.save.member_count.app_error",
    "translation": "Failed to get current team member count."
  },
  {
    "id": "store.sql_user.save.username_exists.app_error",
    "translation": "An account with that username already exists."
  },
  {
    "id": "store.sql_user.save.username_exists.ldap_app_error",
    "translation": "An account with that username already exists. Please contact your Administrator."
  },
  {
    "id": "store.sql_user.save.username_exists.saml_app_error",
    "translation": "An account with that username already exists. Please contact your Administrator."
  },
  {
    "id": "store.sql_user.search.app_error",
    "translation": "Unable to find any user matching the search parameters."
  },
  {
    "id": "store.sql_user.update.app_error",
    "translation": "Unable to update the account."
  },
  {
    "id": "store.sql_user.update.can_not_change_ldap.app_error",
    "translation": "Can not change fields set by AD/LDAP."
  },
  {
    "id": "store.sql_user.update.email_taken.app_error",
    "translation": "This email is already taken. Please choose another."
  },
  {
    "id": "store.sql_user.update.find.app_error",
    "translation": "Unable to find the existing account to update."
  },
  {
    "id": "store.sql_user.update.finding.app_error",
    "translation": "We encountered an error finding the account."
  },
  {
    "id": "store.sql_user.update.updating.app_error",
    "translation": "We encountered an error updating the account."
  },
  {
    "id": "store.sql_user.update.username_taken.app_error",
    "translation": "This username is already taken. Please choose another."
  },
  {
    "id": "store.sql_user.update_active_for_multiple_users.getting_changed_users.app_error",
    "translation": "Unable to get the list of deactivate guests ids."
  },
  {
    "id": "store.sql_user.update_active_for_multiple_users.updating.app_error",
    "translation": "Unable to deactivate guests."
  },
  {
    "id": "store.sql_user.update_auth_data.app_error",
    "translation": "Unable to update the auth data."
  },
  {
    "id": "store.sql_user.update_auth_data.email_exists.app_error",
    "translation": "Unable to switch account to {{.Service}}. An account using the email {{.Email}} already exists."
  },
  {
    "id": "store.sql_user.update_failed_pwd_attempts.app_error",
    "translation": "Unable to update the failed_attempts."
  },
  {
    "id": "store.sql_user.update_last_picture_update.app_error",
    "translation": "Unable to update the update_at."
  },
  {
    "id": "store.sql_user.update_mfa_active.app_error",
    "translation": "We encountered an error updating the user's MFA active status."
  },
  {
    "id": "store.sql_user.update_mfa_secret.app_error",
    "translation": "We encountered an error updating the user's MFA secret."
  },
  {
    "id": "store.sql_user.update_password.app_error",
    "translation": "Unable to update the user password."
  },
  {
    "id": "store.sql_user.update_update.app_error",
    "translation": "Unable to update the date of the last update of the user."
  },
  {
    "id": "store.sql_user.verify_email.app_error",
    "translation": "Unable to update verify email field."
  },
  {
    "id": "store.update_error",
    "translation": "update error"
  },
  {
    "id": "system.message.name",
    "translation": "System"
  },
  {
    "id": "utils.file.list_directory.local.app_error",
    "translation": "Encountered an error listing directory from local server file storage."
  },
  {
    "id": "utils.file.list_directory.s3.app_error",
    "translation": "Encountered an error listing directory from S3."
  },
  {
    "id": "utils.file.remove_directory.local.app_error",
    "translation": "Encountered an error removing directory from local server file storage."
  },
  {
    "id": "utils.file.remove_directory.s3.app_error",
    "translation": "Encountered an error removing directory from S3."
  },
  {
    "id": "utils.file.remove_file.local.app_error",
    "translation": "Encountered an error removing file from local server file storage."
  },
  {
    "id": "utils.file.remove_file.s3.app_error",
    "translation": "Encountered an error removing file from S3."
  },
  {
    "id": "utils.mail.connect_smtp.helo.app_error",
    "translation": "Failed to set HELO."
  },
  {
    "id": "utils.mail.connect_smtp.open.app_error",
    "translation": "Failed to open connection."
  },
  {
    "id": "utils.mail.connect_smtp.open_tls.app_error",
    "translation": "Failed to open TLS connection."
  },
  {
    "id": "utils.mail.new_client.auth.app_error",
    "translation": "Failed to authenticate on SMTP server."
  },
  {
    "id": "utils.mail.sendMail.attachments.write_error",
    "translation": "Failed to write attachment to email"
  },
  {
    "id": "utils.mail.send_mail.close.app_error",
    "translation": "Failed to close connection to SMTP server."
  },
  {
    "id": "utils.mail.send_mail.from_address.app_error",
    "translation": "Error setting \"From Address\""
  },
  {
    "id": "utils.mail.send_mail.msg.app_error",
    "translation": "Failed to write email message."
  },
  {
    "id": "utils.mail.send_mail.msg_data.app_error",
    "translation": "Failed to add email message data."
  },
  {
    "id": "utils.mail.send_mail.to_address.app_error",
    "translation": "Error setting \"To Address\"."
  },
  {
    "id": "web.command_webhook.command.app_error",
    "translation": "Couldn't find the command."
  },
  {
    "id": "web.command_webhook.parse.app_error",
    "translation": "Unable to parse incoming data."
  },
  {
    "id": "web.error.unsupported_browser.browser_get_latest.chrome",
    "translation": "Get the latest Chrome browser"
  },
  {
    "id": "web.error.unsupported_browser.browser_get_latest.firefox",
    "translation": "Get the latest Firefox browser"
  },
  {
    "id": "web.error.unsupported_browser.browser_get_latest.safari",
    "translation": "Get the latest Safari browser"
  },
  {
    "id": "web.error.unsupported_browser.browser_title.chrome",
    "translation": "Google Chrome"
  },
  {
    "id": "web.error.unsupported_browser.browser_title.edge",
    "translation": "Microsoft Edge"
  },
  {
    "id": "web.error.unsupported_browser.browser_title.firefox",
    "translation": "Firefox"
  },
  {
    "id": "web.error.unsupported_browser.browser_title.safari",
    "translation": "Safari"
  },
  {
    "id": "web.error.unsupported_browser.download",
    "translation": "Download the App"
  },
  {
    "id": "web.error.unsupported_browser.download_app_or_upgrade_browser",
    "translation": "Download the Mattermost app or use a supported browser for a better experience."
  },
  {
    "id": "web.error.unsupported_browser.download_the_app",
    "translation": "Download the App"
  },
  {
    "id": "web.error.unsupported_browser.install_guide.mac",
    "translation": "Install Guide"
  },
  {
    "id": "web.error.unsupported_browser.install_guide.windows",
    "translation": "Install Guide"
  },
  {
    "id": "web.error.unsupported_browser.learn_more",
    "translation": "Learn more about supported browsers."
  },
  {
    "id": "web.error.unsupported_browser.min_browser_version.chrome",
    "translation": "Version 61+"
  },
  {
    "id": "web.error.unsupported_browser.min_browser_version.edge",
    "translation": "Version 44+"
  },
  {
    "id": "web.error.unsupported_browser.min_browser_version.firefox",
    "translation": "Version 60+"
  },
  {
    "id": "web.error.unsupported_browser.min_browser_version.safari",
    "translation": "Version 12+"
  },
  {
    "id": "web.error.unsupported_browser.min_os_version.mac",
    "translation": "macOS 10.9+"
  },
  {
    "id": "web.error.unsupported_browser.min_os_version.windows",
    "translation": "Windows 7+"
  },
  {
    "id": "web.error.unsupported_browser.no_longer_support",
    "translation": "This browser is no longer supported by Mattermost"
  },
  {
    "id": "web.error.unsupported_browser.no_longer_support_version",
    "translation": "This version of your browser is no longer supported by Mattermost"
  },
  {
    "id": "web.error.unsupported_browser.open_system_browser.edge",
    "translation": "Open Edge"
  },
  {
    "id": "web.error.unsupported_browser.system_browser_make_default",
    "translation": "Make default"
  },
  {
    "id": "web.error.unsupported_browser.system_browser_or",
    "translation": "or"
  },
  {
    "id": "web.get_access_token.internal_saving.app_error",
    "translation": "Unable to update the user access data."
  },
  {
    "id": "web.incoming_webhook.channel.app_error",
    "translation": "Couldn't find the channel."
  },
  {
    "id": "web.incoming_webhook.channel_locked.app_error",
    "translation": "This webhook is not permitted to post to the requested channel."
  },
  {
    "id": "web.incoming_webhook.disabled.app_error",
    "translation": "Incoming webhooks have been disabled by the system admin."
  },
  {
    "id": "web.incoming_webhook.invalid.app_error",
    "translation": "Invalid webhook."
  },
  {
    "id": "web.incoming_webhook.parse.app_error",
    "translation": "Unable to parse incoming data."
  },
  {
    "id": "web.incoming_webhook.permissions.app_error",
    "translation": "Inappropriate channel permissions."
  },
  {
    "id": "web.incoming_webhook.split_props_length.app_error",
    "translation": "Unable to split webhook props into {{.Max}} character parts."
  },
  {
    "id": "web.incoming_webhook.text.app_error",
    "translation": "No text specified."
  },
  {
    "id": "web.incoming_webhook.user.app_error",
    "translation": "Couldn't find the user."
  }
]<|MERGE_RESOLUTION|>--- conflicted
+++ resolved
@@ -3367,7 +3367,18 @@
     "translation": "We encountered an error saving the compliance report."
   },
   {
-<<<<<<< HEAD
+    "id": "app.create_basic_user.save_member.app_error",
+    "translation": "Unable to create default team memberships"
+  },
+  {
+    "id": "app.create_basic_user.save_member.conflict.app_error",
+    "translation": "Unable to create default team membership because they already exists"
+  },
+  {
+    "id": "app.create_basic_user.save_member.max_accounts.app_error",
+    "translation": "Unable to create default team membership because no more members are allowed in that team"
+  },
+  {
     "id": "app.email.no_rate_limiter.app_error",
     "translation": "Rate limiter is not set up."
   },
@@ -3378,18 +3389,6 @@
   {
     "id": "app.email.setup_rate_limiter.app_error",
     "translation": "Error occurred in the rate limiter."
-=======
-    "id": "app.create_basic_user.save_member.app_error",
-    "translation": "Unable to create default team memberships"
-  },
-  {
-    "id": "app.create_basic_user.save_member.conflict.app_error",
-    "translation": "Unable to create default team membership because they already exists"
-  },
-  {
-    "id": "app.create_basic_user.save_member.max_accounts.app_error",
-    "translation": "Unable to create default team membership because no more members are allowed in that team"
->>>>>>> 220d39d0
   },
   {
     "id": "app.emoji.create.internal_error",
