--- conflicted
+++ resolved
@@ -9137,8 +9137,6 @@
   {
     "id": "api.channel.create_channel.direct_channel.team_restricted_error",
     "translation": "Közvetlen csatorna nem hozható létre e felhasználók között, mert nincsenek közös csapatban."
-<<<<<<< HEAD
-=======
   },
   {
     "id": "ent.cluster.json_encode.error",
@@ -9195,6 +9193,5 @@
   {
     "id": "api.team.set_team_icon.check_image_limits.app_error",
     "translation": "Sikertelen képkorlát ellenőrzés. A felbontás túl nagy."
->>>>>>> df224571
   }
 ]