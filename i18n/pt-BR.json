--- conflicted
+++ resolved
@@ -2116,11 +2116,7 @@
   },
   {
     "id": "api.user.authorize_oauth_user.unsupported.app_error",
-<<<<<<< HEAD
-    "translation": "Provedor de serviço OAuth não suportado."
-=======
     "translation": "{{.Service}} SSO através OAuth 2.0 não está disponível neste servidor."
->>>>>>> e057e5b1
   },
   {
     "id": "api.user.check_user_login_attempts.too_many.app_error",
@@ -2141,13 +2137,6 @@
   {
     "id": "api.user.complete_switch_with_oauth.parse.app_error",
     "translation": "Não foi possível processar os dados de autenticação do {{.Service}} de objeto de usuário."
-<<<<<<< HEAD
-  },
-  {
-    "id": "api.user.complete_switch_with_oauth.unavailable.app_error",
-    "translation": "{{.Service}} SSO através OAuth 2.0 não está disponível neste servidor."
-=======
->>>>>>> e057e5b1
   },
   {
     "id": "api.user.create_email_token.error",
@@ -2160,13 +2149,6 @@
   {
     "id": "api.user.create_oauth_user.create.app_error",
     "translation": "Não foi possível criar o usuário fora do {{.Service}} do objeto de usuário."
-<<<<<<< HEAD
-  },
-  {
-    "id": "api.user.create_oauth_user.not_available.app_error",
-    "translation": "{{.Service}} SSO através OAuth 2.0 não está disponível neste servidor."
-=======
->>>>>>> e057e5b1
   },
   {
     "id": "api.user.create_profile_image.default_font.app_error",
@@ -2213,13 +2195,6 @@
     "translation": "Transferência de Autenticação não está configurada ou disponível neste servidor."
   },
   {
-<<<<<<< HEAD
-    "id": "api.user.get_authorization_code.unsupported.app_error",
-    "translation": "Provedor de serviço OAuth não suportado."
-  },
-  {
-=======
->>>>>>> e057e5b1
     "id": "api.user.get_user_by_email.permissions.app_error",
     "translation": "Não foi possível obter o usuário pelo email."
   },
@@ -8157,11 +8132,7 @@
   },
   {
     "id": "api.templates.copyright",
-<<<<<<< HEAD
-    "translation": "© 2017 Mattermost, Inc. 855 El Camino Real, 13A-168, Palo Alto, CA, 94301"
-=======
     "translation": "© 2020 Mattermost, Inc. 855 El Camino Real, 13A-168, Palo Alto, CA, 94301"
->>>>>>> e057e5b1
   },
   {
     "id": "api.templates.at_limit_title",
