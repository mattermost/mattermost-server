[
  {
    "id": "April",
    "translation": "Nisan"
  },
  {
    "id": "August",
    "translation": "Ağustos"
  },
  {
    "id": "December",
    "translation": "Aralık"
  },
  {
    "id": "February",
    "translation": "Şubat"
  },
  {
    "id": "January",
    "translation": "Ocak"
  },
  {
    "id": "July",
    "translation": "Temmuz"
  },
  {
    "id": "June",
    "translation": "Haziran"
  },
  {
    "id": "March",
    "translation": "Mart"
  },
  {
    "id": "May",
    "translation": "Mayıs"
  },
  {
    "id": "November",
    "translation": "Kasım"
  },
  {
    "id": "October",
    "translation": "Ekim"
  },
  {
    "id": "September",
    "translation": "Eylül"
  },
  {
    "id": "api.admin.add_certificate.array.app_error",
    "translation": "İstekte 'sertifika' altında bir dosya yok."
  },
  {
    "id": "api.admin.add_certificate.no_file.app_error",
    "translation": "İstekte 'sertifika' altında bir dosya yok."
  },
  {
    "id": "api.admin.add_certificate.open.app_error",
    "translation": "Sertifika dosyası açılamadı."
  },
  {
    "id": "api.admin.add_certificate.saving.app_error",
    "translation": "Sertifika dosyası kaydedilemedi."
  },
  {
    "id": "api.admin.file_read_error",
    "translation": "Günlük dosyası okunurken sorun çıktı."
  },
  {
    "id": "api.admin.get_brand_image.storage.app_error",
    "translation": "Görsel deposu yapılandırılmamış."
  },
  {
    "id": "api.admin.remove_certificate.delete.app_error",
    "translation": "Sertifika silinirken bir sorun çıktı."
  },
  {
    "id": "api.admin.saml.metadata.app_error",
    "translation": "Hizmet Sağlayıcı üst verileri oluşturulurken bir sorun çıktı."
  },
  {
    "id": "api.admin.saml.not_available.app_error",
    "translation": "SAML 2.0 yapılandırılmamış ya da bu sunucu tarafından desteklenmiyor."
  },
  {
    "id": "api.admin.test_email.body",
    "translation": "Mattermost e-posta ayarları doğru görünüyor!"
  },
  {
    "id": "api.admin.test_email.missing_server",
    "translation": "SMTP sunucusu zorunludur"
  },
  {
    "id": "api.admin.test_email.reenter_password",
    "translation": "SMTP sunucusu, kapı numarası ya da kullanıcı adı değiştirilmiş. Lütfen bağlantı sınaması için SMTP parolanızı yeniden yazın."
  },
  {
    "id": "api.admin.test_email.subject",
    "translation": "Mattermost - E-posta Ayarları Sınanıyor"
  },
  {
    "id": "api.admin.test_s3.missing_s3_bucket",
    "translation": "S3 Klasörü zorunludur"
  },
  {
    "id": "api.admin.upload_brand_image.array.app_error",
    "translation": "İstekte 'image' altındaki dizi boş."
  },
  {
    "id": "api.admin.upload_brand_image.no_file.app_error",
    "translation": "İstekte 'image' altında bir dosya yok."
  },
  {
    "id": "api.admin.upload_brand_image.parse.app_error",
    "translation": "Çok parçalı form işlenemedi."
  },
  {
    "id": "api.admin.upload_brand_image.storage.app_error",
    "translation": "Görsel yüklenemedi. Görsel deposu yapılandırılmamış."
  },
  {
    "id": "api.admin.upload_brand_image.too_large.app_error",
    "translation": "Dosya yüklenemedi. Dosya çok büyük."
  },
  {
    "id": "api.channel.add_member.added",
    "translation": "%v kanala %v tarafından eklendi."
  },
  {
    "id": "api.channel.add_user.to.channel.failed.app_error",
    "translation": "Kullanıcı kanala eklenemedi."
  },
  {
    "id": "api.channel.add_user.to.channel.failed.deleted.app_error",
    "translation": "Takımdan çıkarılmış olduğundan kullanıcı kanala eklenemedi."
  },
  {
    "id": "api.channel.add_user_to_channel.type.app_error",
    "translation": "Bu kanal türüne kullanıcı eklenemez."
  },
  {
    "id": "api.channel.change_channel_privacy.private_to_public",
    "translation": "Bu kanal Herkese Açık Kanala dönüştürüldü ve isteyen her takım üyesi katılabilir."
  },
  {
    "id": "api.channel.change_channel_privacy.public_to_private",
    "translation": "Bu kanal Özel Kanala dönüştürüldü."
  },
  {
    "id": "api.channel.convert_channel_to_private.default_channel_error",
    "translation": "Bu varsayılan kanal özel bir kanala dönüştürülemez."
  },
  {
    "id": "api.channel.convert_channel_to_private.private_channel_error",
    "translation": "Dönüştürmek istediğiniz kanal zaten özel bir kanal."
  },
  {
    "id": "api.channel.create_channel.direct_channel.app_error",
    "translation": "Doğrudan ileti kanalı eklemek için createDirectChannel API hizmeti kullanılmalıdır."
  },
  {
    "id": "api.channel.create_channel.max_channel_limit.app_error",
    "translation": "Geçerli takıma en fazla {{.MaxChannelsPerTeam}} kanal eklenebilir."
  },
  {
    "id": "api.channel.create_default_channels.off_topic",
    "translation": "İlgisiz"
  },
  {
    "id": "api.channel.create_default_channels.town_square",
    "translation": "Şehir Meydanı"
  },
  {
    "id": "api.channel.create_direct_channel.invalid_user.app_error",
    "translation": "Doğrudan kanal ekleme için kullanıcı kodu geçersiz."
  },
  {
    "id": "api.channel.create_group.bad_size.app_error",
    "translation": "Grup ileti kanallarında en az 3 en çok 8 kullanıcı olmalıdır."
  },
  {
    "id": "api.channel.create_group.bad_user.app_error",
    "translation": "Belirtilen kullanıcılardan biri bulunamadı."
  },
  {
    "id": "api.channel.delete_channel.archived",
    "translation": "%v kanalı arşivledi."
  },
  {
    "id": "api.channel.delete_channel.cannot.app_error",
    "translation": "{{.Channel}} varsayılan kanalı silinemez."
  },
  {
    "id": "api.channel.delete_channel.deleted.app_error",
    "translation": "Kanal arşivlenmiş ya da silinmiş."
  },
  {
    "id": "api.channel.delete_channel.type.invalid",
    "translation": "Doğrudan ya da grup ileti kanalları silinemez"
  },
  {
    "id": "api.channel.join_channel.permissions.app_error",
    "translation": "İzinleriniz yeterli değil."
  },
  {
    "id": "api.channel.join_channel.post_and_forget",
    "translation": "%v kanala katıldı."
  },
  {
    "id": "api.channel.leave.default.app_error",
    "translation": "{{.Channel}} varsayılan kanalından ayrılamazsınız."
  },
  {
    "id": "api.channel.leave.direct.app_error",
    "translation": "Kanala doğrudan ileti bırakılamaz."
  },
  {
    "id": "api.channel.leave.last_member.app_error",
    "translation": "Kanalda yalnız siz kaldınız. Kanaldan ayrılmak yerine Özel Kanalı kaldırmayı deneyin."
  },
  {
    "id": "api.channel.leave.left",
    "translation": "%v kanaldan ayrıldı."
  },
  {
    "id": "api.channel.patch_update_channel.forbidden.app_error",
    "translation": "Kanal güncellenemedi."
  },
  {
    "id": "api.channel.post_channel_privacy_message.error",
    "translation": "Kanal gizliliği güncelleme iletisi gönderilemedi."
  },
  {
    "id": "api.channel.post_update_channel_displayname_message_and_forget.create_post.error",
    "translation": "Görüntülenecek ad güncelleme iletisi gönderilemedi"
  },
  {
    "id": "api.channel.post_update_channel_displayname_message_and_forget.retrieve_user.error",
    "translation": "Kanal Görüntülenecek Ad alanı güncellenirken kullanıcı alınamadı"
  },
  {
    "id": "api.channel.post_update_channel_displayname_message_and_forget.updated_from",
    "translation": "%s görüntülenecek kanal adını %s yerine %s olarak değiştirdi"
  },
  {
    "id": "api.channel.post_update_channel_header_message_and_forget.post.error",
    "translation": "Kanal başlığı güncelleme iletisi gönderilemedi"
  },
  {
    "id": "api.channel.post_update_channel_header_message_and_forget.removed",
    "translation": "%s kanal başlığını kaldırdı (önceki: %s)"
  },
  {
    "id": "api.channel.post_update_channel_header_message_and_forget.retrieve_user.error",
    "translation": "Kanal başlığı güncellenirken kullanıcı alınamadı"
  },
  {
    "id": "api.channel.post_update_channel_header_message_and_forget.updated_from",
    "translation": "%s kanal başlığını %s yerine %s olarak güncelledi"
  },
  {
    "id": "api.channel.post_update_channel_header_message_and_forget.updated_to",
    "translation": "%s kanal başlığını %s olarak güncelledi"
  },
  {
    "id": "api.channel.post_user_add_remove_message_and_forget.error",
    "translation": "Katılma/Ayrılma iletisi gönderilemedi"
  },
  {
    "id": "api.channel.remove.default.app_error",
    "translation": "Kullanıcı {{.Channel}} varsayılan kanalından çıkarılamadı."
  },
  {
    "id": "api.channel.remove_channel_member.type.app_error",
    "translation": "Kullanıcı kanaldan çıkarılamadı."
  },
  {
    "id": "api.channel.remove_member.removed",
    "translation": "%v kanaldan çıkarıldı."
  },
  {
    "id": "api.channel.rename_channel.cant_rename_direct_messages.app_error",
    "translation": "Bir doğrudan ileti kanalını yeniden adlandıramazsınız."
  },
  {
    "id": "api.channel.rename_channel.cant_rename_group_messages.app_error",
    "translation": "Bir grup ileti kanalını yeniden adlandıramazsınız."
  },
  {
    "id": "api.channel.update_channel.deleted.app_error",
    "translation": "Kanal arşivlenmiş ya da silinmiş."
  },
  {
    "id": "api.channel.update_channel.tried.app_error",
    "translation": "{{.Channel}} varsayılan kanalı için geçersiz bir güncelleme denendi."
  },
  {
    "id": "api.channel.update_channel_member_roles.scheme_role.app_error",
    "translation": "Belirtilen rol bir şema tarafından yönetildiğinden doğrudan bir Kanal Üyesine uygulanamaz."
  },
  {
    "id": "api.channel.update_channel_scheme.license.error",
    "translation": "Lisansınızda kanal şemalarını güncelleme özelliği bulunmuyor"
  },
  {
    "id": "api.channel.update_channel_scheme.scheme_scope.error",
    "translation": "Belirtilen şema bir kanal şeması olmadığından kanal şeması ayarlanamadı."
  },
  {
    "id": "api.channel.update_team_member_roles.scheme_role.app_error",
    "translation": "Belirtilen rol bir şema tarafından yönetildiğinden doğrudan bir Takım Üyesine uygulanamaz."
  },
  {
    "id": "api.command.admin_only.app_error",
    "translation": "Bütünleştirme işlemlerini yalnız sistem yöneticileri yapabilir."
  },
  {
    "id": "api.command.command_post.forbidden.app_error",
    "translation": "Belirtilen kullanıcı belirtilen takımın üyesi değil."
  },
  {
    "id": "api.command.disabled.app_error",
    "translation": "Komutlar sistem yöneticisi tarafından devre dışı bırakılmış."
  },
  {
    "id": "api.command.duplicate_trigger.app_error",
    "translation": "Bu tetikleyici sözcük zaten kullanılıyor. Lütfen başka bir sözcük seçin."
  },
  {
    "id": "api.command.execute_command.create_post_failed.app_error",
    "translation": "'{{.Trigger}}' komutu yanıtı gönderemedi. Lütfen sistem yöneticiniz ile görüşün."
  },
  {
    "id": "api.command.execute_command.failed.app_error",
    "translation": "'{{.Trigger}}' tetikleyicisinin komutu yürütülemedi."
  },
  {
    "id": "api.command.execute_command.failed_empty.app_error",
    "translation": "'{{.Trigger}}' tetikleyicisinin komutu boş bir yanıt döndürdü."
  },
  {
    "id": "api.command.execute_command.failed_resp.app_error",
    "translation": "'{{.Trigger}}' tetikleyicisinin komutu {{.Status}} yanıtını döndürdü."
  },
  {
    "id": "api.command.execute_command.not_found.app_error",
    "translation": "'{{.Trigger}}' tetikleyici komutu bulunamadı. \"/\" ile başlayan bir ileti göndermek için iletinin başına bir boşluk eklemeyi deneyin."
  },
  {
    "id": "api.command.execute_command.start.app_error",
    "translation": "Herhangi bir komut tetikleyicisi bulunamadı."
  },
  {
    "id": "api.command.invite_people.desc",
    "translation": "Mattermost takımınıza bir e-posta çağrısı gönderir"
  },
  {
    "id": "api.command.invite_people.email_invitations_off",
    "translation": "E-posta çağrıları devre dışı bırakılmış. Herhangi bir çağrı gönderilmedi"
  },
  {
    "id": "api.command.invite_people.email_off",
    "translation": "E-posta yapılandırması yapılmamış. Herhangi bir çağrı gönderilmedi"
  },
  {
    "id": "api.command.invite_people.fail",
    "translation": "E-posta çağrıları gönderilirken bir sorun çıktı"
  },
  {
    "id": "api.command.invite_people.hint",
    "translation": "[ad@etkialani.com ...]"
  },
  {
    "id": "api.command.invite_people.invite_off",
    "translation": "Bu sunucu üzerine kullanıcı eklemek devre dışı bırakılmış olduğundan çağrı gönderilmedi"
  },
  {
    "id": "api.command.invite_people.name",
    "translation": "kisileri_cagir"
  },
  {
    "id": "api.command.invite_people.no_email",
    "translation": "Lütfen bir ya da birkaç geçerli e-posta adresi yazın"
  },
  {
    "id": "api.command.invite_people.sent",
    "translation": "E-posta çağrıları gönderildi"
  },
  {
    "id": "api.command.team_mismatch.app_error",
    "translation": "Komutlar takımlar arasında güncellenemez."
  },
  {
    "id": "api.command_away.desc",
    "translation": "Durumunuzu uzakta yapar"
  },
  {
    "id": "api.command_away.name",
    "translation": "Uzakta"
  },
  {
    "id": "api.command_away.success",
    "translation": "Durumunuz: uzakta"
  },
  {
    "id": "api.command_channel_header.channel.app_error",
    "translation": "Geçerli kanal alınırken sorun çıktı."
  },
  {
    "id": "api.command_channel_header.desc",
    "translation": "Kanal başlığını düzenler"
  },
  {
    "id": "api.command_channel_header.hint",
    "translation": "[metin]"
  },
  {
    "id": "api.command_channel_header.message.app_error",
    "translation": "/header komutunun yanında metin de yazılmalıdır."
  },
  {
    "id": "api.command_channel_header.name",
    "translation": "başlık"
  },
  {
    "id": "api.command_channel_header.permission.app_error",
    "translation": "Kanal başlığını düzenleme izniniz yok."
  },
  {
    "id": "api.command_channel_header.update_channel.app_error",
    "translation": "Geçerli kanal güncellenirken sorun çıktı."
  },
  {
    "id": "api.command_channel_purpose.channel.app_error",
    "translation": "Geçerli kanal alınırken sorun çıktı."
  },
  {
    "id": "api.command_channel_purpose.desc",
    "translation": "Kanal amacını düzenler"
  },
  {
    "id": "api.command_channel_purpose.direct_group.app_error",
    "translation": "Doğrudan ileti kanalları için bir amaç ayarlanamaz. Amaç yerine başlığı ayarlamak için /header komutunu kullanın."
  },
  {
    "id": "api.command_channel_purpose.hint",
    "translation": "[metin]"
  },
  {
    "id": "api.command_channel_purpose.message.app_error",
    "translation": "/purpose komutu ile bir ileti yazılmalıdır."
  },
  {
    "id": "api.command_channel_purpose.name",
    "translation": "amaç"
  },
  {
    "id": "api.command_channel_purpose.permission.app_error",
    "translation": "Kanal amacını düzenleme izniniz yok."
  },
  {
    "id": "api.command_channel_purpose.update_channel.app_error",
    "translation": "Geçerli kanal güncellenirken sorun çıktı."
  },
  {
    "id": "api.command_channel_remove.channel.app_error",
    "translation": "Geçerli kanal alınırken sorun çıktı."
  },
  {
    "id": "api.command_channel_rename.channel.app_error",
    "translation": "Geçerli kanal alınırken sorun çıktı."
  },
  {
    "id": "api.command_channel_rename.desc",
    "translation": "Kanalı yeniden adlandırır"
  },
  {
    "id": "api.command_channel_rename.direct_group.app_error",
    "translation": "Doğrudan ileti kanalları yeniden adlandırılamaz."
  },
  {
    "id": "api.command_channel_rename.hint",
    "translation": "[metin]"
  },
  {
    "id": "api.command_channel_rename.message.app_error",
    "translation": "/rename komutu ile bir ileti yazılmalıdır."
  },
  {
    "id": "api.command_channel_rename.name",
    "translation": "yeniden adlandır"
  },
  {
    "id": "api.command_channel_rename.permission.app_error",
    "translation": "Kanalı yeniden adlandırma izniniz yok."
  },
  {
    "id": "api.command_channel_rename.too_long.app_error",
    "translation": "Kanal adında en fazla {{.Length}} karakter bulunmalıdır."
  },
  {
    "id": "api.command_channel_rename.too_short.app_error",
    "translation": "Kanal adında en az {{.Length}} karakter bulunmalıdır."
  },
  {
    "id": "api.command_channel_rename.update_channel.app_error",
    "translation": "Geçerli kanal güncellenirken sorun çıktı."
  },
  {
    "id": "api.command_code.desc",
    "translation": "Metni kod bloğu olarak görüntüler"
  },
  {
    "id": "api.command_code.hint",
    "translation": "[metin]"
  },
  {
    "id": "api.command_code.message.app_error",
    "translation": "/code komutu ile bir ileti yazılmalıdır."
  },
  {
    "id": "api.command_code.name",
    "translation": "kod"
  },
  {
    "id": "api.command_collapse.desc",
    "translation": "Görsel ön izlemelerinin otomatik olarak daraltılmasını etkinleştirir"
  },
  {
    "id": "api.command_collapse.name",
    "translation": "daralt"
  },
  {
    "id": "api.command_collapse.success",
    "translation": "Görsel bağlantıları varsayılan olarak daraltılmış olacak"
  },
  {
    "id": "api.command_dnd.desc",
    "translation": "Rahatsız etmeyin kipini etkinleştirerek masaüstü ve mobil uygulamalarda anında bildirimleri devre dışı bırakır."
  },
  {
    "id": "api.command_dnd.name",
    "translation": "re"
  },
  {
    "id": "api.command_dnd.success",
    "translation": "Rahatsız Etmeyin kipi etkinleştirilmiş. Rahatsız Etmeyin kipini devre dışı bırakana kadar Masaüstü ya da mobil uygulamadan anında bildirimleri almayacaksınız."
  },
  {
    "id": "api.command_echo.delay.app_error",
    "translation": "Gecikme 10000 saniyeden az olmalıdır."
  },
  {
    "id": "api.command_echo.desc",
    "translation": "Hesabınızdaki metni echo ile yansıtır"
  },
  {
    "id": "api.command_echo.high_volume.app_error",
    "translation": "Çok sayıda echo isteği yapıldığından istek işlenemedi."
  },
  {
    "id": "api.command_echo.hint",
    "translation": "'ileti' [saniye cinsinden gecikme]"
  },
  {
    "id": "api.command_echo.message.app_error",
    "translation": "/echo komutu ile bir ileti yazılmalıdır."
  },
  {
    "id": "api.command_echo.name",
    "translation": "echo"
  },
  {
    "id": "api.command_expand.desc",
    "translation": "Görsel ön izlemelerinin otomatik olarak daraltılmasını devre dışı bırakır"
  },
  {
    "id": "api.command_expand.name",
    "translation": "genişlet"
  },
  {
    "id": "api.command_expand.success",
    "translation": "Görsel bağlantıları varsayılan olarak genişletilmiş olacak"
  },
  {
    "id": "api.command_expand_collapse.fail.app_error",
    "translation": "Ön izlemeler genişletilirken bir sorun çıktı."
  },
  {
    "id": "api.command_groupmsg.desc",
    "translation": "Belirtilen kullanıcılara bir Grup İletisi gönderir"
  },
  {
    "id": "api.command_groupmsg.fail.app_error",
    "translation": "Kullanıcılara ileti gönderilirken bir sorun çıktı."
  },
  {
    "id": "api.command_groupmsg.group_fail.app_error",
    "translation": "Grup iletisi eklenirken bir sorun çıktı."
  },
  {
    "id": "api.command_groupmsg.hint",
    "translation": "@[username1],@[username2] 'ileti'"
  },
  {
    "id": "api.command_groupmsg.invalid_user.app_error",
    "translation": {
      "one": "Kullanıcı bulunamadı: {{.Users}}",
      "other": "Kullanıcılar bulunamadı: {{.Users}}"
    }
  },
  {
    "id": "api.command_groupmsg.max_users.app_error",
    "translation": "Grup iletileri en fazla {{.MaxUsers}} kullanıcı ile sınırlıdır."
  },
  {
    "id": "api.command_groupmsg.min_users.app_error",
    "translation": "Grup iletileri için en az {{.MinUsers}} kullanıcı olmalıdır."
  },
  {
    "id": "api.command_groupmsg.name",
    "translation": "ileti"
  },
  {
    "id": "api.command_groupmsg.permission.app_error",
    "translation": "Yeni bir grup iletisi ekleme izniniz yok."
  },
  {
    "id": "api.command_help.desc",
    "translation": "Mattermost yardım sayfasını açar"
  },
  {
    "id": "api.command_help.name",
    "translation": "yardım"
  },
  {
    "id": "api.command_invite.channel.app_error",
    "translation": "Geçerli kanal alınırken sorun çıktı."
  },
  {
    "id": "api.command_invite.channel.error",
    "translation": "{{.Channel}} kanalı bulunamadı. Lütfen kanalları belirtmek için [kanal kısaltması] kullanın (https://about.mattermost.com/default-channel-handle-documentation)."
  },
  {
    "id": "api.command_invite.desc",
    "translation": "Bir kullanıcıyı bir kanala çağırır"
  },
  {
    "id": "api.command_invite.directchannel.app_error",
    "translation": "Bir kişiyi doğrudan ileti kanalına ekleyemezsiniz."
  },
  {
    "id": "api.command_invite.fail.app_error",
    "translation": "Kanala katılma sırasında bir sorun çıktı."
  },
  {
    "id": "api.command_invite.hint",
    "translation": "@[kullanıcıadı] ~[kanal]"
  },
  {
    "id": "api.command_invite.missing_message.app_error",
    "translation": "Kullanıcı Adı ya da Kanal eksik."
  },
  {
    "id": "api.command_invite.missing_user.app_error",
    "translation": "Kullanıcı bulunamadı. Sistem yöneticisi tarafından devre dışı bırakılmış olabilir."
  },
  {
    "id": "api.command_invite.name",
    "translation": "çağır"
  },
  {
    "id": "api.command_invite.permission.app_error",
    "translation": "{{.User}} kullanıcısını {{.Channel}} kanalına eklemek için yeterli izinleriniz yok."
  },
  {
    "id": "api.command_invite.private_channel.app_error",
    "translation": "{{.Channel}} kanalı bulunamadı. Lütfen kanalları belirtmek için kanal kısaltması kullanın."
  },
  {
    "id": "api.command_invite.success",
    "translation": "{{.User}} kullanıcısı {{.Channel}} kanalına eklendi."
  },
  {
    "id": "api.command_invite.user_already_in_channel.app_error",
    "translation": "{{.User}} zaten kanalda."
  },
  {
    "id": "api.command_invite_people.permission.app_error",
    "translation": "Bu sunucuya yeni kullanıcılar çağırma izniniz yok."
  },
  {
    "id": "api.command_join.desc",
    "translation": "Açık kanala katılır"
  },
  {
    "id": "api.command_join.fail.app_error",
    "translation": "Kanala katılma sırasında bir sorun çıktı."
  },
  {
    "id": "api.command_join.hint",
    "translation": "~[kanal]"
  },
  {
    "id": "api.command_join.list.app_error",
    "translation": "Kanallar listelenirken bir sorun çıktı."
  },
  {
    "id": "api.command_join.missing.app_error",
    "translation": "Kanal bulunamadı."
  },
  {
    "id": "api.command_join.name",
    "translation": "katılın"
  },
  {
    "id": "api.command_kick.name",
    "translation": "kov"
  },
  {
    "id": "api.command_leave.desc",
    "translation": "Geçerli kanaldan ayrılmanızı sağlar"
  },
  {
    "id": "api.command_leave.fail.app_error",
    "translation": "Kanaldan ayrılırken bir sorun çıktı."
  },
  {
    "id": "api.command_leave.name",
    "translation": "ayrıl"
  },
  {
    "id": "api.command_logout.desc",
    "translation": "Mattermost oturumunu kapatır"
  },
  {
    "id": "api.command_logout.name",
    "translation": "oturumu kapat"
  },
  {
    "id": "api.command_me.desc",
    "translation": "Bir işlem yapar"
  },
  {
    "id": "api.command_me.hint",
    "translation": "[ileti]"
  },
  {
    "id": "api.command_me.name",
    "translation": "ben"
  },
  {
    "id": "api.command_msg.desc",
    "translation": "Bir kullanıcıya doğrudan ileti gönderir"
  },
  {
    "id": "api.command_msg.dm_fail.app_error",
    "translation": "Doğrudan ileti eklenirken bir sorun çıktı."
  },
  {
    "id": "api.command_msg.fail.app_error",
    "translation": "Kullanıcıya ileti gönderilirken bir sorun çıktı."
  },
  {
    "id": "api.command_msg.hint",
    "translation": "@[kullanıcıadı] 'ileti'"
  },
  {
    "id": "api.command_msg.missing.app_error",
    "translation": "Kullanıcı bulunamadı."
  },
  {
    "id": "api.command_msg.name",
    "translation": "ileti"
  },
  {
    "id": "api.command_msg.permission.app_error",
    "translation": "Bu kullanıcıya doğrudan ileti gönderme izniniz yok."
  },
  {
    "id": "api.command_mute.desc",
    "translation": "Geçerli kanal ya da belirtilen [kanal] için masaüstü, e-posta ve anlık bildirimlerini kapatır."
  },
  {
    "id": "api.command_mute.error",
    "translation": "{{.Channel}} kanalı bulunamadı. Lütfen kanalları belirtmek için [kanal kısaltması](https://about.mattermost.com/default-channel-handle-documentation) kullanın."
  },
  {
    "id": "api.command_mute.hint",
    "translation": "~[kanal]"
  },
  {
    "id": "api.command_mute.name",
    "translation": "bildirimleri kapat"
  },
  {
    "id": "api.command_mute.no_channel.error",
    "translation": "Belirtilen kanal bulunamadı. Lütfen kanalları belirtmek için [kanal kısaltması] kullanın (https://about.mattermost.com/default-channel-handle-documentation)."
  },
  {
    "id": "api.command_mute.not_member.error",
    "translation": "Üyesi olmadığınızdan {{.Channel}} kanalının bildirimlerini kapatamazsınız."
  },
  {
    "id": "api.command_mute.success_mute",
    "translation": "Bildirimleri açana kadar {{.Channel}} kanalından bildirim almayacaksınız."
  },
  {
    "id": "api.command_mute.success_mute_direct_msg",
    "translation": "Bildirimleri açana kadar bu kanaldan bildirim almayacaksınız."
  },
  {
    "id": "api.command_mute.success_unmute",
    "translation": "{{.Channel}} bildirimleri açık."
  },
  {
    "id": "api.command_mute.success_unmute_direct_msg",
    "translation": "Bu kanalın bildirimleri açık."
  },
  {
    "id": "api.command_offline.desc",
    "translation": "Durumunuzu çevrimdışı yapar"
  },
  {
    "id": "api.command_offline.name",
    "translation": "çevrimdışı"
  },
  {
    "id": "api.command_offline.success",
    "translation": "Durumunuz: çevrimdışı"
  },
  {
    "id": "api.command_online.desc",
    "translation": "Durumunuzu çevrimiçi yapar"
  },
  {
    "id": "api.command_online.name",
    "translation": "çevrimiçi"
  },
  {
    "id": "api.command_online.success",
    "translation": "Durumunuz: çevrimiçi"
  },
  {
    "id": "api.command_open.name",
    "translation": "açık"
  },
  {
    "id": "api.command_remove.desc",
    "translation": "Bir üyeyi kanaldan çıkarır"
  },
  {
    "id": "api.command_remove.direct_group.app_error",
    "translation": "Bir kişiyi doğrudan ileti kanalından çıkaramazsınız."
  },
  {
    "id": "api.command_remove.hint",
    "translation": "@[kullanıcıadı]"
  },
  {
    "id": "api.command_remove.message.app_error",
    "translation": "/remove ya da /kick komutu ile bir ileti yazılmalıdır."
  },
  {
    "id": "api.command_remove.missing.app_error",
    "translation": "Kullanıcı bulunamadı. Sistem yöneticisi tarafından devre dışı bırakılmış olabilir."
  },
  {
    "id": "api.command_remove.name",
    "translation": "çıkar"
  },
  {
    "id": "api.command_remove.permission.app_error",
    "translation": "Üyeyi çıkarma izniniz yok."
  },
  {
    "id": "api.command_remove.user_not_in_channel",
    "translation": "{{.Username}} bu kanalın bir üyesi değil."
  },
  {
    "id": "api.command_search.desc",
    "translation": "İletilerde bir metni arar"
  },
  {
    "id": "api.command_search.hint",
    "translation": "[metin]"
  },
  {
    "id": "api.command_search.name",
    "translation": "ara"
  },
  {
    "id": "api.command_search.unsupported.app_error",
    "translation": "Arama komutu aygıtınız için desteklenmiyor."
  },
  {
    "id": "api.command_settings.desc",
    "translation": "Hesap ayarları penceresini açar"
  },
  {
    "id": "api.command_settings.name",
    "translation": "ayarlar"
  },
  {
    "id": "api.command_settings.unsupported.app_error",
    "translation": "Ayarlar komutu aygıtınız için desteklenmiyor."
  },
  {
    "id": "api.command_shortcuts.desc",
    "translation": "Tuş takımı kısayollarının listesini görüntüler"
  },
  {
    "id": "api.command_shortcuts.name",
    "translation": "kısayollar"
  },
  {
    "id": "api.command_shortcuts.unsupported.app_error",
    "translation": "Kısayollar komutu aygıtınız için desteklenmiyor."
  },
  {
    "id": "api.command_shrug.desc",
    "translation": "İletinize ¯\\_(ツ)_/¯ ekler"
  },
  {
    "id": "api.command_shrug.hint",
    "translation": "[ileti]"
  },
  {
    "id": "api.command_shrug.name",
    "translation": "omuz silkme"
  },
  {
    "id": "api.config.client.old_format.app_error",
    "translation": "İstemci yapılandırması için yeni biçim henüz desteklenmiyor. Lütfen sorgu dizgesini format=old olarak yazın."
  },
  {
    "id": "api.context.404.app_error",
    "translation": "Maalesef sayfa bulunamadı."
  },
  {
    "id": "api.context.invalid_body_param.app_error",
    "translation": "İstek gövdesindeki {{.Name}} eksik ya da geçersiz."
  },
  {
    "id": "api.context.invalid_param.app_error",
    "translation": "{{.Name}} parametresi geçersiz."
  },
  {
    "id": "api.context.invalid_token.error",
    "translation": "Oturum kodu geçersiz: {{.Token}}, Hata: {{.Error}}"
  },
  {
    "id": "api.context.invalid_url_param.app_error",
    "translation": "İstek adresindeki {{.Name}} parametresi geçersiz."
  },
  {
    "id": "api.context.mfa_required.app_error",
    "translation": "Bu sunucuda çok aşamalı kimlik doğrulaması zorunludur."
  },
  {
    "id": "api.context.permissions.app_error",
    "translation": "İzinleriniz yeterli değil."
  },
  {
    "id": "api.context.session_expired.app_error",
    "translation": "Oturumunuz geçersiz ya da süresi dolmuş. Lütfen yeniden oturum açın."
  },
  {
    "id": "api.context.token_provided.app_error",
    "translation": "Oturum OAuth olmadığı halde sorgu dizgesinde kod belirtilmiş."
  },
  {
    "id": "api.create_terms_of_service.custom_terms_of_service_disabled.app_error",
    "translation": "Özel hizmet koşulları özelliği devre dışı."
  },
  {
    "id": "api.create_terms_of_service.empty_text.app_error",
    "translation": "Lütfen Özel Hizmet Koşulları metnini yazın."
  },
  {
    "id": "api.email_batching.add_notification_email_to_batch.channel_full.app_error",
    "translation": "Toplu e-posta görevinin alım kanalı doldu. Lütfen EmailBatchingBufferSize değerini arttırın."
  },
  {
    "id": "api.email_batching.add_notification_email_to_batch.disabled.app_error",
    "translation": "Toplu e-posta gönderimi sistem yöneticisi tarafından devre dışı bırakılmış."
  },
  {
    "id": "api.email_batching.render_batched_post.date",
    "translation": "{{.Hour}}:{{.Minute}} {{.Timezone}}, {{.Month}} {{.Day}}"
  },
  {
    "id": "api.email_batching.render_batched_post.direct_message",
    "translation": "Şu kullanıcıdan doğrudan ileti: "
  },
  {
    "id": "api.email_batching.render_batched_post.go_to_post",
    "translation": "İletiye Git"
  },
  {
    "id": "api.email_batching.render_batched_post.group_message",
    "translation": "Şu gruptan ileti: "
  },
  {
    "id": "api.email_batching.render_batched_post.notification",
    "translation": "Şuradan bildirim: "
  },
  {
    "id": "api.email_batching.send_batched_email_notification.body_text",
    "translation": {
      "one": "Bir yeni bildiriminiz var.",
      "other": "{{.Count}} yeni bildiriminiz var."
    }
  },
  {
    "id": "api.email_batching.send_batched_email_notification.subject",
    "translation": {
      "one": "[{{.SiteName}}] {{.Month}} {{.Day}}, {{.Year}} için yeni bir bildirim var",
      "other": "[{{.SiteName}}] {{.Month}} {{.Day}}, {{.Year}} için yeni bildirimler var"
    }
  },
  {
    "id": "api.emoji.create.duplicate.app_error",
    "translation": "Emoji eklenemedi. Aynı adlı başka bir emoji zaten var."
  },
  {
    "id": "api.emoji.create.other_user.app_error",
    "translation": "Kullanıcı kodu geçersiz."
  },
  {
    "id": "api.emoji.create.parse.app_error",
    "translation": "Emoji eklenemedi. İstek anlaşılamadı."
  },
  {
    "id": "api.emoji.create.too_large.app_error",
    "translation": "Emoji eklenemedi. Görsel boyutu 1 MB değerinden küçük olmalıdır."
  },
  {
    "id": "api.emoji.disabled.app_error",
    "translation": "Özel emoji özelliği sistem yöneticisi tarafından devre dışı bırakılmış."
  },
  {
    "id": "api.emoji.get_image.decode.app_error",
    "translation": "Emoji için görsel dosyasının kodu çözülemedi."
  },
  {
    "id": "api.emoji.get_image.read.app_error",
    "translation": "Emoji için görsel dosyası okunamadı."
  },
  {
    "id": "api.emoji.storage.app_error",
    "translation": "Dosya depolama ayarları doğru şekilde yapılmamış. Lütfen dosya depolaması için bir S3 ya da yerel sunucusu ayarlayın."
  },
  {
    "id": "api.emoji.upload.image.app_error",
    "translation": "Emoji eklenemedi. Dosya PNG, JPEG ya da GIF türünde olmalıdır."
  },
  {
    "id": "api.emoji.upload.large_image.decode_error",
    "translation": "Emoji eklenemedi. Görsel kodu çözülürken bir sorun çıktı."
  },
  {
    "id": "api.emoji.upload.large_image.encode_error",
    "translation": "Emoji eklenemedi. Görsel kodu çözülürken bir sorun çıktı."
  },
  {
    "id": "api.emoji.upload.large_image.gif_decode_error",
    "translation": "Emoji eklenemedi. GIF görselinin kodu çözülürken bir sorun çıktı."
  },
  {
    "id": "api.emoji.upload.large_image.gif_encode_error",
    "translation": "Emoji eklenemedi. GIF görseli kodlanırken bir sorun çıktı."
  },
  {
    "id": "api.emoji.upload.large_image.too_large.app_error",
    "translation": "Emoji eklenemedi. Görsel {{.MaxWidth}} x {{.MaxHeight}} boyutundan küçük olmalıdır."
  },
  {
    "id": "api.emoji.upload.open.app_error",
    "translation": "Emoji eklenemedi. Eklenmiş görsel açılmaya çalışılırken bir sorun çıktı."
  },
  {
    "id": "api.file.attachments.disabled.app_error",
    "translation": "Bu sunucuda ek dosyalarının kullanımı devre dışı bırakılmış."
  },
  {
    "id": "api.file.file_exists.exists_local.app_error",
    "translation": "Dosyanın var olup olmadığı denetlenemedi."
  },
  {
    "id": "api.file.file_exists.s3.app_error",
    "translation": "Dosyanın var olup olmadığı denetlenemedi."
  },
  {
    "id": "api.file.get_file.public_invalid.app_error",
    "translation": "Herkese açık bağlantı geçersiz görünüyor."
  },
  {
    "id": "api.file.get_file_preview.no_preview.app_error",
    "translation": "Dosyanın ön izleme görseli yok."
  },
  {
    "id": "api.file.get_file_thumbnail.no_thumbnail.app_error",
    "translation": "Dosyanın küçük görseli yok."
  },
  {
    "id": "api.file.get_public_link.disabled.app_error",
    "translation": "Herkese açık bağlantılar devre dışı bırakılmış."
  },
  {
    "id": "api.file.get_public_link.no_post.app_error",
    "translation": "Dosyanın herkese açık bağlantısı alınamadı. Geçerli kullanıcı tarafından okunabilmesi için dosya bir iletiye eklenmiş olmalıdır."
  },
  {
    "id": "api.file.move_file.copy_within_s3.app_error",
    "translation": "Dosya S3 üzerine kopyalanamadı."
  },
  {
    "id": "api.file.move_file.delete_from_s3.app_error",
    "translation": "Dosya S3 üzerinden silinemedi."
  },
  {
    "id": "api.file.move_file.rename.app_error",
    "translation": "Dosya yerel olarak taşınamadı."
  },
  {
    "id": "api.file.no_driver.app_error",
    "translation": "Herhangi bir dosya sürücüsü seçilmemiş."
  },
  {
    "id": "api.file.read_file.reading_local.app_error",
    "translation": "Yerel sunucu depolaması okunurken bir sorun çıktı."
  },
  {
    "id": "api.file.read_file.s3.app_error",
    "translation": "S3 sunucu depolaması okunurken bir sorun çıktı."
  },
  {
    "id": "api.file.reader.reading_local.app_error",
    "translation": "Yerel sunucu depolamasından bir okuyucu açılırken bir sorun çıktı."
  },
  {
    "id": "api.file.reader.s3.app_error",
    "translation": "S3 sunucu depolamasından bir okuyucu açılırken bir sorun çıktı."
  },
  {
    "id": "api.file.test_connection.local.connection.app_error",
    "translation": "Belirtilen yola yazma izni yok ya da başka bir sorun var."
  },
  {
    "id": "api.file.test_connection.s3.bucket_exists.app_error",
    "translation": "Klasörün var olup olmadığı denetlenemedi."
  },
  {
    "id": "api.file.upload_file.incorrect_number_of_client_ids.app_error",
    "translation": "Dosyalar yüklenemedi. {{.NumFiles}} dosya için {{.NumClientIds}} istemci kodu var."
  },
  {
    "id": "api.file.upload_file.incorrect_number_of_files.app_error",
    "translation": "Belirtilen dosya sayısı hatalı olduğundan dosyalar yüklenemedi."
  },
  {
    "id": "api.file.upload_file.large_image.app_error",
    "translation": "Dosya en büyük boyutları aştığından yüklenemedi: {{.Filename}}"
  },
  {
    "id": "api.file.upload_file.large_image_detailed.app_error",
    "translation": "{{.Filename}} boyutları ({{.Width}} x {{.Height}} piksel) sınırını aşıyor."
  },
  {
    "id": "api.file.upload_file.multiple_channel_ids.app_error",
    "translation": "Dosyalar yüklenemedi. Çakışan birden çok kanal kodu var."
  },
  {
    "id": "api.file.upload_file.read_form_value.app_error",
    "translation": "Dosyalar yüklenemedi. {{.Formname}} değeri okunurken sorun çıktı."
  },
  {
    "id": "api.file.upload_file.read_request.app_error",
    "translation": "Dosyalar yüklenemedi. İstenilen veri okunurken ya da işlenirken sorun çıktı."
  },
  {
    "id": "api.file.upload_file.storage.app_error",
    "translation": "Dosya yüklenemedi. Görsel deposu yapılandırılmamış."
  },
  {
    "id": "api.file.upload_file.too_large_detailed.app_error",
    "translation": "{{.Filename}} dosyası yüklenemedi. {{.Length}} bayt izin verilen {{.Limit}} bayt değerini aşıyor."
  },
  {
    "id": "api.file.write_file.s3.app_error",
    "translation": "S3 üzerine yazılırken bir sorun çıktı."
  },
  {
    "id": "api.file.write_file_locally.create_dir.app_error",
    "translation": "Yeni dosya için klasör eklenirken bir sorun çıktı."
  },
  {
    "id": "api.file.write_file_locally.writing.app_error",
    "translation": "Yerel sunucu depolamasına yazılırken bir sorun çıktı."
  },
  {
    "id": "api.incoming_webhook.disabled.app_error",
    "translation": "Gelen web bağlantıları sistem yöneticisi tarafından devre dışı bırakılmış."
  },
  {
    "id": "api.incoming_webhook.invalid_username.app_error",
    "translation": "Kullanıcı adı geçersiz."
  },
  {
    "id": "api.io_error",
    "translation": "giriş/çıkış sorunu"
  },
  {
    "id": "api.ldap_group.not_found",
    "translation": "ldap grubu bulunamadı"
  },
  {
    "id": "api.ldap_groups.license_error",
    "translation": "lisansınızda ldap gruplarını kullanma özelliği yok"
  },
  {
    "id": "api.license.add_license.array.app_error",
    "translation": "İstekte 'license' altındaki dizi boş."
  },
  {
    "id": "api.license.add_license.expired.app_error",
    "translation": "Lisansınızın süresi dolmuş ya da henüz başlamamış."
  },
  {
    "id": "api.license.add_license.invalid.app_error",
    "translation": "Lisans dosyası geçersiz."
  },
  {
    "id": "api.license.add_license.invalid_count.app_error",
    "translation": "Toplam tekil kullanıcı sayılamadı."
  },
  {
    "id": "api.license.add_license.no_file.app_error",
    "translation": "İstekte 'licence' altında bir dosya yok."
  },
  {
    "id": "api.license.add_license.open.app_error",
    "translation": "Lisans dosyası açılamadı."
  },
  {
    "id": "api.license.add_license.save.app_error",
    "translation": "Lisans doğru şekilde kaydedilemedi."
  },
  {
    "id": "api.license.add_license.save_active.app_error",
    "translation": "Etkin lisans kodu doğru şekilde kaydedilemedi."
  },
  {
    "id": "api.license.add_license.unique_users.app_error",
    "translation": "Lisansta yalnız {{.Users}} kullanıcı destekleniyor. Ancak sisteminizde {{.Count}} tekil kullanıcı var. Tekil kullanıcı sayısı farklı e-posta adreslerine göre belirlenir. Toplam kullanıcı sayısını Site Raporları -> İstatistikleri Görüntüle bölümünden görebilirsiniz."
  },
  {
    "id": "api.license.client.old_format.app_error",
    "translation": "Yeni istemci lisansı biçimi henüz desteklenmiyor. Lütfen sorgu dizgesini format=old olarak yazın."
  },
  {
    "id": "api.marshal_error",
    "translation": "sıralama sorunu"
  },
  {
    "id": "api.oauth.allow_oauth.redirect_callback.app_error",
    "translation": "İstek geçersiz: Belirtilen yönlendirme adresi kayıtlı geri çağırma adresi ile eşleşmiyor."
  },
  {
    "id": "api.oauth.allow_oauth.turn_off.app_error",
    "translation": "Sistem yöneticisi OAuth2 Hizmet Sağlayıcısını kapattı."
  },
  {
    "id": "api.oauth.authorize_oauth.disabled.app_error",
    "translation": "Sistem yöneticisi OAuth2 Hizmet Sağlayıcısını kapattı."
  },
  {
    "id": "api.oauth.get_access_token.bad_client_id.app_error",
    "translation": "İstek geçersiz: İstemci kodu hatalı."
  },
  {
    "id": "api.oauth.get_access_token.bad_client_secret.app_error",
    "translation": "İstek geçersiz: İstemci parolası eksik."
  },
  {
    "id": "api.oauth.get_access_token.bad_grant.app_error",
    "translation": "İstek geçersiz: İzin türü hatalı."
  },
  {
    "id": "api.oauth.get_access_token.credentials.app_error",
    "translation": "İstek geçersiz: İstemci kimlik doğrulama bilgileri geçersiz."
  },
  {
    "id": "api.oauth.get_access_token.disabled.app_error",
    "translation": "Sistem yöneticisi OAuth2 Hizmet Sağlayıcısını kapattı."
  },
  {
    "id": "api.oauth.get_access_token.expired_code.app_error",
    "translation": "İzin geçersiz: Kimlik doğrulama kodu geçersiz ya da süresi geçmiş."
  },
  {
    "id": "api.oauth.get_access_token.internal.app_error",
    "translation": "Sunucu sorunu: Veritabanına erişilirken bir iç sunucu sorunu çıktı."
  },
  {
    "id": "api.oauth.get_access_token.internal_saving.app_error",
    "translation": "Sunucu sorunu: Erişim kodu veritabanına kaydedilirken bir iç sunucu sorunu çıktı."
  },
  {
    "id": "api.oauth.get_access_token.internal_session.app_error",
    "translation": "Sunucu sorunu: Oturum veritabanına kaydedilirken bir iç sunucu sorunu çıktı."
  },
  {
    "id": "api.oauth.get_access_token.internal_user.app_error",
    "translation": "Sunucu sorunu: Kullanıcı veritabanından alınırken bir iç sunucu sorunu çıktı."
  },
  {
    "id": "api.oauth.get_access_token.missing_code.app_error",
    "translation": "İstek geçersiz: Kod eksik."
  },
  {
    "id": "api.oauth.get_access_token.missing_refresh_token.app_error",
    "translation": "İstek geçersiz: Yenileme kodu eksik."
  },
  {
    "id": "api.oauth.get_access_token.redirect_uri.app_error",
    "translation": "İstek geçersiz: Belirtilen yönlendirme adresi kimlik doğrulama kodu yönlendirme adresi ile eşleşmiyor."
  },
  {
    "id": "api.oauth.get_access_token.refresh_token.app_error",
    "translation": "İstek geçersiz: Yenileme kodu geçersiz."
  },
  {
    "id": "api.oauth.invalid_state_token.app_error",
    "translation": "Durum kodu geçersiz."
  },
  {
    "id": "api.oauth.register_oauth_app.turn_off.app_error",
    "translation": "Sistem yöneticisi OAuth2 Hizmet Sağlayıcısını kapattı."
  },
  {
    "id": "api.oauth.revoke_access_token.del_session.app_error",
    "translation": "Oturum veritabanından silinirken sorun çıktı."
  },
  {
    "id": "api.oauth.revoke_access_token.del_token.app_error",
    "translation": "Erişim kodu veritabanından silinirken sorun çıktı."
  },
  {
    "id": "api.oauth.revoke_access_token.get.app_error",
    "translation": "Silinmeden önce erişim kodu veritabanından alınırken sorun çıktı."
  },
  {
    "id": "api.oauth.singup_with_oauth.disabled.app_error",
    "translation": "Kullanıcı hesap açma özelliği devre dışı bırakılmış."
  },
  {
    "id": "api.oauth.singup_with_oauth.expired_link.app_error",
    "translation": "Hesap açma bağlantısının süresi geçmiş."
  },
  {
    "id": "api.oauth.singup_with_oauth.invalid_link.app_error",
    "translation": "Hesap açma bağlantısı geçersiz görünüyor."
  },
  {
    "id": "api.outgoing_webhook.disabled.app_error",
    "translation": "Giden web bağlantıları sistem yöneticisi tarafından devre dışı bırakılmış."
  },
  {
    "id": "api.plugin.upload.array.app_error",
    "translation": "Multipart/form isteğindeki dosya dizisi boş."
  },
  {
    "id": "api.plugin.upload.file.app_error",
    "translation": "Multipart/form isteğindeki dosya açılamadı."
  },
  {
    "id": "api.plugin.upload.no_file.app_error",
    "translation": "Multipart/form isteğindeki dosya eksik."
  },
  {
    "id": "api.post.check_for_out_of_channel_mentions.message.multiple",
    "translation": "@{{.Usernames}} ve @{{.LastUsername}} anıldı, ancak bu kanalın üyesi olmadıklarından bildirimleri almayacaklar."
  },
  {
    "id": "api.post.check_for_out_of_channel_mentions.message.one",
    "translation": "@{{.Username}} anıldı, ancak bu kanalın üyesi olmadıklarından bildirimleri almayacaklar."
  },
  {
    "id": "api.post.create_post.can_not_post_to_deleted.error",
    "translation": "Kanal silindiğinden gönderilemedi."
  },
  {
    "id": "api.post.create_post.channel_root_id.app_error",
    "translation": "RootID parametresi için Kanal Kodu Geçersiz."
  },
  {
    "id": "api.post.create_post.parent_id.app_error",
    "translation": "ParentId parametresi geçersiz."
  },
  {
    "id": "api.post.create_post.root_id.app_error",
    "translation": "RootID parametresi geçersiz."
  },
  {
    "id": "api.post.create_post.town_square_read_only",
    "translation": "Kanal salt okunur. Yalnız izni olan üyeler buraya ileti gönderebilir."
  },
  {
    "id": "api.post.create_webhook_post.creating.app_error",
    "translation": "İleti eklenirken sorun çıktı."
  },
  {
    "id": "api.post.deduplicate_create_post.failed_to_get",
    "translation": "Çift kayıt kaldırıldıktan sonra bir istemci aynı isteği yinelediği için özgün ileti alınamadı."
  },
  {
    "id": "api.post.deduplicate_create_post.pending",
    "translation": "Başka bir istemci aynı isteği yaptığından ileti reddedildi."
  },
  {
    "id": "api.post.delete_post.can_not_delete_post_in_deleted.error",
    "translation": "Silinmiş bir kanaldaki ileti silinemez."
  },
  {
    "id": "api.post.disabled_all",
    "translation": "Kanalda {{.Users}} taneden fazla kullanıcı bulunduğundan @all seçeneği devre dışı bırakıldı."
  },
  {
    "id": "api.post.disabled_channel",
    "translation": "Kanalda {{.Users}} taneden fazla kullanıcı bulunduğundan @channel seçeneği devre dışı bırakıldı."
  },
  {
    "id": "api.post.disabled_here",
    "translation": "Kanalda {{.Users}} taneden fazla kullanıcı bulunduğundan @here seçeneği devre dışı bırakıldı."
  },
  {
    "id": "api.post.do_action.action_id.app_error",
    "translation": "İşlem kodu geçersiz."
  },
  {
    "id": "api.post.do_action.action_integration.app_error",
    "translation": "İşlem bütünleştirme sorunu."
  },
  {
    "id": "api.post.get_message_for_notification.files_sent",
    "translation": {
      "one": "{{.Count}} dosya gönderildi: {{.Filenames}}",
      "other": "{{.Count}} dosya gönderildi: {{.Filenames}}"
    }
  },
  {
    "id": "api.post.get_message_for_notification.images_sent",
    "translation": {
      "one": "{{.Count}} görsel gönderildi: {{.Filenames}}",
      "other": "{{.Count}} görsel gönderildi: {{.Filenames}}"
    }
  },
  {
    "id": "api.post.link_preview_disabled.app_error",
    "translation": "Bağlantı ön izleme özelliği sistem yöneticisi tarafından devre dışı bırakılmış."
  },
  {
    "id": "api.post.patch_post.can_not_update_post_in_deleted.error",
    "translation": "Silinmiş bir kanaldaki ileti güncellenemez."
  },
  {
    "id": "api.post.save_is_pinned_post.town_square_read_only",
    "translation": "Bu kanal salt okunur. Burada yalnız izni olan üyeler iletileri sabitleme ya da sabitlemeyi kaldırma işlemi yapabilir."
  },
  {
    "id": "api.post.send_notification_and_forget.push_channel_mention",
    "translation": " kanala bildirim gönderdi."
  },
  {
    "id": "api.post.send_notification_and_forget.push_comment_on_post",
    "translation": " iletinize yorum yaptı."
  },
  {
    "id": "api.post.send_notification_and_forget.push_comment_on_thread",
    "translation": " katıldığınız bir konuya yorum yaptı."
  },
  {
    "id": "api.post.send_notifications_and_forget.push_explicit_mention",
    "translation": " sizi andı."
  },
  {
    "id": "api.post.send_notifications_and_forget.push_general_message",
    "translation": " bir ileti gönderdi."
  },
  {
    "id": "api.post.send_notifications_and_forget.push_image_only",
    "translation": " bir dosya ekledi."
  },
  {
    "id": "api.post.send_notifications_and_forget.push_message",
    "translation": "size bir ileti gönderdi."
  },
  {
    "id": "api.post.update_post.can_not_update_post_in_deleted.error",
    "translation": "Silinmiş bir kanaldaki ileti güncellenemez."
  },
  {
    "id": "api.post.update_post.find.app_error",
    "translation": "Güncellenecek ileti ya da yorum bulunamadı."
  },
  {
    "id": "api.post.update_post.permissions_details.app_error",
    "translation": "Kod zaten silinmiş: {{.PostId}}."
  },
  {
    "id": "api.post.update_post.permissions_time_limit.app_error",
    "translation": "İleti eklendikten sonra {{.timeLimit}} saniye içinde düzenlenebilir. Lütfen ayrıntılı bilgi almak için sistem yöneticiniz ile görüşün."
  },
  {
    "id": "api.post.update_post.system_message.app_error",
    "translation": "Sistem iletisi güncellenemedi."
  },
  {
    "id": "api.post_get_post_by_id.get.app_error",
    "translation": "İleti alınamadı."
  },
  {
    "id": "api.preference.delete_preferences.delete.app_error",
    "translation": "Kullanıcı ayarları silinemedi."
  },
  {
    "id": "api.preference.preferences_category.get.app_error",
    "translation": "Kullanıcı ayarları alınamadı."
  },
  {
    "id": "api.preference.update_preferences.set.app_error",
    "translation": "Kullanıcı ayarları yapılamadı."
  },
  {
    "id": "api.reaction.delete.archived_channel.app_error",
    "translation": "Arşivlenmiş bir kanaldaki tepkiyi silemezsiniz."
  },
  {
    "id": "api.reaction.save.archived_channel.app_error",
    "translation": "Arşivlenmiş bir kanala tepki veremezsiniz."
  },
  {
    "id": "api.reaction.save_reaction.invalid.app_error",
    "translation": "Tepki geçersiz."
  },
  {
    "id": "api.reaction.save_reaction.user_id.app_error",
    "translation": "Başka bir kullanıcı için tepki kaydedemezsiniz."
  },
  {
    "id": "api.reaction.town_square_read_only",
    "translation": "Salt okunur kanallarda iletilere tepki verilemez."
  },
  {
    "id": "api.restricted_system_admin",
    "translation": "Bu işlemi kısıtlı yetkileri olan bir sistem yöneticisi yapamaz."
  },
  {
    "id": "api.roles.patch_roles.license.error",
    "translation": "Lisansınızda gelişmiş özellikleri kullanma özelliği bulunmuyor."
  },
  {
    "id": "api.scheme.create_scheme.license.error",
    "translation": "Lisansınızda izin şemaları ekleme özelliği bulunmuyor."
  },
  {
    "id": "api.scheme.delete_scheme.license.error",
    "translation": "Lisansınızda izin şemalarını silme özelliği bulunmuyor"
  },
  {
    "id": "api.scheme.get_channels_for_scheme.scope.error",
    "translation": "Belirtilen şema bir kanal şeması olmadığından, şemanın uygulanabileceği kanallar alınamadı."
  },
  {
    "id": "api.scheme.get_teams_for_scheme.scope.error",
    "translation": "Belirtilen şema bir takım şeması olmadığından, şemanın uygulanabileceği takımlar alınamadı."
  },
  {
    "id": "api.scheme.patch_scheme.license.error",
    "translation": "Lisansınızda izin şemalarını güncelleme özelliği bulunmuyor"
  },
  {
    "id": "api.server.start_server.forward80to443.disabled_while_using_lets_encrypt",
    "translation": "LetsEncrypt kullanılırken Forward80To443 etkinleştirilmelidir"
  },
  {
    "id": "api.server.start_server.forward80to443.enabled_but_listening_on_wrong_port",
    "translation": "%s kapısı dinlenirken 80 numaralı kapı 443 numaralı kapıya yönlendirilemedi. Bir vekil sunucu kullanıyorsanız Forward80To443 seçeneğini devre dışı bırakın"
  },
  {
    "id": "api.server.start_server.rate_limiting_memory_store",
    "translation": "Hız sınırlama bellek deposu hazırlanamadı. MemoryStoreSize yapılandırma ayarını denetleyin."
  },
  {
    "id": "api.server.start_server.rate_limiting_rate_limiter",
    "translation": "Hız sınırlama hazırlanamadı."
  },
  {
    "id": "api.server.start_server.starting.critical",
    "translation": "Sunucu başlatılırken sorun çıktı. Hata: %v"
  },
  {
    "id": "api.slackimport.slack_add_bot_user.email_pwd",
    "translation": "E-posta adresi {{.Email}} parolası {{.Password}} olan Bütünleştirme/Slack Bot kullanıcısı içe aktarıldı.\r\n"
  },
  {
    "id": "api.slackimport.slack_add_bot_user.unable_import",
    "translation": "{{.Username}} Bütünleştirme/Slack Bot kullanıcısı içe aktarılamadı.\r\n"
  },
  {
    "id": "api.slackimport.slack_add_channels.added",
    "translation": "\r\n Kanallar eklendi:\r\n"
  },
  {
    "id": "api.slackimport.slack_add_channels.failed_to_add_user",
    "translation": "{{.Username}} Slack kullanıcısı kanala eklenemedi.\r\n"
  },
  {
    "id": "api.slackimport.slack_add_channels.import_failed",
    "translation": "{{.DisplayName}} Slack kanalı içe aktarılamadı.\r\n"
  },
  {
    "id": "api.slackimport.slack_add_channels.merge",
    "translation": "{{.DisplayName}} Slack kanalı zaten etkin bir Mattermost kanalı olarak var. İki kanal birleştirilecek.\r\n"
  },
  {
    "id": "api.slackimport.slack_add_users.created",
    "translation": "\r\n Kullanıcılar eklendi:\r\n"
  },
  {
    "id": "api.slackimport.slack_add_users.email_pwd",
    "translation": "E-postası {{.Email}} parolası {{.Password}} olan Slack kullanıcısı içe aktarıldı.\r\n"
  },
  {
    "id": "api.slackimport.slack_add_users.merge_existing",
    "translation": "E-posta adresi {{.Email}} olan Slack kullanıcısı aynı e-posta adresini kullanan {{.Username}} Mattermost kullanıcısı ile birleştirildi.\r\n"
  },
  {
    "id": "api.slackimport.slack_add_users.merge_existing_failed",
    "translation": "E-posta adresi {{.Email}} olan Slack kullanıcısı aynı e-posta adresini kullanan {{.Username}} Mattermost kullanıcısı birleştirildi ancak kullanıcı ilgili takıma eklenemedi.\r\n"
  },
  {
    "id": "api.slackimport.slack_add_users.missing_email_address",
    "translation": "Dışa aktarılmış Slack verileri içinde {{.Username}} kullanıcısının e-posta adresi yok. Yerine {{.Email}} kullanılıyor. Kullanıcının sistemde oturum açtıktan sonra e-posta adresini güncellemesi gerekir.\r\n"
  },
  {
    "id": "api.slackimport.slack_add_users.unable_import",
    "translation": "{{.Username}} Slack kullanıcısı içe aktarılamadı.\r\n"
  },
  {
    "id": "api.slackimport.slack_import.log",
    "translation": "Mattermost Slack İçe Aktarma Günlüğü\r\n"
  },
  {
    "id": "api.slackimport.slack_import.note1",
    "translation": "- Bu içe aktarıcı tarafından desteklenmediğinden bazı iletiler içe aktarılamayabilir.\r\n"
  },
  {
    "id": "api.slackimport.slack_import.note2",
    "translation": "- Slack bot iletileri şu anda desteklenmiyor.\r\n"
  },
  {
    "id": "api.slackimport.slack_import.note3",
    "translation": "- Sunucu günlüklerinde ek hata iletileri bulunabilir.\r\n"
  },
  {
    "id": "api.slackimport.slack_import.notes",
    "translation": "\r\n Notlar:\r\n"
  },
  {
    "id": "api.slackimport.slack_import.open.app_error",
    "translation": "Dosya açılamadı: {{.Filename}}.\r\n"
  },
  {
    "id": "api.slackimport.slack_import.team_fail",
    "translation": "İçe aktarılacak takımın bilgileri alınamadı.\r\n"
  },
  {
    "id": "api.slackimport.slack_import.zip.app_error",
    "translation": "Slack dışa aktarma zip dosyası açılamadı.\r\n"
  },
  {
    "id": "api.status.user_not_found.app_error",
    "translation": "Kullanıcı bulunamadı."
  },
  {
    "id": "api.team.add_user_to_team.added",
    "translation": "%v takıma %v tarafından eklendi."
  },
  {
    "id": "api.team.add_user_to_team.missing_parameter.app_error",
    "translation": "Takıma kullanıcı eklemek için parametre zorunludur."
  },
  {
    "id": "api.team.get_invite_info.not_open_team",
    "translation": "Takım açık bir takım olmadığından çağrı geçersiz."
  },
  {
    "id": "api.team.get_team_icon.filesettings_no_driver.app_error",
    "translation": "Dosya ayarlarındaki sürücü adı geçersiz.  'local' ya da 'amazons3' olmalı."
  },
  {
    "id": "api.team.get_team_icon.read_file.app_error",
    "translation": "Takım simgesi dosyası okunamadı."
  },
  {
    "id": "api.team.import_team.array.app_error",
    "translation": "İstekte 'file' altındaki dizi boş."
  },
  {
    "id": "api.team.import_team.integer.app_error",
    "translation": "Dosya boyutu değeri tam sayı olmalıdır."
  },
  {
    "id": "api.team.import_team.no_file.app_error",
    "translation": "İstekte 'file' altında bir dosya yok."
  },
  {
    "id": "api.team.import_team.no_import_from.app_error",
    "translation": "İstek biçimi bozuk: İçe Aktarılacak Konum alanı bulunamadı."
  },
  {
    "id": "api.team.import_team.open.app_error",
    "translation": "Dosya açılamadı."
  },
  {
    "id": "api.team.import_team.parse.app_error",
    "translation": "Çok parçalı form işlenemedi."
  },
  {
    "id": "api.team.import_team.unavailable.app_error",
    "translation": "İstek biçimi bozuk: Dosya boyutu alanı bulunamadı."
  },
  {
    "id": "api.team.invite_members.disabled.app_error",
    "translation": "E-posta çağrıları devre dışı bırakılmış."
  },
  {
    "id": "api.team.invite_members.invalid_email.app_error",
    "translation": "Şu e-posta adresleri onaylanmış etki alanına ait değil: {{.Addresses}}. Ayrıntılar için sistem yöneticiniz ile görüşün."
  },
  {
    "id": "api.team.invite_members.no_one.app_error",
    "translation": "Çağrılacak kimse yok."
  },
  {
    "id": "api.team.is_team_creation_allowed.disabled.app_error",
    "translation": "Takım ekleme özelliği devre dışı bırakılmış. Lütfen ayrıntılı bilgi almak için sistem yöneticiniz ile görüşün."
  },
  {
    "id": "api.team.is_team_creation_allowed.domain.app_error",
    "translation": "E-posta belirli bir etki alanından (@ornek.com gibi) gelmelidir. Lütfen ayrıntılı bilgi almak için sistem yöneticiniz ile görüşün."
  },
  {
    "id": "api.team.join_team.post_and_forget",
    "translation": "%v takıma katıldı."
  },
  {
    "id": "api.team.join_user_to_team.allowed_domains.app_error",
    "translation": "E-posta belirli bir etki alanından (@ornek.com gibi) gelmelidir. Lütfen ayrıntılı bilgi almak için sistem yöneticiniz ile görüşün."
  },
  {
    "id": "api.team.leave.left",
    "translation": "%v takımdan ayrıldı."
  },
  {
    "id": "api.team.move_channel.post.error",
    "translation": "Kanal taşındı iletisi gönderilemedi."
  },
  {
    "id": "api.team.move_channel.success",
    "translation": "Bu kanal %v üzerinden bu takıma taşındı."
  },
  {
    "id": "api.team.remove_team_icon.get_team.app_error",
    "translation": "Takım alınırken bir sorun çıktı."
  },
  {
    "id": "api.team.remove_user_from_team.missing.app_error",
    "translation": "Kullanıcı bu takımın bir üyesi gibi görünmüyor."
  },
  {
    "id": "api.team.remove_user_from_team.removed",
    "translation": "%v takımdan çıkarıldı."
  },
  {
    "id": "api.team.set_team_icon.array.app_error",
    "translation": "İstekte 'image' altındaki dizi boş."
  },
  {
    "id": "api.team.set_team_icon.decode.app_error",
    "translation": "Takım simgesinin kodu çözülemedi."
  },
  {
    "id": "api.team.set_team_icon.decode_config.app_error",
    "translation": "Takım simgesi üst verisinin kodu çözülemedi."
  },
  {
    "id": "api.team.set_team_icon.encode.app_error",
    "translation": "Takım simgesi kodlanamadı."
  },
  {
    "id": "api.team.set_team_icon.get_team.app_error",
    "translation": "Takım alınırken bir sorun çıktı."
  },
  {
    "id": "api.team.set_team_icon.no_file.app_error",
    "translation": "İstekte 'image' altında bir dosya yok."
  },
  {
    "id": "api.team.set_team_icon.open.app_error",
    "translation": "Görsel dosyası açılamadı."
  },
  {
    "id": "api.team.set_team_icon.parse.app_error",
    "translation": "Çok parçalı form işlenemedi."
  },
  {
    "id": "api.team.set_team_icon.storage.app_error",
    "translation": "Takım simgesi yüklenemedi. Görsel deposu yapılandırılmamış."
  },
  {
    "id": "api.team.set_team_icon.too_large.app_error",
    "translation": "Takım simgesi yüklenemedi. Dosya çok büyük."
  },
  {
    "id": "api.team.set_team_icon.write_file.app_error",
    "translation": "Takım simgesi kaydedilemedi."
  },
  {
    "id": "api.team.team_icon.update.app_error",
    "translation": "Takım simgesi güncellenirken bir sorun çıktı."
  },
  {
    "id": "api.team.update_member_roles.not_a_member",
    "translation": "Belirtilen kullanıcı belirtilen takımın üyesi değil."
  },
  {
    "id": "api.team.update_restricted_domains.mismatch.app_error",
    "translation": "Sistem yapılandırması takımın {{ .Domain }} ile sınırlanmasına izin vermiyor. Lütfen sistem yöneticiniz ile görüşün."
  },
  {
    "id": "api.team.update_team_scheme.license.error",
    "translation": "Lisansınızda takım şemalarını güncelleme özelliği bulunmuyor"
  },
  {
    "id": "api.team.update_team_scheme.scheme_scope.error",
    "translation": "Belirtilen şema bir takım şeması olmadığından takım şeması ayarlanamadı."
  },
  {
    "id": "api.templates.deactivate_body.info",
    "translation": "{{ .SiteURL }} sitesindeki hesabınızı devre dışı bıraktınız."
  },
  {
    "id": "api.templates.deactivate_body.title",
    "translation": "{{ .ServerURL }} üzerindeki hesabınız devre dışı bırakıldı"
  },
  {
    "id": "api.templates.deactivate_body.warning",
    "translation": "Bu işlemi siz yapmadıysanız ya da hesabınızı yeniden etkinleştirmek istiyorsanız lütfen sistem yöneticiniz ile görüşün."
  },
  {
    "id": "api.templates.deactivate_subject",
    "translation": "[{{ .SiteName }}] {{ .ServerURL }} üzerindeki hesabınız devre dışı bırakıldı"
  },
  {
    "id": "api.templates.email_change_body.info",
    "translation": "{{.TeamDisplayName}} takımındaki e-posta adresiniz {{.NewEmail}} olarak değiştirildi."
  },
  {
    "id": "api.templates.email_change_body.title",
    "translation": "E-posta adresinizi güncellediniz"
  },
  {
    "id": "api.templates.email_change_subject",
    "translation": "[{{ .SiteName }}] E-posta adresiniz değiştirildi"
  },
  {
    "id": "api.templates.email_change_verify_body.button",
    "translation": "E-posta Adresini Doğrula"
  },
  {
    "id": "api.templates.email_change_verify_body.info",
    "translation": "{{.TeamDisplayName}} takımındaki e-posta adresinizi güncellemeyi tamamlamak için aşağıdaki bağlantıya tıklayın."
  },
  {
    "id": "api.templates.email_change_verify_body.title",
    "translation": "E-posta adresinizi güncellediniz"
  },
  {
    "id": "api.templates.email_change_verify_subject",
    "translation": "[{{ .SiteName }}] Yeni e-posta adresini doğrula"
  },
  {
    "id": "api.templates.email_footer",
    "translation": "Bildirim ayarlarınızı değiştirmek için, takım sitenizde oturum açarak Hesap Ayarları > Bildirimler bölümüne gidin."
  },
  {
    "id": "api.templates.email_info1",
    "translation": "Tüm sorularınız için bize istediğiniz zaman e-posta gönderebilirsiniz: "
  },
  {
    "id": "api.templates.email_info2",
    "translation": "İyi günler,"
  },
  {
    "id": "api.templates.email_info3",
    "translation": "{{.SiteName}} Takımı"
  },
  {
    "id": "api.templates.email_organization",
    "translation": "Gönderen "
  },
  {
    "id": "api.templates.email_warning",
    "translation": "Bu işlemi siz yapmadıysanız lütfen sistem yöneticiniz ile görüşün."
  },
  {
    "id": "api.templates.invite_body.button",
    "translation": "Takıma Katıl"
  },
  {
    "id": "api.templates.invite_body.extra_info",
    "translation": "Mattermost kullanarak ileti ve dosyaları bilgisayarınız ya da telefonunuz üzerinden paylaşabilir; anında arama ve arşivleme özelliklerine sahip olabilirsiniz. [[{{.TeamDisplayName}}]] takımına katıldıktan sonra takımınızda oturum açmak ve bu özelliklere istediğiniz zaman ulaşmak için şu adresi kullanın:"
  },
  {
    "id": "api.templates.invite_body.info",
    "translation": "[[{{.SenderName}}]], sizi [[{{.TeamDisplayName}}]] takımına katılmaya çağırdı."
  },
  {
    "id": "api.templates.invite_body.title",
    "translation": "Bir çağrınız var"
  },
  {
    "id": "api.templates.invite_subject",
    "translation": "[{{ .SiteName }}] {{ .SenderName }} sizi {{ .TeamDisplayName }} takımına katılmaya çağırdı"
  },
  {
    "id": "api.templates.mfa_activated_body.info",
    "translation": "{{ .SiteURL }} sitesindeki hesabınıza çok aşamalı kimlik doğrulaması eklendi."
  },
  {
    "id": "api.templates.mfa_activated_body.title",
    "translation": "Çok aşamalı kimlik doğrulaması eklendi"
  },
  {
    "id": "api.templates.mfa_change_subject",
    "translation": "[{{ .SiteName }}] Çok Aşamalı Kimlik Doğrulama ayarlarınız güncellendi"
  },
  {
    "id": "api.templates.mfa_deactivated_body.info",
    "translation": "{{ .SiteURL }} sitesindeki hesabınızdan çok aşamalı kimlik doğrulaması kaldırıldı."
  },
  {
    "id": "api.templates.mfa_deactivated_body.title",
    "translation": "Çok aşamalı kimlik doğrulaması kaldırıldı"
  },
  {
    "id": "api.templates.password_change_body.info",
    "translation": "{{.TeamDisplayName}} takımının {{ .TeamURL }} adresindeki parolası {{.Method}} ile güncellendi."
  },
  {
    "id": "api.templates.password_change_body.title",
    "translation": "Parolanız güncellendi"
  },
  {
    "id": "api.templates.password_change_subject",
    "translation": "[{{ .SiteName }}] Parolanız güncellendi"
  },
  {
    "id": "api.templates.post_body.button",
    "translation": "İletiye Git"
  },
  {
    "id": "api.templates.reset_body.button",
    "translation": "Parolayı Sıfırla"
  },
  {
    "id": "api.templates.reset_body.info1",
    "translation": "Parolanızı değiştirmek için aşağıdan \"Parolayı Sıfırla\" üzerine tıklayın."
  },
  {
    "id": "api.templates.reset_body.info2",
    "translation": "Parolanızın sıfırlanmasını istemediyseniz, bu e-postayı yok sayın. Böylece parolanız değiştirilmez. Parola sıfırlama bağlantısı 24 saat sonra geçersiz olur."
  },
  {
    "id": "api.templates.reset_body.title",
    "translation": "Parola sıfırlama isteği"
  },
  {
    "id": "api.templates.reset_subject",
    "translation": "[{{ .SiteName }}] Parolanızı sıfırlayın"
  },
  {
    "id": "api.templates.signin_change_email.body.info",
    "translation": "{{ .SiteName }} sitesindeki oturum açma yönteminizi {{.Method}} olarak değiştirdiniz."
  },
  {
    "id": "api.templates.signin_change_email.body.method_email",
    "translation": "e-posta ve parola"
  },
  {
    "id": "api.templates.signin_change_email.body.title",
    "translation": "Oturum açma yönteminizi güncellediniz"
  },
  {
    "id": "api.templates.signin_change_email.subject",
    "translation": "[{{ .SiteName }}] {{ .SiteName }} sitesindeki oturum açma yönteminizi güncellediniz"
  },
  {
    "id": "api.templates.user_access_token_body.info",
    "translation": "{{ .SiteURL }}. sitesindeki hesabınıza bir kişisel erişim kodu eklendi. Bu kod kullanılarak {{.SiteName}} sitesindeki hesabınıza erişilebilir."
  },
  {
    "id": "api.templates.user_access_token_body.title",
    "translation": "Hesabınıza kişisel erişim kodu eklendi"
  },
  {
    "id": "api.templates.user_access_token_subject",
    "translation": "[{{ .SiteName }}] kişisel erişim kodu hesabınıza eklendi"
  },
  {
    "id": "api.templates.username_change_body.info",
    "translation": "{{.TeamDisplayName}} takımındaki kullanıcı adınız {{.NewUsername}} olarak değiştirildi."
  },
  {
    "id": "api.templates.username_change_body.title",
    "translation": "Kullanıcı adınızı güncellediniz"
  },
  {
    "id": "api.templates.username_change_subject",
    "translation": "[{{ .SiteName }}] Kullanıcı adınız değiştirildi"
  },
  {
    "id": "api.templates.verify_body.button",
    "translation": "E-posta Adresini Doğrula"
  },
  {
    "id": "api.templates.verify_body.info",
    "translation": "Lütfen aşağıya tıklayarak e-posta adresinizi doğrulayın."
  },
  {
    "id": "api.templates.verify_body.title",
    "translation": "{{ .ServerURL }} üzerine katıldınız"
  },
  {
    "id": "api.templates.verify_subject",
    "translation": "[{{ .SiteName }}] E-posta Doğrulama"
  },
  {
    "id": "api.templates.welcome_body.app_download_info",
    "translation": "En iyi deneyim için Windows, Mac, iOS ve Android uygulamalarını şuradan indirebilirsiniz:"
  },
  {
    "id": "api.templates.welcome_body.button",
    "translation": "E-posta Adresini Doğrula"
  },
  {
    "id": "api.templates.welcome_body.info",
    "translation": "Lütfen aşağıya tıklayarak e-posta adresinizi doğrulayın."
  },
  {
    "id": "api.templates.welcome_body.info2",
    "translation": "Şuradan oturum açabilirsiniz:"
  },
  {
    "id": "api.templates.welcome_body.info3",
    "translation": "Mattermost kullanarak ileti ve dosyaları bilgisayarınız ya da telefonunuz üzerinden paylaşabilir ve anında arama ve arşivleme özelliklerine sahip olabilirsiniz."
  },
  {
    "id": "api.templates.welcome_body.title",
    "translation": "{{ .ServerURL }} üzerine katıldınız"
  },
  {
    "id": "api.templates.welcome_subject",
    "translation": "[{{ .SiteName }}] {{ .ServerURL }} üzerine katıldınız"
  },
  {
    "id": "api.user.activate_mfa.email_and_ldap_only.app_error",
    "translation": "Bu hesap türü için Çok Aşamalı Kimlik Doğrulama kullanılamaz."
  },
  {
    "id": "api.user.add_direct_channels_and_forget.failed.error",
    "translation": "Kullanıcı için doğrudan kanal ayarları eklenemedi. Kullanıcı Kodu: {{.UserId}}, Takım Kodu: {{.TeamId}}, Hata: {{.Error}}"
  },
  {
    "id": "api.user.authorize_oauth_user.bad_response.app_error",
    "translation": "Kod isteğine bozuk bir yanıt verildi."
  },
  {
    "id": "api.user.authorize_oauth_user.bad_token.app_error",
    "translation": "Kod türü bozuk."
  },
  {
    "id": "api.user.authorize_oauth_user.invalid_state.app_error",
    "translation": "Durum geçersiz"
  },
  {
    "id": "api.user.authorize_oauth_user.missing.app_error",
    "translation": "Erişim kodu eksik."
  },
  {
    "id": "api.user.authorize_oauth_user.response.app_error",
    "translation": "OAuth hizmet sağlayıcısından alınan yanıt geçersiz."
  },
  {
    "id": "api.user.authorize_oauth_user.service.app_error",
    "translation": "{{.Service}} hizmeti için kod isteği tamamlanamadı."
  },
  {
    "id": "api.user.authorize_oauth_user.token_failed.app_error",
    "translation": "Kod isteği tamamlanamadı."
  },
  {
    "id": "api.user.authorize_oauth_user.unsupported.app_error",
    "translation": "OAuth 2.0 üzerinden {{.Service}} Tek Oturum Açma hizmeti bu sunucu üzerinde kullanılamıyor."
  },
  {
    "id": "api.user.check_user_login_attempts.too_many.app_error",
    "translation": "Çok sayıda başarısız oturum açma girişimi nedeniyle hesabınız kilitlendi. Lütfen parolanızı sıfırlayın."
  },
  {
    "id": "api.user.check_user_mfa.bad_code.app_error",
    "translation": "Çok Aşamalı Kimlik Doğrulama kodu geçersiz."
  },
  {
    "id": "api.user.check_user_password.invalid.app_error",
    "translation": "Parola geçersiz olduğundan oturum açılamadı."
  },
  {
    "id": "api.user.complete_switch_with_oauth.blank_email.app_error",
    "translation": "E-posta adresi boş."
  },
  {
    "id": "api.user.complete_switch_with_oauth.parse.app_error",
    "translation": "{{.Service}} hizmeti kullanıcı nesnesinden kimlik doğrulama bilgileri alınamadı."
  },
  {
    "id": "api.user.create_email_token.error",
    "translation": "E-posta doğrulaması için kod verisi oluşturulamadı"
  },
  {
    "id": "api.user.create_oauth_user.already_attached.app_error",
    "translation": "Bu e-posta adresini kullanan ve {{.Service}} hizmetinden başka bir yöntemle oturum açan bir hesap var. Lütfen {{.Auth}} kullanarak oturum açın."
  },
  {
    "id": "api.user.create_oauth_user.create.app_error",
    "translation": "{{.Service}} hizmeti kullanıcı nesnesinden kullanıcı oluşturulamadı."
  },
  {
    "id": "api.user.create_profile_image.default_font.app_error",
    "translation": "Varsayılan profil görsel yazı türü oluşturulamadı."
  },
  {
    "id": "api.user.create_profile_image.encode.app_error",
    "translation": "Varsayılan profil görseli kodlanamadı."
  },
  {
    "id": "api.user.create_profile_image.initial.app_error",
    "translation": "Kullanıcı hazırlığı varsayılan profil görseline eklenemedi."
  },
  {
    "id": "api.user.create_user.accepted_domain.app_error",
    "translation": "Yazdığınız e-posta adresi kabul edilen bir etki alanına ait değil. Lütfen yöneticiniz ile görüşün ya da farklı bir e-posta adresi ile oturum açın."
  },
  {
    "id": "api.user.create_user.disabled.app_error",
    "translation": "Kullanıcı ekleme özelliği devre dışı bırakılmış."
  },
  {
    "id": "api.user.create_user.no_open_server",
    "translation": "Sunucu hesap açılmasına izin vermiyor. Lütfen yöneticiniz ile görüşerek bir çağrı göndermesini isteyin."
  },
  {
    "id": "api.user.create_user.signup_email_disabled.app_error",
    "translation": "E-posta ile kullanıcı hesabı açma özelliği devre dışı bırakılmış."
  },
  {
    "id": "api.user.create_user.signup_link_expired.app_error",
    "translation": "Hesap açma bağlantısının süresi geçmiş."
  },
  {
    "id": "api.user.create_user.signup_link_invalid.app_error",
    "translation": "Hesap açma bağlantısı geçersiz görünüyor."
  },
  {
    "id": "api.user.email_to_ldap.not_available.app_error",
    "translation": "Bu sunucu üzerinde AD/LDAP kullanılamıyor."
  },
  {
    "id": "api.user.email_to_oauth.not_available.app_error",
    "translation": "Kimlik Doğrulama Aktarımı yapılandırması yapılmamış ya da bu sunucu üzerinde kullanılamıyor."
  },
  {
    "id": "api.user.get_user_by_email.permissions.app_error",
    "translation": "Kullanıcı e-posta ile alınamadı."
  },
  {
    "id": "api.user.ldap_to_email.not_available.app_error",
    "translation": "Bu sunucu üzerinde AD/LDAP kullanılamıyor."
  },
  {
    "id": "api.user.ldap_to_email.not_ldap_account.app_error",
    "translation": "Bu kullanıcı hesabı AD/LDAP kullanmıyor."
  },
  {
    "id": "api.user.login.blank_pwd.app_error",
    "translation": "Parola alanı boş olamaz"
  },
  {
    "id": "api.user.login.bot_login_forbidden.app_error",
    "translation": "Bot oturumu açılmasına izin verilmiyor."
  },
  {
    "id": "api.user.login.client_side_cert.certificate.app_error",
    "translation": "Geçerli bir sertifika belirtilmeden deneme aşamasındaki İstemci Tarafı Sertifikası özelliği kullanılarak oturum açılmaya çalışıldı."
  },
  {
    "id": "api.user.login.client_side_cert.license.app_error",
    "translation": "Geçerli bir Enterprise sürümü lisansı olmadan deneme aşamasındaki İstemci Tarafı Sertifikası özelliği kullanılmaya çalışıldı."
  },
  {
    "id": "api.user.login.inactive.app_error",
    "translation": "Hesabınız devre dışı bırakılmış olduğundan oturum açılamadı. Lütfen bir yönetici ile görüşün."
  },
  {
    "id": "api.user.login.not_verified.app_error",
    "translation": "E-posta adresi doğrulanmamış olduğundan oturum açılamadı."
  },
  {
    "id": "api.user.login.use_auth_service.app_error",
    "translation": "Lütfen {{.AuthService}} hizmetini kullanarak oturum açın."
  },
  {
    "id": "api.user.login_by_oauth.bot_login_forbidden.app_error",
    "translation": "Bot oturumu açılmasına izin verilmiyor."
  },
  {
    "id": "api.user.login_by_oauth.not_available.app_error",
    "translation": "OAuth 2.0 üzerinden {{.Service}} Tek Oturum Açma hizmeti bu sunucu üzerinde kullanılamıyor."
  },
  {
    "id": "api.user.login_by_oauth.parse.app_error",
    "translation": "{{.Service}} hizmeti kullanıcı nesnesinden kimlik doğrulama bilgileri alınamadı."
  },
  {
    "id": "api.user.login_ldap.not_available.app_error",
    "translation": "Bu sunucu üzerinde AD/LDAP kullanılamıyor."
  },
  {
    "id": "api.user.oauth_to_email.context.app_error",
    "translation": "Kullanıcı kodu kapsamı ile belirtilen kullanıcı kodu eşleşmediğinden parola güncellenemedi."
  },
  {
    "id": "api.user.oauth_to_email.not_available.app_error",
    "translation": "Kimlik Doğrulama Aktarımı yapılandırılmamış ya da bu sunucu üzerinde kullanılamıyor."
  },
  {
    "id": "api.user.reset_password.broken_token.app_error",
    "translation": "Parola sıfırlama kodu geçersiz görünüyor."
  },
  {
    "id": "api.user.reset_password.invalid_link.app_error",
    "translation": "Parola sıfırlama bağlantısı geçersiz görünüyor."
  },
  {
    "id": "api.user.reset_password.link_expired.app_error",
    "translation": "Parola sıfırlama bağlantısının süresi geçmiş."
  },
  {
    "id": "api.user.reset_password.method",
    "translation": "parola sıfırlama bağlantısı kullanarak"
  },
  {
    "id": "api.user.reset_password.sso.app_error",
    "translation": "Tek Oturum Açma hesaplarının parolası sıfırlanamaz."
  },
  {
    "id": "api.user.saml.not_available.app_error",
    "translation": "SAML 2.0 yapılandırılmamış ya da bu sunucu tarafından desteklenmiyor."
  },
  {
    "id": "api.user.send_deactivate_email_and_forget.failed.error",
    "translation": "Hesabı devre dışı bırakma bildirimi e-postası gönderilemedi"
  },
  {
    "id": "api.user.send_email_change_email_and_forget.error",
    "translation": "E-posta adresi değişikliği bildirim e-postası gönderilemedi"
  },
  {
    "id": "api.user.send_email_change_username_and_forget.error",
    "translation": "Kullanıcı adı değişikliği bildirim e-postası gönderilemedi"
  },
  {
    "id": "api.user.send_email_change_verify_email_and_forget.error",
    "translation": "E-posta adresi değişikliği doğrulama e-postası gönderilemedi"
  },
  {
    "id": "api.user.send_mfa_change_email.error",
    "translation": "Çok Aşamalı Kimlik Doğrulama değişikliği e-posta bildirimi gönderilemedi."
  },
  {
    "id": "api.user.send_password_change_email_and_forget.error",
    "translation": "Parola güncelleme bildirim e-postası gönderilemedi"
  },
  {
    "id": "api.user.send_password_reset.send.app_error",
    "translation": "Parola sıfırlama bildirimi e-postası gönderilemedi."
  },
  {
    "id": "api.user.send_password_reset.sso.app_error",
    "translation": "Tek Oturum Açma hesaplarının parolası sıfırlanamaz."
  },
  {
    "id": "api.user.send_sign_in_change_email_and_forget.error",
    "translation": "Parola güncelleme bildirim e-postası gönderilemedi"
  },
  {
    "id": "api.user.send_user_access_token.error",
    "translation": "\"Kişisel erişim kodu eklendi\" e-postası gönderilemedi"
  },
  {
    "id": "api.user.send_verify_email_and_forget.failed.error",
    "translation": "Doğrulama e-postası gönderilemedi"
  },
  {
    "id": "api.user.send_welcome_email_and_forget.failed.error",
    "translation": "Karşılama e-postası gönderilemedi"
  },
  {
    "id": "api.user.update_active.not_enable.app_error",
    "translation": "Bu özellik etkinleştirilmemiş olduğundan kendi hesabınızı devre dışı bırakamazsınız. Lütfen sistem yöneticiniz ile görüşün."
  },
  {
    "id": "api.user.update_active.permissions.app_error",
    "translation": "İzinleriniz yeterli değil."
  },
  {
    "id": "api.user.update_oauth_user_attrs.get_user.app_error",
    "translation": "{{.Service}} kullanıcı nesnesinden kullanıcı bilgileri alınamadı."
  },
  {
    "id": "api.user.update_password.context.app_error",
    "translation": "Kullanıcı kodu kapsamı, özellikler kullanıcı kodu ile eşleşmediğinden parola güncellenemedi."
  },
  {
    "id": "api.user.update_password.failed.app_error",
    "translation": "Parola güncellenemedi."
  },
  {
    "id": "api.user.update_password.incorrect.app_error",
    "translation": "Yazdığınız \"Geçerli Parola\" doğru değil. Büyük küçük harflere dikkat ederek yeniden deneyin."
  },
  {
    "id": "api.user.update_password.menu",
    "translation": "ayarlar menüsünü kullanarak"
  },
  {
    "id": "api.user.update_password.oauth.app_error",
    "translation": "Kullanıcı bir OAuth hizmetini kullanarak oturum açtığından parola güncellenemedi."
  },
  {
    "id": "api.user.update_password.valid_account.app_error",
    "translation": "Geçerli bir hesap bulunamadığından parola güncellenemedi."
  },
  {
    "id": "api.user.upload_profile_user.array.app_error",
    "translation": "İstekte 'image' altındaki dizi boş."
  },
  {
    "id": "api.user.upload_profile_user.decode.app_error",
    "translation": "Profil görselinin kodu çözülemedi."
  },
  {
    "id": "api.user.upload_profile_user.decode_config.app_error",
    "translation": "Profil görseli kaydedilemedi. Dosya geçerli bir görsel gibi görünmüyor."
  },
  {
    "id": "api.user.upload_profile_user.encode.app_error",
    "translation": "Profil görseli kodlanamadı."
  },
  {
    "id": "api.user.upload_profile_user.no_file.app_error",
    "translation": "İstekte 'image' altında bir dosya yok."
  },
  {
    "id": "api.user.upload_profile_user.open.app_error",
    "translation": "Görsel dosyası açılamadı."
  },
  {
    "id": "api.user.upload_profile_user.parse.app_error",
    "translation": "Çok parçalı form işlenemedi."
  },
  {
    "id": "api.user.upload_profile_user.storage.app_error",
    "translation": "Dosya yüklenemedi. Görsel deposu yapılandırılmamış."
  },
  {
    "id": "api.user.upload_profile_user.too_large.app_error",
    "translation": "Profil görseli yüklenemedi. Dosya çok büyük."
  },
  {
    "id": "api.user.upload_profile_user.upload_profile.app_error",
    "translation": "Profil görseli yüklenemedi."
  },
  {
    "id": "api.user.verify_email.bad_link.app_error",
    "translation": "E-posta doğrulama bağlantısı hatalı."
  },
  {
    "id": "api.user.verify_email.broken_token.app_error",
    "translation": "E-posta doğrulama kodu türü hatalı."
  },
  {
    "id": "api.user.verify_email.link_expired.app_error",
    "translation": "E-posta kimlik doğrulama bağlantısının kullanma süresi geçmiş."
  },
  {
    "id": "api.user.verify_email.token_parse.error",
    "translation": "E-posta kimlik doğrulamasındaki kod verisi işlenemedi"
  },
  {
    "id": "api.web_socket.connect.upgrade.app_error",
    "translation": "Websocket bağlantısı yükseltilemedi."
  },
  {
    "id": "api.web_socket_router.bad_action.app_error",
    "translation": "WebSocket işlemi bilinmiyor."
  },
  {
    "id": "api.web_socket_router.bad_seq.app_error",
    "translation": "WebSocket iletisinin sıralaması geçersiz."
  },
  {
    "id": "api.web_socket_router.no_action.app_error",
    "translation": "Herhangi bir websocket işlemi yok."
  },
  {
    "id": "api.web_socket_router.not_authenticated.app_error",
    "translation": "WebSocket bağlantısının kimliği doğrulanamadı. Lütfen oturum açıp yeniden deneyin."
  },
  {
    "id": "api.webhook.create_outgoing.intersect.app_error",
    "translation": "Aynı kanaldaki giden web bağlantılarında aynı tetikleyici sözcük ve geri çağırma adresleri bulunamaz."
  },
  {
    "id": "api.webhook.create_outgoing.not_open.app_error",
    "translation": "Giden web bağlantıları yalnız herkese açık kanallara eklenebilir."
  },
  {
    "id": "api.webhook.create_outgoing.permissions.app_error",
    "translation": "Giden web bağlantısı eklemek için izinleriniz yetersiz."
  },
  {
    "id": "api.webhook.create_outgoing.triggers.app_error",
    "translation": "Tetikleyici sözcükler ya da kanal kodu ayarlanmış olmalıdır."
  },
  {
    "id": "api.webhook.incoming.error",
    "translation": "Gelen web bağlantsının birden çok parçalı paketinin kodu çözülemedi."
  },
  {
    "id": "api.webhook.team_mismatch.app_error",
    "translation": "Web bağlantısı takımlar arasında güncellenemez."
  },
  {
    "id": "api.webhook.update_outgoing.intersect.app_error",
    "translation": "Aynı kanaldaki giden web bağlantılarında aynı tetikleyici sözcük ve geri çağırma adresleri bulunamaz."
  },
  {
    "id": "api.websocket_handler.invalid_param.app_error",
    "translation": "{{.Name}} parametresi geçersiz."
  },
  {
    "id": "app.admin.test_email.failure",
    "translation": "Bağlantı kurulamadı: {{.Error}}"
  },
  {
    "id": "app.channel.create_channel.no_team_id.app_error",
    "translation": "Bir kanal eklemek için takım kodu belirtilmelidir."
  },
  {
    "id": "app.channel.move_channel.members_do_not_match.error",
    "translation": "Bir kanalın tüm üyeleri hedef kanalın da üyeleri değil ise bir kanal taşınamaz."
  },
  {
    "id": "app.channel.post_update_channel_purpose_message.post.error",
    "translation": "Kanal amacı iletisi gönderilemedi"
  },
  {
    "id": "app.channel.post_update_channel_purpose_message.removed",
    "translation": "%s kanal amacını kaldırdı (önceki: %s)"
  },
  {
    "id": "app.channel.post_update_channel_purpose_message.retrieve_user.error",
    "translation": "%v kanal amacı iletisi güncellenirken kullanıcı alınamadı"
  },
  {
    "id": "app.channel.post_update_channel_purpose_message.updated_from",
    "translation": "%s kanal amacını %s yerine %s olarak güncelledi"
  },
  {
    "id": "app.channel.post_update_channel_purpose_message.updated_to",
    "translation": "%s kanal amacını %s olarak güncelledi"
  },
  {
    "id": "app.export.export_write_line.io_writer.error",
    "translation": "Dışa aktarma verileri yazılırken bir sorun çıktı."
  },
  {
    "id": "app.export.export_write_line.json_marshall.error",
    "translation": "JSON verileri dışa aktarılmak için sıralanırken bir sorun çıktı."
  },
  {
    "id": "app.import.attachment.bad_file.error",
    "translation": "Şu dosya okunamadı: \"{{.FilePath}}\""
  },
  {
    "id": "app.import.attachment.file_upload.error",
    "translation": "Şu dosya yüklenemedi: \"{{.FilePath}}\""
  },
  {
    "id": "app.import.bulk_import.file_scan.error",
    "translation": "İçe aktarılacak veri dosyası okunamadı."
  },
  {
    "id": "app.import.bulk_import.json_decode.error",
    "translation": "JSON satırın kodunu çözemedi."
  },
  {
    "id": "app.import.bulk_import.unsupported_version.error",
    "translation": "Veri içe aktarma dosyasının sürümü hatalı ya da eksik. İçe aktarma dosyasında ilk nesnenin sürüm olduğundan emin olarak yeniden deneyin."
  },
  {
    "id": "app.import.emoji.bad_file.error",
    "translation": "\"{{.EmojiName}}\" duygu ifadesi için duygu ifadeleri görsel dosyası okunurken sorun çıktı"
  },
  {
    "id": "app.import.import_channel.scheme_deleted.error",
    "translation": "Bir kanal, silinmiş bir şemayı kullanacak şekilde ayarlanamaz."
  },
  {
    "id": "app.import.import_channel.scheme_wrong_scope.error",
    "translation": "Kanal, Kanal Kapsamlı bir şemaya atanmış olmalıdır."
  },
  {
    "id": "app.import.import_channel.team_not_found.error",
    "translation": "Kanal içe aktarılırken sorun çıktı. \"{{.TeamName}}\" takımı bulunamadı."
  },
  {
    "id": "app.import.import_direct_channel.create_direct_channel.error",
    "translation": "Doğrudan kanal eklenemedi"
  },
  {
    "id": "app.import.import_direct_channel.create_group_channel.error",
    "translation": "Grup kanalı eklenemedi"
  },
  {
    "id": "app.import.import_direct_channel.update_header_failed.error",
    "translation": "Doğrudan kanal başlığı güncellenemedi"
  },
  {
    "id": "app.import.import_direct_post.create_direct_channel.error",
    "translation": "Doğrudan kanal alınamadı"
  },
  {
    "id": "app.import.import_direct_post.create_group_channel.error",
    "translation": "Grup kanalı alınamadı"
  },
  {
    "id": "app.import.import_line.null_channel.error",
    "translation": "İçe aktarılan veri satırı \"channel\" türünde ancak kanal nesnesi null."
  },
  {
    "id": "app.import.import_line.null_direct_channel.error",
    "translation": "İçe aktarılan veri satırı \"channel\" türünde ancak kanal nesnesi null."
  },
  {
    "id": "app.import.import_line.null_direct_post.error",
    "translation": "İçe aktarılan veri satırı \"post\" türünde ancak ileti nesnesi null."
  },
  {
    "id": "app.import.import_line.null_emoji.error",
    "translation": "İçe aktarılan veri satırı \"emoji\" türünde ancak emoji nesnesi null."
  },
  {
    "id": "app.import.import_line.null_post.error",
    "translation": "İçe aktarılan veri satırı \"post\" türünde ancak ileti nesnesi null."
  },
  {
    "id": "app.import.import_line.null_scheme.error",
    "translation": "İçe aktarılan veri satırı \"scheme\" türünde ancak şema nesnesi null."
  },
  {
    "id": "app.import.import_line.null_team.error",
    "translation": "İçe aktarılan veri satırı \"team\" türünde ancak takım nesnesi null."
  },
  {
    "id": "app.import.import_line.null_user.error",
    "translation": "İçe aktarılan veri satırı \"user\" türünde ancak kullanıcı nesnesi null."
  },
  {
    "id": "app.import.import_line.unknown_line_type.error",
    "translation": "İçe aktarılan veri satırı türü \"{{.Type}}\" bilinmiyor."
  },
  {
    "id": "app.import.import_post.channel_not_found.error",
    "translation": "İleti içe aktarılırken sorun çıktı. \"{{.ChannelName}}\" kanalı bulunamadı."
  },
  {
    "id": "app.import.import_post.save_preferences.error",
    "translation": "İleti içe aktarılırken sorun çıktı. Ayarlar kaydedilemedi."
  },
  {
    "id": "app.import.import_post.user_not_found.error",
    "translation": "İleti içe aktarılırken sorun çıktı. \"{{.Username}}\" kullanıcı adına sahip kullanıcı bulunamadı."
  },
  {
    "id": "app.import.import_scheme.scope_change.error",
    "translation": "Toplu içe aktarıcı zaten var olan bir şemanın ölçeğini değiştiremez."
  },
  {
    "id": "app.import.import_team.scheme_deleted.error",
    "translation": "Bir takım, silinmiş bir şemayı kullanacak şekilde ayarlanamaz."
  },
  {
    "id": "app.import.import_team.scheme_wrong_scope.error",
    "translation": "Takım, Takım Kapsamlı bir şemaya atanmış olmalıdır."
  },
  {
    "id": "app.import.import_user.save_preferences.error",
    "translation": "Kullanıcı ayarları içe aktarılırken sorun çıktı. Ayarlar kaydedilemedi."
  },
  {
    "id": "app.import.import_user_channels.save_preferences.error",
    "translation": "Kullanıcı kanal üyelikleri içe aktarılırken sorun çıktı. Ayarlar kaydedilemedi."
  },
  {
    "id": "app.import.process_import_data_file_version_line.invalid_version.error",
    "translation": "Veri içe aktarma dosyasının sürümü okunamadı."
  },
  {
    "id": "app.import.validate_channel_import_data.display_name_length.error",
    "translation": "Görüntülenecek kanal adı izin verilen uzunluk aralığında değil."
  },
  {
    "id": "app.import.validate_channel_import_data.display_name_missing.error",
    "translation": "Zorunlu kanal özelliği eksik: goruntulenecek_ad"
  },
  {
    "id": "app.import.validate_channel_import_data.header_length.error",
    "translation": "Kanal başlığı çok uzun."
  },
  {
    "id": "app.import.validate_channel_import_data.name_characters.error",
    "translation": "Kanal adında geçersiz karakterler var."
  },
  {
    "id": "app.import.validate_channel_import_data.name_length.error",
    "translation": "Kanal adı çok uzun."
  },
  {
    "id": "app.import.validate_channel_import_data.name_missing.error",
    "translation": "Zorunlu kanal özelliği eksik: ad"
  },
  {
    "id": "app.import.validate_channel_import_data.purpose_length.error",
    "translation": "Kanal amacı çok uzun."
  },
  {
    "id": "app.import.validate_channel_import_data.scheme_invalid.error",
    "translation": "Kanalın şema adı geçersiz."
  },
  {
    "id": "app.import.validate_channel_import_data.team_missing.error",
    "translation": "Zorunlu kanal özelliği eksik: takım"
  },
  {
    "id": "app.import.validate_channel_import_data.type_invalid.error",
    "translation": "Kanal türü geçersiz."
  },
  {
    "id": "app.import.validate_channel_import_data.type_missing.error",
    "translation": "Zorunlu kanal özelliği eksik: tür."
  },
  {
    "id": "app.import.validate_direct_channel_import_data.header_length.error",
    "translation": "Doğrudan kanal başlığı çok uzun"
  },
  {
    "id": "app.import.validate_direct_channel_import_data.members_required.error",
    "translation": "Zorunlu doğrudan kanal özelliği eksik: uyeler"
  },
  {
    "id": "app.import.validate_direct_channel_import_data.members_too_few.error",
    "translation": "Doğrudan kanal üye listesinde çok az sayıda öge var"
  },
  {
    "id": "app.import.validate_direct_channel_import_data.members_too_many.error",
    "translation": "Doğrudan kanal üye listesinde çok fazla sayıda öge var"
  },
  {
    "id": "app.import.validate_direct_channel_import_data.unknown_favoriter.error",
    "translation": "Doğrudan kanal yalnız üyeleri tarafından sık kullanılanlara eklenebilir. \"{{.Username}}\" bir üye değil."
  },
  {
    "id": "app.import.validate_direct_post_import_data.channel_members_required.error",
    "translation": "Zorunlu doğrudan kanal özelliği eksik: kanal_uyeleri"
  },
  {
    "id": "app.import.validate_direct_post_import_data.channel_members_too_few.error",
    "translation": "Doğrudan ileti kanalı üye listesinde çok az sayıda öge var"
  },
  {
    "id": "app.import.validate_direct_post_import_data.channel_members_too_many.error",
    "translation": "Doğrudan ileti kanalı üye listesinde çok fazla sayıda öge var"
  },
  {
    "id": "app.import.validate_direct_post_import_data.create_at_missing.error",
    "translation": "Zorunlu doğrudan kanal özelliği eksik: olusturulma_zamani"
  },
  {
    "id": "app.import.validate_direct_post_import_data.create_at_zero.error",
    "translation": "OlusturulmaZamani 0 değerinden büyük olmalıdır"
  },
  {
    "id": "app.import.validate_direct_post_import_data.message_length.error",
    "translation": "İleti çok uzun"
  },
  {
    "id": "app.import.validate_direct_post_import_data.message_missing.error",
    "translation": "Zorunlu doğrudan ileti özelliği eksik: ileti"
  },
  {
    "id": "app.import.validate_direct_post_import_data.unknown_flagger.error",
    "translation": "Doğrudan ileti yalnız kanal üyeleri tarafından işaretlenebilir. \"{{.Username}}\" bir üye değil."
  },
  {
    "id": "app.import.validate_direct_post_import_data.user_missing.error",
    "translation": "Zorunlu doğrudan ileti özelliği eksik: kullanıcı"
  },
  {
    "id": "app.import.validate_emoji_import_data.empty.error",
    "translation": "İçe aktarılan duygu ifadesi verileri boş."
  },
  {
    "id": "app.import.validate_emoji_import_data.image_missing.error",
    "translation": "İçe aktarılan duygu ifadesi alanı eksik ya da boş."
  },
  {
    "id": "app.import.validate_emoji_import_data.name_missing.error",
    "translation": "İçe aktarılan duygu ifadesi adı alanı eksik ya da boş."
  },
  {
    "id": "app.import.validate_post_import_data.channel_missing.error",
    "translation": "Zorunlu kanal özelliği eksik: kanal."
  },
  {
    "id": "app.import.validate_post_import_data.create_at_missing.error",
    "translation": "Zorunlu kanal özelliği eksik: olusturulma_zamani."
  },
  {
    "id": "app.import.validate_post_import_data.create_at_zero.error",
    "translation": "İleti Eklenme Zamanı özelliği sıfır olamaz."
  },
  {
    "id": "app.import.validate_post_import_data.message_length.error",
    "translation": "İleti metni özelliği izin verilen uzunluğu aşıyor."
  },
  {
    "id": "app.import.validate_post_import_data.message_missing.error",
    "translation": "Zorunlu ileti özelliği eksik: ileti."
  },
  {
    "id": "app.import.validate_post_import_data.team_missing.error",
    "translation": "Zorunlu ileti özelliği eksik: takim."
  },
  {
    "id": "app.import.validate_post_import_data.user_missing.error",
    "translation": "Zorunlu ileti özelliği eksik: kullanici."
  },
  {
    "id": "app.import.validate_reaction_import_data.create_at_before_parent.error",
    "translation": "Tepki Eklenme Zamanı özelliği üst iletinin Eklenme Zamanından sonra olmalıdır."
  },
  {
    "id": "app.import.validate_reaction_import_data.create_at_missing.error",
    "translation": "Zorunlu tepki özelliği eksik: olusturulma_zamani."
  },
  {
    "id": "app.import.validate_reaction_import_data.create_at_zero.error",
    "translation": "Tepki Eklenme Zamanı özelliği sıfır olamaz."
  },
  {
    "id": "app.import.validate_reaction_import_data.emoji_name_length.error",
    "translation": "Tepki EmojiAdı özelliği izin verilen uzunluğu aşıyor."
  },
  {
    "id": "app.import.validate_reaction_import_data.emoji_name_missing.error",
    "translation": "Zorunlu tepki özelliği eksik: EmojiAdi."
  },
  {
    "id": "app.import.validate_reaction_import_data.user_missing.error",
    "translation": "Zorunlu tepki özelliği eksik: kullanici."
  },
  {
    "id": "app.import.validate_reply_import_data.create_at_before_parent.error",
    "translation": "Yanıt Oluşturulma Zamanı özelliği üst iletinin Oluşturulma Zamanından sonra olmalıdır."
  },
  {
    "id": "app.import.validate_reply_import_data.create_at_missing.error",
    "translation": "Zorunlu yanıt özelliği eksik: olusturulma_zamani."
  },
  {
    "id": "app.import.validate_reply_import_data.create_at_zero.error",
    "translation": "Yanıt Eklenme Zamanı özelliği sıfır olamaz."
  },
  {
    "id": "app.import.validate_reply_import_data.message_length.error",
    "translation": "Yanıt metni özelliği izin verilen uzunluğu aşıyor."
  },
  {
    "id": "app.import.validate_reply_import_data.message_missing.error",
    "translation": "Zorunlu yanıt özelliği eksik: ileti."
  },
  {
    "id": "app.import.validate_reply_import_data.user_missing.error",
    "translation": "Zorunlu yanıt özelliği eksik: kullanici."
  },
  {
    "id": "app.import.validate_role_import_data.description_invalid.error",
    "translation": "Rol açıklaması geçersiz."
  },
  {
    "id": "app.import.validate_role_import_data.display_name_invalid.error",
    "translation": "Görüntülenecek rol adı geçersiz."
  },
  {
    "id": "app.import.validate_role_import_data.invalid_permission.error",
    "translation": "Rol izni geçersiz."
  },
  {
    "id": "app.import.validate_role_import_data.name_invalid.error",
    "translation": "Rol adı geçersiz."
  },
  {
    "id": "app.import.validate_scheme_import_data.description_invalid.error",
    "translation": "Şema açıklaması geçersiz."
  },
  {
    "id": "app.import.validate_scheme_import_data.display_name_invalid.error",
    "translation": "Görüntülenecek şema adı geçersiz."
  },
  {
    "id": "app.import.validate_scheme_import_data.name_invalid.error",
    "translation": "Şema adı geçersiz."
  },
  {
    "id": "app.import.validate_scheme_import_data.null_scope.error",
    "translation": "Şema kapsamı gereklidir."
  },
  {
    "id": "app.import.validate_scheme_import_data.unknown_scheme.error",
    "translation": "Şema kapsamı bilinmiyor."
  },
  {
    "id": "app.import.validate_scheme_import_data.wrong_roles_for_scope.error",
    "translation": "Bu kapsamda bir şema için belirtilen roller yanlış."
  },
  {
    "id": "app.import.validate_team_import_data.description_length.error",
    "translation": "Takım açıklaması çok uzun."
  },
  {
    "id": "app.import.validate_team_import_data.display_name_length.error",
    "translation": "Görüntülenecek takım adı izin verilen uzunluk aralığında değil."
  },
  {
    "id": "app.import.validate_team_import_data.display_name_missing.error",
    "translation": "Zorunlu takım özelliği eksik: goruntulenecek_ad."
  },
  {
    "id": "app.import.validate_team_import_data.name_characters.error",
    "translation": "Takım adında geçersiz karakterler var."
  },
  {
    "id": "app.import.validate_team_import_data.name_length.error",
    "translation": "Takım adı çok uzun."
  },
  {
    "id": "app.import.validate_team_import_data.name_missing.error",
    "translation": "Zorunlu takım özelliği eksik: ad."
  },
  {
    "id": "app.import.validate_team_import_data.name_reserved.error",
    "translation": "Takım adında ayrılmış bir sözcük var."
  },
  {
    "id": "app.import.validate_team_import_data.scheme_invalid.error",
    "translation": "Takım için şema geçersiz."
  },
  {
    "id": "app.import.validate_team_import_data.type_invalid.error",
    "translation": "Takım türü geçersiz."
  },
  {
    "id": "app.import.validate_team_import_data.type_missing.error",
    "translation": "Zorunlu takım özelliği eksik: tur."
  },
  {
    "id": "app.import.validate_user_channels_import_data.channel_name_missing.error",
    "translation": "Kullanıcının Kanal Üyeliğinde kanal adı eksik."
  },
  {
    "id": "app.import.validate_user_channels_import_data.invalid_notify_props_desktop.error",
    "translation": "Kullanıcının Kanal Üyeliğinde masaüstü bildirim özellikleri geçersiz."
  },
  {
    "id": "app.import.validate_user_channels_import_data.invalid_notify_props_mark_unread.error",
    "translation": "Kullanıcının Kanal Üyeliğinde okunmamış olarak işaretle bildirim özellikleri geçersiz."
  },
  {
    "id": "app.import.validate_user_channels_import_data.invalid_notify_props_mobile.error",
    "translation": "Kullanıcının Kanal Üyeliğinde cep telefonu bildirim özellikleri geçersiz."
  },
  {
    "id": "app.import.validate_user_channels_import_data.invalid_roles.error",
    "translation": "Kullanıcının Kanal Üyeliğindeki roller geçersiz."
  },
  {
    "id": "app.import.validate_user_import_data.auth_data_and_password.error",
    "translation": "Kullanıcı Kimlik Doğrulama Verileri ile Parola eşleşmiyor."
  },
  {
    "id": "app.import.validate_user_import_data.auth_data_length.error",
    "translation": "Kullanıcı Kimlik Doğrulama Verileri çok uzun."
  },
  {
    "id": "app.import.validate_user_import_data.email_length.error",
    "translation": "Kullanıcı e-posta adresinin uzunluğu geçersiz."
  },
  {
    "id": "app.import.validate_user_import_data.email_missing.error",
    "translation": "Zorunlu kullanıcı özelliği eksik: e-posta."
  },
  {
    "id": "app.import.validate_user_import_data.first_name_length.error",
    "translation": "Kullanıcının Adı çok uzun."
  },
  {
    "id": "app.import.validate_user_import_data.last_name_length.error",
    "translation": "Kullanıcının Soyadı çok uzun."
  },
  {
    "id": "app.import.validate_user_import_data.nickname_length.error",
    "translation": "Kullanıcının Takma Adı çok uzun."
  },
  {
    "id": "app.import.validate_user_import_data.notify_props_channel_trigger_invalid.error",
    "translation": "Kullanıcının kanal tetikleyici bildirimi değeri geçersiz."
  },
  {
    "id": "app.import.validate_user_import_data.notify_props_comments_trigger_invalid.error",
    "translation": "Kullanıcının Comments Prop değeri geçersiz."
  },
  {
    "id": "app.import.validate_user_import_data.notify_props_desktop_invalid.error",
    "translation": "Kullanıcının masaüstü bildirimi değeri geçersiz."
  },
  {
    "id": "app.import.validate_user_import_data.notify_props_desktop_sound_invalid.error",
    "translation": "Kullanıcının masaüstü sesi bildirimi değeri geçersiz."
  },
  {
    "id": "app.import.validate_user_import_data.notify_props_email_invalid.error",
    "translation": "Kullanıcının e-posta bildirimi değeri geçersiz."
  },
  {
    "id": "app.import.validate_user_import_data.notify_props_mobile_invalid.error",
    "translation": "Kullanıcının mobil bildirimi değeri geçersiz."
  },
  {
    "id": "app.import.validate_user_import_data.notify_props_mobile_push_status_invalid.error",
    "translation": "Kullanıcının mobil anında durum bildirimi değeri geçersiz."
  },
  {
    "id": "app.import.validate_user_import_data.password_length.error",
    "translation": "Kullanıcı Parolası uzunluğu geçersiz."
  },
  {
    "id": "app.import.validate_user_import_data.position_length.error",
    "translation": "Kullanıcının Konumu çok uzun."
  },
  {
    "id": "app.import.validate_user_import_data.profile_image.error",
    "translation": "Profil görseli geçersiz."
  },
  {
    "id": "app.import.validate_user_import_data.roles_invalid.error",
    "translation": "Kullanıcının Rolleri geçersiz."
  },
  {
    "id": "app.import.validate_user_import_data.username_invalid.error",
    "translation": "Kullanıcı adı geçersiz."
  },
  {
    "id": "app.import.validate_user_import_data.username_missing.error",
    "translation": "Zorunlu kullanıcı özelliği eksik: kullaniciadi."
  },
  {
    "id": "app.import.validate_user_teams_import_data.invalid_roles.error",
    "translation": "Kullanıcının Takım Üyeliğindeki rolleri geçersiz."
  },
  {
    "id": "app.import.validate_user_teams_import_data.team_name_missing.error",
    "translation": "Kullanıcının Takım Üyeliğinde takım adı eksik."
  },
  {
    "id": "app.notification.body.intro.direct.full",
    "translation": "Yeni bir Doğrudan İletiniz var."
  },
  {
    "id": "app.notification.body.intro.direct.generic",
    "translation": "@{{.SenderName}} tarafından gönderilen yeni bir Doğrudan İletiniz var"
  },
  {
    "id": "app.notification.body.intro.group_message.full",
    "translation": "Yeni bir Grup İletiniz var."
  },
  {
    "id": "app.notification.body.intro.group_message.generic",
    "translation": "@{{.SenderName}} tarafından gönderilen yeni bir Grup İletiniz var"
  },
  {
    "id": "app.notification.body.intro.notification.full",
    "translation": "Yeni bir bildiriminiz var."
  },
  {
    "id": "app.notification.body.intro.notification.generic",
    "translation": "@{{.SenderName}} tarafından gönderilen yeni bir bildiriminiz var"
  },
  {
    "id": "app.notification.body.text.direct.full",
    "translation": "{{.SenderName}} - {{.Hour}}:{{.Minute}} {{.TimeZone}}, {{.Month}} {{.Day}}"
  },
  {
    "id": "app.notification.body.text.direct.generic",
    "translation": "{{.Hour}}:{{.Minute}} {{.TimeZone}}, {{.Month}} {{.Day}}"
  },
  {
    "id": "app.notification.body.text.group_message.full",
    "translation": "Kanal: {{.ChannelName}}"
  },
  {
    "id": "app.notification.body.text.group_message.full2",
    "translation": "{{.SenderName}} - {{.Hour}}:{{.Minute}} {{.TimeZone}}, {{.Month}} {{.Day}}"
  },
  {
    "id": "app.notification.body.text.group_message.generic",
    "translation": "{{.Hour}}:{{.Minute}} {{.TimeZone}}, {{.Month}} {{.Day}}"
  },
  {
    "id": "app.notification.body.text.notification.full",
    "translation": "Kanal: {{.ChannelName}}"
  },
  {
    "id": "app.notification.body.text.notification.full2",
    "translation": "{{.SenderName}} - {{.Hour}}:{{.Minute}} {{.TimeZone}}, {{.Month}} {{.Day}}"
  },
  {
    "id": "app.notification.body.text.notification.generic",
    "translation": "{{.Hour}}:{{.Minute}} {{.TimeZone}}, {{.Month}} {{.Day}}"
  },
  {
    "id": "app.notification.subject.direct.full",
    "translation": "[{{.SiteName}}], {{ .SenderDisplayName}} tarafından {{.Month}} {{.Day}}, {{.Year}} tarihinde yeni bir Doğrudan İleti gönderildi"
  },
  {
    "id": "app.notification.subject.group_message.full",
    "translation": "[{{ .SiteName }}] {{ .ChannelName}} grubuna {{.Month}} {{.Day}}, {{.Year}} tarihinde yeni bir Grup İletisi gönderildi"
  },
  {
    "id": "app.notification.subject.group_message.generic",
    "translation": "[{{.SiteName}}] sitesinde {{.Month}} {{.Day}}, {{.Year}} tarihinde yeni bir Grup İletisi gönderildi"
  },
  {
    "id": "app.notification.subject.notification.full",
    "translation": "[{{ .SiteName }}] {{ .TeamName}} takımında {{.Month}} {{.Day}}, {{.Year}} tarihinde yeni bildirim"
  },
  {
    "id": "app.plugin.cluster.save_config.app_error",
    "translation": "Küme özelliği kullanılırken ve SaltOkunurYapılandırma seçeneği etkinken config.json dosyasındaki uygulama eki yapılandırması el ile güncellenmelidir."
  },
  {
    "id": "app.plugin.config.app_error",
    "translation": "Uygulama eki durumu yapılandırmaya kaydedilirken sorun çıktı."
  },
  {
    "id": "app.plugin.deactivate.app_error",
    "translation": "Uygulama eki devre dışı bırakılamadı."
  },
  {
    "id": "app.plugin.disabled.app_error",
    "translation": "Uygulama ekleri devre dışı bırakıldı. Ayrıntılar için günlük kayıtlarına bakın."
  },
  {
    "id": "app.plugin.extract.app_error",
    "translation": "Uygulama eki paketi ayıklanırken bir sorun çıktı."
  },
  {
    "id": "app.plugin.filesystem.app_error",
    "translation": "Dosya sistemi sorunu çıktı."
  },
  {
    "id": "app.plugin.get_cluster_plugin_statuses.app_error",
    "translation": "Kümenin uygulama eki durumları alınamadı."
  },
  {
    "id": "app.plugin.get_plugins.app_error",
    "translation": "Etkin uygulama ekleri alınamadı."
  },
  {
    "id": "app.plugin.get_statuses.app_error",
    "translation": "Uygulama eki durumları alınamadı."
  },
  {
    "id": "app.plugin.install.app_error",
    "translation": "Uygulama eki kurulamadı."
  },
  {
    "id": "app.plugin.install_id.app_error",
    "translation": "Uygulama eki kurulamadı. Aynı kodu taşıyan bir uygulama eki zaten var."
  },
  {
    "id": "app.plugin.install_id_failed_remove.app_error",
    "translation": "Uygulama eki kurulamadı. Aynı koda sahip bir uygulama eki zaten kurulmuş ve kaldırılamadı."
  },
  {
    "id": "app.plugin.invalid_id.app_error",
    "translation": "Uygulama eki kodu {{.Min}} ile {{.Max}} karakter arasında olmalı ve {{.Regex}}. ile uyumlu olmalıdır."
  },
  {
    "id": "app.plugin.manifest.app_error",
    "translation": "Ayıklanan uygulama eki bilgi dosyası bulunamadı."
  },
  {
    "id": "app.plugin.mvdir.app_error",
    "translation": "Uygulama eki geçici klasörden hedef klasöre taşınamadı. Başka bir uygulama eki aynı klasör adını kullanıyor olabilir."
  },
  {
    "id": "app.plugin.not_installed.app_error",
    "translation": "Uygulama eki kurulmamış."
  },
  {
    "id": "app.plugin.remove.app_error",
    "translation": "Uygulama eki silinemedi."
  },
  {
    "id": "app.plugin.upload_disabled.app_error",
    "translation": "Uygulama ekleri ya da uygulama eki yüklemeleri devre dışı bırakılmış."
  },
  {
    "id": "app.role.check_roles_exist.role_not_found",
    "translation": "Belirtilen rol bulunamadı"
  },
  {
    "id": "app.save_config.app_error",
    "translation": "Yapılandırma kaydedilirken bir sorun çıktı."
  },
  {
    "id": "app.schemes.is_phase_2_migration_completed.not_completed.app_error",
    "translation": "API bağlantı noktasına erişilemediğinden istenilen aktarımlar yapılamadı."
  },
  {
    "id": "app.submit_interactive_dialog.json_error",
    "translation": "Etkileşim penceresi için JSON kodlaması sırasında bir sorun çıktı."
  },
  {
    "id": "app.system_install_date.parse_int.app_error",
    "translation": "Kurulum tarihi işlenemedi."
  },
  {
    "id": "app.team.join_user_to_team.max_accounts.app_error",
    "translation": "Bu takım izin verilen en fazla hesap sayısına ulaşmış. Sınırı yükseltmesi için sistem yöneticiniz ile görüşün."
  },
  {
    "id": "app.user_access_token.disabled",
    "translation": "Bu sunucu üzerinde kişisel erişim kodları devre dışı bırakılmış. Lütfen ayrıntılı bilgi almak için sistem yöneticiniz ile görüşün."
  },
  {
    "id": "app.user_access_token.invalid_or_missing",
    "translation": "Kod geçersiz ya da eksik."
  },
  {
    "id": "brand.save_brand_image.decode.app_error",
    "translation": "Görsel verilerinin kodu çözülemedi."
  },
  {
    "id": "brand.save_brand_image.decode_config.app_error",
    "translation": "Görsel üst verileri alınamadı."
  },
  {
    "id": "brand.save_brand_image.encode.app_error",
    "translation": "Görsel verileri PNG biçimine dönüştürülemedi. Lütfen yeniden deneyin."
  },
  {
    "id": "brand.save_brand_image.open.app_error",
    "translation": "Özel marka görseli yüklenemedi. Görsel boyutunun 2MB değerinden küçük olduğundan emin olun ve yeniden deneyin."
  },
  {
    "id": "brand.save_brand_image.save_image.app_error",
    "translation": "Görsel dosyası kullandığınız dosya depolaması üzerine yazılamadı. Lütfen bağlantınızı denetleyip yeniden deneyin."
  },
  {
    "id": "brand.save_brand_image.too_large.app_error",
    "translation": "Görsel dosyası okunamadı. Görsel boyutunun 2MB değerinden küçük olduğundan emin olun ve yeniden deneyin."
  },
  {
    "id": "cli.license.critical",
    "translation": "Bu özellik bir Enterprise Sürümü lisans anahtarı ile birlikte kullanılabilir. Lütfen sistem yöneticiniz ile görüşün."
  },
  {
    "id": "ent.account_migration.get_all_failed",
    "translation": "Kullanıcılar alınamadı."
  },
  {
    "id": "ent.account_migration.get_saml_users_failed",
    "translation": "SAML kullanıcıları alınamadı."
  },
  {
    "id": "ent.cluster.config_changed.info",
    "translation": "id={{ .id }} için küme yapılandırması değiştirildi. Küme artık kararlı olmayabilir ve bir yeniden başlatma gereklidir. Kümenin doğru olarak yapılandırıldığından emin olmak için hemen yeniden başlatın."
  },
  {
    "id": "ent.cluster.save_config.error",
    "translation": "Yüksek Erişilebilirlik kipi etkin olduğunda, yapılandırma dosyasında Salt Okunur Yapılandırma (ReadOnlyConfig) seçeneği devre dışı bırakılmamış ise Sistem Panosu salt okunur olarak ayarlanır."
  },
  {
    "id": "ent.compliance.bad_export_type.appError",
    "translation": "{{.ExportType}} çıktı biçimi bilinmiyor"
  },
  {
    "id": "ent.compliance.csv.attachment.copy.appError",
    "translation": "Ek dosya zip dosyasına kopyalanamadı."
  },
  {
    "id": "ent.compliance.csv.attachment.export.appError",
    "translation": "Ek dosya dışa aktarılan CSV dosyasına eklenemedi."
  },
  {
    "id": "ent.compliance.csv.file.creation.appError",
    "translation": "Dışa aktarılan geçici CSV dosyası oluşturulamadı."
  },
  {
    "id": "ent.compliance.csv.header.export.appError",
    "translation": "Dışa aktarılan CSV dosyasına üst bilgi eklenemedi."
  },
  {
    "id": "ent.compliance.csv.metadata.export.appError",
    "translation": "Zip dosyasına üst veri dosyası eklenemedi."
  },
  {
    "id": "ent.compliance.csv.metadata.json.marshalling.appError",
    "translation": "Üst veri json biçimine dönüştürülemedi."
  },
  {
    "id": "ent.compliance.csv.post.export.appError",
    "translation": "Bir ileti dışa aktarılamadı."
  },
  {
    "id": "ent.compliance.csv.zip.creation.appError",
    "translation": "ZIP dışa aktarma dosyası oluşturulamadı."
  },
  {
    "id": "ent.compliance.global_relay.attachments_removed.appError",
    "translation": "Yüklenen dosya gönderilmek için çok büyük olduğundan Genel Aktarıcı dışa aktarma sırasından çıkarıldı."
  },
  {
    "id": "ent.compliance.global_relay.open_temporary_file.appError",
    "translation": "Geçici dışa aktarma dosyası açılamadı."
  },
  {
    "id": "ent.compliance.global_relay.rewind_temporary_file.appError",
    "translation": "Genel Aktarıcı geçici dışa aktarma dosyası yeniden okunamadı."
  },
  {
    "id": "ent.compliance.licence_disable.app_error",
    "translation": "Geçerli lisansta uygunluk özelliğini bulunmuyor. Lütfen lisansın Enterprise sürümüne yükseltilmesi için sistem yöneticiniz ile görüşün."
  },
  {
    "id": "ent.compliance.run_export.template_watcher.appError",
    "translation": "Dışa aktarılmış kalıplar yüklenemedi. Lütfen yeniden deneyin."
  },
  {
    "id": "ent.compliance.run_failed.error",
    "translation": "'{{.JobName}}' görevi için '{{.FilePath}}' konumuna uygunluk dışa aktarma işlemi tamamlanamadı"
  },
  {
    "id": "ent.data_retention.generic.license.error",
    "translation": "Lisansınızda Veri Yedekleme özelliği bulunmuyor."
  },
  {
    "id": "ent.elasticsearch.aggregator_worker.create_index_job.error",
    "translation": "Elasticsearch toplayıcı işlemi dizin işlemini oluşturamadı"
  },
  {
    "id": "ent.elasticsearch.aggregator_worker.delete_indexes.error",
    "translation": "Elasticsearch toplayıcı işlemi dizinleri silemedi"
  },
  {
    "id": "ent.elasticsearch.aggregator_worker.get_indexes.error",
    "translation": "Elasticsearch toplayıcı işlemi dizinleri alamadı"
  },
  {
    "id": "ent.elasticsearch.aggregator_worker.index_job_failed.error",
    "translation": "Elasticsearch toplayıcı işlemi dizin işlemi tamamlanamadığından yarım kaldı"
  },
  {
    "id": "ent.elasticsearch.create_client.connect_failed",
    "translation": "Elasticsearch İstemcisi Kurulamadı"
  },
  {
    "id": "ent.elasticsearch.data_retention_delete_indexes.delete_index.error",
    "translation": "ElasticSearch dizini silinemedi"
  },
  {
    "id": "ent.elasticsearch.data_retention_delete_indexes.get_indexes.error",
    "translation": "Elasticsearch dizinleri oluşturulamadı"
  },
  {
    "id": "ent.elasticsearch.delete_post.error",
    "translation": "İleti silinemedi"
  },
  {
    "id": "ent.elasticsearch.generic.disabled",
    "translation": "Elasticsearch araması bu sunucu üzerinde etkinleştirilmemiş"
  },
  {
    "id": "ent.elasticsearch.index_post.error",
    "translation": "İleti dizine eklenemedi"
  },
  {
    "id": "ent.elasticsearch.indexer.do_job.parse_end_time.error",
    "translation": "Elasticsearch toplayıcı işlemi bitiş zamanını işleyemedi"
  },
  {
    "id": "ent.elasticsearch.indexer.do_job.parse_start_time.error",
    "translation": "Elasticsearch toplayıcı işlemi başlangıç zamanını işleyemedi"
  },
  {
    "id": "ent.elasticsearch.not_started.error",
    "translation": "Elasticsearch başlatılmamış"
  },
  {
    "id": "ent.elasticsearch.purge_indexes.delete_failed",
    "translation": "ElasticSearch dizini silinemedi"
  },
  {
    "id": "ent.elasticsearch.search_posts.disabled",
    "translation": "Elasticsearch araması bu sunucu üzerinde devre dışı bırakılmış"
  },
  {
    "id": "ent.elasticsearch.search_posts.parse_matches_failed",
    "translation": "Arama sonuçları eşleşmesi işlenemedi"
  },
  {
    "id": "ent.elasticsearch.search_posts.search_failed",
    "translation": "Arama tamamlanamadı"
  },
  {
    "id": "ent.elasticsearch.search_posts.unmarshall_post_failed",
    "translation": "Arama sonuçlarının kodu çözülemedi"
  },
  {
    "id": "ent.elasticsearch.start.already_started.app_error",
    "translation": "Elasticsearch zaten başlatılmış."
  },
  {
    "id": "ent.elasticsearch.start.create_bulk_processor_failed.app_error",
    "translation": "Elasticsearch toplu işlemi oluşturulamadı."
  },
  {
    "id": "ent.elasticsearch.start.start_bulk_processor_failed.app_error",
    "translation": "Elasticsearch toplu işlemi başlatılamadı."
  },
  {
    "id": "ent.elasticsearch.stop.already_stopped.app_error",
    "translation": "Elasticsearch zaten durdurulmuş."
  },
  {
    "id": "ent.elasticsearch.test_config.connect_failed",
    "translation": "Elasticsearch sunucusuna bağlanılamadı."
  },
  {
    "id": "ent.elasticsearch.test_config.indexing_disabled.error",
    "translation": "Elasticsearch devre dışı."
  },
  {
    "id": "ent.elasticsearch.test_config.license.error",
    "translation": "Lisansınızda Elasticsearch özelliği bulunmuyor."
  },
  {
    "id": "ent.elasticsearch.test_config.reenter_password",
    "translation": "Elasticsearch sunucusunun adresi ya da Kullanıcı Adı değişmiş. Bağlantıyı sınamak için lütfen Elasticsearch parolasını yeniden yazın."
  },
  {
    "id": "ent.ldap.app_error",
    "translation": "ldap arayüzü nil."
  },
  {
    "id": "ent.ldap.create_fail",
    "translation": "LDAP kullanıcısı eklenemedi."
  },
  {
    "id": "ent.ldap.disabled.app_error",
    "translation": "AD/LDAP devre dışı ya da lisans AD/LDAP özelliğini desteklemiyor."
  },
  {
    "id": "ent.ldap.do_login.bind_admin_user.app_error",
    "translation": "AD/LDAP sunucusuna bağlanılamadı. BindUsername ve BindPassword bilgilerini denetleyin."
  },
  {
    "id": "ent.ldap.do_login.invalid_password.app_error",
    "translation": "Parola geçersiz."
  },
  {
    "id": "ent.ldap.do_login.licence_disable.app_error",
    "translation": "Geçerli lisansta AD/LDAP özelliği bulunmuyor. Lütfen lisansın Enterprise sürüme yükseltilmesi için sistem yöneticiniz ile görüşün."
  },
  {
    "id": "ent.ldap.do_login.matched_to_many_users.app_error",
    "translation": "Belirtilen kullanıcı adı birden çok kullanıcı ile eşleşiyor."
  },
  {
    "id": "ent.ldap.do_login.search_ldap_server.app_error",
    "translation": "AD/LDAP sunucusunda arama yapılamadı."
  },
  {
    "id": "ent.ldap.do_login.unable_to_connect.app_error",
    "translation": "AD/LDAP sunucusu ile bağlantı kurulamadı."
  },
  {
    "id": "ent.ldap.do_login.user_filtered.app_error",
    "translation": "AD/LDAP hesabınızın bu Mattermost sunucusunu kullanma izni yok. Lütfen sistem yöneticinizden AD/LDAP kullanıcı süzgecini denetlemesini isteyin."
  },
  {
    "id": "ent.ldap.do_login.user_not_registered.app_error",
    "translation": "Kullanıcı AD/LDAP sunucusu üzerinde kayıtlı değil."
  },
  {
    "id": "ent.ldap.syncronize.get_all.app_error",
    "translation": "AD/LDAP kullanılarak tüm kullanıcılar alınamadı."
  },
  {
    "id": "ent.ldap.syncronize.get_all_groups.app_error",
    "translation": "gruplar alınırken sorun çıktı."
  },
  {
    "id": "ent.ldap.syncronize.populate_syncables",
    "translation": "eşitlenebilirlik kaydedilirken sorun çıktı"
  },
  {
    "id": "ent.ldap.syncronize.search_failure.app_error",
    "translation": "AD/LDAP üzerinde kullanıcılar aranamadı. Mattermost sunucunuzun AD/LDAP sunucunuza bağlanabildiğinden emin olun."
  },
  {
    "id": "ent.ldap.validate_filter.app_error",
    "translation": "AD/LDAP süzgeci geçersiz."
  },
  {
    "id": "ent.ldap_groups.group_search_error",
    "translation": "ldap grubu alınırken sorun çıktı"
  },
  {
    "id": "ent.ldap_groups.groups_search_error",
    "translation": "ldap grupları alınırken sorun çıktı"
  },
  {
    "id": "ent.ldap_groups.members_of_group_error",
    "translation": "grup üyeleri alınırken sorun çıktı"
  },
  {
    "id": "ent.ldap_groups.no_rows",
    "translation": "uid değeri ile eşleşen bir grup bulunamadı"
  },
  {
    "id": "ent.ldap_groups.reachable_groups_error",
    "translation": "kullanıcının grupları alınırken sorun çıktı"
  },
  {
    "id": "ent.message_export.global_relay.attach_file.app_error",
    "translation": "Ek dosya Genel Aktarıcı dışa aktarma dosyasına eklenemedi."
  },
  {
    "id": "ent.message_export.global_relay.close_zip_file.app_error",
    "translation": "zip dosyası kapatılamadı."
  },
  {
    "id": "ent.message_export.global_relay.create_file_in_zip.app_error",
    "translation": "eml dosyası oluşturulamadı."
  },
  {
    "id": "ent.message_export.global_relay.generate_email.app_error",
    "translation": "Eml dosya verisi üretilemedi."
  },
  {
    "id": "ent.message_export.global_relay_export.deliver.close.app_error",
    "translation": "E-posta Genel Aktarıcı üzerine aktarılamadı."
  },
  {
    "id": "ent.message_export.global_relay_export.deliver.from_address.app_error",
    "translation": "E-posta Kimden adresi ayarlanamadı."
  },
  {
    "id": "ent.message_export.global_relay_export.deliver.msg.app_error",
    "translation": "E-posta iletisi ayarlanamadı."
  },
  {
    "id": "ent.message_export.global_relay_export.deliver.msg_data.app_error",
    "translation": "E-posta iletisi yazılamadı."
  },
  {
    "id": "ent.message_export.global_relay_export.deliver.parse_mail.app_error",
    "translation": "E-posta bilgileri okunamadı."
  },
  {
    "id": "ent.message_export.global_relay_export.deliver.to_address.app_error",
    "translation": "E-posta Kime adresi ayarlanamadı."
  },
  {
    "id": "ent.message_export.global_relay_export.deliver.unable_to_get_file_info.app_error",
    "translation": "Geçici dışa aktarma dosyasının bilgileri alınamadı."
  },
  {
    "id": "ent.message_export.global_relay_export.deliver.unable_to_open_email_file.app_error",
    "translation": "Geçici dosyadan bir e-posta alınamadı."
  },
  {
    "id": "ent.message_export.global_relay_export.deliver.unable_to_open_zip_file_data.app_error",
    "translation": "Geçici dışa aktarma dosyası açılamadı."
  },
  {
    "id": "ent.migration.migratetoldap.duplicate_field",
    "translation": "Belirtilen alana göre AD/LDAP kullanıcıları aktarılamadı. Çift kayıtlar bulundu. Lütfen tüm çift kayıtları silip yeniden deneyin."
  },
  {
    "id": "ent.migration.migratetoldap.user_not_found",
    "translation": "Kullanıcı AD/LDAP sunucusu üzerinde bulunamadı: "
  },
  {
    "id": "ent.migration.migratetosaml.email_already_used_by_other_user",
    "translation": "E-posta zaten başka bir SAML kullanıcısı tarafından kullanılıyor."
  },
  {
    "id": "ent.migration.migratetosaml.user_not_found_in_users_mapping_file",
    "translation": "Kullanıcı, kullanıcılar dosyasında bulunamadı."
  },
  {
    "id": "ent.migration.migratetosaml.username_already_used_by_other_user",
    "translation": "Bu kullanıcı adı zaten başka bir Mattermost kullanıcısı tarafından kullanılıyor."
  },
  {
    "id": "ent.saml.attribute.app_error",
    "translation": "Özniteliklerden biri hatalı olduğundan SAML oturumu açılamadı. Lütfen sistem yöneticiniz ile görüşün."
  },
  {
    "id": "ent.saml.build_request.app_error",
    "translation": "Kimlik hizmeti sağlayıcı isteği yapılırken bir sorun çıktı. Lütfen sistem yöneticiniz ile görüşün."
  },
  {
    "id": "ent.saml.build_request.encoding.app_error",
    "translation": "Kimlik hizmeti sağlayıcı isteği şifrelenirken bir sorun çıktı. Lütfen sistem yöneticiniz ile görüşün."
  },
  {
    "id": "ent.saml.configure.encryption_not_enabled.app_error",
    "translation": "Şifreleme etkinleştirilmemiş olduğundan SAML oturumu açılamadı. Lütfen sistem yöneticiniz ile görüşün."
  },
  {
    "id": "ent.saml.configure.load_idp_cert.app_error",
    "translation": "Kimlik hizmeti sağlayıcının Herkese Açık Sertifika Dosyası bulunamadı. Lütfen sistem yöneticiniz ile görüşün."
  },
  {
    "id": "ent.saml.configure.load_private_key.app_error",
    "translation": "Himzet Sağlayıcısının Özel Anahtarı bulunamadığından SAML oturumu açılamadı. Lütfen sistem yöneticiniz ile görüşün."
  },
  {
    "id": "ent.saml.configure.not_encrypted_response.app_error",
    "translation": "Kimlik hizmeti sağlayıcının yanıtı şifrelenmemiş olduğundan SAML oturumu açılamadı. Lütfen sistem yöneticiniz ile görüşün."
  },
  {
    "id": "ent.saml.do_login.decrypt.app_error",
    "translation": "Kimlik hizmeti sağlayıcı yanıtının şifresi çözülürken bir sorun çıktığından SAML oturumu açılamadı. Lütfen sistem yöneticiniz ile görüşün."
  },
  {
    "id": "ent.saml.do_login.empty_response.app_error",
    "translation": "Kimlik hizmeti sağlayıcıdan boş bir yanıt alındı."
  },
  {
    "id": "ent.saml.do_login.parse.app_error",
    "translation": "Kimlik hizmeti sağlayıcıdan alınan yanıt işlenirken bir sorun çıktı. Lütfen sistem yöneticiniz ile görüşün."
  },
  {
    "id": "ent.saml.do_login.validate.app_error",
    "translation": "Kimlik hizmeti sağlayıcıdan alınan yanıt doğrulanırken bir sorun çıktı. Lütfen sistem yöneticiniz ile görüşün."
  },
  {
    "id": "ent.saml.license_disable.app_error",
    "translation": "Geçerli lisansta SAML kimlik doğrulaması özelliği bulunmuyor."
  },
  {
    "id": "ent.saml.metadata.app_error",
    "translation": "Hizmet Sağlayıcı üst verileri oluşturulurken bir sorun çıktı."
  },
  {
    "id": "ent.saml.service_disable.app_error",
    "translation": "SAML 2.0 yapılandırılmamış ya da bu sunucu tarafından desteklenmiyor."
  },
  {
    "id": "interactive_message.decode_trigger_id.base64_decode_failed",
    "translation": "Etkileşim penceresi için base64 tetikleyici kodu çözülemedi."
  },
  {
    "id": "interactive_message.decode_trigger_id.expired",
    "translation": "Etkileşimli pencere için tetikleyici kodunun süresi geçmiş. Tetikleyici kodları en fazla {{.Seconds}} saniye süreyle geçerlidir."
  },
  {
    "id": "interactive_message.decode_trigger_id.missing_data",
    "translation": "Etkileşim penceresi için tetikleyici kodunda istenilen veri eksik."
  },
  {
    "id": "interactive_message.decode_trigger_id.signature_decode_failed",
    "translation": "Etkileşim penceresi için tetikleyici kodunun base64 imzası çözülemedi."
  },
  {
    "id": "interactive_message.decode_trigger_id.verify_signature_failed",
    "translation": "Etkileşimli pencere için tetikleyici kodunun imzası doğrulanamadı."
  },
  {
    "id": "interactive_message.generate_trigger_id.signing_failed",
    "translation": "Etkileşim penceresi için üretilen tetikleyici kodu imzalanamadı."
  },
  {
    "id": "jobs.request_cancellation.status.error",
    "translation": "İş durumu iptal edilebilir olmadığından iptal isteğinde bulunulamadı."
  },
  {
    "id": "jobs.set_job_error.update.error",
    "translation": "İş durumu hata olarak ayarlanamadı"
  },
  {
    "id": "manaultesting.manual_test.parse.app_error",
    "translation": "Adres işlenemedi."
  },
  {
    "id": "manaultesting.test_autolink.unable.app_error",
    "translation": "Kanallar alınamadı."
  },
  {
    "id": "mattermost.bulletin.subject",
    "translation": "Mattermost Güvenlik Duyurusu"
  },
  {
    "id": "mfa.activate.authenticate.app_error",
    "translation": "Çok Aşamalı Kimlik Doğrulama kodu doğrulanırken sorun çıktı."
  },
  {
    "id": "mfa.activate.bad_token.app_error",
    "translation": "Çok Aşamalı Kimlik Doğrulama kodu geçersiz."
  },
  {
    "id": "mfa.activate.save_active.app_error",
    "translation": "Kullanıcının Çok Aşamalı Kimlik Doğrulama etkin durumu güncellenemedi."
  },
  {
    "id": "mfa.deactivate.save_active.app_error",
    "translation": "Kullanıcının Çok Aşamalı Kimlik Doğrulama etkin durumu güncellenemedi."
  },
  {
    "id": "mfa.deactivate.save_secret.app_error",
    "translation": "Çok Aşamalı Kimlik Doğrulama parolası temizlenirken sorun çıktı."
  },
  {
    "id": "mfa.generate_qr_code.create_code.app_error",
    "translation": "QR kodu üretilirken sorun çıktı."
  },
  {
    "id": "mfa.generate_qr_code.save_secret.app_error",
    "translation": "Çok Aşamalı Kimlik Doğrulama parolası kaydedilirken sorun çıktı."
  },
  {
    "id": "mfa.mfa_disabled.app_error",
    "translation": "Bu sunucuda çok aşamalı kimlik doğrulaması devre dışı bırakılmış."
  },
  {
    "id": "mfa.validate_token.authenticate.app_error",
    "translation": "Çok Aşamalı Kimlik Doğrulama kodu geçersiz."
  },
  {
    "id": "migrations.worker.run_advanced_permissions_phase_2_migration.invalid_progress",
    "translation": "İşlenen verilerin geçersiz olması nedeniyle aktarım tamamlanamadı."
  },
  {
    "id": "migrations.worker.run_migration.unknown_key",
    "translation": "Aktarım anahtarı bilinmediğinden aktarım görevi çalıştırılamadı."
  },
  {
    "id": "model.access.is_valid.access_token.app_error",
    "translation": "Erişim kodu geçersiz."
  },
  {
    "id": "model.access.is_valid.client_id.app_error",
    "translation": "İstemci kodu geçersiz."
  },
  {
    "id": "model.access.is_valid.redirect_uri.app_error",
    "translation": "Yönlendirme adresi geçersiz."
  },
  {
    "id": "model.access.is_valid.refresh_token.app_error",
    "translation": "Yenileme kodu geçersiz."
  },
  {
    "id": "model.access.is_valid.user_id.app_error",
    "translation": "Kullanıcı kodu geçersiz."
  },
  {
    "id": "model.authorize.is_valid.auth_code.app_error",
    "translation": "Kimlik doğrulama kodu geçersiz."
  },
  {
    "id": "model.authorize.is_valid.client_id.app_error",
    "translation": "İstemci kodu geçersiz."
  },
  {
    "id": "model.authorize.is_valid.create_at.app_error",
    "translation": "Eklenme zamanı geçerli bir zaman olmalıdır."
  },
  {
    "id": "model.authorize.is_valid.expires.app_error",
    "translation": "Bitiş tarihi ayarlanmış olmalıdır."
  },
  {
    "id": "model.authorize.is_valid.redirect_uri.app_error",
    "translation": "Yönlendirme adresi geçersiz."
  },
  {
    "id": "model.authorize.is_valid.response_type.app_error",
    "translation": "Yanıt türü geçersiz."
  },
  {
    "id": "model.authorize.is_valid.scope.app_error",
    "translation": "Aralık geçersiz."
  },
  {
    "id": "model.authorize.is_valid.state.app_error",
    "translation": "Durum geçersiz."
  },
  {
    "id": "model.authorize.is_valid.user_id.app_error",
    "translation": "Kullanıcı kodu geçersiz."
  },
  {
    "id": "model.bot.is_valid.create_at.app_error",
    "translation": "Eklenme zamanı geçersiz."
  },
  {
    "id": "model.bot.is_valid.creator_id.app_error",
    "translation": "Ekleyen kodu geçersiz."
  },
  {
    "id": "model.bot.is_valid.description.app_error",
    "translation": "Açıklama geçersiz."
  },
  {
    "id": "model.bot.is_valid.update_at.app_error",
    "translation": "Güncelleme zamanı geçersiz."
  },
  {
    "id": "model.bot.is_valid.user_id.app_error",
    "translation": "Kullanıcı kodu geçersiz."
  },
  {
    "id": "model.bot.is_valid.username.app_error",
    "translation": "Kullanıcı adı geçersiz."
  },
  {
    "id": "model.channel.is_valid.2_or_more.app_error",
    "translation": "Ad içinde 2 ya da daha fazla küçük alfasayısal karakter bulunmalıdır."
  },
  {
    "id": "model.channel.is_valid.create_at.app_error",
    "translation": "Eklenme zamanı geçerli bir zaman olmalıdır."
  },
  {
    "id": "model.channel.is_valid.creator_id.app_error",
    "translation": "Ekleyen kodu geçersiz."
  },
  {
    "id": "model.channel.is_valid.display_name.app_error",
    "translation": "Görüntülenecek ad geçersiz."
  },
  {
    "id": "model.channel.is_valid.header.app_error",
    "translation": "Başlık geçersiz."
  },
  {
    "id": "model.channel.is_valid.id.app_error",
    "translation": "Kod geçersiz."
  },
  {
    "id": "model.channel.is_valid.purpose.app_error",
    "translation": "Amaç geçersiz."
  },
  {
    "id": "model.channel.is_valid.type.app_error",
    "translation": "Tür geçersiz."
  },
  {
    "id": "model.channel.is_valid.update_at.app_error",
    "translation": "Güncelleme zamanı geçerli bir zaman olmalıdır."
  },
  {
    "id": "model.channel_member.is_valid.channel_id.app_error",
    "translation": "Kanal kodu geçersiz."
  },
  {
    "id": "model.channel_member.is_valid.email_value.app_error",
    "translation": "E-posta bildirimi değeri geçersiz."
  },
  {
    "id": "model.channel_member.is_valid.ignore_channel_mentions_value.app_error",
    "translation": "Kanal anmalarını yok sayma durumu geçersiz."
  },
  {
    "id": "model.channel_member.is_valid.notify_level.app_error",
    "translation": "Bildirim düzeyi geçersiz."
  },
  {
    "id": "model.channel_member.is_valid.push_level.app_error",
    "translation": "Anında bildirim düzeyi geçersiz."
  },
  {
    "id": "model.channel_member.is_valid.unread_level.app_error",
    "translation": "Okunmamış olarak işaretle düzeyi geçersiz."
  },
  {
    "id": "model.channel_member.is_valid.user_id.app_error",
    "translation": "Kullanıcı kodu geçersiz."
  },
  {
    "id": "model.cluster.is_valid.create_at.app_error",
    "translation": "Eklenme Zamanı ayarlanmalıdır."
  },
  {
    "id": "model.cluster.is_valid.hostname.app_error",
    "translation": "Sunucu adı ayarlanmalıdır."
  },
  {
    "id": "model.cluster.is_valid.id.app_error",
    "translation": "Kod geçersiz."
  },
  {
    "id": "model.cluster.is_valid.last_ping_at.app_error",
    "translation": "Son Ping Zamanı ayarlanmalıdır."
  },
  {
    "id": "model.cluster.is_valid.name.app_error",
    "translation": "Küme Adı ayarlanmalıdır."
  },
  {
    "id": "model.cluster.is_valid.type.app_error",
    "translation": "Tür ayarlanmalıdır."
  },
  {
    "id": "model.command.is_valid.create_at.app_error",
    "translation": "Eklenme zamanı geçerli bir zaman olmalıdır."
  },
  {
    "id": "model.command.is_valid.description.app_error",
    "translation": "Açıklama geçersiz."
  },
  {
    "id": "model.command.is_valid.display_name.app_error",
    "translation": "Başlık geçersiz."
  },
  {
    "id": "model.command.is_valid.id.app_error",
    "translation": "Kod geçersiz."
  },
  {
    "id": "model.command.is_valid.method.app_error",
    "translation": "Yöntem Geçersiz."
  },
  {
    "id": "model.command.is_valid.team_id.app_error",
    "translation": "Takım kodu geçersiz."
  },
  {
    "id": "model.command.is_valid.token.app_error",
    "translation": "Kod geçersiz."
  },
  {
    "id": "model.command.is_valid.trigger.app_error",
    "translation": "Tetikleyici geçersiz."
  },
  {
    "id": "model.command.is_valid.update_at.app_error",
    "translation": "Güncelleme zamanı geçerli bir zaman olmalıdır."
  },
  {
    "id": "model.command.is_valid.url.app_error",
    "translation": "Adres geçersiz."
  },
  {
    "id": "model.command.is_valid.url_http.app_error",
    "translation": "Adres http:// ya da https:// ile başlayan geçerli bir adres olmalıdır."
  },
  {
    "id": "model.command.is_valid.user_id.app_error",
    "translation": "Kullanıcı kodu geçersiz."
  },
  {
    "id": "model.command_hook.channel_id.app_error",
    "translation": "Kanal kodu geçersiz."
  },
  {
    "id": "model.command_hook.command_id.app_error",
    "translation": "Komut kodu geçersiz."
  },
  {
    "id": "model.command_hook.create_at.app_error",
    "translation": "Eklenme zamanı geçerli bir zaman olmalıdır."
  },
  {
    "id": "model.command_hook.id.app_error",
    "translation": "Komut bağlantı kodu geçersiz."
  },
  {
    "id": "model.command_hook.parent_id.app_error",
    "translation": "Üst öge kodu geçersiz."
  },
  {
    "id": "model.command_hook.root_id.app_error",
    "translation": "Kök kodu geçersiz."
  },
  {
    "id": "model.command_hook.user_id.app_error",
    "translation": "Kullanıcı kodu geçersiz."
  },
  {
    "id": "model.compliance.is_valid.create_at.app_error",
    "translation": "Eklenme zamanı geçerli bir zaman olmalıdır."
  },
  {
    "id": "model.compliance.is_valid.desc.app_error",
    "translation": "Açıklama geçersiz."
  },
  {
    "id": "model.compliance.is_valid.end_at.app_error",
    "translation": "Bitiş zamanı geçerli bir zaman olmalıdır."
  },
  {
    "id": "model.compliance.is_valid.id.app_error",
    "translation": "Kod geçersiz."
  },
  {
    "id": "model.compliance.is_valid.start_at.app_error",
    "translation": "Başlangıç zamanı geçerli bir zaman olmalıdır."
  },
  {
    "id": "model.compliance.is_valid.start_end_at.app_error",
    "translation": "Bitiş zamanı başlangıç zamanından büyük olmalıdır."
  },
  {
    "id": "model.config.is_valid.allow_cookies_for_subdomains.app_error",
    "translation": "Alt etki alanları için çerezlere izin verilmesi için site adresinin ayarlanmış olması gereklidir."
  },
  {
    "id": "model.config.is_valid.atmos_camo_image_proxy_options.app_error",
    "translation": "Atmos/camo için RemoteImageProxyOptions değeri geçersiz. Paylaşılmış anahtarınıza ayarlanmış olmalı."
  },
  {
    "id": "model.config.is_valid.atmos_camo_image_proxy_url.app_error",
    "translation": "Atmos/camo için RemoteImageProxyURL değeri geçersiz. Paylaşılmış anahtarınıza ayarlanmış olmalı."
  },
  {
    "id": "model.config.is_valid.cluster_email_batching.app_error",
    "translation": "Küme özelliği etkinleştirilmişken toplu e-posta etkinleştirilemez."
  },
  {
    "id": "model.config.is_valid.data_retention.deletion_job_start_time.app_error",
    "translation": "Veri saklama görevinin başlangıç zamanı SS:DD biçiminde 24 saat düzeninde olmalıdır."
  },
  {
    "id": "model.config.is_valid.data_retention.file_retention_days_too_low.app_error",
    "translation": "Dosya saklama değeri bir ya da daha fazla gün olmalıdır."
  },
  {
    "id": "model.config.is_valid.data_retention.message_retention_days_too_low.app_error",
    "translation": "İleti saklama değeri bir ya da daha fazla gün olmalıdır."
  },
  {
    "id": "model.config.is_valid.display.custom_url_schemes.app_error",
    "translation": "{{.Scheme}} özel adres biçimi geçersiz. Özel adres biçimleri bir harf ile başlamalı ve yalnız harf, rakam, artı (+), nokta (.) ve tire (-) karakterlerini içermelidir."
  },
  {
    "id": "model.config.is_valid.elastic_search.aggregate_posts_after_days.app_error",
    "translation": "Elasticsearch toplayıcı AggregatePostsAfterDays ayarının değeri 1 ya da daha büyük bir sayı olmalıdır."
  },
  {
    "id": "model.config.is_valid.elastic_search.bulk_indexing_time_window_seconds.app_error",
    "translation": "Elasticsearch toplu dizine ekleme süresi aralığı en az 1 saniye olmalıdır."
  },
  {
    "id": "model.config.is_valid.elastic_search.connection_url.app_error",
    "translation": "Elasticsearch dizine ekleme özelliği etkinleştirildiğinde Elasticsearch ConnectionUrl seçeneği ayarlanmalıdır."
  },
  {
    "id": "model.config.is_valid.elastic_search.enable_searching.app_error",
    "translation": "Elasticsearch EnableSearching seçeneği true olarak ayarlandığında, Elasticsearch EnableIndexing seçeneği de true olarak ayarlanmalıdır"
  },
  {
    "id": "model.config.is_valid.elastic_search.live_indexing_batch_size.app_error",
    "translation": "Elasticsearch Live dizine ekleme Toplu İşlem Boyutu en az 1 olmalıdır."
  },
  {
    "id": "model.config.is_valid.elastic_search.posts_aggregator_job_start_time.app_error",
    "translation": "Elasticsearch PostsAggregatorJobStartTime ayarının değeri \"ss:dd\" biçiminde bir zaman olmalıdır."
  },
  {
    "id": "model.config.is_valid.elastic_search.request_timeout_seconds.app_error",
    "translation": "Elasticsearch İsteği Zaman Aşımı en az 1 saniye olmalıdır."
  },
  {
    "id": "model.config.is_valid.email_batching_buffer_size.app_error",
    "translation": "Toplu e-posta ara bellek boyutu e-posta ayarı geçersiz. Sıfır ya da pozitif bir sayı olmalıdır."
  },
  {
    "id": "model.config.is_valid.email_batching_interval.app_error",
    "translation": "Toplu e-posta sıklığı e-posta ayarı geçersiz. 30 saniye ya da üzerinde olmalıdır."
  },
  {
    "id": "model.config.is_valid.email_notification_contents_type.app_error",
    "translation": "E-posta ayarları için e-posta bildirim içerikleri türü geçersiz. 'tam' ya da 'genel' olmalıdır."
  },
  {
    "id": "model.config.is_valid.email_security.app_error",
    "translation": "Bağlantı güvenliği e-posta ayarı geçersiz. '', 'TLS', ya da 'STARTTLS' seçeneklerinden biri olmalı."
  },
  {
    "id": "model.config.is_valid.encrypt_sql.app_error",
    "translation": "REST şifreleme anahtarı SQL ayarı geçersiz. En az 32 karakter uzunluğunda olmalı."
  },
  {
    "id": "model.config.is_valid.file_driver.app_error",
    "translation": "Sürücü adı dosya ayarı geçersiz. 'local' ya da 'amazons3' seçeneklerinden biri olmalı."
  },
  {
    "id": "model.config.is_valid.file_salt.app_error",
    "translation": "Herkese açık bağlantı çeşnisi dosya ayarı geçersiz. En az 32 karakter uzunluğunda olmalı."
  },
  {
    "id": "model.config.is_valid.group_unread_channels.app_error",
    "translation": "Hizmet ayarları okunmamış kanallar gruplansın geçersiz. 'disabled', 'default_on' ya da 'default_off' olmalıdır."
  },
  {
    "id": "model.config.is_valid.image_proxy_type.app_error",
    "translation": "Görsel vekil sunucu türü geçersiz. 'local' ya da 'atmos/camo' olmalı."
  },
  {
    "id": "model.config.is_valid.ldap_basedn",
    "translation": "\"BaseDN\" AD/LDAP alanı zorunludur."
  },
  {
    "id": "model.config.is_valid.ldap_email",
    "translation": "\"E-posta Özniteliği\" AD/LDAP alanı zorunludur."
  },
  {
    "id": "model.config.is_valid.ldap_id",
    "translation": "\"Kod Özniteliği\" AD/LDAP alanı zorunludur."
  },
  {
    "id": "model.config.is_valid.ldap_login_id",
    "translation": "\"Oturum Açma Kodu Özniteliği\" AD/LDAP alanı zorunludur."
  },
  {
    "id": "model.config.is_valid.ldap_max_page_size.app_error",
    "translation": "En büyük sayfa boyutu değeri geçersiz."
  },
  {
    "id": "model.config.is_valid.ldap_security.app_error",
    "translation": "Bağlantı güvenliği AD/LDAP ayarı geçersiz. '', 'TLS', ya da 'STARTTLS' seçeneklerinden biri olmalı."
  },
  {
    "id": "model.config.is_valid.ldap_server",
    "translation": "\"AD/LDAP Sunucusu\" AD/LDAP alanı zorunludur."
  },
  {
    "id": "model.config.is_valid.ldap_sync_interval.app_error",
    "translation": "Eşitleme aralığı geçersiz. En az bir dakika olmalıdır."
  },
  {
    "id": "model.config.is_valid.ldap_username",
    "translation": "\"Kullanıcı Adı Özniteliği\" AD/LDAP alanı zorunludur."
  },
  {
    "id": "model.config.is_valid.listen_address.app_error",
    "translation": "Dinleme adresi hizmet ayarı geçersiz. Ayarlanmalı."
  },
  {
    "id": "model.config.is_valid.localization.available_locales.app_error",
    "translation": "Varsayılan İstemci Dili kullanılabilecek diller arasında bulunmalıdır."
  },
  {
    "id": "model.config.is_valid.login_attempts.app_error",
    "translation": "En fazla oturum açma girişimi hizmet ayarı geçersiz. Pozitif bir sayı olmalıdır."
  },
  {
    "id": "model.config.is_valid.max_burst.app_error",
    "translation": "En büyük küme boyutu sıfırdan büyük olmalıdır."
  },
  {
    "id": "model.config.is_valid.max_channels.app_error",
    "translation": "En fazla takım kanalı sayısı takım ayarı geçersiz. Pozitif bir sayı olmalıdır."
  },
  {
    "id": "model.config.is_valid.max_file_size.app_error",
    "translation": "En büyük dosya boyutu dosya ayarı geçersiz. Sıfırdan büyük bir tamsayı olmalıdır."
  },
  {
    "id": "model.config.is_valid.max_notify_per_channel.app_error",
    "translation": "En fazla kanal bildirimi takım ayarı geçersiz. Pozitif bir sayı olmalıdır."
  },
  {
    "id": "model.config.is_valid.max_users.app_error",
    "translation": "En fazla takım kullanıcısı sayısı takım ayarı geçersiz. Pozitif bir sayı olmalıdır."
  },
  {
    "id": "model.config.is_valid.message_export.batch_size.app_error",
    "translation": "İleti dışa aktarma görevi Toplu İşlem Boyutu değeri pozitif bir tamsayı olmalıdır."
  },
  {
    "id": "model.config.is_valid.message_export.daily_runtime.app_error",
    "translation": "İleti dışa aktarma görevi GünlükÇalışmaZamanı değeri SS:DD şeklinde 24 saat biçiminde bir zaman damgası olmalıdır."
  },
  {
    "id": "model.config.is_valid.message_export.enable.app_error",
    "translation": "İleti dışa aktarma görevi DışaAktarılabilsin değeri doğru ya da yanlış olmalıdır."
  },
  {
    "id": "model.config.is_valid.message_export.export_from.app_error",
    "translation": "İleti dışa aktarma görevi DışaAktarmaZamanıBaşlangıcı değeri bir zaman damgası olmalıdır (Unix Epoch başlangıcından itibaren saniye olarak). Yalnız bu zaman damgasından sonra gönderilmiş iletiler dışa aktarılır."
  },
  {
    "id": "model.config.is_valid.message_export.export_type.app_error",
    "translation": "İleti dışa aktarma görevinin Dışa Aktarma Biçimi 'actiance', 'csv' ya da 'genelaktarıcı' seçeneklerinden biri olmalıdır."
  },
  {
    "id": "model.config.is_valid.message_export.global_relay.config_missing.app_error",
    "translation": "İleti dışa aktarma görevi DışaAktarmaBiçimi 'GenelAktarıcı' olarak ayarlanmış ancak GenelAktarıcıAyarları eksik."
  },
  {
    "id": "model.config.is_valid.message_export.global_relay.customer_type.app_error",
    "translation": "İleti dışa aktarma görevi GenelAktarıcıAyarları.MüşteriTürü 'A9' ya da 'A10' seçeneklerinden biri olmalıdır."
  },
  {
    "id": "model.config.is_valid.message_export.global_relay.email_address.app_error",
    "translation": "İleti dışa aktarma görevinin GenelAktarıcıAyarları.E-postaAdresi ayarı geçerli bir e-posta adresi olmalıdır."
  },
  {
    "id": "model.config.is_valid.message_export.global_relay.smtp_password.app_error",
    "translation": "İleti dışa aktarma görevi GenelAktarıcıAyarları.SmtpParolası ayarlanmalıdır."
  },
  {
    "id": "model.config.is_valid.message_export.global_relay.smtp_username.app_error",
    "translation": "İleti dışa aktarma görevi GenelAktarıcıAyarları.SmtpKullanıcıAdı ayarlanmalıdır."
  },
  {
    "id": "model.config.is_valid.password_length.app_error",
    "translation": "En kısa parola uzunluğu {{.MinLength}} ile {{.MaxLength}} arasında bir tamsayı olmalıdır."
  },
  {
    "id": "model.config.is_valid.rate_mem.app_error",
    "translation": "Bellek depolama boyutu hız sınırı ayarı geçersiz. Değer pozitif bir sayı olmalıdır."
  },
  {
    "id": "model.config.is_valid.rate_sec.app_error",
    "translation": "Saniyelik hız sınırı ayarı geçersiz. Değer pozitif bir sayı olmalıdır."
  },
  {
    "id": "model.config.is_valid.read_timeout.app_error",
    "translation": "Okuma zaman aşımı değeri geçersiz."
  },
  {
    "id": "model.config.is_valid.restrict_direct_message.app_error",
    "translation": "Doğrudan ileti kısıtlaması geçersiz. 'any' ya da 'team' seçeneklerinden biri olmalıdır."
  },
  {
    "id": "model.config.is_valid.saml_assertion_consumer_service_url.app_error",
    "translation": "Hizmet Sağlayıcı oturum açma adresi http:// ya da https:// ile başlayan geçerli bir adres olmalıdır."
  },
  {
    "id": "model.config.is_valid.saml_email_attribute.app_error",
    "translation": "E-posta özniteliği geçersiz. Ayarlanmalı."
  },
  {
    "id": "model.config.is_valid.saml_idp_cert.app_error",
    "translation": "Kimlik hizmeti sağlayıcının herkese açık sertifikası eksik. Yüklemeyi mi unuttunuz?"
  },
  {
    "id": "model.config.is_valid.saml_idp_descriptor_url.app_error",
    "translation": "Kimlik hizmeti sağlayıcı adresi http:// ya da https:// ile başlayan geçerli bir adres olmalıdır."
  },
  {
    "id": "model.config.is_valid.saml_idp_url.app_error",
    "translation": "SAML Tek Oturum Açma adresi http:// yada https:// ile başlayan geçerli bir adres olmalıdır."
  },
  {
    "id": "model.config.is_valid.saml_private_key.app_error",
    "translation": "Hizmet Sağlayıcı Özel Anahtarı eksik. Yüklemeyi mi unuttunuz?"
  },
  {
    "id": "model.config.is_valid.saml_public_cert.app_error",
    "translation": "Hizmet Sağlayıcı Herkese Açık Anahtarı eksik. Yüklemeyi mi unuttunuz?"
  },
  {
    "id": "model.config.is_valid.saml_username_attribute.app_error",
    "translation": "Kullanıcı adı özniteliği geçersiz. Ayarlanmalı."
  },
  {
    "id": "model.config.is_valid.site_url.app_error",
    "translation": "Site adresi http:// yada https:// ile başlayan geçerli bir adres olmalıdır."
  },
  {
    "id": "model.config.is_valid.site_url_email_batching.app_error",
    "translation": "Site adresi ayarlanmadan toplu e-posta etkinleştirilemez."
  },
  {
    "id": "model.config.is_valid.sitename_length.app_error",
    "translation": "Site adı en az {{.MaxLength}} karakter uzunluğundan olmalıdır."
  },
  {
    "id": "model.config.is_valid.sql_conn_max_lifetime_milliseconds.app_error",
    "translation": "En uzun bağlantı ömrü SQL ayarı geçersiz. Negatif olmayan bir sayı olmalı."
  },
  {
    "id": "model.config.is_valid.sql_data_src.app_error",
    "translation": "Veri kaynağı SQL ayarı geçersiz. Ayarlanması gerekiyor."
  },
  {
    "id": "model.config.is_valid.sql_driver.app_error",
    "translation": "Sürücü adı SQL ayarı geçersiz. 'mysql' ya da 'postgres' seçeneklerinden biri olmalıdır."
  },
  {
    "id": "model.config.is_valid.sql_idle.app_error",
    "translation": "En fazla boşta bağlantı sayısı SQL ayarı geçersiz. Pozitif bir sayı olmalı."
  },
  {
    "id": "model.config.is_valid.sql_max_conn.app_error",
    "translation": "En fazla açık bağlantı SQL ayarı geçersiz. Pozitif bir sayı olmalı."
  },
  {
    "id": "model.config.is_valid.sql_query_timeout.app_error",
    "translation": "Sorgu zaman aşımı SQL ayarı geçersiz. Pozitif bir sayı olmalı."
  },
  {
    "id": "model.config.is_valid.teammate_name_display.app_error",
    "translation": "Takım arkadaşı görünümü geçersiz. 'tam_ad', 'takma_ad_tam_ad' ya da 'kullaniciadi' seçeneklerinden biri olmalıdır."
  },
  {
    "id": "model.config.is_valid.time_between_user_typing.app_error",
    "translation": "Kullanıcının yazma aralıkları süresi 1000 milisaniyeden küçük olmamalıdır."
  },
  {
    "id": "model.config.is_valid.tls_cert_file.app_error",
    "translation": "TLS sertifikası dosyasının değeri geçersiz - LetsEncrypt kullanın ya da var olan sertifika dosyasının yolunu belirtin."
  },
  {
    "id": "model.config.is_valid.tls_key_file.app_error",
    "translation": "TLS anahtar dosyasının değeri geçersiz - LetsEncrypt kullanın ya da var olan anahtar dosyasının yolunu belirtin."
  },
  {
    "id": "model.config.is_valid.tls_overwrite_cipher.app_error",
    "translation": "TLS için kullanılacak şifreleyici için aktarılan değer geçersiz - Lütfen geçerli değerlerin neler olduğunu öğrenmek için belgelere bakın."
  },
  {
    "id": "model.config.is_valid.webserver_security.app_error",
    "translation": "Web sunucusu bağlantı güvenliği değeri geçersiz."
  },
  {
    "id": "model.config.is_valid.websocket_url.app_error",
    "translation": "Web soketi adresi ws:// ya da wss:// ile başlayan geçerli bir adres olmalıdır."
  },
  {
    "id": "model.config.is_valid.write_timeout.app_error",
    "translation": "Yazma zaman aşımı değeri geçersiz."
  },
  {
    "id": "model.emoji.create_at.app_error",
    "translation": "Eklenme zamanı geçerli bir zaman olmalıdır."
  },
  {
    "id": "model.emoji.id.app_error",
    "translation": "Emoji kodu geçersiz."
  },
  {
    "id": "model.emoji.name.app_error",
    "translation": "Ad içinde 1 ile 64 arasında küçük alfasayısal karakterler kullanılmalıdır."
  },
  {
    "id": "model.emoji.update_at.app_error",
    "translation": "Güncelleme zamanı geçerli bir zaman olmalıdır."
  },
  {
    "id": "model.emoji.user_id.app_error",
    "translation": "Ekleyen kodu geçersiz."
  },
  {
    "id": "model.file_info.get.gif.app_error",
    "translation": "Gif kodu çözülemedi."
  },
  {
    "id": "model.file_info.is_valid.create_at.app_error",
    "translation": "Eklenme zamanı değeri geçersiz."
  },
  {
    "id": "model.file_info.is_valid.id.app_error",
    "translation": "Kod değeri geçersiz."
  },
  {
    "id": "model.file_info.is_valid.path.app_error",
    "translation": "Yol değeri geçersiz."
  },
  {
    "id": "model.file_info.is_valid.post_id.app_error",
    "translation": "İleti kodu değeri geçersiz."
  },
  {
    "id": "model.file_info.is_valid.update_at.app_error",
    "translation": "Güncelleme zamanı değeri geçersiz."
  },
  {
    "id": "model.file_info.is_valid.user_id.app_error",
    "translation": "Kullanıcı kodu değeri geçersiz."
  },
  {
    "id": "model.group.create_at.app_error",
    "translation": "grubun eklenme zamanı özelliği geçersiz."
  },
  {
    "id": "model.group.description.app_error",
    "translation": "grubun açıklama özelliği geçersiz."
  },
  {
    "id": "model.group.display_name.app_error",
    "translation": "grubun görüntülenecek ad özelliği geçersiz."
  },
  {
    "id": "model.group.name.app_error",
    "translation": "grubun ad özelliği geçersiz."
  },
  {
    "id": "model.group.remote_id.app_error",
    "translation": "grubun uzak kod özelliği geçersiz."
  },
  {
    "id": "model.group.source.app_error",
    "translation": "grubun kaynak özelliği geçersiz."
  },
  {
    "id": "model.group.update_at.app_error",
    "translation": "grubun güncellenme zamanı özelliği geçersiz."
  },
  {
    "id": "model.group_member.group_id.app_error",
    "translation": "grup üyesinin grup kodu özelliği geçersiz."
  },
  {
    "id": "model.group_member.user_id.app_error",
    "translation": "grup üyesinin kullanıcı kodu özelliği geçersiz."
  },
  {
    "id": "model.group_syncable.group_id.app_error",
    "translation": "grup eşitlenebilirliği için grup kodu özelliği geçersiz."
  },
  {
    "id": "model.group_syncable.syncable_id.app_error",
    "translation": "grup eşitlenebilirliği için eşitlenebilirlik kodu geçersiz."
  },
  {
    "id": "model.incoming_hook.channel_id.app_error",
    "translation": "Kanal kodu geçersiz."
  },
  {
    "id": "model.incoming_hook.create_at.app_error",
    "translation": "Eklenme zamanı geçerli bir zaman olmalıdır."
  },
  {
    "id": "model.incoming_hook.description.app_error",
    "translation": "Açıklama geçersiz."
  },
  {
    "id": "model.incoming_hook.display_name.app_error",
    "translation": "Başlık geçersiz."
  },
  {
    "id": "model.incoming_hook.icon_url.app_error",
    "translation": "İleti simgesi geçersiz."
  },
  {
    "id": "model.incoming_hook.id.app_error",
    "translation": "Kod geçersiz."
  },
  {
    "id": "model.incoming_hook.parse_data.app_error",
    "translation": "Gelen veriler işlenemedi."
  },
  {
    "id": "model.incoming_hook.team_id.app_error",
    "translation": "Takım kodu geçersiz."
  },
  {
    "id": "model.incoming_hook.update_at.app_error",
    "translation": "Güncelleme zamanı geçerli bir zaman olmalıdır."
  },
  {
    "id": "model.incoming_hook.user_id.app_error",
    "translation": "Kullanıcı kodu geçersiz."
  },
  {
    "id": "model.incoming_hook.username.app_error",
    "translation": "Kullanıcı adı geçersiz."
  },
  {
    "id": "model.job.is_valid.create_at.app_error",
    "translation": "Eklenme zamanı geçerli bir zaman olmalıdır."
  },
  {
    "id": "model.job.is_valid.id.app_error",
    "translation": "Görev kodu geçersiz."
  },
  {
    "id": "model.job.is_valid.status.app_error",
    "translation": "Görev durumu geçersiz."
  },
  {
    "id": "model.job.is_valid.type.app_error",
    "translation": "Görev türü geçersiz."
  },
  {
    "id": "model.license_record.is_valid.create_at.app_error",
    "translation": "Yüklenen lisansın eklenme zamanı değeri geçersiz."
  },
  {
    "id": "model.license_record.is_valid.id.app_error",
    "translation": "Yüklenen lisansın kod değeri geçersiz."
  },
  {
    "id": "model.link_metadata.is_valid.data.app_error",
    "translation": "Bağlantı üst verisi boş olamaz."
  },
  {
    "id": "model.link_metadata.is_valid.data_type.app_error",
    "translation": "Bağlantı üst verisinin türü belirtilen tür ile aynı değil."
  },
  {
    "id": "model.link_metadata.is_valid.timestamp.app_error",
    "translation": "Bağlantı üst verisi zaman damgası sıfırdan farklı ve en yakın saate yuvarlanmış olmalıdır."
  },
  {
    "id": "model.link_metadata.is_valid.type.app_error",
    "translation": "Bağlantı üst verisi türü geçersiz."
  },
  {
    "id": "model.link_metadata.is_valid.url.app_error",
    "translation": "Bağlantı üst verisi adresi ayarlanmış olmalıdır."
  },
  {
    "id": "model.oauth.is_valid.app_id.app_error",
    "translation": "Uygulama kodu geçersiz."
  },
  {
    "id": "model.oauth.is_valid.callback.app_error",
    "translation": "Geri çağırma adresi http:// ya da https:// ile başlayan geçerli bir adres olmalıdır."
  },
  {
    "id": "model.oauth.is_valid.client_secret.app_error",
    "translation": "İstemci parolası geçersiz."
  },
  {
    "id": "model.oauth.is_valid.create_at.app_error",
    "translation": "Eklenme zamanı geçerli bir zaman olmalıdır."
  },
  {
    "id": "model.oauth.is_valid.creator_id.app_error",
    "translation": "Ekleyen kodu geçersiz."
  },
  {
    "id": "model.oauth.is_valid.description.app_error",
    "translation": "Açıklama geçersiz."
  },
  {
    "id": "model.oauth.is_valid.homepage.app_error",
    "translation": "Ana sayfa adresi http:// yada https:// ile başlayan geçerli bir adres olmalıdır."
  },
  {
    "id": "model.oauth.is_valid.icon_url.app_error",
    "translation": "Simge adresi http:// yada https:// ile başlayan geçerli bir adres olmalıdır."
  },
  {
    "id": "model.oauth.is_valid.name.app_error",
    "translation": "Ad geçersiz."
  },
  {
    "id": "model.oauth.is_valid.update_at.app_error",
    "translation": "Güncelleme zamanı geçerli bir zaman olmalıdır."
  },
  {
    "id": "model.outgoing_hook.icon_url.app_error",
    "translation": "Simge geçersiz."
  },
  {
    "id": "model.outgoing_hook.is_valid.callback.app_error",
    "translation": "Geri çağırma adresleri geçersiz."
  },
  {
    "id": "model.outgoing_hook.is_valid.channel_id.app_error",
    "translation": "Kanal kodu geçersiz."
  },
  {
    "id": "model.outgoing_hook.is_valid.content_type.app_error",
    "translation": "İçerik türü değeri geçersiz."
  },
  {
    "id": "model.outgoing_hook.is_valid.create_at.app_error",
    "translation": "Eklenme zamanı geçerli bir zaman olmalıdır."
  },
  {
    "id": "model.outgoing_hook.is_valid.description.app_error",
    "translation": "Açıklama geçersiz."
  },
  {
    "id": "model.outgoing_hook.is_valid.display_name.app_error",
    "translation": "Başlık geçersiz."
  },
  {
    "id": "model.outgoing_hook.is_valid.id.app_error",
    "translation": "Kod geçersiz."
  },
  {
    "id": "model.outgoing_hook.is_valid.team_id.app_error",
    "translation": "Takım kodu geçersiz."
  },
  {
    "id": "model.outgoing_hook.is_valid.token.app_error",
    "translation": "Kod geçersiz."
  },
  {
    "id": "model.outgoing_hook.is_valid.trigger_words.app_error",
    "translation": "Tetikleyici sözcükler geçersiz."
  },
  {
    "id": "model.outgoing_hook.is_valid.update_at.app_error",
    "translation": "Güncelleme zamanı geçerli bir zaman olmalıdır."
  },
  {
    "id": "model.outgoing_hook.is_valid.url.app_error",
    "translation": "Geri çağırma adresleri http:// ya da https:// ile başlayan geçerli adresler olmalıdır."
  },
  {
    "id": "model.outgoing_hook.is_valid.user_id.app_error",
    "translation": "Kullanıcı kodu geçersiz."
  },
  {
    "id": "model.outgoing_hook.is_valid.words.app_error",
    "translation": "Tetikleyici sözcükler geçersiz."
  },
  {
    "id": "model.outgoing_hook.username.app_error",
    "translation": "Kullanıcı adı geçersiz."
  },
  {
    "id": "model.plugin_command.error.app_error",
    "translation": "Bu komut yürütülürken bir sorun çıktı."
  },
  {
    "id": "model.plugin_key_value.is_valid.key.app_error",
    "translation": "Anahtar geçersiz, {{.Min}} ile {{.Max}} karakter arasında olmalıdır."
  },
  {
    "id": "model.plugin_key_value.is_valid.plugin_id.app_error",
    "translation": "Uygulama eki kodu geçersiz, {{.Min}} ile {{.Max}} karakter arasında olmalıdır."
  },
  {
    "id": "model.post.is_valid.channel_id.app_error",
    "translation": "Kanal kodu geçersiz."
  },
  {
    "id": "model.post.is_valid.create_at.app_error",
    "translation": "Eklenme zamanı geçerli bir zaman olmalıdır."
  },
  {
    "id": "model.post.is_valid.file_ids.app_error",
    "translation": "Dosya kodları geçersiz. Bir iletide en çok 10 dosya yüklenebileceğini unutmayın. Daha fazla dosya yüklemek için ek iletiler gönderin."
  },
  {
    "id": "model.post.is_valid.filenames.app_error",
    "translation": "Dosya adları geçersiz."
  },
  {
    "id": "model.post.is_valid.hashtags.app_error",
    "translation": "Hashtaglar geçersiz."
  },
  {
    "id": "model.post.is_valid.id.app_error",
    "translation": "Kod geçersiz."
  },
  {
    "id": "model.post.is_valid.msg.app_error",
    "translation": "İleti geçersiz."
  },
  {
    "id": "model.post.is_valid.original_id.app_error",
    "translation": "Özgün kod geçersiz."
  },
  {
    "id": "model.post.is_valid.parent_id.app_error",
    "translation": "Üst öge kodu geçersiz."
  },
  {
    "id": "model.post.is_valid.props.app_error",
    "translation": "Özellikler geçersiz."
  },
  {
    "id": "model.post.is_valid.root_id.app_error",
    "translation": "Kök kodu geçersiz."
  },
  {
    "id": "model.post.is_valid.root_parent.app_error",
    "translation": "Kök kodu geçersiz. Üst öge kodu ayarlanmış ise ayarlanmalıdır."
  },
  {
    "id": "model.post.is_valid.type.app_error",
    "translation": "Tür geçersiz."
  },
  {
    "id": "model.post.is_valid.update_at.app_error",
    "translation": "Güncelleme zamanı geçerli bir zaman olmalıdır."
  },
  {
    "id": "model.post.is_valid.user_id.app_error",
    "translation": "Kullanıcı kodu geçersiz."
  },
  {
    "id": "model.preference.is_valid.category.app_error",
    "translation": "Kategori geçersiz."
  },
  {
    "id": "model.preference.is_valid.id.app_error",
    "translation": "Kullanıcı kodu geçersiz."
  },
  {
    "id": "model.preference.is_valid.name.app_error",
    "translation": "Ad geçersiz."
  },
  {
    "id": "model.preference.is_valid.theme.app_error",
    "translation": "Tema geçersiz."
  },
  {
    "id": "model.preference.is_valid.value.app_error",
    "translation": "Değer çok uzun."
  },
  {
    "id": "model.reaction.is_valid.create_at.app_error",
    "translation": "Eklenme zamanı geçerli bir zaman olmalıdır."
  },
  {
    "id": "model.reaction.is_valid.emoji_name.app_error",
    "translation": "Emoji adı geçersiz."
  },
  {
    "id": "model.reaction.is_valid.post_id.app_error",
    "translation": "İleti kodu geçersiz."
  },
  {
    "id": "model.reaction.is_valid.user_id.app_error",
    "translation": "Kullanıcı kodu geçersiz."
  },
  {
    "id": "model.team.is_valid.characters.app_error",
    "translation": "Ad içinde 2 ya da daha fazla küçük alfasayısal karakter bulunmalıdır."
  },
  {
    "id": "model.team.is_valid.company.app_error",
    "translation": "Kurum adı geçersiz."
  },
  {
    "id": "model.team.is_valid.create_at.app_error",
    "translation": "Eklenme zamanı geçerli bir zaman olmalıdır."
  },
  {
    "id": "model.team.is_valid.description.app_error",
    "translation": "Açıklama geçersiz."
  },
  {
    "id": "model.team.is_valid.domains.app_error",
    "translation": "İzin verilen etki alanları geçersiz."
  },
  {
    "id": "model.team.is_valid.email.app_error",
    "translation": "E-posta adresi geçersiz."
  },
  {
    "id": "model.team.is_valid.id.app_error",
    "translation": "Kod geçersiz."
  },
  {
    "id": "model.team.is_valid.name.app_error",
    "translation": "Ad geçersiz."
  },
  {
    "id": "model.team.is_valid.reserved.app_error",
    "translation": "Adres kullanılamıyor. Lütfen yeniden deneyin."
  },
  {
    "id": "model.team.is_valid.type.app_error",
    "translation": "Tür geçersiz."
  },
  {
    "id": "model.team.is_valid.update_at.app_error",
    "translation": "Güncelleme zamanı geçerli bir zaman olmalıdır."
  },
  {
    "id": "model.team.is_valid.url.app_error",
    "translation": "Adres belirteci geçersiz."
  },
  {
    "id": "model.team_member.is_valid.team_id.app_error",
    "translation": "Takım kodu geçersiz."
  },
  {
    "id": "model.team_member.is_valid.user_id.app_error",
    "translation": "Kullanıcı kodu geçersiz."
  },
  {
    "id": "model.token.is_valid.expiry",
    "translation": "Kod sona erme süresi geçersiz"
  },
  {
    "id": "model.token.is_valid.size",
    "translation": "Kod geçersiz."
  },
  {
    "id": "model.user.is_valid.email.app_error",
    "translation": "E-posta adresi geçersiz."
  },
  {
    "id": "model.user.is_valid.pwd.app_error",
    "translation": "Parolanız en az {{.Min}} karakter uzunluğunda olmalıdır."
  },
  {
    "id": "model.user.is_valid.pwd_lowercase.app_error",
    "translation": "Parolanız en az {{.Min}} karakter uzunluğunda olmalı ve en az bir küçük harf içermelidir."
  },
  {
    "id": "model.user.is_valid.pwd_lowercase_number.app_error",
    "translation": "Parolanız en az {{.Min}} karakter uzunluğunda olmalı ve en az bir küçük harf ile bir rakam içermelidir."
  },
  {
    "id": "model.user.is_valid.pwd_lowercase_number_symbol.app_error",
    "translation": "Parolanız en az {{.Min}} karakter uzunluğunda olmalı ve en az bir küçük harf, bir rakam ve bir simge (\"~!@#$%^&*()\" gibi) içermelidir."
  },
  {
    "id": "model.user.is_valid.pwd_lowercase_symbol.app_error",
    "translation": "Parolanız en az {{.Min}} karakter uzunluğunda olmalı ve en az bir küçük harf ve bir simge (\"~!@#$%^&*()\" gibi) içermelidir."
  },
  {
    "id": "model.user.is_valid.pwd_lowercase_uppercase.app_error",
    "translation": "Parolanız en az {{.Min}} karakter uzunluğunda olmalı ve en az bir küçük ile bir büyük harf içermelidir."
  },
  {
    "id": "model.user.is_valid.pwd_lowercase_uppercase_number.app_error",
    "translation": "Parolanız en az {{.Min}} karakter uzunluğunda olmalı ve en az bir küçük, bir büyük harf ve bir rakam içermelidir."
  },
  {
    "id": "model.user.is_valid.pwd_lowercase_uppercase_number_symbol.app_error",
    "translation": "Parolanız en az {{.Min}} karakter uzunluğunda olmalı ve en az bir küçük harf, bir büyük harf, bir rakam ve bir simge (\"~!@#$%^&*()\" gibi) içermelidir."
  },
  {
    "id": "model.user.is_valid.pwd_lowercase_uppercase_symbol.app_error",
    "translation": "Parolanız en az {{.Min}} karakter uzunluğunda olmalı ve en az bir küçük harf, bir büyük harf ve bir simge (\"~!@#$%^&*()\" gibi) içermelidir."
  },
  {
    "id": "model.user.is_valid.pwd_number.app_error",
    "translation": "Parolanız en az {{.Min}} karakter uzunluğunda olmalı ve en az bir rakam içermelidir."
  },
  {
    "id": "model.user.is_valid.pwd_number_symbol.app_error",
    "translation": "Parolanız en az {{.Min}} karakter uzunluğunda olmalı ve en az bir rakam ile bir simge (\"~!@#$%^&*()\" gibi) içermelidir."
  },
  {
    "id": "model.user.is_valid.pwd_symbol.app_error",
    "translation": "Parolanız en az {{.Min}} karakter uzunluğunda olmalı ve en az bir simge (\"~!@#$%^&*()\" gibi) içermelidir."
  },
  {
    "id": "model.user.is_valid.pwd_uppercase.app_error",
    "translation": "Parolanız en az {{.Min}} karakter uzunluğunda olmalı ve en az bir büyük harf içermelidir."
  },
  {
    "id": "model.user.is_valid.pwd_uppercase_number.app_error",
    "translation": "Parolanız en az {{.Min}} karakter uzunluğunda olmalı ve en az bir büyük harf ile bir rakam içermelidir."
  },
  {
    "id": "model.user.is_valid.pwd_uppercase_number_symbol.app_error",
    "translation": "Parolanız en az {{.Min}} karakter uzunluğunda olmalı ve en az bir büyük harf, bir rakam ve bir simge (\"~!@#$%^&*()\" gibi) içermelidir."
  },
  {
    "id": "model.user.is_valid.pwd_uppercase_symbol.app_error",
    "translation": "Parolanız en az {{.Min}} karakter uzunluğunda olmalı ve en az bir büyük harf ile bir simge (\"~!@#$%^&*()\" gibi) içermelidir."
  },
  {
    "id": "model.user.is_valid.username.app_error",
    "translation": "Kullanıcı adı bir harf ile başlamalı, 3 ile 22 karakter arasında olmalı ve küçük harfler, rakamlar ve \".\",\"-\" ile \"_\" karakterlerini içermelidir."
  },
  {
    "id": "model.user_access_token.is_valid.description.app_error",
    "translation": "Açıklama geçersiz, 255 karakterden kısa olmalıdır."
  },
  {
    "id": "model.user_access_token.is_valid.id.app_error",
    "translation": "Kod değeri geçersiz."
  },
  {
    "id": "model.user_access_token.is_valid.token.app_error",
    "translation": "Erişim kodu geçersiz."
  },
  {
    "id": "model.user_access_token.is_valid.user_id.app_error",
    "translation": "Kullanıcı kodu geçersiz."
  },
  {
    "id": "model.utils.decode_json.app_error",
    "translation": "kod çözülemedi."
  },
  {
    "id": "model.websocket_client.connect_fail.app_error",
    "translation": "WebSocket sunucusu ile bağlantı kurulamadı."
  },
  {
    "id": "oauth.gitlab.tos.error",
    "translation": "GitLab Hizmet Koşulları güncellendi. Lütfen gitlab.com adresine giderek yeni hizmet koşullarını onayladıktan sonra yeniden Mattermost oturumu açmayı deneyin."
  },
  {
    "id": "plugin.api.update_user_status.bad_status",
    "translation": "Kullanıcı durumu ayarlanamadı. Kullanıcı durumu bilinmiyor."
  },
  {
    "id": "plugin_api.get_file_link.disabled.app_error",
    "translation": "Herkese açık bağlantılar devre dışı bırakılmış."
  },
  {
    "id": "plugin_api.get_file_link.no_post.app_error",
    "translation": "Dosyanın herkese açık bağlantısı alınamadı. Dosya okunabilecek bir iletiye eklenmiş olmalıdır."
  },
  {
    "id": "plugin_api.send_mail.missing_htmlbody",
    "translation": "HTML gövdesi içeriği eksik."
  },
  {
    "id": "plugin_api.send_mail.missing_subject",
    "translation": "E-posta konusu eksik."
  },
  {
    "id": "plugin_api.send_mail.missing_to",
    "translation": "KİME adresi eksik."
  },
  {
    "id": "store.sql.convert_string_array",
    "translation": "Veritabanından: StringArray *string olarak dönüştürülemedi"
  },
  {
    "id": "store.sql.convert_string_interface",
    "translation": "Veritabanından: StringInterface *string olarak dönüştürülemedi"
  },
  {
    "id": "store.sql.convert_string_map",
    "translation": "Veritabanından: StringMap *string olarak dönüştürülemedi"
  },
  {
    "id": "store.sql_bot.get.missing.app_error",
    "translation": "Bot bulunamadı."
  },
  {
    "id": "store.sql_channel.get.existing.app_error",
    "translation": "Var olan kanal bulunamadı."
  },
  {
    "id": "store.sql_channel.save.archived_channel.app_error",
    "translation": "Arşivlenmiş bir kanalı değiştiremezsiniz."
  },
  {
    "id": "store.sql_channel.save.direct_channel.app_error",
    "translation": "Bir doğrudan kanal eklemek için DoğrudanKanalıKaydet kullanın."
  },
  {
    "id": "store.sql_channel.save_channel.existing.app_error",
    "translation": "Güncelleme var olan bir kanal için çağrılmalı."
  },
  {
    "id": "store.sql_channel.save_channel.exists.app_error",
    "translation": "Aynı takımda aynı adlı bir kanal zaten var."
  },
  {
    "id": "store.sql_channel.save_channel.limit.app_error",
    "translation": "İzin verilen kanal sayısına ulaştınız."
  },
  {
    "id": "store.sql_channel.save_direct_channel.not_direct.app_error",
    "translation": "SaveDirectChannel ile doğrudan bir kanal eklenmeye çalışılmadı."
  },
  {
    "id": "store.sql_command.save.get.app_error",
    "translation": "Komut alınamadı."
  },
  {
    "id": "store.sql_post.search.disabled",
    "translation": "Bu sunucu üzerinde arama özelliği devre dışı bırakılmış. Lütfen sistem yöneticiniz ile görüşün."
  },
  {
    "id": "store.sql_team.save_member.exists.app_error",
    "translation": "Aynı kodlu bir takım üyesi zaten var."
  },
  {
    "id": "store.sql_user.get_for_login.app_error",
    "translation": "Bu takım için kimlik doğrulama bilgilerinizle eşleşen var olan bir hesap bulunamadı. Bu takıma katılmak için takım yöneticisinin çağrı göndermesi gerekiyor olabilir."
  },
  {
    "id": "store.sql_user.update.email_taken.app_error",
    "translation": "Bu e-posta adresi zaten alınmış. Lütfen başka bir adres seçin."
  },
  {
    "id": "system.message.name",
    "translation": "Sistem"
  },
  {
    "id": "utils.file.list_directory.local.app_error",
    "translation": "Klasör yerel sunucu depolaması üzerinde görüntülenirken bir sorun çıktı."
  },
  {
    "id": "utils.file.list_directory.s3.app_error",
    "translation": "Klasör S3 üzerinden görüntülenirken bir sorun çıktı."
  },
  {
    "id": "utils.file.remove_directory.local.app_error",
    "translation": "Klasör yerel sunucu depolaması üzerinden silinirken bir sorun çıktı."
  },
  {
    "id": "utils.file.remove_directory.s3.app_error",
    "translation": "Klasör S3 üzerinden silinirken bir sorun çıktı."
  },
  {
    "id": "utils.file.remove_file.local.app_error",
    "translation": "Dosya yerel sunucu depolaması üzerinden silinirken bir sorun çıktı."
  },
  {
    "id": "utils.file.remove_file.s3.app_error",
    "translation": "Dosya S3 üzerinden silinirken bir sorun çıktı."
  },
  {
    "id": "utils.mail.connect_smtp.helo.app_error",
    "translation": "HELO ayarlanamadı."
  },
  {
    "id": "utils.mail.connect_smtp.open.app_error",
    "translation": "Bağlantı açılamadı."
  },
  {
    "id": "utils.mail.connect_smtp.open_tls.app_error",
    "translation": "TLS bağlantısı açılamadı."
  },
  {
    "id": "utils.mail.new_client.auth.app_error",
    "translation": "SMTP sunucusu üzerinde kimlik doğrulanamadı."
  },
  {
    "id": "utils.mail.sendMail.attachments.write_error",
    "translation": "Ek dosya e-postaya eklenemedi"
  },
  {
    "id": "utils.mail.send_mail.close.app_error",
    "translation": "SMTP sunucu bağlantısı kapatılamadı."
  },
  {
    "id": "utils.mail.send_mail.from_address.app_error",
    "translation": "\"Kimden\" adresi ayarlanırken sorun çıktı"
  },
  {
    "id": "utils.mail.send_mail.msg.app_error",
    "translation": "E-posta iletisi yazılamadı."
  },
  {
    "id": "utils.mail.send_mail.msg_data.app_error",
    "translation": "E-posta ileti verileri eklenemedi."
  },
  {
    "id": "utils.mail.send_mail.to_address.app_error",
    "translation": "\"Kime\" adresi ayarlanırken sorun çıktı."
  },
  {
    "id": "web.command_webhook.command.app_error",
    "translation": "Komut bulunamadı."
  },
  {
    "id": "web.command_webhook.parse.app_error",
    "translation": "Gelen veriler işlenemedi."
  },
  {
    "id": "web.get_access_token.internal_saving.app_error",
    "translation": "Kullanıcının erişim verileri güncellenemedi."
  },
  {
    "id": "web.incoming_webhook.channel.app_error",
    "translation": "Kanal bulunamadı."
  },
  {
    "id": "web.incoming_webhook.channel_locked.app_error",
    "translation": "Bu web bağlantısının istenilen kanala gönderilmesine izin verilmiyor."
  },
  {
    "id": "web.incoming_webhook.disabled.app_error",
    "translation": "Gelen web bağlantıları sistem yöneticisi tarafından devre dışı bırakılmış."
  },
  {
    "id": "web.incoming_webhook.invalid.app_error",
    "translation": "Web bağlantısı geçersiz."
  },
  {
    "id": "web.incoming_webhook.parse.app_error",
    "translation": "Gelen veriler işlenemedi."
  },
  {
    "id": "web.incoming_webhook.permissions.app_error",
    "translation": "Kanal izinleri yeterli değil."
  },
  {
    "id": "web.incoming_webhook.split_props_length.app_error",
    "translation": "Web bağlantısı bölümleri {{.Max}} karakterlik parçalara ayrılamadı."
  },
  {
    "id": "web.incoming_webhook.text.app_error",
    "translation": "Herhangi bir metin belirtilmemiş."
  },
  {
    "id": "web.incoming_webhook.user.app_error",
    "translation": "Kullanıcı bulunamadı."
  },
  {
    "id": "app.channel.permanent_delete.app_error",
    "translation": "Kanal silinemedi."
  },
  {
    "id": "app.channel.restore.app_error",
    "translation": "Kanal geri yüklenemedi."
  },
  {
    "id": "app.channel.update.bad_id",
    "translation": "Kanal güncellenemedi."
  },
  {
    "id": "app.channel.update_channel.internal_error",
    "translation": "Kanal güncellenemedi."
  },
  {
    "id": "app.channel_member_history.log_join_event.internal_error",
    "translation": "Kanal üye geçmişi kaydedilemedi."
  },
  {
    "id": "app.emoji.create.internal_error",
    "translation": "Emoji kaydedilemedi."
  },
  {
    "id": "app.emoji.delete.app_error",
    "translation": "Emoji silinemedi."
  },
  {
    "id": "app.emoji.delete.no_results",
    "translation": "Silinecek emoji bulunamadı."
  },
  {
    "id": "app.emoji.get.app_error",
    "translation": "Emoji alınamadı."
  },
  {
    "id": "app.emoji.get.no_result",
    "translation": "Emoji bulunamadı."
  },
  {
    "id": "app.emoji.get_by_name.app_error",
    "translation": "Emoji alınamadı."
  },
  {
    "id": "app.emoji.get_by_name.no_result",
    "translation": "Emoji bulunamadı."
  },
  {
    "id": "app.emoji.get_list.internal_error",
    "translation": "Emoji alınamadı."
  },
  {
    "id": "app.export.export_custom_emoji.copy_emoji_images.error",
    "translation": "Özel emoji görselleri kopyalanamadı"
  },
  {
    "id": "app.import.get_teams_by_names.some_teams_not_found.error",
    "translation": "Bazı takımlar bulunamadı"
  },
  {
    "id": "app.import.import_user_teams.save_preferences.error",
    "translation": "Takımın tema ayarları kaydedilemedi"
  },
  {
    "id": "app.import.validate_user_import_data.auth_data_and_service_dependency.error",
    "translation": "Kullanıcı AuthService ve AuthData karşılıklı birbirini kapsıyor."
  },
  {
    "id": "app.import.validate_user_import_data.advanced_props_feature_markdown_preview.error",
    "translation": "Kullanıcının markdown ön izleme ayarı geçersiz"
  },
  {
    "id": "app.import.validate_user_import_data.advanced_props_formatting.error",
    "translation": "Kullanıcının ileti biçimlendirme ayarı geçersiz"
  },
  {
    "id": "app.plugin.delete_public_key.delete.app_error",
    "translation": "Herkese açık anahtar silinirken bir sorun çıktı."
  },
  {
    "id": "app.plugin.install_marketplace_plugin.app_error",
    "translation": "Mağaza uygulama eki kurulamadı."
  },
  {
    "id": "app.plugin.invalid_version.app_error",
    "translation": "Uygulama eki sürümü işlenemedi."
  },
  {
    "id": "app.plugin.marketplace_client.app_error",
    "translation": "Mağaza istemcisi oluşturulamadı."
  },
  {
    "id": "app.plugin.marketplace_client.failed_to_fetch",
    "translation": "Mağaza sunucusundan uygulama ekleri alınamadı."
  },
  {
    "id": "app.plugin.marketplace_plugin_request.app_error",
    "translation": "Mağaza uygulama eki isteğinin kodu çözülemedi."
  },
  {
    "id": "app.plugin.marketplace_plugins.not_found.app_error",
    "translation": "İstenilen mağaza uygulama eki bulunamadı."
  },
  {
    "id": "app.plugin.marketplace_plugins.signature_not_found.app_error",
    "translation": "İstenilen mağaza uygulama eki imzası bulunamadı."
  },
  {
    "id": "app.plugin.marshal.app_error",
    "translation": "Mağaza uygulama ekleri sıralanamadı."
  },
  {
    "id": "app.plugin.modify_saml.app_error",
    "translation": "SAML dosyaları değiştirilemedi."
  },
  {
    "id": "app.plugin.restart.app_error",
    "translation": "Yükseltme işlemi sırasında uygulama eki yeniden başlatılamadı."
  },
  {
    "id": "app.plugin.signature_decode.app_error",
    "translation": "Base64 imzasının kodu çözülemedi."
  },
  {
    "id": "app.plugin.store_bundle.app_error",
    "translation": "Uygulama eki, yapılandırılmış dosya depolama alanına kaydedilemedi."
  },
  {
    "id": "app.plugin.sync.list_filestore.app_error",
    "translation": "Dosya depolama alanındaki uygulama eki klasöründeki dosyalar okunurken sorun çıktı."
  },
  {
    "id": "app.plugin.sync.read_local_folder.app_error",
    "translation": "Yerel uygulama eki klasörü okunurken sorun çıktı."
  },
  {
    "id": "app.plugin.webapp_bundle.app_error",
    "translation": "Uygulama eki web uygulaması paketi oluşturulamadı."
  },
  {
    "id": "app.plugin.write_file.read.app_error",
    "translation": "Dosya okunurken bir sorun çıktı."
  },
  {
    "id": "app.team.rename_team.name_occupied",
    "translation": "Takım adı değiştirilemedi. Aynı adlı bir takım zaten var."
  },
  {
    "id": "app.terms_of_service.create.app_error",
    "translation": "Hizmet koşulları kaydedilemedi."
  },
  {
    "id": "app.terms_of_service.create.existing.app_error",
    "translation": "Var olan hizmet koşulları için kaydetme çağrısı yapılmamalıdır."
  },
  {
    "id": "app.terms_of_service.get.app_error",
    "translation": "Hizmet koşulları alınamadı."
  },
  {
    "id": "app.user_terms_of_service.delete.app_error",
    "translation": "Hizmet koşulları metni silinemedi."
  },
  {
    "id": "app.user_terms_of_service.get_by_user.app_error",
    "translation": "Hizmet koşulları alınamadı."
  },
  {
    "id": "app.user_terms_of_service.get_by_user.no_rows.app_error",
    "translation": "Herhangi bir hizmet koşulları metni bulunamadı."
  },
  {
    "id": "app.user_terms_of_service.save.app_error",
    "translation": "Hizmet koşulları kaydedilemedi."
  },
  {
    "id": "bleveengine.already_started.error",
    "translation": "Bleve zaten başlatılmış."
  },
  {
    "id": "bleveengine.create_post_index.error",
    "translation": "Bleve ileti dizini oluşturulurken sorun çıktı."
  },
  {
    "id": "bleveengine.create_user_index.error",
    "translation": "Bleve kullanıcı dizini oluşturulurken sorun çıktı."
  },
  {
    "id": "bleveengine.delete_channel.error",
    "translation": "Kanal silinemedi."
  },
  {
    "id": "bleveengine.delete_post.error",
    "translation": "İleti silinemedi."
  },
  {
    "id": "bleveengine.delete_user.error",
    "translation": "Kullanıcı silinemedi."
  },
  {
    "id": "bleveengine.index_post.error",
    "translation": "İleti dizine eklenemedi."
  },
  {
    "id": "bleveengine.index_user.error",
    "translation": "Kullanıcı dizine eklenemedi."
  },
  {
    "id": "bleveengine.indexer.do_job.bulk_index_channels.batch_error",
    "translation": "Kanal yığını dizine eklenemedi."
  },
  {
    "id": "bleveengine.indexer.do_job.bulk_index_users.batch_error",
    "translation": "Kullanıcı yığını dizine eklenemedi."
  },
  {
    "id": "bleveengine.indexer.do_job.engine_inactive",
    "translation": "Bleve dizine ekleme görevi yürütülemedi: İşleyici devre dışı."
  },
  {
    "id": "bleveengine.indexer.do_job.get_oldest_post.error",
    "translation": "Veritabanından en eski ileti alınamadı."
  },
  {
    "id": "bleveengine.indexer.do_job.parse_start_time.error",
    "translation": "Bleve dizine ekleme işlemi başlangıç zamanını işleyemedi."
  },
  {
    "id": "bleveengine.indexer.index_batch.nothing_left_to_index.error",
    "translation": "Tüm varlıklar tamamlandığında yeni bir toplu dizine ekleme işlemi yapılmaya çalışılacak."
  },
  {
    "id": "bleveengine.purge_channel_index.error",
    "translation": "Kanal dizinleri boşaltılamadı."
  },
  {
    "id": "bleveengine.purge_post_index.error",
    "translation": "İleti dizinleri boşaltılamadı."
  },
  {
    "id": "bleveengine.search_channels.error",
    "translation": "Kanal araması tamamlanamadı."
  },
  {
    "id": "bleveengine.search_posts.error",
    "translation": "İleti araması tamamlanamadı."
  },
  {
    "id": "bleveengine.search_users_in_channel.nuchan.error",
    "translation": "Kullanıcı araması tamamlanamadı."
  },
  {
    "id": "bleveengine.search_users_in_team.error",
    "translation": "Kullanıcı araması tamamlanamadı."
  },
  {
    "id": "bleveengine.stop_channel_index.error",
    "translation": "Kanal dizini kapatılamadı."
  },
  {
    "id": "bleveengine.stop_post_index.error",
    "translation": "İleti dizini kapatılamadı."
  },
  {
    "id": "bleveengine.stop_user_index.error",
    "translation": "Kullanıcı dizini kapatılamadı."
  },
  {
    "id": "ent.cluster.json_encode.error",
    "translation": "JSON isteği sıralanırken sorun çıktı"
  },
  {
    "id": "ent.cluster.timeout.error",
    "translation": "Küme yanıtı beklenirken zaman aşımı oluştu"
  },
  {
    "id": "ent.compliance.csv.warning.appError",
    "translation": "Uyarı dosyası oluşturulamadı."
  },
  {
    "id": "ent.compliance.csv.metadata.json.zipfile.appError",
    "translation": "zip dosyası oluşturulamadı"
  },
  {
    "id": "ent.elasticsearch.create_template_posts_if_not_exists.template_create_failed",
    "translation": "İletiler için Elasticsearch kalıbı oluşturulamadı"
  },
  {
    "id": "ent.elasticsearch.create_template_users_if_not_exists.template_create_failed",
    "translation": "Kullanıcılar için Elasticsearch kalıbı oluşturulamadı"
  },
  {
    "id": "ent.elasticsearch.delete_channel.error",
    "translation": "Kanal silinemedi"
  },
  {
    "id": "ent.elasticsearch.delete_user.error",
    "translation": "Kullanıcı silinemedi"
  },
  {
    "id": "ent.elasticsearch.index_channel.error",
    "translation": "Kanal dizine eklenemedi"
  },
  {
    "id": "ent.elasticsearch.index_user.error",
    "translation": "Kullanıcı dizine eklenemedi"
  },
  {
    "id": "ent.elasticsearch.refresh_indexes.refresh_failed",
    "translation": "Elasticsearch dizinleri yenilenemedi"
  },
  {
    "id": "ent.elasticsearch.search_channels.disabled",
    "translation": "Elasticsearch araması bu sunucu üzerinde devre dışı bırakılmış"
  },
  {
    "id": "ent.elasticsearch.search_channels.unmarshall_channel_failed",
    "translation": "Arama sonuçlarının kodu çözülemedi"
  },
  {
    "id": "ent.elasticsearch.search_users.search_failed",
    "translation": "Arama tamamlanamadı"
  },
  {
    "id": "ent.elasticsearch.search_users.unmarshall_user_failed",
    "translation": "Arama sonuçlarının kodu çözülemedi"
  },
  {
    "id": "ent.elasticsearch.start.get_server_version.app_error",
    "translation": "Elasticsearch sunucu sürümü alınamadı."
  },
  {
    "id": "ent.id_loaded.license_disable.app_error",
    "translation": "Lisansınızda kod ile yüklenen anında bildirimler özelliği bulunmuyor."
  },
  {
    "id": "ent.ldap.syncronize.delete_group_constained_memberships",
    "translation": "takım ya da kanal üyelikleri silinirken sorun çıktı"
  },
  {
    "id": "ent.ldap.syncronize.search_failure_size_exceeded.app_error",
    "translation": "Boyut Sınırı Aşıldı. [max page size](https://docs.mattermost.com/deployment/sso-ldap.html#i-see-the-log-error-ldap-result-code-4-size-limit-exceeded) değerini denetlemeyi deneyin."
  },
  {
    "id": "ent.ldap.validate_admin_filter.app_error",
    "translation": "AD/LDAP Yönetici Süzgeci geçersiz."
  },
  {
    "id": "ent.ldap.validate_guest_filter.app_error",
    "translation": "AD/LDAP Konuk Süzgeci geçersiz."
  },
  {
    "id": "group_not_associated_to_synced_team",
    "translation": "Grup, öncelikle üst grupla eşitlenen takım ile ilişkilendirilene kadar kanal ile ilişkilendirilemez."
  },
  {
    "id": "groups.unsupported_syncable_type",
    "translation": "'{{.Value}}' eşitlenebilir türü desteklenmiyor."
  },
  {
    "id": "model.command.is_valid.autocomplete_data.app_error",
    "translation": "Otomatik Tamamlama Verileri Geçersiz"
  },
  {
    "id": "model.config.is_valid.bleve_search.enable_searching.app_error",
    "translation": "Bleve EnableSearching seçeneği true olarak ayarlandığında, Bleve EnableIndexing seçeneği de true olarak ayarlanmalıdır"
  },
  {
    "id": "model.config.is_valid.bleve_search.filename.app_error",
    "translation": "Bleve IndexingDir seçeneği true olarak ayarlandığında, Bleve EnableIndexing seçeneği de true olarak ayarlanmalıdır"
  },
  {
    "id": "model.config.is_valid.saml_canonical_algorithm.app_error",
    "translation": "Kanonik (Standartlaştırma) algoritması geçersiz."
  },
  {
    "id": "model.config.is_valid.saml_signature_algorithm.app_error",
    "translation": "İmzalama Algoritması Geçersiz."
  },
  {
    "id": "model.guest.is_valid.channel.app_error",
    "translation": "Kanal geçersiz."
  },
  {
    "id": "model.guest.is_valid.channels.app_error",
    "translation": "Kanallar geçersiz."
  },
  {
    "id": "model.team.is_valid.invite_id.app_error",
    "translation": "Çağrı kodu geçersiz."
  },
  {
    "id": "model.user.is_valid.auth_data_type.app_error",
    "translation": "Geçersiz. Kullanıcı adı, kimlik doğrulama verileri kimlik doğrulama türü ile birlikte ayarlanmalıdır."
  },
  {
    "id": "model.user.is_valid.create_at.app_error",
    "translation": "Eklenme zamanı geçerli bir zaman olmalıdır."
  },
  {
    "id": "model.user.is_valid.first_name.app_error",
    "translation": "Ad geçersiz."
  },
  {
    "id": "model.user.is_valid.id.app_error",
    "translation": "Kullanıcı kodu geçersiz."
  },
  {
    "id": "model.user.is_valid.last_name.app_error",
    "translation": "Soyad geçersiz."
  },
  {
    "id": "model.user.is_valid.locale.app_error",
    "translation": "Yerel ayarlar geçersiz."
  },
  {
    "id": "model.user.is_valid.position.app_error",
    "translation": "Konum geçersiz: 128 karakterden kısa olmalıdır."
  },
  {
    "id": "model.user.is_valid.update_at.app_error",
    "translation": "Güncelleme zamanı geçerli bir zaman olmalıdır."
  },
  {
    "id": "plugin_api.bot_cant_create_bot",
    "translation": "Bot kullanıcısı bir bot kullanıcısı ekleyemez."
  },
  {
    "id": "searchengine.bleve.disabled.error",
    "translation": "Blave dizinleri boşaltılırken sorun çıktı: İşleyici devre dışı"
  },
  {
    "id": "api.license.request-trial.bad-request",
    "translation": "İstenilen kullanıcı sayısı geçersiz."
  },
  {
    "id": "api.license.request_trial_license.app_error",
    "translation": "Deneme lisansı alınamadı. Lütfen yeniden deneyin ya da support@mattermost.com adresine yazın."
  },
  {
    "id": "api.admin.delete_brand_image.storage.not_found",
    "translation": "Marka görseli bulunamadığından silinemedi."
  },
  {
    "id": "api.admin.saml.failure_get_metadata_from_idp.app_error",
    "translation": "Kimlik hizmeti sağlayıcı adresinden üst veriler alınamadı."
  },
  {
    "id": "api.admin.saml.failure_parse_idp_certificate.app_error",
    "translation": "Kimlik hizmeti sağlayıcıdan alınan üst veri bilgileri bir sertifika için işlenirken sorun çıktı."
  },
  {
    "id": "api.admin.saml.invalid_xml_missing_ssoservices.app_error",
    "translation": "XML içinde kimlik hizmeti sağlayıcı Tek Oturum Açma hizmetleri bölümü bulunamadı."
  },
  {
    "id": "api.bot.teams_channels.add_message_mobile",
    "translation": "Lütfen beni etkileşimde bulunmamı istediğiniz takım ve kanallara ekleyin. Bu işlemi web tarayıcı ya da Mattermost Masaüstü uygulaması üzerinden yapabilirsiniz."
  },
  {
    "id": "api.channel.channel_member_counts_by_group.license.error",
    "translation": "Lisansınızda grupları kullanma özelliği yok"
  },
  {
    "id": "api.channel.get_channel_moderations.license.error",
    "translation": "Lisansınızda kanal yönetimi özelliği bulunmuyor"
  },
  {
    "id": "api.channel.remove_member.group_constrained.app_error",
    "translation": "Grup kısıtlamaları uygulanan bir kanaldan bir kullanıcı çıkarılamaz."
  },
  {
    "id": "api.channel.restore_channel.restored.app_error",
    "translation": "Kanal arşivlenmemiş olduğundan arşivden çıkarılamadı."
  },
  {
    "id": "api.channel.update_channel_member_roles.guest_and_user.app_error",
    "translation": "Kanal üyesi güncellemesi geçersiz: Bir kullanıcı, bir konuk ya da kullanıcı olabilir ancak ikisi birden olamaz."
  },
  {
    "id": "api.team.update_team_member_roles.guest_and_user.app_error",
    "translation": "Takım üyesi güncellemesi geçersiz: Bir kullanıcı, bir konuk ya da kullanıcı olabilir ancak ikisi birden olamaz."
  },
  {
    "id": "api.command.execute_command.format.app_error",
    "translation": "Komut tetikleme sözcüğünün başında bölü karakteri eksik"
  },
  {
    "id": "api.command_invite.group_constrained_user_denied",
    "translation": "Bu kanal gruplar tarafından yönetiliyor.  Bu kullanıcı kanal ile eşitlenen bir grubun üyesi değil."
  },
  {
    "id": "api.command_remove.group_constrained_user_denied",
    "translation": "Kullanıcılar bu kanal ile ilişkilendirilmiş grupların üyesi olduklarından kanaldan sizin tarafınızdan çıkarılamaz. Kullanıcılar ancak ilişkili gruplardan çıkarılarak kanaldan çıkarılabilir."
  },
  {
    "id": "api.config.update_config.restricted_merge.app_error",
    "translation": "Belirtilen yapılandırma aktarılamadı."
  },
  {
    "id": "api.file.upload_file.incorrect_channelId.app_error",
    "translation": "Dosya yüklenemedi. Kanal kodu geçersiz: {{.channelId}}"
  },
  {
    "id": "api.emoji.create.internal_error",
    "translation": "sunucu_sorunu: Emoji oluşturulurken sunucuda bir iç sorun çıktı."
  },
  {
    "id": "api.plugin.add_public_key.open.app_error",
    "translation": "Herkese açık anahtar dosyası açılırken bir sorun çıktı."
  },
  {
    "id": "api.post.check_for_out_of_channel_group_users.message.none",
    "translation": "@{{.GroupName}} grubunun bu takımda bir üyesi yok"
  },
  {
    "id": "api.post.check_for_out_of_channel_groups_mentions.message.multiple",
    "translation": "Kanalda bulunmadıklarından @{{.Usernames}} ve @{{.LastUsername}} için bu anma nedeniyle bildirim gönderilmeyecek. İlişkilendirilmiş grupların üyesi olmadıklarından bu kanala eklenemezler. Onları bu kanala eklemek için ilişkilendirilmiş gruplara eklenmeleri gerekir."
  },
  {
    "id": "api.push_notification.disabled.app_error",
    "translation": "Bu sunucu üzerinde Anında Bildirimler devre dışı bırakılmış."
  },
  {
    "id": "api.push_notification.id_loaded.fetch.app_error",
    "translation": "Kod ile yüklenen anında bildirim alınırken bir sorun çıktı."
  },
  {
    "id": "api.push_notifications_ack.message.parse.app_error",
    "translation": "Anında bildirim onay iletisi hazırlanırken bir sorun çıktı."
  },
  {
    "id": "api.slackimport.slack_import.zip.file_too_large",
    "translation": "Zip arşivindeki {{.Filename}} Slack içine aktarılmak için çok büyük\r\n"
  },
  {
    "id": "api.system.id_loaded.not_available.app_error",
    "translation": "Kod ile yüklenen anında bildirimler yapılandırılmamış ya da bu sunucu üzerinde desteklenmiyor."
  },
  {
    "id": "api.team.add_user_to_team_from_invite.guest.app_error",
    "translation": "Konuklar bir takıma ancak bir çağrı bağlantısı ile katılabilir. Lütfen takıma katılmak için bir konuk e-posta çağrısı isteğinde bulunun."
  },
  {
    "id": "api.team.search_teams.pagination_not_implemented.private_team_search",
    "translation": "Yalnız kişisel takımlar aranırken sayfalandırma yapılmaz."
  },
  {
    "id": "api.templates.invite_body_guest.info",
    "translation": "[[{{.SenderName}}]], sizi konuk olarak [[{{.TeamDisplayName}}]] takımına katılmaya çağırdı."
  },
  {
    "id": "api.templates.invite_guest_subject",
    "translation": "[{{ .SiteName }}] {{ .SenderName }} sizi konuk olarak {{ .TeamDisplayName }} takımına katılmaya çağırdı"
  },
  {
    "id": "api.templates.remove_expired_license.body.title",
    "translation": "Enterprise lisansın süresi dolmuş olduğundan bazı özellikler devre dışı kalabilir. Lütfen lisansı yenileyin."
  },
  {
    "id": "api.user.create_password_token.error",
    "translation": "Parola sıfırlama kodu oluşturulamadı"
  },
  {
    "id": "api.user.create_user.guest_accounts.license.app_error",
    "translation": "Lisansınızda konuk hesaplarını kullanma özelliği yok."
  },
  {
    "id": "api.user.login.guest_accounts.disabled.error",
    "translation": "Konuk hesapları kullanılmıyor"
  },
  {
    "id": "api.user.login.guest_accounts.license.error",
    "translation": "Lisansınızda konuk hesaplarını kullanma özelliği yok"
  },
  {
    "id": "api.user.login.invalid_credentials_sso",
    "translation": "Geçerli bir e-posta ya da kullanıcı adı ve parola yazın ya da başka bir oturum açma yöntemi kullanın."
  },
  {
    "id": "api.user.update_active.cannot_enable_guest_when_guest_feature_is_disabled.app_error",
    "translation": "Konuk Erişimi özelliği devre dışı bırakılmış olduğundan bir konuk hesabı etkinleştirilemez."
  },
  {
    "id": "api.user.update_user.accepted_domain.app_error",
    "translation": "Yazdığınız e-posta adresi kabul edilen bir etki alanına ait değil. Lütfen yöneticiniz ile görüşün ya da farklı bir e-posta adresi ile oturum açın."
  },
  {
    "id": "api.websocket_handler.server_busy.app_error",
    "translation": "Sunucu meşgul. Kritik olmayan hizmetlere geçici olarak erişilemiyor."
  },
  {
    "id": "app.admin.saml.failure_decode_metadata_xml_from_idp.app_error",
    "translation": "Kimlik hizmeti sağlayıcıdan alınan XML üst veri bilgilerinin kodu çözülemedi."
  },
  {
    "id": "web.error.unsupported_browser.system_browser_or",
    "translation": "ya da"
  },
  {
    "id": "app.bot.get_disable_bot_sysadmin_message",
    "translation": "{{if .disableBotsSetting}}{{if .printAllBots}}{{.UserName}} devre dışı bırakılmış. Bunlar şu anda devre dışı bırakılmış şu bot hesaplarını yönetiyor.\n\n{{.BotNames}}{{else}}{{.UserName}} devre dışı bırakılmış. Bunlar şu anda devre dışı bırakılmış şu {{.NumBots}} bot hesaplarını yönetiyor:\n\n{{.BotNames}}{{end}}Bu bot hesaplarının sahipliğini almak için, hesapları **Bütünleştirmeler > Bot Hesapları** bölümünden etkinleştirin ve bot hesapları için yeni kodlar oluşturun.\n\nAyrıntılı bilgi almak için [belgelere bakabilirsiniz](https://docs.mattermost.com/developer/bot-accounts.html#what-happens-when-a-user-who-owns-bot-accounts-is-disabled).{{else}}{{if .printAllBots}}{{.UserName}} devre dışı bırakılmış. Bunlar şu anda hala etkin olan şu bot hesaplarını yönetiyor.\n\n{{.BotNames}}\n{{else}}{{.UserName}} devre dışı bırakılmış. Bunlar şu anda hala etkin olan şu {{.NumBots}} bot hesaplarını yönetiyor:\n\n{{.BotNames}}{{end}}Bu bot hesaplarının sahipliğini almak için, hesapları **Bütünleştirmeler > Bot Hesapları** bölümünden yeniden etkinleştirmeniz ve bot hesapları için yeni kodlar oluşturmanız önemle önerilir.\n\nAyrıntılı bilgi almak için [belgelere bakabilirsiniz](https://docs.mattermost.com/developer/bot-accounts.html#what-happens-when-a-user-who-owns-bot-accounts-is-disabled).\n\nKullanıcıların devre dışı bırakılmasından sonra bot hesaplarının da otomatik olarak devre dışı bırakılmasını istiyorsanız, **Sistem Panosu > Bütünleştirmeler > Bot Hesapları** bölümünden “Kullanıcı hesabı devre dışı bırakıldığında bot hesapları devre dışı bırakılsın” seçeneğini etkinleştirin.{{end}}"
  },
  {
    "id": "app.channel.get_more_channels.get.app_error",
    "translation": "Kanallar alınamadı."
  },
  {
    "id": "app.channel_member_history.log_leave_event.internal_error",
    "translation": "Kanal üye geçmişi kaydedilemedi. Var olan katılma kaydı güncellenemedi"
  },
  {
    "id": "app.import.get_users_by_username.some_users_not_found.error",
    "translation": "Bazı kullanıcılar bulunamadı"
  },
  {
    "id": "app.import.import_user_channels.channel_not_found.error",
    "translation": "Kullanıcı kanalları içe aktarılırken sorun çıktı. Kanal bulunamadı."
  },
  {
    "id": "app.import.validate_post_import_data.props_too_large.error",
    "translation": "İleti özellikleri izin verilen en fazla uzunluktan daha uzun."
  },
  {
    "id": "app.import.validate_user_import_data.advanced_props_email_interval.error",
    "translation": "Kullanıcının toplu e-posta işleme sıklığı ayarı geçersiz"
  },
  {
    "id": "app.import.validate_user_import_data.advanced_props_show_unread_section.error",
    "translation": "Kullanıcının okunmamış bölümü görüntüleme ayarı geçersiz"
  },
  {
    "id": "app.import.validate_user_teams_import_data.invalid_team_theme.error",
    "translation": "Kullanıcının takım teması geçersiz"
  },
  {
    "id": "app.plugin.flag_managed.app_error",
    "translation": "Uygulama eki dosya depolama alanı tarafından yönetilecek şekilde ayarlanamadı."
  },
  {
    "id": "app.plugin.get_public_key.get_file.app_error",
    "translation": "Herkese açık anahtar depodan alınırken bir sorun çıktı."
  },
  {
    "id": "app.plugin.marketplace_disabled.app_error",
    "translation": "Mağaza devre dışı bırakıldı. Ayrıntılar için günlük kayıtlarına bakın."
  },
  {
    "id": "app.plugin.remove_bundle.app_error",
    "translation": "Uygulama eki paketi dosya depolama alanından silinemedi."
  },
  {
    "id": "app.plugin.store_signature.app_error",
    "translation": "Uygulama eki imzası yapılandırılmış dosya depolama alanına kaydedilemedi."
  },
  {
    "id": "app.plugin.write_file.saving.app_error",
    "translation": "Dosya kaydedilirken bir sorun çıktı."
  },
  {
    "id": "app.team.invite_id.group_constrained.error",
    "translation": "Grup ile kısıtlanmış bir takıma çağrı ile katılınamaz."
  },
  {
    "id": "app.team.invite_token.group_constrained.error",
    "translation": "Grup ile kısıtlanmış bir takıma kod ile katılınamaz."
  },
  {
    "id": "app.terms_of_service.get.no_rows.app_error",
    "translation": "Herhangi bir hizmet koşulları metni bulunamadı."
  },
  {
    "id": "bleveengine.create_channel_index.error",
    "translation": "Bleve kanal dizini oluşturulurken sorun çıktı."
  },
  {
    "id": "bleveengine.index_channel.error",
    "translation": "Kanal dizine eklenemedi."
  },
  {
    "id": "bleveengine.indexer.do_job.bulk_index_posts.batch_error",
    "translation": "İleti yığını dizine eklenemedi."
  },
  {
    "id": "bleveengine.indexer.do_job.parse_end_time.error",
    "translation": "Bleve dizine ekleme işlemi bitiş zamanını işleyemedi."
  },
  {
    "id": "bleveengine.purge_user_index.error",
    "translation": "Kullanıcı dizinleri boşaltılamadı."
  },
  {
    "id": "bleveengine.search_users_in_channel.uchan.error",
    "translation": "Kullanıcı araması tamamlanamadı."
  },
  {
    "id": "cli.outgoing_webhook.inconsistent_state.app_error",
    "translation": "Giden web bağlantısı silindi ancak bir sorun nedeniyle yenisi eklenemedi."
  },
  {
    "id": "ent.elasticsearch.create_template_channels_if_not_exists.template_create_failed",
    "translation": "Kanallar için Elasticsearch kalıbı oluşturulamadı"
  },
  {
    "id": "ent.elasticsearch.indexer.index_batch.nothing_left_to_index.error",
    "translation": "Tüm varlıklar tamamlandığında yeni bir toplu dizine ekleme işlemi yapılmaya çalışılacak"
  },
  {
    "id": "ent.elasticsearch.search_channels.search_failed",
    "translation": "Arama tamamlanamadı"
  },
  {
    "id": "ent.elasticsearch.start.parse_server_version.app_error",
    "translation": "Elasticsearch sunucu sürümü işlenemedi."
  },
  {
    "id": "interactive_message.decode_trigger_id.base64_decode_failed_signature",
    "translation": "Etkileşim penceresi için tetikleyici kodunun base64 imzası çözülemedi."
  },
  {
    "id": "model.channel.is_valid.name.app_error",
    "translation": "Kanal adı geçersiz. Doğrudan olmayan ileti kanallarında, kanal adı içinde kullanıcı kodları kullanılamaz."
  },
  {
    "id": "model.config.is_valid.bleve_search.bulk_indexing_time_window_seconds.app_error",
    "translation": "Bleve toplu dizine ekleme süresi aralığı en az 1 saniye olmalıdır."
  },
  {
    "id": "model.config.is_valid.bleve_search.enable_autocomplete.app_error",
    "translation": "Bleve EnableAutoComplete seçeneği true olarak ayarlandığında, Bleve EnableIndexing seçeneği de true olarak ayarlanmalıdır"
  },
  {
    "id": "model.config.is_valid.elastic_search.enable_autocomplete.app_error",
    "translation": "Elasticsearch EnableAutocomplete seçeneği true olarak ayarlandığında, Elasticsearch EnableIndexing seçeneği de true olarak ayarlanmalıdır"
  },
  {
    "id": "model.config.is_valid.saml_admin_attribute.app_error",
    "translation": "Yönetici özniteliği geçersiz. Öznitelikler 'alan=değer' çifti biçiminde olmalıdır."
  },
  {
    "id": "model.config.is_valid.saml_guest_attribute.app_error",
    "translation": "Konuk özniteliği geçersiz. Öznitelikler 'alan=değer' çifti biçiminde olmalıdır."
  },
  {
    "id": "model.group.name.invalid_chars.app_error",
    "translation": "grubun ad özelliğinde geçersiz karakterler var"
  },
  {
    "id": "model.guest.is_valid.emails.app_error",
    "translation": "E-posta adresleri geçersiz."
  },
  {
    "id": "model.plugin_kvset_options.is_valid.old_value.app_error",
    "translation": "Eski değer geçersiz. İşlem atomik değil ise ayarlanmamış olmalı."
  },
  {
    "id": "model.post.channel_notifications_disabled_in_channel.message",
    "translation": "{{.ChannelName}} kanalında kanal bildirimleri devre dışı bırakılmış. {{.Mention}} ile herhangi bir bildirim gönderilmez."
  },
  {
    "id": "model.user.is_valid.auth_data.app_error",
    "translation": "Kimlik doğrulama verileri geçersiz."
  },
  {
    "id": "model.user.is_valid.auth_data_pwd.app_error",
    "translation": "Geçersiz. Kullanıcı adı ve parola ile kimlik doğrulaması verilerinin ikisi birden ayarlanamaz."
  },
  {
    "id": "model.user.is_valid.password_limit.app_error",
    "translation": "Bcrypt sınırlaması nedeniyle parola 72 karakterden uzun olamaz."
  },
  {
    "id": "plugin.api.get_users_in_channel",
    "translation": "Kullanıcılar alınamadı. Sıralama ölçütü geçersiz."
  },
  {
    "id": "web.error.unsupported_browser.browser_get_latest.chrome",
    "translation": "Son Chrome tarayıcı sürümünü alın"
  },
  {
    "id": "web.error.unsupported_browser.download_app_or_upgrade_browser",
    "translation": "Mattermost uygulamasını indirin ya da daha iyi bir deneyim elde etmek için desteklenen bir web tarayıcı kullanın."
  },
  {
    "id": "web.error.unsupported_browser.no_longer_support",
    "translation": "Bu web tarayıcı artık Mattermost tarafından desteklenmiyor"
  },
  {
    "id": "api.push_notifications.session.expired",
    "translation": "Oturumun Süresi Doldu: Lütfen bildirimleri almaya devam etmek için oturum açın. {{.siteName}} oturumlarının süresi, sistem yöneticiniz tarafından her {{.daysCount}} günde bir dolacak şekilde ayarlanmış."
  },
  {
    "id": "ent.data_retention.channel_member_history_batch.internal_error",
    "translation": "Kayıtlar silinemedi."
  },
  {
    "id": "app.bot.permenent_delete.bad_id",
    "translation": "Bot silinemedi."
  },
  {
    "id": "model.user.is_valid.nickname.app_error",
    "translation": "Takma ad geçersiz."
  },
  {
    "id": "api.admin.saml.failure_save_idp_certificate_file.app_error",
    "translation": "Sertifika dosyası kaydedilemedi."
  },
  {
    "id": "api.admin.saml.invalid_xml_missing_idpssodescriptors.app_error",
    "translation": "XML içinde kimlik hizmeti sağlayıcı Tek Oturum Açma belirteçleri bölümü bulunamadı."
  },
  {
    "id": "api.admin.saml.invalid_xml_missing_keydescriptor.app_error",
    "translation": "XML içinde kimlik hizmeti sağlayıcı anahtar belirteçleri bölümü bulunamadı."
  },
  {
    "id": "api.admin.saml.set_certificate_from_metadata.invalid_body.app_error",
    "translation": "Sertifika metni geçersiz."
  },
  {
    "id": "api.admin.saml.set_certificate_from_metadata.invalid_content_type.app_error",
    "translation": "İçerik türü geçersiz."
  },
  {
    "id": "api.admin.saml.set_certificate_from_metadata.missing_content_type.app_error",
    "translation": "İçerik türü eksik."
  },
  {
    "id": "api.bot.create_disabled",
    "translation": "Bot ekleme özelliği devre dışı bırakılmış."
  },
  {
    "id": "api.bot.delete_bot_icon_image.app_error",
    "translation": "Simge görseli silinemedi."
  },
  {
    "id": "api.bot.get_bot_icon_image.read.app_error",
    "translation": "Simge görseli dosyası okunamadı."
  },
  {
    "id": "api.bot.set_bot_icon_image.app_error",
    "translation": "Simge görseli yüklenemedi."
  },
  {
    "id": "api.bot.set_bot_icon_image.no_file.app_error",
    "translation": "İstekte 'image' altında bir dosya yok."
  },
  {
    "id": "api.bot.set_bot_icon_image.open.app_error",
    "translation": "Görsel dosyası açılamadı."
  },
  {
    "id": "api.bot.set_bot_icon_image.parse.app_error",
    "translation": "Çok parçalı form işlenemedi."
  },
  {
    "id": "api.bot.set_bot_icon_image.too_large.app_error",
    "translation": "Simge görseli yüklenemedi. Dosya çok büyük."
  },
  {
    "id": "api.channel.add_guest.added",
    "translation": "%v, %v tarafından kanala konuk olarak eklendi."
  },
  {
    "id": "api.channel.add_members.error",
    "translation": "Kanala üyeler eklenirken sorun çıktı."
  },
  {
    "id": "api.channel.add_members.user_denied",
    "translation": "Şu kullanıcıların kanal üyesi olarak eklenmesi grup kısıtlamaları nedeniyle reddedildi: {{ .UserIDs }}"
  },
  {
    "id": "api.bot.set_bot_icon_image.array.app_error",
    "translation": "İstekte 'image' altındaki dizi boş."
  },
  {
    "id": "api.channel.guest_join_channel.post_and_forget",
    "translation": "%v kanala konuk olarak katıldı."
  },
  {
    "id": "api.channel.patch_channel_moderations.license.error",
    "translation": "Lisansınızda kanal yönetimi özelliği bulunmuyor"
  },
  {
    "id": "api.channel.remove_members.denied",
    "translation": "Şu kullanıcıların kanal üyeliğinden çıkarılması grup kısıtlamaları nedeniyle reddedildi: {{ .UserIDs }}"
  },
  {
    "id": "api.channel.remove_user_from_channel.app_error",
    "translation": "Bu kanal türünden kullanıcı çıkarılamaz."
  },
  {
    "id": "api.channel.restore_channel.unarchived",
    "translation": "{{.Username}} kanalı arşivden çıkardı."
  },
  {
    "id": "api.channel.update_channel.typechange.app_error",
    "translation": "Kanal türü güncellenemedi."
  },
  {
    "id": "api.channel.update_channel_member_roles.changing_guest_role.app_error",
    "translation": "Kanal üyesi güncellemesi geçersiz: Konuk rolünü el ile ekleyemez ya da çıkaramazsınız."
  },
  {
    "id": "api.channel.update_channel_privacy.default_channel_error",
    "translation": "Varsayılan kanal özel kanala dönüştürülemez."
  },
  {
    "id": "api.channel.update_team_member_roles.changing_guest_role.app_error",
    "translation": "Takım üyesi güncellemesi geçersiz: Konuk rolünü el ile ekleyemez ya da çıkaramazsınız."
  },
  {
    "id": "api.command_invite.user_not_in_team.app_error",
    "translation": "@{{.Username}} bu takımın bir üyesi değil."
  },
  {
    "id": "api.context.local_origin_required.app_error",
    "translation": "Bu uç nokta için bir yerel istek kaynağı gerekli."
  },
  {
    "id": "api.context.server_busy.app_error",
    "translation": "Sunucu meşgul. Kritik olmayan hizmetlere geçici olarak erişilemiyor."
  },
  {
    "id": "api.config.update_config.clear_siteurl.app_error",
    "translation": "Site adresi temizlenemedi."
  },
  {
    "id": "api.image.get.app_error",
    "translation": "İstenilen görsel adresi işlenemedi."
  },
  {
    "id": "api.ldap_groups.existing_reserved_name_error",
    "translation": "aynı adlı bir grup zaten ayrılmış bir ad olarak var"
  },
  {
    "id": "api.ldap_groups.existing_user_name_error",
    "translation": "aynı adlı bir grup zaten bir kullanıcı adı olarak var"
  },
  {
    "id": "api.templates.remove_expired_license.body.renew_button",
    "translation": "Lisansı Yenile"
  },
  {
    "id": "api.ldap_groups.existing_group_name_error",
    "translation": "aynı adlı bir grup zaten var"
  },
  {
    "id": "api.license.remove_expired_license.failed.error",
    "translation": "Lisansı devre dışı bırakma bildirimi e-postası gönderilemedi."
  },
  {
    "id": "api.plugin.install.download_failed.app_error",
    "translation": "Uygulama eki indirilirken bir sorun çıktı."
  },
  {
    "id": "api.plugin.verify_plugin.app_error",
    "translation": "Uygulama ekinin imzası doğrulanamadı."
  },
  {
    "id": "api.post.check_for_out_of_channel_groups_mentions.message.one",
    "translation": "Kanalda bulunmadıklarından @{{.Username}} için bu anma nedeniyle bildirim gönderilmeyecek. İlişkilendirilmiş grupların üyesi olmadıklarından bu kanala eklenemezler. Onları bu kanala eklemek için ilişkilendirilmiş gruplara eklenmeleri gerekir."
  },
  {
    "id": "api.post.error_get_post_id.pending",
    "translation": "Bekleyen ileti alınamadı."
  },
  {
    "id": "api.push_notification.id_loaded.default_message",
    "translation": "Yeni bir iletiniz var."
  },
  {
    "id": "api.push_notifications.message.parse.app_error",
    "translation": "Anında bildirim iletisi hazırlanırken bir sorun çıktı."
  },
  {
    "id": "api.push_notifications_ack.forward.app_error",
    "translation": "Anında bildirim hizmetine alındı bilgisi gönderilirken bir sorun çıktı."
  },
  {
    "id": "api.templates.remove_expired_license.subject",
    "translation": "Mattermost Enterprise lisansı devre dışı bırakıldı."
  },
  {
    "id": "api.team.add_members.error",
    "translation": "Takım üyeleri eklenirken sorun çıktı."
  },
  {
    "id": "api.team.add_members.user_denied",
    "translation": "Bu takım gruplar tarafından yönetiliyor.  Bu kullanıcı takım ile eşitlenen bir grubun üyesi değil."
  },
  {
    "id": "api.team.demote_user_to_guest.disabled.error",
    "translation": "Konuk hesapları kullanılmıyor."
  },
  {
    "id": "api.team.demote_user_to_guest.license.error",
    "translation": "Lisansınızda konuk hesaplarını kullanma özelliği yok"
  },
  {
    "id": "api.team.get_all_teams.insufficient_permissions",
    "translation": "Tüm kanalları listeleme izniniz yok"
  },
  {
    "id": "api.team.import_team.unknown_import_from.app_error",
    "translation": "İçe aktarma kaynağı bilinmiyor."
  },
  {
    "id": "api.team.invalidate_all_email_invites.app_error",
    "translation": "E-posta çağrıları geçersiz kılınırken sorun çıktı."
  },
  {
    "id": "api.team.invate_guests_to_channels.disabled.error",
    "translation": "Konuk hesapları kullanılmıyor"
  },
  {
    "id": "api.team.invate_guests_to_channels.license.error",
    "translation": "Lisansınızda konuk hesaplarını kullanma özelliği yok"
  },
  {
    "id": "api.team.invite_guests.channel_in_invalid_team.app_error",
    "translation": "Çağrılan kanallar çağrı yapılan takımın bir parçası olmalıdır."
  },
  {
    "id": "api.team.remove_member.group_constrained.app_error",
    "translation": "Bir kullanıcı grup kısıtlaması uygulanan bir takımdan çıkarılamaz."
  },
  {
    "id": "api.team.search_teams.pagination_not_implemented.public_team_search",
    "translation": "Yalnız herkese açık takımlar aranırken sayfalandırma yapılmaz."
  },
  {
    "id": "api.user.create_user.guest_accounts.disabled.app_error",
    "translation": "Konuk hesapları kullanılmıyor."
  },
  {
    "id": "api.user.create_user.invalid_invitation_type.app_error",
    "translation": "Kullanıcı eklenemedi, çağrı geçersiz."
  },
  {
    "id": "api.user.demote_user_to_guest.already_guest.app_error",
    "translation": "Kullanıcı zaten konuk olduğundan konuk hesabına dönüştürülemedi ."
  },
  {
    "id": "app.bot.patchbot.internal_error",
    "translation": "Bot güncellenemedi."
  },
  {
    "id": "api.user.login.invalid_credentials_email",
    "translation": "Geçerli bir e-posta ve parola yazın"
  },
  {
    "id": "api.user.login.invalid_credentials_email_username",
    "translation": "Geçerli bir e-posta ya da kullanıcı adı ve parola yazın."
  },
  {
    "id": "api.user.login.invalid_credentials_username",
    "translation": "Geçerli bir kullanıcı adı ve parola yazın."
  },
  {
    "id": "api.user.promote_guest_to_user.no_guest.app_error",
    "translation": "Konuk bir konuk hesabı kullanmadığından normal bir kullanıcıya dönüştürülemedi."
  },
  {
    "id": "api.user.reset_password.token_parse.error",
    "translation": "Parola sıfırlama kodu işlenemedi"
  },
  {
    "id": "app.bot.permanent_delete.internal_error",
    "translation": "Bot kalıcı olarak silinemedi."
  },
  {
    "id": "api.user.update_user.accepted_guest_domain.app_error",
    "translation": "Yazdığınız e-posta adresi konuk hesapları için kabul edilen bir etki alanına ait değil. Lütfen yöneticiniz ile görüşün ya da farklı bir e-posta adresi ile oturum açın."
  },
  {
    "id": "app.admin.saml.failure_read_response_body_from_idp.app_error",
    "translation": "Kimlik hizmeti sağlayıcıdan alınan yanıt paketi okunurken sorun çıktı."
  },
  {
    "id": "app.admin.saml.invalid_response_from_idp.app_error",
    "translation": "Kimlik hizmeti sağlayıcıdan alınan yanıt okunamadı."
  },
  {
    "id": "app.admin.test_site_url.failure",
    "translation": "Bu canlı adres geçersiz"
  },
  {
    "id": "app.bot.createbot.internal_error",
    "translation": "Bot kaydedilemedi."
  },
  {
    "id": "app.bot.getbot.internal_error",
    "translation": "Bot alınamadı."
  },
  {
    "id": "app.bot.getbots.internal_error",
    "translation": "Botlar alınamadı."
  },
  {
    "id": "app.channel.create_channel.internal_error",
    "translation": "Kanal kaydedilemedi."
  },
  {
    "id": "app.channel.create_direct_channel.internal_error",
    "translation": "Doğrudan kanal kaydedilemedi."
  },
  {
    "id": "app.channel.delete.app_error",
    "translation": "Kanal silinemedi."
  },
  {
    "id": "app.channel.get.existing.app_error",
    "translation": "Var olan kanal bulunamadı."
  },
  {
    "id": "app.channel.get.find.app_error",
    "translation": "Kanal aranırken bir sorun çıktı."
  },
  {
    "id": "app.channel.get_all_channels.app_error",
    "translation": "Kanalların tümü alınamadı."
  },
  {
    "id": "app.channel.get_by_name.existing.app_error",
    "translation": "Var olan kanal bulunamadı."
  },
  {
    "id": "app.channel.get_by_name.missing.app_error",
    "translation": "Kanal bulunamadı."
  },
  {
    "id": "app.channel.get_channels.get.app_error",
    "translation": "Kanallar alınamadı."
  },
  {
    "id": "app.channel.get_channels.not_found.app_error",
    "translation": "Herhangi bir kanal bulunamadı."
  },
  {
    "id": "app.channel.get_deleted.existing.app_error",
    "translation": "Var olan silinmiş kanal bulunamadı."
  },
  {
    "id": "app.channel.get_deleted.missing.app_error",
    "translation": "Silinmiş bir kanal yok."
  },
  {
    "id": "app.channel.get_all_channels_count.app_error",
    "translation": "Tüm kanallar sayılamadı."
  },
  {
    "id": "ent.get_users_in_channel_during",
    "translation": "Kanaldaki kullanıcılar belirtilen zaman aralığında alınamadı."
  },
  {
    "id": "model.guest.is_valid.email.app_error",
    "translation": "E-posta adresi geçersiz."
  },
  {
    "id": "web.error.unsupported_browser.browser_get_latest.firefox",
    "translation": "Son Firefox tarayıcı sürümünü alın"
  },
  {
    "id": "web.error.unsupported_browser.browser_get_latest.safari",
    "translation": "Son Safari tarayıcı sürümünü alın"
  },
  {
    "id": "web.error.unsupported_browser.browser_title.chrome",
    "translation": "Google Chrome"
  },
  {
    "id": "web.error.unsupported_browser.browser_title.edge",
    "translation": "Microsoft Edge"
  },
  {
    "id": "web.error.unsupported_browser.browser_title.firefox",
    "translation": "Firefox"
  },
  {
    "id": "web.error.unsupported_browser.browser_title.safari",
    "translation": "Safari"
  },
  {
    "id": "web.error.unsupported_browser.download",
    "translation": "Uygulamayı İndir"
  },
  {
    "id": "web.error.unsupported_browser.download_the_app",
    "translation": "Uygulamayı İndir"
  },
  {
    "id": "web.error.unsupported_browser.install_guide.mac",
    "translation": "Kurulum Rehberi"
  },
  {
    "id": "web.error.unsupported_browser.install_guide.windows",
    "translation": "Kurulum Rehberi"
  },
  {
    "id": "web.error.unsupported_browser.learn_more",
    "translation": "Desteklenen web tarayıcılarını öğrenin."
  },
  {
    "id": "web.error.unsupported_browser.min_browser_version.chrome",
    "translation": "Sürüm 61+"
  },
  {
    "id": "web.error.unsupported_browser.min_browser_version.edge",
    "translation": "Sürüm 44+"
  },
  {
    "id": "web.error.unsupported_browser.min_browser_version.firefox",
    "translation": "Sürüm 60+"
  },
  {
    "id": "web.error.unsupported_browser.min_browser_version.safari",
    "translation": "Sürüm 12+"
  },
  {
    "id": "web.error.unsupported_browser.min_os_version.mac",
    "translation": "macOS 10.9+"
  },
  {
    "id": "web.error.unsupported_browser.min_os_version.windows",
    "translation": "Windows 7+"
  },
  {
    "id": "web.error.unsupported_browser.no_longer_support_version",
    "translation": "Kullandığınız web tarayıcının bu sürümü artık Mattermost tarafından desteklenmiyor"
  },
  {
    "id": "web.error.unsupported_browser.open_system_browser.edge",
    "translation": "Edge Aç"
  },
  {
    "id": "web.error.unsupported_browser.system_browser_make_default",
    "translation": "Varsayılan olarak ata"
  },
  {
    "id": "model.group.name.invalid_length.app_error",
    "translation": "Ad içinde 1 ile 64 arasında küçük alfasayısal karakterler kullanılmalıdır."
  },
  {
    "id": "model.config.is_valid.saml_spidentifier_attribute.app_error",
    "translation": "Hizmet Sağlayıcı belirteci gerekli"
  },
  {
    "id": "app.scheme.save.invalid_scheme.app_error",
    "translation": "Belirtilen şema geçersiz."
  },
  {
    "id": "app.scheme.save.app_error",
    "translation": "Şema oluşturulamadı."
  },
  {
    "id": "app.scheme.permanent_delete_all.app_error",
    "translation": "Şemalar kalıcı olarak silinemedi."
  },
  {
    "id": "app.scheme.get.app_error",
    "translation": "Şema alınamadı."
  },
  {
    "id": "app.scheme.delete.app_error",
    "translation": "Bu şema silinemedi."
  },
  {
    "id": "api.channel.move_channel.type.invalid",
    "translation": "Doğrudan ya da grup iletisi kanallarına taşınamadı"
  },
  {
    "id": "api.user.autocomplete_users.missing_team_id.app_error",
    "translation": "Kanala göre otomatik tamamlama için takım kodu parametresi gereklidir."
  },
  {
    "id": "ent.elasticsearch.delete_user_posts.error",
    "translation": "Kullanıcı iletileri silinemedi"
  },
  {
    "id": "ent.elasticsearch.delete_channel_posts.error",
    "translation": "Kanal iletileri silinemedi"
  },
  {
    "id": "bleveengine.delete_user_posts.error",
    "translation": "Kullanıcı iletisi silinemedi"
  },
  {
    "id": "bleveengine.delete_channel_posts.error",
    "translation": "Kanal iletisi silinemedi"
  },
  {
    "id": "app.audit.save.saving.app_error",
    "translation": "Denetim kaydedilirken bir sorun çıktı."
  },
  {
    "id": "app.audit.permanent_delete_by_user.app_error",
    "translation": "Denetimler silinirken bir sorun çıktı."
  },
  {
    "id": "app.audit.get.limit.app_error",
    "translation": "Sayfalandırma sınırı aşıldı."
  },
  {
    "id": "app.audit.get.finding.app_error",
    "translation": "Denetimler aranırken bir sorun çıktı."
  },
  {
    "id": "api.license.request_trial_license.no-site-url.app_error",
    "translation": "Deneme isteği yapılamadı. Lütfen Mattermost sistem panosundaki web sunucu bölümünden bir site adresi yapılandırın."
  },
  {
    "id": "ent.data_retention.reactions_batch.internal_error",
    "translation": "Tepki yığını kalıcı olarak silinirken bir sorun çıktı."
  },
  {
    "id": "app.reaction.save.save.app_error",
    "translation": "Tepki kaydedilemedi."
  },
  {
    "id": "app.reaction.get_for_post.app_error",
    "translation": "İletinin tepkileri alınamadı."
  },
  {
    "id": "app.reaction.delete_all_with_emoji_name.get_reactions.app_error",
    "translation": "Bu emoji adının tüm tepkileri alınamadı."
  },
  {
    "id": "app.reaction.bulk_get_for_post_ids.app_error",
    "translation": "İletinin tepkileri alınamadı."
  },
  {
    "id": "api.license.request-trial.bad-request.terms-not-accepted",
    "translation": "Lisans isteğinde bulunmak için Mattermost Yazılım Değerlendirme Sözleşmesi ve Kişisel Verilerin Gizliliği İlkesini kabul etmelisiniz."
  },
  {
    "id": "app.channel.create_initial_sidebar_categories.internal_error",
    "translation": "Kullanıcı için yan çubuk başlangıç kategorileri oluşturulamadı."
  },
  {
    "id": "api.invalid_channel",
    "translation": "İstekte listelenmiş kanal kullanıcıya ait değil"
  },
  {
    "id": "app.recover.save.app_error",
    "translation": "Kod kaydedilemedi."
  },
  {
    "id": "app.recover.delete.app_error",
    "translation": "Kod silinemedi."
  },
  {
    "id": "app.command.listteamcommands.internal_error",
    "translation": "Takım komutları listelenemedi."
  },
  {
    "id": "app.command_webhook.try_use.invalid",
    "translation": "Web bağlantısı geçersiz."
  },
  {
    "id": "app.command_webhook.try_use.internal_error",
    "translation": "Web bağlantısı kullanılamaz."
  },
  {
    "id": "app.command_webhook.handle_command_webhook.parse",
    "translation": "Alınan veriler işlenemedi."
  },
  {
    "id": "app.command_webhook.get.missing",
    "translation": "Web bağlantısı bulunamadı."
  },
  {
    "id": "app.command_webhook.get.internal_error",
    "translation": "Web bağlantısı alınamadı."
  },
  {
    "id": "app.command_webhook.create_command_webhook.internal_error",
    "translation": "KomutWebBağlantısı kaydedilemedi."
  },
  {
    "id": "app.command_webhook.create_command_webhook.existing",
    "translation": "Var olan bir KomutWebBağlantısını güncelleyemezsiniz."
  },
  {
    "id": "app.oauth.update_app.updating.app_error",
    "translation": "Uygulama güncellenirken bir sorun çıktı."
  },
  {
    "id": "app.oauth.update_app.find.app_error",
    "translation": "Var olan güncellenecek uygulama bulunamadı."
  },
  {
    "id": "app.oauth.save_app.save.app_error",
    "translation": "Uygulama kaydedilemedi."
  },
  {
    "id": "app.oauth.save_app.existing.app_error",
    "translation": "Güncelleme var olan uygulama için çağrılmalı."
  },
  {
    "id": "app.oauth.remove_access_data.app_error",
    "translation": "Erişim kodu silinemedi."
  },
  {
    "id": "app.oauth.permanent_delete_auth_data_by_user.app_error",
    "translation": "Kimlik doğrulama kodu silinemedi."
  },
  {
    "id": "app.oauth.get_apps.find.app_error",
    "translation": "OAuth2 uygulamaları aranırken bir sorun çıktı."
  },
  {
    "id": "app.oauth.get_app_by_user.find.app_error",
    "translation": "Var olan herhangi bir uygulama bulunamadı."
  },
  {
    "id": "app.oauth.get_app.finding.app_error",
    "translation": "İstenilen uygulama aranırken bir sorun çıktı."
  },
  {
    "id": "app.oauth.get_app.find.app_error",
    "translation": "İstenilen uygulama bulunamadı."
  },
  {
    "id": "app.oauth.get_access_data_by_user_for_app.app_error",
    "translation": "Tüm erişim kodları aranırken bir sorun çıktı."
  },
  {
    "id": "app.oauth.delete_app.app_error",
    "translation": "OAuth2 uygulaması silinirken bir sorun çıktı."
  },
  {
    "id": "app.user.permanentdeleteuser.internal_error",
    "translation": "Kullanıcı silinemedi."
  },
  {
    "id": "app.team.permanentdeleteteam.internal_error",
    "translation": "Takım silinemedi."
  },
  {
    "id": "app.session.update_device_id.app_error",
    "translation": "Aygıt kodu güncellenemedi."
  },
  {
    "id": "app.session.save.existing.app_error",
    "translation": "Var olan oturum güncellenemedi."
  },
  {
    "id": "app.session.save.app_error",
    "translation": "Oturum kaydedilemedi."
  },
  {
    "id": "app.session.remove_all_sessions_for_team.app_error",
    "translation": "Tüm oturumlar silinemedi."
  },
  {
    "id": "app.session.remove.app_error",
    "translation": "Oturum silinemedi."
  },
  {
    "id": "app.session.permanent_delete_sessions_by_user.app_error",
    "translation": "Kullanıcının tüm oturumları silinemedi."
  },
  {
    "id": "app.session.get_sessions.app_error",
    "translation": "Kullanıcı oturumları aranırken bir sorun çıktı."
  },
  {
    "id": "app.session.get.app_error",
    "translation": "Oturum aranırken bir sorun çıktı."
  },
  {
    "id": "app.session.analytics_session_count.app_error",
    "translation": "Oturumlar sayılamadı."
  },
  {
    "id": "app.command.updatecommand.internal_error",
    "translation": "Komut güncellenemedi."
  },
  {
    "id": "app.command.movecommand.internal_error",
    "translation": "Komut taşınamadı."
  },
  {
    "id": "app.command.listallcommands.internal_error",
    "translation": "Komutlar listelenemedi."
  },
  {
    "id": "app.command.getcommand.internal_error",
    "translation": "Komut alınamadı."
  },
  {
    "id": "app.command.deletecommand.internal_error",
    "translation": "Komut silinemedi."
  },
  {
    "id": "app.command.createcommand.internal_error",
    "translation": "Komut kaydedilemedi."
  },
  {
    "id": "store.sql_command.update.missing.app_error",
    "translation": "Komut bulunamadı."
  },
  {
    "id": "store.sql_command.get.missing.app_error",
    "translation": "Komut bulunamadı."
  },
  {
    "id": "ent.ldap_id_migrate.app_error",
    "translation": "aktarılamadı."
  },
  {
    "id": "app.command.tryexecutecustomcommand.internal_error",
    "translation": "Özel komut yürütülemedi."
  },
  {
    "id": "app.command.regencommandtoken.internal_error",
    "translation": "Komut kodu üretilemedi."
  },
  {
    "id": "app.command.listautocompletecommands.internal_error",
    "translation": "Otomatik tamamlama komutları listelenemedi."
  },
  {
    "id": "app.analytics.getanalytics.internal_error",
    "translation": "İstatistikler alınamadı."
  },
  {
    "id": "api.user.delete_team.not_enabled.app_error",
    "translation": "Kalıcı takım silme özelliği etkinleştirilmemiş. Lütfen sistem yöneticiniz ile görüşün."
  },
  {
    "id": "api.user.delete_user.not_enabled.app_error",
    "translation": "Kullanıcıları kalıcı olarak silme özelliği etkinleştirilmemiş. Lütfen sistem yöneticiniz ile görüşün."
  },
  {
    "id": "api.preference.update_preferences.update_sidebar.app_error",
    "translation": "Yan çubuk güncellenmiş ayarlara göre güncellenemedi"
  },
  {
    "id": "api.preference.delete_preferences.update_sidebar.app_error",
    "translation": "Yan çubuk silinmiş ayarlara göre güncellenemedi"
  },
  {
    "id": "app.user_access_token.update_token_enable.app_error",
    "translation": "Erişim kodu etkinleştirilemedi."
  },
  {
    "id": "app.user_access_token.update_token_disable.app_error",
    "translation": "Erişim kodu devre dışı bırakılamadı."
  },
  {
    "id": "app.user_access_token.search.app_error",
    "translation": "Kullanıcı erişim kodları aranırken bir sorun çıktı."
  },
  {
    "id": "app.user_access_token.save.app_error",
    "translation": "Kişisel erişim kodu kaydedilemedi."
  },
  {
    "id": "app.user_access_token.get_by_user.app_error",
    "translation": "Kullanıcıya göre kişisel erişim kodları alınamadı."
  },
  {
    "id": "app.user_access_token.get_all.app_error",
    "translation": "Tüm kişisel erişim kodları alınamadı."
  },
  {
    "id": "app.user_access_token.delete.app_error",
    "translation": "Kişisel erişim kodu silinemedi."
  },
  {
    "id": "api.email.send_warn_metric_ack.missing_server.app_error",
    "translation": "SMTP sunucusu zorunludur"
  },
  {
    "id": "api.server.warn_metric.number_of_active_users_200.notification_body",
    "translation": "Mattermost sisteminiz 200 kullanıcıya ulaştı. Mattermost ile kuruluşunuzun tek oturum açma hizmeti sağlayıcısı arasında bağlantı kurarak var olan kullanıcılarınızın kimlik doğrulama bilgilerini yeniden yazmasına gerek kalmadan Mattermost üzerine erişmesini sağlayabilirsiniz. Mattermost sunucunuz ile SAML 2.0 hizmeti sağlayıcınızı bütünleştirmenizi öneririz. [Buraya tıklayarak SAML 2.0 bütünleştirmesi hakkında ayrıntılı bilgi alabilirsiniz](https://www.mattermost.com/docs-saml/?utm_medium=product&utm_source=mattermost-advisor-bot&utm_content=saml).\n\nBizimle İletişim Kurun üzerine tıkladığınızda bilgileriniz Mattermost, Inc. tarafına gönderilir. [Ayrıntılı bilgi alın](https://mattermost.com/pl/default-admin-advisory)"
  },
  {
    "id": "app.system.warn_metric.bot_displayname",
    "translation": "Mattermost Danışmanı"
  },
  {
    "id": "app.system.warn_metric.bot_description",
    "translation": "[Mattermost Danışmanı hakkında ayrıntılı bilgi alın](https://about.mattermost.com/default-channel-handle-documentation)"
  },
  {
    "id": "api.server.warn_metric.number_of_active_users_500.notification_body",
    "translation": "Mattermost, 500 üzerinde kullanıcı için, kullanıcı yönetimi, sunucu kümeleme ve başarım izleme gibi özelliklerin kullanılmasını önerir. Ayrıntılı bilgi almak ve size nasıl yardımcı olabileceğimizi anlatmak için bizimle iletişim kurun.\n\nBizimle İletişim Kurun üzerine tıkladığınızda bilgileriniz Mattermost, Inc. tarafına gönderilir. [Ayrıntılı bilgi alın](https://mattermost.com/pl/default-admin-advisory)"
  },
  {
    "id": "app.system.warn_metric.store.app_error",
    "translation": "{{.WarnMetricName}} değeri kaydedilemedi"
  },
  {
    "id": "app.system.warn_metric.notification.invalid_metric.app_error",
    "translation": "Ölçüt bulunamadı."
  },
  {
    "id": "app.system.warn_metric.notification.empty_admin_list.app_error",
    "translation": "Yönetici listesi boş."
  },
  {
    "id": "api.templates.warn_metric_ack.subject",
    "translation": "Mattermost ile iletişim kurma isteği"
  },
  {
    "id": "api.templates.warn_metric_ack.footer",
    "translation": "Sorularınız için lütfen support@mattermost.com adresine yazın"
  },
  {
    "id": "api.templates.warn_metric_ack.body.site_url_header",
    "translation": "Site adresi: "
  },
  {
    "id": "api.templates.warn_metric_ack.body.registered_users_header",
    "translation": "Etkin Kullanıcı Toplamı: "
  },
  {
    "id": "api.templates.warn_metric_ack.body.diagnostic_id_header",
    "translation": "Tanı kodu: "
  },
  {
    "id": "api.templates.warn_metric_ack.body.contact_name_header",
    "translation": "İlgili: "
  },
  {
    "id": "api.templates.warn_metric_ack.body.contact_email_header",
    "translation": "E-posta: "
  },
  {
    "id": "api.server.warn_metric.number_of_active_users_500.notification_title",
    "translation": "Mattermost ile büyümek"
  },
  {
    "id": "api.server.warn_metric.number_of_active_users_200.notification_title",
    "translation": "Mattermost ile büyümek"
  },
  {
    "id": "api.server.warn_metric.email_us",
    "translation": "Bize e-posta gönderin"
  },
  {
    "id": "api.server.warn_metric.contacting_us",
    "translation": "Bizimle İletişim Kurmak"
  },
  {
    "id": "api.server.warn_metric.contact_us",
    "translation": "Bizimle İletişim Kurun"
  },
  {
    "id": "api.server.warn_metric.bot_response.notification_success.message",
    "translation": "Mattermost ile iletişim kurduğunuz için teşekkür ederiz. Kısa süre içinde size yazacağız."
  },
  {
    "id": "api.server.warn_metric.bot_response.notification_failure.message",
    "translation": "İleti gönderilemedi."
  },
  {
    "id": "api.server.warn_metric.bot_response.notification_failure.body",
    "translation": "Lütfen bize e-posta gönderin."
  },
  {
    "id": "api.server.warn_metric.bot_response.mailto_subject",
    "translation": "Mattermost ile iletişim kurma isteği"
  },
  {
    "id": "api.server.warn_metric.bot_response.mailto_site_url_header",
    "translation": "Site adresi: {{.SiteUrl}}"
  },
  {
    "id": "api.server.warn_metric.bot_response.mailto_registered_users_header",
    "translation": "Etkin Kullanıcı Toplamı: {{.NoRegisteredUsers}}"
  },
  {
    "id": "api.server.warn_metric.bot_response.mailto_footer",
    "translation": "Sorularınız için lütfen support@mattermost.com adresine yazın"
  },
  {
    "id": "api.server.warn_metric.bot_response.mailto_email_header",
    "translation": "E-posta: {{.Email}}"
  },
  {
    "id": "api.server.warn_metric.bot_response.mailto_diagnostic_id_header",
    "translation": "Tanı kodu: {{.DiagnosticId}}"
  },
  {
    "id": "api.server.warn_metric.bot_response.mailto_contact_header",
    "translation": "İlgili: {{.Contact}}"
  },
  {
    "id": "api.email.send_warn_metric_ack.invalid_warn_metric.app_error",
    "translation": "Uyarı ölçütü bulunamadı."
  },
  {
    "id": "api.email.send_warn_metric_ack.failure.app_error",
    "translation": "Yönetici onayı e-postası gönderilemedi"
  },
  {
    "id": "ent.message_export.run_export.app_error",
    "translation": "İleti dışa aktarma verisi seçilemedi."
  },
  {
    "id": "app.compliance.save.saving.app_error",
    "translation": "Uygunluk raporu kaydedilirken bir sorun çıktı."
  },
  {
    "id": "app.compliance.get.finding.app_error",
    "translation": "Uygunluk raporları alınırken bir sorun çıktı."
  },
  {
    "id": "app.job.download_export_results_not_enabled",
    "translation": "config.json içindeki DownloadExportResults seçeneği false olarak ayarlanmış. Bu görevin sonuçlarını indirmek için bu seçeneği true olarak ayarlayın."
  },
  {
    "id": "api.job.unable_to_download_job",
    "translation": "Bu görev indirilemedi"
  },
  {
    "id": "ent.data_retention.flags_batch.internal_error",
    "translation": "İşaretler toplu olarak temizlenirken bir sorun çıktı."
  },
  {
    "id": "app.preference.save.updating.app_error",
    "translation": "Ayarlar güncellenirken bir sorun çıktı."
  },
  {
    "id": "app.preference.permanent_delete_by_user.app_error",
    "translation": "Ayarlar silinirken bir sorun çıktı."
  },
  {
    "id": "app.preference.get_category.app_error",
    "translation": "Ayarlar aranırken bir sorun çıktı."
  },
  {
    "id": "app.preference.get_all.app_error",
    "translation": "Ayarlar aranırken bir sorun çıktı."
  },
  {
    "id": "app.preference.get.app_error",
    "translation": "Ayarlar aranırken bir sorun çıktı."
  },
  {
    "id": "app.preference.delete.app_error",
    "translation": "Ayarlar silinirken bir sorun çıktı."
  },
  {
    "id": "api.context.get_user.app_error",
    "translation": "Kullanıcı oturum kullanıcı kodundan bulunamadı."
  },
  {
    "id": "model.command.is_valid.plugin_id.app_error",
    "translation": "Uygulama eki kodu geçersiz."
  },
  {
    "id": "app.webhooks.delete_incoming.app_error",
    "translation": "Web bağlantısı silinemedi."
  },
  {
    "id": "app.webhooks.analytics_outgoing_count.app_error",
    "translation": "Giden web bağlantıları sayılamadı."
  },
  {
    "id": "app.webhooks.analytics_incoming_count.app_error",
    "translation": "Gelen web bağlantıları sayılamadı."
  },
  {
    "id": "app.webhooks.update_outgoing.app_error",
    "translation": "Web bağlantısı güncellenemedi."
  },
  {
    "id": "app.webhooks.update_incoming.app_error",
    "translation": "Gelen web bağlantısı güncellenemedi."
  },
  {
    "id": "app.webhooks.save_outgoing.override.app_error",
    "translation": "Var olan bir giden web bağlantısının üzerine yazılamaz."
  },
  {
    "id": "app.webhooks.save_outgoing.app_error",
    "translation": "Giden web bağlantısı kaydedilemedi."
  },
  {
    "id": "app.webhooks.save_incoming.existing.app_error",
    "translation": "Var olan bir gelen web bağlantısının üzerine yazılamaz."
  },
  {
    "id": "app.webhooks.save_incoming.app_error",
    "translation": "Gelen web bağlantısı kaydedilemedi."
  },
  {
    "id": "app.webhooks.permanent_delete_outgoing_by_user.app_error",
    "translation": "Web bağlantısı silinemedi."
  },
  {
    "id": "app.webhooks.permanent_delete_outgoing_by_channel.app_error",
    "translation": "Web bağlantısı silinemedi."
  },
  {
    "id": "app.webhooks.permanent_delete_incoming_by_user.app_error",
    "translation": "Web bağlantısı silinemedi."
  },
  {
    "id": "app.webhooks.permanent_delete_incoming_by_channel.app_error",
    "translation": "Web bağlantısı silinemedi."
  },
  {
    "id": "app.webhooks.get_outgoing_by_team.app_error",
    "translation": "Web bağlantıları alınamadı."
  },
  {
    "id": "app.webhooks.get_outgoing_by_channel.app_error",
    "translation": "Web bağlantıları alınamadı."
  },
  {
    "id": "app.webhooks.get_outgoing.app_error",
    "translation": "Web bağlantısı alınamadı."
  },
  {
    "id": "app.webhooks.get_incoming_by_user.app_error",
    "translation": "Web bağlantısı alınamadı."
  },
  {
    "id": "app.webhooks.get_incoming_by_channel.app_error",
    "translation": "Web bağlantıları alınamadı."
  },
  {
    "id": "app.webhooks.get_incoming.app_error",
    "translation": "Web bağlantısı alınamadı."
  },
  {
    "id": "app.webhooks.delete_outgoing.app_error",
    "translation": "Web bağlantısı silinemedi."
  },
  {
    "id": "app.role.save.invalid_role.app_error",
    "translation": "Rol geçersiz."
  },
  {
    "id": "app.role.save.insert.app_error",
    "translation": "Yeni rol kaydedilemedi."
  },
  {
    "id": "app.role.permanent_delete_all.app_error",
    "translation": "Tüm roller kalıcı olarak silinemedi."
  },
  {
    "id": "app.role.get_by_names.app_error",
    "translation": "Roller alınamadı."
  },
  {
    "id": "app.role.get_by_name.app_error",
    "translation": "Rol alınamadı."
  },
  {
    "id": "app.role.get_all.app_error",
    "translation": "Rollerin tümü alınamadı."
  },
  {
    "id": "app.role.get.app_error",
    "translation": "Rol alınamadı."
  },
  {
    "id": "model.config.is_valid.directory.app_error",
    "translation": "Yerel depolama klasörü geçersiz. Boş olmayan bir dizge olmalıdır."
  },
  {
    "id": "app.user.convert_bot_to_user.app_error",
    "translation": "Bot kullanıcıya dönüştürülemedi."
  },
  {
    "id": "app.post.update.app_error",
    "translation": "İleti güncellenemedi."
  },
  {
    "id": "app.post.save.existing.app_error",
    "translation": "Var olan bir iletiyi güncelleyemezsiniz."
  },
  {
    "id": "app.post.save.app_error",
    "translation": "İleti kaydedilemedi."
  },
  {
    "id": "app.post.permanent_delete_by_user.app_error",
    "translation": "Kullanıcının silinecek iletileri seçilemedi."
  },
  {
    "id": "app.post.permanent_delete_by_channel.app_error",
    "translation": "Kanalın iletileri silinemedi."
  },
  {
    "id": "app.post.get.app_error",
    "translation": "İleti alınamadı."
  },
  {
    "id": "app.post.delete.app_error",
    "translation": "İleti silinemedi."
  },
  {
    "id": "app.plugin_store.delete.app_error",
    "translation": "Uygulama eki anahtarı değeri silinemedi."
  },
  {
    "id": "app.import.import_user_teams.save_members.conflict.app_error",
    "translation": "Zaten var olduğundan, yeni takım üyeliği içe aktarılamadı"
  },
  {
    "id": "app.create_basic_user.save_member.max_accounts.app_error",
    "translation": "Bu takıma başka üye kabul edilmediğinden, varsayılan takım üyeliği oluşturulamadı"
  },
  {
    "id": "app.create_basic_user.save_member.conflict.app_error",
    "translation": "Zaten var olduğundan, varsayılan takım üyeliği oluşturulamadı"
  },
  {
    "id": "app.create_basic_user.save_member.app_error",
    "translation": "Varsayılan takım üyelikleri oluşturulamadı"
  },
  {
    "id": "app.team.join_user_to_team.save_member.max_accounts.app_error",
    "translation": "Takım üye sayısı sınırına ulaşıldığından yeni takım üyeliği oluşturulamadı"
  },
  {
    "id": "app.team.join_user_to_team.save_member.conflict.app_error",
    "translation": "Zaten var olduğundan yeni takım üyeliği oluşturulamadı"
  },
  {
    "id": "app.team.join_user_to_team.save_member.app_error",
    "translation": "Yeni takım üyeliği oluşturulamadı"
  },
  {
    "id": "app.import.import_user_teams.save_members.max_accounts.app_error",
    "translation": "Bu takıma başka üye kabul edilmediğinden takım üyeliği içe aktarılamadı"
  },
  {
    "id": "app.import.import_user_teams.save_members.error",
    "translation": "Yeni takım üyelikleri içe aktarılamadı"
  },
  {
    "id": "app.plugin_store.get.app_error",
    "translation": "Uygulama eki anahtarı değeri alınamadı."
  },
  {
    "id": "app.plugin_store.save.app_error",
    "translation": "Uygulama eki anahtarı değeri kaydedilemedi ya da güncellenemedi."
  },
  {
    "id": "app.plugin_store.list.app_error",
    "translation": "Tüm uygulama eki anahtarları listelenemedi."
  },
  {
    "id": "migrations.system.save.app_error",
    "translation": "Sistem özelliği kaydedilirken bir sorun çıktı."
  },
  {
    "id": "app.system.save.app_error",
    "translation": "Sistem özelliği kaydedilirken bir sorun çıktı."
  },
  {
    "id": "app.system.permanent_delete_by_name.app_error",
    "translation": "Sistem tablosu kaydı kalıcı olarak silinemedi."
  },
  {
    "id": "app.system.get_by_name.app_error",
    "translation": "Sistem değişkeni bulunamadı."
  },
  {
    "id": "app.system.get.app_error",
    "translation": "Sistem özellikleri aranırken bir sorun çıktı."
  },
  {
    "id": "app.status.get.missing.app_error",
    "translation": "Bu durum için bir kayıt yok."
  },
  {
    "id": "app.status.get.app_error",
    "translation": "Durum alınırken bir sorun çıktı."
  },
  {
    "id": "ent.user.complete_switch_with_oauth.blank_email.app_error",
    "translation": "E-posta adresi boş olduğundan SAML oturumu açılamadı."
  },
  {
    "id": "ent.saml.save_user.username_exists.saml_app_error",
    "translation": "Aynı kullanıcı adını kullanan bir hesap zaten var. Lütfen yöneticiniz ile görüşün."
  },
  {
    "id": "ent.saml.save_user.email_exists.saml_app_error",
    "translation": "Bu hesap SAML kimlik doğrulamasını kullanmıyor. Lütfen e-posta ve parola kullanarak oturum açın."
  },
  {
    "id": "ent.ldap.save_user.username_exists.ldap_app_error",
    "translation": "Aynı kullanıcı adını kullanan bir hesap zaten var. Lütfen yöneticiniz ile görüşün."
  },
  {
    "id": "ent.ldap.save_user.email_exists.ldap_app_error",
    "translation": "Bu hesap AD/LDAP kimlik doğrulamasını kullanmıyor. Lütfen e-posta ve parola kullanarak oturum açın."
  },
  {
    "id": "ent.jobs.start_synchronize_job.timeout",
    "translation": "AD/LDAP eşitleme görevi zaman aşımına uğradı."
  },
  {
    "id": "ent.jobs.do_job.batch_start_timestamp.parse_error",
    "translation": "İleti dışa aktarma görevinde ExportFromTimestamp değeri çözümlenemedi."
  },
  {
    "id": "ent.jobs.do_job.batch_size.parse_error",
    "translation": "İleti dışa aktarma görevinde Toplu İşlem Boyutu değeri çözümlenemedi."
  },
  {
    "id": "ent.cluster.model.client.connecting.app_error",
    "translation": "Sunucu ile bağlantı kurulurken bir sorun çıktı."
  },
  {
    "id": "ent.cluster.404.app_error",
    "translation": "Küme API uç noktası bulunamadı."
  },
  {
    "id": "ent.api.post.send_notifications_and_forget.push_image_only",
    "translation": " bir dosya ekledi."
  },
  {
    "id": "ent.actiance.export.marshalToXml.appError",
    "translation": "Dışa aktarılan veriler XML biçimine dönüştürülemedi."
  },
  {
    "id": "app.job.update.app_error",
    "translation": "Görev güncellenemedi."
  },
  {
    "id": "app.job.save.app_error",
    "translation": "Görev kaydedilemedi."
  },
  {
    "id": "app.job.get_newest_job_by_status_and_type.app_error",
    "translation": "Durum ve türe göre en son görev alınamadı."
  },
  {
    "id": "app.job.get_count_by_status_and_type.app_error",
    "translation": "Durum ve türe göre görev sayısı alınamadı."
  },
  {
    "id": "app.job.get_all.app_error",
    "translation": "Görevler alınamadı."
  },
  {
    "id": "app.job.get.app_error",
    "translation": "Görev alınamadı."
  },
  {
    "id": "ent.data_retention.file_infos_batch.internal_error",
    "translation": "Toplu dosya bilgileri kalıcı olarak silinirken bir sorun çıktı."
  },
  {
    "id": "app.file_info.save.app_error",
    "translation": "Dosya bilgileri kaydedilemedi."
  },
  {
    "id": "app.file_info.permanent_delete_by_user.app_error",
    "translation": "Kullanıcının ek dosyaları silinemedi."
  },
  {
    "id": "app.file_info.get_with_options.app_error",
    "translation": "Yola göre dosya bilgileri alınamadı"
  },
  {
    "id": "app.file_info.get_for_post.app_error",
    "translation": "İletinin dosya bilgileri alınamadı."
  },
  {
    "id": "app.file_info.get.app_error",
    "translation": "Dosya bilgileri alınamadı."
  },
  {
    "id": "api.user.delete_channel.not_enabled.app_error",
    "translation": "Kalıcı takım silme özelliği etkinleştirilmemiş. Lütfen sistem yöneticiniz ile görüşün."
  },
  {
    "id": "app.channel.update_last_viewed_at_post.app_error",
    "translation": "Kanal okunmamış olarak işaretlenemedi."
  },
  {
    "id": "app.channel.update_last_viewed_at.app_error",
    "translation": "Son görüntülenme zamanı güncellenemedi."
  },
  {
    "id": "app.channel.remove_member.app_error",
    "translation": "Kanal üyesi silinemedi."
  },
  {
    "id": "app.channel.pinned_posts.app_error",
    "translation": "Sabitlenmiş iletiler bulunamadı."
  },
  {
    "id": "app.channel.permanent_delete_members_by_user.app_error",
    "translation": "Kanal üyesi silinemedi."
  },
  {
    "id": "app.channel.increment_mention_count.app_error",
    "translation": "Anma sayısı arttırılamadı."
  },
  {
    "id": "app.channel.get_public_channels.get.app_error",
    "translation": "Herkese açık kanallar alınamadı."
  },
  {
    "id": "app.channel.get_private_channels.get.app_error",
    "translation": "Özel kanallar alınamadı."
  },
  {
    "id": "app.channel.get_pinnedpost_count.app_error",
    "translation": "Kanalda sabitlenmiş ileti sayısı alınamadı."
  },
  {
    "id": "app.channel.get_member_count.app_error",
    "translation": "Kanal üyelerinin sayısı alınamadı."
  },
  {
    "id": "app.channel.get_member.missing.app_error",
    "translation": "Bu kullanıcı kodu ve kanal kodu için bir kanal üyesi bulunamadı."
  },
  {
    "id": "app.channel.get_member.app_error",
    "translation": "Kanal üyesi alınamadı."
  },
  {
    "id": "app.channel.get_for_post.app_error",
    "translation": "Belirtilen ileti için bir kanal alınamadı."
  },
  {
    "id": "app.channel.get_channels_by_ids.not_found.app_error",
    "translation": "Herhangi bir kanal bulunamadı."
  },
  {
    "id": "app.channel.get_channels_by_ids.app_error",
    "translation": "Kodlara göre kanallar alınamadı."
  },
  {
    "id": "app.channel.get_channel_counts.get.app_error",
    "translation": "Kanal sayıları alınamadı."
  },
  {
    "id": "app.channel.count_posts_since.app_error",
    "translation": "Belirtilen tarihten sonraki ileti sayıları hesaplanamadı."
  },
  {
    "id": "app.channel.analytics_type_count.app_error",
    "translation": "Kanal türü sayıları alınamadı."
  },
  {
    "id": "api.user.update_password.user_and_hashed.app_error",
    "translation": "Yalnız sistem yöneticileri önceden karılmış parolalar ayarlayabilir."
  },
  {
    "id": "api.user.login_cws.license.error",
    "translation": "CWS oturumu açmaya izin verilmiyor."
  },
  {
    "id": "api.user.login_by_cws.invalid_token.app_error",
    "translation": "CWS kodu geçersiz"
  },
  {
    "id": "api.user.get_uploads_for_user.forbidden.app_error",
    "translation": "Yüklemeler alınamadı."
  },
  {
    "id": "api.upload.upload_data.invalid_content_length",
    "translation": "İçerik uzunluğu geçersiz."
  },
  {
    "id": "api.upload.get_upload.forbidden.app_error",
    "translation": "Yüklenemedi."
  },
  {
    "id": "api.system.update_notices.parse_failed",
    "translation": "Ürün bildirimleri işlenemedi"
  },
  {
    "id": "api.system.update_notices.fetch_failed",
    "translation": "Ürün bildirimleri alınamadı"
  },
  {
    "id": "api.system.update_notices.clear_failed",
    "translation": "Eski ürün bildirimleri temizlenemedi"
  },
  {
    "id": "api.file.append_file.s3.app_error",
    "translation": "Bir dosya S3 üzerine eklenirken bir sorun çıktı."
  },
  {
    "id": "api.file.append_file.opening.app_error",
    "translation": "Dosya açılırken bir sorun çıktı."
  },
  {
    "id": "api.file.append_file.no_exist.app_error",
    "translation": "Dosya bulunamadı."
  },
  {
    "id": "api.admin.ldap.not_available.app_error",
    "translation": "LDAP kullanılamıyor."
  },
  {
    "id": "app.upload.upload_data.large_image.app_error",
    "translation": "{{.Filename}} boyutları ({{.Width}} x {{.Height}} piksel) sınırını aşıyor."
  },
  {
    "id": "app.upload.create.upload_too_large.app_error",
    "translation": "Dosya yüklenemedi. Dosya çok büyük."
  },
  {
    "id": "app.team.get_by_scheme.app_error",
    "translation": "Belirtilen şemanın uygulanabileceği kanallar alınamadı."
  },
  {
    "id": "app.post.get_posts_since.app_error",
    "translation": "Kanalın iletileri alınamadı."
  },
  {
    "id": "app.post.get_posts_around.get.app_error",
    "translation": "Kanalın iletileri alınamadı."
  },
  {
    "id": "app.channel.sidebar_categories.app_error",
    "translation": "Kayıt veritabanına eklenemedi."
  },
  {
    "id": "app.channel.get_members.app_error",
    "translation": "Kanal üyeleri alınamadı."
  },
  {
    "id": "app.channel.get_channels_by_ids.get.app_error",
    "translation": "Kanallar alınamadı."
  },
  {
    "id": "api.file.append_file.writing.app_error",
    "translation": "S3 üzerine yazılırken bir sorun çıktı."
  },
  {
    "id": "api.server.warn_metric.email_domain.notification_title",
    "translation": "Konuk Hesapları Ekleniyor"
  },
  {
    "id": "api.server.warn_metric.email_domain.contact_us.email_body",
    "translation": "Mattermost ile iletişim kurma isteği. Konuk Hesaplarını kullanmak hakkında bilgi almak istiyorum.\n"
  },
  {
    "id": "api.server.warn_metric.bot_response.start_trial_failure.message",
    "translation": "Deneme lisansı alınamadı. Lisans isteğinde bulunmak için https://mattermost.com/trial/ adresine bakabilirsiniz."
  },
  {
    "id": "api.post.search_posts.invalid_body.app_error",
    "translation": "İstek gövdesi işlenemedi."
  },
  {
    "id": "api.migrate_to_saml.error",
    "translation": "SAML üzerine aktarılamadı."
  },
  {
    "id": "api.config.migrate_config.app_error",
    "translation": "Yapılandırma mağazası aktarılamadı."
  },
  {
    "id": "api.cloud.license_error",
    "translation": "Lisansınız bulut isteklerini desteklemiyor."
  },
  {
    "id": "api.cloud.app_error",
    "translation": "Bulut API isteği yapılırken bir iç sorun çıktı."
  },
  {
    "id": "api.admin.add_certificate.parseform.app_error",
    "translation": "Çoklu form isteği işlenirken sorun çıktı"
  },
  {
    "id": "ent.elasticsearch.index_channels_batch.error",
    "translation": "Dizine eklenecek kanal topluluğu alınamadı."
  },
  {
    "id": "app.channel.user_belongs_to_channels.app_error",
    "translation": "Kullanıcının kanal üyeliği olup olmadığı belirlenemedi."
  },
  {
    "id": "app.channel.search_group_channels.app_error",
    "translation": "Belirtilen kullanıcı ve ifade için grup kanalları alınamadı."
  },
  {
    "id": "app.channel.search.app_error",
    "translation": "Kanallar aranırken bir sorun çıktı."
  },
  {
    "id": "app.channel.reset_all_channel_schemes.app_error",
    "translation": "Kanal şemaları sıfırlanamadı."
  },
  {
    "id": "app.channel.remove_all_deactivated_members.app_error",
    "translation": "Devre dışı bırakılmış kullanıcılar kanaldan çıkarılamadı."
  },
  {
    "id": "app.channel.migrate_channel_members.select.app_error",
    "translation": "Kanal üyeleri topluluğu seçilemedi."
  },
  {
    "id": "app.channel.get_unread.app_error",
    "translation": "Okunmamış kanal iletileri alınamadı."
  },
  {
    "id": "app.channel.get_members_by_ids.app_error",
    "translation": "Kanal üyeleri alınamadı."
  },
  {
    "id": "app.channel.get_channels_batch_for_indexing.get.app_error",
    "translation": "Dizine eklenecek kanal topluluğu alınamadı."
  },
  {
    "id": "app.channel.get_by_scheme.app_error",
    "translation": "Belirtilen şemanın uygulanabileceği kanallar alınamadı."
  },
  {
    "id": "app.channel.get_all_direct.app_error",
    "translation": "Doğrudan kanalların tümü alınamadı."
  },
  {
    "id": "app.channel.get_all.app_error",
    "translation": "Kanalların tümü alınamadı."
  },
  {
    "id": "app.channel.clear_all_custom_role_assignments.select.app_error",
    "translation": "Kanal üyeleri alınamadı."
  },
  {
    "id": "api.file.test_connection.s3.bucket_create.app_error",
    "translation": "Klasör eklenemedi."
  },
  {
    "id": "api.server.warn_metric.starting_trial",
    "translation": "Deneme Sürümünü Edinmek"
  },
  {
    "id": "api.server.warn_metric.start_trial",
    "translation": "Denemeyi Başlat"
  },
  {
    "id": "api.server.warn_metric.number_of_active_users_500.contact_us.email_body",
    "translation": "Mattermost ile iletişim kurma isteği. Takımım 500 kullanıcıya ulaştı. Mattermost Enterprise sürümüne geçmeyi düşünüyorum.\n"
  },
  {
    "id": "api.server.warn_metric.number_of_active_users_200.contact_us.email_body",
    "translation": "Mattermost ile iletişim kurma isteği. Takımım 200 kullanıcıya ulaştı. Mattermost Enterprise sürümüne geçmeyi düşünüyorum.\n"
  },
  {
    "id": "api.server.warn_metric.number_of_active_users_100.notification_title",
    "translation": "Mattermost ile büyümek"
  },
  {
    "id": "api.server.warn_metric.number_of_active_users_100.notification_body",
    "translation": "Mattermost sisteminiz 100 kullanıcıya ulaştı. Kullanıcı sayınız arttıkça, yeni hesapları ayarlamak zaman alan bir iş haline gelebilir. Kullanıcı hesaplarını kuruluşunuzun Active Directory/LDAP dizininden otomatik olarak almanız ve bu dizinlerde bir hesabı olan herkesin Mattermost üzerine erişmesini sağlamanız önerilir.\n\n[AD/LDAP bütünleştirmesi hakkında ayrıntılı bilgi alın](https://docs.mattermost.com/deployment/sso-ldap.html?utm_medium=product&utm_source=mattermost-advisor-bot&utm_content=adldap)\n\nBizimle İletişim Kurun üzerine tıkladığınızda bilgileriniz Mattermost, Inc. tarafına gönderilir. Yükseltme hakkında ayrıntılı bilgi almak için [buraya tıklayın](https://mattermost.com/pl/default-admin-advisory)"
  },
  {
    "id": "api.server.warn_metric.number_of_active_users_100.contact_us.email_body",
    "translation": "Mattermost ile iletişim kurma isteği. Takımım 100 kullanıcıya ulaştı. Mattermost Enterprise sürümüne geçmeyi düşünüyorum.\n"
  },
  {
    "id": "api.server.warn_metric.mfa.notification_title",
    "translation": "Çok Aşamalı Kimlik Doğrulama Dayatılıyor"
  },
  {
    "id": "ent.elasticsearch.post.get_posts_batch_for_indexing.error",
    "translation": "Dizine eklenecek ileti topluluğu alınamadı."
  },
  {
    "id": "ent.data_retention.posts_permanent_delete_batch.internal_error",
    "translation": "Toplu iletiler kalıcı olarak silinirken bir sorun çıktı."
  },
  {
    "id": "app.post.overwrite.app_error",
    "translation": "İletinin üzerine yazılamadı."
  },
  {
    "id": "app.post.get_root_posts.app_error",
    "translation": "Kanalın iletileri alınamadı."
  },
  {
    "id": "app.post.get_posts_created_at.app_error",
    "translation": "Kanalın iletileri alınamadı."
  },
  {
    "id": "app.post.get_posts_batch_for_indexing.get.app_error",
    "translation": "Dizine eklenecek ileti topluluğu alınamadı."
  },
  {
    "id": "app.post.get_posts.app_error",
    "translation": "Sayfalandırma sınırı aşıldı."
  },
  {
    "id": "app.post.get_direct_posts.app_error",
    "translation": "Doğrudan iletiler alınamadı."
  },
  {
    "id": "app.post.analytics_user_counts_posts_by_day.app_error",
    "translation": "İletilerin kullanıcı sayıları alınamadı."
  },
  {
    "id": "app.post.analytics_posts_count_by_day.app_error",
    "translation": "Güne göre ileti sayıları alınamadı."
  },
  {
    "id": "app.post.analytics_posts_count.app_error",
    "translation": "İleti sayıları alınamadı."
  },
  {
    "id": "api.team.add_team_member.invalid_body.app_error",
    "translation": "İstek gövdesi işlenemedi."
  },
  {
    "id": "app.team.save_member.save.app_error",
    "translation": "Takım üyesi kaydedilemedi."
  },
  {
    "id": "app.team.get_unread.app_error",
    "translation": "Takımların okunmamış iletileri alınamadı."
  },
  {
    "id": "app.team.get_members_by_ids.app_error",
    "translation": "Takım üyeleri alınamadı."
  },
  {
    "id": "app.team.get_member_count.app_error",
    "translation": "Takım üyeleri sayılamadı."
  },
  {
    "id": "app.team.get_member.missing.app_error",
    "translation": "Bu kullanıcı kodu ve takım kodu için bir takım üyesi bulunamadı."
  },
  {
    "id": "app.team.get_member.app_error",
    "translation": "Takım üyesi alınamadı."
  },
  {
    "id": "app.team.get_active_member_count.app_error",
    "translation": "Takım üyeleri sayılamadı."
  },
  {
    "id": "app.team.user_belongs_to_teams.app_error",
    "translation": "Kullanıcının takım üyeliği olup olmadığı belirlenemedi."
  },
  {
    "id": "app.team.reset_all_team_schemes.app_error",
    "translation": "Takım şemaları sıfırlanamadı."
  },
  {
    "id": "app.team.remove_member.app_error",
    "translation": "Takım üyesi silinemedi."
  },
  {
    "id": "app.team.migrate_team_members.update.app_error",
    "translation": "Takım üyesi güncellenemedi."
  },
  {
    "id": "app.team.get_user_team_ids.app_error",
    "translation": "Bir kullanıcının takım listesi alınamadı."
  },
  {
    "id": "app.team.get_members.app_error",
    "translation": "Takım üyeleri alınamadı."
  },
  {
    "id": "app.team.clear_all_custom_role_assignments.select.app_error",
    "translation": "Takım üyeleri alınamadı."
  },
  {
    "id": "model.upload_session.is_valid.user_id.app_error",
    "translation": "Kullanıcı kodu değeri geçersiz"
  },
  {
    "id": "model.upload_session.is_valid.type.app_error",
    "translation": "Kod değeri geçersiz"
  },
  {
    "id": "model.upload_session.is_valid.path.app_error",
    "translation": "Yol değeri geçersiz"
  },
  {
    "id": "model.upload_session.is_valid.id.app_error",
    "translation": "Kod değeri geçersiz"
  },
  {
    "id": "model.upload_session.is_valid.create_at.app_error",
    "translation": "Eklenme zamanı değeri geçersiz"
  },
  {
    "id": "app.upload.get.app_error",
    "translation": "Yüklenemedi."
  },
  {
    "id": "app.upload.create.save.app_error",
    "translation": "Yüklenemedi."
  },
  {
    "id": "app.upload.create.cannot_upload_to_deleted_channel.app_error",
    "translation": "Kanal silindiğinden gönderilemedi."
  },
  {
    "id": "app.post.get_post_id_around.app_error",
    "translation": "İlgili gönderim civarı süresi alınamadı."
  },
  {
    "id": "app.post.get_post_after_time.app_error",
    "translation": "İlgili gönderi sonrası süresi alınamadı."
  },
  {
    "id": "app.post.get_flagged_posts.app_error",
    "translation": "İşaretlenmiş iletiler alınamadı."
  },
  {
    "id": "app.team.update.updating.app_error",
    "translation": "Takım güncellenirken bir sorun çıktı."
  },
  {
    "id": "app.team.update.find.app_error",
    "translation": "Güncellenecek var olan takım bulunamadı."
  },
  {
    "id": "app.team.search_private_team.app_error",
    "translation": "Özel takımlar aranırken bir sorun çıktı."
  },
  {
    "id": "app.team.search_open_team.app_error",
    "translation": "Açık takımlar aranırken bir sorun çıktı."
  },
  {
    "id": "app.team.search_all_team.app_error",
    "translation": "Takımlar aranırken bir sorun çıktı."
  },
  {
    "id": "app.team.save.existing.app_error",
    "translation": "Güncelleme var olan takım için çağrılmalı."
  },
  {
    "id": "app.team.save.app_error",
    "translation": "Takım kaydedilemedi."
  },
  {
    "id": "app.team.permanent_delete.app_error",
    "translation": "Var olan takım silinemedi."
  },
  {
    "id": "app.team.get_by_name.missing.app_error",
    "translation": "Var olan takım bulunamadı."
  },
  {
    "id": "app.team.get_by_name.app_error",
    "translation": "Var olan takım bulunamadı."
  },
  {
    "id": "app.team.get_by_invite_id.finding.app_error",
    "translation": "Var olan takım bulunamadı."
  },
  {
    "id": "app.team.get_all_team_listing.app_error",
    "translation": "Tüm takımlar alınamadı."
  },
  {
    "id": "app.team.get_all_private_team_page_listing.app_error",
    "translation": "Tüm özel takımlar alınamadı."
  },
  {
    "id": "app.team.get_all_private_team_listing.app_error",
    "translation": "Tüm özel takımlar alınamadı."
  },
  {
    "id": "app.team.get_all.app_error",
    "translation": "Tüm takımlar alınamadı."
  },
  {
    "id": "app.team.get.finding.app_error",
    "translation": "Takım aranırken bir sorun çıktı."
  },
  {
    "id": "app.team.get.find.app_error",
    "translation": "Var olan takım bulunamadı."
  },
  {
    "id": "app.team.analytics_team_count.app_error",
    "translation": "Takımlar sayılamadı."
  },
  {
    "id": "app.team.analytics_public_team_count.app_error",
    "translation": "Herkese açık takımlar sayılamadı."
  },
  {
    "id": "app.team.analytics_private_team_count.app_error",
    "translation": "Özel takımlar sayılamadı."
  },
  {
    "id": "api.upgrade_to_enterprise_status.signature.app_error",
    "translation": "Mattermost Enterprise Sürümüne yükseltilemedi. İndirilen dosyanın sayısal imzası doğrulanamadı."
  },
  {
    "id": "api.upgrade_to_enterprise_status.app_error",
    "translation": "Mattermost Enterprise Sürümüne yükseltilemedi."
  },
  {
    "id": "api.upgrade_to_enterprise.system_not_supported.app_error",
    "translation": "Mattermost Enterprise Sürümüne yükseltilemedi. Bu özellik yalnız x86-64 mimarisine sahip Linux sistemleri üzerinde kullanılabilir."
  },
  {
    "id": "api.upgrade_to_enterprise.invalid-user.app_error",
    "translation": "Mattermost Enterprise Sürümüne yükseltilemedi. {{.MattermostUsername}} Mattermost sistem kullanıcısının gerekli program dosyalarına yazma izni yok. Bir sistem yöneticisi Mattermost uygulamasının kurulu olduğu sunucu üzerinde aşağıdaki komutları yürüterek dosya izinlerini güncelleyebilir:\n\n```\nchown {{.MattermostUsername}} \"{{.Path}}\"\n```\n\nDosya izinleri değiştirildikten sonra Mattermost sürümünü yükseltmeyi yeniden deneyin. Yükseltme işlemi tamamlanıp sunucuyu yeniden başlatıldıktan sonra aşağıdaki komutun yürütülerek program dosyası izinlerini özgün duruma döndürülmesi gerektiğini unutmayın:\n\n```\nchown {{.FileUsername}} \"{{.Path}}\"\n```"
  },
  {
    "id": "api.upgrade_to_enterprise.invalid-user-and-permission.app_error",
    "translation": "Mattermost Enterprise Sürümüne yükseltilemedi. {{.MattermostUsername}} Mattermost sistem kullanıcısının gerekli program dosyalarına yazma izni yok. Bir sistem yöneticisi Mattermost uygulamasının kurulu olduğu sunucu üzerinde aşağıdaki komutları yürüterek dosya izinlerini güncelleyebilir:\n\n```\nchown {{.MattermostUsername}} \"{{.Path}}\"\nchmod +w \"{{.Path}}\"\n```\n\nDosya izinleri değiştirildikten sonra Mattermost sürümünü yükseltmeyi yeniden deneyin. Yükseltme işlemini tamamlanıp sunucuyu yeniden başlatıldıktan sonra aşağıdaki komutun yürütülerek program dosyası izinlerini özgün duruma döndürülmesi gerektiğini unutmayın:\n\n```\nchown {{.FileUsername}} \"{{.Path}}\"\nchmod -w \"{{.Path}}\"\n```"
  },
  {
    "id": "api.upgrade_to_enterprise.invalid-permission.app_error",
    "translation": "Mattermost Enterprise Sürümüne yükseltilemedi. {{.MattermostUsername}} Mattermost sistem kullanıcısının gerekli program dosyalarına yazma izni yok. Bir sistem yöneticisi Mattermost uygulamasının kurulu olduğu sunucu üzerinde aşağıdaki komutları yürüterek dosya izinlerini güncelleyebilir:\n\n```\nchmod +w \"{{.Path}}\"\n```\n\nDosya izinleri değiştirildikten sonra Mattermost sürümünü yükseltmeyi yeniden deneyin. Yükseltme işlemini tamamlanıp sunucuyu yeniden başlatıldıktan sonra aşağıdaki komutun yürütülerek program dosyası izinlerini özgün duruma döndürülmesi gerektiğini unutmayın:\n\n```\nchmod -w \"{{.Path}}\"\n```"
  },
  {
    "id": "api.upgrade_to_enterprise.generic_error.app_error",
    "translation": "Mattermost Enterprise Sürümüne yükseltilemedi."
  },
  {
    "id": "api.upgrade_to_enterprise.app_error",
    "translation": "Mattermost Enterprise Sürümü için bir yükseltme işlemi zaten yapılıyor."
  },
  {
    "id": "api.upgrade_to_enterprise.already-enterprise.app_error",
    "translation": "Zaten Mattermost Enterprise Sürümünü kullandığınız için yükseltme yapamazsınız."
  },
  {
    "id": "api.upgrade_to_enterprise.already-done.app_error",
    "translation": "Mattermost Enterprise Sürümüne zaten yükseltmişsiniz. Lütfen yükseltme işlemini tamamlamak için sunucuyu yeniden başlatın."
  },
  {
    "id": "api.server.warn_metric.mfa.contact_us.email_body",
    "translation": "Mattermost ile iletişim kurma isteği. Çok Aşamalı Kimlik Doğrulamasını zorunlu kılmak hakkında bilgi almak istiyorum.\n"
  },
  {
    "id": "api.license.request_trial_license.fail_get_user_count.app_error",
    "translation": "Bir deneme sürümü lisansı alınamadı. Lütfen yeniden deneyin ya da support@mattermost.com e-posta adresine yazın. Kayıtlı kullanıcı sayısı alınamadı."
  },
  {
    "id": "api.team.invite_members.limit_reached.app_error",
    "translation": "Ücretsiz sürüm kullanıcı sayısı sınırına ulaştınız"
  },
  {
    "id": "api.system.update_notices.validating_failed",
    "translation": "Ürün bildirimi koşulları doğrulanamadı"
  },
  {
    "id": "api.server.warn_metric.number_of_teams_5.start_trial_notification_success.message",
    "translation": "Enterprise sürümü denemeniz etkinleştirildi. Gelişmiş İzinleri etkinleştirmek için **Sistem Panosu > Kullanıcı Yönetimi > İzinler** bölümüne gidin."
  },
  {
    "id": "api.server.warn_metric.number_of_teams_5.notification_title",
    "translation": "Gelişmiş İzinleri Kullanmak"
  },
  {
    "id": "api.server.warn_metric.number_of_posts_2M.notification_title",
    "translation": "Başarımı Arttırmak"
  },
  {
    "id": "api.server.warn_metric.number_of_channels_50.notification_title",
    "translation": "Gelişmiş İzinleri Kullanmak"
  },
  {
    "id": "api.server.warn_metric.number_of_active_users_300.start_trial.notification_title",
    "translation": "Salt Okunur Duyuru Kanalları"
  },
  {
    "id": "api.file.test_connection.s3.list_objects.app_error",
    "translation": "Nesneler listelenirken sorun çıktı."
  },
  {
    "id": "api.file.new_backend.s3.app_error",
    "translation": "S3 bağlantısı kurulurken bir sorun çıktı."
  },
  {
    "id": "api.cloud.request_error",
    "translation": "CWS isteği işlenirken sorun çıktı."
  },
  {
    "id": "model.plugin_command_error.error.app_error",
    "translation": "/{{.Command}} komutunun uygulama eki çalışmıyor. Lütfen sistem yöneticiniz ile görüşün"
  },
  {
    "id": "model.plugin_command_crash.error.app_error",
    "translation": "/{{.Command}} komutu {{.PluginId}} uygulama ekinin çökmesine neden oldu. Lütfen sistem yöneticiniz ile görüşün"
  },
  {
    "id": "ent.saml.do_login.invalid_time.app_error",
    "translation": "Kimlik hizmeti sağlayıcıdan alınan yanıt içindeki zaman geçersiz. Lütfen sistem yöneticiniz ile görüşün."
  },
  {
    "id": "ent.saml.do_login.invalid_signature.app_error",
    "translation": "Kimlik hizmeti sağlayıcıdan alınan yanıt içindeki imza geçersiz. Lütfen sistem yöneticiniz ile görüşün."
  },
  {
    "id": "api.server.warn_metric.number_of_posts_2M.start_trial.notification_body",
    "translation": "Mattermost sisteminizde çok sayıda ileti var. Varsayılan Mattermost veritabanı aramasının başarımı 2.5 milyon iletiye yaklaşıldığında düşmeye başlar. 5 milyondan fazla iletide Elasticsearch kullanmak, arama ve anma durumlarında zaman aşımları gibi önemli başarım sorunlarını önleyebilir. Ayrıntılı bilgi almak ve size nasıl yardımcı olabileceğimizi anlatmak için bizimle iletişim kurun.\n\n[Başarımı arttırmak hakkında ayrıntılı bilgi alın](https://www.mattermost.com/docs-elasticsearch/?utm_medium=product&utm_source=mattermost-advisor-bot&utm_content=elasticsearch)\n\nDenemeyi başlat üzerine tıklayarak [Mattermost Yazılım Deneme Sözleşmesini](https://mattermost.com/software-evaluation-agreement/), [Kişisel Verilerin Gizliliği İlkesini](https://mattermost.com/privacy-policy/) ve ürün e-postalarını almayı kabul ediyorum."
  },
  {
    "id": "app.channel.save_member.exists.app_error",
    "translation": "Aynı kodlu bir kanal üyesi zaten var."
  },
  {
    "id": "api.user.update_user_roles.license.app_error",
    "translation": "Geçerli lisans Özel İzin Şemaları özelliğini desteklemiyor"
  },
  {
    "id": "api.system.update_viewed_notices.failed",
    "translation": "Görüntülenmiş bildirimler güncellenemedi"
  },
  {
    "id": "api.config.patch_config.restricted_merge.app_error",
    "translation": "Belirtilen yapılandırma aktarılamadı."
  },
  {
    "id": "api.config.get_config.restricted_merge.app_error",
    "translation": "Belirtilen yapılandırma aktarılamadı."
  },
  {
    "id": "model.upload_session.is_valid.filename.app_error",
    "translation": "Filename değeri geçersiz"
  },
  {
    "id": "model.upload_session.is_valid.channel_id.app_error",
    "translation": "ChannelId değeri geçersiz."
  },
  {
    "id": "model.upload_session.is_valid.file_size.app_error",
    "translation": "FileSize değeri geçersiz"
  },
  {
    "id": "model.upload_session.is_valid.file_offset.app_error",
    "translation": "FileOffset değeri geçersiz"
  },
  {
    "id": "model.search_params_list.is_valid.include_deleted_channels.app_error",
    "translation": "IncludeDeletedChannels parametrelerinin tümünün değeri aynı olmalı."
  },
  {
    "id": "ent.message_export.global_relay_export.get_attachment_error",
    "translation": "Bir iletinin dosya bilgileri alınamadı."
  },
  {
    "id": "ent.message_export.csv_export.get_attachment_error",
    "translation": "Bir iletinin dosya bilgileri alınamadı."
  },
  {
    "id": "ent.message_export.actiance_export.get_attachment_error",
    "translation": "Bir iletinin dosya bilgileri alınamadı."
  },
  {
    "id": "ent.ldap.no.users.checkcertificate",
    "translation": "Herhangi bir LDAP kullanıcısı bulunamadı. Kullanıcı süzgecinizi ve sertifikaları denetleyin."
  },
  {
    "id": "ent.ldap.do_login.x509.app_error",
    "translation": "Anahtar çifti oluşturulurken sorun çıktı"
  },
  {
    "id": "ent.ldap.do_login.key.app_error",
    "translation": "LDAP TLS anahtar dosyası yüklenirken sorun çıktı."
  },
  {
    "id": "ent.ldap.do_login.certificate.app_error",
    "translation": "LDAP TLS sertifika dosyası yüklenirken sorun çıktı."
  },
  {
    "id": "ent.elasticsearch.indexer.do_job.get_oldest_entity.error",
    "translation": "En eski varlık (kullanıcı, kanal ya da ileti) veritabanından alınamadı"
  },
  {
    "id": "ent.cloud.request_error",
    "translation": "CWS isteği işlenirken sorun çıktı"
  },
  {
    "id": "ent.cloud.json_encode.error",
    "translation": "CWS isteği yapılırken bir iç sorun çıktı"
  },
  {
    "id": "ent.cloud.authentication_failed",
    "translation": "CWS kimliği doğrulanamadı"
  },
  {
    "id": "app.user.verify_email.app_error",
    "translation": "E-posta doğrulama alanı güncellenemedi."
  },
  {
    "id": "app.user.update_update.app_error",
    "translation": "Kullanıcının son güncellenme tarihi güncellenemedi."
  },
  {
    "id": "app.user.update_password.app_error",
    "translation": "Kullanıcı parolası güncellenemedi."
  },
  {
    "id": "app.user.update_failed_pwd_attempts.app_error",
    "translation": "Başarısız oturum açma girişimleri güncellenemedi."
  },
  {
    "id": "app.user.update_auth_data.email_exists.app_error",
    "translation": "Hesap {{.Service}} hizmetine geçirilemedi. {{.Email}} e-posta adresini kullanan bir hesap zaten var."
  },
  {
    "id": "app.user.update_auth_data.app_error",
    "translation": "Kimlik doğrulama verileri güncellenemedi."
  },
  {
    "id": "app.user.update_active_for_multiple_users.updating.app_error",
    "translation": "Konuklar devre dışı bırakılamadı."
  },
  {
    "id": "app.user.update.finding.app_error",
    "translation": "Hesap aranırken bir sorun çıktı."
  },
  {
    "id": "app.user.update.find.app_error",
    "translation": "Güncellenecek var olan hesap bulunamadı."
  },
  {
    "id": "app.user.search.app_error",
    "translation": "Arama ölçütlerine uygun bir kullanıcı bulunamadı."
  },
  {
    "id": "app.user.save.username_exists.app_error",
    "translation": "Aynı kullanıcı adını kullanan bir hesap zaten var."
  },
  {
    "id": "app.user.save.existing.app_error",
    "translation": "Güncelleme var olan kullanıcı için çağrılmalı."
  },
  {
    "id": "app.user.save.email_exists.app_error",
    "translation": "Aynı e-posta adresini kullanan bir hesap zaten var."
  },
  {
    "id": "app.user.save.app_error",
    "translation": "Hesap kaydedilemedi."
  },
  {
    "id": "app.user.promote_guest.user_update.app_error",
    "translation": "Kullanıcı güncellenemedi."
  },
  {
    "id": "app.user.permanent_delete.app_error",
    "translation": "Var olan hesap silinemedi."
  },
  {
    "id": "app.user.missing_account.const",
    "translation": "Kullanıcı bulunamadı."
  },
  {
    "id": "app.user.get_users_batch_for_indexing.get_users.app_error",
    "translation": "Dizine eklenecek kullanıcı topluluğu alınamadı."
  },
  {
    "id": "app.user.get_unread_count.app_error",
    "translation": "Kullanıcının okunmamış ileti sayısı alınamadı."
  },
  {
    "id": "app.user.get_total_users_count.app_error",
    "translation": "Kullanıcılar sayılamadı."
  },
  {
    "id": "app.user.get_recently_active_users.app_error",
    "translation": "Yakın geçmişteki etkin kullanıcılar aranırken bir sorun çıktı."
  },
  {
    "id": "app.user.get_profiles.app_error",
    "translation": "Kullanıcı profilleri aranırken bir sorun çıktı."
  },
  {
    "id": "app.user.get_new_users.app_error",
    "translation": "Yeni kullanıcılar aranırken bir sorun çıktı."
  },
  {
    "id": "app.user.get_profile_by_group_channel_ids_for_user.app_error",
    "translation": "Kullanıcı profilleri aranırken bir sorun çıktı."
  },
  {
    "id": "app.user.get_known_users.get_users.app_error",
    "translation": "Veritabanından bilinen kullanıcılar alınamadı."
  },
  {
    "id": "app.user.get_by_username.app_error",
    "translation": "Bu takım için kullanıcı adınızla eşleşen var olan bir hesap bulunamadı. Bu takıma katılmak için takım yöneticisinin çağrı göndermesi gerekiyor olabilir."
  },
  {
    "id": "app.user.get_by_auth.other.app_error",
    "translation": "Hesap kimlik doğrulama türüne göre bulunmaya çalışılırken bir sorun çıktı."
  },
  {
    "id": "app.user.get_by_auth.missing_account.app_error",
    "translation": "Bu takım için kimlik doğrulama türünüzle eşleşen var olan bir hesap bulunamadı. Bu takıma katılmak için takım yöneticisinin çağrı göndermesi gerekiyor olabilir."
  },
  {
    "id": "app.user.get.app_error",
    "translation": "Hesap bulunurken bir sorun çıktı."
  },
  {
    "id": "app.user.demote_user_to_guest.user_update.app_error",
    "translation": "Kullanıcı güncellenemedi."
  },
  {
    "id": "app.user.clear_all_custom_role_assignments.select.app_error",
    "translation": "Kullanıcılar alınamadı."
  },
  {
    "id": "app.user.analytics_get_inactive_users_count.app_error",
    "translation": "Etkin olmayan kullanıcılar sayılamadı."
  },
  {
    "id": "app.user.analytics_daily_active_users.app_error",
    "translation": "Belirtilen aralıkta etkin kullanıcılar alınamadı."
  },
  {
    "id": "app.upload.upload_data.update.app_error",
    "translation": "Yükleme oturumu güncellenemedi."
  },
  {
    "id": "app.upload.upload_data.save.app_error",
    "translation": "Dosya bilgileri kaydedilemedi."
  },
  {
    "id": "app.upload.upload_data.read_file.app_error",
    "translation": "Bir dosya okunamadı."
  },
  {
    "id": "app.upload.upload_data.first_part_too_small.app_error",
    "translation": "Veriler yüklenemedi. İlk bölüm en az {{.Size}} bayt boyutunda olmalı."
  },
  {
    "id": "app.upload.upload_data.concurrent.app_error",
    "translation": "Birden çok isteğin verileri yüklenemedi."
  },
  {
    "id": "app.upload.run_plugins_hook.rejected",
    "translation": "{{.Filename}} dosyası yüklenemedi. Uygulama eki tarafından reddedildi: {{.Reason}}"
  },
  {
    "id": "app.upload.run_plugins_hook.move_fail",
    "translation": "Dosya taşınamadı."
  },
  {
    "id": "app.upload.get_for_user.app_error",
    "translation": "Kullanıcının yüklemeleri alınamadı."
  },
  {
    "id": "app.upload.create.incorrect_channel_id.app_error",
    "translation": "Belirtilen kanala yüklenemedi."
  },
  {
    "id": "app.post.search.app_error",
    "translation": "İletiler aranırken sorun çıktı"
  },
  {
    "id": "app.email.setup_rate_limiter.app_error",
    "translation": "Hız sınırlayıcıda sorun çıktı."
  },
  {
    "id": "app.email.rate_limit_exceeded.app_error",
    "translation": "Çağrı e-postaları hız sınırı aşıldı. Zamanlayıcı {{.ResetAfter}} saniye sonra sıfırlanacak. Lütfen {{.RetryAfter}} saniye sonra yeniden deneyin."
  },
  {
    "id": "app.email.no_rate_limiter.app_error",
    "translation": "Hız sınırlayıcı ayarlanmamış."
  },
  {
    "id": "app.channel.autofollow.app_error",
    "translation": "Anılan kullanıcının konu üyeliği güncellenemedi"
  },
  {
    "id": "api.upload.upload_data.multipart_error",
    "translation": "Çok parçalı veri işlenemedi."
  },
  {
    "id": "api.upload.upload_data.invalid_content_type",
    "translation": "Çok parçalı yükleme için içerik türü geçersiz."
  },
  {
    "id": "api.templates.upgrade_mattermost_cloud",
    "translation": "Yükselt"
  },
  {
    "id": "api.templates.over_limit_title",
    "translation": "Çalışma alanınız ücretsiz sürümün kullanıcı sınırını aşıyor"
  },
  {
    "id": "api.templates.over_limit_subject",
    "translation": "Mattermost Cloud Workspace Çalışma Alanı Kullanıcı Sınırı Aşıldı"
  },
  {
    "id": "api.templates.over_limit_info2",
    "translation": "Alternatif olarak, daha fazla kullanıcıya yer açmak ya da ücretsiz kullanıcı sınırının altında kalmak için Yönetici Panosundan bazı kullanıcıları devre dışı bırakabilirsiniz."
  },
  {
    "id": "api.templates.over_limit_info1",
    "translation": "Çalışma alanınızda Mattermost Cloud Professional ücretsiz sürümünün sağladığı 10 kullanıcıdan fazlası var gibi görünüyor. Lütfen Mattermost çalışma alanınızda herhangi bir kesinti yaşamamak için sürümünüzü yükseltin."
  },
  {
    "id": "api.templates.email_us_anytime_at",
    "translation": "İstediğiniz zaman bize şu adresten e-posta gönderebilirsiniz "
  },
  {
    "id": "api.templates.copyright",
<<<<<<< HEAD
    "translation": "© 2017 Mattermost, Inc. 855 El Camino Real, 13A-168, Palo Alto, CA, 94301"
=======
    "translation": "© 2020 Mattermost, Inc. 855 El Camino Real, 13A-168, Palo Alto, CA, 94301"
>>>>>>> e057e5b1
  },
  {
    "id": "api.templates.at_limit_title",
    "translation": "Ücretsiz sürümün kullanıcı sınırına ulaştınız. "
  },
  {
    "id": "api.templates.at_limit_subject",
    "translation": "Mattermost Cloud Kullanıcı Sınırına Ulaşıldı"
  },
  {
    "id": "api.templates.at_limit_info2",
    "translation": "Alternatif olarak, daha fazla kullanıcıya yer açmak ya da ücretsiz kullanıcı sınırının altında kalmak için Yönetici Panosundan bazı kullanıcıları devre dışı bırakabilirsiniz."
  },
  {
    "id": "api.templates.at_limit_info1",
    "translation": "Görünüşe göre şu anda çalışma alanınızda 10 ya da üzerinde kullanıcı var - bu harika! Daha fazla takım üyesi çağırmak istiyorsanız, Mattermost Cloud Professional sürümüne yükseltmeyi düşünün."
  },
  {
    "id": "api.server.warn_metric.number_of_teams_5.start_trial.notification_body",
    "translation": "Mattermost sisteminizde artık birkaç takım var. Takımların çoğu, kanalların nasıl oluşturulacağı, kimlerin yeni takım arkadaşları çağırabileceği ve bütünleştirmelerin nasıl yönetilebileceği gibi yönetim ve işbirliği yollarını kendisine göre belirler. Takım Değişikliği Şemaları, her takımın kullanıcı izinlerini kendi özel gereksinimlerine göre özelleştirebilmenizi sağlar.\n\n[Gelişmiş İzinleri kullanmak hakkında ayrıntılı bilgi alın](https://www.mattermost.com/docs-advanced-permissions-team-override/?utm_medium=product&utm_source=mattermost-advisor-bot&utm_content=advanced-permissions-team-override).\n\nDenemeyi başlat üzerine tıklayarak [Mattermost Yazılım Deneme Sözleşmesini](https://mattermost.com/software-evaluation-agreement/), [Kişisel Verilerin Gizliliği İlkesini](https://mattermost.com/privacy-policy/) ve ürün e-postalarını almayı kabul ediyorum."
  },
  {
    "id": "api.server.warn_metric.number_of_teams_5.notification_body",
    "translation": "Mattermost sisteminizde artık birkaç takım var. Takımların çoğu, kanalların nasıl oluşturulacağı, kimlerin yeni takım arkadaşları çağırabileceği ve bütünleştirmelerin nasıl yönetilebileceği gibi yönetim ve işbirliği yollarını kendisine göre belirler. Takım Değişikliği Şemaları, her takımın kullanıcı izinlerini kendi özel gereksinimlerine göre özelleştirebilmenizi sağlar.\n\n[Gelişmiş İzinleri kullanmak hakkında ayrıntılı bilgi alın](https://www.mattermost.com/docs-advanced-permissions-team-override/?utm_medium=product&utm_source=mattermost-advisor-bot&utm_content=advanced-permissions-team-override).\n\nBizimle İletişim Kurun üzerine tıkladığınızda bilgileriniz Mattermost, Inc. tarafına gönderilir. [Ayrıntılı bilgi alın](https://mattermost.com/pl/default-admin-advisory)"
  },
  {
    "id": "api.server.warn_metric.number_of_posts_2M.start_trial.notification_success.message",
    "translation": "Enterprise sürümü denemeniz etkinleştirildi. Elasticsearch sunucunuzu edindikten sonra **Sistem Panosu > Ortam > Elasticsearch** bölümüne gidin."
  },
  {
    "id": "api.server.warn_metric.number_of_posts_2M.notification_body",
    "translation": "Mattermost sisteminizde çok sayıda ileti var. Varsayılan Mattermost veritabanı aramasının başarımı 2,5 milyon iletiye yaklaşıldığında düşmeye başlar. 5 milyondan fazla iletide Elasticsearch kullanmak, arama ve anma durumlarında zaman aşımları gibi önemli başarım sorunlarını önleyebilir. Ayrıntılı bilgi almak ve size nasıl yardımcı olabileceğimizi anlatmak için bizimle iletişim kurun.\n\n[Başarımı arttırmak hakkında ayrıntılı bilgi alın](https://www.mattermost.com/docs-elasticsearch/?utm_medium=product&utm_source=mattermost-advisor-bot&utm_content=elasticsearch)\n\nBizimle İletişim Kurun üzerine tıkladığınızda bilgileriniz Mattermost, Inc. tarafına gönderilir. [Ayrıntılı bilgi alın](https://mattermost.com/pl/default-admin-advisory)"
  },
  {
    "id": "api.server.warn_metric.number_of_active_users_500.start_trial.notification_body",
    "translation": "Mattermost, 500 üzerinde kullanıcı için, kullanıcı yönetimi, sunucu kümeleme ve başarım izleme gibi özelliklerin kullanılmasını önerir. Ayrıntılı bilgi almak ve size nasıl yardımcı olabileceğimizi anlatmak için bizimle iletişim kurun.\n\nDenemeyi başlat üzerine tıklayarak [Mattermost Yazılım Deneme Sözleşmesini](https://mattermost.com/software-evaluation-agreement/), [Kişisel Verilerin Gizliliği İlkesini](https://mattermost.com/privacy-policy/) ve ürün e-postalarını almayı kabul ediyorum."
  },
  {
    "id": "api.server.warn_metric.number_of_channels_50.start_trial.notification_success.message",
    "translation": "Enterprise sürümü denemeniz etkinleştirildi. Gelişmiş İzinleri etkinleştirmek için **Sistem Panosu > İzinler** bölümüne gidin."
  },
  {
    "id": "api.server.warn_metric.number_of_channels_50.start_trial.notification_body",
    "translation": "Kanallar iletişimi geliştirmeye yardımcı olur. Ancak Mattermost üzerindeki kullanıcıların kanallara katılması ve kanal oluşturması ile sistemi düzenli tutmak zorlaşır. Gelişmiş İzinler, kanal ayarlarını ve üyeleri yönetmek, geniş kullanıcı gruplarını etiketlemek için @channel ya da @here kullanmak ve yeni web kancaları oluşturmak gibi işlemleri hangi kullanıcıların ya da rollerin yapabileceğini belirlemenizi sağlar.\n\n[Gelimiş İzinleri kullanmak hakkında ayrıntılı bilgi alın](https://www.mattermost.com/docs-advanced-permissions/?utm_medium=product&utm_source=mattermost-advisor-bot&utm_content=advanced-permissions)\n\nDenemeyi başlat üzerine tıklayarak [Mattermost Yazılım Deneme Sözleşmesini](https://mattermost.com/software-evaluation-agreement/), [Kişisel Verilerin Gizliliği İlkesini](https://mattermost.com/privacy-policy/) ve ürün e-postalarını almayı kabul ediyorum."
  },
  {
    "id": "api.server.warn_metric.number_of_channels_50.notification_body",
    "translation": "Kanallar iletişimi geliştirmeye yardımcı olur. Ancak Mattermost üzerindeki kullanıcıların kanallara katılması ve kanal oluşturması ile sistemi düzenli tutmak zorlaşır. Gelişmiş İzinler, kanal ayarlarını ve üyeleri yönetmek, geniş kullanıcı gruplarını etiketlemek için @channel ya da @here kullanmak ve yeni web kancaları oluşturmak gibi işlemleri hangi kullanıcıların ya da rollerin yapabileceğini belirlemenizi sağlar.\n\n[Gelimiş İzinleri kullanmak hakkında ayrıntılı bilgi alın](https://www.mattermost.com/docs-advanced-permissions/?utm_medium=product&utm_source=mattermost-advisor-bot&utm_content=advanced-permissions)\n\nBizimle İletişim Kurun üzerine tıkladığınızda bilgileriniz Mattermost, Inc. tarafına gönderilir. [Ayrıntılı bilgi alın](https://mattermost.com/pl/default-admin-advisory)"
  },
  {
    "id": "api.server.warn_metric.number_of_active_users_300.start_trial.notification_body",
    "translation": "Mattermost üzerinde bu kadar çok görüşme gerçekleşirken, önemli bilgileri nerede arayacağınızı bilmek zor olabilir. Geniş bir topluluğa bir ileti yayınlamak istiyorsanız, herkesin katılabileceği ancak yalnızca kanal yöneticilerinin ileti gönderebileceği salt okunur Duyuru Kanalları oluşturabilirsiniz.\n\n[Salt Okunur Duyuru Kanalları oluşturmak hakkında ayrıntılı bilgi alın](https://www.mattermost.com/docs-channel-moderation/?utm_medium=product&utm_source=mattermost-advisor-bot&utm_content=channel-moderation)\n\nDenemeyi başlat üzerine tıklayarak [Mattermost Yazılım Deneme Sözleşmesini](https://mattermost.com/software-evaluation-agreement/), [Kişisel Verilerin Gizliliği İlkesini](https://mattermost.com/privacy-policy/) ve ürün e-postalarını almayı kabul ediyorum."
  },
  {
    "id": "api.server.warn_metric.number_of_active_users_200.start_trial.notification_body",
    "translation": "Mattermost sisteminiz 200 kullanıcıya ulaştı. Mattermost ile kuruluşunuzun tek oturum açma hizmeti sağlayıcısı arasında bağlantı kurarak var olan kullanıcılarınızın kimlik doğrulama bilgilerini yeniden yazmasına gerek kalmadan Mattermost üzerine erişmesini sağlayabilirsiniz. Mattermost sunucunuz ile SAML 2.0 hizmeti sağlayıcınızı bütünleştirmenizi öneririz. [Buraya tıklayarak SAML 2.0 bütünleştirmesi hakkında ayrıntılı bilgi alabilirsiniz](https://www.mattermost.com/docs-saml/?utm_medium=product&utm_source=mattermost-advisor-bot&utm_content=saml).\n\nDenemeyi başlat üzerine tıklayarak [Mattermost Yazılım Deneme Sözleşmesini](https://mattermost.com/software-evaluation-agreement/), [Kişisel Verilerin Gizliliği İlkesini](https://mattermost.com/privacy-policy/) ve ürün e-postalarını almayı kabul ediyorum."
  },
  {
    "id": "api.server.warn_metric.number_of_active_users_100.start_trial.notification_body",
    "translation": "Mattermost sisteminiz 100 kullanıcıya ulaştı. Kullanıcı sayınız arttıkça, yeni hesapları ayarlamak zaman alan bir iş haline gelebilir. Kullanıcı hesaplarını kuruluşunuzun Active Directory/LDAP dizininden otomatik olarak almanız ve bu dizinlerde bir hesabı olan herkesin Mattermost üzerine erişmesini sağlamanız önerilir.\n\n[AD/LDAP bütünleştirmesi hakkında ayrıntılı bilgi alın](https://www.mattermost.com/docs-adldap/?utm_medium=product&utm_source=mattermost-advisor-bot&utm_content=adldap)\n\nDenemeyi başlat üzerine tıklayarak [Mattermost Yazılım Deneme Sözleşmesini](https://mattermost.com/software-evaluation-agreement/), [Kişisel Verilerin Gizliliği İlkesini](https://mattermost.com/privacy-policy/) ve ürün e-postalarını almayı kabul ediyorum."
  },
  {
    "id": "api.server.warn_metric.mfa.start_trial.notification_body",
    "translation": "Mattermost sisteminizde çok aşamalı kimlik doğrulaması etkinleştirildi. Kullanıcılar parolanın yanında ek kimlik doğrulama araçları ile hesap güvenliğini arttırabilir. Sistem genelinde güvenliği artırmak için tüm Mattermost hesaplarının çok aşamalı kimlik doğrulaması kullanmasını zorunlu kılabilirsiniz.\n\n[Çok Aşamalı Kimlik Doğrulamasını zorunlu kılmak hakkında ayrıntılı bilgi alın](https://www.mattermost.com/docs-multi-factor-authentication/?utm_medium=product&utm_source=mattermost-advisor-bot&utm_content=multi-factor-authentication).\n\nDenemeyi başlat üzerine tıklayarak [Mattermost Yazılım Deneme Sözleşmesini](https://mattermost.com/software-evaluation-agreement/), [Kişisel Verilerin Gizliliği İlkesini](https://mattermost.com/privacy-policy/) ve ürün e-postalarını almayı kabul ediyorum."
  },
  {
    "id": "api.server.warn_metric.email_domain.start_trial.notification_body",
    "translation": "Projelerde genellikle bir kuruluşun hem içinden hem de dışından kişiler bulunur. Konuk Hesapları ile dış iş ortaklarınız Mattermost sisteminize erişmesini sağlayarak, kiminle çalışabileceklerini ve neleri görebileceklerini belirleyebilirsiniz.\n\n[Konuk Hesaplarını etkinleştirmek hakkında ayrıntılı bilgi alın](https://www.mattermost.com/docs-guest-accounts/?utm_medium=product&utm_source=mattermost-advisor-bot&utm_content=guest-accounts).\n\nDenemeyi başlat üzerine tıklayarak [Mattermost Yazılım Deneme Sözleşmesini](https://mattermost.com/software-evaluation-agreement/), [Kişisel Verilerin Gizliliği İlkesini](https://mattermost.com/privacy-policy/) ve ürün e-postalarını almayı kabul ediyorum."
  },
  {
    "id": "api.server.warn_metric.number_of_active_users_300.start_trial.notification_success.message",
    "translation": "Enterprise sürümü denemeniz etkinleştirildi. Yalnız kanal yöneticilerinin ileti gönderebilmesini sağlamak için **Sistem Panosu > Kullanıcı Yönetimi > Kanallar** bölümüne gidin."
  },
  {
    "id": "api.server.warn_metric.number_of_active_users_300.notification_body",
    "translation": "Mattermost üzerinde bu kadar çok görüşme gerçekleşirken, önemli bilgileri nerede arayacağınızı bilmek zor olabilir. Geniş bir topluluğa bir ileti yayınlamak istiyorsanız, herkesin katılabileceği ancak yalnızca kanal yöneticilerinin ileti gönderebileceği salt okunur Duyuru Kanalları oluşturabilirsiniz.\n\n[Salt Okunur Duyuru Kanalları oluşturmak hakkında ayrıntılı bilgi alın](https://www.mattermost.com/docs-channel-moderation/?utm_medium=product&utm_source=mattermost-advisor-bot&utm_content=channel-moderation)\n\nBizimle İletişim Kurun üzerine tıkladığınızda bilgileriniz Mattermost, Inc. tarafına gönderilir. [Ayrıntılı bilgi alın](https://mattermost.com/pl/default-admin-advisory)"
  },
  {
    "id": "api.server.warn_metric.number_of_active_users_500.start_trial.notification_success.message",
    "translation": "Enterprise sürümü denemeniz etkinleştirildi. Gelişmiş özellikleri etkinleştirmek için Sistem Panosuna gidin."
  },
  {
    "id": "api.server.warn_metric.number_of_teams_5.contact_us.email_body",
    "translation": "Mattermost ile iletişim kurma isteği. Takım Şemaları ile Gelişmiş İzinleri kullanmak hakkında bilgi almak istiyorum.\n"
  },
  {
    "id": "api.server.warn_metric.number_of_posts_2M.contact_us.email_body",
    "translation": "Mattermost ile iletişim kurma isteği. Elasticsearch kullanarak başarımı arttırmak hakkında bilgi almak istiyorum.\n"
  },
  {
    "id": "api.server.warn_metric.number_of_channels_50.contact_us.email_body",
    "translation": "Mattermost ile iletişim kurma isteği. Sistem Şemaları ile Gelişmiş İzinleri kullanmak hakkında bilgi almak istiyorum.\n"
  },
  {
    "id": "api.server.warn_metric.number_of_active_users_300.contact_us.email_body",
    "translation": "Mattermost ile iletişim kurma isteği. Salt okunur Duyuru Kanalları oluşturmak hakkında bilgi almak istiyorum.\n"
  },
  {
    "id": "api.server.warn_metric.number_of_active_users_200.start_trial.notification_success.message",
    "translation": "Enterprise sürümü denemeniz etkinleştirildi. SAML 2.0 hizmetini bütünleştirmek için **Sistem Panosu > Kimlik Doğrulama > SAML 2.0** bölümüne gidin."
  },
  {
    "id": "api.server.warn_metric.number_of_active_users_100.start_trial.notification_success.message",
    "translation": "Enterprise sürümü denemeniz etkinleştirildi. AD/LDAP hizmetini etkinleştirmek için **Sistem Panosu > Kimlik Doğrulama > AD/LDAP** bölümüne gidin."
  },
  {
    "id": "api.server.warn_metric.mfa.start_trial_notification_success.message",
    "translation": "Enterprise sürümü denemeniz etkinleştirildi. Çok aşamalı kimlik doğrulamasını etkinleştirmek için **Sistem Panosu > Kimlik Doğrulama > ÇAKD** bölümüne gidin."
  },
  {
    "id": "api.server.warn_metric.mfa.notification_body",
    "translation": "Mattermost sisteminizde çok aşamalı kimlik doğrulaması etkinleştirildi. Kullanıcılar parolanın yanında ek kimlik doğrulama araçları ile hesap güvenliğini arttırabilir. Sistem genelinde güvenliği artırmak için tüm Mattermost hesaplarının çok aşamalı kimlik doğrulaması kullanmasını zorunlu kılabilirsiniz.\n\n[Çok Aşamalı Kimlik Doğrulaması hakkında ayrıntılı bilgi alın](https://www.mattermost.com/docs-multi-factor-authentication/?utm_medium=product&utm_source=mattermost-advisor-bot&utm_content=multi-factor-authentication).\n\nBizimle İletişim Kurun üzerine tıkladığınızda bilgileriniz Mattermost, Inc. tarafına gönderilir. [Ayrıntılı bilgi alın](https://mattermost.com/pl/default-admin-advisory)"
  },
  {
    "id": "api.server.warn_metric.email_domain.start_trial_notification_success.message",
    "translation": "Enterprise sürümü denemeniz etkinleştirildi. Konuk Hesaplarını etkinleştirmek için **Sistem Panosu > Kimlik Doğrulama > Konuk Erişimi** bölümüne gidin."
  },
  {
    "id": "api.server.warn_metric.email_domain.notification_body",
    "translation": "Projelerde genellikle bir kuruluşun hem içinden hem de dışından kişiler bulunur. Konuk Hesapları ile dış iş ortaklarınız Mattermost sisteminize erişmesini sağlayarak, kiminle çalışabileceklerini ve neleri görebileceklerini belirleyebilirsiniz.\n\n[Konuk Hesaplarını etkinleştirmek hakkında ayrıntılı bilgi alın](https://www.mattermost.com/docs-guest-accounts/?utm_medium=product&utm_source=mattermost-advisor-bot&utm_content=guest-accounts).\n\nBizimle İletişim Kurun üzerine tıkladığınızda bilgileriniz Mattermost, Inc. tarafına gönderilir. [Ayrıntılı bilgi alın](https://mattermost.com/pl/default-admin-advisory)"
  },
  {
    "id": "app.user.update_threads_read_for_user.app_error",
    "translation": "Tüm kullanıcı konuları okunmuş olarak güncellenemedi"
  },
  {
    "id": "app.user.update_thread_read_for_user.app_error",
    "translation": "Konunun okundu durumu güncellenemedi"
  },
  {
    "id": "app.user.update_thread_follow_for_user.app_error",
    "translation": "Konunun durumu şu şekilde güncellenemedi"
  },
  {
    "id": "app.user.get_threads_for_user.app_error",
    "translation": "Kullanıcı konuları alınamadı"
  },
  {
    "id": "api.templates.over_limit_suspended_title",
    "translation": "Mattermost Cloud çalışma alanı duraklatıldı"
  },
  {
    "id": "api.templates.over_limit_suspended_subject",
    "translation": "Mattermost Cloud aboneliğiniz duraklatıldı"
  },
  {
    "id": "api.templates.over_limit_suspended_info2",
    "translation": "Çalışma alanınızı yeniden etkinleştirmek için bizimle görüşün."
  },
  {
    "id": "api.templates.over_limit_suspended_info1",
    "translation": "Çalışma alanınız duraklatıldı. 1-3 ay içinde çalışma alanındaki tüm içerik ve veriler silinecek."
  },
  {
    "id": "api.templates.over_limit_suspended_contact_support",
    "translation": "Destek Ekibi ile Görüşün"
  },
  {
    "id": "api.templates.over_limit_fix_now",
    "translation": "Şimdi Düzelt"
  },
  {
    "id": "api.templates.over_limit_90_days_title",
    "translation": "Mattermost Cloud çalışma alanınız yarın duraklatılacak"
  },
  {
    "id": "api.templates.over_limit_90_days_subject",
    "translation": "Mattermost Cloud aboneliğiniz yakında duraklatılacak"
  },
  {
    "id": "api.templates.over_limit_90_days_info4",
    "translation": "Çalışma alanınız duraklatıldıktan sonraki 1-3 ay içinde çalışma alanındaki tüm içerik ve veriler silinecek."
  },
  {
    "id": "api.templates.over_limit_90_days_info3",
    "translation": "Çalışma alanınız duraklatıldığında hesabınızla oturum açamayacağınız için ödeme bilgilerinizi güncelleyemeyeceksiniz. Hizmetinizi yeniden etkinleştirmeniz için destek ekibimiz ile görüşmeniz gerekecek."
  },
  {
    "id": "api.templates.over_limit_90_days_info2",
    "translation": "Hizmetinizin duraklatılmaması için ödeme bilgilerinizi ekleyin"
  },
  {
    "id": "api.templates.over_limit_90_days_info1",
    "translation": "{{ .OverLimitDate }}. tarihindeki ödemesi yapılmayan Mattermost Cloud çalışma alanınız için son anımsatıcı. Hizmetiniz yarın durdurulacak."
  },
  {
    "id": "api.templates.over_limit_7_days_title",
    "translation": "Dosyada herhangi bir ödeme yöntemi yok"
  },
  {
    "id": "api.templates.over_limit_7_days_subject",
    "translation": "Mattermost Cloud aboneliğinizin ödemesi yapılmadı"
  },
  {
    "id": "api.templates.over_limit_7_days_info1",
    "translation": "Mattermost son otomatik ödemenizi alamadı. Hizmetinizin etkin kalması için en kısa sürede ödeme bilgilerinizi ekleyin yoksa hizmetiniz duraklatılabilir."
  },
  {
    "id": "api.templates.over_limit_30_days_title",
    "translation": "Mattermost Cloud Çalışma Alanı Duraklatılması"
  },
  {
    "id": "api.templates.over_limit_30_days_subject",
    "translation": " Mattermost Cloud aboneliğinizi sürdürmek için bilgilerinizi güncelleyin"
  },
  {
    "id": "api.templates.over_limit_30_days_info2_item3",
    "translation": "İleti geçmişinize erişemeyeceksiniz"
  },
  {
    "id": "api.templates.over_limit_30_days_info2_item2",
    "translation": "Ödeme bilgilerinizi de güncelleyemeyeceğiniz için destek ekibimiz ile görüşmeniz gerekecek"
  },
  {
    "id": "api.templates.over_limit_30_days_info2_item1",
    "translation": "Çalışma alanınıza oturum açamayacaksınız"
  },
  {
    "id": "api.templates.over_limit_30_days_info2",
    "translation": "Bir işlem yapmazsanız çalışma alanınız duraklatılacak"
  },
  {
    "id": "api.templates.over_limit_14_days_info1",
    "translation": "{{ .OverLimitDate }}. tarihli Mattermost aboneliği faturanızın ödenmediğini hatırlatırız. Ödeme yapılmaz ise yakında hizmetinizi duraklatmak zorunda kalacağız."
  },
  {
    "id": "api.templates.over_limit_30_days_info1",
    "translation": "Hala ödeme yönteminiz ile ilgili sorunları çözerek Mattermost Cloud çalışma alanınızı etkin tutmak için zamanınız var. Hizmetinizin duraklatılmaması için ödeme yönteminizi güncelleyin."
  },
  {
    "id": "api.templates.over_limit_14_days_title",
    "translation": "Ödeme yapılmadı"
  },
  {
    "id": "api.templates.over_limit_14_days_subject",
    "translation": "Mattermost Cloud aboneliğinizin ödemesi yapılmadı"
  },
  {
    "id": "api.roles.patch_roles.not_allowed_permission.error",
    "translation": "Eklemek ya da silmek istediğiniz bir ya da bir kaç yetkiye izin verilmiyor"
  },
  {
    "id": "api.roles.patch_roles.admin_role.error",
    "translation": "Sistem Yöneticisi rolü düzenlenemez ya da değiştirilemez"
  },
  {
    "id": "api.file.file_size.s3.app_error",
    "translation": "Dosya boyutu alınamadı."
  },
  {
    "id": "api.file.file_size.local.app_error",
    "translation": "Dosya boyutu alınamadı."
  },
  {
    "id": "app.select_error",
    "translation": "seçme sorunu"
  },
  {
    "id": "app.update_error",
    "translation": "güncelleme sorunu"
  },
  {
    "id": "app.insert_error",
    "translation": "ekleme sorunu"
  },
  {
    "id": "app.group.uniqueness_error",
    "translation": "grup üyesi zaten var"
  },
  {
    "id": "app.group.permanent_delete_members_by_user.app_error",
    "translation": "\"{{.UserId}}\" kullanıcı kodlu grup üyesi çıkarılamadı."
  },
  {
    "id": "app.group.no_rows",
    "translation": "eşleşen bir grup bulunamadı"
  },
  {
    "id": "app.group.id.app_error",
    "translation": "grubun kod özelliği geçersiz."
  },
  {
    "id": "app.group.group_syncable_already_deleted",
    "translation": "grup eşitlenebilirliği zaten silinmiş"
  },
  {
    "id": "api.templates.payment_failed_no_card.title",
    "translation": "Mattermost Cloud faturanızın ödemesi var"
  },
  {
    "id": "api.templates.payment_failed_no_card.subject",
    "translation": "Mattermost Cloud aboneliğinizin ödemesi var"
  },
  {
    "id": "api.templates.payment_failed_no_card.info3",
    "translation": "Faturanızı gözden geçirmek ve bir ödeme yöntemi eklemek için Ödeme yapın üzerine tıklayın."
  },
  {
    "id": "api.templates.payment_failed_no_card.info1",
    "translation": "Son ödeme dönemine ait Mattermost Cloud faturanız ödendi. Ancak dosyada ödeme bilgileriniz yok."
  },
  {
    "id": "api.templates.payment_failed_no_card.button",
    "translation": "Ödeme yapın"
  },
  {
    "id": "api.templates.payment_failed.title",
    "translation": "Ödeme Alınamadı"
  },
  {
    "id": "api.templates.payment_failed.subject",
    "translation": "İşlem gerekli: Mattermost Cloud ödemesi alınamadı"
  },
  {
    "id": "api.templates.payment_failed.info3",
    "translation": "Mattermost Cloud aboneliğinizin kesintiye uğramaması için sorunu çözmesi için bankanızla görüşün ya da ödeme bilgilerinizi güncelleyin. Ödeme bilgileri güncellendikten sonra Mattermost kalan ödemeyi almayı deneyecek."
  },
  {
    "id": "api.templates.payment_failed.info2",
    "translation": "Reddedilme nedeni:"
  },
  {
    "id": "api.templates.payment_failed.info1",
    "translation": "Bankanız, Mattermost Cloud çalışma alanınız ile ilişkilendirilmiş {{.CardBrand}} ****{{.LastFour}} karından ödeme yapılmasına izin vermedi."
  },
  {
    "id": "model.config.is_valid.import.retention_days_too_low.app_error",
    "translation": "RetentionDays değeri geçersiz. Değer çok küçük."
  },
  {
    "id": "model.config.is_valid.collapsed_threads.app_error",
    "translation": "CollapsedThreads ayarı disabled,default_on ya da default_off olabilir"
  },
  {
    "id": "model.config.is_valid.import.directory.app_error",
    "translation": "Klasör değeri geçersiz."
  },
  {
    "id": "import_process.worker.do_job.unzip",
    "translation": "İçe aktarılamadı: Dosya ayıklanamadı."
  },
  {
    "id": "import_process.worker.do_job.tmp_dir",
    "translation": "İçe aktarılamadı: Geçici klasör oluşturulamadı."
  },
  {
    "id": "import_process.worker.do_job.open_file",
    "translation": "İçe aktarılamadı: Dosya açılamadı."
  },
  {
    "id": "import_process.worker.do_job.missing_jsonl",
    "translation": "İçe aktarılamadı: JSONL dosyası eksik."
  },
  {
    "id": "import_process.worker.do_job.missing_file",
    "translation": "İçe aktarılamadı: import_file parametresi eksik."
  },
  {
    "id": "import_process.worker.do_job.file_exists",
    "translation": "İçe aktarılamadı: Dosya bulunamadı."
  },
  {
    "id": "app.import.marshal.app_error",
    "translation": "Yanıt iletilemedi."
  },
  {
    "id": "app.upload.upload_data.move_file.app_error",
    "translation": "Yüklenen dosya taşınamadı."
<<<<<<< HEAD
=======
  },
  {
    "id": "api.user.get_authorization_code.endpoint.app_error",
    "translation": " "
>>>>>>> e057e5b1
  }
]<|MERGE_RESOLUTION|>--- conflicted
+++ resolved
@@ -8068,11 +8068,7 @@
   },
   {
     "id": "api.templates.copyright",
-<<<<<<< HEAD
-    "translation": "© 2017 Mattermost, Inc. 855 El Camino Real, 13A-168, Palo Alto, CA, 94301"
-=======
     "translation": "© 2020 Mattermost, Inc. 855 El Camino Real, 13A-168, Palo Alto, CA, 94301"
->>>>>>> e057e5b1
   },
   {
     "id": "api.templates.at_limit_title",
@@ -8441,12 +8437,9 @@
   {
     "id": "app.upload.upload_data.move_file.app_error",
     "translation": "Yüklenen dosya taşınamadı."
-<<<<<<< HEAD
-=======
   },
   {
     "id": "api.user.get_authorization_code.endpoint.app_error",
     "translation": " "
->>>>>>> e057e5b1
   }
 ]