[
  {
    "id": "April",
    "translation": "四月"
  },
  {
    "id": "August",
    "translation": "八月"
  },
  {
    "id": "December",
    "translation": "十二月"
  },
  {
    "id": "February",
    "translation": "二月"
  },
  {
    "id": "January",
    "translation": "一月"
  },
  {
    "id": "July",
    "translation": "七月"
  },
  {
    "id": "June",
    "translation": "六月"
  },
  {
    "id": "March",
    "translation": "三月"
  },
  {
    "id": "May",
    "translation": "五月"
  },
  {
    "id": "November",
    "translation": "十一月"
  },
  {
    "id": "October",
    "translation": "十月"
  },
  {
    "id": "September",
    "translation": "九月"
  },
  {
    "id": "api.admin.add_certificate.array.app_error",
    "translation": "请求中 'certificate' 下的文件不存在。"
  },
  {
    "id": "api.admin.add_certificate.no_file.app_error",
    "translation": "请求中 'certificate' 下的文件不存在。"
  },
  {
    "id": "api.admin.add_certificate.open.app_error",
    "translation": "无法打开证书文件。"
  },
  {
    "id": "api.admin.add_certificate.saving.app_error",
    "translation": "无法保存证书文件。"
  },
  {
    "id": "api.admin.file_read_error",
    "translation": "读取日志文件出错。"
  },
  {
    "id": "api.admin.get_brand_image.storage.app_error",
    "translation": "未配置图像存储器。"
  },
  {
    "id": "api.admin.remove_certificate.delete.app_error",
    "translation": "删除证书时遇到错误。"
  },
  {
    "id": "api.admin.saml.metadata.app_error",
    "translation": "创建服务商元数据时发生错误。"
  },
  {
    "id": "api.admin.saml.not_available.app_error",
    "translation": "此服务器没有正确配置或者不支持 SAML 2.0。"
  },
  {
    "id": "api.admin.test_email.body",
    "translation": "看来你的 Mattermost 邮箱设置成功了！"
  },
  {
    "id": "api.admin.test_email.missing_server",
    "translation": "需要SMTP服务器"
  },
  {
    "id": "api.admin.test_email.reenter_password",
    "translation": "SMTP 服务器地址、端口或者用户名已经被修改。请重新输入 SMTP 密码进行连接测试。"
  },
  {
    "id": "api.admin.test_email.subject",
    "translation": "Mattermost - 测试邮箱设置"
  },
  {
    "id": "api.admin.test_s3.missing_s3_bucket",
    "translation": "必须填写 S3 储存桶"
  },
  {
    "id": "api.admin.upload_brand_image.array.app_error",
    "translation": "请求中图片数组为空。"
  },
  {
    "id": "api.admin.upload_brand_image.no_file.app_error",
    "translation": "请求中缺失图片文件。"
  },
  {
    "id": "api.admin.upload_brand_image.parse.app_error",
    "translation": "无法解析混合表单。"
  },
  {
    "id": "api.admin.upload_brand_image.storage.app_error",
    "translation": "不能上传图片。图片存储没有配置。"
  },
  {
    "id": "api.admin.upload_brand_image.too_large.app_error",
    "translation": "无法上传文件。文件太大。"
  },
  {
    "id": "api.channel.add_member.added",
    "translation": "%v 由 %v 邀请加入频道。"
  },
  {
    "id": "api.channel.add_user.to.channel.failed.app_error",
    "translation": "添加用户到频道失败。"
  },
  {
    "id": "api.channel.add_user.to.channel.failed.deleted.app_error",
    "translation": "无法将用户添加到频道，因为用户已从团队中移除。"
  },
  {
    "id": "api.channel.add_user_to_channel.type.app_error",
    "translation": "不能添加用户到该频道类型。"
  },
  {
    "id": "api.channel.change_channel_privacy.private_to_public",
    "translation": "此频道已转换到公共频道并允许任何团队成员加入。"
  },
  {
    "id": "api.channel.change_channel_privacy.public_to_private",
    "translation": "此频道已转换到私有频道。"
  },
  {
    "id": "api.channel.convert_channel_to_private.default_channel_error",
    "translation": "默认频道无法转换成私有频道。"
  },
  {
    "id": "api.channel.convert_channel_to_private.private_channel_error",
    "translation": "请求转换的频道已经是私有频道。"
  },
  {
    "id": "api.channel.create_channel.direct_channel.app_error",
    "translation": "必须使用 createDirectChannel API 创建私信频道。"
  },
  {
    "id": "api.channel.create_channel.max_channel_limit.app_error",
    "translation": "当前团队无法创建超过 {{.MaxChannelsPerTeam}} 个频道。"
  },
  {
    "id": "api.channel.create_default_channels.off_topic",
    "translation": "闲聊"
  },
  {
    "id": "api.channel.create_default_channels.town_square",
    "translation": "公共频道"
  },
  {
    "id": "api.channel.create_direct_channel.invalid_user.app_error",
    "translation": "用于创建私信频道的用户 ID 无效。"
  },
  {
    "id": "api.channel.create_group.bad_size.app_error",
    "translation": "团体消息频道必须至少包含 3 位但不超过 8 位用户。"
  },
  {
    "id": "api.channel.create_group.bad_user.app_error",
    "translation": "有不存在的用户。"
  },
  {
    "id": "api.channel.delete_channel.archived",
    "translation": "%v 已归档该频道。"
  },
  {
    "id": "api.channel.delete_channel.cannot.app_error",
    "translation": "不能删除默认频道{{.Channel}}。"
  },
  {
    "id": "api.channel.delete_channel.deleted.app_error",
    "translation": "该频道已归档或者被删除。"
  },
  {
    "id": "api.channel.delete_channel.type.invalid",
    "translation": "无法删除私信或组消息频道"
  },
  {
    "id": "api.channel.join_channel.permissions.app_error",
    "translation": "您没有对应的权限。"
  },
  {
    "id": "api.channel.join_channel.post_and_forget",
    "translation": "%v 已加入到该频道。"
  },
  {
    "id": "api.channel.leave.default.app_error",
    "translation": "不能退出默认频道{{.Channel}}。"
  },
  {
    "id": "api.channel.leave.direct.app_error",
    "translation": "无法退出私信频道。"
  },
  {
    "id": "api.channel.leave.last_member.app_error",
    "translation": "你是本组最后一人，请删除私有组而不是离开。"
  },
  {
    "id": "api.channel.leave.left",
    "translation": "%v 已退出该频道。"
  },
  {
    "id": "api.channel.patch_update_channel.forbidden.app_error",
    "translation": "更新频道失败。"
  },
  {
    "id": "api.channel.post_channel_privacy_message.error",
    "translation": "发布频道隐私更新消息失败。"
  },
  {
    "id": "api.channel.post_update_channel_displayname_message_and_forget.create_post.error",
    "translation": "发送显示名更新信息时失败"
  },
  {
    "id": "api.channel.post_update_channel_displayname_message_and_forget.retrieve_user.error",
    "translation": "更新频道 DisplayName 字段时获取用户失败"
  },
  {
    "id": "api.channel.post_update_channel_displayname_message_and_forget.updated_from",
    "translation": "%s 将频道显示名从 %s 更新为 %s"
  },
  {
    "id": "api.channel.post_update_channel_header_message_and_forget.post.error",
    "translation": "更新频道标题消息失败"
  },
  {
    "id": "api.channel.post_update_channel_header_message_and_forget.removed",
    "translation": "%s 删除了频道标题 (原为: %s)"
  },
  {
    "id": "api.channel.post_update_channel_header_message_and_forget.retrieve_user.error",
    "translation": "尝试保存更新的频道标题时获取用户信息失败"
  },
  {
    "id": "api.channel.post_update_channel_header_message_and_forget.updated_from",
    "translation": "%s 将频道标题从 %s 更新为 %s"
  },
  {
    "id": "api.channel.post_update_channel_header_message_and_forget.updated_to",
    "translation": "%s 更新频道标题为: %s"
  },
  {
    "id": "api.channel.post_user_add_remove_message_and_forget.error",
    "translation": "发布添加/退出消息失败"
  },
  {
    "id": "api.channel.remove.default.app_error",
    "translation": "无法从默认频道{{.Channel}}移出用户。"
  },
  {
    "id": "api.channel.remove_channel_member.type.app_error",
    "translation": "无法从频道移除用户。"
  },
  {
    "id": "api.channel.remove_member.removed",
    "translation": "%v 已从频道移出。"
  },
  {
    "id": "api.channel.rename_channel.cant_rename_direct_messages.app_error",
    "translation": "您不能重命名私信频道。"
  },
  {
    "id": "api.channel.rename_channel.cant_rename_group_messages.app_error",
    "translation": "您不能重命名群消息频道。"
  },
  {
    "id": "api.channel.update_channel.deleted.app_error",
    "translation": "该频道已归档或者被删除。"
  },
  {
    "id": "api.channel.update_channel.tried.app_error",
    "translation": "试图对默认频道{{.Channel}}执行一个无效的更新。"
  },
  {
    "id": "api.channel.update_channel_member_roles.scheme_role.app_error",
    "translation": "提供的角色由方案管理，因此无法直接应用到频道成员。"
  },
  {
    "id": "api.channel.update_channel_scheme.license.error",
    "translation": "您的许可证不支持更新团队方案"
  },
  {
    "id": "api.channel.update_channel_scheme.scheme_scope.error",
    "translation": "无法设定频道方案因为提供的方案不是频道方案。"
  },
  {
    "id": "api.channel.update_team_member_roles.scheme_role.app_error",
    "translation": "提供的角色由方案管理，因此无法直接应用到团队成员。"
  },
  {
    "id": "api.command.admin_only.app_error",
    "translation": "集成只限于管理员。"
  },
  {
    "id": "api.command.command_post.forbidden.app_error",
    "translation": "指定的用户不属于指定的频道。"
  },
  {
    "id": "api.command.disabled.app_error",
    "translation": "命令已经被系统管理员禁用。"
  },
  {
    "id": "api.command.duplicate_trigger.app_error",
    "translation": "触发词已经使用。请选择其它单词。"
  },
  {
    "id": "api.command.execute_command.create_post_failed.app_error",
    "translation": "指令 '{{.Trigger}}' 回应失败。请联系您的系统管理员。"
  },
  {
    "id": "api.command.execute_command.failed.app_error",
    "translation": "带触发 '{{.Trigger}}' 的命令失败。"
  },
  {
    "id": "api.command.execute_command.failed_empty.app_error",
    "translation": "触发 '{{.Trigger}}' 返回空响应。"
  },
  {
    "id": "api.command.execute_command.failed_resp.app_error",
    "translation": "触发 '{{.Trigger}}' 返回响应状态 {{.Status}}。"
  },
  {
    "id": "api.command.execute_command.not_found.app_error",
    "translation": "未找到拥有触发 '{{.Trigger}}' 的命令。如果像发送以 \"/\" 开头的消息，请在前面加个空格。"
  },
  {
    "id": "api.command.execute_command.start.app_error",
    "translation": "未找到命令触发器。"
  },
  {
    "id": "api.command.invite_people.desc",
    "translation": "发送一封邀请邮件给你的Mattermost团队"
  },
  {
    "id": "api.command.invite_people.email_invitations_off",
    "translation": "邮件邀请已停用，没有发送邀请"
  },
  {
    "id": "api.command.invite_people.email_off",
    "translation": "邮件没有配置，没发送邀请"
  },
  {
    "id": "api.command.invite_people.fail",
    "translation": "邀请邮件发送错误"
  },
  {
    "id": "api.command.invite_people.hint",
    "translation": "[name@domain.com ...]"
  },
  {
    "id": "api.command.invite_people.invite_off",
    "translation": "本服务器已经禁止创建用户，未发送任何邀请"
  },
  {
    "id": "api.command.invite_people.name",
    "translation": "invite_people"
  },
  {
    "id": "api.command.invite_people.no_email",
    "translation": "请输入一个或更多有效的电子邮件地址"
  },
  {
    "id": "api.command.invite_people.sent",
    "translation": "邮件邀请已发送"
  },
  {
    "id": "api.command.team_mismatch.app_error",
    "translation": "无法跨团队更新命令。"
  },
  {
    "id": "api.command_away.desc",
    "translation": "设置您的状态设为离开"
  },
  {
    "id": "api.command_away.name",
    "translation": "离开"
  },
  {
    "id": "api.command_away.success",
    "translation": "您现在离开了"
  },
  {
    "id": "api.command_channel_header.channel.app_error",
    "translation": "获取当前频道错误。"
  },
  {
    "id": "api.command_channel_header.desc",
    "translation": "修改频道标题"
  },
  {
    "id": "api.command_channel_header.hint",
    "translation": "[文字]"
  },
  {
    "id": "api.command_channel_header.message.app_error",
    "translation": "比如提供 /header 命令的文字。"
  },
  {
    "id": "api.command_channel_header.name",
    "translation": "标题"
  },
  {
    "id": "api.command_channel_header.permission.app_error",
    "translation": "您没有权限更改频道标题。"
  },
  {
    "id": "api.command_channel_header.update_channel.app_error",
    "translation": "更新频道标题错误。"
  },
  {
    "id": "api.command_channel_purpose.channel.app_error",
    "translation": "获取当前频道错误。"
  },
  {
    "id": "api.command_channel_purpose.desc",
    "translation": "更改频道用途"
  },
  {
    "id": "api.command_channel_purpose.direct_group.app_error",
    "translation": "无法更改私信频道用途。可使用 /header 修改标题。"
  },
  {
    "id": "api.command_channel_purpose.hint",
    "translation": "[文字]"
  },
  {
    "id": "api.command_channel_purpose.message.app_error",
    "translation": "/purpose 命令必须有消息。"
  },
  {
    "id": "api.command_channel_purpose.name",
    "translation": "用途"
  },
  {
    "id": "api.command_channel_purpose.permission.app_error",
    "translation": "您没有权限更改频道用途。"
  },
  {
    "id": "api.command_channel_purpose.update_channel.app_error",
    "translation": "更新频道用途错误。"
  },
  {
    "id": "api.command_channel_remove.channel.app_error",
    "translation": "获取当前频道错误。"
  },
  {
    "id": "api.command_channel_rename.channel.app_error",
    "translation": "获取当前频道错误。"
  },
  {
    "id": "api.command_channel_rename.desc",
    "translation": "重命名频道"
  },
  {
    "id": "api.command_channel_rename.direct_group.app_error",
    "translation": "不能重命名私信频道。"
  },
  {
    "id": "api.command_channel_rename.hint",
    "translation": "[文字]"
  },
  {
    "id": "api.command_channel_rename.message.app_error",
    "translation": "/name 命令必须有消息。"
  },
  {
    "id": "api.command_channel_rename.name",
    "translation": "重命名"
  },
  {
    "id": "api.command_channel_rename.permission.app_error",
    "translation": "您没有权限重命名频道。"
  },
  {
    "id": "api.command_channel_rename.too_long.app_error",
    "translation": "频道名称必须小于或等于 {{.Length}} 个字符。"
  },
  {
    "id": "api.command_channel_rename.too_short.app_error",
    "translation": "频道名称必须大于或等于 {{.Length}} 个字符。"
  },
  {
    "id": "api.command_channel_rename.update_channel.app_error",
    "translation": "更新当前频道错误。"
  },
  {
    "id": "api.command_code.desc",
    "translation": "以代码块格式显示文字"
  },
  {
    "id": "api.command_code.hint",
    "translation": "[文字]"
  },
  {
    "id": "api.command_code.message.app_error",
    "translation": "/echo 命令必须有消息。"
  },
  {
    "id": "api.command_code.name",
    "translation": "代码"
  },
  {
    "id": "api.command_collapse.desc",
    "translation": "打开图像预览自动折叠"
  },
  {
    "id": "api.command_collapse.name",
    "translation": "折叠"
  },
  {
    "id": "api.command_collapse.success",
    "translation": "图片链接现在默认折叠"
  },
  {
    "id": "api.command_dnd.desc",
    "translation": "请勿打扰将关闭桌面和移动设备推送通知。"
  },
  {
    "id": "api.command_dnd.name",
    "translation": "dnd"
  },
  {
    "id": "api.command_dnd.success",
    "translation": "请勿打扰已启用。您不会在桌面或移动设备收到推送通知直到请勿打扰关闭。"
  },
  {
    "id": "api.command_echo.delay.app_error",
    "translation": "延迟必须在 10000 秒内。"
  },
  {
    "id": "api.command_echo.desc",
    "translation": "从您的帐号返回文本"
  },
  {
    "id": "api.command_echo.high_volume.app_error",
    "translation": "高容量的回声请求，无法处理请求。"
  },
  {
    "id": "api.command_echo.hint",
    "translation": "'信息' [延迟秒数]"
  },
  {
    "id": "api.command_echo.message.app_error",
    "translation": "/echo 命令必须有消息。"
  },
  {
    "id": "api.command_echo.name",
    "translation": "回应"
  },
  {
    "id": "api.command_expand.desc",
    "translation": "关闭图像预览自动折叠"
  },
  {
    "id": "api.command_expand.name",
    "translation": "展开"
  },
  {
    "id": "api.command_expand.success",
    "translation": "图片链接现在默认展开"
  },
  {
    "id": "api.command_expand_collapse.fail.app_error",
    "translation": "展开预览时发生了错误。"
  },
  {
    "id": "api.command_groupmsg.desc",
    "translation": "发送群消息到指定的用户"
  },
  {
    "id": "api.command_groupmsg.fail.app_error",
    "translation": "发送消息给用户时发生错误。"
  },
  {
    "id": "api.command_groupmsg.group_fail.app_error",
    "translation": "创建群消息时发生错误。"
  },
  {
    "id": "api.command_groupmsg.hint",
    "translation": "@[用户名1],@[用户名2] '消息'"
  },
  {
    "id": "api.command_groupmsg.invalid_user.app_error",
    "translation": {
      "other": "无法找到用户：{{.Users}}无法找到用户：{{.Users}}"
    }
  },
  {
    "id": "api.command_groupmsg.max_users.app_error",
    "translation": "群消息最多 {{.MaxUsers}} 用户。"
  },
  {
    "id": "api.command_groupmsg.min_users.app_error",
    "translation": "群消息最少 {{.MinUsers}} 用户。"
  },
  {
    "id": "api.command_groupmsg.name",
    "translation": "消息"
  },
  {
    "id": "api.command_groupmsg.permission.app_error",
    "translation": "您没有合适的权限创建新的群消息。"
  },
  {
    "id": "api.command_help.desc",
    "translation": "打开 Mattermost 帮助页面"
  },
  {
    "id": "api.command_help.name",
    "translation": "帮助"
  },
  {
    "id": "api.command_invite.channel.app_error",
    "translation": "获取当前频道错误。"
  },
  {
    "id": "api.command_invite.channel.error",
    "translation": "无法找到频道{{.Channel}}。请使用[频道识别](https://about.mattermost.com/default-channel-handle-documentation)以分辨频道。"
  },
  {
    "id": "api.command_invite.desc",
    "translation": "邀请用户到频道"
  },
  {
    "id": "api.command_invite.directchannel.app_error",
    "translation": "您不能添加成员到私信频道。"
  },
  {
    "id": "api.command_invite.fail.app_error",
    "translation": "加入频道时发生错误。"
  },
  {
    "id": "api.command_invite.hint",
    "translation": "@[用户名] ~[频道]"
  },
  {
    "id": "api.command_invite.missing_message.app_error",
    "translation": "缺少用户名和频道。"
  },
  {
    "id": "api.command_invite.missing_user.app_error",
    "translation": "我们无法找到该用户。他们可能已被系统管理员停用。"
  },
  {
    "id": "api.command_invite.name",
    "translation": "邀请"
  },
  {
    "id": "api.command_invite.permission.app_error",
    "translation": "您没有足够的权限在 {{.Channel}} 添加 {{.User}}。"
  },
  {
    "id": "api.command_invite.private_channel.app_error",
    "translation": "无法找到频道 {{.Channel}}。请使用频道识别查找频道。"
  },
  {
    "id": "api.command_invite.success",
    "translation": "已添加 {{.User}} 到 {{.Channel}} 频道。"
  },
  {
    "id": "api.command_invite.user_already_in_channel.app_error",
    "translation": "{{.User}} 已在频道。"
  },
  {
    "id": "api.command_invite_people.permission.app_error",
    "translation": "您没有权限邀请新用户到这个服务器。"
  },
  {
    "id": "api.command_join.desc",
    "translation": "添加到公开频道"
  },
  {
    "id": "api.command_join.fail.app_error",
    "translation": "加入频道时发生错误。"
  },
  {
    "id": "api.command_join.hint",
    "translation": "~[频道]"
  },
  {
    "id": "api.command_join.list.app_error",
    "translation": "列出频道时发生错误。"
  },
  {
    "id": "api.command_join.missing.app_error",
    "translation": "无法找到该频道。"
  },
  {
    "id": "api.command_join.name",
    "translation": "加入"
  },
  {
    "id": "api.command_kick.name",
    "translation": "踢出"
  },
  {
    "id": "api.command_leave.desc",
    "translation": "离开当前频道"
  },
  {
    "id": "api.command_leave.fail.app_error",
    "translation": "离开频道时发生错误。"
  },
  {
    "id": "api.command_leave.name",
    "translation": "离开"
  },
  {
    "id": "api.command_logout.desc",
    "translation": "注销Mattermost"
  },
  {
    "id": "api.command_logout.name",
    "translation": "注销"
  },
  {
    "id": "api.command_me.desc",
    "translation": "执行一个操作"
  },
  {
    "id": "api.command_me.hint",
    "translation": "[信息]"
  },
  {
    "id": "api.command_me.name",
    "translation": "me"
  },
  {
    "id": "api.command_msg.desc",
    "translation": "直接发送消息给用户"
  },
  {
    "id": "api.command_msg.dm_fail.app_error",
    "translation": "创建私信时发生错误。"
  },
  {
    "id": "api.command_msg.fail.app_error",
    "translation": "发送用户消息时发生错误。"
  },
  {
    "id": "api.command_msg.hint",
    "translation": "@[用户名] '消息'"
  },
  {
    "id": "api.command_msg.missing.app_error",
    "translation": "无法找到该用户。"
  },
  {
    "id": "api.command_msg.name",
    "translation": "消息"
  },
  {
    "id": "api.command_msg.permission.app_error",
    "translation": "您没有合适的权限直接发消息给该用户。"
  },
  {
    "id": "api.command_mute.desc",
    "translation": "关闭当前频道或指定[频道]的桌面、邮件以及推送通知。"
  },
  {
    "id": "api.command_mute.error",
    "translation": "无法找到频道{{.Channel}}。请使用[频道识别](https://about.mattermost.com/default-channel-handle-documentation)以分辨频道。"
  },
  {
    "id": "api.command_mute.hint",
    "translation": "~[频道]"
  },
  {
    "id": "api.command_mute.name",
    "translation": "静音"
  },
  {
    "id": "api.command_mute.no_channel.error",
    "translation": "无法找到指定的频道。请使用[频道识别](https://about.mattermost.com/default-channel-handle-documentation) 以分辨频道。"
  },
  {
    "id": "api.command_mute.not_member.error",
    "translation": "无法静音频道 {{.Channel}} 因为您不是成员。"
  },
  {
    "id": "api.command_mute.success_mute",
    "translation": "您将不会收到 {{.Channel}} 的通知直到取消频道静音。"
  },
  {
    "id": "api.command_mute.success_mute_direct_msg",
    "translation": "您将不会收到此频道的通知直到取消频道静音。"
  },
  {
    "id": "api.command_mute.success_unmute",
    "translation": "{{.Channel}} 不再被静音。"
  },
  {
    "id": "api.command_mute.success_unmute_direct_msg",
    "translation": "此频道不再被静音。"
  },
  {
    "id": "api.command_offline.desc",
    "translation": "设置您的状态设为离线"
  },
  {
    "id": "api.command_offline.name",
    "translation": "离线"
  },
  {
    "id": "api.command_offline.success",
    "translation": "您现在离线了"
  },
  {
    "id": "api.command_online.desc",
    "translation": "设置您的状态设为在线"
  },
  {
    "id": "api.command_online.name",
    "translation": "在线"
  },
  {
    "id": "api.command_online.success",
    "translation": "您现在在线了"
  },
  {
    "id": "api.command_open.name",
    "translation": "打开"
  },
  {
    "id": "api.command_remove.desc",
    "translation": "从频道移除位成员"
  },
  {
    "id": "api.command_remove.direct_group.app_error",
    "translation": "您不能从私信频道移出成员。"
  },
  {
    "id": "api.command_remove.hint",
    "translation": "@[用户名]"
  },
  {
    "id": "api.command_remove.message.app_error",
    "translation": "/name 或 /kick 命令必须有消息。"
  },
  {
    "id": "api.command_remove.missing.app_error",
    "translation": "我们无法找到该用户。他们可能已被系统管理员停用。"
  },
  {
    "id": "api.command_remove.name",
    "translation": "删除"
  },
  {
    "id": "api.command_remove.permission.app_error",
    "translation": "您没有权限移除成员。"
  },
  {
    "id": "api.command_remove.user_not_in_channel",
    "translation": "{{.Username}} 不是此频道的成员。"
  },
  {
    "id": "api.command_search.desc",
    "translation": "在消息中搜索文字"
  },
  {
    "id": "api.command_search.hint",
    "translation": "[文字]"
  },
  {
    "id": "api.command_search.name",
    "translation": "搜索"
  },
  {
    "id": "api.command_search.unsupported.app_error",
    "translation": "您的设备不支持搜索命令。"
  },
  {
    "id": "api.command_settings.desc",
    "translation": "打开账户设置对话框"
  },
  {
    "id": "api.command_settings.name",
    "translation": "设置"
  },
  {
    "id": "api.command_settings.unsupported.app_error",
    "translation": "您的设备不支持设定命令。"
  },
  {
    "id": "api.command_shortcuts.desc",
    "translation": "显示快捷键列表"
  },
  {
    "id": "api.command_shortcuts.name",
    "translation": "快捷键"
  },
  {
    "id": "api.command_shortcuts.unsupported.app_error",
    "translation": "您的设备不支持快捷命令。"
  },
  {
    "id": "api.command_shrug.desc",
    "translation": "添加 ¯\\_(ツ)_/¯ 到你的消息"
  },
  {
    "id": "api.command_shrug.hint",
    "translation": "[信息]"
  },
  {
    "id": "api.command_shrug.name",
    "translation": "shrug"
  },
  {
    "id": "api.config.client.old_format.app_error",
    "translation": "暂未支持客户端配置的新格式。请在查询字串指定 format=old。"
  },
  {
    "id": "api.context.404.app_error",
    "translation": "对不起，我们找不到该页面。"
  },
  {
    "id": "api.context.invalid_body_param.app_error",
    "translation": "请求消息体有无效或缺少 {{.Name}}。"
  },
  {
    "id": "api.context.invalid_param.app_error",
    "translation": "无效的 {{.Name}} 参数。"
  },
  {
    "id": "api.context.invalid_token.error",
    "translation": "无效会话令牌 token={{.Token}}, err={{.Error}}"
  },
  {
    "id": "api.context.invalid_url_param.app_error",
    "translation": "请求网址有无效或缺少 {{.Name}} 参数。"
  },
  {
    "id": "api.context.mfa_required.app_error",
    "translation": "此服务器要求多重验证。"
  },
  {
    "id": "api.context.permissions.app_error",
    "translation": "您没有对应的权限。"
  },
  {
    "id": "api.context.session_expired.app_error",
    "translation": "无效或过期的会话，请重新登录。"
  },
  {
    "id": "api.context.token_provided.app_error",
    "translation": "会话不是 OAuth 但是查询字符串中含有令牌。"
  },
  {
    "id": "api.create_terms_of_service.custom_terms_of_service_disabled.app_error",
    "translation": "已停用自定义服务条款。"
  },
  {
    "id": "api.create_terms_of_service.empty_text.app_error",
    "translation": "请输入您的自定义服务条款文字。"
  },
  {
    "id": "api.email_batching.add_notification_email_to_batch.channel_full.app_error",
    "translation": "批量电子邮件任务接收频道已满。请提高EmailBatchingBufferSize。"
  },
  {
    "id": "api.email_batching.add_notification_email_to_batch.disabled.app_error",
    "translation": "系统管理员禁用了批量电子邮件。"
  },
  {
    "id": "api.email_batching.send_batched_email_notification.subject",
    "translation": {
      "other": "[{{.SiteName}}] {{.Month}} {{.Day}}, {{.Year}} 的新通知[{{.SiteName}}] {{.Month}} {{.Day}}, {{.Year}} 的新通知"
    }
  },
  {
    "id": "api.emoji.create.duplicate.app_error",
    "translation": "无法创建表情符号。另一个具有相同名称的表情符号已存在。"
  },
  {
    "id": "api.emoji.create.other_user.app_error",
    "translation": "无效的用户 id。"
  },
  {
    "id": "api.emoji.create.parse.app_error",
    "translation": "无法创建表情符。无法理解请求。"
  },
  {
    "id": "api.emoji.create.too_large.app_error",
    "translation": "无法创建表情符。图片必须小于 1MB。"
  },
  {
    "id": "api.emoji.disabled.app_error",
    "translation": "自定义表情符号已被系统管理员禁用。"
  },
  {
    "id": "api.emoji.get_image.decode.app_error",
    "translation": "无法解码表情符号图像文件。"
  },
  {
    "id": "api.emoji.get_image.read.app_error",
    "translation": "无法读取表情图像文件。"
  },
  {
    "id": "api.emoji.storage.app_error",
    "translation": "文件存储没有正确配置。请配置S3或本地文件存储服务。"
  },
  {
    "id": "api.emoji.upload.image.app_error",
    "translation": "无法创建表情符号。文件类型必须是PNG，JPEG，或GIF。"
  },
  {
    "id": "api.emoji.upload.large_image.decode_error",
    "translation": "无法创建表情符。解码图片时遇到错误。"
  },
  {
    "id": "api.emoji.upload.large_image.encode_error",
    "translation": "无法创建表情符。编码图片时遇到错误。"
  },
  {
    "id": "api.emoji.upload.large_image.gif_decode_error",
    "translation": "无法创建表情符。解码 GIF 图片时遇到错误。"
  },
  {
    "id": "api.emoji.upload.large_image.gif_encode_error",
    "translation": "无法创建表情符。编码 GIF 图片时遇到错误。"
  },
  {
    "id": "api.emoji.upload.large_image.too_large.app_error",
    "translation": "无法创建表情符。图片必须小于 {{.MaxWidth}}x{{.MaxHeight}}。"
  },
  {
    "id": "api.emoji.upload.open.app_error",
    "translation": "无法创建表情符。尝试打开图片时遇到错误。"
  },
  {
    "id": "api.file.attachments.disabled.app_error",
    "translation": "文件附件已在此服务器禁用。"
  },
  {
    "id": "api.file.get_file.public_invalid.app_error",
    "translation": "公共链接不是有效的。"
  },
  {
    "id": "api.file.get_file_preview.no_preview.app_error",
    "translation": "文件没有预览图。"
  },
  {
    "id": "api.file.get_file_thumbnail.no_thumbnail.app_error",
    "translation": "文件没用缩略图。"
  },
  {
    "id": "api.file.get_public_link.disabled.app_error",
    "translation": "公共链接已经被禁用。"
  },
  {
    "id": "api.file.get_public_link.no_post.app_error",
    "translation": "无法获取文件公开链接。文件必须附在当前用户可读的信息上。"
  },
  {
    "id": "api.file.no_driver.app_error",
    "translation": "未选择文件驱动。"
  },
  {
    "id": "api.file.read_file.reading_local.app_error",
    "translation": "读取本地存储时遇到错误。"
  },
  {
    "id": "api.file.upload_file.incorrect_number_of_client_ids.app_error",
    "translation": "无法上传文件。{{.NumFiles}} 个文件拥有 {{.NumClientIds}} 个 client_ids。"
  },
  {
    "id": "api.file.upload_file.incorrect_number_of_files.app_error",
    "translation": "无法上传文件。指定的文件数不匹配。"
  },
  {
    "id": "api.file.upload_file.large_image.app_error",
    "translation": "无法上传超过最大尺寸的文件：{{.Filename}}"
  },
  {
    "id": "api.file.upload_file.large_image_detailed.app_error",
    "translation": "{{.Filename}} 的尺寸 ({{.Width}}x{{.Height}} 像素) 超过了限制。"
  },
  {
    "id": "api.file.upload_file.multiple_channel_ids.app_error",
    "translation": "无法上传文件。多个冲突的 channel_ids。"
  },
  {
    "id": "api.file.upload_file.read_form_value.app_error",
    "translation": "无法上传文件。读取或解析 {{.Formname}} 时出错。"
  },
  {
    "id": "api.file.upload_file.read_request.app_error",
    "translation": "无法上传文件。读取或解析请求数据时出错。"
  },
  {
    "id": "api.file.upload_file.storage.app_error",
    "translation": "不能上传文件。图片存储没有配置。"
  },
  {
    "id": "api.file.upload_file.too_large_detailed.app_error",
    "translation": "无法上传文件 {{.Filename}}。{{.Length}} 字节超过最大允许的 {{.Limit}} 字节。"
  },
  {
    "id": "api.incoming_webhook.disabled.app_error",
    "translation": "传入的 webhooks 已被系统管理员禁用。"
  },
  {
    "id": "api.incoming_webhook.invalid_username.app_error",
    "translation": "无效的用户名。"
  },
  {
    "id": "api.io_error",
    "translation": "输入/输出错误"
  },
  {
    "id": "api.ldap_group.not_found",
    "translation": "未找到 ldap 组"
  },
  {
    "id": "api.ldap_groups.license_error",
    "translation": "您的许可证不支持 ldap 组"
  },
  {
    "id": "api.license.add_license.array.app_error",
    "translation": "请求中‘许可证’为空数组。"
  },
  {
    "id": "api.license.add_license.expired.app_error",
    "translation": "许可证已经过期或者尚未启用。"
  },
  {
    "id": "api.license.add_license.invalid.app_error",
    "translation": "无效的授权文件。"
  },
  {
    "id": "api.license.add_license.invalid_count.app_error",
    "translation": "不能计算不重复用户总数。"
  },
  {
    "id": "api.license.add_license.no_file.app_error",
    "translation": "请求中没有'许可证'文件。"
  },
  {
    "id": "api.license.add_license.open.app_error",
    "translation": "无法打开许可证文件。"
  },
  {
    "id": "api.license.add_license.save.app_error",
    "translation": "许可证没有正确保存。"
  },
  {
    "id": "api.license.add_license.save_active.app_error",
    "translation": "有效许可证ID没有正确保存。"
  },
  {
    "id": "api.license.add_license.unique_users.app_error",
    "translation": "该许可证只支持 {{.Users}} 用户，当你的系统有 {{.Count}} 唯一用户。唯一用户通过邮件地址计算。你可以从站点报告 -> 查看统计查看总数量。"
  },
  {
    "id": "api.license.client.old_format.app_error",
    "translation": "暂未支持客户端授权的新格式。请在查询字串指定 format=old。"
  },
  {
    "id": "api.marshal_error",
    "translation": "编码错误"
  },
  {
    "id": "api.oauth.allow_oauth.redirect_callback.app_error",
    "translation": "invalid_request：提供的 redirect_uri 不匹配注册的 callback_url。"
  },
  {
    "id": "api.oauth.allow_oauth.turn_off.app_error",
    "translation": "系统管理员已经关闭了 OAuth2 验证服务商。"
  },
  {
    "id": "api.oauth.authorize_oauth.disabled.app_error",
    "translation": "系统管理员已经关闭了 OAuth2 验证服务商。"
  },
  {
    "id": "api.oauth.get_access_token.bad_client_id.app_error",
    "translation": "invalid_request：错误的 client_id。"
  },
  {
    "id": "api.oauth.get_access_token.bad_client_secret.app_error",
    "translation": "invalid_request：缺少 client_secret。"
  },
  {
    "id": "api.oauth.get_access_token.bad_grant.app_error",
    "translation": "invalid_request：错误的 grant_type。"
  },
  {
    "id": "api.oauth.get_access_token.credentials.app_error",
    "translation": "invalid_client：无效的客户端凭证。"
  },
  {
    "id": "api.oauth.get_access_token.disabled.app_error",
    "translation": "系统管理员已经关闭了 OAuth2 验证服务商。"
  },
  {
    "id": "api.oauth.get_access_token.expired_code.app_error",
    "translation": "invalid_grant：无效或过期授权码。"
  },
  {
    "id": "api.oauth.get_access_token.internal.app_error",
    "translation": "server_error：访问数据库时遇到了内部服务器错误。"
  },
  {
    "id": "api.oauth.get_access_token.internal_saving.app_error",
    "translation": "server_error：在保存访问令牌到数据库时遇到了内部服务器错误。"
  },
  {
    "id": "api.oauth.get_access_token.internal_session.app_error",
    "translation": "server_error：在保存会话到数据库时遇到了内部服务器错误。"
  },
  {
    "id": "api.oauth.get_access_token.internal_user.app_error",
    "translation": "server_error：从数据库中读取用户时遇到了内部服务器错误。"
  },
  {
    "id": "api.oauth.get_access_token.missing_code.app_error",
    "translation": "invalid_request：缺少编号。"
  },
  {
    "id": "api.oauth.get_access_token.missing_refresh_token.app_error",
    "translation": "invalid_request：缺少 refresh_token。"
  },
  {
    "id": "api.oauth.get_access_token.redirect_uri.app_error",
    "translation": "invalid_request：提供的 redirect_uri 不匹配授权码 redirect_uri。"
  },
  {
    "id": "api.oauth.get_access_token.refresh_token.app_error",
    "translation": "invalid_grant：无效的续期令牌。"
  },
  {
    "id": "api.oauth.invalid_state_token.app_error",
    "translation": "无效状态令牌。"
  },
  {
    "id": "api.oauth.register_oauth_app.turn_off.app_error",
    "translation": "系统管理员已经关闭的 OAuth2 服务商。"
  },
  {
    "id": "api.oauth.revoke_access_token.del_session.app_error",
    "translation": "从数据库删除会话出错。"
  },
  {
    "id": "api.oauth.revoke_access_token.del_token.app_error",
    "translation": "从数据库删除访问令牌出错。"
  },
  {
    "id": "api.oauth.revoke_access_token.get.app_error",
    "translation": "删除前从数据库获取访问令牌遇到错误。"
  },
  {
    "id": "api.oauth.singup_with_oauth.disabled.app_error",
    "translation": "用户注册已停用。"
  },
  {
    "id": "api.oauth.singup_with_oauth.expired_link.app_error",
    "translation": "注册链接已过期。"
  },
  {
    "id": "api.oauth.singup_with_oauth.invalid_link.app_error",
    "translation": "无效的注册链接。"
  },
  {
    "id": "api.outgoing_webhook.disabled.app_error",
    "translation": "传出的 webhooks 已被系统管理员禁用。"
  },
  {
    "id": "api.plugin.upload.array.app_error",
    "translation": "multipart/form 请求中的文件数组为空。"
  },
  {
    "id": "api.plugin.upload.file.app_error",
    "translation": "无法打开 multipart/form 请求中的文件。"
  },
  {
    "id": "api.plugin.upload.no_file.app_error",
    "translation": "multipart/form 请求缺少文件。"
  },
  {
    "id": "api.post.check_for_out_of_channel_mentions.message.multiple",
    "translation": "@{{.Usernames}} 与 @{{.LastUsername}} 被提到了，但是他们因不在这个频道而不会收到通知。"
  },
  {
    "id": "api.post.check_for_out_of_channel_mentions.message.one",
    "translation": "@{{.Username}} 被提到了，但是他因不在此频道而不会收到通知。"
  },
  {
    "id": "api.post.create_post.can_not_post_to_deleted.error",
    "translation": "无法发信息到已删除的频道。"
  },
  {
    "id": "api.post.create_post.channel_root_id.app_error",
    "translation": "RootId 参数无效的 ChannelId。"
  },
  {
    "id": "api.post.create_post.parent_id.app_error",
    "translation": "无效的 ParentId 参数。"
  },
  {
    "id": "api.post.create_post.root_id.app_error",
    "translation": "无效的 RootId 参数。"
  },
  {
    "id": "api.post.create_post.town_square_read_only",
    "translation": "此频道为只读。只有拥有权限的成员可以发布消息。"
  },
  {
    "id": "api.post.create_webhook_post.creating.app_error",
    "translation": "创建消息时出错。"
  },
  {
    "id": "api.post.deduplicate_create_post.failed_to_get",
    "translation": "处理客户端发送同样请求时获取原始消息失败。"
  },
  {
    "id": "api.post.deduplicate_create_post.pending",
    "translation": "由于另一个客户端发送同样的请求而拒绝消息。"
  },
  {
    "id": "api.post.delete_post.can_not_delete_post_in_deleted.error",
    "translation": "无法在已删除的频道中删除消息。"
  },
  {
    "id": "api.post.disabled_all",
    "translation": "由于频道拥有超过{{.Users}}位用户，因此已禁用 @all。"
  },
  {
    "id": "api.post.disabled_channel",
    "translation": "由于频道拥有超过{{.Users}}位用户，因此已禁用 @channel。"
  },
  {
    "id": "api.post.disabled_here",
    "translation": "@here 已禁用因为频道超过 {{.Users}} 位用户。"
  },
  {
    "id": "api.post.do_action.action_id.app_error",
    "translation": "无效的操作 id。"
  },
  {
    "id": "api.post.do_action.action_integration.app_error",
    "translation": "操作整合错误。"
  },
  {
    "id": "api.post.get_message_for_notification.files_sent",
    "translation": {
      "other": "{{.Count}} 文件已发送：{{.Filenames}}{{.Count}} 文件已发送：{{.Filenames}}"
    }
  },
  {
    "id": "api.post.get_message_for_notification.images_sent",
    "translation": {
      "other": "{{.Count}} 图片已发送：{{.Filenames}}{{.Count}} 图片已发送：{{.Filenames}}"
    }
  },
  {
    "id": "api.post.link_preview_disabled.app_error",
    "translation": "链接预览已被系统管理员禁用。"
  },
  {
    "id": "api.post.patch_post.can_not_update_post_in_deleted.error",
    "translation": "无法在已删除的频道更新消息。"
  },
  {
    "id": "api.post.save_is_pinned_post.town_square_read_only",
    "translation": "此频道为只读。只有拥有权限的成员可以置顶或取消置顶消息。"
  },
  {
    "id": "api.post.send_notification_and_forget.push_channel_mention",
    "translation": " 通知了频道。"
  },
  {
    "id": "api.post.send_notification_and_forget.push_comment_on_post",
    "translation": " 在您的消息发布了评论。"
  },
  {
    "id": "api.post.send_notification_and_forget.push_comment_on_thread",
    "translation": " 在您参与的讨论串发布了评论。"
  },
  {
    "id": "api.post.send_notifications_and_forget.push_explicit_mention",
    "translation": " 提及了您。"
  },
  {
    "id": "api.post.send_notifications_and_forget.push_general_message",
    "translation": " 发布了消息。"
  },
  {
    "id": "api.post.send_notifications_and_forget.push_image_only",
    "translation": " 附加了文件。"
  },
  {
    "id": "api.post.send_notifications_and_forget.push_message",
    "translation": "给您发送了消息。"
  },
  {
    "id": "api.post.update_post.can_not_update_post_in_deleted.error",
    "translation": "无法在已删除的频道更新消息。"
  },
  {
    "id": "api.post.update_post.find.app_error",
    "translation": "我们找不到现有的消息或评论去更新。"
  },
  {
    "id": "api.post.update_post.permissions_details.app_error",
    "translation": "已经删除 id={{.PostId}}。"
  },
  {
    "id": "api.post.update_post.permissions_time_limit.app_error",
    "translation": "消息只允许在 {{.limeLimit}} 秒内编辑。详情请咨询您的系统管理员。"
  },
  {
    "id": "api.post.update_post.system_message.app_error",
    "translation": "无法更新系统信息。"
  },
  {
    "id": "api.post_get_post_by_id.get.app_error",
    "translation": "无法获取消息。"
  },
  {
    "id": "api.preference.delete_preferences.delete.app_error",
    "translation": "无法删除用户偏好。"
  },
  {
    "id": "api.preference.preferences_category.get.app_error",
    "translation": "无法获取用户偏好。"
  },
  {
    "id": "api.preference.update_preferences.set.app_error",
    "translation": "无法设置用户偏好。"
  },
  {
    "id": "api.reaction.delete.archived_channel.app_error",
    "translation": "您不能移除已归档的频道中的互动。"
  },
  {
    "id": "api.reaction.save.archived_channel.app_error",
    "translation": "您不能在已归档的频道互动。"
  },
  {
    "id": "api.reaction.save_reaction.invalid.app_error",
    "translation": "无效互动。"
  },
  {
    "id": "api.reaction.save_reaction.user_id.app_error",
    "translation": "您不能保存其他用户的互动。"
  },
  {
    "id": "api.reaction.town_square_read_only",
    "translation": "只读频道无法发互动。"
  },
  {
    "id": "api.restricted_system_admin",
    "translation": "受限系统管理员禁止执行此操作。"
  },
  {
    "id": "api.roles.patch_roles.license.error",
    "translation": "您的许可证不支持高级权限。"
  },
  {
    "id": "api.scheme.create_scheme.license.error",
    "translation": "您的许可证不支持创建权限方案。"
  },
  {
    "id": "api.scheme.delete_scheme.license.error",
    "translation": "您的许可证不支持删除权限方案"
  },
  {
    "id": "api.scheme.get_channels_for_scheme.scope.error",
    "translation": "无法获取方案的频道因为提供的方案不是频道方案。"
  },
  {
    "id": "api.scheme.get_teams_for_scheme.scope.error",
    "translation": "无法获取方案的团队因为提供的方案不是团队方案。"
  },
  {
    "id": "api.scheme.patch_scheme.license.error",
    "translation": "您的许可证不支持更新权限方案"
  },
  {
    "id": "api.server.start_server.forward80to443.disabled_while_using_lets_encrypt",
    "translation": "使用 LetsEncrypt 时必须开启 Forward80To443"
  },
  {
    "id": "api.server.start_server.forward80to443.enabled_but_listening_on_wrong_port",
    "translation": "无法在监听端口 %s 时转发端口 80 到端口 443：使用代理服务器时停用 Forward80To443"
  },
  {
    "id": "api.server.start_server.rate_limiting_memory_store",
    "translation": "无法初始化频率限制内存储存。检查 MemoryStoreSize 设置。"
  },
  {
    "id": "api.server.start_server.rate_limiting_rate_limiter",
    "translation": "无法初始化频率限制。"
  },
  {
    "id": "api.server.start_server.starting.critical",
    "translation": "启动服务出错, err:%v"
  },
  {
    "id": "api.slackimport.slack_add_bot_user.email_pwd",
    "translation": "已导入整合/Slack 机器人用户 {{.Email}} 以及密码 {{.Password}}。\r\n"
  },
  {
    "id": "api.slackimport.slack_add_bot_user.unable_import",
    "translation": "无法导入整合/Slack 机器人用户 {{.Username}}。\r\n"
  },
  {
    "id": "api.slackimport.slack_add_channels.added",
    "translation": "\r\n频道已添加：\r\n"
  },
  {
    "id": "api.slackimport.slack_add_channels.failed_to_add_user",
    "translation": "无法添加 Slack 用户 {{.Username}} 到频道。\r\n"
  },
  {
    "id": "api.slackimport.slack_add_channels.import_failed",
    "translation": "无法导入 Slack 频道 {{.DisplayName}}。\r\n"
  },
  {
    "id": "api.slackimport.slack_add_channels.merge",
    "translation": "Slack 频道 {{.DisplayName}} 已在 Masttermost 频道存在。已合并两频道。\r\n"
  },
  {
    "id": "api.slackimport.slack_add_users.created",
    "translation": "\r\n已创建用户：\r\n"
  },
  {
    "id": "api.slackimport.slack_add_users.email_pwd",
    "translation": "已导入拥有电子邮箱 {{.Email}} 以及密码 {{.Password}} 的 Slack 用户。\r\n"
  },
  {
    "id": "api.slackimport.slack_add_users.merge_existing",
    "translation": "Slack 用户已和拥有邮箱地址 {{.Email}} 和用户名 {{.Username}} 的 Mattermost 用户合并。\r\n"
  },
  {
    "id": "api.slackimport.slack_add_users.merge_existing_failed",
    "translation": "Slack 用户已和现有邮箱地址 {{.Email}} 和用户名 {{.Username}} 的 Mattermost 用户合并，但没法添加用户到他们的团队。\r\n"
  },
  {
    "id": "api.slackimport.slack_add_users.missing_email_address",
    "translation": "用户 {{.Username}} 在 Slack 导出里没有电子邮箱地址。暂使用 {{.Email}} 代替。用户需要在登入系统后更新他们的邮箱地址。\r\n"
  },
  {
    "id": "api.slackimport.slack_add_users.unable_import",
    "translation": "不能导入 Slack 用户：{{.Username}}。\r\n"
  },
  {
    "id": "api.slackimport.slack_import.log",
    "translation": "Mattermost Slack 导入日志 \r\n"
  },
  {
    "id": "api.slackimport.slack_import.note1",
    "translation": "- 有些信息可能未被导入因为导入程序不支持他们。\r\n"
  },
  {
    "id": "api.slackimport.slack_import.note2",
    "translation": "- 暂不支持 Slack 机器人信息。\r\n"
  },
  {
    "id": "api.slackimport.slack_import.note3",
    "translation": "- 更多错误可以到服务器日志查看。\r\n"
  },
  {
    "id": "api.slackimport.slack_import.notes",
    "translation": "\r\n注释：\r\n"
  },
  {
    "id": "api.slackimport.slack_import.open.app_error",
    "translation": "无法打开文件：{{.Filename}}。\r\n"
  },
  {
    "id": "api.slackimport.slack_import.team_fail",
    "translation": "导入时无法获取要导入的团队。\r\n"
  },
  {
    "id": "api.slackimport.slack_import.zip.app_error",
    "translation": "无法打开 Slack 导出的 zip 文件。\r\n"
  },
  {
    "id": "api.status.user_not_found.app_error",
    "translation": "未找到用户。"
  },
  {
    "id": "api.team.add_user_to_team.added",
    "translation": "%v 由 %v 邀请加入到团队。"
  },
  {
    "id": "api.team.add_user_to_team.missing_parameter.app_error",
    "translation": "添加用户到团队所需的参数。"
  },
  {
    "id": "api.team.get_invite_info.not_open_team",
    "translation": "不能邀请进入非开放团队。"
  },
  {
    "id": "api.team.get_team_icon.filesettings_no_driver.app_error",
    "translation": "文件设置中驱动名无效。必须为 'local' 或 'amazons3'。"
  },
  {
    "id": "api.team.get_team_icon.read_file.app_error",
    "translation": "无法读取团队图标文件。"
  },
  {
    "id": "api.team.import_team.array.app_error",
    "translation": "请求中 'file' 为空数组。"
  },
  {
    "id": "api.team.import_team.integer.app_error",
    "translation": "文件大小不是个整数。"
  },
  {
    "id": "api.team.import_team.no_file.app_error",
    "translation": "请求中 ‘file’ 文件不存在。"
  },
  {
    "id": "api.team.import_team.no_import_from.app_error",
    "translation": "错误请求：缺少 importFrom 字段。"
  },
  {
    "id": "api.team.import_team.open.app_error",
    "translation": "无法打开文件。"
  },
  {
    "id": "api.team.import_team.parse.app_error",
    "translation": "无法解析混合表单。"
  },
  {
    "id": "api.team.import_team.unavailable.app_error",
    "translation": "错误请求：缺少 filesize 字段。"
  },
  {
    "id": "api.team.invite_members.disabled.app_error",
    "translation": "邮件邀请已停用。"
  },
  {
    "id": "api.team.invite_members.invalid_email.app_error",
    "translation": "以下邮箱地址不在允许的域名范围内：{{.Addresses}}。请联系您的系统管理员了解详情。"
  },
  {
    "id": "api.team.invite_members.no_one.app_error",
    "translation": "没有人可邀请。"
  },
  {
    "id": "api.team.is_team_creation_allowed.disabled.app_error",
    "translation": "团队创建被禁用。详细请询问您的系统管理员。"
  },
  {
    "id": "api.team.is_team_creation_allowed.domain.app_error",
    "translation": "电子邮件必须来自指定域名 (例如 @example.com)。详情请询问您的系统管理员。"
  },
  {
    "id": "api.team.join_team.post_and_forget",
    "translation": "%v 已加入团队。"
  },
  {
    "id": "api.team.join_user_to_team.allowed_domains.app_error",
    "translation": "电子邮件必须来自指定域名 (例如 @example.com)。详情请询问您的系统管理员。"
  },
  {
    "id": "api.team.leave.left",
    "translation": "%v 离开了团队。"
  },
  {
    "id": "api.team.move_channel.post.error",
    "translation": "发送频道移动消息失败。"
  },
  {
    "id": "api.team.move_channel.success",
    "translation": "此频道已从 %v 移至此团队。"
  },
  {
    "id": "api.team.remove_team_icon.get_team.app_error",
    "translation": "获取团队时发生错误。"
  },
  {
    "id": "api.team.remove_user_from_team.missing.app_error",
    "translation": "此用户似乎不属于此团队。"
  },
  {
    "id": "api.team.remove_user_from_team.removed",
    "translation": "%v 已移出团队。"
  },
  {
    "id": "api.team.set_team_icon.array.app_error",
    "translation": "请求中 'image' 为空。"
  },
  {
    "id": "api.team.set_team_icon.decode.app_error",
    "translation": "无法解码团队图标。"
  },
  {
    "id": "api.team.set_team_icon.encode.app_error",
    "translation": "无法编码团队图标。"
  },
  {
    "id": "api.team.set_team_icon.get_team.app_error",
    "translation": "获取团队时发生错误。"
  },
  {
    "id": "api.team.set_team_icon.no_file.app_error",
    "translation": "请求中缺失图片文件。"
  },
  {
    "id": "api.team.set_team_icon.open.app_error",
    "translation": "无法打开图片文件。"
  },
  {
    "id": "api.team.set_team_icon.parse.app_error",
    "translation": "无法解析混合表单。"
  },
  {
    "id": "api.team.set_team_icon.storage.app_error",
    "translation": "不能上传团队图标。没有配置图片存储。"
  },
  {
    "id": "api.team.set_team_icon.too_large.app_error",
    "translation": "不能上传团队图标。文件太大。"
  },
  {
    "id": "api.team.set_team_icon.write_file.app_error",
    "translation": "无法保存团队图标。"
  },
  {
    "id": "api.team.team_icon.update.app_error",
    "translation": "更新团队图标时发生错误。"
  },
  {
    "id": "api.team.update_member_roles.not_a_member",
    "translation": "指定的用户不属于指定的团队。"
  },
  {
    "id": "api.team.update_restricted_domains.mismatch.app_error",
    "translation": "系统设定不允许限制团队到 {{ .Domain }}。请联系您的系统管理员。"
  },
  {
    "id": "api.team.update_team_scheme.license.error",
    "translation": "您的许可证不支持更新团队方案"
  },
  {
    "id": "api.team.update_team_scheme.scheme_scope.error",
    "translation": "无法设定团队方案因为提供的方案不是团队方案。"
  },
  {
    "id": "api.templates.deactivate_body.info",
    "translation": "您注销了 {{ .SiteURL }} 上的帐号。"
  },
  {
    "id": "api.templates.deactivate_body.title",
    "translation": "您的帐号已在 {{ .ServerURL }} 注销"
  },
  {
    "id": "api.templates.deactivate_body.warning",
    "translation": "如果这不是您的操作或者您想重新激活您的帐号，请联系您的系统管理员。"
  },
  {
    "id": "api.templates.deactivate_subject",
    "translation": "[{{ .SiteName }}] 您的帐号已在 {{ .ServerURL }} 注销"
  },
  {
    "id": "api.templates.email_change_body.info",
    "translation": "您在 {{.TeamDisplayName}} 的邮件地址被更改至 {{.NewEmail}}。"
  },
  {
    "id": "api.templates.email_change_body.title",
    "translation": "您更新了您的邮箱"
  },
  {
    "id": "api.templates.email_change_subject",
    "translation": "[{{ .SiteName }}] 您的邮箱地址已更改"
  },
  {
    "id": "api.templates.email_change_verify_body.button",
    "translation": "校验邮箱"
  },
  {
    "id": "api.templates.email_change_verify_body.info",
    "translation": "请点击下面的链接确认这是正确的地址，以完成在{{.TeamDisplayName}}的电子邮件地址更新。"
  },
  {
    "id": "api.templates.email_change_verify_body.title",
    "translation": "您已更新电子邮件地址"
  },
  {
    "id": "api.templates.email_change_verify_subject",
    "translation": "[{{ .SiteName }}] 验证新邮件地址"
  },
  {
    "id": "api.templates.email_footer",
    "translation": "要更改您的通知偏好设定，登录到您的团队站点后至帐号设置 > 通知。"
  },
  {
    "id": "api.templates.email_info1",
    "translation": "如有任何问题，请随时给我们发邮件："
  },
  {
    "id": "api.templates.email_info2",
    "translation": "此致"
  },
  {
    "id": "api.templates.email_info3",
    "translation": "{{.SiteName}} 团队"
  },
  {
    "id": "api.templates.email_organization",
    "translation": "发送人 "
  },
  {
    "id": "api.templates.email_warning",
    "translation": "如果您没做此更改，请联系系统管理员。"
  },
  {
    "id": "api.templates.invite_body.button",
    "translation": "立刻加入"
  },
  {
    "id": "api.templates.invite_body.title",
    "translation": "{{ .SenderName }}邀请加入{{ .TeamDisplayName }}团队。"
  },
  {
    "id": "api.templates.invite_subject",
    "translation": "[{{ .SiteName }}] {{ .SenderName }} 邀请您加入 {{ .TeamDisplayName }} 团队"
  },
  {
    "id": "api.templates.mfa_activated_body.info",
    "translation": "多重验证添加到了您在 {{ .SiteURL }} 的帐号。"
  },
  {
    "id": "api.templates.mfa_activated_body.title",
    "translation": "多重验证已添加"
  },
  {
    "id": "api.templates.mfa_change_subject",
    "translation": "[{{ .SiteName }}] 您的多重验证已更新"
  },
  {
    "id": "api.templates.mfa_deactivated_body.info",
    "translation": "多重验证已从您在 {{ .SiteURL }} 的帐号移除。"
  },
  {
    "id": "api.templates.mfa_deactivated_body.title",
    "translation": "多重验证已移除"
  },
  {
    "id": "api.templates.password_change_body.info",
    "translation": "您在 {{ .TeamURL }} 上 {{.TeamDisplayName}} 的密码已由 {{.Method}} 修改。"
  },
  {
    "id": "api.templates.password_change_body.title",
    "translation": "您更新了您的密码"
  },
  {
    "id": "api.templates.password_change_subject",
    "translation": "[{{ .SiteName }}] 您的密码已更新"
  },
  {
    "id": "api.templates.post_body.button",
    "translation": "查看消息"
  },
  {
    "id": "api.templates.reset_body.button",
    "translation": "重设密码"
  },
  {
    "id": "api.templates.reset_body.title",
    "translation": "重置您的密码"
  },
  {
    "id": "api.templates.reset_subject",
    "translation": "[{{ .SiteName }}] 重置您的密码"
  },
  {
    "id": "api.templates.signin_change_email.body.info",
    "translation": "你已经更新您在 {{ .SiteName }} 的登录方法到 {{.Method}}。"
  },
  {
    "id": "api.templates.signin_change_email.body.method_email",
    "translation": "邮箱和密码"
  },
  {
    "id": "api.templates.signin_change_email.body.title",
    "translation": "您更新了您的登录方式"
  },
  {
    "id": "api.templates.signin_change_email.subject",
    "translation": "[{{ .SiteName }}] 您的登入方式已更新"
  },
  {
    "id": "api.templates.user_access_token_body.info",
    "translation": "个人访问令牌添加到了您在 {{ .SiteURL }} 的帐号。它们可以用来以您的帐号访问 {{.SiteName}}。"
  },
  {
    "id": "api.templates.user_access_token_body.title",
    "translation": "已添加用个人访问令牌到您的帐号"
  },
  {
    "id": "api.templates.user_access_token_subject",
    "translation": "[{{ .SiteName }}] 已添加个人访问令牌到您的帐号"
  },
  {
    "id": "api.templates.username_change_body.info",
    "translation": "您在 {{.TeamDisplayName}} 的用户名被更改至 {{.NewUsername}}。"
  },
  {
    "id": "api.templates.username_change_body.title",
    "translation": "您更新了您的用户名"
  },
  {
    "id": "api.templates.username_change_subject",
    "translation": "[{{ .SiteName }}] 您的用户名已更改"
  },
  {
    "id": "api.templates.verify_body.button",
    "translation": "验证邮箱"
  },
  {
    "id": "api.templates.verify_body.info",
    "translation": "该电子邮件地址已用于创建 Mattermost 帐户。"
  },
  {
    "id": "api.templates.verify_body.title",
    "translation": "验证您的电子邮箱地址"
  },
  {
    "id": "api.templates.verify_subject",
    "translation": "[{{ .SiteName }}] 电子邮件地址验证"
  },
  {
    "id": "api.templates.welcome_body.app_download_info",
    "translation": "为了更好的体验，请下载 PC、Mac、iOS、安卓平台应用。"
  },
  {
    "id": "api.templates.welcome_body.button",
    "translation": "验证邮箱"
  },
  {
    "id": "api.templates.welcome_body.info",
    "translation": "该电子邮件地址已用于创建 Mattermost 帐户。"
  },
  {
    "id": "api.templates.welcome_body.title",
    "translation": "欢迎加入团队"
  },
  {
    "id": "api.templates.welcome_subject",
    "translation": "[{{ .SiteName }}] 您加入了 {{ .ServerURL }}"
  },
  {
    "id": "api.user.activate_mfa.email_and_ldap_only.app_error",
    "translation": "此帐户类型不支持多重验证。"
  },
  {
    "id": "api.user.add_direct_channels_and_forget.failed.error",
    "translation": "添加用户直接频道偏好设定失败 user_id={{.UserId}}, team_id={{.TeamId}}, err={{.Error}}"
  },
  {
    "id": "api.user.authorize_oauth_user.bad_response.app_error",
    "translation": "令牌请求得到错误的回复。"
  },
  {
    "id": "api.user.authorize_oauth_user.bad_token.app_error",
    "translation": "错误的令牌类型。"
  },
  {
    "id": "api.user.authorize_oauth_user.invalid_state.app_error",
    "translation": "无效状态"
  },
  {
    "id": "api.user.authorize_oauth_user.missing.app_error",
    "translation": "缺少访问令牌。"
  },
  {
    "id": "api.user.authorize_oauth_user.response.app_error",
    "translation": "从 OAuth 服务提供商收到无效的回复。"
  },
  {
    "id": "api.user.authorize_oauth_user.service.app_error",
    "translation": "令牌请求到 {{.Service}} 失败。"
  },
  {
    "id": "api.user.authorize_oauth_user.token_failed.app_error",
    "translation": "令牌请求失败。"
  },
  {
    "id": "api.user.authorize_oauth_user.unsupported.app_error",
    "translation": "{{.Service}} 通过 OAuth 2.0 的单点登入在此服务器上不可用。"
  },
  {
    "id": "api.user.check_user_login_attempts.too_many.app_error",
    "translation": "您的账号因为多次的密码尝试而被锁定。请重设您的密码。"
  },
  {
    "id": "api.user.check_user_mfa.bad_code.app_error",
    "translation": "无效的多重验证令牌。"
  },
  {
    "id": "api.user.check_user_password.invalid.app_error",
    "translation": "登录失败，无效的密码。"
  },
  {
    "id": "api.user.complete_switch_with_oauth.blank_email.app_error",
    "translation": "空白电子邮件。"
  },
  {
    "id": "api.user.complete_switch_with_oauth.parse.app_error",
    "translation": "无法解析数据验证 {{.Service}} 用户对象。"
  },
  {
    "id": "api.user.create_email_token.error",
    "translation": "创建邮件验证令牌数据失败"
  },
  {
    "id": "api.user.create_oauth_user.already_attached.app_error",
    "translation": "已经有一个电子邮件帐号使用了不同于{{.Service}}的方法进行登录。请使用{{.Auth}}进行登录。"
  },
  {
    "id": "api.user.create_oauth_user.create.app_error",
    "translation": "无法创建用户 {{.Service}} 用户对象。"
  },
  {
    "id": "api.user.create_profile_image.default_font.app_error",
    "translation": "无法创建默认个人图片的字体。"
  },
  {
    "id": "api.user.create_profile_image.encode.app_error",
    "translation": "无法编码默认个人图片。"
  },
  {
    "id": "api.user.create_profile_image.initial.app_error",
    "translation": "不能添加用户初始默认个人图片。"
  },
  {
    "id": "api.user.create_user.accepted_domain.app_error",
    "translation": "您提供的电子邮件不属于允许的域名。请与您的管理员联系或使用一个不同的电子邮件注册。"
  },
  {
    "id": "api.user.create_user.disabled.app_error",
    "translation": "用户创建已停用。"
  },
  {
    "id": "api.user.create_user.no_open_server",
    "translation": "这个服务员不允许注册。请与管理员联系，获取邀请。"
  },
  {
    "id": "api.user.create_user.signup_email_disabled.app_error",
    "translation": "已停用电子邮件注册。"
  },
  {
    "id": "api.user.create_user.signup_link_expired.app_error",
    "translation": "注册链接已过期。"
  },
  {
    "id": "api.user.create_user.signup_link_invalid.app_error",
    "translation": "无效的注册链接。"
  },
  {
    "id": "api.user.email_to_ldap.not_available.app_error",
    "translation": "AD/LDAP 在本服务器上不可用。"
  },
  {
    "id": "api.user.email_to_oauth.not_available.app_error",
    "translation": "此服务器未配置验证转移。"
  },
  {
    "id": "api.user.get_user_by_email.permissions.app_error",
    "translation": "无法以邮箱地址获取用户。"
  },
  {
    "id": "api.user.ldap_to_email.not_available.app_error",
    "translation": "AD/LDAP 在本服务器上不可用。"
  },
  {
    "id": "api.user.ldap_to_email.not_ldap_account.app_error",
    "translation": "此账户没有使用 AD/LDAP。"
  },
  {
    "id": "api.user.login.blank_pwd.app_error",
    "translation": "密码字段不能为空白"
  },
  {
    "id": "api.user.login.bot_login_forbidden.app_error",
    "translation": "禁止机器人登入。"
  },
  {
    "id": "api.user.login.client_side_cert.certificate.app_error",
    "translation": "尝试使用实验功能 ClientSideCert 登入但未提供有效的证书。"
  },
  {
    "id": "api.user.login.client_side_cert.license.app_error",
    "translation": "尝试使用实验功能 ClientSideCert 登入但未拥有有效的企业许可证。"
  },
  {
    "id": "api.user.login.inactive.app_error",
    "translation": "您的帐号因被停用而登入失败。请联系系统管理员。"
  },
  {
    "id": "api.user.login.not_verified.app_error",
    "translation": "登录失败，因为电子邮件地址没有被验证。"
  },
  {
    "id": "api.user.login.use_auth_service.app_error",
    "translation": "请使用 {{.AuthService}} 登录。"
  },
  {
    "id": "api.user.login_by_oauth.bot_login_forbidden.app_error",
    "translation": "禁止机器人登入。"
  },
  {
    "id": "api.user.login_by_oauth.not_available.app_error",
    "translation": "本服务器不支持通过 OAuth 2.0 的 {{.Service}} SSO。"
  },
  {
    "id": "api.user.login_by_oauth.parse.app_error",
    "translation": "无法解析数据验证 {{.Service}} 用户对象。"
  },
  {
    "id": "api.user.login_ldap.not_available.app_error",
    "translation": "AD/LDAP 在本服务器上不可用。"
  },
  {
    "id": "api.user.oauth_to_email.context.app_error",
    "translation": "更新密码失败因为 user_id 不匹配用户ID。"
  },
  {
    "id": "api.user.oauth_to_email.not_available.app_error",
    "translation": "此服务器未配置验证转移。"
  },
  {
    "id": "api.user.reset_password.broken_token.app_error",
    "translation": "无效的重置密码链接。"
  },
  {
    "id": "api.user.reset_password.invalid_link.app_error",
    "translation": "无效的重置密码链接。"
  },
  {
    "id": "api.user.reset_password.link_expired.app_error",
    "translation": "密码重置链接已过期。"
  },
  {
    "id": "api.user.reset_password.method",
    "translation": "使用重置密码链接"
  },
  {
    "id": "api.user.reset_password.sso.app_error",
    "translation": "无法重置 SSO 帐号密码。"
  },
  {
    "id": "api.user.saml.not_available.app_error",
    "translation": "此服务器没有正确配置或者不支持 SAML 2.0。"
  },
  {
    "id": "api.user.send_deactivate_email_and_forget.failed.error",
    "translation": "无法发送帐号注销邮件"
  },
  {
    "id": "api.user.send_email_change_email_and_forget.error",
    "translation": "无法发送电子邮件通知电子邮件"
  },
  {
    "id": "api.user.send_email_change_username_and_forget.error",
    "translation": "无法发送用户名更改通知邮件"
  },
  {
    "id": "api.user.send_email_change_verify_email_and_forget.error",
    "translation": "无法发送电子邮件更改验证电子邮件"
  },
  {
    "id": "api.user.send_mfa_change_email.error",
    "translation": "无法发送 MFA 更改邮件通知。"
  },
  {
    "id": "api.user.send_password_change_email_and_forget.error",
    "translation": "无法发送更新密码电子邮件"
  },
  {
    "id": "api.user.send_password_reset.send.app_error",
    "translation": "无法发送密码重置电子邮件。"
  },
  {
    "id": "api.user.send_password_reset.sso.app_error",
    "translation": "无法重置 SSO 帐号密码。"
  },
  {
    "id": "api.user.send_sign_in_change_email_and_forget.error",
    "translation": "无法发送更新密码电子邮件"
  },
  {
    "id": "api.user.send_user_access_token.error",
    "translation": "发送邮件 \"已添加个人访问令牌\" 失败"
  },
  {
    "id": "api.user.send_verify_email_and_forget.failed.error",
    "translation": "无法发送验证电子邮件"
  },
  {
    "id": "api.user.send_welcome_email_and_forget.failed.error",
    "translation": "无法成功发送欢迎电子邮件"
  },
  {
    "id": "api.user.update_active.not_enable.app_error",
    "translation": "您不能注销自己因为此功能未开启。请联系您的系统管理员。"
  },
  {
    "id": "api.user.update_active.permissions.app_error",
    "translation": "您没有对应的权限。"
  },
  {
    "id": "api.user.update_oauth_user_attrs.get_user.app_error",
    "translation": "无法从 {{.Service}} 用户对象获取用户。"
  },
  {
    "id": "api.user.update_password.context.app_error",
    "translation": "更新密码失败，因为当前 user_id 与 user_id 属性不匹配。"
  },
  {
    "id": "api.user.update_password.failed.app_error",
    "translation": "更新密码失败。"
  },
  {
    "id": "api.user.update_password.incorrect.app_error",
    "translation": "\"当前密码\" 输入有误。请检查大写锁是否关闭后再试一次。"
  },
  {
    "id": "api.user.update_password.menu",
    "translation": "使用设置菜单"
  },
  {
    "id": "api.user.update_password.oauth.app_error",
    "translation": "更新密码失败，因为用户通过 OAuth 服务登录。"
  },
  {
    "id": "api.user.update_password.valid_account.app_error",
    "translation": "更新密码失败，因为无法找到有效的帐户。"
  },
  {
    "id": "api.user.upload_profile_user.array.app_error",
    "translation": "根据“图像”请求的空数组。"
  },
  {
    "id": "api.user.upload_profile_user.decode.app_error",
    "translation": "无法解码个人资料图片。"
  },
  {
    "id": "api.user.upload_profile_user.encode.app_error",
    "translation": "无法编码个人资料图片。"
  },
  {
    "id": "api.user.upload_profile_user.no_file.app_error",
    "translation": "请求中缺失图片文件。"
  },
  {
    "id": "api.user.upload_profile_user.open.app_error",
    "translation": "无法打开图片文件。"
  },
  {
    "id": "api.user.upload_profile_user.parse.app_error",
    "translation": "无法解析混合表单。"
  },
  {
    "id": "api.user.upload_profile_user.storage.app_error",
    "translation": "无法上传文件。未配置图像存储。"
  },
  {
    "id": "api.user.upload_profile_user.too_large.app_error",
    "translation": "无法上传头像。文件太大。"
  },
  {
    "id": "api.user.upload_profile_user.upload_profile.app_error",
    "translation": "无法上传个人资料图片。"
  },
  {
    "id": "api.user.verify_email.bad_link.app_error",
    "translation": "非法确认邮件链接。"
  },
  {
    "id": "api.user.verify_email.broken_token.app_error",
    "translation": "无效的验证邮件令牌类型。"
  },
  {
    "id": "api.user.verify_email.link_expired.app_error",
    "translation": "邮件验证链接已超时。"
  },
  {
    "id": "api.user.verify_email.token_parse.error",
    "translation": "解析邮件验证令牌数据失败"
  },
  {
    "id": "api.web_socket.connect.upgrade.app_error",
    "translation": "未能升级 WebSocket 连接。"
  },
  {
    "id": "api.web_socket_router.bad_action.app_error",
    "translation": "未知 WebSocket 操作。"
  },
  {
    "id": "api.web_socket_router.bad_seq.app_error",
    "translation": "无效的 WebSocket 消息顺序。"
  },
  {
    "id": "api.web_socket_router.no_action.app_error",
    "translation": "无 websocket 操作。"
  },
  {
    "id": "api.web_socket_router.not_authenticated.app_error",
    "translation": "未经授权的 WebSocket 连接。请登入后再试。"
  },
  {
    "id": "api.webhook.create_outgoing.intersect.app_error",
    "translation": "同一频道的传出 webhooks 不能具有同样的触发词/回调URLs。"
  },
  {
    "id": "api.webhook.create_outgoing.not_open.app_error",
    "translation": "只有公共频道可以创建传出 webhooks。"
  },
  {
    "id": "api.webhook.create_outgoing.permissions.app_error",
    "translation": "无效的创建传出的 webhook 权限。"
  },
  {
    "id": "api.webhook.create_outgoing.triggers.app_error",
    "translation": "必须设置 trigger_words 或 channel_id。"
  },
  {
    "id": "api.webhook.incoming.error",
    "translation": "无法解码传入的 webhook 混合数据。"
  },
  {
    "id": "api.webhook.team_mismatch.app_error",
    "translation": "无法跨团队更新 webhook。"
  },
  {
    "id": "api.webhook.update_outgoing.intersect.app_error",
    "translation": "同一频道的传出 webhooks 不能具有同样的触发词/回调URLs。"
  },
  {
    "id": "api.websocket_handler.invalid_param.app_error",
    "translation": "无效的 {{.Name}} 参数。"
  },
  {
    "id": "app.admin.test_email.failure",
    "translation": "连接失败：{{.Error}}"
  },
  {
    "id": "app.channel.create_channel.no_team_id.app_error",
    "translation": "必须指定团队 ID 才能创建频道。"
  },
  {
    "id": "app.channel.move_channel.members_do_not_match.error",
    "translation": "无法移动频道除非所有成员已是目标团队的成员。"
  },
  {
    "id": "app.channel.post_update_channel_purpose_message.post.error",
    "translation": "发送频道作用消息失败"
  },
  {
    "id": "app.channel.post_update_channel_purpose_message.removed",
    "translation": "%s 删除了频道作用 (原为: %s)"
  },
  {
    "id": "app.channel.post_update_channel_purpose_message.retrieve_user.error",
    "translation": "尝试保存更新的频道作用消息 %v 时获取用户信息失败"
  },
  {
    "id": "app.channel.post_update_channel_purpose_message.updated_from",
    "translation": "%s 将频道作用从: %s 更新为: %s"
  },
  {
    "id": "app.channel.post_update_channel_purpose_message.updated_to",
    "translation": "%s 更新了频道作用为: %s"
  },
  {
    "id": "app.export.export_write_line.io_writer.error",
    "translation": "写入导出数据时遇到错误。"
  },
  {
    "id": "app.export.export_write_line.json_marshall.error",
    "translation": "导出 JSON 数据时发生错误."
  },
  {
    "id": "app.import.attachment.bad_file.error",
    "translation": "读取文件错误：\"{{.FilePath}}\""
  },
  {
    "id": "app.import.attachment.file_upload.error",
    "translation": "上传文件错误：\"{{.FilePath}}\""
  },
  {
    "id": "app.import.bulk_import.file_scan.error",
    "translation": "读取数据导入文件错误。"
  },
  {
    "id": "app.import.bulk_import.json_decode.error",
    "translation": "JSON 解码行失败。"
  },
  {
    "id": "app.import.bulk_import.unsupported_version.error",
    "translation": "数据导入文件缺少或有错误的版本。请确定版本是导入文件中的第一个对象后再尝试。"
  },
  {
    "id": "app.import.emoji.bad_file.error",
    "translation": "导入表情符图像文件出错。表情符：“{{.EmojiName}}”"
  },
  {
    "id": "app.import.import_channel.scheme_deleted.error",
    "translation": "无法设定频道使用已删除的方案。"
  },
  {
    "id": "app.import.import_channel.scheme_wrong_scope.error",
    "translation": "频道必须指定到频道范围的方案。"
  },
  {
    "id": "app.import.import_channel.team_not_found.error",
    "translation": "导入频道失败。团队名 \"{{.TeamName}}\" 无法找到。"
  },
  {
    "id": "app.import.import_direct_channel.create_direct_channel.error",
    "translation": "船舰私信组频道失败"
  },
  {
    "id": "app.import.import_direct_channel.create_group_channel.error",
    "translation": "创建群频道失败"
  },
  {
    "id": "app.import.import_direct_channel.update_header_failed.error",
    "translation": "更新私信频道标题失败"
  },
  {
    "id": "app.import.import_direct_post.create_direct_channel.error",
    "translation": "获取私信频道失败"
  },
  {
    "id": "app.import.import_direct_post.create_group_channel.error",
    "translation": "获取组频道失败"
  },
  {
    "id": "app.import.import_line.null_channel.error",
    "translation": "导入数据行有类型 \"channel\" 但频道对象是无。"
  },
  {
    "id": "app.import.import_line.null_direct_channel.error",
    "translation": "导入数据行有类型 \"direct_channel\" 但 direct_channel 对象为 null。"
  },
  {
    "id": "app.import.import_line.null_direct_post.error",
    "translation": "导入数据行有类型 \"direct_post\" 但 direct_post 对象为 null。"
  },
  {
    "id": "app.import.import_line.null_emoji.error",
    "translation": "导入数据行有类型 \"表情符\" 但消息对象为 null。"
  },
  {
    "id": "app.import.import_line.null_post.error",
    "translation": "导入数据行有类型 \"post\" 但消息对象是无。"
  },
  {
    "id": "app.import.import_line.null_scheme.error",
    "translation": "导入数据行有类型 \"方案\" 但方案对象是无。"
  },
  {
    "id": "app.import.import_line.null_team.error",
    "translation": "导入数据行有类型 \"team\" 但团队对象是无。"
  },
  {
    "id": "app.import.import_line.null_user.error",
    "translation": "导入数据行有类型 \"user\" 但用户对象是无。"
  },
  {
    "id": "app.import.import_line.unknown_line_type.error",
    "translation": "导入数据行有无效的类型 \"{{.Type}}\"。"
  },
  {
    "id": "app.import.import_post.channel_not_found.error",
    "translation": "导入消息失败。无法找到频道 \"{{.ChannelName}}\"。"
  },
  {
    "id": "app.import.import_post.save_preferences.error",
    "translation": "导入消息错误。无法保存偏好。"
  },
  {
    "id": "app.import.import_post.user_not_found.error",
    "translation": "导入消息失败。无法找到用户 \"{{.Username}}\"。"
  },
  {
    "id": "app.import.import_scheme.scope_change.error",
    "translation": "批量导入器无法更改现有的方案的范围。"
  },
  {
    "id": "app.import.import_team.scheme_deleted.error",
    "translation": "无法指定团队使用已删除的方案。"
  },
  {
    "id": "app.import.import_team.scheme_wrong_scope.error",
    "translation": "团队必须指定到团队范围的方案。"
  },
  {
    "id": "app.import.import_user.save_preferences.error",
    "translation": "导入用户偏好错误。无法保存偏好。"
  },
  {
    "id": "app.import.import_user_channels.save_preferences.error",
    "translation": "导入用户频道成员错误。无法保存偏好。"
  },
  {
    "id": "app.import.process_import_data_file_version_line.invalid_version.error",
    "translation": "无法读取数据导入文件版本。"
  },
  {
    "id": "app.import.validate_channel_import_data.display_name_length.error",
    "translation": "频道 display_name 不在允许的长度范围内。"
  },
  {
    "id": "app.import.validate_channel_import_data.display_name_missing.error",
    "translation": "缺少频道必须属性：display_name"
  },
  {
    "id": "app.import.validate_channel_import_data.header_length.error",
    "translation": "频道标题过长。"
  },
  {
    "id": "app.import.validate_channel_import_data.name_characters.error",
    "translation": "频道名称包含无效字符。"
  },
  {
    "id": "app.import.validate_channel_import_data.name_length.error",
    "translation": "频道名称过长。"
  },
  {
    "id": "app.import.validate_channel_import_data.name_missing.error",
    "translation": "缺少频道必须属性：name"
  },
  {
    "id": "app.import.validate_channel_import_data.purpose_length.error",
    "translation": "频道作用过长。"
  },
  {
    "id": "app.import.validate_channel_import_data.scheme_invalid.error",
    "translation": "无效的频道方案名。"
  },
  {
    "id": "app.import.validate_channel_import_data.team_missing.error",
    "translation": "缺少频道必须属性：team"
  },
  {
    "id": "app.import.validate_channel_import_data.type_invalid.error",
    "translation": "无效频道类型。"
  },
  {
    "id": "app.import.validate_channel_import_data.type_missing.error",
    "translation": "缺少频道必须属性：type。"
  },
  {
    "id": "app.import.validate_direct_channel_import_data.header_length.error",
    "translation": "私信频道标题过长"
  },
  {
    "id": "app.import.validate_direct_channel_import_data.members_required.error",
    "translation": "缺少私信频道必须属性：members"
  },
  {
    "id": "app.import.validate_direct_channel_import_data.members_too_few.error",
    "translation": "私信频道成员列表数量过少"
  },
  {
    "id": "app.import.validate_direct_channel_import_data.members_too_many.error",
    "translation": "私信频道成员列表数量过多"
  },
  {
    "id": "app.import.validate_direct_channel_import_data.unknown_favoriter.error",
    "translation": "私信频道只能被成员设为最爱。\"{{.Username}}\" 不是成员。"
  },
  {
    "id": "app.import.validate_direct_post_import_data.channel_members_required.error",
    "translation": "缺少私信消息必须属性：channel_members"
  },
  {
    "id": "app.import.validate_direct_post_import_data.channel_members_too_few.error",
    "translation": "私信频道成员列表数量过少"
  },
  {
    "id": "app.import.validate_direct_post_import_data.channel_members_too_many.error",
    "translation": "私信频道成员列表数量过多"
  },
  {
    "id": "app.import.validate_direct_post_import_data.create_at_missing.error",
    "translation": "缺少私信消息必须属性：create_at"
  },
  {
    "id": "app.import.validate_direct_post_import_data.create_at_zero.error",
    "translation": "CreateAt 比如大于 0"
  },
  {
    "id": "app.import.validate_direct_post_import_data.message_length.error",
    "translation": "消息过长"
  },
  {
    "id": "app.import.validate_direct_post_import_data.message_missing.error",
    "translation": "缺少私信必须属性：message"
  },
  {
    "id": "app.import.validate_direct_post_import_data.unknown_flagger.error",
    "translation": "私信频道只能被成员标记。\"{{.Username}}\" 不是成员。"
  },
  {
    "id": "app.import.validate_direct_post_import_data.user_missing.error",
    "translation": "缺少私信必须属性：user"
  },
  {
    "id": "app.import.validate_emoji_import_data.empty.error",
    "translation": "导入表情符数据为空。"
  },
  {
    "id": "app.import.validate_emoji_import_data.image_missing.error",
    "translation": "导入表情符图片栏为空。"
  },
  {
    "id": "app.import.validate_emoji_import_data.name_missing.error",
    "translation": "导入表情符名栏为空。"
  },
  {
    "id": "app.import.validate_post_import_data.channel_missing.error",
    "translation": "缺少消息必须属性：Channel。"
  },
  {
    "id": "app.import.validate_post_import_data.create_at_missing.error",
    "translation": "缺少消息必须属性：create_at。"
  },
  {
    "id": "app.import.validate_post_import_data.create_at_zero.error",
    "translation": "消息 CreateAt 属性不能为零。"
  },
  {
    "id": "app.import.validate_post_import_data.message_length.error",
    "translation": "消息属性超过允许的最大长度。"
  },
  {
    "id": "app.import.validate_post_import_data.message_missing.error",
    "translation": "缺少消息必须属性：Message。"
  },
  {
    "id": "app.import.validate_post_import_data.team_missing.error",
    "translation": "缺少消息必须属性：Team。"
  },
  {
    "id": "app.import.validate_post_import_data.user_missing.error",
    "translation": "缺少消息必须属性：User。"
  },
  {
    "id": "app.import.validate_reaction_import_data.create_at_before_parent.error",
    "translation": "互动 CreateAt 属性必须大于父消息 CreateAt。"
  },
  {
    "id": "app.import.validate_reaction_import_data.create_at_missing.error",
    "translation": "缺少互动必须属性：create_at。"
  },
  {
    "id": "app.import.validate_reaction_import_data.create_at_zero.error",
    "translation": "互动 CreateAt 属性不能为零。"
  },
  {
    "id": "app.import.validate_reaction_import_data.emoji_name_length.error",
    "translation": "互动 EmojiName 属性超过允许的最大长度。"
  },
  {
    "id": "app.import.validate_reaction_import_data.emoji_name_missing.error",
    "translation": "缺少互动必须属性：User。"
  },
  {
    "id": "app.import.validate_reaction_import_data.user_missing.error",
    "translation": "缺少互动必须属性：User。"
  },
  {
    "id": "app.import.validate_reply_import_data.create_at_before_parent.error",
    "translation": "回复 CreateAt 属性必须大于父消息 CreateAt。"
  },
  {
    "id": "app.import.validate_reply_import_data.create_at_missing.error",
    "translation": "缺少回复必须属性：create_at。"
  },
  {
    "id": "app.import.validate_reply_import_data.create_at_zero.error",
    "translation": "回复 CreateAt 属性不能为零。"
  },
  {
    "id": "app.import.validate_reply_import_data.message_length.error",
    "translation": "回复消息属性超过允许的最大长度。"
  },
  {
    "id": "app.import.validate_reply_import_data.message_missing.error",
    "translation": "缺少回复必须属性：Message。"
  },
  {
    "id": "app.import.validate_reply_import_data.user_missing.error",
    "translation": "缺少回复必须属性：User。"
  },
  {
    "id": "app.import.validate_role_import_data.description_invalid.error",
    "translation": "无效的角色描述。"
  },
  {
    "id": "app.import.validate_role_import_data.display_name_invalid.error",
    "translation": "无效的角色显示名。"
  },
  {
    "id": "app.import.validate_role_import_data.invalid_permission.error",
    "translation": "无效的角色权限。"
  },
  {
    "id": "app.import.validate_role_import_data.name_invalid.error",
    "translation": "无效的角色名。"
  },
  {
    "id": "app.import.validate_scheme_import_data.description_invalid.error",
    "translation": "无效的方案描述。"
  },
  {
    "id": "app.import.validate_scheme_import_data.display_name_invalid.error",
    "translation": "无效的方案显示名。"
  },
  {
    "id": "app.import.validate_scheme_import_data.name_invalid.error",
    "translation": "无效的方案名。"
  },
  {
    "id": "app.import.validate_scheme_import_data.null_scope.error",
    "translation": "方案范围为必须。"
  },
  {
    "id": "app.import.validate_scheme_import_data.unknown_scheme.error",
    "translation": "未知方案范围。"
  },
  {
    "id": "app.import.validate_scheme_import_data.wrong_roles_for_scope.error",
    "translation": "错误的角色提供给了拥有此范围的方案。"
  },
  {
    "id": "app.import.validate_team_import_data.description_length.error",
    "translation": "团队简介过长。"
  },
  {
    "id": "app.import.validate_team_import_data.display_name_length.error",
    "translation": "团队 display_name 不在允许的长度范围内。"
  },
  {
    "id": "app.import.validate_team_import_data.display_name_missing.error",
    "translation": "缺少团队必须属性：display_name。"
  },
  {
    "id": "app.import.validate_team_import_data.name_characters.error",
    "translation": "团队名包含非法字符。"
  },
  {
    "id": "app.import.validate_team_import_data.name_length.error",
    "translation": "团队名过长。"
  },
  {
    "id": "app.import.validate_team_import_data.name_missing.error",
    "translation": "缺少频道必须属性：name。"
  },
  {
    "id": "app.import.validate_team_import_data.name_reserved.error",
    "translation": "团队名含有预留词。"
  },
  {
    "id": "app.import.validate_team_import_data.scheme_invalid.error",
    "translation": "无效的团队方案名。"
  },
  {
    "id": "app.import.validate_team_import_data.type_invalid.error",
    "translation": "无效团队类型。"
  },
  {
    "id": "app.import.validate_team_import_data.type_missing.error",
    "translation": "缺少频道必须属性：type。"
  },
  {
    "id": "app.import.validate_user_channels_import_data.channel_name_missing.error",
    "translation": "用户频道会员资格中缺少频道名称。"
  },
  {
    "id": "app.import.validate_user_channels_import_data.invalid_notify_props_desktop.error",
    "translation": "用户的频道身份的桌面 NotifyProps 无效。"
  },
  {
    "id": "app.import.validate_user_channels_import_data.invalid_notify_props_mark_unread.error",
    "translation": "用户的频道身份的 MarkUnread NotifyProps 无效。"
  },
  {
    "id": "app.import.validate_user_channels_import_data.invalid_notify_props_mobile.error",
    "translation": "用户的频道身份的移动设备 NotifyProps 无效。"
  },
  {
    "id": "app.import.validate_user_channels_import_data.invalid_roles.error",
    "translation": "用户频道成员资格的角色无效。"
  },
  {
    "id": "app.import.validate_user_import_data.auth_data_and_password.error",
    "translation": "用户的 AuthData 和密码是互斥的。"
  },
  {
    "id": "app.import.validate_user_import_data.auth_data_length.error",
    "translation": "用户 AuthData 过长。"
  },
  {
    "id": "app.import.validate_user_import_data.email_length.error",
    "translation": "用户邮箱地址拥有无效长度。"
  },
  {
    "id": "app.import.validate_user_import_data.email_missing.error",
    "translation": "缺少用户必须属性：email。"
  },
  {
    "id": "app.import.validate_user_import_data.first_name_length.error",
    "translation": "用户名子过长。"
  },
  {
    "id": "app.import.validate_user_import_data.last_name_length.error",
    "translation": "用户姓氏过长。"
  },
  {
    "id": "app.import.validate_user_import_data.nickname_length.error",
    "translation": "用户昵称过长。"
  },
  {
    "id": "app.import.validate_user_import_data.notify_props_channel_trigger_invalid.error",
    "translation": "无效用户频道触发 Notify Prop。"
  },
  {
    "id": "app.import.validate_user_import_data.notify_props_comments_trigger_invalid.error",
    "translation": "无效的用户 Comments Prop 值。"
  },
  {
    "id": "app.import.validate_user_import_data.notify_props_desktop_invalid.error",
    "translation": "用户的桌面 Notify Prop 值无效。"
  },
  {
    "id": "app.import.validate_user_import_data.notify_props_desktop_sound_invalid.error",
    "translation": "用户的桌面音效 Notify Prop 值无效。"
  },
  {
    "id": "app.import.validate_user_import_data.notify_props_email_invalid.error",
    "translation": "用户的邮件 Notify Prop 值无效。"
  },
  {
    "id": "app.import.validate_user_import_data.notify_props_mobile_invalid.error",
    "translation": "无效用户移动 Notify Prop 值。"
  },
  {
    "id": "app.import.validate_user_import_data.notify_props_mobile_push_status_invalid.error",
    "translation": "用户的移动设备推送状态 Notify Prop 无效。"
  },
  {
    "id": "app.import.validate_user_import_data.password_length.error",
    "translation": "无效的用户密码长度。"
  },
  {
    "id": "app.import.validate_user_import_data.position_length.error",
    "translation": "用户职位过长。"
  },
  {
    "id": "app.import.validate_user_import_data.profile_image.error",
    "translation": "无效个人资料图片。"
  },
  {
    "id": "app.import.validate_user_import_data.roles_invalid.error",
    "translation": "无效用户角色。"
  },
  {
    "id": "app.import.validate_user_import_data.username_invalid.error",
    "translation": "无效的用户名。"
  },
  {
    "id": "app.import.validate_user_import_data.username_missing.error",
    "translation": "缺少用户必须属性：username。"
  },
  {
    "id": "app.import.validate_user_teams_import_data.invalid_roles.error",
    "translation": "用户团队成员资格的角色无效。"
  },
  {
    "id": "app.import.validate_user_teams_import_data.team_name_missing.error",
    "translation": "用户的团队成员资格中缺少团队名称。"
  },
  {
    "id": "app.notification.subject.direct.full",
    "translation": "[{{.SiteName}}] 来自 @{{ .SenderDisplayName}} 于 {{.Month}} {{.Day}}, {{.Year}} 发送的新私信消息"
  },
  {
    "id": "app.notification.subject.group_message.full",
    "translation": "[{{ .SiteName }}] 在 [{{ .SiteName }}] 于 {{.Month}} {{.Day}}, {{.Year}} 的新团体消息"
  },
  {
    "id": "app.notification.subject.group_message.generic",
    "translation": "[{{.SiteName}}] 于 {{.Month}} {{.Day}}, {{.Year}} 的新团体消息"
  },
  {
    "id": "app.notification.subject.notification.full",
    "translation": "[{{ .SiteName }}] 在 [{{ .SiteName }}] 的通知于 {{.Month}} {{.Day}}, {{.Year}}"
  },
  {
    "id": "app.plugin.cluster.save_config.app_error",
    "translation": "当机群开启并使用 ReadOnlyConfig 时，config.json 文件中的插件设置必须手动上传。"
  },
  {
    "id": "app.plugin.config.app_error",
    "translation": "保存插件状态到配置出错。"
  },
  {
    "id": "app.plugin.deactivate.app_error",
    "translation": "无法停用插件。"
  },
  {
    "id": "app.plugin.disabled.app_error",
    "translation": "日志已停用。请检查您的日志了解详情。"
  },
  {
    "id": "app.plugin.extract.app_error",
    "translation": "解压插件时遇到错误。"
  },
  {
    "id": "app.plugin.filesystem.app_error",
    "translation": "遇到文件系统错误。"
  },
  {
    "id": "app.plugin.get_cluster_plugin_statuses.app_error",
    "translation": "无法从机群获取插件状态。"
  },
  {
    "id": "app.plugin.get_plugins.app_error",
    "translation": "无法获取启动的插件。"
  },
  {
    "id": "app.plugin.get_statuses.app_error",
    "translation": "无法获取插件状态。"
  },
  {
    "id": "app.plugin.install.app_error",
    "translation": "无法安装插件。"
  },
  {
    "id": "app.plugin.install_id.app_error",
    "translation": "无法安装插件。已存在相同 ID 的插件。"
  },
  {
    "id": "app.plugin.install_id_failed_remove.app_error",
    "translation": "无法安装插件。已经有同样 ID 的插件存在并且无法被移除。"
  },
  {
    "id": "app.plugin.invalid_id.app_error",
    "translation": "插件 Id 必须至少 {{.Min}} 个字符，最多 {{.Max}} 个字符并匹配 {{.Regex}}。"
  },
  {
    "id": "app.plugin.manifest.app_error",
    "translation": "找不到提取的插件的清单。"
  },
  {
    "id": "app.plugin.mvdir.app_error",
    "translation": "无法移动插件从临时目录到最终目录。可能因为已有其他插件使用同样的目录名。"
  },
  {
    "id": "app.plugin.not_installed.app_error",
    "translation": "插件未安装。"
  },
  {
    "id": "app.plugin.remove.app_error",
    "translation": "无法删除插件。"
  },
  {
    "id": "app.plugin.upload_disabled.app_error",
    "translation": "插件上传已禁用。"
  },
  {
    "id": "app.role.check_roles_exist.role_not_found",
    "translation": "提供的角色不存在"
  },
  {
    "id": "app.save_config.app_error",
    "translation": "保存配置时发生错误。"
  },
  {
    "id": "app.schemes.is_phase_2_migration_completed.not_completed.app_error",
    "translation": "API 无法访问因为需要的数据转移未完成。"
  },
  {
    "id": "app.submit_interactive_dialog.json_error",
    "translation": "为互动对话框编码 JSON 时遇到错误。"
  },
  {
    "id": "app.system_install_date.parse_int.app_error",
    "translation": "解析安装日期失败。"
  },
  {
    "id": "app.team.join_user_to_team.max_accounts.app_error",
    "translation": "这个团队已经达到允许的最大帐号数量。请与系统管理员联系以设置更高的限制。"
  },
  {
    "id": "app.user_access_token.disabled",
    "translation": "个人访问令牌在本服务器禁用。请联系您的系统管理员了解详情。"
  },
  {
    "id": "app.user_access_token.invalid_or_missing",
    "translation": "无效或缺少令牌。"
  },
  {
    "id": "brand.save_brand_image.decode.app_error",
    "translation": "无法解码图片数据。"
  },
  {
    "id": "brand.save_brand_image.encode.app_error",
    "translation": "无法转换图片数据到 PNG 格式。请重试。"
  },
  {
    "id": "brand.save_brand_image.open.app_error",
    "translation": "无法上传自定义品牌文件。请确定图片大小小于 2MB 并重试。"
  },
  {
    "id": "brand.save_brand_image.save_image.app_error",
    "translation": "无法写入图片文件到您的文件储存。请检查您的连接后再尝试。"
  },
  {
    "id": "cli.license.critical",
    "translation": "功能需要升级到企业版本并拥有许可证。请联系您的系统管理员。"
  },
  {
    "id": "ent.account_migration.get_all_failed",
    "translation": "无法获取用户。"
  },
  {
    "id": "ent.account_migration.get_saml_users_failed",
    "translation": "无法获取 SAML 用户。"
  },
  {
    "id": "ent.cluster.config_changed.info",
    "translation": "机群设定 id={{ .id }} 已更改。机群可能不稳定并且需要重启。为了确保机群配置正确您应该立刻逐进重启。"
  },
  {
    "id": "ent.cluster.save_config.error",
    "translation": "当高可用性模式开启时，系统控制台将设为只读且除非停用配置文件里的 ReadOnlyConfig。"
  },
  {
    "id": "ent.compliance.bad_export_type.appError",
    "translation": "未知输出格式 {{.ExportType}}"
  },
  {
    "id": "ent.compliance.csv.attachment.copy.appError",
    "translation": "无法复制附件到 zip 文件。"
  },
  {
    "id": "ent.compliance.csv.attachment.export.appError",
    "translation": "无法添加附件到 CSV 导出。"
  },
  {
    "id": "ent.compliance.csv.file.creation.appError",
    "translation": "无法创建 CSV 导出临时文件。"
  },
  {
    "id": "ent.compliance.csv.header.export.appError",
    "translation": "无法添加头到 CSV 导出。"
  },
  {
    "id": "ent.compliance.csv.metadata.export.appError",
    "translation": "无法添加元数据文件到 zip 文件。"
  },
  {
    "id": "ent.compliance.csv.metadata.json.marshalling.appError",
    "translation": "无法转换元数据到 json。"
  },
  {
    "id": "ent.compliance.csv.post.export.appError",
    "translation": "无法导出消息。"
  },
  {
    "id": "ent.compliance.csv.zip.creation.appError",
    "translation": "无法创建 zip 导出文件。"
  },
  {
    "id": "ent.compliance.global_relay.attachments_removed.appError",
    "translation": "上传的文件因为过大而从 Global Relay 导出移除。"
  },
  {
    "id": "ent.compliance.global_relay.open_temporary_file.appError",
    "translation": "无法打开导出临时文件。"
  },
  {
    "id": "ent.compliance.global_relay.rewind_temporary_file.appError",
    "translation": "无法重新读取 Global Relay 导出临时文件。"
  },
  {
    "id": "ent.compliance.licence_disable.app_error",
    "translation": "当前许可证禁用了合规功能。请联系您的系统管理员关于升级您的企业许可证。"
  },
  {
    "id": "ent.compliance.run_export.template_watcher.appError",
    "translation": "无法加载导出模板。请重试。"
  },
  {
    "id": "ent.compliance.run_failed.error",
    "translation": "导出合规的'{{.JobName}}'在'{{.FilePath}}'的任务失败"
  },
  {
    "id": "ent.data_retention.generic.license.error",
    "translation": "您的许可证不支持数据保留。"
  },
  {
    "id": "ent.elasticsearch.aggregator_worker.create_index_job.error",
    "translation": "Elasticsearch 聚合器工作者创建索引任务失败"
  },
  {
    "id": "ent.elasticsearch.aggregator_worker.delete_indexes.error",
    "translation": "Elasticsearch 聚合器工作者创删除引失败"
  },
  {
    "id": "ent.elasticsearch.aggregator_worker.get_indexes.error",
    "translation": "Elasticsearch 聚合器工作者获取索引失败"
  },
  {
    "id": "ent.elasticsearch.aggregator_worker.index_job_failed.error",
    "translation": "Elasticsearch 聚合器工作者因索引任务失败而失败"
  },
  {
    "id": "ent.elasticsearch.create_client.connect_failed",
    "translation": "设置 ElasticSearch 客户端失败"
  },
  {
    "id": "ent.elasticsearch.data_retention_delete_indexes.delete_index.error",
    "translation": "删除 ElasticSearch 索引失败"
  },
  {
    "id": "ent.elasticsearch.data_retention_delete_indexes.get_indexes.error",
    "translation": "获取 ElasticSearch 索引失败"
  },
  {
    "id": "ent.elasticsearch.delete_post.error",
    "translation": "删除消息失败"
  },
  {
    "id": "ent.elasticsearch.generic.disabled",
    "translation": "ElasticSearch 搜索未在本服务器启用"
  },
  {
    "id": "ent.elasticsearch.index_post.error",
    "translation": "索引消息失败"
  },
  {
    "id": "ent.elasticsearch.indexer.do_job.parse_end_time.error",
    "translation": "Elasticsearch 索引工作者解析中止时间失败"
  },
  {
    "id": "ent.elasticsearch.indexer.do_job.parse_start_time.error",
    "translation": "Elasticsearch 索引工作者解析开始时间失败"
  },
  {
    "id": "ent.elasticsearch.not_started.error",
    "translation": "ElasticSearch没有启动"
  },
  {
    "id": "ent.elasticsearch.purge_indexes.delete_failed",
    "translation": "删除 ElasticSearch 索引失败"
  },
  {
    "id": "ent.elasticsearch.search_posts.disabled",
    "translation": "ElasticSearch 搜索已在本服务器禁用"
  },
  {
    "id": "ent.elasticsearch.search_posts.parse_matches_failed",
    "translation": "解析搜索结果失败"
  },
  {
    "id": "ent.elasticsearch.search_posts.search_failed",
    "translation": "搜索无法完成"
  },
  {
    "id": "ent.elasticsearch.search_posts.unmarshall_post_failed",
    "translation": "解码搜索结果失败"
  },
  {
    "id": "ent.elasticsearch.start.already_started.app_error",
    "translation": "ElasticSearch 已启动。"
  },
  {
    "id": "ent.elasticsearch.start.create_bulk_processor_failed.app_error",
    "translation": "创建 Elasticsearch 批量处理器失败。"
  },
  {
    "id": "ent.elasticsearch.start.start_bulk_processor_failed.app_error",
    "translation": "开始 Elasticsearch 批量处理器失败。"
  },
  {
    "id": "ent.elasticsearch.stop.already_stopped.app_error",
    "translation": "ElasticSearch 已停止。"
  },
  {
    "id": "ent.elasticsearch.test_config.connect_failed",
    "translation": "连接 Elasticsearch 服务器失败。"
  },
  {
    "id": "ent.elasticsearch.test_config.indexing_disabled.error",
    "translation": "Elasticsearch 已停用。"
  },
  {
    "id": "ent.elasticsearch.test_config.license.error",
    "translation": "您的许可证不支持 Elasticsearch。"
  },
  {
    "id": "ent.elasticsearch.test_config.reenter_password",
    "translation": "Elasticsearch 服务端网址或用户名已变更。请重新输入 Elasticsearch 密码测试连接。"
  },
  {
    "id": "ent.ldap.app_error",
    "translation": "ldap 接口为 nil。"
  },
  {
    "id": "ent.ldap.create_fail",
    "translation": "无法创建 LDAP 用户。"
  },
  {
    "id": "ent.ldap.disabled.app_error",
    "translation": "AD/LDAP 已禁用或许可证不支持 AD/LDAP。"
  },
  {
    "id": "ent.ldap.do_login.bind_admin_user.app_error",
    "translation": "无法绑定到 AD/LDAP 服务器。请检查 BindUsername 和 BindPassword。"
  },
  {
    "id": "ent.ldap.do_login.invalid_password.app_error",
    "translation": "无效的密码。"
  },
  {
    "id": "ent.ldap.do_login.licence_disable.app_error",
    "translation": "当前许可证无法使用 AD/LDAP 功能，请联系您的系统管理员关于升级您的企业许可证。"
  },
  {
    "id": "ent.ldap.do_login.matched_to_many_users.app_error",
    "translation": "提供的用户名有多个用户匹配。"
  },
  {
    "id": "ent.ldap.do_login.search_ldap_server.app_error",
    "translation": "搜索 AD/LDAP 服务器失败。"
  },
  {
    "id": "ent.ldap.do_login.unable_to_connect.app_error",
    "translation": "无法连接到 AD/LDAP 服务器。"
  },
  {
    "id": "ent.ldap.do_login.user_filtered.app_error",
    "translation": "您的 AD/LDAP 账号没有使用此 Mattermost 服务器的权限。请向您的系统管理员询问确认 AD/LDAP 用户过滤器。"
  },
  {
    "id": "ent.ldap.do_login.user_not_registered.app_error",
    "translation": "用户未在 AD/LDAP 服务器注册。"
  },
  {
    "id": "ent.ldap.syncronize.get_all.app_error",
    "translation": "无法使用 AD/LDAP 得到所有用户。"
  },
  {
    "id": "ent.ldap.syncronize.get_all_groups.app_error",
    "translation": "获取用户组出错。"
  },
  {
    "id": "ent.ldap.syncronize.populate_syncables",
    "translation": "填充可同步数据出错"
  },
  {
    "id": "ent.ldap.syncronize.search_failure.app_error",
    "translation": "从 AD/LDAP 搜索用户失败。请测试 Mattermost 服务器是否可以连接您的 AD/LDAP 服务器后重新尝试。"
  },
  {
    "id": "ent.ldap.validate_filter.app_error",
    "translation": "无效的 AD/LDAP 筛选器。"
  },
  {
    "id": "ent.ldap_groups.group_search_error",
    "translation": "获取 ldap 用户组出错"
  },
  {
    "id": "ent.ldap_groups.groups_search_error",
    "translation": "获取 ldap 用户组出错"
  },
  {
    "id": "ent.ldap_groups.members_of_group_error",
    "translation": "获取用户组成员出错"
  },
  {
    "id": "ent.ldap_groups.no_rows",
    "translation": "为找到拥有此 uid 的组"
  },
  {
    "id": "ent.ldap_groups.reachable_groups_error",
    "translation": "获取用户的组失败"
  },
  {
    "id": "ent.message_export.global_relay.attach_file.app_error",
    "translation": "无法添加附件到 Global Relay 导出。"
  },
  {
    "id": "ent.message_export.global_relay.close_zip_file.app_error",
    "translation": "无法关闭该 zip 文件。"
  },
  {
    "id": "ent.message_export.global_relay.create_file_in_zip.app_error",
    "translation": "无法创建 eml 文件。"
  },
  {
    "id": "ent.message_export.global_relay.generate_email.app_error",
    "translation": "无法生成 eml 文件数据。"
  },
  {
    "id": "ent.message_export.global_relay_export.deliver.close.app_error",
    "translation": "无法发送邮件到 Global Relay。"
  },
  {
    "id": "ent.message_export.global_relay_export.deliver.from_address.app_error",
    "translation": "无法设定邮件 From 地址。"
  },
  {
    "id": "ent.message_export.global_relay_export.deliver.msg.app_error",
    "translation": "无法设置邮件消息。"
  },
  {
    "id": "ent.message_export.global_relay_export.deliver.msg_data.app_error",
    "translation": "无法写入邮件消息。"
  },
  {
    "id": "ent.message_export.global_relay_export.deliver.parse_mail.app_error",
    "translation": "无法读取邮件信息。"
  },
  {
    "id": "ent.message_export.global_relay_export.deliver.to_address.app_error",
    "translation": "无法设定邮件 To 地址。"
  },
  {
    "id": "ent.message_export.global_relay_export.deliver.unable_to_get_file_info.app_error",
    "translation": "无法获取导出临时文件的信息。"
  },
  {
    "id": "ent.message_export.global_relay_export.deliver.unable_to_open_email_file.app_error",
    "translation": "无法从临时文件获取邮件地址。"
  },
  {
    "id": "ent.message_export.global_relay_export.deliver.unable_to_open_zip_file_data.app_error",
    "translation": "无法打开导出临时文件。"
  },
  {
    "id": "ent.migration.migratetoldap.duplicate_field",
    "translation": "无法移植拥有制定栏的 AD/LDAP 用户。发现重复条目。请删除所有重复后再试。"
  },
  {
    "id": "ent.migration.migratetoldap.user_not_found",
    "translation": "未在 AD/LDAP 服务器上找到用户："
  },
  {
    "id": "ent.migration.migratetosaml.email_already_used_by_other_user",
    "translation": "电子邮箱地址已被其他 SAML 用户使用。"
  },
  {
    "id": "ent.migration.migratetosaml.user_not_found_in_users_mapping_file",
    "translation": "没有在用户文件里找到用户。"
  },
  {
    "id": "ent.migration.migratetosaml.username_already_used_by_other_user",
    "translation": "用户名已被其他 Mattermost 用户使用。"
  },
  {
    "id": "ent.saml.attribute.app_error",
    "translation": "SAML登入因不正确属性而失败。请联系您的系统管理员。"
  },
  {
    "id": "ent.saml.build_request.app_error",
    "translation": "尝试向身份提供商请求时发生错误。请联系您的系统管理员。"
  },
  {
    "id": "ent.saml.build_request.encoding.app_error",
    "translation": "尝试编码身份提供商请求时发生错误。请联系您的系统管理员。"
  },
  {
    "id": "ent.saml.configure.encryption_not_enabled.app_error",
    "translation": "SAML登入因加密未开启而失败。请联系您的系统管理员。"
  },
  {
    "id": "ent.saml.configure.load_idp_cert.app_error",
    "translation": "身份认证提供商公共证书文件没有被发现。请与系统管理员联系。"
  },
  {
    "id": "ent.saml.configure.load_private_key.app_error",
    "translation": "SAML登录失败，因为服务提供商私钥没有被发现。请与系统管理员联系。"
  },
  {
    "id": "ent.saml.configure.not_encrypted_response.app_error",
    "translation": "SAML登录因身份服务提供商回应未加密而失败。请联系您的系统管理员。"
  },
  {
    "id": "ent.saml.do_login.decrypt.app_error",
    "translation": "SAML登入因解码身份服务提供商回复发生错误而失败。请联系您的系统管理员。"
  },
  {
    "id": "ent.saml.do_login.empty_response.app_error",
    "translation": "我们收到留一份来自身份提供商的空白请求。"
  },
  {
    "id": "ent.saml.do_login.parse.app_error",
    "translation": "尝试解析身份提供商回复时发生错误。请联系您的系统管理员。"
  },
  {
    "id": "ent.saml.do_login.validate.app_error",
    "translation": "尝试验证身份提供商回复时发生错误。请联系您的系统管理员。"
  },
  {
    "id": "ent.saml.license_disable.app_error",
    "translation": "您的证书不支持 SAML 验证。"
  },
  {
    "id": "ent.saml.metadata.app_error",
    "translation": "创建服务商元数据时发生错误。"
  },
  {
    "id": "ent.saml.service_disable.app_error",
    "translation": "此服务器没有正确配置或者不支持 SAML 2.0。"
  },
  {
    "id": "interactive_message.decode_trigger_id.base64_decode_failed",
    "translation": "无法为互动对话框解码触发 ID 的 base64。"
  },
  {
    "id": "interactive_message.decode_trigger_id.expired",
    "translation": "互动对话框的触发 ID 已过期。触发 ID 最多有效 {{.Seconds}} 秒。"
  },
  {
    "id": "interactive_message.decode_trigger_id.missing_data",
    "translation": "缺少互动对话框的触发 ID 必须的数据。"
  },
  {
    "id": "interactive_message.decode_trigger_id.signature_decode_failed",
    "translation": "无法为互动对话框解码触发 ID 的 base64 签名。"
  },
  {
    "id": "interactive_message.decode_trigger_id.verify_signature_failed",
    "translation": "无法验证互动对话框解码触发 ID 的签名。"
  },
  {
    "id": "interactive_message.generate_trigger_id.signing_failed",
    "translation": "无法为互动对话框签名生成的触发 ID。"
  },
  {
    "id": "jobs.request_cancellation.status.error",
    "translation": "无法请求取消任务到不允许取消的任务。"
  },
  {
    "id": "jobs.set_job_error.update.error",
    "translation": "设置任务状态为错误失败"
  },
  {
    "id": "manaultesting.manual_test.parse.app_error",
    "translation": "无法解析网址。"
  },
  {
    "id": "manaultesting.test_autolink.unable.app_error",
    "translation": "无法获得频道。"
  },
  {
    "id": "mattermost.bulletin.subject",
    "translation": "Mattermost 安全公告"
  },
  {
    "id": "mfa.activate.bad_token.app_error",
    "translation": "无效的多重验证令牌。"
  },
  {
    "id": "mfa.generate_qr_code.create_code.app_error",
    "translation": "QR 码生成出错。"
  },
  {
    "id": "mfa.mfa_disabled.app_error",
    "translation": "多重验证已在此服务器停用。"
  },
  {
    "id": "mfa.validate_token.authenticate.app_error",
    "translation": "无效的多重验证令牌。"
  },
  {
    "id": "migrations.worker.run_advanced_permissions_phase_2_migration.invalid_progress",
    "translation": "迁移因无效进度数据失败。"
  },
  {
    "id": "migrations.worker.run_migration.unknown_key",
    "translation": "由于未知转移键，无法运行转移任务。"
  },
  {
    "id": "model.access.is_valid.access_token.app_error",
    "translation": "无效的访问令牌。"
  },
  {
    "id": "model.access.is_valid.client_id.app_error",
    "translation": "无效客户端id。"
  },
  {
    "id": "model.access.is_valid.redirect_uri.app_error",
    "translation": "无效重定向网址。"
  },
  {
    "id": "model.access.is_valid.refresh_token.app_error",
    "translation": "无效的刷新令牌。"
  },
  {
    "id": "model.access.is_valid.user_id.app_error",
    "translation": "无效的用户 id。"
  },
  {
    "id": "model.authorize.is_valid.auth_code.app_error",
    "translation": "无效的授权码。"
  },
  {
    "id": "model.authorize.is_valid.client_id.app_error",
    "translation": "无效客户端id。"
  },
  {
    "id": "model.authorize.is_valid.create_at.app_error",
    "translation": "创建时间必须为有效的时间。"
  },
  {
    "id": "model.authorize.is_valid.expires.app_error",
    "translation": "必须设置过期时间。"
  },
  {
    "id": "model.authorize.is_valid.redirect_uri.app_error",
    "translation": "无效重定向网址。"
  },
  {
    "id": "model.authorize.is_valid.response_type.app_error",
    "translation": "无效的响应类型。"
  },
  {
    "id": "model.authorize.is_valid.scope.app_error",
    "translation": "无效的范围。"
  },
  {
    "id": "model.authorize.is_valid.state.app_error",
    "translation": "无效的状态。"
  },
  {
    "id": "model.authorize.is_valid.user_id.app_error",
    "translation": "无效的用户 id。"
  },
  {
    "id": "model.bot.is_valid.create_at.app_error",
    "translation": "无效的创建日期。"
  },
  {
    "id": "model.bot.is_valid.creator_id.app_error",
    "translation": "无效创建者 id。"
  },
  {
    "id": "model.bot.is_valid.description.app_error",
    "translation": "无效的描述。"
  },
  {
    "id": "model.bot.is_valid.update_at.app_error",
    "translation": "无效的更新于。"
  },
  {
    "id": "model.bot.is_valid.user_id.app_error",
    "translation": "无效的用户 id。"
  },
  {
    "id": "model.bot.is_valid.username.app_error",
    "translation": "无效的用户名。"
  },
  {
    "id": "model.channel.is_valid.2_or_more.app_error",
    "translation": "名称必须是2个或更多小写字母数字字符。"
  },
  {
    "id": "model.channel.is_valid.create_at.app_error",
    "translation": "创建时间必须为有效的时间。"
  },
  {
    "id": "model.channel.is_valid.creator_id.app_error",
    "translation": "无效创建者 id。"
  },
  {
    "id": "model.channel.is_valid.display_name.app_error",
    "translation": "无效的显示名。"
  },
  {
    "id": "model.channel.is_valid.header.app_error",
    "translation": "无效的标题。"
  },
  {
    "id": "model.channel.is_valid.id.app_error",
    "translation": "无效的 Id。"
  },
  {
    "id": "model.channel.is_valid.purpose.app_error",
    "translation": "无效的用途。"
  },
  {
    "id": "model.channel.is_valid.type.app_error",
    "translation": "无效的类型。"
  },
  {
    "id": "model.channel.is_valid.update_at.app_error",
    "translation": "更新时必须是有效的时间。"
  },
  {
    "id": "model.channel_member.is_valid.channel_id.app_error",
    "translation": "无效的频道 id。"
  },
  {
    "id": "model.channel_member.is_valid.email_value.app_error",
    "translation": "无效的电子邮件通知值。"
  },
  {
    "id": "model.channel_member.is_valid.ignore_channel_mentions_value.app_error",
    "translation": "无效的忽略频道提及状态。"
  },
  {
    "id": "model.channel_member.is_valid.notify_level.app_error",
    "translation": "无效的通知级别。"
  },
  {
    "id": "model.channel_member.is_valid.push_level.app_error",
    "translation": "无效的推送通知等级。"
  },
  {
    "id": "model.channel_member.is_valid.unread_level.app_error",
    "translation": "无效的未读标记级别。"
  },
  {
    "id": "model.channel_member.is_valid.user_id.app_error",
    "translation": "无效的用户 id。"
  },
  {
    "id": "model.cluster.is_valid.create_at.app_error",
    "translation": "必须设定 CreateAt。"
  },
  {
    "id": "model.cluster.is_valid.hostname.app_error",
    "translation": "必须设定 Hostname。"
  },
  {
    "id": "model.cluster.is_valid.id.app_error",
    "translation": "无效的 Id。"
  },
  {
    "id": "model.cluster.is_valid.last_ping_at.app_error",
    "translation": "必须设定 LastPingAt。"
  },
  {
    "id": "model.cluster.is_valid.name.app_error",
    "translation": "必须设定 ClusterName。"
  },
  {
    "id": "model.cluster.is_valid.type.app_error",
    "translation": "必须设定类型。"
  },
  {
    "id": "model.command.is_valid.create_at.app_error",
    "translation": "创建时间必须为有效的时间。"
  },
  {
    "id": "model.command.is_valid.description.app_error",
    "translation": "无效的描述。"
  },
  {
    "id": "model.command.is_valid.display_name.app_error",
    "translation": "无效的标题。"
  },
  {
    "id": "model.command.is_valid.id.app_error",
    "translation": "无效的 Id。"
  },
  {
    "id": "model.command.is_valid.method.app_error",
    "translation": "无效的方式。"
  },
  {
    "id": "model.command.is_valid.team_id.app_error",
    "translation": "无效的团队 ID。"
  },
  {
    "id": "model.command.is_valid.token.app_error",
    "translation": "无效的令牌。"
  },
  {
    "id": "model.command.is_valid.trigger.app_error",
    "translation": "无效的触发。"
  },
  {
    "id": "model.command.is_valid.update_at.app_error",
    "translation": "更新时必须是有效的时间。"
  },
  {
    "id": "model.command.is_valid.url.app_error",
    "translation": "无效的 URL。"
  },
  {
    "id": "model.command.is_valid.url_http.app_error",
    "translation": "无效的网址。必须以 http:// 或 https:// 开头的有效网址。"
  },
  {
    "id": "model.command.is_valid.user_id.app_error",
    "translation": "无效的用户 id。"
  },
  {
    "id": "model.command_hook.channel_id.app_error",
    "translation": "无效的频道 id。"
  },
  {
    "id": "model.command_hook.command_id.app_error",
    "translation": "无效的命令 id。"
  },
  {
    "id": "model.command_hook.create_at.app_error",
    "translation": "创建时间必须为有效的时间。"
  },
  {
    "id": "model.command_hook.id.app_error",
    "translation": "无效的命令钩子 id。"
  },
  {
    "id": "model.command_hook.parent_id.app_error",
    "translation": "无效的父 id。"
  },
  {
    "id": "model.command_hook.root_id.app_error",
    "translation": "无效的根 id。"
  },
  {
    "id": "model.command_hook.user_id.app_error",
    "translation": "无效的用户 id。"
  },
  {
    "id": "model.compliance.is_valid.create_at.app_error",
    "translation": "创建时间必须为有效的时间。"
  },
  {
    "id": "model.compliance.is_valid.desc.app_error",
    "translation": "无效的描述。"
  },
  {
    "id": "model.compliance.is_valid.end_at.app_error",
    "translation": "必须是一个有效时间。"
  },
  {
    "id": "model.compliance.is_valid.id.app_error",
    "translation": "无效的 Id。"
  },
  {
    "id": "model.compliance.is_valid.start_at.app_error",
    "translation": "必须来自一个有效的时间。"
  },
  {
    "id": "model.compliance.is_valid.start_end_at.app_error",
    "translation": "必须比 From 参数大。"
  },
  {
    "id": "model.config.is_valid.allow_cookies_for_subdomains.app_error",
    "translation": "允许子域名 cookie 需要设置 SiteURL。"
  },
  {
    "id": "model.config.is_valid.atmos_camo_image_proxy_options.app_error",
    "translation": "无效的 atmos/camo 设置 RemoteImageProxyOptions。必须设为您的共享密钥。"
  },
  {
    "id": "model.config.is_valid.atmos_camo_image_proxy_url.app_error",
    "translation": "无效的 atmos/camo 设置 RemoteImageProxyURL。必须设为您的共享密钥。"
  },
  {
    "id": "model.config.is_valid.cluster_email_batching.app_error",
    "translation": "当机群启用时没法启动批量电子邮件。"
  },
  {
    "id": "model.config.is_valid.data_retention.deletion_job_start_time.app_error",
    "translation": "数据保留任务开始时间必须为 24 小时制并格式为 HH:MM。"
  },
  {
    "id": "model.config.is_valid.data_retention.file_retention_days_too_low.app_error",
    "translation": "文件保留至少一天。"
  },
  {
    "id": "model.config.is_valid.data_retention.message_retention_days_too_low.app_error",
    "translation": "消息保留至少一天。"
  },
  {
    "id": "model.config.is_valid.display.custom_url_schemes.app_error",
    "translation": "无效的自定义 URL 方案 {{.Scheme}}。自定义 URL 方案必须以字母开头并且只能含有字母、数字以及横杠 (-)。"
  },
  {
    "id": "model.config.is_valid.elastic_search.aggregate_posts_after_days.app_error",
    "translation": "Elasticsearch AggregatePostsAfterDays 设定必须为大于或等于 1 的数字。"
  },
  {
    "id": "model.config.is_valid.elastic_search.bulk_indexing_time_window_seconds.app_error",
    "translation": "Elasticsearch 批量索引时间段必须至少 1 秒。"
  },
  {
    "id": "model.config.is_valid.elastic_search.connection_url.app_error",
    "translation": "当 Elastic Search 索引开启时必须提供 Elastic Search ConnectionUrl 设定。"
  },
  {
    "id": "model.config.is_valid.elastic_search.enable_searching.app_error",
    "translation": "当 Elastic Search SearchEnabled 设为是时必须设定 Elastic Search IndexingEnabled 为是"
  },
  {
    "id": "model.config.is_valid.elastic_search.live_indexing_batch_size.app_error",
    "translation": "Elasticsearch 即时索引批量大小必须至少为 1。"
  },
  {
    "id": "model.config.is_valid.elastic_search.posts_aggregator_job_start_time.app_error",
    "translation": "Elasticsearch PostsAggregatorJobStartTime 设定必须以 \"hh:mm\" 的时间格式。"
  },
  {
    "id": "model.config.is_valid.elastic_search.request_timeout_seconds.app_error",
    "translation": "Elasticsearch 请求超时必须至少 1 秒。"
  },
  {
    "id": "model.config.is_valid.email_batching_buffer_size.app_error",
    "translation": "无效的批量电子邮件缓存大小设定。必须为零或者正整数。"
  },
  {
    "id": "model.config.is_valid.email_batching_interval.app_error",
    "translation": "无效的批量电子邮件间隔设定。必须至少30秒。"
  },
  {
    "id": "model.config.is_valid.email_notification_contents_type.app_error",
    "translation": "无效邮件通知内容类型。必须为 'full' 或 'generic'。"
  },
  {
    "id": "model.config.is_valid.email_security.app_error",
    "translation": "无效的电子邮件设置中的连接安全性。必须为 ''，'TLS' 或 'STARTTLS'。"
  },
  {
    "id": "model.config.is_valid.encrypt_sql.app_error",
    "translation": "无效的 SQL 加密秘钥设置。至少32位及以上字符。"
  },
  {
    "id": "model.config.is_valid.file_driver.app_error",
    "translation": "文件设置中驱动名无效。必须为 'local' 或 'amazons3'。"
  },
  {
    "id": "model.config.is_valid.file_salt.app_error",
    "translation": "文件设置中的公共链接盐无效。必须至少32位字符。"
  },
  {
    "id": "model.config.is_valid.group_unread_channels.app_error",
    "translation": "无效未读频道分组的服务设定。必须为 'disabled'、'default_on' 或 'default_off'。"
  },
  {
    "id": "model.config.is_valid.image_proxy_type.app_error",
    "translation": "无效的图片代理类型。必须为 'local' 或 'atmos/camo'。"
  },
  {
    "id": "model.config.is_valid.ldap_basedn",
    "translation": "AD/LDAP 栏 \"BaseDN\" 为必须。"
  },
  {
    "id": "model.config.is_valid.ldap_email",
    "translation": "AD/LDAP 栏 \"电子邮件\" 为必填。"
  },
  {
    "id": "model.config.is_valid.ldap_id",
    "translation": "AD/LDAP 栏 \"ID\" 为必填。"
  },
  {
    "id": "model.config.is_valid.ldap_login_id",
    "translation": "AD/LDAP 栏 \"登入 ID 属性\" 为必填。"
  },
  {
    "id": "model.config.is_valid.ldap_max_page_size.app_error",
    "translation": "无效的最大页面值。"
  },
  {
    "id": "model.config.is_valid.ldap_security.app_error",
    "translation": "无效的 AD/LDAP 安全连接设置，必须为 ‘’，‘TLS’ 或 ‘STARTTLS’。"
  },
  {
    "id": "model.config.is_valid.ldap_server",
    "translation": "AD/LDAP 栏 \"AD/LDAP 服务器\" 为必填。"
  },
  {
    "id": "model.config.is_valid.ldap_sync_interval.app_error",
    "translation": "无效的同步间隔时间。同步时间必须至少一分钟。"
  },
  {
    "id": "model.config.is_valid.ldap_username",
    "translation": "AD/LDAP 栏 \"用户名\" 为必填。"
  },
  {
    "id": "model.config.is_valid.listen_address.app_error",
    "translation": "无效的服务设置时监听地址，必须设置此项。"
  },
  {
    "id": "model.config.is_valid.localization.available_locales.app_error",
    "translation": "可选语言必须包含默认客户端语言。"
  },
  {
    "id": "model.config.is_valid.login_attempts.app_error",
    "translation": "无效的最大尝试登录数服务设置。必须是正整数。"
  },
  {
    "id": "model.config.is_valid.max_burst.app_error",
    "translation": "最大过载必须大于零。"
  },
  {
    "id": "model.config.is_valid.max_channels.app_error",
    "translation": "团队设置中每团队的最多频道数无效，必须是正整数。"
  },
  {
    "id": "model.config.is_valid.max_file_size.app_error",
    "translation": "无效文件设定的最大文件大小。必须为大于零的整数。"
  },
  {
    "id": "model.config.is_valid.max_notify_per_channel.app_error",
    "translation": "无效团队设置中每频道最大通知数。必须是正整数。"
  },
  {
    "id": "model.config.is_valid.max_users.app_error",
    "translation": "团队设置中每团队的最大用户数无效。必须是正整数。"
  },
  {
    "id": "model.config.is_valid.message_export.batch_size.app_error",
    "translation": "消息导出任务 BatchSize 必须为正整数。"
  },
  {
    "id": "model.config.is_valid.message_export.daily_runtime.app_error",
    "translation": "消息导出任务 DailyRuntime 必须为 24 小时制 HH:MM 格式。"
  },
  {
    "id": "model.config.is_valid.message_export.enable.app_error",
    "translation": "消息导出任务 EnableExport 设置必须为是或否。"
  },
  {
    "id": "model.config.is_valid.message_export.export_from.app_error",
    "translation": "消息导出任务 ExportFromTimestamp 必须为时间戳 (unix 时间)。只有在此时间后发送的消息会被导出。"
  },
  {
    "id": "model.config.is_valid.message_export.export_type.app_error",
    "translation": "消息导出任务 ExportFormat 必须为 ‘actiance’，‘csv’ 或 ‘globalrelay’。"
  },
  {
    "id": "model.config.is_valid.message_export.global_relay.config_missing.app_error",
    "translation": "消息导出任务 ExportFormat 为 ‘globalrelay’，但缺少 GlobalRelaySettings。"
  },
  {
    "id": "model.config.is_valid.message_export.global_relay.customer_type.app_error",
    "translation": "消息导出 GlobalRelaySettings.CustomerType 必须设为 ‘A9’ 或 ‘A10’。"
  },
  {
    "id": "model.config.is_valid.message_export.global_relay.email_address.app_error",
    "translation": "消息导出任务 GlobalRelaySettings.EmailAddress 必须为有效的电子邮箱地址。"
  },
  {
    "id": "model.config.is_valid.message_export.global_relay.smtp_password.app_error",
    "translation": "必须设定消息导出任务 GlobalRelaySettings.SmtpPassword。"
  },
  {
    "id": "model.config.is_valid.message_export.global_relay.smtp_username.app_error",
    "translation": "必须设定消息导出任务 GlobalRelaySettings.SmtpUsername。"
  },
  {
    "id": "model.config.is_valid.password_length.app_error",
    "translation": "最短密码长度必须为整数大于或等于 {{.MinLength}} 以及小于或等于 {{.MaxLength}}。"
  },
  {
    "id": "model.config.is_valid.rate_mem.app_error",
    "translation": "用于速率的内存大小设置无效。必须是正整数。"
  },
  {
    "id": "model.config.is_valid.rate_sec.app_error",
    "translation": "速率限制设置无效。必须是正整数。"
  },
  {
    "id": "model.config.is_valid.read_timeout.app_error",
    "translation": "错误的读取超时值。"
  },
  {
    "id": "model.config.is_valid.restrict_direct_message.app_error",
    "translation": "无效的私信限制。必须为 ‘any’ 或 ‘team’。"
  },
  {
    "id": "model.config.is_valid.saml_assertion_consumer_service_url.app_error",
    "translation": "服务提供商登入网址必须为有效URL并且以 http:// 或 https:// 开头。"
  },
  {
    "id": "model.config.is_valid.saml_email_attribute.app_error",
    "translation": "无效的电子邮件属性。此属性必须设定。"
  },
  {
    "id": "model.config.is_valid.saml_idp_cert.app_error",
    "translation": "找不到身份识别提供商公开凭证。您忘了上传？"
  },
  {
    "id": "model.config.is_valid.saml_idp_descriptor_url.app_error",
    "translation": "身份提供商签发网址必须为有效URL并且以 http:// 或 https:// 开头。"
  },
  {
    "id": "model.config.is_valid.saml_idp_url.app_error",
    "translation": "SAML SSO网址必须为有效URL并且以 http:// 或 https:// 开头。"
  },
  {
    "id": "model.config.is_valid.saml_private_key.app_error",
    "translation": "找不到服务提供商私钥。您忘了上传？"
  },
  {
    "id": "model.config.is_valid.saml_public_cert.app_error",
    "translation": "找不到服务提供商公开凭证。您忘了上传？"
  },
  {
    "id": "model.config.is_valid.saml_username_attribute.app_error",
    "translation": "无效的用户名属性。此属性必须设定。"
  },
  {
    "id": "model.config.is_valid.site_url.app_error",
    "translation": "网站网址必须为以 http:// 或 https:// 开头的有效网址。"
  },
  {
    "id": "model.config.is_valid.site_url_email_batching.app_error",
    "translation": "当SiteURL未设置时没法启动批量电子邮件。"
  },
  {
    "id": "model.config.is_valid.sitename_length.app_error",
    "translation": "站点名必须小于或等于 {{.MaxLength}} 个字符。"
  },
  {
    "id": "model.config.is_valid.sql_conn_max_lifetime_milliseconds.app_error",
    "translation": "无效的 SQL 连接最大时限。不能为负数。"
  },
  {
    "id": "model.config.is_valid.sql_data_src.app_error",
    "translation": "SQL 设置中的数据源无效。必须设定。"
  },
  {
    "id": "model.config.is_valid.sql_driver.app_error",
    "translation": "SQL 设置中的驱动名无效。必须为‘mysql’或‘postgres’。"
  },
  {
    "id": "model.config.is_valid.sql_idle.app_error",
    "translation": "SQL 设置中的最大的空闲连接数无效。必须是正整数。"
  },
  {
    "id": "model.config.is_valid.sql_max_conn.app_error",
    "translation": "SQL 设置中最大开启连接数无效。必须是正整数。"
  },
  {
    "id": "model.config.is_valid.sql_query_timeout.app_error",
    "translation": "无效 SQL 查询超时设定。必须是正整数。"
  },
  {
    "id": "model.config.is_valid.teammate_name_display.app_error",
    "translation": "无效的团员显示。必须为 ‘full_name’，‘nickname_full_name’ 或 ‘username’。"
  },
  {
    "id": "model.config.is_valid.time_between_user_typing.app_error",
    "translation": "用户键入更新间隔不应设置为小于1000毫秒。"
  },
  {
    "id": "model.config.is_valid.tls_cert_file_missing.app_error",
    "translation": "无效的 TLS 证书文件值 - 使用 LetsEncrypt 或设置为现有的证书文件路径。"
  },
  {
    "id": "model.config.is_valid.tls_key_file_missing.app_error",
    "translation": "无效的 TLS 证书钥匙值 - 使用 LetsEncrypt 或设置为现有的钥匙文件路径。"
  },
  {
    "id": "model.config.is_valid.tls_overwrite_cipher.app_error",
    "translation": "无效的 TLS 覆盖加密模式值 - 请参阅文档了解有效的值。"
  },
  {
    "id": "model.config.is_valid.webserver_security.app_error",
    "translation": "错误的网页服务器连接安全值。"
  },
  {
    "id": "model.config.is_valid.websocket_url.app_error",
    "translation": "Websocket 网址必须时有效的网址并且以 ws:// 或 wss:// 开头。"
  },
  {
    "id": "model.config.is_valid.write_timeout.app_error",
    "translation": "错误的写入超时值。"
  },
  {
    "id": "model.emoji.create_at.app_error",
    "translation": "创建时间必须为有效的时间。"
  },
  {
    "id": "model.emoji.id.app_error",
    "translation": "无效的表情符 ID。"
  },
  {
    "id": "model.emoji.name.app_error",
    "translation": "名称必须在 1 至 64 个的小写英文数字。"
  },
  {
    "id": "model.emoji.update_at.app_error",
    "translation": "更新时必须是有效的时间。"
  },
  {
    "id": "model.emoji.user_id.app_error",
    "translation": "无效创建者 id。"
  },
  {
    "id": "model.file_info.get.gif.app_error",
    "translation": "无法解码 gif。"
  },
  {
    "id": "model.file_info.is_valid.create_at.app_error",
    "translation": "错误的 create_at 值。"
  },
  {
    "id": "model.file_info.is_valid.id.app_error",
    "translation": "错误的 id 值。"
  },
  {
    "id": "model.file_info.is_valid.path.app_error",
    "translation": "错误的 path 值。"
  },
  {
    "id": "model.file_info.is_valid.post_id.app_error",
    "translation": "错误的 post_id 值。"
  },
  {
    "id": "model.file_info.is_valid.update_at.app_error",
    "translation": "错误的 update_at 值。"
  },
  {
    "id": "model.file_info.is_valid.user_id.app_error",
    "translation": "错误的 user_id 值。"
  },
  {
    "id": "model.group.create_at.app_error",
    "translation": "无效的组创建日期属性。"
  },
  {
    "id": "model.group.description.app_error",
    "translation": "无效的组描述属性。"
  },
  {
    "id": "model.group.display_name.app_error",
    "translation": "无效的组显示名属性。"
  },
  {
    "id": "model.group.name.app_error",
    "translation": "无效的组名称属性。"
  },
  {
    "id": "model.group.remote_id.app_error",
    "translation": "无效的组远程 id 属性。"
  },
  {
    "id": "model.group.source.app_error",
    "translation": "无效的组来源属性。"
  },
  {
    "id": "model.group.update_at.app_error",
    "translation": "无效的组更新日期属性。"
  },
  {
    "id": "model.group_member.group_id.app_error",
    "translation": "无效的组成员的组 id 属性。"
  },
  {
    "id": "model.group_member.user_id.app_error",
    "translation": "无效的组成员用户 id 属性。"
  },
  {
    "id": "model.group_syncable.group_id.app_error",
    "translation": "无效的可同步组组 id 属性。"
  },
  {
    "id": "model.group_syncable.syncable_id.app_error",
    "translation": "无效的可同步组 id。"
  },
  {
    "id": "model.incoming_hook.channel_id.app_error",
    "translation": "无效的频道 id。"
  },
  {
    "id": "model.incoming_hook.create_at.app_error",
    "translation": "创建时间必须为有效的时间。"
  },
  {
    "id": "model.incoming_hook.description.app_error",
    "translation": "无效的描述。"
  },
  {
    "id": "model.incoming_hook.display_name.app_error",
    "translation": "无效的标题。"
  },
  {
    "id": "model.incoming_hook.icon_url.app_error",
    "translation": "无效帖子图标。"
  },
  {
    "id": "model.incoming_hook.id.app_error",
    "translation": "无效的 Id。"
  },
  {
    "id": "model.incoming_hook.parse_data.app_error",
    "translation": "无法解析传入数据。"
  },
  {
    "id": "model.incoming_hook.team_id.app_error",
    "translation": "无效的团队 ID。"
  },
  {
    "id": "model.incoming_hook.update_at.app_error",
    "translation": "更新时必须是有效的时间。"
  },
  {
    "id": "model.incoming_hook.user_id.app_error",
    "translation": "无效的用户 id。"
  },
  {
    "id": "model.incoming_hook.username.app_error",
    "translation": "无效的用户名。"
  },
  {
    "id": "model.job.is_valid.create_at.app_error",
    "translation": "创建时间必须为有效的时间。"
  },
  {
    "id": "model.job.is_valid.id.app_error",
    "translation": "无效的任务 Id。"
  },
  {
    "id": "model.job.is_valid.status.app_error",
    "translation": "无效的任务状态。"
  },
  {
    "id": "model.job.is_valid.type.app_error",
    "translation": "无效的任务类型。"
  },
  {
    "id": "model.license_record.is_valid.create_at.app_error",
    "translation": "上传许可证时错误的 create_at 值。"
  },
  {
    "id": "model.license_record.is_valid.id.app_error",
    "translation": "上传许可证时错误的 id 值。"
  },
  {
    "id": "model.link_metadata.is_valid.data.app_error",
    "translation": "连接元数据不能为 nil。"
  },
  {
    "id": "model.link_metadata.is_valid.data_type.app_error",
    "translation": "连接元数据不符合指定的类型。"
  },
  {
    "id": "model.link_metadata.is_valid.timestamp.app_error",
    "translation": "连接元数据日期必须有效并且精确到小时。"
  },
  {
    "id": "model.link_metadata.is_valid.type.app_error",
    "translation": "无效的连接元数据类型。"
  },
  {
    "id": "model.link_metadata.is_valid.url.app_error",
    "translation": "必须设定连接元数据网址。"
  },
  {
    "id": "model.oauth.is_valid.app_id.app_error",
    "translation": "无效的应用 id。"
  },
  {
    "id": "model.oauth.is_valid.callback.app_error",
    "translation": "回调网址必须为有效URL并且以 http:// 或 https:// 开头。"
  },
  {
    "id": "model.oauth.is_valid.client_secret.app_error",
    "translation": "无效的客户端秘钥。"
  },
  {
    "id": "model.oauth.is_valid.create_at.app_error",
    "translation": "创建时间必须为有效的时间。"
  },
  {
    "id": "model.oauth.is_valid.creator_id.app_error",
    "translation": "无效创建者 id。"
  },
  {
    "id": "model.oauth.is_valid.description.app_error",
    "translation": "无效的描述。"
  },
  {
    "id": "model.oauth.is_valid.homepage.app_error",
    "translation": "首页网址必须为有效URL并且以 http:// 或 https:// 开头。"
  },
  {
    "id": "model.oauth.is_valid.icon_url.app_error",
    "translation": "图标网址必须为有效URL并且以 http:// 或 https:// 开头。"
  },
  {
    "id": "model.oauth.is_valid.name.app_error",
    "translation": "无效的名称。"
  },
  {
    "id": "model.oauth.is_valid.update_at.app_error",
    "translation": "更新时必须是有效的时间。"
  },
  {
    "id": "model.outgoing_hook.icon_url.app_error",
    "translation": "无效的图标。"
  },
  {
    "id": "model.outgoing_hook.is_valid.callback.app_error",
    "translation": "无效的回调网址。"
  },
  {
    "id": "model.outgoing_hook.is_valid.channel_id.app_error",
    "translation": "无效的频道 id。"
  },
  {
    "id": "model.outgoing_hook.is_valid.content_type.app_error",
    "translation": "错误的 content_type 值。"
  },
  {
    "id": "model.outgoing_hook.is_valid.create_at.app_error",
    "translation": "创建时间必须为有效的时间。"
  },
  {
    "id": "model.outgoing_hook.is_valid.description.app_error",
    "translation": "无效的描述。"
  },
  {
    "id": "model.outgoing_hook.is_valid.display_name.app_error",
    "translation": "无效的标题。"
  },
  {
    "id": "model.outgoing_hook.is_valid.id.app_error",
    "translation": "无效的 Id。"
  },
  {
    "id": "model.outgoing_hook.is_valid.team_id.app_error",
    "translation": "无效的团队 ID。"
  },
  {
    "id": "model.outgoing_hook.is_valid.token.app_error",
    "translation": "无效的令牌。"
  },
  {
    "id": "model.outgoing_hook.is_valid.trigger_words.app_error",
    "translation": "无效的触发关键词。"
  },
  {
    "id": "model.outgoing_hook.is_valid.update_at.app_error",
    "translation": "更新时必须是有效的时间。"
  },
  {
    "id": "model.outgoing_hook.is_valid.url.app_error",
    "translation": "无效的回调网址。每一个必须以 http:// 或者 https:// 开头的有效网址。"
  },
  {
    "id": "model.outgoing_hook.is_valid.user_id.app_error",
    "translation": "无效的用户 id。"
  },
  {
    "id": "model.outgoing_hook.is_valid.words.app_error",
    "translation": "无效的触发关键词。"
  },
  {
    "id": "model.outgoing_hook.username.app_error",
    "translation": "无效的用户名。"
  },
  {
    "id": "model.plugin_command.error.app_error",
    "translation": "执行此指令时发生了错误。"
  },
  {
    "id": "model.plugin_key_value.is_valid.key.app_error",
    "translation": "无效键，必须为 {{.Min}} 至 {{.Max}} 个字符。"
  },
  {
    "id": "model.plugin_key_value.is_valid.plugin_id.app_error",
    "translation": "无效插件 ID，必须为 {{.Min}} 至 {{.Max}} 个字符。"
  },
  {
    "id": "model.post.is_valid.channel_id.app_error",
    "translation": "无效的频道 id。"
  },
  {
    "id": "model.post.is_valid.create_at.app_error",
    "translation": "创建时间必须为有效的时间。"
  },
  {
    "id": "model.post.is_valid.file_ids.app_error",
    "translation": "无效的文件 id。上传只允许最多 5 个文件。请考虑创建新的消息以上传更多文件。"
  },
  {
    "id": "model.post.is_valid.filenames.app_error",
    "translation": "无效的文件名。"
  },
  {
    "id": "model.post.is_valid.hashtags.app_error",
    "translation": "无效的标签。"
  },
  {
    "id": "model.post.is_valid.id.app_error",
    "translation": "无效的 Id。"
  },
  {
    "id": "model.post.is_valid.msg.app_error",
    "translation": "无效的消息。"
  },
  {
    "id": "model.post.is_valid.original_id.app_error",
    "translation": "无效的原始 id。"
  },
  {
    "id": "model.post.is_valid.parent_id.app_error",
    "translation": "无效的父 id。"
  },
  {
    "id": "model.post.is_valid.props.app_error",
    "translation": "无效的属性。"
  },
  {
    "id": "model.post.is_valid.root_id.app_error",
    "translation": "无效的根 id。"
  },
  {
    "id": "model.post.is_valid.root_parent.app_error",
    "translation": "如果父 ID 已设置则必须设置无效根 ID。"
  },
  {
    "id": "model.post.is_valid.type.app_error",
    "translation": "无效的类型。"
  },
  {
    "id": "model.post.is_valid.update_at.app_error",
    "translation": "更新时必须是有效的时间。"
  },
  {
    "id": "model.post.is_valid.user_id.app_error",
    "translation": "无效的用户 id。"
  },
  {
    "id": "model.preference.is_valid.category.app_error",
    "translation": "无效的分类。"
  },
  {
    "id": "model.preference.is_valid.id.app_error",
    "translation": "无效的用户 id。"
  },
  {
    "id": "model.preference.is_valid.name.app_error",
    "translation": "无效的名称。"
  },
  {
    "id": "model.preference.is_valid.theme.app_error",
    "translation": "无效的主题。"
  },
  {
    "id": "model.preference.is_valid.value.app_error",
    "translation": "值过长。"
  },
  {
    "id": "model.reaction.is_valid.create_at.app_error",
    "translation": "创建时间必须为有效的时间。"
  },
  {
    "id": "model.reaction.is_valid.emoji_name.app_error",
    "translation": "无效的表情符名。"
  },
  {
    "id": "model.reaction.is_valid.post_id.app_error",
    "translation": "无效的消息 id。"
  },
  {
    "id": "model.reaction.is_valid.user_id.app_error",
    "translation": "无效的用户 id。"
  },
  {
    "id": "model.team.is_valid.characters.app_error",
    "translation": "名称必须是2个或更多小写字母数字字符。"
  },
  {
    "id": "model.team.is_valid.company.app_error",
    "translation": "无效的公司名。"
  },
  {
    "id": "model.team.is_valid.create_at.app_error",
    "translation": "创建时间必须为有效的时间。"
  },
  {
    "id": "model.team.is_valid.description.app_error",
    "translation": "无效的描述。"
  },
  {
    "id": "model.team.is_valid.domains.app_error",
    "translation": "无效的允许域。"
  },
  {
    "id": "model.team.is_valid.email.app_error",
    "translation": "无效的邮箱。"
  },
  {
    "id": "model.team.is_valid.id.app_error",
    "translation": "无效的 Id。"
  },
  {
    "id": "model.team.is_valid.name.app_error",
    "translation": "无效的名称。"
  },
  {
    "id": "model.team.is_valid.reserved.app_error",
    "translation": "这个网址是不可用。请尝试另一个。"
  },
  {
    "id": "model.team.is_valid.type.app_error",
    "translation": "无效的类型。"
  },
  {
    "id": "model.team.is_valid.update_at.app_error",
    "translation": "更新时必须是有效的时间。"
  },
  {
    "id": "model.team.is_valid.url.app_error",
    "translation": "无效的网址标识。"
  },
  {
    "id": "model.team_member.is_valid.team_id.app_error",
    "translation": "无效的团队 ID。"
  },
  {
    "id": "model.team_member.is_valid.user_id.app_error",
    "translation": "无效的用户 id。"
  },
  {
    "id": "model.token.is_valid.expiry",
    "translation": "无效的令牌过期"
  },
  {
    "id": "model.token.is_valid.size",
    "translation": "无效的令牌。"
  },
  {
    "id": "model.user.is_valid.email.app_error",
    "translation": "无效的邮箱。"
  },
  {
    "id": "model.user.is_valid.pwd.app_error",
    "translation": "你的密码需要至少 {{.Min}} 字符。"
  },
  {
    "id": "model.user.is_valid.pwd_lowercase.app_error",
    "translation": "您的密码必须包含至少 {{.Min}} 字符元且至少有一个小写字母。"
  },
  {
    "id": "model.user.is_valid.pwd_lowercase_number.app_error",
    "translation": "您的密码必须包含至少 {{.Min}} 个字符且至少有一个小写字母以及一个数字。"
  },
  {
    "id": "model.user.is_valid.pwd_lowercase_number_symbol.app_error",
    "translation": "您的密码必须包含至少 {{.Min}} 个字符且至少有一个小写字母，一个数字，以及一个符号（如\"~!@#$%^&*()\"）。"
  },
  {
    "id": "model.user.is_valid.pwd_lowercase_symbol.app_error",
    "translation": "您的密码必须包含至少 {{.Min}} 个字符且至少有一个小写字母以及一个符号（如\"~!@#$%^&*()\"）。"
  },
  {
    "id": "model.user.is_valid.pwd_lowercase_uppercase.app_error",
    "translation": "您的密码必须包含至少 {{.Min}} 个字符且至少有一个小写字母以及一个大写字母。"
  },
  {
    "id": "model.user.is_valid.pwd_lowercase_uppercase_number.app_error",
    "translation": "您的密码必须包含至少 {{.Min}} 个字符且至少有一个小写字母，一个大写字母，以及一个数字。"
  },
  {
    "id": "model.user.is_valid.pwd_lowercase_uppercase_number_symbol.app_error",
    "translation": "您的密码必须包含至少 {{.Min}} 个字符且至少有一个小写字母，一个大写字母，一个数字，以及一个符号（如\"~!@#$%^&*()\"）。"
  },
  {
    "id": "model.user.is_valid.pwd_lowercase_uppercase_symbol.app_error",
    "translation": "您的密码必须包含至少 {{.Min}} 个字符且至少有一个小写字母，一个大写字母，以及一个符号（如\"~!@#$%^&*()\"）。"
  },
  {
    "id": "model.user.is_valid.pwd_number.app_error",
    "translation": "您的密码必须包含至少 {{.Min}} 个字符且至少有一个数字。"
  },
  {
    "id": "model.user.is_valid.pwd_number_symbol.app_error",
    "translation": "您的密码必须包含至少 {{.Min}} 个字符且至少有一个数字以及一个符号（如\"~!@#$%^&*()\"）。"
  },
  {
    "id": "model.user.is_valid.pwd_symbol.app_error",
    "translation": "您的密码必须包含至少 {{.Min}} 个字符且至少有一个符号（如\"~!@#$%^&*()\"）。"
  },
  {
    "id": "model.user.is_valid.pwd_uppercase.app_error",
    "translation": "您的密码必须包含至少 {{.Min}} 个字符且至少有一个大写字母。"
  },
  {
    "id": "model.user.is_valid.pwd_uppercase_number.app_error",
    "translation": "您的密码必须包含至少 {{.Min}} 个字符且至少有一个大写字母以及一个数字。"
  },
  {
    "id": "model.user.is_valid.pwd_uppercase_number_symbol.app_error",
    "translation": "您的密码必须包含至少 {{.Min}} 个字符且至少有一个大写字母，一个数字，以及一个符号（如\"~!@#$%^&*()\"）。"
  },
  {
    "id": "model.user.is_valid.pwd_uppercase_symbol.app_error",
    "translation": "您的密码必须包含至少 {{.Min}} 个字元且至少有一个大写字母以及一个符号（如\"~!@#$%^&*()\"）。"
  },
  {
    "id": "model.user.is_valid.username.app_error",
    "translation": "用户名必须是一个以字母开头，可以包含数字、小写字母以及符号 \".\"、\"-\" 和 \"_\" 在内的3-22位字符。"
  },
  {
    "id": "model.user_access_token.is_valid.description.app_error",
    "translation": "无效的描述，必须 255 字以内。"
  },
  {
    "id": "model.user_access_token.is_valid.id.app_error",
    "translation": "错误的 id 值。"
  },
  {
    "id": "model.user_access_token.is_valid.token.app_error",
    "translation": "无效的访问令牌。"
  },
  {
    "id": "model.user_access_token.is_valid.user_id.app_error",
    "translation": "无效的用户 id。"
  },
  {
    "id": "model.utils.decode_json.app_error",
    "translation": "无法解码。"
  },
  {
    "id": "model.websocket_client.connect_fail.app_error",
    "translation": "无法连接 WebSocket 服务器。"
  },
  {
    "id": "oauth.gitlab.tos.error",
    "translation": "GitLab 的使用条款已更新。请到 gitlab.com 接受新的使用条款后再尝试登入 Mattermost。"
  },
  {
    "id": "plugin.api.update_user_status.bad_status",
    "translation": "无法设定用户状态。未知用户状态。"
  },
  {
    "id": "plugin_api.get_file_link.disabled.app_error",
    "translation": "公共链接已被禁用。"
  },
  {
    "id": "plugin_api.get_file_link.no_post.app_error",
    "translation": "无法获取文件公开链接。文件必须附在当前用户可读的消息上。"
  },
  {
    "id": "plugin_api.send_mail.missing_htmlbody",
    "translation": "缺少 HTML 内容。"
  },
  {
    "id": "plugin_api.send_mail.missing_subject",
    "translation": "缺少标题。"
  },
  {
    "id": "plugin_api.send_mail.missing_to",
    "translation": "缺少 TO 地址。"
  },
  {
    "id": "store.sql.convert_string_array",
    "translation": "来自数据库：不能从 StringArray 转换到 *string"
  },
  {
    "id": "store.sql.convert_string_interface",
    "translation": "来自数据库：不能从 StringInterface 转换到 *string"
  },
  {
    "id": "store.sql.convert_string_map",
    "translation": "来自数据库：不能从 StringMap 转换到 *string"
  },
  {
    "id": "store.sql_bot.get.missing.app_error",
    "translation": "机器人不存在。"
  },
  {
    "id": "store.sql_channel.get.existing.app_error",
    "translation": "无法找到频道。"
  },
  {
    "id": "store.sql_channel.save.archived_channel.app_error",
    "translation": "您不能更改已归档的频道。"
  },
  {
    "id": "store.sql_channel.save.direct_channel.app_error",
    "translation": "使用 SaveDirectChannel 创建私聊频道。"
  },
  {
    "id": "store.sql_channel.save_channel.existing.app_error",
    "translation": "必须对现有的频道执行更新。"
  },
  {
    "id": "store.sql_channel.save_channel.exists.app_error",
    "translation": "频道名称在团队中已存在。"
  },
  {
    "id": "store.sql_channel.save_channel.limit.app_error",
    "translation": "您已经达到了允许的频道数量上限。"
  },
  {
    "id": "store.sql_channel.save_direct_channel.not_direct.app_error",
    "translation": "不能试图用 SaveDirectChannel 创建私聊频道。"
  },
  {
    "id": "store.sql_command.save.get.app_error",
    "translation": "无法获取命令。"
  },
  {
    "id": "store.sql_post.search.disabled",
    "translation": "此服务器已禁用搜索。请联系您的系统管理员。"
  },
  {
    "id": "store.sql_team.save_member.exists.app_error",
    "translation": "已存在拥有此 ID 的团队成员。"
  },
  {
    "id": "store.sql_user.get_for_login.app_error",
    "translation": "未找到符合您的凭证的帐号。此团队或许需要从团队拥有者获得邀请才可加入。"
  },
  {
    "id": "system.message.name",
    "translation": "系统"
  },
  {
    "id": "web.command_webhook.command.app_error",
    "translation": "找不到该命令。"
  },
  {
    "id": "web.command_webhook.parse.app_error",
    "translation": "无法解析传入数据。"
  },
  {
    "id": "web.get_access_token.internal_saving.app_error",
    "translation": "无法更新用户访问数据。"
  },
  {
    "id": "web.incoming_webhook.channel.app_error",
    "translation": "找不到该频道。"
  },
  {
    "id": "web.incoming_webhook.channel_locked.app_error",
    "translation": "此 webhook 不允许发消息到指定的频道。"
  },
  {
    "id": "web.incoming_webhook.disabled.app_error",
    "translation": "传入webhooks已经被系统管理员禁用。"
  },
  {
    "id": "web.incoming_webhook.invalid.app_error",
    "translation": "无效的 webhook。"
  },
  {
    "id": "web.incoming_webhook.parse.app_error",
    "translation": "无法解析传入数据。"
  },
  {
    "id": "web.incoming_webhook.permissions.app_error",
    "translation": "不合适的频道权限。"
  },
  {
    "id": "web.incoming_webhook.split_props_length.app_error",
    "translation": "无法拆分 webhook 属性信息到 {{.Max}} 字符块。"
  },
  {
    "id": "web.incoming_webhook.text.app_error",
    "translation": "未指定文本。"
  },
  {
    "id": "web.incoming_webhook.user.app_error",
    "translation": "找不到用户。"
  },
  {
    "id": "app.channel.get_more_channels.get.app_error",
    "translation": "无法获取频道。"
  },
  {
    "id": "app.channel.permanent_delete.app_error",
    "translation": "无法删除频道。"
  },
  {
    "id": "app.channel.restore.app_error",
    "translation": "无法恢复频道。"
  },
  {
    "id": "app.channel.update.bad_id",
    "translation": "无法更新频道。"
  },
  {
    "id": "app.channel.update_channel.internal_error",
    "translation": "无法更新频道。"
  },
  {
    "id": "app.channel_member_history.log_join_event.internal_error",
    "translation": "记录频道成员历史失败。"
  },
  {
    "id": "app.channel_member_history.log_leave_event.internal_error",
    "translation": "记录频道成员历史失败。更新加入记录失败"
  },
  {
    "id": "app.emoji.create.internal_error",
    "translation": "无法保存表情符。"
  },
  {
    "id": "app.emoji.delete.app_error",
    "translation": "无法删除表情符。"
  },
  {
    "id": "app.emoji.delete.no_results",
    "translation": "找不到要删除的表情符。"
  },
  {
    "id": "app.emoji.get_by_name.app_error",
    "translation": "无法获取表情符。"
  },
  {
    "id": "app.emoji.get_by_name.no_result",
    "translation": "无法找到表情符。"
  },
  {
    "id": "app.emoji.get.no_result",
    "translation": "无法找到表情符。"
  },
  {
    "id": "app.emoji.get_list.internal_error",
    "translation": "无法获取表情符。"
  },
  {
    "id": "app.import.get_teams_by_names.some_teams_not_found.error",
    "translation": "一些团队未找到"
  },
  {
    "id": "app.import.get_users_by_username.some_users_not_found.error",
    "translation": "一些用户未找到"
  },
  {
    "id": "app.import.import_user_teams.save_preferences.error",
    "translation": "无法保存团队风格偏好"
  },
  {
    "id": "app.import.validate_user_import_data.advanced_props_formatting.error",
    "translation": "无效的用户消息格式设定"
  },
  {
    "id": "app.import.validate_user_import_data.advanced_props_show_unread_section.error",
    "translation": "无效的用户显示未读块设定"
  },
  {
    "id": "app.import.validate_user_import_data.auth_data_and_service_dependency.error",
    "translation": "AuthService 与 AuthData 必须同时使用。"
  },
  {
    "id": "app.plugin.flag_managed.app_error",
    "translation": "无法设定插件由文件储存管理。"
  },
  {
    "id": "app.plugin.get_public_key.get_file.app_error",
    "translation": "从储存获取公钥时遇到错误。"
  },
  {
    "id": "app.plugin.install_marketplace_plugin.app_error",
    "translation": "安装集市插件失败。"
  },
  {
    "id": "app.plugin.invalid_version.app_error",
    "translation": "无法解析插件版本。"
  },
  {
    "id": "app.plugin.marketplace_client.app_error",
    "translation": "创建集市客户端失败。"
  },
  {
    "id": "app.plugin.marketplace_disabled.app_error",
    "translation": "集市已停用。请检查您的日志了解详情。"
  },
  {
    "id": "app.plugin.marketplace_plugin_request.app_error",
    "translation": "无法解码集市插件请求。"
  },
  {
    "id": "app.plugin.marketplace_plugins.not_found.app_error",
    "translation": "无法找到请求的集市插件。"
  },
  {
    "id": "app.plugin.marketplace_plugins.signature_not_found.app_error",
    "translation": "无法找到请求的集市插件签字。"
  },
  {
    "id": "app.plugin.marshal.app_error",
    "translation": "封装集市插件失败。"
  },
  {
    "id": "app.plugin.modify_saml.app_error",
    "translation": "无法修改 saml 文件。"
  },
  {
    "id": "app.plugin.restart.app_error",
    "translation": "无法升级时重启插件。"
  },
  {
    "id": "app.plugin.signature_decode.app_error",
    "translation": "无法解码 base64 签名。"
  },
  {
    "id": "app.plugin.store_bundle.app_error",
    "translation": "无法储存插件到配置的文件储存。"
  },
  {
    "id": "app.plugin.sync.list_filestore.app_error",
    "translation": "从文件储存读取插件文件失败。"
  },
  {
    "id": "app.plugin.sync.read_local_folder.app_error",
    "translation": "读取本地插件文件夹错误。"
  },
  {
    "id": "app.plugin.webapp_bundle.app_error",
    "translation": "无法生成插件应用包。"
  },
  {
    "id": "app.plugin.write_file.read.app_error",
    "translation": "读取文件时发生错误。"
  },
  {
    "id": "app.plugin.write_file.saving.app_error",
    "translation": "保存文件时发生错误。"
  },
  {
    "id": "app.team.invite_token.group_constrained.error",
    "translation": "无法以令牌加入组受限团队。"
  },
  {
    "id": "app.terms_of_service.create.app_error",
    "translation": "无法保存服务条款。"
  },
  {
    "id": "app.user_terms_of_service.save.app_error",
    "translation": "无法保存服务条款。"
  },
  {
    "id": "bleveengine.already_started.error",
    "translation": "Bleve 已启动。"
  },
  {
    "id": "app.terms_of_service.create.existing.app_error",
    "translation": "不能为现有的服务条款调用保存。"
  },
  {
    "id": "bleveengine.create_channel_index.error",
    "translation": "创建 bleve 频道索引错误。"
  },
  {
    "id": "app.terms_of_service.get.app_error",
    "translation": "无法获取服务条款。"
  },
  {
    "id": "app.user_terms_of_service.get_by_user.app_error",
    "translation": "无法获取服务条款。"
  },
  {
    "id": "app.terms_of_service.get.no_rows.app_error",
    "translation": "未找到服务条款。"
  },
  {
    "id": "bleveengine.create_post_index.error",
    "translation": "创建 bleve 消息索引错误。"
  },
  {
    "id": "bleveengine.create_user_index.error",
    "translation": "创建 bleve 用户索引错误。"
  },
  {
    "id": "bleveengine.delete_channel.error",
    "translation": "删除频道失败。"
  },
  {
    "id": "bleveengine.delete_post.error",
    "translation": "删除消息失败。"
  },
  {
    "id": "bleveengine.delete_user.error",
    "translation": "删除用户失败。"
  },
  {
    "id": "bleveengine.index_channel.error",
    "translation": "索引频道失败。"
  },
  {
    "id": "bleveengine.index_post.error",
    "translation": "索引消息失败。"
  },
  {
    "id": "bleveengine.indexer.do_job.bulk_index_channels.batch_error",
    "translation": "批量索引频道失败。"
  },
  {
    "id": "bleveengine.indexer.do_job.bulk_index_posts.batch_error",
    "translation": "批量索引消息失败。"
  },
  {
    "id": "bleveengine.indexer.do_job.bulk_index_users.batch_error",
    "translation": "批量索引用户失败。"
  },
  {
    "id": "bleveengine.indexer.do_job.get_oldest_entity.error",
    "translation": "无法从数据库中获取最早的实体（用户，频道或帖子）。"
  },
  {
    "id": "bleveengine.indexer.do_job.parse_end_time.error",
    "translation": "Bleve 索引工作者解析中止时间失败。"
  },
  {
    "id": "bleveengine.indexer.do_job.parse_start_time.error",
    "translation": "Bleve 索引工作者解析开始时间失败。"
  },
  {
    "id": "bleveengine.indexer.index_batch.nothing_left_to_index.error",
    "translation": "尝试在所有实体已完成时创建新批量索引。"
  },
  {
    "id": "bleveengine.purge_channel_index.error",
    "translation": "清除频道索引失败。"
  },
  {
    "id": "app.user_terms_of_service.delete.app_error",
    "translation": "无法删除服务条款。"
  },
  {
    "id": "bleveengine.purge_user_index.error",
    "translation": "清除用户索引失败。"
  },
  {
    "id": "bleveengine.search_posts.error",
    "translation": "消息搜索无法完成。"
  },
  {
    "id": "bleveengine.search_users_in_channel.nuchan.error",
    "translation": "用户搜索无法完成。"
  },
  {
    "id": "bleveengine.search_users_in_team.error",
    "translation": "用户搜索无法完成。"
  },
  {
    "id": "bleveengine.stop_channel_index.error",
    "translation": "关闭频道索引失败。"
  },
  {
    "id": "bleveengine.search_users_in_channel.uchan.error",
    "translation": "用户搜索无法完成。"
  },
  {
    "id": "bleveengine.stop_user_index.error",
    "translation": "关闭用户索引失败。"
  },
  {
    "id": "ent.cluster.json_encode.error",
    "translation": "编码 JSON 请求出错"
  },
  {
    "id": "ent.cluster.timeout.error",
    "translation": "等待机群回应超时"
  },
  {
    "id": "ent.compliance.csv.metadata.json.zipfile.appError",
    "translation": "无法创建 zip 文件"
  },
  {
    "id": "ent.compliance.csv.warning.appError",
    "translation": "无法创建警告文件。"
  },
  {
    "id": "ent.elasticsearch.create_template_posts_if_not_exists.template_create_failed",
    "translation": "创建 Elasticsearch 消息模板失败"
  },
  {
    "id": "ent.elasticsearch.create_template_users_if_not_exists.template_create_failed",
    "translation": "创建 Elasticsearch 用户模板失败"
  },
  {
    "id": "ent.elasticsearch.delete_channel.error",
    "translation": "删除频道失败"
  },
  {
    "id": "ent.elasticsearch.delete_user.error",
    "translation": "删除用户失败"
  },
  {
    "id": "ent.elasticsearch.index_channel.error",
    "translation": "索引频道失败"
  },
  {
    "id": "ent.elasticsearch.index_user.error",
    "translation": "索引用户失败"
  },
  {
    "id": "ent.elasticsearch.indexer.index_batch.nothing_left_to_index.error",
    "translation": "尝试在所有实体已完成时创建新批量索引"
  },
  {
    "id": "ent.elasticsearch.refresh_indexes.refresh_failed",
    "translation": "刷新 ElasticSearch 索引失败"
  },
  {
    "id": "ent.elasticsearch.search_channels.search_failed",
    "translation": "搜索无法完成"
  },
  {
    "id": "ent.elasticsearch.search_channels.unmarshall_channel_failed",
    "translation": "解码搜索结果失败"
  },
  {
    "id": "ent.elasticsearch.search_users.search_failed",
    "translation": "搜索无法完成"
  },
  {
    "id": "ent.elasticsearch.search_users.unmarshall_user_failed",
    "translation": "解码搜索结果失败"
  },
  {
    "id": "ent.elasticsearch.start.get_server_version.app_error",
    "translation": "获取 Elasticsearch 服务器版本失败。"
  },
  {
    "id": "ent.id_loaded.license_disable.app_error",
    "translation": "您的授权不支持 ID Loaded Push Notifications。"
  },
  {
    "id": "ent.ldap.syncronize.delete_group_constained_memberships",
    "translation": "删除团队或频道成员出错"
  },
  {
    "id": "ent.ldap.validate_admin_filter.app_error",
    "translation": "无效的 AD/LDAP 管理筛选器。"
  },
  {
    "id": "ent.ldap.validate_guest_filter.app_error",
    "translation": "无效的 AD/LDAP 访客筛选器。"
  },
  {
    "id": "groups.unsupported_syncable_type",
    "translation": "不支持的可同步类型 '{{.Value}}'。"
  },
  {
    "id": "model.command.is_valid.autocomplete_data.app_error",
    "translation": "无效的 AutocompleteData"
  },
  {
    "id": "model.config.is_valid.bleve_search.enable_searching.app_error",
    "translation": "当 Bleve EnableSearching 设为是时必须设定 Bleve EnableIndexing 为是"
  },
  {
    "id": "model.config.is_valid.bleve_search.filename.app_error",
    "translation": "当 Bleve IndexingDir 设为是时必须设定 Bleve EnableIndexing 为是"
  },
  {
    "id": "model.config.is_valid.elastic_search.enable_autocomplete.app_error",
    "translation": "当 Elasticsearch EnableAutocomplete 设为是时必须设定 Elasticsearch EnableIndexing 为是"
  },
  {
    "id": "model.config.is_valid.saml_admin_attribute.app_error",
    "translation": "无效的管理员属性。必须为格式 '栏=值'。"
  },
  {
    "id": "model.config.is_valid.saml_canonical_algorithm.app_error",
    "translation": "无效的规范化算法。"
  },
  {
    "id": "model.config.is_valid.saml_signature_algorithm.app_error",
    "translation": "无效的签名算法。"
  },
  {
    "id": "model.guest.is_valid.channel.app_error",
    "translation": "无效的频道。"
  },
  {
    "id": "model.guest.is_valid.channels.app_error",
    "translation": "无效的频道。"
  },
  {
    "id": "model.guest.is_valid.emails.app_error",
    "translation": "无效的邮箱。"
  },
  {
    "id": "model.plugin_kvset_options.is_valid.old_value.app_error",
    "translation": "无效的旧值，操作非原子操作时不应该设定。"
  },
  {
    "id": "model.team.is_valid.invite_id.app_error",
    "translation": "无效的邀请 id。"
  },
  {
    "id": "model.user.is_valid.auth_data.app_error",
    "translation": "无效的认证数据。"
  },
  {
    "id": "model.user.is_valid.auth_data_pwd.app_error",
    "translation": "无效的用户名，密码和验证数据不能同时设置。"
  },
  {
    "id": "model.user.is_valid.auth_data_type.app_error",
    "translation": "无效的用户，认证数据必须设置认证类型。"
  },
  {
    "id": "model.user.is_valid.first_name.app_error",
    "translation": "无效的名字。"
  },
  {
    "id": "model.user.is_valid.id.app_error",
    "translation": "无效的用户 id。"
  },
  {
    "id": "model.user.is_valid.last_name.app_error",
    "translation": "无效的姓氏。"
  },
  {
    "id": "model.user.is_valid.locale.app_error",
    "translation": "无效的地区。"
  },
  {
    "id": "model.user.is_valid.nickname.app_error",
    "translation": "无效的昵称。"
  },
  {
    "id": "model.user.is_valid.position.app_error",
    "translation": "无效位置：不能超过 128 个字符。"
  },
  {
    "id": "plugin.api.get_users_in_channel",
    "translation": "无法获取用户，无效的排序条件。"
  },
  {
    "id": "plugin_api.bot_cant_create_bot",
    "translation": "机器人用户无法创建机器人用户。"
  },
  {
    "id": "searchengine.bleve.disabled.error",
    "translation": "清除 Bleve 索引错误：引擎未启用"
  },
  {
    "id": "api.admin.delete_brand_image.storage.not_found",
    "translation": "无法删除品牌图片，文件未找到。"
  },
  {
    "id": "api.admin.saml.failure_parse_idp_certificate.app_error",
    "translation": "解析身份提供商返回的元数据为证书失败。"
  },
  {
    "id": "api.bot.set_bot_icon_image.array.app_error",
    "translation": "请求中图片数组为空。"
  },
  {
    "id": "api.channel.add_members.error",
    "translation": "添加频道成员时发生错误。"
  },
  {
    "id": "api.channel.add_members.user_denied",
    "translation": "频道权限拒绝以下用户因为组限制：{{ .UserIDs }}"
  },
  {
    "id": "api.license.request-trial.bad-request",
    "translation": "请求的用户数不正确。"
  },
  {
    "id": "api.channel.remove_member.group_constrained.app_error",
    "translation": "无法从组受限频道移除用户。"
  },
  {
    "id": "api.channel.remove_members.denied",
    "translation": "移除以下频道成员因组限制被拒绝：{{ .UserIDs }}"
  },
  {
    "id": "api.channel.update_channel_member_roles.changing_guest_role.app_error",
    "translation": "无效的频道成员更新：您不能手动添加或移除游客角色。"
  },
  {
    "id": "api.command.execute_command.format.app_error",
    "translation": "命令触发词缺少斜杠符号"
  },
  {
    "id": "api.command_invite.group_constrained_user_denied",
    "translation": "此频道由组管理。此用户并不属于同步到此频道的组。"
  },
  {
    "id": "api.command_remove.group_constrained_user_denied",
    "translation": "用户不能从此频道移除因为他们属于关联到此频道的组。如果想从此频道移除他们，必须从关联组里移除。"
  },
  {
    "id": "api.file.upload_file.incorrect_channelId.app_error",
    "translation": "无法上传文件。不正确的频道 ID：{{.channelId}}"
  },
  {
    "id": "api.plugin.add_public_key.open.app_error",
    "translation": "打开公钥文件时遇到错误。"
  },
  {
    "id": "api.plugin.verify_plugin.app_error",
    "translation": "无法验证插件签名。"
  },
  {
    "id": "api.post.check_for_out_of_channel_groups_mentions.message.multiple",
    "translation": "@{{.Usernames}} 以及 @{{.LastUsername}} 未被通知因为他们不在此频道。他们未能被添加到频道因为他们不是关联组的成员。他们必须添加到关联组才能添加到此频道。"
  },
  {
    "id": "api.push_notification.disabled.app_error",
    "translation": "此服务器已停用推送。"
  },
  {
    "id": "api.push_notification.id_loaded.fetch.app_error",
    "translation": "获取 ID 加载的推送发生错误。"
  },
  {
    "id": "api.push_notifications.session.expired",
    "translation": "会话已超时：请登入再以继续接收通知。{{.siteName}} 的会话过期时间设定为 {{.daysCount}} 天。"
  },
  {
    "id": "api.slackimport.slack_import.zip.file_too_large",
    "translation": "zip 压缩包中的 {{.Filename}} 过大，无法进行 Slack 导入\r\n"
  },
  {
    "id": "api.team.add_members.user_denied",
    "translation": "此团队由组管理。此用户并不属于同步到此团队的组。"
  },
  {
    "id": "api.team.import_team.unknown_import_from.app_error",
    "translation": "位置导入来源。"
  },
  {
    "id": "api.user.login.guest_accounts.license.error",
    "translation": "您的许可证不支持访客帐号"
  },
  {
    "id": "api.team.invite_guests.channel_in_invalid_team.app_error",
    "translation": "邀请到的频道必须属于团队。"
  },
  {
    "id": "api.team.update_team_member_roles.guest_and_user.app_error",
    "translation": "无效的团队成员更新：用户不能同时为游客和用户。"
  },
  {
    "id": "api.templates.invite_guest_subject",
    "translation": "[{{ .SiteName }}] {{ .SenderName }} 邀请您以访客加入团队 {{ .TeamDisplayName }}"
  },
  {
    "id": "api.templates.remove_expired_license.body.renew_button",
    "translation": "立刻续订许可证"
  },
  {
    "id": "api.templates.remove_expired_license.body.title",
    "translation": "您的企业许可证已过期并且部分功能已停用。请立刻续订您的许可证。"
  },
  {
    "id": "api.user.create_password_token.error",
    "translation": "未能创建找回密码令牌"
  },
  {
    "id": "api.user.login.invalid_credentials_email_username",
    "translation": "输入有效的邮箱、用户名以及密码。"
  },
  {
    "id": "api.user.reset_password.token_parse.error",
    "translation": "未能解析重置密码令牌"
  },
  {
    "id": "api.user.update_active.cannot_enable_guest_when_guest_feature_is_disabled.app_error",
    "translation": "您无法启动访客帐号因为访客功能未启用。"
  },
  {
    "id": "api.user.update_user.accepted_guest_domain.app_error",
    "translation": "您提供的电子邮件不属于访客允许的域名。请与您的管理员联系或使用一个不同的电子邮件注册。"
  },
  {
    "id": "app.export.export_custom_emoji.copy_emoji_images.error",
    "translation": "无法复制自定义表情符图片"
  },
  {
    "id": "app.import.import_user_channels.channel_not_found.error",
    "translation": "导入用户频道错误。未找到频道。"
  },
  {
    "id": "app.import.validate_post_import_data.props_too_large.error",
    "translation": "消息属性超过最大允许的长度。"
  },
  {
    "id": "app.import.validate_user_import_data.advanced_props_email_interval.error",
    "translation": "无效的用户邮件批量间隔设定"
  },
  {
    "id": "app.import.validate_user_import_data.advanced_props_feature_markdown_preview.error",
    "translation": "无效的用户 markdown 预览设定"
  },
  {
    "id": "app.import.validate_user_teams_import_data.invalid_team_theme.error",
    "translation": "无效的用户风格"
  },
  {
    "id": "app.plugin.delete_public_key.delete.app_error",
    "translation": "删除公钥时遇到错误。"
  },
  {
    "id": "app.plugin.marketplace_client.failed_to_fetch",
    "translation": "从集市服务器获取插件失败。"
  },
  {
    "id": "app.plugin.remove_bundle.app_error",
    "translation": "无法从文件储存移除插件。"
  },
  {
    "id": "app.plugin.store_signature.app_error",
    "translation": "无法储存插件签名到文件储存。"
  },
  {
    "id": "app.team.invite_id.group_constrained.error",
    "translation": "无法以邀请加入组受限团队。"
  },
  {
    "id": "app.team.rename_team.name_occupied",
    "translation": "无法重命名团队，该名称已被使用。"
  },
  {
    "id": "app.user_terms_of_service.get_by_user.no_rows.app_error",
    "translation": "未找到服务条款。"
  },
  {
    "id": "bleveengine.index_user.error",
    "translation": "索引用户失败。"
  },
  {
    "id": "bleveengine.indexer.do_job.engine_inactive",
    "translation": "运行 Bleve 索引任务失败：引擎未启用。"
  },
  {
    "id": "bleveengine.purge_post_index.error",
    "translation": "清除消息索引失败。"
  },
  {
    "id": "bleveengine.search_channels.error",
    "translation": "频道搜索无法完成。"
  },
  {
    "id": "cli.outgoing_webhook.inconsistent_state.app_error",
    "translation": "传出的 webhook 已删除但因错误而无法创建新的。"
  },
  {
    "id": "ent.elasticsearch.create_template_channels_if_not_exists.template_create_failed",
    "translation": "创建 Elasticsearch 频道模板失败"
  },
  {
    "id": "ent.elasticsearch.search_channels.disabled",
    "translation": "ElasticSearch 搜索已在本服务器停用"
  },
  {
    "id": "ent.elasticsearch.start.parse_server_version.app_error",
    "translation": "解析 Elasticsearch 服务器版本失败。"
  },
  {
    "id": "ent.ldap.syncronize.search_failure_size_exceeded.app_error",
    "translation": "尺寸超过限制。请检查您的[最大页面尺寸](https://docs.mattermost.com/deployment/sso-ldap.html#i-see-the-log-error-ldap-result-code-4-size-limit-exceeded)。"
  },
  {
    "id": "group_not_associated_to_synced_team",
    "translation": "组在关联到父组同步的团队前不能关联到频道。"
  },
  {
    "id": "interactive_message.decode_trigger_id.base64_decode_failed_signature",
    "translation": "无法为互动对话框解码触发 ID 的 base64 签名。"
  },
  {
    "id": "model.channel.is_valid.name.app_error",
    "translation": "无效的频道名。用户 id 不能作为私信以外的频道名。"
  },
  {
    "id": "model.config.is_valid.bleve_search.bulk_indexing_time_window_seconds.app_error",
    "translation": "Bleve 批量索引时间段必须至少 1 秒。"
  },
  {
    "id": "model.config.is_valid.bleve_search.enable_autocomplete.app_error",
    "translation": "当 Bleve AutocompleteEnabled 设为是时必须设定 Bleve EnableIndexing 为是"
  },
  {
    "id": "model.config.is_valid.saml_guest_attribute.app_error",
    "translation": "无效的访客属性。必须为格式 '栏=值'。"
  },
  {
    "id": "model.group.name.invalid_chars.app_error",
    "translation": "组中的名称属性有无效的字符"
  },
  {
    "id": "model.guest.is_valid.email.app_error",
    "translation": "无效的邮箱。"
  },
  {
    "id": "model.post.channel_notifications_disabled_in_channel.message",
    "translation": "{{.ChannelName}}已停用频道通知。{{.Mention}}未触发任何通知。"
  },
  {
    "id": "model.user.is_valid.create_at.app_error",
    "translation": "创建时间必须为有效的时间。"
  },
  {
    "id": "model.user.is_valid.password_limit.app_error",
    "translation": "因 bcrypt 限制，密码不能设置超过 72 个字符。"
  },
  {
    "id": "model.user.is_valid.update_at.app_error",
    "translation": "更新时必须是有效的时间。"
  },
  {
    "id": "bleveengine.stop_post_index.error",
    "translation": "关闭消息索引失败。"
  },
  {
    "id": "api.admin.saml.failure_get_metadata_from_idp.app_error",
    "translation": "未能从身份提供商网址获取元数据。"
  },
  {
    "id": "api.admin.saml.failure_save_idp_certificate_file.app_error",
    "translation": "无法保存证书文件。"
  },
  {
    "id": "api.admin.saml.invalid_xml_missing_idpssodescriptors.app_error",
    "translation": "XML 缺少身份提供商 SSO 描述。"
  },
  {
    "id": "api.admin.saml.invalid_xml_missing_keydescriptor.app_error",
    "translation": "XML 缺少身份提供商密钥描述。"
  },
  {
    "id": "api.admin.saml.invalid_xml_missing_ssoservices.app_error",
    "translation": "XML 缺少身份提供商服务描述。"
  },
  {
    "id": "api.admin.saml.set_certificate_from_metadata.invalid_body.app_error",
    "translation": "无效的证书文本。"
  },
  {
    "id": "api.admin.saml.set_certificate_from_metadata.invalid_content_type.app_error",
    "translation": "无效的内容类型。"
  },
  {
    "id": "api.admin.saml.set_certificate_from_metadata.missing_content_type.app_error",
    "translation": "缺少内容类型。"
  },
  {
    "id": "api.bot.create_disabled",
    "translation": "机器人创建已停用。"
  },
  {
    "id": "api.bot.delete_bot_icon_image.app_error",
    "translation": "无法删除图标。"
  },
  {
    "id": "api.bot.get_bot_icon_image.read.app_error",
    "translation": "无法读取图标文件。"
  },
  {
    "id": "api.bot.set_bot_icon_image.app_error",
    "translation": "无法上传图标。"
  },
  {
    "id": "api.bot.set_bot_icon_image.no_file.app_error",
    "translation": "请求中缺失图片文件。"
  },
  {
    "id": "api.bot.set_bot_icon_image.open.app_error",
    "translation": "无法打开图片文件。"
  },
  {
    "id": "api.bot.set_bot_icon_image.parse.app_error",
    "translation": "无法解析混合表单。"
  },
  {
    "id": "api.bot.set_bot_icon_image.too_large.app_error",
    "translation": "无法上传图标。文件太大。"
  },
  {
    "id": "api.bot.teams_channels.add_message_mobile",
    "translation": "请加我到您想要我互动的团队与频道。请使用浏览器或桌面应用进行操作。"
  },
  {
    "id": "api.channel.add_guest.added",
    "translation": "%v 由 %v 以访客身份加入频道。"
  },
  {
    "id": "api.channel.channel_member_counts_by_group.license.error",
    "translation": "您的许可证不支持组"
  },
  {
    "id": "api.channel.get_channel_moderations.license.error",
    "translation": "您的许可证不支持频道管理"
  },
  {
    "id": "api.channel.guest_join_channel.post_and_forget",
    "translation": "%v 以游客身份加入此频道。"
  },
  {
    "id": "api.channel.patch_channel_moderations.license.error",
    "translation": "您的许可证不支持频道管理"
  },
  {
    "id": "api.channel.remove_user_from_channel.app_error",
    "translation": "不能从此频道类型移除该用户。"
  },
  {
    "id": "api.channel.restore_channel.restored.app_error",
    "translation": "无法取消归档频道。此频道并未归档。"
  },
  {
    "id": "api.channel.restore_channel.unarchived",
    "translation": "{{.Username}}取消归档了频道。"
  },
  {
    "id": "api.channel.update_channel.typechange.app_error",
    "translation": "频道类型无法更新。"
  },
  {
    "id": "api.channel.update_channel_member_roles.guest_and_user.app_error",
    "translation": "无效的频道成员更新：用户不能同时为游客和用户。"
  },
  {
    "id": "api.channel.update_channel_privacy.default_channel_error",
    "translation": "默认频道无法改为私有。"
  },
  {
    "id": "api.channel.update_team_member_roles.changing_guest_role.app_error",
    "translation": "无效的团队成员更新：您不能手动添加或移除游客角色。"
  },
  {
    "id": "api.command_invite.user_not_in_team.app_error",
    "translation": "@{{.Username}} 不是此团队的成员。"
  },
  {
    "id": "api.config.update_config.clear_siteurl.app_error",
    "translation": "无法清除站点网址。"
  },
  {
    "id": "api.config.update_config.restricted_merge.app_error",
    "translation": "合并配置失败。"
  },
  {
    "id": "api.context.local_origin_required.app_error",
    "translation": "此接口需要本地请求来源。"
  },
  {
    "id": "api.context.server_busy.app_error",
    "translation": "服务器繁忙，非重要服务暂时无法使用。"
  },
  {
    "id": "api.emoji.create.internal_error",
    "translation": "server_error：创建表情符时遇到内部错误。"
  },
  {
    "id": "api.license.request_trial_license.app_error",
    "translation": "无法获取试用证书，请重试或联系 support@mattermost.com。"
  },
  {
    "id": "api.image.get.app_error",
    "translation": "无法解析请求的图片网址。"
  },
  {
    "id": "api.ldap_groups.existing_group_name_error",
    "translation": "组名已存在"
  },
  {
    "id": "api.ldap_groups.existing_reserved_name_error",
    "translation": "组名为预留名"
  },
  {
    "id": "api.ldap_groups.existing_user_name_error",
    "translation": "组名与现有的用户名重复"
  },
  {
    "id": "api.license.remove_expired_license.failed.error",
    "translation": "无法发送许可证注销邮件。"
  },
  {
    "id": "api.plugin.install.download_failed.app_error",
    "translation": "下载插件时遇到错误。"
  },
  {
    "id": "api.post.check_for_out_of_channel_group_users.message.none",
    "translation": "@{{.GroupName}}没有在此团队的成员"
  },
  {
    "id": "api.post.check_for_out_of_channel_groups_mentions.message.one",
    "translation": "@{{.Username}} 未被通知因为他不在此频道。他们未能被添加到频道因为他们不是关联组的成员。他们必须添加到关联组才能添加到此频道。"
  },
  {
    "id": "api.post.error_get_post_id.pending",
    "translation": "无法获取待处理消息。"
  },
  {
    "id": "api.push_notification.id_loaded.default_message",
    "translation": "您有新的消息。"
  },
  {
    "id": "api.push_notifications.message.parse.app_error",
    "translation": "建立推送消息出现错误。"
  },
  {
    "id": "api.push_notifications_ack.forward.app_error",
    "translation": "发送接收标记到推送服务发生错误。"
  },
  {
    "id": "api.push_notifications_ack.message.parse.app_error",
    "translation": "建立推送确认消息出现错误。"
  },
  {
    "id": "api.system.id_loaded.not_available.app_error",
    "translation": "此服务器未配置或支持 ID 加载的推送。"
  },
  {
    "id": "api.team.add_members.error",
    "translation": "添加团队成员时发生错误。"
  },
  {
    "id": "api.team.add_user_to_team_from_invite.guest.app_error",
    "translation": "游客不能使用邀请链接加入团队。请申请使用游客邮件邀请加入团队."
  },
  {
    "id": "api.team.get_all_teams.insufficient_permissions",
    "translation": "您没有权限列出所有团队"
  },
  {
    "id": "api.team.demote_user_to_guest.license.error",
    "translation": "您的许可证不支持访客帐号"
  },
  {
    "id": "api.team.demote_user_to_guest.disabled.error",
    "translation": "访客帐号已停用。"
  },
  {
    "id": "api.team.invalidate_all_email_invites.app_error",
    "translation": "作废邮件邀请错误。"
  },
  {
    "id": "api.team.invate_guests_to_channels.license.error",
    "translation": "您的许可证不支持访客帐号"
  },
  {
    "id": "api.team.remove_member.group_constrained.app_error",
    "translation": "无法从组受限团队移除用户。"
  },
  {
    "id": "api.team.search_teams.pagination_not_implemented.private_team_search",
    "translation": "仅搜索私有团队不支持分页。"
  },
  {
    "id": "api.team.search_teams.pagination_not_implemented.public_team_search",
    "translation": "仅搜索公共团队不支持分页。"
  },
  {
    "id": "api.team.invate_guests_to_channels.disabled.error",
    "translation": "访客帐号已停用"
  },
  {
    "id": "api.templates.remove_expired_license.subject",
    "translation": "Mattermost 企业许可证已停用。"
  },
  {
    "id": "api.user.create_user.guest_accounts.disabled.app_error",
    "translation": "访客帐号已停用。"
  },
  {
    "id": "api.user.create_user.guest_accounts.license.app_error",
    "translation": "您的许可证不支持访客帐号。"
  },
  {
    "id": "api.user.create_user.invalid_invitation_type.app_error",
    "translation": "无法创建用户，无效的邀请。"
  },
  {
    "id": "api.user.demote_user_to_guest.already_guest.app_error",
    "translation": "无法转换该用户至访客因为他已经是访客。"
  },
  {
    "id": "api.user.login.guest_accounts.disabled.error",
    "translation": "访客帐号已停用"
  },
  {
    "id": "api.user.login.invalid_credentials_email",
    "translation": "输入有效的邮箱和密码"
  },
  {
    "id": "api.user.login.invalid_credentials_sso",
    "translation": "输入有效的邮箱、用户名以及密码，或使用其他方式登入。"
  },
  {
    "id": "api.user.login.invalid_credentials_username",
    "translation": "输入有效的用户名和密码。"
  },
  {
    "id": "api.user.promote_guest_to_user.no_guest.app_error",
    "translation": "无法转换该访客至普通用户因为他不是访客。"
  },
  {
    "id": "api.user.update_user.accepted_domain.app_error",
    "translation": "您提供的电子邮件不属于允许的域名。请与您的管理员联系或使用一个不同的电子邮件注册。"
  },
  {
    "id": "api.websocket_handler.server_busy.app_error",
    "translation": "服务器繁忙，非重要服务暂时无法使用。"
  },
  {
    "id": "app.admin.saml.failure_decode_metadata_xml_from_idp.app_error",
    "translation": "无法解码身份提供商返回的 XML 元数据。"
  },
  {
    "id": "app.admin.saml.failure_read_response_body_from_idp.app_error",
    "translation": "读取身份提供商返回的数据失败。"
  },
  {
    "id": "app.admin.saml.invalid_response_from_idp.app_error",
    "translation": "无法读取身份提供商返回的数据。"
  },
  {
    "id": "app.admin.test_site_url.failure",
    "translation": "不是有效的网址"
  },
  {
    "id": "app.bot.createbot.internal_error",
    "translation": "无法保存机器人。"
  },
  {
    "id": "app.emoji.get.app_error",
    "translation": "无法获取表情符。"
  },
  {
    "id": "app.bot.get_disable_bot_sysadmin_message",
    "translation": "{{if .disableBotsSetting}}{{if .printAllBots}}{{.UserName}} 已注销。他们管理以下已停用的机器人帐号。\n\n{{.BotNames}}{{else}}{{.UserName}} 已注销。他们管理 {{.NumBots}} 个已停用的机器人帐号，其中包括：\n\n{{.BotNames}}{{end}}您可以在**整合> 机器人帐号**启用并创建新的令牌以获取所有权。\n\n更多详情，参见我们的[文档](https://docs.mattermost.com/developer/bot-accounts.html#what-happens-when-a-user-who-owns-bot-accounts-is-disabled)。{{else}}{{if .printAllBots}}{{.UserName}} 已注销。他们管理以下机器人帐号。\n\n{{.BotNames}}\n{{else}}{{.UserName}} 已注销。他们管理 {{.NumBots}} 个机器人帐号，其中包括：\n\n{{.BotNames}}{{end}}我们强烈推荐您在**整合> 机器人帐号**启用并创建新的令牌以获取所有权。\n\n更多详情，参见我们的[文档](https://docs.mattermost.com/developer/bot-accounts.html#what-happens-when-a-user-who-owns-bot-accounts-is-disabled)。\n\n如果您想在用户被注销后自动停用机器人帐号，在**系统控制台 > 整合 > 机器人帐号**设定“在用户注销后自动停用机器人帐号”为是。{{end}}"
  },
  {
    "id": "app.bot.getbot.internal_error",
    "translation": "无法获取机器人。"
  },
  {
    "id": "app.bot.getbots.internal_error",
    "translation": "无法获取机器人。"
  },
  {
    "id": "app.bot.patchbot.internal_error",
    "translation": "无法更新机器人。"
  },
  {
    "id": "app.bot.permanent_delete.internal_error",
    "translation": "无法永久删除机器人。"
  },
  {
    "id": "app.bot.permenent_delete.bad_id",
    "translation": "无法删除机器人。"
  },
  {
    "id": "app.channel.create_channel.internal_error",
    "translation": "无法保存频道。"
  },
  {
    "id": "app.channel.create_direct_channel.internal_error",
    "translation": "无法保存私信频道。"
  },
  {
    "id": "app.channel.delete.app_error",
    "translation": "无法删除频道。"
  },
  {
    "id": "app.channel.get.existing.app_error",
    "translation": "无法找到频道。"
  },
  {
    "id": "app.channel.get_by_name.existing.app_error",
    "translation": "无法找到频道。"
  },
  {
    "id": "app.channel.get_by_name.missing.app_error",
    "translation": "频道不存在。"
  },
  {
    "id": "app.channel.get_channels.get.app_error",
    "translation": "无法获取频道。"
  },
  {
    "id": "app.channel.get_channels.not_found.app_error",
    "translation": "未找到频道。"
  },
  {
    "id": "app.channel.get_deleted.existing.app_error",
    "translation": "未查找到已删除的频道。"
  },
  {
    "id": "app.channel.get_deleted.missing.app_error",
    "translation": "没有已删除的频道。"
  },
  {
    "id": "app.channel.get.find.app_error",
    "translation": "我们查找该频道时遇到了错误。"
  },
  {
    "id": "app.channel.get_all_channels.app_error",
    "translation": "无法获取所有频道。"
  },
  {
    "id": "app.channel.get_all_channels_count.app_error",
    "translation": "无法统计频道数。"
  },
  {
    "id": "model.group.name.invalid_length.app_error",
    "translation": "名称必须在 1 至 64 个的小写英文数字。"
  },
  {
    "id": "app.scheme.save.invalid_scheme.app_error",
    "translation": "无效的方案。"
  },
  {
    "id": "app.scheme.save.app_error",
    "translation": "无法创建方案。"
  },
  {
    "id": "app.scheme.permanent_delete_all.app_error",
    "translation": "我们无法永久删除方案。"
  },
  {
    "id": "app.scheme.get.app_error",
    "translation": "无法获取方案。"
  },
  {
    "id": "web.error.unsupported_browser.system_browser_or",
    "translation": "或"
  },
  {
    "id": "web.error.unsupported_browser.system_browser_make_default",
    "translation": "设为默认"
  },
  {
    "id": "web.error.unsupported_browser.open_system_browser.edge",
    "translation": "打开 Edge"
  },
  {
    "id": "web.error.unsupported_browser.no_longer_support_version",
    "translation": "您的浏览器不再被 Mattermost 支持"
  },
  {
    "id": "web.error.unsupported_browser.no_longer_support",
    "translation": "Mattermost 不再支持此浏览器"
  },
  {
    "id": "web.error.unsupported_browser.min_os_version.windows",
    "translation": "Windows 7+"
  },
  {
    "id": "web.error.unsupported_browser.min_os_version.mac",
    "translation": "macOS 10.9+"
  },
  {
    "id": "web.error.unsupported_browser.min_browser_version.safari",
    "translation": "版本 12+"
  },
  {
    "id": "web.error.unsupported_browser.min_browser_version.firefox",
    "translation": "版本 60+"
  },
  {
    "id": "web.error.unsupported_browser.min_browser_version.edge",
    "translation": "版本 44+"
  },
  {
    "id": "web.error.unsupported_browser.min_browser_version.chrome",
    "translation": "版本 61+"
  },
  {
    "id": "web.error.unsupported_browser.learn_more",
    "translation": "了解更多关于支持的浏览器。"
  },
  {
    "id": "web.error.unsupported_browser.install_guide.windows",
    "translation": "安装说明"
  },
  {
    "id": "web.error.unsupported_browser.install_guide.mac",
    "translation": "安装说明"
  },
  {
    "id": "web.error.unsupported_browser.download_the_app",
    "translation": "下载应用"
  },
  {
    "id": "web.error.unsupported_browser.download_app_or_upgrade_browser",
    "translation": "下载 Mattermost 应用或使用支持的浏览器以获得更好的体验。"
  },
  {
    "id": "web.error.unsupported_browser.download",
    "translation": "下载应用"
  },
  {
    "id": "web.error.unsupported_browser.browser_title.safari",
    "translation": "Safari"
  },
  {
    "id": "web.error.unsupported_browser.browser_title.firefox",
    "translation": "火狐"
  },
  {
    "id": "web.error.unsupported_browser.browser_title.edge",
    "translation": "Microsoft Edge"
  },
  {
    "id": "web.error.unsupported_browser.browser_title.chrome",
    "translation": "Google Chrome"
  },
  {
    "id": "web.error.unsupported_browser.browser_get_latest.safari",
    "translation": "获取最新的 Safari 浏览器"
  },
  {
    "id": "web.error.unsupported_browser.browser_get_latest.firefox",
    "translation": "获取最新的火狐浏览器"
  },
  {
    "id": "web.error.unsupported_browser.browser_get_latest.chrome",
    "translation": "获取最新的 Chrome 浏览器"
  },
  {
    "id": "model.config.is_valid.saml_spidentifier_attribute.app_error",
    "translation": "必须提供服务提供商标识"
  },
  {
    "id": "ent.elasticsearch.delete_user_posts.error",
    "translation": "删除用户消息失败"
  },
  {
    "id": "ent.elasticsearch.delete_channel_posts.error",
    "translation": "删除频道消息失败"
  },
  {
    "id": "bleveengine.delete_user_posts.error",
    "translation": "删除用户消息失败"
  },
  {
    "id": "bleveengine.delete_channel_posts.error",
    "translation": "删除频道消息失败"
  },
  {
    "id": "app.scheme.delete.app_error",
    "translation": "无法删除此方案。"
  },
  {
    "id": "app.audit.save.saving.app_error",
    "translation": "我们保存审计时遇到错误。"
  },
  {
    "id": "app.audit.permanent_delete_by_user.app_error",
    "translation": "我们删除审计时遇到了错误。"
  },
  {
    "id": "app.audit.get.limit.app_error",
    "translation": "已超过分页限制。"
  },
  {
    "id": "app.audit.get.finding.app_error",
    "translation": "我们查找审计时遇到错误。"
  },
  {
    "id": "api.user.autocomplete_users.missing_team_id.app_error",
    "translation": "需要团队 id 参数才能按频道自动完成。"
  },
  {
    "id": "api.channel.move_channel.type.invalid",
    "translation": "无法移动私信或群组消息频道"
  },
  {
    "id": "ent.data_retention.reactions_batch.internal_error",
    "translation": "批量永久删除互动时遇到错误。"
  },
  {
    "id": "app.reaction.save.save.app_error",
    "translation": "无法保存互动。"
  },
  {
    "id": "app.reaction.get_for_post.app_error",
    "translation": "无法获取消息的互动。"
  },
  {
    "id": "app.reaction.delete_all_with_emoji_name.get_reactions.app_error",
    "translation": "无法用提供的表情符获取互动。"
  },
  {
    "id": "app.reaction.bulk_get_for_post_ids.app_error",
    "translation": "无法获取消息的互动。"
  },
  {
    "id": "app.command.listteamcommands.internal_error",
    "translation": "无法获取命令。"
  },
  {
    "id": "app.command_webhook.try_use.invalid",
    "translation": "无效的 webhook。"
  },
  {
    "id": "app.command_webhook.try_use.internal_error",
    "translation": "无法使用 webhook。"
  },
  {
    "id": "app.command_webhook.handle_command_webhook.parse",
    "translation": "无法解析传入数据。"
  },
  {
    "id": "app.command_webhook.get.missing",
    "translation": "无法获取 webhook。"
  },
  {
    "id": "app.command_webhook.get.internal_error",
    "translation": "无法获取 webhook。"
  },
  {
    "id": "app.command_webhook.create_command_webhook.internal_error",
    "translation": "无法保存 CommandWebhook。"
  },
  {
    "id": "app.command_webhook.create_command_webhook.existing",
    "translation": "您不能更新现有的 CommandWebhook。"
  },
  {
    "id": "app.oauth.update_app.updating.app_error",
    "translation": "我们更新此应用时遇到错误。"
  },
  {
    "id": "app.oauth.update_app.find.app_error",
    "translation": "未找到现有的应用进行更新。"
  },
  {
    "id": "app.oauth.save_app.save.app_error",
    "translation": "无法保存应用。"
  },
  {
    "id": "app.oauth.save_app.existing.app_error",
    "translation": "必须对现有的应用执行更新。"
  },
  {
    "id": "app.oauth.remove_access_data.app_error",
    "translation": "无法移除令牌。"
  },
  {
    "id": "app.oauth.permanent_delete_auth_data_by_user.app_error",
    "translation": "无法删除授权码。"
  },
  {
    "id": "app.oauth.get_apps.find.app_error",
    "translation": "寻找 OAuth2 应用时遇到错误。"
  },
  {
    "id": "app.oauth.get_app_by_user.find.app_error",
    "translation": "没找到现有的应用。"
  },
  {
    "id": "app.oauth.get_app.finding.app_error",
    "translation": "我们查找此应用时遇到错误。"
  },
  {
    "id": "app.oauth.get_app.find.app_error",
    "translation": "无法找到请求的应用。"
  },
  {
    "id": "app.oauth.get_access_data_by_user_for_app.app_error",
    "translation": "我们查找所有访问令牌时遇到错误。"
  },
  {
    "id": "app.oauth.delete_app.app_error",
    "translation": "删除 OAuth2 应用时遇到错误。"
  },
  {
    "id": "app.user.permanentdeleteuser.internal_error",
    "translation": "无法删除令牌。"
  },
  {
    "id": "app.team.permanentdeleteteam.internal_error",
    "translation": "无法删除令牌。"
  },
  {
    "id": "app.session.update_device_id.app_error",
    "translation": "无法更新设备 id。"
  },
  {
    "id": "app.session.save.existing.app_error",
    "translation": "无法更新现有会话。"
  },
  {
    "id": "app.session.save.app_error",
    "translation": "无法保存会话。"
  },
  {
    "id": "app.session.remove_all_sessions_for_team.app_error",
    "translation": "无法移除所有会话。"
  },
  {
    "id": "app.session.remove.app_error",
    "translation": "无法移除该会话。"
  },
  {
    "id": "app.session.permanent_delete_sessions_by_user.app_error",
    "translation": "无法删除该用户所有的会话。"
  },
  {
    "id": "app.session.get_sessions.app_error",
    "translation": "我们在查找用户会话时遇到错误。"
  },
  {
    "id": "app.session.get.app_error",
    "translation": "我们在查找此会话时遇到错误。"
  },
  {
    "id": "app.session.analytics_session_count.app_error",
    "translation": "无法会话计数。"
  },
  {
    "id": "app.command.updatecommand.internal_error",
    "translation": "无法更新命令。"
  },
  {
    "id": "app.command.movecommand.internal_error",
    "translation": "无法保存命令。"
  },
  {
    "id": "app.command.listallcommands.internal_error",
    "translation": "无法获取命令。"
  },
  {
    "id": "app.command.getcommand.internal_error",
    "translation": "无法获取命令。"
  },
  {
    "id": "app.command.deletecommand.internal_error",
    "translation": "无法删除命令。"
  },
  {
    "id": "app.command.createcommand.internal_error",
    "translation": "无法保存命令。"
  },
  {
    "id": "app.recover.save.app_error",
    "translation": "无法保存令牌。"
  },
  {
    "id": "app.recover.delete.app_error",
    "translation": "无法删除令牌。"
  },
  {
    "id": "ent.get_users_in_channel_during",
    "translation": "获取频道在指定时间段的用户失败。"
  },
  {
    "id": "ent.data_retention.channel_member_history_batch.internal_error",
    "translation": "清理记录失败。"
  },
  {
    "id": "store.sql_command.update.missing.app_error",
    "translation": "命令不存在。"
  },
  {
    "id": "store.sql_command.get.missing.app_error",
    "translation": "命令不存在。"
  },
  {
    "id": "ent.ldap_id_migrate.app_error",
    "translation": "无法迁移。"
  },
  {
    "id": "app.command.tryexecutecustomcommand.internal_error",
    "translation": "无法执行自定义指令。"
  },
  {
    "id": "app.command.regencommandtoken.internal_error",
    "translation": "无法生成命令令牌。"
  },
  {
    "id": "app.command.listautocompletecommands.internal_error",
    "translation": "无法列出命令自动完成。"
  },
  {
    "id": "app.channel.create_initial_sidebar_categories.internal_error",
    "translation": "无法创建用户初始侧栏分类。"
  },
  {
    "id": "app.analytics.getanalytics.internal_error",
    "translation": "无法获取分析结果。"
  },
  {
    "id": "api.user.delete_team.not_enabled.app_error",
    "translation": "永久删除功能未开启。请联系您的系统管理员。"
  },
  {
    "id": "api.license.request_trial_license.no-site-url.app_error",
    "translation": "无法请求试用许可证。请在 Mattermost 系统控制台设置站点网址。"
  },
  {
    "id": "api.license.request-trial.bad-request.terms-not-accepted",
    "translation": "您在请求许可证前必须接受 Mattermost Software Evaluation Agreement 以及隐私政策。"
  },
  {
    "id": "api.invalid_channel",
    "translation": "请求中的频道列表不属于用户"
  },
  {
    "id": "app.user_access_token.update_token_enable.app_error",
    "translation": "无法开启该访问令牌。"
  },
  {
    "id": "app.user_access_token.update_token_disable.app_error",
    "translation": "无法停用该访问令牌。"
  },
  {
    "id": "app.user_access_token.search.app_error",
    "translation": "查找用户访问令牌时遇到错误。"
  },
  {
    "id": "app.user_access_token.save.app_error",
    "translation": "无法保存个人访问令牌。"
  },
  {
    "id": "app.user_access_token.get_by_user.app_error",
    "translation": "无法从用户获取个人访问令牌。"
  },
  {
    "id": "app.user_access_token.get_all.app_error",
    "translation": "无法获取所有个人访问令牌。"
  },
  {
    "id": "app.user_access_token.delete.app_error",
    "translation": "无法删除个人访问令牌。"
  },
  {
    "id": "api.email.send_warn_metric_ack.missing_server.app_error",
    "translation": "需要 SMTP 服务器"
  },
  {
    "id": "ent.message_export.run_export.app_error",
    "translation": "无法选择帖子导出数据。"
  },
  {
    "id": "app.compliance.save.saving.app_error",
    "translation": "保存合规报告时遇到错误。"
  },
  {
    "id": "app.compliance.get.finding.app_error",
    "translation": "获取合规报告时遇到错误。"
  },
  {
    "id": "ent.data_retention.flags_batch.internal_error",
    "translation": "清理批量标记时遇到错误。"
  },
  {
    "id": "app.preference.save.updating.app_error",
    "translation": "我们在更新偏好设置时遇到错误。"
  },
  {
    "id": "app.preference.permanent_delete_by_user.app_error",
    "translation": "我们在删除偏好设置时遇到错误。"
  },
  {
    "id": "app.preference.get_category.app_error",
    "translation": "我们在查找偏好设置时遇到错误。"
  },
  {
    "id": "app.preference.get_all.app_error",
    "translation": "我们在查找偏好设置时遇到错误。"
  },
  {
    "id": "app.preference.get.app_error",
    "translation": "我们在查找偏好设置时遇到错误。"
  },
  {
    "id": "app.preference.delete.app_error",
    "translation": "我们删除偏好设置时遇到错误。"
  },
  {
    "id": "api.templates.warn_metric_ack.body.site_url_header",
    "translation": "站点网址： "
  },
  {
    "id": "api.templates.warn_metric_ack.body.registered_users_header",
    "translation": "总活动用户： "
  },
  {
    "id": "api.templates.warn_metric_ack.body.contact_email_header",
    "translation": "电子邮件： "
  },
  {
    "id": "api.user.delete_user.not_enabled.app_error",
    "translation": "永久删除功能未开启。请联系您的系统管理员。"
  },
  {
    "id": "app.system.warn_metric.notification.empty_admin_list.app_error",
    "translation": "管理列表为空。"
  },
  {
    "id": "api.templates.warn_metric_ack.body.diagnostic_id_header",
    "translation": "诊断 Id： "
  },
  {
    "id": "api.templates.warn_metric_ack.body.contact_name_header",
    "translation": "联络： "
  },
  {
    "id": "api.server.warn_metric.number_of_active_users_500.notification_title",
    "translation": "与 Mattermost 扩展"
  },
  {
    "id": "api.server.warn_metric.number_of_active_users_200.notification_title",
    "translation": "与 Mattermost 扩展"
  },
  {
    "id": "api.server.warn_metric.contacting_us",
    "translation": "联系我们"
  },
  {
    "id": "api.server.warn_metric.contact_us",
    "translation": "联系我们"
  },
  {
    "id": "api.server.warn_metric.bot_response.notification_success.message",
    "translation": "感谢您联系 Mattermost，我们会尽快与您联络。"
  },
  {
    "id": "api.server.warn_metric.bot_response.notification_failure.message",
    "translation": "无法发送消息。"
  },
  {
    "id": "api.server.warn_metric.bot_response.mailto_site_url_header",
    "translation": "网站地址：{{.SiteUrl}}"
  },
  {
    "id": "api.server.warn_metric.bot_response.mailto_email_header",
    "translation": "电子邮件：{{.Email}}"
  },
  {
    "id": "api.server.warn_metric.bot_response.mailto_diagnostic_id_header",
    "translation": "诊断 ID：{{.DiagnosticId}}"
  },
  {
    "id": "api.server.warn_metric.bot_response.mailto_contact_header",
    "translation": "联络：{{.Contact}}"
  },
  {
    "id": "app.webhooks.update_outgoing.app_error",
    "translation": "无法更新 webhook。"
  },
  {
    "id": "app.webhooks.update_incoming.app_error",
    "translation": "无法更新 IncomingWebhook."
  },
  {
    "id": "app.webhooks.save_outgoing.override.app_error",
    "translation": "你不能覆盖现有的 OutgoingWebhook。"
  },
  {
    "id": "app.webhooks.save_outgoing.app_error",
    "translation": "无法保存 OutgoingWebhook。"
  },
  {
    "id": "app.webhooks.save_incoming.existing.app_error",
    "translation": "您不能覆盖现有的 IncomingWebhook。"
  },
  {
    "id": "app.webhooks.save_incoming.app_error",
    "translation": "无法保存 IncomingWebhook。"
  },
  {
    "id": "app.webhooks.permanent_delete_outgoing_by_user.app_error",
    "translation": "无法删除 webhook。"
  },
  {
    "id": "app.webhooks.permanent_delete_outgoing_by_channel.app_error",
    "translation": "无法删除 webhook。"
  },
  {
    "id": "app.webhooks.permanent_delete_incoming_by_user.app_error",
    "translation": "无法删除 webhook。"
  },
  {
    "id": "app.webhooks.permanent_delete_incoming_by_channel.app_error",
    "translation": "无法删除 webhook。"
  },
  {
    "id": "app.webhooks.get_outgoing_by_team.app_error",
    "translation": "无法获取 webhook。"
  },
  {
    "id": "app.webhooks.get_outgoing_by_channel.app_error",
    "translation": "无法获取 webhook。"
  },
  {
    "id": "app.webhooks.get_outgoing.app_error",
    "translation": "无法获取 webhook。"
  },
  {
    "id": "app.webhooks.get_incoming_by_user.app_error",
    "translation": "无法获取 webhook。"
  },
  {
    "id": "app.webhooks.get_incoming_by_channel.app_error",
    "translation": "无法获取 webhook。"
  },
  {
    "id": "app.webhooks.get_incoming.app_error",
    "translation": "无法获取 webhook。"
  },
  {
    "id": "app.webhooks.delete_outgoing.app_error",
    "translation": "无法删除 webhook。"
  },
  {
    "id": "app.webhooks.delete_incoming.app_error",
    "translation": "无法删除 webhook。"
  },
  {
    "id": "app.webhooks.analytics_outgoing_count.app_error",
    "translation": "无法获得传出的 webhook 数。"
  },
  {
    "id": "app.webhooks.analytics_incoming_count.app_error",
    "translation": "无法获得传入的 webhook 数。"
  },
  {
    "id": "app.role.save.invalid_role.app_error",
    "translation": "无效的角色。"
  },
  {
    "id": "app.role.save.insert.app_error",
    "translation": "无法保存新角色。"
  },
  {
    "id": "app.role.permanent_delete_all.app_error",
    "translation": "我们无法永久删除所有角色。"
  },
  {
    "id": "app.role.get_by_names.app_error",
    "translation": "无法获取角色。"
  },
  {
    "id": "app.role.get_by_name.app_error",
    "translation": "无法获取角色。"
  },
  {
    "id": "app.role.get.app_error",
    "translation": "无法获取角色。"
  },
  {
    "id": "app.post.update.app_error",
    "translation": "无法更新消息。"
  },
  {
    "id": "app.post.save.existing.app_error",
    "translation": "您无法更新现有消息。"
  },
  {
    "id": "app.post.save.app_error",
    "translation": "无法保存消息。"
  },
  {
    "id": "app.post.permanent_delete_by_user.app_error",
    "translation": "无法删除该用户被选择的帖子。"
  },
  {
    "id": "app.post.permanent_delete_by_channel.app_error",
    "translation": "无法根据频道删除帖子。"
  },
  {
    "id": "app.post.get.app_error",
    "translation": "无法获取消息。"
  },
  {
    "id": "app.post.delete.app_error",
    "translation": "无法删除帖子。"
  },
  {
    "id": "app.status.get.missing.app_error",
    "translation": "该状态没有对应的数据。"
  },
  {
    "id": "app.status.get.app_error",
    "translation": "获取状态时遇到错误。"
  },
  {
    "id": "app.plugin_store.save.app_error",
    "translation": "无法保存或更新插件键值。"
  },
  {
    "id": "app.plugin_store.list.app_error",
    "translation": "无法列出所有插件密钥。"
  },
  {
    "id": "app.plugin_store.get.app_error",
    "translation": "无法获取插件键值。"
  },
  {
    "id": "app.plugin_store.delete.app_error",
    "translation": "无法删除插件键值。"
  },
  {
    "id": "migrations.system.save.app_error",
    "translation": "保存系统属性时遇到错误。"
  },
  {
    "id": "app.system.save.app_error",
    "translation": "保存系统属性时遇到错误。"
  },
  {
    "id": "app.system.permanent_delete_by_name.app_error",
    "translation": "无法永久删除系统表数据。"
  },
  {
    "id": "app.system.get_by_name.app_error",
    "translation": "无法找到该系统变量。"
  },
  {
    "id": "app.system.get.app_error",
    "translation": "查找系统属性遇到错误。"
  },
  {
    "id": "ent.user.complete_switch_with_oauth.blank_email.app_error",
    "translation": "无法用空的邮件地址完成 SAML 登入。"
  },
  {
    "id": "ent.saml.save_user.username_exists.saml_app_error",
    "translation": "已有帐号使用该用户名。请联系您的管理员。"
  },
  {
    "id": "ent.saml.save_user.email_exists.saml_app_error",
    "translation": "这个账号不使用LDAP验证。请使用电子邮件和密码登陆。"
  },
  {
    "id": "ent.ldap.save_user.username_exists.ldap_app_error",
    "translation": "已有帐号使用该用户名。请联系您的管理员。"
  },
  {
    "id": "ent.ldap.save_user.email_exists.ldap_app_error",
    "translation": "这个账号不使用 AD/LDAP 验证。请使用电子邮件和密码登陆。"
  },
  {
    "id": "ent.jobs.start_synchronize_job.timeout",
    "translation": "AD/LDAP 同步任务超时。"
  },
  {
    "id": "ent.jobs.do_job.batch_start_timestamp.parse_error",
    "translation": "无法解析 ExportFromTimestamp 导出任务消息。"
  },
  {
    "id": "ent.jobs.do_job.batch_size.parse_error",
    "translation": "无法解析 BatchSize 导出任务消息。"
  },
  {
    "id": "ent.cluster.404.app_error",
    "translation": "未找到机群 API 接口。"
  },
  {
    "id": "ent.api.post.send_notifications_and_forget.push_image_only",
    "translation": " 附加了文件。"
  },
  {
    "id": "ent.actiance.export.marshalToXml.appError",
    "translation": "无法转换导出到 XML。"
  },
  {
    "id": "app.job.update.app_error",
    "translation": "无法更新任务。"
  },
  {
    "id": "app.job.save.app_error",
    "translation": "无法保存任务。"
  },
  {
    "id": "app.job.get_newest_job_by_status_and_type.app_error",
    "translation": "无法以状态和类型获取最新任务。"
  },
  {
    "id": "app.job.get_count_by_status_and_type.app_error",
    "translation": "无法以状态和类型获取任务数。"
  },
  {
    "id": "app.job.get_all.app_error",
    "translation": "无法获取任务。"
  },
  {
    "id": "app.job.get.app_error",
    "translation": "无法获取任务。"
  },
  {
    "id": "ent.data_retention.file_infos_batch.internal_error",
    "translation": "批量永久删除文件信息时遇到错误。"
  },
  {
    "id": "app.file_info.save.app_error",
    "translation": "无法保存文件信息。"
  },
  {
    "id": "app.file_info.permanent_delete_by_user.app_error",
    "translation": "无法删除用户的附件。"
  },
  {
    "id": "app.file_info.get_with_options.app_error",
    "translation": "无法获取文件信息以及选项"
  },
  {
    "id": "app.file_info.get_for_post.app_error",
    "translation": "无法从消息获取文件信息。"
  },
  {
    "id": "app.file_info.get.app_error",
    "translation": "无法获取文件信息。"
  },
  {
    "id": "api.user.delete_channel.not_enabled.app_error",
    "translation": "永久删除功能未开启。请联系您的系统管理员。"
  },
  {
    "id": "api.post.search_posts.invalid_body.app_error",
    "translation": "无法解析请求内容。"
  },
  {
    "id": "api.migrate_to_saml.error",
    "translation": "无法迁移 SAML。"
  },
  {
    "id": "api.job.unable_to_download_job",
    "translation": "无法下载此工作"
  },
  {
    "id": "api.email.send_warn_metric_ack.invalid_warn_metric.app_error",
    "translation": "未找到警告指标。"
  },
  {
    "id": "api.email.send_warn_metric_ack.failure.app_error",
    "translation": "发送管理员确认电子邮件失败"
  },
  {
    "id": "api.context.get_user.app_error",
    "translation": "无法从会话 UserID 获取用户。"
  },
  {
    "id": "api.config.migrate_config.app_error",
    "translation": "迁移设定储存失败。"
  },
  {
    "id": "api.admin.ldap.not_available.app_error",
    "translation": "无法使用 LDAP。"
  },
  {
    "id": "api.admin.add_certificate.parseform.app_error",
    "translation": "解析 multiform 请求错误"
  },
  {
    "id": "ent.data_retention.posts_permanent_delete_batch.internal_error",
    "translation": "永久删除这批帖子时遇到错误。"
  },
  {
    "id": "app.user.convert_bot_to_user.app_error",
    "translation": "无法转换机器人为用户。"
  },
  {
    "id": "app.upload.upload_data.save.app_error",
    "translation": "保存文件信息失败。"
  },
  {
    "id": "app.upload.upload_data.large_image.app_error",
    "translation": "{{.Filename}} 的尺寸 ({{.Width}}x{{.Height}} 像素) 超过了限制。"
  },
  {
    "id": "app.upload.upload_data.concurrent.app_error",
    "translation": "无法从多个请求上传数据。"
  },
  {
    "id": "app.upload.create.save.app_error",
    "translation": "保存上传失败。"
  },
  {
    "id": "app.team.update.updating.app_error",
    "translation": "更新该团队时遇到错误。"
  },
  {
    "id": "app.team.search_all_team.app_error",
    "translation": "搜索团队时遇到错误。"
  },
  {
    "id": "app.team.reset_all_team_schemes.app_error",
    "translation": "我们无法重置团队方案。"
  },
  {
    "id": "app.team.join_user_to_team.save_member.max_accounts.app_error",
    "translation": "由于团队已达到成员数上限，因此无法创建新的团队成员资格"
  },
  {
    "id": "app.team.get_unread.app_error",
    "translation": "无法获取团队未读消息。"
  },
  {
    "id": "app.team.get_member.missing.app_error",
    "translation": "未找到该用户 ID 和团队 ID的 团队成员。"
  },
  {
    "id": "app.team.get_by_name.app_error",
    "translation": "未找到现有团队。"
  },
  {
    "id": "app.upload.get.app_error",
    "translation": "获取上传失败。"
  },
  {
    "id": "app.upload.create.upload_too_large.app_error",
    "translation": "无法上传文件，文件过大。"
  },
  {
    "id": "app.upload.create.incorrect_channel_id.app_error",
    "translation": "无法上传到指定的频道。"
  },
  {
    "id": "app.team.user_belongs_to_teams.app_error",
    "translation": "无法确定用户是否属于这些团队。"
  },
  {
    "id": "app.team.update.find.app_error",
    "translation": "未找到可更新的现有团队。"
  },
  {
    "id": "app.team.search_open_team.app_error",
    "translation": "搜索公开团队时遇到错误。"
  },
  {
    "id": "app.team.save_member.save.app_error",
    "translation": "无法保存团队成员。"
  },
  {
    "id": "app.team.save.app_error",
    "translation": "无法保存团队。"
  },
  {
    "id": "app.team.remove_member.app_error",
    "translation": "无法移除团队成员。"
  },
  {
    "id": "app.team.migrate_team_members.update.app_error",
    "translation": "更新团队成员失败。"
  },
  {
    "id": "app.team.join_user_to_team.save_member.conflict.app_error",
    "translation": "无法创建新的团队成员身份，因为它已经存在"
  },
  {
    "id": "app.team.get_user_team_ids.app_error",
    "translation": "无法列出用户的团队。"
  },
  {
    "id": "app.team.get_members_by_ids.app_error",
    "translation": "无法获取团队成员。"
  },
  {
    "id": "app.team.get_member_count.app_error",
    "translation": "无法统计团队成员数。"
  },
  {
    "id": "app.team.get_member.app_error",
    "translation": "无法获取团队成员。"
  },
  {
    "id": "app.team.get_by_name.missing.app_error",
    "translation": "未找到现有团队。"
  },
  {
    "id": "app.team.get_by_invite_id.finding.app_error",
    "translation": "未找到现有团队。"
  },
  {
    "id": "app.team.get_all_team_listing.app_error",
    "translation": "无法获取所有的团队。"
  },
  {
    "id": "app.team.get_all_private_team_listing.app_error",
    "translation": "无法获取所有私有团队。"
  },
  {
    "id": "app.team.get_all.app_error",
    "translation": "无法获取所有的团队。"
  },
  {
    "id": "app.team.get_active_member_count.app_error",
    "translation": "无法团队成员计数。"
  },
  {
    "id": "app.team.get.finding.app_error",
    "translation": "查找团队时遇到错误。"
  },
  {
    "id": "app.team.get.find.app_error",
    "translation": "未找到现有团队。"
  },
  {
    "id": "app.team.clear_all_custom_role_assignments.select.app_error",
    "translation": "获取团队成员失败。"
  },
  {
    "id": "app.team.analytics_team_count.app_error",
    "translation": "无法统计团队数。"
  },
  {
    "id": "app.system.warn_metric.store.app_error",
    "translation": "储存 {{.WarnMetricName}} 值失败"
  },
  {
    "id": "app.system.warn_metric.notification.invalid_metric.app_error",
    "translation": "未找到指标。"
  },
  {
    "id": "app.system.warn_metric.bot_displayname",
    "translation": "Mattermost Advisor"
  },
  {
    "id": "app.system.warn_metric.bot_description",
    "translation": "[了解更多关于 Mattermost Advisor](https://about.mattermost.com/default-channel-handle-documentation)"
  },
  {
    "id": "app.post.search.app_error",
    "translation": "搜索消息错误"
  },
  {
    "id": "ent.elasticsearch.post.get_posts_batch_for_indexing.error",
    "translation": "无法为索引获取帖子。"
  },
  {
    "id": "app.post.get_posts_batch_for_indexing.get.app_error",
    "translation": "无法为索引获取帖子。"
  },
  {
    "id": "app.post.overwrite.app_error",
    "translation": "无法覆盖消息。"
  },
  {
    "id": "app.post.get_root_posts.app_error",
    "translation": "无法获取此频道的消息。"
  },
  {
    "id": "app.post.get_posts_created_at.app_error",
    "translation": "无法获取此频道的消息。"
  },
  {
    "id": "app.post.get_posts_since.app_error",
    "translation": "无法获取此频道的消息。"
  },
  {
    "id": "app.post.get_posts_around.get.app_error",
    "translation": "无法获取此频道的消息。"
  },
  {
    "id": "app.post.get_posts.app_error",
    "translation": "分页超出限制。"
  },
  {
    "id": "app.post.get_post_id_around.app_error",
    "translation": "无法从时间附近获取消息。"
  },
  {
    "id": "app.post.get_post_after_time.app_error",
    "translation": "无法获取时间限制后的消息。"
  },
  {
    "id": "app.post.get_flagged_posts.app_error",
    "translation": "无法获取被标记的消息。"
  },
  {
    "id": "app.post.get_direct_posts.app_error",
    "translation": "无法获取私信。"
  },
  {
    "id": "app.post.analytics_user_counts_posts_by_day.app_error",
    "translation": "无法获得消息的用户数。"
  },
  {
    "id": "app.post.analytics_posts_count_by_day.app_error",
    "translation": "无法获取以天计数的消息数。"
  },
  {
    "id": "app.post.analytics_posts_count.app_error",
    "translation": "无法获得消息数。"
  },
  {
    "id": "app.job.download_export_results_not_enabled",
    "translation": "config.json 中的 DownloadExportResults 为 false。请将此选项设置为 true 以下载此作业的结果。"
  },
  {
    "id": "app.import.import_user_teams.save_members.max_accounts.app_error",
    "translation": "无法导入团队成员身份，因为该团队中不允许再有其他成员"
  },
  {
    "id": "app.import.import_user_teams.save_members.error",
    "translation": "无法导入团队成员身份"
  },
  {
    "id": "app.import.import_user_teams.save_members.conflict.app_error",
    "translation": "无法导入新的团队成员身份，因为它已经存在"
  },
  {
    "id": "app.email.setup_rate_limiter.app_error",
    "translation": "频率限制发送错误。"
  },
  {
    "id": "app.email.rate_limit_exceeded.app_error",
    "translation": "邀请电子邮件超出频率限制。计时器将在 {{.ResetAfter}} 秒后重置。请在 {{.RetryAfter}} 秒后重试。"
  },
  {
    "id": "app.email.no_rate_limiter.app_error",
    "translation": "未设置频率限制。"
  },
  {
    "id": "app.create_basic_user.save_member.max_accounts.app_error",
    "translation": "无法创建默认的团队成员身份，因为该团队中不允许再有其他成员"
  },
  {
    "id": "app.create_basic_user.save_member.conflict.app_error",
    "translation": "无法创建默认团队成员身份，因为它们已经存在"
  },
  {
    "id": "app.create_basic_user.save_member.app_error",
    "translation": "无法创建默认团队成员身份"
  },
  {
    "id": "app.channel.update_last_viewed_at_post.app_error",
    "translation": "无法标频道为未读。"
  },
  {
    "id": "app.channel.update_last_viewed_at.app_error",
    "translation": "无法能更新最后查看时间。"
  },
  {
    "id": "app.channel.sidebar_categories.app_error",
    "translation": "插入数据至数据库失败。"
  },
  {
    "id": "app.channel.remove_member.app_error",
    "translation": "无法移除频道成员。"
  },
  {
    "id": "app.channel.pinned_posts.app_error",
    "translation": "无法找到置顶的消息。"
  },
  {
    "id": "app.channel.permanent_delete_members_by_user.app_error",
    "translation": "无法移除频道成员。"
  },
  {
    "id": "app.channel.increment_mention_count.app_error",
    "translation": "无法增加提及数。"
  },
  {
    "id": "app.channel.get_public_channels.get.app_error",
    "translation": "无法获取公开频道。"
  },
  {
    "id": "app.channel.get_private_channels.get.app_error",
    "translation": "无法获取私有频道。"
  },
  {
    "id": "app.channel.get_pinnedpost_count.app_error",
    "translation": "无法获得该频道置顶消息数。"
  },
  {
    "id": "app.channel.get_members.app_error",
    "translation": "无法获取频道成员。"
  },
  {
    "id": "app.channel.get_member_count.app_error",
    "translation": "无法获得该频道成员数。"
  },
  {
    "id": "app.channel.get_member.missing.app_error",
    "translation": "无法找到与此用户 ID 和频道 ID 相关联的频道成员。"
  },
  {
    "id": "app.channel.get_member.app_error",
    "translation": "无法获取频道成员。"
  },
  {
    "id": "app.channel.get_for_post.app_error",
    "translation": "无法从提供的消息获得频道。"
  },
  {
    "id": "app.channel.get_channels_by_ids.not_found.app_error",
    "translation": "未找到频道。"
  },
  {
    "id": "app.channel.get_channels_by_ids.get.app_error",
    "translation": "无法获取频道。"
  },
  {
    "id": "app.channel.get_channels_by_ids.app_error",
    "translation": "无法以 id 获得频道。"
  },
  {
    "id": "app.channel.get_channel_counts.get.app_error",
    "translation": "无法获取频道数。"
  },
  {
    "id": "app.channel.count_posts_since.app_error",
    "translation": "无法以指定的日期计算消息数。"
  },
  {
    "id": "app.channel.analytics_type_count.app_error",
    "translation": "无法获取频道类型数。"
  },
  {
    "id": "api.user.update_password.user_and_hashed.app_error",
    "translation": "只有系统管理员才能设置已哈希过的的密码。"
  },
  {
    "id": "api.user.login_cws.license.error",
    "translation": "禁止 CWS 登入。"
  },
  {
    "id": "api.user.login_by_cws.invalid_token.app_error",
    "translation": "无效的 CWS 令牌"
  },
  {
    "id": "api.user.get_uploads_for_user.forbidden.app_error",
    "translation": "获取上传失败。"
  },
  {
    "id": "api.upload.upload_data.multipart_error",
    "translation": "无法处理分段数据。"
  },
  {
    "id": "api.upload.upload_data.invalid_content_type",
    "translation": "分段上传的 Content-Type 无效。"
  },
  {
    "id": "api.upload.upload_data.invalid_content_length",
    "translation": "无效的 Content-Length。"
  },
  {
    "id": "api.upload.get_upload.forbidden.app_error",
    "translation": "获取上传失败。"
  },
  {
    "id": "api.upgrade_to_enterprise_status.signature.app_error",
    "translation": "Mattermost 无法升级至企业版。无法验证下载的二进制文件的数字签名。"
  },
  {
    "id": "api.upgrade_to_enterprise_status.app_error",
    "translation": "Mattermost 无法升级至企业版。"
  },
  {
    "id": "api.upgrade_to_enterprise.system_not_supported.app_error",
    "translation": "Mattermost 无法升级至企业版。此功能只能用于 x86-64 构架的 Linux 系统。"
  },
  {
    "id": "api.upgrade_to_enterprise.invalid-user.app_error",
    "translation": "Mattermost 无法升级至企业版。Mattermost 系统用户 {{.MattermostUsername}} 没有写入二进制文件权限。系统管理员可在服务器上运行以下指令更新文件权限：\n\n```\nchown {{.MattermostUsername}} \"{{.Path}}\"\n```\n\n更新文件权限后，请重新尝试升级 Mattermost。当您升级并重启后，请务必恢复二进制文件权限：\n\n```\nchown {{.FileUsername}} \"{{.Path}}\"\n```"
  },
  {
    "id": "api.upgrade_to_enterprise.invalid-user-and-permission.app_error",
    "translation": "Mattermost 无法升级至企业版。Mattermost 系统用户 {{.MattermostUsername}} 没有写入二进制文件权限。系统管理员可在服务器上运行以下指令更新文件权限：\n\n```\nchown {{.MattermostUsername}} \"{{.Path}}\"\nchmod +w \"{{.Path}}\"\n```\n\n更新文件权限后，请重新尝试升级 Mattermost。当您升级并重启后，请务必恢复二进制文件权限：\n\n```\nchown {{.FileUsername}} \"{{.Path}}\"\nchmod -w \"{{.Path}}\"\n```"
  },
  {
    "id": "api.upgrade_to_enterprise.invalid-permission.app_error",
    "translation": "Mattermost 无法升级至企业版。Mattermost 系统用户 {{.MattermostUsername}} 没有写入二进制文件权限。系统管理员可在服务器上运行以下指令更新文件权限：\n\n```\nchmod +w \"{{.Path}}\"\n```\n\n更新文件权限后，请重新尝试升级 Mattermost。当您升级并重启后，请务必恢复二进制文件权限：\n\n```\nchmod -w \"{{.Path}}\"\n```"
  },
  {
    "id": "api.upgrade_to_enterprise.generic_error.app_error",
    "translation": "Mattermost 无法升级至企业版。"
  },
  {
    "id": "api.upgrade_to_enterprise.app_error",
    "translation": "升级至企业版已在进行中。"
  },
  {
    "id": "api.upgrade_to_enterprise.already-enterprise.app_error",
    "translation": "您不能升级因为您已正在运行 Mattermost 企业版。"
  },
  {
    "id": "api.upgrade_to_enterprise.already-done.app_error",
    "translation": "您已升级至 Mattermost 企业版。请重启以完成升级。"
  },
  {
    "id": "api.templates.warn_metric_ack.subject",
    "translation": "Mattermost 联络我们请求"
  },
  {
    "id": "api.templates.warn_metric_ack.footer",
    "translation": "如果您有其他的查询，请联络 support@mattermost.com"
  },
  {
    "id": "api.team.invite_members.limit_reached.app_error",
    "translation": "您已达到免费套餐的用户数限制"
  },
  {
    "id": "api.team.add_team_member.invalid_body.app_error",
    "translation": "无法解析请求内容。"
  },
  {
    "id": "api.system.update_notices.validating_failed",
    "translation": "验证产品通知条件失败"
  },
  {
    "id": "api.system.update_notices.parse_failed",
    "translation": "解析产品通知失败"
  },
  {
    "id": "api.system.update_notices.fetch_failed",
    "translation": "获取产品通知失败"
  },
  {
    "id": "api.system.update_notices.clear_failed",
    "translation": "清除旧产品通知失败"
  },
  {
    "id": "api.server.warn_metric.number_of_active_users_500.notification_body",
    "translation": "Mattermost 强烈建议超过 500 个用户的部署使用用户管理，服务器群集和性能监视等功能。与我们联系以了解更多信息，并让我们知道我们将如何提供帮助。\n\n通过单击“联系我们”，您将与 Mattermost，Inc. 分享您的信息。[了解更多]（https://mattermost.com/pl/default-admin-advisory）"
  },
  {
    "id": "api.server.warn_metric.number_of_active_users_200.notification_body",
    "translation": "您的 Mattermost 系统现在有 200 个用户。当您将 Mattermost 与组织的单一登录提供商连接时，用户无需重新输入凭据即可访问 Mattermost。我们建议您将 SAML 2.0 提供商与 Mattermost 服务器集成。[了解有关与 SAML 2.0 集成的更多信息](https://www.mattermost.com/docs-saml/?utm_medium=product&utm_source=mattermost-advisor-bot&utm_content=saml)。\n\n通过单击“联系我们”，您将与 Mattermost，Inc. 分享您的信息。[了解更多](https://mattermost.com/pl/default-admin-advisory)"
  },
  {
    "id": "api.server.warn_metric.email_us",
    "translation": "电子邮件我们"
  },
  {
    "id": "api.server.warn_metric.bot_response.notification_failure.body",
    "translation": "请电子邮件我们。"
  },
  {
    "id": "api.server.warn_metric.bot_response.mailto_subject",
    "translation": "Mattermost 联络我们请求"
  },
  {
    "id": "api.server.warn_metric.bot_response.mailto_registered_users_header",
    "translation": "总活跃用户：{{.NoRegisteredUsers}}"
  },
  {
    "id": "api.server.warn_metric.bot_response.mailto_footer",
    "translation": "如果您有其他的查询，请联络 support@mattermost.com"
  },
  {
    "id": "api.preference.update_preferences.update_sidebar.app_error",
    "translation": "无法更新侧栏以匹配更新的偏好设定"
  },
  {
    "id": "api.preference.delete_preferences.update_sidebar.app_error",
    "translation": "无法更新侧栏以匹配删除的偏好设定"
  },
  {
    "id": "api.cloud.request_error",
    "translation": "处理对 CWS 的请求时出错。"
  },
  {
    "id": "api.cloud.license_error",
    "translation": "您的许可证不支持云请求。"
  },
  {
    "id": "api.cloud.app_error",
    "translation": "云 API 请求时发生内部错误。"
  },
  {
    "id": "app.upload.get_for_user.app_error",
    "translation": "无法获取用户的上传。"
  },
  {
    "id": "app.upload.create.cannot_upload_to_deleted_channel.app_error",
    "translation": "无法上传到已删除的频道。"
  },
  {
    "id": "app.team.search_private_team.app_error",
    "translation": "搜索私有团队时遇到错误。"
  },
  {
    "id": "app.team.save.existing.app_error",
    "translation": "必须更新现有团队。"
  },
  {
    "id": "app.team.permanent_delete.app_error",
    "translation": "无法删除团队。"
  },
  {
    "id": "app.team.join_user_to_team.save_member.app_error",
    "translation": "无法创建新团队成员身份"
  },
  {
    "id": "app.team.get_members.app_error",
    "translation": "无法获取团队成员。"
  },
  {
    "id": "app.team.get_by_scheme.app_error",
    "translation": "无法获得所提供方案的频道。"
  },
  {
    "id": "api.server.warn_metric.starting_trial",
    "translation": "获取试用"
  },
  {
    "id": "api.server.warn_metric.start_trial",
    "translation": "开始试用"
  },
  {
    "id": "api.server.warn_metric.number_of_channels_50.contact_us.email_body",
    "translation": "Mattermost 与我们联系的请求。我有兴趣了解有关将高级权限与系统方案结合使用的更多信息。\n"
  },
  {
    "id": "api.server.warn_metric.number_of_active_users_500.start_trial.notification_success.message",
    "translation": "您的企业试用版已激活。转到系统控制台以启用高级功能。"
  },
  {
    "id": "api.server.warn_metric.number_of_active_users_500.start_trial.notification_body",
    "translation": "Mattermost 强烈建议超过 500 个用户的部署使用用户管理，服务器群集和性能监视等功能。与我们联系以了解更多信息，并让我们知道我们将如何提供帮助。\n\n单击“开始试用”，即表示我同意[Mattermost 软件评估协议](https://mattermost.com/software-evaluation-agreement/)，[隐私权政策](https://mattermost.com/privacy-policy/) ，并接收产品电子邮件。"
  },
  {
    "id": "api.server.warn_metric.number_of_active_users_500.contact_us.email_body",
    "translation": "Mattermost 与我们联系的请求。我的团队现在有 500 个用户，我正在考虑使用 Mattermost 企业版。\n"
  },
  {
    "id": "api.server.warn_metric.number_of_active_users_300.start_trial.notification_title",
    "translation": "只读公告频道"
  },
  {
    "id": "api.server.warn_metric.number_of_active_users_300.start_trial.notification_success.message",
    "translation": "您的企业试用版已激活。创建一个频道后转到**系统控制台>用户管理>频道 **以将发布限制为频道管理员。"
  },
  {
    "id": "api.server.warn_metric.number_of_active_users_300.start_trial.notification_body",
    "translation": "当在 Mattermost 上有众多对话时，知道在哪里查找重要信息可能是一个挑战。如果要向大量受众广播消息，则可以设置只读的公告频道，任何人都可以加入，但只有频道管理员可以发布消息。\n\n[了解有关创建只读公告频道的更多信息](https://www.mattermost.com/docs-channel-moderation/?utm_medium=product&utm_source=mattermost-advisor-bot&utm_content=channel-moderation)\n\n单击“开始试用”，即表示我同意[Mattermost 软件评估协议](https://mattermost.com/software-evaluation-agreement/)，[隐私权政策](https://mattermost.com/privacy-policy/)，并接收产品电子邮件。"
  },
  {
    "id": "api.server.warn_metric.number_of_active_users_300.notification_body",
    "translation": "当在 Mattermost 上有众多对话时，知道在哪里查找重要信息可能是一个挑战。如果要向大量受众广播消息，则可以设置只读的公告频道，任何人都可以加入，但只有频道管理员可以发布消息。\n\n[了解有关创建只读公告频道的更多信息](https://www.mattermost.com/docs-channel-moderation/?utm_medium=product&utm_source=mattermost-advisor-bot&utm_content=channel-moderation)\n\n通过单击“联系我们”，您将与 Mattermost，Inc. 分享您的信息。[了解更多](https://mattermost.com/pl/default-admin-advisory)"
  },
  {
    "id": "api.server.warn_metric.number_of_active_users_300.contact_us.email_body",
    "translation": "Mattermost 与我们联系的请求。我有兴趣了解有关创建只读公告频道的更多信息。\n"
  },
  {
    "id": "api.server.warn_metric.number_of_active_users_200.start_trial.notification_success.message",
    "translation": "您的企业试用版已激活。转到**系统控制台>验证> SAML 2.0**以与您的 SAML 2.0 提供商集成。"
  },
  {
    "id": "api.server.warn_metric.number_of_active_users_200.start_trial.notification_body",
    "translation": "您的 Mattermost 系统现在有 200 个用户。当您将 Mattermost 与组织的单一登录提供商连接时，用户无需重新输入凭据即可访问 Mattermost。我们建议您将 SAML 2.0 提供商与 Mattermost 服务器集成。[了解有关与 SAML 2.0 集成的更多信息](https://www.mattermost.com/docs-saml/?utm_medium=product&utm_source=mattermost-advisor-bot&utm_content=saml)。\n\n单击“开始试用”，即表示我同意[Mattermost 软件评估协议t](https://mattermost.com/software-evaluation-agreement/)，[隐私权政策](https://mattermost.com/privacy-policy/)，并接收产品电子邮件。"
  },
  {
    "id": "api.server.warn_metric.number_of_active_users_200.contact_us.email_body",
    "translation": "Mattermost 与我们联系的请求。我的团队现在有 200 个用户，我正在考虑使用 Mattermost 企业版。\n"
  },
  {
    "id": "api.server.warn_metric.number_of_active_users_100.start_trial.notification_success.message",
    "translation": "您的企业试用版已激活。转到“系统控制台>验证> AD / LDAP”以集成您 的AD / LDAP 服务。"
  },
  {
    "id": "api.server.warn_metric.number_of_active_users_100.start_trial.notification_body",
    "translation": "您的 Mattermost 系统拥有 100 多个用户。随着用户群的增长，配置新帐户会变得很耗时。我们建议您集成组织的 Active Directory / LDAP，这将使拥有帐户的任何人都可以访问 Mattermost。\n\n[了解有关与AD / LDAP集成的更多信息](https://www.mattermost.com/docs-adldap/?utm_medium=product&utm_source=mattermost-advisor-bot&utm_content=adldap)\n\n单击“开始试用”，即表示我同意[Mattermost 软件评估协议](https://mattermost.com/software-evaluation-agreement/)，[隐私权政策](https://mattermost.com/privacy-policy/) ，并接收产品电子邮件。"
  },
  {
    "id": "api.server.warn_metric.number_of_active_users_100.notification_title",
    "translation": "与 Mattermost 扩展"
  },
  {
    "id": "api.server.warn_metric.number_of_active_users_100.notification_body",
    "translation": "您的 Mattermost 系统拥有 100 多个用户。随着用户群的增长，部署新帐户会变得很耗时。我们建议您集成组织的 Active Directory / LDAP，这将使拥有帐户的任何人都可以访问 Mattermost。\n\n[了解有关 与AD / LDAP 集成的更多信息](https://www.mattermost.com/docs-adldap/?utm_medium=product&utm_source=mattermost-advisor-bot&utm_content=adldap)\n\n通过单击“联系我们”，您将与 Mattermost，Inc. 分享您的信息。[了解更多](https://mattermost.com/pl/default-admin-advisory)"
  },
  {
    "id": "api.server.warn_metric.number_of_active_users_100.contact_us.email_body",
    "translation": "Mattermost 与我们联系的请求。我的团队现在有 100 个用户，我正在考虑使用 Mattermost 企业版。\n"
  },
  {
    "id": "api.server.warn_metric.mfa.start_trial_notification_success.message",
    "translation": "您的企业试用版已激活。转到**系统控制台>验证> 多重验证**以强制执行多重身份验证。"
  },
  {
    "id": "api.server.warn_metric.mfa.start_trial.notification_body",
    "translation": "您的 Mattermost 系统启用了多重身份验证，让户可以选择使用密码以外的其他身份验证方法来保护自己的帐户。为了提高整个系统的安全性，您可以要求所有 Mattermost 帐户都使用多重身份验证。\n\n[了解有关实施多重身份验证的更多信息](https://www.mattermost.com/docs-multi-factor-authentication/?utm_medium=product&utm_source=mattermost-advisor-bot&utm_content=multi-factor-authentication)。\n\n单击“开始试用”，即表示我同意 [Mattermost 软件评估协议](https://mattermost.com/software-evaluation-agreement/)，[隐私权政策](https://mattermost.com/privacy-policy/)，并接收产品电子邮件。"
  },
  {
    "id": "api.server.warn_metric.mfa.notification_title",
    "translation": "开启多重身份验证"
  },
  {
    "id": "api.server.warn_metric.mfa.notification_body",
    "translation": "您的 Mattermost 系统启用了多重身份验证，让户可以选择使用密码以外的其他身份验证方法来保护自己的帐户。为了提高整个系统的安全性，您可以要求所有 Mattermost 帐户都使用多重身份验证。\n\n[了解有关实施多重身份验证的更多信息](https://www.mattermost.com/docs-multi-factor-authentication/?utm_medium=product&utm_source=mattermost-advisor-bot&utm_content=multi-factor-authentication)。\n\n通过单击“联系我们”，您将与 Mattermost，Inc. 分享您的信息。[了解更多](https://mattermost.com/pl/default-admin-advisory)"
  },
  {
    "id": "api.server.warn_metric.mfa.contact_us.email_body",
    "translation": "Mattermost 与我们联系的请求。我有兴趣了解有关实施强制多重身份验证。\n"
  },
  {
    "id": "api.server.warn_metric.email_domain.start_trial_notification_success.message",
    "translation": "您的企业试用版已激活。转到“系统控制台>验证>访客访问”以启用访客帐户。"
  },
  {
    "id": "api.server.warn_metric.email_domain.start_trial.notification_body",
    "translation": "项目通常涉及组织内部和外部的人员。使用访客帐户，您可以将外部合作伙伴带入您的 Mattermost 系统并指定他们可以与谁合作以及看到什么。\n\n[了解有关启用访客帐户的更多信息](https://www.mattermost.com/docs-guest-accounts/?utm_medium=product&utm_source=mattermost-advisor-bot&utm_content=guest-accounts)。\n\n单击“开始试用”，即表示我同意 [Mattermost 软件评估协议](https://mattermost.com/software-evaluation-agreement/)，[隐私权政策](https://mattermost.com/privacy-policy/)，并接收产品电子邮件。"
  },
  {
    "id": "api.server.warn_metric.email_domain.notification_title",
    "translation": "创建访客帐号"
  },
  {
    "id": "api.server.warn_metric.email_domain.notification_body",
    "translation": "项目通常涉及组织内部和外部的人员。使用访客帐户，您可以将外部合作伙伴带入您的 Mattermost 系统并指定他们可以与谁合作以及看到什么。\n\n[了解有关启用访客帐户的更多信息](https://www.mattermost.com/docs-guest-accounts/?utm_medium=product&utm_source=mattermost-advisor-bot&utm_content=guest-accounts)。\n\n通过单击联系我们，您将与 Mattermost，Inc. 分享您的信息。[了解更多](https://mattermost.com/pl/default-admin-advisory)"
  },
  {
    "id": "api.server.warn_metric.email_domain.contact_us.email_body",
    "translation": "Mattermost 与我们联系的要求。我有兴趣了解有关使用访客帐户。\n"
  },
  {
    "id": "api.server.warn_metric.bot_response.start_trial_failure.message",
    "translation": "无法获取试用许可证。访问 https://mattermost.com/trial/ 申请许可证。"
  },
  {
    "id": "api.license.request_trial_license.fail_get_user_count.app_error",
    "translation": "无法获得试用许可证，请重试或联系 support@mattermost.com。无法获取注册用户数。"
  },
  {
    "id": "ent.elasticsearch.index_channels_batch.error",
    "translation": "无法为索引获取批量频道。"
  },
  {
    "id": "app.channel.user_belongs_to_channels.app_error",
    "translation": "无法确定用户是否属于这些频道。"
  },
  {
    "id": "app.channel.search_group_channels.app_error",
    "translation": "无法以指定的用户和关键字获取群组频道。"
  },
  {
    "id": "app.channel.search.app_error",
    "translation": "我们搜索频道时遇到错误。"
  },
  {
    "id": "app.channel.reset_all_channel_schemes.app_error",
    "translation": "我们无法重置频道方案。"
  },
  {
    "id": "app.channel.remove_all_deactivated_members.app_error",
    "translation": "我们无法从频道移除已停用的用户。"
  },
  {
    "id": "app.channel.migrate_channel_members.select.app_error",
    "translation": "批量选择频道成员失败。"
  },
  {
    "id": "app.channel.get_unread.app_error",
    "translation": "无法获取频道未读消息。"
  },
  {
    "id": "app.channel.get_members_by_ids.app_error",
    "translation": "无法获取频道成员。"
  },
  {
    "id": "app.channel.get_channels_batch_for_indexing.get.app_error",
    "translation": "无法为索引获取批量频道。"
  },
  {
    "id": "app.channel.get_by_scheme.app_error",
    "translation": "无法用提供的方案获取频道。"
  },
  {
    "id": "app.channel.get_all_direct.app_error",
    "translation": "无法获取所有私信频道。"
  },
  {
    "id": "app.channel.get_all.app_error",
    "translation": "无法获取所有频道。"
  },
  {
    "id": "app.channel.clear_all_custom_role_assignments.select.app_error",
    "translation": "获取频道成员失败。"
  },
  {
    "id": "api.server.warn_metric.number_of_teams_5.contact_us.email_body",
    "translation": "Mattermost 与我们联系的请求。我有兴趣了解有关试用团队方案实现高级权限的更多信息。\n"
  },
  {
    "id": "api.server.warn_metric.number_of_posts_2M.notification_title",
    "translation": "改善性能"
  },
  {
    "id": "model.upload_session.is_valid.user_id.app_error",
    "translation": "无效的 UserId"
  },
  {
    "id": "model.upload_session.is_valid.type.app_error",
    "translation": "无效的类型"
  },
  {
    "id": "model.upload_session.is_valid.path.app_error",
    "translation": "无效的路径"
  },
  {
    "id": "model.upload_session.is_valid.id.app_error",
    "translation": "无效的 Id"
  },
  {
    "id": "model.upload_session.is_valid.create_at.app_error",
    "translation": "无效的创建时间"
  },
  {
    "id": "model.config.is_valid.directory.app_error",
    "translation": "无效的本地储存目录。不能为空字串。"
  },
  {
    "id": "model.upload_session.is_valid.filename.app_error",
    "translation": "无效的 Filename"
  },
  {
    "id": "model.upload_session.is_valid.file_offset.app_error",
    "translation": "无效的 FileOffset"
  },
  {
    "id": "model.search_params_list.is_valid.include_deleted_channels.app_error",
    "translation": "所有 IncludeDeletedChannels 参数必须有相同的值。"
  },
  {
    "id": "ent.message_export.actiance_export.get_attachment_error",
    "translation": "无法获取帖子的文件信息。"
  },
  {
    "id": "ent.ldap.do_login.x509.app_error",
    "translation": "创建密钥对时出错"
  },
  {
    "id": "ent.ldap.do_login.certificate.app_error",
    "translation": "加载 LDAP TLS 证书文件时出错。"
  },
  {
    "id": "app.upload.upload_data.update.app_error",
    "translation": "更新上传会话失败。"
  },
  {
    "id": "app.upload.upload_data.first_part_too_small.app_error",
    "translation": "上传数据失败。第一部分必须至少为 {{.Size}} 字节。"
  },
  {
    "id": "model.upload_session.is_valid.file_size.app_error",
    "translation": "无效的 FileSize"
  },
  {
    "id": "model.upload_session.is_valid.channel_id.app_error",
    "translation": "无效的 ChannelId。"
  },
  {
    "id": "model.plugin_command_error.error.app_error",
    "translation": "/{{.Command}} 的插件无法正常工作。请联系系统管理员"
  },
  {
    "id": "model.command.is_valid.plugin_id.app_error",
    "translation": "无效的插件 id。"
  },
  {
    "id": "ent.saml.do_login.invalid_signature.app_error",
    "translation": "我们在身份提供商的回复中收到了无效的签名。请与系统管理员联系。"
  },
  {
    "id": "ent.message_export.csv_export.get_attachment_error",
    "translation": "无法获取帖子的文件信息。"
  },
  {
    "id": "ent.ldap.no.users.checkcertificate",
    "translation": "找不到 LDAP 用户，请检查您的用户过滤器和证书。"
  },
  {
    "id": "ent.ldap.do_login.key.app_error",
    "translation": "加载 LDAP TLS 密钥文件错误。"
  },
  {
    "id": "ent.elasticsearch.indexer.do_job.get_oldest_entity.error",
    "translation": "无法从数据库中获取最早的实体（用户，频道或帖子）"
  },
  {
    "id": "app.upload.upload_data.read_file.app_error",
    "translation": "读取文件失败。"
  },
  {
    "id": "app.upload.run_plugins_hook.rejected",
    "translation": "无法上传文件 {{.Filename}}。被插件拒绝：{{.Reason}}"
  },
  {
    "id": "api.server.warn_metric.number_of_teams_5.notification_title",
    "translation": "使用高级权限"
  },
  {
    "id": "api.server.warn_metric.number_of_channels_50.notification_title",
    "translation": "使用高级权限"
  },
  {
    "id": "app.upload.run_plugins_hook.move_fail",
    "translation": "移动文件失败。"
  },
  {
    "id": "api.server.warn_metric.number_of_teams_5.start_trial_notification_success.message",
    "translation": "您的企业试用版已激活。转到**系统控制台>用户管理>权限**以启用高级权限。"
  },
  {
    "id": "api.server.warn_metric.number_of_teams_5.start_trial.notification_body",
    "translation": "您的 Mattermost 系统现有几个团队。许多团队都有自己喜欢的协调和协作方式，包括如何创建频道，谁可以邀请新的团队成员以及如何管理集成。使用团队覆盖方案，您可以自定义每个团队中的用户权限，以满足他们的特定需求。\n\n[了解有关使用高级权限的更多信息](https://www.mattermost.com/docs-advanced-permissions-team-override/?utm_medium=product&utm_source=mattermost-advisor-bot&utm_content=advanced-permissions-team-override)。\n\n单击“开始试用”，即表示我同意[Mattermost 软件评估协议](https://mattermost.com/software-evaluation-agreement/)，[隐私权政策](https://mattermost.com/privacy-policy/) ，并接收产品电子邮件。"
  },
  {
    "id": "api.server.warn_metric.number_of_teams_5.notification_body",
    "translation": "您的 Mattermost 系统现有几个团队。许多团队都有自己喜欢的协调和协作方式，包括如何创建频道，谁可以邀请新的团队成员以及如何管理集成。使用团队覆盖方案，您可以自定义每个团队中的用户权限，以满足他们的特定需求。\n\n[了解有关使用高级权限的更多信息](https://www.mattermost.com/docs-advanced-permissions-team-override/?utm_medium=product&utm_source=mattermost-advisor-bot&utm_content=advanced-permissions-team-override)。\n\n通过单击“联系我们”，您将与 Mattermost，Inc. 分享您的信息。[了解更多](https://mattermost.com/pl/default-admin-advisory)"
  },
  {
    "id": "api.server.warn_metric.number_of_posts_2M.start_trial.notification_success.message",
    "translation": "您的企业试用版已激活。拥有 Elasticsearch 服务器后，转到**系统控制台>环境> Elasticsearch**以配置 Elasticsearch。"
  },
  {
    "id": "api.server.warn_metric.number_of_posts_2M.start_trial.notification_body",
    "translation": "您的 Mattermost 系统包含大量消息。默认的 Mattermost 数据库搜索在大约 250 万个帖子市开始显示性能下降。 Elasticsearch 在拥有超过 500 万个帖子时可以帮助避免重大性能问题，例如超时，搜索和提示问题。与我们联系以了解更多信息，并让我们知道我们将如何提供帮助。\n\n[了解有关提高性能的更多信息](https://www.mattermost.com/docs-elasticsearch/?utm_medium=product&utm_source=mattermost-advisor-bot&utm_content=elasticsearch)\n\n单击“开始试用”，即表示我同意[Mattermost 软件评估协议](https://mattermost.com/software-evaluation-agreement/)，[隐私权政策](https://mattermost.com/privacy-policy/) ，并接收产品电子邮件。"
  },
  {
    "id": "api.server.warn_metric.number_of_posts_2M.notification_body",
    "translation": "您的 Mattermost 系统包含大量消息。默认的 Mattermost 数据库搜索在大约 250 万个帖子市开始显示性能下降。 Elasticsearch 在拥有超过 500 万个帖子时可以帮助避免重大性能问题，例如超时，搜索和提示问题。与我们联系以了解更多信息，并让我们知道我们将如何提供帮助。\n\n[了解有关提高性能的更多信息](https://www.mattermost.com/docs-elasticsearch/?utm_medium=product&utm_source=mattermost-advisor-bot&utm_content=elasticsearch)\n\n通过单击“联系我们”，您将与 Mattermost，Inc. 分享您的信息。[了解更多](https://mattermost.com/pl/default-admin-advisory)"
  },
  {
    "id": "api.server.warn_metric.number_of_posts_2M.contact_us.email_body",
    "translation": "Mattermost 与我们联系的请求。我有兴趣了解更多有关使用 Elasticsearch 提高性能的信息。\n"
  },
  {
    "id": "api.server.warn_metric.number_of_channels_50.start_trial.notification_success.message",
    "translation": "您的企业试用版已激活。转到**系统控制台>用户管理>权限**以启用高级权限。"
  },
  {
    "id": "api.server.warn_metric.number_of_channels_50.start_trial.notification_body",
    "translation": "频道有助于改善沟通，但是随着 Mattermost 的用户加入并创建频道，保持系统井井有条的挑战越来越大。使用高级权限，您可以设置哪些用户或角色可以执行某些操作，包括管理频道设置与成员，使用 @channel 或 @here 标记广泛的用户组以及创建新的 Webhook。\n\n[了解有关使用高级权限的更多信息](https://www.mattermost.com/docs-advanced-permissions/?utm_medium=product&utm_source=mattermost-advisor-bot&utm_content=advanced-permissions)\n\n单击“开始试用”，即表示我同意[Mattermost 软件评估协议t](https://mattermost.com/software-evaluation-agreement/)，[隐私权政策](https://mattermost.com/privacy-policy/)，并接收产品电子邮件。"
  },
  {
    "id": "api.server.warn_metric.number_of_channels_50.notification_body",
    "translation": "频道有助于改善沟通，但是随着 Mattermost 的用户加入并创建频道，保持系统井井有条的挑战越来越大。使用高级权限，您可以设置哪些用户或角色可以执行某些操作，包括管理频道设置与成员，使用 @channel 或 @here 标记广泛的用户组以及创建新的 Webhook。\n\n[了解有关使用高级权限的更多信息](https://www.mattermost.com/docs-advanced-permissions/?utm_medium=product&utm_source=mattermost-advisor-bot&utm_content=advanced-permissions)\n\n通过单击“联系我们”，您将与 Mattermost，Inc. 分享您的信息。[了解更多](https://mattermost.com/pl/default-admin-advisory)"
  },
  {
    "id": "ent.saml.do_login.invalid_time.app_error",
    "translation": "从身份提供商的回复中含有无效的时间。请与系统管理员联系。"
  },
  {
    "id": "app.channel.autofollow.app_error",
    "translation": "更新提及用户的串成员失败"
  },
  {
    "id": "model.plugin_command_crash.error.app_error",
    "translation": "/{{.Command}} 命令导致 {{.PluginId}} 插件崩溃。请联系系统管理员"
  },
  {
    "id": "ent.message_export.global_relay_export.get_attachment_error",
    "translation": "无法获取帖子的文件信息。"
  },
  {
    "id": "api.templates.over_limit_fix_now",
    "translation": "立刻修复"
  },
  {
    "id": "api.templates.over_limit_suspended_contact_support",
    "translation": "联系客服"
  },
  {
    "id": "api.templates.over_limit_7_days_title",
    "translation": "无付款方式"
  },
  {
    "id": "api.templates.over_limit_14_days_subject",
    "translation": "您的 Mattermost Cloud 订阅的付款已过期"
  },
  {
    "id": "api.templates.over_limit_14_days_info1",
    "translation": "提醒您，我们尚未收到您在 {{.OverLimitDate}} 开具的 Mattermost 订阅的付款。如果未收到付款，我们将在近期开始冻结您的服务。"
  },
  {
    "id": "api.templates.over_limit_14_days_title",
    "translation": "未收到付款"
  },
  {
    "id": "api.templates.email_us_anytime_at",
    "translation": "随时通过电子邮件发送给我们 "
  },
  {
    "id": "api.templates.copyright",
    "translation": "© 2021 Mattermost, Inc. 530 Lytton Avenue, Second floor, Palo Alto, CA, 94301"
  },
  {
    "id": "api.templates.at_limit_title",
    "translation": "您已达到免费套餐的用户数限制 "
  },
  {
    "id": "api.templates.at_limit_subject",
    "translation": "达到 Mattermost Cloud 用户限制"
  },
  {
    "id": "api.templates.at_limit_info2",
    "translation": "或者，您可以在管理控制台中停用用户释放更多用户的位置或保持在免费用户限制内。"
  },
  {
    "id": "api.templates.at_limit_info1",
    "translation": "看来您的工作区中现在有10个或更多用户 - 太好了！如果您想邀请更多的团队成员，请考虑立即升级到 Mattermost Cloud Professional。"
  },
  {
    "id": "api.roles.patch_roles.not_allowed_permission.error",
    "translation": "不允许您尝试添加或移除以下一项或多项权限"
  },
  {
    "id": "app.user.get_unread_count.app_error",
    "translation": "无法获得该用户的未读消息数。"
  },
  {
    "id": "app.user.get_total_users_count.app_error",
    "translation": "无法计算用户数。"
  },
  {
    "id": "app.user.get_threads_for_user.app_error",
    "translation": "无法获得用户串"
  },
  {
    "id": "app.user.get_recently_active_users.app_error",
    "translation": "查找最近活跃的用户时遇到错误。"
  },
  {
    "id": "app.user.get_profiles.app_error",
    "translation": "查找用户个人资料时遇到错误。"
  },
  {
    "id": "app.user.get_profile_by_group_channel_ids_for_user.app_error",
    "translation": "查找用户个人资料时遇到错误。"
  },
  {
    "id": "app.user.get_new_users.app_error",
    "translation": "查找新用户时遇到错误。"
  },
  {
    "id": "app.user.get_known_users.get_users.app_error",
    "translation": "无法从数据库中获取已知用户。"
  },
  {
    "id": "app.user.get_by_username.app_error",
    "translation": "找不到与您的用户名匹配的现有帐户。该团队可能需要团队所有者的邀请才能加入。"
  },
  {
    "id": "app.user.get_by_auth.other.app_error",
    "translation": "尝试按身份验证类型查找帐户时遇到错误。"
  },
  {
    "id": "app.user.get_by_auth.missing_account.app_error",
    "translation": "找不到与您的验证类型匹配的现有帐户。该团队可能需要团队所有者的邀请才能加入。"
  },
  {
    "id": "app.user.get.app_error",
    "translation": "查找帐户时遇到错误。"
  },
  {
    "id": "app.user.demote_user_to_guest.user_update.app_error",
    "translation": "更新用户失败。"
  },
  {
    "id": "app.user.clear_all_custom_role_assignments.select.app_error",
    "translation": "检索用户失败。"
  },
  {
    "id": "app.user.analytics_get_inactive_users_count.app_error",
    "translation": "无法计算不活跃的用户。"
  },
  {
    "id": "app.user.analytics_daily_active_users.app_error",
    "translation": "在请求的时间内无法获得活动用户。"
  },
  {
    "id": "app.upload.upload_data.move_file.app_error",
    "translation": "移动上传文件失败。"
  },
  {
    "id": "app.update_error",
    "translation": "更新错误"
  },
  {
    "id": "app.select_error",
    "translation": "选择错误"
  },
  {
    "id": "app.insert_error",
    "translation": "插入出错"
  },
  {
    "id": "app.import.marshal.app_error",
    "translation": "无法封装响应。"
  },
  {
    "id": "app.group.uniqueness_error",
    "translation": "群组成员已存在"
  },
  {
    "id": "app.group.permanent_delete_members_by_user.app_error",
    "translation": "无法删除成员 ID为 “{{.UserId}}” 的组成员。"
  },
  {
    "id": "app.group.no_rows",
    "translation": "未找到匹配的群组"
  },
  {
    "id": "app.group.id.app_error",
    "translation": "无效的群组 id 属性。"
  },
  {
    "id": "app.group.group_syncable_already_deleted",
    "translation": "群组同步已被删除"
  },
  {
    "id": "app.channel.save_member.exists.app_error",
    "translation": "具有该 ID 的频道成员已经存在。"
  },
  {
    "id": "api.user.update_user_roles.license.app_error",
    "translation": "当前许可证不支持自定义权限方案"
  },
  {
    "id": "api.templates.payment_failed_no_card.title",
    "translation": "您的 Mattermost Cloud 发票到期"
  },
  {
    "id": "api.templates.payment_failed_no_card.subject",
    "translation": "您的 Mattermost Cloud 订阅需要付款"
  },
  {
    "id": "api.templates.payment_failed_no_card.info3",
    "translation": "要查看发票并添加付款方式，请选择立即付款。"
  },
  {
    "id": "api.templates.payment_failed_no_card.info1",
    "translation": "您最近计费期的 Mattermost Cloud 发票已处理。但是，我们没有记录您的付款明细。"
  },
  {
    "id": "api.templates.payment_failed_no_card.button",
    "translation": "立刻付款"
  },
  {
    "id": "api.templates.payment_failed.title",
    "translation": "付款失败"
  },
  {
    "id": "api.templates.payment_failed.subject",
    "translation": "需要采取的措施：Mattermost Cloud 付款失败"
  },
  {
    "id": "api.templates.payment_failed.info3",
    "translation": "为确保不间断地订阅 Mattermost Cloud，请与您的金融机构联系以解决潜在问题或更新您的付款信息。付款信息更新后，Mattermost 将尝试结清任何未结余额。"
  },
  {
    "id": "api.templates.payment_failed.info2",
    "translation": "他们提供以下原因："
  },
  {
    "id": "api.templates.payment_failed.info1",
    "translation": "您的金融机构拒绝了与您的 Mattermost Cloud 工作区相关的 {{.CardBrand}} ****{{.LastFour}} 的付款。"
  },
  {
    "id": "api.templates.over_limit_title",
    "translation": "您的工作区超出了免费套餐的用户限制"
  },
  {
    "id": "api.templates.over_limit_suspended_title",
    "translation": "Mattermost Cloud 工作区已被暂停"
  },
  {
    "id": "api.templates.over_limit_suspended_subject",
    "translation": "您的 Mattermost Cloud 订阅已被暂停"
  },
  {
    "id": "api.templates.over_limit_suspended_info2",
    "translation": "与我们联系以重新激活您的工作区。"
  },
  {
    "id": "api.templates.over_limit_subject",
    "translation": "Mattermost Cloud 工作区超出用户限制"
  },
  {
    "id": "api.templates.over_limit_30_days_title",
    "translation": "Mattermost Cloud 工作区暂停"
  },
  {
    "id": "api.templates.over_limit_90_days_title",
    "translation": "您的 Mattermost Cloud 工作区计划在明天暂停"
  },
  {
    "id": "api.templates.over_limit_suspended_info1",
    "translation": "您的 Mattermost 工作区已被暂停。工作区中的所有内容和数据将在 1-3 个月内删除。"
  },
  {
    "id": "api.templates.over_limit_info2",
    "translation": "或者，您可以在管理控制台中停用用户以腾出更多用户的位置，或保持在免费用户限制以下。"
  },
  {
    "id": "api.templates.over_limit_info1",
    "translation": "您的工作区中似乎有 10 个以上的用户，这超出了 Mattermost Cloud Professional 的免费层限制。为了避免对您的 Mattermost 工作区造成任何干扰，请升级。"
  },
  {
    "id": "api.templates.over_limit_90_days_subject",
    "translation": "您的 Mattermost Cloud 订阅即将被暂停"
  },
  {
    "id": "api.templates.over_limit_90_days_info4",
    "translation": "工作区暂停后，工作区中的所有内容和数据将在 1-3 个月内删除。"
  },
  {
    "id": "api.templates.over_limit_90_days_info3",
    "translation": "工作空间暂停后，您将无法登录帐户或更新付款信息。您需要联系我们的支持团队才能重新激活您的服务。"
  },
  {
    "id": "api.templates.over_limit_90_days_info2",
    "translation": "为避免暂停，请添加您的付款信息"
  },
  {
    "id": "api.templates.over_limit_90_days_info1",
    "translation": "这是最后的提醒。我们尚未收到您的 Mattermost Cloud 工作区的付款，该工作区自 {{.OverLimitDate}} 起已经过期。明天我们将暂停您的服务。"
  },
  {
    "id": "api.templates.over_limit_7_days_subject",
    "translation": "您的 Mattermost Cloud 订阅逾期付款"
  },
  {
    "id": "api.templates.over_limit_7_days_info1",
    "translation": "Mattermost 无法处理您最近的自动付款。为了保持您的服务有效，请尽快添加付款明细，否则您的服务可能会被暂停。"
  },
  {
    "id": "api.templates.over_limit_30_days_subject",
    "translation": " 采取行动以保持您的 Mattermost Cloud 订阅"
  },
  {
    "id": "api.templates.over_limit_30_days_info2_item3",
    "translation": "您将无法访问您的消息历史记录"
  },
  {
    "id": "api.templates.over_limit_30_days_info2_item2",
    "translation": "如果不联系我们的支持团队，您将无法更新付款信息"
  },
  {
    "id": "api.templates.over_limit_30_days_info2_item1",
    "translation": "您将无法登录工作区"
  },
  {
    "id": "api.templates.over_limit_30_days_info2",
    "translation": "如果不采取任何措施，您的工作区将被暂停"
  },
  {
    "id": "api.templates.over_limit_30_days_info1",
    "translation": "现在仍有时间通过解决付款方式方面的问题来保持 Mattermost Cloud 工作区的活动状态。为避免服务被暂停，请更新您的付款方式。"
  },
  {
    "id": "api.system.update_viewed_notices.failed",
    "translation": "更新查看的通知失败"
  },
  {
    "id": "api.templates.upgrade_mattermost_cloud",
    "translation": "升级"
  },
  {
    "id": "api.config.patch_config.restricted_merge.app_error",
    "translation": "合并配置失败。"
  },
  {
    "id": "api.config.get_config.restricted_merge.app_error",
    "translation": "合并配置失败。"
  },
  {
    "id": "model.config.is_valid.import.retention_days_too_low.app_error",
    "translation": "RetentionDays值无效。值太低。"
  },
  {
    "id": "model.config.is_valid.import.directory.app_error",
    "translation": "目录值无效。"
  },
  {
    "id": "model.config.is_valid.collapsed_threads.app_error",
    "translation": "CollapsedThreads设置必须为disabled，default_on或default_off"
  },
  {
    "id": "import_process.worker.do_job.open_file",
    "translation": "无法处理导入：无法打开文件。"
  },
  {
    "id": "import_process.worker.do_job.missing_jsonl",
    "translation": "无法处理导入：缺少JSONL文件。"
  },
  {
    "id": "import_process.worker.do_job.missing_file",
    "translation": "无法处理导入：缺少 import_file 参数。"
  },
  {
    "id": "import_process.worker.do_job.file_exists",
    "translation": "无法处理导入：文件不存在。"
  },
  {
    "id": "app.user.verify_email.app_error",
    "translation": "无法更新验证电子邮件字段。"
  },
  {
    "id": "app.user.update_update.app_error",
    "translation": "无法更新用户的最后更新日期。"
  },
  {
    "id": "app.user.update_threads_read_for_user.app_error",
    "translation": "无法更新所有用户的串为已读"
  },
  {
    "id": "app.user.update_thread_read_for_user.app_error",
    "translation": "无法更新串的阅读状态"
  },
  {
    "id": "app.user.update_thread_follow_for_user.app_error",
    "translation": "无法更新串的跟随状态"
  },
  {
    "id": "app.user.update_failed_pwd_attempts.app_error",
    "translation": "无法更新 failed_attempts。"
  },
  {
    "id": "app.user.update_auth_data.email_exists.app_error",
    "translation": "无法将帐户切换到{{.Service}}。使用电子邮件{{.Email}}的帐户已存在。"
  },
  {
    "id": "app.user.update_auth_data.app_error",
    "translation": "无法更新身份验证数据。"
  },
  {
    "id": "app.user.update_active_for_multiple_users.updating.app_error",
    "translation": "无法停用访客。"
  },
  {
    "id": "app.user.update.finding.app_error",
    "translation": "查找帐户时遇到错误。"
  },
  {
    "id": "app.user.update.find.app_error",
    "translation": "找不到要更新的现有帐户。"
  },
  {
    "id": "app.user.search.app_error",
    "translation": "找不到与搜索参数匹配的任何用户。"
  },
  {
    "id": "app.user.save.username_exists.app_error",
    "translation": "具有该用户名的帐户已存在。"
  },
  {
    "id": "app.user.save.existing.app_error",
    "translation": "必须为现有用户调用更新。"
  },
  {
    "id": "app.user.save.email_exists.app_error",
    "translation": "具有该电子邮件的帐户已存在。"
  },
  {
    "id": "app.user.save.app_error",
    "translation": "无法保存账户。"
  },
  {
    "id": "app.user.promote_guest.user_update.app_error",
    "translation": "更新用户失败。"
  },
  {
    "id": "app.user.permanent_delete.app_error",
    "translation": "无法删除现有帐户。"
  },
  {
    "id": "app.user.missing_account.const",
    "translation": "无法找到该用户。"
  },
  {
    "id": "app.user.get_users_batch_for_indexing.get_users.app_error",
    "translation": "无法使用户批量进行索引。"
  },
  {
    "id": "app.license.generate_renewal_token.no_license",
    "translation": "没有许可证"
  },
  {
    "id": "app.license.generate_renewal_token.bad_license",
    "translation": "这种类型的许可证不支持续订令牌生成"
  },
  {
    "id": "app.license.generate_renewal_token.app_error",
    "translation": "无法生成新的续订令牌。"
  },
  {
    "id": "api.license.request_renewal_link.app_error",
    "translation": "获取许可证续订链接时出错"
  },
  {
    "id": "ent.compliance.global_relay.write_file.appError",
    "translation": "无法写入全局中继文件。"
  },
  {
    "id": "ent.compliance.csv.write_file.appError",
    "translation": "无法写入 csv 文件。"
  },
  {
    "id": "ent.actiance.export.write_file.appError",
    "translation": "无法写入导出文件。"
  },
  {
    "id": "api.file.write_file.app_error",
    "translation": "无法写入文件。"
  },
  {
    "id": "api.file.test_connection.app_error",
    "translation": "无法访问文件存储。"
  },
  {
    "id": "api.file.remove_file.app_error",
    "translation": "无法删除文件。"
  },
  {
    "id": "api.file.remove_directory.app_error",
    "translation": "无法删除目录。"
  },
  {
    "id": "api.file.read_file.app_error",
    "translation": "无法读取文件。"
  },
  {
    "id": "api.file.move_file.app_error",
    "translation": "无法移动文件。"
  },
  {
    "id": "api.file.list_directory.app_error",
    "translation": "无法列出目录。"
  },
  {
    "id": "api.file.file_size.app_error",
    "translation": "无法获取文件大小。"
  },
  {
    "id": "api.file.file_reader.app_error",
    "translation": "无法获取文件阅读器。"
  },
  {
    "id": "api.file.file_exists.app_error",
    "translation": "无法检查文件是否存在。"
  },
  {
    "id": "api.file.append_file.app_error",
    "translation": "无法将数据追加到文件。"
  },
  {
    "id": "api.oauth.redirecting_back",
    "translation": "正在重定向回应用程序。"
  },
  {
    "id": "api.oauth.close_browser",
    "translation": "你可以关闭此浏览器窗口。"
  },
  {
    "id": "api.oauth.auth_complete",
    "translation": "验证完成"
  },
  {
    "id": "api.job.unable_to_download_job.incorrect_job_type",
    "translation": "暂不支持你要下载的任务类型"
  },
  {
    "id": "api.file.file_mod_time.app_error",
    "translation": "无法获取文件的最后更改时间。"
  },
  {
    "id": "api.config.update_config.not_allowed_security.app_error",
    "translation": "因为安全原因，不允许更改{{.Name}}。"
  },
  {
    "id": "api.back_to_app",
    "translation": "回到{{.SiteName}}"
  },
  {
    "id": "api.unable_to_read_file_from_backend",
    "translation": "从后端读取文件时出错"
  },
  {
    "id": "api.unable_to_create_zip_file",
    "translation": "创建 zip 文件出错。"
  },
  {
    "id": "api.no_license",
    "translation": "使用此终结点需要 E10 或 E20 许可证。"
  },
  {
    "id": "api.invalid_redirect_url",
    "translation": "无效的重定向网址"
  },
  {
    "id": "api.invalid_custom_url_scheme",
    "translation": "无效的自定义网址方案"
  },
  {
    "id": "api.getThreadsForUser.bad_params",
    "translation": "getThreadsForUser 的 Before 和 After 参数是互斥的"
  },
  {
    "id": "app.user.get_threads_for_user.not_found",
    "translation": "用户串不存在或未关注"
  },
  {
    "id": "model.reaction.is_valid.update_at.app_error",
    "translation": "更新时必须是有效的时间。"
  },
  {
    "id": "model.config.is_valid.sql_conn_max_idle_time_milliseconds.app_error",
    "translation": "无效的 SQL 连接最大空闲时间设定。必须为非负数。"
  },
  {
    "id": "model.config.is_valid.export.retention_days_too_low.app_error",
    "translation": "RetentionDays 的值无效。值应大于 0"
  },
  {
    "id": "model.config.is_valid.export.directory.app_error",
    "translation": "目录的值不能为空。"
  },
  {
    "id": "mfa.deactivate.app_error",
    "translation": "无法更新用户的两步验证活动状态。"
  },
  {
    "id": "mfa.activate.app_error",
    "translation": "无法更新用户的两步验证活动状态。"
  },
  {
    "id": "error",
    "translation": "错误"
  },
  {
    "id": "ent.message_export.global_relay_export.deliver.unable_to_connect_smtp_server.app_error",
    "translation": "无法链接 smtp 服务器"
  },
  {
    "id": "ent.elasticsearch.search_files.unmarshall_file_failed",
    "translation": "解码搜索结果失败"
  },
  {
    "id": "ent.elasticsearch.search_files.search_failed",
    "translation": "搜索无法完成"
  },
  {
    "id": "ent.elasticsearch.search_files.disabled",
    "translation": "Elasticsearch 文件搜索已在本服务器禁用"
  },
  {
    "id": "ent.elasticsearch.index_file.error",
    "translation": "索引文件失败"
  },
  {
    "id": "ent.elasticsearch.delete_user_files.error",
    "translation": "删除用户文件失败"
  },
  {
    "id": "ent.elasticsearch.delete_post_files.error",
    "translation": "删除消息文件失败"
  },
  {
    "id": "ent.elasticsearch.delete_file.error",
    "translation": "删除文件失败"
  },
  {
    "id": "ent.elasticsearch.create_template_file_info_if_not_exists.template_create_failed",
    "translation": "创建 Elasticsearch 文件模板失败"
  },
  {
    "id": "bleveengine.stop_file_index.error",
    "translation": "关闭文件索引失败。"
  },
  {
    "id": "bleveengine.search_files.error",
    "translation": "文件搜索无法完成。"
  },
  {
    "id": "bleveengine.purge_file_index.error",
    "translation": "清除文件索引失败。"
  },
  {
    "id": "bleveengine.indexer.do_job.bulk_index_files.batch_error",
    "translation": "批量索引文件失败。"
  },
  {
    "id": "bleveengine.index_file.error",
    "translation": "索引文件失败。"
  },
  {
    "id": "bleveengine.delete_user_files.error",
    "translation": "删除用户文件失败。"
  },
  {
    "id": "bleveengine.delete_post_files.error",
    "translation": "删除消息文件失败。"
  },
  {
    "id": "bleveengine.delete_files_batch.error",
    "translation": "删除文件失败。"
  },
  {
    "id": "bleveengine.delete_file.error",
    "translation": "删除文件失败。"
  },
  {
    "id": "bleveengine.create_file_index.error",
    "translation": "创建 bleve 文件索引错误。"
  },
  {
    "id": "app.user.send_emails.app_error",
    "translation": "未成功发送电子邮件"
  },
  {
    "id": "app.post.get_files_batch_for_indexing.get.app_error",
    "translation": "无法批量获取要建立索引的文件。"
  },
  {
    "id": "app.import.attachment.read_file_data.error",
    "translation": "导入期间读取文件附件失败。"
  },
  {
    "id": "app.export.zip_create.error",
    "translation": "导出期间添加文件到 zip 归档失败。"
  },
  {
    "id": "app.export.marshal.app_error",
    "translation": "无法封装响应。"
  },
  {
    "id": "app.export.export_attachment.zip_create_header.error",
    "translation": "导出期间创建 zip 标头失败。"
  },
  {
    "id": "app.export.export_attachment.mkdirall.error",
    "translation": "导出期间创建目录失败。"
  },
  {
    "id": "app.export.export_attachment.create_file.error",
    "translation": "导出期间创建文件失败。"
  },
  {
    "id": "app.export.export_attachment.copy_file.error",
    "translation": "导出期间复制文件失败。"
  },
  {
    "id": "api.user.update_user_auth.invalid_request",
    "translation": "请求缺少 AuthData 或 AuthService 参数。"
  },
  {
    "id": "api.user.send_upgrade_request_email.error",
    "translation": "给管理员发送用户限制通知邮件失败"
  },
  {
    "id": "api.user.get_authorization_code.endpoint.app_error",
    "translation": "从发现文档检索端点时出错。"
  },
  {
    "id": "api.templates.upgrade_request_title",
    "translation": "{{.UserName}} 想邀请成员加入您的工作区"
  },
  {
    "id": "api.templates.upgrade_request_subject",
    "translation": "Mattermost 用户请求升级工作空间"
  },
  {
    "id": "api.templates.upgrade_request_info4",
    "translation": "由于您的工作空间已经达到了 Mattermost 云免费版本的用户限制，因此无法发送邀请。立即升级以允许更多用户加入您的工作区。"
  },
  {
    "id": "api.templates.at_limit_info5",
    "translation": "或者，您可以在系统控制台中禁止以释放用户位数并保持在免费用户限制内。"
  },
  {
    "id": "api.export.export_not_found.app_error",
    "translation": "找不到导出文件。"
  },
  {
    "id": "api.custom_status.recent_custom_statuses.delete.app_error",
    "translation": "无法删除最近状态。请先尝试添加状态，或与您的系统管理员联系以获取详细信息。"
  },
  {
    "id": "api.custom_status.disabled",
    "translation": "自定义状态功能已被禁用。请与系统管理员联系以获取详细信息。"
  },
  {
    "id": "api.command_custom_status.success",
    "translation": "你的状态已设为 “{{.EmojiName}} {{.StatusMessage}}”。你可在频道侧栏更改你的状态。"
  },
  {
    "id": "api.command_custom_status.name",
    "translation": "状态"
  },
  {
    "id": "api.command_custom_status.hint",
    "translation": "[:emoji_name:] [status_message] 或清除"
  },
  {
    "id": "api.command_custom_status.desc",
    "translation": "设定或清除您的状态"
  },
  {
    "id": "api.command_custom_status.clear.success",
    "translation": "已清除状态。"
  },
  {
    "id": "api.command_custom_status.clear.app_error",
    "translation": "清除状态错误。"
  },
  {
    "id": "api.command_custom_status.app_error",
    "translation": "设定状态错误。"
  },
  {
    "id": "api.team.invite_guests_to_channels.invalid_body.app_error",
    "translation": "无效或缺少请求正文。"
  },
  {
    "id": "api.team.cloud.subscription.error",
    "translation": "获取云订阅时出错"
  },
  {
    "id": "api.post.search_files.invalid_body.app_error",
    "translation": "无法解析请求内容。"
  },
  {
    "id": "api.cloud.get_subscription.error",
    "translation": "获取云订阅时出错。"
  },
  {
    "id": "api.cloud.get_admins_emails.error",
    "translation": "获取系统管理员电子邮件时出错。"
  },
  {
    "id": "api.cloud.cws_webhook_event_missing_error",
    "translation": "Webhook 事件未处理。它丢失或无效。"
  },
  {
    "id": "api.templates.welcome_body.subTitle2",
    "translation": "单击下面以验证您的电子邮件地址。"
  },
  {
    "id": "api.templates.welcome_body.subTitle1",
    "translation": "感谢您的加入 "
  },
  {
    "id": "api.templates.welcome_body.serverURL",
    "translation": "{{ .ServerURL }}。"
  },
  {
    "id": "api.templates.welcome_body.info1",
    "translation": "如果不是您，则可以放心地忽略此电子邮件。"
  },
  {
    "id": "api.templates.welcome_body.app_download_title",
    "translation": "下载桌面和移动应用"
  },
  {
    "id": "api.templates.welcome_body.app_download_button",
    "translation": "下载"
  },
  {
    "id": "api.templates.verify_body.subTitle2",
    "translation": "单击下面以验证您的电子邮件地址。"
  },
  {
    "id": "api.templates.verify_body.subTitle1",
    "translation": "感谢您的加入 "
  },
  {
    "id": "api.templates.verify_body.serverURL",
    "translation": "{{ .ServerURL }}。"
  },
  {
    "id": "api.templates.verify_body.info1",
    "translation": "如果不是您，则可以放心地忽略此电子邮件。"
  },
  {
    "id": "api.templates.upgrade_request_title2",
    "translation": "新用户无法加入您的工作区"
  },
  {
    "id": "api.templates.upgrade_request_info4_2",
    "translation": "最近有人尝试加入您的工作空间，但由于您的工作空间已达到 Mattermost 云免费版本的用户限制，因此无法加入。立即升级，以允许更多用户加入您的工作区。"
  },
  {
    "id": "api.templates.reset_body.subTitle",
    "translation": "单击下面的按钮以重置密码。如果您未请求重置密码，则可忽略此电子邮件。"
  },
  {
    "id": "api.templates.reset_body.info",
    "translation": "密码重置链接将在24小时后失效。"
  },
  {
    "id": "api.templates.questions_footer.title",
    "translation": "有什么疑问吗？"
  },
  {
    "id": "api.templates.invite_body_guest.subTitle",
    "translation": "您以访客身份被邀请与团队合作"
  },
  {
    "id": "api.templates.invite_body_footer.title",
    "translation": "什么是 Mattermost？"
  },
  {
    "id": "api.templates.invite_body_footer.learn_more",
    "translation": "了解更多"
  },
  {
    "id": "api.templates.invite_body.subTitle",
    "translation": "开始在 Mattermost 与您的团队合作"
  },
  {
    "id": "api.templates.email_footer_v2",
    "translation": "© 2021 Mattermost, Inc. 530 Lytton Avenue, Second floor, Palo Alto, CA, 94301"
  },
  {
    "id": "api.templates.cloud_welcome_email.title",
    "translation": "您的{{.WorkSpace}}工作区的 14 天试用已准备就绪！"
  },
  {
    "id": "api.templates.cloud_welcome_email.subtitle_info",
    "translation": "采取以下步骤建立团队，并充分利用您的工作空间。"
  },
  {
    "id": "api.templates.cloud_welcome_email.subtitle",
    "translation": "设置您的工作区"
  },
  {
    "id": "api.templates.cloud_welcome_email.subject",
    "translation": "恭喜！"
  },
  {
    "id": "api.templates.cloud_welcome_email.mm_apps",
    "translation": "移动和桌面应用"
  },
  {
    "id": "api.templates.cloud_welcome_email.invite_info",
    "translation": "邀请他人进入您的工作区"
  },
  {
    "id": "api.templates.cloud_welcome_email.info2",
    "translation": "确保保存或添加书签以供将来使用。"
  },
  {
    "id": "api.templates.cloud_welcome_email.download_mm_info",
    "translation": "下载 Mattermost 应用"
  },
  {
    "id": "api.templates.cloud_welcome_email.button",
    "translation": "打开 Mattermost"
  },
  {
    "id": "api.templates.cloud_welcome_email.app_market_place",
    "translation": "应用商城。"
  },
  {
    "id": "api.templates.cloud_welcome_email.add_apps_sub_info",
    "translation": "使用 Github、谷歌日历和 Chrome 等工具简化您的工作。探索我们在我们上的所有集成"
  },
  {
    "id": "api.templates.cloud_welcome_email.add_apps_info",
    "translation": "将应用程序添加到您的工作区"
  },
  {
    "id": "store.sql_file_info.search.disabled",
    "translation": "搜索文件在此服务器上已被禁用。请与您的系统管理员联系。"
  },
  {
    "id": "model.user.is_valid.marshal.app_error",
    "translation": "无法将字段编码为 JSON"
  },
  {
    "id": "ent.elasticsearch.post.get_files_batch_for_indexing.error",
    "translation": "无法批量获取要建立索引的文件。"
  },
  {
    "id": "ent.cloud.subscription.error",
    "translation": "获取云订阅时出错"
  },
  {
    "id": "app.import.generate_password.app_error",
    "translation": "生成密码错误。"
  },
  {
    "id": "api.user.upload_profile_user.login_provider_attribute_set.app_error",
    "translation": "个人资料图片必须通过用户的登录提供商设置。"
  },
  {
    "id": "api.user.send_cloud_welcome_email.error",
    "translation": "无法发送云欢迎电子邮件"
  },
  {
    "id": "api.templates.questions_footer.info",
    "translation": "随时通过电子邮件发送给我们 "
  },
  {
    "id": "api.templates.cloud_welcome_email.start_questions",
    "translation": "对入门有疑问吗？给我们发电子邮件"
  },
  {
    "id": "api.templates.cloud_welcome_email.invite_sub_info",
    "translation": "分享此链接以邀请您的成员加入{{.WorkSpace}}："
  },
  {
    "id": "api.templates.cloud_welcome_email.info",
    "translation": "感谢创建 "
  },
  {
    "id": "api.error_set_first_admin_visit_marketplace_status",
    "translation": "尝试保存商店中检索第一个管理员访问市场状态时出错。"
  },
  {
    "id": "api.error_get_first_admin_visit_marketplace_status",
    "translation": "尝试从商店中检索第一个管理员访问市场状态时出错。"
  },
  {
    "id": "api.channel.patch_channel_moderations.cache_invalidation.error",
    "translation": "清除缓存时出错"
  },
  {
    "id": "api.command_remote.site_url_not_set",
    "translation": "未设置站点网址。请在系统控制台 > 环境 > 网页服务器设置。"
  },
  {
    "id": "api.command_remote.remote_table_header",
    "translation": "| 安全连接 | 显示名 | 连接 ID | 站点网址 | 已接受邀请 | 在线 | 最近 ping |"
  },
  {
    "id": "api.command_remote.permission_required",
    "translation": "您需要 `{{.Permission}}` 权限才能管理安全连接。"
  },
  {
    "id": "api.command_remote.name.hint",
    "translation": "安全连接的唯一名称"
  },
  {
    "id": "api.command_remote.missing_empty",
    "translation": "缺少或空 `{{.Arg}}`"
  },
  {
    "id": "api.command_remote.invitation.hint",
    "translation": "来自安全连接的加密邀请"
  },
  {
    "id": "api.command_share.hint",
    "translation": "[操作]"
  },
  {
    "id": "api.command_share.available_actions",
    "translation": "可用操作：{{.Actions}}"
  },
  {
    "id": "api.command_remote.unknown_action",
    "translation": "未知操作 `{{.Action}}`"
  },
  {
    "id": "api.command_remote.status.help",
    "translation": "显示所有安全连接的状态"
  },
  {
    "id": "api.command_remote.service_not_enabled",
    "translation": "未启用安全连接服务。"
  },
  {
    "id": "api.command_remote.service_disabled",
    "translation": "安全连接服务已停用。"
  },
  {
    "id": "api.command_remote.remove_remote.error",
    "translation": "无法移除安全连接：{{.Error}}"
  },
  {
    "id": "api.command_remote.remove.help",
    "translation": "移除安全连接"
  },
  {
    "id": "api.command_remote.remotes_not_found",
    "translation": "未找到安全连接。"
  },
  {
    "id": "api.command_remote.remote_add_remove.help",
    "translation": "添加或移除安全连接。可用操作：{{.Actions}}"
  },
  {
    "id": "api.command_remote.name.help",
    "translation": "安全连接名"
  },
  {
    "id": "api.command_remote.name",
    "translation": "secure-connection"
  },
  {
    "id": "api.command_remote.missing_command",
    "translation": "缺少命令。可用的操作：{{.Actions}}"
  },
  {
    "id": "api.command_remote.invite_summary",
    "translation": "将以下 AES 256-bit 加密的邀请与密码一起发送给外部 Mattermost 管理员。他们将使用 `{{.Command}}` 斜杠命令来接受邀请。\n\n```\n{{.Invitation}}\n```\n\n**确保远程站点可以通过 {{.SiteURL}} 访问您的 Mattermost 实例**"
  },
  {
    "id": "api.command_remote.invite_password.hint",
    "translation": "用于加密邀请的密码"
  },
  {
    "id": "api.command_remote.invite_password.help",
    "translation": "邀请密码"
  },
  {
    "id": "api.command_remote.invite.help",
    "translation": "邀请安全连接"
  },
  {
    "id": "api.command_remote.invitation_created",
    "translation": "已创建邀请。"
  },
  {
    "id": "api.command_remote.invitation.help",
    "translation": "来自安全连接的邀请"
  },
  {
    "id": "api.command_remote.incorrect_password.error",
    "translation": "无法解密邀请。错误的密码或破损的邀请：{{.Error}}"
  },
  {
    "id": "api.command_remote.hint",
    "translation": "[操作]"
  },
  {
    "id": "api.command_remote.fetch_status.error",
    "translation": "无法获取安全连接：{{.Error}}"
  },
  {
    "id": "api.command_remote.encrypt_invitation.error",
    "translation": "无法加密邀请：{{.Error}}"
  },
  {
    "id": "api.command_remote.displayname.hint",
    "translation": "安全连接的显示名"
  },
  {
    "id": "api.command_remote.displayname.help",
    "translation": "安全连接显示名"
  },
  {
    "id": "api.command_remote.desc",
    "translation": "邀请安全连接以在 Mattermost 实例之间进行通信。"
  },
  {
    "id": "api.command_remote.accept.help",
    "translation": "接受来自外部 Mattermost 的邀请"
  },
  {
    "id": "api.command_remote.decode_invitation.error",
    "translation": "无法解码邀请：{{.Error}}"
  },
  {
    "id": "api.command_remote.cluster_removed",
    "translation": "安全连接 {{.RemoteId}} {{.Result}}。"
  },
  {
    "id": "api.command_remote.add_remote.error",
    "translation": "无法添加安全连接：{{.Error}}"
  },
  {
    "id": "api.command_remote.accept_invitation.error",
    "translation": "无法接受邀请：{{.Error}}"
  },
  {
    "id": "api.command_remote.accept_invitation",
    "translation": "邀请已接受并确认。\n站点网址：{{.SiteURL}}"
  },
  {
    "id": "api.command_channel_purpose.update_channel.max_length",
    "translation": "输入的文本超出字符数限制。频道用途不得超过 {{.MaxLength}} 个字符。"
  },
  {
    "id": "api.command_channel_header.update_channel.max_length",
    "translation": "输入的文本超出字符数限制。频道标题不得超过 {{.MaxLength}} 个字符。"
  },
  {
    "id": "api.command_share.channel_status.help",
    "translation": "显示此共享频道的状态"
  },
  {
    "id": "api.command_share.channel_shared",
    "translation": "现在已共享此频道。"
  },
  {
    "id": "api.command_share.channel_invite.error",
    "translation": "邀请 `{{.Name}}` 到此频道出错：{{.Error}}"
  },
  {
    "id": "api.command_remote.remove_remote_id.help",
    "translation": "要删除的安全连接 Id。"
  },
  {
    "id": "api.channel.create_channel.direct_channel.team_restricted_error",
    "translation": "无法在这些用户之间创建直连频道因为他们不属于同一个团队。"
  },
  {
    "id": "api.admin.saml.failure_reset_authdata_to_email.app_error",
    "translation": "重置 AuthData 栏到邮件失败。"
<<<<<<< HEAD
=======
  },
  {
    "id": "api.command_share.remote_not_valid",
    "translation": "必须指定有效的安全连接 ID 才能取消邀请"
  },
  {
    "id": "api.command_share.remote_id_invalid.error",
    "translation": "无效的安全连接 ID：{{.Error}}"
  },
  {
    "id": "api.command_share.remote_already_invited",
    "translation": "已邀请安全连接。"
  },
  {
    "id": "api.command_share.permission_required",
    "translation": "您需要`{{.Permission}}`权限才能管理共享频道。"
  },
  {
    "id": "api.command_share.not_shared_channel_unshare",
    "translation": "无法取消共享未共享的频道。"
  },
  {
    "id": "api.command_share.no_remote_invited",
    "translation": "没有安全连接被邀请到该频道。"
  },
  {
    "id": "api.command_share.name",
    "translation": "share-channel"
  },
  {
    "id": "api.command_share.must_specify_valid_remote",
    "translation": "必须指定有效的安全连接 ID 才能邀请。"
  },
  {
    "id": "api.command_share.missing_action",
    "translation": "缺少操作。可用操作：{{.Actions}}"
  },
  {
    "id": "api.command_share.invite_remote.help",
    "translation": "邀请外部 Mattermost 实例加入当前共享频道"
  },
  {
    "id": "api.command_share.invitation_sent",
    "translation": "共享频道邀请已发送至 `{{.Name}} {{.SiteURL}}`。"
  },
  {
    "id": "api.command_share.invalid_value.error",
    "translation": "'{{.Arg}}'的无效值：{{.Error}}"
  },
  {
    "id": "api.command_share.fetch_remote_status.error",
    "translation": "无法获取安全连接的状态：{{.Error}}。"
  },
  {
    "id": "api.command_share.fetch_remote.error",
    "translation": "获取安全连接时出错：{{.Error}}"
  },
  {
    "id": "api.command_share.desc",
    "translation": "与外部 Mattermost 实例共享当前频道。"
  },
  {
    "id": "api.command_share.could_not_uninvite.error",
    "translation": "无法取消邀请`{{.RemoteId}}`：{{.Error}}"
  },
  {
    "id": "api.command_share.check_channel_exist.error",
    "translation": "检查共享频道是否存在时出错：{{.Error}}"
  },
  {
    "id": "api.command_share.channel_status_id",
    "translation": "频道 ID `{{.ChannelId}}` 的状态"
  },
  {
    "id": "api.command_share.channel_remote_id_not_exists",
    "translation": "共享频道安全连接 `{{.RemoteId}}` 不存在该频道。"
  },
  {
    "id": "api.command_share.channel_invite_not_home.error",
    "translation": "无法邀请来自其他地方的共享频道到安全连接。"
>>>>>>> e1f8c62a
  }
]<|MERGE_RESOLUTION|>--- conflicted
+++ resolved
@@ -8810,8 +8810,6 @@
   {
     "id": "api.admin.saml.failure_reset_authdata_to_email.app_error",
     "translation": "重置 AuthData 栏到邮件失败。"
-<<<<<<< HEAD
-=======
   },
   {
     "id": "api.command_share.remote_not_valid",
@@ -8892,6 +8890,5 @@
   {
     "id": "api.command_share.channel_invite_not_home.error",
     "translation": "无法邀请来自其他地方的共享频道到安全连接。"
->>>>>>> e1f8c62a
   }
 ]