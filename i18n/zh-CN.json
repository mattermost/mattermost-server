[
  {
    "id": "April",
    "translation": "四月"
  },
  {
    "id": "August",
    "translation": "八月"
  },
  {
    "id": "December",
    "translation": "十二月"
  },
  {
    "id": "February",
    "translation": "二月"
  },
  {
    "id": "January",
    "translation": "一月"
  },
  {
    "id": "July",
    "translation": "七月"
  },
  {
    "id": "June",
    "translation": "六月"
  },
  {
    "id": "March",
    "translation": "三月"
  },
  {
    "id": "May",
    "translation": "五月"
  },
  {
    "id": "November",
    "translation": "十一月"
  },
  {
    "id": "October",
    "translation": "十月"
  },
  {
    "id": "September",
    "translation": "九月"
  },
  {
    "id": "api.admin.add_certificate.array.app_error",
    "translation": "请求中 'certificate' 下的文件不存在。"
  },
  {
    "id": "api.admin.add_certificate.no_file.app_error",
    "translation": "请求中 'certificate' 下的文件不存在。"
  },
  {
    "id": "api.admin.add_certificate.open.app_error",
    "translation": "无法打开证书文件。"
  },
  {
    "id": "api.admin.add_certificate.saving.app_error",
    "translation": "无法保存证书文件。"
  },
  {
    "id": "api.admin.file_read_error",
    "translation": "读取日志文件出错。"
  },
  {
    "id": "api.admin.get_brand_image.storage.app_error",
    "translation": "未配置图像存储器。"
  },
  {
    "id": "api.admin.remove_certificate.delete.app_error",
    "translation": "删除证书时遇到错误。"
  },
  {
    "id": "api.admin.saml.metadata.app_error",
    "translation": "创建服务商元数据时发生错误。"
  },
  {
    "id": "api.admin.saml.not_available.app_error",
    "translation": "此服务器没有正确配置或者不支持 SAML 2.0。"
  },
  {
    "id": "api.admin.test_email.body",
    "translation": "看来你的 Mattermost 邮箱设置成功了！"
  },
  {
    "id": "api.admin.test_email.missing_server",
    "translation": "需要SMTP服务器"
  },
  {
    "id": "api.admin.test_email.reenter_password",
    "translation": "SMTP 服务器地址、端口或者用户名已经被修改。请重新输入 SMTP 密码进行连接测试。"
  },
  {
    "id": "api.admin.test_email.subject",
    "translation": "Mattermost - 测试邮箱设置"
  },
  {
    "id": "api.admin.test_s3.missing_s3_bucket",
    "translation": "必须填写 S3 储存桶"
  },
  {
    "id": "api.admin.upload_brand_image.array.app_error",
    "translation": "请求中图片数组为空。"
  },
  {
    "id": "api.admin.upload_brand_image.no_file.app_error",
    "translation": "请求中缺失图片文件。"
  },
  {
    "id": "api.admin.upload_brand_image.parse.app_error",
    "translation": "无法解析混合表单。"
  },
  {
    "id": "api.admin.upload_brand_image.storage.app_error",
    "translation": "不能上传图片。图片存储没有配置。"
  },
  {
    "id": "api.admin.upload_brand_image.too_large.app_error",
    "translation": "无法上传文件。文件太大。"
  },
  {
    "id": "api.channel.add_member.added",
    "translation": "%v 由 %v 邀请加入频道。"
  },
  {
    "id": "api.channel.add_user.to.channel.failed.app_error",
    "translation": "添加用户到频道失败。"
  },
  {
    "id": "api.channel.add_user.to.channel.failed.deleted.app_error",
    "translation": "无法将用户添加到频道，因为用户已从团队中移除。"
  },
  {
    "id": "api.channel.add_user_to_channel.type.app_error",
    "translation": "不能添加用户到该频道类型。"
  },
  {
    "id": "api.channel.change_channel_privacy.private_to_public",
    "translation": "此频道已转换到公共频道并允许任何团队成员加入。"
  },
  {
    "id": "api.channel.change_channel_privacy.public_to_private",
    "translation": "此频道已转换到私有频道。"
  },
  {
    "id": "api.channel.convert_channel_to_private.default_channel_error",
    "translation": "默认频道无法转换成私有频道。"
  },
  {
    "id": "api.channel.convert_channel_to_private.private_channel_error",
    "translation": "请求转换的频道已经是私有频道。"
  },
  {
    "id": "api.channel.create_channel.direct_channel.app_error",
    "translation": "必须使用 createDirectChannel API 创建私信频道。"
  },
  {
    "id": "api.channel.create_channel.max_channel_limit.app_error",
    "translation": "当前团队无法创建超过 {{.MaxChannelsPerTeam}} 个频道。"
  },
  {
    "id": "api.channel.create_default_channels.off_topic",
    "translation": "闲聊"
  },
  {
    "id": "api.channel.create_default_channels.town_square",
    "translation": "公共频道"
  },
  {
    "id": "api.channel.create_direct_channel.invalid_user.app_error",
    "translation": "用于创建私信频道的用户 ID 无效。"
  },
  {
    "id": "api.channel.create_group.bad_size.app_error",
    "translation": "团体消息频道必须至少包含 3 位但不超过 8 位用户。"
  },
  {
    "id": "api.channel.create_group.bad_user.app_error",
    "translation": "有不存在的用户。"
  },
  {
    "id": "api.channel.delete_channel.archived",
    "translation": "%v 已归档该频道。"
  },
  {
    "id": "api.channel.delete_channel.cannot.app_error",
    "translation": "不能删除默认频道{{.Channel}}。"
  },
  {
    "id": "api.channel.delete_channel.deleted.app_error",
    "translation": "该频道已归档或者被删除。"
  },
  {
    "id": "api.channel.delete_channel.type.invalid",
    "translation": "无法删除私信或组消息频道"
  },
  {
    "id": "api.channel.join_channel.permissions.app_error",
    "translation": "您没有对应的权限。"
  },
  {
    "id": "api.channel.join_channel.post_and_forget",
    "translation": "%v 已加入到该频道。"
  },
  {
    "id": "api.channel.leave.default.app_error",
    "translation": "不能退出默认频道{{.Channel}}。"
  },
  {
    "id": "api.channel.leave.direct.app_error",
    "translation": "无法退出私信频道。"
  },
  {
    "id": "api.channel.leave.last_member.app_error",
    "translation": "你是本组最后一人，请删除私有组而不是离开。"
  },
  {
    "id": "api.channel.leave.left",
    "translation": "%v 已退出该频道。"
  },
  {
    "id": "api.channel.patch_update_channel.forbidden.app_error",
    "translation": "更新频道失败。"
  },
  {
    "id": "api.channel.post_channel_privacy_message.error",
    "translation": "发布频道隐私更新消息失败。"
  },
  {
    "id": "api.channel.post_update_channel_displayname_message_and_forget.create_post.error",
    "translation": "发送显示名更新信息时失败"
  },
  {
    "id": "api.channel.post_update_channel_displayname_message_and_forget.retrieve_user.error",
    "translation": "更新频道 DisplayName 字段时获取用户失败"
  },
  {
    "id": "api.channel.post_update_channel_displayname_message_and_forget.updated_from",
    "translation": "%s 将频道显示名从 %s 更新为 %s"
  },
  {
    "id": "api.channel.post_update_channel_header_message_and_forget.post.error",
    "translation": "更新频道标题消息失败"
  },
  {
    "id": "api.channel.post_update_channel_header_message_and_forget.removed",
    "translation": "%s 删除了频道标题 (原为: %s)"
  },
  {
    "id": "api.channel.post_update_channel_header_message_and_forget.retrieve_user.error",
    "translation": "尝试保存更新的频道标题时获取用户信息失败"
  },
  {
    "id": "api.channel.post_update_channel_header_message_and_forget.updated_from",
    "translation": "%s 将频道标题从 %s 更新为 %s"
  },
  {
    "id": "api.channel.post_update_channel_header_message_and_forget.updated_to",
    "translation": "%s 更新频道标题为: %s"
  },
  {
    "id": "api.channel.post_user_add_remove_message_and_forget.error",
    "translation": "发布添加/退出消息失败"
  },
  {
    "id": "api.channel.remove.default.app_error",
    "translation": "无法从默认频道{{.Channel}}移出用户。"
  },
  {
    "id": "api.channel.remove_channel_member.type.app_error",
    "translation": "无法从频道移除用户。"
  },
  {
    "id": "api.channel.remove_member.removed",
    "translation": "%v 已从频道移出。"
  },
  {
    "id": "api.channel.rename_channel.cant_rename_direct_messages.app_error",
    "translation": "您不能重命名私信频道。"
  },
  {
    "id": "api.channel.rename_channel.cant_rename_group_messages.app_error",
    "translation": "您不能重命名群消息频道。"
  },
  {
    "id": "api.channel.update_channel.deleted.app_error",
    "translation": "该频道已归档或者被删除。"
  },
  {
    "id": "api.channel.update_channel.tried.app_error",
    "translation": "试图对默认频道{{.Channel}}执行一个无效的更新。"
  },
  {
    "id": "api.channel.update_channel_member_roles.scheme_role.app_error",
    "translation": "提供的角色由方案管理，因此无法直接应用到频道成员。"
  },
  {
    "id": "api.channel.update_channel_scheme.license.error",
    "translation": "您的许可证不支持更新团队方案"
  },
  {
    "id": "api.channel.update_channel_scheme.scheme_scope.error",
    "translation": "无法设定频道方案因为提供的方案不是频道方案。"
  },
  {
    "id": "api.channel.update_team_member_roles.scheme_role.app_error",
    "translation": "提供的角色由方案管理，因此无法直接应用到团队成员。"
  },
  {
    "id": "api.command.admin_only.app_error",
    "translation": "集成只限于管理员。"
  },
  {
    "id": "api.command.command_post.forbidden.app_error",
    "translation": "指定的用户不属于指定的频道。"
  },
  {
    "id": "api.command.disabled.app_error",
    "translation": "命令已经被系统管理员禁用。"
  },
  {
    "id": "api.command.duplicate_trigger.app_error",
    "translation": "触发词已经使用。请选择其它单词。"
  },
  {
    "id": "api.command.execute_command.create_post_failed.app_error",
    "translation": "指令 '{{.Trigger}}' 回应失败。请联系您的系统管理员。"
  },
  {
    "id": "api.command.execute_command.failed.app_error",
    "translation": "带触发 '{{.Trigger}}' 的命令失败。"
  },
  {
    "id": "api.command.execute_command.failed_empty.app_error",
    "translation": "触发 '{{.Trigger}}' 返回空响应。"
  },
  {
    "id": "api.command.execute_command.failed_resp.app_error",
    "translation": "触发 '{{.Trigger}}' 返回响应状态 {{.Status}}。"
  },
  {
    "id": "api.command.execute_command.not_found.app_error",
    "translation": "未找到拥有触发 '{{.Trigger}}' 的命令。如果像发送以 \"/\" 开头的消息，请在前面加个空格。"
  },
  {
    "id": "api.command.execute_command.start.app_error",
    "translation": "未找到命令触发器。"
  },
  {
    "id": "api.command.invite_people.desc",
    "translation": "发送一封邀请邮件给你的Mattermost团队"
  },
  {
    "id": "api.command.invite_people.email_invitations_off",
    "translation": "邮件邀请已停用，没有发送邀请"
  },
  {
    "id": "api.command.invite_people.email_off",
    "translation": "邮件没有配置，没发送邀请"
  },
  {
    "id": "api.command.invite_people.fail",
    "translation": "邀请邮件发送错误"
  },
  {
    "id": "api.command.invite_people.hint",
    "translation": "[name@domain.com ...]"
  },
  {
    "id": "api.command.invite_people.invite_off",
    "translation": "本服务器已经禁止创建用户，未发送任何邀请"
  },
  {
    "id": "api.command.invite_people.name",
    "translation": "invite_people"
  },
  {
    "id": "api.command.invite_people.no_email",
    "translation": "请输入一个或更多有效的电子邮件地址"
  },
  {
    "id": "api.command.invite_people.sent",
    "translation": "邮件邀请已发送"
  },
  {
    "id": "api.command.team_mismatch.app_error",
    "translation": "无法跨团队更新命令。"
  },
  {
    "id": "api.command_away.desc",
    "translation": "设置您的状态设为离开"
  },
  {
    "id": "api.command_away.name",
    "translation": "离开"
  },
  {
    "id": "api.command_away.success",
    "translation": "您现在离开了"
  },
  {
    "id": "api.command_channel_header.channel.app_error",
    "translation": "获取当前频道错误。"
  },
  {
    "id": "api.command_channel_header.desc",
    "translation": "修改频道标题"
  },
  {
    "id": "api.command_channel_header.hint",
    "translation": "[文字]"
  },
  {
    "id": "api.command_channel_header.message.app_error",
    "translation": "比如提供 /header 命令的文字。"
  },
  {
    "id": "api.command_channel_header.name",
    "translation": "标题"
  },
  {
    "id": "api.command_channel_header.permission.app_error",
    "translation": "您没有权限更改频道标题。"
  },
  {
    "id": "api.command_channel_header.update_channel.app_error",
    "translation": "更新当前频道错误。"
  },
  {
    "id": "api.command_channel_purpose.channel.app_error",
    "translation": "获取当前频道错误。"
  },
  {
    "id": "api.command_channel_purpose.desc",
    "translation": "更改频道用途"
  },
  {
    "id": "api.command_channel_purpose.direct_group.app_error",
    "translation": "无法更改私信频道用途。可使用 /header 修改标题。"
  },
  {
    "id": "api.command_channel_purpose.hint",
    "translation": "[文字]"
  },
  {
    "id": "api.command_channel_purpose.message.app_error",
    "translation": "/purpose 命令必须有消息。"
  },
  {
    "id": "api.command_channel_purpose.name",
    "translation": "用途"
  },
  {
    "id": "api.command_channel_purpose.permission.app_error",
    "translation": "您没有权限更改频道用途。"
  },
  {
    "id": "api.command_channel_purpose.update_channel.app_error",
    "translation": "更新当前频道错误。"
  },
  {
    "id": "api.command_channel_remove.channel.app_error",
    "translation": "获取当前频道错误。"
  },
  {
    "id": "api.command_channel_rename.channel.app_error",
    "translation": "获取当前频道错误。"
  },
  {
    "id": "api.command_channel_rename.desc",
    "translation": "重命名频道"
  },
  {
    "id": "api.command_channel_rename.direct_group.app_error",
    "translation": "不能重命名私信频道。"
  },
  {
    "id": "api.command_channel_rename.hint",
    "translation": "[文字]"
  },
  {
    "id": "api.command_channel_rename.message.app_error",
    "translation": "/name 命令必须有消息。"
  },
  {
    "id": "api.command_channel_rename.name",
    "translation": "重命名"
  },
  {
    "id": "api.command_channel_rename.permission.app_error",
    "translation": "您没有权限重命名频道。"
  },
  {
    "id": "api.command_channel_rename.too_long.app_error",
    "translation": "频道名称必须小于或等于 {{.Length}} 个字符。"
  },
  {
    "id": "api.command_channel_rename.too_short.app_error",
    "translation": "频道名称必须大于或等于 {{.Length}} 个字符。"
  },
  {
    "id": "api.command_channel_rename.update_channel.app_error",
    "translation": "更新当前频道错误。"
  },
  {
    "id": "api.command_code.desc",
    "translation": "以代码块格式显示文字"
  },
  {
    "id": "api.command_code.hint",
    "translation": "[文字]"
  },
  {
    "id": "api.command_code.message.app_error",
    "translation": "/echo 命令必须有消息。"
  },
  {
    "id": "api.command_code.name",
    "translation": "代码"
  },
  {
    "id": "api.command_collapse.desc",
    "translation": "打开图像预览自动折叠"
  },
  {
    "id": "api.command_collapse.name",
    "translation": "折叠"
  },
  {
    "id": "api.command_collapse.success",
    "translation": "图片链接现在默认折叠"
  },
  {
    "id": "api.command_dnd.desc",
    "translation": "请勿打扰将关闭桌面和移动设备推送通知。"
  },
  {
    "id": "api.command_dnd.name",
    "translation": "dnd"
  },
  {
    "id": "api.command_dnd.success",
    "translation": "请勿打扰已启用。您不会在桌面或移动设备收到推送通知直到请勿打扰关闭。"
  },
  {
    "id": "api.command_echo.delay.app_error",
    "translation": "延迟必须在 10000 秒内。"
  },
  {
    "id": "api.command_echo.desc",
    "translation": "从您的帐号返回文本"
  },
  {
    "id": "api.command_echo.high_volume.app_error",
    "translation": "高容量的回声请求，无法处理请求。"
  },
  {
    "id": "api.command_echo.hint",
    "translation": "'信息' [延迟秒数]"
  },
  {
    "id": "api.command_echo.message.app_error",
    "translation": "/echo 命令必须有消息。"
  },
  {
    "id": "api.command_echo.name",
    "translation": "回应"
  },
  {
    "id": "api.command_expand.desc",
    "translation": "关闭图像预览自动折叠"
  },
  {
    "id": "api.command_expand.name",
    "translation": "展开"
  },
  {
    "id": "api.command_expand.success",
    "translation": "图片链接现在默认展开"
  },
  {
    "id": "api.command_expand_collapse.fail.app_error",
    "translation": "展开预览时发生了错误。"
  },
  {
    "id": "api.command_groupmsg.desc",
    "translation": "发送群消息到指定的用户"
  },
  {
    "id": "api.command_groupmsg.fail.app_error",
    "translation": "发送消息给用户时发生错误。"
  },
  {
    "id": "api.command_groupmsg.group_fail.app_error",
    "translation": "创建群消息时发生错误。"
  },
  {
    "id": "api.command_groupmsg.hint",
    "translation": "@[用户名1],@[用户名2] '消息'"
  },
  {
    "id": "api.command_groupmsg.invalid_user.app_error",
    "translation": {
      "other": "无法找到用户：{{.Users}}无法找到用户：{{.Users}}"
    }
  },
  {
    "id": "api.command_groupmsg.max_users.app_error",
    "translation": "群消息最多 {{.MaxUsers}} 用户。"
  },
  {
    "id": "api.command_groupmsg.min_users.app_error",
    "translation": "群消息最少 {{.MinUsers}} 用户。"
  },
  {
    "id": "api.command_groupmsg.name",
    "translation": "消息"
  },
  {
    "id": "api.command_groupmsg.permission.app_error",
    "translation": "您没有合适的权限创建新的群消息。"
  },
  {
    "id": "api.command_help.desc",
    "translation": "打开 Mattermost 帮助页面"
  },
  {
    "id": "api.command_help.name",
    "translation": "帮助"
  },
  {
    "id": "api.command_invite.channel.app_error",
    "translation": "获取当前频道错误。"
  },
  {
    "id": "api.command_invite.channel.error",
    "translation": "无法找到频道{{.Channel}}。请使用[频道识别](https://about.mattermost.com/default-channel-handle-documentation)以分辨频道。"
  },
  {
    "id": "api.command_invite.desc",
    "translation": "邀请用户到频道"
  },
  {
    "id": "api.command_invite.directchannel.app_error",
    "translation": "您不能添加成员到私信频道。"
  },
  {
    "id": "api.command_invite.fail.app_error",
    "translation": "加入频道时发生错误。"
  },
  {
    "id": "api.command_invite.hint",
    "translation": "@[用户名] ~[频道]"
  },
  {
    "id": "api.command_invite.missing_message.app_error",
    "translation": "缺少用户名和频道。"
  },
  {
    "id": "api.command_invite.missing_user.app_error",
    "translation": "我们无法找到该用户。他们可能已被系统管理员停用。"
  },
  {
    "id": "api.command_invite.name",
    "translation": "邀请"
  },
  {
    "id": "api.command_invite.permission.app_error",
    "translation": "您没有足够的权限在 {{.Channel}} 添加 {{.User}}。"
  },
  {
    "id": "api.command_invite.private_channel.app_error",
    "translation": "无法找到频道 {{.Channel}}。请使用频道识别查找频道。"
  },
  {
    "id": "api.command_invite.success",
    "translation": "已添加 {{.User}} 到 {{.Channel}} 频道。"
  },
  {
    "id": "api.command_invite.user_already_in_channel.app_error",
    "translation": "{{.User}} 已在频道。"
  },
  {
    "id": "api.command_invite_people.permission.app_error",
    "translation": "您没有权限邀请新用户到这个服务器。"
  },
  {
    "id": "api.command_join.desc",
    "translation": "添加到公开频道"
  },
  {
    "id": "api.command_join.fail.app_error",
    "translation": "加入频道时发生错误。"
  },
  {
    "id": "api.command_join.hint",
    "translation": "~[频道]"
  },
  {
    "id": "api.command_join.list.app_error",
    "translation": "列出频道时发生错误。"
  },
  {
    "id": "api.command_join.missing.app_error",
    "translation": "无法找到该频道。"
  },
  {
    "id": "api.command_join.name",
    "translation": "加入"
  },
  {
    "id": "api.command_kick.name",
    "translation": "踢出"
  },
  {
    "id": "api.command_leave.desc",
    "translation": "离开当前频道"
  },
  {
    "id": "api.command_leave.fail.app_error",
    "translation": "离开频道时发生错误。"
  },
  {
    "id": "api.command_leave.name",
    "translation": "离开"
  },
  {
    "id": "api.command_logout.desc",
    "translation": "注销Mattermost"
  },
  {
    "id": "api.command_logout.name",
    "translation": "注销"
  },
  {
    "id": "api.command_me.desc",
    "translation": "执行一个操作"
  },
  {
    "id": "api.command_me.hint",
    "translation": "[信息]"
  },
  {
    "id": "api.command_me.name",
    "translation": "me"
  },
  {
    "id": "api.command_msg.desc",
    "translation": "直接发送消息给用户"
  },
  {
    "id": "api.command_msg.dm_fail.app_error",
    "translation": "创建私信时发生错误。"
  },
  {
    "id": "api.command_msg.fail.app_error",
    "translation": "发送用户消息时发生错误。"
  },
  {
    "id": "api.command_msg.hint",
    "translation": "@[用户名] '消息'"
  },
  {
    "id": "api.command_msg.missing.app_error",
    "translation": "无法找到该用户。"
  },
  {
    "id": "api.command_msg.name",
    "translation": "消息"
  },
  {
    "id": "api.command_msg.permission.app_error",
    "translation": "您没有合适的权限直接发消息给该用户。"
  },
  {
    "id": "api.command_mute.desc",
    "translation": "关闭当前频道或指定[频道]的桌面、邮件以及推送通知。"
  },
  {
    "id": "api.command_mute.error",
    "translation": "无法找到频道{{.Channel}}。请使用[频道识别](https://about.mattermost.com/default-channel-handle-documentation)以分辨频道。"
  },
  {
    "id": "api.command_mute.hint",
    "translation": "~[频道]"
  },
  {
    "id": "api.command_mute.name",
    "translation": "静音"
  },
  {
    "id": "api.command_mute.no_channel.error",
    "translation": "无法找到指定的频道。请使用[频道识别](https://about.mattermost.com/default-channel-handle-documentation) 以分辨频道。"
  },
  {
    "id": "api.command_mute.not_member.error",
    "translation": "无法静音频道 {{.Channel}} 因为您不是成员。"
  },
  {
    "id": "api.command_mute.success_mute",
    "translation": "您将不会收到 {{.Channel}} 的通知直到取消频道静音。"
  },
  {
    "id": "api.command_mute.success_mute_direct_msg",
    "translation": "您将不会收到此频道的通知直到取消频道静音。"
  },
  {
    "id": "api.command_mute.success_unmute",
    "translation": "{{.Channel}} 不再被静音。"
  },
  {
    "id": "api.command_mute.success_unmute_direct_msg",
    "translation": "此频道不再被静音。"
  },
  {
    "id": "api.command_offline.desc",
    "translation": "设置您的状态设为离线"
  },
  {
    "id": "api.command_offline.name",
    "translation": "离线"
  },
  {
    "id": "api.command_offline.success",
    "translation": "您现在离线了"
  },
  {
    "id": "api.command_online.desc",
    "translation": "设置您的状态设为在线"
  },
  {
    "id": "api.command_online.name",
    "translation": "在线"
  },
  {
    "id": "api.command_online.success",
    "translation": "您现在在线了"
  },
  {
    "id": "api.command_open.name",
    "translation": "打开"
  },
  {
    "id": "api.command_remove.desc",
    "translation": "从频道移除位成员"
  },
  {
    "id": "api.command_remove.direct_group.app_error",
    "translation": "您不能从私信频道移出成员。"
  },
  {
    "id": "api.command_remove.hint",
    "translation": "@[用户名]"
  },
  {
    "id": "api.command_remove.message.app_error",
    "translation": "/name 或 /kick 命令必须有消息。"
  },
  {
    "id": "api.command_remove.missing.app_error",
    "translation": "我们无法找到该用户。他们可能已被系统管理员停用。"
  },
  {
    "id": "api.command_remove.name",
    "translation": "删除"
  },
  {
    "id": "api.command_remove.permission.app_error",
    "translation": "您没有权限移除成员。"
  },
  {
    "id": "api.command_remove.user_not_in_channel",
    "translation": "{{.Username}} 不是此频道的成员。"
  },
  {
    "id": "api.command_search.desc",
    "translation": "在消息中搜索文字"
  },
  {
    "id": "api.command_search.hint",
    "translation": "[文字]"
  },
  {
    "id": "api.command_search.name",
    "translation": "搜索"
  },
  {
    "id": "api.command_search.unsupported.app_error",
    "translation": "您的设备不支持搜索命令。"
  },
  {
    "id": "api.command_settings.desc",
    "translation": "打开账户设置对话框"
  },
  {
    "id": "api.command_settings.name",
    "translation": "设置"
  },
  {
    "id": "api.command_settings.unsupported.app_error",
    "translation": "您的设备不支持设定命令。"
  },
  {
    "id": "api.command_shortcuts.desc",
    "translation": "显示快捷键列表"
  },
  {
    "id": "api.command_shortcuts.name",
    "translation": "快捷键"
  },
  {
    "id": "api.command_shortcuts.unsupported.app_error",
    "translation": "您的设备不支持快捷命令。"
  },
  {
    "id": "api.command_shrug.desc",
    "translation": "添加 ¯\\_(ツ)_/¯ 到你的消息"
  },
  {
    "id": "api.command_shrug.hint",
    "translation": "[信息]"
  },
  {
    "id": "api.command_shrug.name",
    "translation": "shrug"
  },
  {
    "id": "api.config.client.old_format.app_error",
    "translation": "暂未支持客户端配置的新格式。请在查询字串指定 format=old。"
  },
  {
    "id": "api.context.404.app_error",
    "translation": "对不起，我们找不到该页面。"
  },
  {
    "id": "api.context.invalid_body_param.app_error",
    "translation": "请求消息体有无效或缺少 {{.Name}}。"
  },
  {
    "id": "api.context.invalid_param.app_error",
    "translation": "无效的 {{.Name}} 参数。"
  },
  {
    "id": "api.context.invalid_token.error",
    "translation": "无效会话令牌 token={{.Token}}, err={{.Error}}"
  },
  {
    "id": "api.context.invalid_url_param.app_error",
    "translation": "请求网址有无效或缺少 {{.Name}} 参数。"
  },
  {
    "id": "api.context.mfa_required.app_error",
    "translation": "此服务器要求多重验证。"
  },
  {
    "id": "api.context.permissions.app_error",
    "translation": "您没有对应的权限。"
  },
  {
    "id": "api.context.session_expired.app_error",
    "translation": "无效或过期的会话，请重新登录。"
  },
  {
    "id": "api.context.token_provided.app_error",
    "translation": "会话不是 OAuth 但是查询字符串中含有令牌。"
  },
  {
    "id": "api.create_terms_of_service.custom_terms_of_service_disabled.app_error",
    "translation": "已停用自定义服务条款。"
  },
  {
    "id": "api.create_terms_of_service.empty_text.app_error",
    "translation": "请输入您的自定义服务条款文字。"
  },
  {
    "id": "api.email_batching.add_notification_email_to_batch.channel_full.app_error",
    "translation": "批量电子邮件任务接收频道已满。请提高EmailBatchingBufferSize。"
  },
  {
    "id": "api.email_batching.add_notification_email_to_batch.disabled.app_error",
    "translation": "系统管理员禁用了批量电子邮件。"
  },
  {
    "id": "api.email_batching.render_batched_post.date",
    "translation": "{{.Hour}}:{{.Minute}} {{.Timezone}}, {{.Month}} {{.Day}}"
  },
  {
    "id": "api.email_batching.render_batched_post.direct_message",
    "translation": "私信来自 "
  },
  {
    "id": "api.email_batching.render_batched_post.go_to_post",
    "translation": "转至发文"
  },
  {
    "id": "api.email_batching.render_batched_post.group_message",
    "translation": "群组消息来自 "
  },
  {
    "id": "api.email_batching.render_batched_post.notification",
    "translation": "通知来自 "
  },
  {
    "id": "api.email_batching.send_batched_email_notification.body_text",
    "translation": {
      "other": "您有新通知。您有 {{.Count}} 条新通知。"
    }
  },
  {
    "id": "api.email_batching.send_batched_email_notification.subject",
    "translation": {
      "other": "[{{.SiteName}}] {{.Month}} {{.Day}}, {{.Year}} 的新通知[{{.SiteName}}] {{.Month}} {{.Day}}, {{.Year}} 的新通知"
    }
  },
  {
    "id": "api.emoji.create.duplicate.app_error",
    "translation": "无法创建表情符号。另一个具有相同名称的表情符号已存在。"
  },
  {
    "id": "api.emoji.create.other_user.app_error",
    "translation": "无效的用户 id。"
  },
  {
    "id": "api.emoji.create.parse.app_error",
    "translation": "无法创建表情符。无法理解请求。"
  },
  {
    "id": "api.emoji.create.too_large.app_error",
    "translation": "无法创建表情符。图片必须小于 1MB。"
  },
  {
    "id": "api.emoji.disabled.app_error",
    "translation": "自定义表情符号已被系统管理员禁用。"
  },
  {
    "id": "api.emoji.get_image.decode.app_error",
    "translation": "无法解码表情符号图像文件。"
  },
  {
    "id": "api.emoji.get_image.read.app_error",
    "translation": "无法读取表情图像文件。"
  },
  {
    "id": "api.emoji.storage.app_error",
    "translation": "文件存储没有正确配置。请配置S3或本地文件存储服务。"
  },
  {
    "id": "api.emoji.upload.image.app_error",
    "translation": "无法创建表情符号。文件类型必须是PNG，JPEG，或GIF。"
  },
  {
    "id": "api.emoji.upload.large_image.decode_error",
    "translation": "无法创建表情符。解码图片时遇到错误。"
  },
  {
    "id": "api.emoji.upload.large_image.encode_error",
    "translation": "无法创建表情符。编码图片时遇到错误。"
  },
  {
    "id": "api.emoji.upload.large_image.gif_decode_error",
    "translation": "无法创建表情符。解码 GIF 图片时遇到错误。"
  },
  {
    "id": "api.emoji.upload.large_image.gif_encode_error",
    "translation": "无法创建表情符。编码 GIF 图片时遇到错误。"
  },
  {
    "id": "api.emoji.upload.large_image.too_large.app_error",
    "translation": "无法创建表情符。图片必须小于 {{.MaxWidth}}x{{.MaxHeight}}。"
  },
  {
    "id": "api.emoji.upload.open.app_error",
    "translation": "无法创建表情符。尝试打开图片时遇到错误。"
  },
  {
    "id": "api.file.attachments.disabled.app_error",
    "translation": "文件附件已在此服务器禁用。"
  },
  {
    "id": "api.file.file_exists.exists_local.app_error",
    "translation": "无法检查文件是否存在。"
  },
  {
    "id": "api.file.file_exists.s3.app_error",
    "translation": "无法检查文件是否存在。"
  },
  {
    "id": "api.file.get_file.public_invalid.app_error",
    "translation": "公共链接不是有效的。"
  },
  {
    "id": "api.file.get_file_preview.no_preview.app_error",
    "translation": "文件没有预览图。"
  },
  {
    "id": "api.file.get_file_thumbnail.no_thumbnail.app_error",
    "translation": "文件没用缩略图。"
  },
  {
    "id": "api.file.get_public_link.disabled.app_error",
    "translation": "公共链接已经被禁用。"
  },
  {
    "id": "api.file.get_public_link.no_post.app_error",
    "translation": "无法获取文件公开链接。文件必须附在当前用户可读的信息上。"
  },
  {
    "id": "api.file.move_file.copy_within_s3.app_error",
    "translation": "无法在 S3 内复制文件。"
  },
  {
    "id": "api.file.move_file.delete_from_s3.app_error",
    "translation": "不能从S3上删除文件。"
  },
  {
    "id": "api.file.move_file.rename.app_error",
    "translation": "无法移动本地文件。"
  },
  {
    "id": "api.file.no_driver.app_error",
    "translation": "未选择文件驱动。"
  },
  {
    "id": "api.file.read_file.reading_local.app_error",
    "translation": "读取本地存储时遇到错误。"
  },
  {
    "id": "api.file.read_file.s3.app_error",
    "translation": "读取 S3 存储时遇到错误。"
  },
  {
    "id": "api.file.reader.reading_local.app_error",
    "translation": "打开本地存储列读取器时遇到错误。"
  },
  {
    "id": "api.file.reader.s3.app_error",
    "translation": "打开 S3 存储列读取器时遇到错误。"
  },
  {
    "id": "api.file.test_connection.local.connection.app_error",
    "translation": "没有本地路径写入权限或其他错误。"
  },
  {
    "id": "api.file.test_connection.s3.bucket_exists.app_error",
    "translation": "检查储存桶是否存储错误。"
  },
  {
    "id": "api.file.upload_file.incorrect_number_of_client_ids.app_error",
    "translation": "无法上传文件。{{.NumFiles}} 个文件拥有 {{.NumClientIds}} 个 client_ids。"
  },
  {
    "id": "api.file.upload_file.incorrect_number_of_files.app_error",
    "translation": "无法上传文件。指定的文件数不匹配。"
  },
  {
    "id": "api.file.upload_file.large_image.app_error",
    "translation": "无法上传超过最大尺寸的文件：{{.Filename}}"
  },
  {
    "id": "api.file.upload_file.large_image_detailed.app_error",
    "translation": "{{.Filename}} 的尺寸 ({{.Width}}x{{.Height}} 像素) 超过了限制。"
  },
  {
    "id": "api.file.upload_file.multiple_channel_ids.app_error",
    "translation": "无法上传文件。多个冲突的 channel_ids。"
  },
  {
    "id": "api.file.upload_file.read_form_value.app_error",
    "translation": "无法上传文件。读取或解析 {{.Formname}} 时出错。"
  },
  {
    "id": "api.file.upload_file.read_request.app_error",
    "translation": "无法上传文件。读取或解析请求数据时出错。"
  },
  {
    "id": "api.file.upload_file.storage.app_error",
    "translation": "不能上传文件。图片存储没有配置。"
  },
  {
    "id": "api.file.upload_file.too_large_detailed.app_error",
    "translation": "无法上传文件 {{.Filename}}。{{.Length}} 字节超过最大允许的 {{.Limit}} 字节。"
  },
  {
    "id": "api.file.write_file.s3.app_error",
    "translation": "写入到 S3 时遇到错误。"
  },
  {
    "id": "api.file.write_file_locally.create_dir.app_error",
    "translation": "创建新文件的目录时遇到错误。"
  },
  {
    "id": "api.file.write_file_locally.writing.app_error",
    "translation": "写入本地存储时遇到错误。"
  },
  {
    "id": "api.incoming_webhook.disabled.app_error",
    "translation": "传入的 webhooks 已被系统管理员禁用。"
  },
  {
    "id": "api.incoming_webhook.invalid_username.app_error",
    "translation": "无效的用户名。"
  },
  {
    "id": "api.io_error",
    "translation": "输入/输出错误"
  },
  {
    "id": "api.ldap_group.not_found",
    "translation": "未找到 ldap 组"
  },
  {
    "id": "api.ldap_groups.license_error",
    "translation": "您的许可证不支持 ldap 组"
  },
  {
    "id": "api.license.add_license.array.app_error",
    "translation": "请求中‘许可证’为空数组。"
  },
  {
    "id": "api.license.add_license.expired.app_error",
    "translation": "许可证已经过期或者尚未启用。"
  },
  {
    "id": "api.license.add_license.invalid.app_error",
    "translation": "无效的授权文件。"
  },
  {
    "id": "api.license.add_license.invalid_count.app_error",
    "translation": "不能计算不重复用户总数。"
  },
  {
    "id": "api.license.add_license.no_file.app_error",
    "translation": "请求中没有'许可证'文件。"
  },
  {
    "id": "api.license.add_license.open.app_error",
    "translation": "无法打开许可证文件。"
  },
  {
    "id": "api.license.add_license.save.app_error",
    "translation": "许可证没有正确保存。"
  },
  {
    "id": "api.license.add_license.save_active.app_error",
    "translation": "有效许可证ID没有正确保存。"
  },
  {
    "id": "api.license.add_license.unique_users.app_error",
    "translation": "该许可证只支持 {{.Users}} 用户，当你的系统有 {{.Count}} 唯一用户。唯一用户通过邮件地址计算。你可以从站点报告 -> 查看统计查看总数量。"
  },
  {
    "id": "api.license.client.old_format.app_error",
    "translation": "暂未支持客户端授权的新格式。请在查询字串指定 format=old。"
  },
  {
    "id": "api.marshal_error",
    "translation": "编码错误"
  },
  {
    "id": "api.oauth.allow_oauth.redirect_callback.app_error",
    "translation": "invalid_request：提供的 redirect_uri 不匹配注册的 callback_url。"
  },
  {
    "id": "api.oauth.allow_oauth.turn_off.app_error",
    "translation": "系统管理员已经关闭了 OAuth2 验证服务商。"
  },
  {
    "id": "api.oauth.authorize_oauth.disabled.app_error",
    "translation": "系统管理员已经关闭了 OAuth2 验证服务商。"
  },
  {
    "id": "api.oauth.get_access_token.bad_client_id.app_error",
    "translation": "invalid_request：错误的 client_id。"
  },
  {
    "id": "api.oauth.get_access_token.bad_client_secret.app_error",
    "translation": "invalid_request：缺少 client_secret。"
  },
  {
    "id": "api.oauth.get_access_token.bad_grant.app_error",
    "translation": "invalid_request：错误的 grant_type。"
  },
  {
    "id": "api.oauth.get_access_token.credentials.app_error",
    "translation": "invalid_client：无效的客户端凭证。"
  },
  {
    "id": "api.oauth.get_access_token.disabled.app_error",
    "translation": "系统管理员已经关闭了 OAuth2 验证服务商。"
  },
  {
    "id": "api.oauth.get_access_token.expired_code.app_error",
    "translation": "invalid_grant：无效或过期授权码。"
  },
  {
    "id": "api.oauth.get_access_token.internal.app_error",
    "translation": "server_error：访问数据库时遇到了内部服务器错误。"
  },
  {
    "id": "api.oauth.get_access_token.internal_saving.app_error",
    "translation": "server_error：在保存访问令牌到数据库时遇到了内部服务器错误。"
  },
  {
    "id": "api.oauth.get_access_token.internal_session.app_error",
    "translation": "server_error：在保存会话到数据库时遇到了内部服务器错误。"
  },
  {
    "id": "api.oauth.get_access_token.internal_user.app_error",
    "translation": "server_error：从数据库中读取用户时遇到了内部服务器错误。"
  },
  {
    "id": "api.oauth.get_access_token.missing_code.app_error",
    "translation": "invalid_request：缺少编号。"
  },
  {
    "id": "api.oauth.get_access_token.missing_refresh_token.app_error",
    "translation": "invalid_request：缺少 refresh_token。"
  },
  {
    "id": "api.oauth.get_access_token.redirect_uri.app_error",
    "translation": "invalid_request：提供的 redirect_uri 不匹配授权码 redirect_uri。"
  },
  {
    "id": "api.oauth.get_access_token.refresh_token.app_error",
    "translation": "invalid_grant：无效的续期令牌。"
  },
  {
    "id": "api.oauth.invalid_state_token.app_error",
    "translation": "无效状态令牌。"
  },
  {
    "id": "api.oauth.register_oauth_app.turn_off.app_error",
    "translation": "系统管理员已经关闭的 OAuth2 服务商。"
  },
  {
    "id": "api.oauth.revoke_access_token.del_session.app_error",
    "translation": "从数据库删除会话出错。"
  },
  {
    "id": "api.oauth.revoke_access_token.del_token.app_error",
    "translation": "从数据库删除访问令牌出错。"
  },
  {
    "id": "api.oauth.revoke_access_token.get.app_error",
    "translation": "删除前从数据库获取访问令牌遇到错误。"
  },
  {
    "id": "api.oauth.singup_with_oauth.disabled.app_error",
    "translation": "用户注册已停用。"
  },
  {
    "id": "api.oauth.singup_with_oauth.expired_link.app_error",
    "translation": "注册链接已过期。"
  },
  {
    "id": "api.oauth.singup_with_oauth.invalid_link.app_error",
    "translation": "无效的注册链接。"
  },
  {
    "id": "api.outgoing_webhook.disabled.app_error",
    "translation": "传出的 webhooks 已被系统管理员禁用。"
  },
  {
    "id": "api.plugin.upload.array.app_error",
    "translation": "multipart/form 请求中的文件数组为空。"
  },
  {
    "id": "api.plugin.upload.file.app_error",
    "translation": "无法打开 multipart/form 请求中的文件。"
  },
  {
    "id": "api.plugin.upload.no_file.app_error",
    "translation": "multipart/form 请求缺少文件。"
  },
  {
    "id": "api.post.check_for_out_of_channel_mentions.message.multiple",
    "translation": "@{{.Usernames}} 与 @{{.LastUsername}} 被提到了，但是他们因不在这个频道而不会收到通知。"
  },
  {
    "id": "api.post.check_for_out_of_channel_mentions.message.one",
    "translation": "@{{.Username}} 被提到了，但是他因不在此频道而不会收到通知。"
  },
  {
    "id": "api.post.create_post.can_not_post_to_deleted.error",
    "translation": "无法发信息到已删除的频道。"
  },
  {
    "id": "api.post.create_post.channel_root_id.app_error",
    "translation": "RootId 参数无效的 ChannelId。"
  },
  {
    "id": "api.post.create_post.parent_id.app_error",
    "translation": "无效的 ParentId 参数。"
  },
  {
    "id": "api.post.create_post.root_id.app_error",
    "translation": "无效的 RootId 参数。"
  },
  {
    "id": "api.post.create_post.town_square_read_only",
    "translation": "此频道为只读。只有拥有权限的成员可以发布消息。"
  },
  {
    "id": "api.post.create_webhook_post.creating.app_error",
    "translation": "创建消息时出错。"
  },
  {
    "id": "api.post.deduplicate_create_post.failed_to_get",
    "translation": "处理客户端发送同样请求时获取原始消息失败。"
  },
  {
    "id": "api.post.deduplicate_create_post.pending",
    "translation": "由于另一个客户端发送同样的请求而拒绝消息。"
  },
  {
    "id": "api.post.delete_post.can_not_delete_post_in_deleted.error",
    "translation": "无法在已删除的频道中删除消息。"
  },
  {
    "id": "api.post.disabled_all",
    "translation": "由于频道拥有超过{{.Users}}位用户，因此已禁用 @all。"
  },
  {
    "id": "api.post.disabled_channel",
    "translation": "由于频道拥有超过{{.Users}}位用户，因此已禁用 @channel。"
  },
  {
    "id": "api.post.disabled_here",
    "translation": "@here 已禁用因为频道超过 {{.Users}} 位用户。"
  },
  {
    "id": "api.post.do_action.action_id.app_error",
    "translation": "无效的操作 id。"
  },
  {
    "id": "api.post.do_action.action_integration.app_error",
    "translation": "操作整合错误。"
  },
  {
    "id": "api.post.get_message_for_notification.files_sent",
    "translation": {
      "other": "{{.Count}} 文件已发送：{{.Filenames}}{{.Count}} 文件已发送：{{.Filenames}}"
    }
  },
  {
    "id": "api.post.get_message_for_notification.images_sent",
    "translation": {
      "other": "{{.Count}} 图片已发送：{{.Filenames}}{{.Count}} 图片已发送：{{.Filenames}}"
    }
  },
  {
    "id": "api.post.link_preview_disabled.app_error",
    "translation": "链接预览已被系统管理员禁用。"
  },
  {
    "id": "api.post.patch_post.can_not_update_post_in_deleted.error",
    "translation": "无法在已删除的频道更新消息。"
  },
  {
    "id": "api.post.save_is_pinned_post.town_square_read_only",
    "translation": "此频道为只读。只有拥有权限的成员可以置顶或取消置顶消息。"
  },
  {
    "id": "api.post.send_notification_and_forget.push_channel_mention",
    "translation": " 通知了频道。"
  },
  {
    "id": "api.post.send_notification_and_forget.push_comment_on_post",
    "translation": " 在您的消息发布了评论。"
  },
  {
    "id": "api.post.send_notification_and_forget.push_comment_on_thread",
    "translation": " 在您参与的讨论串发布了评论。"
  },
  {
    "id": "api.post.send_notifications_and_forget.push_explicit_mention",
    "translation": " 提及了您。"
  },
  {
    "id": "api.post.send_notifications_and_forget.push_general_message",
    "translation": " 发布了消息。"
  },
  {
    "id": "api.post.send_notifications_and_forget.push_image_only",
    "translation": " 附加了文件。"
  },
  {
    "id": "api.post.send_notifications_and_forget.push_message",
    "translation": "给您发送了消息。"
  },
  {
    "id": "api.post.update_post.can_not_update_post_in_deleted.error",
    "translation": "无法在已删除的频道更新消息。"
  },
  {
    "id": "api.post.update_post.find.app_error",
    "translation": "我们找不到现有的消息或评论去更新。"
  },
  {
    "id": "api.post.update_post.permissions_details.app_error",
    "translation": "已经删除 id={{.PostId}}。"
  },
  {
    "id": "api.post.update_post.permissions_time_limit.app_error",
    "translation": "消息只允许在 {{.limeLimit}} 秒内编辑。详情请咨询您的系统管理员。"
  },
  {
    "id": "api.post.update_post.system_message.app_error",
    "translation": "无法更新系统信息。"
  },
  {
    "id": "api.post_get_post_by_id.get.app_error",
    "translation": "无法获取消息。"
  },
  {
    "id": "api.preference.delete_preferences.delete.app_error",
    "translation": "无法删除用户偏好。"
  },
  {
    "id": "api.preference.preferences_category.get.app_error",
    "translation": "无法获取用户偏好。"
  },
  {
    "id": "api.preference.update_preferences.set.app_error",
    "translation": "无法设置用户偏好。"
  },
  {
    "id": "api.reaction.delete.archived_channel.app_error",
    "translation": "您不能移除已归档的频道中的互动。"
  },
  {
    "id": "api.reaction.save.archived_channel.app_error",
    "translation": "您不能在已归档的频道互动。"
  },
  {
    "id": "api.reaction.save_reaction.invalid.app_error",
    "translation": "无效互动。"
  },
  {
    "id": "api.reaction.save_reaction.user_id.app_error",
    "translation": "您不能保存其他用户的互动。"
  },
  {
    "id": "api.reaction.town_square_read_only",
    "translation": "只读频道无法发互动。"
  },
  {
    "id": "api.restricted_system_admin",
    "translation": "受限系统管理员禁止执行此操作。"
  },
  {
    "id": "api.roles.patch_roles.license.error",
    "translation": "您的许可证不支持高级权限。"
  },
  {
    "id": "api.scheme.create_scheme.license.error",
    "translation": "您的许可证不支持创建权限方案。"
  },
  {
    "id": "api.scheme.delete_scheme.license.error",
    "translation": "您的许可证不支持删除权限方案"
  },
  {
    "id": "api.scheme.get_channels_for_scheme.scope.error",
    "translation": "无法获取方案的频道因为提供的方案不是频道方案。"
  },
  {
    "id": "api.scheme.get_teams_for_scheme.scope.error",
    "translation": "无法获取方案的团队因为提供的方案不是团队方案。"
  },
  {
    "id": "api.scheme.patch_scheme.license.error",
    "translation": "您的许可证不支持更新权限方案"
  },
  {
    "id": "api.server.start_server.forward80to443.disabled_while_using_lets_encrypt",
    "translation": "使用 LetsEncrypt 时必须开启 Forward80To443"
  },
  {
    "id": "api.server.start_server.forward80to443.enabled_but_listening_on_wrong_port",
    "translation": "无法在监听端口 %s 时转发端口 80 到端口 443：使用代理服务器时停用 Forward80To443"
  },
  {
    "id": "api.server.start_server.rate_limiting_memory_store",
    "translation": "无法初始化频率限制内存储存。检查 MemoryStoreSize 设置。"
  },
  {
    "id": "api.server.start_server.rate_limiting_rate_limiter",
    "translation": "无法初始化频率限制。"
  },
  {
    "id": "api.server.start_server.starting.critical",
    "translation": "启动服务出错, err:%v"
  },
  {
    "id": "api.slackimport.slack_add_bot_user.email_pwd",
    "translation": "已导入整合/Slack 机器人用户 {{.Email}} 以及密码 {{.Password}}。\r\n"
  },
  {
    "id": "api.slackimport.slack_add_bot_user.unable_import",
    "translation": "无法导入整合/Slack 机器人用户 {{.Username}}。\r\n"
  },
  {
    "id": "api.slackimport.slack_add_channels.added",
    "translation": "\r\n频道已添加：\r\n"
  },
  {
    "id": "api.slackimport.slack_add_channels.failed_to_add_user",
    "translation": "无法添加 Slack 用户 {{.Username}} 到频道。\r\n"
  },
  {
    "id": "api.slackimport.slack_add_channels.import_failed",
    "translation": "无法导入 Slack 频道 {{.DisplayName}}。\r\n"
  },
  {
    "id": "api.slackimport.slack_add_channels.merge",
    "translation": "Slack 频道 {{.DisplayName}} 已在 Masttermost 频道存在。已合并两频道。\r\n"
  },
  {
    "id": "api.slackimport.slack_add_users.created",
    "translation": "\r\n已创建用户：\r\n"
  },
  {
    "id": "api.slackimport.slack_add_users.email_pwd",
    "translation": "已导入拥有电子邮箱 {{.Email}} 以及密码 {{.Password}} 的 Slack 用户。\r\n"
  },
  {
    "id": "api.slackimport.slack_add_users.merge_existing",
    "translation": "Slack 用户已和拥有邮箱地址 {{.Email}} 和用户名 {{.Username}} 的 Mattermost 用户合并。\r\n"
  },
  {
    "id": "api.slackimport.slack_add_users.merge_existing_failed",
    "translation": "Slack 用户已和现有邮箱地址 {{.Email}} 和用户名 {{.Username}} 的 Mattermost 用户合并，但没法添加用户到他们的团队。\r\n"
  },
  {
    "id": "api.slackimport.slack_add_users.missing_email_address",
    "translation": "用户 {{.Username}} 在 Slack 导出里没有电子邮箱地址。暂使用 {{.Email}} 代替。用户需要在登入系统后更新他们的邮箱地址。\r\n"
  },
  {
    "id": "api.slackimport.slack_add_users.unable_import",
    "translation": "不能导入 Slack 用户：{{.Username}}。\r\n"
  },
  {
    "id": "api.slackimport.slack_import.log",
    "translation": "Mattermost Slack 导入日志 \r\n"
  },
  {
    "id": "api.slackimport.slack_import.note1",
    "translation": "- 有些信息可能未被导入因为导入程序不支持他们。\r\n"
  },
  {
    "id": "api.slackimport.slack_import.note2",
    "translation": "- 暂不支持 Slack 机器人信息。\r\n"
  },
  {
    "id": "api.slackimport.slack_import.note3",
    "translation": "- 更多错误可以到服务器日志查看。\r\n"
  },
  {
    "id": "api.slackimport.slack_import.notes",
    "translation": "\r\n注释：\r\n"
  },
  {
    "id": "api.slackimport.slack_import.open.app_error",
    "translation": "无法打开文件：{{.Filename}}。\r\n"
  },
  {
    "id": "api.slackimport.slack_import.team_fail",
    "translation": "导入时无法获取要导入的团队。\r\n"
  },
  {
    "id": "api.slackimport.slack_import.zip.app_error",
    "translation": "无法打开 Slack 导出的 zip 文件。\r\n"
  },
  {
    "id": "api.status.user_not_found.app_error",
    "translation": "未找到用户。"
  },
  {
    "id": "api.team.add_user_to_team.added",
    "translation": "%v 由 %v 邀请加入到团队。"
  },
  {
    "id": "api.team.add_user_to_team.missing_parameter.app_error",
    "translation": "添加用户到团队所需的参数。"
  },
  {
    "id": "api.team.get_invite_info.not_open_team",
    "translation": "不能邀请进入非开放团队。"
  },
  {
    "id": "api.team.get_team_icon.filesettings_no_driver.app_error",
    "translation": "文件设置中驱动名无效。必须为 'local' 或 'amazons3'。"
  },
  {
    "id": "api.team.get_team_icon.read_file.app_error",
    "translation": "无法读取团队图标文件。"
  },
  {
    "id": "api.team.import_team.array.app_error",
    "translation": "请求中 'file' 为空数组。"
  },
  {
    "id": "api.team.import_team.integer.app_error",
    "translation": "文件大小不是个整数。"
  },
  {
    "id": "api.team.import_team.no_file.app_error",
    "translation": "请求中 ‘file’ 文件不存在。"
  },
  {
    "id": "api.team.import_team.no_import_from.app_error",
    "translation": "错误请求：缺少 importFrom 字段。"
  },
  {
    "id": "api.team.import_team.open.app_error",
    "translation": "无法打开文件。"
  },
  {
    "id": "api.team.import_team.parse.app_error",
    "translation": "无法解析混合表单。"
  },
  {
    "id": "api.team.import_team.unavailable.app_error",
    "translation": "错误请求：缺少 filesize 字段。"
  },
  {
    "id": "api.team.invite_members.disabled.app_error",
    "translation": "邮件邀请已停用。"
  },
  {
    "id": "api.team.invite_members.invalid_email.app_error",
    "translation": "以下邮箱地址不在允许的域名范围内：{{.Addresses}}。请联系您的系统管理员了解详情。"
  },
  {
    "id": "api.team.invite_members.no_one.app_error",
    "translation": "没有人可邀请。"
  },
  {
    "id": "api.team.is_team_creation_allowed.disabled.app_error",
    "translation": "团队创建被禁用。详细请询问您的系统管理员。"
  },
  {
    "id": "api.team.is_team_creation_allowed.domain.app_error",
    "translation": "电子邮件必须来自指定域名 (例如 @example.com)。详情请询问您的系统管理员。"
  },
  {
    "id": "api.team.join_team.post_and_forget",
    "translation": "%v 已加入团队。"
  },
  {
    "id": "api.team.join_user_to_team.allowed_domains.app_error",
    "translation": "电子邮件必须来自指定域名 (例如 @example.com)。详情请询问您的系统管理员。"
  },
  {
    "id": "api.team.leave.left",
    "translation": "%v 离开了团队。"
  },
  {
    "id": "api.team.move_channel.post.error",
    "translation": "发送频道移动消息失败。"
  },
  {
    "id": "api.team.move_channel.success",
    "translation": "此频道已从 %v 移至此团队。"
  },
  {
    "id": "api.team.remove_team_icon.get_team.app_error",
    "translation": "获取团队时发生错误。"
  },
  {
    "id": "api.team.remove_user_from_team.missing.app_error",
    "translation": "此用户似乎不属于此团队。"
  },
  {
    "id": "api.team.remove_user_from_team.removed",
    "translation": "%v 已移出团队。"
  },
  {
    "id": "api.team.set_team_icon.array.app_error",
    "translation": "请求中 'image' 为空。"
  },
  {
    "id": "api.team.set_team_icon.decode.app_error",
    "translation": "无法解码团队图标。"
  },
  {
    "id": "api.team.set_team_icon.decode_config.app_error",
    "translation": "无法解码团队图标元数据。"
  },
  {
    "id": "api.team.set_team_icon.encode.app_error",
    "translation": "无法编码团队图标。"
  },
  {
    "id": "api.team.set_team_icon.get_team.app_error",
    "translation": "获取团队时发生错误。"
  },
  {
    "id": "api.team.set_team_icon.no_file.app_error",
    "translation": "请求中缺失图片文件。"
  },
  {
    "id": "api.team.set_team_icon.open.app_error",
    "translation": "无法打开图片文件。"
  },
  {
    "id": "api.team.set_team_icon.parse.app_error",
    "translation": "无法解析混合表单。"
  },
  {
    "id": "api.team.set_team_icon.storage.app_error",
    "translation": "不能上传团队图标。没有配置图片存储。"
  },
  {
    "id": "api.team.set_team_icon.too_large.app_error",
    "translation": "不能上传团队图标。文件太大。"
  },
  {
    "id": "api.team.set_team_icon.write_file.app_error",
    "translation": "无法保存团队图标。"
  },
  {
    "id": "api.team.team_icon.update.app_error",
    "translation": "更新团队图标时发生错误。"
  },
  {
    "id": "api.team.update_member_roles.not_a_member",
    "translation": "指定的用户不属于指定的团队。"
  },
  {
    "id": "api.team.update_restricted_domains.mismatch.app_error",
    "translation": "系统设定不允许限制团队到 {{ .Domain }}。请联系您的系统管理员。"
  },
  {
    "id": "api.team.update_team_scheme.license.error",
    "translation": "您的许可证不支持更新团队方案"
  },
  {
    "id": "api.team.update_team_scheme.scheme_scope.error",
    "translation": "无法设定团队方案因为提供的方案不是团队方案。"
  },
  {
    "id": "api.templates.deactivate_body.info",
    "translation": "您注销了 {{ .SiteURL }} 上的帐号。"
  },
  {
    "id": "api.templates.deactivate_body.title",
    "translation": "您的帐号已在 {{ .ServerURL }} 注销"
  },
  {
    "id": "api.templates.deactivate_body.warning",
    "translation": "如果这不是您的操作或者您想重新激活您的帐号，请联系您的系统管理员。"
  },
  {
    "id": "api.templates.deactivate_subject",
    "translation": "[{{ .SiteName }}] 您的帐号已在 {{ .ServerURL }} 注销"
  },
  {
    "id": "api.templates.email_change_body.info",
    "translation": "您在 {{.TeamDisplayName}} 的邮件地址被更改至 {{.NewEmail}}。"
  },
  {
    "id": "api.templates.email_change_body.title",
    "translation": "您更新了您的邮箱"
  },
  {
    "id": "api.templates.email_change_subject",
    "translation": "[{{ .SiteName }}] 您的邮箱地址已更改"
  },
  {
    "id": "api.templates.email_change_verify_body.button",
    "translation": "校验邮箱"
  },
  {
    "id": "api.templates.email_change_verify_body.info",
    "translation": "请点击下面的链接确认这是正确的地址，以完成在{{.TeamDisplayName}}的电子邮件地址更新。"
  },
  {
    "id": "api.templates.email_change_verify_body.title",
    "translation": "您已更新电子邮件地址"
  },
  {
    "id": "api.templates.email_change_verify_subject",
    "translation": "[{{ .SiteName }}] 验证新邮件地址"
  },
  {
    "id": "api.templates.email_footer",
    "translation": "要更改您的通知偏好设定，登录到您的团队站点后至帐号设置 > 通知。"
  },
  {
    "id": "api.templates.email_info1",
    "translation": "如有任何问题，请随时给我们发邮件："
  },
  {
    "id": "api.templates.email_info2",
    "translation": "此致"
  },
  {
    "id": "api.templates.email_info3",
    "translation": "{{.SiteName}} 团队"
  },
  {
    "id": "api.templates.email_organization",
    "translation": "发送人 "
  },
  {
    "id": "api.templates.email_warning",
    "translation": "如果您没做此更改，请联系系统管理员。"
  },
  {
    "id": "api.templates.invite_body.button",
    "translation": "加入团队"
  },
  {
    "id": "api.templates.invite_body.extra_info",
    "translation": "Mattermost 允许您通过电脑、电话分享消息和文件，即时查找和归档。当你加入[[{{.TeamDisplayName}}]]后，你可以登录到你的新团队并在任何时候从网络地址访问这些功能："
  },
  {
    "id": "api.templates.invite_body.info",
    "translation": "团队 {{.SenderStatus}} [[{{.SenderName}}]] 邀请您加入 [[{{.TeamDisplayName}}]]。"
  },
  {
    "id": "api.templates.invite_body.title",
    "translation": "您已经被邀请"
  },
  {
    "id": "api.templates.invite_subject",
    "translation": "[{{ .SiteName }}] {{ .SenderName }} 邀请您加入 {{ .TeamDisplayName }} 团队"
  },
  {
    "id": "api.templates.mfa_activated_body.info",
    "translation": "多重验证添加到了您在 {{ .SiteURL }} 的帐号。"
  },
  {
    "id": "api.templates.mfa_activated_body.title",
    "translation": "多重验证已添加"
  },
  {
    "id": "api.templates.mfa_change_subject",
    "translation": "[{{ .SiteName }}] 您的多重验证已更新"
  },
  {
    "id": "api.templates.mfa_deactivated_body.info",
    "translation": "多重验证已从您在 {{ .SiteURL }} 的帐号移除。"
  },
  {
    "id": "api.templates.mfa_deactivated_body.title",
    "translation": "多重验证已移除"
  },
  {
    "id": "api.templates.password_change_body.info",
    "translation": "您在 {{ .TeamURL }} 上 {{.TeamDisplayName}} 的密码已由 {{.Method}} 修改。"
  },
  {
    "id": "api.templates.password_change_body.title",
    "translation": "您更新了您的密码"
  },
  {
    "id": "api.templates.password_change_subject",
    "translation": "[{{ .SiteName }}] 您的密码已更新"
  },
  {
    "id": "api.templates.post_body.button",
    "translation": "转至发文"
  },
  {
    "id": "api.templates.reset_body.button",
    "translation": "重设密码"
  },
  {
    "id": "api.templates.reset_body.info1",
    "translation": "如想更改您的密码，点击以下 \"重置密码\"。"
  },
  {
    "id": "api.templates.reset_body.info2",
    "translation": "如果您不想重置密码，请无视此邮件并且您的密码会不会更改。重置密码链接将在 24 小时后失效。"
  },
  {
    "id": "api.templates.reset_body.title",
    "translation": "您请求密码重设"
  },
  {
    "id": "api.templates.reset_subject",
    "translation": "[{{ .SiteName }}] 重置您的密码"
  },
  {
    "id": "api.templates.signin_change_email.body.info",
    "translation": "你已经更新您在 {{ .SiteName }} 的登录方法到 {{.Method}}。"
  },
  {
    "id": "api.templates.signin_change_email.body.method_email",
    "translation": "邮箱和密码"
  },
  {
    "id": "api.templates.signin_change_email.body.title",
    "translation": "您更新了您的登录方式"
  },
  {
    "id": "api.templates.signin_change_email.subject",
    "translation": "[{{ .SiteName }}] 您的登入方式已更新"
  },
  {
    "id": "api.templates.user_access_token_body.info",
    "translation": "个人访问令牌添加到了您在 {{ .SiteURL }} 的帐号。它们可以用来以您的帐号访问 {{.SiteName}}。"
  },
  {
    "id": "api.templates.user_access_token_body.title",
    "translation": "已添加用个人访问令牌到您的帐号"
  },
  {
    "id": "api.templates.user_access_token_subject",
    "translation": "[{{ .SiteName }}] 已添加个人访问令牌到您的帐号"
  },
  {
    "id": "api.templates.username_change_body.info",
    "translation": "您在 {{.TeamDisplayName}} 的用户名被更改至 {{.NewUsername}}。"
  },
  {
    "id": "api.templates.username_change_body.title",
    "translation": "您更新了您的用户名"
  },
  {
    "id": "api.templates.username_change_subject",
    "translation": "[{{ .SiteName }}] 您的用户名已更改"
  },
  {
    "id": "api.templates.verify_body.button",
    "translation": "验证邮箱"
  },
  {
    "id": "api.templates.verify_body.info",
    "translation": "请通过以下链接来验证您的电子邮件地址。"
  },
  {
    "id": "api.templates.verify_body.title",
    "translation": "您已加入 {{ .ServerURL }}"
  },
  {
    "id": "api.templates.verify_subject",
    "translation": "[{{ .SiteName }}] 电子邮件地址验证"
  },
  {
    "id": "api.templates.welcome_body.app_download_info",
    "translation": "为了更好的体验，请下载 PC、Mac、iOS、安卓平台应用："
  },
  {
    "id": "api.templates.welcome_body.button",
    "translation": "验证邮箱"
  },
  {
    "id": "api.templates.welcome_body.info",
    "translation": "请通过以下链接来验证您的电子邮件地址。"
  },
  {
    "id": "api.templates.welcome_body.info2",
    "translation": "你可以登入从："
  },
  {
    "id": "api.templates.welcome_body.info3",
    "translation": "Mattermost 允许您通过PC或手机分享信息和文件，即时搜索和归档。"
  },
  {
    "id": "api.templates.welcome_body.title",
    "translation": "您已加入 {{ .ServerURL }}"
  },
  {
    "id": "api.templates.welcome_subject",
    "translation": "[{{ .SiteName }}] 您加入了 {{ .ServerURL }}"
  },
  {
    "id": "api.user.activate_mfa.email_and_ldap_only.app_error",
    "translation": "此帐户类型不支持多重验证。"
  },
  {
    "id": "api.user.add_direct_channels_and_forget.failed.error",
    "translation": "添加用户直接频道偏好设定失败 user_id={{.UserId}}, team_id={{.TeamId}}, err={{.Error}}"
  },
  {
    "id": "api.user.authorize_oauth_user.bad_response.app_error",
    "translation": "令牌请求得到错误的回复。"
  },
  {
    "id": "api.user.authorize_oauth_user.bad_token.app_error",
    "translation": "错误的令牌类型。"
  },
  {
    "id": "api.user.authorize_oauth_user.invalid_state.app_error",
    "translation": "无效状态"
  },
  {
    "id": "api.user.authorize_oauth_user.missing.app_error",
    "translation": "缺少访问令牌。"
  },
  {
    "id": "api.user.authorize_oauth_user.response.app_error",
    "translation": "从 OAuth 服务提供商收到无效的回复。"
  },
  {
    "id": "api.user.authorize_oauth_user.service.app_error",
    "translation": "令牌请求到 {{.Service}} 失败。"
  },
  {
    "id": "api.user.authorize_oauth_user.token_failed.app_error",
    "translation": "令牌请求失败。"
  },
  {
    "id": "api.user.authorize_oauth_user.unsupported.app_error",
    "translation": "{{.Service}} 通过 OAuth 2.0 的单点登入在此服务器上不可用。"
  },
  {
    "id": "api.user.check_user_login_attempts.too_many.app_error",
    "translation": "您的账号因为多次的密码尝试而被锁定。请重设您的密码。"
  },
  {
    "id": "api.user.check_user_mfa.bad_code.app_error",
    "translation": "无效的多重验证令牌。"
  },
  {
    "id": "api.user.check_user_password.invalid.app_error",
    "translation": "登录失败，无效的密码。"
  },
  {
    "id": "api.user.complete_switch_with_oauth.blank_email.app_error",
    "translation": "空白电子邮件。"
  },
  {
    "id": "api.user.complete_switch_with_oauth.parse.app_error",
    "translation": "无法解析数据验证 {{.Service}} 用户对象。"
  },
  {
    "id": "api.user.create_email_token.error",
    "translation": "创建邮件验证令牌数据失败"
  },
  {
    "id": "api.user.create_oauth_user.already_attached.app_error",
    "translation": "已经有一个电子邮件帐号使用了不同于{{.Service}}的方法进行登录。请使用{{.Auth}}进行登录。"
  },
  {
    "id": "api.user.create_oauth_user.create.app_error",
    "translation": "无法创建用户 {{.Service}} 用户对象。"
  },
  {
    "id": "api.user.create_profile_image.default_font.app_error",
    "translation": "无法创建默认个人图片的字体。"
  },
  {
    "id": "api.user.create_profile_image.encode.app_error",
    "translation": "无法编码默认个人图片。"
  },
  {
    "id": "api.user.create_profile_image.initial.app_error",
    "translation": "不能添加用户初始默认个人图片。"
  },
  {
    "id": "api.user.create_user.accepted_domain.app_error",
    "translation": "您提供的电子邮件不属于允许的域名。请与您的管理员联系或使用一个不同的电子邮件注册。"
  },
  {
    "id": "api.user.create_user.disabled.app_error",
    "translation": "用户创建已停用。"
  },
  {
    "id": "api.user.create_user.no_open_server",
    "translation": "这个服务员不允许注册。请与管理员联系，获取邀请。"
  },
  {
    "id": "api.user.create_user.signup_email_disabled.app_error",
    "translation": "已停用电子邮件注册。"
  },
  {
    "id": "api.user.create_user.signup_link_expired.app_error",
    "translation": "注册链接已过期。"
  },
  {
    "id": "api.user.create_user.signup_link_invalid.app_error",
    "translation": "无效的注册链接。"
  },
  {
    "id": "api.user.email_to_ldap.not_available.app_error",
    "translation": "AD/LDAP 在本服务器上不可用。"
  },
  {
    "id": "api.user.email_to_oauth.not_available.app_error",
    "translation": "此服务器未配置验证转移。"
  },
  {
    "id": "api.user.get_user_by_email.permissions.app_error",
    "translation": "无法以邮箱地址获取用户。"
  },
  {
    "id": "api.user.ldap_to_email.not_available.app_error",
    "translation": "AD/LDAP 在本服务器上不可用。"
  },
  {
    "id": "api.user.ldap_to_email.not_ldap_account.app_error",
    "translation": "此账户没有使用 AD/LDAP。"
  },
  {
    "id": "api.user.login.blank_pwd.app_error",
    "translation": "密码字段不能为空白"
  },
  {
    "id": "api.user.login.bot_login_forbidden.app_error",
    "translation": "禁止机器人登入。"
  },
  {
    "id": "api.user.login.client_side_cert.certificate.app_error",
    "translation": "尝试使用实验功能 ClientSideCert 登入但未提供有效的证书。"
  },
  {
    "id": "api.user.login.client_side_cert.license.app_error",
    "translation": "尝试使用实验功能 ClientSideCert 登入但未拥有有效的企业许可证。"
  },
  {
    "id": "api.user.login.inactive.app_error",
    "translation": "您的帐号因被停用而登入失败。请联系系统管理员。"
  },
  {
    "id": "api.user.login.not_verified.app_error",
    "translation": "登录失败，因为电子邮件地址没有被验证。"
  },
  {
    "id": "api.user.login.use_auth_service.app_error",
    "translation": "请使用 {{.AuthService}} 登录。"
  },
  {
    "id": "api.user.login_by_oauth.bot_login_forbidden.app_error",
    "translation": "禁止机器人登入。"
  },
  {
    "id": "api.user.login_by_oauth.not_available.app_error",
    "translation": "本服务器不支持通过 OAuth 2.0 的 {{.Service}} SSO。"
  },
  {
    "id": "api.user.login_by_oauth.parse.app_error",
    "translation": "无法解析数据验证 {{.Service}} 用户对象。"
  },
  {
    "id": "api.user.login_ldap.not_available.app_error",
    "translation": "AD/LDAP 在本服务器上不可用。"
  },
  {
    "id": "api.user.oauth_to_email.context.app_error",
    "translation": "更新密码失败因为 user_id 不匹配用户ID。"
  },
  {
    "id": "api.user.oauth_to_email.not_available.app_error",
    "translation": "此服务器未配置验证转移。"
  },
  {
    "id": "api.user.reset_password.broken_token.app_error",
    "translation": "无效的重置密码链接。"
  },
  {
    "id": "api.user.reset_password.invalid_link.app_error",
    "translation": "无效的重置密码链接。"
  },
  {
    "id": "api.user.reset_password.link_expired.app_error",
    "translation": "密码重置链接已过期。"
  },
  {
    "id": "api.user.reset_password.method",
    "translation": "使用重置密码链接"
  },
  {
    "id": "api.user.reset_password.sso.app_error",
    "translation": "无法重置 SSO 帐号密码。"
  },
  {
    "id": "api.user.saml.not_available.app_error",
    "translation": "此服务器没有正确配置或者不支持 SAML 2.0。"
  },
  {
    "id": "api.user.send_deactivate_email_and_forget.failed.error",
    "translation": "无法发送帐号注销邮件"
  },
  {
    "id": "api.user.send_email_change_email_and_forget.error",
    "translation": "未能发送电子邮件通知电子邮件成功"
  },
  {
    "id": "api.user.send_email_change_username_and_forget.error",
    "translation": "未能发送用户名更改通知邮件"
  },
  {
    "id": "api.user.send_email_change_verify_email_and_forget.error",
    "translation": "未能发送电子邮件更改验证电子邮件成功"
  },
  {
    "id": "api.user.send_mfa_change_email.error",
    "translation": "无法发送 MFA 更改邮件通知。"
  },
  {
    "id": "api.user.send_password_change_email_and_forget.error",
    "translation": "未能发送更新密码电子邮件成功"
  },
  {
    "id": "api.user.send_password_reset.send.app_error",
    "translation": "未能发送密码重置电子邮件成功。"
  },
  {
    "id": "api.user.send_password_reset.sso.app_error",
    "translation": "无法重置 SSO 帐号密码。"
  },
  {
    "id": "api.user.send_sign_in_change_email_and_forget.error",
    "translation": "未能发送更新密码电子邮件成功"
  },
  {
    "id": "api.user.send_user_access_token.error",
    "translation": "发送邮件 \"已添加个人访问令牌\" 失败"
  },
  {
    "id": "api.user.send_verify_email_and_forget.failed.error",
    "translation": "未能发送验证电子邮件成功"
  },
  {
    "id": "api.user.send_welcome_email_and_forget.failed.error",
    "translation": "未能成功发送欢迎电子邮件"
  },
  {
    "id": "api.user.update_active.not_enable.app_error",
    "translation": "您不能注销自己因为此功能未开启。请联系您的系统管理员。"
  },
  {
    "id": "api.user.update_active.permissions.app_error",
    "translation": "您没有对应的权限。"
  },
  {
    "id": "api.user.update_oauth_user_attrs.get_user.app_error",
    "translation": "无法从 {{.Service}} 用户对象获取用户。"
  },
  {
    "id": "api.user.update_password.context.app_error",
    "translation": "更新密码失败，因为当前 user_id 与 user_id 属性不匹配。"
  },
  {
    "id": "api.user.update_password.failed.app_error",
    "translation": "更新密码失败。"
  },
  {
    "id": "api.user.update_password.incorrect.app_error",
    "translation": "\"当前密码\" 输入有误。请检查大写锁是否关闭后再试一次。"
  },
  {
    "id": "api.user.update_password.menu",
    "translation": "使用设置菜单"
  },
  {
    "id": "api.user.update_password.oauth.app_error",
    "translation": "更新密码失败，因为用户通过 OAuth 服务登录。"
  },
  {
    "id": "api.user.update_password.valid_account.app_error",
    "translation": "更新密码失败，因为无法找到有效的帐户。"
  },
  {
    "id": "api.user.upload_profile_user.array.app_error",
    "translation": "根据“图像”请求的空数组。"
  },
  {
    "id": "api.user.upload_profile_user.decode.app_error",
    "translation": "无法解码个人资料图片。"
  },
  {
    "id": "api.user.upload_profile_user.decode_config.app_error",
    "translation": "无法保存个人资料图片。文件不是有效的图片。"
  },
  {
    "id": "api.user.upload_profile_user.encode.app_error",
    "translation": "无法编码个人资料图片。"
  },
  {
    "id": "api.user.upload_profile_user.no_file.app_error",
    "translation": "请求中缺失图片文件。"
  },
  {
    "id": "api.user.upload_profile_user.open.app_error",
    "translation": "无法打开图片文件。"
  },
  {
    "id": "api.user.upload_profile_user.parse.app_error",
    "translation": "无法解析混合表单。"
  },
  {
    "id": "api.user.upload_profile_user.storage.app_error",
    "translation": "无法上传文件。未配置图像存储。"
  },
  {
    "id": "api.user.upload_profile_user.too_large.app_error",
    "translation": "无法上传头像。文件太大。"
  },
  {
    "id": "api.user.upload_profile_user.upload_profile.app_error",
    "translation": "无法上传个人资料图片。"
  },
  {
    "id": "api.user.verify_email.bad_link.app_error",
    "translation": "非法确认邮件链接。"
  },
  {
    "id": "api.user.verify_email.broken_token.app_error",
    "translation": "无效的验证邮件令牌类型。"
  },
  {
    "id": "api.user.verify_email.link_expired.app_error",
    "translation": "邮件验证链接已超时。"
  },
  {
    "id": "api.user.verify_email.token_parse.error",
    "translation": "解析邮件验证令牌数据失败"
  },
  {
    "id": "api.web_socket.connect.upgrade.app_error",
    "translation": "未能升级 WebSocket 连接。"
  },
  {
    "id": "api.web_socket_router.bad_action.app_error",
    "translation": "未知 WebSocket 操作。"
  },
  {
    "id": "api.web_socket_router.bad_seq.app_error",
    "translation": "无效的 WebSocket 消息顺序。"
  },
  {
    "id": "api.web_socket_router.no_action.app_error",
    "translation": "无 websocket 操作。"
  },
  {
    "id": "api.web_socket_router.not_authenticated.app_error",
    "translation": "未经授权的 WebSocket 连接。请登入后再试。"
  },
  {
    "id": "api.webhook.create_outgoing.intersect.app_error",
    "translation": "同一频道的传出 webhooks 不能具有同样的触发词/回调URLs。"
  },
  {
    "id": "api.webhook.create_outgoing.not_open.app_error",
    "translation": "只有公共频道可以创建传出 webhooks。"
  },
  {
    "id": "api.webhook.create_outgoing.permissions.app_error",
    "translation": "无效的创建传出的 webhook 权限。"
  },
  {
    "id": "api.webhook.create_outgoing.triggers.app_error",
    "translation": "必须设置 trigger_words 或 channel_id。"
  },
  {
    "id": "api.webhook.incoming.error",
    "translation": "无法解码传入的 webhook 混合数据。"
  },
  {
    "id": "api.webhook.team_mismatch.app_error",
    "translation": "无法跨团队更新 webhook。"
  },
  {
    "id": "api.webhook.update_outgoing.intersect.app_error",
    "translation": "同一频道的传出 webhooks 不能具有同样的触发词/回调URLs。"
  },
  {
    "id": "api.websocket_handler.invalid_param.app_error",
    "translation": "无效的 {{.Name}} 参数。"
  },
  {
    "id": "app.admin.test_email.failure",
    "translation": "连接失败：{{.Error}}"
  },
  {
    "id": "app.channel.create_channel.no_team_id.app_error",
    "translation": "必须指定团队 ID 才能创建频道。"
  },
  {
    "id": "app.channel.move_channel.members_do_not_match.error",
    "translation": "无法移动频道除非所有成员已是目标团队的成员。"
  },
  {
    "id": "app.channel.post_update_channel_purpose_message.post.error",
    "translation": "发送频道作用消息失败"
  },
  {
    "id": "app.channel.post_update_channel_purpose_message.removed",
    "translation": "%s 删除了频道作用 (原为: %s)"
  },
  {
    "id": "app.channel.post_update_channel_purpose_message.retrieve_user.error",
    "translation": "尝试保存更新的频道作用消息 %v 时获取用户信息失败"
  },
  {
    "id": "app.channel.post_update_channel_purpose_message.updated_from",
    "translation": "%s 将频道作用从: %s 更新为: %s"
  },
  {
    "id": "app.channel.post_update_channel_purpose_message.updated_to",
    "translation": "%s 更新了频道作用为: %s"
  },
  {
    "id": "app.export.export_write_line.io_writer.error",
    "translation": "写入导出数据时遇到错误。"
  },
  {
    "id": "app.export.export_write_line.json_marshall.error",
    "translation": "导出 JSON 数据时发生错误."
  },
  {
    "id": "app.import.attachment.bad_file.error",
    "translation": "读取文件错误：\"{{.FilePath}}\""
  },
  {
    "id": "app.import.attachment.file_upload.error",
    "translation": "上传文件错误：\"{{.FilePath}}\""
  },
  {
    "id": "app.import.bulk_import.file_scan.error",
    "translation": "读取数据导入文件错误。"
  },
  {
    "id": "app.import.bulk_import.json_decode.error",
    "translation": "JSON 解码行失败。"
  },
  {
    "id": "app.import.bulk_import.unsupported_version.error",
    "translation": "数据导入文件缺少或有错误的版本。请确定版本是导入文件中的第一个对象后再尝试。"
  },
  {
    "id": "app.import.emoji.bad_file.error",
    "translation": "导入表情符图像文件出错。表情符：“{{.EmojiName}}”"
  },
  {
    "id": "app.import.import_channel.scheme_deleted.error",
    "translation": "无法设定频道使用已删除的方案。"
  },
  {
    "id": "app.import.import_channel.scheme_wrong_scope.error",
    "translation": "频道必须指定到频道范围的方案。"
  },
  {
    "id": "app.import.import_channel.team_not_found.error",
    "translation": "导入频道失败。团队名 \"{{.TeamName}}\" 无法找到。"
  },
  {
    "id": "app.import.import_direct_channel.create_direct_channel.error",
    "translation": "船舰私信组频道失败"
  },
  {
    "id": "app.import.import_direct_channel.create_group_channel.error",
    "translation": "创建群频道失败"
  },
  {
    "id": "app.import.import_direct_channel.update_header_failed.error",
    "translation": "更新私信频道标题失败"
  },
  {
    "id": "app.import.import_direct_post.create_direct_channel.error",
    "translation": "获取私信频道失败"
  },
  {
    "id": "app.import.import_direct_post.create_group_channel.error",
    "translation": "获取组频道失败"
  },
  {
    "id": "app.import.import_line.null_channel.error",
    "translation": "导入数据行有类型 \"channel\" 但频道对象是无。"
  },
  {
    "id": "app.import.import_line.null_direct_channel.error",
    "translation": "导入数据行有类型 \"direct_channel\" 但 direct_channel 对象为 null。"
  },
  {
    "id": "app.import.import_line.null_direct_post.error",
    "translation": "导入数据行有类型 \"direct_post\" 但 direct_post 对象为 null。"
  },
  {
    "id": "app.import.import_line.null_emoji.error",
    "translation": "导入数据行有类型 \"表情符\" 但消息对象为 null。"
  },
  {
    "id": "app.import.import_line.null_post.error",
    "translation": "导入数据行有类型 \"post\" 但消息对象是无。"
  },
  {
    "id": "app.import.import_line.null_scheme.error",
    "translation": "导入数据行有类型 \"方案\" 但方案对象是无。"
  },
  {
    "id": "app.import.import_line.null_team.error",
    "translation": "导入数据行有类型 \"team\" 但团队对象是无。"
  },
  {
    "id": "app.import.import_line.null_user.error",
    "translation": "导入数据行有类型 \"user\" 但用户对象是无。"
  },
  {
    "id": "app.import.import_line.unknown_line_type.error",
    "translation": "导入数据行有无效的类型 \"{{.Type}}\"。"
  },
  {
    "id": "app.import.import_post.channel_not_found.error",
    "translation": "导入消息失败。无法找到频道 \"{{.ChannelName}}\"。"
  },
  {
    "id": "app.import.import_post.save_preferences.error",
    "translation": "导入消息错误。无法保存偏好。"
  },
  {
    "id": "app.import.import_post.user_not_found.error",
    "translation": "导入消息失败。无法找到用户 \"{{.Username}}\"。"
  },
  {
    "id": "app.import.import_scheme.scope_change.error",
    "translation": "批量导入器无法更改现有的方案的范围。"
  },
  {
    "id": "app.import.import_team.scheme_deleted.error",
    "translation": "无法指定团队使用已删除的方案。"
  },
  {
    "id": "app.import.import_team.scheme_wrong_scope.error",
    "translation": "团队必须指定到团队范围的方案。"
  },
  {
    "id": "app.import.import_user.save_preferences.error",
    "translation": "导入用户偏好错误。无法保存偏好。"
  },
  {
    "id": "app.import.import_user_channels.save_preferences.error",
    "translation": "导入用户频道成员错误。无法保存偏好。"
  },
  {
    "id": "app.import.process_import_data_file_version_line.invalid_version.error",
    "translation": "无法读取数据导入文件版本。"
  },
  {
    "id": "app.import.validate_channel_import_data.display_name_length.error",
    "translation": "频道 display_name 不在允许的长度范围内。"
  },
  {
    "id": "app.import.validate_channel_import_data.display_name_missing.error",
    "translation": "缺少频道必须属性：display_name"
  },
  {
    "id": "app.import.validate_channel_import_data.header_length.error",
    "translation": "频道标题过长。"
  },
  {
    "id": "app.import.validate_channel_import_data.name_characters.error",
    "translation": "频道名称包含无效字符。"
  },
  {
    "id": "app.import.validate_channel_import_data.name_length.error",
    "translation": "频道名称过长。"
  },
  {
    "id": "app.import.validate_channel_import_data.name_missing.error",
    "translation": "缺少频道必须属性：name"
  },
  {
    "id": "app.import.validate_channel_import_data.purpose_length.error",
    "translation": "频道作用过长。"
  },
  {
    "id": "app.import.validate_channel_import_data.scheme_invalid.error",
    "translation": "无效的频道方案名。"
  },
  {
    "id": "app.import.validate_channel_import_data.team_missing.error",
    "translation": "缺少频道必须属性：team"
  },
  {
    "id": "app.import.validate_channel_import_data.type_invalid.error",
    "translation": "无效频道类型。"
  },
  {
    "id": "app.import.validate_channel_import_data.type_missing.error",
    "translation": "缺少频道必须属性：type。"
  },
  {
    "id": "app.import.validate_direct_channel_import_data.header_length.error",
    "translation": "私信频道标题过长"
  },
  {
    "id": "app.import.validate_direct_channel_import_data.members_required.error",
    "translation": "缺少私信频道必须属性：members"
  },
  {
    "id": "app.import.validate_direct_channel_import_data.members_too_few.error",
    "translation": "私信频道成员列表数量过少"
  },
  {
    "id": "app.import.validate_direct_channel_import_data.members_too_many.error",
    "translation": "私信频道成员列表数量过多"
  },
  {
    "id": "app.import.validate_direct_channel_import_data.unknown_favoriter.error",
    "translation": "私信频道只能被成员设为最爱。\"{{.Username}}\" 不是成员。"
  },
  {
    "id": "app.import.validate_direct_post_import_data.channel_members_required.error",
    "translation": "缺少私信消息必须属性：channel_members"
  },
  {
    "id": "app.import.validate_direct_post_import_data.channel_members_too_few.error",
    "translation": "私信频道成员列表数量过少"
  },
  {
    "id": "app.import.validate_direct_post_import_data.channel_members_too_many.error",
    "translation": "私信频道成员列表数量过多"
  },
  {
    "id": "app.import.validate_direct_post_import_data.create_at_missing.error",
    "translation": "缺少私信消息必须属性：create_at"
  },
  {
    "id": "app.import.validate_direct_post_import_data.create_at_zero.error",
    "translation": "CreateAt 比如大于 0"
  },
  {
    "id": "app.import.validate_direct_post_import_data.message_length.error",
    "translation": "消息过长"
  },
  {
    "id": "app.import.validate_direct_post_import_data.message_missing.error",
    "translation": "缺少私信必须属性：message"
  },
  {
    "id": "app.import.validate_direct_post_import_data.unknown_flagger.error",
    "translation": "私信频道只能被成员标记。\"{{.Username}}\" 不是成员。"
  },
  {
    "id": "app.import.validate_direct_post_import_data.user_missing.error",
    "translation": "缺少私信必须属性：user"
  },
  {
    "id": "app.import.validate_emoji_import_data.empty.error",
    "translation": "导入表情符数据为空。"
  },
  {
    "id": "app.import.validate_emoji_import_data.image_missing.error",
    "translation": "导入表情符图片栏为空。"
  },
  {
    "id": "app.import.validate_emoji_import_data.name_missing.error",
    "translation": "导入表情符名栏为空。"
  },
  {
    "id": "app.import.validate_post_import_data.channel_missing.error",
    "translation": "缺少消息必须属性：Channel。"
  },
  {
    "id": "app.import.validate_post_import_data.create_at_missing.error",
    "translation": "缺少消息必须属性：create_at。"
  },
  {
    "id": "app.import.validate_post_import_data.create_at_zero.error",
    "translation": "消息 CreateAt 属性不能为零。"
  },
  {
    "id": "app.import.validate_post_import_data.message_length.error",
    "translation": "消息属性超过允许的最大长度。"
  },
  {
    "id": "app.import.validate_post_import_data.message_missing.error",
    "translation": "缺少消息必须属性：Message。"
  },
  {
    "id": "app.import.validate_post_import_data.team_missing.error",
    "translation": "缺少消息必须属性：Team。"
  },
  {
    "id": "app.import.validate_post_import_data.user_missing.error",
    "translation": "缺少消息必须属性：User。"
  },
  {
    "id": "app.import.validate_reaction_import_data.create_at_before_parent.error",
    "translation": "互动 CreateAt 属性必须大于父消息 CreateAt。"
  },
  {
    "id": "app.import.validate_reaction_import_data.create_at_missing.error",
    "translation": "缺少互动必须属性：create_at。"
  },
  {
    "id": "app.import.validate_reaction_import_data.create_at_zero.error",
    "translation": "互动 CreateAt 属性不能为零。"
  },
  {
    "id": "app.import.validate_reaction_import_data.emoji_name_length.error",
    "translation": "互动 EmojiName 属性超过允许的最大长度。"
  },
  {
    "id": "app.import.validate_reaction_import_data.emoji_name_missing.error",
    "translation": "缺少互动必须属性：User。"
  },
  {
    "id": "app.import.validate_reaction_import_data.user_missing.error",
    "translation": "缺少互动必须属性：User。"
  },
  {
    "id": "app.import.validate_reply_import_data.create_at_before_parent.error",
    "translation": "回复 CreateAt 属性必须大于父消息 CreateAt。"
  },
  {
    "id": "app.import.validate_reply_import_data.create_at_missing.error",
    "translation": "缺少回复必须属性：create_at。"
  },
  {
    "id": "app.import.validate_reply_import_data.create_at_zero.error",
    "translation": "回复 CreateAt 属性不能为零。"
  },
  {
    "id": "app.import.validate_reply_import_data.message_length.error",
    "translation": "回复消息属性超过允许的最大长度。"
  },
  {
    "id": "app.import.validate_reply_import_data.message_missing.error",
    "translation": "缺少回复必须属性：Message。"
  },
  {
    "id": "app.import.validate_reply_import_data.user_missing.error",
    "translation": "缺少回复必须属性：User。"
  },
  {
    "id": "app.import.validate_role_import_data.description_invalid.error",
    "translation": "无效的角色描述。"
  },
  {
    "id": "app.import.validate_role_import_data.display_name_invalid.error",
    "translation": "无效的角色显示名。"
  },
  {
    "id": "app.import.validate_role_import_data.invalid_permission.error",
    "translation": "无效的角色权限。"
  },
  {
    "id": "app.import.validate_role_import_data.name_invalid.error",
    "translation": "无效的角色名。"
  },
  {
    "id": "app.import.validate_scheme_import_data.description_invalid.error",
    "translation": "无效的方案描述。"
  },
  {
    "id": "app.import.validate_scheme_import_data.display_name_invalid.error",
    "translation": "无效的方案显示名。"
  },
  {
    "id": "app.import.validate_scheme_import_data.name_invalid.error",
    "translation": "无效的方案名。"
  },
  {
    "id": "app.import.validate_scheme_import_data.null_scope.error",
    "translation": "方案范围为必须。"
  },
  {
    "id": "app.import.validate_scheme_import_data.unknown_scheme.error",
    "translation": "未知方案范围。"
  },
  {
    "id": "app.import.validate_scheme_import_data.wrong_roles_for_scope.error",
    "translation": "错误的角色提供给了拥有此范围的方案。"
  },
  {
    "id": "app.import.validate_team_import_data.description_length.error",
    "translation": "团队简介过长。"
  },
  {
    "id": "app.import.validate_team_import_data.display_name_length.error",
    "translation": "团队 display_name 不在允许的长度范围内。"
  },
  {
    "id": "app.import.validate_team_import_data.display_name_missing.error",
    "translation": "缺少团队必须属性：display_name。"
  },
  {
    "id": "app.import.validate_team_import_data.name_characters.error",
    "translation": "团队名包含非法字符。"
  },
  {
    "id": "app.import.validate_team_import_data.name_length.error",
    "translation": "团队名过长。"
  },
  {
    "id": "app.import.validate_team_import_data.name_missing.error",
    "translation": "缺少频道必须属性：name。"
  },
  {
    "id": "app.import.validate_team_import_data.name_reserved.error",
    "translation": "团队名含有预留词。"
  },
  {
    "id": "app.import.validate_team_import_data.scheme_invalid.error",
    "translation": "无效的团队方案名。"
  },
  {
    "id": "app.import.validate_team_import_data.type_invalid.error",
    "translation": "无效团队类型。"
  },
  {
    "id": "app.import.validate_team_import_data.type_missing.error",
    "translation": "缺少频道必须属性：type。"
  },
  {
    "id": "app.import.validate_user_channels_import_data.channel_name_missing.error",
    "translation": "用户频道会员资格中缺少频道名称。"
  },
  {
    "id": "app.import.validate_user_channels_import_data.invalid_notify_props_desktop.error",
    "translation": "用户的频道身份的桌面 NotifyProps 无效。"
  },
  {
    "id": "app.import.validate_user_channels_import_data.invalid_notify_props_mark_unread.error",
    "translation": "用户的频道身份的 MarkUnread NotifyProps 无效。"
  },
  {
    "id": "app.import.validate_user_channels_import_data.invalid_notify_props_mobile.error",
    "translation": "用户的频道身份的移动设备 NotifyProps 无效。"
  },
  {
    "id": "app.import.validate_user_channels_import_data.invalid_roles.error",
    "translation": "用户频道成员资格的角色无效。"
  },
  {
    "id": "app.import.validate_user_import_data.auth_data_and_password.error",
    "translation": "用户的 AuthData 和密码是互斥的。"
  },
  {
    "id": "app.import.validate_user_import_data.auth_data_length.error",
    "translation": "用户 AuthData 过长。"
  },
  {
    "id": "app.import.validate_user_import_data.email_length.error",
    "translation": "用户邮箱地址拥有无效长度。"
  },
  {
    "id": "app.import.validate_user_import_data.email_missing.error",
    "translation": "缺少用户必须属性：email。"
  },
  {
    "id": "app.import.validate_user_import_data.first_name_length.error",
    "translation": "用户名子过长。"
  },
  {
    "id": "app.import.validate_user_import_data.last_name_length.error",
    "translation": "用户姓氏过长。"
  },
  {
    "id": "app.import.validate_user_import_data.nickname_length.error",
    "translation": "用户昵称过长。"
  },
  {
    "id": "app.import.validate_user_import_data.notify_props_channel_trigger_invalid.error",
    "translation": "无效用户频道触发 Notify Prop。"
  },
  {
    "id": "app.import.validate_user_import_data.notify_props_comments_trigger_invalid.error",
    "translation": "无效的用户 Comments Prop 值。"
  },
  {
    "id": "app.import.validate_user_import_data.notify_props_desktop_invalid.error",
    "translation": "用户的桌面 Notify Prop 值无效。"
  },
  {
    "id": "app.import.validate_user_import_data.notify_props_desktop_sound_invalid.error",
    "translation": "用户的桌面音效 Notify Prop 值无效。"
  },
  {
    "id": "app.import.validate_user_import_data.notify_props_email_invalid.error",
    "translation": "用户的邮件 Notify Prop 值无效。"
  },
  {
    "id": "app.import.validate_user_import_data.notify_props_mobile_invalid.error",
    "translation": "无效用户移动 Notify Prop 值。"
  },
  {
    "id": "app.import.validate_user_import_data.notify_props_mobile_push_status_invalid.error",
    "translation": "用户的移动设备推送状态 Notify Prop 无效。"
  },
  {
    "id": "app.import.validate_user_import_data.password_length.error",
    "translation": "无效的用户密码长度。"
  },
  {
    "id": "app.import.validate_user_import_data.position_length.error",
    "translation": "用户职位过长。"
  },
  {
    "id": "app.import.validate_user_import_data.profile_image.error",
    "translation": "无效个人资料图片。"
  },
  {
    "id": "app.import.validate_user_import_data.roles_invalid.error",
    "translation": "无效用户角色。"
  },
  {
    "id": "app.import.validate_user_import_data.username_invalid.error",
    "translation": "无效的用户名。"
  },
  {
    "id": "app.import.validate_user_import_data.username_missing.error",
    "translation": "缺少用户必须属性：username。"
  },
  {
    "id": "app.import.validate_user_teams_import_data.invalid_roles.error",
    "translation": "用户团队成员资格的角色无效。"
  },
  {
    "id": "app.import.validate_user_teams_import_data.team_name_missing.error",
    "translation": "用户的团队成员资格中缺少团队名称。"
  },
  {
    "id": "app.notification.body.intro.direct.full",
    "translation": "你有一条新私信。"
  },
  {
    "id": "app.notification.body.intro.direct.generic",
    "translation": "您有来自 @{{.SenderName}} 的新私信"
  },
  {
    "id": "app.notification.body.intro.group_message.full",
    "translation": "你有一条新团体消息。"
  },
  {
    "id": "app.notification.body.intro.group_message.generic",
    "translation": "您有来自 @{{.SenderName}} 的新团体消息"
  },
  {
    "id": "app.notification.body.intro.notification.full",
    "translation": "您有新通知。"
  },
  {
    "id": "app.notification.body.intro.notification.generic",
    "translation": "您有来自 @{{.SenderName}} 的新通知"
  },
  {
    "id": "app.notification.body.text.direct.full",
    "translation": "@{{.SenderName}} - {{.Hour}}:{{.Minute}} {{.TimeZone}}, {{.Month}} {{.Day}}"
  },
  {
    "id": "app.notification.body.text.direct.generic",
    "translation": "{{.Hour}}:{{.Minute}} {{.Timezone}}, {{.Month}} {{.Day}}"
  },
  {
    "id": "app.notification.body.text.group_message.full",
    "translation": "频道：{{.ChannelName}}"
  },
  {
    "id": "app.notification.body.text.group_message.full2",
    "translation": "@{{.SenderName}} - {{.Hour}}:{{.Minute}} {{.TimeZone}}, {{.Month}} {{.Day}}"
  },
  {
    "id": "app.notification.body.text.group_message.generic",
    "translation": "{{.Hour}}:{{.Minute}} {{.Timezone}}, {{.Month}} {{.Day}}"
  },
  {
    "id": "app.notification.body.text.notification.full",
    "translation": "频道：{{.ChannelName}}"
  },
  {
    "id": "app.notification.body.text.notification.full2",
    "translation": "@{{.SenderName}} - {{.Hour}}:{{.Minute}} {{.TimeZone}}, {{.Month}} {{.Day}}"
  },
  {
    "id": "app.notification.body.text.notification.generic",
    "translation": "{{.Hour}}:{{.Minute}} {{.Timezone}}, {{.Month}} {{.Day}}"
  },
  {
    "id": "app.notification.subject.direct.full",
    "translation": "[{{.SiteName}}] 来自 @{{ .SenderDisplayName}} 于 {{.Month}} {{.Day}}, {{.Year}} 发送的新私信消息"
  },
  {
    "id": "app.notification.subject.group_message.full",
    "translation": "[{{ .SiteName }}] 在 [{{ .SiteName }}] 于 {{.Month}} {{.Day}}, {{.Year}} 的新团体消息"
  },
  {
    "id": "app.notification.subject.group_message.generic",
    "translation": "[{{.SiteName}}] 于 {{.Month}} {{.Day}}, {{.Year}} 的新团体消息"
  },
  {
    "id": "app.notification.subject.notification.full",
    "translation": "[{{ .SiteName }}] 在 [{{ .SiteName }}] 的通知于 {{.Month}} {{.Day}}, {{.Year}}"
  },
  {
    "id": "app.plugin.cluster.save_config.app_error",
    "translation": "当机群开启并使用 ReadOnlyConfig 时，config.json 文件中的插件设置必须手动上传。"
  },
  {
    "id": "app.plugin.config.app_error",
    "translation": "保存插件状态到配置出错。"
  },
  {
    "id": "app.plugin.deactivate.app_error",
    "translation": "无法停用插件。"
  },
  {
    "id": "app.plugin.disabled.app_error",
    "translation": "日志已停用。请检查您的日志了解详情。"
  },
  {
    "id": "app.plugin.extract.app_error",
    "translation": "解压插件时遇到错误。"
  },
  {
    "id": "app.plugin.filesystem.app_error",
    "translation": "遇到文件系统错误。"
  },
  {
    "id": "app.plugin.get_cluster_plugin_statuses.app_error",
    "translation": "无法从机群获取插件状态。"
  },
  {
    "id": "app.plugin.get_plugins.app_error",
    "translation": "无法获取启动的插件。"
  },
  {
    "id": "app.plugin.get_statuses.app_error",
    "translation": "无法获取插件状态。"
  },
  {
    "id": "app.plugin.install.app_error",
    "translation": "无法安装插件。"
  },
  {
    "id": "app.plugin.install_id.app_error",
    "translation": "无法安装插件。已存在相同 ID 的插件。"
  },
  {
    "id": "app.plugin.install_id_failed_remove.app_error",
    "translation": "无法安装插件。已经有同样 ID 的插件存在并且无法被移除。"
  },
  {
    "id": "app.plugin.invalid_id.app_error",
    "translation": "插件 Id 必须至少 {{.Min}} 个字符，最多 {{.Max}} 个字符并匹配 {{.Regex}}。"
  },
  {
    "id": "app.plugin.manifest.app_error",
    "translation": "找不到提取的插件的清单。"
  },
  {
    "id": "app.plugin.mvdir.app_error",
    "translation": "无法移动插件从临时目录到最终目录。可能因为已有其他插件使用同样的目录名。"
  },
  {
    "id": "app.plugin.not_installed.app_error",
    "translation": "插件未安装。"
  },
  {
    "id": "app.plugin.remove.app_error",
    "translation": "无法删除插件。"
  },
  {
    "id": "app.plugin.upload_disabled.app_error",
    "translation": "插件上传已禁用。"
  },
  {
    "id": "app.role.check_roles_exist.role_not_found",
    "translation": "提供的角色不存在"
  },
  {
    "id": "app.save_config.app_error",
    "translation": "保存配置时发生错误。"
  },
  {
    "id": "app.schemes.is_phase_2_migration_completed.not_completed.app_error",
    "translation": "API 无法访问因为需要的数据转移未完成。"
  },
  {
    "id": "app.submit_interactive_dialog.json_error",
    "translation": "为互动对话框编码 JSON 时遇到错误。"
  },
  {
    "id": "app.system_install_date.parse_int.app_error",
    "translation": "解析安装日期失败。"
  },
  {
    "id": "app.team.join_user_to_team.max_accounts.app_error",
    "translation": "这个团队已经达到允许的最大帐号数量。请与系统管理员联系以设置更高的限制。"
  },
  {
    "id": "app.user_access_token.disabled",
    "translation": "个人访问令牌在本服务器禁用。请联系您的系统管理员了解详情。"
  },
  {
    "id": "app.user_access_token.invalid_or_missing",
    "translation": "无效或缺少令牌。"
  },
  {
    "id": "brand.save_brand_image.decode.app_error",
    "translation": "无法解码图片数据。"
  },
  {
    "id": "brand.save_brand_image.decode_config.app_error",
    "translation": "无法获取图片元数据。"
  },
  {
    "id": "brand.save_brand_image.encode.app_error",
    "translation": "无法转换图片数据到 PNG 格式。请重试。"
  },
  {
    "id": "brand.save_brand_image.open.app_error",
    "translation": "无法上传自定义品牌文件。请确定图片大小小于 2MB 并重试。"
  },
  {
    "id": "brand.save_brand_image.save_image.app_error",
    "translation": "无法写入图片文件到您的文件储存。请检查您的连接后再尝试。"
  },
  {
    "id": "brand.save_brand_image.too_large.app_error",
    "translation": "无法读取图片文件。请确定图片大小小于 2MB 并重试。"
  },
  {
    "id": "cli.license.critical",
    "translation": "功能需要升级到企业版本并拥有许可证。请联系您的系统管理员。"
  },
  {
    "id": "ent.account_migration.get_all_failed",
    "translation": "无法获取用户。"
  },
  {
    "id": "ent.account_migration.get_saml_users_failed",
    "translation": "无法获取 SAML 用户。"
  },
  {
    "id": "ent.cluster.config_changed.info",
    "translation": "机群设定 id={{ .id }} 已更改。机群可能不稳定并且需要重启。为了确保机群配置正确您应该立刻逐进重启。"
  },
  {
    "id": "ent.cluster.save_config.error",
    "translation": "当高可用性模式开启时，系统控制台将设为只读且除非停用配置文件里的 ReadOnlyConfig。"
  },
  {
    "id": "ent.compliance.bad_export_type.appError",
    "translation": "未知输出格式 {{.ExportType}}"
  },
  {
    "id": "ent.compliance.csv.attachment.copy.appError",
    "translation": "无法复制附件到 zip 文件。"
  },
  {
    "id": "ent.compliance.csv.attachment.export.appError",
    "translation": "无法添加附件到 CSV 导出。"
  },
  {
    "id": "ent.compliance.csv.file.creation.appError",
    "translation": "无法创建 CSV 导出临时文件。"
  },
  {
    "id": "ent.compliance.csv.header.export.appError",
    "translation": "无法添加头到 CSV 导出。"
  },
  {
    "id": "ent.compliance.csv.metadata.export.appError",
    "translation": "无法添加元数据文件到 zip 文件。"
  },
  {
    "id": "ent.compliance.csv.metadata.json.marshalling.appError",
    "translation": "无法转换元数据到 json。"
  },
  {
    "id": "ent.compliance.csv.post.export.appError",
    "translation": "无法导出消息。"
  },
  {
    "id": "ent.compliance.csv.zip.creation.appError",
    "translation": "无法创建 zip 导出文件。"
  },
  {
    "id": "ent.compliance.global_relay.attachments_removed.appError",
    "translation": "上传的文件因为过大而从 Global Relay 导出移除。"
  },
  {
    "id": "ent.compliance.global_relay.open_temporary_file.appError",
    "translation": "无法打开导出临时文件。"
  },
  {
    "id": "ent.compliance.global_relay.rewind_temporary_file.appError",
    "translation": "无法重新读取 Global Relay 导出临时文件。"
  },
  {
    "id": "ent.compliance.licence_disable.app_error",
    "translation": "当前许可证禁用了合规功能。请联系您的系统管理员关于升级您的企业许可证。"
  },
  {
    "id": "ent.compliance.run_export.template_watcher.appError",
    "translation": "无法加载导出模板。请重试。"
  },
  {
    "id": "ent.compliance.run_failed.error",
    "translation": "导出合规的'{{.JobName}}'在'{{.FilePath}}'的任务失败"
  },
  {
    "id": "ent.data_retention.generic.license.error",
    "translation": "您的许可证不支持数据保留。"
  },
  {
    "id": "ent.elasticsearch.aggregator_worker.create_index_job.error",
    "translation": "Elasticsearch 聚合器工作者创建索引任务失败"
  },
  {
    "id": "ent.elasticsearch.aggregator_worker.delete_indexes.error",
    "translation": "Elasticsearch 聚合器工作者创删除引失败"
  },
  {
    "id": "ent.elasticsearch.aggregator_worker.get_indexes.error",
    "translation": "Elasticsearch 聚合器工作者获取索引失败"
  },
  {
    "id": "ent.elasticsearch.aggregator_worker.index_job_failed.error",
    "translation": "Elasticsearch 聚合器工作者因索引任务失败而失败"
  },
  {
    "id": "ent.elasticsearch.create_client.connect_failed",
    "translation": "设置 ElasticSearch 客户端失败"
  },
  {
    "id": "ent.elasticsearch.data_retention_delete_indexes.delete_index.error",
    "translation": "删除 ElasticSearch 索引失败"
  },
  {
    "id": "ent.elasticsearch.data_retention_delete_indexes.get_indexes.error",
    "translation": "获取 ElasticSearch 索引失败"
  },
  {
    "id": "ent.elasticsearch.delete_post.error",
    "translation": "删除消息失败"
  },
  {
    "id": "ent.elasticsearch.generic.disabled",
    "translation": "ElasticSearch 搜索未在本服务器启用"
  },
  {
    "id": "ent.elasticsearch.index_post.error",
    "translation": "索引消息失败"
  },
  {
    "id": "ent.elasticsearch.indexer.do_job.parse_end_time.error",
    "translation": "Elasticsearch 索引工作者解析中止时间失败"
  },
  {
    "id": "ent.elasticsearch.indexer.do_job.parse_start_time.error",
    "translation": "Elasticsearch 索引工作者解析开始时间失败"
  },
  {
    "id": "ent.elasticsearch.not_started.error",
    "translation": "ElasticSearch没有启动"
  },
  {
    "id": "ent.elasticsearch.purge_indexes.delete_failed",
    "translation": "删除 ElasticSearch 索引失败"
  },
  {
    "id": "ent.elasticsearch.search_posts.disabled",
    "translation": "ElasticSearch 搜索已在本服务器禁用"
  },
  {
    "id": "ent.elasticsearch.search_posts.parse_matches_failed",
    "translation": "解析搜索结果失败"
  },
  {
    "id": "ent.elasticsearch.search_posts.search_failed",
    "translation": "搜索无法完成"
  },
  {
    "id": "ent.elasticsearch.search_posts.unmarshall_post_failed",
    "translation": "解码搜索结果失败"
  },
  {
    "id": "ent.elasticsearch.start.already_started.app_error",
    "translation": "ElasticSearch 已启动。"
  },
  {
    "id": "ent.elasticsearch.start.create_bulk_processor_failed.app_error",
    "translation": "创建 Elasticsearch 批量处理器失败。"
  },
  {
    "id": "ent.elasticsearch.start.start_bulk_processor_failed.app_error",
    "translation": "开始 Elasticsearch 批量处理器失败。"
  },
  {
    "id": "ent.elasticsearch.stop.already_stopped.app_error",
    "translation": "ElasticSearch 已停止。"
  },
  {
    "id": "ent.elasticsearch.test_config.connect_failed",
    "translation": "连接 Elasticsearch 服务器失败。"
  },
  {
    "id": "ent.elasticsearch.test_config.indexing_disabled.error",
    "translation": "Elasticsearch 已停用。"
  },
  {
    "id": "ent.elasticsearch.test_config.license.error",
    "translation": "您的许可证不支持 Elasticsearch。"
  },
  {
    "id": "ent.elasticsearch.test_config.reenter_password",
    "translation": "Elasticsearch 服务端网址或用户名已变更。请重新输入 Elasticsearch 密码测试连接。"
  },
  {
    "id": "ent.ldap.app_error",
    "translation": "ldap 接口为 nil。"
  },
  {
    "id": "ent.ldap.create_fail",
    "translation": "无法创建 LDAP 用户。"
  },
  {
    "id": "ent.ldap.disabled.app_error",
    "translation": "AD/LDAP 已禁用或许可证不支持 AD/LDAP。"
  },
  {
    "id": "ent.ldap.do_login.bind_admin_user.app_error",
    "translation": "无法绑定到 AD/LDAP 服务器。请检查 BindUsername 和 BindPassword。"
  },
  {
    "id": "ent.ldap.do_login.invalid_password.app_error",
    "translation": "无效的密码。"
  },
  {
    "id": "ent.ldap.do_login.licence_disable.app_error",
    "translation": "当前许可证无法使用 AD/LDAP 功能，请联系您的系统管理员关于升级您的企业许可证。"
  },
  {
    "id": "ent.ldap.do_login.matched_to_many_users.app_error",
    "translation": "提供的用户名有多个用户匹配。"
  },
  {
    "id": "ent.ldap.do_login.search_ldap_server.app_error",
    "translation": "搜索 AD/LDAP 服务器失败。"
  },
  {
    "id": "ent.ldap.do_login.unable_to_connect.app_error",
    "translation": "无法连接到 AD/LDAP 服务器。"
  },
  {
    "id": "ent.ldap.do_login.user_filtered.app_error",
    "translation": "您的 AD/LDAP 账号没有使用此 Mattermost 服务器的权限。请向您的系统管理员询问确认 AD/LDAP 用户过滤器。"
  },
  {
    "id": "ent.ldap.do_login.user_not_registered.app_error",
    "translation": "用户未在 AD/LDAP 服务器注册。"
  },
  {
    "id": "ent.ldap.syncronize.get_all.app_error",
    "translation": "无法使用 AD/LDAP 得到所有用户。"
  },
  {
    "id": "ent.ldap.syncronize.get_all_groups.app_error",
    "translation": "获取用户组出错。"
  },
  {
    "id": "ent.ldap.syncronize.populate_syncables",
    "translation": "填充可同步数据出错"
  },
  {
    "id": "ent.ldap.syncronize.search_failure.app_error",
    "translation": "从 AD/LDAP 搜索用户失败。请测试 Mattermost 服务器是否可以连接您的 AD/LDAP 服务器后重新尝试。"
  },
  {
    "id": "ent.ldap.validate_filter.app_error",
    "translation": "无效的 AD/LDAP 筛选器。"
  },
  {
    "id": "ent.ldap_groups.group_search_error",
    "translation": "获取 ldap 用户组出错"
  },
  {
    "id": "ent.ldap_groups.groups_search_error",
    "translation": "获取 ldap 用户组出错"
  },
  {
    "id": "ent.ldap_groups.members_of_group_error",
    "translation": "获取用户组成员出错"
  },
  {
    "id": "ent.ldap_groups.no_rows",
    "translation": "为找到拥有此 uid 的组"
  },
  {
    "id": "ent.ldap_groups.reachable_groups_error",
    "translation": "获取用户的组失败"
  },
  {
    "id": "ent.message_export.global_relay.attach_file.app_error",
    "translation": "无法添加附件到 Global Relay 导出。"
  },
  {
    "id": "ent.message_export.global_relay.close_zip_file.app_error",
    "translation": "无法关闭该 zip 文件。"
  },
  {
    "id": "ent.message_export.global_relay.create_file_in_zip.app_error",
    "translation": "无法创建 eml 文件。"
  },
  {
    "id": "ent.message_export.global_relay.generate_email.app_error",
    "translation": "无法生成 eml 文件数据。"
  },
  {
    "id": "ent.message_export.global_relay_export.deliver.close.app_error",
    "translation": "无法发送邮件到 Global Relay。"
  },
  {
    "id": "ent.message_export.global_relay_export.deliver.from_address.app_error",
    "translation": "无法设定邮件 From 地址。"
  },
  {
    "id": "ent.message_export.global_relay_export.deliver.msg.app_error",
    "translation": "无法设置邮件消息。"
  },
  {
    "id": "ent.message_export.global_relay_export.deliver.msg_data.app_error",
    "translation": "无法写入邮件消息。"
  },
  {
    "id": "ent.message_export.global_relay_export.deliver.parse_mail.app_error",
    "translation": "无法读取邮件信息。"
  },
  {
    "id": "ent.message_export.global_relay_export.deliver.to_address.app_error",
    "translation": "无法设定邮件 To 地址。"
  },
  {
    "id": "ent.message_export.global_relay_export.deliver.unable_to_get_file_info.app_error",
    "translation": "无法获取导出临时文件的信息。"
  },
  {
    "id": "ent.message_export.global_relay_export.deliver.unable_to_open_email_file.app_error",
    "translation": "无法从临时文件获取邮件地址。"
  },
  {
    "id": "ent.message_export.global_relay_export.deliver.unable_to_open_zip_file_data.app_error",
    "translation": "无法打开导出临时文件。"
  },
  {
    "id": "ent.migration.migratetoldap.duplicate_field",
    "translation": "无法移植拥有制定栏的 AD/LDAP 用户。发现重复条目。请删除所有重复后再试。"
  },
  {
    "id": "ent.migration.migratetoldap.user_not_found",
    "translation": "未在 AD/LDAP 服务器上找到用户："
  },
  {
    "id": "ent.migration.migratetosaml.email_already_used_by_other_user",
    "translation": "电子邮箱地址已被其他 SAML 用户使用。"
  },
  {
    "id": "ent.migration.migratetosaml.user_not_found_in_users_mapping_file",
    "translation": "没有在用户文件里找到用户。"
  },
  {
    "id": "ent.migration.migratetosaml.username_already_used_by_other_user",
    "translation": "用户名已被其他 Mattermost 用户使用。"
  },
  {
    "id": "ent.saml.attribute.app_error",
    "translation": "SAML登入因不正确属性而失败。请联系您的系统管理员。"
  },
  {
    "id": "ent.saml.build_request.app_error",
    "translation": "尝试向身份提供商请求时发生错误。请联系您的系统管理员。"
  },
  {
    "id": "ent.saml.build_request.encoding.app_error",
    "translation": "尝试编码身份提供商请求时发生错误。请联系您的系统管理员。"
  },
  {
    "id": "ent.saml.configure.encryption_not_enabled.app_error",
    "translation": "SAML登入因加密未开启而失败。请联系您的系统管理员。"
  },
  {
    "id": "ent.saml.configure.load_idp_cert.app_error",
    "translation": "身份认证提供商公共证书文件没有被发现。请与系统管理员联系。"
  },
  {
    "id": "ent.saml.configure.load_private_key.app_error",
    "translation": "SAML登录失败，因为服务提供商私钥没有被发现。请与系统管理员联系。"
  },
  {
    "id": "ent.saml.configure.not_encrypted_response.app_error",
    "translation": "SAML登录因身份服务提供商回应未加密而失败。请联系您的系统管理员。"
  },
  {
    "id": "ent.saml.do_login.decrypt.app_error",
    "translation": "SAML登入因解码身份服务提供商回复发生错误而失败。请联系您的系统管理员。"
  },
  {
    "id": "ent.saml.do_login.empty_response.app_error",
    "translation": "我们收到留一份来自身份提供商的空白请求。"
  },
  {
    "id": "ent.saml.do_login.parse.app_error",
    "translation": "尝试解析身份提供商回复时发生错误。请联系您的系统管理员。"
  },
  {
    "id": "ent.saml.do_login.validate.app_error",
    "translation": "尝试验证身份提供商回复时发生错误。请联系您的系统管理员。"
  },
  {
    "id": "ent.saml.license_disable.app_error",
    "translation": "您的证书不支持 SAML 验证。"
  },
  {
    "id": "ent.saml.metadata.app_error",
    "translation": "创建服务商元数据时发生错误。"
  },
  {
    "id": "ent.saml.service_disable.app_error",
    "translation": "此服务器没有正确配置或者不支持 SAML 2.0。"
  },
  {
    "id": "interactive_message.decode_trigger_id.base64_decode_failed",
    "translation": "无法为互动对话框解码触发 ID 的 base64。"
  },
  {
    "id": "interactive_message.decode_trigger_id.expired",
    "translation": "互动对话框的触发 ID 已过期。触发 ID 最多有效 {{.Seconds}} 秒。"
  },
  {
    "id": "interactive_message.decode_trigger_id.missing_data",
    "translation": "缺少互动对话框的触发 ID 必须的数据。"
  },
  {
    "id": "interactive_message.decode_trigger_id.signature_decode_failed",
    "translation": "无法为互动对话框解码触发 ID 的 base64 签名。"
  },
  {
    "id": "interactive_message.decode_trigger_id.verify_signature_failed",
    "translation": "无法验证互动对话框解码触发 ID 的签名。"
  },
  {
    "id": "interactive_message.generate_trigger_id.signing_failed",
    "translation": "无法为互动对话框签名生成的触发 ID。"
  },
  {
    "id": "jobs.request_cancellation.status.error",
    "translation": "无法请求取消任务到不允许取消的任务。"
  },
  {
    "id": "jobs.set_job_error.update.error",
    "translation": "设置任务状态为错误失败"
  },
  {
    "id": "manaultesting.manual_test.parse.app_error",
    "translation": "无法解析网址。"
  },
  {
    "id": "manaultesting.test_autolink.unable.app_error",
    "translation": "无法获得频道。"
  },
  {
    "id": "mattermost.bulletin.subject",
    "translation": "Mattermost 安全公告"
  },
  {
    "id": "mfa.activate.authenticate.app_error",
    "translation": "尝试验证多重验证令牌时出现错误。"
  },
  {
    "id": "mfa.activate.bad_token.app_error",
    "translation": "无效的多重验证令牌。"
  },
  {
    "id": "mfa.activate.save_active.app_error",
    "translation": "无法为用户更新多重验证启用状态。"
  },
  {
    "id": "mfa.deactivate.save_active.app_error",
    "translation": "无法为用户更新多重验证启用状态。"
  },
  {
    "id": "mfa.deactivate.save_secret.app_error",
    "translation": "清除多重验证密码时出错。"
  },
  {
    "id": "mfa.generate_qr_code.create_code.app_error",
    "translation": "QR 码生成出错。"
  },
  {
    "id": "mfa.generate_qr_code.save_secret.app_error",
    "translation": "保存多重验证密码时出错。"
  },
  {
    "id": "mfa.mfa_disabled.app_error",
    "translation": "多重验证已在此服务器停用。"
  },
  {
    "id": "mfa.validate_token.authenticate.app_error",
    "translation": "无效的多重验证令牌。"
  },
  {
    "id": "migrations.worker.run_advanced_permissions_phase_2_migration.invalid_progress",
    "translation": "迁移因无效进度数据失败。"
  },
  {
    "id": "migrations.worker.run_migration.unknown_key",
    "translation": "由于未知转移键，无法运行转移任务。"
  },
  {
    "id": "model.access.is_valid.access_token.app_error",
    "translation": "无效的访问令牌。"
  },
  {
    "id": "model.access.is_valid.client_id.app_error",
    "translation": "无效客户端id。"
  },
  {
    "id": "model.access.is_valid.redirect_uri.app_error",
    "translation": "无效重定向网址。"
  },
  {
    "id": "model.access.is_valid.refresh_token.app_error",
    "translation": "无效的刷新令牌。"
  },
  {
    "id": "model.access.is_valid.user_id.app_error",
    "translation": "无效的用户 id。"
  },
  {
    "id": "model.authorize.is_valid.auth_code.app_error",
    "translation": "无效的授权码。"
  },
  {
    "id": "model.authorize.is_valid.client_id.app_error",
    "translation": "无效客户端id。"
  },
  {
    "id": "model.authorize.is_valid.create_at.app_error",
    "translation": "创建时间必须为有效的时间。"
  },
  {
    "id": "model.authorize.is_valid.expires.app_error",
    "translation": "必须设置过期时间。"
  },
  {
    "id": "model.authorize.is_valid.redirect_uri.app_error",
    "translation": "无效重定向网址。"
  },
  {
    "id": "model.authorize.is_valid.response_type.app_error",
    "translation": "无效的响应类型。"
  },
  {
    "id": "model.authorize.is_valid.scope.app_error",
    "translation": "无效的范围。"
  },
  {
    "id": "model.authorize.is_valid.state.app_error",
    "translation": "无效的状态。"
  },
  {
    "id": "model.authorize.is_valid.user_id.app_error",
    "translation": "无效的用户 id。"
  },
  {
    "id": "model.bot.is_valid.create_at.app_error",
    "translation": "无效的创建日期。"
  },
  {
    "id": "model.bot.is_valid.creator_id.app_error",
    "translation": "无效创建者 id。"
  },
  {
    "id": "model.bot.is_valid.description.app_error",
    "translation": "无效的描述。"
  },
  {
    "id": "model.bot.is_valid.update_at.app_error",
    "translation": "无效的更新于。"
  },
  {
    "id": "model.bot.is_valid.user_id.app_error",
    "translation": "无效的用户 id。"
  },
  {
    "id": "model.bot.is_valid.username.app_error",
    "translation": "无效的用户名。"
  },
  {
    "id": "model.channel.is_valid.2_or_more.app_error",
    "translation": "名称必须是2个或更多小写字母数字字符。"
  },
  {
    "id": "model.channel.is_valid.create_at.app_error",
    "translation": "创建时间必须为有效的时间。"
  },
  {
    "id": "model.channel.is_valid.creator_id.app_error",
    "translation": "无效创建者 id。"
  },
  {
    "id": "model.channel.is_valid.display_name.app_error",
    "translation": "无效的显示名。"
  },
  {
    "id": "model.channel.is_valid.header.app_error",
    "translation": "无效的标题。"
  },
  {
    "id": "model.channel.is_valid.id.app_error",
    "translation": "无效的 Id。"
  },
  {
    "id": "model.channel.is_valid.purpose.app_error",
    "translation": "无效的用途。"
  },
  {
    "id": "model.channel.is_valid.type.app_error",
    "translation": "无效的类型。"
  },
  {
    "id": "model.channel.is_valid.update_at.app_error",
    "translation": "更新时必须是有效的时间。"
  },
  {
    "id": "model.channel_member.is_valid.channel_id.app_error",
    "translation": "无效的频道 id。"
  },
  {
    "id": "model.channel_member.is_valid.email_value.app_error",
    "translation": "无效的电子邮件通知值。"
  },
  {
    "id": "model.channel_member.is_valid.ignore_channel_mentions_value.app_error",
    "translation": "无效的忽略频道提及状态。"
  },
  {
    "id": "model.channel_member.is_valid.notify_level.app_error",
    "translation": "无效的通知级别。"
  },
  {
    "id": "model.channel_member.is_valid.push_level.app_error",
    "translation": "无效的推送通知等级。"
  },
  {
    "id": "model.channel_member.is_valid.unread_level.app_error",
    "translation": "无效的未读标记级别。"
  },
  {
    "id": "model.channel_member.is_valid.user_id.app_error",
    "translation": "无效的用户 id。"
  },
  {
    "id": "model.cluster.is_valid.create_at.app_error",
    "translation": "必须设定 CreateAt。"
  },
  {
    "id": "model.cluster.is_valid.hostname.app_error",
    "translation": "必须设定 Hostname。"
  },
  {
    "id": "model.cluster.is_valid.id.app_error",
    "translation": "无效的 Id。"
  },
  {
    "id": "model.cluster.is_valid.last_ping_at.app_error",
    "translation": "必须设定 LastPingAt。"
  },
  {
    "id": "model.cluster.is_valid.name.app_error",
    "translation": "必须设定 ClusterName。"
  },
  {
    "id": "model.cluster.is_valid.type.app_error",
    "translation": "必须设定类型。"
  },
  {
    "id": "model.command.is_valid.create_at.app_error",
    "translation": "创建时间必须为有效的时间。"
  },
  {
    "id": "model.command.is_valid.description.app_error",
    "translation": "无效的描述。"
  },
  {
    "id": "model.command.is_valid.display_name.app_error",
    "translation": "无效的标题。"
  },
  {
    "id": "model.command.is_valid.id.app_error",
    "translation": "无效的 Id。"
  },
  {
    "id": "model.command.is_valid.method.app_error",
    "translation": "无效的方式。"
  },
  {
    "id": "model.command.is_valid.team_id.app_error",
    "translation": "无效的团队 ID。"
  },
  {
    "id": "model.command.is_valid.token.app_error",
    "translation": "无效的令牌。"
  },
  {
    "id": "model.command.is_valid.trigger.app_error",
    "translation": "无效的触发。"
  },
  {
    "id": "model.command.is_valid.update_at.app_error",
    "translation": "更新时必须是有效的时间。"
  },
  {
    "id": "model.command.is_valid.url.app_error",
    "translation": "无效的 URL。"
  },
  {
    "id": "model.command.is_valid.url_http.app_error",
    "translation": "无效的网址。必须以 http:// 或 https:// 开头的有效网址。"
  },
  {
    "id": "model.command.is_valid.user_id.app_error",
    "translation": "无效的用户 id。"
  },
  {
    "id": "model.command_hook.channel_id.app_error",
    "translation": "无效的频道 id。"
  },
  {
    "id": "model.command_hook.command_id.app_error",
    "translation": "无效的命令 id。"
  },
  {
    "id": "model.command_hook.create_at.app_error",
    "translation": "创建时间必须为有效的时间。"
  },
  {
    "id": "model.command_hook.id.app_error",
    "translation": "无效的命令钩子 id。"
  },
  {
    "id": "model.command_hook.parent_id.app_error",
    "translation": "无效的父 id。"
  },
  {
    "id": "model.command_hook.root_id.app_error",
    "translation": "无效的根 id。"
  },
  {
    "id": "model.command_hook.user_id.app_error",
    "translation": "无效的用户 id。"
  },
  {
    "id": "model.compliance.is_valid.create_at.app_error",
    "translation": "创建时间必须为有效的时间。"
  },
  {
    "id": "model.compliance.is_valid.desc.app_error",
    "translation": "无效的描述。"
  },
  {
    "id": "model.compliance.is_valid.end_at.app_error",
    "translation": "必须是一个有效时间。"
  },
  {
    "id": "model.compliance.is_valid.id.app_error",
    "translation": "无效的 Id。"
  },
  {
    "id": "model.compliance.is_valid.start_at.app_error",
    "translation": "必须来自一个有效的时间。"
  },
  {
    "id": "model.compliance.is_valid.start_end_at.app_error",
    "translation": "必须比From参数大"
  },
  {
    "id": "model.config.is_valid.allow_cookies_for_subdomains.app_error",
    "translation": "允许子域名 cookie 需要设置 SiteURL。"
  },
  {
    "id": "model.config.is_valid.atmos_camo_image_proxy_options.app_error",
    "translation": "无效的 atmos/camo 设置 RemoteImageProxyOptions。必须设为您的共享密钥。"
  },
  {
    "id": "model.config.is_valid.atmos_camo_image_proxy_url.app_error",
    "translation": "无效的 atmos/camo 设置 RemoteImageProxyURL。必须设为您的共享密钥。"
  },
  {
    "id": "model.config.is_valid.cluster_email_batching.app_error",
    "translation": "当机群启用时没法启动批量电子邮件。"
  },
  {
    "id": "model.config.is_valid.data_retention.deletion_job_start_time.app_error",
    "translation": "数据保留任务开始时间必须为 24 小时制并格式为 HH:MM。"
  },
  {
    "id": "model.config.is_valid.data_retention.file_retention_days_too_low.app_error",
    "translation": "文件保留至少一天。"
  },
  {
    "id": "model.config.is_valid.data_retention.message_retention_days_too_low.app_error",
    "translation": "消息保留至少一天。"
  },
  {
    "id": "model.config.is_valid.display.custom_url_schemes.app_error",
    "translation": "无效的自定义 URL 方案 {{.Scheme}}。自定义 URL 方案必须以字母开头并且只能含有字母、数字以及横杠 (-)。"
  },
  {
    "id": "model.config.is_valid.elastic_search.aggregate_posts_after_days.app_error",
    "translation": "Elasticsearch AggregatePostsAfterDays 设定必须为大于或等于 1 的数字。"
  },
  {
    "id": "model.config.is_valid.elastic_search.bulk_indexing_time_window_seconds.app_error",
    "translation": "Elasticsearch 批量索引时间段必须至少 1 秒。"
  },
  {
    "id": "model.config.is_valid.elastic_search.connection_url.app_error",
    "translation": "当 Elastic Search 索引开启时必须提供 Elastic Search ConnectionUrl 设定。"
  },
  {
    "id": "model.config.is_valid.elastic_search.enable_searching.app_error",
    "translation": "当 Elastic Search SearchEnabled 设为是时必须设定 Elastic Search IndexingEnabled 为是"
  },
  {
    "id": "model.config.is_valid.elastic_search.live_indexing_batch_size.app_error",
    "translation": "Elasticsearch 即时索引批量大小必须至少为 1。"
  },
  {
    "id": "model.config.is_valid.elastic_search.posts_aggregator_job_start_time.app_error",
    "translation": "Elasticsearch PostsAggregatorJobStartTime 设定必须以 \"hh:mm\" 的时间格式。"
  },
  {
    "id": "model.config.is_valid.elastic_search.request_timeout_seconds.app_error",
    "translation": "Elasticsearch 请求超时必须至少 1 秒。"
  },
  {
    "id": "model.config.is_valid.email_batching_buffer_size.app_error",
    "translation": "无效的批量电子邮件缓存大小设定。必须为零或者正整数。"
  },
  {
    "id": "model.config.is_valid.email_batching_interval.app_error",
    "translation": "无效的批量电子邮件间隔设定。必须至少30秒。"
  },
  {
    "id": "model.config.is_valid.email_notification_contents_type.app_error",
    "translation": "无效邮件通知内容类型。必须为 'full' 或 'generic'。"
  },
  {
    "id": "model.config.is_valid.email_security.app_error",
    "translation": "无效的电子邮件设置中的连接安全性。必须为 ''，'TLS' 或 'STARTTLS'。"
  },
  {
    "id": "model.config.is_valid.encrypt_sql.app_error",
    "translation": "无效的 SQL 加密秘钥设置。至少32位及以上字符。"
  },
  {
    "id": "model.config.is_valid.file_driver.app_error",
    "translation": "文件设置中驱动名无效。必须为 'local' 或 'amazons3'"
  },
  {
    "id": "model.config.is_valid.file_salt.app_error",
    "translation": "文件设置中的公共链接盐无效。必须至少32位字符。"
  },
  {
    "id": "model.config.is_valid.group_unread_channels.app_error",
    "translation": "无效未读频道分组的服务设定。必须为 'disabled'、'default_on' 或 'default_off'。"
  },
  {
    "id": "model.config.is_valid.image_proxy_type.app_error",
    "translation": "无效的图片代理类型。必须为 'local' 或 'atmos/camo'。"
  },
  {
    "id": "model.config.is_valid.ldap_basedn",
    "translation": "AD/LDAP 栏 \"BaseDN\" 为必须。"
  },
  {
    "id": "model.config.is_valid.ldap_email",
    "translation": "AD/LDAP 栏 \"电子邮件\" 为必填。"
  },
  {
    "id": "model.config.is_valid.ldap_id",
    "translation": "AD/LDAP 栏 \"ID\" 为必填。"
  },
  {
    "id": "model.config.is_valid.ldap_login_id",
    "translation": "AD/LDAP 栏 \"登入 ID 属性\" 为必填。"
  },
  {
    "id": "model.config.is_valid.ldap_max_page_size.app_error",
    "translation": "无效的最大页面值。"
  },
  {
    "id": "model.config.is_valid.ldap_security.app_error",
    "translation": "无效的 AD/LDAP 安全连接设置，必须是 \"TLS\" 或 \"STARTTLS\""
  },
  {
    "id": "model.config.is_valid.ldap_server",
    "translation": "AD/LDAP 栏 \"AD/LDAP 服务器\" 为必填。"
  },
  {
    "id": "model.config.is_valid.ldap_sync_interval.app_error",
    "translation": "无效的同步间隔时间。同步时间必须至少一分钟。"
  },
  {
    "id": "model.config.is_valid.ldap_username",
    "translation": "AD/LDAP 栏 \"用户名\" 为必填。"
  },
  {
    "id": "model.config.is_valid.listen_address.app_error",
    "translation": "无效的服务设置时监听地址，必须设置此项。"
  },
  {
    "id": "model.config.is_valid.localization.available_locales.app_error",
    "translation": "可选语言必须包含默认客户端语言"
  },
  {
    "id": "model.config.is_valid.login_attempts.app_error",
    "translation": "无效的最大尝试登录数服务设置。必须是正整数。"
  },
  {
    "id": "model.config.is_valid.max_burst.app_error",
    "translation": "最大过载必须大于零。"
  },
  {
    "id": "model.config.is_valid.max_channels.app_error",
    "translation": "团队设置中每团队的最多频道数无效，必须是正整数。"
  },
  {
    "id": "model.config.is_valid.max_file_size.app_error",
    "translation": "无效文件设定的最大文件大小。必须为大于零的整数。"
  },
  {
    "id": "model.config.is_valid.max_notify_per_channel.app_error",
    "translation": "无效团队设置中每频道最大通知数。必须是正整数。"
  },
  {
    "id": "model.config.is_valid.max_users.app_error",
    "translation": "团队设置中每团队的最大用户数无效。必须是正整数。"
  },
  {
    "id": "model.config.is_valid.message_export.batch_size.app_error",
    "translation": "消息导出任务 BatchSize 必须为正整数"
  },
  {
    "id": "model.config.is_valid.message_export.daily_runtime.app_error",
    "translation": "消息导出任务 DailyRuntime 必须为 24 小时制 HH:MM 格式。"
  },
  {
    "id": "model.config.is_valid.message_export.enable.app_error",
    "translation": "消息导出任务 EnableExport 设置必须为是或否"
  },
  {
    "id": "model.config.is_valid.message_export.export_from.app_error",
    "translation": "消息导出任务 ExportFromTimestamp 必须为时间戳 (unix 时间)。只有在此时间后发送的消息会被导出。"
  },
  {
    "id": "model.config.is_valid.message_export.export_type.app_error",
    "translation": "消息导出任务 ExportFormat 必须为 'actiance'、'csv' 或 'globalrelay'"
  },
  {
    "id": "model.config.is_valid.message_export.global_relay.config_missing.app_error",
    "translation": "消息导出任务 ExportFormat 为 'globalrelay'，但缺少 GlobalRelaySettings"
  },
  {
    "id": "model.config.is_valid.message_export.global_relay.customer_type.app_error",
    "translation": "消息导出 GlobalRelaySettings.CustomerType 必须设为 'A9' 或 'A10'"
  },
  {
    "id": "model.config.is_valid.message_export.global_relay.email_address.app_error",
    "translation": "消息导出任务 GlobalRelaySettings.EmailAddress 必须为有效的电子邮箱地址"
  },
  {
    "id": "model.config.is_valid.message_export.global_relay.smtp_password.app_error",
    "translation": "必须设定消息导出任务 GlobalRelaySettings.SmtpPassword"
  },
  {
    "id": "model.config.is_valid.message_export.global_relay.smtp_username.app_error",
    "translation": "必须设定消息导出任务 GlobalRelaySettings.SmtpUsername"
  },
  {
    "id": "model.config.is_valid.password_length.app_error",
    "translation": "最短密码长度必须为整数大于或等于 {{.MinLength}} 以及小于或等于 {{.MaxLength}}。"
  },
  {
    "id": "model.config.is_valid.rate_mem.app_error",
    "translation": "用于速率的内存大小设置无效。必须是正整数"
  },
  {
    "id": "model.config.is_valid.rate_sec.app_error",
    "translation": "速率限制设置无效。必须是正整数"
  },
  {
    "id": "model.config.is_valid.read_timeout.app_error",
    "translation": "错误的读取超时值。"
  },
  {
    "id": "model.config.is_valid.restrict_direct_message.app_error",
    "translation": "无效的私信限制。必须为 'any' 或 'team'"
  },
  {
    "id": "model.config.is_valid.saml_assertion_consumer_service_url.app_error",
    "translation": "服务提供商登入网址必须为有效URL并且以 http:// 或 https:// 开头。"
  },
  {
    "id": "model.config.is_valid.saml_email_attribute.app_error",
    "translation": "无效的电子邮件属性。此属性必须设定。"
  },
  {
    "id": "model.config.is_valid.saml_idp_cert.app_error",
    "translation": "找不到身份识别提供商公开凭证。您忘了上传？"
  },
  {
    "id": "model.config.is_valid.saml_idp_descriptor_url.app_error",
    "translation": "身份提供商签发网址必须为有效URL并且以 http:// 或 https:// 开头。"
  },
  {
    "id": "model.config.is_valid.saml_idp_url.app_error",
    "translation": "SAML SSO网址必须为有效URL并且以 http:// 或 https:// 开头。"
  },
  {
    "id": "model.config.is_valid.saml_private_key.app_error",
    "translation": "找不到服务提供商私钥。您忘了上传？"
  },
  {
    "id": "model.config.is_valid.saml_public_cert.app_error",
    "translation": "找不到服务提供商公开凭证。您忘了上传？"
  },
  {
    "id": "model.config.is_valid.saml_username_attribute.app_error",
    "translation": "无效的用户名属性。此属性必须设定。"
  },
  {
    "id": "model.config.is_valid.site_url.app_error",
    "translation": "网址必须为有效 URL 并且以 http:// 或 https:// 开头"
  },
  {
    "id": "model.config.is_valid.site_url_email_batching.app_error",
    "translation": "当SiteURL未设置时没法启动批量电子邮件。"
  },
  {
    "id": "model.config.is_valid.sitename_length.app_error",
    "translation": "站点名必须小于或等于 {{.MaxLength}} 个字符。"
  },
  {
    "id": "model.config.is_valid.sql_conn_max_lifetime_milliseconds.app_error",
    "translation": "无效的 SQL 连接最大时限。不能为负数。"
  },
  {
    "id": "model.config.is_valid.sql_data_src.app_error",
    "translation": "SQL 设置中的数据源无效。必须设定。"
  },
  {
    "id": "model.config.is_valid.sql_driver.app_error",
    "translation": "SQL 设置中的驱动名无效。必须是 'mysql' 或者 'postgres'"
  },
  {
    "id": "model.config.is_valid.sql_idle.app_error",
    "translation": "SQL 设置中的最大的空闲连接数无效。必须是正整数。"
  },
  {
    "id": "model.config.is_valid.sql_max_conn.app_error",
    "translation": "SQL 设置中最大开启连接数无效。必须是正整数。"
  },
  {
    "id": "model.config.is_valid.sql_query_timeout.app_error",
    "translation": "无效 SQL 查询超时设定。必须是正整数。"
  },
  {
    "id": "model.config.is_valid.teammate_name_display.app_error",
    "translation": "无效的团员显示。必须为 'full_name'，'nickname_full_name' 或 'username'"
  },
  {
    "id": "model.config.is_valid.time_between_user_typing.app_error",
    "translation": "用户键入更新间隔不应设置为小于1000毫秒。"
  },
  {
    "id": "model.config.is_valid.tls_cert_file.app_error",
    "translation": "无效的 TLS 证书文件值 - 使用 LetsEncrypt 或设置为现有的证书文件路径"
  },
  {
    "id": "model.config.is_valid.tls_key_file.app_error",
    "translation": "无效的 TLS 证书钥匙值 - 使用 LetsEncrypt 或设置为现有的钥匙文件路径"
  },
  {
    "id": "model.config.is_valid.tls_overwrite_cipher.app_error",
    "translation": "无效的 TLS 覆盖加密模式值 - 请参阅文档了解有效的值"
  },
  {
    "id": "model.config.is_valid.webserver_security.app_error",
    "translation": "错误的网页服务器连接安全值。"
  },
  {
    "id": "model.config.is_valid.websocket_url.app_error",
    "translation": "Websocket 网址必须时有效的网址并且以 ws:// 或 wss:// 开头。"
  },
  {
    "id": "model.config.is_valid.write_timeout.app_error",
    "translation": "错误的写入超时值。"
  },
  {
    "id": "model.emoji.create_at.app_error",
    "translation": "创建时间必须为有效的时间。"
  },
  {
    "id": "model.emoji.id.app_error",
    "translation": "无效的表情符 ID"
  },
  {
    "id": "model.emoji.name.app_error",
    "translation": "名称必须在 1 至 64 个的小写英文数字。"
  },
  {
    "id": "model.emoji.update_at.app_error",
    "translation": "更新时必须是有效的时间。"
  },
  {
    "id": "model.emoji.user_id.app_error",
    "translation": "无效创建者 id。"
  },
  {
    "id": "model.file_info.get.gif.app_error",
    "translation": "无法解码 gif。"
  },
  {
    "id": "model.file_info.is_valid.create_at.app_error",
    "translation": "错误的 create_at 值。"
  },
  {
    "id": "model.file_info.is_valid.id.app_error",
    "translation": "错误的 id 值。"
  },
  {
    "id": "model.file_info.is_valid.path.app_error",
    "translation": "错误的 path 值。"
  },
  {
    "id": "model.file_info.is_valid.post_id.app_error",
    "translation": "错误的 post_id 值。"
  },
  {
    "id": "model.file_info.is_valid.update_at.app_error",
    "translation": "错误的 update_at 值。"
  },
  {
    "id": "model.file_info.is_valid.user_id.app_error",
    "translation": "错误的 user_id 值。"
  },
  {
    "id": "model.group.create_at.app_error",
    "translation": "无效的组创建日期属性"
  },
  {
    "id": "model.group.description.app_error",
    "translation": "无效的组描述属性"
  },
  {
    "id": "model.group.display_name.app_error",
    "translation": "无效的组显示名属性"
  },
  {
    "id": "model.group.name.app_error",
    "translation": "无效的组名称属性"
  },
  {
    "id": "model.group.remote_id.app_error",
    "translation": "无效的组远程 id 属性"
  },
  {
    "id": "model.group.source.app_error",
    "translation": "无效的组来源属性"
  },
  {
    "id": "model.group.update_at.app_error",
    "translation": "无效的组更新日期属性"
  },
  {
    "id": "model.group_member.group_id.app_error",
    "translation": "无效的组成员的组 id 属性"
  },
  {
    "id": "model.group_member.user_id.app_error",
    "translation": "无效的组成员用户 id 属性"
  },
  {
    "id": "model.group_syncable.group_id.app_error",
    "translation": "无效的可同步组组 id 属性"
  },
  {
    "id": "model.group_syncable.syncable_id.app_error",
    "translation": "无效的可同步组 id"
  },
  {
    "id": "model.incoming_hook.channel_id.app_error",
    "translation": "无效的频道 id。"
  },
  {
    "id": "model.incoming_hook.create_at.app_error",
    "translation": "创建时间必须为有效的时间。"
  },
  {
    "id": "model.incoming_hook.description.app_error",
    "translation": "无效的描述。"
  },
  {
    "id": "model.incoming_hook.display_name.app_error",
    "translation": "无效的标题。"
  },
  {
    "id": "model.incoming_hook.icon_url.app_error",
    "translation": "无效帖子图标。"
  },
  {
    "id": "model.incoming_hook.id.app_error",
    "translation": "无效的 Id。"
  },
  {
    "id": "model.incoming_hook.parse_data.app_error",
    "translation": "无法解析传入数据。"
  },
  {
    "id": "model.incoming_hook.team_id.app_error",
    "translation": "无效的团队 ID。"
  },
  {
    "id": "model.incoming_hook.update_at.app_error",
    "translation": "更新时必须是有效的时间。"
  },
  {
    "id": "model.incoming_hook.user_id.app_error",
    "translation": "无效的用户 id。"
  },
  {
    "id": "model.incoming_hook.username.app_error",
    "translation": "无效的用户名。"
  },
  {
    "id": "model.job.is_valid.create_at.app_error",
    "translation": "创建时间必须为有效的时间。"
  },
  {
    "id": "model.job.is_valid.id.app_error",
    "translation": "无效任务 Id"
  },
  {
    "id": "model.job.is_valid.status.app_error",
    "translation": "无效任务状态"
  },
  {
    "id": "model.job.is_valid.type.app_error",
    "translation": "无效任务类型"
  },
  {
    "id": "model.license_record.is_valid.create_at.app_error",
    "translation": "上传许可证时错误的 create_at 值。"
  },
  {
    "id": "model.license_record.is_valid.id.app_error",
    "translation": "上传许可证时错误的 id 值。"
  },
  {
    "id": "model.link_metadata.is_valid.data.app_error",
    "translation": "连接元数据不能为 nil"
  },
  {
    "id": "model.link_metadata.is_valid.data_type.app_error",
    "translation": "连接元数据不复合置顶的类型"
  },
  {
    "id": "model.link_metadata.is_valid.timestamp.app_error",
    "translation": "连接元数据日期必须有效并且精确到小时"
  },
  {
    "id": "model.link_metadata.is_valid.type.app_error",
    "translation": "无效的连接元数据类型"
  },
  {
    "id": "model.link_metadata.is_valid.url.app_error",
    "translation": "必须设定连接元数据网址"
  },
  {
    "id": "model.oauth.is_valid.app_id.app_error",
    "translation": "无效应用 id"
  },
  {
    "id": "model.oauth.is_valid.callback.app_error",
    "translation": "回调网址必须为有效URL并且以 http:// 或 https:// 开头。"
  },
  {
    "id": "model.oauth.is_valid.client_secret.app_error",
    "translation": "无效客户端秘钥"
  },
  {
    "id": "model.oauth.is_valid.create_at.app_error",
    "translation": "创建时间必须为有效的时间。"
  },
  {
    "id": "model.oauth.is_valid.creator_id.app_error",
    "translation": "无效创建者 id。"
  },
  {
    "id": "model.oauth.is_valid.description.app_error",
    "translation": "无效的描述。"
  },
  {
    "id": "model.oauth.is_valid.homepage.app_error",
    "translation": "首页网址必须为有效URL并且以 http:// 或 https:// 开头。"
  },
  {
    "id": "model.oauth.is_valid.icon_url.app_error",
    "translation": "图标网址必须为有效URL并且以 http:// 或 https:// 开头。"
  },
  {
    "id": "model.oauth.is_valid.name.app_error",
    "translation": "无效名称"
  },
  {
    "id": "model.oauth.is_valid.update_at.app_error",
    "translation": "更新时必须是有效的时间。"
  },
  {
    "id": "model.outgoing_hook.icon_url.app_error",
    "translation": "无效的图标"
  },
  {
    "id": "model.outgoing_hook.is_valid.callback.app_error",
    "translation": "无效的回调网址"
  },
  {
    "id": "model.outgoing_hook.is_valid.channel_id.app_error",
    "translation": "无效的频道 id。"
  },
  {
    "id": "model.outgoing_hook.is_valid.content_type.app_error",
    "translation": "错误的 content_type 值。"
  },
  {
    "id": "model.outgoing_hook.is_valid.create_at.app_error",
    "translation": "创建时间必须为有效的时间。"
  },
  {
    "id": "model.outgoing_hook.is_valid.description.app_error",
    "translation": "无效的描述。"
  },
  {
    "id": "model.outgoing_hook.is_valid.display_name.app_error",
    "translation": "无效的标题。"
  },
  {
    "id": "model.outgoing_hook.is_valid.id.app_error",
    "translation": "无效的 Id。"
  },
  {
    "id": "model.outgoing_hook.is_valid.team_id.app_error",
    "translation": "无效的团队 ID"
  },
  {
    "id": "model.outgoing_hook.is_valid.token.app_error",
    "translation": "无效的令牌"
  },
  {
    "id": "model.outgoing_hook.is_valid.trigger_words.app_error",
    "translation": "无效的触发关键词"
  },
  {
    "id": "model.outgoing_hook.is_valid.update_at.app_error",
    "translation": "更新时必须是有效的时间。"
  },
  {
    "id": "model.outgoing_hook.is_valid.url.app_error",
    "translation": "无效回调urls. 正确的URL必须是以http:// 或者 https://开始"
  },
  {
    "id": "model.outgoing_hook.is_valid.user_id.app_error",
    "translation": "无效的用户 id。"
  },
  {
    "id": "model.outgoing_hook.is_valid.words.app_error",
    "translation": "无效的触发关键词"
  },
  {
    "id": "model.outgoing_hook.username.app_error",
    "translation": "无效的用户名。"
  },
  {
    "id": "model.plugin_command.error.app_error",
    "translation": "执行此指令时发生了错误。"
  },
  {
    "id": "model.plugin_key_value.is_valid.key.app_error",
    "translation": "无效键，必须为 {{.Min}} 至 {{.Max}} 个字符。"
  },
  {
    "id": "model.plugin_key_value.is_valid.plugin_id.app_error",
    "translation": "无效插件 ID，必须为 {{.Min}} 至 {{.Max}} 个字符。"
  },
  {
    "id": "model.post.is_valid.channel_id.app_error",
    "translation": "无效的频道 id。"
  },
  {
    "id": "model.post.is_valid.create_at.app_error",
    "translation": "创建时间必须为有效的时间。"
  },
  {
    "id": "model.post.is_valid.file_ids.app_error",
    "translation": "无效的文件 id。上传只允许最多 10 个文件。请考虑创建新的消息以上传更多文件。"
  },
  {
    "id": "model.post.is_valid.filenames.app_error",
    "translation": "无效文件名"
  },
  {
    "id": "model.post.is_valid.hashtags.app_error",
    "translation": "无效标签"
  },
  {
    "id": "model.post.is_valid.id.app_error",
    "translation": "无效的 Id。"
  },
  {
    "id": "model.post.is_valid.msg.app_error",
    "translation": "无效消息"
  },
  {
    "id": "model.post.is_valid.original_id.app_error",
    "translation": "无效原始id"
  },
  {
    "id": "model.post.is_valid.parent_id.app_error",
    "translation": "无效的父 id。"
  },
  {
    "id": "model.post.is_valid.props.app_error",
    "translation": "无效属性"
  },
  {
    "id": "model.post.is_valid.root_id.app_error",
    "translation": "无效的根 id。"
  },
  {
    "id": "model.post.is_valid.root_parent.app_error",
    "translation": "如果父 ID 已设置则必须设置无效根 ID"
  },
  {
    "id": "model.post.is_valid.type.app_error",
    "translation": "无效的类型。"
  },
  {
    "id": "model.post.is_valid.update_at.app_error",
    "translation": "更新时必须是有效的时间。"
  },
  {
    "id": "model.post.is_valid.user_id.app_error",
    "translation": "无效的用户 id。"
  },
  {
    "id": "model.preference.is_valid.category.app_error",
    "translation": "无效分类"
  },
  {
    "id": "model.preference.is_valid.id.app_error",
    "translation": "无效的用户 id。"
  },
  {
    "id": "model.preference.is_valid.name.app_error",
    "translation": "无效名称"
  },
  {
    "id": "model.preference.is_valid.theme.app_error",
    "translation": "无效主题"
  },
  {
    "id": "model.preference.is_valid.value.app_error",
    "translation": "值过长"
  },
  {
    "id": "model.reaction.is_valid.create_at.app_error",
    "translation": "创建时间必须为有效的时间。"
  },
  {
    "id": "model.reaction.is_valid.emoji_name.app_error",
    "translation": "无效的表情符名"
  },
  {
    "id": "model.reaction.is_valid.post_id.app_error",
    "translation": "无效消息id"
  },
  {
    "id": "model.reaction.is_valid.user_id.app_error",
    "translation": "无效的用户 id。"
  },
  {
    "id": "model.team.is_valid.characters.app_error",
    "translation": "名称必须是2个或更多小写字母数字字符。"
  },
  {
    "id": "model.team.is_valid.company.app_error",
    "translation": "无效的公司名"
  },
  {
    "id": "model.team.is_valid.create_at.app_error",
    "translation": "创建时间必须为有效的时间。"
  },
  {
    "id": "model.team.is_valid.description.app_error",
    "translation": "无效的描述。"
  },
  {
    "id": "model.team.is_valid.domains.app_error",
    "translation": "无效允许域"
  },
  {
    "id": "model.team.is_valid.email.app_error",
    "translation": "无效的邮箱。"
  },
  {
    "id": "model.team.is_valid.id.app_error",
    "translation": "无效的 Id。"
  },
  {
    "id": "model.team.is_valid.name.app_error",
    "translation": "无效名称"
  },
  {
    "id": "model.team.is_valid.reserved.app_error",
    "translation": "这个网址是不可用。请尝试另一个。"
  },
  {
    "id": "model.team.is_valid.type.app_error",
    "translation": "无效的类型。"
  },
  {
    "id": "model.team.is_valid.update_at.app_error",
    "translation": "更新时必须是有效的时间。"
  },
  {
    "id": "model.team.is_valid.url.app_error",
    "translation": "无效的网址标识"
  },
  {
    "id": "model.team_member.is_valid.team_id.app_error",
    "translation": "无效的团队 ID"
  },
  {
    "id": "model.team_member.is_valid.user_id.app_error",
    "translation": "无效的用户 id。"
  },
  {
    "id": "model.token.is_valid.expiry",
    "translation": "无效的令牌过期"
  },
  {
    "id": "model.token.is_valid.size",
    "translation": "无效的令牌。"
  },
  {
    "id": "model.user.is_valid.email.app_error",
    "translation": "无效的邮箱。"
  },
  {
    "id": "model.user.is_valid.pwd.app_error",
    "translation": "你的密码需要至少 {{.Min}} 字符。"
  },
  {
    "id": "model.user.is_valid.pwd_lowercase.app_error",
    "translation": "您的密码必须包含至少 {{.Min}} 字符元且至少有一个小写字母。"
  },
  {
    "id": "model.user.is_valid.pwd_lowercase_number.app_error",
    "translation": "您的密码必须包含至少 {{.Min}} 个字符且至少有一个小写字母以及一个数字。"
  },
  {
    "id": "model.user.is_valid.pwd_lowercase_number_symbol.app_error",
    "translation": "您的密码必须包含至少 {{.Min}} 个字符且至少有一个小写字母，一个数字，以及一个符号（如\"~!@#$%^&*()\"）。"
  },
  {
    "id": "model.user.is_valid.pwd_lowercase_symbol.app_error",
    "translation": "您的密码必须包含至少 {{.Min}} 个字符且至少有一个小写字母以及一个符号（如\"~!@#$%^&*()\"）。"
  },
  {
    "id": "model.user.is_valid.pwd_lowercase_uppercase.app_error",
    "translation": "您的密码必须包含至少 {{.Min}} 个字符且至少有一个小写字母以及一个大写字母。"
  },
  {
    "id": "model.user.is_valid.pwd_lowercase_uppercase_number.app_error",
    "translation": "您的密码必须包含至少 {{.Min}} 个字符且至少有一个小写字母，一个大写字母，以及一个数字。"
  },
  {
    "id": "model.user.is_valid.pwd_lowercase_uppercase_number_symbol.app_error",
    "translation": "您的密码必须包含至少 {{.Min}} 个字符且至少有一个小写字母，一个大写字母，一个数字，以及一个符号（如\"~!@#$%^&*()\"）。"
  },
  {
    "id": "model.user.is_valid.pwd_lowercase_uppercase_symbol.app_error",
    "translation": "您的密码必须包含至少 {{.Min}} 个字符且至少有一个小写字母，一个大写字母，以及一个符号（如\"~!@#$%^&*()\"）。"
  },
  {
    "id": "model.user.is_valid.pwd_number.app_error",
    "translation": "您的密码必须包含至少 {{.Min}} 个字符且至少有一个数字。"
  },
  {
    "id": "model.user.is_valid.pwd_number_symbol.app_error",
    "translation": "您的密码必须包含至少 {{.Min}} 个字符且至少有一个数字以及一个符号（如\"~!@#$%^&*()\"）。"
  },
  {
    "id": "model.user.is_valid.pwd_symbol.app_error",
    "translation": "您的密码必须包含至少 {{.Min}} 个字符且至少有一个符号（如\"~!@#$%^&*()\"）。"
  },
  {
    "id": "model.user.is_valid.pwd_uppercase.app_error",
    "translation": "您的密码必须包含至少 {{.Min}} 个字符且至少有一个大写字母。"
  },
  {
    "id": "model.user.is_valid.pwd_uppercase_number.app_error",
    "translation": "您的密码必须包含至少 {{.Min}} 个字符且至少有一个大写字母以及一个数字。"
  },
  {
    "id": "model.user.is_valid.pwd_uppercase_number_symbol.app_error",
    "translation": "您的密码必须包含至少 {{.Min}} 个字符且至少有一个大写字母，一个数字，以及一个符号（如\"~!@#$%^&*()\"）。"
  },
  {
    "id": "model.user.is_valid.pwd_uppercase_symbol.app_error",
    "translation": "您的密码必须包含至少 {{.Min}} 个字元且至少有一个大写字母以及一个符号（如\"~!@#$%^&*()\"）。"
  },
  {
    "id": "model.user.is_valid.username.app_error",
    "translation": "用户名必须是一个以字母开头，可以包含数字、小写字母以及符号 \".\"、\"-\" 和 \"_\" 在内的3-22位字符。"
  },
  {
    "id": "model.user_access_token.is_valid.description.app_error",
    "translation": "无效描述，必须255字以内"
  },
  {
    "id": "model.user_access_token.is_valid.id.app_error",
    "translation": "错误的 id 值。"
  },
  {
    "id": "model.user_access_token.is_valid.token.app_error",
    "translation": "无效的访问令牌。"
  },
  {
    "id": "model.user_access_token.is_valid.user_id.app_error",
    "translation": "无效的用户 id。"
  },
  {
    "id": "model.utils.decode_json.app_error",
    "translation": "无法解码"
  },
  {
    "id": "model.websocket_client.connect_fail.app_error",
    "translation": "无法连接 WebSocket 服务器。"
  },
  {
    "id": "oauth.gitlab.tos.error",
    "translation": "GitLab 的使用条款已更新。请到 gitlab.com 接受新的使用条款后再尝试登入 Mattermost。"
  },
  {
    "id": "plugin.api.update_user_status.bad_status",
    "translation": "无法设定用户状态。未知用户状态。"
  },
  {
    "id": "plugin_api.get_file_link.disabled.app_error",
    "translation": "公共链接已经被禁用"
  },
  {
    "id": "plugin_api.get_file_link.no_post.app_error",
    "translation": "无法获取文件公开链接。文件必须附在当前用户可读的消息上。"
  },
  {
    "id": "plugin_api.send_mail.missing_htmlbody",
    "translation": "缺少 HTML 内容。"
  },
  {
    "id": "plugin_api.send_mail.missing_subject",
    "translation": "缺少标题。"
  },
  {
    "id": "plugin_api.send_mail.missing_to",
    "translation": "缺少 TO 地址。"
  },
  {
    "id": "store.sql.convert_string_array",
    "translation": "来自数据库：不能从 StringArray 转换到 *string"
  },
  {
    "id": "store.sql.convert_string_interface",
    "translation": "来自数据库：不能从 StringInterface 转换到 *string"
  },
  {
    "id": "store.sql.convert_string_map",
    "translation": "来自数据库：不能从 StringMap 转换到 *string"
  },
  {
    "id": "store.sql_bot.get.missing.app_error",
    "translation": "Bot does not exist"
  },
  {
    "id": "store.sql_channel.get.existing.app_error",
    "translation": "无法找到频道。"
  },
  {
    "id": "store.sql_channel.save.archived_channel.app_error",
    "translation": "您不能更改已归档的频道"
  },
  {
    "id": "store.sql_channel.save.direct_channel.app_error",
    "translation": "使用 SaveDirectChannel 创建私聊频道"
  },
  {
    "id": "store.sql_channel.save_channel.existing.app_error",
    "translation": "必须对现有的频道执行更新"
  },
  {
    "id": "store.sql_channel.save_channel.exists.app_error",
    "translation": "频道名称在团队中已存在"
  },
  {
    "id": "store.sql_channel.save_channel.limit.app_error",
    "translation": "您已经达到了允许的频道数量上限。"
  },
  {
    "id": "store.sql_channel.save_direct_channel.not_direct.app_error",
    "translation": "不能试图用SaveDirectChannel创建私聊频道"
  },
  {
    "id": "store.sql_command.save.get.app_error",
    "translation": "无法获取命令"
  },
  {
    "id": "store.sql_post.search.disabled",
    "translation": "此服务器已禁用搜索。请联系您的系统管理员。"
  },
  {
    "id": "store.sql_team.save_member.exists.app_error",
    "translation": "已存在拥有此 ID 的团队成员"
  },
  {
    "id": "store.sql_user.get_for_login.app_error",
    "translation": "未找到符合您的凭证的帐号。此团队或许需要从团队拥有者获得邀请才可加入。"
  },
  {
    "id": "store.sql_user.update.email_taken.app_error",
    "translation": "该邮箱已被使用。请重新选择。"
  },
  {
    "id": "system.message.name",
    "translation": "系统"
  },
  {
    "id": "utils.file.list_directory.local.app_error",
    "translation": "从本地存储列出目录时遇到错误。"
  },
  {
    "id": "utils.file.list_directory.s3.app_error",
    "translation": "从 S3 列出目录时遇到错误。"
  },
  {
    "id": "utils.file.remove_directory.local.app_error",
    "translation": "从本地存储移除目录时遇到错误。"
  },
  {
    "id": "utils.file.remove_directory.s3.app_error",
    "translation": "从 S3 移除目录时遇到错误。"
  },
  {
    "id": "utils.file.remove_file.local.app_error",
    "translation": "从本地存储移除文件时遇到错误。"
  },
  {
    "id": "utils.file.remove_file.s3.app_error",
    "translation": "从 S3 移除文件时遇到错误。"
  },
  {
    "id": "utils.mail.connect_smtp.helo.app_error",
    "translation": "设置 HELO 失败"
  },
  {
    "id": "utils.mail.connect_smtp.open.app_error",
    "translation": "打开连接失败"
  },
  {
    "id": "utils.mail.connect_smtp.open_tls.app_error",
    "translation": "未能打开TLS连接"
  },
  {
    "id": "utils.mail.new_client.auth.app_error",
    "translation": "无法验证SMTP服务器"
  },
  {
    "id": "utils.mail.sendMail.attachments.write_error",
    "translation": "给邮件添加附件失败"
  },
  {
    "id": "utils.mail.send_mail.close.app_error",
    "translation": "未能关闭连接到SMTP服务器"
  },
  {
    "id": "utils.mail.send_mail.from_address.app_error",
    "translation": "设定 \"From Address\" 错误"
  },
  {
    "id": "utils.mail.send_mail.msg.app_error",
    "translation": "写电子邮件失败"
  },
  {
    "id": "utils.mail.send_mail.msg_data.app_error",
    "translation": "添加电子邮件信息数据失败"
  },
  {
    "id": "utils.mail.send_mail.to_address.app_error",
    "translation": "设定 \"To Address\" 错误"
  },
  {
    "id": "web.command_webhook.command.app_error",
    "translation": "找不到该命令"
  },
  {
    "id": "web.command_webhook.parse.app_error",
    "translation": "无法解析传入数据"
  },
  {
    "id": "web.get_access_token.internal_saving.app_error",
    "translation": "无法更新用户访问数据。"
  },
  {
    "id": "web.incoming_webhook.channel.app_error",
    "translation": "找不到该频道"
  },
  {
    "id": "web.incoming_webhook.channel_locked.app_error",
    "translation": "此 webhook 不允许发消息到指定的频道"
  },
  {
    "id": "web.incoming_webhook.disabled.app_error",
    "translation": "传入webhooks已经被系统管理员禁用。"
  },
  {
    "id": "web.incoming_webhook.invalid.app_error",
    "translation": "无效webhook"
  },
  {
    "id": "web.incoming_webhook.parse.app_error",
    "translation": "无法解析传入数据"
  },
  {
    "id": "web.incoming_webhook.permissions.app_error",
    "translation": "不合适的频道权限"
  },
  {
    "id": "web.incoming_webhook.split_props_length.app_error",
    "translation": "无法拆分 webhook 属性信息到 {{.Max}} 字符块。"
  },
  {
    "id": "web.incoming_webhook.text.app_error",
    "translation": "未指定文本"
  },
  {
    "id": "web.incoming_webhook.user.app_error",
    "translation": "不能找到用户"
  },
  {
    "id": "app.channel.get_more_channels.get.app_error",
    "translation": "无法获取频道。"
  },
  {
    "id": "app.channel.permanent_delete.app_error",
    "translation": "无法删除频道。"
  },
  {
    "id": "app.channel.restore.app_error",
    "translation": "无法恢复频道。"
  },
  {
    "id": "app.channel.update.bad_id",
    "translation": "无法更新频道。"
  },
  {
    "id": "app.channel.update_channel.internal_error",
    "translation": "无法更新频道。"
  },
  {
    "id": "app.channel_member_history.log_join_event.internal_error",
    "translation": "记录频道成员历史失败。"
  },
  {
    "id": "app.channel_member_history.log_leave_event.internal_error",
    "translation": "记录频道成员历史失败。更新加入记录失败"
  },
  {
    "id": "app.emoji.create.internal_error",
    "translation": "无法保存表情符。"
  },
  {
    "id": "app.emoji.delete.app_error",
    "translation": "无法删除表情符。"
  },
  {
    "id": "app.emoji.delete.no_results",
    "translation": "找不到要删除的表情符。"
  },
  {
    "id": "app.emoji.get_by_name.app_error",
    "translation": "无法获取表情符。"
  },
  {
    "id": "app.emoji.get_by_name.no_result",
    "translation": "无法找到表情符。"
  },
  {
    "id": "app.emoji.get.no_result",
    "translation": "无法找到表情符。"
  },
  {
    "id": "app.emoji.get_list.internal_error",
    "translation": "无法获取表情符。"
  },
  {
    "id": "app.import.get_teams_by_names.some_teams_not_found.error",
    "translation": "一些团队未找到"
  },
  {
    "id": "app.import.get_users_by_username.some_users_not_found.error",
    "translation": "一些用户未找到"
  },
  {
    "id": "app.import.import_user_teams.save_preferences.error",
    "translation": "无法保存团队风格偏好"
  },
  {
    "id": "app.import.validate_user_import_data.advanced_props_formatting.error",
    "translation": "无效的用户消息格式设定"
  },
  {
    "id": "app.import.validate_user_import_data.advanced_props_show_unread_section.error",
    "translation": "无效的用户显示未读块设定"
  },
  {
    "id": "app.import.validate_user_import_data.auth_data_and_service_dependency.error",
    "translation": "AuthService 与 AuthData 必须同时使用。"
  },
  {
    "id": "app.plugin.flag_managed.app_error",
    "translation": "无法设定插件由文件储存管理。"
  },
  {
    "id": "app.plugin.get_public_key.get_file.app_error",
    "translation": "从储存获取公钥时遇到错误。"
  },
  {
    "id": "app.plugin.install_marketplace_plugin.app_error",
    "translation": "安装集市插件失败。"
  },
  {
    "id": "app.plugin.invalid_version.app_error",
    "translation": "无法解析插件版本。"
  },
  {
    "id": "app.plugin.marketplace_client.app_error",
    "translation": "创建集市客户端失败。"
  },
  {
    "id": "app.plugin.marketplace_disabled.app_error",
    "translation": "集市已停用。请检查您的日志了解详情。"
  },
  {
    "id": "app.plugin.marketplace_plugin_request.app_error",
    "translation": "无法解码集市插件请求。"
  },
  {
    "id": "app.plugin.marketplace_plugins.not_found.app_error",
    "translation": "无法找到请求的集市插件。"
  },
  {
    "id": "app.plugin.marketplace_plugins.signature_not_found.app_error",
    "translation": "无法找到请求的集市插件签字。"
  },
  {
    "id": "app.plugin.marshal.app_error",
    "translation": "封装集市插件失败。"
  },
  {
    "id": "app.plugin.modify_saml.app_error",
    "translation": "无法修改 saml 文件。"
  },
  {
    "id": "app.plugin.restart.app_error",
    "translation": "无法升级时重启插件。"
  },
  {
    "id": "app.plugin.signature_decode.app_error",
    "translation": "无法解码 base64 签名。"
  },
  {
    "id": "app.plugin.store_bundle.app_error",
    "translation": "无法储存插件到配置的文件储存。"
  },
  {
    "id": "app.plugin.sync.list_filestore.app_error",
    "translation": "从文件储存读取插件文件失败。"
  },
  {
    "id": "app.plugin.sync.read_local_folder.app_error",
    "translation": "读取本地插件文件夹错误。"
  },
  {
    "id": "app.plugin.webapp_bundle.app_error",
    "translation": "无法生成插件应用包。"
  },
  {
    "id": "app.plugin.write_file.read.app_error",
    "translation": "读取文件时发生错误。"
  },
  {
    "id": "app.plugin.write_file.saving.app_error",
    "translation": "保存文件时发生错误。"
  },
  {
    "id": "app.team.invite_token.group_constrained.error",
    "translation": "无法以令牌加入组受限团队。"
  },
  {
    "id": "app.terms_of_service.create.app_error",
    "translation": "无法保存服务条款。"
  },
  {
    "id": "app.user_terms_of_service.save.app_error",
    "translation": "无法保存服务条款。"
  },
  {
    "id": "bleveengine.already_started.error",
    "translation": "Bleve 已启动。"
  },
  {
    "id": "app.terms_of_service.create.existing.app_error",
    "translation": "不能为现有的服务条款调用保存。"
  },
  {
    "id": "bleveengine.create_channel_index.error",
    "translation": "创建 bleve 频道索引错误。"
  },
  {
    "id": "app.terms_of_service.get.app_error",
    "translation": "无法获取服务条款。"
  },
  {
    "id": "app.user_terms_of_service.get_by_user.app_error",
    "translation": "无法获取服务条款。"
  },
  {
    "id": "app.terms_of_service.get.no_rows.app_error",
    "translation": "未找到服务条款。"
  },
  {
    "id": "bleveengine.create_post_index.error",
    "translation": "创建 bleve 消息索引错误。"
  },
  {
    "id": "bleveengine.create_user_index.error",
    "translation": "创建 bleve 用户索引错误。"
  },
  {
    "id": "bleveengine.delete_channel.error",
    "translation": "删除频道失败。"
  },
  {
    "id": "bleveengine.delete_post.error",
    "translation": "删除消息失败。"
  },
  {
    "id": "bleveengine.delete_user.error",
    "translation": "删除用户失败。"
  },
  {
    "id": "bleveengine.index_channel.error",
    "translation": "索引频道失败。"
  },
  {
    "id": "bleveengine.index_post.error",
    "translation": "索引消息失败。"
  },
  {
    "id": "bleveengine.indexer.do_job.bulk_index_channels.batch_error",
    "translation": "批量索引频道失败。"
  },
  {
    "id": "bleveengine.indexer.do_job.bulk_index_posts.batch_error",
    "translation": "批量索引消息失败。"
  },
  {
    "id": "bleveengine.indexer.do_job.bulk_index_users.batch_error",
    "translation": "批量索引用户失败。"
  },
  {
    "id": "bleveengine.indexer.do_job.get_oldest_post.error",
    "translation": "无法从数据库获取最旧的消息。"
  },
  {
    "id": "bleveengine.indexer.do_job.parse_end_time.error",
    "translation": "Bleve 索引工作者解析中止时间失败。"
  },
  {
    "id": "bleveengine.indexer.do_job.parse_start_time.error",
    "translation": "Bleve 索引工作者解析开始时间失败。"
  },
  {
    "id": "bleveengine.indexer.index_batch.nothing_left_to_index.error",
    "translation": "尝试在所有实体已完成时创建新批量索引。"
  },
  {
    "id": "bleveengine.purge_channel_index.error",
    "translation": "清除频道索引失败。"
  },
  {
    "id": "app.user_terms_of_service.delete.app_error",
    "translation": "无法删除服务条款。"
  },
  {
    "id": "bleveengine.purge_user_index.error",
    "translation": "清除用户索引失败。"
  },
  {
    "id": "bleveengine.search_posts.error",
    "translation": "消息搜索无法完成。"
  },
  {
    "id": "bleveengine.search_users_in_channel.nuchan.error",
    "translation": "用户搜索无法完成。"
  },
  {
    "id": "bleveengine.search_users_in_team.error",
    "translation": "用户搜索无法完成。"
  },
  {
    "id": "bleveengine.stop_channel_index.error",
    "translation": "关闭频道索引失败。"
  },
  {
    "id": "bleveengine.search_users_in_channel.uchan.error",
    "translation": "用户搜索无法完成。"
  },
  {
    "id": "bleveengine.stop_user_index.error",
    "translation": "关闭用户索引失败。"
  },
  {
    "id": "ent.cluster.json_encode.error",
    "translation": "编码 JSON 请求出错"
  },
  {
    "id": "ent.cluster.timeout.error",
    "translation": "等待机群回应超时"
  },
  {
    "id": "ent.compliance.csv.metadata.json.zipfile.appError",
    "translation": "无法创建 zip 文件"
  },
  {
    "id": "ent.compliance.csv.warning.appError",
    "translation": "无法创建警告文件。"
  },
  {
    "id": "ent.elasticsearch.create_template_posts_if_not_exists.template_create_failed",
    "translation": "创建 Elasticsearch 消息模板失败"
  },
  {
    "id": "ent.elasticsearch.create_template_users_if_not_exists.template_create_failed",
    "translation": "创建 Elasticsearch 用户模板失败"
  },
  {
    "id": "ent.elasticsearch.delete_channel.error",
    "translation": "删除频道失败"
  },
  {
    "id": "ent.elasticsearch.delete_user.error",
    "translation": "删除用户失败"
  },
  {
    "id": "ent.elasticsearch.index_channel.error",
    "translation": "索引频道失败"
  },
  {
    "id": "ent.elasticsearch.index_user.error",
    "translation": "索引用户失败"
  },
  {
    "id": "ent.elasticsearch.indexer.index_batch.nothing_left_to_index.error",
    "translation": "尝试在所有实体已完成时创建新批量索引"
  },
  {
    "id": "ent.elasticsearch.refresh_indexes.refresh_failed",
    "translation": "刷新 ElasticSearch 索引失败"
  },
  {
    "id": "ent.elasticsearch.search_channels.search_failed",
    "translation": "搜索无法完成"
  },
  {
    "id": "ent.elasticsearch.search_channels.unmarshall_channel_failed",
    "translation": "解码搜索结果失败"
  },
  {
    "id": "ent.elasticsearch.search_users.search_failed",
    "translation": "搜索无法完成"
  },
  {
    "id": "ent.elasticsearch.search_users.unmarshall_user_failed",
    "translation": "解码搜索结果失败"
  },
  {
    "id": "ent.elasticsearch.start.get_server_version.app_error",
    "translation": "获取 Elasticsearch 服务器版本失败。"
  },
  {
    "id": "ent.id_loaded.license_disable.app_error",
    "translation": "您的授权不支持 ID Loaded Push Notifications。"
  },
  {
    "id": "ent.ldap.syncronize.delete_group_constained_memberships",
    "translation": "删除团队或频道成员出错"
  },
  {
    "id": "ent.ldap.validate_admin_filter.app_error",
    "translation": "无效的 AD/LDAP 管理筛选器。"
  },
  {
    "id": "ent.ldap.validate_guest_filter.app_error",
    "translation": "无效的 AD/LDAP 访客筛选器。"
  },
  {
    "id": "groups.unsupported_syncable_type",
    "translation": "不支持的可同步类型 '{{.Value}}'。"
  },
  {
    "id": "model.command.is_valid.autocomplete_data.app_error",
    "translation": "无效的 AutocompleteData"
  },
  {
    "id": "model.config.is_valid.bleve_search.enable_searching.app_error",
    "translation": "当 Bleve EnableSearching 设为是时必须设定 Bleve EnableIndexing 为是"
  },
  {
    "id": "model.config.is_valid.bleve_search.filename.app_error",
    "translation": "当 Bleve IndexingDir 设为是时必须设定 Bleve EnableIndexing 为是"
  },
  {
    "id": "model.config.is_valid.elastic_search.enable_autocomplete.app_error",
    "translation": "当 Elasticsearch EnableAutocomplete 设为是时必须设定 Elasticsearch EnableIndexing 为是"
  },
  {
    "id": "model.config.is_valid.saml_admin_attribute.app_error",
    "translation": "无效的管理员属性。必须为格式 '栏=值'。"
  },
  {
    "id": "model.config.is_valid.saml_canonical_algorithm.app_error",
    "translation": "无效的规范化算法。"
  },
  {
    "id": "model.config.is_valid.saml_signature_algorithm.app_error",
    "translation": "无效的签名算法。"
  },
  {
    "id": "model.guest.is_valid.channel.app_error",
    "translation": "无效的频道。"
  },
  {
    "id": "model.guest.is_valid.channels.app_error",
    "translation": "无效的频道。"
  },
  {
    "id": "model.guest.is_valid.emails.app_error",
    "translation": "无效的邮箱。"
  },
  {
    "id": "model.plugin_kvset_options.is_valid.old_value.app_error",
    "translation": "无效的旧值，操作非原子操作时不应该设定。"
  },
  {
    "id": "model.team.is_valid.invite_id.app_error",
    "translation": "无效的邀请 id。"
  },
  {
    "id": "model.user.is_valid.auth_data.app_error",
    "translation": "无效的认证数据。"
  },
  {
    "id": "model.user.is_valid.auth_data_pwd.app_error",
    "translation": "无效的用户名，密码和验证数据不能同时设置。"
  },
  {
    "id": "model.user.is_valid.auth_data_type.app_error",
    "translation": "无效的用户，认证数据必须设置认证类型。"
  },
  {
    "id": "model.user.is_valid.first_name.app_error",
    "translation": "无效的名字。"
  },
  {
    "id": "model.user.is_valid.id.app_error",
    "translation": "无效的用户 id。"
  },
  {
    "id": "model.user.is_valid.last_name.app_error",
    "translation": "无效的姓氏。"
  },
  {
    "id": "model.user.is_valid.locale.app_error",
    "translation": "无效的地区。"
  },
  {
    "id": "model.user.is_valid.nickname.app_error",
    "translation": "无效的昵称。"
  },
  {
    "id": "model.user.is_valid.position.app_error",
    "translation": "无效位置：不能超过 128 个字符。"
  },
  {
    "id": "plugin.api.get_users_in_channel",
    "translation": "无法获取用户，无效的排序条件。"
  },
  {
    "id": "plugin_api.bot_cant_create_bot",
    "translation": "机器人用户无法创建机器人用户。"
  },
  {
    "id": "searchengine.bleve.disabled.error",
    "translation": "清除 Bleve 索引错误：引擎未启用"
  },
  {
    "id": "api.admin.delete_brand_image.storage.not_found",
    "translation": "无法删除品牌图片，文件未找到。"
  },
  {
    "id": "api.admin.saml.failure_parse_idp_certificate.app_error",
    "translation": "解析身份提供商返回的元数据为证书失败。"
  },
  {
    "id": "api.bot.set_bot_icon_image.array.app_error",
    "translation": "请求中图片数组为空。"
  },
  {
    "id": "api.channel.add_members.error",
    "translation": "添加频道成员时发生错误。"
  },
  {
    "id": "api.channel.add_members.user_denied",
    "translation": "频道权限拒绝以下用户因为组限制：{{ .UserIDs }}"
  },
  {
    "id": "api.license.request-trial.bad-request",
    "translation": "请求的用户数不正确。"
  },
  {
    "id": "api.channel.remove_member.group_constrained.app_error",
    "translation": "无法从组受限频道移除用户。"
  },
  {
    "id": "api.channel.remove_members.denied",
    "translation": "移除以下频道成员因组限制被拒绝：{{ .UserIDs }}"
  },
  {
    "id": "api.channel.update_channel_member_roles.changing_guest_role.app_error",
    "translation": "无效的频道成员更新：您不能手动添加或移除游客角色。"
  },
  {
    "id": "api.command.execute_command.format.app_error",
    "translation": "命令触发词缺少斜杠符号"
  },
  {
    "id": "api.command_invite.group_constrained_user_denied",
    "translation": "此频道由组管理。此用户并不属于同步到此频道的组。"
  },
  {
    "id": "api.command_remove.group_constrained_user_denied",
    "translation": "用户不能从此频道移除因为他们属于关联到此频道的组。如果想从此频道移除他们，必须从关联组里移除。"
  },
  {
    "id": "api.file.upload_file.incorrect_channelId.app_error",
    "translation": "无法上传文件。不正确的频道 ID：{{.channelId}}"
  },
  {
    "id": "api.plugin.add_public_key.open.app_error",
    "translation": "打开公钥文件时遇到错误。"
  },
  {
    "id": "api.plugin.verify_plugin.app_error",
    "translation": "无法验证插件签名。"
  },
  {
    "id": "api.post.check_for_out_of_channel_groups_mentions.message.multiple",
    "translation": "@{{.Usernames}} 以及 @{{.LastUsername}} 未被通知因为他们不在此频道。他们未能被添加到频道因为他们不是关联组的成员。他们必须添加到关联组才能添加到此频道。"
  },
  {
    "id": "api.push_notification.disabled.app_error",
    "translation": "此服务器已停用推送。"
  },
  {
    "id": "api.push_notification.id_loaded.fetch.app_error",
    "translation": "获取 ID 加载的推送发生错误。"
  },
  {
    "id": "api.push_notifications.session.expired",
    "translation": "会话已超时：请登入再以继续接收通知。{{.siteName}} 的会话过期时间设定为 {{.daysCount}} 天。"
  },
  {
    "id": "api.slackimport.slack_import.zip.file_too_large",
    "translation": "zip 压缩包中的 {{.Filename}} 过大，无法进行 Slack 导入\r\n"
  },
  {
    "id": "api.team.add_members.user_denied",
    "translation": "此团队由组管理。此用户并不属于同步到此团队的组。"
  },
  {
    "id": "api.team.import_team.unknown_import_from.app_error",
    "translation": "位置导入来源。"
  },
  {
    "id": "api.user.login.guest_accounts.license.error",
    "translation": "您的许可证不支持访客帐号"
  },
  {
    "id": "api.team.invite_guests.channel_in_invalid_team.app_error",
    "translation": "邀请到的频道必须属于团队。"
  },
  {
    "id": "api.team.update_team_member_roles.guest_and_user.app_error",
    "translation": "无效的团队成员更新：用户不能同时为游客和用户。"
  },
  {
    "id": "api.templates.invite_guest_subject",
    "translation": "[{{ .SiteName }}] {{ .SenderName }} 邀请您以访客加入团队 {{ .TeamDisplayName }}"
  },
  {
    "id": "api.templates.remove_expired_license.body.renew_button",
    "translation": "续订许可证"
  },
  {
    "id": "api.templates.remove_expired_license.body.title",
    "translation": "企业许可证已过期并且部分功能已停用。请续订。"
  },
  {
    "id": "api.user.create_password_token.error",
    "translation": "未能创建找回密码令牌"
  },
  {
    "id": "api.user.login.invalid_credentials_email_username",
    "translation": "输入有效的邮箱、用户名以及密码。"
  },
  {
    "id": "api.user.reset_password.token_parse.error",
    "translation": "未能解析重置密码令牌"
  },
  {
    "id": "api.user.update_active.cannot_enable_guest_when_guest_feature_is_disabled.app_error",
    "translation": "您无法启动访客帐号因为访客功能未启用。"
  },
  {
    "id": "api.user.update_user.accepted_guest_domain.app_error",
    "translation": "您提供的电子邮件不属于访客允许的域名。请与您的管理员联系或使用一个不同的电子邮件注册。"
  },
  {
    "id": "app.export.export_custom_emoji.copy_emoji_images.error",
    "translation": "无法复制自定义表情符图片"
  },
  {
    "id": "app.import.import_user_channels.channel_not_found.error",
    "translation": "导入用户频道错误。未找到频道。"
  },
  {
    "id": "app.import.validate_post_import_data.props_too_large.error",
    "translation": "消息属性超过最大允许的长度。"
  },
  {
    "id": "app.import.validate_user_import_data.advanced_props_email_interval.error",
    "translation": "无效的用户邮件批量间隔设定"
  },
  {
    "id": "app.import.validate_user_import_data.advanced_props_feature_markdown_preview.error",
    "translation": "无效的用户 markdown 预览设定"
  },
  {
    "id": "app.import.validate_user_teams_import_data.invalid_team_theme.error",
    "translation": "无效的用户风格"
  },
  {
    "id": "app.plugin.delete_public_key.delete.app_error",
    "translation": "删除公钥时遇到错误。"
  },
  {
    "id": "app.plugin.marketplace_client.failed_to_fetch",
    "translation": "从集市服务器获取插件失败。"
  },
  {
    "id": "app.plugin.remove_bundle.app_error",
    "translation": "无法从文件储存移除插件。"
  },
  {
    "id": "app.plugin.store_signature.app_error",
    "translation": "无法储存插件签名到文件储存。"
  },
  {
    "id": "app.team.invite_id.group_constrained.error",
    "translation": "无法以邀请加入组受限团队。"
  },
  {
    "id": "app.team.rename_team.name_occupied",
    "translation": "无法重命名团队，该名称已被使用。"
  },
  {
    "id": "app.user_terms_of_service.get_by_user.no_rows.app_error",
    "translation": "未找到服务条款。"
  },
  {
    "id": "bleveengine.index_user.error",
    "translation": "索引用户失败。"
  },
  {
    "id": "bleveengine.indexer.do_job.engine_inactive",
    "translation": "运行 Bleve 索引任务失败：引擎未启用。"
  },
  {
    "id": "bleveengine.purge_post_index.error",
    "translation": "清除消息索引失败。"
  },
  {
    "id": "bleveengine.search_channels.error",
    "translation": "频道搜索无法完成。"
  },
  {
    "id": "cli.outgoing_webhook.inconsistent_state.app_error",
    "translation": "传出的 webhook 已删除但因错误而无法创建新的。"
  },
  {
    "id": "ent.elasticsearch.create_template_channels_if_not_exists.template_create_failed",
    "translation": "创建 Elasticsearch 频道模板失败"
  },
  {
    "id": "ent.elasticsearch.search_channels.disabled",
    "translation": "ElasticSearch 搜索已在本服务器停用"
  },
  {
    "id": "ent.elasticsearch.start.parse_server_version.app_error",
    "translation": "解析 Elasticsearch 服务器版本失败。"
  },
  {
    "id": "ent.ldap.syncronize.search_failure_size_exceeded.app_error",
    "translation": "尺寸超过限制。请检查您的[最大页面尺寸](https://docs.mattermost.com/deployment/sso-ldap.html#i-see-the-log-error-ldap-result-code-4-size-limit-exceeded)。"
  },
  {
    "id": "group_not_associated_to_synced_team",
    "translation": "组在关联到父组同步的团队前不能关联到频道。"
  },
  {
    "id": "interactive_message.decode_trigger_id.base64_decode_failed_signature",
    "translation": "无法为互动对话框解码触发 ID 的 base64 签名。"
  },
  {
    "id": "model.channel.is_valid.name.app_error",
    "translation": "无效的频道名。用户 id 不能作为私信以外的频道名。"
  },
  {
    "id": "model.config.is_valid.bleve_search.bulk_indexing_time_window_seconds.app_error",
    "translation": "Bleve 批量索引时间段必须至少 1 秒。"
  },
  {
    "id": "model.config.is_valid.bleve_search.enable_autocomplete.app_error",
    "translation": "当 Bleve AutocompleteEnabled 设为是时必须设定 Bleve EnableIndexing 为是"
  },
  {
    "id": "model.config.is_valid.saml_guest_attribute.app_error",
    "translation": "无效的访客属性。必须为格式 '栏=值'。"
  },
  {
    "id": "model.group.name.invalid_chars.app_error",
    "translation": "组中的名称属性有无效的字符"
  },
  {
    "id": "model.guest.is_valid.email.app_error",
    "translation": "无效的邮箱。"
  },
  {
    "id": "model.post.channel_notifications_disabled_in_channel.message",
    "translation": "{{.ChannelName}}已停用频道通知。{{.Mention}}未触发任何通知。"
  },
  {
    "id": "model.user.is_valid.create_at.app_error",
    "translation": "创建时间必须为有效的时间。"
  },
  {
    "id": "model.user.is_valid.password_limit.app_error",
    "translation": "因 bcrypt 限制，密码不能设置超过 72 个字符。"
  },
  {
    "id": "model.user.is_valid.update_at.app_error",
<<<<<<< HEAD
    "translation": "更新时必须是有效时间。"
=======
    "translation": "更新时必须是有效的时间。"
>>>>>>> e057e5b1
  },
  {
    "id": "bleveengine.stop_post_index.error",
    "translation": "关闭消息索引失败。"
  },
  {
    "id": "api.admin.saml.failure_get_metadata_from_idp.app_error",
    "translation": "未能从身份提供商网址获取元数据。"
  },
  {
    "id": "api.admin.saml.failure_save_idp_certificate_file.app_error",
    "translation": "无法保存证书文件。"
  },
  {
    "id": "api.admin.saml.invalid_xml_missing_idpssodescriptors.app_error",
    "translation": "XML 缺少身份提供商 SSO 描述。"
  },
  {
    "id": "api.admin.saml.invalid_xml_missing_keydescriptor.app_error",
    "translation": "XML 缺少身份提供商密钥描述。"
  },
  {
    "id": "api.admin.saml.invalid_xml_missing_ssoservices.app_error",
    "translation": "XML 缺少身份提供商服务描述。"
  },
  {
    "id": "api.admin.saml.set_certificate_from_metadata.invalid_body.app_error",
    "translation": "无效的证书文本。"
  },
  {
    "id": "api.admin.saml.set_certificate_from_metadata.invalid_content_type.app_error",
    "translation": "无效的内容类型。"
  },
  {
    "id": "api.admin.saml.set_certificate_from_metadata.missing_content_type.app_error",
    "translation": "缺少内容类型。"
  },
  {
    "id": "api.bot.create_disabled",
    "translation": "机器人创建已停用。"
  },
  {
    "id": "api.bot.delete_bot_icon_image.app_error",
    "translation": "无法删除图标。"
  },
  {
    "id": "api.bot.get_bot_icon_image.read.app_error",
    "translation": "无法读取图标文件。"
  },
  {
    "id": "api.bot.set_bot_icon_image.app_error",
    "translation": "无法上传图标。"
  },
  {
    "id": "api.bot.set_bot_icon_image.no_file.app_error",
    "translation": "请求中缺失图片文件。"
  },
  {
    "id": "api.bot.set_bot_icon_image.open.app_error",
    "translation": "无法打开图片文件。"
  },
  {
    "id": "api.bot.set_bot_icon_image.parse.app_error",
    "translation": "无法解析混合表单。"
  },
  {
    "id": "api.bot.set_bot_icon_image.too_large.app_error",
    "translation": "无法上传图标。文件太大。"
  },
  {
    "id": "api.bot.teams_channels.add_message_mobile",
    "translation": "请加我到您想要我互动的团队与频道。请使用浏览器或桌面应用进行操作。"
  },
  {
    "id": "api.channel.add_guest.added",
    "translation": "%v 由 %v 以访客身份加入频道。"
  },
  {
    "id": "api.channel.channel_member_counts_by_group.license.error",
    "translation": "您的许可证不支持组"
  },
  {
    "id": "api.channel.get_channel_moderations.license.error",
    "translation": "您的许可证不支持频道管理"
  },
  {
    "id": "api.channel.guest_join_channel.post_and_forget",
    "translation": "%v 以游客身份加入此频道。"
  },
  {
    "id": "api.channel.patch_channel_moderations.license.error",
    "translation": "您的许可证不支持频道管理"
  },
  {
    "id": "api.channel.remove_user_from_channel.app_error",
    "translation": "不能从此频道类型移除该用户。"
  },
  {
    "id": "api.channel.restore_channel.restored.app_error",
    "translation": "无法取消归档频道。此频道并未归档。"
  },
  {
    "id": "api.channel.restore_channel.unarchived",
    "translation": "{{.Username}}取消归档了频道。"
  },
  {
    "id": "api.channel.update_channel.typechange.app_error",
    "translation": "频道类型无法更新。"
  },
  {
    "id": "api.channel.update_channel_member_roles.guest_and_user.app_error",
    "translation": "无效的频道成员更新：用户不能同时为游客和用户。"
  },
  {
    "id": "api.channel.update_channel_privacy.default_channel_error",
    "translation": "默认频道无法改为私有。"
  },
  {
    "id": "api.channel.update_team_member_roles.changing_guest_role.app_error",
    "translation": "无效的团队成员更新：您不能手动添加或移除游客角色。"
  },
  {
    "id": "api.command_invite.user_not_in_team.app_error",
    "translation": "@{{.Username}} 不是此团队的成员。"
  },
  {
    "id": "api.config.update_config.clear_siteurl.app_error",
    "translation": "无法清除站点网址。"
  },
  {
    "id": "api.config.update_config.restricted_merge.app_error",
    "translation": "合并配置失败。"
  },
  {
    "id": "api.context.local_origin_required.app_error",
    "translation": "此接口需要本地请求来源。"
  },
  {
    "id": "api.context.server_busy.app_error",
    "translation": "服务器繁忙，非重要服务暂时无法使用。"
  },
  {
    "id": "api.emoji.create.internal_error",
    "translation": "server_error：创建表情符时遇到内部错误。"
  },
  {
    "id": "api.license.request_trial_license.app_error",
    "translation": "无法获取试用证书，请重试或联系 support@mattermost.com。"
  },
  {
    "id": "api.image.get.app_error",
    "translation": "无法解析请求的图片网址。"
  },
  {
    "id": "api.ldap_groups.existing_group_name_error",
    "translation": "组名已存在"
  },
  {
    "id": "api.ldap_groups.existing_reserved_name_error",
    "translation": "组名为预留名"
  },
  {
    "id": "api.ldap_groups.existing_user_name_error",
    "translation": "组名与现有的用户名重复"
  },
  {
    "id": "api.license.remove_expired_license.failed.error",
    "translation": "无法发送许可证注销邮件。"
  },
  {
    "id": "api.plugin.install.download_failed.app_error",
    "translation": "下载插件时遇到错误。"
  },
  {
    "id": "api.post.check_for_out_of_channel_group_users.message.none",
    "translation": "@{{.GroupName}}没有在此团队的成员"
  },
  {
    "id": "api.post.check_for_out_of_channel_groups_mentions.message.one",
    "translation": "@{{.Username}} 未被通知因为他不在此频道。他们未能被添加到频道因为他们不是关联组的成员。他们必须添加到关联组才能添加到此频道。"
  },
  {
    "id": "api.post.error_get_post_id.pending",
    "translation": "无法获取待处理消息。"
  },
  {
    "id": "api.push_notification.id_loaded.default_message",
    "translation": "您有新的消息。"
  },
  {
    "id": "api.push_notifications.message.parse.app_error",
    "translation": "建立推送消息出现错误。"
  },
  {
    "id": "api.push_notifications_ack.forward.app_error",
    "translation": "发送接收标记到推送服务发生错误。"
  },
  {
    "id": "api.push_notifications_ack.message.parse.app_error",
    "translation": "建立推送确认消息出现错误。"
  },
  {
    "id": "api.system.id_loaded.not_available.app_error",
    "translation": "此服务器未配置或支持 ID 加载的推送。"
  },
  {
    "id": "api.team.add_members.error",
    "translation": "添加团队成员时发生错误。"
  },
  {
    "id": "api.team.add_user_to_team_from_invite.guest.app_error",
    "translation": "游客不能使用邀请链接加入团队。请申请使用游客邮件邀请加入团队."
  },
  {
    "id": "api.team.get_all_teams.insufficient_permissions",
    "translation": "您没有权限列出所有团队"
  },
  {
    "id": "api.team.demote_user_to_guest.license.error",
    "translation": "您的许可证不支持访客帐号"
  },
  {
    "id": "api.team.demote_user_to_guest.disabled.error",
    "translation": "访客帐号已停用。"
  },
  {
    "id": "api.team.invalidate_all_email_invites.app_error",
    "translation": "作废邮件邀请错误。"
  },
  {
    "id": "api.team.invate_guests_to_channels.license.error",
    "translation": "您的许可证不支持访客帐号"
  },
  {
    "id": "api.team.remove_member.group_constrained.app_error",
    "translation": "无法从组受限团队移除用户。"
  },
  {
    "id": "api.team.search_teams.pagination_not_implemented.private_team_search",
    "translation": "仅搜索私有团队不支持分页。"
  },
  {
    "id": "api.team.search_teams.pagination_not_implemented.public_team_search",
    "translation": "仅搜索公共团队不支持分页。"
  },
  {
    "id": "api.team.invate_guests_to_channels.disabled.error",
    "translation": "访客帐号已停用"
  },
  {
    "id": "api.templates.invite_body_guest.info",
    "translation": "[[{{.SenderName}}]]，邀请您以访客加入团队 [[{{.TeamDisplayName}}]]。"
  },
  {
    "id": "api.templates.remove_expired_license.subject",
    "translation": "Mattermost 企业许可证已停用。"
  },
  {
    "id": "api.user.create_user.guest_accounts.disabled.app_error",
    "translation": "访客帐号已停用。"
  },
  {
    "id": "api.user.create_user.guest_accounts.license.app_error",
    "translation": "您的许可证不支持访客帐号。"
  },
  {
    "id": "api.user.create_user.invalid_invitation_type.app_error",
    "translation": "无法创建用户，无效的邀请。"
  },
  {
    "id": "api.user.demote_user_to_guest.already_guest.app_error",
    "translation": "无法转换该用户至访客因为他已经是访客。"
  },
  {
    "id": "api.user.login.guest_accounts.disabled.error",
    "translation": "访客帐号已停用"
  },
  {
    "id": "api.user.login.invalid_credentials_email",
    "translation": "输入有效的邮箱和密码"
  },
  {
    "id": "api.user.login.invalid_credentials_sso",
    "translation": "输入有效的邮箱、用户名以及密码，或使用其他方式登入。"
  },
  {
    "id": "api.user.login.invalid_credentials_username",
    "translation": "输入有效的用户名和密码。"
  },
  {
    "id": "api.user.promote_guest_to_user.no_guest.app_error",
    "translation": "无法转换该访客至普通用户因为他不是访客。"
  },
  {
    "id": "api.user.update_user.accepted_domain.app_error",
    "translation": "您提供的电子邮件不属于允许的域名。请与您的管理员联系或使用一个不同的电子邮件注册。"
  },
  {
    "id": "api.websocket_handler.server_busy.app_error",
    "translation": "服务器繁忙，非重要服务暂时无法使用。"
  },
  {
    "id": "app.admin.saml.failure_decode_metadata_xml_from_idp.app_error",
    "translation": "无法解码身份提供商返回的 XML 元数据。"
  },
  {
    "id": "app.admin.saml.failure_read_response_body_from_idp.app_error",
    "translation": "读取身份提供商返回的数据失败。"
  },
  {
    "id": "app.admin.saml.invalid_response_from_idp.app_error",
    "translation": "无法读取身份提供商返回的数据。"
  },
  {
    "id": "app.admin.test_site_url.failure",
    "translation": "不是有效的网址"
  },
  {
    "id": "app.bot.createbot.internal_error",
    "translation": "无法保存机器人。"
  },
  {
    "id": "app.emoji.get.app_error",
    "translation": "无法获取表情符。"
  },
  {
    "id": "app.bot.get_disable_bot_sysadmin_message",
    "translation": "{{if .disableBotsSetting}}{{if .printAllBots}}{{.UserName}} 已注销。他们管理以下已停用的机器人帐号。\n\n{{.BotNames}}{{else}}{{.UserName}} 已注销。他们管理 {{.NumBots}} 个已停用的机器人帐号，其中包括：\n\n{{.BotNames}}{{end}}您可以在**整合> 机器人帐号**启用并创建新的令牌以获取所有权。\n\n更多详情，参见我们的[文档](https://docs.mattermost.com/developer/bot-accounts.html#what-happens-when-a-user-who-owns-bot-accounts-is-disabled)。{{else}}{{if .printAllBots}}{{.UserName}} 已注销。他们管理以下机器人帐号。\n\n{{.BotNames}}\n{{else}}{{.UserName}} 已注销。他们管理 {{.NumBots}} 个机器人帐号，其中包括：\n\n{{.BotNames}}{{end}}我们强烈推荐您在**整合> 机器人帐号**启用并创建新的令牌以获取所有权。\n\n更多详情，参见我们的[文档](https://docs.mattermost.com/developer/bot-accounts.html#what-happens-when-a-user-who-owns-bot-accounts-is-disabled)。\n\n如果您想在用户被注销后自动停用机器人帐号，在**系统控制台 > 整合 > 机器人帐号**设定“在用户注销后自动停用机器人帐号”为是。{{end}}"
  },
  {
    "id": "app.bot.getbot.internal_error",
    "translation": "无法获取机器人。"
  },
  {
    "id": "app.bot.getbots.internal_error",
    "translation": "无法获取机器人。"
  },
  {
    "id": "app.bot.patchbot.internal_error",
    "translation": "无法更新机器人。"
  },
  {
    "id": "app.bot.permanent_delete.internal_error",
    "translation": "无法永久删除机器人。"
  },
  {
    "id": "app.bot.permenent_delete.bad_id",
    "translation": "无法删除机器人。"
  },
  {
    "id": "app.channel.create_channel.internal_error",
    "translation": "无法保存频道。"
  },
  {
    "id": "app.channel.create_direct_channel.internal_error",
    "translation": "无法保存私信频道。"
  },
  {
    "id": "app.channel.delete.app_error",
    "translation": "无法删除频道。"
  },
  {
    "id": "app.channel.get.existing.app_error",
    "translation": "无法找到频道。"
  },
  {
    "id": "app.channel.get_by_name.existing.app_error",
    "translation": "无法找到频道。"
  },
  {
    "id": "app.channel.get_by_name.missing.app_error",
    "translation": "频道不存在。"
  },
  {
    "id": "app.channel.get_channels.get.app_error",
    "translation": "无法获取频道。"
  },
  {
    "id": "app.channel.get_channels.not_found.app_error",
    "translation": "未找到频道。"
  },
  {
    "id": "app.channel.get_deleted.existing.app_error",
    "translation": "未查找到已删除的频道。"
  },
  {
    "id": "app.channel.get_deleted.missing.app_error",
    "translation": "没有已删除的频道。"
  },
  {
    "id": "app.channel.get.find.app_error",
    "translation": "我们查找该频道时遇到了错误。"
  },
  {
    "id": "app.channel.get_all_channels.app_error",
    "translation": "无法获取所有频道。"
  },
  {
    "id": "app.channel.get_all_channels_count.app_error",
    "translation": "无法统计频道数。"
  },
  {
    "id": "model.group.name.invalid_length.app_error",
    "translation": "名称必须在 1 至 64 个的小写英文数字。"
  },
  {
    "id": "app.scheme.save.invalid_scheme.app_error",
    "translation": "无效的方案。"
  },
  {
    "id": "app.scheme.save.app_error",
    "translation": "无法创建方案。"
  },
  {
    "id": "app.scheme.permanent_delete_all.app_error",
    "translation": "我们无法永久删除方案。"
  },
  {
    "id": "app.scheme.get.app_error",
    "translation": "无法获取方案。"
  },
  {
    "id": "web.error.unsupported_browser.system_browser_or",
    "translation": "或"
  },
  {
    "id": "web.error.unsupported_browser.system_browser_make_default",
    "translation": "设为默认"
  },
  {
    "id": "web.error.unsupported_browser.open_system_browser.edge",
    "translation": "打开 Edge"
  },
  {
    "id": "web.error.unsupported_browser.no_longer_support_version",
    "translation": "您的浏览器不再被 Mattermost 支持"
  },
  {
    "id": "web.error.unsupported_browser.no_longer_support",
    "translation": "Mattermost 不再支持此浏览器"
  },
  {
    "id": "web.error.unsupported_browser.min_os_version.windows",
    "translation": "Windows 7+"
  },
  {
    "id": "web.error.unsupported_browser.min_os_version.mac",
    "translation": "macOS 10.9+"
  },
  {
    "id": "web.error.unsupported_browser.min_browser_version.safari",
    "translation": "版本 12+"
  },
  {
    "id": "web.error.unsupported_browser.min_browser_version.firefox",
    "translation": "版本 60+"
  },
  {
    "id": "web.error.unsupported_browser.min_browser_version.edge",
    "translation": "版本 44+"
  },
  {
    "id": "web.error.unsupported_browser.min_browser_version.chrome",
    "translation": "版本 61+"
  },
  {
    "id": "web.error.unsupported_browser.learn_more",
    "translation": "了解更多关于支持的浏览器。"
  },
  {
    "id": "web.error.unsupported_browser.install_guide.windows",
    "translation": "安装说明"
  },
  {
    "id": "web.error.unsupported_browser.install_guide.mac",
    "translation": "安装说明"
  },
  {
    "id": "web.error.unsupported_browser.download_the_app",
    "translation": "下载应用"
  },
  {
    "id": "web.error.unsupported_browser.download_app_or_upgrade_browser",
    "translation": "下载 Mattermost 应用或使用支持的浏览器以获得更好的体验。"
  },
  {
    "id": "web.error.unsupported_browser.download",
    "translation": "下载应用"
  },
  {
    "id": "web.error.unsupported_browser.browser_title.safari",
    "translation": "Safari"
  },
  {
    "id": "web.error.unsupported_browser.browser_title.firefox",
    "translation": "火狐"
  },
  {
    "id": "web.error.unsupported_browser.browser_title.edge",
    "translation": "Microsoft Edge"
  },
  {
    "id": "web.error.unsupported_browser.browser_title.chrome",
    "translation": "Google Chrome"
  },
  {
    "id": "web.error.unsupported_browser.browser_get_latest.safari",
    "translation": "获取最新的 Safari 浏览器"
  },
  {
    "id": "web.error.unsupported_browser.browser_get_latest.firefox",
    "translation": "获取最新的火狐浏览器"
  },
  {
    "id": "web.error.unsupported_browser.browser_get_latest.chrome",
    "translation": "获取最新的 Chrome 浏览器"
  },
  {
    "id": "model.config.is_valid.saml_spidentifier_attribute.app_error",
    "translation": "必须提供服务提供商标识"
  },
  {
    "id": "ent.elasticsearch.delete_user_posts.error",
    "translation": "删除用户消息失败"
  },
  {
    "id": "ent.elasticsearch.delete_channel_posts.error",
    "translation": "删除频道消息失败"
  },
  {
    "id": "bleveengine.delete_user_posts.error",
    "translation": "删除用户消息失败"
  },
  {
    "id": "bleveengine.delete_channel_posts.error",
    "translation": "删除频道消息失败"
  },
  {
    "id": "app.scheme.delete.app_error",
    "translation": "无法删除此方案。"
  },
  {
    "id": "app.audit.save.saving.app_error",
    "translation": "我们保存审计时遇到错误。"
  },
  {
    "id": "app.audit.permanent_delete_by_user.app_error",
    "translation": "我们删除审计时遇到了错误。"
  },
  {
    "id": "app.audit.get.limit.app_error",
    "translation": "已超过分页限制。"
  },
  {
    "id": "app.audit.get.finding.app_error",
    "translation": "我们查找审计时遇到错误。"
  },
  {
    "id": "api.user.autocomplete_users.missing_team_id.app_error",
    "translation": "需要团队 id 参数才能按频道自动完成。"
  },
  {
    "id": "api.channel.move_channel.type.invalid",
    "translation": "无法移动私信或群组消息频道"
  },
  {
    "id": "ent.data_retention.reactions_batch.internal_error",
    "translation": "批量永久删除互动时遇到错误。"
  },
  {
    "id": "app.reaction.save.save.app_error",
    "translation": "无法保存互动。"
  },
  {
    "id": "app.reaction.get_for_post.app_error",
    "translation": "无法获取消息的互动。"
  },
  {
    "id": "app.reaction.delete_all_with_emoji_name.get_reactions.app_error",
    "translation": "无法用提供的表情符获取互动。"
  },
  {
    "id": "app.reaction.bulk_get_for_post_ids.app_error",
    "translation": "无法获取消息的互动。"
  },
  {
    "id": "app.command.listteamcommands.internal_error",
    "translation": "无法获取命令。"
  },
  {
    "id": "app.command_webhook.try_use.invalid",
    "translation": "无效的 webhook。"
  },
  {
    "id": "app.command_webhook.try_use.internal_error",
    "translation": "无法使用 webhook。"
  },
  {
    "id": "app.command_webhook.handle_command_webhook.parse",
    "translation": "无法解析传入数据。"
  },
  {
    "id": "app.command_webhook.get.missing",
    "translation": "无法获取 webhook。"
  },
  {
    "id": "app.command_webhook.get.internal_error",
    "translation": "无法获取 webhook。"
  },
  {
    "id": "app.command_webhook.create_command_webhook.internal_error",
    "translation": "无法保存 CommandWebhook。"
  },
  {
    "id": "app.command_webhook.create_command_webhook.existing",
    "translation": "您不能更新现有的 CommandWebhook。"
  },
  {
    "id": "app.oauth.update_app.updating.app_error",
    "translation": "我们更新此应用时遇到错误。"
  },
  {
    "id": "app.oauth.update_app.find.app_error",
    "translation": "未找到现有的应用进行更新。"
  },
  {
    "id": "app.oauth.save_app.save.app_error",
    "translation": "无法保存应用。"
  },
  {
    "id": "app.oauth.save_app.existing.app_error",
    "translation": "必须对现有的应用执行更新。"
  },
  {
    "id": "app.oauth.remove_access_data.app_error",
    "translation": "无法移除令牌。"
  },
  {
    "id": "app.oauth.permanent_delete_auth_data_by_user.app_error",
    "translation": "无法删除授权码。"
  },
  {
    "id": "app.oauth.get_apps.find.app_error",
    "translation": "寻找 OAuth2 应用时遇到错误。"
  },
  {
    "id": "app.oauth.get_app_by_user.find.app_error",
    "translation": "没找到现有的应用。"
  },
  {
    "id": "app.oauth.get_app.finding.app_error",
    "translation": "我们查找此应用时遇到错误。"
  },
  {
    "id": "app.oauth.get_app.find.app_error",
    "translation": "无法找到请求的应用。"
  },
  {
    "id": "app.oauth.get_access_data_by_user_for_app.app_error",
    "translation": "我们查找所有访问令牌时遇到错误。"
  },
  {
    "id": "app.oauth.delete_app.app_error",
    "translation": "删除 OAuth2 应用时遇到错误。"
  },
  {
    "id": "app.user.permanentdeleteuser.internal_error",
    "translation": "无法删除令牌。"
  },
  {
    "id": "app.team.permanentdeleteteam.internal_error",
    "translation": "无法删除令牌。"
  },
  {
    "id": "app.session.update_device_id.app_error",
    "translation": "无法更新设备 id。"
  },
  {
    "id": "app.session.save.existing.app_error",
    "translation": "无法更新现有会话。"
  },
  {
    "id": "app.session.save.app_error",
    "translation": "无法保存会话。"
  },
  {
    "id": "app.session.remove_all_sessions_for_team.app_error",
    "translation": "无法移除所有会话。"
  },
  {
    "id": "app.session.remove.app_error",
    "translation": "无法移除该会话。"
  },
  {
    "id": "app.session.permanent_delete_sessions_by_user.app_error",
    "translation": "无法删除该用户所有的会话。"
  },
  {
    "id": "app.session.get_sessions.app_error",
    "translation": "我们在查找用户会话时遇到错误。"
  },
  {
    "id": "app.session.get.app_error",
    "translation": "我们在查找此会话时遇到错误。"
  },
  {
    "id": "app.session.analytics_session_count.app_error",
    "translation": "无法会话计数。"
  },
  {
    "id": "app.command.updatecommand.internal_error",
    "translation": "无法更新命令。"
  },
  {
    "id": "app.command.movecommand.internal_error",
    "translation": "无法保存命令。"
  },
  {
    "id": "app.command.listallcommands.internal_error",
    "translation": "无法获取命令。"
  },
  {
    "id": "app.command.getcommand.internal_error",
    "translation": "无法获取命令。"
  },
  {
    "id": "app.command.deletecommand.internal_error",
    "translation": "无法删除命令。"
  },
  {
    "id": "app.command.createcommand.internal_error",
    "translation": "无法保存命令。"
  },
  {
    "id": "app.recover.save.app_error",
    "translation": "无法保存令牌。"
  },
  {
    "id": "app.recover.delete.app_error",
    "translation": "无法删除令牌。"
  },
  {
    "id": "ent.get_users_in_channel_during",
    "translation": "获取频道在指定时间段的用户失败。"
  },
  {
    "id": "ent.data_retention.channel_member_history_batch.internal_error",
    "translation": "清理记录失败。"
  },
  {
    "id": "store.sql_command.update.missing.app_error",
    "translation": "命令不存在。"
  },
  {
    "id": "store.sql_command.get.missing.app_error",
    "translation": "命令不存在。"
  },
  {
    "id": "ent.ldap_id_migrate.app_error",
    "translation": "无法迁移。"
  },
  {
    "id": "app.command.tryexecutecustomcommand.internal_error",
    "translation": "无法执行自定义指令。"
  },
  {
    "id": "app.command.regencommandtoken.internal_error",
    "translation": "无法生成命令令牌。"
  },
  {
    "id": "app.command.listautocompletecommands.internal_error",
    "translation": "无法列出命令自动完成。"
  },
  {
    "id": "app.channel.create_initial_sidebar_categories.internal_error",
    "translation": "无法创建用户初始侧栏分类。"
  },
  {
    "id": "app.analytics.getanalytics.internal_error",
    "translation": "无法获取分析结果。"
  },
  {
    "id": "api.user.delete_team.not_enabled.app_error",
    "translation": "永久删除功能未开启。请联系您的系统管理员。"
  },
  {
    "id": "api.license.request_trial_license.no-site-url.app_error",
    "translation": "无法请求试用许可证。请在 Mattermost 系统控制台设置站点网址。"
  },
  {
    "id": "api.license.request-trial.bad-request.terms-not-accepted",
    "translation": "您在请求许可证前必须接受 Mattermost Software Evaluation Agreement 以及隐私政策。"
  },
  {
    "id": "api.invalid_channel",
    "translation": "请求中的频道列表不属于用户"
  },
  {
    "id": "app.user_access_token.update_token_enable.app_error",
    "translation": "无法开启该访问令牌。"
  },
  {
    "id": "app.user_access_token.update_token_disable.app_error",
    "translation": "无法停用该访问令牌。"
  },
  {
    "id": "app.user_access_token.search.app_error",
    "translation": "查找用户访问令牌时遇到错误。"
  },
  {
    "id": "app.user_access_token.save.app_error",
    "translation": "无法保存个人访问令牌。"
  },
  {
    "id": "app.user_access_token.get_by_user.app_error",
    "translation": "无法从用户获取个人访问令牌。"
  },
  {
    "id": "app.user_access_token.get_all.app_error",
    "translation": "无法获取所有个人访问令牌。"
  },
  {
    "id": "app.user_access_token.delete.app_error",
    "translation": "无法删除个人访问令牌。"
  },
  {
    "id": "api.email.send_warn_metric_ack.missing_server.app_error",
    "translation": "需要SMTP服务器"
  },
  {
    "id": "ent.message_export.run_export.app_error",
    "translation": "无法选择帖子导出数据。"
  },
  {
    "id": "app.compliance.save.saving.app_error",
    "translation": "保存合规报告时遇到错误。"
  },
  {
    "id": "app.compliance.get.finding.app_error",
    "translation": "获取合规报告时遇到错误。"
  },
  {
    "id": "ent.data_retention.flags_batch.internal_error",
    "translation": "清理批量标记时遇到错误。"
  },
  {
    "id": "app.preference.save.updating.app_error",
    "translation": "我们在更新偏好设置时遇到错误。"
  },
  {
    "id": "app.preference.permanent_delete_by_user.app_error",
    "translation": "我们删除偏好设置时遇到错误。"
  },
  {
    "id": "app.preference.get_category.app_error",
    "translation": "我们在查找偏好设置时遇到错误。"
  },
  {
    "id": "app.preference.get_all.app_error",
    "translation": "我们在查找偏好设置时遇到错误。"
  },
  {
    "id": "app.preference.get.app_error",
    "translation": "我们在查找偏好设置时遇到错误。"
  },
  {
    "id": "app.preference.delete.app_error",
    "translation": "我们删除偏好设置时遇到错误。"
  },
  {
    "id": "api.templates.warn_metric_ack.body.site_url_header",
    "translation": "站点网址："
  },
  {
    "id": "api.templates.warn_metric_ack.body.registered_users_header",
    "translation": "总活动用户： "
  },
  {
    "id": "api.templates.warn_metric_ack.body.contact_email_header",
    "translation": "电子邮件："
  },
  {
    "id": "api.user.delete_user.not_enabled.app_error",
    "translation": "永久删除功能未开启。请联系您的系统管理员。"
  },
  {
    "id": "app.system.warn_metric.notification.empty_admin_list.app_error",
    "translation": "管理列表为空。"
  },
  {
    "id": "api.templates.warn_metric_ack.body.diagnostic_id_header",
    "translation": "诊断 Id： "
  },
  {
    "id": "api.templates.warn_metric_ack.body.contact_name_header",
    "translation": "联络： "
  },
  {
    "id": "api.server.warn_metric.number_of_active_users_500.notification_title",
    "translation": "与 Mattermost 扩展"
  },
  {
    "id": "api.server.warn_metric.number_of_active_users_200.notification_title",
    "translation": "与 Mattermost 扩展"
  },
  {
    "id": "api.server.warn_metric.contacting_us",
    "translation": "联系我们"
  },
  {
    "id": "api.server.warn_metric.contact_us",
    "translation": "联系我们"
  },
  {
    "id": "api.server.warn_metric.bot_response.notification_success.message",
    "translation": "感谢您联系 Mattermost，我们会尽快与您联络。"
  },
  {
    "id": "api.server.warn_metric.bot_response.notification_failure.message",
    "translation": "无法发送消息。"
  },
  {
    "id": "api.server.warn_metric.bot_response.mailto_site_url_header",
    "translation": "网站地址：{{.SiteUrl}}"
  },
  {
    "id": "api.server.warn_metric.bot_response.mailto_email_header",
    "translation": "电子邮件：{{.Email}}"
  },
  {
    "id": "api.server.warn_metric.bot_response.mailto_diagnostic_id_header",
    "translation": "诊断 ID：{{.DiagnosticId}}"
  },
  {
    "id": "api.server.warn_metric.bot_response.mailto_contact_header",
    "translation": "联络：{{.Contact}}"
  },
  {
    "id": "app.webhooks.update_outgoing.app_error",
    "translation": "无法更新 webhook。"
  },
  {
    "id": "app.webhooks.update_incoming.app_error",
    "translation": "无法更新 IncomingWebhook."
  },
  {
    "id": "app.webhooks.save_outgoing.override.app_error",
    "translation": "你不能覆盖现有的 OutgoingWebhook。"
  },
  {
    "id": "app.webhooks.save_outgoing.app_error",
    "translation": "无法保存 OutgoingWebhook。"
  },
  {
    "id": "app.webhooks.save_incoming.existing.app_error",
    "translation": "您不能覆盖现有的 IncomingWebhook。"
  },
  {
    "id": "app.webhooks.save_incoming.app_error",
    "translation": "无法保存 IncomingWebhook。"
  },
  {
    "id": "app.webhooks.permanent_delete_outgoing_by_user.app_error",
    "translation": "无法删除 webhook。"
  },
  {
    "id": "app.webhooks.permanent_delete_outgoing_by_channel.app_error",
    "translation": "无法删除 webhook。"
  },
  {
    "id": "app.webhooks.permanent_delete_incoming_by_user.app_error",
    "translation": "无法删除 webhook。"
  },
  {
    "id": "app.webhooks.permanent_delete_incoming_by_channel.app_error",
    "translation": "无法删除 webhook。"
  },
  {
    "id": "app.webhooks.get_outgoing_by_team.app_error",
    "translation": "无法获取 webhook。"
  },
  {
    "id": "app.webhooks.get_outgoing_by_channel.app_error",
    "translation": "无法获取 webhook。"
  },
  {
    "id": "app.webhooks.get_outgoing.app_error",
    "translation": "无法获取 webhook。"
  },
  {
    "id": "app.webhooks.get_incoming_by_user.app_error",
    "translation": "无法获取 webhook。"
  },
  {
    "id": "app.webhooks.get_incoming_by_channel.app_error",
    "translation": "无法获取 webhook。"
  },
  {
    "id": "app.webhooks.get_incoming.app_error",
    "translation": "无法获取 webhook。"
  },
  {
    "id": "app.webhooks.delete_outgoing.app_error",
    "translation": "无法删除 webhook。"
  },
  {
    "id": "app.webhooks.delete_incoming.app_error",
    "translation": "无法删除 webhook。"
  },
  {
    "id": "app.webhooks.analytics_outgoing_count.app_error",
    "translation": "无法获得传出的 webhook 数。"
  },
  {
    "id": "app.webhooks.analytics_incoming_count.app_error",
    "translation": "无法获得传入的 webhook 数。"
  },
  {
    "id": "app.role.save.invalid_role.app_error",
    "translation": "无效的角色。"
  },
  {
    "id": "app.role.save.insert.app_error",
    "translation": "无法保存新角色。"
  },
  {
    "id": "app.role.permanent_delete_all.app_error",
    "translation": "我们无法永久删除所有角色。"
  },
  {
    "id": "app.role.get_by_names.app_error",
    "translation": "无法获取角色。"
  },
  {
    "id": "app.role.get_by_name.app_error",
    "translation": "无法获取角色。"
  },
  {
    "id": "app.role.get_all.app_error",
    "translation": "无法获取所有角色。"
  },
  {
    "id": "app.role.get.app_error",
    "translation": "无法获取角色。"
  },
  {
    "id": "app.post.update.app_error",
    "translation": "无法更新消息。"
  },
  {
    "id": "app.post.save.existing.app_error",
    "translation": "您无法更新现有消息。"
  },
  {
    "id": "app.post.save.app_error",
    "translation": "无法保存消息。"
  },
  {
    "id": "app.post.permanent_delete_by_user.app_error",
    "translation": "无法删除该用户被选择的帖子。"
  },
  {
    "id": "app.post.permanent_delete_by_channel.app_error",
    "translation": "无法根据频道删除帖子。"
  },
  {
    "id": "app.post.get.app_error",
    "translation": "无法获取消息。"
  },
  {
    "id": "app.post.delete.app_error",
    "translation": "无法删除帖子。"
  },
  {
    "id": "app.status.get.missing.app_error",
    "translation": "该状态没有对应的数据。"
  },
  {
    "id": "app.status.get.app_error",
    "translation": "获取状态时遇到错误。"
  },
  {
    "id": "app.plugin_store.save.app_error",
    "translation": "无法保存或更新插件键值。"
  },
  {
    "id": "app.plugin_store.list.app_error",
    "translation": "无法列出所有插件密钥。"
  },
  {
    "id": "app.plugin_store.get.app_error",
    "translation": "无法获取插件键值。"
  },
  {
    "id": "app.plugin_store.delete.app_error",
    "translation": "无法删除插件键值。"
  },
  {
    "id": "migrations.system.save.app_error",
    "translation": "保存系统属性时遇到错误。"
  },
  {
    "id": "app.system.save.app_error",
    "translation": "保存系统属性时遇到错误。"
  },
  {
    "id": "app.system.permanent_delete_by_name.app_error",
    "translation": "无法永久删除系统表数据。"
  },
  {
    "id": "app.system.get_by_name.app_error",
    "translation": "无法找到该系统变量。"
  },
  {
    "id": "app.system.get.app_error",
    "translation": "查找系统属性遇到错误。"
  },
  {
    "id": "ent.user.complete_switch_with_oauth.blank_email.app_error",
    "translation": "无法用空的邮件地址完成 SAML 登入。"
  },
  {
    "id": "ent.saml.save_user.username_exists.saml_app_error",
    "translation": "已有帐号使用该用户名。请联系您的管理员。"
  },
  {
    "id": "ent.saml.save_user.email_exists.saml_app_error",
    "translation": "这个账号不使用LDAP验证。请使用电子邮件和密码登陆。"
  },
  {
    "id": "ent.ldap.save_user.username_exists.ldap_app_error",
    "translation": "已有帐号使用该用户名。请联系您的管理员。"
  },
  {
    "id": "ent.ldap.save_user.email_exists.ldap_app_error",
    "translation": "这个账号不使用 AD/LDAP 验证。请使用电子邮件和密码登陆。"
  },
  {
    "id": "ent.jobs.start_synchronize_job.timeout",
    "translation": "AD/LDAP 同步任务超时。"
  },
  {
    "id": "ent.jobs.do_job.batch_start_timestamp.parse_error",
    "translation": "无法解析 ExportFromTimestamp 导出任务消息。"
  },
  {
    "id": "ent.jobs.do_job.batch_size.parse_error",
    "translation": "无法解析 BatchSize 导出任务消息。"
  },
  {
    "id": "ent.cluster.model.client.connecting.app_error",
    "translation": "连接到服务器时遇到错误。"
  },
  {
    "id": "ent.cluster.404.app_error",
    "translation": "未找到机群 API 接口。"
  },
  {
    "id": "ent.api.post.send_notifications_and_forget.push_image_only",
    "translation": " 附加了文件。"
  },
  {
    "id": "ent.actiance.export.marshalToXml.appError",
    "translation": "无法转换导出到 XML。"
  },
  {
    "id": "app.job.update.app_error",
    "translation": "无法更新任务。"
  },
  {
    "id": "app.job.save.app_error",
    "translation": "无法保存任务。"
  },
  {
    "id": "app.job.get_newest_job_by_status_and_type.app_error",
    "translation": "无法以状态和类型获取最新任务。"
  },
  {
    "id": "app.job.get_count_by_status_and_type.app_error",
    "translation": "无法以状态和类型获取任务数。"
  },
  {
    "id": "app.job.get_all.app_error",
    "translation": "无法获取任务。"
  },
  {
    "id": "app.job.get.app_error",
    "translation": "无法获取任务。"
  },
  {
    "id": "ent.data_retention.file_infos_batch.internal_error",
    "translation": "批量永久删除文件信息时遇到错误。"
  },
  {
    "id": "app.file_info.save.app_error",
    "translation": "无法保存文件信息。"
  },
  {
    "id": "app.file_info.permanent_delete_by_user.app_error",
    "translation": "无法删除用户的附件。"
  },
  {
    "id": "app.file_info.get_with_options.app_error",
    "translation": "无法获取文件信息以及选项"
  },
  {
    "id": "app.file_info.get_for_post.app_error",
    "translation": "无法从消息获取文件信息。"
  },
  {
    "id": "app.file_info.get.app_error",
    "translation": "无法获取文件信息。"
  },
  {
    "id": "api.user.delete_channel.not_enabled.app_error",
    "translation": "永久删除功能未开启。请联系您的系统管理员。"
  },
  {
    "id": "api.post.search_posts.invalid_body.app_error",
    "translation": "无法解析请求内容。"
  },
  {
    "id": "api.migrate_to_saml.error",
    "translation": "无法迁移 SAML。"
  },
  {
    "id": "api.job.unable_to_download_job",
    "translation": "无法下载此工作"
  },
  {
    "id": "api.file.append_file.s3.app_error",
    "translation": "附加到 S3 文件时遇到错误。"
  },
  {
    "id": "api.file.append_file.writing.app_error",
    "translation": "写入到 S3 时遇到错误。"
  },
  {
    "id": "api.file.append_file.opening.app_error",
    "translation": "打开文件遇到错误。"
  },
  {
    "id": "api.file.append_file.no_exist.app_error",
    "translation": "文件不存在。"
  },
  {
    "id": "api.email.send_warn_metric_ack.invalid_warn_metric.app_error",
    "translation": "未找到警告指标。"
  },
  {
    "id": "api.email.send_warn_metric_ack.failure.app_error",
    "translation": "发送管理员确认电子邮件失败"
  },
  {
    "id": "api.context.get_user.app_error",
    "translation": "无法从会话 UserID 获取用户。"
  },
  {
    "id": "api.config.migrate_config.app_error",
    "translation": "迁移设定储存失败。"
  },
  {
    "id": "api.admin.ldap.not_available.app_error",
    "translation": "无法使用 LDAP。"
  },
  {
    "id": "api.admin.add_certificate.parseform.app_error",
    "translation": "解析 multiform 请求错误"
  },
  {
    "id": "ent.data_retention.posts_permanent_delete_batch.internal_error",
    "translation": "永久删除这批帖子时遇到错误。"
  },
  {
    "id": "app.user.convert_bot_to_user.app_error",
    "translation": "无法转换机器人为用户。"
  },
  {
    "id": "app.upload.upload_data.save.app_error",
    "translation": "保存文件信息失败。"
  },
  {
    "id": "app.upload.upload_data.large_image.app_error",
    "translation": "{{.Filename}} 的尺寸 ({{.Width}}x{{.Height}} 像素) 超过了限制。"
  },
  {
    "id": "app.upload.upload_data.concurrent.app_error",
    "translation": "无法从多个请求上传数据。"
  },
  {
    "id": "app.upload.create.save.app_error",
    "translation": "保存上传失败。"
  },
  {
    "id": "app.team.update.updating.app_error",
    "translation": "更新该团队时遇到错误。"
  },
  {
    "id": "app.team.search_all_team.app_error",
    "translation": "搜索团队时遇到错误。"
  },
  {
    "id": "app.team.reset_all_team_schemes.app_error",
    "translation": "我们无法重置团队方案。"
  },
  {
    "id": "app.team.join_user_to_team.save_member.max_accounts.app_error",
    "translation": "由于团队已达到成员数上限，因此无法创建新的团队成员资格"
  },
  {
    "id": "app.team.get_unread.app_error",
    "translation": "无法获取团队未读消息。"
  },
  {
    "id": "app.team.get_member.missing.app_error",
    "translation": "未找到该用户 ID 和团队 ID的 团队成员。"
  },
  {
    "id": "app.team.get_by_name.app_error",
    "translation": "未找到现有团队。"
  },
  {
    "id": "app.upload.get.app_error",
    "translation": "获取上传失败。"
  },
  {
    "id": "app.upload.create.upload_too_large.app_error",
    "translation": "无法上传文件，文件过大。"
  },
  {
    "id": "app.upload.create.incorrect_channel_id.app_error",
    "translation": "无法上传到指定的频道。"
  },
  {
    "id": "app.team.user_belongs_to_teams.app_error",
    "translation": "无法确定用户是否属于这些团队。"
  },
  {
    "id": "app.team.update.find.app_error",
    "translation": "未找到可更新的现有团队。"
  },
  {
    "id": "app.team.search_open_team.app_error",
    "translation": "搜索公开团队时遇到错误。"
  },
  {
    "id": "app.team.save_member.save.app_error",
    "translation": "无法保存团队成员。"
  },
  {
    "id": "app.team.save.app_error",
    "translation": "无法保存团队。"
  },
  {
    "id": "app.team.remove_member.app_error",
    "translation": "无法移除团队成员。"
  },
  {
    "id": "app.team.migrate_team_members.update.app_error",
    "translation": "更新团队成员失败。"
  },
  {
    "id": "app.team.join_user_to_team.save_member.conflict.app_error",
    "translation": "无法创建新的团队成员身份，因为它已经存在"
  },
  {
    "id": "app.team.get_user_team_ids.app_error",
    "translation": "无法列出用户的团队。"
  },
  {
    "id": "app.team.get_members_by_ids.app_error",
    "translation": "无法获取团队成员。"
  },
  {
    "id": "app.team.get_member_count.app_error",
    "translation": "无法统计团队成员数。"
  },
  {
    "id": "app.team.get_member.app_error",
    "translation": "无法获取团队成员。"
  },
  {
    "id": "app.team.get_by_name.missing.app_error",
    "translation": "未找到现有团队。"
  },
  {
    "id": "app.team.get_by_invite_id.finding.app_error",
    "translation": "未找到现有团队。"
  },
  {
    "id": "app.team.get_all_team_listing.app_error",
    "translation": "无法获取所有的团队。"
  },
  {
    "id": "app.team.get_all_private_team_page_listing.app_error",
    "translation": "无法获取页面中的所有私有团队。"
  },
  {
    "id": "app.team.get_all_private_team_listing.app_error",
    "translation": "无法获取所有私有团队。"
  },
  {
    "id": "app.team.get_all.app_error",
    "translation": "无法获取所有的团队。"
  },
  {
    "id": "app.team.get_active_member_count.app_error",
    "translation": "无法团队成员计数。"
  },
  {
    "id": "app.team.get.finding.app_error",
    "translation": "查找团队时遇到错误。"
  },
  {
    "id": "app.team.get.find.app_error",
    "translation": "未找到现有团队。"
  },
  {
    "id": "app.team.clear_all_custom_role_assignments.select.app_error",
    "translation": "获取团队成员失败。"
  },
  {
    "id": "app.team.analytics_team_count.app_error",
    "translation": "无法统计团队数。"
  },
  {
    "id": "app.team.analytics_public_team_count.app_error",
    "translation": "无法统计公开团队数。"
  },
  {
    "id": "app.team.analytics_private_team_count.app_error",
    "translation": "无法统计私有团队数。"
  },
  {
    "id": "app.system.warn_metric.store.app_error",
    "translation": "储存 {{.WarnMetricName}} 值失败"
  },
  {
    "id": "app.system.warn_metric.notification.invalid_metric.app_error",
    "translation": "未找到指标。"
  },
  {
    "id": "app.system.warn_metric.bot_displayname",
    "translation": "Mattermost Advisor"
  },
  {
    "id": "app.system.warn_metric.bot_description",
    "translation": "[了解更多关于 Mattermost Advisor](https://about.mattermost.com/default-channel-handle-documentation)"
  },
  {
    "id": "app.post.search.app_error",
    "translation": "搜索消息错误"
  },
  {
    "id": "ent.elasticsearch.post.get_posts_batch_for_indexing.error",
    "translation": "无法为索引获取帖子。"
  },
  {
    "id": "app.post.get_posts_batch_for_indexing.get.app_error",
    "translation": "无法为索引获取帖子。"
  },
  {
    "id": "app.post.overwrite.app_error",
    "translation": "无法覆盖消息。"
  },
  {
    "id": "app.post.get_root_posts.app_error",
    "translation": "无法获取此频道的消息。"
  },
  {
    "id": "app.post.get_posts_created_at.app_error",
    "translation": "无法获取此频道的消息。"
  },
  {
    "id": "app.post.get_posts_since.app_error",
    "translation": "无法获取此频道的消息。"
  },
  {
    "id": "app.post.get_posts_around.get.app_error",
    "translation": "无法获取此频道的消息。"
  },
  {
    "id": "app.post.get_posts.app_error",
    "translation": "分页超出限制。"
  },
  {
    "id": "app.post.get_post_id_around.app_error",
    "translation": "无法从时间附近获取消息。"
  },
  {
    "id": "app.post.get_post_after_time.app_error",
    "translation": "无法获取时间限制后的消息。"
  },
  {
    "id": "app.post.get_flagged_posts.app_error",
    "translation": "无法获取被标记的消息。"
  },
  {
    "id": "app.post.get_direct_posts.app_error",
    "translation": "无法获取私信。"
  },
  {
    "id": "app.post.analytics_user_counts_posts_by_day.app_error",
    "translation": "无法获得消息的用户数。"
  },
  {
    "id": "app.post.analytics_posts_count_by_day.app_error",
    "translation": "无法获取以天计数的消息数。"
  },
  {
    "id": "app.post.analytics_posts_count.app_error",
    "translation": "无法获得消息数。"
  },
  {
    "id": "app.job.download_export_results_not_enabled",
    "translation": "config.json 中的 DownloadExportResults 为 false。请将此选项设置为 true 以下载此作业的结果。"
  },
  {
    "id": "app.import.import_user_teams.save_members.max_accounts.app_error",
    "translation": "无法导入团队成员身份，因为该团队中不允许再有其他成员"
  },
  {
    "id": "app.import.import_user_teams.save_members.error",
    "translation": "无法导入团队成员身份"
  },
  {
    "id": "app.import.import_user_teams.save_members.conflict.app_error",
    "translation": "无法导入新的团队成员身份，因为它已经存在"
  },
  {
    "id": "app.email.setup_rate_limiter.app_error",
    "translation": "频率限制发送错误。"
  },
  {
    "id": "app.email.rate_limit_exceeded.app_error",
    "translation": "邀请电子邮件超出频率限制。计时器将在 {{.ResetAfter}} 秒后重置。请在 {{.RetryAfter}} 秒后重试。"
  },
  {
    "id": "app.email.no_rate_limiter.app_error",
    "translation": "未设置频率限制。"
  },
  {
    "id": "app.create_basic_user.save_member.max_accounts.app_error",
    "translation": "无法创建默认的团队成员身份，因为该团队中不允许再有其他成员"
  },
  {
    "id": "app.create_basic_user.save_member.conflict.app_error",
    "translation": "无法创建默认团队成员身份，因为它们已经存在"
  },
  {
    "id": "app.create_basic_user.save_member.app_error",
    "translation": "无法创建默认团队成员身份"
  },
  {
    "id": "app.channel.update_last_viewed_at_post.app_error",
    "translation": "无法标频道为未读。"
  },
  {
    "id": "app.channel.update_last_viewed_at.app_error",
    "translation": "无法能更新最后查看时间。"
  },
  {
    "id": "app.channel.sidebar_categories.app_error",
    "translation": "插入数据至数据库失败。"
  },
  {
    "id": "app.channel.remove_member.app_error",
    "translation": "无法移除频道成员。"
  },
  {
    "id": "app.channel.pinned_posts.app_error",
    "translation": "无法找到置顶的消息。"
  },
  {
    "id": "app.channel.permanent_delete_members_by_user.app_error",
    "translation": "无法移除频道成员。"
  },
  {
    "id": "app.channel.increment_mention_count.app_error",
    "translation": "无法增加提及数。"
  },
  {
    "id": "app.channel.get_public_channels.get.app_error",
    "translation": "无法获取公开频道。"
  },
  {
    "id": "app.channel.get_private_channels.get.app_error",
    "translation": "无法获取私有频道。"
  },
  {
    "id": "app.channel.get_pinnedpost_count.app_error",
    "translation": "无法获得该频道置顶消息数。"
  },
  {
    "id": "app.channel.get_members.app_error",
    "translation": "无法获取频道成员。"
  },
  {
    "id": "app.channel.get_member_count.app_error",
    "translation": "无法获得该频道成员数。"
  },
  {
    "id": "app.channel.get_member.missing.app_error",
    "translation": "无法找到与此用户 ID 和频道 ID 相关联的频道成员。"
  },
  {
    "id": "app.channel.get_member.app_error",
    "translation": "无法获取频道成员。"
  },
  {
    "id": "app.channel.get_for_post.app_error",
    "translation": "无法从提供的消息获得频道。"
  },
  {
    "id": "app.channel.get_channels_by_ids.not_found.app_error",
    "translation": "未找到频道。"
  },
  {
    "id": "app.channel.get_channels_by_ids.get.app_error",
    "translation": "无法获取频道。"
  },
  {
    "id": "app.channel.get_channels_by_ids.app_error",
    "translation": "无法以 id 获得频道。"
  },
  {
    "id": "app.channel.get_channel_counts.get.app_error",
    "translation": "无法获取频道数。"
  },
  {
    "id": "app.channel.count_posts_since.app_error",
    "translation": "无法以指定的日期计算消息数。"
  },
  {
    "id": "app.channel.analytics_type_count.app_error",
    "translation": "无法获取频道类型数。"
  },
  {
    "id": "api.user.update_password.user_and_hashed.app_error",
    "translation": "只有系统管理员才能设置已哈希过的的密码。"
  },
  {
    "id": "api.user.login_cws.license.error",
    "translation": "禁止 CWS 登入。"
  },
  {
    "id": "api.user.login_by_cws.invalid_token.app_error",
    "translation": "无效的 CWS 令牌"
  },
  {
    "id": "api.user.get_uploads_for_user.forbidden.app_error",
    "translation": "获取上传失败。"
  },
  {
    "id": "api.upload.upload_data.multipart_error",
    "translation": "无法处理分段数据。"
  },
  {
    "id": "api.upload.upload_data.invalid_content_type",
    "translation": "分段上传的 Content-Type 无效。"
  },
  {
    "id": "api.upload.upload_data.invalid_content_length",
    "translation": "无效的 Content-Length。"
  },
  {
    "id": "api.upload.get_upload.forbidden.app_error",
    "translation": "获取上传失败。"
  },
  {
    "id": "api.upgrade_to_enterprise_status.signature.app_error",
    "translation": "Mattermost 无法升级至企业版。无法验证下载的二进制文件的数字签名。"
  },
  {
    "id": "api.upgrade_to_enterprise_status.app_error",
    "translation": "Mattermost 无法升级至企业版。"
  },
  {
    "id": "api.upgrade_to_enterprise.system_not_supported.app_error",
    "translation": "Mattermost 无法升级至企业版。此功能只能用于 x86-64 构架的 Linux 系统。"
  },
  {
    "id": "api.upgrade_to_enterprise.invalid-user.app_error",
    "translation": "Mattermost 无法升级至企业版。Mattermost 系统用户 {{.MattermostUsername}} 没有写入二进制文件权限。系统管理员可在服务器上运行以下指令更新文件权限：\n\n```\nchown {{.MattermostUsername}} \"{{.Path}}\"\n```\n\n更新文件权限后，请重新尝试升级 Mattermost。当您升级并重启后，请务必恢复二进制文件权限：\n\n```\nchown {{.FileUsername}} \"{{.Path}}\"\n```"
  },
  {
    "id": "api.upgrade_to_enterprise.invalid-user-and-permission.app_error",
    "translation": "Mattermost 无法升级至企业版。Mattermost 系统用户 {{.MattermostUsername}} 没有写入二进制文件权限。系统管理员可在服务器上运行以下指令更新文件权限：\n\n```\nchown {{.MattermostUsername}} \"{{.Path}}\"\nchmod +w \"{{.Path}}\"\n```\n\n更新文件权限后，请重新尝试升级 Mattermost。当您升级并重启后，请务必恢复二进制文件权限：\n\n```\nchown {{.FileUsername}} \"{{.Path}}\"\nchmod -w \"{{.Path}}\"\n```"
  },
  {
    "id": "api.upgrade_to_enterprise.invalid-permission.app_error",
    "translation": "Mattermost 无法升级至企业版。Mattermost 系统用户 {{.MattermostUsername}} 没有写入二进制文件权限。系统管理员可在服务器上运行以下指令更新文件权限：\n\n```\nchmod +w \"{{.Path}}\"\n```\n\n更新文件权限后，请重新尝试升级 Mattermost。当您升级并重启后，请务必恢复二进制文件权限：\n\n```\nchmod -w \"{{.Path}}\"\n```"
  },
  {
    "id": "api.upgrade_to_enterprise.generic_error.app_error",
    "translation": "Mattermost 无法升级至企业版。"
  },
  {
    "id": "api.upgrade_to_enterprise.app_error",
    "translation": "升级至企业版已在进行中。"
  },
  {
    "id": "api.upgrade_to_enterprise.already-enterprise.app_error",
    "translation": "您不能升级因为您已正在运行 Mattermost 企业版。"
  },
  {
    "id": "api.upgrade_to_enterprise.already-done.app_error",
    "translation": "您已升级至 Mattermost 企业版。请重启以完成升级。"
  },
  {
    "id": "api.templates.warn_metric_ack.subject",
    "translation": "Mattermost 联络我们请求"
  },
  {
    "id": "api.templates.warn_metric_ack.footer",
    "translation": "如果您有其他的查询，请联络 support@mattermost.com"
  },
  {
    "id": "api.team.invite_members.limit_reached.app_error",
    "translation": "您已达到免费套餐的用户数限制"
  },
  {
    "id": "api.team.add_team_member.invalid_body.app_error",
    "translation": "无法解析请求内容。"
  },
  {
    "id": "api.system.update_notices.validating_failed",
    "translation": "验证产品通知条件失败"
  },
  {
    "id": "api.system.update_notices.parse_failed",
    "translation": "解析产品通知失败"
  },
  {
    "id": "api.system.update_notices.fetch_failed",
    "translation": "获取产品通知失败"
  },
  {
    "id": "api.system.update_notices.clear_failed",
    "translation": "清除旧产品通知失败"
  },
  {
    "id": "api.server.warn_metric.number_of_active_users_500.notification_body",
    "translation": "Mattermost 强烈建议超过 500 个用户的部署使用用户管理，服务器群集和性能监视等功能。与我们联系以了解更多信息，并让我们知道我们将如何提供帮助。\n\n通过单击“联系我们”，您将与 Mattermost，Inc. 分享您的信息。[了解更多]（https://mattermost.com/pl/default-admin-advisory）"
  },
  {
    "id": "api.server.warn_metric.number_of_active_users_200.notification_body",
    "translation": "您的 Mattermost 系统现在有 200 个用户。当您将 Mattermost 与组织的单一登录提供商连接时，用户无需重新输入凭据即可访问 Mattermost。我们建议您将 SAML 2.0 提供商与 Mattermost 服务器集成。[了解有关与 SAML 2.0 集成的更多信息](https://www.mattermost.com/docs-saml/?utm_medium=product&utm_source=mattermost-advisor-bot&utm_content=saml)。\n\n通过单击“联系我们”，您将与 Mattermost，Inc. 分享您的信息。[了解更多](https://mattermost.com/pl/default-admin-advisory)"
  },
  {
    "id": "api.server.warn_metric.email_us",
    "translation": "电子邮件我们"
  },
  {
    "id": "api.server.warn_metric.bot_response.notification_failure.body",
    "translation": "请电子邮件我们。"
  },
  {
    "id": "api.server.warn_metric.bot_response.mailto_subject",
    "translation": "Mattermost 联络我们请求"
  },
  {
    "id": "api.server.warn_metric.bot_response.mailto_registered_users_header",
    "translation": "总活跃用户：{{.NoRegisteredUsers}}"
  },
  {
    "id": "api.server.warn_metric.bot_response.mailto_footer",
    "translation": "如果您有其他的查询，请联络 support@mattermost.com"
  },
  {
    "id": "api.preference.update_preferences.update_sidebar.app_error",
    "translation": "无法更新侧栏以匹配更新的偏好设定"
  },
  {
    "id": "api.preference.delete_preferences.update_sidebar.app_error",
    "translation": "无法更新侧栏以匹配删除的偏好设定"
  },
  {
    "id": "api.file.test_connection.s3.list_objects.app_error",
    "translation": "尝试列出对象时出错。"
  },
  {
    "id": "api.file.test_connection.s3.bucket_create.app_error",
    "translation": "无法创建储存桶。"
  },
  {
    "id": "api.cloud.request_error",
    "translation": "处理对 CWS 的请求时出错。"
  },
  {
    "id": "api.cloud.license_error",
    "translation": "您的许可证不支持云请求。"
  },
  {
    "id": "api.cloud.app_error",
    "translation": "云 API 请求时发生内部错误。"
  },
  {
    "id": "app.upload.get_for_user.app_error",
    "translation": "无法获取用户的上传。"
  },
  {
    "id": "app.upload.create.cannot_upload_to_deleted_channel.app_error",
    "translation": "无法上传到已删除的频道。"
  },
  {
    "id": "app.team.search_private_team.app_error",
    "translation": "搜索私有团队时遇到错误。"
  },
  {
    "id": "app.team.save.existing.app_error",
    "translation": "必须更新现有团队。"
  },
  {
    "id": "app.team.permanent_delete.app_error",
    "translation": "无法删除团队。"
  },
  {
    "id": "app.team.join_user_to_team.save_member.app_error",
    "translation": "无法创建新团队成员身份"
  },
  {
    "id": "app.team.get_members.app_error",
    "translation": "无法获取团队成员。"
  },
  {
    "id": "app.team.get_by_scheme.app_error",
    "translation": "无法获得所提供方案的频道。"
  },
  {
    "id": "api.server.warn_metric.starting_trial",
    "translation": "获取试用"
  },
  {
    "id": "api.server.warn_metric.start_trial",
    "translation": "开始试用"
  },
  {
    "id": "api.server.warn_metric.number_of_channels_50.contact_us.email_body",
    "translation": "Mattermost 与我们联系的请求。我有兴趣了解有关将高级权限与系统方案结合使用的更多信息。\n"
  },
  {
    "id": "api.server.warn_metric.number_of_active_users_500.start_trial.notification_success.message",
    "translation": "您的企业试用版已激活。转到系统控制台以启用高级功能。"
  },
  {
    "id": "api.server.warn_metric.number_of_active_users_500.start_trial.notification_body",
    "translation": "Mattermost 强烈建议超过 500 个用户的部署使用用户管理，服务器群集和性能监视等功能。与我们联系以了解更多信息，并让我们知道我们将如何提供帮助。\n\n单击“开始试用”，即表示我同意[Mattermost 软件评估协议](https://mattermost.com/software-evaluation-agreement/)，[隐私权政策](https://mattermost.com/privacy-policy/) ，并接收产品电子邮件。"
  },
  {
    "id": "api.server.warn_metric.number_of_active_users_500.contact_us.email_body",
    "translation": "Mattermost 与我们联系的请求。我的团队现在有 500 个用户，我正在考虑使用 Mattermost 企业版。\n"
  },
  {
    "id": "api.server.warn_metric.number_of_active_users_300.start_trial.notification_title",
    "translation": "只读公告频道"
  },
  {
    "id": "api.server.warn_metric.number_of_active_users_300.start_trial.notification_success.message",
    "translation": "您的企业试用版已激活。创建一个频道后转到**系统控制台>用户管理>频道 **以将发布限制为频道管理员。"
  },
  {
    "id": "api.server.warn_metric.number_of_active_users_300.start_trial.notification_body",
    "translation": "当在 Mattermost 上有众多对话时，知道在哪里查找重要信息可能是一个挑战。如果要向大量受众广播消息，则可以设置只读的公告频道，任何人都可以加入，但只有频道管理员可以发布消息。\n\n[了解有关创建只读公告频道的更多信息](https://www.mattermost.com/docs-channel-moderation/?utm_medium=product&utm_source=mattermost-advisor-bot&utm_content=channel-moderation)\n\n单击“开始试用”，即表示我同意[Mattermost 软件评估协议](https://mattermost.com/software-evaluation-agreement/)，[隐私权政策](https://mattermost.com/privacy-policy/)，并接收产品电子邮件。"
  },
  {
    "id": "api.server.warn_metric.number_of_active_users_300.notification_body",
    "translation": "当在 Mattermost 上有众多对话时，知道在哪里查找重要信息可能是一个挑战。如果要向大量受众广播消息，则可以设置只读的公告频道，任何人都可以加入，但只有频道管理员可以发布消息。\n\n[了解有关创建只读公告频道的更多信息](https://www.mattermost.com/docs-channel-moderation/?utm_medium=product&utm_source=mattermost-advisor-bot&utm_content=channel-moderation)\n\n通过单击“联系我们”，您将与 Mattermost，Inc. 分享您的信息。[了解更多](https://mattermost.com/pl/default-admin-advisory)"
  },
  {
    "id": "api.server.warn_metric.number_of_active_users_300.contact_us.email_body",
    "translation": "Mattermost 与我们联系的请求。我有兴趣了解有关创建只读公告频道的更多信息。\n"
  },
  {
    "id": "api.server.warn_metric.number_of_active_users_200.start_trial.notification_success.message",
    "translation": "您的企业试用版已激活。转到**系统控制台>验证> SAML 2.0**以与您的 SAML 2.0 提供商集成。"
  },
  {
    "id": "api.server.warn_metric.number_of_active_users_200.start_trial.notification_body",
    "translation": "您的 Mattermost 系统现在有 200 个用户。当您将 Mattermost 与组织的单一登录提供商连接时，用户无需重新输入凭据即可访问 Mattermost。我们建议您将 SAML 2.0 提供商与 Mattermost 服务器集成。[了解有关与 SAML 2.0 集成的更多信息](https://www.mattermost.com/docs-saml/?utm_medium=product&utm_source=mattermost-advisor-bot&utm_content=saml)。\n\n单击“开始试用”，即表示我同意[Mattermost 软件评估协议t](https://mattermost.com/software-evaluation-agreement/)，[隐私权政策](https://mattermost.com/privacy-policy/)，并接收产品电子邮件。"
  },
  {
    "id": "api.server.warn_metric.number_of_active_users_200.contact_us.email_body",
    "translation": "Mattermost 与我们联系的请求。我的团队现在有 200 个用户，我正在考虑使用 Mattermost 企业版。\n"
  },
  {
    "id": "api.server.warn_metric.number_of_active_users_100.start_trial.notification_success.message",
    "translation": "您的企业试用版已激活。转到“系统控制台>验证> AD / LDAP”以集成您 的AD / LDAP 服务。"
  },
  {
    "id": "api.server.warn_metric.number_of_active_users_100.start_trial.notification_body",
    "translation": "您的 Mattermost 系统拥有 100 多个用户。随着用户群的增长，配置新帐户会变得很耗时。我们建议您集成组织的 Active Directory / LDAP，这将使拥有帐户的任何人都可以访问 Mattermost。\n\n[了解有关与AD / LDAP集成的更多信息](https://www.mattermost.com/docs-adldap/?utm_medium=product&utm_source=mattermost-advisor-bot&utm_content=adldap)\n\n单击“开始试用”，即表示我同意[Mattermost 软件评估协议](https://mattermost.com/software-evaluation-agreement/)，[隐私权政策](https://mattermost.com/privacy-policy/) ，并接收产品电子邮件。"
  },
  {
    "id": "api.server.warn_metric.number_of_active_users_100.notification_title",
    "translation": "与 Mattermost 扩展"
  },
  {
    "id": "api.server.warn_metric.number_of_active_users_100.notification_body",
    "translation": "您的 Mattermost 系统拥有 100 多个用户。随着用户群的增长，部署新帐户会变得很耗时。我们建议您集成组织的 Active Directory / LDAP，这将使拥有帐户的任何人都可以访问 Mattermost。\n\n[了解有关 与AD / LDAP 集成的更多信息](https://www.mattermost.com/docs-adldap/?utm_medium=product&utm_source=mattermost-advisor-bot&utm_content=adldap)\n\n通过单击“联系我们”，您将与 Mattermost，Inc. 分享您的信息。[了解更多](https://mattermost.com/pl/default-admin-advisory)"
  },
  {
    "id": "api.server.warn_metric.number_of_active_users_100.contact_us.email_body",
    "translation": "Mattermost 与我们联系的请求。我的团队现在有 100 个用户，我正在考虑使用 Mattermost 企业版。\n"
  },
  {
    "id": "api.server.warn_metric.mfa.start_trial_notification_success.message",
    "translation": "您的企业试用版已激活。转到**系统控制台>验证> 多重验证**以强制执行多重身份验证。"
  },
  {
    "id": "api.server.warn_metric.mfa.start_trial.notification_body",
    "translation": "您的 Mattermost 系统启用了多重身份验证，让户可以选择使用密码以外的其他身份验证方法来保护自己的帐户。为了提高整个系统的安全性，您可以要求所有 Mattermost 帐户都使用多重身份验证。\n\n[了解有关实施多重身份验证的更多信息](https://www.mattermost.com/docs-multi-factor-authentication/?utm_medium=product&utm_source=mattermost-advisor-bot&utm_content=multi-factor-authentication)。\n\n单击“开始试用”，即表示我同意 [Mattermost 软件评估协议](https://mattermost.com/software-evaluation-agreement/)，[隐私权政策](https://mattermost.com/privacy-policy/)，并接收产品电子邮件。"
  },
  {
    "id": "api.server.warn_metric.mfa.notification_title",
    "translation": "开启多重身份验证"
  },
  {
    "id": "api.server.warn_metric.mfa.notification_body",
    "translation": "您的 Mattermost 系统启用了多重身份验证，让户可以选择使用密码以外的其他身份验证方法来保护自己的帐户。为了提高整个系统的安全性，您可以要求所有 Mattermost 帐户都使用多重身份验证。\n\n[了解有关实施多重身份验证的更多信息](https://www.mattermost.com/docs-multi-factor-authentication/?utm_medium=product&utm_source=mattermost-advisor-bot&utm_content=multi-factor-authentication)。\n\n通过单击“联系我们”，您将与 Mattermost，Inc. 分享您的信息。[了解更多](https://mattermost.com/pl/default-admin-advisory)"
  },
  {
    "id": "api.server.warn_metric.mfa.contact_us.email_body",
    "translation": "Mattermost 与我们联系的请求。我有兴趣了解有关实施多重身份验证。\n"
  },
  {
    "id": "api.server.warn_metric.email_domain.start_trial_notification_success.message",
    "translation": "您的企业试用版已激活。转到“系统控制台>验证>访客访问”以启用访客帐户。"
  },
  {
    "id": "api.server.warn_metric.email_domain.start_trial.notification_body",
    "translation": "项目通常涉及组织内部和外部的人员。使用访客帐户，您可以将外部合作伙伴带入您的 Mattermost 系统并指定他们可以与谁合作以及看到什么。\n\n[了解有关启用访客帐户的更多信息](https://www.mattermost.com/docs-guest-accounts/?utm_medium=product&utm_source=mattermost-advisor-bot&utm_content=guest-accounts)。\n\n单击“开始试用”，即表示我同意 [Mattermost 软件评估协议](https://mattermost.com/software-evaluation-agreement/)，[隐私权政策](https://mattermost.com/privacy-policy/)，并接收产品电子邮件。"
  },
  {
    "id": "api.server.warn_metric.email_domain.notification_title",
    "translation": "创建访客帐号中"
  },
  {
    "id": "api.server.warn_metric.email_domain.notification_body",
    "translation": "项目通常涉及组织内部和外部的人员。使用访客帐户，您可以将外部合作伙伴带入您的 Mattermost 系统并指定他们可以与谁合作以及看到什么。\n\n[了解有关启用访客帐户的更多信息](https://www.mattermost.com/docs-guest-accounts/?utm_medium=product&utm_source=mattermost-advisor-bot&utm_content=guest-accounts)。\n\n通过单击联系我们，您将与 Mattermost，Inc. 分享您的信息。[了解更多](https://mattermost.com/pl/default-admin-advisory)"
  },
  {
    "id": "api.server.warn_metric.email_domain.contact_us.email_body",
    "translation": "Mattermost 与我们联系的要求。我有兴趣了解有关使用访客帐户。\n"
  },
  {
    "id": "api.server.warn_metric.bot_response.start_trial_failure.message",
    "translation": "无法获取试用许可证。访问 https://mattermost.com/trial/ 申请许可证。"
  },
  {
    "id": "api.license.request_trial_license.fail_get_user_count.app_error",
    "translation": "无法获得试用许可证，请重试或联系 support@mattermost.com。无法获取注册用户数。"
  },
  {
    "id": "ent.elasticsearch.index_channels_batch.error",
    "translation": "无法为索引获取批量频道。"
  },
  {
    "id": "app.channel.user_belongs_to_channels.app_error",
    "translation": "无法确定用户是否属于这些频道。"
  },
  {
    "id": "app.channel.search_group_channels.app_error",
    "translation": "无法以指定的用户和关键字获取群组频道。"
  },
  {
    "id": "app.channel.search.app_error",
    "translation": "我们搜索频道时遇到错误。"
  },
  {
    "id": "app.channel.reset_all_channel_schemes.app_error",
    "translation": "我们无法重置频道方案。"
  },
  {
    "id": "app.channel.remove_all_deactivated_members.app_error",
    "translation": "我们无法从频道移除已停用的用户。"
  },
  {
    "id": "app.channel.migrate_channel_members.select.app_error",
    "translation": "批量选择频道成员失败。"
  },
  {
    "id": "app.channel.get_unread.app_error",
    "translation": "无法获取频道未读消息。"
  },
  {
    "id": "app.channel.get_members_by_ids.app_error",
    "translation": "无法获取频道成员。"
  },
  {
    "id": "app.channel.get_channels_batch_for_indexing.get.app_error",
    "translation": "无法为索引获取批量频道。"
  },
  {
    "id": "app.channel.get_by_scheme.app_error",
    "translation": "无法用提供的方案获取频道。"
  },
  {
    "id": "app.channel.get_all_direct.app_error",
    "translation": "无法获取所有私信频道。"
  },
  {
    "id": "app.channel.get_all.app_error",
    "translation": "无法获取所有频道。"
  },
  {
    "id": "app.channel.clear_all_custom_role_assignments.select.app_error",
    "translation": "获取频道成员失败。"
  },
  {
    "id": "ent.cloud.request_error",
    "translation": "处理对 CWS 的请求时出错"
  },
  {
    "id": "api.server.warn_metric.number_of_teams_5.contact_us.email_body",
    "translation": "Mattermost 与我们联系的请求。我有兴趣了解有关试用团队方案实现高级权限的更多信息。\n"
  },
  {
    "id": "api.server.warn_metric.number_of_posts_2M.notification_title",
    "translation": "改善性能"
  },
  {
    "id": "model.upload_session.is_valid.user_id.app_error",
    "translation": "无效的 UserId"
  },
  {
    "id": "model.upload_session.is_valid.type.app_error",
    "translation": "无效的类型"
  },
  {
    "id": "model.upload_session.is_valid.path.app_error",
    "translation": "无效的路径"
  },
  {
    "id": "model.upload_session.is_valid.id.app_error",
    "translation": "无效的 Id"
  },
  {
    "id": "model.upload_session.is_valid.create_at.app_error",
    "translation": "无效的创建时间"
  },
  {
    "id": "model.config.is_valid.directory.app_error",
    "translation": "无效的本地储存目录。不能为空字串。"
  },
  {
    "id": "model.upload_session.is_valid.filename.app_error",
    "translation": "无效的 Filename"
  },
  {
    "id": "model.upload_session.is_valid.file_offset.app_error",
    "translation": "无效的 FileOffset"
  },
  {
    "id": "model.search_params_list.is_valid.include_deleted_channels.app_error",
    "translation": "所有 IncludeDeletedChannels 参数必须有相同的值。"
  },
  {
    "id": "ent.message_export.actiance_export.get_attachment_error",
    "translation": "无法获取帖子的文件信息。"
  },
  {
    "id": "ent.ldap.do_login.x509.app_error",
    "translation": "创建密钥对时出错"
  },
  {
    "id": "ent.ldap.do_login.certificate.app_error",
    "translation": "加载 LDAP TLS 证书文件时出错。"
  },
  {
    "id": "app.upload.upload_data.update.app_error",
    "translation": "更新上传会话失败。"
  },
  {
    "id": "app.upload.upload_data.first_part_too_small.app_error",
    "translation": "上传数据失败。第一部分必须至少为 {{.Size}} 字节。"
  },
  {
    "id": "model.upload_session.is_valid.file_size.app_error",
    "translation": "无效的 FileSize"
  },
  {
    "id": "model.upload_session.is_valid.channel_id.app_error",
    "translation": "无效的 ChannelId。"
  },
  {
    "id": "model.plugin_command_error.error.app_error",
    "translation": "/{{.Command}} 的插件无法正常工作。请联系系统管理员"
  },
  {
    "id": "model.command.is_valid.plugin_id.app_error",
    "translation": "无效的插件 id。"
  },
  {
    "id": "ent.saml.do_login.invalid_signature.app_error",
    "translation": "我们在身份提供商的回复中收到了无效的签名。请与系统管理员联系。"
  },
  {
    "id": "ent.message_export.csv_export.get_attachment_error",
    "translation": "无法获取帖子的文件信息。"
  },
  {
    "id": "ent.ldap.no.users.checkcertificate",
    "translation": "找不到 LDAP 用户，请检查您的用户过滤器和证书。"
  },
  {
    "id": "ent.ldap.do_login.key.app_error",
    "translation": "加载 LDAP TLS 密钥文件错误。"
  },
  {
    "id": "ent.elasticsearch.indexer.do_job.get_oldest_entity.error",
    "translation": "无法从数据库中获取最早的实体（用户，频道或帖子）"
  },
  {
    "id": "ent.cloud.authentication_failed",
    "translation": "无法与 CWS 进行身份验证"
  },
  {
    "id": "app.upload.upload_data.read_file.app_error",
    "translation": "读取文件失败。"
  },
  {
    "id": "app.upload.run_plugins_hook.rejected",
    "translation": "无法上传文件 {{.Filename}}。被插件拒绝：{{.Reason}}"
  },
  {
    "id": "api.server.warn_metric.number_of_teams_5.notification_title",
    "translation": "使用高级权限"
  },
  {
    "id": "api.server.warn_metric.number_of_channels_50.notification_title",
    "translation": "使用高级权限"
  },
  {
    "id": "app.upload.run_plugins_hook.move_fail",
    "translation": "移动文件失败。"
  },
  {
    "id": "api.server.warn_metric.number_of_teams_5.start_trial_notification_success.message",
    "translation": "您的企业试用版已激活。转到**系统控制台>用户管理>权限**以启用高级权限。"
  },
  {
    "id": "api.server.warn_metric.number_of_teams_5.start_trial.notification_body",
    "translation": "您的 Mattermost 系统现有几个团队。许多团队都有自己喜欢的协调和协作方式，包括如何创建频道，谁可以邀请新的团队成员以及如何管理集成。使用团队覆盖方案，您可以自定义每个团队中的用户权限，以满足他们的特定需求。\n\n[了解有关使用高级权限的更多信息](https://www.mattermost.com/docs-advanced-permissions-team-override/?utm_medium=product&utm_source=mattermost-advisor-bot&utm_content=advanced-permissions-team-override)。\n\n单击“开始试用”，即表示我同意[Mattermost 软件评估协议](https://mattermost.com/software-evaluation-agreement/)，[隐私权政策](https://mattermost.com/privacy-policy/) ，并接收产品电子邮件。"
  },
  {
    "id": "api.server.warn_metric.number_of_teams_5.notification_body",
    "translation": "您的 Mattermost 系统现有几个团队。许多团队都有自己喜欢的协调和协作方式，包括如何创建频道，谁可以邀请新的团队成员以及如何管理集成。使用团队覆盖方案，您可以自定义每个团队中的用户权限，以满足他们的特定需求。\n\n[了解有关使用高级权限的更多信息](https://www.mattermost.com/docs-advanced-permissions-team-override/?utm_medium=product&utm_source=mattermost-advisor-bot&utm_content=advanced-permissions-team-override)。\n\n通过单击“联系我们”，您将与 Mattermost，Inc. 分享您的信息。[了解更多](https://mattermost.com/pl/default-admin-advisory)"
  },
  {
    "id": "api.server.warn_metric.number_of_posts_2M.start_trial.notification_success.message",
    "translation": "您的企业试用版已激活。拥有 Elasticsearch 服务器后，转到**系统控制台>环境> Elasticsearch**以配置 Elasticsearch。"
  },
  {
    "id": "api.server.warn_metric.number_of_posts_2M.start_trial.notification_body",
    "translation": "您的 Mattermost 系统包含大量消息。默认的 Mattermost 数据库搜索在大约 250 万个帖子市开始显示性能下降。 Elasticsearch 在拥有超过 500 万个帖子时可以帮助避免重大性能问题，例如超时，搜索和提示问题。与我们联系以了解更多信息，并让我们知道我们将如何提供帮助。\n\n[了解有关提高性能的更多信息](https://www.mattermost.com/docs-elasticsearch/?utm_medium=product&utm_source=mattermost-advisor-bot&utm_content=elasticsearch)\n\n单击“开始试用”，即表示我同意[Mattermost 软件评估协议](https://mattermost.com/software-evaluation-agreement/)，[隐私权政策](https://mattermost.com/privacy-policy/) ，并接收产品电子邮件。"
  },
  {
    "id": "api.server.warn_metric.number_of_posts_2M.notification_body",
    "translation": "您的 Mattermost 系统包含大量消息。默认的 Mattermost 数据库搜索在大约 250 万个帖子市开始显示性能下降。 Elasticsearch 在拥有超过 500 万个帖子时可以帮助避免重大性能问题，例如超时，搜索和提示问题。与我们联系以了解更多信息，并让我们知道我们将如何提供帮助。\n\n[了解有关提高性能的更多信息](https://www.mattermost.com/docs-elasticsearch/?utm_medium=product&utm_source=mattermost-advisor-bot&utm_content=elasticsearch)\n\n通过单击“联系我们”，您将与 Mattermost，Inc. 分享您的信息。[了解更多](https://mattermost.com/pl/default-admin-advisory)"
  },
  {
    "id": "api.server.warn_metric.number_of_posts_2M.contact_us.email_body",
    "translation": "Mattermost 与我们联系的请求。我有兴趣了解更多有关使用 Elasticsearch 提高性能的信息。\n"
  },
  {
    "id": "api.server.warn_metric.number_of_channels_50.start_trial.notification_success.message",
    "translation": "您的企业试用版已激活。转到**系统控制台>用户管理>权限**以启用高级权限。"
  },
  {
    "id": "api.server.warn_metric.number_of_channels_50.start_trial.notification_body",
    "translation": "频道有助于改善沟通，但是随着 Mattermost 的用户加入并创建频道，保持系统井井有条的挑战越来越大。使用高级权限，您可以设置哪些用户或角色可以执行某些操作，包括管理频道设置与成员，使用 @channel 或 @here 标记广泛的用户组以及创建新的 Webhook。\n\n[了解有关使用高级权限的更多信息](https://www.mattermost.com/docs-advanced-permissions/?utm_medium=product&utm_source=mattermost-advisor-bot&utm_content=advanced-permissions)\n\n单击“开始试用”，即表示我同意[Mattermost 软件评估协议t](https://mattermost.com/software-evaluation-agreement/)，[隐私权政策](https://mattermost.com/privacy-policy/)，并接收产品电子邮件。"
  },
  {
    "id": "api.server.warn_metric.number_of_channels_50.notification_body",
    "translation": "频道有助于改善沟通，但是随着 Mattermost 的用户加入并创建频道，保持系统井井有条的挑战越来越大。使用高级权限，您可以设置哪些用户或角色可以执行某些操作，包括管理频道设置与成员，使用 @channel 或 @here 标记广泛的用户组以及创建新的 Webhook。\n\n[了解有关使用高级权限的更多信息](https://www.mattermost.com/docs-advanced-permissions/?utm_medium=product&utm_source=mattermost-advisor-bot&utm_content=advanced-permissions)\n\n通过单击“联系我们”，您将与 Mattermost，Inc. 分享您的信息。[了解更多](https://mattermost.com/pl/default-admin-advisory)"
  },
  {
    "id": "ent.saml.do_login.invalid_time.app_error",
    "translation": "从身份提供商的回复中含有无效的时间。请与系统管理员联系。"
  },
  {
    "id": "ent.cloud.json_encode.error",
    "translation": "封送 CWS 的请求出现内部错误"
  },
  {
    "id": "app.channel.autofollow.app_error",
    "translation": "更新提及用户的串成员失败"
  },
  {
    "id": "api.file.new_backend.s3.app_error",
    "translation": "创建连接至 S3 遇到错误。"
  },
  {
    "id": "model.plugin_command_crash.error.app_error",
    "translation": "/{{.Command}} 命令导致 {{.PluginId}} 插件崩溃。请联系系统管理员"
  },
  {
    "id": "ent.message_export.global_relay_export.get_attachment_error",
    "translation": "无法获取帖子的文件信息。"
  },
  {
    "id": "api.templates.over_limit_fix_now",
    "translation": "立刻修复"
  },
  {
    "id": "api.templates.over_limit_suspended_contact_support",
    "translation": "联系客服"
  },
  {
    "id": "api.templates.over_limit_7_days_title",
    "translation": "无付款方式"
  },
  {
    "id": "api.templates.over_limit_14_days_subject",
    "translation": "您的 Mattermost Cloud 订阅的付款已过期"
  },
  {
    "id": "api.templates.over_limit_14_days_info1",
    "translation": "提醒您，我们尚未收到您在 {{.OverLimitDate}} 开具的 Mattermost 订阅的付款。如果未收到付款，我们将在近期开始冻结您的服务。"
  },
  {
    "id": "api.templates.over_limit_14_days_title",
    "translation": "未收到付款"
  },
  {
    "id": "api.templates.email_us_anytime_at",
    "translation": "随时通过电子邮件发送给我们 "
  },
  {
    "id": "api.templates.copyright",
<<<<<<< HEAD
    "translation": "© 2017 Mattermost, Inc. 855 El Camino Real, 13A-168, Palo Alto, CA, 94301"
=======
    "translation": "© 2020 Mattermost, Inc. 855 El Camino Real, 13A-168, Palo Alto, CA, 94301"
>>>>>>> e057e5b1
  },
  {
    "id": "api.templates.at_limit_title",
    "translation": "您已达到免费套餐的用户数限制 "
  },
  {
    "id": "api.templates.at_limit_subject",
    "translation": "达到 Mattermost Cloud 用户限制"
  },
  {
    "id": "api.templates.at_limit_info2",
    "translation": "或者，您可以在管理控制台中停用用户释放更多用户的位置或保持在免费用户限制内。"
  },
  {
    "id": "api.templates.at_limit_info1",
    "translation": "看来您的工作区中现在有10个或更多用户 - 太好了！如果您想邀请更多的团队成员，请考虑立即升级到 Mattermost Cloud Professional。"
  },
  {
    "id": "api.roles.patch_roles.not_allowed_permission.error",
    "translation": "不允许您尝试添加或移除以下一项或多项权限"
  },
  {
    "id": "api.roles.patch_roles.admin_role.error",
    "translation": "系统管理员角色无法编辑或更改"
  },
  {
    "id": "app.user.get_unread_count.app_error",
    "translation": "无法获得该用户的未读消息数。"
  },
  {
    "id": "app.user.get_total_users_count.app_error",
    "translation": "无法计算用户数。"
  },
  {
    "id": "app.user.get_threads_for_user.app_error",
    "translation": "无法获得用户串"
  },
  {
    "id": "app.user.get_recently_active_users.app_error",
    "translation": "查找最近活跃的用户时遇到错误。"
  },
  {
    "id": "app.user.get_profiles.app_error",
    "translation": "查找用户个人资料时遇到错误。"
  },
  {
    "id": "app.user.get_profile_by_group_channel_ids_for_user.app_error",
    "translation": "查找用户个人资料时遇到错误。"
  },
  {
    "id": "app.user.get_new_users.app_error",
    "translation": "查找新用户时遇到错误。"
  },
  {
    "id": "app.user.get_known_users.get_users.app_error",
    "translation": "无法从数据库中获取已知用户。"
  },
  {
    "id": "app.user.get_by_username.app_error",
    "translation": "找不到与您的用户名匹配的现有帐户。该团队可能需要团队所有者的邀请才能加入。"
  },
  {
    "id": "app.user.get_by_auth.other.app_error",
    "translation": "尝试按身份验证类型查找帐户时遇到错误。"
  },
  {
    "id": "app.user.get_by_auth.missing_account.app_error",
    "translation": "找不到与您的验证类型匹配的现有帐户。该团队可能需要团队所有者的邀请才能加入。"
  },
  {
    "id": "app.user.get.app_error",
    "translation": "查找帐户时遇到错误。"
  },
  {
    "id": "app.user.demote_user_to_guest.user_update.app_error",
    "translation": "更新用户失败。"
  },
  {
    "id": "app.user.clear_all_custom_role_assignments.select.app_error",
    "translation": "检索用户失败。"
  },
  {
    "id": "app.user.analytics_get_inactive_users_count.app_error",
    "translation": "无法计算不活跃的用户。"
  },
  {
    "id": "app.user.analytics_daily_active_users.app_error",
    "translation": "在请求的时间内无法获得活动用户。"
  },
  {
    "id": "app.upload.upload_data.move_file.app_error",
    "translation": "移动上传文件失败。"
  },
  {
    "id": "app.update_error",
    "translation": "更新错误"
  },
  {
    "id": "app.select_error",
    "translation": "选择错误"
  },
  {
    "id": "app.insert_error",
    "translation": "插入出错"
  },
  {
    "id": "app.import.marshal.app_error",
    "translation": "无法封装响应。"
  },
  {
    "id": "app.group.uniqueness_error",
    "translation": "群组成员已存在"
  },
  {
    "id": "app.group.permanent_delete_members_by_user.app_error",
    "translation": "无法删除成员 ID为 “{{.UserId}}” 的组成员。"
  },
  {
    "id": "app.group.no_rows",
    "translation": "未找到匹配的群组"
  },
  {
    "id": "app.group.id.app_error",
    "translation": "无效的群组 id 属性。"
  },
  {
    "id": "app.group.group_syncable_already_deleted",
    "translation": "群组同步已被删除"
  },
  {
    "id": "app.channel.save_member.exists.app_error",
    "translation": "具有该 ID 的频道成员已经存在。"
  },
  {
    "id": "api.user.update_user_roles.license.app_error",
    "translation": "当前许可证不支持自定义权限方案"
  },
  {
    "id": "api.templates.payment_failed_no_card.title",
    "translation": "您的 Mattermost Cloud 发票到期"
  },
  {
    "id": "api.templates.payment_failed_no_card.subject",
    "translation": "您的 Mattermost Cloud 订阅需要付款"
  },
  {
    "id": "api.templates.payment_failed_no_card.info3",
    "translation": "要查看发票并添加付款方式，请选择立即付款。"
  },
  {
    "id": "api.templates.payment_failed_no_card.info1",
    "translation": "您最近计费期的 Mattermost Cloud 发票已处理。但是，我们没有记录您的付款明细。"
  },
  {
    "id": "api.templates.payment_failed_no_card.button",
    "translation": "立刻付款"
  },
  {
    "id": "api.templates.payment_failed.title",
    "translation": "付款失败"
  },
  {
    "id": "api.templates.payment_failed.subject",
    "translation": "需要采取的措施：Mattermost Cloud 付款失败"
  },
  {
    "id": "api.templates.payment_failed.info3",
    "translation": "为确保不间断地订阅 Mattermost Cloud，请与您的金融机构联系以解决潜在问题或更新您的付款信息。付款信息更新后，Mattermost 将尝试结清任何未结余额。"
  },
  {
    "id": "api.templates.payment_failed.info2",
    "translation": "他们提供以下原因："
  },
  {
    "id": "api.templates.payment_failed.info1",
    "translation": "您的金融机构拒绝了与您的 Mattermost Cloud 工作区相关的 {{.CardBrand}} ****{{.LastFour}} 的付款。"
  },
  {
    "id": "api.templates.over_limit_title",
    "translation": "您的工作区超出了免费套餐的用户限制"
  },
  {
    "id": "api.templates.over_limit_suspended_title",
    "translation": "Mattermost Cloud 工作区已被暂停"
  },
  {
    "id": "api.templates.over_limit_suspended_subject",
    "translation": "您的 Mattermost Cloud 订阅已被暂停"
  },
  {
    "id": "api.templates.over_limit_suspended_info2",
    "translation": "与我们联系以重新激活您的工作区。"
  },
  {
    "id": "api.templates.over_limit_subject",
    "translation": "Mattermost Cloud 工作区超出用户限制"
  },
  {
    "id": "api.templates.over_limit_30_days_title",
    "translation": "Mattermost Cloud 工作区暂停"
  },
  {
    "id": "api.templates.over_limit_90_days_title",
    "translation": "您的 Mattermost Cloud 工作区计划在明天暂停"
  },
  {
    "id": "api.templates.over_limit_suspended_info1",
    "translation": "您的 Mattermost 工作区已被暂停。工作区中的所有内容和数据将在 1-3 个月内删除。"
  },
  {
    "id": "api.templates.over_limit_info2",
    "translation": "或者，您可以在管理控制台中停用用户以腾出更多用户的位置，或保持在免费用户限制以下。"
  },
  {
    "id": "api.templates.over_limit_info1",
    "translation": "您的工作区中似乎有 10 个以上的用户，这超出了 Mattermost Cloud Professional 的免费层限制。为了避免对您的 Mattermost 工作区造成任何干扰，请升级。"
  },
  {
    "id": "api.templates.over_limit_90_days_subject",
    "translation": "您的 Mattermost Cloud 订阅即将被暂停"
  },
  {
    "id": "api.templates.over_limit_90_days_info4",
    "translation": "工作区暂停后，工作区中的所有内容和数据将在 1-3 个月内删除。"
  },
  {
    "id": "api.templates.over_limit_90_days_info3",
    "translation": "工作空间暂停后，您将无法登录帐户或更新付款信息。您需要联系我们的支持团队才能重新激活您的服务。"
  },
  {
    "id": "api.templates.over_limit_90_days_info2",
    "translation": "为避免暂停，请添加您的付款信息"
  },
  {
    "id": "api.templates.over_limit_90_days_info1",
    "translation": "这是最后的提醒。我们尚未收到您的 Mattermost Cloud 工作区的付款，该工作区自 {{.OverLimitDate}} 起已经过期。明天我们将暂停您的服务。"
  },
  {
    "id": "api.templates.over_limit_7_days_subject",
    "translation": "您的 Mattermost Cloud 订阅逾期付款"
  },
  {
    "id": "api.templates.over_limit_7_days_info1",
    "translation": "Mattermost 无法处理您最近的自动付款。为了保持您的服务有效，请尽快添加付款明细，否则您的服务可能会被暂停。"
  },
  {
    "id": "api.templates.over_limit_30_days_subject",
    "translation": " 采取行动以保持您的 Mattermost Cloud 订阅"
  },
  {
    "id": "api.templates.over_limit_30_days_info2_item3",
    "translation": "您将无法访问您的消息历史记录"
  },
  {
    "id": "api.templates.over_limit_30_days_info2_item2",
    "translation": "如果不联系我们的支持团队，您将无法更新付款信息"
  },
  {
    "id": "api.templates.over_limit_30_days_info2_item1",
    "translation": "您将无法登录工作区"
  },
  {
    "id": "api.templates.over_limit_30_days_info2",
    "translation": "如果不采取任何措施，您的工作区将被暂停"
  },
  {
    "id": "api.templates.over_limit_30_days_info1",
    "translation": "现在仍有时间通过解决付款方式方面的问题来保持 Mattermost Cloud 工作区的活动状态。为避免服务被暂停，请更新您的付款方式。"
  },
  {
    "id": "api.system.update_viewed_notices.failed",
    "translation": "更新查看的通知失败"
  },
  {
    "id": "api.templates.upgrade_mattermost_cloud",
    "translation": "升级"
  },
  {
    "id": "api.file.file_size.s3.app_error",
    "translation": "无法获取文件大小。"
  },
  {
    "id": "api.file.file_size.local.app_error",
    "translation": "无法获取文件大小。"
  },
  {
    "id": "api.config.patch_config.restricted_merge.app_error",
    "translation": "合并配置失败。"
  },
  {
    "id": "api.config.get_config.restricted_merge.app_error",
    "translation": "合并配置失败。"
<<<<<<< HEAD
=======
  },
  {
    "id": "model.config.is_valid.import.retention_days_too_low.app_error",
    "translation": "RetentionDays值无效。值太低。"
  },
  {
    "id": "model.config.is_valid.import.directory.app_error",
    "translation": "目录值无效。"
  },
  {
    "id": "model.config.is_valid.collapsed_threads.app_error",
    "translation": "CollapsedThreads设置必须为disabled，default_on或default_off"
  },
  {
    "id": "import_process.worker.do_job.unzip",
    "translation": "无法处理导入：无法解压文件。"
  },
  {
    "id": "import_process.worker.do_job.tmp_dir",
    "translation": "无法处理导入：无法创建临时目录。"
  },
  {
    "id": "import_process.worker.do_job.open_file",
    "translation": "无法处理导入：无法打开文件。"
  },
  {
    "id": "import_process.worker.do_job.missing_jsonl",
    "translation": "无法处理导入：缺少JSONL文件。"
  },
  {
    "id": "import_process.worker.do_job.missing_file",
    "translation": "无法处理导入：缺少 import_file 参数。"
  },
  {
    "id": "import_process.worker.do_job.file_exists",
    "translation": "无法处理导入：文件不存在。"
  },
  {
    "id": "app.user.verify_email.app_error",
    "translation": "无法更新验证电子邮件字段。"
  },
  {
    "id": "app.user.update_update.app_error",
    "translation": "无法更新用户的最后更新日期。"
  },
  {
    "id": "app.user.update_threads_read_for_user.app_error",
    "translation": "无法更新所有用户的串为已读"
  },
  {
    "id": "app.user.update_thread_read_for_user.app_error",
    "translation": "无法更新串的阅读状态"
  },
  {
    "id": "app.user.update_thread_follow_for_user.app_error",
    "translation": "无法更新串的跟随状态"
  },
  {
    "id": "app.user.update_password.app_error",
    "translation": "无法更新用户的密码。"
  },
  {
    "id": "app.user.update_failed_pwd_attempts.app_error",
    "translation": "无法更新 failed_attempts。"
  },
  {
    "id": "app.user.update_auth_data.email_exists.app_error",
    "translation": "无法将帐户切换到{{.Service}}。使用电子邮件{{.Email}}的帐户已存在。"
  },
  {
    "id": "app.user.update_auth_data.app_error",
    "translation": "无法更新身份验证数据。"
  },
  {
    "id": "app.user.update_active_for_multiple_users.updating.app_error",
    "translation": "无法停用访客。"
  },
  {
    "id": "app.user.update.finding.app_error",
    "translation": "查找帐户时遇到错误。"
  },
  {
    "id": "app.user.update.find.app_error",
    "translation": "找不到要更新的现有帐户。"
  },
  {
    "id": "app.user.search.app_error",
    "translation": "找不到与搜索参数匹配的任何用户。"
  },
  {
    "id": "app.user.save.username_exists.app_error",
    "translation": "具有该用户名的帐户已存在。"
  },
  {
    "id": "app.user.save.existing.app_error",
    "translation": "必须为现有用户调用更新。"
  },
  {
    "id": "app.user.save.email_exists.app_error",
    "translation": "具有该电子邮件的帐户已存在。"
  },
  {
    "id": "app.user.save.app_error",
    "translation": "无法保存账户。"
  },
  {
    "id": "app.user.promote_guest.user_update.app_error",
    "translation": "更新用户失败。"
  },
  {
    "id": "app.user.permanent_delete.app_error",
    "translation": "无法删除现有帐户。"
  },
  {
    "id": "app.user.missing_account.const",
    "translation": "无法找到该用户。"
  },
  {
    "id": "app.user.get_users_batch_for_indexing.get_users.app_error",
    "translation": "无法使用户批量进行索引。"
>>>>>>> e057e5b1
  }
]<|MERGE_RESOLUTION|>--- conflicted
+++ resolved
@@ -5787,11 +5787,7 @@
   },
   {
     "id": "model.user.is_valid.update_at.app_error",
-<<<<<<< HEAD
-    "translation": "更新时必须是有效时间。"
-=======
     "translation": "更新时必须是有效的时间。"
->>>>>>> e057e5b1
   },
   {
     "id": "bleveengine.stop_post_index.error",
@@ -8023,11 +8019,7 @@
   },
   {
     "id": "api.templates.copyright",
-<<<<<<< HEAD
-    "translation": "© 2017 Mattermost, Inc. 855 El Camino Real, 13A-168, Palo Alto, CA, 94301"
-=======
     "translation": "© 2020 Mattermost, Inc. 855 El Camino Real, 13A-168, Palo Alto, CA, 94301"
->>>>>>> e057e5b1
   },
   {
     "id": "api.templates.at_limit_title",
@@ -8320,8 +8312,6 @@
   {
     "id": "api.config.get_config.restricted_merge.app_error",
     "translation": "合并配置失败。"
-<<<<<<< HEAD
-=======
   },
   {
     "id": "model.config.is_valid.import.retention_days_too_low.app_error",
@@ -8442,6 +8432,5 @@
   {
     "id": "app.user.get_users_batch_for_indexing.get_users.app_error",
     "translation": "无法使用户批量进行索引。"
->>>>>>> e057e5b1
   }
 ]