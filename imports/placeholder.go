// Copyright (c) 2015-present Mattermost, Inc. All Rights Reserved.
// See LICENSE.txt for license information.

package imports

import (
	// This is a placeholder so this package can be imported in Team Edition when it will be otherwise empty.
	_ "github.com/mattermost/mattermost-server/v5/migrations"

	// This is a placeholder so this package can be imported in Team Edition when it will be otherwise empty.
	_ "github.com/mattermost/mattermost-server/v5/plugin/scheduler"

	// This is a placeholder so this package can be imported in Team Edition when it will be otherwise empty.
	_ "github.com/mattermost/mattermost-server/v5/services/searchengine/bleveengine/indexer"

	// This is a placeholder so this package can be imported in Team Edition when it will be otherwise empty.
	_ "github.com/mattermost/mattermost-server/v5/jobs/expirynotify"

	// This is a placeholder so this package can be imported in Team Edition when it will be otherwise empty.
<<<<<<< HEAD
	_ "github.com/mattermost/mattermost-server/v5/jobs/product_notices"
=======
	_ "github.com/mattermost/mattermost-server/v5/jobs/active_users"
>>>>>>> 76128880
)<|MERGE_RESOLUTION|>--- conflicted
+++ resolved
@@ -17,9 +17,8 @@
 	_ "github.com/mattermost/mattermost-server/v5/jobs/expirynotify"
 
 	// This is a placeholder so this package can be imported in Team Edition when it will be otherwise empty.
-<<<<<<< HEAD
+	_ "github.com/mattermost/mattermost-server/v5/jobs/active_users"
+
+	// This is a placeholder so this package can be imported in Team Edition when it will be otherwise empty.
 	_ "github.com/mattermost/mattermost-server/v5/jobs/product_notices"
-=======
-	_ "github.com/mattermost/mattermost-server/v5/jobs/active_users"
->>>>>>> 76128880
 )