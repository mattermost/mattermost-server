--- conflicted
+++ resolved
@@ -28,11 +28,8 @@
 	ExpiryNotify            tjobs.ExpiryNotifyJobInterface
 	ProductNotices          tjobs.ProductNoticesJobInterface
 	ActiveUsers             tjobs.ActiveUsersJobInterface
-<<<<<<< HEAD
 	ImportProcess           tjobs.ImportProcessInterface
-=======
 	Cloud                   ejobs.CloudJobInterface
->>>>>>> 1d15900f
 }
 
 func NewJobServer(configService configservice.ConfigService, store store.Store) *JobServer {
