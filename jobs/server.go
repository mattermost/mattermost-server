--- conflicted
+++ resolved
@@ -35,15 +35,12 @@
 	ExportProcess           tjobs.ExportProcessInterface
 	ExportDelete            tjobs.ExportDeleteInterface
 	Cloud                   ejobs.CloudJobInterface
-<<<<<<< HEAD
 	ResendInvitationEmails  ejobs.ResendInvitationEmailJobInterface
-=======
 
 	// mut is used to protect the following fields from concurrent access.
 	mut        sync.Mutex
 	workers    *Workers
 	schedulers *Schedulers
->>>>>>> ca9f4c9e
 }
 
 func NewJobServer(configService configservice.ConfigService, store store.Store, metrics einterfaces.MetricsInterface) *JobServer {
