--- conflicted
+++ resolved
@@ -31,11 +31,7 @@
 	ExportProcess            model.Worker
 	ExportDelete             model.Worker
 	Cloud                    model.Worker
-<<<<<<< HEAD
-	OrphanedRows             model.Worker
-=======
 	ResendInvitationEmail    model.Worker
->>>>>>> 869da7a7
 
 	listenerId string
 	running    bool
@@ -137,20 +133,13 @@
 // Synchronization should be implemented by the caller.
 func (workers *Workers) Start() {
 	mlog.Info("Starting workers")
-	if workers.DataRetention != nil && (*workers.ConfigService.Config().DataRetentionSettings.EnableMessageDeletion || *workers.ConfigService.Config().DataRetentionSettings.EnableFileDeletion) {
+
+	if workers.DataRetention != nil {
 		go workers.DataRetention.Run()
 	}
-
-<<<<<<< HEAD
-	workers.startOnce.Do(func() {
-		if workers.DataRetention != nil {
-			go workers.DataRetention.Run()
-		}
-=======
 	if workers.MessageExport != nil && *workers.ConfigService.Config().MessageExportSettings.EnableExport {
 		go workers.MessageExport.Run()
 	}
->>>>>>> 869da7a7
 
 	if workers.ElasticsearchIndexing != nil && *workers.ConfigService.Config().ElasticsearchSettings.EnableIndexing {
 		go workers.ElasticsearchIndexing.Run()
