// Copyright (c) 2015 Mattermost, Inc. All Rights Reserved.
// See License.txt for license information.

package main

import (
	"bufio"
	"flag"
	"fmt"
	"html/template"
	"io/ioutil"
	"net/http"
	"net/url"
	"os"
	"os/exec"
	"os/signal"
	"runtime"
	"strconv"
	"strings"
	"syscall"
	"time"

	l4g "github.com/alecthomas/log4go"
	"github.com/mattermost/platform/api"
	"github.com/mattermost/platform/einterfaces"
	"github.com/mattermost/platform/manualtesting"
	"github.com/mattermost/platform/model"
	"github.com/mattermost/platform/store"
	"github.com/mattermost/platform/utils"
	"github.com/mattermost/platform/web"

	// Plugins
	_ "github.com/mattermost/platform/model/gitlab"

	// Enterprise Deps
	_ "github.com/dgryski/dgoogauth"
	_ "github.com/go-ldap/ldap"
	_ "github.com/mattermost/rsc/qr"
)

//ENTERPRISE_IMPORTS

var flagCmdUpdateDb30 bool
var flagCmdCreateTeam bool
var flagCmdCreateUser bool
var flagCmdInviteUser bool
var flagCmdAssignRole bool
var flagCmdJoinChannel bool
var flagCmdLeaveChannel bool
var flagCmdListChannels bool
var flagCmdRestoreChannel bool
var flagCmdJoinTeam bool
var flagCmdLeaveTeam bool
var flagCmdVersion bool
var flagCmdRunWebClientTests bool
var flagCmdRunJavascriptClientTests bool
var flagCmdResetPassword bool
var flagCmdResetMfa bool
var flagCmdPermanentDeleteUser bool
var flagCmdPermanentDeleteTeam bool
var flagCmdPermanentDeleteAllUsers bool
var flagCmdResetDatabase bool
var flagCmdRunLdapSync bool
var flagUsername string
var flagCmdUploadLicense bool
var flagConfigFile string
var flagLicenseFile string
var flagEmail string
var flagPassword string
var flagTeamName string
var flagChannelName string
var flagSiteURL string
var flagConfirmBackup string
var flagRole string
var flagRunCmds bool

func doLoadConfig(filename string) (err string) {
	defer func() {
		if r := recover(); r != nil {
			err = fmt.Sprintf("%v", r)
		}
	}()
	utils.TranslationsPreInit()
	utils.LoadConfig(filename)
	return ""
}

func main() {
	parseCmds()

	if errstr := doLoadConfig(flagConfigFile); errstr != "" {
		l4g.Exit("Unable to load mattermost configuration file: ", errstr)
		return
	}

	if flagRunCmds {
		utils.ConfigureCmdLineLog()
	}
	utils.InitTranslations(utils.Cfg.LocalizationSettings)
	utils.TestConnection(utils.Cfg)

	pwd, _ := os.Getwd()
	l4g.Info(utils.T("mattermost.current_version"), model.CurrentVersion, model.BuildNumber, model.BuildDate, model.BuildHash, model.BuildHashEnterprise)
	l4g.Info(utils.T("mattermost.entreprise_enabled"), model.BuildEnterpriseReady)
	l4g.Info(utils.T("mattermost.working_dir"), pwd)
	l4g.Info(utils.T("mattermost.config_file"), utils.FindConfigFile(flagConfigFile))

	// Special case for upgrading the db to 3.0
	// ADDED for 3.0 REMOVE for 3.4
	cmdUpdateDb30()

	api.NewServer()
	api.InitApi()
	web.InitWeb()

	if model.BuildEnterpriseReady == "true" {
		api.LoadLicense()
	}

	if !utils.IsLicensed && len(utils.Cfg.SqlSettings.DataSourceReplicas) > 1 {
		l4g.Critical(utils.T("store.sql.read_replicas_not_licensed.critical"))
		return
	}

	if flagRunCmds {
		runCmds()
	} else {
		api.StartServer()

		// If we allow testing then listen for manual testing URL hits
		if utils.Cfg.ServiceSettings.EnableTesting {
			manualtesting.InitManualTesting()
		}

		setDiagnosticId()
		go runSecurityAndDiagnosticsJob()

		if complianceI := einterfaces.GetComplianceInterface(); complianceI != nil {
			complianceI.StartComplianceDailyJob()
		}

		// wait for kill signal before attempting to gracefully shutdown
		// the running service
		c := make(chan os.Signal)
		signal.Notify(c, os.Interrupt, syscall.SIGINT, syscall.SIGTERM)
		<-c

		api.StopServer()
	}
}

func setDiagnosticId() {
	if result := <-api.Srv.Store.System().Get(); result.Err == nil {
		props := result.Data.(model.StringMap)

		id := props[model.SYSTEM_DIAGNOSTIC_ID]
		if len(id) == 0 {
			id = model.NewId()
			systemId := &model.System{Name: model.SYSTEM_DIAGNOSTIC_ID, Value: id}
			<-api.Srv.Store.System().Save(systemId)
		}

		utils.CfgDiagnosticId = id
	}
}

func doSecurityAndDiagnostics() {
	if *utils.Cfg.ServiceSettings.EnableSecurityFixAlert {
		if result := <-api.Srv.Store.System().Get(); result.Err == nil {
			props := result.Data.(model.StringMap)
			lastSecurityTime, _ := strconv.ParseInt(props[model.SYSTEM_LAST_SECURITY_TIME], 10, 0)
			currentTime := model.GetMillis()

			if (currentTime - lastSecurityTime) > 1000*60*60*24*1 {
				l4g.Debug(utils.T("mattermost.security_checks.debug"))

				v := url.Values{}

				v.Set(utils.PROP_DIAGNOSTIC_ID, utils.CfgDiagnosticId)
				v.Set(utils.PROP_DIAGNOSTIC_BUILD, model.CurrentVersion+"."+model.BuildNumber)
				v.Set(utils.PROP_DIAGNOSTIC_ENTERPRISE_READY, model.BuildEnterpriseReady)
				v.Set(utils.PROP_DIAGNOSTIC_DATABASE, utils.Cfg.SqlSettings.DriverName)
				v.Set(utils.PROP_DIAGNOSTIC_OS, runtime.GOOS)
				v.Set(utils.PROP_DIAGNOSTIC_CATEGORY, utils.VAL_DIAGNOSTIC_CATEGORY_DEFAULT)

				if len(props[model.SYSTEM_RAN_UNIT_TESTS]) > 0 {
					v.Set(utils.PROP_DIAGNOSTIC_UNIT_TESTS, "1")
				} else {
					v.Set(utils.PROP_DIAGNOSTIC_UNIT_TESTS, "0")
				}

				systemSecurityLastTime := &model.System{Name: model.SYSTEM_LAST_SECURITY_TIME, Value: strconv.FormatInt(currentTime, 10)}
				if lastSecurityTime == 0 {
					<-api.Srv.Store.System().Save(systemSecurityLastTime)
				} else {
					<-api.Srv.Store.System().Update(systemSecurityLastTime)
				}

				if ucr := <-api.Srv.Store.User().GetTotalUsersCount(); ucr.Err == nil {
					v.Set(utils.PROP_DIAGNOSTIC_USER_COUNT, strconv.FormatInt(ucr.Data.(int64), 10))
				}

				if ucr := <-api.Srv.Store.User().GetTotalActiveUsersCount(); ucr.Err == nil {
					v.Set(utils.PROP_DIAGNOSTIC_ACTIVE_USER_COUNT, strconv.FormatInt(ucr.Data.(int64), 10))
				}

				if tcr := <-api.Srv.Store.Team().AnalyticsTeamCount(); tcr.Err == nil {
					v.Set(utils.PROP_DIAGNOSTIC_TEAM_COUNT, strconv.FormatInt(tcr.Data.(int64), 10))
				}

				res, err := http.Get(utils.DIAGNOSTIC_URL + "/security?" + v.Encode())
				if err != nil {
					l4g.Error(utils.T("mattermost.security_info.error"))
					return
				}

				bulletins := model.SecurityBulletinsFromJson(res.Body)
				ioutil.ReadAll(res.Body)
				res.Body.Close()

				for _, bulletin := range bulletins {
					if bulletin.AppliesToVersion == model.CurrentVersion {
						if props["SecurityBulletin_"+bulletin.Id] == "" {
							if results := <-api.Srv.Store.User().GetSystemAdminProfiles(); results.Err != nil {
								l4g.Error(utils.T("mattermost.system_admins.error"))
								return
							} else {
								users := results.Data.(map[string]*model.User)

								resBody, err := http.Get(utils.DIAGNOSTIC_URL + "/bulletins/" + bulletin.Id)
								if err != nil {
									l4g.Error(utils.T("mattermost.security_bulletin.error"))
									return
								}

								body, err := ioutil.ReadAll(resBody.Body)
								res.Body.Close()
								if err != nil || resBody.StatusCode != 200 {
									l4g.Error(utils.T("mattermost.security_bulletin_read.error"))
									return
								}

								for _, user := range users {
									l4g.Info(utils.T("mattermost.send_bulletin.info"), bulletin.Id, user.Email)
									utils.SendMail(user.Email, utils.T("mattermost.bulletin.subject"), string(body))
								}
							}

							bulletinSeen := &model.System{Name: "SecurityBulletin_" + bulletin.Id, Value: bulletin.Id}
							<-api.Srv.Store.System().Save(bulletinSeen)
						}
					}
				}
			}
		}
	}
}

func runSecurityAndDiagnosticsJob() {
	doSecurityAndDiagnostics()
	model.CreateRecurringTask("Security and Diagnostics", doSecurityAndDiagnostics, time.Hour*4)
}

func parseCmds() {
	flag.Usage = func() {
		fmt.Fprintln(os.Stderr, usage)
	}

	flag.StringVar(&flagConfigFile, "config", "config.json", "")
	flag.StringVar(&flagUsername, "username", "", "")
	flag.StringVar(&flagLicenseFile, "license", "", "")
	flag.StringVar(&flagEmail, "email", "", "")
	flag.StringVar(&flagPassword, "password", "", "")
	flag.StringVar(&flagTeamName, "team_name", "", "")
	flag.StringVar(&flagChannelName, "channel_name", "", "")
	flag.StringVar(&flagSiteURL, "site_url", "", "")
	flag.StringVar(&flagConfirmBackup, "confirm_backup", "", "")
	flag.StringVar(&flagRole, "role", "", "")

	flag.BoolVar(&flagCmdUpdateDb30, "upgrade_db_30", false, "")
	flag.BoolVar(&flagCmdCreateTeam, "create_team", false, "")
	flag.BoolVar(&flagCmdCreateUser, "create_user", false, "")
	flag.BoolVar(&flagCmdInviteUser, "invite_user", false, "")
	flag.BoolVar(&flagCmdAssignRole, "assign_role", false, "")
	flag.BoolVar(&flagCmdJoinChannel, "join_channel", false, "")
	flag.BoolVar(&flagCmdLeaveChannel, "leave_channel", false, "")
	flag.BoolVar(&flagCmdListChannels, "list_channels", false, "")
	flag.BoolVar(&flagCmdRestoreChannel, "restore_channel", false, "")
	flag.BoolVar(&flagCmdJoinTeam, "join_team", false, "")
	flag.BoolVar(&flagCmdLeaveTeam, "leave_team", false, "")
	flag.BoolVar(&flagCmdVersion, "version", false, "")
	flag.BoolVar(&flagCmdRunWebClientTests, "run_web_client_tests", false, "")
	flag.BoolVar(&flagCmdRunJavascriptClientTests, "run_javascript_client_tests", false, "")
	flag.BoolVar(&flagCmdResetPassword, "reset_password", false, "")
	flag.BoolVar(&flagCmdResetMfa, "reset_mfa", false, "")
	flag.BoolVar(&flagCmdPermanentDeleteUser, "permanent_delete_user", false, "")
	flag.BoolVar(&flagCmdPermanentDeleteTeam, "permanent_delete_team", false, "")
	flag.BoolVar(&flagCmdPermanentDeleteAllUsers, "permanent_delete_all_users", false, "")
	flag.BoolVar(&flagCmdResetDatabase, "reset_database", false, "")
	flag.BoolVar(&flagCmdRunLdapSync, "ldap_sync", false, "")
	flag.BoolVar(&flagCmdUploadLicense, "upload_license", false, "")

	flag.Parse()

	flagRunCmds = (flagCmdCreateTeam ||
		flagCmdCreateUser ||
		flagCmdInviteUser ||
		flagCmdLeaveTeam ||
		flagCmdAssignRole ||
		flagCmdJoinChannel ||
		flagCmdLeaveChannel ||
		flagCmdListChannels ||
		flagCmdRestoreChannel ||
		flagCmdJoinTeam ||
		flagCmdResetPassword ||
		flagCmdResetMfa ||
		flagCmdVersion ||
		flagCmdRunWebClientTests ||
		flagCmdRunJavascriptClientTests ||
		flagCmdPermanentDeleteUser ||
		flagCmdPermanentDeleteTeam ||
		flagCmdPermanentDeleteAllUsers ||
		flagCmdResetDatabase ||
		flagCmdRunLdapSync ||
		flagCmdUploadLicense)
}

func runCmds() {
	cmdVersion()
	cmdRunClientTests()
	cmdCreateTeam()
	cmdCreateUser()
	cmdInviteUser()
	cmdLeaveTeam()
	cmdAssignRole()
	cmdJoinChannel()
	cmdLeaveChannel()
	cmdListChannels()
	cmdRestoreChannel()
	cmdJoinTeam()
	cmdResetPassword()
	cmdResetMfa()
	cmdPermDeleteUser()
	cmdPermDeleteTeam()
	cmdPermDeleteAllUsers()
	cmdResetDatabase()
	cmdUploadLicense()
	cmdRunLdapSync()
}

type TeamForUpgrade struct {
	Id   string
	Name string
}

func setupClientTests() {
	*utils.Cfg.TeamSettings.EnableOpenServer = true
}

func executeTestCommand(cmd *exec.Cmd) {
	cmdOutPipe, err := cmd.StdoutPipe()
	if err != nil {
		l4g.Error("Failed to run tests")
		os.Exit(1)
	}

	cmdOutReader := bufio.NewScanner(cmdOutPipe)
	go func() {
		for cmdOutReader.Scan() {
			fmt.Println(cmdOutReader.Text())
		}
	}()

	if err := cmd.Run(); err != nil {
		l4g.Error("Client Tests failed")
		os.Exit(1)
	}
}

func runWebClientTests() {
	os.Chdir("webapp")
	cmd := exec.Command("npm", "test")
	executeTestCommand(cmd)
}

func runJavascriptClientTests() {
	os.Chdir("../mattermost-driver-javascript")
	cmd := exec.Command("npm", "test")
	executeTestCommand(cmd)
}

func cmdRunClientTests() {
	if flagCmdRunWebClientTests {
		api.StartServer()
		setupClientTests()
		runWebClientTests()
		api.StopServer()
	}

	if flagCmdRunJavascriptClientTests {
		api.StartServer()
		setupClientTests()
		runJavascriptClientTests()
		api.StopServer()
	}
}

// ADDED for 3.0 REMOVE for 3.4
func cmdUpdateDb30() {
	if flagCmdUpdateDb30 {
		api.Srv = &api.Server{}
		api.Srv.Store = store.NewSqlStoreForUpgrade30()
		store := api.Srv.Store.(*store.SqlStore)
		utils.InitHTML()

		l4g.Info("Attempting to run special upgrade of the database schema to version 3.0 for user model changes")
		time.Sleep(time.Second)

		if !store.DoesColumnExist("Users", "TeamId") {
			fmt.Println("**WARNING** the database schema appears to be upgraded to 3.0")
			flushLogAndExit(1)
		}

		if !(store.SchemaVersion == "2.2.0" ||
			store.SchemaVersion == "2.1.0" ||
			store.SchemaVersion == "2.0.0") {
			fmt.Println("**WARNING** the database schema needs to be version 2.2.0, 2.1.0 or 2.0.0 to upgrade")
			flushLogAndExit(1)
		}

		fmt.Println("\nPlease see http://www.mattermost.org/upgrade-to-3-0/")
		fmt.Println("**WARNING** This upgrade process will be irreversible.")

		if len(flagConfirmBackup) == 0 {
			fmt.Print("Have you performed a database backup? (YES/NO): ")
			fmt.Scanln(&flagConfirmBackup)
		}

		if flagConfirmBackup != "YES" {
			fmt.Fprintln(os.Stderr, "ABORTED: You did not answer YES exactly, in all capitals.")
			flushLogAndExit(1)
		}

		var teams []*TeamForUpgrade

		if _, err := store.GetMaster().Select(&teams, "SELECT Id, Name FROM Teams"); err != nil {
			l4g.Error("Failed to load all teams details=%v", err)
			flushLogAndExit(1)
		}

		if len(flagTeamName) == 0 {
			fmt.Println(fmt.Sprintf("We found %v teams.", len(teams)))

			for _, team := range teams {
				fmt.Println(team.Name)
			}

			fmt.Print("Please pick a primary team from the list above: ")
			fmt.Scanln(&flagTeamName)
		}

		var team *TeamForUpgrade
		for _, t := range teams {
			if t.Name == flagTeamName {
				team = t
				break
			}
		}

		if team == nil {
			l4g.Error("Failed to find primary team details")
			flushLogAndExit(1)
		}

		l4g.Info("Starting special 3.0 database upgrade with performed_backup=YES team_name=%v", team.Name)
		l4g.Info("Primary team %v will be left unchanged", team.Name)
		l4g.Info("Upgrading primary team %v", team.Name)

		uniqueEmails := make(map[string]bool)
		uniqueUsernames := make(map[string]bool)
		uniqueAuths := make(map[string]bool)
		primaryUsers := convertTeamTo30(team.Name, team, uniqueEmails, uniqueUsernames, uniqueAuths)

		l4g.Info("Upgraded %v users", len(primaryUsers))

		for _, otherTeam := range teams {
			if otherTeam.Id != team.Id {
				l4g.Info("Upgrading team %v", otherTeam.Name)
				users := convertTeamTo30(team.Name, otherTeam, uniqueEmails, uniqueUsernames, uniqueAuths)
				l4g.Info("Upgraded %v users", len(users))

			}
		}

		l4g.Info("Altering other scheme changes needed 3.0 for user model changes")

		if _, err := store.GetMaster().Exec(`
				UPDATE Channels 
				SET 
				    TeamId = ''
				WHERE
				    Type = 'D'
				`,
		); err != nil {
			l4g.Error("Failed to update direct channel types details=%v", err)
			flushLogAndExit(1)
		}

		if _, err := store.GetMaster().Exec(`
				UPDATE Users 
				SET 
				    AuthData = NULL
				WHERE
				    AuthData = ''
				`,
		); err != nil {
			l4g.Error("Failed to update AuthData types details=%v", err)
			flushLogAndExit(1)
		}

		extraLength := store.GetMaxLengthOfColumnIfExists("Audits", "ExtraInfo")
		if len(extraLength) > 0 && extraLength != "1024" {
			store.AlterColumnTypeIfExists("Audits", "ExtraInfo", "VARCHAR(1024)", "VARCHAR(1024)")
		}

		actionLength := store.GetMaxLengthOfColumnIfExists("Audits", "Action")
		if len(actionLength) > 0 && actionLength != "512" {
			store.AlterColumnTypeIfExists("Audits", "Action", "VARCHAR(512)", "VARCHAR(512)")
		}

		if store.DoesColumnExist("Sessions", "TeamId") {
			store.RemoveColumnIfExists("Sessions", "TeamId")
			store.GetMaster().Exec(`TRUNCATE Sessions`)
		}

		// ADDED for 2.2 REMOVE for 2.6
		store.CreateColumnIfNotExists("Users", "MfaActive", "tinyint(1)", "boolean", "0")
		store.CreateColumnIfNotExists("Users", "MfaSecret", "varchar(128)", "character varying(128)", "")

		// ADDED for 2.2 REMOVE for 2.6
		if store.DoesColumnExist("Users", "TeamId") {
			store.RemoveIndexIfExists("idx_users_team_id", "Users")
			store.CreateUniqueIndexIfNotExists("idx_users_email_unique", "Users", "Email")
			store.CreateUniqueIndexIfNotExists("idx_users_username_unique", "Users", "Username")
			store.CreateUniqueIndexIfNotExists("idx_users_authdata_unique", "Users", "AuthData")
			store.RemoveColumnIfExists("Teams", "AllowTeamListing")
			store.RemoveColumnIfExists("Users", "TeamId")
		}

		l4g.Info("Finished running special upgrade of the database schema to version 3.0 for user model changes")

		if result := <-store.System().Update(&model.System{Name: "Version", Value: model.CurrentVersion}); result.Err != nil {
			l4g.Error("Failed to update system schema version details=%v", result.Err)
			flushLogAndExit(1)
		}

		l4g.Info(utils.T("store.sql.upgraded.warn"), model.CurrentVersion)
		fmt.Println("**SUCCESS** with upgrade")

		flushLogAndExit(0)
	}
}

type UserForUpgrade struct {
	Id       string
	Username string
	Email    string
	Roles    string
	TeamId   string
	AuthData *string
}

func convertTeamTo30(primaryTeamName string, team *TeamForUpgrade, uniqueEmails map[string]bool, uniqueUsernames map[string]bool, uniqueAuths map[string]bool) []*UserForUpgrade {
	store := api.Srv.Store.(*store.SqlStore)
	var users []*UserForUpgrade
	if _, err := store.GetMaster().Select(&users, "SELECT Users.Id, Users.Username, Users.Email, Users.Roles, Users.TeamId, Users.AuthData FROM Users WHERE Users.TeamId = :TeamId", map[string]interface{}{"TeamId": team.Id}); err != nil {
		l4g.Error("Failed to load profiles for team details=%v", err)
		flushLogAndExit(1)
	}

	var members []*model.TeamMember
	if result := <-api.Srv.Store.Team().GetMembers(team.Id); result.Err != nil {
		l4g.Error("Failed to load team membership details=%v", result.Err)
		flushLogAndExit(1)
	} else {
		members = result.Data.([]*model.TeamMember)
	}

	for _, user := range users {
		shouldUpdateUser := false
		shouldUpdateRole := false
		previousRole := user.Roles
		previousEmail := user.Email
		previousUsername := user.Username

		member := &model.TeamMember{
			TeamId: team.Id,
			UserId: user.Id,
		}

		if model.IsInRole(user.Roles, model.ROLE_TEAM_ADMIN) {
			member.Roles = model.ROLE_TEAM_ADMIN
			user.Roles = ""
			shouldUpdateRole = true
		}

		exists := false
		for _, member := range members {
			if member.UserId == user.Id {
				exists = true
				break
			}
		}

		if !exists {
			if result := <-api.Srv.Store.Team().SaveMember(member); result.Err != nil {
				l4g.Error("Failed to save membership for %v details=%v", user.Email, result.Err)
				flushLogAndExit(1)
			}
		}

		err := api.MoveFile(
			"teams/"+team.Id+"/users/"+user.Id+"/profile.png",
			"users/"+user.Id+"/profile.png",
		)

		if err != nil {
			l4g.Warn("No profile image to move for %v", user.Email)
		}

		if uniqueEmails[user.Email] {
			shouldUpdateUser = true
			emailParts := strings.Split(user.Email, "@")
			if len(emailParts) == 2 {
				user.Email = emailParts[0] + "+" + team.Name + "@" + emailParts[1]
			} else {
				user.Email = user.Email + "." + team.Name
			}

			if len(user.Email) > 127 {
				user.Email = user.Email[:127]
			}
		}

		if uniqueUsernames[user.Username] {
			shouldUpdateUser = true
			user.Username = team.Name + "." + user.Username

			if len(user.Username) > 63 {
				user.Username = user.Username[:63]
			}
		}

		if user.AuthData != nil && *user.AuthData != "" && uniqueAuths[*user.AuthData] {
			shouldUpdateUser = true
		}

		if shouldUpdateUser {
			if _, err := store.GetMaster().Exec(`
				UPDATE Users 
				SET 
				    Email = :Email,
				    Username = :Username,
				    Roles = :Roles,
				    AuthService = '',
				    AuthData = NULL
				WHERE
				    Id = :Id
				`,
				map[string]interface{}{
					"Email":    user.Email,
					"Username": user.Username,
					"Roles":    user.Roles,
					"Id":       user.Id,
				},
			); err != nil {
				l4g.Error("Failed to update user %v details=%v", user.Email, err)
				flushLogAndExit(1)
			}

			l4g.Info("modified user_id=%v, changed email from=%v to=%v, changed username from=%v to %v changed roles from=%v to=%v", user.Id, previousEmail, user.Email, previousUsername, user.Username, previousRole, user.Roles)

			emailChanged := previousEmail != user.Email
			usernameChanged := previousUsername != user.Username

			if emailChanged || usernameChanged {
				bodyPage := utils.NewHTMLTemplate("upgrade_30_body", "")

				EmailChanged := ""
				UsernameChanged := ""

				if emailChanged {
					EmailChanged = "true"
				}

				if usernameChanged {
					UsernameChanged = "true"
				}

				bodyPage.Html["Info"] = template.HTML(utils.T("api.templates.upgrade_30_body.info",
					map[string]interface{}{
						"SiteName":        utils.ClientCfg["SiteName"],
						"TeamName":        team.Name,
						"Email":           user.Email,
						"Username":        user.Username,
						"EmailChanged":    EmailChanged,
						"UsernameChanged": UsernameChanged,
					}))

				utils.SendMail(
					previousEmail,
					utils.T("api.templates.upgrade_30_subject.info"),
					bodyPage.Render(),
				)
			}
		}

		if shouldUpdateRole {
			if _, err := store.GetMaster().Exec(`
				UPDATE Users 
				SET 
				    Roles = ''
				WHERE
				    Id = :Id
				`,
				map[string]interface{}{
					"Id": user.Id,
				},
			); err != nil {
				l4g.Error("Failed to update user role %v details=%v", user.Email, err)
				flushLogAndExit(1)
			}

			l4g.Info("modified user_id=%v, changed roles from=%v to=%v", user.Id, previousRole, user.Roles)
		}

		uniqueEmails[user.Email] = true
		uniqueUsernames[user.Username] = true

		if user.AuthData != nil && *user.AuthData != "" {
			uniqueAuths[*user.AuthData] = true
		}
	}

	return users
}

func cmdCreateTeam() {
	if flagCmdCreateTeam {
		if len(flagTeamName) == 0 {
			fmt.Fprintln(os.Stderr, "flag needs an argument: -team_name")
			flag.Usage()
			os.Exit(1)
		}

		if len(flagEmail) == 0 {
			fmt.Fprintln(os.Stderr, "flag needs an argument: -email")
			flag.Usage()
			os.Exit(1)
		}

		c := getMockContext()

		team := &model.Team{}
		team.DisplayName = flagTeamName
		team.Name = flagTeamName
		team.Email = flagEmail
		team.Type = model.TEAM_OPEN

		api.CreateTeam(c, team)
		if c.Err != nil {
			if c.Err.Id != "store.sql_team.save.domain_exists.app_error" {
				l4g.Error("%v", c.Err)
				flushLogAndExit(1)
			}
		}

		os.Exit(0)
	}
}

func cmdCreateUser() {
	if flagCmdCreateUser {
		if len(flagEmail) == 0 {
			fmt.Fprintln(os.Stderr, "flag needs an argument: -email")
			flag.Usage()
			os.Exit(1)
		}

		if len(flagPassword) == 0 {
			fmt.Fprintln(os.Stderr, "flag needs an argument: -password")
			flag.Usage()
			os.Exit(1)
		}

		var team *model.Team
		user := &model.User{}
		user.Email = flagEmail
		user.Password = flagPassword

		if len(flagUsername) == 0 {
			splits := strings.Split(strings.Replace(flagEmail, "@", " ", -1), " ")
			user.Username = splits[0]
		} else {
			user.Username = flagUsername
		}

		if len(flagTeamName) > 0 {
			if result := <-api.Srv.Store.Team().GetByName(flagTeamName); result.Err != nil {
				l4g.Error("%v", result.Err)
				flushLogAndExit(1)
			} else {
				team = result.Data.(*model.Team)
			}
		}

		ruser, err := api.CreateUser(user)
		if err != nil {
			if err.Id != "store.sql_user.save.email_exists.app_error" {
				l4g.Error("%v", err)
				flushLogAndExit(1)
			}
		}

		if team != nil {
			err = api.JoinUserToTeam(team, ruser)
			if err != nil {
				l4g.Error("%v", err)
				flushLogAndExit(1)
			}
		}

		os.Exit(0)
	}
}

func cmdInviteUser() {
	if flagCmdInviteUser {
		if len(flagTeamName) == 0 {
			fmt.Fprintln(os.Stderr, "flag needs an argument: -team_name")
			flag.Usage()
			os.Exit(1)
		}

		if len(flagEmail) == 0 {
			fmt.Fprintln(os.Stderr, "flag needs an argument: -email")
			flag.Usage()
			os.Exit(1)
		}

		if len(flagSiteURL) == 0 {
			fmt.Fprintln(os.Stderr, "flag needs an argument: -site_url")
			flag.Usage()
			os.Exit(1)
		}

		// basic validation of the URL format
		if _, err := url.ParseRequestURI(flagSiteURL); err != nil {
			fmt.Fprintln(os.Stderr, "-site_url flag is invalid. It should look like http://example.com")
			flag.Usage()
			os.Exit(1)
		}

		var team *model.Team
		if result := <-api.Srv.Store.Team().GetByName(flagTeamName); result.Err != nil {
			l4g.Error("%v", result.Err)
			flushLogAndExit(1)
		} else {
			team = result.Data.(*model.Team)
		}

		var user *model.User
		if result := <-api.Srv.Store.User().GetByEmail(team.Email); result.Err != nil {
			l4g.Error("%v", result.Err)
			flushLogAndExit(1)
		} else {
			user = result.Data.(*model.User)
		}

		invites := []string{flagEmail}
		c := getMockContext()
		c.SetSiteURL(strings.TrimSuffix(flagSiteURL, "/"))
		api.InviteMembers(c, team, user, invites)

		os.Exit(0)
	}
}

func cmdVersion() {
	if flagCmdVersion {
		fmt.Fprintln(os.Stderr, "Version: "+model.CurrentVersion)
		fmt.Fprintln(os.Stderr, "Build Number: "+model.BuildNumber)
		fmt.Fprintln(os.Stderr, "Build Date: "+model.BuildDate)
		fmt.Fprintln(os.Stderr, "Build Hash: "+model.BuildHash)
		fmt.Fprintln(os.Stderr, "Build Enterprise Ready: "+model.BuildEnterpriseReady)
		fmt.Fprintln(os.Stderr, "DB Version: "+api.Srv.Store.(*store.SqlStore).SchemaVersion)

		os.Exit(0)
	}
}

func cmdAssignRole() {
	if flagCmdAssignRole {
		if len(flagEmail) == 0 {
			fmt.Fprintln(os.Stderr, "flag needs an argument: -email")
			flag.Usage()
			os.Exit(1)
		}

		if !model.IsValidUserRoles(flagRole) {
			fmt.Fprintln(os.Stderr, "flag invalid argument: -role")
			flag.Usage()
			os.Exit(1)
		}

		c := getMockContext()

		var user *model.User
		if result := <-api.Srv.Store.User().GetByEmail(flagEmail); result.Err != nil {
			l4g.Error("%v", result.Err)
			flushLogAndExit(1)
		} else {
			user = result.Data.(*model.User)
		}

		if !user.IsInRole(flagRole) {
			api.UpdateUserRoles(c, user, flagRole)
		}

		os.Exit(0)
	}
}

func cmdJoinChannel() {
	if flagCmdJoinChannel {
		if len(flagTeamName) == 0 {
			fmt.Fprintln(os.Stderr, "flag needs an argument: -team_name")
			flag.Usage()
			os.Exit(1)
		}

		if len(flagEmail) == 0 {
			fmt.Fprintln(os.Stderr, "flag needs an argument: -email")
			flag.Usage()
			os.Exit(1)
		}

		if len(flagChannelName) == 0 {
			fmt.Fprintln(os.Stderr, "flag needs an argument: -channel_name")
			flag.Usage()
			os.Exit(1)
		}

		if !utils.IsLicensed {
			fmt.Fprintln(os.Stderr, utils.T("cli.license.critical"))
			flag.Usage()
			os.Exit(1)
		}

		var team *model.Team
		if result := <-api.Srv.Store.Team().GetByName(flagTeamName); result.Err != nil {
			l4g.Error("%v", result.Err)
			flushLogAndExit(1)
		} else {
			team = result.Data.(*model.Team)
		}

		var user *model.User
		if result := <-api.Srv.Store.User().GetByEmail(flagEmail); result.Err != nil {
			l4g.Error("%v", result.Err)
			flushLogAndExit(1)
		} else {
			user = result.Data.(*model.User)
		}

		var channel *model.Channel
		if result := <-api.Srv.Store.Channel().GetByName(team.Id, flagChannelName); result.Err != nil {
			l4g.Error("%v", result.Err)
			flushLogAndExit(1)
		} else {
			channel = result.Data.(*model.Channel)
		}

		_, err := api.AddUserToChannel(user, channel)
		if err != nil {
			l4g.Error("%v", err)
			flushLogAndExit(1)
		}

		os.Exit(0)
	}
}

func cmdLeaveChannel() {
	if flagCmdLeaveChannel {
		if len(flagTeamName) == 0 {
			fmt.Fprintln(os.Stderr, "flag needs an argument: -team_name")
			flag.Usage()
			os.Exit(1)
		}

		if len(flagEmail) == 0 {
			fmt.Fprintln(os.Stderr, "flag needs an argument: -email")
			flag.Usage()
			os.Exit(1)
		}

		if len(flagChannelName) == 0 {
			fmt.Fprintln(os.Stderr, "flag needs an argument: -channel_name")
			flag.Usage()
			os.Exit(1)
		}

		if flagChannelName == model.DEFAULT_CHANNEL {
			fmt.Fprintln(os.Stderr, "flag has invalid argument: -channel_name (cannot leave town-square)")
			flag.Usage()
			os.Exit(1)
		}

		if !utils.IsLicensed {
			fmt.Fprintln(os.Stderr, utils.T("cli.license.critical"))
			flag.Usage()
			os.Exit(1)
		}

		var team *model.Team
		if result := <-api.Srv.Store.Team().GetByName(flagTeamName); result.Err != nil {
			l4g.Error("%v", result.Err)
			flushLogAndExit(1)
		} else {
			team = result.Data.(*model.Team)
		}

		var user *model.User
		if result := <-api.Srv.Store.User().GetByEmail(flagEmail); result.Err != nil {
			l4g.Error("%v", result.Err)
			flushLogAndExit(1)
		} else {
			user = result.Data.(*model.User)
		}

		var channel *model.Channel
		if result := <-api.Srv.Store.Channel().GetByName(team.Id, flagChannelName); result.Err != nil {
			l4g.Error("%v", result.Err)
			flushLogAndExit(1)
		} else {
			channel = result.Data.(*model.Channel)
		}

		err := api.RemoveUserFromChannel(user.Id, user.Id, channel)
		if err != nil {
			l4g.Error("%v", err)
			flushLogAndExit(1)
		}

		os.Exit(0)
	}
}

func cmdListChannels() {
	if flagCmdListChannels {
		if len(flagTeamName) == 0 {
			fmt.Fprintln(os.Stderr, "flag needs an argument: -team_name")
			flag.Usage()
			os.Exit(1)
		}

		if !utils.IsLicensed {
			fmt.Fprintln(os.Stderr, utils.T("cli.license.critical"))
			flag.Usage()
			os.Exit(1)
		}

		var team *model.Team
		if result := <-api.Srv.Store.Team().GetByName(flagTeamName); result.Err != nil {
			l4g.Error("%v", result.Err)
			flushLogAndExit(1)
		} else {
			team = result.Data.(*model.Team)
		}

		if result := <-api.Srv.Store.Channel().GetAll(team.Id); result.Err != nil {
			l4g.Error("%v", result.Err)
			flushLogAndExit(1)
		} else {
			channels := result.Data.([]*model.Channel)

			for _, channel := range channels {

				if channel.DeleteAt > 0 {
					fmt.Fprintln(os.Stdout, channel.Name+" (archived)")
				} else {
					fmt.Fprintln(os.Stdout, channel.Name)
				}
			}
		}

		os.Exit(0)
	}
}

func cmdRestoreChannel() {
	if flagCmdRestoreChannel {
		if len(flagTeamName) == 0 {
			fmt.Fprintln(os.Stderr, "flag needs an argument: -team_name")
			flag.Usage()
			os.Exit(1)
		}

		if len(flagChannelName) == 0 {
			fmt.Fprintln(os.Stderr, "flag needs an argument: -channel_name")
			flag.Usage()
			os.Exit(1)
		}

		if !utils.IsLicensed {
			fmt.Fprintln(os.Stderr, utils.T("cli.license.critical"))
			flag.Usage()
			os.Exit(1)
		}

		var team *model.Team
		if result := <-api.Srv.Store.Team().GetByName(flagTeamName); result.Err != nil {
			l4g.Error("%v", result.Err)
			flushLogAndExit(1)
		} else {
			team = result.Data.(*model.Team)
		}

		var channel *model.Channel
		if result := <-api.Srv.Store.Channel().GetAll(team.Id); result.Err != nil {
			l4g.Error("%v", result.Err)
			flushLogAndExit(1)
		} else {
			channels := result.Data.([]*model.Channel)

			for _, ctemp := range channels {
				if ctemp.Name == flagChannelName {
					channel = ctemp
					break
				}
			}
		}

		if result := <-api.Srv.Store.Channel().SetDeleteAt(channel.Id, 0, model.GetMillis()); result.Err != nil {
			l4g.Error("%v", result.Err)
			flushLogAndExit(1)
		}

		os.Exit(0)
	}
}

func cmdJoinTeam() {
	if flagCmdJoinTeam {
		if len(flagTeamName) == 0 {
			fmt.Fprintln(os.Stderr, "flag needs an argument: -team_name")
			flag.Usage()
			os.Exit(1)
		}

		if len(flagEmail) == 0 {
			fmt.Fprintln(os.Stderr, "flag needs an argument: -email")
			flag.Usage()
			os.Exit(1)
		}

		var team *model.Team
		if result := <-api.Srv.Store.Team().GetByName(flagTeamName); result.Err != nil {
			l4g.Error("%v", result.Err)
			flushLogAndExit(1)
		} else {
			team = result.Data.(*model.Team)
		}

		var user *model.User
		if result := <-api.Srv.Store.User().GetByEmail(flagEmail); result.Err != nil {
			l4g.Error("%v", result.Err)
			flushLogAndExit(1)
		} else {
			user = result.Data.(*model.User)
		}

		err := api.JoinUserToTeam(team, user)
		if err != nil {
			l4g.Error("%v", err)
			flushLogAndExit(1)
		}

		os.Exit(0)
	}
}

func cmdLeaveTeam() {
	if flagCmdLeaveTeam {
		if len(flagTeamName) == 0 {
			fmt.Fprintln(os.Stderr, "flag needs an argument: -team_name")
			flag.Usage()
			os.Exit(1)
		}

		if len(flagEmail) == 0 {
			fmt.Fprintln(os.Stderr, "flag needs an argument: -email")
			flag.Usage()
			os.Exit(1)
		}

		var team *model.Team
		if result := <-api.Srv.Store.Team().GetByName(flagTeamName); result.Err != nil {
			l4g.Error("%v", result.Err)
			flushLogAndExit(1)
		} else {
			team = result.Data.(*model.Team)
		}

		var user *model.User
		if result := <-api.Srv.Store.User().GetByEmail(flagEmail); result.Err != nil {
			l4g.Error("%v", result.Err)
			flushLogAndExit(1)
		} else {
			user = result.Data.(*model.User)
		}

		err := api.LeaveTeam(team, user)

		if err != nil {
			l4g.Error("%v", err)
			flushLogAndExit(1)
		}

		os.Exit(0)
	}
}

func cmdResetPassword() {
	if flagCmdResetPassword {
		if len(flagEmail) == 0 {
			fmt.Fprintln(os.Stderr, "flag needs an argument: -email")
			flag.Usage()
			os.Exit(1)
		}

		if len(flagPassword) == 0 {
			fmt.Fprintln(os.Stderr, "flag needs an argument: -password")
			flag.Usage()
			os.Exit(1)
		}

		if len(flagPassword) < 5 {
			fmt.Fprintln(os.Stderr, "flag invalid argument needs to be more than 4 characters: -password")
			flag.Usage()
			os.Exit(1)
		}

		var user *model.User
		if result := <-api.Srv.Store.User().GetByEmail(flagEmail); result.Err != nil {
			l4g.Error("%v", result.Err)
			flushLogAndExit(1)
		} else {
			user = result.Data.(*model.User)
		}

		if result := <-api.Srv.Store.User().UpdatePassword(user.Id, model.HashPassword(flagPassword)); result.Err != nil {
			l4g.Error("%v", result.Err)
			flushLogAndExit(1)
		}

		os.Exit(0)
	}
}

func cmdResetMfa() {
	if flagCmdResetMfa {
		if len(flagEmail) == 0 && len(flagUsername) == 0 {
			fmt.Fprintln(os.Stderr, "flag needs an argument: -email OR -username")
			flag.Usage()
			os.Exit(1)
		}

		var user *model.User
		if len(flagEmail) > 0 {
			if result := <-api.Srv.Store.User().GetByEmail(flagEmail); result.Err != nil {
				l4g.Error("%v", result.Err)
				flushLogAndExit(1)
			} else {
				user = result.Data.(*model.User)
			}
		} else {
			if result := <-api.Srv.Store.User().GetByUsername(flagUsername); result.Err != nil {
				l4g.Error("%v", result.Err)
				flushLogAndExit(1)
			} else {
				user = result.Data.(*model.User)
			}
		}

		if err := api.DeactivateMfa(user.Id); err != nil {
			l4g.Error("%v", err)
			flushLogAndExit(1)
		}

		os.Exit(0)
	}
}

func cmdPermDeleteUser() {
	if flagCmdPermanentDeleteUser {
		if len(flagEmail) == 0 {
			fmt.Fprintln(os.Stderr, "flag needs an argument: -email")
			flag.Usage()
			os.Exit(1)
		}

		c := getMockContext()

		var user *model.User
		if result := <-api.Srv.Store.User().GetByEmail(flagEmail); result.Err != nil {
			l4g.Error("%v", result.Err)
			flushLogAndExit(1)
		} else {
			user = result.Data.(*model.User)
		}

		if len(flagConfirmBackup) == 0 {
			fmt.Print("Have you performed a database backup? (YES/NO): ")
			fmt.Scanln(&flagConfirmBackup)
		}

		if flagConfirmBackup != "YES" {
			fmt.Print("ABORTED: You did not answer YES exactly, in all capitals.")
			flushLogAndExit(1)
		}

		var confirm string
		fmt.Printf("Are you sure you want to delete the user %v?  All data will be permanently deleted? (YES/NO): ", user.Email)
		fmt.Scanln(&confirm)
		if confirm != "YES" {
			fmt.Print("ABORTED: You did not answer YES exactly, in all capitals.")
			flushLogAndExit(1)
		}

		if err := api.PermanentDeleteUser(c, user); err != nil {
			l4g.Error("%v", err)
			flushLogAndExit(1)
		} else {
			fmt.Print("SUCCESS: User deleted.")
			flushLogAndExit(0)
		}
	}
}

func cmdPermDeleteTeam() {
	if flagCmdPermanentDeleteTeam {
		if len(flagTeamName) == 0 {
			fmt.Fprintln(os.Stderr, "flag needs an argument: -team_name")
			flag.Usage()
			os.Exit(1)
		}

		c := getMockContext()

		var team *model.Team
		if result := <-api.Srv.Store.Team().GetByName(flagTeamName); result.Err != nil {
			l4g.Error("%v", result.Err)
			flushLogAndExit(1)
		} else {
			team = result.Data.(*model.Team)
		}

		if len(flagConfirmBackup) == 0 {
			fmt.Print("Have you performed a database backup? (YES/NO): ")
			fmt.Scanln(&flagConfirmBackup)
		}

		if flagConfirmBackup != "YES" {
			fmt.Print("ABORTED: You did not answer YES exactly, in all capitals.")
			flushLogAndExit(1)
		}

		var confirm string
		fmt.Printf("Are you sure you want to delete the team %v?  All data will be permanently deleted? (YES/NO): ", team.Name)
		fmt.Scanln(&confirm)
		if confirm != "YES" {
			fmt.Print("ABORTED: You did not answer YES exactly, in all capitals.")
			flushLogAndExit(1)
		}

		if err := api.PermanentDeleteTeam(c, team); err != nil {
			l4g.Error("%v", err)
			flushLogAndExit(1)
		} else {
			fmt.Print("SUCCESS: Team deleted.")
			flushLogAndExit(0)
		}
	}
}

func cmdPermDeleteAllUsers() {
	if flagCmdPermanentDeleteAllUsers {
		c := getMockContext()

		if len(flagConfirmBackup) == 0 {
			fmt.Print("Have you performed a database backup? (YES/NO): ")
			fmt.Scanln(&flagConfirmBackup)
		}

		if flagConfirmBackup != "YES" {
			fmt.Print("ABORTED: You did not answer YES exactly, in all capitals.")
			flushLogAndExit(1)
		}

		var confirm string
		fmt.Printf("Are you sure you want to delete all the users?  All data will be permanently deleted? (YES/NO): ")
		fmt.Scanln(&confirm)
		if confirm != "YES" {
			fmt.Print("ABORTED: You did not answer YES exactly, in all capitals.")
			flushLogAndExit(1)
		}

		if err := api.PermanentDeleteAllUsers(c); err != nil {
			l4g.Error("%v", err)
			flushLogAndExit(1)
		} else {
			fmt.Print("SUCCESS: All users deleted.")
			flushLogAndExit(0)
		}
	}
}

func cmdResetDatabase() {
	if flagCmdResetDatabase {

		if len(flagConfirmBackup) == 0 {
			fmt.Print("Have you performed a database backup? (YES/NO): ")
			fmt.Scanln(&flagConfirmBackup)
		}

		if flagConfirmBackup != "YES" {
			fmt.Print("ABORTED: You did not answer YES exactly, in all capitals.")
			flushLogAndExit(1)
		}

		var confirm string
		fmt.Printf("Are you sure you want to delete everything?  ALL data will be permanently deleted? (YES/NO): ")
		fmt.Scanln(&confirm)
		if confirm != "YES" {
			fmt.Print("ABORTED: You did not answer YES exactly, in all capitals.")
			flushLogAndExit(1)
		}

		api.Srv.Store.DropAllTables()
		fmt.Print("SUCCESS: Database reset.")
		flushLogAndExit(0)
	}

}

func cmdRunLdapSync() {
	if flagCmdRunLdapSync {
		if ldapI := einterfaces.GetLdapInterface(); ldapI != nil {
			if err := ldapI.Syncronize(); err != nil {
				fmt.Println("ERROR: Ldap Syncronization Failed")
				l4g.Error("%v", err.Error())
				flushLogAndExit(1)
			} else {
				fmt.Println("SUCCESS: Ldap Syncronization Complete")
				flushLogAndExit(0)
			}
		}
	}
}

func cmdUploadLicense() {
	if flagCmdUploadLicense {
		if model.BuildEnterpriseReady != "true" {
			fmt.Fprintln(os.Stderr, "build must be enterprise ready")
			os.Exit(1)
		}

		if len(flagLicenseFile) == 0 {
			fmt.Fprintln(os.Stderr, "flag needs an argument: -team_name")
			flag.Usage()
			os.Exit(1)
		}

		var fileBytes []byte
		var err error
		if fileBytes, err = ioutil.ReadFile(flagLicenseFile); err != nil {
			l4g.Error("%v", err)
			flushLogAndExit(1)
		}

		if _, err := api.SaveLicense(fileBytes); err != nil {
			l4g.Error("%v", err)
			flushLogAndExit(1)
		} else {
			flushLogAndExit(0)
		}

		flushLogAndExit(0)
	}
}

func flushLogAndExit(code int) {
	l4g.Close()
	time.Sleep(time.Second)
	os.Exit(code)
}

func getMockContext() *api.Context {
	c := &api.Context{}
	c.RequestId = model.NewId()
	c.IpAddress = "cmd_line"
	c.T = utils.TfuncWithFallback(model.DEFAULT_LOCALE)
	c.Locale = model.DEFAULT_LOCALE
	return c
}

var usage = `Mattermost commands to help configure the system

NAME:
    platform -- platform configuation tool

USAGE:
    platform [options]

FLAGS:
    -config="config.json"             Path to the config file

    -username="someuser"              Username used in other commands

    -license="ex.mattermost-license"  Path to your license file

    -email="user@example.com"         Email address used in other commands

    -password="mypassword"            Password used in other commands

    -team_name="name"                 The team name used in other commands

    -site_url="url"										The site URL used in other commands

    -role="system_admin"              The role used in other commands
                                      valid values are
                                        "" - The empty role is basic user
                                           permissions
                                        "system_admin" - Represents a system
                                           admin who has access to all teams
                                           and configuration settings.
COMMANDS:
    -create_team                      Creates a team.  It requires the -team_name
                                      and -email flag to create a team.
        Example:
            platform -create_team -team_name="name" -email="user@example.com"

    -create_user                      Creates a user.  It requires the -email and -password flag
                                       and -team_name and -username are optional to create a user.
        Example:
            platform -create_user -team_name="name" -email="user@example.com" -password="mypassword" -username="user"

    -invite_user                      Invites a user to a team by email. It requires the -team_name
                                      , -email and -site_url flags.
        Example:
				platform -invite_user -team_name="name" -email="user@example.com" -site_url="https://mattermost.example.com"

<<<<<<< HEAD
-leave_team                           Removes a user from a team.  It requires the -team_name
                                      and -email.
        Example:
				platform -remove_user_from_team -team_name="name" -email="user@example.com"

    -join_team                        Joins a user to the team.  It required the -email and
=======
    -join_team                        Joins a user to the team.  It requires the -email and
>>>>>>> b1520d0b
                                       -team_name.  You may need to logout of your current session
                                       for the new team to be applied.
        Example:
            platform -join_team -email="user@example.com" -team_name="name"

    -assign_role                      Assigns role to a user.  It requires the -role and
                                      -email flag.  You may need to log out
                                      of your current sessions for the new role to be
                                      applied.
        Example:
            platform -assign_role -email="user@example.com" -role="system_admin"

    -join_channel                      Joins a user to the channel.  It requires the -email, channel_name and
                                       -team_name flags.  You may need to logout of your current session
                                       for the new channel to be applied.  Requires an enterprise license.
        Example:
            platform -join_channel -email="user@example.com" -team_name="name" -channel_name="channel_name"

    -leave_channel                     Removes a user from the channel.  It requires the -email, channel_name and
                                       -team_name flags.  You may need to logout of your current session
                                       for the channel to be removed.  Requires an enterprise license.
        Example:
            platform -leave_channel -email="user@example.com" -team_name="name" -channel_name="channel_name"

    -list_channels                     Lists all public channels and private groups for a given team.
                                       It will append ' (archived)' to the channel name if archived.  It requires the 
                                       -team_name flag.  Requires an enterprise license.
        Example:
            platform -list_channels -team_name="name"

    -restore_channel                   Restores a previously deleted channel.
                                       It requires the -channel_name and
                                       -team_name flags.  Requires an enterprise license.
        Example:
            platform -restore_channel -team_name="name" -channel_name="channel_name"

    -reset_password                   Resets the password for a user.  It requires the
                                      -email and -password flag.
        Example:
            platform -reset_password -email="user@example.com" -password="newpassword"

    -reset_mfa                        Turns off multi-factor authentication for a user.  It requires the
                                      -email or -username flag.
        Example:
            platform -reset_mfa -username="someuser"

    -reset_database                   Completely erases the database causing the loss of all data. This 
                                      will reset Mattermost to it's initial state. (note this will not 
                                      erase your configuration.)

        Example:
            platform -reset_database

    -permanent_delete_user            Permanently deletes a user and all related information
                                      including posts from the database.  It requires the 
                                      -email flag.  You may need to restart the
                                      server to invalidate the cache
        Example:
            platform -permanent_delete_user -email="user@example.com"

    -permanent_delete_all_users       Permanently deletes all users and all related information
                                      including posts from the database.  It requires the 
                                      -team_name, and -email flag.  You may need to restart the
                                      server to invalidate the cache
        Example:
            platform -permanent_delete_all_users -team_name="name" -email="user@example.com"

    -permanent_delete_team            Permanently deletes a team allong with
                                      all related information including posts from the database.
                                      It requires the -team_name flag.  You may need to restart
                                      the server to invalidate the cache.
        Example:
            platform -permanent_delete_team -team_name="name"

    -upload_license                   Uploads a license to the server. Requires the -license flag.

        Example:
            platform -upload_license -license="/path/to/license/example.mattermost-license"

    -upgrade_db_30                   Upgrades the database from a version 2.x schema to version 3 see
                                      http://www.mattermost.org/upgrading-to-mattermost-3-0/

        Example:
            platform -upgrade_db_30

    -version                          Display the current of the Mattermost platform 

    -help                             Displays this help page`<|MERGE_RESOLUTION|>--- conflicted
+++ resolved
@@ -1562,16 +1562,12 @@
         Example:
 				platform -invite_user -team_name="name" -email="user@example.com" -site_url="https://mattermost.example.com"
 
-<<<<<<< HEAD
 -leave_team                           Removes a user from a team.  It requires the -team_name
                                       and -email.
         Example:
 				platform -remove_user_from_team -team_name="name" -email="user@example.com"
 
     -join_team                        Joins a user to the team.  It required the -email and
-=======
-    -join_team                        Joins a user to the team.  It requires the -email and
->>>>>>> b1520d0b
                                        -team_name.  You may need to logout of your current session
                                        for the new team to be applied.
         Example:
