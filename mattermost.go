// Copyright (c) 2015 Mattermost, Inc. All Rights Reserved.
// See License.txt for license information.

package main

import (
	"flag"
	"fmt"
	"io/ioutil"
	"net/http"
	"net/url"
	"os"
	"os/signal"
	"runtime"
	"strconv"
	"strings"
	"syscall"
	"time"

	l4g "github.com/alecthomas/log4go"
	"github.com/mattermost/platform/api"
	"github.com/mattermost/platform/einterfaces"
	"github.com/mattermost/platform/manualtesting"
	"github.com/mattermost/platform/model"
	"github.com/mattermost/platform/store"
	"github.com/mattermost/platform/utils"
	"github.com/mattermost/platform/web"

	// Plugins
	_ "github.com/mattermost/platform/model/gitlab"

	// Enterprise Deps
	_ "github.com/dgryski/dgoogauth"
	_ "github.com/go-ldap/ldap"
	_ "github.com/mattermost/rsc/qr"
)

//ENTERPRISE_IMPORTS

var flagCmdUpdateDb30 bool
var flagCmdCreateTeam bool
var flagCmdCreateUser bool
var flagCmdAssignRole bool
var flagCmdVersion bool
var flagCmdResetPassword bool
var flagCmdResetMfa bool
var flagCmdPermanentDeleteUser bool
var flagCmdPermanentDeleteTeam bool
<<<<<<< HEAD
var flagCmdPermanentDeleteAllUsers bool
var flagCmdResetDatabase bool
var flagConfigFile string
var flagUsername string
=======
var flagCmdUploadLicense bool
var flagConfigFile string
var flagLicenseFile string
>>>>>>> 5b5d9c0e
var flagEmail string
var flagPassword string
var flagTeamName string
var flagRole string
var flagRunCmds bool

func main() {

	parseCmds()

	utils.InitTranslations()
	utils.LoadConfig(flagConfigFile)

	if flagRunCmds {
		utils.ConfigureCmdLineLog()
	}

	pwd, _ := os.Getwd()
	l4g.Info(utils.T("mattermost.current_version"), model.CurrentVersion, model.BuildNumber, model.BuildDate, model.BuildHash)
	l4g.Info(utils.T("mattermost.entreprise_enabled"), model.BuildEnterpriseReady)
	l4g.Info(utils.T("mattermost.working_dir"), pwd)
	l4g.Info(utils.T("mattermost.config_file"), utils.FindConfigFile(flagConfigFile))

	// Speical case for upgrading the db to 3.0
	// ADDED for 3.0 REMOVE for 3.4
	cmdUpdateDb30()

	api.NewServer()
	api.InitApi()
	web.InitWeb()

	if model.BuildEnterpriseReady == "true" {
		api.LoadLicense()
	}

	if !utils.IsLicensed && len(utils.Cfg.SqlSettings.DataSourceReplicas) > 1 {
		l4g.Critical(utils.T("store.sql.read_replicas_not_licensed.critical"))
		time.Sleep(time.Second)
		panic(fmt.Sprintf(utils.T("store.sql.read_replicas_not_licensed.critical")))
	}

	if flagRunCmds {
		runCmds()
	} else {
		api.StartServer()

		// If we allow testing then listen for manual testing URL hits
		if utils.Cfg.ServiceSettings.EnableTesting {
			manualtesting.InitManualTesting()
		}

		setDiagnosticId()
		runSecurityAndDiagnosticsJobAndForget()

		if einterfaces.GetComplianceInterface() != nil {
			einterfaces.GetComplianceInterface().StartComplianceDailyJob()
		}

		// wait for kill signal before attempting to gracefully shutdown
		// the running service
		c := make(chan os.Signal)
		signal.Notify(c, os.Interrupt, syscall.SIGINT, syscall.SIGTERM)
		<-c

		api.StopServer()
	}
}

func setDiagnosticId() {
	if result := <-api.Srv.Store.System().Get(); result.Err == nil {
		props := result.Data.(model.StringMap)

		id := props[model.SYSTEM_DIAGNOSTIC_ID]
		if len(id) == 0 {
			id = model.NewId()
			systemId := &model.System{Name: model.SYSTEM_DIAGNOSTIC_ID, Value: id}
			<-api.Srv.Store.System().Save(systemId)
		}

		utils.CfgDiagnosticId = id
	}
}

func runSecurityAndDiagnosticsJobAndForget() {
	go func() {
		for {
			if *utils.Cfg.ServiceSettings.EnableSecurityFixAlert {
				if result := <-api.Srv.Store.System().Get(); result.Err == nil {
					props := result.Data.(model.StringMap)
					lastSecurityTime, _ := strconv.ParseInt(props[model.SYSTEM_LAST_SECURITY_TIME], 10, 0)
					currentTime := model.GetMillis()

					if (currentTime - lastSecurityTime) > 1000*60*60*24*1 {
						l4g.Debug(utils.T("mattermost.security_checks.debug"))

						v := url.Values{}

						v.Set(utils.PROP_DIAGNOSTIC_ID, utils.CfgDiagnosticId)
						v.Set(utils.PROP_DIAGNOSTIC_BUILD, model.CurrentVersion+"."+model.BuildNumber)
						v.Set(utils.PROP_DIAGNOSTIC_ENTERPRISE_READY, model.BuildEnterpriseReady)
						v.Set(utils.PROP_DIAGNOSTIC_DATABASE, utils.Cfg.SqlSettings.DriverName)
						v.Set(utils.PROP_DIAGNOSTIC_OS, runtime.GOOS)
						v.Set(utils.PROP_DIAGNOSTIC_CATEGORY, utils.VAL_DIAGNOSTIC_CATEGORY_DEFAULT)

						if len(props[model.SYSTEM_RAN_UNIT_TESTS]) > 0 {
							v.Set(utils.PROP_DIAGNOSTIC_UNIT_TESTS, "1")
						} else {
							v.Set(utils.PROP_DIAGNOSTIC_UNIT_TESTS, "0")
						}

						systemSecurityLastTime := &model.System{Name: model.SYSTEM_LAST_SECURITY_TIME, Value: strconv.FormatInt(currentTime, 10)}
						if lastSecurityTime == 0 {
							<-api.Srv.Store.System().Save(systemSecurityLastTime)
						} else {
							<-api.Srv.Store.System().Update(systemSecurityLastTime)
						}

						if ucr := <-api.Srv.Store.User().GetTotalUsersCount(); ucr.Err == nil {
							v.Set(utils.PROP_DIAGNOSTIC_USER_COUNT, strconv.FormatInt(ucr.Data.(int64), 10))
						}

						if ucr := <-api.Srv.Store.User().GetTotalActiveUsersCount(); ucr.Err == nil {
							v.Set(utils.PROP_DIAGNOSTIC_ACTIVE_USER_COUNT, strconv.FormatInt(ucr.Data.(int64), 10))
						}

						res, err := http.Get(utils.DIAGNOSTIC_URL + "/security?" + v.Encode())
						if err != nil {
							l4g.Error(utils.T("mattermost.security_info.error"))
							return
						}

						bulletins := model.SecurityBulletinsFromJson(res.Body)

						for _, bulletin := range bulletins {
							if bulletin.AppliesToVersion == model.CurrentVersion {
								if props["SecurityBulletin_"+bulletin.Id] == "" {
									if results := <-api.Srv.Store.User().GetSystemAdminProfiles(); results.Err != nil {
										l4g.Error(utils.T("mattermost.system_admins.error"))
										return
									} else {
										users := results.Data.(map[string]*model.User)

										resBody, err := http.Get(utils.DIAGNOSTIC_URL + "/bulletins/" + bulletin.Id)
										if err != nil {
											l4g.Error(utils.T("mattermost.security_bulletin.error"))
											return
										}

										body, err := ioutil.ReadAll(resBody.Body)
										res.Body.Close()
										if err != nil || resBody.StatusCode != 200 {
											l4g.Error(utils.T("mattermost.security_bulletin_read.error"))
											return
										}

										for _, user := range users {
											l4g.Info(utils.T("mattermost.send_bulletin.info"), bulletin.Id, user.Email)
											utils.SendMail(user.Email, utils.T("mattermost.bulletin.subject"), string(body))
										}
									}

									bulletinSeen := &model.System{Name: "SecurityBulletin_" + bulletin.Id, Value: bulletin.Id}
									<-api.Srv.Store.System().Save(bulletinSeen)
								}
							}
						}
					}
				}
			}

			time.Sleep(time.Hour * 4)
		}
	}()
}

func parseCmds() {
	flag.Usage = func() {
		fmt.Fprintln(os.Stderr, usage)
	}

	flag.StringVar(&flagConfigFile, "config", "config.json", "")
<<<<<<< HEAD
	flag.StringVar(&flagUsername, "username", "", "")
=======
	flag.StringVar(&flagLicenseFile, "license", "", "")
>>>>>>> 5b5d9c0e
	flag.StringVar(&flagEmail, "email", "", "")
	flag.StringVar(&flagPassword, "password", "", "")
	flag.StringVar(&flagTeamName, "team_name", "", "")
	flag.StringVar(&flagRole, "role", "", "")

	flag.BoolVar(&flagCmdUpdateDb30, "upgrade_db_30", false, "")
	flag.BoolVar(&flagCmdCreateTeam, "create_team", false, "")
	flag.BoolVar(&flagCmdCreateUser, "create_user", false, "")
	flag.BoolVar(&flagCmdAssignRole, "assign_role", false, "")
	flag.BoolVar(&flagCmdVersion, "version", false, "")
	flag.BoolVar(&flagCmdResetPassword, "reset_password", false, "")
	flag.BoolVar(&flagCmdResetMfa, "reset_mfa", false, "")
	flag.BoolVar(&flagCmdPermanentDeleteUser, "permanent_delete_user", false, "")
	flag.BoolVar(&flagCmdPermanentDeleteTeam, "permanent_delete_team", false, "")
<<<<<<< HEAD
	flag.BoolVar(&flagCmdPermanentDeleteAllUsers, "permanent_delete_all_users", false, "")
	flag.BoolVar(&flagCmdResetDatabase, "reset_database", false, "")
=======
	flag.BoolVar(&flagCmdUploadLicense, "upload_license", false, "")
>>>>>>> 5b5d9c0e

	flag.Parse()

	flagRunCmds = (flagCmdCreateTeam ||
		flagCmdCreateUser ||
		flagCmdAssignRole ||
		flagCmdResetPassword ||
		flagCmdResetMfa ||
		flagCmdVersion ||
		flagCmdPermanentDeleteUser ||
		flagCmdPermanentDeleteTeam ||
<<<<<<< HEAD
		flagCmdPermanentDeleteAllUsers ||
		flagCmdResetDatabase)
=======
		flagCmdUploadLicense)
>>>>>>> 5b5d9c0e
}

func runCmds() {
	cmdVersion()
	cmdCreateTeam()
	cmdCreateUser()
	cmdAssignRole()
	cmdResetPassword()
	cmdResetMfa()
	cmdPermDeleteUser()
	cmdPermDeleteTeam()
<<<<<<< HEAD
	cmdPermDeleteAllUsers()
	cmdResetDatabase()
}

type TeamForUpgrade struct {
	Id   string
	Name string
}

// ADDED for 3.0 REMOVE for 3.4
func cmdUpdateDb30() {
	if flagCmdUpdateDb30 {
		api.Srv = &api.Server{}
		api.Srv.Store = store.NewSqlStoreForUpgrade30()
		store := api.Srv.Store.(*store.SqlStore)

		l4g.Info("Attempting to run speical upgrade of the database schema to version 3.0 for user model changes")
		time.Sleep(time.Second)

		if !store.DoesColumnExist("Users", "TeamId") {
			fmt.Println("**WARNING** the database schema appears to be upgraded to 3.0")
			flushLogAndExit(1)
		}

		if !(store.SchemaVersion == "2.2.0" ||
			store.SchemaVersion == "2.1.0" ||
			store.SchemaVersion == "2.0.0") {
			fmt.Println("**WARNING** the database schema needs to be version 2.2.0, 2.1.0 or 2.0.0 to upgrade")
			flushLogAndExit(1)
		}

		var confirmBackup string
		fmt.Println("\nPlease see http://docs.mattermost.com/administration/upgrade.html#upgrade-database-30")
		fmt.Println("**WARNING** This upgrade process will be irreversible.")
		fmt.Print("Have you performed a database backup? (YES/NO): ")
		fmt.Scanln(&confirmBackup)
		if confirmBackup != "YES" {
			fmt.Fprintln(os.Stderr, "ABORTED: You did not answer YES exactly, in all capitals.")
			flushLogAndExit(1)
		}

		var flagTeamName string
		var teams []*TeamForUpgrade

		if _, err := store.GetMaster().Select(&teams, "SELECT Id, Name FROM Teams"); err != nil {
			l4g.Error("Failed to load all teams details=%v", err)
			flushLogAndExit(1)
		}

		fmt.Println(fmt.Sprintf("We found %v teams.", len(teams)))

		for _, team := range teams {
			fmt.Println(team.Name)
		}

		fmt.Print("Please pick a primary team from the list above: ")
		fmt.Scanln(&flagTeamName)

		var team *TeamForUpgrade
		for _, t := range teams {
			if t.Name == flagTeamName {
				team = t
				break
			}
		}

		if team == nil {
			l4g.Error("Failed to find primary team details")
			flushLogAndExit(1)
		}

		l4g.Info("Starting speical 3.0 database upgrade with performed_backup=YES team_name=%v", team.Name)
		l4g.Info("Primary team %v will be left unchanged", team.Name)
		l4g.Info("Upgrading primary team %v", team.Name)

		uniqueEmails := make(map[string]bool)
		uniqueUsernames := make(map[string]bool)
		primaryUsers := convertTeamTo30(team, uniqueEmails, uniqueUsernames)

		l4g.Info("Upgraded %v users", len(primaryUsers))

		for _, otherTeam := range teams {
			if otherTeam.Id != team.Id {
				l4g.Info("Upgrading team %v", otherTeam.Name)
				users := convertTeamTo30(otherTeam, uniqueEmails, uniqueUsernames)
				l4g.Info("Upgraded %v users", len(users))

			}
		}

		l4g.Info("Altering other scheme changes needed 3.0 for user model changes")

		if _, err := store.GetMaster().Exec(`
				UPDATE Channels 
				SET 
				    TeamId = ''
				WHERE
				    Type = 'D'
				`,
		); err != nil {
			l4g.Error("Failed to update direct channel types details=%v", err)
			flushLogAndExit(1)
		}

		extraLength := store.GetMaxLengthOfColumnIfExists("Audits", "ExtraInfo")
		if len(extraLength) > 0 && extraLength != "1024" {
			store.AlterColumnTypeIfExists("Audits", "ExtraInfo", "VARCHAR(1024)", "VARCHAR(1024)")
		}

		actionLength := store.GetMaxLengthOfColumnIfExists("Audits", "Action")
		if len(actionLength) > 0 && actionLength != "512" {
			store.AlterColumnTypeIfExists("Audits", "Action", "VARCHAR(512)", "VARCHAR(512)")
		}

		if store.DoesColumnExist("Sessions", "TeamId") {
			store.RemoveColumnIfExists("Sessions", "TeamId")
			store.GetMaster().Exec(`TRUNCATE Sessions`)
		}

		// ADDED for 2.2 REMOVE for 2.6
		store.CreateColumnIfNotExists("Users", "MfaActive", "tinyint(1)", "boolean", "0")
		store.CreateColumnIfNotExists("Users", "MfaSecret", "varchar(128)", "character varying(128)", "")

		// ADDED for 2.2 REMOVE for 2.6
		if store.DoesColumnExist("Users", "TeamId") {
			store.RemoveIndexIfExists("idx_users_team_id", "Users")
			store.CreateUniqueIndexIfNotExists("idx_users_email_unique", "Users", "Email")
			store.CreateUniqueIndexIfNotExists("idx_users_username_unique", "Users", "Username")
			store.RemoveColumnIfExists("Teams", "AllowTeamListing")
			store.RemoveColumnIfExists("Users", "TeamId")
		}

		l4g.Info("Finished running speical upgrade of the database schema to version 3.0 for user model changes")

		if result := <-store.System().Update(&model.System{Name: "Version", Value: model.CurrentVersion}); result.Err != nil {
			l4g.Error("Failed to update system schema version details=%v", result.Err)
			flushLogAndExit(1)
		}

		l4g.Info(utils.T("store.sql.upgraded.warn"), model.CurrentVersion)
		fmt.Println("**SUCCESS** with upgrade")

		flushLogAndExit(0)
	}
}

type UserForUpgrade struct {
	Id       string
	Username string
	Email    string
	Roles    string
	TeamId   string
}

func convertTeamTo30(team *TeamForUpgrade, uniqueEmails map[string]bool, uniqueUsernames map[string]bool) []*UserForUpgrade {
	store := api.Srv.Store.(*store.SqlStore)
	var users []*UserForUpgrade
	if _, err := store.GetMaster().Select(&users, "SELECT Users.Id, Users.Username, Users.Email, Users.Roles, Users.TeamId FROM Users WHERE Users.TeamId = :TeamId", map[string]interface{}{"TeamId": team.Id}); err != nil {
		l4g.Error("Failed to load profiles for team details=%v", err)
		flushLogAndExit(1)
	}

	var members []*model.TeamMember
	if result := <-api.Srv.Store.Team().GetMembers(team.Id); result.Err != nil {
		l4g.Error("Failed to load team membership details=%v", result.Err)
		flushLogAndExit(1)
	} else {
		members = result.Data.([]*model.TeamMember)
	}

	for _, user := range users {
		shouldUpdateUser := false
		previousRole := user.Roles
		previousEmail := user.Email
		previousUsername := user.Username

		member := &model.TeamMember{
			TeamId: team.Id,
			UserId: user.Id,
		}

		if model.IsInRole(user.Roles, model.ROLE_TEAM_ADMIN) {
			member.Roles = model.ROLE_TEAM_ADMIN
			user.Roles = ""
			shouldUpdateUser = true
		}

		exists := false
		for _, member := range members {
			if member.UserId == user.Id {
				exists = true
				break
			}
		}

		if !exists {
			if result := <-api.Srv.Store.Team().SaveMember(member); result.Err != nil {
				l4g.Error("Failed to save membership for %v details=%v", user.Email, result.Err)
				flushLogAndExit(1)
			}
		}

		if uniqueEmails[user.Email] {
			shouldUpdateUser = true
			emailParts := strings.Split(user.Email, "@")
			if len(emailParts) == 2 {
				user.Email = emailParts[0] + "+" + team.Name + "@" + emailParts[1]
			} else {
				user.Email = user.Email + "." + team.Name
			}
		}

		if uniqueUsernames[user.Username] {
			shouldUpdateUser = true
			user.Username = user.Username + "." + team.Name
		}

		if shouldUpdateUser {
			if _, err := store.GetMaster().Exec(`
				UPDATE Users 
				SET 
				    Email = :Email,
				    Username = :Username,
				    Roles = :Roles
				WHERE
				    Id = :Id
				`,
				map[string]interface{}{
					"Email":    user.Email,
					"Username": user.Username,
					"Roles":    user.Roles,
					"Id":       user.Id,
				},
			); err != nil {
				l4g.Error("Failed to update user %v details=%v", user.Email, err)
				flushLogAndExit(1)
			}

			l4g.Info("modified user_id=%v, changed email from=%v to=%v, changed username from=%v to %v changed roles from=%v to=%v", user.Id, previousEmail, user.Email, previousUsername, user.Username, previousRole, user.Roles)
		}

		uniqueEmails[user.Email] = true
		uniqueUsernames[user.Username] = true
	}

	return users
=======
	cmdUploadLicense()
>>>>>>> 5b5d9c0e
}

func cmdCreateTeam() {
	if flagCmdCreateTeam {
		if len(flagTeamName) == 0 {
			fmt.Fprintln(os.Stderr, "flag needs an argument: -team_name")
			flag.Usage()
			os.Exit(1)
		}

		if len(flagEmail) == 0 {
			fmt.Fprintln(os.Stderr, "flag needs an argument: -email")
			flag.Usage()
			os.Exit(1)
		}

		c := getMockContext()

		team := &model.Team{}
		team.DisplayName = flagTeamName
		team.Name = flagTeamName
		team.Email = flagEmail
		team.Type = model.TEAM_OPEN

		api.CreateTeam(c, team)
		if c.Err != nil {
			if c.Err.Id != "store.sql_team.save.domain_exists.app_error" {
				l4g.Error("%v", c.Err)
				flushLogAndExit(1)
			}
		}

		os.Exit(0)
	}
}

func cmdCreateUser() {
	if flagCmdCreateUser {
		if len(flagTeamName) == 0 {
			fmt.Fprintln(os.Stderr, "flag needs an argument: -team_name")
			flag.Usage()
			os.Exit(1)
		}

		if len(flagEmail) == 0 {
			fmt.Fprintln(os.Stderr, "flag needs an argument: -email")
			flag.Usage()
			os.Exit(1)
		}

		if len(flagPassword) == 0 {
			fmt.Fprintln(os.Stderr, "flag needs an argument: -password")
			flag.Usage()
			os.Exit(1)
		}

		var team *model.Team
		user := &model.User{}
		user.Email = flagEmail
		user.Password = flagPassword
		splits := strings.Split(strings.Replace(flagEmail, "@", " ", -1), " ")
		user.Username = splits[0]

		if result := <-api.Srv.Store.Team().GetByName(flagTeamName); result.Err != nil {
			l4g.Error("%v", result.Err)
			flushLogAndExit(1)
		} else {
			team = result.Data.(*model.Team)
		}

		ruser, err := api.CreateUser(user)
		if err != nil {
			if err.Id != "store.sql_user.save.email_exists.app_error" {
				l4g.Error("%v", err)
				flushLogAndExit(1)
			}
		}

		err = api.JoinUserToTeam(team, ruser)
		if err != nil {
			l4g.Error("%v", err)
			flushLogAndExit(1)
		}

		os.Exit(0)
	}
}

func cmdVersion() {
	if flagCmdVersion {
		fmt.Fprintln(os.Stderr, "Version: "+model.CurrentVersion)
		fmt.Fprintln(os.Stderr, "Build Number: "+model.BuildNumber)
		fmt.Fprintln(os.Stderr, "Build Date: "+model.BuildDate)
		fmt.Fprintln(os.Stderr, "Build Hash: "+model.BuildHash)
		fmt.Fprintln(os.Stderr, "Build Enterprise Ready: "+model.BuildEnterpriseReady)

		os.Exit(0)
	}
}

func cmdAssignRole() {
	if flagCmdAssignRole {
		if len(flagTeamName) == 0 {
			fmt.Fprintln(os.Stderr, "flag needs an argument: -team_name")
			flag.Usage()
			os.Exit(1)
		}

		if len(flagEmail) == 0 {
			fmt.Fprintln(os.Stderr, "flag needs an argument: -email")
			flag.Usage()
			os.Exit(1)
		}

		if !model.IsValidUserRoles(flagRole) {
			fmt.Fprintln(os.Stderr, "flag invalid argument: -role")
			flag.Usage()
			os.Exit(1)
		}

		c := getMockContext()

		var user *model.User
		if result := <-api.Srv.Store.User().GetByEmail(flagEmail); result.Err != nil {
			l4g.Error("%v", result.Err)
			flushLogAndExit(1)
		} else {
			user = result.Data.(*model.User)
		}

		if !user.IsInRole(flagRole) {
			api.UpdateRoles(c, user, flagRole)
		}

		os.Exit(0)
	}
}

func cmdResetPassword() {
	if flagCmdResetPassword {
		if len(flagTeamName) == 0 {
			fmt.Fprintln(os.Stderr, "flag needs an argument: -team_name")
			flag.Usage()
			os.Exit(1)
		}

		if len(flagEmail) == 0 {
			fmt.Fprintln(os.Stderr, "flag needs an argument: -email")
			flag.Usage()
			os.Exit(1)
		}

		if len(flagPassword) == 0 {
			fmt.Fprintln(os.Stderr, "flag needs an argument: -password")
			flag.Usage()
			os.Exit(1)
		}

		if len(flagPassword) < 5 {
			fmt.Fprintln(os.Stderr, "flag invalid argument needs to be more than 4 characters: -password")
			flag.Usage()
			os.Exit(1)
		}

		var user *model.User
		if result := <-api.Srv.Store.User().GetByEmail(flagEmail); result.Err != nil {
			l4g.Error("%v", result.Err)
			flushLogAndExit(1)
		} else {
			user = result.Data.(*model.User)
		}

		if result := <-api.Srv.Store.User().UpdatePassword(user.Id, model.HashPassword(flagPassword)); result.Err != nil {
			l4g.Error("%v", result.Err)
			flushLogAndExit(1)
		}

		os.Exit(0)
	}
}

func cmdResetMfa() {
	if flagCmdResetMfa {
		if len(flagEmail) == 0 && len(flagUsername) == 0 {
			fmt.Fprintln(os.Stderr, "flag needs an argument: -email OR -username")
			flag.Usage()
			os.Exit(1)
		}

		var user *model.User
		if len(flagEmail) > 0 {
			if result := <-api.Srv.Store.User().GetByEmail(flagEmail); result.Err != nil {
				l4g.Error("%v", result.Err)
				flushLogAndExit(1)
			} else {
				user = result.Data.(*model.User)
			}
		} else {
			if result := <-api.Srv.Store.User().GetByUsername(flagUsername); result.Err != nil {
				l4g.Error("%v", result.Err)
				flushLogAndExit(1)
			} else {
				user = result.Data.(*model.User)
			}
		}

		if err := api.DeactivateMfa(user.Id); err != nil {
			l4g.Error("%v", err)
			flushLogAndExit(1)
		}

		os.Exit(0)
	}
}

func cmdPermDeleteUser() {
	if flagCmdPermanentDeleteUser {
		if len(flagEmail) == 0 {
			fmt.Fprintln(os.Stderr, "flag needs an argument: -email")
			flag.Usage()
			os.Exit(1)
		}

		c := getMockContext()

		var user *model.User
		if result := <-api.Srv.Store.User().GetByEmail(flagEmail); result.Err != nil {
			l4g.Error("%v", result.Err)
			flushLogAndExit(1)
		} else {
			user = result.Data.(*model.User)
		}

		var confirmBackup string
		fmt.Print("Have you performed a database backup? (YES/NO): ")
		fmt.Scanln(&confirmBackup)
		if confirmBackup != "YES" {
			fmt.Print("ABORTED: You did not answer YES exactly, in all capitals.")
			flushLogAndExit(1)
		}

		var confirm string
		fmt.Printf("Are you sure you want to delete the user %v?  All data will be permanently deleted? (YES/NO): ", user.Email)
		fmt.Scanln(&confirm)
		if confirm != "YES" {
			fmt.Print("ABORTED: You did not answer YES exactly, in all capitals.")
			flushLogAndExit(1)
		}

		if err := api.PermanentDeleteUser(c, user); err != nil {
			l4g.Error("%v", err)
			flushLogAndExit(1)
		} else {
			fmt.Print("SUCCESS: User deleted.")
			flushLogAndExit(0)
		}
	}
}

func cmdPermDeleteTeam() {
	if flagCmdPermanentDeleteTeam {
		if len(flagTeamName) == 0 {
			fmt.Fprintln(os.Stderr, "flag needs an argument: -team_name")
			flag.Usage()
			os.Exit(1)
		}

		c := getMockContext()

		var team *model.Team
		if result := <-api.Srv.Store.Team().GetByName(flagTeamName); result.Err != nil {
			l4g.Error("%v", result.Err)
			flushLogAndExit(1)
		} else {
			team = result.Data.(*model.Team)
		}

		var confirmBackup string
		fmt.Print("Have you performed a database backup? (YES/NO): ")
		fmt.Scanln(&confirmBackup)
		if confirmBackup != "YES" {
			fmt.Print("ABORTED: You did not answer YES exactly, in all capitals.")
			flushLogAndExit(1)
		}

		var confirm string
		fmt.Printf("Are you sure you want to delete the team %v?  All data will be permanently deleted? (YES/NO): ", team.Name)
		fmt.Scanln(&confirm)
		if confirm != "YES" {
			fmt.Print("ABORTED: You did not answer YES exactly, in all capitals.")
			flushLogAndExit(1)
		}

		if err := api.PermanentDeleteTeam(c, team); err != nil {
			l4g.Error("%v", err)
			flushLogAndExit(1)
		} else {
			fmt.Print("SUCCESS: Team deleted.")
			flushLogAndExit(0)
		}
	}
}

func cmdPermDeleteAllUsers() {
	if flagCmdPermanentDeleteAllUsers {
		c := getMockContext()

		var confirmBackup string
		fmt.Print("Have you performed a database backup? (YES/NO): ")
		fmt.Scanln(&confirmBackup)
		if confirmBackup != "YES" {
			fmt.Print("ABORTED: You did not answer YES exactly, in all capitals.")
			flushLogAndExit(1)
		}

		var confirm string
		fmt.Printf("Are you sure you want to delete all the users?  All data will be permanently deleted? (YES/NO): ")
		fmt.Scanln(&confirm)
		if confirm != "YES" {
			fmt.Print("ABORTED: You did not answer YES exactly, in all capitals.")
			flushLogAndExit(1)
		}

		if err := api.PermanentDeleteAllUsers(c); err != nil {
			l4g.Error("%v", err)
			flushLogAndExit(1)
		} else {
			fmt.Print("SUCCESS: All users deleted.")
			flushLogAndExit(0)
		}
	}
}

<<<<<<< HEAD
func cmdResetDatabase() {
	if flagCmdResetDatabase {
		var confirmBackup string
		fmt.Print("Have you performed a database backup? (YES/NO): ")
		fmt.Scanln(&confirmBackup)
		if confirmBackup != "YES" {
			fmt.Print("ABORTED: You did not answer YES exactly, in all capitals.")
			flushLogAndExit(1)
		}

		var confirm string
		fmt.Printf("Are you sure you want to delete everything?  ALL data will be permanently deleted? (YES/NO): ")
		fmt.Scanln(&confirm)
		if confirm != "YES" {
			fmt.Print("ABORTED: You did not answer YES exactly, in all capitals.")
			flushLogAndExit(1)
		}

		api.Srv.Store.DropAllTables()
		fmt.Print("SUCCESS: Database reset.")
		flushLogAndExit(0)
=======
func cmdUploadLicense() {
	if flagCmdUploadLicense {
		if model.BuildEnterpriseReady != "true" {
			fmt.Fprintln(os.Stderr, "build must be enterprise ready")
			os.Exit(1)
		}

		if len(flagLicenseFile) == 0 {
			fmt.Fprintln(os.Stderr, "flag needs an argument: -team_name")
			flag.Usage()
			os.Exit(1)
		}

		var fileBytes []byte
		var err error
		if fileBytes, err = ioutil.ReadFile(flagLicenseFile); err != nil {
			l4g.Error("%v", err)
			flushLogAndExit(1)
		}

		if _, err := api.SaveLicense(fileBytes); err != nil {
			l4g.Error("%v", err)
			flushLogAndExit(1)
		} else {
			flushLogAndExit(0)
		}

		os.Exit(0)
>>>>>>> 5b5d9c0e
	}
}

func flushLogAndExit(code int) {
	l4g.Close()
	time.Sleep(time.Second)
	os.Exit(code)
}

func getMockContext() *api.Context {
	c := &api.Context{}
	c.RequestId = model.NewId()
	c.IpAddress = "cmd_line"
	c.T = utils.TfuncWithFallback(model.DEFAULT_LOCALE)
	c.Locale = model.DEFAULT_LOCALE
	return c
}

var usage = `Mattermost commands to help configure the system

NAME: 
    platform -- platform configuation tool
    
USAGE: 
    platform [options]
    
FLAGS: 
    -config="config.json"             Path to the config file

<<<<<<< HEAD
    -username="someuser"              Username used in other commands
=======
    -license="ex.mattermost-license"  Path to your license file
>>>>>>> 5b5d9c0e

    -email="user@example.com"         Email address used in other commands

    -password="mypassword"            Password used in other commands

    -team_name="name"                 The team name used in other commands

    -role="admin"                     The role used in other commands
                                      valid values are
                                        "" - The empty role is basic user
                                           permissions
                                        "admin" - Represents a team admin and
                                           is used to help administer one team.
                                        "system_admin" - Represents a system
                                           admin who has access to all teams
                                           and configuration settings.
COMMANDS: 
    -create_team                      Creates a team.  It requires the -team_name
                                      and -email flag to create a team.
        Example:
            platform -create_team -team_name="name" -email="user@example.com"

    -create_user                      Creates a user.  It requires the -team_name,
                                      -email and -password flag to create a user.
        Example:
            platform -create_user -team_name="name" -email="user@example.com" -password="mypassword"

    -assign_role                      Assigns role to a user.  It requires the -role,
                                      -email and -team_name flag.  You may need to log out
                                      of your current sessions for the new role to be
                                      applied.
        Example:
            platform -assign_role -team_name="name" -email="user@example.com" -role="admin"

    -reset_password                   Resets the password for a user.  It requires the
                                      -team_name, -email and -password flag.
        Example:
            platform -reset_password -team_name="name" -email="user@example.com" -password="newpassword"

    -reset_mfa                        Turns off multi-factor authentication for a user.  It requires the
                                      -email or -username flag.
        Example:
            platform -reset_mfa -username="someuser"

    -reset_database                   Completely erases the database causing the loss of all data. This 
									  will reset Mattermost to it's initial state. (note this will not 
									  erase your configuration.)

        Example:
            platform -reset_mfa -username="someuser"

    -permanent_delete_user            Permanently deletes a user and all related information
                                      including posts from the database.  It requires the 
                                      -email flag.  You may need to restart the
                                      server to invalidate the cache
        Example:
            platform -permanent_delete_user -email="user@example.com"

    -permanent_delete_all_users       Permanently deletes all users and all related information
                                      including posts from the database.  It requires the 
                                      -team_name, and -email flag.  You may need to restart the
                                      server to invalidate the cache
        Example:
            platform -permanent_delete_all_users -team_name="name" -email="user@example.com"

    -permanent_delete_team            Permanently deletes a team allong with
                                      all related information including posts from the database.
                                      It requires the -team_name flag.  You may need to restart
                                      the server to invalidate the cache.
        Example:
            platform -permanent_delete_team -team_name="name"

    -upload_license                   Uploads a license to the server. Requires the -license flag.

        Example:
            platform -upload_license -license="/path/to/license/example.mattermost-license"

    -version                          Display the current of the Mattermost platform 

    -help                             Displays this help page`<|MERGE_RESOLUTION|>--- conflicted
+++ resolved
@@ -46,16 +46,12 @@
 var flagCmdResetMfa bool
 var flagCmdPermanentDeleteUser bool
 var flagCmdPermanentDeleteTeam bool
-<<<<<<< HEAD
 var flagCmdPermanentDeleteAllUsers bool
 var flagCmdResetDatabase bool
-var flagConfigFile string
 var flagUsername string
-=======
 var flagCmdUploadLicense bool
 var flagConfigFile string
 var flagLicenseFile string
->>>>>>> 5b5d9c0e
 var flagEmail string
 var flagPassword string
 var flagTeamName string
@@ -237,11 +233,8 @@
 	}
 
 	flag.StringVar(&flagConfigFile, "config", "config.json", "")
-<<<<<<< HEAD
 	flag.StringVar(&flagUsername, "username", "", "")
-=======
 	flag.StringVar(&flagLicenseFile, "license", "", "")
->>>>>>> 5b5d9c0e
 	flag.StringVar(&flagEmail, "email", "", "")
 	flag.StringVar(&flagPassword, "password", "", "")
 	flag.StringVar(&flagTeamName, "team_name", "", "")
@@ -256,12 +249,9 @@
 	flag.BoolVar(&flagCmdResetMfa, "reset_mfa", false, "")
 	flag.BoolVar(&flagCmdPermanentDeleteUser, "permanent_delete_user", false, "")
 	flag.BoolVar(&flagCmdPermanentDeleteTeam, "permanent_delete_team", false, "")
-<<<<<<< HEAD
 	flag.BoolVar(&flagCmdPermanentDeleteAllUsers, "permanent_delete_all_users", false, "")
 	flag.BoolVar(&flagCmdResetDatabase, "reset_database", false, "")
-=======
 	flag.BoolVar(&flagCmdUploadLicense, "upload_license", false, "")
->>>>>>> 5b5d9c0e
 
 	flag.Parse()
 
@@ -273,12 +263,9 @@
 		flagCmdVersion ||
 		flagCmdPermanentDeleteUser ||
 		flagCmdPermanentDeleteTeam ||
-<<<<<<< HEAD
 		flagCmdPermanentDeleteAllUsers ||
-		flagCmdResetDatabase)
-=======
+		flagCmdResetDatabase ||
 		flagCmdUploadLicense)
->>>>>>> 5b5d9c0e
 }
 
 func runCmds() {
@@ -290,9 +277,9 @@
 	cmdResetMfa()
 	cmdPermDeleteUser()
 	cmdPermDeleteTeam()
-<<<<<<< HEAD
 	cmdPermDeleteAllUsers()
 	cmdResetDatabase()
+	cmdUploadLicense()
 }
 
 type TeamForUpgrade struct {
@@ -537,9 +524,6 @@
 	}
 
 	return users
-=======
-	cmdUploadLicense()
->>>>>>> 5b5d9c0e
 }
 
 func cmdCreateTeam() {
@@ -873,7 +857,6 @@
 	}
 }
 
-<<<<<<< HEAD
 func cmdResetDatabase() {
 	if flagCmdResetDatabase {
 		var confirmBackup string
@@ -895,7 +878,10 @@
 		api.Srv.Store.DropAllTables()
 		fmt.Print("SUCCESS: Database reset.")
 		flushLogAndExit(0)
-=======
+	}
+
+}
+
 func cmdUploadLicense() {
 	if flagCmdUploadLicense {
 		if model.BuildEnterpriseReady != "true" {
@@ -923,8 +909,7 @@
 			flushLogAndExit(0)
 		}
 
-		os.Exit(0)
->>>>>>> 5b5d9c0e
+		flushLogAndExit(0)
 	}
 }
 
@@ -954,11 +939,9 @@
 FLAGS: 
     -config="config.json"             Path to the config file
 
-<<<<<<< HEAD
     -username="someuser"              Username used in other commands
-=======
+
     -license="ex.mattermost-license"  Path to your license file
->>>>>>> 5b5d9c0e
 
     -email="user@example.com"         Email address used in other commands
 
