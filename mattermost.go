--- conflicted
+++ resolved
@@ -61,16 +61,10 @@
 	}
 
 	pwd, _ := os.Getwd()
-<<<<<<< HEAD
-	l4g.Info("Current version is %v (%v/%v/%v)", model.CurrentVersion, model.BuildNumber, model.BuildDate, model.BuildHash)
-	l4g.Info("Enterprise Enabled: %t", model.BuildEnterpriseReady)
-	l4g.Info("Current working directory is %v", pwd)
-	l4g.Info("Loaded config file from %v", utils.FindConfigFile(flagConfigFile))
-=======
 	l4g.Info(T("Current version is %v (%v/%v/%v)"), model.CurrentVersion, model.BuildNumber, model.BuildDate, model.BuildHash)
+	l4g.Info(T("Enterprise Enabled: %t"), model.BuildEnterpriseReady)
 	l4g.Info(T("Current working directory is %v"), pwd)
 	l4g.Info(T("Loaded config file from %v"), utils.FindConfigFile(flagConfigFile))
->>>>>>> e63d4afb
 
 	api.NewServer()
 	api.InitApi()
@@ -317,17 +311,10 @@
 			user.TeamId = team.Id
 		}
 
-<<<<<<< HEAD
-		_, err := api.CreateUser(team, user)
+		_, err := api.CreateUser(team, user, T)
 		if err != nil {
-			if err.Message != "An account with that email already exists." {
+			if err.Message != T("An account with that email already exists.") {
 				l4g.Error("%v", err)
-=======
-		api.CreateUser(c, team, user, T)
-		if c.Err != nil {
-			if c.Err.Message != T("An account with that email already exists.") {
-				l4g.Error("%v", c.Err)
->>>>>>> e63d4afb
 				flushLogAndExit(1)
 			}
 		}
@@ -338,18 +325,11 @@
 
 func cmdVersion() {
 	if flagCmdVersion {
-<<<<<<< HEAD
-		fmt.Fprintln(os.Stderr, "Version: "+model.CurrentVersion)
-		fmt.Fprintln(os.Stderr, "Build Number: "+model.BuildNumber)
-		fmt.Fprintln(os.Stderr, "Build Date: "+model.BuildDate)
-		fmt.Fprintln(os.Stderr, "Build Hash: "+model.BuildHash)
-		fmt.Fprintln(os.Stderr, "Build Enterprise Ready: "+model.BuildEnterpriseReady)
-=======
 		fmt.Fprintln(os.Stderr, T("Version: ")+model.CurrentVersion)
 		fmt.Fprintln(os.Stderr, T("Build Number: ")+model.BuildNumber)
 		fmt.Fprintln(os.Stderr, T("Build Date: ")+model.BuildDate)
 		fmt.Fprintln(os.Stderr, T("Build Hash: ")+model.BuildHash)
->>>>>>> e63d4afb
+		fmt.Fprintln(os.Stderr, T("Build Enterprise Ready: ")+model.BuildEnterpriseReady)
 
 		os.Exit(0)
 	}
