--- conflicted
+++ resolved
@@ -133,10 +133,7 @@
 	ExcludeGroupConstrained  bool
 	PolicyID                 string
 	ExcludePolicyConstrained bool
-<<<<<<< HEAD
-=======
 	IncludePolicyID          bool
->>>>>>> 469662cf
 	Public                   bool
 	Private                  bool
 	Page                     *int
