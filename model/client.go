--- conflicted
+++ resolved
@@ -350,29 +350,25 @@
 	}
 }
 
-<<<<<<< HEAD
-func (c *Client) SwitchToSSO(m map[string]string) (*Result, *AppError) {
-	if r, err := c.DoApiPost("/users/switch_to_sso", MapToJson(m)); err != nil {
-		return nil, err
-	} else {
-		return &Result{r.Header.Get(HEADER_REQUEST_ID),
-			r.Header.Get(HEADER_ETAG_SERVER), MapFromJson(r.Body)}, nil
-	}
-}
-
-func (c *Client) SwitchToEmail(m map[string]string) (*Result, *AppError) {
-	if r, err := c.DoApiPost("/users/switch_to_email", MapToJson(m)); err != nil {
-		return nil, err
-	} else {
-		return &Result{r.Header.Get(HEADER_REQUEST_ID),
-			r.Header.Get(HEADER_ETAG_SERVER), MapFromJson(r.Body)}, nil
-	}
-}
-
-func (c *Client) Command(channelId string, command string, suggest bool) (*Result, *AppError) {
-=======
+func (c *Client) SwitchToSSO(m map[string]string, T goi18n.TranslateFunc) (*Result, *AppError) {
+	if r, err := c.DoApiPost("/users/switch_to_sso", MapToJson(m), T); err != nil {
+		return nil, err
+	} else {
+		return &Result{r.Header.Get(HEADER_REQUEST_ID),
+			r.Header.Get(HEADER_ETAG_SERVER), MapFromJson(r.Body)}, nil
+	}
+}
+
+func (c *Client) SwitchToEmail(m map[string]string, T goi18n.TranslateFunc) (*Result, *AppError) {
+	if r, err := c.DoApiPost("/users/switch_to_email", MapToJson(m), T); err != nil {
+		return nil, err
+	} else {
+		return &Result{r.Header.Get(HEADER_REQUEST_ID),
+			r.Header.Get(HEADER_ETAG_SERVER), MapFromJson(r.Body)}, nil
+	}
+}
+
 func (c *Client) Command(channelId string, command string, suggest bool, T goi18n.TranslateFunc) (*Result, *AppError) {
->>>>>>> e63d4afb
 	m := make(map[string]string)
 	m["command"] = command
 	m["channelId"] = channelId
@@ -596,13 +592,8 @@
 	}
 }
 
-<<<<<<< HEAD
-func (c *Client) GetChannelExtraInfo(id string, memberLimit int, etag string) (*Result, *AppError) {
-	if r, err := c.DoApiGet("/channels/"+id+"/extra_info/"+strconv.FormatInt(int64(memberLimit), 10), "", etag); err != nil {
-=======
-func (c *Client) GetChannelExtraInfo(id string, etag string, T goi18n.TranslateFunc) (*Result, *AppError) {
-	if r, err := c.DoApiGet("/channels/"+id+"/extra_info", "", etag, T); err != nil {
->>>>>>> e63d4afb
+func (c *Client) GetChannelExtraInfo(id string, memberLimit int, etag string, T goi18n.TranslateFunc) (*Result, *AppError) {
+	if r, err := c.DoApiGet("/channels/"+id+"/extra_info/"+strconv.FormatInt(int64(memberLimit), 10), "", etag, T); err != nil {
 		return nil, err
 	} else {
 		return &Result{r.Header.Get(HEADER_REQUEST_ID),
