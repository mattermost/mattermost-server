// Copyright (c) 2015-present Mattermost, Inc. All Rights Reserved.
// See LICENSE.txt for license information.

package model

import (
	"bytes"
	"encoding/json"
	"fmt"
	"io"
	"io/ioutil"
	"mime/multipart"
	"net"
	"net/http"
	"net/url"
	"strconv"
	"strings"
	"time"
)

const (
	HEADER_REQUEST_ID         = "X-Request-ID"
	HEADER_VERSION_ID         = "X-Version-ID"
	HEADER_CLUSTER_ID         = "X-Cluster-ID"
	HEADER_ETAG_SERVER        = "ETag"
	HEADER_ETAG_CLIENT        = "If-None-Match"
	HEADER_FORWARDED          = "X-Forwarded-For"
	HEADER_REAL_IP            = "X-Real-IP"
	HEADER_FORWARDED_PROTO    = "X-Forwarded-Proto"
	HEADER_TOKEN              = "token"
	HEADER_CSRF_TOKEN         = "X-CSRF-Token"
	HEADER_BEARER             = "BEARER"
	HEADER_AUTH               = "Authorization"
	HEADER_CLOUD_TOKEN        = "X-Cloud-Token"
	HEADER_REQUESTED_WITH     = "X-Requested-With"
	HEADER_REQUESTED_WITH_XML = "XMLHttpRequest"
	STATUS                    = "status"
	STATUS_OK                 = "OK"
	STATUS_FAIL               = "FAIL"
	STATUS_UNHEALTHY          = "UNHEALTHY"
	STATUS_REMOVE             = "REMOVE"

	CLIENT_DIR = "client"

	API_URL_SUFFIX_V1 = "/api/v1"
	API_URL_SUFFIX_V4 = "/api/v4"
	API_URL_SUFFIX    = API_URL_SUFFIX_V4
)

type Response struct {
	StatusCode    int
	Error         *AppError
	RequestId     string
	Etag          string
	ServerVersion string
	Header        http.Header
}

type Client4 struct {
	Url        string       // The location of the server, for example  "http://localhost:8065"
	ApiUrl     string       // The api location of the server, for example "http://localhost:8065/api/v4"
	HttpClient *http.Client // The http client
	AuthToken  string
	AuthType   string
	HttpHeader map[string]string // Headers to be copied over for each request

	// TrueString is the string value sent to the server for true boolean query parameters.
	trueString string

	// FalseString is the string value sent to the server for false boolean query parameters.
	falseString string
}

// SetBoolString is a helper method for overriding how true and false query string parameters are
// sent to the server.
//
// This method is only exposed for testing. It is never necessary to configure these values
// in production.
func (c *Client4) SetBoolString(value bool, valueStr string) {
	if value {
		c.trueString = valueStr
	} else {
		c.falseString = valueStr
	}
}

// boolString builds the query string parameter for boolean values.
func (c *Client4) boolString(value bool) string {
	if value && c.trueString != "" {
		return c.trueString
	} else if !value && c.falseString != "" {
		return c.falseString
	}

	if value {
		return "true"
	}
	return "false"
}

func closeBody(r *http.Response) {
	if r.Body != nil {
		_, _ = io.Copy(ioutil.Discard, r.Body)
		_ = r.Body.Close()
	}
}

// Must is a convenience function used for testing.
func (c *Client4) Must(result interface{}, resp *Response) interface{} {
	if resp.Error != nil {
		time.Sleep(time.Second)
		panic(resp.Error)
	}

	return result
}

func NewAPIv4Client(url string) *Client4 {
	url = strings.TrimRight(url, "/")
	return &Client4{url, url + API_URL_SUFFIX, &http.Client{}, "", "", map[string]string{}, "", ""}
}

func NewAPIv4SocketClient(socketPath string) *Client4 {
	tr := &http.Transport{
		Dial: func(network, addr string) (net.Conn, error) {
			return net.Dial("unix", socketPath)
		},
	}

	client := NewAPIv4Client("http://_")
	client.HttpClient = &http.Client{Transport: tr}

	return client
}

func BuildErrorResponse(r *http.Response, err *AppError) *Response {
	var statusCode int
	var header http.Header
	if r != nil {
		statusCode = r.StatusCode
		header = r.Header
	} else {
		statusCode = 0
		header = make(http.Header)
	}

	return &Response{
		StatusCode: statusCode,
		Error:      err,
		Header:     header,
	}
}

func BuildResponse(r *http.Response) *Response {
	return &Response{
		StatusCode:    r.StatusCode,
		RequestId:     r.Header.Get(HEADER_REQUEST_ID),
		Etag:          r.Header.Get(HEADER_ETAG_SERVER),
		ServerVersion: r.Header.Get(HEADER_VERSION_ID),
		Header:        r.Header,
	}
}

func (c *Client4) SetToken(token string) {
	c.AuthToken = token
	c.AuthType = HEADER_BEARER
}

// MockSession is deprecated in favour of SetToken
func (c *Client4) MockSession(token string) {
	c.SetToken(token)
}

func (c *Client4) SetOAuthToken(token string) {
	c.AuthToken = token
	c.AuthType = HEADER_TOKEN
}

func (c *Client4) ClearOAuthToken() {
	c.AuthToken = ""
	c.AuthType = HEADER_BEARER
}

func (c *Client4) GetUsersRoute() string {
	return "/users"
}

func (c *Client4) GetUserRoute(userId string) string {
	return fmt.Sprintf(c.GetUsersRoute()+"/%v", userId)
}

func (c *Client4) GetUserThreadsRoute(userID, teamID string) string {
	return c.GetUserRoute(userID) + c.GetTeamRoute(teamID) + "/threads"
}

func (c *Client4) GetUserThreadRoute(userId, teamId, threadId string) string {
	return c.GetUserThreadsRoute(userId, teamId) + "/" + threadId
}

func (c *Client4) GetUserCategoryRoute(userID, teamID string) string {
	return c.GetUserRoute(userID) + c.GetTeamRoute(teamID) + "/channels/categories"
}

func (c *Client4) GetUserAccessTokensRoute() string {
	return fmt.Sprintf(c.GetUsersRoute() + "/tokens")
}

func (c *Client4) GetUserAccessTokenRoute(tokenId string) string {
	return fmt.Sprintf(c.GetUsersRoute()+"/tokens/%v", tokenId)
}

func (c *Client4) GetUserByUsernameRoute(userName string) string {
	return fmt.Sprintf(c.GetUsersRoute()+"/username/%v", userName)
}

func (c *Client4) GetUserByEmailRoute(email string) string {
	return fmt.Sprintf(c.GetUsersRoute()+"/email/%v", email)
}

func (c *Client4) GetBotsRoute() string {
	return "/bots"
}

func (c *Client4) GetBotRoute(botUserId string) string {
	return fmt.Sprintf("%s/%s", c.GetBotsRoute(), botUserId)
}

func (c *Client4) GetTeamsRoute() string {
	return "/teams"
}

func (c *Client4) GetTeamRoute(teamId string) string {
	return fmt.Sprintf(c.GetTeamsRoute()+"/%v", teamId)
}

func (c *Client4) GetTeamAutoCompleteCommandsRoute(teamId string) string {
	return fmt.Sprintf(c.GetTeamsRoute()+"/%v/commands/autocomplete", teamId)
}

func (c *Client4) GetTeamByNameRoute(teamName string) string {
	return fmt.Sprintf(c.GetTeamsRoute()+"/name/%v", teamName)
}

func (c *Client4) GetTeamMemberRoute(teamId, userId string) string {
	return fmt.Sprintf(c.GetTeamRoute(teamId)+"/members/%v", userId)
}

func (c *Client4) GetTeamMembersRoute(teamId string) string {
	return fmt.Sprintf(c.GetTeamRoute(teamId) + "/members")
}

func (c *Client4) GetTeamStatsRoute(teamId string) string {
	return fmt.Sprintf(c.GetTeamRoute(teamId) + "/stats")
}

func (c *Client4) GetTeamImportRoute(teamId string) string {
	return fmt.Sprintf(c.GetTeamRoute(teamId) + "/import")
}

func (c *Client4) GetChannelsRoute() string {
	return "/channels"
}

func (c *Client4) GetChannelsForTeamRoute(teamId string) string {
	return fmt.Sprintf(c.GetTeamRoute(teamId) + "/channels")
}

func (c *Client4) GetChannelRoute(channelId string) string {
	return fmt.Sprintf(c.GetChannelsRoute()+"/%v", channelId)
}

func (c *Client4) GetChannelByNameRoute(channelName, teamId string) string {
	return fmt.Sprintf(c.GetTeamRoute(teamId)+"/channels/name/%v", channelName)
}

func (c *Client4) GetChannelsForTeamForUserRoute(teamId, userId string, includeDeleted bool) string {
	route := fmt.Sprintf(c.GetUserRoute(userId) + c.GetTeamRoute(teamId) + "/channels")
	if includeDeleted {
		query := fmt.Sprintf("?include_deleted=%v", includeDeleted)
		return route + query
	}
	return route
}

func (c *Client4) GetChannelByNameForTeamNameRoute(channelName, teamName string) string {
	return fmt.Sprintf(c.GetTeamByNameRoute(teamName)+"/channels/name/%v", channelName)
}

func (c *Client4) GetChannelMembersRoute(channelId string) string {
	return fmt.Sprintf(c.GetChannelRoute(channelId) + "/members")
}

func (c *Client4) GetChannelMemberRoute(channelId, userId string) string {
	return fmt.Sprintf(c.GetChannelMembersRoute(channelId)+"/%v", userId)
}

func (c *Client4) GetPostsRoute() string {
	return "/posts"
}

func (c *Client4) GetPostsEphemeralRoute() string {
	return "/posts/ephemeral"
}

func (c *Client4) GetConfigRoute() string {
	return "/config"
}

func (c *Client4) GetLicenseRoute() string {
	return "/license"
}

func (c *Client4) GetPostRoute(postId string) string {
	return fmt.Sprintf(c.GetPostsRoute()+"/%v", postId)
}

func (c *Client4) GetFilesRoute() string {
	return "/files"
}

func (c *Client4) GetFileRoute(fileId string) string {
	return fmt.Sprintf(c.GetFilesRoute()+"/%v", fileId)
}

func (c *Client4) GetUploadsRoute() string {
	return "/uploads"
}

func (c *Client4) GetUploadRoute(uploadId string) string {
	return fmt.Sprintf("%s/%s", c.GetUploadsRoute(), uploadId)
}

func (c *Client4) GetPluginsRoute() string {
	return "/plugins"
}

func (c *Client4) GetPluginRoute(pluginId string) string {
	return fmt.Sprintf(c.GetPluginsRoute()+"/%v", pluginId)
}

func (c *Client4) GetSystemRoute() string {
	return "/system"
}

func (c *Client4) GetCloudRoute() string {
	return "/cloud"
}

func (c *Client4) GetTestEmailRoute() string {
	return "/email/test"
}

func (c *Client4) GetTestSiteURLRoute() string {
	return "/site_url/test"
}

func (c *Client4) GetTestS3Route() string {
	return "/file/s3_test"
}

func (c *Client4) GetDatabaseRoute() string {
	return "/database"
}

func (c *Client4) GetCacheRoute() string {
	return "/caches"
}

func (c *Client4) GetClusterRoute() string {
	return "/cluster"
}

func (c *Client4) GetIncomingWebhooksRoute() string {
	return "/hooks/incoming"
}

func (c *Client4) GetIncomingWebhookRoute(hookID string) string {
	return fmt.Sprintf(c.GetIncomingWebhooksRoute()+"/%v", hookID)
}

func (c *Client4) GetComplianceReportsRoute() string {
	return "/compliance/reports"
}

func (c *Client4) GetComplianceReportRoute(reportId string) string {
	return fmt.Sprintf("/compliance/reports/%v", reportId)
}

func (c *Client4) GetOutgoingWebhooksRoute() string {
	return "/hooks/outgoing"
}

func (c *Client4) GetOutgoingWebhookRoute(hookID string) string {
	return fmt.Sprintf(c.GetOutgoingWebhooksRoute()+"/%v", hookID)
}

func (c *Client4) GetPreferencesRoute(userId string) string {
	return fmt.Sprintf(c.GetUserRoute(userId) + "/preferences")
}

func (c *Client4) GetUserStatusRoute(userId string) string {
	return fmt.Sprintf(c.GetUserRoute(userId) + "/status")
}

func (c *Client4) GetUserStatusesRoute() string {
	return fmt.Sprintf(c.GetUsersRoute() + "/status")
}

func (c *Client4) GetSamlRoute() string {
	return "/saml"
}

func (c *Client4) GetLdapRoute() string {
	return "/ldap"
}

func (c *Client4) GetBrandRoute() string {
	return "/brand"
}

func (c *Client4) GetDataRetentionRoute() string {
	return "/data_retention"
}

func (c *Client4) GetElasticsearchRoute() string {
	return "/elasticsearch"
}

func (c *Client4) GetBleveRoute() string {
	return "/bleve"
}

func (c *Client4) GetCommandsRoute() string {
	return "/commands"
}

func (c *Client4) GetCommandRoute(commandId string) string {
	return fmt.Sprintf(c.GetCommandsRoute()+"/%v", commandId)
}

func (c *Client4) GetCommandMoveRoute(commandId string) string {
	return fmt.Sprintf(c.GetCommandsRoute()+"/%v/move", commandId)
}

func (c *Client4) GetEmojisRoute() string {
	return "/emoji"
}

func (c *Client4) GetEmojiRoute(emojiId string) string {
	return fmt.Sprintf(c.GetEmojisRoute()+"/%v", emojiId)
}

func (c *Client4) GetEmojiByNameRoute(name string) string {
	return fmt.Sprintf(c.GetEmojisRoute()+"/name/%v", name)
}

func (c *Client4) GetReactionsRoute() string {
	return "/reactions"
}

func (c *Client4) GetOAuthAppsRoute() string {
	return "/oauth/apps"
}

func (c *Client4) GetOAuthAppRoute(appId string) string {
	return fmt.Sprintf("/oauth/apps/%v", appId)
}

func (c *Client4) GetOpenGraphRoute() string {
	return "/opengraph"
}

func (c *Client4) GetJobsRoute() string {
	return "/jobs"
}

func (c *Client4) GetRolesRoute() string {
	return "/roles"
}

func (c *Client4) GetSchemesRoute() string {
	return "/schemes"
}

func (c *Client4) GetSchemeRoute(id string) string {
	return c.GetSchemesRoute() + fmt.Sprintf("/%v", id)
}

func (c *Client4) GetAnalyticsRoute() string {
	return "/analytics"
}

func (c *Client4) GetTimezonesRoute() string {
	return fmt.Sprintf(c.GetSystemRoute() + "/timezones")
}

func (c *Client4) GetChannelSchemeRoute(channelId string) string {
	return fmt.Sprintf(c.GetChannelsRoute()+"/%v/scheme", channelId)
}

func (c *Client4) GetTeamSchemeRoute(teamId string) string {
	return fmt.Sprintf(c.GetTeamsRoute()+"/%v/scheme", teamId)
}

func (c *Client4) GetTotalUsersStatsRoute() string {
	return fmt.Sprintf(c.GetUsersRoute() + "/stats")
}

func (c *Client4) GetRedirectLocationRoute() string {
	return "/redirect_location"
}

func (c *Client4) GetServerBusyRoute() string {
	return "/server_busy"
}

func (c *Client4) GetUserTermsOfServiceRoute(userId string) string {
	return c.GetUserRoute(userId) + "/terms_of_service"
}

func (c *Client4) GetTermsOfServiceRoute() string {
	return "/terms_of_service"
}

func (c *Client4) GetGroupsRoute() string {
	return "/groups"
}

func (c *Client4) GetPublishUserTypingRoute(userId string) string {
	return c.GetUserRoute(userId) + "/typing"
}

func (c *Client4) GetGroupRoute(groupID string) string {
	return fmt.Sprintf("%s/%s", c.GetGroupsRoute(), groupID)
}

func (c *Client4) GetGroupSyncableRoute(groupID, syncableID string, syncableType GroupSyncableType) string {
	return fmt.Sprintf("%s/%ss/%s", c.GetGroupRoute(groupID), strings.ToLower(syncableType.String()), syncableID)
}

func (c *Client4) GetGroupSyncablesRoute(groupID string, syncableType GroupSyncableType) string {
	return fmt.Sprintf("%s/%ss", c.GetGroupRoute(groupID), strings.ToLower(syncableType.String()))
}

func (c *Client4) GetImportsRoute() string {
	return "/imports"
}

func (c *Client4) DoApiGet(url string, etag string) (*http.Response, *AppError) {
	return c.DoApiRequest(http.MethodGet, c.ApiUrl+url, "", etag)
}

func (c *Client4) DoApiPost(url string, data string) (*http.Response, *AppError) {
	return c.DoApiRequest(http.MethodPost, c.ApiUrl+url, data, "")
}

func (c *Client4) doApiPostBytes(url string, data []byte) (*http.Response, *AppError) {
	return c.doApiRequestBytes(http.MethodPost, c.ApiUrl+url, data, "")
}

func (c *Client4) DoApiPut(url string, data string) (*http.Response, *AppError) {
	return c.DoApiRequest(http.MethodPut, c.ApiUrl+url, data, "")
}

func (c *Client4) doApiPutBytes(url string, data []byte) (*http.Response, *AppError) {
	return c.doApiRequestBytes(http.MethodPut, c.ApiUrl+url, data, "")
}

func (c *Client4) DoApiDelete(url string) (*http.Response, *AppError) {
	return c.DoApiRequest(http.MethodDelete, c.ApiUrl+url, "", "")
}

func (c *Client4) DoApiRequest(method, url, data, etag string) (*http.Response, *AppError) {
	return c.doApiRequestReader(method, url, strings.NewReader(data), etag)
}

func (c *Client4) doApiRequestBytes(method, url string, data []byte, etag string) (*http.Response, *AppError) {
	return c.doApiRequestReader(method, url, bytes.NewReader(data), etag)
}

func (c *Client4) doApiRequestReader(method, url string, data io.Reader, etag string) (*http.Response, *AppError) {
	rq, err := http.NewRequest(method, url, data)
	if err != nil {
		return nil, NewAppError(url, "model.client.connecting.app_error", nil, err.Error(), http.StatusBadRequest)
	}

	if len(etag) > 0 {
		rq.Header.Set(HEADER_ETAG_CLIENT, etag)
	}

	if len(c.AuthToken) > 0 {
		rq.Header.Set(HEADER_AUTH, c.AuthType+" "+c.AuthToken)
	}

	if c.HttpHeader != nil && len(c.HttpHeader) > 0 {
		for k, v := range c.HttpHeader {
			rq.Header.Set(k, v)
		}
	}

	rp, err := c.HttpClient.Do(rq)
	if err != nil || rp == nil {
		return nil, NewAppError(url, "model.client.connecting.app_error", nil, err.Error(), 0)
	}

	if rp.StatusCode == 304 {
		return rp, nil
	}

	if rp.StatusCode >= 300 {
		defer closeBody(rp)
		return rp, AppErrorFromJson(rp.Body)
	}

	return rp, nil
}

func (c *Client4) DoUploadFile(url string, data []byte, contentType string) (*FileUploadResponse, *Response) {
	return c.doUploadFile(url, bytes.NewReader(data), contentType, 0)
}

func (c *Client4) doUploadFile(url string, body io.Reader, contentType string, contentLength int64) (*FileUploadResponse, *Response) {
	rq, err := http.NewRequest("POST", c.ApiUrl+url, body)
	if err != nil {
		return nil, &Response{Error: NewAppError(url, "model.client.connecting.app_error", nil, err.Error(), http.StatusBadRequest)}
	}
	if contentLength != 0 {
		rq.ContentLength = contentLength
	}
	rq.Header.Set("Content-Type", contentType)

	if len(c.AuthToken) > 0 {
		rq.Header.Set(HEADER_AUTH, c.AuthType+" "+c.AuthToken)
	}

	rp, err := c.HttpClient.Do(rq)
	if err != nil || rp == nil {
		return nil, BuildErrorResponse(rp, NewAppError(url, "model.client.connecting.app_error", nil, err.Error(), 0))
	}
	defer closeBody(rp)

	if rp.StatusCode >= 300 {
		return nil, BuildErrorResponse(rp, AppErrorFromJson(rp.Body))
	}

	return FileUploadResponseFromJson(rp.Body), BuildResponse(rp)
}

func (c *Client4) DoEmojiUploadFile(url string, data []byte, contentType string) (*Emoji, *Response) {
	rq, err := http.NewRequest("POST", c.ApiUrl+url, bytes.NewReader(data))
	if err != nil {
		return nil, &Response{Error: NewAppError(url, "model.client.connecting.app_error", nil, err.Error(), http.StatusBadRequest)}
	}
	rq.Header.Set("Content-Type", contentType)

	if len(c.AuthToken) > 0 {
		rq.Header.Set(HEADER_AUTH, c.AuthType+" "+c.AuthToken)
	}

	rp, err := c.HttpClient.Do(rq)
	if err != nil || rp == nil {
		return nil, BuildErrorResponse(rp, NewAppError(url, "model.client.connecting.app_error", nil, err.Error(), 0))
	}
	defer closeBody(rp)

	if rp.StatusCode >= 300 {
		return nil, BuildErrorResponse(rp, AppErrorFromJson(rp.Body))
	}

	return EmojiFromJson(rp.Body), BuildResponse(rp)
}

func (c *Client4) DoUploadImportTeam(url string, data []byte, contentType string) (map[string]string, *Response) {
	rq, err := http.NewRequest("POST", c.ApiUrl+url, bytes.NewReader(data))
	if err != nil {
		return nil, &Response{Error: NewAppError(url, "model.client.connecting.app_error", nil, err.Error(), http.StatusBadRequest)}
	}
	rq.Header.Set("Content-Type", contentType)

	if len(c.AuthToken) > 0 {
		rq.Header.Set(HEADER_AUTH, c.AuthType+" "+c.AuthToken)
	}

	rp, err := c.HttpClient.Do(rq)
	if err != nil || rp == nil {
		return nil, BuildErrorResponse(rp, NewAppError(url, "model.client.connecting.app_error", nil, err.Error(), 0))
	}
	defer closeBody(rp)

	if rp.StatusCode >= 300 {
		return nil, BuildErrorResponse(rp, AppErrorFromJson(rp.Body))
	}

	return MapFromJson(rp.Body), BuildResponse(rp)
}

// CheckStatusOK is a convenience function for checking the standard OK response
// from the web service.
func CheckStatusOK(r *http.Response) bool {
	m := MapFromJson(r.Body)
	defer closeBody(r)

	if m != nil && m[STATUS] == STATUS_OK {
		return true
	}

	return false
}

// Authentication Section

// LoginById authenticates a user by user id and password.
func (c *Client4) LoginById(id string, password string) (*User, *Response) {
	m := make(map[string]string)
	m["id"] = id
	m["password"] = password
	return c.login(m)
}

// Login authenticates a user by login id, which can be username, email or some sort
// of SSO identifier based on server configuration, and a password.
func (c *Client4) Login(loginId string, password string) (*User, *Response) {
	m := make(map[string]string)
	m["login_id"] = loginId
	m["password"] = password
	return c.login(m)
}

// LoginByLdap authenticates a user by LDAP id and password.
func (c *Client4) LoginByLdap(loginId string, password string) (*User, *Response) {
	m := make(map[string]string)
	m["login_id"] = loginId
	m["password"] = password
	m["ldap_only"] = c.boolString(true)
	return c.login(m)
}

// LoginWithDevice authenticates a user by login id (username, email or some sort
// of SSO identifier based on configuration), password and attaches a device id to
// the session.
func (c *Client4) LoginWithDevice(loginId string, password string, deviceId string) (*User, *Response) {
	m := make(map[string]string)
	m["login_id"] = loginId
	m["password"] = password
	m["device_id"] = deviceId
	return c.login(m)
}

// LoginWithMFA logs a user in with a MFA token
func (c *Client4) LoginWithMFA(loginId, password, mfaToken string) (*User, *Response) {
	m := make(map[string]string)
	m["login_id"] = loginId
	m["password"] = password
	m["token"] = mfaToken
	return c.login(m)
}

func (c *Client4) login(m map[string]string) (*User, *Response) {
	r, err := c.DoApiPost("/users/login", MapToJson(m))
	if err != nil {
		return nil, BuildErrorResponse(r, err)
	}
	defer closeBody(r)
	c.AuthToken = r.Header.Get(HEADER_TOKEN)
	c.AuthType = HEADER_BEARER
	return UserFromJson(r.Body), BuildResponse(r)
}

// Logout terminates the current user's session.
func (c *Client4) Logout() (bool, *Response) {
	r, err := c.DoApiPost("/users/logout", "")
	if err != nil {
		return false, BuildErrorResponse(r, err)
	}
	defer closeBody(r)
	c.AuthToken = ""
	c.AuthType = HEADER_BEARER
	return CheckStatusOK(r), BuildResponse(r)
}

// SwitchAccountType changes a user's login type from one type to another.
func (c *Client4) SwitchAccountType(switchRequest *SwitchRequest) (string, *Response) {
	r, err := c.DoApiPost(c.GetUsersRoute()+"/login/switch", switchRequest.ToJson())
	if err != nil {
		return "", BuildErrorResponse(r, err)
	}
	defer closeBody(r)
	return MapFromJson(r.Body)["follow_link"], BuildResponse(r)
}

// User Section

// CreateUser creates a user in the system based on the provided user struct.
func (c *Client4) CreateUser(user *User) (*User, *Response) {
	r, err := c.DoApiPost(c.GetUsersRoute(), user.ToJson())
	if err != nil {
		return nil, BuildErrorResponse(r, err)
	}
	defer closeBody(r)
	return UserFromJson(r.Body), BuildResponse(r)
}

// CreateUserWithToken creates a user in the system based on the provided tokenId.
func (c *Client4) CreateUserWithToken(user *User, tokenId string) (*User, *Response) {
	if tokenId == "" {
		err := NewAppError("MissingHashOrData", "api.user.create_user.missing_token.app_error", nil, "", http.StatusBadRequest)
		return nil, &Response{StatusCode: err.StatusCode, Error: err}
	}

	query := fmt.Sprintf("?t=%v", tokenId)
	r, err := c.DoApiPost(c.GetUsersRoute()+query, user.ToJson())
	if err != nil {
		return nil, BuildErrorResponse(r, err)
	}
	defer closeBody(r)

	return UserFromJson(r.Body), BuildResponse(r)
}

// CreateUserWithInviteId creates a user in the system based on the provided invited id.
func (c *Client4) CreateUserWithInviteId(user *User, inviteId string) (*User, *Response) {
	if inviteId == "" {
		err := NewAppError("MissingInviteId", "api.user.create_user.missing_invite_id.app_error", nil, "", http.StatusBadRequest)
		return nil, &Response{StatusCode: err.StatusCode, Error: err}
	}

	query := fmt.Sprintf("?iid=%v", url.QueryEscape(inviteId))
	r, err := c.DoApiPost(c.GetUsersRoute()+query, user.ToJson())
	if err != nil {
		return nil, BuildErrorResponse(r, err)
	}
	defer closeBody(r)

	return UserFromJson(r.Body), BuildResponse(r)
}

// GetMe returns the logged in user.
func (c *Client4) GetMe(etag string) (*User, *Response) {
	r, err := c.DoApiGet(c.GetUserRoute(ME), etag)
	if err != nil {
		return nil, BuildErrorResponse(r, err)
	}
	defer closeBody(r)
	return UserFromJson(r.Body), BuildResponse(r)
}

// GetUser returns a user based on the provided user id string.
func (c *Client4) GetUser(userId, etag string) (*User, *Response) {
	r, err := c.DoApiGet(c.GetUserRoute(userId), etag)
	if err != nil {
		return nil, BuildErrorResponse(r, err)
	}
	defer closeBody(r)
	return UserFromJson(r.Body), BuildResponse(r)
}

// GetUserByUsername returns a user based on the provided user name string.
func (c *Client4) GetUserByUsername(userName, etag string) (*User, *Response) {
	r, err := c.DoApiGet(c.GetUserByUsernameRoute(userName), etag)
	if err != nil {
		return nil, BuildErrorResponse(r, err)
	}
	defer closeBody(r)
	return UserFromJson(r.Body), BuildResponse(r)
}

// GetUserByEmail returns a user based on the provided user email string.
func (c *Client4) GetUserByEmail(email, etag string) (*User, *Response) {
	r, err := c.DoApiGet(c.GetUserByEmailRoute(email), etag)
	if err != nil {
		return nil, BuildErrorResponse(r, err)
	}
	defer closeBody(r)
	return UserFromJson(r.Body), BuildResponse(r)
}

// AutocompleteUsersInTeam returns the users on a team based on search term.
func (c *Client4) AutocompleteUsersInTeam(teamId string, username string, limit int, etag string) (*UserAutocomplete, *Response) {
	query := fmt.Sprintf("?in_team=%v&name=%v&limit=%d", teamId, username, limit)
	r, err := c.DoApiGet(c.GetUsersRoute()+"/autocomplete"+query, etag)
	if err != nil {
		return nil, BuildErrorResponse(r, err)
	}
	defer closeBody(r)
	return UserAutocompleteFromJson(r.Body), BuildResponse(r)
}

// AutocompleteUsersInChannel returns the users in a channel based on search term.
func (c *Client4) AutocompleteUsersInChannel(teamId string, channelId string, username string, limit int, etag string) (*UserAutocomplete, *Response) {
	query := fmt.Sprintf("?in_team=%v&in_channel=%v&name=%v&limit=%d", teamId, channelId, username, limit)
	r, err := c.DoApiGet(c.GetUsersRoute()+"/autocomplete"+query, etag)
	if err != nil {
		return nil, BuildErrorResponse(r, err)
	}
	defer closeBody(r)
	return UserAutocompleteFromJson(r.Body), BuildResponse(r)
}

// AutocompleteUsers returns the users in the system based on search term.
func (c *Client4) AutocompleteUsers(username string, limit int, etag string) (*UserAutocomplete, *Response) {
	query := fmt.Sprintf("?name=%v&limit=%d", username, limit)
	r, err := c.DoApiGet(c.GetUsersRoute()+"/autocomplete"+query, etag)
	if err != nil {
		return nil, BuildErrorResponse(r, err)
	}
	defer closeBody(r)
	return UserAutocompleteFromJson(r.Body), BuildResponse(r)
}

// GetDefaultProfileImage gets the default user's profile image. Must be logged in.
func (c *Client4) GetDefaultProfileImage(userId string) ([]byte, *Response) {
	r, appErr := c.DoApiGet(c.GetUserRoute(userId)+"/image/default", "")
	if appErr != nil {
		return nil, BuildErrorResponse(r, appErr)
	}
	defer closeBody(r)

	data, err := ioutil.ReadAll(r.Body)
	if err != nil {
		return nil, BuildErrorResponse(r, NewAppError("GetDefaultProfileImage", "model.client.read_file.app_error", nil, err.Error(), r.StatusCode))
	}

	return data, BuildResponse(r)
}

// GetProfileImage gets user's profile image. Must be logged in.
func (c *Client4) GetProfileImage(userId, etag string) ([]byte, *Response) {
	r, appErr := c.DoApiGet(c.GetUserRoute(userId)+"/image", etag)
	if appErr != nil {
		return nil, BuildErrorResponse(r, appErr)
	}
	defer closeBody(r)

	data, err := ioutil.ReadAll(r.Body)
	if err != nil {
		return nil, BuildErrorResponse(r, NewAppError("GetProfileImage", "model.client.read_file.app_error", nil, err.Error(), r.StatusCode))
	}
	return data, BuildResponse(r)
}

// GetUsers returns a page of users on the system. Page counting starts at 0.
func (c *Client4) GetUsers(page int, perPage int, etag string) ([]*User, *Response) {
	query := fmt.Sprintf("?page=%v&per_page=%v", page, perPage)
	r, err := c.DoApiGet(c.GetUsersRoute()+query, etag)
	if err != nil {
		return nil, BuildErrorResponse(r, err)
	}
	defer closeBody(r)
	return UserListFromJson(r.Body), BuildResponse(r)
}

// GetUsersInTeam returns a page of users on a team. Page counting starts at 0.
func (c *Client4) GetUsersInTeam(teamId string, page int, perPage int, etag string) ([]*User, *Response) {
	query := fmt.Sprintf("?in_team=%v&page=%v&per_page=%v", teamId, page, perPage)
	r, err := c.DoApiGet(c.GetUsersRoute()+query, etag)
	if err != nil {
		return nil, BuildErrorResponse(r, err)
	}
	defer closeBody(r)
	return UserListFromJson(r.Body), BuildResponse(r)
}

// GetNewUsersInTeam returns a page of users on a team. Page counting starts at 0.
func (c *Client4) GetNewUsersInTeam(teamId string, page int, perPage int, etag string) ([]*User, *Response) {
	query := fmt.Sprintf("?sort=create_at&in_team=%v&page=%v&per_page=%v", teamId, page, perPage)
	r, err := c.DoApiGet(c.GetUsersRoute()+query, etag)
	if err != nil {
		return nil, BuildErrorResponse(r, err)
	}
	defer closeBody(r)
	return UserListFromJson(r.Body), BuildResponse(r)
}

// GetRecentlyActiveUsersInTeam returns a page of users on a team. Page counting starts at 0.
func (c *Client4) GetRecentlyActiveUsersInTeam(teamId string, page int, perPage int, etag string) ([]*User, *Response) {
	query := fmt.Sprintf("?sort=last_activity_at&in_team=%v&page=%v&per_page=%v", teamId, page, perPage)
	r, err := c.DoApiGet(c.GetUsersRoute()+query, etag)
	if err != nil {
		return nil, BuildErrorResponse(r, err)
	}
	defer closeBody(r)
	return UserListFromJson(r.Body), BuildResponse(r)
}

// GetActiveUsersInTeam returns a page of users on a team. Page counting starts at 0.
func (c *Client4) GetActiveUsersInTeam(teamId string, page int, perPage int, etag string) ([]*User, *Response) {
	query := fmt.Sprintf("?active=true&in_team=%v&page=%v&per_page=%v", teamId, page, perPage)
	r, err := c.DoApiGet(c.GetUsersRoute()+query, etag)
	if err != nil {
		return nil, BuildErrorResponse(r, err)
	}
	defer closeBody(r)
	return UserListFromJson(r.Body), BuildResponse(r)
}

// GetUsersNotInTeam returns a page of users who are not in a team. Page counting starts at 0.
func (c *Client4) GetUsersNotInTeam(teamId string, page int, perPage int, etag string) ([]*User, *Response) {
	query := fmt.Sprintf("?not_in_team=%v&page=%v&per_page=%v", teamId, page, perPage)
	r, err := c.DoApiGet(c.GetUsersRoute()+query, etag)
	if err != nil {
		return nil, BuildErrorResponse(r, err)
	}
	defer closeBody(r)
	return UserListFromJson(r.Body), BuildResponse(r)
}

// GetUsersInChannel returns a page of users in a channel. Page counting starts at 0.
func (c *Client4) GetUsersInChannel(channelId string, page int, perPage int, etag string) ([]*User, *Response) {
	query := fmt.Sprintf("?in_channel=%v&page=%v&per_page=%v", channelId, page, perPage)
	r, err := c.DoApiGet(c.GetUsersRoute()+query, etag)
	if err != nil {
		return nil, BuildErrorResponse(r, err)
	}
	defer closeBody(r)
	return UserListFromJson(r.Body), BuildResponse(r)
}

// GetUsersInChannelByStatus returns a page of users in a channel. Page counting starts at 0. Sorted by Status
func (c *Client4) GetUsersInChannelByStatus(channelId string, page int, perPage int, etag string) ([]*User, *Response) {
	query := fmt.Sprintf("?in_channel=%v&page=%v&per_page=%v&sort=status", channelId, page, perPage)
	r, err := c.DoApiGet(c.GetUsersRoute()+query, etag)
	if err != nil {
		return nil, BuildErrorResponse(r, err)
	}
	defer closeBody(r)
	return UserListFromJson(r.Body), BuildResponse(r)
}

// GetUsersNotInChannel returns a page of users not in a channel. Page counting starts at 0.
func (c *Client4) GetUsersNotInChannel(teamId, channelId string, page int, perPage int, etag string) ([]*User, *Response) {
	query := fmt.Sprintf("?in_team=%v&not_in_channel=%v&page=%v&per_page=%v", teamId, channelId, page, perPage)
	r, err := c.DoApiGet(c.GetUsersRoute()+query, etag)
	if err != nil {
		return nil, BuildErrorResponse(r, err)
	}
	defer closeBody(r)
	return UserListFromJson(r.Body), BuildResponse(r)
}

// GetUsersWithoutTeam returns a page of users on the system that aren't on any teams. Page counting starts at 0.
func (c *Client4) GetUsersWithoutTeam(page int, perPage int, etag string) ([]*User, *Response) {
	query := fmt.Sprintf("?without_team=1&page=%v&per_page=%v", page, perPage)
	r, err := c.DoApiGet(c.GetUsersRoute()+query, etag)
	if err != nil {
		return nil, BuildErrorResponse(r, err)
	}
	defer closeBody(r)
	return UserListFromJson(r.Body), BuildResponse(r)
}

// GetUsersInGroup returns a page of users in a group. Page counting starts at 0.
func (c *Client4) GetUsersInGroup(groupID string, page int, perPage int, etag string) ([]*User, *Response) {
	query := fmt.Sprintf("?in_group=%v&page=%v&per_page=%v", groupID, page, perPage)
	r, err := c.DoApiGet(c.GetUsersRoute()+query, etag)
	if err != nil {
		return nil, BuildErrorResponse(r, err)
	}
	defer closeBody(r)
	return UserListFromJson(r.Body), BuildResponse(r)
}

// GetUsersByIds returns a list of users based on the provided user ids.
func (c *Client4) GetUsersByIds(userIds []string) ([]*User, *Response) {
	r, err := c.DoApiPost(c.GetUsersRoute()+"/ids", ArrayToJson(userIds))
	if err != nil {
		return nil, BuildErrorResponse(r, err)
	}
	defer closeBody(r)
	return UserListFromJson(r.Body), BuildResponse(r)
}

// GetUsersByIds returns a list of users based on the provided user ids.
func (c *Client4) GetUsersByIdsWithOptions(userIds []string, options *UserGetByIdsOptions) ([]*User, *Response) {
	v := url.Values{}
	if options.Since != 0 {
		v.Set("since", fmt.Sprintf("%d", options.Since))
	}

	url := c.GetUsersRoute() + "/ids"
	if len(v) > 0 {
		url += "?" + v.Encode()
	}

	r, err := c.DoApiPost(url, ArrayToJson(userIds))
	if err != nil {
		return nil, BuildErrorResponse(r, err)
	}
	defer closeBody(r)
	return UserListFromJson(r.Body), BuildResponse(r)
}

// GetUsersByUsernames returns a list of users based on the provided usernames.
func (c *Client4) GetUsersByUsernames(usernames []string) ([]*User, *Response) {
	r, err := c.DoApiPost(c.GetUsersRoute()+"/usernames", ArrayToJson(usernames))
	if err != nil {
		return nil, BuildErrorResponse(r, err)
	}
	defer closeBody(r)
	return UserListFromJson(r.Body), BuildResponse(r)
}

// GetUsersByGroupChannelIds returns a map with channel ids as keys
// and a list of users as values based on the provided user ids.
func (c *Client4) GetUsersByGroupChannelIds(groupChannelIds []string) (map[string][]*User, *Response) {
	r, err := c.DoApiPost(c.GetUsersRoute()+"/group_channels", ArrayToJson(groupChannelIds))
	if err != nil {
		return nil, BuildErrorResponse(r, err)
	}
	defer closeBody(r)

	usersByChannelId := map[string][]*User{}
	json.NewDecoder(r.Body).Decode(&usersByChannelId)
	return usersByChannelId, BuildResponse(r)
}

// SearchUsers returns a list of users based on some search criteria.
func (c *Client4) SearchUsers(search *UserSearch) ([]*User, *Response) {
	r, err := c.doApiPostBytes(c.GetUsersRoute()+"/search", search.ToJson())
	if err != nil {
		return nil, BuildErrorResponse(r, err)
	}
	defer closeBody(r)
	return UserListFromJson(r.Body), BuildResponse(r)
}

// UpdateUser updates a user in the system based on the provided user struct.
func (c *Client4) UpdateUser(user *User) (*User, *Response) {
	r, err := c.DoApiPut(c.GetUserRoute(user.Id), user.ToJson())
	if err != nil {
		return nil, BuildErrorResponse(r, err)
	}
	defer closeBody(r)
	return UserFromJson(r.Body), BuildResponse(r)
}

// PatchUser partially updates a user in the system. Any missing fields are not updated.
func (c *Client4) PatchUser(userId string, patch *UserPatch) (*User, *Response) {
	r, err := c.DoApiPut(c.GetUserRoute(userId)+"/patch", patch.ToJson())
	if err != nil {
		return nil, BuildErrorResponse(r, err)
	}
	defer closeBody(r)
	return UserFromJson(r.Body), BuildResponse(r)
}

// UpdateUserAuth updates a user AuthData (uthData, authService and password) in the system.
func (c *Client4) UpdateUserAuth(userId string, userAuth *UserAuth) (*UserAuth, *Response) {
	r, err := c.DoApiPut(c.GetUserRoute(userId)+"/auth", userAuth.ToJson())
	if err != nil {
		return nil, BuildErrorResponse(r, err)
	}
	defer closeBody(r)
	return UserAuthFromJson(r.Body), BuildResponse(r)
}

// UpdateUserMfa activates multi-factor authentication for a user if activate
// is true and a valid code is provided. If activate is false, then code is not
// required and multi-factor authentication is disabled for the user.
func (c *Client4) UpdateUserMfa(userId, code string, activate bool) (bool, *Response) {
	requestBody := make(map[string]interface{})
	requestBody["activate"] = activate
	requestBody["code"] = code

	r, err := c.DoApiPut(c.GetUserRoute(userId)+"/mfa", StringInterfaceToJson(requestBody))
	if err != nil {
		return false, BuildErrorResponse(r, err)
	}
	defer closeBody(r)
	return CheckStatusOK(r), BuildResponse(r)
}

// CheckUserMfa checks whether a user has MFA active on their account or not based on the
// provided login id.
// Deprecated: Clients should use Login method and check for MFA Error
func (c *Client4) CheckUserMfa(loginId string) (bool, *Response) {
	requestBody := make(map[string]interface{})
	requestBody["login_id"] = loginId
	r, err := c.DoApiPost(c.GetUsersRoute()+"/mfa", StringInterfaceToJson(requestBody))
	if err != nil {
		return false, BuildErrorResponse(r, err)
	}
	defer closeBody(r)

	data := StringInterfaceFromJson(r.Body)
	mfaRequired, ok := data["mfa_required"].(bool)
	if !ok {
		return false, BuildResponse(r)
	}
	return mfaRequired, BuildResponse(r)
}

// GenerateMfaSecret will generate a new MFA secret for a user and return it as a string and
// as a base64 encoded image QR code.
func (c *Client4) GenerateMfaSecret(userId string) (*MfaSecret, *Response) {
	r, err := c.DoApiPost(c.GetUserRoute(userId)+"/mfa/generate", "")
	if err != nil {
		return nil, BuildErrorResponse(r, err)
	}
	defer closeBody(r)
	return MfaSecretFromJson(r.Body), BuildResponse(r)
}

// UpdateUserPassword updates a user's password. Must be logged in as the user or be a system administrator.
func (c *Client4) UpdateUserPassword(userId, currentPassword, newPassword string) (bool, *Response) {
	requestBody := map[string]string{"current_password": currentPassword, "new_password": newPassword}
	r, err := c.DoApiPut(c.GetUserRoute(userId)+"/password", MapToJson(requestBody))
	if err != nil {
		return false, BuildErrorResponse(r, err)
	}
	defer closeBody(r)
	return CheckStatusOK(r), BuildResponse(r)
}

// UpdateUserHashedPassword updates a user's password with an already-hashed password. Must be a system administrator.
func (c *Client4) UpdateUserHashedPassword(userId, newHashedPassword string) (bool, *Response) {
	requestBody := map[string]string{"already_hashed": "true", "new_password": newHashedPassword}
	r, err := c.DoApiPut(c.GetUserRoute(userId)+"/password", MapToJson(requestBody))
	if err != nil {
		return false, BuildErrorResponse(r, err)
	}
	defer closeBody(r)
	return CheckStatusOK(r), BuildResponse(r)
}

// PromoteGuestToUser convert a guest into a regular user
func (c *Client4) PromoteGuestToUser(guestId string) (bool, *Response) {
	r, err := c.DoApiPost(c.GetUserRoute(guestId)+"/promote", "")
	if err != nil {
		return false, BuildErrorResponse(r, err)
	}
	defer closeBody(r)
	return CheckStatusOK(r), BuildResponse(r)
}

// DemoteUserToGuest convert a regular user into a guest
func (c *Client4) DemoteUserToGuest(guestId string) (bool, *Response) {
	r, err := c.DoApiPost(c.GetUserRoute(guestId)+"/demote", "")
	if err != nil {
		return false, BuildErrorResponse(r, err)
	}
	defer closeBody(r)
	return CheckStatusOK(r), BuildResponse(r)
}

// UpdateUserRoles updates a user's roles in the system. A user can have "system_user" and "system_admin" roles.
func (c *Client4) UpdateUserRoles(userId, roles string) (bool, *Response) {
	requestBody := map[string]string{"roles": roles}
	r, err := c.DoApiPut(c.GetUserRoute(userId)+"/roles", MapToJson(requestBody))
	if err != nil {
		return false, BuildErrorResponse(r, err)
	}
	defer closeBody(r)
	return CheckStatusOK(r), BuildResponse(r)
}

// UpdateUserActive updates status of a user whether active or not.
func (c *Client4) UpdateUserActive(userId string, active bool) (bool, *Response) {
	requestBody := make(map[string]interface{})
	requestBody["active"] = active
	r, err := c.DoApiPut(c.GetUserRoute(userId)+"/active", StringInterfaceToJson(requestBody))
	if err != nil {
		return false, BuildErrorResponse(r, err)
	}
	defer closeBody(r)

	return CheckStatusOK(r), BuildResponse(r)
}

// DeleteUser deactivates a user in the system based on the provided user id string.
func (c *Client4) DeleteUser(userId string) (bool, *Response) {
	r, err := c.DoApiDelete(c.GetUserRoute(userId))
	if err != nil {
		return false, BuildErrorResponse(r, err)
	}
	defer closeBody(r)
	return CheckStatusOK(r), BuildResponse(r)
}

// PermanentDeleteUser deletes a user in the system based on the provided user id string.
func (c *Client4) PermanentDeleteUser(userId string) (bool, *Response) {
	r, err := c.DoApiDelete(c.GetUserRoute(userId) + "?permanent=" + c.boolString(true))
	if err != nil {
		return false, BuildErrorResponse(r, err)
	}
	defer closeBody(r)
	return CheckStatusOK(r), BuildResponse(r)
}

// ConvertUserToBot converts a user to a bot user.
func (c *Client4) ConvertUserToBot(userId string) (*Bot, *Response) {
	r, err := c.DoApiPost(c.GetUserRoute(userId)+"/convert_to_bot", "")
	if err != nil {
		return nil, BuildErrorResponse(r, err)
	}
	defer closeBody(r)
	return BotFromJson(r.Body), BuildResponse(r)
}

// ConvertBotToUser converts a bot user to a user.
func (c *Client4) ConvertBotToUser(userId string, userPatch *UserPatch, setSystemAdmin bool) (*User, *Response) {
	var query string
	if setSystemAdmin {
		query = "?set_system_admin=true"
	}
	r, err := c.DoApiPost(c.GetBotRoute(userId)+"/convert_to_user"+query, userPatch.ToJson())
	if err != nil {
		return nil, BuildErrorResponse(r, err)
	}
	defer closeBody(r)
	return UserFromJson(r.Body), BuildResponse(r)
}

// PermanentDeleteAll permanently deletes all users in the system. This is a local only endpoint
func (c *Client4) PermanentDeleteAllUsers() (bool, *Response) {
	r, err := c.DoApiDelete(c.GetUsersRoute())
	if err != nil {
		return false, BuildErrorResponse(r, err)
	}
	defer closeBody(r)
	return CheckStatusOK(r), BuildResponse(r)
}

// SendPasswordResetEmail will send a link for password resetting to a user with the
// provided email.
func (c *Client4) SendPasswordResetEmail(email string) (bool, *Response) {
	requestBody := map[string]string{"email": email}
	r, err := c.DoApiPost(c.GetUsersRoute()+"/password/reset/send", MapToJson(requestBody))
	if err != nil {
		return false, BuildErrorResponse(r, err)
	}
	defer closeBody(r)
	return CheckStatusOK(r), BuildResponse(r)
}

// ResetPassword uses a recovery code to update reset a user's password.
func (c *Client4) ResetPassword(token, newPassword string) (bool, *Response) {
	requestBody := map[string]string{"token": token, "new_password": newPassword}
	r, err := c.DoApiPost(c.GetUsersRoute()+"/password/reset", MapToJson(requestBody))
	if err != nil {
		return false, BuildErrorResponse(r, err)
	}
	defer closeBody(r)
	return CheckStatusOK(r), BuildResponse(r)
}

// GetSessions returns a list of sessions based on the provided user id string.
func (c *Client4) GetSessions(userId, etag string) ([]*Session, *Response) {
	r, err := c.DoApiGet(c.GetUserRoute(userId)+"/sessions", etag)
	if err != nil {
		return nil, BuildErrorResponse(r, err)
	}
	defer closeBody(r)
	return SessionsFromJson(r.Body), BuildResponse(r)
}

// RevokeSession revokes a user session based on the provided user id and session id strings.
func (c *Client4) RevokeSession(userId, sessionId string) (bool, *Response) {
	requestBody := map[string]string{"session_id": sessionId}
	r, err := c.DoApiPost(c.GetUserRoute(userId)+"/sessions/revoke", MapToJson(requestBody))
	if err != nil {
		return false, BuildErrorResponse(r, err)
	}
	defer closeBody(r)
	return CheckStatusOK(r), BuildResponse(r)
}

// RevokeAllSessions revokes all sessions for the provided user id string.
func (c *Client4) RevokeAllSessions(userId string) (bool, *Response) {
	r, err := c.DoApiPost(c.GetUserRoute(userId)+"/sessions/revoke/all", "")
	if err != nil {
		return false, BuildErrorResponse(r, err)
	}
	defer closeBody(r)
	return CheckStatusOK(r), BuildResponse(r)
}

// RevokeAllSessions revokes all sessions for all the users.
func (c *Client4) RevokeSessionsFromAllUsers() (bool, *Response) {
	r, err := c.DoApiPost(c.GetUsersRoute()+"/sessions/revoke/all", "")
	if err != nil {
		return false, BuildErrorResponse(r, err)
	}
	defer closeBody(r)
	return CheckStatusOK(r), BuildResponse(r)
}

// AttachDeviceId attaches a mobile device ID to the current session.
func (c *Client4) AttachDeviceId(deviceId string) (bool, *Response) {
	requestBody := map[string]string{"device_id": deviceId}
	r, err := c.DoApiPut(c.GetUsersRoute()+"/sessions/device", MapToJson(requestBody))
	if err != nil {
		return false, BuildErrorResponse(r, err)
	}
	defer closeBody(r)
	return CheckStatusOK(r), BuildResponse(r)
}

// GetTeamsUnreadForUser will return an array with TeamUnread objects that contain the amount
// of unread messages and mentions the current user has for the teams it belongs to.
// An optional team ID can be set to exclude that team from the results. Must be authenticated.
func (c *Client4) GetTeamsUnreadForUser(userId, teamIdToExclude string) ([]*TeamUnread, *Response) {
	var optional string
	if teamIdToExclude != "" {
		optional += fmt.Sprintf("?exclude_team=%s", url.QueryEscape(teamIdToExclude))
	}

	r, err := c.DoApiGet(c.GetUserRoute(userId)+"/teams/unread"+optional, "")
	if err != nil {
		return nil, BuildErrorResponse(r, err)
	}
	defer closeBody(r)
	return TeamsUnreadFromJson(r.Body), BuildResponse(r)
}

// GetUserAudits returns a list of audit based on the provided user id string.
func (c *Client4) GetUserAudits(userId string, page int, perPage int, etag string) (Audits, *Response) {
	query := fmt.Sprintf("?page=%v&per_page=%v", page, perPage)
	r, err := c.DoApiGet(c.GetUserRoute(userId)+"/audits"+query, etag)
	if err != nil {
		return nil, BuildErrorResponse(r, err)
	}
	defer closeBody(r)
	return AuditsFromJson(r.Body), BuildResponse(r)
}

// VerifyUserEmail will verify a user's email using the supplied token.
func (c *Client4) VerifyUserEmail(token string) (bool, *Response) {
	requestBody := map[string]string{"token": token}
	r, err := c.DoApiPost(c.GetUsersRoute()+"/email/verify", MapToJson(requestBody))
	if err != nil {
		return false, BuildErrorResponse(r, err)
	}
	defer closeBody(r)
	return CheckStatusOK(r), BuildResponse(r)
}

// VerifyUserEmailWithoutToken will verify a user's email by its Id. (Requires manage system role)
func (c *Client4) VerifyUserEmailWithoutToken(userId string) (*User, *Response) {
	r, err := c.DoApiPost(c.GetUserRoute(userId)+"/email/verify/member", "")
	if err != nil {
		return nil, BuildErrorResponse(r, err)
	}
	defer closeBody(r)
	return UserFromJson(r.Body), BuildResponse(r)
}

// SendVerificationEmail will send an email to the user with the provided email address, if
// that user exists. The email will contain a link that can be used to verify the user's
// email address.
func (c *Client4) SendVerificationEmail(email string) (bool, *Response) {
	requestBody := map[string]string{"email": email}
	r, err := c.DoApiPost(c.GetUsersRoute()+"/email/verify/send", MapToJson(requestBody))
	if err != nil {
		return false, BuildErrorResponse(r, err)
	}
	defer closeBody(r)
	return CheckStatusOK(r), BuildResponse(r)
}

// SetDefaultProfileImage resets the profile image to a default generated one.
func (c *Client4) SetDefaultProfileImage(userId string) (bool, *Response) {
	r, err := c.DoApiDelete(c.GetUserRoute(userId) + "/image")
	if err != nil {
		return false, BuildErrorResponse(r, err)
	}
	return CheckStatusOK(r), BuildResponse(r)
}

// SetProfileImage sets profile image of the user.
func (c *Client4) SetProfileImage(userId string, data []byte) (bool, *Response) {
	body := &bytes.Buffer{}
	writer := multipart.NewWriter(body)

	part, err := writer.CreateFormFile("image", "profile.png")
	if err != nil {
		return false, &Response{Error: NewAppError("SetProfileImage", "model.client.set_profile_user.no_file.app_error", nil, err.Error(), http.StatusBadRequest)}
	}

	if _, err = io.Copy(part, bytes.NewBuffer(data)); err != nil {
		return false, &Response{Error: NewAppError("SetProfileImage", "model.client.set_profile_user.no_file.app_error", nil, err.Error(), http.StatusBadRequest)}
	}

	if err = writer.Close(); err != nil {
		return false, &Response{Error: NewAppError("SetProfileImage", "model.client.set_profile_user.writer.app_error", nil, err.Error(), http.StatusBadRequest)}
	}

	rq, err := http.NewRequest("POST", c.ApiUrl+c.GetUserRoute(userId)+"/image", bytes.NewReader(body.Bytes()))
	if err != nil {
		return false, &Response{Error: NewAppError("SetProfileImage", "model.client.connecting.app_error", nil, err.Error(), http.StatusBadRequest)}
	}
	rq.Header.Set("Content-Type", writer.FormDataContentType())

	if len(c.AuthToken) > 0 {
		rq.Header.Set(HEADER_AUTH, c.AuthType+" "+c.AuthToken)
	}

	rp, err := c.HttpClient.Do(rq)
	if err != nil || rp == nil {
		return false, &Response{StatusCode: http.StatusForbidden, Error: NewAppError(c.GetUserRoute(userId)+"/image", "model.client.connecting.app_error", nil, err.Error(), http.StatusForbidden)}
	}
	defer closeBody(rp)

	if rp.StatusCode >= 300 {
		return false, BuildErrorResponse(rp, AppErrorFromJson(rp.Body))
	}

	return CheckStatusOK(rp), BuildResponse(rp)
}

// CreateUserAccessToken will generate a user access token that can be used in place
// of a session token to access the REST API. Must have the 'create_user_access_token'
// permission and if generating for another user, must have the 'edit_other_users'
// permission. A non-blank description is required.
func (c *Client4) CreateUserAccessToken(userId, description string) (*UserAccessToken, *Response) {
	requestBody := map[string]string{"description": description}
	r, err := c.DoApiPost(c.GetUserRoute(userId)+"/tokens", MapToJson(requestBody))
	if err != nil {
		return nil, BuildErrorResponse(r, err)
	}
	defer closeBody(r)
	return UserAccessTokenFromJson(r.Body), BuildResponse(r)
}

// GetUserAccessTokens will get a page of access tokens' id, description, is_active
// and the user_id in the system. The actual token will not be returned. Must have
// the 'manage_system' permission.
func (c *Client4) GetUserAccessTokens(page int, perPage int) ([]*UserAccessToken, *Response) {
	query := fmt.Sprintf("?page=%v&per_page=%v", page, perPage)
	r, err := c.DoApiGet(c.GetUserAccessTokensRoute()+query, "")
	if err != nil {
		return nil, BuildErrorResponse(r, err)
	}
	defer closeBody(r)
	return UserAccessTokenListFromJson(r.Body), BuildResponse(r)
}

// GetUserAccessToken will get a user access tokens' id, description, is_active
// and the user_id of the user it is for. The actual token will not be returned.
// Must have the 'read_user_access_token' permission and if getting for another
// user, must have the 'edit_other_users' permission.
func (c *Client4) GetUserAccessToken(tokenId string) (*UserAccessToken, *Response) {
	r, err := c.DoApiGet(c.GetUserAccessTokenRoute(tokenId), "")
	if err != nil {
		return nil, BuildErrorResponse(r, err)
	}
	defer closeBody(r)
	return UserAccessTokenFromJson(r.Body), BuildResponse(r)
}

// GetUserAccessTokensForUser will get a paged list of user access tokens showing id,
// description and user_id for each. The actual tokens will not be returned. Must have
// the 'read_user_access_token' permission and if getting for another user, must have the
// 'edit_other_users' permission.
func (c *Client4) GetUserAccessTokensForUser(userId string, page, perPage int) ([]*UserAccessToken, *Response) {
	query := fmt.Sprintf("?page=%v&per_page=%v", page, perPage)
	r, err := c.DoApiGet(c.GetUserRoute(userId)+"/tokens"+query, "")
	if err != nil {
		return nil, BuildErrorResponse(r, err)
	}
	defer closeBody(r)
	return UserAccessTokenListFromJson(r.Body), BuildResponse(r)
}

// RevokeUserAccessToken will revoke a user access token by id. Must have the
// 'revoke_user_access_token' permission and if revoking for another user, must have the
// 'edit_other_users' permission.
func (c *Client4) RevokeUserAccessToken(tokenId string) (bool, *Response) {
	requestBody := map[string]string{"token_id": tokenId}
	r, err := c.DoApiPost(c.GetUsersRoute()+"/tokens/revoke", MapToJson(requestBody))
	if err != nil {
		return false, BuildErrorResponse(r, err)
	}
	defer closeBody(r)
	return CheckStatusOK(r), BuildResponse(r)
}

// SearchUserAccessTokens returns user access tokens matching the provided search term.
func (c *Client4) SearchUserAccessTokens(search *UserAccessTokenSearch) ([]*UserAccessToken, *Response) {
	r, err := c.DoApiPost(c.GetUsersRoute()+"/tokens/search", search.ToJson())
	if err != nil {
		return nil, BuildErrorResponse(r, err)
	}
	defer closeBody(r)
	return UserAccessTokenListFromJson(r.Body), BuildResponse(r)
}

// DisableUserAccessToken will disable a user access token by id. Must have the
// 'revoke_user_access_token' permission and if disabling for another user, must have the
// 'edit_other_users' permission.
func (c *Client4) DisableUserAccessToken(tokenId string) (bool, *Response) {
	requestBody := map[string]string{"token_id": tokenId}
	r, err := c.DoApiPost(c.GetUsersRoute()+"/tokens/disable", MapToJson(requestBody))
	if err != nil {
		return false, BuildErrorResponse(r, err)
	}
	defer closeBody(r)
	return CheckStatusOK(r), BuildResponse(r)
}

// EnableUserAccessToken will enable a user access token by id. Must have the
// 'create_user_access_token' permission and if enabling for another user, must have the
// 'edit_other_users' permission.
func (c *Client4) EnableUserAccessToken(tokenId string) (bool, *Response) {
	requestBody := map[string]string{"token_id": tokenId}
	r, err := c.DoApiPost(c.GetUsersRoute()+"/tokens/enable", MapToJson(requestBody))
	if err != nil {
		return false, BuildErrorResponse(r, err)
	}
	defer closeBody(r)
	return CheckStatusOK(r), BuildResponse(r)
}

// Bots section

// CreateBot creates a bot in the system based on the provided bot struct.
func (c *Client4) CreateBot(bot *Bot) (*Bot, *Response) {
	r, err := c.doApiPostBytes(c.GetBotsRoute(), bot.ToJson())
	if err != nil {
		return nil, BuildErrorResponse(r, err)
	}
	defer closeBody(r)
	return BotFromJson(r.Body), BuildResponse(r)
}

// PatchBot partially updates a bot. Any missing fields are not updated.
func (c *Client4) PatchBot(userId string, patch *BotPatch) (*Bot, *Response) {
	r, err := c.doApiPutBytes(c.GetBotRoute(userId), patch.ToJson())
	if err != nil {
		return nil, BuildErrorResponse(r, err)
	}
	defer closeBody(r)
	return BotFromJson(r.Body), BuildResponse(r)
}

// GetBot fetches the given, undeleted bot.
func (c *Client4) GetBot(userId string, etag string) (*Bot, *Response) {
	r, err := c.DoApiGet(c.GetBotRoute(userId), etag)
	if err != nil {
		return nil, BuildErrorResponse(r, err)
	}
	defer closeBody(r)
	return BotFromJson(r.Body), BuildResponse(r)
}

// GetBot fetches the given bot, even if it is deleted.
func (c *Client4) GetBotIncludeDeleted(userId string, etag string) (*Bot, *Response) {
	r, err := c.DoApiGet(c.GetBotRoute(userId)+"?include_deleted="+c.boolString(true), etag)
	if err != nil {
		return nil, BuildErrorResponse(r, err)
	}
	defer closeBody(r)
	return BotFromJson(r.Body), BuildResponse(r)
}

// GetBots fetches the given page of bots, excluding deleted.
func (c *Client4) GetBots(page, perPage int, etag string) ([]*Bot, *Response) {
	query := fmt.Sprintf("?page=%v&per_page=%v", page, perPage)
	r, err := c.DoApiGet(c.GetBotsRoute()+query, etag)
	if err != nil {
		return nil, BuildErrorResponse(r, err)
	}
	defer closeBody(r)
	return BotListFromJson(r.Body), BuildResponse(r)
}

// GetBotsIncludeDeleted fetches the given page of bots, including deleted.
func (c *Client4) GetBotsIncludeDeleted(page, perPage int, etag string) ([]*Bot, *Response) {
	query := fmt.Sprintf("?page=%v&per_page=%v&include_deleted="+c.boolString(true), page, perPage)
	r, err := c.DoApiGet(c.GetBotsRoute()+query, etag)
	if err != nil {
		return nil, BuildErrorResponse(r, err)
	}
	defer closeBody(r)
	return BotListFromJson(r.Body), BuildResponse(r)
}

// GetBotsOrphaned fetches the given page of bots, only including orphanded bots.
func (c *Client4) GetBotsOrphaned(page, perPage int, etag string) ([]*Bot, *Response) {
	query := fmt.Sprintf("?page=%v&per_page=%v&only_orphaned="+c.boolString(true), page, perPage)
	r, err := c.DoApiGet(c.GetBotsRoute()+query, etag)
	if err != nil {
		return nil, BuildErrorResponse(r, err)
	}
	defer closeBody(r)
	return BotListFromJson(r.Body), BuildResponse(r)
}

// DisableBot disables the given bot in the system.
func (c *Client4) DisableBot(botUserId string) (*Bot, *Response) {
	r, err := c.doApiPostBytes(c.GetBotRoute(botUserId)+"/disable", nil)
	if err != nil {
		return nil, BuildErrorResponse(r, err)
	}
	defer closeBody(r)
	return BotFromJson(r.Body), BuildResponse(r)
}

// EnableBot disables the given bot in the system.
func (c *Client4) EnableBot(botUserId string) (*Bot, *Response) {
	r, err := c.doApiPostBytes(c.GetBotRoute(botUserId)+"/enable", nil)
	if err != nil {
		return nil, BuildErrorResponse(r, err)
	}
	defer closeBody(r)
	return BotFromJson(r.Body), BuildResponse(r)
}

// AssignBot assigns the given bot to the given user
func (c *Client4) AssignBot(botUserId, newOwnerId string) (*Bot, *Response) {
	r, err := c.doApiPostBytes(c.GetBotRoute(botUserId)+"/assign/"+newOwnerId, nil)
	if err != nil {
		return nil, BuildErrorResponse(r, err)
	}
	defer closeBody(r)
	return BotFromJson(r.Body), BuildResponse(r)
}

// SetBotIconImage sets LHS bot icon image.
func (c *Client4) SetBotIconImage(botUserId string, data []byte) (bool, *Response) {
	body := &bytes.Buffer{}
	writer := multipart.NewWriter(body)

	part, err := writer.CreateFormFile("image", "icon.svg")
	if err != nil {
		return false, &Response{Error: NewAppError("SetBotIconImage", "model.client.set_bot_icon_image.no_file.app_error", nil, err.Error(), http.StatusBadRequest)}
	}

	if _, err = io.Copy(part, bytes.NewBuffer(data)); err != nil {
		return false, &Response{Error: NewAppError("SetBotIconImage", "model.client.set_bot_icon_image.no_file.app_error", nil, err.Error(), http.StatusBadRequest)}
	}

	if err = writer.Close(); err != nil {
		return false, &Response{Error: NewAppError("SetBotIconImage", "model.client.set_bot_icon_image.writer.app_error", nil, err.Error(), http.StatusBadRequest)}
	}

	rq, err := http.NewRequest("POST", c.ApiUrl+c.GetBotRoute(botUserId)+"/icon", bytes.NewReader(body.Bytes()))
	if err != nil {
		return false, &Response{Error: NewAppError("SetBotIconImage", "model.client.connecting.app_error", nil, err.Error(), http.StatusBadRequest)}
	}
	rq.Header.Set("Content-Type", writer.FormDataContentType())

	if len(c.AuthToken) > 0 {
		rq.Header.Set(HEADER_AUTH, c.AuthType+" "+c.AuthToken)
	}

	rp, err := c.HttpClient.Do(rq)
	if err != nil || rp == nil {
		return false, &Response{StatusCode: http.StatusForbidden, Error: NewAppError(c.GetBotRoute(botUserId)+"/icon", "model.client.connecting.app_error", nil, err.Error(), http.StatusForbidden)}
	}
	defer closeBody(rp)

	if rp.StatusCode >= 300 {
		return false, BuildErrorResponse(rp, AppErrorFromJson(rp.Body))
	}

	return CheckStatusOK(rp), BuildResponse(rp)
}

// GetBotIconImage gets LHS bot icon image. Must be logged in.
func (c *Client4) GetBotIconImage(botUserId string) ([]byte, *Response) {
	r, appErr := c.DoApiGet(c.GetBotRoute(botUserId)+"/icon", "")
	if appErr != nil {
		return nil, BuildErrorResponse(r, appErr)
	}
	defer closeBody(r)

	data, err := ioutil.ReadAll(r.Body)
	if err != nil {
		return nil, BuildErrorResponse(r, NewAppError("GetBotIconImage", "model.client.read_file.app_error", nil, err.Error(), r.StatusCode))
	}
	return data, BuildResponse(r)
}

// DeleteBotIconImage deletes LHS bot icon image. Must be logged in.
func (c *Client4) DeleteBotIconImage(botUserId string) (bool, *Response) {
	r, appErr := c.DoApiDelete(c.GetBotRoute(botUserId) + "/icon")
	if appErr != nil {
		return false, BuildErrorResponse(r, appErr)
	}
	defer closeBody(r)
	return CheckStatusOK(r), BuildResponse(r)
}

// Team Section

// CreateTeam creates a team in the system based on the provided team struct.
func (c *Client4) CreateTeam(team *Team) (*Team, *Response) {
	r, err := c.DoApiPost(c.GetTeamsRoute(), team.ToJson())
	if err != nil {
		return nil, BuildErrorResponse(r, err)
	}
	defer closeBody(r)
	return TeamFromJson(r.Body), BuildResponse(r)
}

// GetTeam returns a team based on the provided team id string.
func (c *Client4) GetTeam(teamId, etag string) (*Team, *Response) {
	r, err := c.DoApiGet(c.GetTeamRoute(teamId), etag)
	if err != nil {
		return nil, BuildErrorResponse(r, err)
	}
	defer closeBody(r)
	return TeamFromJson(r.Body), BuildResponse(r)
}

// GetAllTeams returns all teams based on permissions.
func (c *Client4) GetAllTeams(etag string, page int, perPage int) ([]*Team, *Response) {
	query := fmt.Sprintf("?page=%v&per_page=%v", page, perPage)
	r, err := c.DoApiGet(c.GetTeamsRoute()+query, etag)
	if err != nil {
		return nil, BuildErrorResponse(r, err)
	}
	defer closeBody(r)
	return TeamListFromJson(r.Body), BuildResponse(r)
}

// GetAllTeamsWithTotalCount returns all teams based on permissions.
func (c *Client4) GetAllTeamsWithTotalCount(etag string, page int, perPage int) ([]*Team, int64, *Response) {
	query := fmt.Sprintf("?page=%v&per_page=%v&include_total_count="+c.boolString(true), page, perPage)
	r, err := c.DoApiGet(c.GetTeamsRoute()+query, etag)
	if err != nil {
		return nil, 0, BuildErrorResponse(r, err)
	}
	defer closeBody(r)
	teamsListWithCount := TeamsWithCountFromJson(r.Body)
	return teamsListWithCount.Teams, teamsListWithCount.TotalCount, BuildResponse(r)
}

// GetTeamByName returns a team based on the provided team name string.
func (c *Client4) GetTeamByName(name, etag string) (*Team, *Response) {
	r, err := c.DoApiGet(c.GetTeamByNameRoute(name), etag)
	if err != nil {
		return nil, BuildErrorResponse(r, err)
	}
	defer closeBody(r)
	return TeamFromJson(r.Body), BuildResponse(r)
}

// SearchTeams returns teams matching the provided search term.
func (c *Client4) SearchTeams(search *TeamSearch) ([]*Team, *Response) {
	r, err := c.DoApiPost(c.GetTeamsRoute()+"/search", search.ToJson())
	if err != nil {
		return nil, BuildErrorResponse(r, err)
	}
	defer closeBody(r)
	return TeamListFromJson(r.Body), BuildResponse(r)
}

// SearchTeamsPaged returns a page of teams and the total count matching the provided search term.
func (c *Client4) SearchTeamsPaged(search *TeamSearch) ([]*Team, int64, *Response) {
	if search.Page == nil {
		search.Page = NewInt(0)
	}
	if search.PerPage == nil {
		search.PerPage = NewInt(100)
	}
	r, err := c.DoApiPost(c.GetTeamsRoute()+"/search", search.ToJson())
	if err != nil {
		return nil, 0, BuildErrorResponse(r, err)
	}
	defer closeBody(r)
	twc := TeamsWithCountFromJson(r.Body)
	return twc.Teams, twc.TotalCount, BuildResponse(r)
}

// TeamExists returns true or false if the team exist or not.
func (c *Client4) TeamExists(name, etag string) (bool, *Response) {
	r, err := c.DoApiGet(c.GetTeamByNameRoute(name)+"/exists", etag)
	if err != nil {
		return false, BuildErrorResponse(r, err)
	}
	defer closeBody(r)
	return MapBoolFromJson(r.Body)["exists"], BuildResponse(r)
}

// GetTeamsForUser returns a list of teams a user is on. Must be logged in as the user
// or be a system administrator.
func (c *Client4) GetTeamsForUser(userId, etag string) ([]*Team, *Response) {
	r, err := c.DoApiGet(c.GetUserRoute(userId)+"/teams", etag)
	if err != nil {
		return nil, BuildErrorResponse(r, err)
	}
	defer closeBody(r)
	return TeamListFromJson(r.Body), BuildResponse(r)
}

// GetTeamMember returns a team member based on the provided team and user id strings.
func (c *Client4) GetTeamMember(teamId, userId, etag string) (*TeamMember, *Response) {
	r, err := c.DoApiGet(c.GetTeamMemberRoute(teamId, userId), etag)
	if err != nil {
		return nil, BuildErrorResponse(r, err)
	}
	defer closeBody(r)
	return TeamMemberFromJson(r.Body), BuildResponse(r)
}

// UpdateTeamMemberRoles will update the roles on a team for a user.
func (c *Client4) UpdateTeamMemberRoles(teamId, userId, newRoles string) (bool, *Response) {
	requestBody := map[string]string{"roles": newRoles}
	r, err := c.DoApiPut(c.GetTeamMemberRoute(teamId, userId)+"/roles", MapToJson(requestBody))
	if err != nil {
		return false, BuildErrorResponse(r, err)
	}
	defer closeBody(r)
	return CheckStatusOK(r), BuildResponse(r)
}

// UpdateTeamMemberSchemeRoles will update the scheme-derived roles on a team for a user.
func (c *Client4) UpdateTeamMemberSchemeRoles(teamId string, userId string, schemeRoles *SchemeRoles) (bool, *Response) {
	r, err := c.DoApiPut(c.GetTeamMemberRoute(teamId, userId)+"/schemeRoles", schemeRoles.ToJson())
	if err != nil {
		return false, BuildErrorResponse(r, err)
	}
	defer closeBody(r)
	return CheckStatusOK(r), BuildResponse(r)
}

// UpdateTeam will update a team.
func (c *Client4) UpdateTeam(team *Team) (*Team, *Response) {
	r, err := c.DoApiPut(c.GetTeamRoute(team.Id), team.ToJson())
	if err != nil {
		return nil, BuildErrorResponse(r, err)
	}
	defer closeBody(r)
	return TeamFromJson(r.Body), BuildResponse(r)
}

// PatchTeam partially updates a team. Any missing fields are not updated.
func (c *Client4) PatchTeam(teamId string, patch *TeamPatch) (*Team, *Response) {
	r, err := c.DoApiPut(c.GetTeamRoute(teamId)+"/patch", patch.ToJson())
	if err != nil {
		return nil, BuildErrorResponse(r, err)
	}
	defer closeBody(r)
	return TeamFromJson(r.Body), BuildResponse(r)
}

// RestoreTeam restores a previously deleted team.
func (c *Client4) RestoreTeam(teamId string) (*Team, *Response) {
	r, err := c.DoApiPost(c.GetTeamRoute(teamId)+"/restore", "")
	if err != nil {
		return nil, BuildErrorResponse(r, err)
	}
	defer closeBody(r)
	return TeamFromJson(r.Body), BuildResponse(r)
}

// RegenerateTeamInviteId requests a new invite ID to be generated.
func (c *Client4) RegenerateTeamInviteId(teamId string) (*Team, *Response) {
	r, err := c.DoApiPost(c.GetTeamRoute(teamId)+"/regenerate_invite_id", "")
	if err != nil {
		return nil, BuildErrorResponse(r, err)
	}
	defer closeBody(r)
	return TeamFromJson(r.Body), BuildResponse(r)
}

// SoftDeleteTeam deletes the team softly (archive only, not permanent delete).
func (c *Client4) SoftDeleteTeam(teamId string) (bool, *Response) {
	r, err := c.DoApiDelete(c.GetTeamRoute(teamId))
	if err != nil {
		return false, BuildErrorResponse(r, err)
	}
	defer closeBody(r)
	return CheckStatusOK(r), BuildResponse(r)
}

// PermanentDeleteTeam deletes the team, should only be used when needed for
// compliance and the like.
func (c *Client4) PermanentDeleteTeam(teamId string) (bool, *Response) {
	r, err := c.DoApiDelete(c.GetTeamRoute(teamId) + "?permanent=" + c.boolString(true))
	if err != nil {
		return false, BuildErrorResponse(r, err)
	}
	defer closeBody(r)
	return CheckStatusOK(r), BuildResponse(r)
}

// UpdateTeamPrivacy modifies the team type (model.TEAM_OPEN <--> model.TEAM_INVITE) and sets
// the corresponding AllowOpenInvite appropriately.
func (c *Client4) UpdateTeamPrivacy(teamId string, privacy string) (*Team, *Response) {
	requestBody := map[string]string{"privacy": privacy}
	r, err := c.DoApiPut(c.GetTeamRoute(teamId)+"/privacy", MapToJson(requestBody))
	if err != nil {
		return nil, BuildErrorResponse(r, err)
	}
	defer closeBody(r)
	return TeamFromJson(r.Body), BuildResponse(r)
}

// GetTeamMembers returns team members based on the provided team id string.
func (c *Client4) GetTeamMembers(teamId string, page int, perPage int, etag string) ([]*TeamMember, *Response) {
	query := fmt.Sprintf("?page=%v&per_page=%v", page, perPage)
	r, err := c.DoApiGet(c.GetTeamMembersRoute(teamId)+query, etag)
	if err != nil {
		return nil, BuildErrorResponse(r, err)
	}
	defer closeBody(r)
	return TeamMembersFromJson(r.Body), BuildResponse(r)
}

// GetTeamMembersWithoutDeletedUsers returns team members based on the provided team id string. Additional parameters of sort and exclude_deleted_users accepted as well
// Could not add it to above function due to it be a breaking change.
func (c *Client4) GetTeamMembersSortAndWithoutDeletedUsers(teamId string, page int, perPage int, sort string, exclude_deleted_users bool, etag string) ([]*TeamMember, *Response) {
	query := fmt.Sprintf("?page=%v&per_page=%v&sort=%v&exclude_deleted_users=%v", page, perPage, sort, exclude_deleted_users)
	r, err := c.DoApiGet(c.GetTeamMembersRoute(teamId)+query, etag)
	if err != nil {
		return nil, BuildErrorResponse(r, err)
	}
	defer closeBody(r)
	return TeamMembersFromJson(r.Body), BuildResponse(r)
}

// GetTeamMembersForUser returns the team members for a user.
func (c *Client4) GetTeamMembersForUser(userId string, etag string) ([]*TeamMember, *Response) {
	r, err := c.DoApiGet(c.GetUserRoute(userId)+"/teams/members", etag)
	if err != nil {
		return nil, BuildErrorResponse(r, err)
	}
	defer closeBody(r)
	return TeamMembersFromJson(r.Body), BuildResponse(r)
}

// GetTeamMembersByIds will return an array of team members based on the
// team id and a list of user ids provided. Must be authenticated.
func (c *Client4) GetTeamMembersByIds(teamId string, userIds []string) ([]*TeamMember, *Response) {
	r, err := c.DoApiPost(fmt.Sprintf("/teams/%v/members/ids", teamId), ArrayToJson(userIds))
	if err != nil {
		return nil, BuildErrorResponse(r, err)
	}
	defer closeBody(r)
	return TeamMembersFromJson(r.Body), BuildResponse(r)
}

// AddTeamMember adds user to a team and return a team member.
func (c *Client4) AddTeamMember(teamId, userId string) (*TeamMember, *Response) {
	member := &TeamMember{TeamId: teamId, UserId: userId}
	r, err := c.DoApiPost(c.GetTeamMembersRoute(teamId), member.ToJson())
	if err != nil {
		return nil, BuildErrorResponse(r, err)
	}
	defer closeBody(r)
	return TeamMemberFromJson(r.Body), BuildResponse(r)
}

// AddTeamMemberFromInvite adds a user to a team and return a team member using an invite id
// or an invite token/data pair.
func (c *Client4) AddTeamMemberFromInvite(token, inviteId string) (*TeamMember, *Response) {
	var query string

	if inviteId != "" {
		query += fmt.Sprintf("?invite_id=%v", inviteId)
	}

	if token != "" {
		query += fmt.Sprintf("?token=%v", token)
	}

	r, err := c.DoApiPost(c.GetTeamsRoute()+"/members/invite"+query, "")
	if err != nil {
		return nil, BuildErrorResponse(r, err)
	}
	defer closeBody(r)
	return TeamMemberFromJson(r.Body), BuildResponse(r)
}

// AddTeamMembers adds a number of users to a team and returns the team members.
func (c *Client4) AddTeamMembers(teamId string, userIds []string) ([]*TeamMember, *Response) {
	var members []*TeamMember
	for _, userId := range userIds {
		member := &TeamMember{TeamId: teamId, UserId: userId}
		members = append(members, member)
	}

	r, err := c.DoApiPost(c.GetTeamMembersRoute(teamId)+"/batch", TeamMembersToJson(members))
	if err != nil {
		return nil, BuildErrorResponse(r, err)
	}
	defer closeBody(r)
	return TeamMembersFromJson(r.Body), BuildResponse(r)
}

// AddTeamMembers adds a number of users to a team and returns the team members.
func (c *Client4) AddTeamMembersGracefully(teamId string, userIds []string) ([]*TeamMemberWithError, *Response) {
	var members []*TeamMember
	for _, userId := range userIds {
		member := &TeamMember{TeamId: teamId, UserId: userId}
		members = append(members, member)
	}

	r, err := c.DoApiPost(c.GetTeamMembersRoute(teamId)+"/batch?graceful="+c.boolString(true), TeamMembersToJson(members))
	if err != nil {
		return nil, BuildErrorResponse(r, err)
	}
	defer closeBody(r)
	return TeamMembersWithErrorFromJson(r.Body), BuildResponse(r)
}

// RemoveTeamMember will remove a user from a team.
func (c *Client4) RemoveTeamMember(teamId, userId string) (bool, *Response) {
	r, err := c.DoApiDelete(c.GetTeamMemberRoute(teamId, userId))
	if err != nil {
		return false, BuildErrorResponse(r, err)
	}
	defer closeBody(r)
	return CheckStatusOK(r), BuildResponse(r)
}

// GetTeamStats returns a team stats based on the team id string.
// Must be authenticated.
func (c *Client4) GetTeamStats(teamId, etag string) (*TeamStats, *Response) {
	r, err := c.DoApiGet(c.GetTeamStatsRoute(teamId), etag)
	if err != nil {
		return nil, BuildErrorResponse(r, err)
	}
	defer closeBody(r)
	return TeamStatsFromJson(r.Body), BuildResponse(r)
}

// GetTotalUsersStats returns a total system user stats.
// Must be authenticated.
func (c *Client4) GetTotalUsersStats(etag string) (*UsersStats, *Response) {
	r, err := c.DoApiGet(c.GetTotalUsersStatsRoute(), etag)
	if err != nil {
		return nil, BuildErrorResponse(r, err)
	}
	defer closeBody(r)
	return UsersStatsFromJson(r.Body), BuildResponse(r)
}

// GetTeamUnread will return a TeamUnread object that contains the amount of
// unread messages and mentions the user has for the specified team.
// Must be authenticated.
func (c *Client4) GetTeamUnread(teamId, userId string) (*TeamUnread, *Response) {
	r, err := c.DoApiGet(c.GetUserRoute(userId)+c.GetTeamRoute(teamId)+"/unread", "")
	if err != nil {
		return nil, BuildErrorResponse(r, err)
	}
	defer closeBody(r)
	return TeamUnreadFromJson(r.Body), BuildResponse(r)
}

// ImportTeam will import an exported team from other app into a existing team.
func (c *Client4) ImportTeam(data []byte, filesize int, importFrom, filename, teamId string) (map[string]string, *Response) {
	body := &bytes.Buffer{}
	writer := multipart.NewWriter(body)

	part, err := writer.CreateFormFile("file", filename)
	if err != nil {
		return nil, &Response{Error: NewAppError("UploadImportTeam", "model.client.upload_post_attachment.file.app_error", nil, err.Error(), http.StatusBadRequest)}
	}

	if _, err = io.Copy(part, bytes.NewBuffer(data)); err != nil {
		return nil, &Response{Error: NewAppError("UploadImportTeam", "model.client.upload_post_attachment.file.app_error", nil, err.Error(), http.StatusBadRequest)}
	}

	part, err = writer.CreateFormField("filesize")
	if err != nil {
		return nil, &Response{Error: NewAppError("UploadImportTeam", "model.client.upload_post_attachment.file_size.app_error", nil, err.Error(), http.StatusBadRequest)}
	}

	if _, err = io.Copy(part, strings.NewReader(strconv.Itoa(filesize))); err != nil {
		return nil, &Response{Error: NewAppError("UploadImportTeam", "model.client.upload_post_attachment.file_size.app_error", nil, err.Error(), http.StatusBadRequest)}
	}

	part, err = writer.CreateFormField("importFrom")
	if err != nil {
		return nil, &Response{Error: NewAppError("UploadImportTeam", "model.client.upload_post_attachment.import_from.app_error", nil, err.Error(), http.StatusBadRequest)}
	}

	if _, err := io.Copy(part, strings.NewReader(importFrom)); err != nil {
		return nil, &Response{Error: NewAppError("UploadImportTeam", "model.client.upload_post_attachment.import_from.app_error", nil, err.Error(), http.StatusBadRequest)}
	}

	if err := writer.Close(); err != nil {
		return nil, &Response{Error: NewAppError("UploadImportTeam", "model.client.upload_post_attachment.writer.app_error", nil, err.Error(), http.StatusBadRequest)}
	}

	return c.DoUploadImportTeam(c.GetTeamImportRoute(teamId), body.Bytes(), writer.FormDataContentType())
}

// InviteUsersToTeam invite users by email to the team.
func (c *Client4) InviteUsersToTeam(teamId string, userEmails []string) (bool, *Response) {
	r, err := c.DoApiPost(c.GetTeamRoute(teamId)+"/invite/email", ArrayToJson(userEmails))
	if err != nil {
		return false, BuildErrorResponse(r, err)
	}
	defer closeBody(r)
	return CheckStatusOK(r), BuildResponse(r)
}

// InviteGuestsToTeam invite guest by email to some channels in a team.
func (c *Client4) InviteGuestsToTeam(teamId string, userEmails []string, channels []string, message string) (bool, *Response) {
	guestsInvite := GuestsInvite{
		Emails:   userEmails,
		Channels: channels,
		Message:  message,
	}
	r, err := c.DoApiPost(c.GetTeamRoute(teamId)+"/invite-guests/email", guestsInvite.ToJson())
	if err != nil {
		return false, BuildErrorResponse(r, err)
	}
	defer closeBody(r)
	return CheckStatusOK(r), BuildResponse(r)
}

// InviteUsersToTeam invite users by email to the team.
func (c *Client4) InviteUsersToTeamGracefully(teamId string, userEmails []string) ([]*EmailInviteWithError, *Response) {
	r, err := c.DoApiPost(c.GetTeamRoute(teamId)+"/invite/email?graceful="+c.boolString(true), ArrayToJson(userEmails))
	if err != nil {
		return nil, BuildErrorResponse(r, err)
	}
	defer closeBody(r)
	return EmailInviteWithErrorFromJson(r.Body), BuildResponse(r)
}

// InviteGuestsToTeam invite guest by email to some channels in a team.
func (c *Client4) InviteGuestsToTeamGracefully(teamId string, userEmails []string, channels []string, message string) ([]*EmailInviteWithError, *Response) {
	guestsInvite := GuestsInvite{
		Emails:   userEmails,
		Channels: channels,
		Message:  message,
	}
	r, err := c.DoApiPost(c.GetTeamRoute(teamId)+"/invite-guests/email?graceful="+c.boolString(true), guestsInvite.ToJson())
	if err != nil {
		return nil, BuildErrorResponse(r, err)
	}
	defer closeBody(r)
	return EmailInviteWithErrorFromJson(r.Body), BuildResponse(r)
}

// InvalidateEmailInvites will invalidate active email invitations that have not been accepted by the user.
func (c *Client4) InvalidateEmailInvites() (bool, *Response) {
	r, err := c.DoApiDelete(c.GetTeamsRoute() + "/invites/email")
	if err != nil {
		return false, BuildErrorResponse(r, err)
	}
	defer closeBody(r)
	return CheckStatusOK(r), BuildResponse(r)
}

// GetTeamInviteInfo returns a team object from an invite id containing sanitized information.
func (c *Client4) GetTeamInviteInfo(inviteId string) (*Team, *Response) {
	r, err := c.DoApiGet(c.GetTeamsRoute()+"/invite/"+inviteId, "")
	if err != nil {
		return nil, BuildErrorResponse(r, err)
	}
	defer closeBody(r)
	return TeamFromJson(r.Body), BuildResponse(r)
}

// SetTeamIcon sets team icon of the team.
func (c *Client4) SetTeamIcon(teamId string, data []byte) (bool, *Response) {
	body := &bytes.Buffer{}
	writer := multipart.NewWriter(body)

	part, err := writer.CreateFormFile("image", "teamIcon.png")
	if err != nil {
		return false, &Response{Error: NewAppError("SetTeamIcon", "model.client.set_team_icon.no_file.app_error", nil, err.Error(), http.StatusBadRequest)}
	}

	if _, err = io.Copy(part, bytes.NewBuffer(data)); err != nil {
		return false, &Response{Error: NewAppError("SetTeamIcon", "model.client.set_team_icon.no_file.app_error", nil, err.Error(), http.StatusBadRequest)}
	}

	if err = writer.Close(); err != nil {
		return false, &Response{Error: NewAppError("SetTeamIcon", "model.client.set_team_icon.writer.app_error", nil, err.Error(), http.StatusBadRequest)}
	}

	rq, err := http.NewRequest("POST", c.ApiUrl+c.GetTeamRoute(teamId)+"/image", bytes.NewReader(body.Bytes()))
	if err != nil {
		return false, &Response{Error: NewAppError("SetTeamIcon", "model.client.connecting.app_error", nil, err.Error(), http.StatusBadRequest)}
	}
	rq.Header.Set("Content-Type", writer.FormDataContentType())

	if len(c.AuthToken) > 0 {
		rq.Header.Set(HEADER_AUTH, c.AuthType+" "+c.AuthToken)
	}

	rp, err := c.HttpClient.Do(rq)
	if err != nil || rp == nil {
		// set to http.StatusForbidden(403)
		return false, &Response{StatusCode: http.StatusForbidden, Error: NewAppError(c.GetTeamRoute(teamId)+"/image", "model.client.connecting.app_error", nil, err.Error(), 403)}
	}
	defer closeBody(rp)

	if rp.StatusCode >= 300 {
		return false, BuildErrorResponse(rp, AppErrorFromJson(rp.Body))
	}

	return CheckStatusOK(rp), BuildResponse(rp)
}

// GetTeamIcon gets the team icon of the team.
func (c *Client4) GetTeamIcon(teamId, etag string) ([]byte, *Response) {
	r, appErr := c.DoApiGet(c.GetTeamRoute(teamId)+"/image", etag)
	if appErr != nil {
		return nil, BuildErrorResponse(r, appErr)
	}
	defer closeBody(r)

	data, err := ioutil.ReadAll(r.Body)
	if err != nil {
		return nil, BuildErrorResponse(r, NewAppError("GetTeamIcon", "model.client.get_team_icon.app_error", nil, err.Error(), r.StatusCode))
	}
	return data, BuildResponse(r)
}

// RemoveTeamIcon updates LastTeamIconUpdate to 0 which indicates team icon is removed.
func (c *Client4) RemoveTeamIcon(teamId string) (bool, *Response) {
	r, err := c.DoApiDelete(c.GetTeamRoute(teamId) + "/image")
	if err != nil {
		return false, BuildErrorResponse(r, err)
	}
	defer closeBody(r)
	return CheckStatusOK(r), BuildResponse(r)
}

// Channel Section

// GetAllChannels get all the channels. Must be a system administrator.
func (c *Client4) GetAllChannels(page int, perPage int, etag string) (*ChannelListWithTeamData, *Response) {
	return c.getAllChannels(page, perPage, etag, false)
}

// GetAllChannelsIncludeDeleted get all the channels. Must be a system administrator.
func (c *Client4) GetAllChannelsIncludeDeleted(page int, perPage int, etag string) (*ChannelListWithTeamData, *Response) {
	return c.getAllChannels(page, perPage, etag, true)
}

func (c *Client4) getAllChannels(page int, perPage int, etag string, includeDeleted bool) (*ChannelListWithTeamData, *Response) {
	query := fmt.Sprintf("?page=%v&per_page=%v&include_deleted=%v", page, perPage, includeDeleted)
	r, err := c.DoApiGet(c.GetChannelsRoute()+query, etag)
	if err != nil {
		return nil, BuildErrorResponse(r, err)
	}
	defer closeBody(r)
	return ChannelListWithTeamDataFromJson(r.Body), BuildResponse(r)
}

// GetAllChannelsWithCount get all the channels including the total count. Must be a system administrator.
func (c *Client4) GetAllChannelsWithCount(page int, perPage int, etag string) (*ChannelListWithTeamData, int64, *Response) {
	query := fmt.Sprintf("?page=%v&per_page=%v&include_total_count="+c.boolString(true), page, perPage)
	r, err := c.DoApiGet(c.GetChannelsRoute()+query, etag)
	if err != nil {
		return nil, 0, BuildErrorResponse(r, err)
	}
	defer closeBody(r)
	cwc := ChannelsWithCountFromJson(r.Body)
	return cwc.Channels, cwc.TotalCount, BuildResponse(r)
}

// CreateChannel creates a channel based on the provided channel struct.
func (c *Client4) CreateChannel(channel *Channel) (*Channel, *Response) {
	r, err := c.DoApiPost(c.GetChannelsRoute(), channel.ToJson())
	if err != nil {
		return nil, BuildErrorResponse(r, err)
	}
	defer closeBody(r)
	return ChannelFromJson(r.Body), BuildResponse(r)
}

// UpdateChannel updates a channel based on the provided channel struct.
func (c *Client4) UpdateChannel(channel *Channel) (*Channel, *Response) {
	r, err := c.DoApiPut(c.GetChannelRoute(channel.Id), channel.ToJson())
	if err != nil {
		return nil, BuildErrorResponse(r, err)
	}
	defer closeBody(r)
	return ChannelFromJson(r.Body), BuildResponse(r)
}

// PatchChannel partially updates a channel. Any missing fields are not updated.
func (c *Client4) PatchChannel(channelId string, patch *ChannelPatch) (*Channel, *Response) {
	r, err := c.DoApiPut(c.GetChannelRoute(channelId)+"/patch", patch.ToJson())
	if err != nil {
		return nil, BuildErrorResponse(r, err)
	}
	defer closeBody(r)
	return ChannelFromJson(r.Body), BuildResponse(r)
}

// ConvertChannelToPrivate converts public to private channel.
func (c *Client4) ConvertChannelToPrivate(channelId string) (*Channel, *Response) {
	r, err := c.DoApiPost(c.GetChannelRoute(channelId)+"/convert", "")
	if err != nil {
		return nil, BuildErrorResponse(r, err)
	}
	defer closeBody(r)
	return ChannelFromJson(r.Body), BuildResponse(r)
}

// UpdateChannelPrivacy updates channel privacy
func (c *Client4) UpdateChannelPrivacy(channelId string, privacy string) (*Channel, *Response) {
	requestBody := map[string]string{"privacy": privacy}
	r, err := c.DoApiPut(c.GetChannelRoute(channelId)+"/privacy", MapToJson(requestBody))
	if err != nil {
		return nil, BuildErrorResponse(r, err)
	}
	defer closeBody(r)
	return ChannelFromJson(r.Body), BuildResponse(r)
}

// RestoreChannel restores a previously deleted channel. Any missing fields are not updated.
func (c *Client4) RestoreChannel(channelId string) (*Channel, *Response) {
	r, err := c.DoApiPost(c.GetChannelRoute(channelId)+"/restore", "")
	if err != nil {
		return nil, BuildErrorResponse(r, err)
	}
	defer closeBody(r)
	return ChannelFromJson(r.Body), BuildResponse(r)
}

// CreateDirectChannel creates a direct message channel based on the two user
// ids provided.
func (c *Client4) CreateDirectChannel(userId1, userId2 string) (*Channel, *Response) {
	requestBody := []string{userId1, userId2}
	r, err := c.DoApiPost(c.GetChannelsRoute()+"/direct", ArrayToJson(requestBody))
	if err != nil {
		return nil, BuildErrorResponse(r, err)
	}
	defer closeBody(r)
	return ChannelFromJson(r.Body), BuildResponse(r)
}

// CreateGroupChannel creates a group message channel based on userIds provided.
func (c *Client4) CreateGroupChannel(userIds []string) (*Channel, *Response) {
	r, err := c.DoApiPost(c.GetChannelsRoute()+"/group", ArrayToJson(userIds))
	if err != nil {
		return nil, BuildErrorResponse(r, err)
	}
	defer closeBody(r)
	return ChannelFromJson(r.Body), BuildResponse(r)
}

// GetChannel returns a channel based on the provided channel id string.
func (c *Client4) GetChannel(channelId, etag string) (*Channel, *Response) {
	r, err := c.DoApiGet(c.GetChannelRoute(channelId), etag)
	if err != nil {
		return nil, BuildErrorResponse(r, err)
	}
	defer closeBody(r)
	return ChannelFromJson(r.Body), BuildResponse(r)
}

// GetChannelStats returns statistics for a channel.
func (c *Client4) GetChannelStats(channelId string, etag string) (*ChannelStats, *Response) {
	r, err := c.DoApiGet(c.GetChannelRoute(channelId)+"/stats", etag)
	if err != nil {
		return nil, BuildErrorResponse(r, err)
	}
	defer closeBody(r)
	return ChannelStatsFromJson(r.Body), BuildResponse(r)
}

// GetChannelMembersTimezones gets a list of timezones for a channel.
func (c *Client4) GetChannelMembersTimezones(channelId string) ([]string, *Response) {
	r, err := c.DoApiGet(c.GetChannelRoute(channelId)+"/timezones", "")
	if err != nil {
		return nil, BuildErrorResponse(r, err)
	}
	defer closeBody(r)
	return ArrayFromJson(r.Body), BuildResponse(r)
}

// GetPinnedPosts gets a list of pinned posts.
func (c *Client4) GetPinnedPosts(channelId string, etag string) (*PostList, *Response) {
	r, err := c.DoApiGet(c.GetChannelRoute(channelId)+"/pinned", etag)
	if err != nil {
		return nil, BuildErrorResponse(r, err)
	}
	defer closeBody(r)
	return PostListFromJson(r.Body), BuildResponse(r)
}

// GetPrivateChannelsForTeam returns a list of private channels based on the provided team id string.
func (c *Client4) GetPrivateChannelsForTeam(teamId string, page int, perPage int, etag string) ([]*Channel, *Response) {
	query := fmt.Sprintf("/private?page=%v&per_page=%v", page, perPage)
	r, err := c.DoApiGet(c.GetChannelsForTeamRoute(teamId)+query, etag)
	if err != nil {
		return nil, BuildErrorResponse(r, err)
	}
	defer closeBody(r)
	return ChannelSliceFromJson(r.Body), BuildResponse(r)
}

// GetPublicChannelsForTeam returns a list of public channels based on the provided team id string.
func (c *Client4) GetPublicChannelsForTeam(teamId string, page int, perPage int, etag string) ([]*Channel, *Response) {
	query := fmt.Sprintf("?page=%v&per_page=%v", page, perPage)
	r, err := c.DoApiGet(c.GetChannelsForTeamRoute(teamId)+query, etag)
	if err != nil {
		return nil, BuildErrorResponse(r, err)
	}
	defer closeBody(r)
	return ChannelSliceFromJson(r.Body), BuildResponse(r)
}

// GetDeletedChannelsForTeam returns a list of public channels based on the provided team id string.
func (c *Client4) GetDeletedChannelsForTeam(teamId string, page int, perPage int, etag string) ([]*Channel, *Response) {
	query := fmt.Sprintf("/deleted?page=%v&per_page=%v", page, perPage)
	r, err := c.DoApiGet(c.GetChannelsForTeamRoute(teamId)+query, etag)
	if err != nil {
		return nil, BuildErrorResponse(r, err)
	}
	defer closeBody(r)
	return ChannelSliceFromJson(r.Body), BuildResponse(r)
}

// GetPublicChannelsByIdsForTeam returns a list of public channels based on provided team id string.
func (c *Client4) GetPublicChannelsByIdsForTeam(teamId string, channelIds []string) ([]*Channel, *Response) {
	r, err := c.DoApiPost(c.GetChannelsForTeamRoute(teamId)+"/ids", ArrayToJson(channelIds))
	if err != nil {
		return nil, BuildErrorResponse(r, err)
	}
	defer closeBody(r)
	return ChannelSliceFromJson(r.Body), BuildResponse(r)
}

// GetChannelsForTeamForUser returns a list channels of on a team for a user.
func (c *Client4) GetChannelsForTeamForUser(teamId, userId string, includeDeleted bool, etag string) ([]*Channel, *Response) {
	r, err := c.DoApiGet(c.GetChannelsForTeamForUserRoute(teamId, userId, includeDeleted), etag)
	if err != nil {
		return nil, BuildErrorResponse(r, err)
	}
	defer closeBody(r)
	return ChannelSliceFromJson(r.Body), BuildResponse(r)
}

// GetChannelsForTeamAndUserWithLastDeleteAt returns a list channels of a team for a user, additionally filtered with lastDeleteAt. This does not have any effect if includeDeleted is set to false.
func (c *Client4) GetChannelsForTeamAndUserWithLastDeleteAt(teamId, userId string, includeDeleted bool, lastDeleteAt int, etag string) ([]*Channel, *Response) {
	route := fmt.Sprintf(c.GetUserRoute(userId) + c.GetTeamRoute(teamId) + "/channels")
	route += fmt.Sprintf("?include_deleted=%v&last_delete_at=%d", includeDeleted, lastDeleteAt)
	r, err := c.DoApiGet(route, etag)
	if err != nil {
		return nil, BuildErrorResponse(r, err)
	}
	defer closeBody(r)
	return ChannelSliceFromJson(r.Body), BuildResponse(r)
}

// SearchChannels returns the channels on a team matching the provided search term.
func (c *Client4) SearchChannels(teamId string, search *ChannelSearch) ([]*Channel, *Response) {
	r, err := c.DoApiPost(c.GetChannelsForTeamRoute(teamId)+"/search", search.ToJson())
	if err != nil {
		return nil, BuildErrorResponse(r, err)
	}
	defer closeBody(r)
	return ChannelSliceFromJson(r.Body), BuildResponse(r)
}

// SearchArchivedChannels returns the archived channels on a team matching the provided search term.
func (c *Client4) SearchArchivedChannels(teamId string, search *ChannelSearch) ([]*Channel, *Response) {
	r, err := c.DoApiPost(c.GetChannelsForTeamRoute(teamId)+"/search_archived", search.ToJson())
	if err != nil {
		return nil, BuildErrorResponse(r, err)
	}
	defer closeBody(r)
	return ChannelSliceFromJson(r.Body), BuildResponse(r)
}

// SearchAllChannels search in all the channels. Must be a system administrator.
func (c *Client4) SearchAllChannels(search *ChannelSearch) (*ChannelListWithTeamData, *Response) {
	r, err := c.DoApiPost(c.GetChannelsRoute()+"/search", search.ToJson())
	if err != nil {
		return nil, BuildErrorResponse(r, err)
	}
	defer closeBody(r)
	return ChannelListWithTeamDataFromJson(r.Body), BuildResponse(r)
}

// SearchAllChannelsPaged searches all the channels and returns the results paged with the total count.
func (c *Client4) SearchAllChannelsPaged(search *ChannelSearch) (*ChannelsWithCount, *Response) {
	r, err := c.DoApiPost(c.GetChannelsRoute()+"/search", search.ToJson())
	if err != nil {
		return nil, BuildErrorResponse(r, err)
	}
	defer closeBody(r)
	return ChannelsWithCountFromJson(r.Body), BuildResponse(r)
}

// SearchGroupChannels returns the group channels of the user whose members' usernames match the search term.
func (c *Client4) SearchGroupChannels(search *ChannelSearch) ([]*Channel, *Response) {
	r, err := c.DoApiPost(c.GetChannelsRoute()+"/group/search", search.ToJson())
	if err != nil {
		return nil, BuildErrorResponse(r, err)
	}
	defer closeBody(r)
	return ChannelSliceFromJson(r.Body), BuildResponse(r)
}

// DeleteChannel deletes channel based on the provided channel id string.
func (c *Client4) DeleteChannel(channelId string) (bool, *Response) {
	r, err := c.DoApiDelete(c.GetChannelRoute(channelId))
	if err != nil {
		return false, BuildErrorResponse(r, err)
	}
	defer closeBody(r)
	return CheckStatusOK(r), BuildResponse(r)
}

// PermanentDeleteChannel deletes a channel based on the provided channel id string.
func (c *Client4) PermanentDeleteChannel(channelId string) (bool, *Response) {
	r, err := c.DoApiDelete(c.GetChannelRoute(channelId) + "?permanent=" + c.boolString(true))
	if err != nil {
		return false, BuildErrorResponse(r, err)
	}
	defer closeBody(r)
	return CheckStatusOK(r), BuildResponse(r)
}

// MoveChannel moves the channel to the destination team.
func (c *Client4) MoveChannel(channelId, teamId string, force bool) (*Channel, *Response) {
	requestBody := map[string]interface{}{
		"team_id": teamId,
		"force":   force,
	}
	r, err := c.DoApiPost(c.GetChannelRoute(channelId)+"/move", StringInterfaceToJson(requestBody))
	if err != nil {
		return nil, BuildErrorResponse(r, err)
	}
	defer closeBody(r)
	return ChannelFromJson(r.Body), BuildResponse(r)
}

// GetChannelByName returns a channel based on the provided channel name and team id strings.
func (c *Client4) GetChannelByName(channelName, teamId string, etag string) (*Channel, *Response) {
	r, err := c.DoApiGet(c.GetChannelByNameRoute(channelName, teamId), etag)
	if err != nil {
		return nil, BuildErrorResponse(r, err)
	}
	defer closeBody(r)
	return ChannelFromJson(r.Body), BuildResponse(r)
}

// GetChannelByNameIncludeDeleted returns a channel based on the provided channel name and team id strings. Other then GetChannelByName it will also return deleted channels.
func (c *Client4) GetChannelByNameIncludeDeleted(channelName, teamId string, etag string) (*Channel, *Response) {
	r, err := c.DoApiGet(c.GetChannelByNameRoute(channelName, teamId)+"?include_deleted="+c.boolString(true), etag)
	if err != nil {
		return nil, BuildErrorResponse(r, err)
	}
	defer closeBody(r)
	return ChannelFromJson(r.Body), BuildResponse(r)
}

// GetChannelByNameForTeamName returns a channel based on the provided channel name and team name strings.
func (c *Client4) GetChannelByNameForTeamName(channelName, teamName string, etag string) (*Channel, *Response) {
	r, err := c.DoApiGet(c.GetChannelByNameForTeamNameRoute(channelName, teamName), etag)
	if err != nil {
		return nil, BuildErrorResponse(r, err)
	}
	defer closeBody(r)
	return ChannelFromJson(r.Body), BuildResponse(r)
}

// GetChannelByNameForTeamNameIncludeDeleted returns a channel based on the provided channel name and team name strings. Other then GetChannelByNameForTeamName it will also return deleted channels.
func (c *Client4) GetChannelByNameForTeamNameIncludeDeleted(channelName, teamName string, etag string) (*Channel, *Response) {
	r, err := c.DoApiGet(c.GetChannelByNameForTeamNameRoute(channelName, teamName)+"?include_deleted="+c.boolString(true), etag)
	if err != nil {
		return nil, BuildErrorResponse(r, err)
	}
	defer closeBody(r)
	return ChannelFromJson(r.Body), BuildResponse(r)
}

// GetChannelMembers gets a page of channel members.
func (c *Client4) GetChannelMembers(channelId string, page, perPage int, etag string) (*ChannelMembers, *Response) {
	query := fmt.Sprintf("?page=%v&per_page=%v", page, perPage)
	r, err := c.DoApiGet(c.GetChannelMembersRoute(channelId)+query, etag)
	if err != nil {
		return nil, BuildErrorResponse(r, err)
	}
	defer closeBody(r)
	return ChannelMembersFromJson(r.Body), BuildResponse(r)
}

// GetChannelMembersByIds gets the channel members in a channel for a list of user ids.
func (c *Client4) GetChannelMembersByIds(channelId string, userIds []string) (*ChannelMembers, *Response) {
	r, err := c.DoApiPost(c.GetChannelMembersRoute(channelId)+"/ids", ArrayToJson(userIds))
	if err != nil {
		return nil, BuildErrorResponse(r, err)
	}
	defer closeBody(r)
	return ChannelMembersFromJson(r.Body), BuildResponse(r)
}

// GetChannelMember gets a channel member.
func (c *Client4) GetChannelMember(channelId, userId, etag string) (*ChannelMember, *Response) {
	r, err := c.DoApiGet(c.GetChannelMemberRoute(channelId, userId), etag)
	if err != nil {
		return nil, BuildErrorResponse(r, err)
	}
	defer closeBody(r)
	return ChannelMemberFromJson(r.Body), BuildResponse(r)
}

// GetChannelMembersForUser gets all the channel members for a user on a team.
func (c *Client4) GetChannelMembersForUser(userId, teamId, etag string) (*ChannelMembers, *Response) {
	r, err := c.DoApiGet(fmt.Sprintf(c.GetUserRoute(userId)+"/teams/%v/channels/members", teamId), etag)
	if err != nil {
		return nil, BuildErrorResponse(r, err)
	}
	defer closeBody(r)
	return ChannelMembersFromJson(r.Body), BuildResponse(r)
}

// ViewChannel performs a view action for a user. Synonymous with switching channels or marking channels as read by a user.
func (c *Client4) ViewChannel(userId string, view *ChannelView) (*ChannelViewResponse, *Response) {
	url := fmt.Sprintf(c.GetChannelsRoute()+"/members/%v/view", userId)
	r, err := c.DoApiPost(url, view.ToJson())
	if err != nil {
		return nil, BuildErrorResponse(r, err)
	}
	defer closeBody(r)
	return ChannelViewResponseFromJson(r.Body), BuildResponse(r)
}

// GetChannelUnread will return a ChannelUnread object that contains the number of
// unread messages and mentions for a user.
func (c *Client4) GetChannelUnread(channelId, userId string) (*ChannelUnread, *Response) {
	r, err := c.DoApiGet(c.GetUserRoute(userId)+c.GetChannelRoute(channelId)+"/unread", "")
	if err != nil {
		return nil, BuildErrorResponse(r, err)
	}
	defer closeBody(r)
	return ChannelUnreadFromJson(r.Body), BuildResponse(r)
}

// UpdateChannelRoles will update the roles on a channel for a user.
func (c *Client4) UpdateChannelRoles(channelId, userId, roles string) (bool, *Response) {
	requestBody := map[string]string{"roles": roles}
	r, err := c.DoApiPut(c.GetChannelMemberRoute(channelId, userId)+"/roles", MapToJson(requestBody))
	if err != nil {
		return false, BuildErrorResponse(r, err)
	}
	defer closeBody(r)
	return CheckStatusOK(r), BuildResponse(r)
}

// UpdateChannelMemberSchemeRoles will update the scheme-derived roles on a channel for a user.
func (c *Client4) UpdateChannelMemberSchemeRoles(channelId string, userId string, schemeRoles *SchemeRoles) (bool, *Response) {
	r, err := c.DoApiPut(c.GetChannelMemberRoute(channelId, userId)+"/schemeRoles", schemeRoles.ToJson())
	if err != nil {
		return false, BuildErrorResponse(r, err)
	}
	defer closeBody(r)
	return CheckStatusOK(r), BuildResponse(r)
}

// UpdateChannelNotifyProps will update the notification properties on a channel for a user.
func (c *Client4) UpdateChannelNotifyProps(channelId, userId string, props map[string]string) (bool, *Response) {
	r, err := c.DoApiPut(c.GetChannelMemberRoute(channelId, userId)+"/notify_props", MapToJson(props))
	if err != nil {
		return false, BuildErrorResponse(r, err)
	}
	defer closeBody(r)
	return CheckStatusOK(r), BuildResponse(r)
}

// AddChannelMember adds user to channel and return a channel member.
func (c *Client4) AddChannelMember(channelId, userId string) (*ChannelMember, *Response) {
	requestBody := map[string]string{"user_id": userId}
	r, err := c.DoApiPost(c.GetChannelMembersRoute(channelId)+"", MapToJson(requestBody))
	if err != nil {
		return nil, BuildErrorResponse(r, err)
	}
	defer closeBody(r)
	return ChannelMemberFromJson(r.Body), BuildResponse(r)
}

// AddChannelMemberWithRootId adds user to channel and return a channel member. Post add to channel message has the postRootId.
func (c *Client4) AddChannelMemberWithRootId(channelId, userId, postRootId string) (*ChannelMember, *Response) {
	requestBody := map[string]string{"user_id": userId, "post_root_id": postRootId}
	r, err := c.DoApiPost(c.GetChannelMembersRoute(channelId)+"", MapToJson(requestBody))
	if err != nil {
		return nil, BuildErrorResponse(r, err)
	}
	defer closeBody(r)
	return ChannelMemberFromJson(r.Body), BuildResponse(r)
}

// RemoveUserFromChannel will delete the channel member object for a user, effectively removing the user from a channel.
func (c *Client4) RemoveUserFromChannel(channelId, userId string) (bool, *Response) {
	r, err := c.DoApiDelete(c.GetChannelMemberRoute(channelId, userId))
	if err != nil {
		return false, BuildErrorResponse(r, err)
	}
	defer closeBody(r)
	return CheckStatusOK(r), BuildResponse(r)
}

// AutocompleteChannelsForTeam will return an ordered list of channels autocomplete suggestions.
func (c *Client4) AutocompleteChannelsForTeam(teamId, name string) (*ChannelList, *Response) {
	query := fmt.Sprintf("?name=%v", name)
	r, err := c.DoApiGet(c.GetChannelsForTeamRoute(teamId)+"/autocomplete"+query, "")
	if err != nil {
		return nil, BuildErrorResponse(r, err)
	}
	defer closeBody(r)
	return ChannelListFromJson(r.Body), BuildResponse(r)
}

// AutocompleteChannelsForTeamForSearch will return an ordered list of your channels autocomplete suggestions.
func (c *Client4) AutocompleteChannelsForTeamForSearch(teamId, name string) (*ChannelList, *Response) {
	query := fmt.Sprintf("?name=%v", name)
	r, err := c.DoApiGet(c.GetChannelsForTeamRoute(teamId)+"/search_autocomplete"+query, "")
	if err != nil {
		return nil, BuildErrorResponse(r, err)
	}
	defer closeBody(r)
	return ChannelListFromJson(r.Body), BuildResponse(r)
}

// Post Section

// CreatePost creates a post based on the provided post struct.
func (c *Client4) CreatePost(post *Post) (*Post, *Response) {
	r, err := c.DoApiPost(c.GetPostsRoute(), post.ToUnsanitizedJson())
	if err != nil {
		return nil, BuildErrorResponse(r, err)
	}
	defer closeBody(r)
	return PostFromJson(r.Body), BuildResponse(r)
}

// CreatePostEphemeral creates a ephemeral post based on the provided post struct which is send to the given user id.
func (c *Client4) CreatePostEphemeral(post *PostEphemeral) (*Post, *Response) {
	r, err := c.DoApiPost(c.GetPostsEphemeralRoute(), post.ToUnsanitizedJson())
	if err != nil {
		return nil, BuildErrorResponse(r, err)
	}
	defer closeBody(r)
	return PostFromJson(r.Body), BuildResponse(r)
}

// UpdatePost updates a post based on the provided post struct.
func (c *Client4) UpdatePost(postId string, post *Post) (*Post, *Response) {
	r, err := c.DoApiPut(c.GetPostRoute(postId), post.ToUnsanitizedJson())
	if err != nil {
		return nil, BuildErrorResponse(r, err)
	}
	defer closeBody(r)
	return PostFromJson(r.Body), BuildResponse(r)
}

// PatchPost partially updates a post. Any missing fields are not updated.
func (c *Client4) PatchPost(postId string, patch *PostPatch) (*Post, *Response) {
	r, err := c.DoApiPut(c.GetPostRoute(postId)+"/patch", patch.ToJson())
	if err != nil {
		return nil, BuildErrorResponse(r, err)
	}
	defer closeBody(r)
	return PostFromJson(r.Body), BuildResponse(r)
}

// SetPostUnread marks channel where post belongs as unread on the time of the provided post.
func (c *Client4) SetPostUnread(userId string, postId string) *Response {
	r, err := c.DoApiPost(c.GetUserRoute(userId)+c.GetPostRoute(postId)+"/set_unread", "")
	if err != nil {
		return BuildErrorResponse(r, err)
	}
	defer closeBody(r)
	return BuildResponse(r)
}

// PinPost pin a post based on provided post id string.
func (c *Client4) PinPost(postId string) (bool, *Response) {
	r, err := c.DoApiPost(c.GetPostRoute(postId)+"/pin", "")
	if err != nil {
		return false, BuildErrorResponse(r, err)
	}
	defer closeBody(r)
	return CheckStatusOK(r), BuildResponse(r)
}

// UnpinPost unpin a post based on provided post id string.
func (c *Client4) UnpinPost(postId string) (bool, *Response) {
	r, err := c.DoApiPost(c.GetPostRoute(postId)+"/unpin", "")
	if err != nil {
		return false, BuildErrorResponse(r, err)
	}
	defer closeBody(r)
	return CheckStatusOK(r), BuildResponse(r)
}

// GetPost gets a single post.
func (c *Client4) GetPost(postId string, etag string) (*Post, *Response) {
	r, err := c.DoApiGet(c.GetPostRoute(postId), etag)
	if err != nil {
		return nil, BuildErrorResponse(r, err)
	}
	defer closeBody(r)
	return PostFromJson(r.Body), BuildResponse(r)
}

// DeletePost deletes a post from the provided post id string.
func (c *Client4) DeletePost(postId string) (bool, *Response) {
	r, err := c.DoApiDelete(c.GetPostRoute(postId))
	if err != nil {
		return false, BuildErrorResponse(r, err)
	}
	defer closeBody(r)
	return CheckStatusOK(r), BuildResponse(r)
}

// GetPostThread gets a post with all the other posts in the same thread.
func (c *Client4) GetPostThread(postId string, etag string, collapsedThreads bool) (*PostList, *Response) {
	url := c.GetPostRoute(postId) + "/thread"
	if collapsedThreads {
		url += "?collapsedThreads=true"
	}
	r, err := c.DoApiGet(url, etag)
	if err != nil {
		return nil, BuildErrorResponse(r, err)
	}
	defer closeBody(r)
	return PostListFromJson(r.Body), BuildResponse(r)
}

// GetPostsForChannel gets a page of posts with an array for ordering for a channel.
func (c *Client4) GetPostsForChannel(channelId string, page, perPage int, etag string, collapsedThreads bool) (*PostList, *Response) {
	query := fmt.Sprintf("?page=%v&per_page=%v", page, perPage)
	if collapsedThreads {
		query += "&collapsedThreads=true"
	}
	r, err := c.DoApiGet(c.GetChannelRoute(channelId)+"/posts"+query, etag)
	if err != nil {
		return nil, BuildErrorResponse(r, err)
	}
	defer closeBody(r)
	return PostListFromJson(r.Body), BuildResponse(r)
}

// GetFlaggedPostsForUser returns flagged posts of a user based on user id string.
func (c *Client4) GetFlaggedPostsForUser(userId string, page int, perPage int) (*PostList, *Response) {
	query := fmt.Sprintf("?page=%v&per_page=%v", page, perPage)
	r, err := c.DoApiGet(c.GetUserRoute(userId)+"/posts/flagged"+query, "")
	if err != nil {
		return nil, BuildErrorResponse(r, err)
	}
	defer closeBody(r)
	return PostListFromJson(r.Body), BuildResponse(r)
}

// GetFlaggedPostsForUserInTeam returns flagged posts in team of a user based on user id string.
func (c *Client4) GetFlaggedPostsForUserInTeam(userId string, teamId string, page int, perPage int) (*PostList, *Response) {
	if !IsValidId(teamId) {
		return nil, &Response{StatusCode: http.StatusBadRequest, Error: NewAppError("GetFlaggedPostsForUserInTeam", "model.client.get_flagged_posts_in_team.missing_parameter.app_error", nil, "", http.StatusBadRequest)}
	}

	query := fmt.Sprintf("?team_id=%v&page=%v&per_page=%v", teamId, page, perPage)
	r, err := c.DoApiGet(c.GetUserRoute(userId)+"/posts/flagged"+query, "")
	if err != nil {
		return nil, BuildErrorResponse(r, err)
	}
	defer closeBody(r)
	return PostListFromJson(r.Body), BuildResponse(r)
}

// GetFlaggedPostsForUserInChannel returns flagged posts in channel of a user based on user id string.
func (c *Client4) GetFlaggedPostsForUserInChannel(userId string, channelId string, page int, perPage int) (*PostList, *Response) {
	if !IsValidId(channelId) {
		return nil, &Response{StatusCode: http.StatusBadRequest, Error: NewAppError("GetFlaggedPostsForUserInChannel", "model.client.get_flagged_posts_in_channel.missing_parameter.app_error", nil, "", http.StatusBadRequest)}
	}

	query := fmt.Sprintf("?channel_id=%v&page=%v&per_page=%v", channelId, page, perPage)
	r, err := c.DoApiGet(c.GetUserRoute(userId)+"/posts/flagged"+query, "")
	if err != nil {
		return nil, BuildErrorResponse(r, err)
	}
	defer closeBody(r)
	return PostListFromJson(r.Body), BuildResponse(r)
}

// GetPostsSince gets posts created after a specified time as Unix time in milliseconds.
func (c *Client4) GetPostsSince(channelId string, time int64, collapsedThreads bool) (*PostList, *Response) {
	query := fmt.Sprintf("?since=%v", time)
	if collapsedThreads {
		query += "&collapsedThreads=true"
	}
	r, err := c.DoApiGet(c.GetChannelRoute(channelId)+"/posts"+query, "")
	if err != nil {
		return nil, BuildErrorResponse(r, err)
	}
	defer closeBody(r)
	return PostListFromJson(r.Body), BuildResponse(r)
}

// GetPostsAfter gets a page of posts that were posted after the post provided.
func (c *Client4) GetPostsAfter(channelId, postId string, page, perPage int, etag string, collapsedThreads bool) (*PostList, *Response) {
	query := fmt.Sprintf("?page=%v&per_page=%v&after=%v", page, perPage, postId)
	if collapsedThreads {
		query += "&collapsedThreads=true"
	}
	r, err := c.DoApiGet(c.GetChannelRoute(channelId)+"/posts"+query, etag)
	if err != nil {
		return nil, BuildErrorResponse(r, err)
	}
	defer closeBody(r)
	return PostListFromJson(r.Body), BuildResponse(r)
}

// GetPostsBefore gets a page of posts that were posted before the post provided.
func (c *Client4) GetPostsBefore(channelId, postId string, page, perPage int, etag string, collapsedThreads bool) (*PostList, *Response) {
	query := fmt.Sprintf("?page=%v&per_page=%v&before=%v", page, perPage, postId)
	if collapsedThreads {
		query += "&collapsedThreads=true"
	}
	r, err := c.DoApiGet(c.GetChannelRoute(channelId)+"/posts"+query, etag)
	if err != nil {
		return nil, BuildErrorResponse(r, err)
	}
	defer closeBody(r)
	return PostListFromJson(r.Body), BuildResponse(r)
}

// GetPostsAroundLastUnread gets a list of posts around last unread post by a user in a channel.
func (c *Client4) GetPostsAroundLastUnread(userId, channelId string, limitBefore, limitAfter int, collapsedThreads bool) (*PostList, *Response) {
	query := fmt.Sprintf("?limit_before=%v&limit_after=%v", limitBefore, limitAfter)
<<<<<<< HEAD
	if collapsedThreads {
		query += "&collapsedThreads=true"
	}
	if r, err := c.DoApiGet(c.GetUserRoute(userId)+c.GetChannelRoute(channelId)+"/posts/unread"+query, ""); err != nil {
=======
	r, err := c.DoApiGet(c.GetUserRoute(userId)+c.GetChannelRoute(channelId)+"/posts/unread"+query, "")
	if err != nil {
>>>>>>> 727a158e
		return nil, BuildErrorResponse(r, err)
	}
	defer closeBody(r)
	return PostListFromJson(r.Body), BuildResponse(r)
}

// SearchPosts returns any posts with matching terms string.
func (c *Client4) SearchPosts(teamId string, terms string, isOrSearch bool) (*PostList, *Response) {
	params := SearchParameter{
		Terms:      &terms,
		IsOrSearch: &isOrSearch,
	}
	return c.SearchPostsWithParams(teamId, &params)
}

// SearchPostsWithParams returns any posts with matching terms string.
func (c *Client4) SearchPostsWithParams(teamId string, params *SearchParameter) (*PostList, *Response) {
	r, err := c.DoApiPost(c.GetTeamRoute(teamId)+"/posts/search", params.SearchParameterToJson())
	if err != nil {
		return nil, BuildErrorResponse(r, err)
	}
	defer closeBody(r)
	return PostListFromJson(r.Body), BuildResponse(r)
}

// SearchPostsWithMatches returns any posts with matching terms string, including.
func (c *Client4) SearchPostsWithMatches(teamId string, terms string, isOrSearch bool) (*PostSearchResults, *Response) {
	requestBody := map[string]interface{}{"terms": terms, "is_or_search": isOrSearch}
	r, err := c.DoApiPost(c.GetTeamRoute(teamId)+"/posts/search", StringInterfaceToJson(requestBody))
	if err != nil {
		return nil, BuildErrorResponse(r, err)
	}
	defer closeBody(r)
	return PostSearchResultsFromJson(r.Body), BuildResponse(r)
}

// DoPostAction performs a post action.
func (c *Client4) DoPostAction(postId, actionId string) (bool, *Response) {
	r, err := c.DoApiPost(c.GetPostRoute(postId)+"/actions/"+actionId, "")
	if err != nil {
		return false, BuildErrorResponse(r, err)
	}
	defer closeBody(r)
	return CheckStatusOK(r), BuildResponse(r)
}

// DoPostActionWithCookie performs a post action with extra arguments
func (c *Client4) DoPostActionWithCookie(postId, actionId, selected, cookieStr string) (bool, *Response) {
	var body []byte
	if selected != "" || cookieStr != "" {
		body, _ = json.Marshal(DoPostActionRequest{
			SelectedOption: selected,
			Cookie:         cookieStr,
		})
	}
	r, err := c.DoApiPost(c.GetPostRoute(postId)+"/actions/"+actionId, string(body))
	if err != nil {
		return false, BuildErrorResponse(r, err)
	}
	defer closeBody(r)
	return CheckStatusOK(r), BuildResponse(r)
}

// OpenInteractiveDialog sends a WebSocket event to a user's clients to
// open interactive dialogs, based on the provided trigger ID and other
// provided data. Used with interactive message buttons, menus and
// slash commands.
func (c *Client4) OpenInteractiveDialog(request OpenDialogRequest) (bool, *Response) {
	b, _ := json.Marshal(request)
	r, err := c.DoApiPost("/actions/dialogs/open", string(b))
	if err != nil {
		return false, BuildErrorResponse(r, err)
	}
	defer closeBody(r)
	return CheckStatusOK(r), BuildResponse(r)
}

// SubmitInteractiveDialog will submit the provided dialog data to the integration
// configured by the URL. Used with the interactive dialogs integration feature.
func (c *Client4) SubmitInteractiveDialog(request SubmitDialogRequest) (*SubmitDialogResponse, *Response) {
	b, _ := json.Marshal(request)
	r, err := c.DoApiPost("/actions/dialogs/submit", string(b))
	if err != nil {
		return nil, BuildErrorResponse(r, err)
	}
	defer closeBody(r)

	var resp SubmitDialogResponse
	json.NewDecoder(r.Body).Decode(&resp)
	return &resp, BuildResponse(r)
}

// UploadFile will upload a file to a channel using a multipart request, to be later attached to a post.
// This method is functionally equivalent to Client4.UploadFileAsRequestBody.
func (c *Client4) UploadFile(data []byte, channelId string, filename string) (*FileUploadResponse, *Response) {
	body := &bytes.Buffer{}
	writer := multipart.NewWriter(body)

	part, err := writer.CreateFormField("channel_id")
	if err != nil {
		return nil, &Response{Error: NewAppError("UploadPostAttachment", "model.client.upload_post_attachment.channel_id.app_error", nil, err.Error(), http.StatusBadRequest)}
	}

	_, err = io.Copy(part, strings.NewReader(channelId))
	if err != nil {
		return nil, &Response{Error: NewAppError("UploadPostAttachment", "model.client.upload_post_attachment.channel_id.app_error", nil, err.Error(), http.StatusBadRequest)}
	}

	part, err = writer.CreateFormFile("files", filename)
	if err != nil {
		return nil, &Response{Error: NewAppError("UploadPostAttachment", "model.client.upload_post_attachment.file.app_error", nil, err.Error(), http.StatusBadRequest)}
	}
	_, err = io.Copy(part, bytes.NewBuffer(data))
	if err != nil {
		return nil, &Response{Error: NewAppError("UploadPostAttachment", "model.client.upload_post_attachment.file.app_error", nil, err.Error(), http.StatusBadRequest)}
	}

	err = writer.Close()
	if err != nil {
		return nil, &Response{Error: NewAppError("UploadPostAttachment", "model.client.upload_post_attachment.writer.app_error", nil, err.Error(), http.StatusBadRequest)}
	}

	return c.DoUploadFile(c.GetFilesRoute(), body.Bytes(), writer.FormDataContentType())
}

// UploadFileAsRequestBody will upload a file to a channel as the body of a request, to be later attached
// to a post. This method is functionally equivalent to Client4.UploadFile.
func (c *Client4) UploadFileAsRequestBody(data []byte, channelId string, filename string) (*FileUploadResponse, *Response) {
	return c.DoUploadFile(c.GetFilesRoute()+fmt.Sprintf("?channel_id=%v&filename=%v", url.QueryEscape(channelId), url.QueryEscape(filename)), data, http.DetectContentType(data))
}

// GetFile gets the bytes for a file by id.
func (c *Client4) GetFile(fileId string) ([]byte, *Response) {
	r, appErr := c.DoApiGet(c.GetFileRoute(fileId), "")
	if appErr != nil {
		return nil, BuildErrorResponse(r, appErr)
	}
	defer closeBody(r)

	data, err := ioutil.ReadAll(r.Body)
	if err != nil {
		return nil, BuildErrorResponse(r, NewAppError("GetFile", "model.client.read_file.app_error", nil, err.Error(), r.StatusCode))
	}
	return data, BuildResponse(r)
}

// DownloadFile gets the bytes for a file by id, optionally adding headers to force the browser to download it.
func (c *Client4) DownloadFile(fileId string, download bool) ([]byte, *Response) {
	r, appErr := c.DoApiGet(c.GetFileRoute(fileId)+fmt.Sprintf("?download=%v", download), "")
	if appErr != nil {
		return nil, BuildErrorResponse(r, appErr)
	}
	defer closeBody(r)

	data, err := ioutil.ReadAll(r.Body)
	if err != nil {
		return nil, BuildErrorResponse(r, NewAppError("DownloadFile", "model.client.read_file.app_error", nil, err.Error(), r.StatusCode))
	}
	return data, BuildResponse(r)
}

// GetFileThumbnail gets the bytes for a file by id.
func (c *Client4) GetFileThumbnail(fileId string) ([]byte, *Response) {
	r, appErr := c.DoApiGet(c.GetFileRoute(fileId)+"/thumbnail", "")
	if appErr != nil {
		return nil, BuildErrorResponse(r, appErr)
	}
	defer closeBody(r)

	data, err := ioutil.ReadAll(r.Body)
	if err != nil {
		return nil, BuildErrorResponse(r, NewAppError("GetFileThumbnail", "model.client.read_file.app_error", nil, err.Error(), r.StatusCode))
	}
	return data, BuildResponse(r)
}

// DownloadFileThumbnail gets the bytes for a file by id, optionally adding headers to force the browser to download it.
func (c *Client4) DownloadFileThumbnail(fileId string, download bool) ([]byte, *Response) {
	r, appErr := c.DoApiGet(c.GetFileRoute(fileId)+fmt.Sprintf("/thumbnail?download=%v", download), "")
	if appErr != nil {
		return nil, BuildErrorResponse(r, appErr)
	}
	defer closeBody(r)

	data, err := ioutil.ReadAll(r.Body)
	if err != nil {
		return nil, BuildErrorResponse(r, NewAppError("DownloadFileThumbnail", "model.client.read_file.app_error", nil, err.Error(), r.StatusCode))
	}
	return data, BuildResponse(r)
}

// GetFileLink gets the public link of a file by id.
func (c *Client4) GetFileLink(fileId string) (string, *Response) {
	r, err := c.DoApiGet(c.GetFileRoute(fileId)+"/link", "")
	if err != nil {
		return "", BuildErrorResponse(r, err)
	}
	defer closeBody(r)
	return MapFromJson(r.Body)["link"], BuildResponse(r)
}

// GetFilePreview gets the bytes for a file by id.
func (c *Client4) GetFilePreview(fileId string) ([]byte, *Response) {
	r, appErr := c.DoApiGet(c.GetFileRoute(fileId)+"/preview", "")
	if appErr != nil {
		return nil, BuildErrorResponse(r, appErr)
	}
	defer closeBody(r)

	data, err := ioutil.ReadAll(r.Body)
	if err != nil {
		return nil, BuildErrorResponse(r, NewAppError("GetFilePreview", "model.client.read_file.app_error", nil, err.Error(), r.StatusCode))
	}
	return data, BuildResponse(r)
}

// DownloadFilePreview gets the bytes for a file by id.
func (c *Client4) DownloadFilePreview(fileId string, download bool) ([]byte, *Response) {
	r, appErr := c.DoApiGet(c.GetFileRoute(fileId)+fmt.Sprintf("/preview?download=%v", download), "")
	if appErr != nil {
		return nil, BuildErrorResponse(r, appErr)
	}
	defer closeBody(r)

	data, err := ioutil.ReadAll(r.Body)
	if err != nil {
		return nil, BuildErrorResponse(r, NewAppError("DownloadFilePreview", "model.client.read_file.app_error", nil, err.Error(), r.StatusCode))
	}
	return data, BuildResponse(r)
}

// GetFileInfo gets all the file info objects.
func (c *Client4) GetFileInfo(fileId string) (*FileInfo, *Response) {
	r, err := c.DoApiGet(c.GetFileRoute(fileId)+"/info", "")
	if err != nil {
		return nil, BuildErrorResponse(r, err)
	}
	defer closeBody(r)
	return FileInfoFromJson(r.Body), BuildResponse(r)
}

// GetFileInfosForPost gets all the file info objects attached to a post.
func (c *Client4) GetFileInfosForPost(postId string, etag string) ([]*FileInfo, *Response) {
	r, err := c.DoApiGet(c.GetPostRoute(postId)+"/files/info", etag)
	if err != nil {
		return nil, BuildErrorResponse(r, err)
	}
	defer closeBody(r)
	return FileInfosFromJson(r.Body), BuildResponse(r)
}

// General/System Section

// GetPing will return ok if the running goRoutines are below the threshold and unhealthy for above.
func (c *Client4) GetPing() (string, *Response) {
	r, err := c.DoApiGet(c.GetSystemRoute()+"/ping", "")
	if r != nil && r.StatusCode == 500 {
		defer r.Body.Close()
		return STATUS_UNHEALTHY, BuildErrorResponse(r, err)
	}
	if err != nil {
		return "", BuildErrorResponse(r, err)
	}
	defer closeBody(r)
	return MapFromJson(r.Body)["status"], BuildResponse(r)
}

// GetPingWithServerStatus will return ok if several basic server health checks
// all pass successfully.
func (c *Client4) GetPingWithServerStatus() (string, *Response) {
	r, err := c.DoApiGet(c.GetSystemRoute()+"/ping?get_server_status="+c.boolString(true), "")
	if r != nil && r.StatusCode == 500 {
		defer r.Body.Close()
		return STATUS_UNHEALTHY, BuildErrorResponse(r, err)
	}
	if err != nil {
		return "", BuildErrorResponse(r, err)
	}
	defer closeBody(r)
	return MapFromJson(r.Body)["status"], BuildResponse(r)
}

// GetPingWithFullServerStatus will return the full status if several basic server
// health checks all pass successfully.
func (c *Client4) GetPingWithFullServerStatus() (map[string]string, *Response) {
	r, err := c.DoApiGet(c.GetSystemRoute()+"/ping?get_server_status="+c.boolString(true), "")
	if r != nil && r.StatusCode == 500 {
		defer r.Body.Close()
		return map[string]string{"status": STATUS_UNHEALTHY}, BuildErrorResponse(r, err)
	}
	if err != nil {
		return nil, BuildErrorResponse(r, err)
	}
	defer closeBody(r)
	return MapFromJson(r.Body), BuildResponse(r)
}

// TestEmail will attempt to connect to the configured SMTP server.
func (c *Client4) TestEmail(config *Config) (bool, *Response) {
	r, err := c.DoApiPost(c.GetTestEmailRoute(), config.ToJson())
	if err != nil {
		return false, BuildErrorResponse(r, err)
	}
	defer closeBody(r)
	return CheckStatusOK(r), BuildResponse(r)
}

// TestSiteURL will test the validity of a site URL.
func (c *Client4) TestSiteURL(siteURL string) (bool, *Response) {
	requestBody := make(map[string]string)
	requestBody["site_url"] = siteURL
	r, err := c.DoApiPost(c.GetTestSiteURLRoute(), MapToJson(requestBody))
	if err != nil {
		return false, BuildErrorResponse(r, err)
	}
	defer closeBody(r)
	return CheckStatusOK(r), BuildResponse(r)
}

// TestS3Connection will attempt to connect to the AWS S3.
func (c *Client4) TestS3Connection(config *Config) (bool, *Response) {
	r, err := c.DoApiPost(c.GetTestS3Route(), config.ToJson())
	if err != nil {
		return false, BuildErrorResponse(r, err)
	}
	defer closeBody(r)
	return CheckStatusOK(r), BuildResponse(r)
}

// GetConfig will retrieve the server config with some sanitized items.
func (c *Client4) GetConfig() (*Config, *Response) {
	r, err := c.DoApiGet(c.GetConfigRoute(), "")
	if err != nil {
		return nil, BuildErrorResponse(r, err)
	}
	defer closeBody(r)
	return ConfigFromJson(r.Body), BuildResponse(r)
}

// ReloadConfig will reload the server configuration.
func (c *Client4) ReloadConfig() (bool, *Response) {
	r, err := c.DoApiPost(c.GetConfigRoute()+"/reload", "")
	if err != nil {
		return false, BuildErrorResponse(r, err)
	}
	defer closeBody(r)
	return CheckStatusOK(r), BuildResponse(r)
}

// GetOldClientConfig will retrieve the parts of the server configuration needed by the
// client, formatted in the old format.
func (c *Client4) GetOldClientConfig(etag string) (map[string]string, *Response) {
	r, err := c.DoApiGet(c.GetConfigRoute()+"/client?format=old", etag)
	if err != nil {
		return nil, BuildErrorResponse(r, err)
	}
	defer closeBody(r)
	return MapFromJson(r.Body), BuildResponse(r)
}

// GetEnvironmentConfig will retrieve a map mirroring the server configuration where fields
// are set to true if the corresponding config setting is set through an environment variable.
// Settings that haven't been set through environment variables will be missing from the map.
func (c *Client4) GetEnvironmentConfig() (map[string]interface{}, *Response) {
	r, err := c.DoApiGet(c.GetConfigRoute()+"/environment", "")
	if err != nil {
		return nil, BuildErrorResponse(r, err)
	}
	defer closeBody(r)
	return StringInterfaceFromJson(r.Body), BuildResponse(r)
}

// GetOldClientLicense will retrieve the parts of the server license needed by the
// client, formatted in the old format.
func (c *Client4) GetOldClientLicense(etag string) (map[string]string, *Response) {
	r, err := c.DoApiGet(c.GetLicenseRoute()+"/client?format=old", etag)
	if err != nil {
		return nil, BuildErrorResponse(r, err)
	}
	defer closeBody(r)
	return MapFromJson(r.Body), BuildResponse(r)
}

// DatabaseRecycle will recycle the connections. Discard current connection and get new one.
func (c *Client4) DatabaseRecycle() (bool, *Response) {
	r, err := c.DoApiPost(c.GetDatabaseRoute()+"/recycle", "")
	if err != nil {
		return false, BuildErrorResponse(r, err)
	}
	defer closeBody(r)
	return CheckStatusOK(r), BuildResponse(r)
}

// InvalidateCaches will purge the cache and can affect the performance while is cleaning.
func (c *Client4) InvalidateCaches() (bool, *Response) {
	r, err := c.DoApiPost(c.GetCacheRoute()+"/invalidate", "")
	if err != nil {
		return false, BuildErrorResponse(r, err)
	}
	defer closeBody(r)
	return CheckStatusOK(r), BuildResponse(r)
}

// UpdateConfig will update the server configuration.
func (c *Client4) UpdateConfig(config *Config) (*Config, *Response) {
	r, err := c.DoApiPut(c.GetConfigRoute(), config.ToJson())
	if err != nil {
		return nil, BuildErrorResponse(r, err)
	}
	defer closeBody(r)
	return ConfigFromJson(r.Body), BuildResponse(r)
}

// MigrateConfig will migrate existing config to the new one.
func (c *Client4) MigrateConfig(from, to string) (bool, *Response) {
	m := make(map[string]string, 2)
	m["from"] = from
	m["to"] = to
	r, err := c.DoApiPost(c.GetConfigRoute()+"/migrate", MapToJson(m))
	if err != nil {
		return false, BuildErrorResponse(r, err)
	}
	defer closeBody(r)
	return true, BuildResponse(r)
}

// UploadLicenseFile will add a license file to the system.
func (c *Client4) UploadLicenseFile(data []byte) (bool, *Response) {
	body := &bytes.Buffer{}
	writer := multipart.NewWriter(body)

	part, err := writer.CreateFormFile("license", "test-license.mattermost-license")
	if err != nil {
		return false, &Response{Error: NewAppError("UploadLicenseFile", "model.client.set_profile_user.no_file.app_error", nil, err.Error(), http.StatusBadRequest)}
	}

	if _, err = io.Copy(part, bytes.NewBuffer(data)); err != nil {
		return false, &Response{Error: NewAppError("UploadLicenseFile", "model.client.set_profile_user.no_file.app_error", nil, err.Error(), http.StatusBadRequest)}
	}

	if err = writer.Close(); err != nil {
		return false, &Response{Error: NewAppError("UploadLicenseFile", "model.client.set_profile_user.writer.app_error", nil, err.Error(), http.StatusBadRequest)}
	}

	rq, err := http.NewRequest("POST", c.ApiUrl+c.GetLicenseRoute(), bytes.NewReader(body.Bytes()))
	if err != nil {
		return false, &Response{Error: NewAppError("UploadLicenseFile", "model.client.connecting.app_error", nil, err.Error(), http.StatusBadRequest)}
	}
	rq.Header.Set("Content-Type", writer.FormDataContentType())

	if len(c.AuthToken) > 0 {
		rq.Header.Set(HEADER_AUTH, c.AuthType+" "+c.AuthToken)
	}

	rp, err := c.HttpClient.Do(rq)
	if err != nil || rp == nil {
		return false, &Response{StatusCode: http.StatusForbidden, Error: NewAppError(c.GetLicenseRoute(), "model.client.connecting.app_error", nil, err.Error(), http.StatusForbidden)}
	}
	defer closeBody(rp)

	if rp.StatusCode >= 300 {
		return false, BuildErrorResponse(rp, AppErrorFromJson(rp.Body))
	}

	return CheckStatusOK(rp), BuildResponse(rp)
}

// RemoveLicenseFile will remove the server license it exists. Note that this will
// disable all enterprise features.
func (c *Client4) RemoveLicenseFile() (bool, *Response) {
	r, err := c.DoApiDelete(c.GetLicenseRoute())
	if err != nil {
		return false, BuildErrorResponse(r, err)
	}
	defer closeBody(r)
	return CheckStatusOK(r), BuildResponse(r)
}

// GetAnalyticsOld will retrieve analytics using the old format. New format is not
// available but the "/analytics" endpoint is reserved for it. The "name" argument is optional
// and defaults to "standard". The "teamId" argument is optional and will limit results
// to a specific team.
func (c *Client4) GetAnalyticsOld(name, teamId string) (AnalyticsRows, *Response) {
	query := fmt.Sprintf("?name=%v&team_id=%v", name, teamId)
	r, err := c.DoApiGet(c.GetAnalyticsRoute()+"/old"+query, "")
	if err != nil {
		return nil, BuildErrorResponse(r, err)
	}
	defer closeBody(r)
	return AnalyticsRowsFromJson(r.Body), BuildResponse(r)
}

// Webhooks Section

// CreateIncomingWebhook creates an incoming webhook for a channel.
func (c *Client4) CreateIncomingWebhook(hook *IncomingWebhook) (*IncomingWebhook, *Response) {
	r, err := c.DoApiPost(c.GetIncomingWebhooksRoute(), hook.ToJson())
	if err != nil {
		return nil, BuildErrorResponse(r, err)
	}
	defer closeBody(r)
	return IncomingWebhookFromJson(r.Body), BuildResponse(r)
}

// UpdateIncomingWebhook updates an incoming webhook for a channel.
func (c *Client4) UpdateIncomingWebhook(hook *IncomingWebhook) (*IncomingWebhook, *Response) {
	r, err := c.DoApiPut(c.GetIncomingWebhookRoute(hook.Id), hook.ToJson())
	if err != nil {
		return nil, BuildErrorResponse(r, err)
	}
	defer closeBody(r)
	return IncomingWebhookFromJson(r.Body), BuildResponse(r)
}

// GetIncomingWebhooks returns a page of incoming webhooks on the system. Page counting starts at 0.
func (c *Client4) GetIncomingWebhooks(page int, perPage int, etag string) ([]*IncomingWebhook, *Response) {
	query := fmt.Sprintf("?page=%v&per_page=%v", page, perPage)
	r, err := c.DoApiGet(c.GetIncomingWebhooksRoute()+query, etag)
	if err != nil {
		return nil, BuildErrorResponse(r, err)
	}
	defer closeBody(r)
	return IncomingWebhookListFromJson(r.Body), BuildResponse(r)
}

// GetIncomingWebhooksForTeam returns a page of incoming webhooks for a team. Page counting starts at 0.
func (c *Client4) GetIncomingWebhooksForTeam(teamId string, page int, perPage int, etag string) ([]*IncomingWebhook, *Response) {
	query := fmt.Sprintf("?page=%v&per_page=%v&team_id=%v", page, perPage, teamId)
	r, err := c.DoApiGet(c.GetIncomingWebhooksRoute()+query, etag)
	if err != nil {
		return nil, BuildErrorResponse(r, err)
	}
	defer closeBody(r)
	return IncomingWebhookListFromJson(r.Body), BuildResponse(r)
}

// GetIncomingWebhook returns an Incoming webhook given the hook ID.
func (c *Client4) GetIncomingWebhook(hookID string, etag string) (*IncomingWebhook, *Response) {
	r, err := c.DoApiGet(c.GetIncomingWebhookRoute(hookID), etag)
	if err != nil {
		return nil, BuildErrorResponse(r, err)
	}
	defer closeBody(r)
	return IncomingWebhookFromJson(r.Body), BuildResponse(r)
}

// DeleteIncomingWebhook deletes and Incoming Webhook given the hook ID.
func (c *Client4) DeleteIncomingWebhook(hookID string) (bool, *Response) {
	r, err := c.DoApiDelete(c.GetIncomingWebhookRoute(hookID))
	if err != nil {
		return false, BuildErrorResponse(r, err)
	}
	defer closeBody(r)
	return CheckStatusOK(r), BuildResponse(r)
}

// CreateOutgoingWebhook creates an outgoing webhook for a team or channel.
func (c *Client4) CreateOutgoingWebhook(hook *OutgoingWebhook) (*OutgoingWebhook, *Response) {
	r, err := c.DoApiPost(c.GetOutgoingWebhooksRoute(), hook.ToJson())
	if err != nil {
		return nil, BuildErrorResponse(r, err)
	}
	defer closeBody(r)
	return OutgoingWebhookFromJson(r.Body), BuildResponse(r)
}

// UpdateOutgoingWebhook creates an outgoing webhook for a team or channel.
func (c *Client4) UpdateOutgoingWebhook(hook *OutgoingWebhook) (*OutgoingWebhook, *Response) {
	r, err := c.DoApiPut(c.GetOutgoingWebhookRoute(hook.Id), hook.ToJson())
	if err != nil {
		return nil, BuildErrorResponse(r, err)
	}
	defer closeBody(r)
	return OutgoingWebhookFromJson(r.Body), BuildResponse(r)
}

// GetOutgoingWebhooks returns a page of outgoing webhooks on the system. Page counting starts at 0.
func (c *Client4) GetOutgoingWebhooks(page int, perPage int, etag string) ([]*OutgoingWebhook, *Response) {
	query := fmt.Sprintf("?page=%v&per_page=%v", page, perPage)
	r, err := c.DoApiGet(c.GetOutgoingWebhooksRoute()+query, etag)
	if err != nil {
		return nil, BuildErrorResponse(r, err)
	}
	defer closeBody(r)
	return OutgoingWebhookListFromJson(r.Body), BuildResponse(r)
}

// GetOutgoingWebhook outgoing webhooks on the system requested by Hook Id.
func (c *Client4) GetOutgoingWebhook(hookId string) (*OutgoingWebhook, *Response) {
	r, err := c.DoApiGet(c.GetOutgoingWebhookRoute(hookId), "")
	if err != nil {
		return nil, BuildErrorResponse(r, err)
	}
	defer closeBody(r)
	return OutgoingWebhookFromJson(r.Body), BuildResponse(r)
}

// GetOutgoingWebhooksForChannel returns a page of outgoing webhooks for a channel. Page counting starts at 0.
func (c *Client4) GetOutgoingWebhooksForChannel(channelId string, page int, perPage int, etag string) ([]*OutgoingWebhook, *Response) {
	query := fmt.Sprintf("?page=%v&per_page=%v&channel_id=%v", page, perPage, channelId)
	r, err := c.DoApiGet(c.GetOutgoingWebhooksRoute()+query, etag)
	if err != nil {
		return nil, BuildErrorResponse(r, err)
	}
	defer closeBody(r)
	return OutgoingWebhookListFromJson(r.Body), BuildResponse(r)
}

// GetOutgoingWebhooksForTeam returns a page of outgoing webhooks for a team. Page counting starts at 0.
func (c *Client4) GetOutgoingWebhooksForTeam(teamId string, page int, perPage int, etag string) ([]*OutgoingWebhook, *Response) {
	query := fmt.Sprintf("?page=%v&per_page=%v&team_id=%v", page, perPage, teamId)
	r, err := c.DoApiGet(c.GetOutgoingWebhooksRoute()+query, etag)
	if err != nil {
		return nil, BuildErrorResponse(r, err)
	}
	defer closeBody(r)
	return OutgoingWebhookListFromJson(r.Body), BuildResponse(r)
}

// RegenOutgoingHookToken regenerate the outgoing webhook token.
func (c *Client4) RegenOutgoingHookToken(hookId string) (*OutgoingWebhook, *Response) {
	r, err := c.DoApiPost(c.GetOutgoingWebhookRoute(hookId)+"/regen_token", "")
	if err != nil {
		return nil, BuildErrorResponse(r, err)
	}
	defer closeBody(r)
	return OutgoingWebhookFromJson(r.Body), BuildResponse(r)
}

// DeleteOutgoingWebhook delete the outgoing webhook on the system requested by Hook Id.
func (c *Client4) DeleteOutgoingWebhook(hookId string) (bool, *Response) {
	r, err := c.DoApiDelete(c.GetOutgoingWebhookRoute(hookId))
	if err != nil {
		return false, BuildErrorResponse(r, err)
	}
	defer closeBody(r)
	return CheckStatusOK(r), BuildResponse(r)
}

// Preferences Section

// GetPreferences returns the user's preferences.
func (c *Client4) GetPreferences(userId string) (Preferences, *Response) {
	r, err := c.DoApiGet(c.GetPreferencesRoute(userId), "")
	if err != nil {
		return nil, BuildErrorResponse(r, err)
	}
	defer closeBody(r)
	preferences, _ := PreferencesFromJson(r.Body)
	return preferences, BuildResponse(r)
}

// UpdatePreferences saves the user's preferences.
func (c *Client4) UpdatePreferences(userId string, preferences *Preferences) (bool, *Response) {
	r, err := c.DoApiPut(c.GetPreferencesRoute(userId), preferences.ToJson())
	if err != nil {
		return false, BuildErrorResponse(r, err)
	}
	defer closeBody(r)
	return true, BuildResponse(r)
}

// DeletePreferences deletes the user's preferences.
func (c *Client4) DeletePreferences(userId string, preferences *Preferences) (bool, *Response) {
	r, err := c.DoApiPost(c.GetPreferencesRoute(userId)+"/delete", preferences.ToJson())
	if err != nil {
		return false, BuildErrorResponse(r, err)
	}
	defer closeBody(r)
	return true, BuildResponse(r)
}

// GetPreferencesByCategory returns the user's preferences from the provided category string.
func (c *Client4) GetPreferencesByCategory(userId string, category string) (Preferences, *Response) {
	url := fmt.Sprintf(c.GetPreferencesRoute(userId)+"/%s", category)
	r, err := c.DoApiGet(url, "")
	if err != nil {
		return nil, BuildErrorResponse(r, err)
	}
	defer closeBody(r)
	preferences, _ := PreferencesFromJson(r.Body)
	return preferences, BuildResponse(r)
}

// GetPreferenceByCategoryAndName returns the user's preferences from the provided category and preference name string.
func (c *Client4) GetPreferenceByCategoryAndName(userId string, category string, preferenceName string) (*Preference, *Response) {
	url := fmt.Sprintf(c.GetPreferencesRoute(userId)+"/%s/name/%v", category, preferenceName)
	r, err := c.DoApiGet(url, "")
	if err != nil {
		return nil, BuildErrorResponse(r, err)
	}
	defer closeBody(r)
	return PreferenceFromJson(r.Body), BuildResponse(r)
}

// SAML Section

// GetSamlMetadata returns metadata for the SAML configuration.
func (c *Client4) GetSamlMetadata() (string, *Response) {
	r, err := c.DoApiGet(c.GetSamlRoute()+"/metadata", "")
	if err != nil {
		return "", BuildErrorResponse(r, err)
	}
	defer closeBody(r)
	buf := new(bytes.Buffer)
	_, _ = buf.ReadFrom(r.Body)
	return buf.String(), BuildResponse(r)
}

func fileToMultipart(data []byte, filename string) ([]byte, *multipart.Writer, error) {
	body := &bytes.Buffer{}
	writer := multipart.NewWriter(body)

	part, err := writer.CreateFormFile("certificate", filename)
	if err != nil {
		return nil, nil, err
	}

	if _, err = io.Copy(part, bytes.NewBuffer(data)); err != nil {
		return nil, nil, err
	}

	if err := writer.Close(); err != nil {
		return nil, nil, err
	}

	return body.Bytes(), writer, nil
}

// UploadSamlIdpCertificate will upload an IDP certificate for SAML and set the config to use it.
// The filename parameter is deprecated and ignored: the server will pick a hard-coded filename when writing to disk.
func (c *Client4) UploadSamlIdpCertificate(data []byte, filename string) (bool, *Response) {
	body, writer, err := fileToMultipart(data, filename)
	if err != nil {
		return false, &Response{Error: NewAppError("UploadSamlIdpCertificate", "model.client.upload_saml_cert.app_error", nil, err.Error(), http.StatusBadRequest)}
	}

	_, resp := c.DoUploadFile(c.GetSamlRoute()+"/certificate/idp", body, writer.FormDataContentType())
	return resp.Error == nil, resp
}

// UploadSamlPublicCertificate will upload a public certificate for SAML and set the config to use it.
// The filename parameter is deprecated and ignored: the server will pick a hard-coded filename when writing to disk.
func (c *Client4) UploadSamlPublicCertificate(data []byte, filename string) (bool, *Response) {
	body, writer, err := fileToMultipart(data, filename)
	if err != nil {
		return false, &Response{Error: NewAppError("UploadSamlPublicCertificate", "model.client.upload_saml_cert.app_error", nil, err.Error(), http.StatusBadRequest)}
	}

	_, resp := c.DoUploadFile(c.GetSamlRoute()+"/certificate/public", body, writer.FormDataContentType())
	return resp.Error == nil, resp
}

// UploadSamlPrivateCertificate will upload a private key for SAML and set the config to use it.
// The filename parameter is deprecated and ignored: the server will pick a hard-coded filename when writing to disk.
func (c *Client4) UploadSamlPrivateCertificate(data []byte, filename string) (bool, *Response) {
	body, writer, err := fileToMultipart(data, filename)
	if err != nil {
		return false, &Response{Error: NewAppError("UploadSamlPrivateCertificate", "model.client.upload_saml_cert.app_error", nil, err.Error(), http.StatusBadRequest)}
	}

	_, resp := c.DoUploadFile(c.GetSamlRoute()+"/certificate/private", body, writer.FormDataContentType())
	return resp.Error == nil, resp
}

// DeleteSamlIdpCertificate deletes the SAML IDP certificate from the server and updates the config to not use it and disable SAML.
func (c *Client4) DeleteSamlIdpCertificate() (bool, *Response) {
	r, err := c.DoApiDelete(c.GetSamlRoute() + "/certificate/idp")
	if err != nil {
		return false, BuildErrorResponse(r, err)
	}
	defer closeBody(r)
	return CheckStatusOK(r), BuildResponse(r)
}

// DeleteSamlPublicCertificate deletes the SAML IDP certificate from the server and updates the config to not use it and disable SAML.
func (c *Client4) DeleteSamlPublicCertificate() (bool, *Response) {
	r, err := c.DoApiDelete(c.GetSamlRoute() + "/certificate/public")
	if err != nil {
		return false, BuildErrorResponse(r, err)
	}
	defer closeBody(r)
	return CheckStatusOK(r), BuildResponse(r)
}

// DeleteSamlPrivateCertificate deletes the SAML IDP certificate from the server and updates the config to not use it and disable SAML.
func (c *Client4) DeleteSamlPrivateCertificate() (bool, *Response) {
	r, err := c.DoApiDelete(c.GetSamlRoute() + "/certificate/private")
	if err != nil {
		return false, BuildErrorResponse(r, err)
	}
	defer closeBody(r)
	return CheckStatusOK(r), BuildResponse(r)
}

// GetSamlCertificateStatus returns metadata for the SAML configuration.
func (c *Client4) GetSamlCertificateStatus() (*SamlCertificateStatus, *Response) {
	r, err := c.DoApiGet(c.GetSamlRoute()+"/certificate/status", "")
	if err != nil {
		return nil, BuildErrorResponse(r, err)
	}
	defer closeBody(r)
	return SamlCertificateStatusFromJson(r.Body), BuildResponse(r)
}

func (c *Client4) GetSamlMetadataFromIdp(samlMetadataURL string) (*SamlMetadataResponse, *Response) {
	requestBody := make(map[string]string)
	requestBody["saml_metadata_url"] = samlMetadataURL
	r, err := c.DoApiPost(c.GetSamlRoute()+"/metadatafromidp", MapToJson(requestBody))
	if err != nil {
		return nil, BuildErrorResponse(r, err)
	}

	defer closeBody(r)
	return SamlMetadataResponseFromJson(r.Body), BuildResponse(r)
}

// Compliance Section

// CreateComplianceReport creates an incoming webhook for a channel.
func (c *Client4) CreateComplianceReport(report *Compliance) (*Compliance, *Response) {
	r, err := c.DoApiPost(c.GetComplianceReportsRoute(), report.ToJson())
	if err != nil {
		return nil, BuildErrorResponse(r, err)
	}
	defer closeBody(r)
	return ComplianceFromJson(r.Body), BuildResponse(r)
}

// GetComplianceReports returns list of compliance reports.
func (c *Client4) GetComplianceReports(page, perPage int) (Compliances, *Response) {
	query := fmt.Sprintf("?page=%v&per_page=%v", page, perPage)
	r, err := c.DoApiGet(c.GetComplianceReportsRoute()+query, "")
	if err != nil {
		return nil, BuildErrorResponse(r, err)
	}
	defer closeBody(r)
	return CompliancesFromJson(r.Body), BuildResponse(r)
}

// GetComplianceReport returns a compliance report.
func (c *Client4) GetComplianceReport(reportId string) (*Compliance, *Response) {
	r, err := c.DoApiGet(c.GetComplianceReportRoute(reportId), "")
	if err != nil {
		return nil, BuildErrorResponse(r, err)
	}
	defer closeBody(r)
	return ComplianceFromJson(r.Body), BuildResponse(r)
}

// DownloadComplianceReport returns a full compliance report as a file.
func (c *Client4) DownloadComplianceReport(reportId string) ([]byte, *Response) {
	rq, err := http.NewRequest("GET", c.ApiUrl+c.GetComplianceReportRoute(reportId), nil)
	if err != nil {
		return nil, &Response{Error: NewAppError("DownloadComplianceReport", "model.client.connecting.app_error", nil, err.Error(), http.StatusBadRequest)}
	}

	if len(c.AuthToken) > 0 {
		rq.Header.Set(HEADER_AUTH, "BEARER "+c.AuthToken)
	}

	rp, err := c.HttpClient.Do(rq)
	if err != nil || rp == nil {
		return nil, &Response{Error: NewAppError("DownloadComplianceReport", "model.client.connecting.app_error", nil, err.Error(), http.StatusBadRequest)}
	}
	defer closeBody(rp)

	if rp.StatusCode >= 300 {
		return nil, BuildErrorResponse(rp, AppErrorFromJson(rp.Body))
	}

	data, err := ioutil.ReadAll(rp.Body)
	if err != nil {
		return nil, BuildErrorResponse(rp, NewAppError("DownloadComplianceReport", "model.client.read_file.app_error", nil, err.Error(), rp.StatusCode))
	}

	return data, BuildResponse(rp)
}

// Cluster Section

// GetClusterStatus returns the status of all the configured cluster nodes.
func (c *Client4) GetClusterStatus() ([]*ClusterInfo, *Response) {
	r, err := c.DoApiGet(c.GetClusterRoute()+"/status", "")
	if err != nil {
		return nil, BuildErrorResponse(r, err)
	}
	defer closeBody(r)
	return ClusterInfosFromJson(r.Body), BuildResponse(r)
}

// LDAP Section

// SyncLdap will force a sync with the configured LDAP server.
func (c *Client4) SyncLdap() (bool, *Response) {
	r, err := c.DoApiPost(c.GetLdapRoute()+"/sync", "")
	if err != nil {
		return false, BuildErrorResponse(r, err)
	}
	defer closeBody(r)
	return CheckStatusOK(r), BuildResponse(r)
}

// TestLdap will attempt to connect to the configured LDAP server and return OK if configured
// correctly.
func (c *Client4) TestLdap() (bool, *Response) {
	r, err := c.DoApiPost(c.GetLdapRoute()+"/test", "")
	if err != nil {
		return false, BuildErrorResponse(r, err)
	}
	defer closeBody(r)
	return CheckStatusOK(r), BuildResponse(r)
}

// GetLdapGroups retrieves the immediate child groups of the given parent group.
func (c *Client4) GetLdapGroups() ([]*Group, *Response) {
	path := fmt.Sprintf("%s/groups", c.GetLdapRoute())

	r, appErr := c.DoApiGet(path, "")
	if appErr != nil {
		return nil, BuildErrorResponse(r, appErr)
	}
	defer closeBody(r)

	responseData := struct {
		Count  int      `json:"count"`
		Groups []*Group `json:"groups"`
	}{}
	if err := json.NewDecoder(r.Body).Decode(&responseData); err != nil {
		appErr := NewAppError("Api4.GetLdapGroups", "api.marshal_error", nil, err.Error(), http.StatusInternalServerError)
		return nil, BuildErrorResponse(r, appErr)
	}
	for i := range responseData.Groups {
		responseData.Groups[i].DisplayName = *responseData.Groups[i].Name
	}

	return responseData.Groups, BuildResponse(r)
}

// LinkLdapGroup creates or undeletes a Mattermost group and associates it to the given LDAP group DN.
func (c *Client4) LinkLdapGroup(dn string) (*Group, *Response) {
	path := fmt.Sprintf("%s/groups/%s/link", c.GetLdapRoute(), dn)

	r, appErr := c.DoApiPost(path, "")
	if appErr != nil {
		return nil, BuildErrorResponse(r, appErr)
	}
	defer closeBody(r)

	return GroupFromJson(r.Body), BuildResponse(r)
}

// UnlinkLdapGroup deletes the Mattermost group associated with the given LDAP group DN.
func (c *Client4) UnlinkLdapGroup(dn string) (*Group, *Response) {
	path := fmt.Sprintf("%s/groups/%s/link", c.GetLdapRoute(), dn)

	r, appErr := c.DoApiDelete(path)
	if appErr != nil {
		return nil, BuildErrorResponse(r, appErr)
	}
	defer closeBody(r)

	return GroupFromJson(r.Body), BuildResponse(r)
}

// MigrateIdLdap migrates the LDAP enabled users to given attribute
func (c *Client4) MigrateIdLdap(toAttribute string) (bool, *Response) {
	r, err := c.DoApiPost(c.GetLdapRoute()+"/migrateid", MapToJson(map[string]string{
		"toAttribute": toAttribute,
	}))
	if err != nil {
		return false, BuildErrorResponse(r, err)
	}
	defer closeBody(r)
	return CheckStatusOK(r), BuildResponse(r)
}

// GetGroupsByChannel retrieves the Mattermost Groups associated with a given channel
func (c *Client4) GetGroupsByChannel(channelId string, opts GroupSearchOpts) ([]*GroupWithSchemeAdmin, int, *Response) {
	path := fmt.Sprintf("%s/groups?q=%v&include_member_count=%v&filter_allow_reference=%v", c.GetChannelRoute(channelId), opts.Q, opts.IncludeMemberCount, opts.FilterAllowReference)
	if opts.PageOpts != nil {
		path = fmt.Sprintf("%s&page=%v&per_page=%v", path, opts.PageOpts.Page, opts.PageOpts.PerPage)
	}
	r, appErr := c.DoApiGet(path, "")
	if appErr != nil {
		return nil, 0, BuildErrorResponse(r, appErr)
	}
	defer closeBody(r)

	responseData := struct {
		Groups []*GroupWithSchemeAdmin `json:"groups"`
		Count  int                     `json:"total_group_count"`
	}{}
	if err := json.NewDecoder(r.Body).Decode(&responseData); err != nil {
		appErr := NewAppError("Api4.GetGroupsByChannel", "api.marshal_error", nil, err.Error(), http.StatusInternalServerError)
		return nil, 0, BuildErrorResponse(r, appErr)
	}

	return responseData.Groups, responseData.Count, BuildResponse(r)
}

// GetGroupsByTeam retrieves the Mattermost Groups associated with a given team
func (c *Client4) GetGroupsByTeam(teamId string, opts GroupSearchOpts) ([]*GroupWithSchemeAdmin, int, *Response) {
	path := fmt.Sprintf("%s/groups?q=%v&include_member_count=%v&filter_allow_reference=%v", c.GetTeamRoute(teamId), opts.Q, opts.IncludeMemberCount, opts.FilterAllowReference)
	if opts.PageOpts != nil {
		path = fmt.Sprintf("%s&page=%v&per_page=%v", path, opts.PageOpts.Page, opts.PageOpts.PerPage)
	}
	r, appErr := c.DoApiGet(path, "")
	if appErr != nil {
		return nil, 0, BuildErrorResponse(r, appErr)
	}
	defer closeBody(r)

	responseData := struct {
		Groups []*GroupWithSchemeAdmin `json:"groups"`
		Count  int                     `json:"total_group_count"`
	}{}
	if err := json.NewDecoder(r.Body).Decode(&responseData); err != nil {
		appErr := NewAppError("Api4.GetGroupsByTeam", "api.marshal_error", nil, err.Error(), http.StatusInternalServerError)
		return nil, 0, BuildErrorResponse(r, appErr)
	}

	return responseData.Groups, responseData.Count, BuildResponse(r)
}

// GetGroupsAssociatedToChannelsByTeam retrieves the Mattermost Groups associated with channels in a given team
func (c *Client4) GetGroupsAssociatedToChannelsByTeam(teamId string, opts GroupSearchOpts) (map[string][]*GroupWithSchemeAdmin, *Response) {
	path := fmt.Sprintf("%s/groups_by_channels?q=%v&filter_allow_reference=%v", c.GetTeamRoute(teamId), opts.Q, opts.FilterAllowReference)
	if opts.PageOpts != nil {
		path = fmt.Sprintf("%s&page=%v&per_page=%v", path, opts.PageOpts.Page, opts.PageOpts.PerPage)
	}
	r, appErr := c.DoApiGet(path, "")
	if appErr != nil {
		return nil, BuildErrorResponse(r, appErr)
	}
	defer closeBody(r)

	responseData := struct {
		GroupsAssociatedToChannels map[string][]*GroupWithSchemeAdmin `json:"groups"`
	}{}
	if err := json.NewDecoder(r.Body).Decode(&responseData); err != nil {
		appErr := NewAppError("Api4.GetGroupsAssociatedToChannelsByTeam", "api.marshal_error", nil, err.Error(), http.StatusInternalServerError)
		return nil, BuildErrorResponse(r, appErr)
	}

	return responseData.GroupsAssociatedToChannels, BuildResponse(r)
}

// GetGroups retrieves Mattermost Groups
func (c *Client4) GetGroups(opts GroupSearchOpts) ([]*Group, *Response) {
	path := fmt.Sprintf(
		"%s?include_member_count=%v&not_associated_to_team=%v&not_associated_to_channel=%v&filter_allow_reference=%v&q=%v&filter_parent_team_permitted=%v",
		c.GetGroupsRoute(),
		opts.IncludeMemberCount,
		opts.NotAssociatedToTeam,
		opts.NotAssociatedToChannel,
		opts.FilterAllowReference,
		opts.Q,
		opts.FilterParentTeamPermitted,
	)
	if opts.Since > 0 {
		path = fmt.Sprintf("%s&since=%v", path, opts.Since)
	}
	if opts.PageOpts != nil {
		path = fmt.Sprintf("%s&page=%v&per_page=%v", path, opts.PageOpts.Page, opts.PageOpts.PerPage)
	}
	r, appErr := c.DoApiGet(path, "")
	if appErr != nil {
		return nil, BuildErrorResponse(r, appErr)
	}
	defer closeBody(r)

	return GroupsFromJson(r.Body), BuildResponse(r)
}

// GetGroupsByUserId retrieves Mattermost Groups for a user
func (c *Client4) GetGroupsByUserId(userId string) ([]*Group, *Response) {
	path := fmt.Sprintf(
		"%s/%v/groups",
		c.GetUsersRoute(),
		userId,
	)

	r, appErr := c.DoApiGet(path, "")
	if appErr != nil {
		return nil, BuildErrorResponse(r, appErr)
	}
	defer closeBody(r)
	return GroupsFromJson(r.Body), BuildResponse(r)
}

func (c *Client4) MigrateAuthToLdap(fromAuthService string, matchField string, force bool) (bool, *Response) {
	r, err := c.DoApiPost(c.GetUsersRoute()+"/migrate_auth/ldap", StringInterfaceToJson(map[string]interface{}{
		"from":        fromAuthService,
		"force":       force,
		"match_field": matchField,
	}))
	if err != nil {
		return false, BuildErrorResponse(r, err)
	}
	defer closeBody(r)
	return CheckStatusOK(r), BuildResponse(r)
}

func (c *Client4) MigrateAuthToSaml(fromAuthService string, usersMap map[string]string, auto bool) (bool, *Response) {
	r, err := c.DoApiPost(c.GetUsersRoute()+"/migrate_auth/saml", StringInterfaceToJson(map[string]interface{}{
		"from":    fromAuthService,
		"auto":    auto,
		"matches": usersMap,
	}))
	if err != nil {
		return false, BuildErrorResponse(r, err)
	}
	defer closeBody(r)
	return CheckStatusOK(r), BuildResponse(r)
}

// UploadLdapPublicCertificate will upload a public certificate for LDAP and set the config to use it.
func (c *Client4) UploadLdapPublicCertificate(data []byte) (bool, *Response) {
	body, writer, err := fileToMultipart(data, LDAP_PUBLIC_CERTIFICATE_NAME)
	if err != nil {
		return false, &Response{Error: NewAppError("UploadLdapPublicCertificate", "model.client.upload_ldap_cert.app_error", nil, err.Error(), http.StatusBadRequest)}
	}

	_, resp := c.DoUploadFile(c.GetLdapRoute()+"/certificate/public", body, writer.FormDataContentType())
	return resp.Error == nil, resp
}

// UploadLdapPrivateCertificate will upload a private key for LDAP and set the config to use it.
func (c *Client4) UploadLdapPrivateCertificate(data []byte) (bool, *Response) {
	body, writer, err := fileToMultipart(data, LDAP_PRIVATE_KEY_NAME)
	if err != nil {
		return false, &Response{Error: NewAppError("UploadLdapPrivateCertificate", "model.client.upload_Ldap_cert.app_error", nil, err.Error(), http.StatusBadRequest)}
	}

	_, resp := c.DoUploadFile(c.GetLdapRoute()+"/certificate/private", body, writer.FormDataContentType())
	return resp.Error == nil, resp
}

// DeleteLdapPublicCertificate deletes the LDAP IDP certificate from the server and updates the config to not use it and disable LDAP.
func (c *Client4) DeleteLdapPublicCertificate() (bool, *Response) {
	r, err := c.DoApiDelete(c.GetLdapRoute() + "/certificate/public")
	if err != nil {
		return false, BuildErrorResponse(r, err)
	}
	defer closeBody(r)
	return CheckStatusOK(r), BuildResponse(r)
}

// DeleteLDAPPrivateCertificate deletes the LDAP IDP certificate from the server and updates the config to not use it and disable LDAP.
func (c *Client4) DeleteLdapPrivateCertificate() (bool, *Response) {
	r, err := c.DoApiDelete(c.GetLdapRoute() + "/certificate/private")
	if err != nil {
		return false, BuildErrorResponse(r, err)
	}
	defer closeBody(r)
	return CheckStatusOK(r), BuildResponse(r)
}

// Audits Section

// GetAudits returns a list of audits for the whole system.
func (c *Client4) GetAudits(page int, perPage int, etag string) (Audits, *Response) {
	query := fmt.Sprintf("?page=%v&per_page=%v", page, perPage)
	r, err := c.DoApiGet("/audits"+query, etag)
	if err != nil {
		return nil, BuildErrorResponse(r, err)
	}
	defer closeBody(r)
	return AuditsFromJson(r.Body), BuildResponse(r)
}

// Brand Section

// GetBrandImage retrieves the previously uploaded brand image.
func (c *Client4) GetBrandImage() ([]byte, *Response) {
	r, appErr := c.DoApiGet(c.GetBrandRoute()+"/image", "")
	if appErr != nil {
		return nil, BuildErrorResponse(r, appErr)
	}
	defer closeBody(r)

	if r.StatusCode >= 300 {
		return nil, BuildErrorResponse(r, AppErrorFromJson(r.Body))
	}

	data, err := ioutil.ReadAll(r.Body)
	if err != nil {
		return nil, BuildErrorResponse(r, NewAppError("GetBrandImage", "model.client.read_file.app_error", nil, err.Error(), r.StatusCode))
	}

	return data, BuildResponse(r)
}

// DeleteBrandImage deletes the brand image for the system.
func (c *Client4) DeleteBrandImage() *Response {
	r, err := c.DoApiDelete(c.GetBrandRoute() + "/image")
	if err != nil {
		return BuildErrorResponse(r, err)
	}
	return BuildResponse(r)
}

// UploadBrandImage sets the brand image for the system.
func (c *Client4) UploadBrandImage(data []byte) (bool, *Response) {
	body := &bytes.Buffer{}
	writer := multipart.NewWriter(body)

	part, err := writer.CreateFormFile("image", "brand.png")
	if err != nil {
		return false, &Response{Error: NewAppError("UploadBrandImage", "model.client.set_profile_user.no_file.app_error", nil, err.Error(), http.StatusBadRequest)}
	}

	if _, err = io.Copy(part, bytes.NewBuffer(data)); err != nil {
		return false, &Response{Error: NewAppError("UploadBrandImage", "model.client.set_profile_user.no_file.app_error", nil, err.Error(), http.StatusBadRequest)}
	}

	if err = writer.Close(); err != nil {
		return false, &Response{Error: NewAppError("UploadBrandImage", "model.client.set_profile_user.writer.app_error", nil, err.Error(), http.StatusBadRequest)}
	}

	rq, err := http.NewRequest("POST", c.ApiUrl+c.GetBrandRoute()+"/image", bytes.NewReader(body.Bytes()))
	if err != nil {
		return false, &Response{Error: NewAppError("UploadBrandImage", "model.client.connecting.app_error", nil, err.Error(), http.StatusBadRequest)}
	}
	rq.Header.Set("Content-Type", writer.FormDataContentType())

	if len(c.AuthToken) > 0 {
		rq.Header.Set(HEADER_AUTH, c.AuthType+" "+c.AuthToken)
	}

	rp, err := c.HttpClient.Do(rq)
	if err != nil || rp == nil {
		return false, &Response{StatusCode: http.StatusForbidden, Error: NewAppError(c.GetBrandRoute()+"/image", "model.client.connecting.app_error", nil, err.Error(), http.StatusForbidden)}
	}
	defer closeBody(rp)

	if rp.StatusCode >= 300 {
		return false, BuildErrorResponse(rp, AppErrorFromJson(rp.Body))
	}

	return CheckStatusOK(rp), BuildResponse(rp)
}

// Logs Section

// GetLogs page of logs as a string array.
func (c *Client4) GetLogs(page, perPage int) ([]string, *Response) {
	query := fmt.Sprintf("?page=%v&logs_per_page=%v", page, perPage)
	r, err := c.DoApiGet("/logs"+query, "")
	if err != nil {
		return nil, BuildErrorResponse(r, err)
	}
	defer closeBody(r)
	return ArrayFromJson(r.Body), BuildResponse(r)
}

// PostLog is a convenience Web Service call so clients can log messages into
// the server-side logs. For example we typically log javascript error messages
// into the server-side. It returns the log message if the logging was successful.
func (c *Client4) PostLog(message map[string]string) (map[string]string, *Response) {
	r, err := c.DoApiPost("/logs", MapToJson(message))
	if err != nil {
		return nil, BuildErrorResponse(r, err)
	}
	defer closeBody(r)
	return MapFromJson(r.Body), BuildResponse(r)
}

// OAuth Section

// CreateOAuthApp will register a new OAuth 2.0 client application with Mattermost acting as an OAuth 2.0 service provider.
func (c *Client4) CreateOAuthApp(app *OAuthApp) (*OAuthApp, *Response) {
	r, err := c.DoApiPost(c.GetOAuthAppsRoute(), app.ToJson())
	if err != nil {
		return nil, BuildErrorResponse(r, err)
	}
	defer closeBody(r)
	return OAuthAppFromJson(r.Body), BuildResponse(r)
}

// UpdateOAuthApp updates a page of registered OAuth 2.0 client applications with Mattermost acting as an OAuth 2.0 service provider.
func (c *Client4) UpdateOAuthApp(app *OAuthApp) (*OAuthApp, *Response) {
	r, err := c.DoApiPut(c.GetOAuthAppRoute(app.Id), app.ToJson())
	if err != nil {
		return nil, BuildErrorResponse(r, err)
	}
	defer closeBody(r)
	return OAuthAppFromJson(r.Body), BuildResponse(r)
}

// GetOAuthApps gets a page of registered OAuth 2.0 client applications with Mattermost acting as an OAuth 2.0 service provider.
func (c *Client4) GetOAuthApps(page, perPage int) ([]*OAuthApp, *Response) {
	query := fmt.Sprintf("?page=%v&per_page=%v", page, perPage)
	r, err := c.DoApiGet(c.GetOAuthAppsRoute()+query, "")
	if err != nil {
		return nil, BuildErrorResponse(r, err)
	}
	defer closeBody(r)
	return OAuthAppListFromJson(r.Body), BuildResponse(r)
}

// GetOAuthApp gets a registered OAuth 2.0 client application with Mattermost acting as an OAuth 2.0 service provider.
func (c *Client4) GetOAuthApp(appId string) (*OAuthApp, *Response) {
	r, err := c.DoApiGet(c.GetOAuthAppRoute(appId), "")
	if err != nil {
		return nil, BuildErrorResponse(r, err)
	}
	defer closeBody(r)
	return OAuthAppFromJson(r.Body), BuildResponse(r)
}

// GetOAuthAppInfo gets a sanitized version of a registered OAuth 2.0 client application with Mattermost acting as an OAuth 2.0 service provider.
func (c *Client4) GetOAuthAppInfo(appId string) (*OAuthApp, *Response) {
	r, err := c.DoApiGet(c.GetOAuthAppRoute(appId)+"/info", "")
	if err != nil {
		return nil, BuildErrorResponse(r, err)
	}
	defer closeBody(r)
	return OAuthAppFromJson(r.Body), BuildResponse(r)
}

// DeleteOAuthApp deletes a registered OAuth 2.0 client application.
func (c *Client4) DeleteOAuthApp(appId string) (bool, *Response) {
	r, err := c.DoApiDelete(c.GetOAuthAppRoute(appId))
	if err != nil {
		return false, BuildErrorResponse(r, err)
	}
	defer closeBody(r)
	return CheckStatusOK(r), BuildResponse(r)
}

// RegenerateOAuthAppSecret regenerates the client secret for a registered OAuth 2.0 client application.
func (c *Client4) RegenerateOAuthAppSecret(appId string) (*OAuthApp, *Response) {
	r, err := c.DoApiPost(c.GetOAuthAppRoute(appId)+"/regen_secret", "")
	if err != nil {
		return nil, BuildErrorResponse(r, err)
	}
	defer closeBody(r)
	return OAuthAppFromJson(r.Body), BuildResponse(r)
}

// GetAuthorizedOAuthAppsForUser gets a page of OAuth 2.0 client applications the user has authorized to use access their account.
func (c *Client4) GetAuthorizedOAuthAppsForUser(userId string, page, perPage int) ([]*OAuthApp, *Response) {
	query := fmt.Sprintf("?page=%v&per_page=%v", page, perPage)
	r, err := c.DoApiGet(c.GetUserRoute(userId)+"/oauth/apps/authorized"+query, "")
	if err != nil {
		return nil, BuildErrorResponse(r, err)
	}
	defer closeBody(r)
	return OAuthAppListFromJson(r.Body), BuildResponse(r)
}

// AuthorizeOAuthApp will authorize an OAuth 2.0 client application to access a user's account and provide a redirect link to follow.
func (c *Client4) AuthorizeOAuthApp(authRequest *AuthorizeRequest) (string, *Response) {
	r, err := c.DoApiRequest(http.MethodPost, c.Url+"/oauth/authorize", authRequest.ToJson(), "")
	if err != nil {
		return "", BuildErrorResponse(r, err)
	}
	defer closeBody(r)
	return MapFromJson(r.Body)["redirect"], BuildResponse(r)
}

// DeauthorizeOAuthApp will deauthorize an OAuth 2.0 client application from accessing a user's account.
func (c *Client4) DeauthorizeOAuthApp(appId string) (bool, *Response) {
	requestData := map[string]string{"client_id": appId}
	r, err := c.DoApiRequest(http.MethodPost, c.Url+"/oauth/deauthorize", MapToJson(requestData), "")
	if err != nil {
		return false, BuildErrorResponse(r, err)
	}
	defer closeBody(r)
	return CheckStatusOK(r), BuildResponse(r)
}

// GetOAuthAccessToken is a test helper function for the OAuth access token endpoint.
func (c *Client4) GetOAuthAccessToken(data url.Values) (*AccessResponse, *Response) {
	rq, err := http.NewRequest(http.MethodPost, c.Url+"/oauth/access_token", strings.NewReader(data.Encode()))
	if err != nil {
		return nil, &Response{Error: NewAppError(c.Url+"/oauth/access_token", "model.client.connecting.app_error", nil, err.Error(), http.StatusBadRequest)}
	}
	rq.Header.Set("Content-Type", "application/x-www-form-urlencoded")

	if len(c.AuthToken) > 0 {
		rq.Header.Set(HEADER_AUTH, c.AuthType+" "+c.AuthToken)
	}

	rp, err := c.HttpClient.Do(rq)
	if err != nil || rp == nil {
		return nil, &Response{StatusCode: http.StatusForbidden, Error: NewAppError(c.Url+"/oauth/access_token", "model.client.connecting.app_error", nil, err.Error(), 403)}
	}
	defer closeBody(rp)

	if rp.StatusCode >= 300 {
		return nil, BuildErrorResponse(rp, AppErrorFromJson(rp.Body))
	}

	return AccessResponseFromJson(rp.Body), BuildResponse(rp)
}

// Elasticsearch Section

// TestElasticsearch will attempt to connect to the configured Elasticsearch server and return OK if configured.
// correctly.
func (c *Client4) TestElasticsearch() (bool, *Response) {
	r, err := c.DoApiPost(c.GetElasticsearchRoute()+"/test", "")
	if err != nil {
		return false, BuildErrorResponse(r, err)
	}
	defer closeBody(r)
	return CheckStatusOK(r), BuildResponse(r)
}

// PurgeElasticsearchIndexes immediately deletes all Elasticsearch indexes.
func (c *Client4) PurgeElasticsearchIndexes() (bool, *Response) {
	r, err := c.DoApiPost(c.GetElasticsearchRoute()+"/purge_indexes", "")
	if err != nil {
		return false, BuildErrorResponse(r, err)
	}
	defer closeBody(r)
	return CheckStatusOK(r), BuildResponse(r)
}

// Bleve Section

// PurgeBleveIndexes immediately deletes all Bleve indexes.
func (c *Client4) PurgeBleveIndexes() (bool, *Response) {
	r, err := c.DoApiPost(c.GetBleveRoute()+"/purge_indexes", "")
	if err != nil {
		return false, BuildErrorResponse(r, err)
	}
	defer closeBody(r)
	return CheckStatusOK(r), BuildResponse(r)
}

// Data Retention Section

// GetDataRetentionPolicy will get the current server data retention policy details.
func (c *Client4) GetDataRetentionPolicy() (*DataRetentionPolicy, *Response) {
	r, err := c.DoApiGet(c.GetDataRetentionRoute()+"/policy", "")
	if err != nil {
		return nil, BuildErrorResponse(r, err)
	}
	defer closeBody(r)
	return DataRetentionPolicyFromJson(r.Body), BuildResponse(r)
}

// Commands Section

// CreateCommand will create a new command if the user have the right permissions.
func (c *Client4) CreateCommand(cmd *Command) (*Command, *Response) {
	r, err := c.DoApiPost(c.GetCommandsRoute(), cmd.ToJson())
	if err != nil {
		return nil, BuildErrorResponse(r, err)
	}
	defer closeBody(r)
	return CommandFromJson(r.Body), BuildResponse(r)
}

// UpdateCommand updates a command based on the provided Command struct.
func (c *Client4) UpdateCommand(cmd *Command) (*Command, *Response) {
	r, err := c.DoApiPut(c.GetCommandRoute(cmd.Id), cmd.ToJson())
	if err != nil {
		return nil, BuildErrorResponse(r, err)
	}
	defer closeBody(r)
	return CommandFromJson(r.Body), BuildResponse(r)
}

// MoveCommand moves a command to a different team.
func (c *Client4) MoveCommand(teamId string, commandId string) (bool, *Response) {
	cmr := CommandMoveRequest{TeamId: teamId}
	r, err := c.DoApiPut(c.GetCommandMoveRoute(commandId), cmr.ToJson())
	if err != nil {
		return false, BuildErrorResponse(r, err)
	}
	defer closeBody(r)
	return CheckStatusOK(r), BuildResponse(r)
}

// DeleteCommand deletes a command based on the provided command id string.
func (c *Client4) DeleteCommand(commandId string) (bool, *Response) {
	r, err := c.DoApiDelete(c.GetCommandRoute(commandId))
	if err != nil {
		return false, BuildErrorResponse(r, err)
	}
	defer closeBody(r)
	return CheckStatusOK(r), BuildResponse(r)
}

// ListCommands will retrieve a list of commands available in the team.
func (c *Client4) ListCommands(teamId string, customOnly bool) ([]*Command, *Response) {
	query := fmt.Sprintf("?team_id=%v&custom_only=%v", teamId, customOnly)
	r, err := c.DoApiGet(c.GetCommandsRoute()+query, "")
	if err != nil {
		return nil, BuildErrorResponse(r, err)
	}
	defer closeBody(r)
	return CommandListFromJson(r.Body), BuildResponse(r)
}

// ListCommandAutocompleteSuggestions will retrieve a list of suggestions for a userInput.
func (c *Client4) ListCommandAutocompleteSuggestions(userInput, teamId string) ([]AutocompleteSuggestion, *Response) {
	query := fmt.Sprintf("/commands/autocomplete_suggestions?user_input=%v", userInput)
	r, err := c.DoApiGet(c.GetTeamRoute(teamId)+query, "")
	if err != nil {
		return nil, BuildErrorResponse(r, err)
	}
	defer closeBody(r)
	return AutocompleteSuggestionsFromJSON(r.Body), BuildResponse(r)
}

// GetCommandById will retrieve a command by id.
func (c *Client4) GetCommandById(cmdId string) (*Command, *Response) {
	url := fmt.Sprintf("%s/%s", c.GetCommandsRoute(), cmdId)
	r, err := c.DoApiGet(url, "")
	if err != nil {
		return nil, BuildErrorResponse(r, err)
	}
	defer closeBody(r)
	return CommandFromJson(r.Body), BuildResponse(r)
}

// ExecuteCommand executes a given slash command.
func (c *Client4) ExecuteCommand(channelId, command string) (*CommandResponse, *Response) {
	commandArgs := &CommandArgs{
		ChannelId: channelId,
		Command:   command,
	}
	r, err := c.DoApiPost(c.GetCommandsRoute()+"/execute", commandArgs.ToJson())
	if err != nil {
		return nil, BuildErrorResponse(r, err)
	}
	defer closeBody(r)

	response, _ := CommandResponseFromJson(r.Body)
	return response, BuildResponse(r)
}

// ExecuteCommandWithTeam executes a given slash command against the specified team.
// Use this when executing slash commands in a DM/GM, since the team id cannot be inferred in that case.
func (c *Client4) ExecuteCommandWithTeam(channelId, teamId, command string) (*CommandResponse, *Response) {
	commandArgs := &CommandArgs{
		ChannelId: channelId,
		TeamId:    teamId,
		Command:   command,
	}
	r, err := c.DoApiPost(c.GetCommandsRoute()+"/execute", commandArgs.ToJson())
	if err != nil {
		return nil, BuildErrorResponse(r, err)
	}
	defer closeBody(r)

	response, _ := CommandResponseFromJson(r.Body)
	return response, BuildResponse(r)
}

// ListAutocompleteCommands will retrieve a list of commands available in the team.
func (c *Client4) ListAutocompleteCommands(teamId string) ([]*Command, *Response) {
	r, err := c.DoApiGet(c.GetTeamAutoCompleteCommandsRoute(teamId), "")
	if err != nil {
		return nil, BuildErrorResponse(r, err)
	}
	defer closeBody(r)
	return CommandListFromJson(r.Body), BuildResponse(r)
}

// RegenCommandToken will create a new token if the user have the right permissions.
func (c *Client4) RegenCommandToken(commandId string) (string, *Response) {
	r, err := c.DoApiPut(c.GetCommandRoute(commandId)+"/regen_token", "")
	if err != nil {
		return "", BuildErrorResponse(r, err)
	}
	defer closeBody(r)
	return MapFromJson(r.Body)["token"], BuildResponse(r)
}

// Status Section

// GetUserStatus returns a user based on the provided user id string.
func (c *Client4) GetUserStatus(userId, etag string) (*Status, *Response) {
	r, err := c.DoApiGet(c.GetUserStatusRoute(userId), etag)
	if err != nil {
		return nil, BuildErrorResponse(r, err)
	}
	defer closeBody(r)
	return StatusFromJson(r.Body), BuildResponse(r)
}

// GetUsersStatusesByIds returns a list of users status based on the provided user ids.
func (c *Client4) GetUsersStatusesByIds(userIds []string) ([]*Status, *Response) {
	r, err := c.DoApiPost(c.GetUserStatusesRoute()+"/ids", ArrayToJson(userIds))
	if err != nil {
		return nil, BuildErrorResponse(r, err)
	}
	defer closeBody(r)
	return StatusListFromJson(r.Body), BuildResponse(r)
}

// UpdateUserStatus sets a user's status based on the provided user id string.
func (c *Client4) UpdateUserStatus(userId string, userStatus *Status) (*Status, *Response) {
	r, err := c.DoApiPut(c.GetUserStatusRoute(userId), userStatus.ToJson())
	if err != nil {
		return nil, BuildErrorResponse(r, err)
	}
	defer closeBody(r)
	return StatusFromJson(r.Body), BuildResponse(r)
}

// Emoji Section

// CreateEmoji will save an emoji to the server if the current user has permission
// to do so. If successful, the provided emoji will be returned with its Id field
// filled in. Otherwise, an error will be returned.
func (c *Client4) CreateEmoji(emoji *Emoji, image []byte, filename string) (*Emoji, *Response) {
	body := &bytes.Buffer{}
	writer := multipart.NewWriter(body)

	part, err := writer.CreateFormFile("image", filename)
	if err != nil {
		return nil, &Response{StatusCode: http.StatusForbidden, Error: NewAppError("CreateEmoji", "model.client.create_emoji.image.app_error", nil, err.Error(), 0)}
	}

	if _, err := io.Copy(part, bytes.NewBuffer(image)); err != nil {
		return nil, &Response{StatusCode: http.StatusForbidden, Error: NewAppError("CreateEmoji", "model.client.create_emoji.image.app_error", nil, err.Error(), 0)}
	}

	if err := writer.WriteField("emoji", emoji.ToJson()); err != nil {
		return nil, &Response{StatusCode: http.StatusForbidden, Error: NewAppError("CreateEmoji", "model.client.create_emoji.emoji.app_error", nil, err.Error(), 0)}
	}

	if err := writer.Close(); err != nil {
		return nil, &Response{StatusCode: http.StatusForbidden, Error: NewAppError("CreateEmoji", "model.client.create_emoji.writer.app_error", nil, err.Error(), 0)}
	}

	return c.DoEmojiUploadFile(c.GetEmojisRoute(), body.Bytes(), writer.FormDataContentType())
}

// GetEmojiList returns a page of custom emoji on the system.
func (c *Client4) GetEmojiList(page, perPage int) ([]*Emoji, *Response) {
	query := fmt.Sprintf("?page=%v&per_page=%v", page, perPage)
	r, err := c.DoApiGet(c.GetEmojisRoute()+query, "")
	if err != nil {
		return nil, BuildErrorResponse(r, err)
	}
	defer closeBody(r)
	return EmojiListFromJson(r.Body), BuildResponse(r)
}

// GetSortedEmojiList returns a page of custom emoji on the system sorted based on the sort
// parameter, blank for no sorting and "name" to sort by emoji names.
func (c *Client4) GetSortedEmojiList(page, perPage int, sort string) ([]*Emoji, *Response) {
	query := fmt.Sprintf("?page=%v&per_page=%v&sort=%v", page, perPage, sort)
	r, err := c.DoApiGet(c.GetEmojisRoute()+query, "")
	if err != nil {
		return nil, BuildErrorResponse(r, err)
	}
	defer closeBody(r)
	return EmojiListFromJson(r.Body), BuildResponse(r)
}

// DeleteEmoji delete an custom emoji on the provided emoji id string.
func (c *Client4) DeleteEmoji(emojiId string) (bool, *Response) {
	r, err := c.DoApiDelete(c.GetEmojiRoute(emojiId))
	if err != nil {
		return false, BuildErrorResponse(r, err)
	}
	defer closeBody(r)
	return CheckStatusOK(r), BuildResponse(r)
}

// GetEmoji returns a custom emoji based on the emojiId string.
func (c *Client4) GetEmoji(emojiId string) (*Emoji, *Response) {
	r, err := c.DoApiGet(c.GetEmojiRoute(emojiId), "")
	if err != nil {
		return nil, BuildErrorResponse(r, err)
	}
	defer closeBody(r)
	return EmojiFromJson(r.Body), BuildResponse(r)
}

// GetEmojiByName returns a custom emoji based on the name string.
func (c *Client4) GetEmojiByName(name string) (*Emoji, *Response) {
	r, err := c.DoApiGet(c.GetEmojiByNameRoute(name), "")
	if err != nil {
		return nil, BuildErrorResponse(r, err)
	}
	defer closeBody(r)
	return EmojiFromJson(r.Body), BuildResponse(r)
}

// GetEmojiImage returns the emoji image.
func (c *Client4) GetEmojiImage(emojiId string) ([]byte, *Response) {
	r, apErr := c.DoApiGet(c.GetEmojiRoute(emojiId)+"/image", "")
	if apErr != nil {
		return nil, BuildErrorResponse(r, apErr)
	}
	defer closeBody(r)

	data, err := ioutil.ReadAll(r.Body)
	if err != nil {
		return nil, BuildErrorResponse(r, NewAppError("GetEmojiImage", "model.client.read_file.app_error", nil, err.Error(), r.StatusCode))
	}

	return data, BuildResponse(r)
}

// SearchEmoji returns a list of emoji matching some search criteria.
func (c *Client4) SearchEmoji(search *EmojiSearch) ([]*Emoji, *Response) {
	r, err := c.DoApiPost(c.GetEmojisRoute()+"/search", search.ToJson())
	if err != nil {
		return nil, BuildErrorResponse(r, err)
	}
	defer closeBody(r)
	return EmojiListFromJson(r.Body), BuildResponse(r)
}

// AutocompleteEmoji returns a list of emoji starting with or matching name.
func (c *Client4) AutocompleteEmoji(name string, etag string) ([]*Emoji, *Response) {
	query := fmt.Sprintf("?name=%v", name)
	r, err := c.DoApiGet(c.GetEmojisRoute()+"/autocomplete"+query, "")
	if err != nil {
		return nil, BuildErrorResponse(r, err)
	}
	defer closeBody(r)
	return EmojiListFromJson(r.Body), BuildResponse(r)
}

// Reaction Section

// SaveReaction saves an emoji reaction for a post. Returns the saved reaction if successful, otherwise an error will be returned.
func (c *Client4) SaveReaction(reaction *Reaction) (*Reaction, *Response) {
	r, err := c.DoApiPost(c.GetReactionsRoute(), reaction.ToJson())
	if err != nil {
		return nil, BuildErrorResponse(r, err)
	}
	defer closeBody(r)
	return ReactionFromJson(r.Body), BuildResponse(r)
}

// GetReactions returns a list of reactions to a post.
func (c *Client4) GetReactions(postId string) ([]*Reaction, *Response) {
	r, err := c.DoApiGet(c.GetPostRoute(postId)+"/reactions", "")
	if err != nil {
		return nil, BuildErrorResponse(r, err)
	}
	defer closeBody(r)
	return ReactionsFromJson(r.Body), BuildResponse(r)
}

// DeleteReaction deletes reaction of a user in a post.
func (c *Client4) DeleteReaction(reaction *Reaction) (bool, *Response) {
	r, err := c.DoApiDelete(c.GetUserRoute(reaction.UserId) + c.GetPostRoute(reaction.PostId) + fmt.Sprintf("/reactions/%v", reaction.EmojiName))
	if err != nil {
		return false, BuildErrorResponse(r, err)
	}
	defer closeBody(r)
	return CheckStatusOK(r), BuildResponse(r)
}

// FetchBulkReactions returns a map of postIds and corresponding reactions
func (c *Client4) GetBulkReactions(postIds []string) (map[string][]*Reaction, *Response) {
	r, err := c.DoApiPost(c.GetPostsRoute()+"/ids/reactions", ArrayToJson(postIds))
	if err != nil {
		return nil, BuildErrorResponse(r, err)
	}
	defer closeBody(r)
	return MapPostIdToReactionsFromJson(r.Body), BuildResponse(r)
}

// Timezone Section

// GetSupportedTimezone returns a page of supported timezones on the system.
func (c *Client4) GetSupportedTimezone() ([]string, *Response) {
	r, err := c.DoApiGet(c.GetTimezonesRoute(), "")
	if err != nil {
		return nil, BuildErrorResponse(r, err)
	}
	defer closeBody(r)
	var timezones []string
	json.NewDecoder(r.Body).Decode(&timezones)
	return timezones, BuildResponse(r)
}

// Open Graph Metadata Section

// OpenGraph return the open graph metadata for a particular url if the site have the metadata.
func (c *Client4) OpenGraph(url string) (map[string]string, *Response) {
	requestBody := make(map[string]string)
	requestBody["url"] = url

	r, err := c.DoApiPost(c.GetOpenGraphRoute(), MapToJson(requestBody))
	if err != nil {
		return nil, BuildErrorResponse(r, err)
	}
	defer closeBody(r)
	return MapFromJson(r.Body), BuildResponse(r)
}

// Jobs Section

// GetJob gets a single job.
func (c *Client4) GetJob(id string) (*Job, *Response) {
	r, err := c.DoApiGet(c.GetJobsRoute()+fmt.Sprintf("/%v", id), "")
	if err != nil {
		return nil, BuildErrorResponse(r, err)
	}
	defer closeBody(r)
	return JobFromJson(r.Body), BuildResponse(r)
}

// GetJobs gets all jobs, sorted with the job that was created most recently first.
func (c *Client4) GetJobs(page int, perPage int) ([]*Job, *Response) {
	r, err := c.DoApiGet(c.GetJobsRoute()+fmt.Sprintf("?page=%v&per_page=%v", page, perPage), "")
	if err != nil {
		return nil, BuildErrorResponse(r, err)
	}
	defer closeBody(r)
	return JobsFromJson(r.Body), BuildResponse(r)
}

// GetJobsByType gets all jobs of a given type, sorted with the job that was created most recently first.
func (c *Client4) GetJobsByType(jobType string, page int, perPage int) ([]*Job, *Response) {
	r, err := c.DoApiGet(c.GetJobsRoute()+fmt.Sprintf("/type/%v?page=%v&per_page=%v", jobType, page, perPage), "")
	if err != nil {
		return nil, BuildErrorResponse(r, err)
	}
	defer closeBody(r)
	return JobsFromJson(r.Body), BuildResponse(r)
}

// CreateJob creates a job based on the provided job struct.
func (c *Client4) CreateJob(job *Job) (*Job, *Response) {
	r, err := c.DoApiPost(c.GetJobsRoute(), job.ToJson())
	if err != nil {
		return nil, BuildErrorResponse(r, err)
	}
	defer closeBody(r)
	return JobFromJson(r.Body), BuildResponse(r)
}

// CancelJob requests the cancellation of the job with the provided Id.
func (c *Client4) CancelJob(jobId string) (bool, *Response) {
	r, err := c.DoApiPost(c.GetJobsRoute()+fmt.Sprintf("/%v/cancel", jobId), "")
	if err != nil {
		return false, BuildErrorResponse(r, err)
	}
	defer closeBody(r)
	return CheckStatusOK(r), BuildResponse(r)
}

// DownloadJob downloads the results of the job
func (c *Client4) DownloadJob(jobId string) ([]byte, *Response) {
	r, appErr := c.DoApiGet(c.GetJobsRoute()+fmt.Sprintf("/%v/download", jobId), "")
	if appErr != nil {
		return nil, BuildErrorResponse(r, appErr)
	}
	defer closeBody(r)

	data, err := ioutil.ReadAll(r.Body)
	if err != nil {
		return nil, BuildErrorResponse(r, NewAppError("GetFile", "model.client.read_job_result_file.app_error", nil, err.Error(), r.StatusCode))
	}
	return data, BuildResponse(r)
}

// Roles Section

// GetRole gets a single role by ID.
func (c *Client4) GetRole(id string) (*Role, *Response) {
	r, err := c.DoApiGet(c.GetRolesRoute()+fmt.Sprintf("/%v", id), "")
	if err != nil {
		return nil, BuildErrorResponse(r, err)
	}
	defer closeBody(r)
	return RoleFromJson(r.Body), BuildResponse(r)
}

// GetRoleByName gets a single role by Name.
func (c *Client4) GetRoleByName(name string) (*Role, *Response) {
	r, err := c.DoApiGet(c.GetRolesRoute()+fmt.Sprintf("/name/%v", name), "")
	if err != nil {
		return nil, BuildErrorResponse(r, err)
	}
	defer closeBody(r)
	return RoleFromJson(r.Body), BuildResponse(r)
}

// GetRolesByNames returns a list of roles based on the provided role names.
func (c *Client4) GetRolesByNames(roleNames []string) ([]*Role, *Response) {
	r, err := c.DoApiPost(c.GetRolesRoute()+"/names", ArrayToJson(roleNames))
	if err != nil {
		return nil, BuildErrorResponse(r, err)
	}
	defer closeBody(r)
	return RoleListFromJson(r.Body), BuildResponse(r)
}

// PatchRole partially updates a role in the system. Any missing fields are not updated.
func (c *Client4) PatchRole(roleId string, patch *RolePatch) (*Role, *Response) {
	r, err := c.DoApiPut(c.GetRolesRoute()+fmt.Sprintf("/%v/patch", roleId), patch.ToJson())
	if err != nil {
		return nil, BuildErrorResponse(r, err)
	}
	defer closeBody(r)
	return RoleFromJson(r.Body), BuildResponse(r)
}

// Schemes Section

// CreateScheme creates a new Scheme.
func (c *Client4) CreateScheme(scheme *Scheme) (*Scheme, *Response) {
	r, err := c.DoApiPost(c.GetSchemesRoute(), scheme.ToJson())
	if err != nil {
		return nil, BuildErrorResponse(r, err)
	}
	defer closeBody(r)
	return SchemeFromJson(r.Body), BuildResponse(r)
}

// GetScheme gets a single scheme by ID.
func (c *Client4) GetScheme(id string) (*Scheme, *Response) {
	r, err := c.DoApiGet(c.GetSchemeRoute(id), "")
	if err != nil {
		return nil, BuildErrorResponse(r, err)
	}
	defer closeBody(r)
	return SchemeFromJson(r.Body), BuildResponse(r)
}

// GetSchemes gets all schemes, sorted with the most recently created first, optionally filtered by scope.
func (c *Client4) GetSchemes(scope string, page int, perPage int) ([]*Scheme, *Response) {
	r, err := c.DoApiGet(c.GetSchemesRoute()+fmt.Sprintf("?scope=%v&page=%v&per_page=%v", scope, page, perPage), "")
	if err != nil {
		return nil, BuildErrorResponse(r, err)
	}
	defer closeBody(r)
	return SchemesFromJson(r.Body), BuildResponse(r)
}

// DeleteScheme deletes a single scheme by ID.
func (c *Client4) DeleteScheme(id string) (bool, *Response) {
	r, err := c.DoApiDelete(c.GetSchemeRoute(id))
	if err != nil {
		return false, BuildErrorResponse(r, err)
	}
	defer closeBody(r)
	return CheckStatusOK(r), BuildResponse(r)
}

// PatchScheme partially updates a scheme in the system. Any missing fields are not updated.
func (c *Client4) PatchScheme(id string, patch *SchemePatch) (*Scheme, *Response) {
	r, err := c.DoApiPut(c.GetSchemeRoute(id)+"/patch", patch.ToJson())
	if err != nil {
		return nil, BuildErrorResponse(r, err)
	}
	defer closeBody(r)
	return SchemeFromJson(r.Body), BuildResponse(r)
}

// GetTeamsForScheme gets the teams using this scheme, sorted alphabetically by display name.
func (c *Client4) GetTeamsForScheme(schemeId string, page int, perPage int) ([]*Team, *Response) {
	r, err := c.DoApiGet(c.GetSchemeRoute(schemeId)+fmt.Sprintf("/teams?page=%v&per_page=%v", page, perPage), "")
	if err != nil {
		return nil, BuildErrorResponse(r, err)
	}
	defer closeBody(r)
	return TeamListFromJson(r.Body), BuildResponse(r)
}

// GetChannelsForScheme gets the channels using this scheme, sorted alphabetically by display name.
func (c *Client4) GetChannelsForScheme(schemeId string, page int, perPage int) (ChannelList, *Response) {
	r, err := c.DoApiGet(c.GetSchemeRoute(schemeId)+fmt.Sprintf("/channels?page=%v&per_page=%v", page, perPage), "")
	if err != nil {
		return nil, BuildErrorResponse(r, err)
	}
	defer closeBody(r)
	return *ChannelListFromJson(r.Body), BuildResponse(r)
}

// Plugin Section

// UploadPlugin takes an io.Reader stream pointing to the contents of a .tar.gz plugin.
// WARNING: PLUGINS ARE STILL EXPERIMENTAL. THIS FUNCTION IS SUBJECT TO CHANGE.
func (c *Client4) UploadPlugin(file io.Reader) (*Manifest, *Response) {
	return c.uploadPlugin(file, false)
}

func (c *Client4) UploadPluginForced(file io.Reader) (*Manifest, *Response) {
	return c.uploadPlugin(file, true)
}

func (c *Client4) uploadPlugin(file io.Reader, force bool) (*Manifest, *Response) {
	body := new(bytes.Buffer)
	writer := multipart.NewWriter(body)

	if force {
		err := writer.WriteField("force", c.boolString(true))
		if err != nil {
			return nil, &Response{Error: NewAppError("UploadPlugin", "model.client.writer.app_error", nil, err.Error(), 0)}
		}
	}

	part, err := writer.CreateFormFile("plugin", "plugin.tar.gz")
	if err != nil {
		return nil, &Response{Error: NewAppError("UploadPlugin", "model.client.writer.app_error", nil, err.Error(), 0)}
	}

	if _, err = io.Copy(part, file); err != nil {
		return nil, &Response{Error: NewAppError("UploadPlugin", "model.client.writer.app_error", nil, err.Error(), 0)}
	}

	if err = writer.Close(); err != nil {
		return nil, &Response{Error: NewAppError("UploadPlugin", "model.client.writer.app_error", nil, err.Error(), 0)}
	}

	rq, err := http.NewRequest("POST", c.ApiUrl+c.GetPluginsRoute(), body)
	if err != nil {
		return nil, &Response{Error: NewAppError("UploadPlugin", "model.client.connecting.app_error", nil, err.Error(), http.StatusBadRequest)}
	}
	rq.Header.Set("Content-Type", writer.FormDataContentType())

	if len(c.AuthToken) > 0 {
		rq.Header.Set(HEADER_AUTH, c.AuthType+" "+c.AuthToken)
	}

	rp, err := c.HttpClient.Do(rq)
	if err != nil || rp == nil {
		return nil, BuildErrorResponse(rp, NewAppError("UploadPlugin", "model.client.connecting.app_error", nil, err.Error(), 0))
	}
	defer closeBody(rp)

	if rp.StatusCode >= 300 {
		return nil, BuildErrorResponse(rp, AppErrorFromJson(rp.Body))
	}

	return ManifestFromJson(rp.Body), BuildResponse(rp)
}

func (c *Client4) InstallPluginFromUrl(downloadUrl string, force bool) (*Manifest, *Response) {
	forceStr := c.boolString(force)

	url := fmt.Sprintf("%s?plugin_download_url=%s&force=%s", c.GetPluginsRoute()+"/install_from_url", url.QueryEscape(downloadUrl), forceStr)
	r, err := c.DoApiPost(url, "")
	if err != nil {
		return nil, BuildErrorResponse(r, err)
	}
	defer closeBody(r)
	return ManifestFromJson(r.Body), BuildResponse(r)
}

// InstallMarketplacePlugin will install marketplace plugin.
// WARNING: PLUGINS ARE STILL EXPERIMENTAL. THIS FUNCTION IS SUBJECT TO CHANGE.
func (c *Client4) InstallMarketplacePlugin(request *InstallMarketplacePluginRequest) (*Manifest, *Response) {
	json, err := request.ToJson()
	if err != nil {
		return nil, &Response{Error: NewAppError("InstallMarketplacePlugin", "model.client.plugin_request_to_json.app_error", nil, err.Error(), http.StatusBadRequest)}
	}
	r, appErr := c.DoApiPost(c.GetPluginsRoute()+"/marketplace", json)
	if appErr != nil {
		return nil, BuildErrorResponse(r, appErr)
	}
	defer closeBody(r)
	return ManifestFromJson(r.Body), BuildResponse(r)
}

// GetPlugins will return a list of plugin manifests for currently active plugins.
// WARNING: PLUGINS ARE STILL EXPERIMENTAL. THIS FUNCTION IS SUBJECT TO CHANGE.
func (c *Client4) GetPlugins() (*PluginsResponse, *Response) {
	r, err := c.DoApiGet(c.GetPluginsRoute(), "")
	if err != nil {
		return nil, BuildErrorResponse(r, err)
	}
	defer closeBody(r)
	return PluginsResponseFromJson(r.Body), BuildResponse(r)
}

// GetPluginStatuses will return the plugins installed on any server in the cluster, for reporting
// to the administrator via the system console.
// WARNING: PLUGINS ARE STILL EXPERIMENTAL. THIS FUNCTION IS SUBJECT TO CHANGE.
func (c *Client4) GetPluginStatuses() (PluginStatuses, *Response) {
	r, err := c.DoApiGet(c.GetPluginsRoute()+"/statuses", "")
	if err != nil {
		return nil, BuildErrorResponse(r, err)
	}
	defer closeBody(r)
	return PluginStatusesFromJson(r.Body), BuildResponse(r)
}

// RemovePlugin will disable and delete a plugin.
// WARNING: PLUGINS ARE STILL EXPERIMENTAL. THIS FUNCTION IS SUBJECT TO CHANGE.
func (c *Client4) RemovePlugin(id string) (bool, *Response) {
	r, err := c.DoApiDelete(c.GetPluginRoute(id))
	if err != nil {
		return false, BuildErrorResponse(r, err)
	}
	defer closeBody(r)
	return CheckStatusOK(r), BuildResponse(r)
}

// GetWebappPlugins will return a list of plugins that the webapp should download.
// WARNING: PLUGINS ARE STILL EXPERIMENTAL. THIS FUNCTION IS SUBJECT TO CHANGE.
func (c *Client4) GetWebappPlugins() ([]*Manifest, *Response) {
	r, err := c.DoApiGet(c.GetPluginsRoute()+"/webapp", "")
	if err != nil {
		return nil, BuildErrorResponse(r, err)
	}
	defer closeBody(r)
	return ManifestListFromJson(r.Body), BuildResponse(r)
}

// EnablePlugin will enable an plugin installed.
// WARNING: PLUGINS ARE STILL EXPERIMENTAL. THIS FUNCTION IS SUBJECT TO CHANGE.
func (c *Client4) EnablePlugin(id string) (bool, *Response) {
	r, err := c.DoApiPost(c.GetPluginRoute(id)+"/enable", "")
	if err != nil {
		return false, BuildErrorResponse(r, err)
	}
	defer closeBody(r)
	return CheckStatusOK(r), BuildResponse(r)
}

// DisablePlugin will disable an enabled plugin.
// WARNING: PLUGINS ARE STILL EXPERIMENTAL. THIS FUNCTION IS SUBJECT TO CHANGE.
func (c *Client4) DisablePlugin(id string) (bool, *Response) {
	r, err := c.DoApiPost(c.GetPluginRoute(id)+"/disable", "")
	if err != nil {
		return false, BuildErrorResponse(r, err)
	}
	defer closeBody(r)
	return CheckStatusOK(r), BuildResponse(r)
}

// GetMarketplacePlugins will return a list of plugins that an admin can install.
// WARNING: PLUGINS ARE STILL EXPERIMENTAL. THIS FUNCTION IS SUBJECT TO CHANGE.
func (c *Client4) GetMarketplacePlugins(filter *MarketplacePluginFilter) ([]*MarketplacePlugin, *Response) {
	route := c.GetPluginsRoute() + "/marketplace"
	u, parseErr := url.Parse(route)
	if parseErr != nil {
		return nil, &Response{Error: NewAppError("GetMarketplacePlugins", "model.client.parse_plugins.app_error", nil, parseErr.Error(), http.StatusBadRequest)}
	}

	filter.ApplyToURL(u)

	r, err := c.DoApiGet(u.String(), "")
	if err != nil {
		return nil, BuildErrorResponse(r, err)
	}
	defer closeBody(r)

	plugins, readerErr := MarketplacePluginsFromReader(r.Body)
	if readerErr != nil {
		return nil, BuildErrorResponse(r, NewAppError(route, "model.client.parse_plugins.app_error", nil, err.Error(), http.StatusBadRequest))
	}

	return plugins, BuildResponse(r)
}

// UpdateChannelScheme will update a channel's scheme.
func (c *Client4) UpdateChannelScheme(channelId, schemeId string) (bool, *Response) {
	sip := &SchemeIDPatch{SchemeID: &schemeId}
	r, err := c.DoApiPut(c.GetChannelSchemeRoute(channelId), sip.ToJson())
	if err != nil {
		return false, BuildErrorResponse(r, err)
	}
	defer closeBody(r)
	return CheckStatusOK(r), BuildResponse(r)
}

// UpdateTeamScheme will update a team's scheme.
func (c *Client4) UpdateTeamScheme(teamId, schemeId string) (bool, *Response) {
	sip := &SchemeIDPatch{SchemeID: &schemeId}
	r, err := c.DoApiPut(c.GetTeamSchemeRoute(teamId), sip.ToJson())
	if err != nil {
		return false, BuildErrorResponse(r, err)
	}
	defer closeBody(r)
	return CheckStatusOK(r), BuildResponse(r)
}

// GetRedirectLocation retrieves the value of the 'Location' header of an HTTP response for a given URL.
func (c *Client4) GetRedirectLocation(urlParam, etag string) (string, *Response) {
	url := fmt.Sprintf("%s?url=%s", c.GetRedirectLocationRoute(), url.QueryEscape(urlParam))
	r, err := c.DoApiGet(url, etag)
	if err != nil {
		return "", BuildErrorResponse(r, err)
	}
	defer closeBody(r)
	return MapFromJson(r.Body)["location"], BuildResponse(r)
}

// SetServerBusy will mark the server as busy, which disables non-critical services for `secs` seconds.
func (c *Client4) SetServerBusy(secs int) (bool, *Response) {
	url := fmt.Sprintf("%s?seconds=%d", c.GetServerBusyRoute(), secs)
	r, err := c.DoApiPost(url, "")
	if err != nil {
		return false, BuildErrorResponse(r, err)
	}
	defer closeBody(r)
	return CheckStatusOK(r), BuildResponse(r)
}

// ClearServerBusy will mark the server as not busy.
func (c *Client4) ClearServerBusy() (bool, *Response) {
	r, err := c.DoApiDelete(c.GetServerBusyRoute())
	if err != nil {
		return false, BuildErrorResponse(r, err)
	}
	defer closeBody(r)
	return CheckStatusOK(r), BuildResponse(r)
}

// GetServerBusy returns the current ServerBusyState including the time when a server marked busy
// will automatically have the flag cleared.
func (c *Client4) GetServerBusy() (*ServerBusyState, *Response) {
	r, err := c.DoApiGet(c.GetServerBusyRoute(), "")
	if err != nil {
		return nil, BuildErrorResponse(r, err)
	}
	defer closeBody(r)

	sbs := ServerBusyStateFromJson(r.Body)
	return sbs, BuildResponse(r)
}

// GetServerBusyExpires returns the time when a server marked busy
// will automatically have the flag cleared.
//
// Deprecated: Use GetServerBusy instead.
func (c *Client4) GetServerBusyExpires() (*time.Time, *Response) {
	r, err := c.DoApiGet(c.GetServerBusyRoute(), "")
	if err != nil {
		return nil, BuildErrorResponse(r, err)
	}
	defer closeBody(r)

	sbs := ServerBusyStateFromJson(r.Body)
	expires := time.Unix(sbs.Expires, 0)
	return &expires, BuildResponse(r)
}

// RegisterTermsOfServiceAction saves action performed by a user against a specific terms of service.
func (c *Client4) RegisterTermsOfServiceAction(userId, termsOfServiceId string, accepted bool) (*bool, *Response) {
	url := c.GetUserTermsOfServiceRoute(userId)
	data := map[string]interface{}{"termsOfServiceId": termsOfServiceId, "accepted": accepted}
	r, err := c.DoApiPost(url, StringInterfaceToJson(data))
	if err != nil {
		return nil, BuildErrorResponse(r, err)
	}
	defer closeBody(r)
	return NewBool(CheckStatusOK(r)), BuildResponse(r)
}

// GetTermsOfService fetches the latest terms of service
func (c *Client4) GetTermsOfService(etag string) (*TermsOfService, *Response) {
	url := c.GetTermsOfServiceRoute()
	r, err := c.DoApiGet(url, etag)
	if err != nil {
		return nil, BuildErrorResponse(r, err)
	}
	defer closeBody(r)
	return TermsOfServiceFromJson(r.Body), BuildResponse(r)
}

// GetUserTermsOfService fetches user's latest terms of service action if the latest action was for acceptance.
func (c *Client4) GetUserTermsOfService(userId, etag string) (*UserTermsOfService, *Response) {
	url := c.GetUserTermsOfServiceRoute(userId)
	r, err := c.DoApiGet(url, etag)
	if err != nil {
		return nil, BuildErrorResponse(r, err)
	}
	defer closeBody(r)
	return UserTermsOfServiceFromJson(r.Body), BuildResponse(r)
}

// CreateTermsOfService creates new terms of service.
func (c *Client4) CreateTermsOfService(text, userId string) (*TermsOfService, *Response) {
	url := c.GetTermsOfServiceRoute()
	data := map[string]interface{}{"text": text}
	r, err := c.DoApiPost(url, StringInterfaceToJson(data))
	if err != nil {
		return nil, BuildErrorResponse(r, err)
	}
	defer closeBody(r)
	return TermsOfServiceFromJson(r.Body), BuildResponse(r)
}

func (c *Client4) GetGroup(groupID, etag string) (*Group, *Response) {
	r, appErr := c.DoApiGet(c.GetGroupRoute(groupID), etag)
	if appErr != nil {
		return nil, BuildErrorResponse(r, appErr)
	}
	defer closeBody(r)
	return GroupFromJson(r.Body), BuildResponse(r)
}

func (c *Client4) PatchGroup(groupID string, patch *GroupPatch) (*Group, *Response) {
	payload, _ := json.Marshal(patch)
	r, appErr := c.DoApiPut(c.GetGroupRoute(groupID)+"/patch", string(payload))
	if appErr != nil {
		return nil, BuildErrorResponse(r, appErr)
	}
	defer closeBody(r)
	return GroupFromJson(r.Body), BuildResponse(r)
}

func (c *Client4) LinkGroupSyncable(groupID, syncableID string, syncableType GroupSyncableType, patch *GroupSyncablePatch) (*GroupSyncable, *Response) {
	payload, _ := json.Marshal(patch)
	url := fmt.Sprintf("%s/link", c.GetGroupSyncableRoute(groupID, syncableID, syncableType))
	r, appErr := c.DoApiPost(url, string(payload))
	if appErr != nil {
		return nil, BuildErrorResponse(r, appErr)
	}
	defer closeBody(r)
	return GroupSyncableFromJson(r.Body), BuildResponse(r)
}

func (c *Client4) UnlinkGroupSyncable(groupID, syncableID string, syncableType GroupSyncableType) *Response {
	url := fmt.Sprintf("%s/link", c.GetGroupSyncableRoute(groupID, syncableID, syncableType))
	r, appErr := c.DoApiDelete(url)
	if appErr != nil {
		return BuildErrorResponse(r, appErr)
	}
	defer closeBody(r)
	return BuildResponse(r)
}

func (c *Client4) GetGroupSyncable(groupID, syncableID string, syncableType GroupSyncableType, etag string) (*GroupSyncable, *Response) {
	r, appErr := c.DoApiGet(c.GetGroupSyncableRoute(groupID, syncableID, syncableType), etag)
	if appErr != nil {
		return nil, BuildErrorResponse(r, appErr)
	}
	defer closeBody(r)
	return GroupSyncableFromJson(r.Body), BuildResponse(r)
}

func (c *Client4) GetGroupSyncables(groupID string, syncableType GroupSyncableType, etag string) ([]*GroupSyncable, *Response) {
	r, appErr := c.DoApiGet(c.GetGroupSyncablesRoute(groupID, syncableType), etag)
	if appErr != nil {
		return nil, BuildErrorResponse(r, appErr)
	}
	defer closeBody(r)
	return GroupSyncablesFromJson(r.Body), BuildResponse(r)
}

func (c *Client4) PatchGroupSyncable(groupID, syncableID string, syncableType GroupSyncableType, patch *GroupSyncablePatch) (*GroupSyncable, *Response) {
	payload, _ := json.Marshal(patch)
	r, appErr := c.DoApiPut(c.GetGroupSyncableRoute(groupID, syncableID, syncableType)+"/patch", string(payload))
	if appErr != nil {
		return nil, BuildErrorResponse(r, appErr)
	}
	defer closeBody(r)
	return GroupSyncableFromJson(r.Body), BuildResponse(r)
}

func (c *Client4) TeamMembersMinusGroupMembers(teamID string, groupIDs []string, page, perPage int, etag string) ([]*UserWithGroups, int64, *Response) {
	groupIDStr := strings.Join(groupIDs, ",")
	query := fmt.Sprintf("?group_ids=%s&page=%d&per_page=%d", groupIDStr, page, perPage)
	r, err := c.DoApiGet(c.GetTeamRoute(teamID)+"/members_minus_group_members"+query, etag)
	if err != nil {
		return nil, 0, BuildErrorResponse(r, err)
	}
	defer closeBody(r)
	ugc := UsersWithGroupsAndCountFromJson(r.Body)
	return ugc.Users, ugc.Count, BuildResponse(r)
}

func (c *Client4) ChannelMembersMinusGroupMembers(channelID string, groupIDs []string, page, perPage int, etag string) ([]*UserWithGroups, int64, *Response) {
	groupIDStr := strings.Join(groupIDs, ",")
	query := fmt.Sprintf("?group_ids=%s&page=%d&per_page=%d", groupIDStr, page, perPage)
	r, err := c.DoApiGet(c.GetChannelRoute(channelID)+"/members_minus_group_members"+query, etag)
	if err != nil {
		return nil, 0, BuildErrorResponse(r, err)
	}
	defer closeBody(r)
	ugc := UsersWithGroupsAndCountFromJson(r.Body)
	return ugc.Users, ugc.Count, BuildResponse(r)
}

func (c *Client4) PatchConfig(config *Config) (*Config, *Response) {
	r, err := c.DoApiPut(c.GetConfigRoute()+"/patch", config.ToJson())
	if err != nil {
		return nil, BuildErrorResponse(r, err)
	}
	defer closeBody(r)
	return ConfigFromJson(r.Body), BuildResponse(r)
}

func (c *Client4) GetChannelModerations(channelID string, etag string) ([]*ChannelModeration, *Response) {
	r, err := c.DoApiGet(c.GetChannelRoute(channelID)+"/moderations", etag)
	if err != nil {
		return nil, BuildErrorResponse(r, err)
	}
	defer closeBody(r)
	return ChannelModerationsFromJson(r.Body), BuildResponse(r)
}

func (c *Client4) PatchChannelModerations(channelID string, patch []*ChannelModerationPatch) ([]*ChannelModeration, *Response) {
	payload, _ := json.Marshal(patch)
	r, err := c.DoApiPut(c.GetChannelRoute(channelID)+"/moderations/patch", string(payload))
	if err != nil {
		return nil, BuildErrorResponse(r, err)
	}
	defer closeBody(r)
	return ChannelModerationsFromJson(r.Body), BuildResponse(r)
}

func (c *Client4) GetKnownUsers() ([]string, *Response) {
	r, err := c.DoApiGet(c.GetUsersRoute()+"/known", "")
	if err != nil {
		return nil, BuildErrorResponse(r, err)
	}
	defer closeBody(r)
	var userIds []string
	json.NewDecoder(r.Body).Decode(&userIds)
	return userIds, BuildResponse(r)
}

// PublishUserTyping publishes a user is typing websocket event based on the provided TypingRequest.
func (c *Client4) PublishUserTyping(userID string, typingRequest TypingRequest) (bool, *Response) {
	r, err := c.DoApiPost(c.GetPublishUserTypingRoute(userID), typingRequest.ToJson())
	if err != nil {
		return false, BuildErrorResponse(r, err)
	}
	defer closeBody(r)
	return CheckStatusOK(r), BuildResponse(r)
}

func (c *Client4) GetChannelMemberCountsByGroup(channelID string, includeTimezones bool, etag string) ([]*ChannelMemberCountByGroup, *Response) {
	r, err := c.DoApiGet(c.GetChannelRoute(channelID)+"/member_counts_by_group?include_timezones="+strconv.FormatBool(includeTimezones), etag)
	if err != nil {
		return nil, BuildErrorResponse(r, err)
	}
	defer closeBody(r)
	return ChannelMemberCountsByGroupFromJson(r.Body), BuildResponse(r)
}

// RequestTrialLicense will request a trial license and install it in the server
func (c *Client4) RequestTrialLicense(users int) (bool, *Response) {
	b, _ := json.Marshal(map[string]int{"users": users})
	r, err := c.DoApiPost("/trial-license", string(b))
	if err != nil {
		return false, BuildErrorResponse(r, err)
	}
	defer closeBody(r)
	return CheckStatusOK(r), BuildResponse(r)
}

// GetGroupStats retrieves stats for a Mattermost Group
func (c *Client4) GetGroupStats(groupID string) (*GroupStats, *Response) {
	r, appErr := c.DoApiGet(c.GetGroupRoute(groupID)+"/stats", "")
	if appErr != nil {
		return nil, BuildErrorResponse(r, appErr)
	}
	defer closeBody(r)
	return GroupStatsFromJson(r.Body), BuildResponse(r)
}

func (c *Client4) GetSidebarCategoriesForTeamForUser(userID, teamID, etag string) (*OrderedSidebarCategories, *Response) {
	route := c.GetUserCategoryRoute(userID, teamID)
	r, appErr := c.DoApiGet(route, etag)
	if appErr != nil {
		return nil, BuildErrorResponse(r, appErr)
	}
	cat, err := OrderedSidebarCategoriesFromJson(r.Body)
	if err != nil {
		return nil, BuildErrorResponse(r, NewAppError("Client4.GetSidebarCategoriesForTeamForUser", "model.utils.decode_json.app_error", nil, err.Error(), r.StatusCode))
	}
	return cat, BuildResponse(r)
}

func (c *Client4) CreateSidebarCategoryForTeamForUser(userID, teamID string, category *SidebarCategoryWithChannels) (*SidebarCategoryWithChannels, *Response) {
	payload, _ := json.Marshal(category)
	route := c.GetUserCategoryRoute(userID, teamID)
	r, appErr := c.doApiPostBytes(route, payload)
	if appErr != nil {
		return nil, BuildErrorResponse(r, appErr)
	}
	defer closeBody(r)
	cat, err := SidebarCategoryFromJson(r.Body)
	if err != nil {
		return nil, BuildErrorResponse(r, NewAppError("Client4.CreateSidebarCategoryForTeamForUser", "model.utils.decode_json.app_error", nil, err.Error(), r.StatusCode))
	}
	return cat, BuildResponse(r)
}

func (c *Client4) UpdateSidebarCategoriesForTeamForUser(userID, teamID string, categories []*SidebarCategoryWithChannels) ([]*SidebarCategoryWithChannels, *Response) {
	payload, _ := json.Marshal(categories)
	route := c.GetUserCategoryRoute(userID, teamID)

	r, appErr := c.doApiPutBytes(route, payload)
	if appErr != nil {
		return nil, BuildErrorResponse(r, appErr)
	}
	defer closeBody(r)

	categories, err := SidebarCategoriesFromJson(r.Body)
	if err != nil {
		return nil, BuildErrorResponse(r, NewAppError("Client4.UpdateSidebarCategoriesForTeamForUser", "model.utils.decode_json.app_error", nil, err.Error(), r.StatusCode))
	}

	return categories, BuildResponse(r)
}

func (c *Client4) GetSidebarCategoryOrderForTeamForUser(userID, teamID, etag string) ([]string, *Response) {
	route := c.GetUserCategoryRoute(userID, teamID) + "/order"
	r, err := c.DoApiGet(route, etag)
	if err != nil {
		return nil, BuildErrorResponse(r, err)
	}
	defer closeBody(r)
	return ArrayFromJson(r.Body), BuildResponse(r)
}

func (c *Client4) UpdateSidebarCategoryOrderForTeamForUser(userID, teamID string, order []string) ([]string, *Response) {
	payload, _ := json.Marshal(order)
	route := c.GetUserCategoryRoute(userID, teamID) + "/order"
	r, err := c.doApiPutBytes(route, payload)
	if err != nil {
		return nil, BuildErrorResponse(r, err)
	}
	defer closeBody(r)
	return ArrayFromJson(r.Body), BuildResponse(r)
}

func (c *Client4) GetSidebarCategoryForTeamForUser(userID, teamID, categoryID, etag string) (*SidebarCategoryWithChannels, *Response) {
	route := c.GetUserCategoryRoute(userID, teamID) + "/" + categoryID
	r, appErr := c.DoApiGet(route, etag)
	if appErr != nil {
		return nil, BuildErrorResponse(r, appErr)
	}
	defer closeBody(r)
	cat, err := SidebarCategoryFromJson(r.Body)
	if err != nil {
		return nil, BuildErrorResponse(r, NewAppError("Client4.UpdateSidebarCategoriesForTeamForUser", "model.utils.decode_json.app_error", nil, err.Error(), r.StatusCode))
	}

	return cat, BuildResponse(r)
}

func (c *Client4) UpdateSidebarCategoryForTeamForUser(userID, teamID, categoryID string, category *SidebarCategoryWithChannels) (*SidebarCategoryWithChannels, *Response) {
	payload, _ := json.Marshal(category)
	route := c.GetUserCategoryRoute(userID, teamID) + "/" + categoryID
	r, appErr := c.doApiPutBytes(route, payload)
	if appErr != nil {
		return nil, BuildErrorResponse(r, appErr)
	}
	defer closeBody(r)
	cat, err := SidebarCategoryFromJson(r.Body)
	if err != nil {
		return nil, BuildErrorResponse(r, NewAppError("Client4.UpdateSidebarCategoriesForTeamForUser", "model.utils.decode_json.app_error", nil, err.Error(), r.StatusCode))
	}

	return cat, BuildResponse(r)
}

// CheckIntegrity performs a database integrity check.
func (c *Client4) CheckIntegrity() ([]IntegrityCheckResult, *Response) {
	r, err := c.DoApiPost("/integrity", "")
	if err != nil {
		return nil, BuildErrorResponse(r, err)
	}
	defer closeBody(r)
	var results []IntegrityCheckResult
	if err := json.NewDecoder(r.Body).Decode(&results); err != nil {
		appErr := NewAppError("Api4.CheckIntegrity", "api.marshal_error", nil, err.Error(), http.StatusInternalServerError)
		return nil, BuildErrorResponse(r, appErr)
	}
	return results, BuildResponse(r)
}

func (c *Client4) GetNotices(lastViewed int64, teamId string, client NoticeClientType, clientVersion, locale, etag string) (NoticeMessages, *Response) {
	url := fmt.Sprintf("/system/notices/%s?lastViewed=%d&client=%s&clientVersion=%s&locale=%s", teamId, lastViewed, client, clientVersion, locale)
	r, appErr := c.DoApiGet(url, etag)
	if appErr != nil {
		return nil, BuildErrorResponse(r, appErr)
	}
	defer closeBody(r)
	notices, err := UnmarshalProductNoticeMessages(r.Body)
	if err != nil {
		return nil, &Response{StatusCode: http.StatusBadRequest, Error: NewAppError(url, "model.client.connecting.app_error", nil, err.Error(), http.StatusForbidden)}
	}
	return notices, BuildResponse(r)
}

func (c *Client4) MarkNoticesViewed(ids []string) *Response {
	r, err := c.DoApiPut("/system/notices/view", ArrayToJson(ids))
	if err != nil {
		return BuildErrorResponse(r, err)
	}
	defer closeBody(r)
	return BuildResponse(r)
}

// CreateUpload creates a new upload session.
func (c *Client4) CreateUpload(us *UploadSession) (*UploadSession, *Response) {
	r, err := c.DoApiPost(c.GetUploadsRoute(), us.ToJson())
	if err != nil {
		return nil, BuildErrorResponse(r, err)
	}
	defer closeBody(r)
	return UploadSessionFromJson(r.Body), BuildResponse(r)
}

// GetUpload returns the upload session for the specified uploadId.
func (c *Client4) GetUpload(uploadId string) (*UploadSession, *Response) {
	r, err := c.DoApiGet(c.GetUploadRoute(uploadId), "")
	if err != nil {
		return nil, BuildErrorResponse(r, err)
	}
	defer closeBody(r)
	return UploadSessionFromJson(r.Body), BuildResponse(r)
}

// GetUploadsForUser returns the upload sessions created by the specified
// userId.
func (c *Client4) GetUploadsForUser(userId string) ([]*UploadSession, *Response) {
	r, err := c.DoApiGet(c.GetUserRoute(userId)+"/uploads", "")
	if err != nil {
		return nil, BuildErrorResponse(r, err)
	}
	defer closeBody(r)
	return UploadSessionsFromJson(r.Body), BuildResponse(r)
}

// UploadData performs an upload. On success it returns
// a FileInfo object.
func (c *Client4) UploadData(uploadId string, data io.Reader) (*FileInfo, *Response) {
	url := c.GetUploadRoute(uploadId)
	r, err := c.doApiRequestReader("POST", c.ApiUrl+url, data, "")
	if err != nil {
		return nil, BuildErrorResponse(r, err)
	}
	defer closeBody(r)
	return FileInfoFromJson(r.Body), BuildResponse(r)
}

func (c *Client4) UpdatePassword(userId, currentPassword, newPassword string) *Response {
	requestBody := map[string]string{"current_password": currentPassword, "new_password": newPassword}
	r, err := c.DoApiPut(c.GetUserRoute(userId)+"/password", MapToJson(requestBody))
	if err != nil {
		return BuildErrorResponse(r, err)
	}
	defer closeBody(r)
	return BuildResponse(r)
}

// Cloud Section

func (c *Client4) GetCloudProducts() ([]*Product, *Response) {
	r, appErr := c.DoApiGet(c.GetCloudRoute()+"/products", "")
	if appErr != nil {
		return nil, BuildErrorResponse(r, appErr)
	}
	defer closeBody(r)

	var cloudProducts []*Product
	json.NewDecoder(r.Body).Decode(&cloudProducts)

	return cloudProducts, BuildResponse(r)
}

func (c *Client4) CreateCustomerPayment() (*StripeSetupIntent, *Response) {
	r, appErr := c.DoApiPost(c.GetCloudRoute()+"/payment", "")
	if appErr != nil {
		return nil, BuildErrorResponse(r, appErr)
	}
	defer closeBody(r)

	var setupIntent *StripeSetupIntent
	json.NewDecoder(r.Body).Decode(&setupIntent)

	return setupIntent, BuildResponse(r)
}

func (c *Client4) ConfirmCustomerPayment(confirmRequest *ConfirmPaymentMethodRequest) *Response {
	json, _ := json.Marshal(confirmRequest)

	r, appErr := c.doApiPostBytes(c.GetCloudRoute()+"/payment/confirm", json)
	if appErr != nil {
		return BuildErrorResponse(r, appErr)
	}
	defer closeBody(r)

	return BuildResponse(r)
}

func (c *Client4) GetCloudCustomer() (*CloudCustomer, *Response) {
	r, appErr := c.DoApiGet(c.GetCloudRoute()+"/customer", "")
	if appErr != nil {
		return nil, BuildErrorResponse(r, appErr)
	}
	defer closeBody(r)

	var cloudCustomer *CloudCustomer
	json.NewDecoder(r.Body).Decode(&cloudCustomer)

	return cloudCustomer, BuildResponse(r)
}

func (c *Client4) GetSubscription() (*Subscription, *Response) {
	r, appErr := c.DoApiGet(c.GetCloudRoute()+"/subscription", "")
	if appErr != nil {
		return nil, BuildErrorResponse(r, appErr)
	}
	defer closeBody(r)

	var subscription *Subscription
	json.NewDecoder(r.Body).Decode(&subscription)

	return subscription, BuildResponse(r)
}

func (c *Client4) GetInvoicesForSubscription() ([]*Invoice, *Response) {
	r, appErr := c.DoApiGet(c.GetCloudRoute()+"/subscription/invoices", "")
	if appErr != nil {
		return nil, BuildErrorResponse(r, appErr)
	}
	defer closeBody(r)

	var invoices []*Invoice
	json.NewDecoder(r.Body).Decode(&invoices)

	return invoices, BuildResponse(r)
}

func (c *Client4) UpdateCloudCustomer(customerInfo *CloudCustomerInfo) (*CloudCustomer, *Response) {
	customerBytes, _ := json.Marshal(customerInfo)

	r, appErr := c.doApiPutBytes(c.GetCloudRoute()+"/customer", customerBytes)
	if appErr != nil {
		return nil, BuildErrorResponse(r, appErr)
	}
	defer closeBody(r)

	var customer *CloudCustomer
	json.NewDecoder(r.Body).Decode(&customer)

	return customer, BuildResponse(r)
}

func (c *Client4) UpdateCloudCustomerAddress(address *Address) (*CloudCustomer, *Response) {
	addressBytes, _ := json.Marshal(address)

	r, appErr := c.doApiPutBytes(c.GetCloudRoute()+"/customer/address", addressBytes)
	if appErr != nil {
		return nil, BuildErrorResponse(r, appErr)
	}
	defer closeBody(r)

	var customer *CloudCustomer
	json.NewDecoder(r.Body).Decode(&customer)

	return customer, BuildResponse(r)
}

func (c *Client4) ListImports() ([]string, *Response) {
	r, err := c.DoApiGet(c.GetImportsRoute(), "")
	if err != nil {
		return nil, BuildErrorResponse(r, err)
	}
	defer closeBody(r)
	return ArrayFromJson(r.Body), BuildResponse(r)
}

func (c *Client4) GetUserThreads(userId, teamId string, options GetUserThreadsOpts) (*Threads, *Response) {
	v := url.Values{}
	if options.Since != 0 {
		v.Set("since", fmt.Sprintf("%d", options.Since))
	}
	if options.Page != 0 {
		v.Set("page", fmt.Sprintf("%d", options.Page))
	}
	if options.PageSize != 0 {
		v.Set("pageSize", fmt.Sprintf("%d", options.PageSize))
	}
	if options.Extended {
		v.Set("extended", "true")
	}
	if options.Deleted {
		v.Set("deleted", "true")
	}

	url := c.GetUserThreadsRoute(userId, teamId)
	if len(v) > 0 {
		url += "?" + v.Encode()
	}

	r, appErr := c.DoApiGet(url, "")
	if appErr != nil {
		return nil, BuildErrorResponse(r, appErr)
	}
	defer closeBody(r)

	var threads Threads
	json.NewDecoder(r.Body).Decode(&threads)

	return &threads, BuildResponse(r)
}

func (c *Client4) UpdateThreadsReadForUser(userId, teamId string) *Response {
	r, appErr := c.DoApiPut(fmt.Sprintf("%s/read", c.GetUserThreadsRoute(userId, teamId)), "")
	if appErr != nil {
		return BuildErrorResponse(r, appErr)
	}
	defer closeBody(r)

	return BuildResponse(r)
}

func (c *Client4) UpdateThreadReadForUser(userId, teamId, threadId string, timestamp int64) *Response {
	r, appErr := c.DoApiPut(fmt.Sprintf("%s/read/%d", c.GetUserThreadRoute(userId, teamId, threadId), timestamp), "")
	if appErr != nil {
		return BuildErrorResponse(r, appErr)
	}
	defer closeBody(r)

	return BuildResponse(r)
}

func (c *Client4) UpdateThreadFollowForUser(userId, teamId, threadId string, state bool) *Response {
	var appErr *AppError
	var r *http.Response
	if state {
		r, appErr = c.DoApiPut(c.GetUserThreadRoute(userId, teamId, threadId)+"/following", "")
	} else {
		r, appErr = c.DoApiDelete(c.GetUserThreadRoute(userId, teamId, threadId) + "/following")
	}
	if appErr != nil {
		return BuildErrorResponse(r, appErr)
	}
	defer closeBody(r)

	return BuildResponse(r)
}<|MERGE_RESOLUTION|>--- conflicted
+++ resolved
@@ -3016,15 +3016,11 @@
 // GetPostsAroundLastUnread gets a list of posts around last unread post by a user in a channel.
 func (c *Client4) GetPostsAroundLastUnread(userId, channelId string, limitBefore, limitAfter int, collapsedThreads bool) (*PostList, *Response) {
 	query := fmt.Sprintf("?limit_before=%v&limit_after=%v", limitBefore, limitAfter)
-<<<<<<< HEAD
 	if collapsedThreads {
 		query += "&collapsedThreads=true"
 	}
-	if r, err := c.DoApiGet(c.GetUserRoute(userId)+c.GetChannelRoute(channelId)+"/posts/unread"+query, ""); err != nil {
-=======
 	r, err := c.DoApiGet(c.GetUserRoute(userId)+c.GetChannelRoute(channelId)+"/posts/unread"+query, "")
 	if err != nil {
->>>>>>> 727a158e
 		return nil, BuildErrorResponse(r, err)
 	}
 	defer closeBody(r)
