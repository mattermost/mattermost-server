--- conflicted
+++ resolved
@@ -5758,9 +5758,6 @@
 	return customer, BuildResponse(r)
 }
 
-<<<<<<< HEAD
-func (c *Client4) GetUserThreads(userId, teamId string, options GetUserThreadsOpts) (*Threads, *Response) {
-=======
 func (c *Client4) ListImports() ([]string, *Response) {
 	r, err := c.DoApiGet(c.GetImportsRoute(), "")
 	if err != nil {
@@ -5770,8 +5767,7 @@
 	return ArrayFromJson(r.Body), BuildResponse(r)
 }
 
-func (c *Client4) GetUserThreads(userId string, options GetUserThreadsOpts) (*Threads, *Response) {
->>>>>>> 9283143c
+func (c *Client4) GetUserThreads(userId, teamId string, options GetUserThreadsOpts) (*Threads, *Response) {
 	v := url.Values{}
 	if options.Since != 0 {
 		v.Set("since", fmt.Sprintf("%d", options.Since))
