// Copyright (c) 2015-present Mattermost, Inc. All Rights Reserved.
// See LICENSE.txt for license information.

package model

import (
	"bytes"
	"encoding/json"
	"fmt"
	"io"
	"io/ioutil"
	"mime/multipart"
	"net/http"
	"net/url"
	"strconv"
	"strings"
	"time"
)

const (
	HEADER_REQUEST_ID         = "X-Request-ID"
	HEADER_VERSION_ID         = "X-Version-ID"
	HEADER_CLUSTER_ID         = "X-Cluster-ID"
	HEADER_ETAG_SERVER        = "ETag"
	HEADER_ETAG_CLIENT        = "If-None-Match"
	HEADER_FORWARDED          = "X-Forwarded-For"
	HEADER_REAL_IP            = "X-Real-IP"
	HEADER_FORWARDED_PROTO    = "X-Forwarded-Proto"
	HEADER_TOKEN              = "token"
	HEADER_CSRF_TOKEN         = "X-CSRF-Token"
	HEADER_BEARER             = "BEARER"
	HEADER_AUTH               = "Authorization"
	HEADER_REQUESTED_WITH     = "X-Requested-With"
	HEADER_REQUESTED_WITH_XML = "XMLHttpRequest"
	STATUS                    = "status"
	STATUS_OK                 = "OK"
	STATUS_FAIL               = "FAIL"
	STATUS_UNHEALTHY          = "UNHEALTHY"
	STATUS_REMOVE             = "REMOVE"

	CLIENT_DIR = "client"

	API_URL_SUFFIX_V1 = "/api/v1"
	API_URL_SUFFIX_V4 = "/api/v4"
	API_URL_SUFFIX    = API_URL_SUFFIX_V4
)

type Response struct {
	StatusCode    int
	Error         *AppError
	RequestId     string
	Etag          string
	ServerVersion string
	Header        http.Header
}

type Client4 struct {
	Url        string       // The location of the server, for example  "http://localhost:8065"
	ApiUrl     string       // The api location of the server, for example "http://localhost:8065/api/v4"
	HttpClient *http.Client // The http client
	AuthToken  string
	AuthType   string
	HttpHeader map[string]string // Headers to be copied over for each request

	// TrueString is the string value sent to the server for true boolean query parameters.
	trueString string

	// FalseString is the string value sent to the server for false boolean query parameters.
	falseString string
}

// SetBoolString is a helper method for overriding how true and false query string parameters are
// sent to the server.
//
// This method is only exposed for testing. It is never necessary to configure these values
// in production.
func (c *Client4) SetBoolString(value bool, valueStr string) {
	if value {
		c.trueString = valueStr
	} else {
		c.falseString = valueStr
	}
}

// boolString builds the query string parameter for boolean values.
func (c *Client4) boolString(value bool) string {
	if value && c.trueString != "" {
		return c.trueString
	} else if !value && c.falseString != "" {
		return c.falseString
	}

	if value {
		return "true"
	} else {
		return "false"
	}
}

func closeBody(r *http.Response) {
	if r.Body != nil {
		_, _ = io.Copy(ioutil.Discard, r.Body)
		_ = r.Body.Close()
	}
}

// Must is a convenience function used for testing.
func (c *Client4) Must(result interface{}, resp *Response) interface{} {
	if resp.Error != nil {
		time.Sleep(time.Second)
		panic(resp.Error)
	}

	return result
}

func NewAPIv4Client(url string) *Client4 {
	return &Client4{url, url + API_URL_SUFFIX, &http.Client{}, "", "", map[string]string{}, "", ""}
}

func BuildErrorResponse(r *http.Response, err *AppError) *Response {
	var statusCode int
	var header http.Header
	if r != nil {
		statusCode = r.StatusCode
		header = r.Header
	} else {
		statusCode = 0
		header = make(http.Header)
	}

	return &Response{
		StatusCode: statusCode,
		Error:      err,
		Header:     header,
	}
}

func BuildResponse(r *http.Response) *Response {
	return &Response{
		StatusCode:    r.StatusCode,
		RequestId:     r.Header.Get(HEADER_REQUEST_ID),
		Etag:          r.Header.Get(HEADER_ETAG_SERVER),
		ServerVersion: r.Header.Get(HEADER_VERSION_ID),
		Header:        r.Header,
	}
}

func (c *Client4) SetToken(token string) {
	c.AuthToken = token
	c.AuthType = HEADER_BEARER
}

// MockSession is deprecated in favour of SetToken
func (c *Client4) MockSession(token string) {
	c.SetToken(token)
}

func (c *Client4) SetOAuthToken(token string) {
	c.AuthToken = token
	c.AuthType = HEADER_TOKEN
}

func (c *Client4) ClearOAuthToken() {
	c.AuthToken = ""
	c.AuthType = HEADER_BEARER
}

func (c *Client4) GetUsersRoute() string {
	return "/users"
}

func (c *Client4) GetUserRoute(userId string) string {
	return fmt.Sprintf(c.GetUsersRoute()+"/%v", userId)
}

func (c *Client4) GetUserCategoryRoute(userID, teamID string) string {
	return c.GetUserRoute(userID) + c.GetTeamRoute(teamID) + "/channels/categories"
}

func (c *Client4) GetUserAccessTokensRoute() string {
	return fmt.Sprintf(c.GetUsersRoute() + "/tokens")
}

func (c *Client4) GetUserAccessTokenRoute(tokenId string) string {
	return fmt.Sprintf(c.GetUsersRoute()+"/tokens/%v", tokenId)
}

func (c *Client4) GetUserByUsernameRoute(userName string) string {
	return fmt.Sprintf(c.GetUsersRoute()+"/username/%v", userName)
}

func (c *Client4) GetUserByEmailRoute(email string) string {
	return fmt.Sprintf(c.GetUsersRoute()+"/email/%v", email)
}

func (c *Client4) GetBotsRoute() string {
	return "/bots"
}

func (c *Client4) GetBotRoute(botUserId string) string {
	return fmt.Sprintf("%s/%s", c.GetBotsRoute(), botUserId)
}

func (c *Client4) GetTeamsRoute() string {
	return "/teams"
}

func (c *Client4) GetTeamRoute(teamId string) string {
	return fmt.Sprintf(c.GetTeamsRoute()+"/%v", teamId)
}

func (c *Client4) GetTeamAutoCompleteCommandsRoute(teamId string) string {
	return fmt.Sprintf(c.GetTeamsRoute()+"/%v/commands/autocomplete", teamId)
}

func (c *Client4) GetTeamByNameRoute(teamName string) string {
	return fmt.Sprintf(c.GetTeamsRoute()+"/name/%v", teamName)
}

func (c *Client4) GetTeamMemberRoute(teamId, userId string) string {
	return fmt.Sprintf(c.GetTeamRoute(teamId)+"/members/%v", userId)
}

func (c *Client4) GetTeamMembersRoute(teamId string) string {
	return fmt.Sprintf(c.GetTeamRoute(teamId) + "/members")
}

func (c *Client4) GetTeamStatsRoute(teamId string) string {
	return fmt.Sprintf(c.GetTeamRoute(teamId) + "/stats")
}

func (c *Client4) GetTeamImportRoute(teamId string) string {
	return fmt.Sprintf(c.GetTeamRoute(teamId) + "/import")
}

func (c *Client4) GetChannelsRoute() string {
	return "/channels"
}

func (c *Client4) GetChannelsForTeamRoute(teamId string) string {
	return fmt.Sprintf(c.GetTeamRoute(teamId) + "/channels")
}

func (c *Client4) GetChannelRoute(channelId string) string {
	return fmt.Sprintf(c.GetChannelsRoute()+"/%v", channelId)
}

func (c *Client4) GetChannelByNameRoute(channelName, teamId string) string {
	return fmt.Sprintf(c.GetTeamRoute(teamId)+"/channels/name/%v", channelName)
}

func (c *Client4) GetChannelsForTeamForUserRoute(teamId, userId string, includeDeleted bool) string {
	route := fmt.Sprintf(c.GetUserRoute(userId) + c.GetTeamRoute(teamId) + "/channels")
	if includeDeleted {
		query := fmt.Sprintf("?include_deleted=%v", includeDeleted)
		return route + query
	}
	return route
}

func (c *Client4) GetChannelByNameForTeamNameRoute(channelName, teamName string) string {
	return fmt.Sprintf(c.GetTeamByNameRoute(teamName)+"/channels/name/%v", channelName)
}

func (c *Client4) GetChannelMembersRoute(channelId string) string {
	return fmt.Sprintf(c.GetChannelRoute(channelId) + "/members")
}

func (c *Client4) GetChannelMemberRoute(channelId, userId string) string {
	return fmt.Sprintf(c.GetChannelMembersRoute(channelId)+"/%v", userId)
}

func (c *Client4) GetPostsRoute() string {
	return "/posts"
}

func (c *Client4) GetPostsEphemeralRoute() string {
	return "/posts/ephemeral"
}

func (c *Client4) GetConfigRoute() string {
	return "/config"
}

func (c *Client4) GetLicenseRoute() string {
	return "/license"
}

func (c *Client4) GetPostRoute(postId string) string {
	return fmt.Sprintf(c.GetPostsRoute()+"/%v", postId)
}

func (c *Client4) GetFilesRoute() string {
	return "/files"
}

func (c *Client4) GetFileRoute(fileId string) string {
	return fmt.Sprintf(c.GetFilesRoute()+"/%v", fileId)
}

func (c *Client4) GetPluginsRoute() string {
	return "/plugins"
}

func (c *Client4) GetPluginRoute(pluginId string) string {
	return fmt.Sprintf(c.GetPluginsRoute()+"/%v", pluginId)
}

func (c *Client4) GetSystemRoute() string {
	return "/system"
}

func (c *Client4) GetTestEmailRoute() string {
	return "/email/test"
}

func (c *Client4) GetTestSiteURLRoute() string {
	return "/site_url/test"
}

func (c *Client4) GetTestS3Route() string {
	return "/file/s3_test"
}

func (c *Client4) GetDatabaseRoute() string {
	return "/database"
}

func (c *Client4) GetCacheRoute() string {
	return "/caches"
}

func (c *Client4) GetClusterRoute() string {
	return "/cluster"
}

func (c *Client4) GetIncomingWebhooksRoute() string {
	return "/hooks/incoming"
}

func (c *Client4) GetIncomingWebhookRoute(hookID string) string {
	return fmt.Sprintf(c.GetIncomingWebhooksRoute()+"/%v", hookID)
}

func (c *Client4) GetComplianceReportsRoute() string {
	return "/compliance/reports"
}

func (c *Client4) GetComplianceReportRoute(reportId string) string {
	return fmt.Sprintf("/compliance/reports/%v", reportId)
}

func (c *Client4) GetOutgoingWebhooksRoute() string {
	return "/hooks/outgoing"
}

func (c *Client4) GetOutgoingWebhookRoute(hookID string) string {
	return fmt.Sprintf(c.GetOutgoingWebhooksRoute()+"/%v", hookID)
}

func (c *Client4) GetPreferencesRoute(userId string) string {
	return fmt.Sprintf(c.GetUserRoute(userId) + "/preferences")
}

func (c *Client4) GetUserStatusRoute(userId string) string {
	return fmt.Sprintf(c.GetUserRoute(userId) + "/status")
}

func (c *Client4) GetUserStatusesRoute() string {
	return fmt.Sprintf(c.GetUsersRoute() + "/status")
}

func (c *Client4) GetSamlRoute() string {
	return "/saml"
}

func (c *Client4) GetLdapRoute() string {
	return "/ldap"
}

func (c *Client4) GetBrandRoute() string {
	return "/brand"
}

func (c *Client4) GetDataRetentionRoute() string {
	return "/data_retention"
}

func (c *Client4) GetElasticsearchRoute() string {
	return "/elasticsearch"
}

func (c *Client4) GetBleveRoute() string {
	return "/bleve"
}

func (c *Client4) GetCommandsRoute() string {
	return "/commands"
}

func (c *Client4) GetCommandRoute(commandId string) string {
	return fmt.Sprintf(c.GetCommandsRoute()+"/%v", commandId)
}

func (c *Client4) GetCommandMoveRoute(commandId string) string {
	return fmt.Sprintf(c.GetCommandsRoute()+"/%v/move", commandId)
}

func (c *Client4) GetEmojisRoute() string {
	return "/emoji"
}

func (c *Client4) GetEmojiRoute(emojiId string) string {
	return fmt.Sprintf(c.GetEmojisRoute()+"/%v", emojiId)
}

func (c *Client4) GetEmojiByNameRoute(name string) string {
	return fmt.Sprintf(c.GetEmojisRoute()+"/name/%v", name)
}

func (c *Client4) GetReactionsRoute() string {
	return "/reactions"
}

func (c *Client4) GetOAuthAppsRoute() string {
	return "/oauth/apps"
}

func (c *Client4) GetOAuthAppRoute(appId string) string {
	return fmt.Sprintf("/oauth/apps/%v", appId)
}

func (c *Client4) GetOpenGraphRoute() string {
	return "/opengraph"
}

func (c *Client4) GetJobsRoute() string {
	return "/jobs"
}

func (c *Client4) GetRolesRoute() string {
	return "/roles"
}

func (c *Client4) GetSchemesRoute() string {
	return "/schemes"
}

func (c *Client4) GetSchemeRoute(id string) string {
	return c.GetSchemesRoute() + fmt.Sprintf("/%v", id)
}

func (c *Client4) GetAnalyticsRoute() string {
	return "/analytics"
}

func (c *Client4) GetTimezonesRoute() string {
	return fmt.Sprintf(c.GetSystemRoute() + "/timezones")
}

func (c *Client4) GetChannelSchemeRoute(channelId string) string {
	return fmt.Sprintf(c.GetChannelsRoute()+"/%v/scheme", channelId)
}

func (c *Client4) GetTeamSchemeRoute(teamId string) string {
	return fmt.Sprintf(c.GetTeamsRoute()+"/%v/scheme", teamId)
}

func (c *Client4) GetTotalUsersStatsRoute() string {
	return fmt.Sprintf(c.GetUsersRoute() + "/stats")
}

func (c *Client4) GetRedirectLocationRoute() string {
	return "/redirect_location"
}

func (c *Client4) GetServerBusyRoute() string {
	return "/server_busy"
}

func (c *Client4) GetUserTermsOfServiceRoute(userId string) string {
	return c.GetUserRoute(userId) + "/terms_of_service"
}

func (c *Client4) GetTermsOfServiceRoute() string {
	return "/terms_of_service"
}

func (c *Client4) GetGroupsRoute() string {
	return "/groups"
}

func (c *Client4) GetPublishUserTypingRoute(userId string) string {
	return c.GetUserRoute(userId) + "/typing"
}

func (c *Client4) GetGroupRoute(groupID string) string {
	return fmt.Sprintf("%s/%s", c.GetGroupsRoute(), groupID)
}

func (c *Client4) GetGroupSyncableRoute(groupID, syncableID string, syncableType GroupSyncableType) string {
	return fmt.Sprintf("%s/%ss/%s", c.GetGroupRoute(groupID), strings.ToLower(syncableType.String()), syncableID)
}

func (c *Client4) GetGroupSyncablesRoute(groupID string, syncableType GroupSyncableType) string {
	return fmt.Sprintf("%s/%ss", c.GetGroupRoute(groupID), strings.ToLower(syncableType.String()))
}

func (c *Client4) DoApiGet(url string, etag string) (*http.Response, *AppError) {
	return c.DoApiRequest(http.MethodGet, c.ApiUrl+url, "", etag)
}

func (c *Client4) DoApiPost(url string, data string) (*http.Response, *AppError) {
	return c.DoApiRequest(http.MethodPost, c.ApiUrl+url, data, "")
}

func (c *Client4) doApiPostBytes(url string, data []byte) (*http.Response, *AppError) {
	return c.doApiRequestBytes(http.MethodPost, c.ApiUrl+url, data, "")
}

func (c *Client4) DoApiPut(url string, data string) (*http.Response, *AppError) {
	return c.DoApiRequest(http.MethodPut, c.ApiUrl+url, data, "")
}

func (c *Client4) doApiPutBytes(url string, data []byte) (*http.Response, *AppError) {
	return c.doApiRequestBytes(http.MethodPut, c.ApiUrl+url, data, "")
}

func (c *Client4) DoApiDelete(url string) (*http.Response, *AppError) {
	return c.DoApiRequest(http.MethodDelete, c.ApiUrl+url, "", "")
}

func (c *Client4) DoApiRequest(method, url, data, etag string) (*http.Response, *AppError) {
	return c.doApiRequestReader(method, url, strings.NewReader(data), etag)
}

func (c *Client4) doApiRequestBytes(method, url string, data []byte, etag string) (*http.Response, *AppError) {
	return c.doApiRequestReader(method, url, bytes.NewReader(data), etag)
}

func (c *Client4) doApiRequestReader(method, url string, data io.Reader, etag string) (*http.Response, *AppError) {
	rq, err := http.NewRequest(method, url, data)
	if err != nil {
		return nil, NewAppError(url, "model.client.connecting.app_error", nil, err.Error(), http.StatusBadRequest)
	}

	if len(etag) > 0 {
		rq.Header.Set(HEADER_ETAG_CLIENT, etag)
	}

	if len(c.AuthToken) > 0 {
		rq.Header.Set(HEADER_AUTH, c.AuthType+" "+c.AuthToken)
	}

	if c.HttpHeader != nil && len(c.HttpHeader) > 0 {
		for k, v := range c.HttpHeader {
			rq.Header.Set(k, v)
		}
	}

	rp, err := c.HttpClient.Do(rq)
	if err != nil || rp == nil {
		return nil, NewAppError(url, "model.client.connecting.app_error", nil, err.Error(), 0)
	}

	if rp.StatusCode == 304 {
		return rp, nil
	}

	if rp.StatusCode >= 300 {
		defer closeBody(rp)
		return rp, AppErrorFromJson(rp.Body)
	}

	return rp, nil
}

func (c *Client4) DoUploadFile(url string, data []byte, contentType string) (*FileUploadResponse, *Response) {
	return c.doUploadFile(url, bytes.NewReader(data), contentType, 0)
}

func (c *Client4) doUploadFile(url string, body io.Reader, contentType string, contentLength int64) (*FileUploadResponse, *Response) {
	rq, err := http.NewRequest("POST", c.ApiUrl+url, body)
	if err != nil {
		return nil, &Response{Error: NewAppError(url, "model.client.connecting.app_error", nil, err.Error(), http.StatusBadRequest)}
	}
	if contentLength != 0 {
		rq.ContentLength = contentLength
	}
	rq.Header.Set("Content-Type", contentType)

	if len(c.AuthToken) > 0 {
		rq.Header.Set(HEADER_AUTH, c.AuthType+" "+c.AuthToken)
	}

	rp, err := c.HttpClient.Do(rq)
	if err != nil || rp == nil {
		return nil, BuildErrorResponse(rp, NewAppError(url, "model.client.connecting.app_error", nil, err.Error(), 0))
	}
	defer closeBody(rp)

	if rp.StatusCode >= 300 {
		return nil, BuildErrorResponse(rp, AppErrorFromJson(rp.Body))
	}

	return FileUploadResponseFromJson(rp.Body), BuildResponse(rp)
}

func (c *Client4) DoEmojiUploadFile(url string, data []byte, contentType string) (*Emoji, *Response) {
	rq, err := http.NewRequest("POST", c.ApiUrl+url, bytes.NewReader(data))
	if err != nil {
		return nil, &Response{Error: NewAppError(url, "model.client.connecting.app_error", nil, err.Error(), http.StatusBadRequest)}
	}
	rq.Header.Set("Content-Type", contentType)

	if len(c.AuthToken) > 0 {
		rq.Header.Set(HEADER_AUTH, c.AuthType+" "+c.AuthToken)
	}

	rp, err := c.HttpClient.Do(rq)
	if err != nil || rp == nil {
		return nil, BuildErrorResponse(rp, NewAppError(url, "model.client.connecting.app_error", nil, err.Error(), 0))
	}
	defer closeBody(rp)

	if rp.StatusCode >= 300 {
		return nil, BuildErrorResponse(rp, AppErrorFromJson(rp.Body))
	}

	return EmojiFromJson(rp.Body), BuildResponse(rp)
}

func (c *Client4) DoUploadImportTeam(url string, data []byte, contentType string) (map[string]string, *Response) {
	rq, err := http.NewRequest("POST", c.ApiUrl+url, bytes.NewReader(data))
	if err != nil {
		return nil, &Response{Error: NewAppError(url, "model.client.connecting.app_error", nil, err.Error(), http.StatusBadRequest)}
	}
	rq.Header.Set("Content-Type", contentType)

	if len(c.AuthToken) > 0 {
		rq.Header.Set(HEADER_AUTH, c.AuthType+" "+c.AuthToken)
	}

	rp, err := c.HttpClient.Do(rq)
	if err != nil || rp == nil {
		return nil, BuildErrorResponse(rp, NewAppError(url, "model.client.connecting.app_error", nil, err.Error(), 0))
	}
	defer closeBody(rp)

	if rp.StatusCode >= 300 {
		return nil, BuildErrorResponse(rp, AppErrorFromJson(rp.Body))
	}

	return MapFromJson(rp.Body), BuildResponse(rp)
}

// CheckStatusOK is a convenience function for checking the standard OK response
// from the web service.
func CheckStatusOK(r *http.Response) bool {
	m := MapFromJson(r.Body)
	defer closeBody(r)

	if m != nil && m[STATUS] == STATUS_OK {
		return true
	}

	return false
}

// Authentication Section

// LoginById authenticates a user by user id and password.
func (c *Client4) LoginById(id string, password string) (*User, *Response) {
	m := make(map[string]string)
	m["id"] = id
	m["password"] = password
	return c.login(m)
}

// Login authenticates a user by login id, which can be username, email or some sort
// of SSO identifier based on server configuration, and a password.
func (c *Client4) Login(loginId string, password string) (*User, *Response) {
	m := make(map[string]string)
	m["login_id"] = loginId
	m["password"] = password
	return c.login(m)
}

// LoginByLdap authenticates a user by LDAP id and password.
func (c *Client4) LoginByLdap(loginId string, password string) (*User, *Response) {
	m := make(map[string]string)
	m["login_id"] = loginId
	m["password"] = password
	m["ldap_only"] = c.boolString(true)
	return c.login(m)
}

// LoginWithDevice authenticates a user by login id (username, email or some sort
// of SSO identifier based on configuration), password and attaches a device id to
// the session.
func (c *Client4) LoginWithDevice(loginId string, password string, deviceId string) (*User, *Response) {
	m := make(map[string]string)
	m["login_id"] = loginId
	m["password"] = password
	m["device_id"] = deviceId
	return c.login(m)
}

// LoginWithMFA logs a user in with a MFA token
func (c *Client4) LoginWithMFA(loginId, password, mfaToken string) (*User, *Response) {
	m := make(map[string]string)
	m["login_id"] = loginId
	m["password"] = password
	m["token"] = mfaToken
	return c.login(m)
}

func (c *Client4) login(m map[string]string) (*User, *Response) {
	r, err := c.DoApiPost("/users/login", MapToJson(m))
	if err != nil {
		return nil, BuildErrorResponse(r, err)
	}
	defer closeBody(r)
	c.AuthToken = r.Header.Get(HEADER_TOKEN)
	c.AuthType = HEADER_BEARER
	return UserFromJson(r.Body), BuildResponse(r)
}

// Logout terminates the current user's session.
func (c *Client4) Logout() (bool, *Response) {
	r, err := c.DoApiPost("/users/logout", "")
	if err != nil {
		return false, BuildErrorResponse(r, err)
	}
	defer closeBody(r)
	c.AuthToken = ""
	c.AuthType = HEADER_BEARER
	return CheckStatusOK(r), BuildResponse(r)
}

// SwitchAccountType changes a user's login type from one type to another.
func (c *Client4) SwitchAccountType(switchRequest *SwitchRequest) (string, *Response) {
	r, err := c.DoApiPost(c.GetUsersRoute()+"/login/switch", switchRequest.ToJson())
	if err != nil {
		return "", BuildErrorResponse(r, err)
	}
	defer closeBody(r)
	return MapFromJson(r.Body)["follow_link"], BuildResponse(r)
}

// User Section

// CreateUser creates a user in the system based on the provided user struct.
func (c *Client4) CreateUser(user *User) (*User, *Response) {
	r, err := c.DoApiPost(c.GetUsersRoute(), user.ToJson())
	if err != nil {
		return nil, BuildErrorResponse(r, err)
	}
	defer closeBody(r)
	return UserFromJson(r.Body), BuildResponse(r)
}

// CreateUserWithToken creates a user in the system based on the provided tokenId.
func (c *Client4) CreateUserWithToken(user *User, tokenId string) (*User, *Response) {
	if tokenId == "" {
		err := NewAppError("MissingHashOrData", "api.user.create_user.missing_token.app_error", nil, "", http.StatusBadRequest)
		return nil, &Response{StatusCode: err.StatusCode, Error: err}
	}

	query := fmt.Sprintf("?t=%v", tokenId)
	r, err := c.DoApiPost(c.GetUsersRoute()+query, user.ToJson())
	if err != nil {
		return nil, BuildErrorResponse(r, err)
	}
	defer closeBody(r)

	return UserFromJson(r.Body), BuildResponse(r)
}

// CreateUserWithInviteId creates a user in the system based on the provided invited id.
func (c *Client4) CreateUserWithInviteId(user *User, inviteId string) (*User, *Response) {
	if inviteId == "" {
		err := NewAppError("MissingInviteId", "api.user.create_user.missing_invite_id.app_error", nil, "", http.StatusBadRequest)
		return nil, &Response{StatusCode: err.StatusCode, Error: err}
	}

	query := fmt.Sprintf("?iid=%v", url.QueryEscape(inviteId))
	r, err := c.DoApiPost(c.GetUsersRoute()+query, user.ToJson())
	if err != nil {
		return nil, BuildErrorResponse(r, err)
	}
	defer closeBody(r)

	return UserFromJson(r.Body), BuildResponse(r)
}

// GetMe returns the logged in user.
func (c *Client4) GetMe(etag string) (*User, *Response) {
	r, err := c.DoApiGet(c.GetUserRoute(ME), etag)
	if err != nil {
		return nil, BuildErrorResponse(r, err)
	}
	defer closeBody(r)
	return UserFromJson(r.Body), BuildResponse(r)
}

// GetUser returns a user based on the provided user id string.
func (c *Client4) GetUser(userId, etag string) (*User, *Response) {
	r, err := c.DoApiGet(c.GetUserRoute(userId), etag)
	if err != nil {
		return nil, BuildErrorResponse(r, err)
	}
	defer closeBody(r)
	return UserFromJson(r.Body), BuildResponse(r)
}

// GetUserByUsername returns a user based on the provided user name string.
func (c *Client4) GetUserByUsername(userName, etag string) (*User, *Response) {
	r, err := c.DoApiGet(c.GetUserByUsernameRoute(userName), etag)
	if err != nil {
		return nil, BuildErrorResponse(r, err)
	}
	defer closeBody(r)
	return UserFromJson(r.Body), BuildResponse(r)
}

// GetUserByEmail returns a user based on the provided user email string.
func (c *Client4) GetUserByEmail(email, etag string) (*User, *Response) {
	r, err := c.DoApiGet(c.GetUserByEmailRoute(email), etag)
	if err != nil {
		return nil, BuildErrorResponse(r, err)
	}
	defer closeBody(r)
	return UserFromJson(r.Body), BuildResponse(r)
}

// AutocompleteUsersInTeam returns the users on a team based on search term.
func (c *Client4) AutocompleteUsersInTeam(teamId string, username string, limit int, etag string) (*UserAutocomplete, *Response) {
	query := fmt.Sprintf("?in_team=%v&name=%v&limit=%d", teamId, username, limit)
	r, err := c.DoApiGet(c.GetUsersRoute()+"/autocomplete"+query, etag)
	if err != nil {
		return nil, BuildErrorResponse(r, err)
	}
	defer closeBody(r)
	return UserAutocompleteFromJson(r.Body), BuildResponse(r)
}

// AutocompleteUsersInChannel returns the users in a channel based on search term.
func (c *Client4) AutocompleteUsersInChannel(teamId string, channelId string, username string, limit int, etag string) (*UserAutocomplete, *Response) {
	query := fmt.Sprintf("?in_team=%v&in_channel=%v&name=%v&limit=%d", teamId, channelId, username, limit)
	r, err := c.DoApiGet(c.GetUsersRoute()+"/autocomplete"+query, etag)
	if err != nil {
		return nil, BuildErrorResponse(r, err)
	}
	defer closeBody(r)
	return UserAutocompleteFromJson(r.Body), BuildResponse(r)
}

// AutocompleteUsers returns the users in the system based on search term.
func (c *Client4) AutocompleteUsers(username string, limit int, etag string) (*UserAutocomplete, *Response) {
	query := fmt.Sprintf("?name=%v&limit=%d", username, limit)
	r, err := c.DoApiGet(c.GetUsersRoute()+"/autocomplete"+query, etag)
	if err != nil {
		return nil, BuildErrorResponse(r, err)
	}
	defer closeBody(r)
	return UserAutocompleteFromJson(r.Body), BuildResponse(r)
}

// GetDefaultProfileImage gets the default user's profile image. Must be logged in.
func (c *Client4) GetDefaultProfileImage(userId string) ([]byte, *Response) {
	r, appErr := c.DoApiGet(c.GetUserRoute(userId)+"/image/default", "")
	if appErr != nil {
		return nil, BuildErrorResponse(r, appErr)
	}
	defer closeBody(r)

	data, err := ioutil.ReadAll(r.Body)
	if err != nil {
		return nil, BuildErrorResponse(r, NewAppError("GetDefaultProfileImage", "model.client.read_file.app_error", nil, err.Error(), r.StatusCode))
	}

	return data, BuildResponse(r)
}

// GetProfileImage gets user's profile image. Must be logged in.
func (c *Client4) GetProfileImage(userId, etag string) ([]byte, *Response) {
	r, appErr := c.DoApiGet(c.GetUserRoute(userId)+"/image", etag)
	if appErr != nil {
		return nil, BuildErrorResponse(r, appErr)
	}
	defer closeBody(r)

	data, err := ioutil.ReadAll(r.Body)
	if err != nil {
		return nil, BuildErrorResponse(r, NewAppError("GetProfileImage", "model.client.read_file.app_error", nil, err.Error(), r.StatusCode))
	}
	return data, BuildResponse(r)
}

// GetUsers returns a page of users on the system. Page counting starts at 0.
func (c *Client4) GetUsers(page int, perPage int, etag string) ([]*User, *Response) {
	query := fmt.Sprintf("?page=%v&per_page=%v", page, perPage)
	r, err := c.DoApiGet(c.GetUsersRoute()+query, etag)
	if err != nil {
		return nil, BuildErrorResponse(r, err)
	}
	defer closeBody(r)
	return UserListFromJson(r.Body), BuildResponse(r)
}

// GetUsersInTeam returns a page of users on a team. Page counting starts at 0.
func (c *Client4) GetUsersInTeam(teamId string, page int, perPage int, etag string) ([]*User, *Response) {
	query := fmt.Sprintf("?in_team=%v&page=%v&per_page=%v", teamId, page, perPage)
	r, err := c.DoApiGet(c.GetUsersRoute()+query, etag)
	if err != nil {
		return nil, BuildErrorResponse(r, err)
	}
	defer closeBody(r)
	return UserListFromJson(r.Body), BuildResponse(r)
}

// GetNewUsersInTeam returns a page of users on a team. Page counting starts at 0.
func (c *Client4) GetNewUsersInTeam(teamId string, page int, perPage int, etag string) ([]*User, *Response) {
	query := fmt.Sprintf("?sort=create_at&in_team=%v&page=%v&per_page=%v", teamId, page, perPage)
	r, err := c.DoApiGet(c.GetUsersRoute()+query, etag)
	if err != nil {
		return nil, BuildErrorResponse(r, err)
	}
	defer closeBody(r)
	return UserListFromJson(r.Body), BuildResponse(r)
}

// GetRecentlyActiveUsersInTeam returns a page of users on a team. Page counting starts at 0.
func (c *Client4) GetRecentlyActiveUsersInTeam(teamId string, page int, perPage int, etag string) ([]*User, *Response) {
	query := fmt.Sprintf("?sort=last_activity_at&in_team=%v&page=%v&per_page=%v", teamId, page, perPage)
	r, err := c.DoApiGet(c.GetUsersRoute()+query, etag)
	if err != nil {
		return nil, BuildErrorResponse(r, err)
	}
	defer closeBody(r)
	return UserListFromJson(r.Body), BuildResponse(r)
}

// GetUsersNotInTeam returns a page of users who are not in a team. Page counting starts at 0.
func (c *Client4) GetUsersNotInTeam(teamId string, page int, perPage int, etag string) ([]*User, *Response) {
	query := fmt.Sprintf("?not_in_team=%v&page=%v&per_page=%v", teamId, page, perPage)
	r, err := c.DoApiGet(c.GetUsersRoute()+query, etag)
	if err != nil {
		return nil, BuildErrorResponse(r, err)
	}
	defer closeBody(r)
	return UserListFromJson(r.Body), BuildResponse(r)
}

// GetUsersInChannel returns a page of users in a channel. Page counting starts at 0.
func (c *Client4) GetUsersInChannel(channelId string, page int, perPage int, etag string) ([]*User, *Response) {
	query := fmt.Sprintf("?in_channel=%v&page=%v&per_page=%v", channelId, page, perPage)
	r, err := c.DoApiGet(c.GetUsersRoute()+query, etag)
	if err != nil {
		return nil, BuildErrorResponse(r, err)
	}
	defer closeBody(r)
	return UserListFromJson(r.Body), BuildResponse(r)
}

// GetUsersInChannelByStatus returns a page of users in a channel. Page counting starts at 0. Sorted by Status
func (c *Client4) GetUsersInChannelByStatus(channelId string, page int, perPage int, etag string) ([]*User, *Response) {
	query := fmt.Sprintf("?in_channel=%v&page=%v&per_page=%v&sort=status", channelId, page, perPage)
	r, err := c.DoApiGet(c.GetUsersRoute()+query, etag)
	if err != nil {
		return nil, BuildErrorResponse(r, err)
	}
	defer closeBody(r)
	return UserListFromJson(r.Body), BuildResponse(r)
}

// GetUsersNotInChannel returns a page of users not in a channel. Page counting starts at 0.
func (c *Client4) GetUsersNotInChannel(teamId, channelId string, page int, perPage int, etag string) ([]*User, *Response) {
	query := fmt.Sprintf("?in_team=%v&not_in_channel=%v&page=%v&per_page=%v", teamId, channelId, page, perPage)
	r, err := c.DoApiGet(c.GetUsersRoute()+query, etag)
	if err != nil {
		return nil, BuildErrorResponse(r, err)
	}
	defer closeBody(r)
	return UserListFromJson(r.Body), BuildResponse(r)
}

// GetUsersWithoutTeam returns a page of users on the system that aren't on any teams. Page counting starts at 0.
func (c *Client4) GetUsersWithoutTeam(page int, perPage int, etag string) ([]*User, *Response) {
	query := fmt.Sprintf("?without_team=1&page=%v&per_page=%v", page, perPage)
	r, err := c.DoApiGet(c.GetUsersRoute()+query, etag)
	if err != nil {
		return nil, BuildErrorResponse(r, err)
	}
	defer closeBody(r)
	return UserListFromJson(r.Body), BuildResponse(r)
}

// GetUsersInGroup returns a page of users in a group. Page counting starts at 0.
func (c *Client4) GetUsersInGroup(groupID string, page int, perPage int, etag string) ([]*User, *Response) {
	query := fmt.Sprintf("?in_group=%v&page=%v&per_page=%v", groupID, page, perPage)
	r, err := c.DoApiGet(c.GetUsersRoute()+query, etag)
	if err != nil {
		return nil, BuildErrorResponse(r, err)
	}
	defer closeBody(r)
	return UserListFromJson(r.Body), BuildResponse(r)
}

// GetUsersByIds returns a list of users based on the provided user ids.
func (c *Client4) GetUsersByIds(userIds []string) ([]*User, *Response) {
	r, err := c.DoApiPost(c.GetUsersRoute()+"/ids", ArrayToJson(userIds))
	if err != nil {
		return nil, BuildErrorResponse(r, err)
	}
	defer closeBody(r)
	return UserListFromJson(r.Body), BuildResponse(r)
}

// GetUsersByIds returns a list of users based on the provided user ids.
func (c *Client4) GetUsersByIdsWithOptions(userIds []string, options *UserGetByIdsOptions) ([]*User, *Response) {
	v := url.Values{}
	if options.Since != 0 {
		v.Set("since", fmt.Sprintf("%d", options.Since))
	}

	url := c.GetUsersRoute() + "/ids"
	if len(v) > 0 {
		url += "?" + v.Encode()
	}

	r, err := c.DoApiPost(url, ArrayToJson(userIds))
	if err != nil {
		return nil, BuildErrorResponse(r, err)
	}
	defer closeBody(r)
	return UserListFromJson(r.Body), BuildResponse(r)
}

// GetUsersByUsernames returns a list of users based on the provided usernames.
func (c *Client4) GetUsersByUsernames(usernames []string) ([]*User, *Response) {
	r, err := c.DoApiPost(c.GetUsersRoute()+"/usernames", ArrayToJson(usernames))
	if err != nil {
		return nil, BuildErrorResponse(r, err)
	}
	defer closeBody(r)
	return UserListFromJson(r.Body), BuildResponse(r)
}

// GetUsersByGroupChannelIds returns a map with channel ids as keys
// and a list of users as values based on the provided user ids.
func (c *Client4) GetUsersByGroupChannelIds(groupChannelIds []string) (map[string][]*User, *Response) {
	r, err := c.DoApiPost(c.GetUsersRoute()+"/group_channels", ArrayToJson(groupChannelIds))
	if err != nil {
		return nil, BuildErrorResponse(r, err)
	}
	defer closeBody(r)

	usersByChannelId := map[string][]*User{}
	json.NewDecoder(r.Body).Decode(&usersByChannelId)
	return usersByChannelId, BuildResponse(r)
}

// SearchUsers returns a list of users based on some search criteria.
func (c *Client4) SearchUsers(search *UserSearch) ([]*User, *Response) {
	r, err := c.doApiPostBytes(c.GetUsersRoute()+"/search", search.ToJson())
	if err != nil {
		return nil, BuildErrorResponse(r, err)
	}
	defer closeBody(r)
	return UserListFromJson(r.Body), BuildResponse(r)
}

// UpdateUser updates a user in the system based on the provided user struct.
func (c *Client4) UpdateUser(user *User) (*User, *Response) {
	r, err := c.DoApiPut(c.GetUserRoute(user.Id), user.ToJson())
	if err != nil {
		return nil, BuildErrorResponse(r, err)
	}
	defer closeBody(r)
	return UserFromJson(r.Body), BuildResponse(r)
}

// PatchUser partially updates a user in the system. Any missing fields are not updated.
func (c *Client4) PatchUser(userId string, patch *UserPatch) (*User, *Response) {
	r, err := c.DoApiPut(c.GetUserRoute(userId)+"/patch", patch.ToJson())
	if err != nil {
		return nil, BuildErrorResponse(r, err)
	}
	defer closeBody(r)
	return UserFromJson(r.Body), BuildResponse(r)
}

// UpdateUserAuth updates a user AuthData (uthData, authService and password) in the system.
func (c *Client4) UpdateUserAuth(userId string, userAuth *UserAuth) (*UserAuth, *Response) {
	r, err := c.DoApiPut(c.GetUserRoute(userId)+"/auth", userAuth.ToJson())
	if err != nil {
		return nil, BuildErrorResponse(r, err)
	}
	defer closeBody(r)
	return UserAuthFromJson(r.Body), BuildResponse(r)
}

// UpdateUserMfa activates multi-factor authentication for a user if activate
// is true and a valid code is provided. If activate is false, then code is not
// required and multi-factor authentication is disabled for the user.
func (c *Client4) UpdateUserMfa(userId, code string, activate bool) (bool, *Response) {
	requestBody := make(map[string]interface{})
	requestBody["activate"] = activate
	requestBody["code"] = code

	r, err := c.DoApiPut(c.GetUserRoute(userId)+"/mfa", StringInterfaceToJson(requestBody))
	if err != nil {
		return false, BuildErrorResponse(r, err)
	}
	defer closeBody(r)
	return CheckStatusOK(r), BuildResponse(r)
}

// CheckUserMfa checks whether a user has MFA active on their account or not based on the
// provided login id.
// Deprecated: Clients should use Login method and check for MFA Error
func (c *Client4) CheckUserMfa(loginId string) (bool, *Response) {
	requestBody := make(map[string]interface{})
	requestBody["login_id"] = loginId
	r, err := c.DoApiPost(c.GetUsersRoute()+"/mfa", StringInterfaceToJson(requestBody))
	if err != nil {
		return false, BuildErrorResponse(r, err)
	}
	defer closeBody(r)

	data := StringInterfaceFromJson(r.Body)
	mfaRequired, ok := data["mfa_required"].(bool)
	if !ok {
		return false, BuildResponse(r)
	}
	return mfaRequired, BuildResponse(r)
}

// GenerateMfaSecret will generate a new MFA secret for a user and return it as a string and
// as a base64 encoded image QR code.
func (c *Client4) GenerateMfaSecret(userId string) (*MfaSecret, *Response) {
	r, err := c.DoApiPost(c.GetUserRoute(userId)+"/mfa/generate", "")
	if err != nil {
		return nil, BuildErrorResponse(r, err)
	}
	defer closeBody(r)
	return MfaSecretFromJson(r.Body), BuildResponse(r)
}

// UpdateUserPassword updates a user's password. Must be logged in as the user or be a system administrator.
func (c *Client4) UpdateUserPassword(userId, currentPassword, newPassword string) (bool, *Response) {
	requestBody := map[string]string{"current_password": currentPassword, "new_password": newPassword}
	r, err := c.DoApiPut(c.GetUserRoute(userId)+"/password", MapToJson(requestBody))
	if err != nil {
		return false, BuildErrorResponse(r, err)
	}
	defer closeBody(r)
	return CheckStatusOK(r), BuildResponse(r)
}

// PromoteGuestToUser convert a guest into a regular user
func (c *Client4) PromoteGuestToUser(guestId string) (bool, *Response) {
	r, err := c.DoApiPost(c.GetUserRoute(guestId)+"/promote", "")
	if err != nil {
		return false, BuildErrorResponse(r, err)
	}
	defer closeBody(r)
	return CheckStatusOK(r), BuildResponse(r)
}

// DemoteUserToGuest convert a regular user into a guest
func (c *Client4) DemoteUserToGuest(guestId string) (bool, *Response) {
	r, err := c.DoApiPost(c.GetUserRoute(guestId)+"/demote", "")
	if err != nil {
		return false, BuildErrorResponse(r, err)
	}
	defer closeBody(r)
	return CheckStatusOK(r), BuildResponse(r)
}

// UpdateUserRoles updates a user's roles in the system. A user can have "system_user" and "system_admin" roles.
func (c *Client4) UpdateUserRoles(userId, roles string) (bool, *Response) {
	requestBody := map[string]string{"roles": roles}
	r, err := c.DoApiPut(c.GetUserRoute(userId)+"/roles", MapToJson(requestBody))
	if err != nil {
		return false, BuildErrorResponse(r, err)
	}
	defer closeBody(r)
	return CheckStatusOK(r), BuildResponse(r)
}

// UpdateUserActive updates status of a user whether active or not.
func (c *Client4) UpdateUserActive(userId string, active bool) (bool, *Response) {
	requestBody := make(map[string]interface{})
	requestBody["active"] = active
	r, err := c.DoApiPut(c.GetUserRoute(userId)+"/active", StringInterfaceToJson(requestBody))
	if err != nil {
		return false, BuildErrorResponse(r, err)
	}
	defer closeBody(r)

	return CheckStatusOK(r), BuildResponse(r)
}

// DeleteUser deactivates a user in the system based on the provided user id string.
func (c *Client4) DeleteUser(userId string) (bool, *Response) {
	r, err := c.DoApiDelete(c.GetUserRoute(userId))
	if err != nil {
		return false, BuildErrorResponse(r, err)
	}
	defer closeBody(r)
	return CheckStatusOK(r), BuildResponse(r)
}

// SendPasswordResetEmail will send a link for password resetting to a user with the
// provided email.
func (c *Client4) SendPasswordResetEmail(email string) (bool, *Response) {
	requestBody := map[string]string{"email": email}
	r, err := c.DoApiPost(c.GetUsersRoute()+"/password/reset/send", MapToJson(requestBody))
	if err != nil {
		return false, BuildErrorResponse(r, err)
	}
	defer closeBody(r)
	return CheckStatusOK(r), BuildResponse(r)
}

// ResetPassword uses a recovery code to update reset a user's password.
func (c *Client4) ResetPassword(token, newPassword string) (bool, *Response) {
	requestBody := map[string]string{"token": token, "new_password": newPassword}
	r, err := c.DoApiPost(c.GetUsersRoute()+"/password/reset", MapToJson(requestBody))
	if err != nil {
		return false, BuildErrorResponse(r, err)
	}
	defer closeBody(r)
	return CheckStatusOK(r), BuildResponse(r)
}

// GetSessions returns a list of sessions based on the provided user id string.
func (c *Client4) GetSessions(userId, etag string) ([]*Session, *Response) {
	r, err := c.DoApiGet(c.GetUserRoute(userId)+"/sessions", etag)
	if err != nil {
		return nil, BuildErrorResponse(r, err)
	}
	defer closeBody(r)
	return SessionsFromJson(r.Body), BuildResponse(r)
}

// RevokeSession revokes a user session based on the provided user id and session id strings.
func (c *Client4) RevokeSession(userId, sessionId string) (bool, *Response) {
	requestBody := map[string]string{"session_id": sessionId}
	r, err := c.DoApiPost(c.GetUserRoute(userId)+"/sessions/revoke", MapToJson(requestBody))
	if err != nil {
		return false, BuildErrorResponse(r, err)
	}
	defer closeBody(r)
	return CheckStatusOK(r), BuildResponse(r)
}

// RevokeAllSessions revokes all sessions for the provided user id string.
func (c *Client4) RevokeAllSessions(userId string) (bool, *Response) {
	r, err := c.DoApiPost(c.GetUserRoute(userId)+"/sessions/revoke/all", "")
	if err != nil {
		return false, BuildErrorResponse(r, err)
	}
	defer closeBody(r)
	return CheckStatusOK(r), BuildResponse(r)
}

// RevokeAllSessions revokes all sessions for all the users.
func (c *Client4) RevokeSessionsFromAllUsers() (bool, *Response) {
	r, err := c.DoApiPost(c.GetUsersRoute()+"/sessions/revoke/all", "")
	if err != nil {
		return false, BuildErrorResponse(r, err)
	}
	defer closeBody(r)
	return CheckStatusOK(r), BuildResponse(r)
}

// AttachDeviceId attaches a mobile device ID to the current session.
func (c *Client4) AttachDeviceId(deviceId string) (bool, *Response) {
	requestBody := map[string]string{"device_id": deviceId}
	r, err := c.DoApiPut(c.GetUsersRoute()+"/sessions/device", MapToJson(requestBody))
	if err != nil {
		return false, BuildErrorResponse(r, err)
	}
	defer closeBody(r)
	return CheckStatusOK(r), BuildResponse(r)
}

// GetTeamsUnreadForUser will return an array with TeamUnread objects that contain the amount
// of unread messages and mentions the current user has for the teams it belongs to.
// An optional team ID can be set to exclude that team from the results. Must be authenticated.
func (c *Client4) GetTeamsUnreadForUser(userId, teamIdToExclude string) ([]*TeamUnread, *Response) {
	var optional string
	if teamIdToExclude != "" {
		optional += fmt.Sprintf("?exclude_team=%s", url.QueryEscape(teamIdToExclude))
	}

	r, err := c.DoApiGet(c.GetUserRoute(userId)+"/teams/unread"+optional, "")
	if err != nil {
		return nil, BuildErrorResponse(r, err)
	}
	defer closeBody(r)
	return TeamsUnreadFromJson(r.Body), BuildResponse(r)
}

// GetUserAudits returns a list of audit based on the provided user id string.
func (c *Client4) GetUserAudits(userId string, page int, perPage int, etag string) (Audits, *Response) {
	query := fmt.Sprintf("?page=%v&per_page=%v", page, perPage)
	r, err := c.DoApiGet(c.GetUserRoute(userId)+"/audits"+query, etag)
	if err != nil {
		return nil, BuildErrorResponse(r, err)
	}
	defer closeBody(r)
	return AuditsFromJson(r.Body), BuildResponse(r)
}

// VerifyUserEmail will verify a user's email using the supplied token.
func (c *Client4) VerifyUserEmail(token string) (bool, *Response) {
	requestBody := map[string]string{"token": token}
	r, err := c.DoApiPost(c.GetUsersRoute()+"/email/verify", MapToJson(requestBody))
	if err != nil {
		return false, BuildErrorResponse(r, err)
	}
	defer closeBody(r)
	return CheckStatusOK(r), BuildResponse(r)
}

// SendVerificationEmail will send an email to the user with the provided email address, if
// that user exists. The email will contain a link that can be used to verify the user's
// email address.
func (c *Client4) SendVerificationEmail(email string) (bool, *Response) {
	requestBody := map[string]string{"email": email}
	r, err := c.DoApiPost(c.GetUsersRoute()+"/email/verify/send", MapToJson(requestBody))
	if err != nil {
		return false, BuildErrorResponse(r, err)
	}
	defer closeBody(r)
	return CheckStatusOK(r), BuildResponse(r)
}

// SetDefaultProfileImage resets the profile image to a default generated one.
func (c *Client4) SetDefaultProfileImage(userId string) (bool, *Response) {
	r, err := c.DoApiDelete(c.GetUserRoute(userId) + "/image")
	if err != nil {
		return false, BuildErrorResponse(r, err)
	}
	return CheckStatusOK(r), BuildResponse(r)
}

// SetProfileImage sets profile image of the user.
func (c *Client4) SetProfileImage(userId string, data []byte) (bool, *Response) {
	body := &bytes.Buffer{}
	writer := multipart.NewWriter(body)

	part, err := writer.CreateFormFile("image", "profile.png")
	if err != nil {
		return false, &Response{Error: NewAppError("SetProfileImage", "model.client.set_profile_user.no_file.app_error", nil, err.Error(), http.StatusBadRequest)}
	}

	if _, err = io.Copy(part, bytes.NewBuffer(data)); err != nil {
		return false, &Response{Error: NewAppError("SetProfileImage", "model.client.set_profile_user.no_file.app_error", nil, err.Error(), http.StatusBadRequest)}
	}

	if err = writer.Close(); err != nil {
		return false, &Response{Error: NewAppError("SetProfileImage", "model.client.set_profile_user.writer.app_error", nil, err.Error(), http.StatusBadRequest)}
	}

	rq, err := http.NewRequest("POST", c.ApiUrl+c.GetUserRoute(userId)+"/image", bytes.NewReader(body.Bytes()))
	if err != nil {
		return false, &Response{Error: NewAppError("SetProfileImage", "model.client.connecting.app_error", nil, err.Error(), http.StatusBadRequest)}
	}
	rq.Header.Set("Content-Type", writer.FormDataContentType())

	if len(c.AuthToken) > 0 {
		rq.Header.Set(HEADER_AUTH, c.AuthType+" "+c.AuthToken)
	}

	rp, err := c.HttpClient.Do(rq)
	if err != nil || rp == nil {
		return false, &Response{StatusCode: http.StatusForbidden, Error: NewAppError(c.GetUserRoute(userId)+"/image", "model.client.connecting.app_error", nil, err.Error(), http.StatusForbidden)}
	}
	defer closeBody(rp)

	if rp.StatusCode >= 300 {
		return false, BuildErrorResponse(rp, AppErrorFromJson(rp.Body))
	}

	return CheckStatusOK(rp), BuildResponse(rp)
}

// CreateUserAccessToken will generate a user access token that can be used in place
// of a session token to access the REST API. Must have the 'create_user_access_token'
// permission and if generating for another user, must have the 'edit_other_users'
// permission. A non-blank description is required.
func (c *Client4) CreateUserAccessToken(userId, description string) (*UserAccessToken, *Response) {
	requestBody := map[string]string{"description": description}
	r, err := c.DoApiPost(c.GetUserRoute(userId)+"/tokens", MapToJson(requestBody))
	if err != nil {
		return nil, BuildErrorResponse(r, err)
	}
	defer closeBody(r)
	return UserAccessTokenFromJson(r.Body), BuildResponse(r)
}

// GetUserAccessTokens will get a page of access tokens' id, description, is_active
// and the user_id in the system. The actual token will not be returned. Must have
// the 'manage_system' permission.
func (c *Client4) GetUserAccessTokens(page int, perPage int) ([]*UserAccessToken, *Response) {
	query := fmt.Sprintf("?page=%v&per_page=%v", page, perPage)
	r, err := c.DoApiGet(c.GetUserAccessTokensRoute()+query, "")
	if err != nil {
		return nil, BuildErrorResponse(r, err)
	}
	defer closeBody(r)
	return UserAccessTokenListFromJson(r.Body), BuildResponse(r)
}

// GetUserAccessToken will get a user access tokens' id, description, is_active
// and the user_id of the user it is for. The actual token will not be returned.
// Must have the 'read_user_access_token' permission and if getting for another
// user, must have the 'edit_other_users' permission.
func (c *Client4) GetUserAccessToken(tokenId string) (*UserAccessToken, *Response) {
	r, err := c.DoApiGet(c.GetUserAccessTokenRoute(tokenId), "")
	if err != nil {
		return nil, BuildErrorResponse(r, err)
	}
	defer closeBody(r)
	return UserAccessTokenFromJson(r.Body), BuildResponse(r)
}

// GetUserAccessTokensForUser will get a paged list of user access tokens showing id,
// description and user_id for each. The actual tokens will not be returned. Must have
// the 'read_user_access_token' permission and if getting for another user, must have the
// 'edit_other_users' permission.
func (c *Client4) GetUserAccessTokensForUser(userId string, page, perPage int) ([]*UserAccessToken, *Response) {
	query := fmt.Sprintf("?page=%v&per_page=%v", page, perPage)
	r, err := c.DoApiGet(c.GetUserRoute(userId)+"/tokens"+query, "")
	if err != nil {
		return nil, BuildErrorResponse(r, err)
	}
	defer closeBody(r)
	return UserAccessTokenListFromJson(r.Body), BuildResponse(r)
}

// RevokeUserAccessToken will revoke a user access token by id. Must have the
// 'revoke_user_access_token' permission and if revoking for another user, must have the
// 'edit_other_users' permission.
func (c *Client4) RevokeUserAccessToken(tokenId string) (bool, *Response) {
	requestBody := map[string]string{"token_id": tokenId}
	r, err := c.DoApiPost(c.GetUsersRoute()+"/tokens/revoke", MapToJson(requestBody))
	if err != nil {
		return false, BuildErrorResponse(r, err)
	}
	defer closeBody(r)
	return CheckStatusOK(r), BuildResponse(r)
}

// SearchUserAccessTokens returns user access tokens matching the provided search term.
func (c *Client4) SearchUserAccessTokens(search *UserAccessTokenSearch) ([]*UserAccessToken, *Response) {
	r, err := c.DoApiPost(c.GetUsersRoute()+"/tokens/search", search.ToJson())
	if err != nil {
		return nil, BuildErrorResponse(r, err)
	}
	defer closeBody(r)
	return UserAccessTokenListFromJson(r.Body), BuildResponse(r)
}

// DisableUserAccessToken will disable a user access token by id. Must have the
// 'revoke_user_access_token' permission and if disabling for another user, must have the
// 'edit_other_users' permission.
func (c *Client4) DisableUserAccessToken(tokenId string) (bool, *Response) {
	requestBody := map[string]string{"token_id": tokenId}
	r, err := c.DoApiPost(c.GetUsersRoute()+"/tokens/disable", MapToJson(requestBody))
	if err != nil {
		return false, BuildErrorResponse(r, err)
	}
	defer closeBody(r)
	return CheckStatusOK(r), BuildResponse(r)
}

// EnableUserAccessToken will enable a user access token by id. Must have the
// 'create_user_access_token' permission and if enabling for another user, must have the
// 'edit_other_users' permission.
func (c *Client4) EnableUserAccessToken(tokenId string) (bool, *Response) {
	requestBody := map[string]string{"token_id": tokenId}
	r, err := c.DoApiPost(c.GetUsersRoute()+"/tokens/enable", MapToJson(requestBody))
	if err != nil {
		return false, BuildErrorResponse(r, err)
	}
	defer closeBody(r)
	return CheckStatusOK(r), BuildResponse(r)
}

// Bots section

// CreateBot creates a bot in the system based on the provided bot struct.
func (c *Client4) CreateBot(bot *Bot) (*Bot, *Response) {
	r, err := c.doApiPostBytes(c.GetBotsRoute(), bot.ToJson())
	if err != nil {
		return nil, BuildErrorResponse(r, err)
	}
	defer closeBody(r)
	return BotFromJson(r.Body), BuildResponse(r)
}

// PatchBot partially updates a bot. Any missing fields are not updated.
func (c *Client4) PatchBot(userId string, patch *BotPatch) (*Bot, *Response) {
	r, err := c.doApiPutBytes(c.GetBotRoute(userId), patch.ToJson())
	if err != nil {
		return nil, BuildErrorResponse(r, err)
	}
	defer closeBody(r)
	return BotFromJson(r.Body), BuildResponse(r)
}

// GetBot fetches the given, undeleted bot.
func (c *Client4) GetBot(userId string, etag string) (*Bot, *Response) {
	r, err := c.DoApiGet(c.GetBotRoute(userId), etag)
	if err != nil {
		return nil, BuildErrorResponse(r, err)
	}
	defer closeBody(r)
	return BotFromJson(r.Body), BuildResponse(r)
}

// GetBot fetches the given bot, even if it is deleted.
func (c *Client4) GetBotIncludeDeleted(userId string, etag string) (*Bot, *Response) {
	r, err := c.DoApiGet(c.GetBotRoute(userId)+"?include_deleted="+c.boolString(true), etag)
	if err != nil {
		return nil, BuildErrorResponse(r, err)
	}
	defer closeBody(r)
	return BotFromJson(r.Body), BuildResponse(r)
}

// GetBots fetches the given page of bots, excluding deleted.
func (c *Client4) GetBots(page, perPage int, etag string) ([]*Bot, *Response) {
	query := fmt.Sprintf("?page=%v&per_page=%v", page, perPage)
	r, err := c.DoApiGet(c.GetBotsRoute()+query, etag)
	if err != nil {
		return nil, BuildErrorResponse(r, err)
	}
	defer closeBody(r)
	return BotListFromJson(r.Body), BuildResponse(r)
}

// GetBotsIncludeDeleted fetches the given page of bots, including deleted.
func (c *Client4) GetBotsIncludeDeleted(page, perPage int, etag string) ([]*Bot, *Response) {
	query := fmt.Sprintf("?page=%v&per_page=%v&include_deleted="+c.boolString(true), page, perPage)
	r, err := c.DoApiGet(c.GetBotsRoute()+query, etag)
	if err != nil {
		return nil, BuildErrorResponse(r, err)
	}
	defer closeBody(r)
	return BotListFromJson(r.Body), BuildResponse(r)
}

// GetBotsOrphaned fetches the given page of bots, only including orphanded bots.
func (c *Client4) GetBotsOrphaned(page, perPage int, etag string) ([]*Bot, *Response) {
	query := fmt.Sprintf("?page=%v&per_page=%v&only_orphaned="+c.boolString(true), page, perPage)
	r, err := c.DoApiGet(c.GetBotsRoute()+query, etag)
	if err != nil {
		return nil, BuildErrorResponse(r, err)
	}
	defer closeBody(r)
	return BotListFromJson(r.Body), BuildResponse(r)
}

// DisableBot disables the given bot in the system.
func (c *Client4) DisableBot(botUserId string) (*Bot, *Response) {
	r, err := c.doApiPostBytes(c.GetBotRoute(botUserId)+"/disable", nil)
	if err != nil {
		return nil, BuildErrorResponse(r, err)
	}
	defer closeBody(r)
	return BotFromJson(r.Body), BuildResponse(r)
}

// EnableBot disables the given bot in the system.
func (c *Client4) EnableBot(botUserId string) (*Bot, *Response) {
	r, err := c.doApiPostBytes(c.GetBotRoute(botUserId)+"/enable", nil)
	if err != nil {
		return nil, BuildErrorResponse(r, err)
	}
	defer closeBody(r)
	return BotFromJson(r.Body), BuildResponse(r)
}

// AssignBot assigns the given bot to the given user
func (c *Client4) AssignBot(botUserId, newOwnerId string) (*Bot, *Response) {
	r, err := c.doApiPostBytes(c.GetBotRoute(botUserId)+"/assign/"+newOwnerId, nil)
	if err != nil {
		return nil, BuildErrorResponse(r, err)
	}
	defer closeBody(r)
	return BotFromJson(r.Body), BuildResponse(r)
}

// SetBotIconImage sets LHS bot icon image.
func (c *Client4) SetBotIconImage(botUserId string, data []byte) (bool, *Response) {
	body := &bytes.Buffer{}
	writer := multipart.NewWriter(body)

	part, err := writer.CreateFormFile("image", "icon.svg")
	if err != nil {
		return false, &Response{Error: NewAppError("SetBotIconImage", "model.client.set_bot_icon_image.no_file.app_error", nil, err.Error(), http.StatusBadRequest)}
	}

	if _, err = io.Copy(part, bytes.NewBuffer(data)); err != nil {
		return false, &Response{Error: NewAppError("SetBotIconImage", "model.client.set_bot_icon_image.no_file.app_error", nil, err.Error(), http.StatusBadRequest)}
	}

	if err = writer.Close(); err != nil {
		return false, &Response{Error: NewAppError("SetBotIconImage", "model.client.set_bot_icon_image.writer.app_error", nil, err.Error(), http.StatusBadRequest)}
	}

	rq, err := http.NewRequest("POST", c.ApiUrl+c.GetBotRoute(botUserId)+"/icon", bytes.NewReader(body.Bytes()))
	if err != nil {
		return false, &Response{Error: NewAppError("SetBotIconImage", "model.client.connecting.app_error", nil, err.Error(), http.StatusBadRequest)}
	}
	rq.Header.Set("Content-Type", writer.FormDataContentType())

	if len(c.AuthToken) > 0 {
		rq.Header.Set(HEADER_AUTH, c.AuthType+" "+c.AuthToken)
	}

	rp, err := c.HttpClient.Do(rq)
	if err != nil || rp == nil {
		return false, &Response{StatusCode: http.StatusForbidden, Error: NewAppError(c.GetBotRoute(botUserId)+"/icon", "model.client.connecting.app_error", nil, err.Error(), http.StatusForbidden)}
	}
	defer closeBody(rp)

	if rp.StatusCode >= 300 {
		return false, BuildErrorResponse(rp, AppErrorFromJson(rp.Body))
	}

	return CheckStatusOK(rp), BuildResponse(rp)
}

// GetBotIconImage gets LHS bot icon image. Must be logged in.
func (c *Client4) GetBotIconImage(botUserId string) ([]byte, *Response) {
	r, appErr := c.DoApiGet(c.GetBotRoute(botUserId)+"/icon", "")
	if appErr != nil {
		return nil, BuildErrorResponse(r, appErr)
	}
	defer closeBody(r)

	data, err := ioutil.ReadAll(r.Body)
	if err != nil {
		return nil, BuildErrorResponse(r, NewAppError("GetBotIconImage", "model.client.read_file.app_error", nil, err.Error(), r.StatusCode))
	}
	return data, BuildResponse(r)
}

// DeleteBotIconImage deletes LHS bot icon image. Must be logged in.
func (c *Client4) DeleteBotIconImage(botUserId string) (bool, *Response) {
	r, appErr := c.DoApiDelete(c.GetBotRoute(botUserId) + "/icon")
	if appErr != nil {
		return false, BuildErrorResponse(r, appErr)
	}
	defer closeBody(r)
	return CheckStatusOK(r), BuildResponse(r)
}

// Team Section

// CreateTeam creates a team in the system based on the provided team struct.
func (c *Client4) CreateTeam(team *Team) (*Team, *Response) {
	r, err := c.DoApiPost(c.GetTeamsRoute(), team.ToJson())
	if err != nil {
		return nil, BuildErrorResponse(r, err)
	}
	defer closeBody(r)
	return TeamFromJson(r.Body), BuildResponse(r)
}

// GetTeam returns a team based on the provided team id string.
func (c *Client4) GetTeam(teamId, etag string) (*Team, *Response) {
	r, err := c.DoApiGet(c.GetTeamRoute(teamId), etag)
	if err != nil {
		return nil, BuildErrorResponse(r, err)
	}
	defer closeBody(r)
	return TeamFromJson(r.Body), BuildResponse(r)
}

// GetAllTeams returns all teams based on permissions.
func (c *Client4) GetAllTeams(etag string, page int, perPage int) ([]*Team, *Response) {
	query := fmt.Sprintf("?page=%v&per_page=%v", page, perPage)
	r, err := c.DoApiGet(c.GetTeamsRoute()+query, etag)
	if err != nil {
		return nil, BuildErrorResponse(r, err)
	}
	defer closeBody(r)
	return TeamListFromJson(r.Body), BuildResponse(r)
}

// GetAllTeamsWithTotalCount returns all teams based on permissions.
func (c *Client4) GetAllTeamsWithTotalCount(etag string, page int, perPage int) ([]*Team, int64, *Response) {
	query := fmt.Sprintf("?page=%v&per_page=%v&include_total_count="+c.boolString(true), page, perPage)
	r, err := c.DoApiGet(c.GetTeamsRoute()+query, etag)
	if err != nil {
		return nil, 0, BuildErrorResponse(r, err)
	}
	defer closeBody(r)
	teamsListWithCount := TeamsWithCountFromJson(r.Body)
	return teamsListWithCount.Teams, teamsListWithCount.TotalCount, BuildResponse(r)
}

// GetTeamByName returns a team based on the provided team name string.
func (c *Client4) GetTeamByName(name, etag string) (*Team, *Response) {
	r, err := c.DoApiGet(c.GetTeamByNameRoute(name), etag)
	if err != nil {
		return nil, BuildErrorResponse(r, err)
	}
	defer closeBody(r)
	return TeamFromJson(r.Body), BuildResponse(r)
}

// SearchTeams returns teams matching the provided search term.
func (c *Client4) SearchTeams(search *TeamSearch) ([]*Team, *Response) {
	r, err := c.DoApiPost(c.GetTeamsRoute()+"/search", search.ToJson())
	if err != nil {
		return nil, BuildErrorResponse(r, err)
	}
	defer closeBody(r)
	return TeamListFromJson(r.Body), BuildResponse(r)
}

// SearchTeamsPaged returns a page of teams and the total count matching the provided search term.
func (c *Client4) SearchTeamsPaged(search *TeamSearch) ([]*Team, int64, *Response) {
	if search.Page == nil {
		search.Page = NewInt(0)
	}
	if search.PerPage == nil {
		search.PerPage = NewInt(100)
	}
	r, err := c.DoApiPost(c.GetTeamsRoute()+"/search", search.ToJson())
	if err != nil {
		return nil, 0, BuildErrorResponse(r, err)
	}
	defer closeBody(r)
	twc := TeamsWithCountFromJson(r.Body)
	return twc.Teams, twc.TotalCount, BuildResponse(r)
}

// TeamExists returns true or false if the team exist or not.
func (c *Client4) TeamExists(name, etag string) (bool, *Response) {
	r, err := c.DoApiGet(c.GetTeamByNameRoute(name)+"/exists", etag)
	if err != nil {
		return false, BuildErrorResponse(r, err)
	}
	defer closeBody(r)
	return MapBoolFromJson(r.Body)["exists"], BuildResponse(r)
}

// GetTeamsForUser returns a list of teams a user is on. Must be logged in as the user
// or be a system administrator.
func (c *Client4) GetTeamsForUser(userId, etag string) ([]*Team, *Response) {
	r, err := c.DoApiGet(c.GetUserRoute(userId)+"/teams", etag)
	if err != nil {
		return nil, BuildErrorResponse(r, err)
	}
	defer closeBody(r)
	return TeamListFromJson(r.Body), BuildResponse(r)
}

// GetTeamMember returns a team member based on the provided team and user id strings.
func (c *Client4) GetTeamMember(teamId, userId, etag string) (*TeamMember, *Response) {
	r, err := c.DoApiGet(c.GetTeamMemberRoute(teamId, userId), etag)
	if err != nil {
		return nil, BuildErrorResponse(r, err)
	}
	defer closeBody(r)
	return TeamMemberFromJson(r.Body), BuildResponse(r)
}

// UpdateTeamMemberRoles will update the roles on a team for a user.
func (c *Client4) UpdateTeamMemberRoles(teamId, userId, newRoles string) (bool, *Response) {
	requestBody := map[string]string{"roles": newRoles}
	r, err := c.DoApiPut(c.GetTeamMemberRoute(teamId, userId)+"/roles", MapToJson(requestBody))
	if err != nil {
		return false, BuildErrorResponse(r, err)
	}
	defer closeBody(r)
	return CheckStatusOK(r), BuildResponse(r)
}

// UpdateTeamMemberSchemeRoles will update the scheme-derived roles on a team for a user.
func (c *Client4) UpdateTeamMemberSchemeRoles(teamId string, userId string, schemeRoles *SchemeRoles) (bool, *Response) {
	r, err := c.DoApiPut(c.GetTeamMemberRoute(teamId, userId)+"/schemeRoles", schemeRoles.ToJson())
	if err != nil {
		return false, BuildErrorResponse(r, err)
	}
	defer closeBody(r)
	return CheckStatusOK(r), BuildResponse(r)
}

// UpdateTeam will update a team.
func (c *Client4) UpdateTeam(team *Team) (*Team, *Response) {
	r, err := c.DoApiPut(c.GetTeamRoute(team.Id), team.ToJson())
	if err != nil {
		return nil, BuildErrorResponse(r, err)
	}
	defer closeBody(r)
	return TeamFromJson(r.Body), BuildResponse(r)
}

// PatchTeam partially updates a team. Any missing fields are not updated.
func (c *Client4) PatchTeam(teamId string, patch *TeamPatch) (*Team, *Response) {
	r, err := c.DoApiPut(c.GetTeamRoute(teamId)+"/patch", patch.ToJson())
	if err != nil {
		return nil, BuildErrorResponse(r, err)
	}
	defer closeBody(r)
	return TeamFromJson(r.Body), BuildResponse(r)
}

// RestoreTeam restores a previously deleted team.
func (c *Client4) RestoreTeam(teamId string) (*Team, *Response) {
	r, err := c.DoApiPost(c.GetTeamRoute(teamId)+"/restore", "")
	if err != nil {
		return nil, BuildErrorResponse(r, err)
	}
	defer closeBody(r)
	return TeamFromJson(r.Body), BuildResponse(r)
}

// RegenerateTeamInviteId requests a new invite ID to be generated.
func (c *Client4) RegenerateTeamInviteId(teamId string) (*Team, *Response) {
	r, err := c.DoApiPost(c.GetTeamRoute(teamId)+"/regenerate_invite_id", "")
	if err != nil {
		return nil, BuildErrorResponse(r, err)
	}
	defer closeBody(r)
	return TeamFromJson(r.Body), BuildResponse(r)
}

// SoftDeleteTeam deletes the team softly (archive only, not permanent delete).
func (c *Client4) SoftDeleteTeam(teamId string) (bool, *Response) {
	r, err := c.DoApiDelete(c.GetTeamRoute(teamId))
	if err != nil {
		return false, BuildErrorResponse(r, err)
	}
	defer closeBody(r)
	return CheckStatusOK(r), BuildResponse(r)
}

// PermanentDeleteTeam deletes the team, should only be used when needed for
// compliance and the like.
func (c *Client4) PermanentDeleteTeam(teamId string) (bool, *Response) {
	r, err := c.DoApiDelete(c.GetTeamRoute(teamId) + "?permanent=" + c.boolString(true))
	if err != nil {
		return false, BuildErrorResponse(r, err)
	}
	defer closeBody(r)
	return CheckStatusOK(r), BuildResponse(r)
}

// UpdateTeamPrivacy modifies the team type (model.TEAM_OPEN <--> model.TEAM_INVITE) and sets
// the corresponding AllowOpenInvite appropriately.
func (c *Client4) UpdateTeamPrivacy(teamId string, privacy string) (*Team, *Response) {
	requestBody := map[string]string{"privacy": privacy}
	r, err := c.DoApiPut(c.GetTeamRoute(teamId)+"/privacy", MapToJson(requestBody))
	if err != nil {
		return nil, BuildErrorResponse(r, err)
	}
	defer closeBody(r)
	return TeamFromJson(r.Body), BuildResponse(r)
}

// GetTeamMembers returns team members based on the provided team id string.
func (c *Client4) GetTeamMembers(teamId string, page int, perPage int, etag string) ([]*TeamMember, *Response) {
	query := fmt.Sprintf("?page=%v&per_page=%v", page, perPage)
	r, err := c.DoApiGet(c.GetTeamMembersRoute(teamId)+query, etag)
	if err != nil {
		return nil, BuildErrorResponse(r, err)
	}
	defer closeBody(r)
	return TeamMembersFromJson(r.Body), BuildResponse(r)
}

// GetTeamMembersWithoutDeletedUsers returns team members based on the provided team id string. Additional parameters of sort and exclude_deleted_users accepted as well
// Could not add it to above function due to it be a breaking change.
func (c *Client4) GetTeamMembersSortAndWithoutDeletedUsers(teamId string, page int, perPage int, sort string, exclude_deleted_users bool, etag string) ([]*TeamMember, *Response) {
	query := fmt.Sprintf("?page=%v&per_page=%v&sort=%v&exclude_deleted_users=%v", page, perPage, sort, exclude_deleted_users)
	r, err := c.DoApiGet(c.GetTeamMembersRoute(teamId)+query, etag)
	if err != nil {
		return nil, BuildErrorResponse(r, err)
	}
	defer closeBody(r)
	return TeamMembersFromJson(r.Body), BuildResponse(r)
}

// GetTeamMembersForUser returns the team members for a user.
func (c *Client4) GetTeamMembersForUser(userId string, etag string) ([]*TeamMember, *Response) {
	r, err := c.DoApiGet(c.GetUserRoute(userId)+"/teams/members", etag)
	if err != nil {
		return nil, BuildErrorResponse(r, err)
	}
	defer closeBody(r)
	return TeamMembersFromJson(r.Body), BuildResponse(r)
}

// GetTeamMembersByIds will return an array of team members based on the
// team id and a list of user ids provided. Must be authenticated.
func (c *Client4) GetTeamMembersByIds(teamId string, userIds []string) ([]*TeamMember, *Response) {
	r, err := c.DoApiPost(fmt.Sprintf("/teams/%v/members/ids", teamId), ArrayToJson(userIds))
	if err != nil {
		return nil, BuildErrorResponse(r, err)
	}
	defer closeBody(r)
	return TeamMembersFromJson(r.Body), BuildResponse(r)
}

// AddTeamMember adds user to a team and return a team member.
func (c *Client4) AddTeamMember(teamId, userId string) (*TeamMember, *Response) {
	member := &TeamMember{TeamId: teamId, UserId: userId}
	r, err := c.DoApiPost(c.GetTeamMembersRoute(teamId), member.ToJson())
	if err != nil {
		return nil, BuildErrorResponse(r, err)
	}
	defer closeBody(r)
	return TeamMemberFromJson(r.Body), BuildResponse(r)
}

// AddTeamMemberFromInvite adds a user to a team and return a team member using an invite id
// or an invite token/data pair.
func (c *Client4) AddTeamMemberFromInvite(token, inviteId string) (*TeamMember, *Response) {
	var query string

	if inviteId != "" {
		query += fmt.Sprintf("?invite_id=%v", inviteId)
	}

	if token != "" {
		query += fmt.Sprintf("?token=%v", token)
	}

	r, err := c.DoApiPost(c.GetTeamsRoute()+"/members/invite"+query, "")
	if err != nil {
		return nil, BuildErrorResponse(r, err)
	}
	defer closeBody(r)
	return TeamMemberFromJson(r.Body), BuildResponse(r)
}

// AddTeamMembers adds a number of users to a team and returns the team members.
func (c *Client4) AddTeamMembers(teamId string, userIds []string) ([]*TeamMember, *Response) {
	var members []*TeamMember
	for _, userId := range userIds {
		member := &TeamMember{TeamId: teamId, UserId: userId}
		members = append(members, member)
	}

	r, err := c.DoApiPost(c.GetTeamMembersRoute(teamId)+"/batch", TeamMembersToJson(members))
	if err != nil {
		return nil, BuildErrorResponse(r, err)
	}
	defer closeBody(r)
	return TeamMembersFromJson(r.Body), BuildResponse(r)
}

// AddTeamMembers adds a number of users to a team and returns the team members.
func (c *Client4) AddTeamMembersGracefully(teamId string, userIds []string) ([]*TeamMemberWithError, *Response) {
	var members []*TeamMember
	for _, userId := range userIds {
		member := &TeamMember{TeamId: teamId, UserId: userId}
		members = append(members, member)
	}

	r, err := c.DoApiPost(c.GetTeamMembersRoute(teamId)+"/batch?graceful="+c.boolString(true), TeamMembersToJson(members))
	if err != nil {
		return nil, BuildErrorResponse(r, err)
	}
	defer closeBody(r)
	return TeamMembersWithErrorFromJson(r.Body), BuildResponse(r)
}

// RemoveTeamMember will remove a user from a team.
func (c *Client4) RemoveTeamMember(teamId, userId string) (bool, *Response) {
	r, err := c.DoApiDelete(c.GetTeamMemberRoute(teamId, userId))
	if err != nil {
		return false, BuildErrorResponse(r, err)
	}
	defer closeBody(r)
	return CheckStatusOK(r), BuildResponse(r)
}

// GetTeamStats returns a team stats based on the team id string.
// Must be authenticated.
func (c *Client4) GetTeamStats(teamId, etag string) (*TeamStats, *Response) {
	r, err := c.DoApiGet(c.GetTeamStatsRoute(teamId), etag)
	if err != nil {
		return nil, BuildErrorResponse(r, err)
	}
	defer closeBody(r)
	return TeamStatsFromJson(r.Body), BuildResponse(r)
}

// GetTotalUsersStats returns a total system user stats.
// Must be authenticated.
func (c *Client4) GetTotalUsersStats(etag string) (*UsersStats, *Response) {
	r, err := c.DoApiGet(c.GetTotalUsersStatsRoute(), etag)
	if err != nil {
		return nil, BuildErrorResponse(r, err)
	}
	defer closeBody(r)
	return UsersStatsFromJson(r.Body), BuildResponse(r)
}

// GetTeamUnread will return a TeamUnread object that contains the amount of
// unread messages and mentions the user has for the specified team.
// Must be authenticated.
func (c *Client4) GetTeamUnread(teamId, userId string) (*TeamUnread, *Response) {
	r, err := c.DoApiGet(c.GetUserRoute(userId)+c.GetTeamRoute(teamId)+"/unread", "")
	if err != nil {
		return nil, BuildErrorResponse(r, err)
	}
	defer closeBody(r)
	return TeamUnreadFromJson(r.Body), BuildResponse(r)
}

// ImportTeam will import an exported team from other app into a existing team.
func (c *Client4) ImportTeam(data []byte, filesize int, importFrom, filename, teamId string) (map[string]string, *Response) {
	body := &bytes.Buffer{}
	writer := multipart.NewWriter(body)

	part, err := writer.CreateFormFile("file", filename)
	if err != nil {
		return nil, &Response{Error: NewAppError("UploadImportTeam", "model.client.upload_post_attachment.file.app_error", nil, err.Error(), http.StatusBadRequest)}
	}

	if _, err = io.Copy(part, bytes.NewBuffer(data)); err != nil {
		return nil, &Response{Error: NewAppError("UploadImportTeam", "model.client.upload_post_attachment.file.app_error", nil, err.Error(), http.StatusBadRequest)}
	}

	part, err = writer.CreateFormField("filesize")
	if err != nil {
		return nil, &Response{Error: NewAppError("UploadImportTeam", "model.client.upload_post_attachment.file_size.app_error", nil, err.Error(), http.StatusBadRequest)}
	}

	if _, err = io.Copy(part, strings.NewReader(strconv.Itoa(filesize))); err != nil {
		return nil, &Response{Error: NewAppError("UploadImportTeam", "model.client.upload_post_attachment.file_size.app_error", nil, err.Error(), http.StatusBadRequest)}
	}

	part, err = writer.CreateFormField("importFrom")
	if err != nil {
		return nil, &Response{Error: NewAppError("UploadImportTeam", "model.client.upload_post_attachment.import_from.app_error", nil, err.Error(), http.StatusBadRequest)}
	}

	if _, err := io.Copy(part, strings.NewReader(importFrom)); err != nil {
		return nil, &Response{Error: NewAppError("UploadImportTeam", "model.client.upload_post_attachment.import_from.app_error", nil, err.Error(), http.StatusBadRequest)}
	}

	if err := writer.Close(); err != nil {
		return nil, &Response{Error: NewAppError("UploadImportTeam", "model.client.upload_post_attachment.writer.app_error", nil, err.Error(), http.StatusBadRequest)}
	}

	return c.DoUploadImportTeam(c.GetTeamImportRoute(teamId), body.Bytes(), writer.FormDataContentType())
}

// InviteUsersToTeam invite users by email to the team.
func (c *Client4) InviteUsersToTeam(teamId string, userEmails []string) (bool, *Response) {
	r, err := c.DoApiPost(c.GetTeamRoute(teamId)+"/invite/email", ArrayToJson(userEmails))
	if err != nil {
		return false, BuildErrorResponse(r, err)
	}
	defer closeBody(r)
	return CheckStatusOK(r), BuildResponse(r)
}

// InviteGuestsToTeam invite guest by email to some channels in a team.
func (c *Client4) InviteGuestsToTeam(teamId string, userEmails []string, channels []string, message string) (bool, *Response) {
	guestsInvite := GuestsInvite{
		Emails:   userEmails,
		Channels: channels,
		Message:  message,
	}
	r, err := c.DoApiPost(c.GetTeamRoute(teamId)+"/invite-guests/email", guestsInvite.ToJson())
	if err != nil {
		return false, BuildErrorResponse(r, err)
	}
	defer closeBody(r)
	return CheckStatusOK(r), BuildResponse(r)
}

// InviteUsersToTeam invite users by email to the team.
func (c *Client4) InviteUsersToTeamGracefully(teamId string, userEmails []string) ([]*EmailInviteWithError, *Response) {
	r, err := c.DoApiPost(c.GetTeamRoute(teamId)+"/invite/email?graceful="+c.boolString(true), ArrayToJson(userEmails))
	if err != nil {
		return nil, BuildErrorResponse(r, err)
	}
	defer closeBody(r)
	return EmailInviteWithErrorFromJson(r.Body), BuildResponse(r)
}

// InviteGuestsToTeam invite guest by email to some channels in a team.
func (c *Client4) InviteGuestsToTeamGracefully(teamId string, userEmails []string, channels []string, message string) ([]*EmailInviteWithError, *Response) {
	guestsInvite := GuestsInvite{
		Emails:   userEmails,
		Channels: channels,
		Message:  message,
	}
	r, err := c.DoApiPost(c.GetTeamRoute(teamId)+"/invite-guests/email?graceful="+c.boolString(true), guestsInvite.ToJson())
	if err != nil {
		return nil, BuildErrorResponse(r, err)
	}
	defer closeBody(r)
	return EmailInviteWithErrorFromJson(r.Body), BuildResponse(r)
}

// InvalidateEmailInvites will invalidate active email invitations that have not been accepted by the user.
func (c *Client4) InvalidateEmailInvites() (bool, *Response) {
	r, err := c.DoApiDelete(c.GetTeamsRoute() + "/invites/email")
	if err != nil {
		return false, BuildErrorResponse(r, err)
	}
	defer closeBody(r)
	return CheckStatusOK(r), BuildResponse(r)
}

// GetTeamInviteInfo returns a team object from an invite id containing sanitized information.
func (c *Client4) GetTeamInviteInfo(inviteId string) (*Team, *Response) {
	r, err := c.DoApiGet(c.GetTeamsRoute()+"/invite/"+inviteId, "")
	if err != nil {
		return nil, BuildErrorResponse(r, err)
	}
	defer closeBody(r)
	return TeamFromJson(r.Body), BuildResponse(r)
}

// SetTeamIcon sets team icon of the team.
func (c *Client4) SetTeamIcon(teamId string, data []byte) (bool, *Response) {
	body := &bytes.Buffer{}
	writer := multipart.NewWriter(body)

	part, err := writer.CreateFormFile("image", "teamIcon.png")
	if err != nil {
		return false, &Response{Error: NewAppError("SetTeamIcon", "model.client.set_team_icon.no_file.app_error", nil, err.Error(), http.StatusBadRequest)}
	}

	if _, err = io.Copy(part, bytes.NewBuffer(data)); err != nil {
		return false, &Response{Error: NewAppError("SetTeamIcon", "model.client.set_team_icon.no_file.app_error", nil, err.Error(), http.StatusBadRequest)}
	}

	if err = writer.Close(); err != nil {
		return false, &Response{Error: NewAppError("SetTeamIcon", "model.client.set_team_icon.writer.app_error", nil, err.Error(), http.StatusBadRequest)}
	}

	rq, err := http.NewRequest("POST", c.ApiUrl+c.GetTeamRoute(teamId)+"/image", bytes.NewReader(body.Bytes()))
	if err != nil {
		return false, &Response{Error: NewAppError("SetTeamIcon", "model.client.connecting.app_error", nil, err.Error(), http.StatusBadRequest)}
	}
	rq.Header.Set("Content-Type", writer.FormDataContentType())

	if len(c.AuthToken) > 0 {
		rq.Header.Set(HEADER_AUTH, c.AuthType+" "+c.AuthToken)
	}

	rp, err := c.HttpClient.Do(rq)
	if err != nil || rp == nil {
		// set to http.StatusForbidden(403)
		return false, &Response{StatusCode: http.StatusForbidden, Error: NewAppError(c.GetTeamRoute(teamId)+"/image", "model.client.connecting.app_error", nil, err.Error(), 403)}
	}
	defer closeBody(rp)

	if rp.StatusCode >= 300 {
		return false, BuildErrorResponse(rp, AppErrorFromJson(rp.Body))
	}

	return CheckStatusOK(rp), BuildResponse(rp)
}

// GetTeamIcon gets the team icon of the team.
func (c *Client4) GetTeamIcon(teamId, etag string) ([]byte, *Response) {
	r, appErr := c.DoApiGet(c.GetTeamRoute(teamId)+"/image", etag)
	if appErr != nil {
		return nil, BuildErrorResponse(r, appErr)
	}
	defer closeBody(r)

	data, err := ioutil.ReadAll(r.Body)
	if err != nil {
		return nil, BuildErrorResponse(r, NewAppError("GetTeamIcon", "model.client.get_team_icon.app_error", nil, err.Error(), r.StatusCode))
	}
	return data, BuildResponse(r)
}

// RemoveTeamIcon updates LastTeamIconUpdate to 0 which indicates team icon is removed.
func (c *Client4) RemoveTeamIcon(teamId string) (bool, *Response) {
	r, err := c.DoApiDelete(c.GetTeamRoute(teamId) + "/image")
	if err != nil {
		return false, BuildErrorResponse(r, err)
	}
	defer closeBody(r)
	return CheckStatusOK(r), BuildResponse(r)
}

// Channel Section

// GetAllChannels get all the channels. Must be a system administrator.
func (c *Client4) GetAllChannels(page int, perPage int, etag string) (*ChannelListWithTeamData, *Response) {
	query := fmt.Sprintf("?page=%v&per_page=%v", page, perPage)
	r, err := c.DoApiGet(c.GetChannelsRoute()+query, etag)
	if err != nil {
		return nil, BuildErrorResponse(r, err)
	}
	defer closeBody(r)
	return ChannelListWithTeamDataFromJson(r.Body), BuildResponse(r)
}

// GetAllChannelsWithCount get all the channels including the total count. Must be a system administrator.
func (c *Client4) GetAllChannelsWithCount(page int, perPage int, etag string) (*ChannelListWithTeamData, int64, *Response) {
	query := fmt.Sprintf("?page=%v&per_page=%v&include_total_count="+c.boolString(true), page, perPage)
	r, err := c.DoApiGet(c.GetChannelsRoute()+query, etag)
	if err != nil {
		return nil, 0, BuildErrorResponse(r, err)
	}
	defer closeBody(r)
	cwc := ChannelsWithCountFromJson(r.Body)
	return cwc.Channels, cwc.TotalCount, BuildResponse(r)
}

// CreateChannel creates a channel based on the provided channel struct.
func (c *Client4) CreateChannel(channel *Channel) (*Channel, *Response) {
	r, err := c.DoApiPost(c.GetChannelsRoute(), channel.ToJson())
	if err != nil {
		return nil, BuildErrorResponse(r, err)
	}
	defer closeBody(r)
	return ChannelFromJson(r.Body), BuildResponse(r)
}

// UpdateChannel updates a channel based on the provided channel struct.
func (c *Client4) UpdateChannel(channel *Channel) (*Channel, *Response) {
	r, err := c.DoApiPut(c.GetChannelRoute(channel.Id), channel.ToJson())
	if err != nil {
		return nil, BuildErrorResponse(r, err)
	}
	defer closeBody(r)
	return ChannelFromJson(r.Body), BuildResponse(r)
}

// PatchChannel partially updates a channel. Any missing fields are not updated.
func (c *Client4) PatchChannel(channelId string, patch *ChannelPatch) (*Channel, *Response) {
	r, err := c.DoApiPut(c.GetChannelRoute(channelId)+"/patch", patch.ToJson())
	if err != nil {
		return nil, BuildErrorResponse(r, err)
	}
	defer closeBody(r)
	return ChannelFromJson(r.Body), BuildResponse(r)
}

// ConvertChannelToPrivate converts public to private channel.
func (c *Client4) ConvertChannelToPrivate(channelId string) (*Channel, *Response) {
	r, err := c.DoApiPost(c.GetChannelRoute(channelId)+"/convert", "")
	if err != nil {
		return nil, BuildErrorResponse(r, err)
	}
	defer closeBody(r)
	return ChannelFromJson(r.Body), BuildResponse(r)
}

// UpdateChannelPrivacy updates channel privacy
func (c *Client4) UpdateChannelPrivacy(channelId string, privacy string) (*Channel, *Response) {
	requestBody := map[string]string{"privacy": privacy}
	r, err := c.DoApiPut(c.GetChannelRoute(channelId)+"/privacy", MapToJson(requestBody))
	if err != nil {
		return nil, BuildErrorResponse(r, err)
	}
	defer closeBody(r)
	return ChannelFromJson(r.Body), BuildResponse(r)
}

// RestoreChannel restores a previously deleted channel. Any missing fields are not updated.
func (c *Client4) RestoreChannel(channelId string) (*Channel, *Response) {
	r, err := c.DoApiPost(c.GetChannelRoute(channelId)+"/restore", "")
	if err != nil {
		return nil, BuildErrorResponse(r, err)
	}
	defer closeBody(r)
	return ChannelFromJson(r.Body), BuildResponse(r)
}

// CreateDirectChannel creates a direct message channel based on the two user
// ids provided.
func (c *Client4) CreateDirectChannel(userId1, userId2 string) (*Channel, *Response) {
	requestBody := []string{userId1, userId2}
	r, err := c.DoApiPost(c.GetChannelsRoute()+"/direct", ArrayToJson(requestBody))
	if err != nil {
		return nil, BuildErrorResponse(r, err)
	}
	defer closeBody(r)
	return ChannelFromJson(r.Body), BuildResponse(r)
}

// CreateGroupChannel creates a group message channel based on userIds provided.
func (c *Client4) CreateGroupChannel(userIds []string) (*Channel, *Response) {
	r, err := c.DoApiPost(c.GetChannelsRoute()+"/group", ArrayToJson(userIds))
	if err != nil {
		return nil, BuildErrorResponse(r, err)
	}
	defer closeBody(r)
	return ChannelFromJson(r.Body), BuildResponse(r)
}

// GetChannel returns a channel based on the provided channel id string.
func (c *Client4) GetChannel(channelId, etag string) (*Channel, *Response) {
	r, err := c.DoApiGet(c.GetChannelRoute(channelId), etag)
	if err != nil {
		return nil, BuildErrorResponse(r, err)
	}
	defer closeBody(r)
	return ChannelFromJson(r.Body), BuildResponse(r)
}

// GetChannelStats returns statistics for a channel.
func (c *Client4) GetChannelStats(channelId string, etag string) (*ChannelStats, *Response) {
	r, err := c.DoApiGet(c.GetChannelRoute(channelId)+"/stats", etag)
	if err != nil {
		return nil, BuildErrorResponse(r, err)
	}
	defer closeBody(r)
	return ChannelStatsFromJson(r.Body), BuildResponse(r)
}

// GetChannelMembersTimezones gets a list of timezones for a channel.
func (c *Client4) GetChannelMembersTimezones(channelId string) ([]string, *Response) {
	r, err := c.DoApiGet(c.GetChannelRoute(channelId)+"/timezones", "")
	if err != nil {
		return nil, BuildErrorResponse(r, err)
	}
	defer closeBody(r)
	return ArrayFromJson(r.Body), BuildResponse(r)
}

// GetPinnedPosts gets a list of pinned posts.
func (c *Client4) GetPinnedPosts(channelId string, etag string) (*PostList, *Response) {
	r, err := c.DoApiGet(c.GetChannelRoute(channelId)+"/pinned", etag)
	if err != nil {
		return nil, BuildErrorResponse(r, err)
	}
	defer closeBody(r)
	return PostListFromJson(r.Body), BuildResponse(r)
}

// GetPublicChannelsForTeam returns a list of public channels based on the provided team id string.
func (c *Client4) GetPublicChannelsForTeam(teamId string, page int, perPage int, etag string) ([]*Channel, *Response) {
	query := fmt.Sprintf("?page=%v&per_page=%v", page, perPage)
	r, err := c.DoApiGet(c.GetChannelsForTeamRoute(teamId)+query, etag)
	if err != nil {
		return nil, BuildErrorResponse(r, err)
	}
	defer closeBody(r)
	return ChannelSliceFromJson(r.Body), BuildResponse(r)
}

// GetDeletedChannelsForTeam returns a list of public channels based on the provided team id string.
func (c *Client4) GetDeletedChannelsForTeam(teamId string, page int, perPage int, etag string) ([]*Channel, *Response) {
	query := fmt.Sprintf("/deleted?page=%v&per_page=%v", page, perPage)
	r, err := c.DoApiGet(c.GetChannelsForTeamRoute(teamId)+query, etag)
	if err != nil {
		return nil, BuildErrorResponse(r, err)
	}
	defer closeBody(r)
	return ChannelSliceFromJson(r.Body), BuildResponse(r)
}

// GetPublicChannelsByIdsForTeam returns a list of public channels based on provided team id string.
func (c *Client4) GetPublicChannelsByIdsForTeam(teamId string, channelIds []string) ([]*Channel, *Response) {
	r, err := c.DoApiPost(c.GetChannelsForTeamRoute(teamId)+"/ids", ArrayToJson(channelIds))
	if err != nil {
		return nil, BuildErrorResponse(r, err)
	}
	defer closeBody(r)
	return ChannelSliceFromJson(r.Body), BuildResponse(r)
}

// GetChannelsForTeamForUser returns a list channels of on a team for a user.
func (c *Client4) GetChannelsForTeamForUser(teamId, userId string, includeDeleted bool, etag string) ([]*Channel, *Response) {
	r, err := c.DoApiGet(c.GetChannelsForTeamForUserRoute(teamId, userId, includeDeleted), etag)
	if err != nil {
		return nil, BuildErrorResponse(r, err)
	}
	defer closeBody(r)
	return ChannelSliceFromJson(r.Body), BuildResponse(r)
}

// SearchChannels returns the channels on a team matching the provided search term.
func (c *Client4) SearchChannels(teamId string, search *ChannelSearch) ([]*Channel, *Response) {
	r, err := c.DoApiPost(c.GetChannelsForTeamRoute(teamId)+"/search", search.ToJson())
	if err != nil {
		return nil, BuildErrorResponse(r, err)
	}
	defer closeBody(r)
	return ChannelSliceFromJson(r.Body), BuildResponse(r)
}

// SearchArchivedChannels returns the archived channels on a team matching the provided search term.
func (c *Client4) SearchArchivedChannels(teamId string, search *ChannelSearch) ([]*Channel, *Response) {
	r, err := c.DoApiPost(c.GetChannelsForTeamRoute(teamId)+"/search_archived", search.ToJson())
	if err != nil {
		return nil, BuildErrorResponse(r, err)
	}
	defer closeBody(r)
	return ChannelSliceFromJson(r.Body), BuildResponse(r)
}

// SearchAllChannels search in all the channels. Must be a system administrator.
func (c *Client4) SearchAllChannels(search *ChannelSearch) (*ChannelListWithTeamData, *Response) {
	r, err := c.DoApiPost(c.GetChannelsRoute()+"/search", search.ToJson())
	if err != nil {
		return nil, BuildErrorResponse(r, err)
	}
	defer closeBody(r)
	return ChannelListWithTeamDataFromJson(r.Body), BuildResponse(r)
}

// SearchAllChannelsPaged searches all the channels and returns the results paged with the total count.
func (c *Client4) SearchAllChannelsPaged(search *ChannelSearch) (*ChannelsWithCount, *Response) {
	r, err := c.DoApiPost(c.GetChannelsRoute()+"/search", search.ToJson())
	if err != nil {
		return nil, BuildErrorResponse(r, err)
	}
	defer closeBody(r)
	return ChannelsWithCountFromJson(r.Body), BuildResponse(r)
}

// SearchGroupChannels returns the group channels of the user whose members' usernames match the search term.
func (c *Client4) SearchGroupChannels(search *ChannelSearch) ([]*Channel, *Response) {
	r, err := c.DoApiPost(c.GetChannelsRoute()+"/group/search", search.ToJson())
	if err != nil {
		return nil, BuildErrorResponse(r, err)
	}
	defer closeBody(r)
	return ChannelSliceFromJson(r.Body), BuildResponse(r)
}

// DeleteChannel deletes channel based on the provided channel id string.
func (c *Client4) DeleteChannel(channelId string) (bool, *Response) {
	r, err := c.DoApiDelete(c.GetChannelRoute(channelId))
	if err != nil {
		return false, BuildErrorResponse(r, err)
	}
	defer closeBody(r)
	return CheckStatusOK(r), BuildResponse(r)
}

// GetChannelByName returns a channel based on the provided channel name and team id strings.
func (c *Client4) GetChannelByName(channelName, teamId string, etag string) (*Channel, *Response) {
	r, err := c.DoApiGet(c.GetChannelByNameRoute(channelName, teamId), etag)
	if err != nil {
		return nil, BuildErrorResponse(r, err)
	}
	defer closeBody(r)
	return ChannelFromJson(r.Body), BuildResponse(r)
}

// GetChannelByNameIncludeDeleted returns a channel based on the provided channel name and team id strings. Other then GetChannelByName it will also return deleted channels.
func (c *Client4) GetChannelByNameIncludeDeleted(channelName, teamId string, etag string) (*Channel, *Response) {
	r, err := c.DoApiGet(c.GetChannelByNameRoute(channelName, teamId)+"?include_deleted="+c.boolString(true), etag)
	if err != nil {
		return nil, BuildErrorResponse(r, err)
	}
	defer closeBody(r)
	return ChannelFromJson(r.Body), BuildResponse(r)
}

// GetChannelByNameForTeamName returns a channel based on the provided channel name and team name strings.
func (c *Client4) GetChannelByNameForTeamName(channelName, teamName string, etag string) (*Channel, *Response) {
	r, err := c.DoApiGet(c.GetChannelByNameForTeamNameRoute(channelName, teamName), etag)
	if err != nil {
		return nil, BuildErrorResponse(r, err)
	}
	defer closeBody(r)
	return ChannelFromJson(r.Body), BuildResponse(r)
}

// GetChannelByNameForTeamNameIncludeDeleted returns a channel based on the provided channel name and team name strings. Other then GetChannelByNameForTeamName it will also return deleted channels.
func (c *Client4) GetChannelByNameForTeamNameIncludeDeleted(channelName, teamName string, etag string) (*Channel, *Response) {
	r, err := c.DoApiGet(c.GetChannelByNameForTeamNameRoute(channelName, teamName)+"?include_deleted="+c.boolString(true), etag)
	if err != nil {
		return nil, BuildErrorResponse(r, err)
	}
	defer closeBody(r)
	return ChannelFromJson(r.Body), BuildResponse(r)
}

// GetChannelMembers gets a page of channel members.
func (c *Client4) GetChannelMembers(channelId string, page, perPage int, etag string) (*ChannelMembers, *Response) {
	query := fmt.Sprintf("?page=%v&per_page=%v", page, perPage)
	r, err := c.DoApiGet(c.GetChannelMembersRoute(channelId)+query, etag)
	if err != nil {
		return nil, BuildErrorResponse(r, err)
	}
	defer closeBody(r)
	return ChannelMembersFromJson(r.Body), BuildResponse(r)
}

// GetChannelMembersByIds gets the channel members in a channel for a list of user ids.
func (c *Client4) GetChannelMembersByIds(channelId string, userIds []string) (*ChannelMembers, *Response) {
	r, err := c.DoApiPost(c.GetChannelMembersRoute(channelId)+"/ids", ArrayToJson(userIds))
	if err != nil {
		return nil, BuildErrorResponse(r, err)
	}
	defer closeBody(r)
	return ChannelMembersFromJson(r.Body), BuildResponse(r)
}

// GetChannelMember gets a channel member.
func (c *Client4) GetChannelMember(channelId, userId, etag string) (*ChannelMember, *Response) {
	r, err := c.DoApiGet(c.GetChannelMemberRoute(channelId, userId), etag)
	if err != nil {
		return nil, BuildErrorResponse(r, err)
	}
	defer closeBody(r)
	return ChannelMemberFromJson(r.Body), BuildResponse(r)
}

// GetChannelMembersForUser gets all the channel members for a user on a team.
func (c *Client4) GetChannelMembersForUser(userId, teamId, etag string) (*ChannelMembers, *Response) {
	r, err := c.DoApiGet(fmt.Sprintf(c.GetUserRoute(userId)+"/teams/%v/channels/members", teamId), etag)
	if err != nil {
		return nil, BuildErrorResponse(r, err)
	}
	defer closeBody(r)
	return ChannelMembersFromJson(r.Body), BuildResponse(r)
}

// ViewChannel performs a view action for a user. Synonymous with switching channels or marking channels as read by a user.
func (c *Client4) ViewChannel(userId string, view *ChannelView) (*ChannelViewResponse, *Response) {
	url := fmt.Sprintf(c.GetChannelsRoute()+"/members/%v/view", userId)
	r, err := c.DoApiPost(url, view.ToJson())
	if err != nil {
		return nil, BuildErrorResponse(r, err)
	}
	defer closeBody(r)
	return ChannelViewResponseFromJson(r.Body), BuildResponse(r)
}

// GetChannelUnread will return a ChannelUnread object that contains the number of
// unread messages and mentions for a user.
func (c *Client4) GetChannelUnread(channelId, userId string) (*ChannelUnread, *Response) {
	r, err := c.DoApiGet(c.GetUserRoute(userId)+c.GetChannelRoute(channelId)+"/unread", "")
	if err != nil {
		return nil, BuildErrorResponse(r, err)
	}
	defer closeBody(r)
	return ChannelUnreadFromJson(r.Body), BuildResponse(r)
}

// UpdateChannelRoles will update the roles on a channel for a user.
func (c *Client4) UpdateChannelRoles(channelId, userId, roles string) (bool, *Response) {
	requestBody := map[string]string{"roles": roles}
	r, err := c.DoApiPut(c.GetChannelMemberRoute(channelId, userId)+"/roles", MapToJson(requestBody))
	if err != nil {
		return false, BuildErrorResponse(r, err)
	}
	defer closeBody(r)
	return CheckStatusOK(r), BuildResponse(r)
}

// UpdateChannelMemberSchemeRoles will update the scheme-derived roles on a channel for a user.
func (c *Client4) UpdateChannelMemberSchemeRoles(channelId string, userId string, schemeRoles *SchemeRoles) (bool, *Response) {
	r, err := c.DoApiPut(c.GetChannelMemberRoute(channelId, userId)+"/schemeRoles", schemeRoles.ToJson())
	if err != nil {
		return false, BuildErrorResponse(r, err)
	}
	defer closeBody(r)
	return CheckStatusOK(r), BuildResponse(r)
}

// UpdateChannelNotifyProps will update the notification properties on a channel for a user.
func (c *Client4) UpdateChannelNotifyProps(channelId, userId string, props map[string]string) (bool, *Response) {
	r, err := c.DoApiPut(c.GetChannelMemberRoute(channelId, userId)+"/notify_props", MapToJson(props))
	if err != nil {
		return false, BuildErrorResponse(r, err)
	}
	defer closeBody(r)
	return CheckStatusOK(r), BuildResponse(r)
}

// AddChannelMember adds user to channel and return a channel member.
func (c *Client4) AddChannelMember(channelId, userId string) (*ChannelMember, *Response) {
	requestBody := map[string]string{"user_id": userId}
	r, err := c.DoApiPost(c.GetChannelMembersRoute(channelId)+"", MapToJson(requestBody))
	if err != nil {
		return nil, BuildErrorResponse(r, err)
	}
	defer closeBody(r)
	return ChannelMemberFromJson(r.Body), BuildResponse(r)
}

// AddChannelMemberWithRootId adds user to channel and return a channel member. Post add to channel message has the postRootId.
func (c *Client4) AddChannelMemberWithRootId(channelId, userId, postRootId string) (*ChannelMember, *Response) {
	requestBody := map[string]string{"user_id": userId, "post_root_id": postRootId}
	r, err := c.DoApiPost(c.GetChannelMembersRoute(channelId)+"", MapToJson(requestBody))
	if err != nil {
		return nil, BuildErrorResponse(r, err)
	}
	defer closeBody(r)
	return ChannelMemberFromJson(r.Body), BuildResponse(r)
}

// RemoveUserFromChannel will delete the channel member object for a user, effectively removing the user from a channel.
func (c *Client4) RemoveUserFromChannel(channelId, userId string) (bool, *Response) {
	r, err := c.DoApiDelete(c.GetChannelMemberRoute(channelId, userId))
	if err != nil {
		return false, BuildErrorResponse(r, err)
	}
	defer closeBody(r)
	return CheckStatusOK(r), BuildResponse(r)
}

// AutocompleteChannelsForTeam will return an ordered list of channels autocomplete suggestions.
func (c *Client4) AutocompleteChannelsForTeam(teamId, name string) (*ChannelList, *Response) {
	query := fmt.Sprintf("?name=%v", name)
	r, err := c.DoApiGet(c.GetChannelsForTeamRoute(teamId)+"/autocomplete"+query, "")
	if err != nil {
		return nil, BuildErrorResponse(r, err)
	}
	defer closeBody(r)
	return ChannelListFromJson(r.Body), BuildResponse(r)
}

// AutocompleteChannelsForTeamForSearch will return an ordered list of your channels autocomplete suggestions.
func (c *Client4) AutocompleteChannelsForTeamForSearch(teamId, name string) (*ChannelList, *Response) {
	query := fmt.Sprintf("?name=%v", name)
	r, err := c.DoApiGet(c.GetChannelsForTeamRoute(teamId)+"/search_autocomplete"+query, "")
	if err != nil {
		return nil, BuildErrorResponse(r, err)
	}
	defer closeBody(r)
	return ChannelListFromJson(r.Body), BuildResponse(r)
}

// Post Section

// CreatePost creates a post based on the provided post struct.
func (c *Client4) CreatePost(post *Post) (*Post, *Response) {
	r, err := c.DoApiPost(c.GetPostsRoute(), post.ToUnsanitizedJson())
	if err != nil {
		return nil, BuildErrorResponse(r, err)
	}
	defer closeBody(r)
	return PostFromJson(r.Body), BuildResponse(r)
}

// CreatePostEphemeral creates a ephemeral post based on the provided post struct which is send to the given user id.
func (c *Client4) CreatePostEphemeral(post *PostEphemeral) (*Post, *Response) {
	r, err := c.DoApiPost(c.GetPostsEphemeralRoute(), post.ToUnsanitizedJson())
	if err != nil {
		return nil, BuildErrorResponse(r, err)
	}
	defer closeBody(r)
	return PostFromJson(r.Body), BuildResponse(r)
}

// UpdatePost updates a post based on the provided post struct.
func (c *Client4) UpdatePost(postId string, post *Post) (*Post, *Response) {
	r, err := c.DoApiPut(c.GetPostRoute(postId), post.ToUnsanitizedJson())
	if err != nil {
		return nil, BuildErrorResponse(r, err)
	}
	defer closeBody(r)
	return PostFromJson(r.Body), BuildResponse(r)
}

// PatchPost partially updates a post. Any missing fields are not updated.
func (c *Client4) PatchPost(postId string, patch *PostPatch) (*Post, *Response) {
	r, err := c.DoApiPut(c.GetPostRoute(postId)+"/patch", patch.ToJson())
	if err != nil {
		return nil, BuildErrorResponse(r, err)
	}
	defer closeBody(r)
	return PostFromJson(r.Body), BuildResponse(r)
}

// SetPostUnread marks channel where post belongs as unread on the time of the provided post.
func (c *Client4) SetPostUnread(userId string, postId string) *Response {
	r, err := c.DoApiPost(c.GetUserRoute(userId)+c.GetPostRoute(postId)+"/set_unread", "")
	if err != nil {
		return BuildErrorResponse(r, err)
	}
	defer closeBody(r)
	return BuildResponse(r)
}

// PinPost pin a post based on provided post id string.
func (c *Client4) PinPost(postId string) (bool, *Response) {
	r, err := c.DoApiPost(c.GetPostRoute(postId)+"/pin", "")
	if err != nil {
		return false, BuildErrorResponse(r, err)
	}
	defer closeBody(r)
	return CheckStatusOK(r), BuildResponse(r)
}

// UnpinPost unpin a post based on provided post id string.
func (c *Client4) UnpinPost(postId string) (bool, *Response) {
	r, err := c.DoApiPost(c.GetPostRoute(postId)+"/unpin", "")
	if err != nil {
		return false, BuildErrorResponse(r, err)
	}
	defer closeBody(r)
	return CheckStatusOK(r), BuildResponse(r)
}

// GetPost gets a single post.
func (c *Client4) GetPost(postId string, etag string) (*Post, *Response) {
	r, err := c.DoApiGet(c.GetPostRoute(postId), etag)
	if err != nil {
		return nil, BuildErrorResponse(r, err)
	}
	defer closeBody(r)
	return PostFromJson(r.Body), BuildResponse(r)
}

// DeletePost deletes a post from the provided post id string.
func (c *Client4) DeletePost(postId string) (bool, *Response) {
	r, err := c.DoApiDelete(c.GetPostRoute(postId))
	if err != nil {
		return false, BuildErrorResponse(r, err)
	}
	defer closeBody(r)
	return CheckStatusOK(r), BuildResponse(r)
}

// GetPostThread gets a post with all the other posts in the same thread.
func (c *Client4) GetPostThread(postId string, etag string) (*PostList, *Response) {
	r, err := c.DoApiGet(c.GetPostRoute(postId)+"/thread", etag)
	if err != nil {
		return nil, BuildErrorResponse(r, err)
	}
	defer closeBody(r)
	return PostListFromJson(r.Body), BuildResponse(r)
}

// GetPostsForChannel gets a page of posts with an array for ordering for a channel.
func (c *Client4) GetPostsForChannel(channelId string, page, perPage int, etag string) (*PostList, *Response) {
	query := fmt.Sprintf("?page=%v&per_page=%v", page, perPage)
	r, err := c.DoApiGet(c.GetChannelRoute(channelId)+"/posts"+query, etag)
	if err != nil {
		return nil, BuildErrorResponse(r, err)
	}
	defer closeBody(r)
	return PostListFromJson(r.Body), BuildResponse(r)
}

// GetFlaggedPostsForUser returns flagged posts of a user based on user id string.
func (c *Client4) GetFlaggedPostsForUser(userId string, page int, perPage int) (*PostList, *Response) {
	query := fmt.Sprintf("?page=%v&per_page=%v", page, perPage)
	r, err := c.DoApiGet(c.GetUserRoute(userId)+"/posts/flagged"+query, "")
	if err != nil {
		return nil, BuildErrorResponse(r, err)
	}
	defer closeBody(r)
	return PostListFromJson(r.Body), BuildResponse(r)
}

// GetFlaggedPostsForUserInTeam returns flagged posts in team of a user based on user id string.
func (c *Client4) GetFlaggedPostsForUserInTeam(userId string, teamId string, page int, perPage int) (*PostList, *Response) {
	if !IsValidId(teamId) {
		return nil, &Response{StatusCode: http.StatusBadRequest, Error: NewAppError("GetFlaggedPostsForUserInTeam", "model.client.get_flagged_posts_in_team.missing_parameter.app_error", nil, "", http.StatusBadRequest)}
	}

	query := fmt.Sprintf("?team_id=%v&page=%v&per_page=%v", teamId, page, perPage)
	r, err := c.DoApiGet(c.GetUserRoute(userId)+"/posts/flagged"+query, "")
	if err != nil {
		return nil, BuildErrorResponse(r, err)
	}
	defer closeBody(r)
	return PostListFromJson(r.Body), BuildResponse(r)
}

// GetFlaggedPostsForUserInChannel returns flagged posts in channel of a user based on user id string.
func (c *Client4) GetFlaggedPostsForUserInChannel(userId string, channelId string, page int, perPage int) (*PostList, *Response) {
	if !IsValidId(channelId) {
		return nil, &Response{StatusCode: http.StatusBadRequest, Error: NewAppError("GetFlaggedPostsForUserInChannel", "model.client.get_flagged_posts_in_channel.missing_parameter.app_error", nil, "", http.StatusBadRequest)}
	}

	query := fmt.Sprintf("?channel_id=%v&page=%v&per_page=%v", channelId, page, perPage)
	r, err := c.DoApiGet(c.GetUserRoute(userId)+"/posts/flagged"+query, "")
	if err != nil {
		return nil, BuildErrorResponse(r, err)
	}
	defer closeBody(r)
	return PostListFromJson(r.Body), BuildResponse(r)
}

// GetPostsSince gets posts created after a specified time as Unix time in milliseconds.
func (c *Client4) GetPostsSince(channelId string, time int64) (*PostList, *Response) {
	query := fmt.Sprintf("?since=%v", time)
	r, err := c.DoApiGet(c.GetChannelRoute(channelId)+"/posts"+query, "")
	if err != nil {
		return nil, BuildErrorResponse(r, err)
	}
	defer closeBody(r)
	return PostListFromJson(r.Body), BuildResponse(r)
}

// GetPostsAfter gets a page of posts that were posted after the post provided.
func (c *Client4) GetPostsAfter(channelId, postId string, page, perPage int, etag string) (*PostList, *Response) {
	query := fmt.Sprintf("?page=%v&per_page=%v&after=%v", page, perPage, postId)
	r, err := c.DoApiGet(c.GetChannelRoute(channelId)+"/posts"+query, etag)
	if err != nil {
		return nil, BuildErrorResponse(r, err)
	}
	defer closeBody(r)
	return PostListFromJson(r.Body), BuildResponse(r)
}

// GetPostsBefore gets a page of posts that were posted before the post provided.
func (c *Client4) GetPostsBefore(channelId, postId string, page, perPage int, etag string) (*PostList, *Response) {
	query := fmt.Sprintf("?page=%v&per_page=%v&before=%v", page, perPage, postId)
	r, err := c.DoApiGet(c.GetChannelRoute(channelId)+"/posts"+query, etag)
	if err != nil {
		return nil, BuildErrorResponse(r, err)
	}
	defer closeBody(r)
	return PostListFromJson(r.Body), BuildResponse(r)
}

// GetPostsAroundLastUnread gets a list of posts around last unread post by a user in a channel.
func (c *Client4) GetPostsAroundLastUnread(userId, channelId string, limitBefore, limitAfter int) (*PostList, *Response) {
	query := fmt.Sprintf("?limit_before=%v&limit_after=%v", limitBefore, limitAfter)
	if r, err := c.DoApiGet(c.GetUserRoute(userId)+c.GetChannelRoute(channelId)+"/posts/unread"+query, ""); err != nil {
		return nil, BuildErrorResponse(r, err)
	} else {
		defer closeBody(r)
		return PostListFromJson(r.Body), BuildResponse(r)
	}
}

// SearchPosts returns any posts with matching terms string.
func (c *Client4) SearchPosts(teamId string, terms string, isOrSearch bool) (*PostList, *Response) {
	params := SearchParameter{
		Terms:      &terms,
		IsOrSearch: &isOrSearch,
	}
	return c.SearchPostsWithParams(teamId, &params)
}

// SearchPostsWithParams returns any posts with matching terms string.
func (c *Client4) SearchPostsWithParams(teamId string, params *SearchParameter) (*PostList, *Response) {
	r, err := c.DoApiPost(c.GetTeamRoute(teamId)+"/posts/search", params.SearchParameterToJson())
	if err != nil {
		return nil, BuildErrorResponse(r, err)
	}
	defer closeBody(r)
	return PostListFromJson(r.Body), BuildResponse(r)
}

// SearchPostsWithMatches returns any posts with matching terms string, including.
func (c *Client4) SearchPostsWithMatches(teamId string, terms string, isOrSearch bool) (*PostSearchResults, *Response) {
	requestBody := map[string]interface{}{"terms": terms, "is_or_search": isOrSearch}
	r, err := c.DoApiPost(c.GetTeamRoute(teamId)+"/posts/search", StringInterfaceToJson(requestBody))
	if err != nil {
		return nil, BuildErrorResponse(r, err)
	}
	defer closeBody(r)
	return PostSearchResultsFromJson(r.Body), BuildResponse(r)
}

// DoPostAction performs a post action.
func (c *Client4) DoPostAction(postId, actionId string) (bool, *Response) {
	r, err := c.DoApiPost(c.GetPostRoute(postId)+"/actions/"+actionId, "")
	if err != nil {
		return false, BuildErrorResponse(r, err)
	}
	defer closeBody(r)
	return CheckStatusOK(r), BuildResponse(r)
}

// DoPostActionWithCookie performs a post action with extra arguments
func (c *Client4) DoPostActionWithCookie(postId, actionId, selected, cookieStr string) (bool, *Response) {
	var body []byte
	if selected != "" || cookieStr != "" {
		body, _ = json.Marshal(DoPostActionRequest{
			SelectedOption: selected,
			Cookie:         cookieStr,
		})
	}
	r, err := c.DoApiPost(c.GetPostRoute(postId)+"/actions/"+actionId, string(body))
	if err != nil {
		return false, BuildErrorResponse(r, err)
	}
	defer closeBody(r)
	return CheckStatusOK(r), BuildResponse(r)
}

// OpenInteractiveDialog sends a WebSocket event to a user's clients to
// open interactive dialogs, based on the provided trigger ID and other
// provided data. Used with interactive message buttons, menus and
// slash commands.
func (c *Client4) OpenInteractiveDialog(request OpenDialogRequest) (bool, *Response) {
	b, _ := json.Marshal(request)
	r, err := c.DoApiPost("/actions/dialogs/open", string(b))
	if err != nil {
		return false, BuildErrorResponse(r, err)
	}
	defer closeBody(r)
	return CheckStatusOK(r), BuildResponse(r)
}

// SubmitInteractiveDialog will submit the provided dialog data to the integration
// configured by the URL. Used with the interactive dialogs integration feature.
func (c *Client4) SubmitInteractiveDialog(request SubmitDialogRequest) (*SubmitDialogResponse, *Response) {
	b, _ := json.Marshal(request)
	r, err := c.DoApiPost("/actions/dialogs/submit", string(b))
	if err != nil {
		return nil, BuildErrorResponse(r, err)
	}
	defer closeBody(r)

	var resp SubmitDialogResponse
	json.NewDecoder(r.Body).Decode(&resp)
	return &resp, BuildResponse(r)
}

// UploadFile will upload a file to a channel using a multipart request, to be later attached to a post.
// This method is functionally equivalent to Client4.UploadFileAsRequestBody.
func (c *Client4) UploadFile(data []byte, channelId string, filename string) (*FileUploadResponse, *Response) {
	body := &bytes.Buffer{}
	writer := multipart.NewWriter(body)

	part, err := writer.CreateFormField("channel_id")
	if err != nil {
		return nil, &Response{Error: NewAppError("UploadPostAttachment", "model.client.upload_post_attachment.channel_id.app_error", nil, err.Error(), http.StatusBadRequest)}
	}

	_, err = io.Copy(part, strings.NewReader(channelId))
	if err != nil {
		return nil, &Response{Error: NewAppError("UploadPostAttachment", "model.client.upload_post_attachment.channel_id.app_error", nil, err.Error(), http.StatusBadRequest)}
	}

	part, err = writer.CreateFormFile("files", filename)
	if err != nil {
		return nil, &Response{Error: NewAppError("UploadPostAttachment", "model.client.upload_post_attachment.file.app_error", nil, err.Error(), http.StatusBadRequest)}
	}
	_, err = io.Copy(part, bytes.NewBuffer(data))
	if err != nil {
		return nil, &Response{Error: NewAppError("UploadPostAttachment", "model.client.upload_post_attachment.file.app_error", nil, err.Error(), http.StatusBadRequest)}
	}

	err = writer.Close()
	if err != nil {
		return nil, &Response{Error: NewAppError("UploadPostAttachment", "model.client.upload_post_attachment.writer.app_error", nil, err.Error(), http.StatusBadRequest)}
	}

	return c.DoUploadFile(c.GetFilesRoute(), body.Bytes(), writer.FormDataContentType())
}

// UploadFileAsRequestBody will upload a file to a channel as the body of a request, to be later attached
// to a post. This method is functionally equivalent to Client4.UploadFile.
func (c *Client4) UploadFileAsRequestBody(data []byte, channelId string, filename string) (*FileUploadResponse, *Response) {
	return c.DoUploadFile(c.GetFilesRoute()+fmt.Sprintf("?channel_id=%v&filename=%v", url.QueryEscape(channelId), url.QueryEscape(filename)), data, http.DetectContentType(data))
}

// GetFile gets the bytes for a file by id.
func (c *Client4) GetFile(fileId string) ([]byte, *Response) {
	r, appErr := c.DoApiGet(c.GetFileRoute(fileId), "")
	if appErr != nil {
		return nil, BuildErrorResponse(r, appErr)
	}
	defer closeBody(r)

	data, err := ioutil.ReadAll(r.Body)
	if err != nil {
		return nil, BuildErrorResponse(r, NewAppError("GetFile", "model.client.read_file.app_error", nil, err.Error(), r.StatusCode))
	}
	return data, BuildResponse(r)
}

// DownloadFile gets the bytes for a file by id, optionally adding headers to force the browser to download it.
func (c *Client4) DownloadFile(fileId string, download bool) ([]byte, *Response) {
	r, appErr := c.DoApiGet(c.GetFileRoute(fileId)+fmt.Sprintf("?download=%v", download), "")
	if appErr != nil {
		return nil, BuildErrorResponse(r, appErr)
	}
	defer closeBody(r)

	data, err := ioutil.ReadAll(r.Body)
	if err != nil {
		return nil, BuildErrorResponse(r, NewAppError("DownloadFile", "model.client.read_file.app_error", nil, err.Error(), r.StatusCode))
	}
	return data, BuildResponse(r)
}

// GetFileThumbnail gets the bytes for a file by id.
func (c *Client4) GetFileThumbnail(fileId string) ([]byte, *Response) {
	r, appErr := c.DoApiGet(c.GetFileRoute(fileId)+"/thumbnail", "")
	if appErr != nil {
		return nil, BuildErrorResponse(r, appErr)
	}
	defer closeBody(r)

	data, err := ioutil.ReadAll(r.Body)
	if err != nil {
		return nil, BuildErrorResponse(r, NewAppError("GetFileThumbnail", "model.client.read_file.app_error", nil, err.Error(), r.StatusCode))
	}
	return data, BuildResponse(r)
}

// DownloadFileThumbnail gets the bytes for a file by id, optionally adding headers to force the browser to download it.
func (c *Client4) DownloadFileThumbnail(fileId string, download bool) ([]byte, *Response) {
	r, appErr := c.DoApiGet(c.GetFileRoute(fileId)+fmt.Sprintf("/thumbnail?download=%v", download), "")
	if appErr != nil {
		return nil, BuildErrorResponse(r, appErr)
	}
	defer closeBody(r)

	data, err := ioutil.ReadAll(r.Body)
	if err != nil {
		return nil, BuildErrorResponse(r, NewAppError("DownloadFileThumbnail", "model.client.read_file.app_error", nil, err.Error(), r.StatusCode))
	}
	return data, BuildResponse(r)
}

// GetFileLink gets the public link of a file by id.
func (c *Client4) GetFileLink(fileId string) (string, *Response) {
	r, err := c.DoApiGet(c.GetFileRoute(fileId)+"/link", "")
	if err != nil {
		return "", BuildErrorResponse(r, err)
	}
	defer closeBody(r)
	return MapFromJson(r.Body)["link"], BuildResponse(r)
}

// GetFilePreview gets the bytes for a file by id.
func (c *Client4) GetFilePreview(fileId string) ([]byte, *Response) {
	r, appErr := c.DoApiGet(c.GetFileRoute(fileId)+"/preview", "")
	if appErr != nil {
		return nil, BuildErrorResponse(r, appErr)
	}
	defer closeBody(r)

	data, err := ioutil.ReadAll(r.Body)
	if err != nil {
		return nil, BuildErrorResponse(r, NewAppError("GetFilePreview", "model.client.read_file.app_error", nil, err.Error(), r.StatusCode))
	}
	return data, BuildResponse(r)
}

// DownloadFilePreview gets the bytes for a file by id.
func (c *Client4) DownloadFilePreview(fileId string, download bool) ([]byte, *Response) {
	r, appErr := c.DoApiGet(c.GetFileRoute(fileId)+fmt.Sprintf("/preview?download=%v", download), "")
	if appErr != nil {
		return nil, BuildErrorResponse(r, appErr)
	}
	defer closeBody(r)

	data, err := ioutil.ReadAll(r.Body)
	if err != nil {
		return nil, BuildErrorResponse(r, NewAppError("DownloadFilePreview", "model.client.read_file.app_error", nil, err.Error(), r.StatusCode))
	}
	return data, BuildResponse(r)
}

// GetFileInfo gets all the file info objects.
func (c *Client4) GetFileInfo(fileId string) (*FileInfo, *Response) {
	r, err := c.DoApiGet(c.GetFileRoute(fileId)+"/info", "")
	if err != nil {
		return nil, BuildErrorResponse(r, err)
	}
	defer closeBody(r)
	return FileInfoFromJson(r.Body), BuildResponse(r)
}

// GetFileInfosForPost gets all the file info objects attached to a post.
func (c *Client4) GetFileInfosForPost(postId string, etag string) ([]*FileInfo, *Response) {
	r, err := c.DoApiGet(c.GetPostRoute(postId)+"/files/info", etag)
	if err != nil {
		return nil, BuildErrorResponse(r, err)
	}
	defer closeBody(r)
	return FileInfosFromJson(r.Body), BuildResponse(r)
}

// General/System Section

// GetPing will return ok if the running goRoutines are below the threshold and unhealthy for above.
func (c *Client4) GetPing() (string, *Response) {
	r, err := c.DoApiGet(c.GetSystemRoute()+"/ping", "")
	if r != nil && r.StatusCode == 500 {
		defer r.Body.Close()
		return STATUS_UNHEALTHY, BuildErrorResponse(r, err)
	}
	if err != nil {
		return "", BuildErrorResponse(r, err)
	}
	defer closeBody(r)
	return MapFromJson(r.Body)["status"], BuildResponse(r)
}

// GetPingWithServerStatus will return ok if several basic server health checks
// all pass successfully.
func (c *Client4) GetPingWithServerStatus() (string, *Response) {
	r, err := c.DoApiGet(c.GetSystemRoute()+"/ping?get_server_status="+c.boolString(true), "")
	if r != nil && r.StatusCode == 500 {
		defer r.Body.Close()
		return STATUS_UNHEALTHY, BuildErrorResponse(r, err)
	}
	if err != nil {
		return "", BuildErrorResponse(r, err)
	}
	defer closeBody(r)
	return MapFromJson(r.Body)["status"], BuildResponse(r)
}

// TestEmail will attempt to connect to the configured SMTP server.
func (c *Client4) TestEmail(config *Config) (bool, *Response) {
	r, err := c.DoApiPost(c.GetTestEmailRoute(), config.ToJson())
	if err != nil {
		return false, BuildErrorResponse(r, err)
	}
	defer closeBody(r)
	return CheckStatusOK(r), BuildResponse(r)
}

// TestSiteURL will test the validity of a site URL.
func (c *Client4) TestSiteURL(siteURL string) (bool, *Response) {
	requestBody := make(map[string]string)
	requestBody["site_url"] = siteURL
	r, err := c.DoApiPost(c.GetTestSiteURLRoute(), MapToJson(requestBody))
	if err != nil {
		return false, BuildErrorResponse(r, err)
	}
	defer closeBody(r)
	return CheckStatusOK(r), BuildResponse(r)
}

// TestS3Connection will attempt to connect to the AWS S3.
func (c *Client4) TestS3Connection(config *Config) (bool, *Response) {
	r, err := c.DoApiPost(c.GetTestS3Route(), config.ToJson())
	if err != nil {
		return false, BuildErrorResponse(r, err)
	}
	defer closeBody(r)
	return CheckStatusOK(r), BuildResponse(r)
}

// GetConfig will retrieve the server config with some sanitized items.
func (c *Client4) GetConfig() (*Config, *Response) {
	r, err := c.DoApiGet(c.GetConfigRoute(), "")
	if err != nil {
		return nil, BuildErrorResponse(r, err)
	}
	defer closeBody(r)
	return ConfigFromJson(r.Body), BuildResponse(r)
}

// ReloadConfig will reload the server configuration.
func (c *Client4) ReloadConfig() (bool, *Response) {
	r, err := c.DoApiPost(c.GetConfigRoute()+"/reload", "")
	if err != nil {
		return false, BuildErrorResponse(r, err)
	}
	defer closeBody(r)
	return CheckStatusOK(r), BuildResponse(r)
}

// GetOldClientConfig will retrieve the parts of the server configuration needed by the
// client, formatted in the old format.
func (c *Client4) GetOldClientConfig(etag string) (map[string]string, *Response) {
	r, err := c.DoApiGet(c.GetConfigRoute()+"/client?format=old", etag)
	if err != nil {
		return nil, BuildErrorResponse(r, err)
	}
	defer closeBody(r)
	return MapFromJson(r.Body), BuildResponse(r)
}

// GetEnvironmentConfig will retrieve a map mirroring the server configuration where fields
// are set to true if the corresponding config setting is set through an environment variable.
// Settings that haven't been set through environment variables will be missing from the map.
func (c *Client4) GetEnvironmentConfig() (map[string]interface{}, *Response) {
	r, err := c.DoApiGet(c.GetConfigRoute()+"/environment", "")
	if err != nil {
		return nil, BuildErrorResponse(r, err)
	}
	defer closeBody(r)
	return StringInterfaceFromJson(r.Body), BuildResponse(r)
}

// GetOldClientLicense will retrieve the parts of the server license needed by the
// client, formatted in the old format.
func (c *Client4) GetOldClientLicense(etag string) (map[string]string, *Response) {
	r, err := c.DoApiGet(c.GetLicenseRoute()+"/client?format=old", etag)
	if err != nil {
		return nil, BuildErrorResponse(r, err)
	}
	defer closeBody(r)
	return MapFromJson(r.Body), BuildResponse(r)
}

// DatabaseRecycle will recycle the connections. Discard current connection and get new one.
func (c *Client4) DatabaseRecycle() (bool, *Response) {
	r, err := c.DoApiPost(c.GetDatabaseRoute()+"/recycle", "")
	if err != nil {
		return false, BuildErrorResponse(r, err)
	}
	defer closeBody(r)
	return CheckStatusOK(r), BuildResponse(r)
}

// InvalidateCaches will purge the cache and can affect the performance while is cleaning.
func (c *Client4) InvalidateCaches() (bool, *Response) {
	r, err := c.DoApiPost(c.GetCacheRoute()+"/invalidate", "")
	if err != nil {
		return false, BuildErrorResponse(r, err)
	}
	defer closeBody(r)
	return CheckStatusOK(r), BuildResponse(r)
}

// UpdateConfig will update the server configuration.
func (c *Client4) UpdateConfig(config *Config) (*Config, *Response) {
	r, err := c.DoApiPut(c.GetConfigRoute(), config.ToJson())
	if err != nil {
		return nil, BuildErrorResponse(r, err)
	}
	defer closeBody(r)
	return ConfigFromJson(r.Body), BuildResponse(r)
}

// UploadLicenseFile will add a license file to the system.
func (c *Client4) UploadLicenseFile(data []byte) (bool, *Response) {
	body := &bytes.Buffer{}
	writer := multipart.NewWriter(body)

	part, err := writer.CreateFormFile("license", "test-license.mattermost-license")
	if err != nil {
		return false, &Response{Error: NewAppError("UploadLicenseFile", "model.client.set_profile_user.no_file.app_error", nil, err.Error(), http.StatusBadRequest)}
	}

	if _, err = io.Copy(part, bytes.NewBuffer(data)); err != nil {
		return false, &Response{Error: NewAppError("UploadLicenseFile", "model.client.set_profile_user.no_file.app_error", nil, err.Error(), http.StatusBadRequest)}
	}

	if err = writer.Close(); err != nil {
		return false, &Response{Error: NewAppError("UploadLicenseFile", "model.client.set_profile_user.writer.app_error", nil, err.Error(), http.StatusBadRequest)}
	}

	rq, err := http.NewRequest("POST", c.ApiUrl+c.GetLicenseRoute(), bytes.NewReader(body.Bytes()))
	if err != nil {
		return false, &Response{Error: NewAppError("UploadLicenseFile", "model.client.connecting.app_error", nil, err.Error(), http.StatusBadRequest)}
	}
	rq.Header.Set("Content-Type", writer.FormDataContentType())

	if len(c.AuthToken) > 0 {
		rq.Header.Set(HEADER_AUTH, c.AuthType+" "+c.AuthToken)
	}

	rp, err := c.HttpClient.Do(rq)
	if err != nil || rp == nil {
		return false, &Response{StatusCode: http.StatusForbidden, Error: NewAppError(c.GetLicenseRoute(), "model.client.connecting.app_error", nil, err.Error(), http.StatusForbidden)}
	}
	defer closeBody(rp)

	if rp.StatusCode >= 300 {
		return false, BuildErrorResponse(rp, AppErrorFromJson(rp.Body))
	}

	return CheckStatusOK(rp), BuildResponse(rp)
}

// RemoveLicenseFile will remove the server license it exists. Note that this will
// disable all enterprise features.
func (c *Client4) RemoveLicenseFile() (bool, *Response) {
	r, err := c.DoApiDelete(c.GetLicenseRoute())
	if err != nil {
		return false, BuildErrorResponse(r, err)
	}
	defer closeBody(r)
	return CheckStatusOK(r), BuildResponse(r)
}

// GetAnalyticsOld will retrieve analytics using the old format. New format is not
// available but the "/analytics" endpoint is reserved for it. The "name" argument is optional
// and defaults to "standard". The "teamId" argument is optional and will limit results
// to a specific team.
func (c *Client4) GetAnalyticsOld(name, teamId string) (AnalyticsRows, *Response) {
	query := fmt.Sprintf("?name=%v&team_id=%v", name, teamId)
	r, err := c.DoApiGet(c.GetAnalyticsRoute()+"/old"+query, "")
	if err != nil {
		return nil, BuildErrorResponse(r, err)
	}
	defer closeBody(r)
	return AnalyticsRowsFromJson(r.Body), BuildResponse(r)
}

// Webhooks Section

// CreateIncomingWebhook creates an incoming webhook for a channel.
func (c *Client4) CreateIncomingWebhook(hook *IncomingWebhook) (*IncomingWebhook, *Response) {
	r, err := c.DoApiPost(c.GetIncomingWebhooksRoute(), hook.ToJson())
	if err != nil {
		return nil, BuildErrorResponse(r, err)
	}
	defer closeBody(r)
	return IncomingWebhookFromJson(r.Body), BuildResponse(r)
}

// UpdateIncomingWebhook updates an incoming webhook for a channel.
func (c *Client4) UpdateIncomingWebhook(hook *IncomingWebhook) (*IncomingWebhook, *Response) {
	r, err := c.DoApiPut(c.GetIncomingWebhookRoute(hook.Id), hook.ToJson())
	if err != nil {
		return nil, BuildErrorResponse(r, err)
	}
	defer closeBody(r)
	return IncomingWebhookFromJson(r.Body), BuildResponse(r)
}

// GetIncomingWebhooks returns a page of incoming webhooks on the system. Page counting starts at 0.
func (c *Client4) GetIncomingWebhooks(page int, perPage int, etag string) ([]*IncomingWebhook, *Response) {
	query := fmt.Sprintf("?page=%v&per_page=%v", page, perPage)
	r, err := c.DoApiGet(c.GetIncomingWebhooksRoute()+query, etag)
	if err != nil {
		return nil, BuildErrorResponse(r, err)
	}
	defer closeBody(r)
	return IncomingWebhookListFromJson(r.Body), BuildResponse(r)
}

// GetIncomingWebhooksForTeam returns a page of incoming webhooks for a team. Page counting starts at 0.
func (c *Client4) GetIncomingWebhooksForTeam(teamId string, page int, perPage int, etag string) ([]*IncomingWebhook, *Response) {
	query := fmt.Sprintf("?page=%v&per_page=%v&team_id=%v", page, perPage, teamId)
	r, err := c.DoApiGet(c.GetIncomingWebhooksRoute()+query, etag)
	if err != nil {
		return nil, BuildErrorResponse(r, err)
	}
	defer closeBody(r)
	return IncomingWebhookListFromJson(r.Body), BuildResponse(r)
}

// GetIncomingWebhook returns an Incoming webhook given the hook ID.
func (c *Client4) GetIncomingWebhook(hookID string, etag string) (*IncomingWebhook, *Response) {
	r, err := c.DoApiGet(c.GetIncomingWebhookRoute(hookID), etag)
	if err != nil {
		return nil, BuildErrorResponse(r, err)
	}
	defer closeBody(r)
	return IncomingWebhookFromJson(r.Body), BuildResponse(r)
}

// DeleteIncomingWebhook deletes and Incoming Webhook given the hook ID.
func (c *Client4) DeleteIncomingWebhook(hookID string) (bool, *Response) {
	r, err := c.DoApiDelete(c.GetIncomingWebhookRoute(hookID))
	if err != nil {
		return false, BuildErrorResponse(r, err)
	}
	defer closeBody(r)
	return CheckStatusOK(r), BuildResponse(r)
}

// CreateOutgoingWebhook creates an outgoing webhook for a team or channel.
func (c *Client4) CreateOutgoingWebhook(hook *OutgoingWebhook) (*OutgoingWebhook, *Response) {
	r, err := c.DoApiPost(c.GetOutgoingWebhooksRoute(), hook.ToJson())
	if err != nil {
		return nil, BuildErrorResponse(r, err)
	}
	defer closeBody(r)
	return OutgoingWebhookFromJson(r.Body), BuildResponse(r)
}

// UpdateOutgoingWebhook creates an outgoing webhook for a team or channel.
func (c *Client4) UpdateOutgoingWebhook(hook *OutgoingWebhook) (*OutgoingWebhook, *Response) {
	r, err := c.DoApiPut(c.GetOutgoingWebhookRoute(hook.Id), hook.ToJson())
	if err != nil {
		return nil, BuildErrorResponse(r, err)
	}
	defer closeBody(r)
	return OutgoingWebhookFromJson(r.Body), BuildResponse(r)
}

// GetOutgoingWebhooks returns a page of outgoing webhooks on the system. Page counting starts at 0.
func (c *Client4) GetOutgoingWebhooks(page int, perPage int, etag string) ([]*OutgoingWebhook, *Response) {
	query := fmt.Sprintf("?page=%v&per_page=%v", page, perPage)
	r, err := c.DoApiGet(c.GetOutgoingWebhooksRoute()+query, etag)
	if err != nil {
		return nil, BuildErrorResponse(r, err)
	}
	defer closeBody(r)
	return OutgoingWebhookListFromJson(r.Body), BuildResponse(r)
}

// GetOutgoingWebhook outgoing webhooks on the system requested by Hook Id.
func (c *Client4) GetOutgoingWebhook(hookId string) (*OutgoingWebhook, *Response) {
	r, err := c.DoApiGet(c.GetOutgoingWebhookRoute(hookId), "")
	if err != nil {
		return nil, BuildErrorResponse(r, err)
	}
	defer closeBody(r)
	return OutgoingWebhookFromJson(r.Body), BuildResponse(r)
}

// GetOutgoingWebhooksForChannel returns a page of outgoing webhooks for a channel. Page counting starts at 0.
func (c *Client4) GetOutgoingWebhooksForChannel(channelId string, page int, perPage int, etag string) ([]*OutgoingWebhook, *Response) {
	query := fmt.Sprintf("?page=%v&per_page=%v&channel_id=%v", page, perPage, channelId)
	r, err := c.DoApiGet(c.GetOutgoingWebhooksRoute()+query, etag)
	if err != nil {
		return nil, BuildErrorResponse(r, err)
	}
	defer closeBody(r)
	return OutgoingWebhookListFromJson(r.Body), BuildResponse(r)
}

// GetOutgoingWebhooksForTeam returns a page of outgoing webhooks for a team. Page counting starts at 0.
func (c *Client4) GetOutgoingWebhooksForTeam(teamId string, page int, perPage int, etag string) ([]*OutgoingWebhook, *Response) {
	query := fmt.Sprintf("?page=%v&per_page=%v&team_id=%v", page, perPage, teamId)
	r, err := c.DoApiGet(c.GetOutgoingWebhooksRoute()+query, etag)
	if err != nil {
		return nil, BuildErrorResponse(r, err)
	}
	defer closeBody(r)
	return OutgoingWebhookListFromJson(r.Body), BuildResponse(r)
}

// RegenOutgoingHookToken regenerate the outgoing webhook token.
func (c *Client4) RegenOutgoingHookToken(hookId string) (*OutgoingWebhook, *Response) {
	r, err := c.DoApiPost(c.GetOutgoingWebhookRoute(hookId)+"/regen_token", "")
	if err != nil {
		return nil, BuildErrorResponse(r, err)
	}
	defer closeBody(r)
	return OutgoingWebhookFromJson(r.Body), BuildResponse(r)
}

// DeleteOutgoingWebhook delete the outgoing webhook on the system requested by Hook Id.
func (c *Client4) DeleteOutgoingWebhook(hookId string) (bool, *Response) {
	r, err := c.DoApiDelete(c.GetOutgoingWebhookRoute(hookId))
	if err != nil {
		return false, BuildErrorResponse(r, err)
	}
	defer closeBody(r)
	return CheckStatusOK(r), BuildResponse(r)
}

// Preferences Section

// GetPreferences returns the user's preferences.
func (c *Client4) GetPreferences(userId string) (Preferences, *Response) {
	r, err := c.DoApiGet(c.GetPreferencesRoute(userId), "")
	if err != nil {
		return nil, BuildErrorResponse(r, err)
	}
	defer closeBody(r)
	preferences, _ := PreferencesFromJson(r.Body)
	return preferences, BuildResponse(r)
}

// UpdatePreferences saves the user's preferences.
func (c *Client4) UpdatePreferences(userId string, preferences *Preferences) (bool, *Response) {
	r, err := c.DoApiPut(c.GetPreferencesRoute(userId), preferences.ToJson())
	if err != nil {
		return false, BuildErrorResponse(r, err)
	}
	defer closeBody(r)
	return true, BuildResponse(r)
}

// DeletePreferences deletes the user's preferences.
func (c *Client4) DeletePreferences(userId string, preferences *Preferences) (bool, *Response) {
	r, err := c.DoApiPost(c.GetPreferencesRoute(userId)+"/delete", preferences.ToJson())
	if err != nil {
		return false, BuildErrorResponse(r, err)
	}
	defer closeBody(r)
	return true, BuildResponse(r)
}

// GetPreferencesByCategory returns the user's preferences from the provided category string.
func (c *Client4) GetPreferencesByCategory(userId string, category string) (Preferences, *Response) {
	url := fmt.Sprintf(c.GetPreferencesRoute(userId)+"/%s", category)
	r, err := c.DoApiGet(url, "")
	if err != nil {
		return nil, BuildErrorResponse(r, err)
	}
	defer closeBody(r)
	preferences, _ := PreferencesFromJson(r.Body)
	return preferences, BuildResponse(r)
}

// GetPreferenceByCategoryAndName returns the user's preferences from the provided category and preference name string.
func (c *Client4) GetPreferenceByCategoryAndName(userId string, category string, preferenceName string) (*Preference, *Response) {
	url := fmt.Sprintf(c.GetPreferencesRoute(userId)+"/%s/name/%v", category, preferenceName)
	r, err := c.DoApiGet(url, "")
	if err != nil {
		return nil, BuildErrorResponse(r, err)
	}
	defer closeBody(r)
	return PreferenceFromJson(r.Body), BuildResponse(r)
}

// SAML Section

// GetSamlMetadata returns metadata for the SAML configuration.
func (c *Client4) GetSamlMetadata() (string, *Response) {
	r, err := c.DoApiGet(c.GetSamlRoute()+"/metadata", "")
	if err != nil {
		return "", BuildErrorResponse(r, err)
	}
	defer closeBody(r)
	buf := new(bytes.Buffer)
	_, _ = buf.ReadFrom(r.Body)
	return buf.String(), BuildResponse(r)
}

func samlFileToMultipart(data []byte, filename string) ([]byte, *multipart.Writer, error) {
	body := &bytes.Buffer{}
	writer := multipart.NewWriter(body)

	part, err := writer.CreateFormFile("certificate", filename)
	if err != nil {
		return nil, nil, err
	}

	if _, err = io.Copy(part, bytes.NewBuffer(data)); err != nil {
		return nil, nil, err
	}

	if err := writer.Close(); err != nil {
		return nil, nil, err
	}

	return body.Bytes(), writer, nil
}

// UploadSamlIdpCertificate will upload an IDP certificate for SAML and set the config to use it.
// The filename parameter is deprecated and ignored: the server will pick a hard-coded filename when writing to disk.
func (c *Client4) UploadSamlIdpCertificate(data []byte, filename string) (bool, *Response) {
	body, writer, err := samlFileToMultipart(data, filename)
	if err != nil {
		return false, &Response{Error: NewAppError("UploadSamlIdpCertificate", "model.client.upload_saml_cert.app_error", nil, err.Error(), http.StatusBadRequest)}
	}

	_, resp := c.DoUploadFile(c.GetSamlRoute()+"/certificate/idp", body, writer.FormDataContentType())
	return resp.Error == nil, resp
}

// UploadSamlPublicCertificate will upload a public certificate for SAML and set the config to use it.
// The filename parameter is deprecated and ignored: the server will pick a hard-coded filename when writing to disk.
func (c *Client4) UploadSamlPublicCertificate(data []byte, filename string) (bool, *Response) {
	body, writer, err := samlFileToMultipart(data, filename)
	if err != nil {
		return false, &Response{Error: NewAppError("UploadSamlPublicCertificate", "model.client.upload_saml_cert.app_error", nil, err.Error(), http.StatusBadRequest)}
	}

	_, resp := c.DoUploadFile(c.GetSamlRoute()+"/certificate/public", body, writer.FormDataContentType())
	return resp.Error == nil, resp
}

// UploadSamlPrivateCertificate will upload a private key for SAML and set the config to use it.
// The filename parameter is deprecated and ignored: the server will pick a hard-coded filename when writing to disk.
func (c *Client4) UploadSamlPrivateCertificate(data []byte, filename string) (bool, *Response) {
	body, writer, err := samlFileToMultipart(data, filename)
	if err != nil {
		return false, &Response{Error: NewAppError("UploadSamlPrivateCertificate", "model.client.upload_saml_cert.app_error", nil, err.Error(), http.StatusBadRequest)}
	}

	_, resp := c.DoUploadFile(c.GetSamlRoute()+"/certificate/private", body, writer.FormDataContentType())
	return resp.Error == nil, resp
}

// DeleteSamlIdpCertificate deletes the SAML IDP certificate from the server and updates the config to not use it and disable SAML.
func (c *Client4) DeleteSamlIdpCertificate() (bool, *Response) {
	r, err := c.DoApiDelete(c.GetSamlRoute() + "/certificate/idp")
	if err != nil {
		return false, BuildErrorResponse(r, err)
	}
	defer closeBody(r)
	return CheckStatusOK(r), BuildResponse(r)
}

// DeleteSamlPublicCertificate deletes the SAML IDP certificate from the server and updates the config to not use it and disable SAML.
func (c *Client4) DeleteSamlPublicCertificate() (bool, *Response) {
	r, err := c.DoApiDelete(c.GetSamlRoute() + "/certificate/public")
	if err != nil {
		return false, BuildErrorResponse(r, err)
	}
	defer closeBody(r)
	return CheckStatusOK(r), BuildResponse(r)
}

// DeleteSamlPrivateCertificate deletes the SAML IDP certificate from the server and updates the config to not use it and disable SAML.
func (c *Client4) DeleteSamlPrivateCertificate() (bool, *Response) {
	r, err := c.DoApiDelete(c.GetSamlRoute() + "/certificate/private")
	if err != nil {
		return false, BuildErrorResponse(r, err)
	}
	defer closeBody(r)
	return CheckStatusOK(r), BuildResponse(r)
}

// GetSamlCertificateStatus returns metadata for the SAML configuration.
func (c *Client4) GetSamlCertificateStatus() (*SamlCertificateStatus, *Response) {
	r, err := c.DoApiGet(c.GetSamlRoute()+"/certificate/status", "")
	if err != nil {
		return nil, BuildErrorResponse(r, err)
	}
	defer closeBody(r)
	return SamlCertificateStatusFromJson(r.Body), BuildResponse(r)
}

func (c *Client4) GetSamlMetadataFromIdp(samlMetadataURL string) (*SamlMetadataResponse, *Response) {
	requestBody := make(map[string]string)
	requestBody["saml_metadata_url"] = samlMetadataURL
	r, err := c.DoApiPost(c.GetSamlRoute()+"/metadatafromidp", MapToJson(requestBody))
	if err != nil {
		return nil, BuildErrorResponse(r, err)
	}

	defer closeBody(r)
	return SamlMetadataResponseFromJson(r.Body), BuildResponse(r)
}

// Compliance Section

// CreateComplianceReport creates an incoming webhook for a channel.
func (c *Client4) CreateComplianceReport(report *Compliance) (*Compliance, *Response) {
	r, err := c.DoApiPost(c.GetComplianceReportsRoute(), report.ToJson())
	if err != nil {
		return nil, BuildErrorResponse(r, err)
	}
	defer closeBody(r)
	return ComplianceFromJson(r.Body), BuildResponse(r)
}

// GetComplianceReports returns list of compliance reports.
func (c *Client4) GetComplianceReports(page, perPage int) (Compliances, *Response) {
	query := fmt.Sprintf("?page=%v&per_page=%v", page, perPage)
	r, err := c.DoApiGet(c.GetComplianceReportsRoute()+query, "")
	if err != nil {
		return nil, BuildErrorResponse(r, err)
	}
	defer closeBody(r)
	return CompliancesFromJson(r.Body), BuildResponse(r)
}

// GetComplianceReport returns a compliance report.
func (c *Client4) GetComplianceReport(reportId string) (*Compliance, *Response) {
	r, err := c.DoApiGet(c.GetComplianceReportRoute(reportId), "")
	if err != nil {
		return nil, BuildErrorResponse(r, err)
	}
	defer closeBody(r)
	return ComplianceFromJson(r.Body), BuildResponse(r)
}

// DownloadComplianceReport returns a full compliance report as a file.
func (c *Client4) DownloadComplianceReport(reportId string) ([]byte, *Response) {
	rq, err := http.NewRequest("GET", c.ApiUrl+c.GetComplianceReportRoute(reportId), nil)
	if err != nil {
		return nil, &Response{Error: NewAppError("DownloadComplianceReport", "model.client.connecting.app_error", nil, err.Error(), http.StatusBadRequest)}
	}

	if len(c.AuthToken) > 0 {
		rq.Header.Set(HEADER_AUTH, "BEARER "+c.AuthToken)
	}

	rp, err := c.HttpClient.Do(rq)
	if err != nil || rp == nil {
		return nil, &Response{Error: NewAppError("DownloadComplianceReport", "model.client.connecting.app_error", nil, err.Error(), http.StatusBadRequest)}
	}
	defer closeBody(rp)

	if rp.StatusCode >= 300 {
		return nil, BuildErrorResponse(rp, AppErrorFromJson(rp.Body))
	}

	data, err := ioutil.ReadAll(rp.Body)
	if err != nil {
		return nil, BuildErrorResponse(rp, NewAppError("DownloadComplianceReport", "model.client.read_file.app_error", nil, err.Error(), rp.StatusCode))
	}

	return data, BuildResponse(rp)
}

// Cluster Section

// GetClusterStatus returns the status of all the configured cluster nodes.
func (c *Client4) GetClusterStatus() ([]*ClusterInfo, *Response) {
	r, err := c.DoApiGet(c.GetClusterRoute()+"/status", "")
	if err != nil {
		return nil, BuildErrorResponse(r, err)
	}
	defer closeBody(r)
	return ClusterInfosFromJson(r.Body), BuildResponse(r)
}

// LDAP Section

// SyncLdap will force a sync with the configured LDAP server.
func (c *Client4) SyncLdap() (bool, *Response) {
	r, err := c.DoApiPost(c.GetLdapRoute()+"/sync", "")
	if err != nil {
		return false, BuildErrorResponse(r, err)
	}
	defer closeBody(r)
	return CheckStatusOK(r), BuildResponse(r)
}

// TestLdap will attempt to connect to the configured LDAP server and return OK if configured
// correctly.
func (c *Client4) TestLdap() (bool, *Response) {
	r, err := c.DoApiPost(c.GetLdapRoute()+"/test", "")
	if err != nil {
		return false, BuildErrorResponse(r, err)
	}
	defer closeBody(r)
	return CheckStatusOK(r), BuildResponse(r)
}

// GetLdapGroups retrieves the immediate child groups of the given parent group.
func (c *Client4) GetLdapGroups() ([]*Group, *Response) {
	path := fmt.Sprintf("%s/groups", c.GetLdapRoute())

	r, appErr := c.DoApiGet(path, "")
	if appErr != nil {
		return nil, BuildErrorResponse(r, appErr)
	}
	defer closeBody(r)

	return GroupsFromJson(r.Body), BuildResponse(r)
}

// LinkLdapGroup creates or undeletes a Mattermost group and associates it to the given LDAP group DN.
func (c *Client4) LinkLdapGroup(dn string) (*Group, *Response) {
	path := fmt.Sprintf("%s/groups/%s/link", c.GetLdapRoute(), dn)

	r, appErr := c.DoApiPost(path, "")
	if appErr != nil {
		return nil, BuildErrorResponse(r, appErr)
	}
	defer closeBody(r)

	return GroupFromJson(r.Body), BuildResponse(r)
}

// UnlinkLdapGroup deletes the Mattermost group associated with the given LDAP group DN.
func (c *Client4) UnlinkLdapGroup(dn string) (*Group, *Response) {
	path := fmt.Sprintf("%s/groups/%s/link", c.GetLdapRoute(), dn)

	r, appErr := c.DoApiDelete(path)
	if appErr != nil {
		return nil, BuildErrorResponse(r, appErr)
	}
	defer closeBody(r)

	return GroupFromJson(r.Body), BuildResponse(r)
}

// GetGroupsByChannel retrieves the Mattermost Groups associated with a given channel
func (c *Client4) GetGroupsByChannel(channelId string, opts GroupSearchOpts) ([]*GroupWithSchemeAdmin, int, *Response) {
	path := fmt.Sprintf("%s/groups?q=%v&include_member_count=%v&filter_allow_reference=%v", c.GetChannelRoute(channelId), opts.Q, opts.IncludeMemberCount, opts.FilterAllowReference)
	if opts.PageOpts != nil {
		path = fmt.Sprintf("%s&page=%v&per_page=%v", path, opts.PageOpts.Page, opts.PageOpts.PerPage)
	}
	r, appErr := c.DoApiGet(path, "")
	if appErr != nil {
		return nil, 0, BuildErrorResponse(r, appErr)
	}
	defer closeBody(r)

	responseData := struct {
		Groups []*GroupWithSchemeAdmin `json:"groups"`
		Count  int                     `json:"total_group_count"`
	}{}
	if err := json.NewDecoder(r.Body).Decode(&responseData); err != nil {
		appErr := NewAppError("Api4.GetGroupsByChannel", "api.marshal_error", nil, err.Error(), http.StatusInternalServerError)
		return nil, 0, BuildErrorResponse(r, appErr)
	}

	return responseData.Groups, responseData.Count, BuildResponse(r)
}

// GetGroupsByTeam retrieves the Mattermost Groups associated with a given team
func (c *Client4) GetGroupsByTeam(teamId string, opts GroupSearchOpts) ([]*GroupWithSchemeAdmin, int, *Response) {
	path := fmt.Sprintf("%s/groups?q=%v&include_member_count=%v&filter_allow_reference=%v", c.GetTeamRoute(teamId), opts.Q, opts.IncludeMemberCount, opts.FilterAllowReference)
	if opts.PageOpts != nil {
		path = fmt.Sprintf("%s&page=%v&per_page=%v", path, opts.PageOpts.Page, opts.PageOpts.PerPage)
	}
	r, appErr := c.DoApiGet(path, "")
	if appErr != nil {
		return nil, 0, BuildErrorResponse(r, appErr)
	}
	defer closeBody(r)

	responseData := struct {
		Groups []*GroupWithSchemeAdmin `json:"groups"`
		Count  int                     `json:"total_group_count"`
	}{}
	if err := json.NewDecoder(r.Body).Decode(&responseData); err != nil {
		appErr := NewAppError("Api4.GetGroupsByTeam", "api.marshal_error", nil, err.Error(), http.StatusInternalServerError)
		return nil, 0, BuildErrorResponse(r, appErr)
	}

	return responseData.Groups, responseData.Count, BuildResponse(r)
}

// GetGroupsAssociatedToChannelsByTeam retrieves the Mattermost Groups associated with channels in a given team
func (c *Client4) GetGroupsAssociatedToChannelsByTeam(teamId string, opts GroupSearchOpts) (map[string][]*GroupWithSchemeAdmin, *Response) {
	path := fmt.Sprintf("%s/groups_by_channels?q=%v&filter_allow_reference=%v", c.GetTeamRoute(teamId), opts.Q, opts.FilterAllowReference)
	if opts.PageOpts != nil {
		path = fmt.Sprintf("%s&page=%v&per_page=%v", path, opts.PageOpts.Page, opts.PageOpts.PerPage)
	}
	r, appErr := c.DoApiGet(path, "")
	if appErr != nil {
		return nil, BuildErrorResponse(r, appErr)
	}
	defer closeBody(r)

	responseData := struct {
		GroupsAssociatedToChannels map[string][]*GroupWithSchemeAdmin `json:"groups"`
	}{}
	if err := json.NewDecoder(r.Body).Decode(&responseData); err != nil {
		appErr := NewAppError("Api4.GetGroupsAssociatedToChannelsByTeam", "api.marshal_error", nil, err.Error(), http.StatusInternalServerError)
		return nil, BuildErrorResponse(r, appErr)
	}

	return responseData.GroupsAssociatedToChannels, BuildResponse(r)
}

// GetGroups retrieves Mattermost Groups
func (c *Client4) GetGroups(opts GroupSearchOpts) ([]*Group, *Response) {
	path := fmt.Sprintf(
		"%s?include_member_count=%v&not_associated_to_team=%v&not_associated_to_channel=%v&filter_allow_reference=%v&q=%v&filter_parent_team_permitted=%v",
		c.GetGroupsRoute(),
		opts.IncludeMemberCount,
		opts.NotAssociatedToTeam,
		opts.NotAssociatedToChannel,
		opts.FilterAllowReference,
		opts.Q,
		opts.FilterParentTeamPermitted,
	)
	if opts.Since > 0 {
		path = fmt.Sprintf("%s&since=%v", path, opts.Since)
	}
	if opts.PageOpts != nil {
		path = fmt.Sprintf("%s&page=%v&per_page=%v", path, opts.PageOpts.Page, opts.PageOpts.PerPage)
	}
	r, appErr := c.DoApiGet(path, "")
	if appErr != nil {
		return nil, BuildErrorResponse(r, appErr)
	}
	defer closeBody(r)

	return GroupsFromJson(r.Body), BuildResponse(r)
}

// GetGroupsByUserId retrieves Mattermost Groups for a user
func (c *Client4) GetGroupsByUserId(userId string) ([]*Group, *Response) {
	path := fmt.Sprintf(
		"%s/%v/groups",
		c.GetUsersRoute(),
		userId,
	)

	r, appErr := c.DoApiGet(path, "")
	if appErr != nil {
		return nil, BuildErrorResponse(r, appErr)
	}
	defer closeBody(r)
	return GroupsFromJson(r.Body), BuildResponse(r)
}

// Audits Section

// GetAudits returns a list of audits for the whole system.
func (c *Client4) GetAudits(page int, perPage int, etag string) (Audits, *Response) {
	query := fmt.Sprintf("?page=%v&per_page=%v", page, perPage)
	r, err := c.DoApiGet("/audits"+query, etag)
	if err != nil {
		return nil, BuildErrorResponse(r, err)
	}
	defer closeBody(r)
	return AuditsFromJson(r.Body), BuildResponse(r)
}

// Brand Section

// GetBrandImage retrieves the previously uploaded brand image.
func (c *Client4) GetBrandImage() ([]byte, *Response) {
	r, appErr := c.DoApiGet(c.GetBrandRoute()+"/image", "")
	if appErr != nil {
		return nil, BuildErrorResponse(r, appErr)
	}
	defer closeBody(r)

	if r.StatusCode >= 300 {
		return nil, BuildErrorResponse(r, AppErrorFromJson(r.Body))
	}

	data, err := ioutil.ReadAll(r.Body)
	if err != nil {
		return nil, BuildErrorResponse(r, NewAppError("GetBrandImage", "model.client.read_file.app_error", nil, err.Error(), r.StatusCode))
	}

	return data, BuildResponse(r)
}

// DeleteBrandImage deletes the brand image for the system.
func (c *Client4) DeleteBrandImage() *Response {
	r, err := c.DoApiDelete(c.GetBrandRoute() + "/image")
	if err != nil {
		return BuildErrorResponse(r, err)
	}
	return BuildResponse(r)
}

// UploadBrandImage sets the brand image for the system.
func (c *Client4) UploadBrandImage(data []byte) (bool, *Response) {
	body := &bytes.Buffer{}
	writer := multipart.NewWriter(body)

	part, err := writer.CreateFormFile("image", "brand.png")
	if err != nil {
		return false, &Response{Error: NewAppError("UploadBrandImage", "model.client.set_profile_user.no_file.app_error", nil, err.Error(), http.StatusBadRequest)}
	}

	if _, err = io.Copy(part, bytes.NewBuffer(data)); err != nil {
		return false, &Response{Error: NewAppError("UploadBrandImage", "model.client.set_profile_user.no_file.app_error", nil, err.Error(), http.StatusBadRequest)}
	}

	if err = writer.Close(); err != nil {
		return false, &Response{Error: NewAppError("UploadBrandImage", "model.client.set_profile_user.writer.app_error", nil, err.Error(), http.StatusBadRequest)}
	}

	rq, err := http.NewRequest("POST", c.ApiUrl+c.GetBrandRoute()+"/image", bytes.NewReader(body.Bytes()))
	if err != nil {
		return false, &Response{Error: NewAppError("UploadBrandImage", "model.client.connecting.app_error", nil, err.Error(), http.StatusBadRequest)}
	}
	rq.Header.Set("Content-Type", writer.FormDataContentType())

	if len(c.AuthToken) > 0 {
		rq.Header.Set(HEADER_AUTH, c.AuthType+" "+c.AuthToken)
	}

	rp, err := c.HttpClient.Do(rq)
	if err != nil || rp == nil {
		return false, &Response{StatusCode: http.StatusForbidden, Error: NewAppError(c.GetBrandRoute()+"/image", "model.client.connecting.app_error", nil, err.Error(), http.StatusForbidden)}
	}
	defer closeBody(rp)

	if rp.StatusCode >= 300 {
		return false, BuildErrorResponse(rp, AppErrorFromJson(rp.Body))
	}

	return CheckStatusOK(rp), BuildResponse(rp)
}

// Logs Section

// GetLogs page of logs as a string array.
func (c *Client4) GetLogs(page, perPage int) ([]string, *Response) {
	query := fmt.Sprintf("?page=%v&logs_per_page=%v", page, perPage)
	r, err := c.DoApiGet("/logs"+query, "")
	if err != nil {
		return nil, BuildErrorResponse(r, err)
	}
	defer closeBody(r)
	return ArrayFromJson(r.Body), BuildResponse(r)
}

// PostLog is a convenience Web Service call so clients can log messages into
// the server-side logs. For example we typically log javascript error messages
// into the server-side. It returns the log message if the logging was successful.
func (c *Client4) PostLog(message map[string]string) (map[string]string, *Response) {
	r, err := c.DoApiPost("/logs", MapToJson(message))
	if err != nil {
		return nil, BuildErrorResponse(r, err)
	}
	defer closeBody(r)
	return MapFromJson(r.Body), BuildResponse(r)
}

// OAuth Section

// CreateOAuthApp will register a new OAuth 2.0 client application with Mattermost acting as an OAuth 2.0 service provider.
func (c *Client4) CreateOAuthApp(app *OAuthApp) (*OAuthApp, *Response) {
	r, err := c.DoApiPost(c.GetOAuthAppsRoute(), app.ToJson())
	if err != nil {
		return nil, BuildErrorResponse(r, err)
	}
	defer closeBody(r)
	return OAuthAppFromJson(r.Body), BuildResponse(r)
}

// UpdateOAuthApp updates a page of registered OAuth 2.0 client applications with Mattermost acting as an OAuth 2.0 service provider.
func (c *Client4) UpdateOAuthApp(app *OAuthApp) (*OAuthApp, *Response) {
	r, err := c.DoApiPut(c.GetOAuthAppRoute(app.Id), app.ToJson())
	if err != nil {
		return nil, BuildErrorResponse(r, err)
	}
	defer closeBody(r)
	return OAuthAppFromJson(r.Body), BuildResponse(r)
}

// GetOAuthApps gets a page of registered OAuth 2.0 client applications with Mattermost acting as an OAuth 2.0 service provider.
func (c *Client4) GetOAuthApps(page, perPage int) ([]*OAuthApp, *Response) {
	query := fmt.Sprintf("?page=%v&per_page=%v", page, perPage)
	r, err := c.DoApiGet(c.GetOAuthAppsRoute()+query, "")
	if err != nil {
		return nil, BuildErrorResponse(r, err)
	}
	defer closeBody(r)
	return OAuthAppListFromJson(r.Body), BuildResponse(r)
}

// GetOAuthApp gets a registered OAuth 2.0 client application with Mattermost acting as an OAuth 2.0 service provider.
func (c *Client4) GetOAuthApp(appId string) (*OAuthApp, *Response) {
	r, err := c.DoApiGet(c.GetOAuthAppRoute(appId), "")
	if err != nil {
		return nil, BuildErrorResponse(r, err)
	}
	defer closeBody(r)
	return OAuthAppFromJson(r.Body), BuildResponse(r)
}

// GetOAuthAppInfo gets a sanitized version of a registered OAuth 2.0 client application with Mattermost acting as an OAuth 2.0 service provider.
func (c *Client4) GetOAuthAppInfo(appId string) (*OAuthApp, *Response) {
	r, err := c.DoApiGet(c.GetOAuthAppRoute(appId)+"/info", "")
	if err != nil {
		return nil, BuildErrorResponse(r, err)
	}
	defer closeBody(r)
	return OAuthAppFromJson(r.Body), BuildResponse(r)
}

// DeleteOAuthApp deletes a registered OAuth 2.0 client application.
func (c *Client4) DeleteOAuthApp(appId string) (bool, *Response) {
	r, err := c.DoApiDelete(c.GetOAuthAppRoute(appId))
	if err != nil {
		return false, BuildErrorResponse(r, err)
	}
	defer closeBody(r)
	return CheckStatusOK(r), BuildResponse(r)
}

// RegenerateOAuthAppSecret regenerates the client secret for a registered OAuth 2.0 client application.
func (c *Client4) RegenerateOAuthAppSecret(appId string) (*OAuthApp, *Response) {
	r, err := c.DoApiPost(c.GetOAuthAppRoute(appId)+"/regen_secret", "")
	if err != nil {
		return nil, BuildErrorResponse(r, err)
	}
	defer closeBody(r)
	return OAuthAppFromJson(r.Body), BuildResponse(r)
}

// GetAuthorizedOAuthAppsForUser gets a page of OAuth 2.0 client applications the user has authorized to use access their account.
func (c *Client4) GetAuthorizedOAuthAppsForUser(userId string, page, perPage int) ([]*OAuthApp, *Response) {
	query := fmt.Sprintf("?page=%v&per_page=%v", page, perPage)
	r, err := c.DoApiGet(c.GetUserRoute(userId)+"/oauth/apps/authorized"+query, "")
	if err != nil {
		return nil, BuildErrorResponse(r, err)
	}
	defer closeBody(r)
	return OAuthAppListFromJson(r.Body), BuildResponse(r)
}

// AuthorizeOAuthApp will authorize an OAuth 2.0 client application to access a user's account and provide a redirect link to follow.
func (c *Client4) AuthorizeOAuthApp(authRequest *AuthorizeRequest) (string, *Response) {
	r, err := c.DoApiRequest(http.MethodPost, c.Url+"/oauth/authorize", authRequest.ToJson(), "")
	if err != nil {
		return "", BuildErrorResponse(r, err)
	}
	defer closeBody(r)
	return MapFromJson(r.Body)["redirect"], BuildResponse(r)
}

// DeauthorizeOAuthApp will deauthorize an OAuth 2.0 client application from accessing a user's account.
func (c *Client4) DeauthorizeOAuthApp(appId string) (bool, *Response) {
	requestData := map[string]string{"client_id": appId}
	r, err := c.DoApiRequest(http.MethodPost, c.Url+"/oauth/deauthorize", MapToJson(requestData), "")
	if err != nil {
		return false, BuildErrorResponse(r, err)
	}
	defer closeBody(r)
	return CheckStatusOK(r), BuildResponse(r)
}

// GetOAuthAccessToken is a test helper function for the OAuth access token endpoint.
func (c *Client4) GetOAuthAccessToken(data url.Values) (*AccessResponse, *Response) {
	rq, err := http.NewRequest(http.MethodPost, c.Url+"/oauth/access_token", strings.NewReader(data.Encode()))
	if err != nil {
		return nil, &Response{Error: NewAppError(c.Url+"/oauth/access_token", "model.client.connecting.app_error", nil, err.Error(), http.StatusBadRequest)}
	}
	rq.Header.Set("Content-Type", "application/x-www-form-urlencoded")

	if len(c.AuthToken) > 0 {
		rq.Header.Set(HEADER_AUTH, c.AuthType+" "+c.AuthToken)
	}

	rp, err := c.HttpClient.Do(rq)
	if err != nil || rp == nil {
		return nil, &Response{StatusCode: http.StatusForbidden, Error: NewAppError(c.Url+"/oauth/access_token", "model.client.connecting.app_error", nil, err.Error(), 403)}
	}
	defer closeBody(rp)

	if rp.StatusCode >= 300 {
		return nil, BuildErrorResponse(rp, AppErrorFromJson(rp.Body))
	}

	return AccessResponseFromJson(rp.Body), BuildResponse(rp)
}

// Elasticsearch Section

// TestElasticsearch will attempt to connect to the configured Elasticsearch server and return OK if configured.
// correctly.
func (c *Client4) TestElasticsearch() (bool, *Response) {
	r, err := c.DoApiPost(c.GetElasticsearchRoute()+"/test", "")
	if err != nil {
		return false, BuildErrorResponse(r, err)
	}
	defer closeBody(r)
	return CheckStatusOK(r), BuildResponse(r)
}

// PurgeElasticsearchIndexes immediately deletes all Elasticsearch indexes.
func (c *Client4) PurgeElasticsearchIndexes() (bool, *Response) {
	r, err := c.DoApiPost(c.GetElasticsearchRoute()+"/purge_indexes", "")
	if err != nil {
		return false, BuildErrorResponse(r, err)
	}
	defer closeBody(r)
	return CheckStatusOK(r), BuildResponse(r)
}

// Bleve Section

// PurgeBleveIndexes immediately deletes all Bleve indexes.
func (c *Client4) PurgeBleveIndexes() (bool, *Response) {
	r, err := c.DoApiPost(c.GetBleveRoute()+"/purge_indexes", "")
	if err != nil {
		return false, BuildErrorResponse(r, err)
	}
	defer closeBody(r)
	return CheckStatusOK(r), BuildResponse(r)
}

// Data Retention Section

// GetDataRetentionPolicy will get the current server data retention policy details.
func (c *Client4) GetDataRetentionPolicy() (*DataRetentionPolicy, *Response) {
	r, err := c.DoApiGet(c.GetDataRetentionRoute()+"/policy", "")
	if err != nil {
		return nil, BuildErrorResponse(r, err)
	}
	defer closeBody(r)
	return DataRetentionPolicyFromJson(r.Body), BuildResponse(r)
}

// Commands Section

// CreateCommand will create a new command if the user have the right permissions.
func (c *Client4) CreateCommand(cmd *Command) (*Command, *Response) {
	r, err := c.DoApiPost(c.GetCommandsRoute(), cmd.ToJson())
	if err != nil {
		return nil, BuildErrorResponse(r, err)
	}
	defer closeBody(r)
	return CommandFromJson(r.Body), BuildResponse(r)
}

// UpdateCommand updates a command based on the provided Command struct.
func (c *Client4) UpdateCommand(cmd *Command) (*Command, *Response) {
	r, err := c.DoApiPut(c.GetCommandRoute(cmd.Id), cmd.ToJson())
	if err != nil {
		return nil, BuildErrorResponse(r, err)
	}
	defer closeBody(r)
	return CommandFromJson(r.Body), BuildResponse(r)
}

// MoveCommand moves a command to a different team.
func (c *Client4) MoveCommand(teamId string, commandId string) (bool, *Response) {
	cmr := CommandMoveRequest{TeamId: teamId}
	r, err := c.DoApiPut(c.GetCommandMoveRoute(commandId), cmr.ToJson())
	if err != nil {
		return false, BuildErrorResponse(r, err)
	}
	defer closeBody(r)
	return CheckStatusOK(r), BuildResponse(r)
}

// DeleteCommand deletes a command based on the provided command id string.
func (c *Client4) DeleteCommand(commandId string) (bool, *Response) {
	r, err := c.DoApiDelete(c.GetCommandRoute(commandId))
	if err != nil {
		return false, BuildErrorResponse(r, err)
	}
	defer closeBody(r)
	return CheckStatusOK(r), BuildResponse(r)
}

// ListCommands will retrieve a list of commands available in the team.
func (c *Client4) ListCommands(teamId string, customOnly bool) ([]*Command, *Response) {
	query := fmt.Sprintf("?team_id=%v&custom_only=%v", teamId, customOnly)
	r, err := c.DoApiGet(c.GetCommandsRoute()+query, "")
	if err != nil {
		return nil, BuildErrorResponse(r, err)
	}
	defer closeBody(r)
	return CommandListFromJson(r.Body), BuildResponse(r)
}

// ListCommandAutocompleteSuggestions will retrieve a list of suggestions for a userInput.
func (c *Client4) ListCommandAutocompleteSuggestions(userInput, teamId string) ([]AutocompleteSuggestion, *Response) {
	query := fmt.Sprintf("/commands/autocomplete_suggestions?user_input=%v", userInput)
	r, err := c.DoApiGet(c.GetTeamRoute(teamId)+query, "")
	if err != nil {
		return nil, BuildErrorResponse(r, err)
	}
	defer closeBody(r)
	return AutocompleteSuggestionsFromJSON(r.Body), BuildResponse(r)
}

// GetCommandById will retrieve a command by id.
func (c *Client4) GetCommandById(cmdId string) (*Command, *Response) {
	url := fmt.Sprintf("%s/%s", c.GetCommandsRoute(), cmdId)
	r, err := c.DoApiGet(url, "")
	if err != nil {
		return nil, BuildErrorResponse(r, err)
	}
	defer closeBody(r)
	return CommandFromJson(r.Body), BuildResponse(r)
}

// ExecuteCommand executes a given slash command.
func (c *Client4) ExecuteCommand(channelId, command string) (*CommandResponse, *Response) {
	commandArgs := &CommandArgs{
		ChannelId: channelId,
		Command:   command,
	}
	r, err := c.DoApiPost(c.GetCommandsRoute()+"/execute", commandArgs.ToJson())
	if err != nil {
		return nil, BuildErrorResponse(r, err)
	}
	defer closeBody(r)

	response, _ := CommandResponseFromJson(r.Body)
	return response, BuildResponse(r)
}

// ExecuteCommandWithTeam executes a given slash command against the specified team.
// Use this when executing slash commands in a DM/GM, since the team id cannot be inferred in that case.
func (c *Client4) ExecuteCommandWithTeam(channelId, teamId, command string) (*CommandResponse, *Response) {
	commandArgs := &CommandArgs{
		ChannelId: channelId,
		TeamId:    teamId,
		Command:   command,
	}
	r, err := c.DoApiPost(c.GetCommandsRoute()+"/execute", commandArgs.ToJson())
	if err != nil {
		return nil, BuildErrorResponse(r, err)
	}
	defer closeBody(r)

	response, _ := CommandResponseFromJson(r.Body)
	return response, BuildResponse(r)
}

// ListAutocompleteCommands will retrieve a list of commands available in the team.
func (c *Client4) ListAutocompleteCommands(teamId string) ([]*Command, *Response) {
	r, err := c.DoApiGet(c.GetTeamAutoCompleteCommandsRoute(teamId), "")
	if err != nil {
		return nil, BuildErrorResponse(r, err)
	}
	defer closeBody(r)
	return CommandListFromJson(r.Body), BuildResponse(r)
}

// RegenCommandToken will create a new token if the user have the right permissions.
func (c *Client4) RegenCommandToken(commandId string) (string, *Response) {
	r, err := c.DoApiPut(c.GetCommandRoute(commandId)+"/regen_token", "")
	if err != nil {
		return "", BuildErrorResponse(r, err)
	}
	defer closeBody(r)
	return MapFromJson(r.Body)["token"], BuildResponse(r)
}

// Status Section

// GetUserStatus returns a user based on the provided user id string.
func (c *Client4) GetUserStatus(userId, etag string) (*Status, *Response) {
	r, err := c.DoApiGet(c.GetUserStatusRoute(userId), etag)
	if err != nil {
		return nil, BuildErrorResponse(r, err)
	}
	defer closeBody(r)
	return StatusFromJson(r.Body), BuildResponse(r)
}

// GetUsersStatusesByIds returns a list of users status based on the provided user ids.
func (c *Client4) GetUsersStatusesByIds(userIds []string) ([]*Status, *Response) {
	r, err := c.DoApiPost(c.GetUserStatusesRoute()+"/ids", ArrayToJson(userIds))
	if err != nil {
		return nil, BuildErrorResponse(r, err)
	}
	defer closeBody(r)
	return StatusListFromJson(r.Body), BuildResponse(r)
}

// UpdateUserStatus sets a user's status based on the provided user id string.
func (c *Client4) UpdateUserStatus(userId string, userStatus *Status) (*Status, *Response) {
	r, err := c.DoApiPut(c.GetUserStatusRoute(userId), userStatus.ToJson())
	if err != nil {
		return nil, BuildErrorResponse(r, err)
	}
	defer closeBody(r)
	return StatusFromJson(r.Body), BuildResponse(r)
}

// Emoji Section

// CreateEmoji will save an emoji to the server if the current user has permission
// to do so. If successful, the provided emoji will be returned with its Id field
// filled in. Otherwise, an error will be returned.
func (c *Client4) CreateEmoji(emoji *Emoji, image []byte, filename string) (*Emoji, *Response) {
	body := &bytes.Buffer{}
	writer := multipart.NewWriter(body)

	part, err := writer.CreateFormFile("image", filename)
	if err != nil {
		return nil, &Response{StatusCode: http.StatusForbidden, Error: NewAppError("CreateEmoji", "model.client.create_emoji.image.app_error", nil, err.Error(), 0)}
	}

	if _, err := io.Copy(part, bytes.NewBuffer(image)); err != nil {
		return nil, &Response{StatusCode: http.StatusForbidden, Error: NewAppError("CreateEmoji", "model.client.create_emoji.image.app_error", nil, err.Error(), 0)}
	}

	if err := writer.WriteField("emoji", emoji.ToJson()); err != nil {
		return nil, &Response{StatusCode: http.StatusForbidden, Error: NewAppError("CreateEmoji", "model.client.create_emoji.emoji.app_error", nil, err.Error(), 0)}
	}

	if err := writer.Close(); err != nil {
		return nil, &Response{StatusCode: http.StatusForbidden, Error: NewAppError("CreateEmoji", "model.client.create_emoji.writer.app_error", nil, err.Error(), 0)}
	}

	return c.DoEmojiUploadFile(c.GetEmojisRoute(), body.Bytes(), writer.FormDataContentType())
}

// GetEmojiList returns a page of custom emoji on the system.
func (c *Client4) GetEmojiList(page, perPage int) ([]*Emoji, *Response) {
	query := fmt.Sprintf("?page=%v&per_page=%v", page, perPage)
	r, err := c.DoApiGet(c.GetEmojisRoute()+query, "")
	if err != nil {
		return nil, BuildErrorResponse(r, err)
	}
	defer closeBody(r)
	return EmojiListFromJson(r.Body), BuildResponse(r)
}

// GetSortedEmojiList returns a page of custom emoji on the system sorted based on the sort
// parameter, blank for no sorting and "name" to sort by emoji names.
func (c *Client4) GetSortedEmojiList(page, perPage int, sort string) ([]*Emoji, *Response) {
	query := fmt.Sprintf("?page=%v&per_page=%v&sort=%v", page, perPage, sort)
	r, err := c.DoApiGet(c.GetEmojisRoute()+query, "")
	if err != nil {
		return nil, BuildErrorResponse(r, err)
	}
	defer closeBody(r)
	return EmojiListFromJson(r.Body), BuildResponse(r)
}

// DeleteEmoji delete an custom emoji on the provided emoji id string.
func (c *Client4) DeleteEmoji(emojiId string) (bool, *Response) {
	r, err := c.DoApiDelete(c.GetEmojiRoute(emojiId))
	if err != nil {
		return false, BuildErrorResponse(r, err)
	}
	defer closeBody(r)
	return CheckStatusOK(r), BuildResponse(r)
}

// GetEmoji returns a custom emoji based on the emojiId string.
func (c *Client4) GetEmoji(emojiId string) (*Emoji, *Response) {
	r, err := c.DoApiGet(c.GetEmojiRoute(emojiId), "")
	if err != nil {
		return nil, BuildErrorResponse(r, err)
	}
	defer closeBody(r)
	return EmojiFromJson(r.Body), BuildResponse(r)
}

// GetEmojiByName returns a custom emoji based on the name string.
func (c *Client4) GetEmojiByName(name string) (*Emoji, *Response) {
	r, err := c.DoApiGet(c.GetEmojiByNameRoute(name), "")
	if err != nil {
		return nil, BuildErrorResponse(r, err)
	}
	defer closeBody(r)
	return EmojiFromJson(r.Body), BuildResponse(r)
}

// GetEmojiImage returns the emoji image.
func (c *Client4) GetEmojiImage(emojiId string) ([]byte, *Response) {
	r, apErr := c.DoApiGet(c.GetEmojiRoute(emojiId)+"/image", "")
	if apErr != nil {
		return nil, BuildErrorResponse(r, apErr)
	}
	defer closeBody(r)

	data, err := ioutil.ReadAll(r.Body)
	if err != nil {
		return nil, BuildErrorResponse(r, NewAppError("GetEmojiImage", "model.client.read_file.app_error", nil, err.Error(), r.StatusCode))
	}

	return data, BuildResponse(r)
}

// SearchEmoji returns a list of emoji matching some search criteria.
func (c *Client4) SearchEmoji(search *EmojiSearch) ([]*Emoji, *Response) {
	r, err := c.DoApiPost(c.GetEmojisRoute()+"/search", search.ToJson())
	if err != nil {
		return nil, BuildErrorResponse(r, err)
	}
	defer closeBody(r)
	return EmojiListFromJson(r.Body), BuildResponse(r)
}

// AutocompleteEmoji returns a list of emoji starting with or matching name.
func (c *Client4) AutocompleteEmoji(name string, etag string) ([]*Emoji, *Response) {
	query := fmt.Sprintf("?name=%v", name)
	r, err := c.DoApiGet(c.GetEmojisRoute()+"/autocomplete"+query, "")
	if err != nil {
		return nil, BuildErrorResponse(r, err)
	}
	defer closeBody(r)
	return EmojiListFromJson(r.Body), BuildResponse(r)
}

// Reaction Section

// SaveReaction saves an emoji reaction for a post. Returns the saved reaction if successful, otherwise an error will be returned.
func (c *Client4) SaveReaction(reaction *Reaction) (*Reaction, *Response) {
	r, err := c.DoApiPost(c.GetReactionsRoute(), reaction.ToJson())
	if err != nil {
		return nil, BuildErrorResponse(r, err)
	}
	defer closeBody(r)
	return ReactionFromJson(r.Body), BuildResponse(r)
}

// GetReactions returns a list of reactions to a post.
func (c *Client4) GetReactions(postId string) ([]*Reaction, *Response) {
	r, err := c.DoApiGet(c.GetPostRoute(postId)+"/reactions", "")
	if err != nil {
		return nil, BuildErrorResponse(r, err)
	}
	defer closeBody(r)
	return ReactionsFromJson(r.Body), BuildResponse(r)
}

// DeleteReaction deletes reaction of a user in a post.
func (c *Client4) DeleteReaction(reaction *Reaction) (bool, *Response) {
	r, err := c.DoApiDelete(c.GetUserRoute(reaction.UserId) + c.GetPostRoute(reaction.PostId) + fmt.Sprintf("/reactions/%v", reaction.EmojiName))
	if err != nil {
		return false, BuildErrorResponse(r, err)
	}
	defer closeBody(r)
	return CheckStatusOK(r), BuildResponse(r)
}

// FetchBulkReactions returns a map of postIds and corresponding reactions
func (c *Client4) GetBulkReactions(postIds []string) (map[string][]*Reaction, *Response) {
	r, err := c.DoApiPost(c.GetPostsRoute()+"/ids/reactions", ArrayToJson(postIds))
	if err != nil {
		return nil, BuildErrorResponse(r, err)
	}
	defer closeBody(r)
	return MapPostIdToReactionsFromJson(r.Body), BuildResponse(r)
}

// Timezone Section

// GetSupportedTimezone returns a page of supported timezones on the system.
func (c *Client4) GetSupportedTimezone() ([]string, *Response) {
	r, err := c.DoApiGet(c.GetTimezonesRoute(), "")
	if err != nil {
		return nil, BuildErrorResponse(r, err)
	}
	defer closeBody(r)
	var timezones []string
	json.NewDecoder(r.Body).Decode(&timezones)
	return timezones, BuildResponse(r)
}

// Open Graph Metadata Section

// OpenGraph return the open graph metadata for a particular url if the site have the metadata.
func (c *Client4) OpenGraph(url string) (map[string]string, *Response) {
	requestBody := make(map[string]string)
	requestBody["url"] = url

	r, err := c.DoApiPost(c.GetOpenGraphRoute(), MapToJson(requestBody))
	if err != nil {
		return nil, BuildErrorResponse(r, err)
	}
	defer closeBody(r)
	return MapFromJson(r.Body), BuildResponse(r)
}

// Jobs Section

// GetJob gets a single job.
func (c *Client4) GetJob(id string) (*Job, *Response) {
	r, err := c.DoApiGet(c.GetJobsRoute()+fmt.Sprintf("/%v", id), "")
	if err != nil {
		return nil, BuildErrorResponse(r, err)
	}
	defer closeBody(r)
	return JobFromJson(r.Body), BuildResponse(r)
}

// GetJobs gets all jobs, sorted with the job that was created most recently first.
func (c *Client4) GetJobs(page int, perPage int) ([]*Job, *Response) {
	r, err := c.DoApiGet(c.GetJobsRoute()+fmt.Sprintf("?page=%v&per_page=%v", page, perPage), "")
	if err != nil {
		return nil, BuildErrorResponse(r, err)
	}
	defer closeBody(r)
	return JobsFromJson(r.Body), BuildResponse(r)
}

// GetJobsByType gets all jobs of a given type, sorted with the job that was created most recently first.
func (c *Client4) GetJobsByType(jobType string, page int, perPage int) ([]*Job, *Response) {
	r, err := c.DoApiGet(c.GetJobsRoute()+fmt.Sprintf("/type/%v?page=%v&per_page=%v", jobType, page, perPage), "")
	if err != nil {
		return nil, BuildErrorResponse(r, err)
	}
	defer closeBody(r)
	return JobsFromJson(r.Body), BuildResponse(r)
}

// CreateJob creates a job based on the provided job struct.
func (c *Client4) CreateJob(job *Job) (*Job, *Response) {
	r, err := c.DoApiPost(c.GetJobsRoute(), job.ToJson())
	if err != nil {
		return nil, BuildErrorResponse(r, err)
	}
	defer closeBody(r)
	return JobFromJson(r.Body), BuildResponse(r)
}

// CancelJob requests the cancellation of the job with the provided Id.
func (c *Client4) CancelJob(jobId string) (bool, *Response) {
	r, err := c.DoApiPost(c.GetJobsRoute()+fmt.Sprintf("/%v/cancel", jobId), "")
	if err != nil {
		return false, BuildErrorResponse(r, err)
	}
	defer closeBody(r)
	return CheckStatusOK(r), BuildResponse(r)
}

// Roles Section

// GetRole gets a single role by ID.
func (c *Client4) GetRole(id string) (*Role, *Response) {
	r, err := c.DoApiGet(c.GetRolesRoute()+fmt.Sprintf("/%v", id), "")
	if err != nil {
		return nil, BuildErrorResponse(r, err)
	}
	defer closeBody(r)
	return RoleFromJson(r.Body), BuildResponse(r)
}

// GetRoleByName gets a single role by Name.
func (c *Client4) GetRoleByName(name string) (*Role, *Response) {
	r, err := c.DoApiGet(c.GetRolesRoute()+fmt.Sprintf("/name/%v", name), "")
	if err != nil {
		return nil, BuildErrorResponse(r, err)
	}
	defer closeBody(r)
	return RoleFromJson(r.Body), BuildResponse(r)
}

// GetRolesByNames returns a list of roles based on the provided role names.
func (c *Client4) GetRolesByNames(roleNames []string) ([]*Role, *Response) {
	r, err := c.DoApiPost(c.GetRolesRoute()+"/names", ArrayToJson(roleNames))
	if err != nil {
		return nil, BuildErrorResponse(r, err)
	}
	defer closeBody(r)
	return RoleListFromJson(r.Body), BuildResponse(r)
}

// PatchRole partially updates a role in the system. Any missing fields are not updated.
func (c *Client4) PatchRole(roleId string, patch *RolePatch) (*Role, *Response) {
	r, err := c.DoApiPut(c.GetRolesRoute()+fmt.Sprintf("/%v/patch", roleId), patch.ToJson())
	if err != nil {
		return nil, BuildErrorResponse(r, err)
	}
	defer closeBody(r)
	return RoleFromJson(r.Body), BuildResponse(r)
}

// Schemes Section

// CreateScheme creates a new Scheme.
func (c *Client4) CreateScheme(scheme *Scheme) (*Scheme, *Response) {
	r, err := c.DoApiPost(c.GetSchemesRoute(), scheme.ToJson())
	if err != nil {
		return nil, BuildErrorResponse(r, err)
	}
	defer closeBody(r)
	return SchemeFromJson(r.Body), BuildResponse(r)
}

// GetScheme gets a single scheme by ID.
func (c *Client4) GetScheme(id string) (*Scheme, *Response) {
	r, err := c.DoApiGet(c.GetSchemeRoute(id), "")
	if err != nil {
		return nil, BuildErrorResponse(r, err)
	}
	defer closeBody(r)
	return SchemeFromJson(r.Body), BuildResponse(r)
}

// GetSchemes gets all schemes, sorted with the most recently created first, optionally filtered by scope.
func (c *Client4) GetSchemes(scope string, page int, perPage int) ([]*Scheme, *Response) {
	r, err := c.DoApiGet(c.GetSchemesRoute()+fmt.Sprintf("?scope=%v&page=%v&per_page=%v", scope, page, perPage), "")
	if err != nil {
		return nil, BuildErrorResponse(r, err)
	}
	defer closeBody(r)
	return SchemesFromJson(r.Body), BuildResponse(r)
}

// DeleteScheme deletes a single scheme by ID.
func (c *Client4) DeleteScheme(id string) (bool, *Response) {
	r, err := c.DoApiDelete(c.GetSchemeRoute(id))
	if err != nil {
		return false, BuildErrorResponse(r, err)
	}
	defer closeBody(r)
	return CheckStatusOK(r), BuildResponse(r)
}

// PatchScheme partially updates a scheme in the system. Any missing fields are not updated.
func (c *Client4) PatchScheme(id string, patch *SchemePatch) (*Scheme, *Response) {
	r, err := c.DoApiPut(c.GetSchemeRoute(id)+"/patch", patch.ToJson())
	if err != nil {
		return nil, BuildErrorResponse(r, err)
	}
	defer closeBody(r)
	return SchemeFromJson(r.Body), BuildResponse(r)
}

// GetTeamsForScheme gets the teams using this scheme, sorted alphabetically by display name.
func (c *Client4) GetTeamsForScheme(schemeId string, page int, perPage int) ([]*Team, *Response) {
	r, err := c.DoApiGet(c.GetSchemeRoute(schemeId)+fmt.Sprintf("/teams?page=%v&per_page=%v", page, perPage), "")
	if err != nil {
		return nil, BuildErrorResponse(r, err)
	}
	defer closeBody(r)
	return TeamListFromJson(r.Body), BuildResponse(r)
}

// GetChannelsForScheme gets the channels using this scheme, sorted alphabetically by display name.
func (c *Client4) GetChannelsForScheme(schemeId string, page int, perPage int) (ChannelList, *Response) {
	r, err := c.DoApiGet(c.GetSchemeRoute(schemeId)+fmt.Sprintf("/channels?page=%v&per_page=%v", page, perPage), "")
	if err != nil {
		return nil, BuildErrorResponse(r, err)
	}
	defer closeBody(r)
	return *ChannelListFromJson(r.Body), BuildResponse(r)
}

// Plugin Section

// UploadPlugin takes an io.Reader stream pointing to the contents of a .tar.gz plugin.
// WARNING: PLUGINS ARE STILL EXPERIMENTAL. THIS FUNCTION IS SUBJECT TO CHANGE.
func (c *Client4) UploadPlugin(file io.Reader) (*Manifest, *Response) {
	return c.uploadPlugin(file, false)
}

func (c *Client4) UploadPluginForced(file io.Reader) (*Manifest, *Response) {
	return c.uploadPlugin(file, true)
}

func (c *Client4) uploadPlugin(file io.Reader, force bool) (*Manifest, *Response) {
	body := new(bytes.Buffer)
	writer := multipart.NewWriter(body)

	if force {
		err := writer.WriteField("force", c.boolString(true))
		if err != nil {
			return nil, &Response{Error: NewAppError("UploadPlugin", "model.client.writer.app_error", nil, err.Error(), 0)}
		}
	}

	part, err := writer.CreateFormFile("plugin", "plugin.tar.gz")
	if err != nil {
		return nil, &Response{Error: NewAppError("UploadPlugin", "model.client.writer.app_error", nil, err.Error(), 0)}
	}

	if _, err = io.Copy(part, file); err != nil {
		return nil, &Response{Error: NewAppError("UploadPlugin", "model.client.writer.app_error", nil, err.Error(), 0)}
	}

	if err = writer.Close(); err != nil {
		return nil, &Response{Error: NewAppError("UploadPlugin", "model.client.writer.app_error", nil, err.Error(), 0)}
	}

	rq, err := http.NewRequest("POST", c.ApiUrl+c.GetPluginsRoute(), body)
	if err != nil {
		return nil, &Response{Error: NewAppError("UploadPlugin", "model.client.connecting.app_error", nil, err.Error(), http.StatusBadRequest)}
	}
	rq.Header.Set("Content-Type", writer.FormDataContentType())

	if len(c.AuthToken) > 0 {
		rq.Header.Set(HEADER_AUTH, c.AuthType+" "+c.AuthToken)
	}

	rp, err := c.HttpClient.Do(rq)
	if err != nil || rp == nil {
		return nil, BuildErrorResponse(rp, NewAppError("UploadPlugin", "model.client.connecting.app_error", nil, err.Error(), 0))
	}
	defer closeBody(rp)

	if rp.StatusCode >= 300 {
		return nil, BuildErrorResponse(rp, AppErrorFromJson(rp.Body))
	}

	return ManifestFromJson(rp.Body), BuildResponse(rp)
}

func (c *Client4) InstallPluginFromUrl(downloadUrl string, force bool) (*Manifest, *Response) {
	forceStr := c.boolString(force)

	url := fmt.Sprintf("%s?plugin_download_url=%s&force=%s", c.GetPluginsRoute()+"/install_from_url", url.QueryEscape(downloadUrl), forceStr)
	r, err := c.DoApiPost(url, "")
	if err != nil {
		return nil, BuildErrorResponse(r, err)
	}
	defer closeBody(r)
	return ManifestFromJson(r.Body), BuildResponse(r)
}

// InstallMarketplacePlugin will install marketplace plugin.
// WARNING: PLUGINS ARE STILL EXPERIMENTAL. THIS FUNCTION IS SUBJECT TO CHANGE.
func (c *Client4) InstallMarketplacePlugin(request *InstallMarketplacePluginRequest) (*Manifest, *Response) {
	json, err := request.ToJson()
	if err != nil {
		return nil, &Response{Error: NewAppError("InstallMarketplacePlugin", "model.client.plugin_request_to_json.app_error", nil, err.Error(), http.StatusBadRequest)}
	}
	r, appErr := c.DoApiPost(c.GetPluginsRoute()+"/marketplace", json)
	if appErr != nil {
		return nil, BuildErrorResponse(r, appErr)
	}
	defer closeBody(r)
	return ManifestFromJson(r.Body), BuildResponse(r)
}

// GetPlugins will return a list of plugin manifests for currently active plugins.
// WARNING: PLUGINS ARE STILL EXPERIMENTAL. THIS FUNCTION IS SUBJECT TO CHANGE.
func (c *Client4) GetPlugins() (*PluginsResponse, *Response) {
	r, err := c.DoApiGet(c.GetPluginsRoute(), "")
	if err != nil {
		return nil, BuildErrorResponse(r, err)
	}
	defer closeBody(r)
	return PluginsResponseFromJson(r.Body), BuildResponse(r)
}

// GetPluginStatuses will return the plugins installed on any server in the cluster, for reporting
// to the administrator via the system console.
// WARNING: PLUGINS ARE STILL EXPERIMENTAL. THIS FUNCTION IS SUBJECT TO CHANGE.
func (c *Client4) GetPluginStatuses() (PluginStatuses, *Response) {
	r, err := c.DoApiGet(c.GetPluginsRoute()+"/statuses", "")
	if err != nil {
		return nil, BuildErrorResponse(r, err)
	}
	defer closeBody(r)
	return PluginStatusesFromJson(r.Body), BuildResponse(r)
}

// RemovePlugin will disable and delete a plugin.
// WARNING: PLUGINS ARE STILL EXPERIMENTAL. THIS FUNCTION IS SUBJECT TO CHANGE.
func (c *Client4) RemovePlugin(id string) (bool, *Response) {
	r, err := c.DoApiDelete(c.GetPluginRoute(id))
	if err != nil {
		return false, BuildErrorResponse(r, err)
	}
	defer closeBody(r)
	return CheckStatusOK(r), BuildResponse(r)
}

// GetWebappPlugins will return a list of plugins that the webapp should download.
// WARNING: PLUGINS ARE STILL EXPERIMENTAL. THIS FUNCTION IS SUBJECT TO CHANGE.
func (c *Client4) GetWebappPlugins() ([]*Manifest, *Response) {
	r, err := c.DoApiGet(c.GetPluginsRoute()+"/webapp", "")
	if err != nil {
		return nil, BuildErrorResponse(r, err)
	}
	defer closeBody(r)
	return ManifestListFromJson(r.Body), BuildResponse(r)
}

// EnablePlugin will enable an plugin installed.
// WARNING: PLUGINS ARE STILL EXPERIMENTAL. THIS FUNCTION IS SUBJECT TO CHANGE.
func (c *Client4) EnablePlugin(id string) (bool, *Response) {
	r, err := c.DoApiPost(c.GetPluginRoute(id)+"/enable", "")
	if err != nil {
		return false, BuildErrorResponse(r, err)
	}
	defer closeBody(r)
	return CheckStatusOK(r), BuildResponse(r)
}

// DisablePlugin will disable an enabled plugin.
// WARNING: PLUGINS ARE STILL EXPERIMENTAL. THIS FUNCTION IS SUBJECT TO CHANGE.
func (c *Client4) DisablePlugin(id string) (bool, *Response) {
	r, err := c.DoApiPost(c.GetPluginRoute(id)+"/disable", "")
	if err != nil {
		return false, BuildErrorResponse(r, err)
	}
	defer closeBody(r)
	return CheckStatusOK(r), BuildResponse(r)
}

// GetMarketplacePlugins will return a list of plugins that an admin can install.
// WARNING: PLUGINS ARE STILL EXPERIMENTAL. THIS FUNCTION IS SUBJECT TO CHANGE.
func (c *Client4) GetMarketplacePlugins(filter *MarketplacePluginFilter) ([]*MarketplacePlugin, *Response) {
	route := c.GetPluginsRoute() + "/marketplace"
	u, parseErr := url.Parse(route)
	if parseErr != nil {
		return nil, &Response{Error: NewAppError("GetMarketplacePlugins", "model.client.parse_plugins.app_error", nil, parseErr.Error(), http.StatusBadRequest)}
	}

	filter.ApplyToURL(u)

	r, err := c.DoApiGet(u.String(), "")
	if err != nil {
		return nil, BuildErrorResponse(r, err)
	}
	defer closeBody(r)

	plugins, readerErr := MarketplacePluginsFromReader(r.Body)
	if readerErr != nil {
		return nil, BuildErrorResponse(r, NewAppError(route, "model.client.parse_plugins.app_error", nil, err.Error(), http.StatusBadRequest))
	}

	return plugins, BuildResponse(r)
}

// UpdateChannelScheme will update a channel's scheme.
func (c *Client4) UpdateChannelScheme(channelId, schemeId string) (bool, *Response) {
	sip := &SchemeIDPatch{SchemeID: &schemeId}
	r, err := c.DoApiPut(c.GetChannelSchemeRoute(channelId), sip.ToJson())
	if err != nil {
		return false, BuildErrorResponse(r, err)
	}
	defer closeBody(r)
	return CheckStatusOK(r), BuildResponse(r)
}

// UpdateTeamScheme will update a team's scheme.
func (c *Client4) UpdateTeamScheme(teamId, schemeId string) (bool, *Response) {
	sip := &SchemeIDPatch{SchemeID: &schemeId}
	r, err := c.DoApiPut(c.GetTeamSchemeRoute(teamId), sip.ToJson())
	if err != nil {
		return false, BuildErrorResponse(r, err)
	}
	defer closeBody(r)
	return CheckStatusOK(r), BuildResponse(r)
}

// GetRedirectLocation retrieves the value of the 'Location' header of an HTTP response for a given URL.
func (c *Client4) GetRedirectLocation(urlParam, etag string) (string, *Response) {
	url := fmt.Sprintf("%s?url=%s", c.GetRedirectLocationRoute(), url.QueryEscape(urlParam))
	r, err := c.DoApiGet(url, etag)
	if err != nil {
		return "", BuildErrorResponse(r, err)
	}
	defer closeBody(r)
	return MapFromJson(r.Body)["location"], BuildResponse(r)
}

// SetServerBusy will mark the server as busy, which disables non-critical services for `secs` seconds.
func (c *Client4) SetServerBusy(secs int) (bool, *Response) {
	url := fmt.Sprintf("%s?seconds=%d", c.GetServerBusyRoute(), secs)
	r, err := c.DoApiPost(url, "")
	if err != nil {
		return false, BuildErrorResponse(r, err)
	}
	defer closeBody(r)
	return CheckStatusOK(r), BuildResponse(r)
}

// ClearServerBusy will mark the server as not busy.
func (c *Client4) ClearServerBusy() (bool, *Response) {
	r, err := c.DoApiDelete(c.GetServerBusyRoute())
	if err != nil {
		return false, BuildErrorResponse(r, err)
	}
	defer closeBody(r)
	return CheckStatusOK(r), BuildResponse(r)
}

// GetServerBusy returns the current ServerBusyState including the time when a server marked busy
// will automatically have the flag cleared.
func (c *Client4) GetServerBusy() (*ServerBusyState, *Response) {
	r, err := c.DoApiGet(c.GetServerBusyRoute(), "")
	if err != nil {
		return nil, BuildErrorResponse(r, err)
	}
	defer closeBody(r)

	sbs := ServerBusyStateFromJson(r.Body)
	return sbs, BuildResponse(r)
}

// GetServerBusyExpires returns the time when a server marked busy
// will automatically have the flag cleared.
//
// Deprecated: Use GetServerBusy instead.
func (c *Client4) GetServerBusyExpires() (*time.Time, *Response) {
	r, err := c.DoApiGet(c.GetServerBusyRoute(), "")
	if err != nil {
		return nil, BuildErrorResponse(r, err)
	}
	defer closeBody(r)

	sbs := ServerBusyStateFromJson(r.Body)
	expires := time.Unix(sbs.Expires, 0)
	return &expires, BuildResponse(r)
}

// RegisterTermsOfServiceAction saves action performed by a user against a specific terms of service.
func (c *Client4) RegisterTermsOfServiceAction(userId, termsOfServiceId string, accepted bool) (*bool, *Response) {
	url := c.GetUserTermsOfServiceRoute(userId)
	data := map[string]interface{}{"termsOfServiceId": termsOfServiceId, "accepted": accepted}
	r, err := c.DoApiPost(url, StringInterfaceToJson(data))
	if err != nil {
		return nil, BuildErrorResponse(r, err)
	}
	defer closeBody(r)
	return NewBool(CheckStatusOK(r)), BuildResponse(r)
}

// GetTermsOfService fetches the latest terms of service
func (c *Client4) GetTermsOfService(etag string) (*TermsOfService, *Response) {
	url := c.GetTermsOfServiceRoute()
	r, err := c.DoApiGet(url, etag)
	if err != nil {
		return nil, BuildErrorResponse(r, err)
	}
	defer closeBody(r)
	return TermsOfServiceFromJson(r.Body), BuildResponse(r)
}

// GetUserTermsOfService fetches user's latest terms of service action if the latest action was for acceptance.
func (c *Client4) GetUserTermsOfService(userId, etag string) (*UserTermsOfService, *Response) {
	url := c.GetUserTermsOfServiceRoute(userId)
	r, err := c.DoApiGet(url, etag)
	if err != nil {
		return nil, BuildErrorResponse(r, err)
	}
	defer closeBody(r)
	return UserTermsOfServiceFromJson(r.Body), BuildResponse(r)
}

// CreateTermsOfService creates new terms of service.
func (c *Client4) CreateTermsOfService(text, userId string) (*TermsOfService, *Response) {
	url := c.GetTermsOfServiceRoute()
	data := map[string]interface{}{"text": text}
	r, err := c.DoApiPost(url, StringInterfaceToJson(data))
	if err != nil {
		return nil, BuildErrorResponse(r, err)
	}
	defer closeBody(r)
	return TermsOfServiceFromJson(r.Body), BuildResponse(r)
}

func (c *Client4) GetGroup(groupID, etag string) (*Group, *Response) {
	r, appErr := c.DoApiGet(c.GetGroupRoute(groupID), etag)
	if appErr != nil {
		return nil, BuildErrorResponse(r, appErr)
	}
	defer closeBody(r)
	return GroupFromJson(r.Body), BuildResponse(r)
}

func (c *Client4) PatchGroup(groupID string, patch *GroupPatch) (*Group, *Response) {
	payload, _ := json.Marshal(patch)
	r, appErr := c.DoApiPut(c.GetGroupRoute(groupID)+"/patch", string(payload))
	if appErr != nil {
		return nil, BuildErrorResponse(r, appErr)
	}
	defer closeBody(r)
	return GroupFromJson(r.Body), BuildResponse(r)
}

func (c *Client4) LinkGroupSyncable(groupID, syncableID string, syncableType GroupSyncableType, patch *GroupSyncablePatch) (*GroupSyncable, *Response) {
	payload, _ := json.Marshal(patch)
	url := fmt.Sprintf("%s/link", c.GetGroupSyncableRoute(groupID, syncableID, syncableType))
	r, appErr := c.DoApiPost(url, string(payload))
	if appErr != nil {
		return nil, BuildErrorResponse(r, appErr)
	}
	defer closeBody(r)
	return GroupSyncableFromJson(r.Body), BuildResponse(r)
}

func (c *Client4) UnlinkGroupSyncable(groupID, syncableID string, syncableType GroupSyncableType) *Response {
	url := fmt.Sprintf("%s/link", c.GetGroupSyncableRoute(groupID, syncableID, syncableType))
	r, appErr := c.DoApiDelete(url)
	if appErr != nil {
		return BuildErrorResponse(r, appErr)
	}
	defer closeBody(r)
	return BuildResponse(r)
}

func (c *Client4) GetGroupSyncable(groupID, syncableID string, syncableType GroupSyncableType, etag string) (*GroupSyncable, *Response) {
	r, appErr := c.DoApiGet(c.GetGroupSyncableRoute(groupID, syncableID, syncableType), etag)
	if appErr != nil {
		return nil, BuildErrorResponse(r, appErr)
	}
	defer closeBody(r)
	return GroupSyncableFromJson(r.Body), BuildResponse(r)
}

func (c *Client4) GetGroupSyncables(groupID string, syncableType GroupSyncableType, etag string) ([]*GroupSyncable, *Response) {
	r, appErr := c.DoApiGet(c.GetGroupSyncablesRoute(groupID, syncableType), etag)
	if appErr != nil {
		return nil, BuildErrorResponse(r, appErr)
	}
	defer closeBody(r)
	return GroupSyncablesFromJson(r.Body), BuildResponse(r)
}

func (c *Client4) PatchGroupSyncable(groupID, syncableID string, syncableType GroupSyncableType, patch *GroupSyncablePatch) (*GroupSyncable, *Response) {
	payload, _ := json.Marshal(patch)
	r, appErr := c.DoApiPut(c.GetGroupSyncableRoute(groupID, syncableID, syncableType)+"/patch", string(payload))
	if appErr != nil {
		return nil, BuildErrorResponse(r, appErr)
	}
	defer closeBody(r)
	return GroupSyncableFromJson(r.Body), BuildResponse(r)
}

func (c *Client4) TeamMembersMinusGroupMembers(teamID string, groupIDs []string, page, perPage int, etag string) ([]*UserWithGroups, int64, *Response) {
	groupIDStr := strings.Join(groupIDs, ",")
	query := fmt.Sprintf("?group_ids=%s&page=%d&per_page=%d", groupIDStr, page, perPage)
	r, err := c.DoApiGet(c.GetTeamRoute(teamID)+"/members_minus_group_members"+query, etag)
	if err != nil {
		return nil, 0, BuildErrorResponse(r, err)
	}
	defer closeBody(r)
	ugc := UsersWithGroupsAndCountFromJson(r.Body)
	return ugc.Users, ugc.Count, BuildResponse(r)
}

func (c *Client4) ChannelMembersMinusGroupMembers(channelID string, groupIDs []string, page, perPage int, etag string) ([]*UserWithGroups, int64, *Response) {
	groupIDStr := strings.Join(groupIDs, ",")
	query := fmt.Sprintf("?group_ids=%s&page=%d&per_page=%d", groupIDStr, page, perPage)
	r, err := c.DoApiGet(c.GetChannelRoute(channelID)+"/members_minus_group_members"+query, etag)
	if err != nil {
		return nil, 0, BuildErrorResponse(r, err)
	}
	defer closeBody(r)
	ugc := UsersWithGroupsAndCountFromJson(r.Body)
	return ugc.Users, ugc.Count, BuildResponse(r)
}

func (c *Client4) PatchConfig(config *Config) (*Config, *Response) {
	r, err := c.DoApiPut(c.GetConfigRoute()+"/patch", config.ToJson())
	if err != nil {
		return nil, BuildErrorResponse(r, err)
	}
	defer closeBody(r)
	return ConfigFromJson(r.Body), BuildResponse(r)
}

func (c *Client4) GetChannelModerations(channelID string, etag string) ([]*ChannelModeration, *Response) {
	r, err := c.DoApiGet(c.GetChannelRoute(channelID)+"/moderations", etag)
	if err != nil {
		return nil, BuildErrorResponse(r, err)
	}
	defer closeBody(r)
	return ChannelModerationsFromJson(r.Body), BuildResponse(r)
}

func (c *Client4) PatchChannelModerations(channelID string, patch []*ChannelModerationPatch) ([]*ChannelModeration, *Response) {
	payload, _ := json.Marshal(patch)
	r, err := c.DoApiPut(c.GetChannelRoute(channelID)+"/moderations/patch", string(payload))
	if err != nil {
		return nil, BuildErrorResponse(r, err)
	}
	defer closeBody(r)
	return ChannelModerationsFromJson(r.Body), BuildResponse(r)
}

func (c *Client4) GetKnownUsers() ([]string, *Response) {
	r, err := c.DoApiGet(c.GetUsersRoute()+"/known", "")
	if err != nil {
		return nil, BuildErrorResponse(r, err)
	}
	defer closeBody(r)
	var userIds []string
	json.NewDecoder(r.Body).Decode(&userIds)
	return userIds, BuildResponse(r)
}

// PublishUserTyping publishes a user is typing websocket event based on the provided TypingRequest.
func (c *Client4) PublishUserTyping(userID string, typingRequest TypingRequest) (bool, *Response) {
	r, err := c.DoApiPost(c.GetPublishUserTypingRoute(userID), typingRequest.ToJson())
	if err != nil {
		return false, BuildErrorResponse(r, err)
	}
	defer closeBody(r)
	return CheckStatusOK(r), BuildResponse(r)
}

func (c *Client4) GetChannelMemberCountsByGroup(channelID string, includeTimezones bool, etag string) ([]*ChannelMemberCountByGroup, *Response) {
	r, err := c.DoApiGet(c.GetChannelRoute(channelID)+"/member_counts_by_group?include_timezones="+strconv.FormatBool(includeTimezones), etag)
	if err != nil {
		return nil, BuildErrorResponse(r, err)
	}
	defer closeBody(r)
	return ChannelMemberCountsByGroupFromJson(r.Body), BuildResponse(r)
}

// RequestTrialLicense will request a trial license and install it in the server
func (c *Client4) RequestTrialLicense(users int) (bool, *Response) {
	b, _ := json.Marshal(map[string]int{"users": users})
	r, err := c.DoApiPost("/trial-license", string(b))
	if err != nil {
		return false, BuildErrorResponse(r, err)
	}
	defer closeBody(r)
	return CheckStatusOK(r), BuildResponse(r)
}

<<<<<<< HEAD
func (c *Client4) GetSidebarCategoriesForTeamForUser(userID, teamID, etag string) (*OrderedSidebarCategories, *Response) {
	route := c.GetUserCategoryRoute(userID, teamID)
	r, appErr := c.DoApiGet(route, etag)
=======
// GetGroupStats retrieves stats for a Mattermost Group
func (c *Client4) GetGroupStats(groupID string) (*GroupStats, *Response) {
	r, appErr := c.DoApiGet(c.GetGroupRoute(groupID)+"/stats", "")
>>>>>>> 27604976
	if appErr != nil {
		return nil, BuildErrorResponse(r, appErr)
	}
	defer closeBody(r)
<<<<<<< HEAD
	cat, err := OrderedSidebarCategoriesFromJson(r.Body)
	if err != nil {
		return nil, BuildErrorResponse(r, NewAppError("Client4.GetSidebarCategoriesForTeamForUser", "model.utils.decode_json.app_error", nil, err.Error(), r.StatusCode))
	}
	return cat, BuildResponse(r)
}

func (c *Client4) CreateSidebarCategoryForTeamForUser(userID, teamID string, category *SidebarCategoryWithChannels) (*SidebarCategoryWithChannels, *Response) {
	payload, _ := json.Marshal(category)
	route := c.GetUserCategoryRoute(userID, teamID)
	r, appErr := c.doApiPostBytes(route, payload)
	if appErr != nil {
		return nil, BuildErrorResponse(r, appErr)
	}
	defer closeBody(r)
	cat, err := SidebarCategoryFromJson(r.Body)
	if err != nil {
		return nil, BuildErrorResponse(r, NewAppError("Client4.CreateSidebarCategoryForTeamForUser", "model.utils.decode_json.app_error", nil, err.Error(), r.StatusCode))
	}
	return cat, BuildResponse(r)
}

func (c *Client4) GetSidebarCategoryOrderForTeamForUser(userID, teamID, etag string) ([]string, *Response) {
	route := c.GetUserCategoryRoute(userID, teamID) + "/order"
	r, err := c.DoApiGet(route, etag)
	if err != nil {
		return nil, BuildErrorResponse(r, err)
	}
	defer closeBody(r)
	return ArrayFromJson(r.Body), BuildResponse(r)
}

func (c *Client4) UpdateSidebarCategoryOrderForTeamForUser(userID, teamID string, order []string) ([]string, *Response) {
	payload, _ := json.Marshal(order)
	route := c.GetUserCategoryRoute(userID, teamID) + "/order"
	r, err := c.doApiPutBytes(route, payload)
	if err != nil {
		return nil, BuildErrorResponse(r, err)
	}
	defer closeBody(r)
	return ArrayFromJson(r.Body), BuildResponse(r)
}

func (c *Client4) GetSidebarCategoryForTeamForUser(userID, teamID, categoryID, etag string) (*SidebarCategoryWithChannels, *Response) {
	route := c.GetUserCategoryRoute(userID, teamID) + "/" + categoryID
	r, appErr := c.DoApiGet(route, etag)
	if appErr != nil {
		return nil, BuildErrorResponse(r, appErr)
	}
	defer closeBody(r)
	cat, err := SidebarCategoryFromJson(r.Body)
	if err != nil {
		return nil, &Response{StatusCode: http.StatusBadRequest, Error: NewAppError(c.GetUserRoute(userID), "model.client.connecting.app_error", nil, err.Error(), http.StatusForbidden)}
	}

	return cat, BuildResponse(r)
}

func (c *Client4) UpdateSidebarCategoryForTeamForUser(userID, teamID, categoryID string, category *SidebarCategoryWithChannels) (*SidebarCategoryWithChannels, *Response) {
	payload, _ := json.Marshal(category)
	route := c.GetUserCategoryRoute(userID, teamID) + "/" + categoryID
	r, appErr := c.doApiPutBytes(route, payload)
	if appErr != nil {
		return nil, BuildErrorResponse(r, appErr)
	}
	defer closeBody(r)
	cat, err := SidebarCategoryFromJson(r.Body)
	if err != nil {
		return nil, &Response{StatusCode: http.StatusBadRequest, Error: NewAppError(c.GetUserRoute(userID), "model.client.connecting.app_error", nil, err.Error(), http.StatusForbidden)}
	}

	return cat, BuildResponse(r)
=======
	return GroupStatsFromJson(r.Body), BuildResponse(r)
>>>>>>> 27604976
}<|MERGE_RESOLUTION|>--- conflicted
+++ resolved
@@ -5143,20 +5143,22 @@
 	return CheckStatusOK(r), BuildResponse(r)
 }
 
-<<<<<<< HEAD
+// GetGroupStats retrieves stats for a Mattermost Group
+func (c *Client4) GetGroupStats(groupID string) (*GroupStats, *Response) {
+	r, appErr := c.DoApiGet(c.GetGroupRoute(groupID)+"/stats", "")
+	if appErr != nil {
+		return nil, BuildErrorResponse(r, appErr)
+	}
+	defer closeBody(r)
+	return GroupStatsFromJson(r.Body), BuildResponse(r)
+}
+
 func (c *Client4) GetSidebarCategoriesForTeamForUser(userID, teamID, etag string) (*OrderedSidebarCategories, *Response) {
 	route := c.GetUserCategoryRoute(userID, teamID)
 	r, appErr := c.DoApiGet(route, etag)
-=======
-// GetGroupStats retrieves stats for a Mattermost Group
-func (c *Client4) GetGroupStats(groupID string) (*GroupStats, *Response) {
-	r, appErr := c.DoApiGet(c.GetGroupRoute(groupID)+"/stats", "")
->>>>>>> 27604976
 	if appErr != nil {
 		return nil, BuildErrorResponse(r, appErr)
 	}
-	defer closeBody(r)
-<<<<<<< HEAD
 	cat, err := OrderedSidebarCategoriesFromJson(r.Body)
 	if err != nil {
 		return nil, BuildErrorResponse(r, NewAppError("Client4.GetSidebarCategoriesForTeamForUser", "model.utils.decode_json.app_error", nil, err.Error(), r.StatusCode))
@@ -5229,7 +5231,4 @@
 	}
 
 	return cat, BuildResponse(r)
-=======
-	return GroupStatsFromJson(r.Body), BuildResponse(r)
->>>>>>> 27604976
 }