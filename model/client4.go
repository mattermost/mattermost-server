// Copyright (c) 2015-present Mattermost, Inc. All Rights Reserved.
// See LICENSE.txt for license information.

package model

import (
	"bytes"
	"encoding/json"
	"fmt"
	"io"
	"io/ioutil"
	"mime/multipart"
	"net"
	"net/http"
	"net/url"
	"strconv"
	"strings"
	"time"
)

const (
	HEADER_REQUEST_ID          = "X-Request-ID"
	HEADER_VERSION_ID          = "X-Version-ID"
	HEADER_CLUSTER_ID          = "X-Cluster-ID"
	HEADER_ETAG_SERVER         = "ETag"
	HEADER_ETAG_CLIENT         = "If-None-Match"
	HEADER_FORWARDED           = "X-Forwarded-For"
	HEADER_REAL_IP             = "X-Real-IP"
	HEADER_FORWARDED_PROTO     = "X-Forwarded-Proto"
	HEADER_TOKEN               = "token"
	HEADER_CSRF_TOKEN          = "X-CSRF-Token"
	HEADER_BEARER              = "BEARER"
	HEADER_AUTH                = "Authorization"
	HEADER_CLOUD_TOKEN         = "X-Cloud-Token"
	HEADER_REMOTECLUSTER_TOKEN = "X-RemoteCluster-Token"
	HEADER_REMOTECLUSTER_ID    = "X-RemoteCluster-Id"
	HEADER_REQUESTED_WITH      = "X-Requested-With"
	HEADER_REQUESTED_WITH_XML  = "XMLHttpRequest"
	HEADER_RANGE               = "Range"
	STATUS                     = "status"
	STATUS_OK                  = "OK"
	STATUS_FAIL                = "FAIL"
	STATUS_UNHEALTHY           = "UNHEALTHY"
	STATUS_REMOVE              = "REMOVE"

	CLIENT_DIR = "client"

	API_URL_SUFFIX_V1 = "/api/v1"
	API_URL_SUFFIX_V4 = "/api/v4"
	API_URL_SUFFIX    = API_URL_SUFFIX_V4
)

type Response struct {
	StatusCode    int
	Error         *AppError
	RequestId     string
	Etag          string
	ServerVersion string
	Header        http.Header
}

type Client4 struct {
	Url        string       // The location of the server, for example  "http://localhost:8065"
	ApiUrl     string       // The api location of the server, for example "http://localhost:8065/api/v4"
	HttpClient *http.Client // The http client
	AuthToken  string
	AuthType   string
	HttpHeader map[string]string // Headers to be copied over for each request

	// TrueString is the string value sent to the server for true boolean query parameters.
	trueString string

	// FalseString is the string value sent to the server for false boolean query parameters.
	falseString string
}

// SetBoolString is a helper method for overriding how true and false query string parameters are
// sent to the server.
//
// This method is only exposed for testing. It is never necessary to configure these values
// in production.
func (c *Client4) SetBoolString(value bool, valueStr string) {
	if value {
		c.trueString = valueStr
	} else {
		c.falseString = valueStr
	}
}

// boolString builds the query string parameter for boolean values.
func (c *Client4) boolString(value bool) string {
	if value && c.trueString != "" {
		return c.trueString
	} else if !value && c.falseString != "" {
		return c.falseString
	}

	if value {
		return "true"
	}
	return "false"
}

func closeBody(r *http.Response) {
	if r.Body != nil {
		_, _ = io.Copy(ioutil.Discard, r.Body)
		_ = r.Body.Close()
	}
}

// Must is a convenience function used for testing.
func (c *Client4) Must(result interface{}, resp *Response) interface{} {
	if resp.Error != nil {
		time.Sleep(time.Second)
		panic(resp.Error)
	}

	return result
}

func NewAPIv4Client(url string) *Client4 {
	url = strings.TrimRight(url, "/")
	return &Client4{url, url + API_URL_SUFFIX, &http.Client{}, "", "", map[string]string{}, "", ""}
}

func NewAPIv4SocketClient(socketPath string) *Client4 {
	tr := &http.Transport{
		Dial: func(network, addr string) (net.Conn, error) {
			return net.Dial("unix", socketPath)
		},
	}

	client := NewAPIv4Client("http://_")
	client.HttpClient = &http.Client{Transport: tr}

	return client
}

func BuildErrorResponse(r *http.Response, err *AppError) *Response {
	var statusCode int
	var header http.Header
	if r != nil {
		statusCode = r.StatusCode
		header = r.Header
	} else {
		statusCode = 0
		header = make(http.Header)
	}

	return &Response{
		StatusCode: statusCode,
		Error:      err,
		Header:     header,
	}
}

func BuildResponse(r *http.Response) *Response {
	return &Response{
		StatusCode:    r.StatusCode,
		RequestId:     r.Header.Get(HEADER_REQUEST_ID),
		Etag:          r.Header.Get(HEADER_ETAG_SERVER),
		ServerVersion: r.Header.Get(HEADER_VERSION_ID),
		Header:        r.Header,
	}
}

func (c *Client4) SetToken(token string) {
	c.AuthToken = token
	c.AuthType = HEADER_BEARER
}

// MockSession is deprecated in favour of SetToken
func (c *Client4) MockSession(token string) {
	c.SetToken(token)
}

func (c *Client4) SetOAuthToken(token string) {
	c.AuthToken = token
	c.AuthType = HEADER_TOKEN
}

func (c *Client4) ClearOAuthToken() {
	c.AuthToken = ""
	c.AuthType = HEADER_BEARER
}

func (c *Client4) GetUsersRoute() string {
	return "/users"
}

func (c *Client4) GetUserRoute(userId string) string {
	return fmt.Sprintf(c.GetUsersRoute()+"/%v", userId)
}

func (c *Client4) GetUserThreadsRoute(userID, teamID string) string {
	return c.GetUserRoute(userID) + c.GetTeamRoute(teamID) + "/threads"
}

func (c *Client4) GetUserThreadRoute(userId, teamId, threadId string) string {
	return c.GetUserThreadsRoute(userId, teamId) + "/" + threadId
}

func (c *Client4) GetUserCategoryRoute(userID, teamID string) string {
	return c.GetUserRoute(userID) + c.GetTeamRoute(teamID) + "/channels/categories"
}

func (c *Client4) GetUserAccessTokensRoute() string {
	return fmt.Sprintf(c.GetUsersRoute() + "/tokens")
}

func (c *Client4) GetUserAccessTokenRoute(tokenId string) string {
	return fmt.Sprintf(c.GetUsersRoute()+"/tokens/%v", tokenId)
}

func (c *Client4) GetUserByUsernameRoute(userName string) string {
	return fmt.Sprintf(c.GetUsersRoute()+"/username/%v", userName)
}

func (c *Client4) GetUserByEmailRoute(email string) string {
	return fmt.Sprintf(c.GetUsersRoute()+"/email/%v", email)
}

func (c *Client4) GetBotsRoute() string {
	return "/bots"
}

func (c *Client4) GetBotRoute(botUserId string) string {
	return fmt.Sprintf("%s/%s", c.GetBotsRoute(), botUserId)
}

func (c *Client4) GetTeamsRoute() string {
	return "/teams"
}

func (c *Client4) GetTeamRoute(teamId string) string {
	return fmt.Sprintf(c.GetTeamsRoute()+"/%v", teamId)
}

func (c *Client4) GetTeamAutoCompleteCommandsRoute(teamId string) string {
	return fmt.Sprintf(c.GetTeamsRoute()+"/%v/commands/autocomplete", teamId)
}

func (c *Client4) GetTeamByNameRoute(teamName string) string {
	return fmt.Sprintf(c.GetTeamsRoute()+"/name/%v", teamName)
}

func (c *Client4) GetTeamMemberRoute(teamId, userId string) string {
	return fmt.Sprintf(c.GetTeamRoute(teamId)+"/members/%v", userId)
}

func (c *Client4) GetTeamMembersRoute(teamId string) string {
	return fmt.Sprintf(c.GetTeamRoute(teamId) + "/members")
}

func (c *Client4) GetTeamStatsRoute(teamId string) string {
	return fmt.Sprintf(c.GetTeamRoute(teamId) + "/stats")
}

func (c *Client4) GetTeamImportRoute(teamId string) string {
	return fmt.Sprintf(c.GetTeamRoute(teamId) + "/import")
}

func (c *Client4) GetChannelsRoute() string {
	return "/channels"
}

func (c *Client4) GetChannelsForTeamRoute(teamId string) string {
	return fmt.Sprintf(c.GetTeamRoute(teamId) + "/channels")
}

func (c *Client4) GetChannelRoute(channelId string) string {
	return fmt.Sprintf(c.GetChannelsRoute()+"/%v", channelId)
}

func (c *Client4) GetChannelByNameRoute(channelName, teamId string) string {
	return fmt.Sprintf(c.GetTeamRoute(teamId)+"/channels/name/%v", channelName)
}

func (c *Client4) GetChannelsForTeamForUserRoute(teamId, userId string, includeDeleted bool) string {
	route := fmt.Sprintf(c.GetUserRoute(userId) + c.GetTeamRoute(teamId) + "/channels")
	if includeDeleted {
		query := fmt.Sprintf("?include_deleted=%v", includeDeleted)
		return route + query
	}
	return route
}

func (c *Client4) GetChannelByNameForTeamNameRoute(channelName, teamName string) string {
	return fmt.Sprintf(c.GetTeamByNameRoute(teamName)+"/channels/name/%v", channelName)
}

func (c *Client4) GetChannelMembersRoute(channelId string) string {
	return fmt.Sprintf(c.GetChannelRoute(channelId) + "/members")
}

func (c *Client4) GetChannelMemberRoute(channelId, userId string) string {
	return fmt.Sprintf(c.GetChannelMembersRoute(channelId)+"/%v", userId)
}

func (c *Client4) GetPostsRoute() string {
	return "/posts"
}

func (c *Client4) GetPostsEphemeralRoute() string {
	return "/posts/ephemeral"
}

func (c *Client4) GetConfigRoute() string {
	return "/config"
}

func (c *Client4) GetLicenseRoute() string {
	return "/license"
}

func (c *Client4) GetPostRoute(postId string) string {
	return fmt.Sprintf(c.GetPostsRoute()+"/%v", postId)
}

func (c *Client4) GetFilesRoute() string {
	return "/files"
}

func (c *Client4) GetFileRoute(fileId string) string {
	return fmt.Sprintf(c.GetFilesRoute()+"/%v", fileId)
}

func (c *Client4) GetUploadsRoute() string {
	return "/uploads"
}

func (c *Client4) GetUploadRoute(uploadId string) string {
	return fmt.Sprintf("%s/%s", c.GetUploadsRoute(), uploadId)
}

func (c *Client4) GetPluginsRoute() string {
	return "/plugins"
}

func (c *Client4) GetPluginRoute(pluginId string) string {
	return fmt.Sprintf(c.GetPluginsRoute()+"/%v", pluginId)
}

func (c *Client4) GetSystemRoute() string {
	return "/system"
}

func (c *Client4) GetCloudRoute() string {
	return "/cloud"
}

func (c *Client4) GetTestEmailRoute() string {
	return "/email/test"
}

func (c *Client4) GetTestSiteURLRoute() string {
	return "/site_url/test"
}

func (c *Client4) GetTestS3Route() string {
	return "/file/s3_test"
}

func (c *Client4) GetDatabaseRoute() string {
	return "/database"
}

func (c *Client4) GetCacheRoute() string {
	return "/caches"
}

func (c *Client4) GetClusterRoute() string {
	return "/cluster"
}

func (c *Client4) GetIncomingWebhooksRoute() string {
	return "/hooks/incoming"
}

func (c *Client4) GetIncomingWebhookRoute(hookID string) string {
	return fmt.Sprintf(c.GetIncomingWebhooksRoute()+"/%v", hookID)
}

func (c *Client4) GetComplianceReportsRoute() string {
	return "/compliance/reports"
}

func (c *Client4) GetComplianceReportRoute(reportId string) string {
	return fmt.Sprintf("%s/%s", c.GetComplianceReportsRoute(), reportId)
}

func (c *Client4) GetComplianceReportDownloadRoute(reportId string) string {
	return fmt.Sprintf("%s/%s/download", c.GetComplianceReportsRoute(), reportId)
}

func (c *Client4) GetOutgoingWebhooksRoute() string {
	return "/hooks/outgoing"
}

func (c *Client4) GetOutgoingWebhookRoute(hookID string) string {
	return fmt.Sprintf(c.GetOutgoingWebhooksRoute()+"/%v", hookID)
}

func (c *Client4) GetPreferencesRoute(userId string) string {
	return fmt.Sprintf(c.GetUserRoute(userId) + "/preferences")
}

func (c *Client4) GetUserStatusRoute(userId string) string {
	return fmt.Sprintf(c.GetUserRoute(userId) + "/status")
}

func (c *Client4) GetUserStatusesRoute() string {
	return fmt.Sprintf(c.GetUsersRoute() + "/status")
}

func (c *Client4) GetSamlRoute() string {
	return "/saml"
}

func (c *Client4) GetLdapRoute() string {
	return "/ldap"
}

func (c *Client4) GetBrandRoute() string {
	return "/brand"
}

func (c *Client4) GetDataRetentionRoute() string {
	return "/data_retention"
}

func (c *Client4) GetDataRetentionPolicyRoute(policyID string) string {
	return fmt.Sprintf(c.GetDataRetentionRoute()+"/policies/%v", policyID)
}

func (c *Client4) GetElasticsearchRoute() string {
	return "/elasticsearch"
}

func (c *Client4) GetBleveRoute() string {
	return "/bleve"
}

func (c *Client4) GetCommandsRoute() string {
	return "/commands"
}

func (c *Client4) GetCommandRoute(commandId string) string {
	return fmt.Sprintf(c.GetCommandsRoute()+"/%v", commandId)
}

func (c *Client4) GetCommandMoveRoute(commandId string) string {
	return fmt.Sprintf(c.GetCommandsRoute()+"/%v/move", commandId)
}

func (c *Client4) GetEmojisRoute() string {
	return "/emoji"
}

func (c *Client4) GetEmojiRoute(emojiId string) string {
	return fmt.Sprintf(c.GetEmojisRoute()+"/%v", emojiId)
}

func (c *Client4) GetEmojiByNameRoute(name string) string {
	return fmt.Sprintf(c.GetEmojisRoute()+"/name/%v", name)
}

func (c *Client4) GetReactionsRoute() string {
	return "/reactions"
}

func (c *Client4) GetOAuthAppsRoute() string {
	return "/oauth/apps"
}

func (c *Client4) GetOAuthAppRoute(appId string) string {
	return fmt.Sprintf("/oauth/apps/%v", appId)
}

func (c *Client4) GetOpenGraphRoute() string {
	return "/opengraph"
}

func (c *Client4) GetJobsRoute() string {
	return "/jobs"
}

func (c *Client4) GetRolesRoute() string {
	return "/roles"
}

func (c *Client4) GetSchemesRoute() string {
	return "/schemes"
}

func (c *Client4) GetSchemeRoute(id string) string {
	return c.GetSchemesRoute() + fmt.Sprintf("/%v", id)
}

func (c *Client4) GetAnalyticsRoute() string {
	return "/analytics"
}

func (c *Client4) GetTimezonesRoute() string {
	return fmt.Sprintf(c.GetSystemRoute() + "/timezones")
}

func (c *Client4) GetChannelSchemeRoute(channelId string) string {
	return fmt.Sprintf(c.GetChannelsRoute()+"/%v/scheme", channelId)
}

func (c *Client4) GetTeamSchemeRoute(teamId string) string {
	return fmt.Sprintf(c.GetTeamsRoute()+"/%v/scheme", teamId)
}

func (c *Client4) GetTotalUsersStatsRoute() string {
	return fmt.Sprintf(c.GetUsersRoute() + "/stats")
}

func (c *Client4) GetRedirectLocationRoute() string {
	return "/redirect_location"
}

func (c *Client4) GetServerBusyRoute() string {
	return "/server_busy"
}

func (c *Client4) GetUserTermsOfServiceRoute(userId string) string {
	return c.GetUserRoute(userId) + "/terms_of_service"
}

func (c *Client4) GetTermsOfServiceRoute() string {
	return "/terms_of_service"
}

func (c *Client4) GetGroupsRoute() string {
	return "/groups"
}

func (c *Client4) GetPublishUserTypingRoute(userId string) string {
	return c.GetUserRoute(userId) + "/typing"
}

func (c *Client4) GetGroupRoute(groupID string) string {
	return fmt.Sprintf("%s/%s", c.GetGroupsRoute(), groupID)
}

func (c *Client4) GetGroupSyncableRoute(groupID, syncableID string, syncableType GroupSyncableType) string {
	return fmt.Sprintf("%s/%ss/%s", c.GetGroupRoute(groupID), strings.ToLower(syncableType.String()), syncableID)
}

func (c *Client4) GetGroupSyncablesRoute(groupID string, syncableType GroupSyncableType) string {
	return fmt.Sprintf("%s/%ss", c.GetGroupRoute(groupID), strings.ToLower(syncableType.String()))
}

func (c *Client4) GetImportsRoute() string {
	return "/imports"
}

func (c *Client4) GetExportsRoute() string {
	return "/exports"
}

func (c *Client4) GetExportRoute(name string) string {
	return fmt.Sprintf(c.GetExportsRoute()+"/%v", name)
}

func (c *Client4) GetRemoteClusterRoute() string {
	return "/remotecluster"
}

func (c *Client4) GetSharedChannelsRoute() string {
	return "/sharedchannels"
}

func (c *Client4) DoApiGet(url string, etag string) (*http.Response, *AppError) {
	return c.DoApiRequest(http.MethodGet, c.ApiUrl+url, "", etag)
}

func (c *Client4) DoApiPost(url string, data string) (*http.Response, *AppError) {
	return c.DoApiRequest(http.MethodPost, c.ApiUrl+url, data, "")
}

func (c *Client4) doApiDeleteBytes(url string, data []byte) (*http.Response, *AppError) {
	return c.doApiRequestBytes(http.MethodDelete, c.ApiUrl+url, data, "")
}

func (c *Client4) doApiPatchBytes(url string, data []byte) (*http.Response, *AppError) {
	return c.doApiRequestBytes(http.MethodPatch, c.ApiUrl+url, data, "")
}

func (c *Client4) doApiPostBytes(url string, data []byte) (*http.Response, *AppError) {
	return c.doApiRequestBytes(http.MethodPost, c.ApiUrl+url, data, "")
}

func (c *Client4) DoApiPut(url string, data string) (*http.Response, *AppError) {
	return c.DoApiRequest(http.MethodPut, c.ApiUrl+url, data, "")
}

func (c *Client4) doApiPutBytes(url string, data []byte) (*http.Response, *AppError) {
	return c.doApiRequestBytes(http.MethodPut, c.ApiUrl+url, data, "")
}

func (c *Client4) DoApiDelete(url string) (*http.Response, *AppError) {
	return c.DoApiRequest(http.MethodDelete, c.ApiUrl+url, "", "")
}

func (c *Client4) DoApiRequest(method, url, data, etag string) (*http.Response, *AppError) {
	return c.doApiRequestReader(method, url, strings.NewReader(data), map[string]string{HEADER_ETAG_CLIENT: etag})
}

func (c *Client4) DoApiRequestWithHeaders(method, url, data string, headers map[string]string) (*http.Response, *AppError) {
	return c.doApiRequestReader(method, url, strings.NewReader(data), headers)
}

func (c *Client4) doApiRequestBytes(method, url string, data []byte, etag string) (*http.Response, *AppError) {
	return c.doApiRequestReader(method, url, bytes.NewReader(data), map[string]string{HEADER_ETAG_CLIENT: etag})
}

func (c *Client4) doApiRequestReader(method, url string, data io.Reader, headers map[string]string) (*http.Response, *AppError) {
	rq, err := http.NewRequest(method, url, data)
	if err != nil {
		return nil, NewAppError(url, "model.client.connecting.app_error", nil, err.Error(), http.StatusBadRequest)
	}

	for k, v := range headers {
		rq.Header.Set(k, v)
	}

	if c.AuthToken != "" {
		rq.Header.Set(HEADER_AUTH, c.AuthType+" "+c.AuthToken)
	}

	if c.HttpHeader != nil && len(c.HttpHeader) > 0 {
		for k, v := range c.HttpHeader {
			rq.Header.Set(k, v)
		}
	}

	rp, err := c.HttpClient.Do(rq)
	if err != nil || rp == nil {
		return nil, NewAppError(url, "model.client.connecting.app_error", nil, err.Error(), 0)
	}

	if rp.StatusCode == 304 {
		return rp, nil
	}

	if rp.StatusCode >= 300 {
		defer closeBody(rp)
		return rp, AppErrorFromJson(rp.Body)
	}

	return rp, nil
}

func (c *Client4) DoUploadFile(url string, data []byte, contentType string) (*FileUploadResponse, *Response) {
	return c.doUploadFile(url, bytes.NewReader(data), contentType, 0)
}

func (c *Client4) doUploadFile(url string, body io.Reader, contentType string, contentLength int64) (*FileUploadResponse, *Response) {
	rq, err := http.NewRequest("POST", c.ApiUrl+url, body)
	if err != nil {
		return nil, &Response{Error: NewAppError(url, "model.client.connecting.app_error", nil, err.Error(), http.StatusBadRequest)}
	}
	if contentLength != 0 {
		rq.ContentLength = contentLength
	}
	rq.Header.Set("Content-Type", contentType)

	if c.AuthToken != "" {
		rq.Header.Set(HEADER_AUTH, c.AuthType+" "+c.AuthToken)
	}

	rp, err := c.HttpClient.Do(rq)
	if err != nil || rp == nil {
		return nil, BuildErrorResponse(rp, NewAppError(url, "model.client.connecting.app_error", nil, err.Error(), 0))
	}
	defer closeBody(rp)

	if rp.StatusCode >= 300 {
		return nil, BuildErrorResponse(rp, AppErrorFromJson(rp.Body))
	}

	return FileUploadResponseFromJson(rp.Body), BuildResponse(rp)
}

func (c *Client4) DoEmojiUploadFile(url string, data []byte, contentType string) (*Emoji, *Response) {
	rq, err := http.NewRequest("POST", c.ApiUrl+url, bytes.NewReader(data))
	if err != nil {
		return nil, &Response{Error: NewAppError(url, "model.client.connecting.app_error", nil, err.Error(), http.StatusBadRequest)}
	}
	rq.Header.Set("Content-Type", contentType)

	if c.AuthToken != "" {
		rq.Header.Set(HEADER_AUTH, c.AuthType+" "+c.AuthToken)
	}

	rp, err := c.HttpClient.Do(rq)
	if err != nil || rp == nil {
		return nil, BuildErrorResponse(rp, NewAppError(url, "model.client.connecting.app_error", nil, err.Error(), 0))
	}
	defer closeBody(rp)

	if rp.StatusCode >= 300 {
		return nil, BuildErrorResponse(rp, AppErrorFromJson(rp.Body))
	}

	return EmojiFromJson(rp.Body), BuildResponse(rp)
}

func (c *Client4) DoUploadImportTeam(url string, data []byte, contentType string) (map[string]string, *Response) {
	rq, err := http.NewRequest("POST", c.ApiUrl+url, bytes.NewReader(data))
	if err != nil {
		return nil, &Response{Error: NewAppError(url, "model.client.connecting.app_error", nil, err.Error(), http.StatusBadRequest)}
	}
	rq.Header.Set("Content-Type", contentType)

	if c.AuthToken != "" {
		rq.Header.Set(HEADER_AUTH, c.AuthType+" "+c.AuthToken)
	}

	rp, err := c.HttpClient.Do(rq)
	if err != nil || rp == nil {
		return nil, BuildErrorResponse(rp, NewAppError(url, "model.client.connecting.app_error", nil, err.Error(), 0))
	}
	defer closeBody(rp)

	if rp.StatusCode >= 300 {
		return nil, BuildErrorResponse(rp, AppErrorFromJson(rp.Body))
	}

	return MapFromJson(rp.Body), BuildResponse(rp)
}

// CheckStatusOK is a convenience function for checking the standard OK response
// from the web service.
func CheckStatusOK(r *http.Response) bool {
	m := MapFromJson(r.Body)
	defer closeBody(r)

	if m != nil && m[STATUS] == STATUS_OK {
		return true
	}

	return false
}

// Authentication Section

// LoginById authenticates a user by user id and password.
func (c *Client4) LoginById(id string, password string) (*User, *Response) {
	m := make(map[string]string)
	m["id"] = id
	m["password"] = password
	return c.login(m)
}

// Login authenticates a user by login id, which can be username, email or some sort
// of SSO identifier based on server configuration, and a password.
func (c *Client4) Login(loginId string, password string) (*User, *Response) {
	m := make(map[string]string)
	m["login_id"] = loginId
	m["password"] = password
	return c.login(m)
}

// LoginByLdap authenticates a user by LDAP id and password.
func (c *Client4) LoginByLdap(loginId string, password string) (*User, *Response) {
	m := make(map[string]string)
	m["login_id"] = loginId
	m["password"] = password
	m["ldap_only"] = c.boolString(true)
	return c.login(m)
}

// LoginWithDevice authenticates a user by login id (username, email or some sort
// of SSO identifier based on configuration), password and attaches a device id to
// the session.
func (c *Client4) LoginWithDevice(loginId string, password string, deviceId string) (*User, *Response) {
	m := make(map[string]string)
	m["login_id"] = loginId
	m["password"] = password
	m["device_id"] = deviceId
	return c.login(m)
}

// LoginWithMFA logs a user in with a MFA token
func (c *Client4) LoginWithMFA(loginId, password, mfaToken string) (*User, *Response) {
	m := make(map[string]string)
	m["login_id"] = loginId
	m["password"] = password
	m["token"] = mfaToken
	return c.login(m)
}

func (c *Client4) login(m map[string]string) (*User, *Response) {
	r, err := c.DoApiPost("/users/login", MapToJson(m))
	if err != nil {
		return nil, BuildErrorResponse(r, err)
	}
	defer closeBody(r)
	c.AuthToken = r.Header.Get(HEADER_TOKEN)
	c.AuthType = HEADER_BEARER
	return UserFromJson(r.Body), BuildResponse(r)
}

// Logout terminates the current user's session.
func (c *Client4) Logout() (bool, *Response) {
	r, err := c.DoApiPost("/users/logout", "")
	if err != nil {
		return false, BuildErrorResponse(r, err)
	}
	defer closeBody(r)
	c.AuthToken = ""
	c.AuthType = HEADER_BEARER
	return CheckStatusOK(r), BuildResponse(r)
}

// SwitchAccountType changes a user's login type from one type to another.
func (c *Client4) SwitchAccountType(switchRequest *SwitchRequest) (string, *Response) {
	r, err := c.DoApiPost(c.GetUsersRoute()+"/login/switch", switchRequest.ToJson())
	if err != nil {
		return "", BuildErrorResponse(r, err)
	}
	defer closeBody(r)
	return MapFromJson(r.Body)["follow_link"], BuildResponse(r)
}

// User Section

// CreateUser creates a user in the system based on the provided user struct.
func (c *Client4) CreateUser(user *User) (*User, *Response) {
	r, err := c.DoApiPost(c.GetUsersRoute(), user.ToJson())
	if err != nil {
		return nil, BuildErrorResponse(r, err)
	}
	defer closeBody(r)
	return UserFromJson(r.Body), BuildResponse(r)
}

// CreateUserWithToken creates a user in the system based on the provided tokenId.
func (c *Client4) CreateUserWithToken(user *User, tokenId string) (*User, *Response) {
	if tokenId == "" {
		err := NewAppError("MissingHashOrData", "api.user.create_user.missing_token.app_error", nil, "", http.StatusBadRequest)
		return nil, &Response{StatusCode: err.StatusCode, Error: err}
	}

	query := fmt.Sprintf("?t=%v", tokenId)
	r, err := c.DoApiPost(c.GetUsersRoute()+query, user.ToJson())
	if err != nil {
		return nil, BuildErrorResponse(r, err)
	}
	defer closeBody(r)

	return UserFromJson(r.Body), BuildResponse(r)
}

// CreateUserWithInviteId creates a user in the system based on the provided invited id.
func (c *Client4) CreateUserWithInviteId(user *User, inviteId string) (*User, *Response) {
	if inviteId == "" {
		err := NewAppError("MissingInviteId", "api.user.create_user.missing_invite_id.app_error", nil, "", http.StatusBadRequest)
		return nil, &Response{StatusCode: err.StatusCode, Error: err}
	}

	query := fmt.Sprintf("?iid=%v", url.QueryEscape(inviteId))
	r, err := c.DoApiPost(c.GetUsersRoute()+query, user.ToJson())
	if err != nil {
		return nil, BuildErrorResponse(r, err)
	}
	defer closeBody(r)

	return UserFromJson(r.Body), BuildResponse(r)
}

// GetMe returns the logged in user.
func (c *Client4) GetMe(etag string) (*User, *Response) {
	r, err := c.DoApiGet(c.GetUserRoute(ME), etag)
	if err != nil {
		return nil, BuildErrorResponse(r, err)
	}
	defer closeBody(r)
	return UserFromJson(r.Body), BuildResponse(r)
}

// GetUser returns a user based on the provided user id string.
func (c *Client4) GetUser(userId, etag string) (*User, *Response) {
	r, err := c.DoApiGet(c.GetUserRoute(userId), etag)
	if err != nil {
		return nil, BuildErrorResponse(r, err)
	}
	defer closeBody(r)
	return UserFromJson(r.Body), BuildResponse(r)
}

// GetUserByUsername returns a user based on the provided user name string.
func (c *Client4) GetUserByUsername(userName, etag string) (*User, *Response) {
	r, err := c.DoApiGet(c.GetUserByUsernameRoute(userName), etag)
	if err != nil {
		return nil, BuildErrorResponse(r, err)
	}
	defer closeBody(r)
	return UserFromJson(r.Body), BuildResponse(r)
}

// GetUserByEmail returns a user based on the provided user email string.
func (c *Client4) GetUserByEmail(email, etag string) (*User, *Response) {
	r, err := c.DoApiGet(c.GetUserByEmailRoute(email), etag)
	if err != nil {
		return nil, BuildErrorResponse(r, err)
	}
	defer closeBody(r)
	return UserFromJson(r.Body), BuildResponse(r)
}

// AutocompleteUsersInTeam returns the users on a team based on search term.
func (c *Client4) AutocompleteUsersInTeam(teamId string, username string, limit int, etag string) (*UserAutocomplete, *Response) {
	query := fmt.Sprintf("?in_team=%v&name=%v&limit=%d", teamId, username, limit)
	r, err := c.DoApiGet(c.GetUsersRoute()+"/autocomplete"+query, etag)
	if err != nil {
		return nil, BuildErrorResponse(r, err)
	}
	defer closeBody(r)
	return UserAutocompleteFromJson(r.Body), BuildResponse(r)
}

// AutocompleteUsersInChannel returns the users in a channel based on search term.
func (c *Client4) AutocompleteUsersInChannel(teamId string, channelId string, username string, limit int, etag string) (*UserAutocomplete, *Response) {
	query := fmt.Sprintf("?in_team=%v&in_channel=%v&name=%v&limit=%d", teamId, channelId, username, limit)
	r, err := c.DoApiGet(c.GetUsersRoute()+"/autocomplete"+query, etag)
	if err != nil {
		return nil, BuildErrorResponse(r, err)
	}
	defer closeBody(r)
	return UserAutocompleteFromJson(r.Body), BuildResponse(r)
}

// AutocompleteUsers returns the users in the system based on search term.
func (c *Client4) AutocompleteUsers(username string, limit int, etag string) (*UserAutocomplete, *Response) {
	query := fmt.Sprintf("?name=%v&limit=%d", username, limit)
	r, err := c.DoApiGet(c.GetUsersRoute()+"/autocomplete"+query, etag)
	if err != nil {
		return nil, BuildErrorResponse(r, err)
	}
	defer closeBody(r)
	return UserAutocompleteFromJson(r.Body), BuildResponse(r)
}

// GetDefaultProfileImage gets the default user's profile image. Must be logged in.
func (c *Client4) GetDefaultProfileImage(userId string) ([]byte, *Response) {
	r, appErr := c.DoApiGet(c.GetUserRoute(userId)+"/image/default", "")
	if appErr != nil {
		return nil, BuildErrorResponse(r, appErr)
	}
	defer closeBody(r)

	data, err := ioutil.ReadAll(r.Body)
	if err != nil {
		return nil, BuildErrorResponse(r, NewAppError("GetDefaultProfileImage", "model.client.read_file.app_error", nil, err.Error(), r.StatusCode))
	}

	return data, BuildResponse(r)
}

// GetProfileImage gets user's profile image. Must be logged in.
func (c *Client4) GetProfileImage(userId, etag string) ([]byte, *Response) {
	r, appErr := c.DoApiGet(c.GetUserRoute(userId)+"/image", etag)
	if appErr != nil {
		return nil, BuildErrorResponse(r, appErr)
	}
	defer closeBody(r)

	data, err := ioutil.ReadAll(r.Body)
	if err != nil {
		return nil, BuildErrorResponse(r, NewAppError("GetProfileImage", "model.client.read_file.app_error", nil, err.Error(), r.StatusCode))
	}
	return data, BuildResponse(r)
}

// GetUsers returns a page of users on the system. Page counting starts at 0.
func (c *Client4) GetUsers(page int, perPage int, etag string) ([]*User, *Response) {
	query := fmt.Sprintf("?page=%v&per_page=%v", page, perPage)
	r, err := c.DoApiGet(c.GetUsersRoute()+query, etag)
	if err != nil {
		return nil, BuildErrorResponse(r, err)
	}
	defer closeBody(r)
	return UserListFromJson(r.Body), BuildResponse(r)
}

// GetUsersInTeam returns a page of users on a team. Page counting starts at 0.
func (c *Client4) GetUsersInTeam(teamId string, page int, perPage int, etag string) ([]*User, *Response) {
	query := fmt.Sprintf("?in_team=%v&page=%v&per_page=%v", teamId, page, perPage)
	r, err := c.DoApiGet(c.GetUsersRoute()+query, etag)
	if err != nil {
		return nil, BuildErrorResponse(r, err)
	}
	defer closeBody(r)
	return UserListFromJson(r.Body), BuildResponse(r)
}

// GetNewUsersInTeam returns a page of users on a team. Page counting starts at 0.
func (c *Client4) GetNewUsersInTeam(teamId string, page int, perPage int, etag string) ([]*User, *Response) {
	query := fmt.Sprintf("?sort=create_at&in_team=%v&page=%v&per_page=%v", teamId, page, perPage)
	r, err := c.DoApiGet(c.GetUsersRoute()+query, etag)
	if err != nil {
		return nil, BuildErrorResponse(r, err)
	}
	defer closeBody(r)
	return UserListFromJson(r.Body), BuildResponse(r)
}

// GetRecentlyActiveUsersInTeam returns a page of users on a team. Page counting starts at 0.
func (c *Client4) GetRecentlyActiveUsersInTeam(teamId string, page int, perPage int, etag string) ([]*User, *Response) {
	query := fmt.Sprintf("?sort=last_activity_at&in_team=%v&page=%v&per_page=%v", teamId, page, perPage)
	r, err := c.DoApiGet(c.GetUsersRoute()+query, etag)
	if err != nil {
		return nil, BuildErrorResponse(r, err)
	}
	defer closeBody(r)
	return UserListFromJson(r.Body), BuildResponse(r)
}

// GetActiveUsersInTeam returns a page of users on a team. Page counting starts at 0.
func (c *Client4) GetActiveUsersInTeam(teamId string, page int, perPage int, etag string) ([]*User, *Response) {
	query := fmt.Sprintf("?active=true&in_team=%v&page=%v&per_page=%v", teamId, page, perPage)
	r, err := c.DoApiGet(c.GetUsersRoute()+query, etag)
	if err != nil {
		return nil, BuildErrorResponse(r, err)
	}
	defer closeBody(r)
	return UserListFromJson(r.Body), BuildResponse(r)
}

// GetUsersNotInTeam returns a page of users who are not in a team. Page counting starts at 0.
func (c *Client4) GetUsersNotInTeam(teamId string, page int, perPage int, etag string) ([]*User, *Response) {
	query := fmt.Sprintf("?not_in_team=%v&page=%v&per_page=%v", teamId, page, perPage)
	r, err := c.DoApiGet(c.GetUsersRoute()+query, etag)
	if err != nil {
		return nil, BuildErrorResponse(r, err)
	}
	defer closeBody(r)
	return UserListFromJson(r.Body), BuildResponse(r)
}

// GetUsersInChannel returns a page of users in a channel. Page counting starts at 0.
func (c *Client4) GetUsersInChannel(channelId string, page int, perPage int, etag string) ([]*User, *Response) {
	query := fmt.Sprintf("?in_channel=%v&page=%v&per_page=%v", channelId, page, perPage)
	r, err := c.DoApiGet(c.GetUsersRoute()+query, etag)
	if err != nil {
		return nil, BuildErrorResponse(r, err)
	}
	defer closeBody(r)
	return UserListFromJson(r.Body), BuildResponse(r)
}

// GetUsersInChannelByStatus returns a page of users in a channel. Page counting starts at 0. Sorted by Status
func (c *Client4) GetUsersInChannelByStatus(channelId string, page int, perPage int, etag string) ([]*User, *Response) {
	query := fmt.Sprintf("?in_channel=%v&page=%v&per_page=%v&sort=status", channelId, page, perPage)
	r, err := c.DoApiGet(c.GetUsersRoute()+query, etag)
	if err != nil {
		return nil, BuildErrorResponse(r, err)
	}
	defer closeBody(r)
	return UserListFromJson(r.Body), BuildResponse(r)
}

// GetUsersNotInChannel returns a page of users not in a channel. Page counting starts at 0.
func (c *Client4) GetUsersNotInChannel(teamId, channelId string, page int, perPage int, etag string) ([]*User, *Response) {
	query := fmt.Sprintf("?in_team=%v&not_in_channel=%v&page=%v&per_page=%v", teamId, channelId, page, perPage)
	r, err := c.DoApiGet(c.GetUsersRoute()+query, etag)
	if err != nil {
		return nil, BuildErrorResponse(r, err)
	}
	defer closeBody(r)
	return UserListFromJson(r.Body), BuildResponse(r)
}

// GetUsersWithoutTeam returns a page of users on the system that aren't on any teams. Page counting starts at 0.
func (c *Client4) GetUsersWithoutTeam(page int, perPage int, etag string) ([]*User, *Response) {
	query := fmt.Sprintf("?without_team=1&page=%v&per_page=%v", page, perPage)
	r, err := c.DoApiGet(c.GetUsersRoute()+query, etag)
	if err != nil {
		return nil, BuildErrorResponse(r, err)
	}
	defer closeBody(r)
	return UserListFromJson(r.Body), BuildResponse(r)
}

// GetUsersInGroup returns a page of users in a group. Page counting starts at 0.
func (c *Client4) GetUsersInGroup(groupID string, page int, perPage int, etag string) ([]*User, *Response) {
	query := fmt.Sprintf("?in_group=%v&page=%v&per_page=%v", groupID, page, perPage)
	r, err := c.DoApiGet(c.GetUsersRoute()+query, etag)
	if err != nil {
		return nil, BuildErrorResponse(r, err)
	}
	defer closeBody(r)
	return UserListFromJson(r.Body), BuildResponse(r)
}

// GetUsersByIds returns a list of users based on the provided user ids.
func (c *Client4) GetUsersByIds(userIds []string) ([]*User, *Response) {
	r, err := c.DoApiPost(c.GetUsersRoute()+"/ids", ArrayToJson(userIds))
	if err != nil {
		return nil, BuildErrorResponse(r, err)
	}
	defer closeBody(r)
	return UserListFromJson(r.Body), BuildResponse(r)
}

// GetUsersByIds returns a list of users based on the provided user ids.
func (c *Client4) GetUsersByIdsWithOptions(userIds []string, options *UserGetByIdsOptions) ([]*User, *Response) {
	v := url.Values{}
	if options.Since != 0 {
		v.Set("since", fmt.Sprintf("%d", options.Since))
	}

	url := c.GetUsersRoute() + "/ids"
	if len(v) > 0 {
		url += "?" + v.Encode()
	}

	r, err := c.DoApiPost(url, ArrayToJson(userIds))
	if err != nil {
		return nil, BuildErrorResponse(r, err)
	}
	defer closeBody(r)
	return UserListFromJson(r.Body), BuildResponse(r)
}

// GetUsersByUsernames returns a list of users based on the provided usernames.
func (c *Client4) GetUsersByUsernames(usernames []string) ([]*User, *Response) {
	r, err := c.DoApiPost(c.GetUsersRoute()+"/usernames", ArrayToJson(usernames))
	if err != nil {
		return nil, BuildErrorResponse(r, err)
	}
	defer closeBody(r)
	return UserListFromJson(r.Body), BuildResponse(r)
}

// GetUsersByGroupChannelIds returns a map with channel ids as keys
// and a list of users as values based on the provided user ids.
func (c *Client4) GetUsersByGroupChannelIds(groupChannelIds []string) (map[string][]*User, *Response) {
	r, err := c.DoApiPost(c.GetUsersRoute()+"/group_channels", ArrayToJson(groupChannelIds))
	if err != nil {
		return nil, BuildErrorResponse(r, err)
	}
	defer closeBody(r)

	usersByChannelId := map[string][]*User{}
	json.NewDecoder(r.Body).Decode(&usersByChannelId)
	return usersByChannelId, BuildResponse(r)
}

// SearchUsers returns a list of users based on some search criteria.
func (c *Client4) SearchUsers(search *UserSearch) ([]*User, *Response) {
	r, err := c.doApiPostBytes(c.GetUsersRoute()+"/search", search.ToJson())
	if err != nil {
		return nil, BuildErrorResponse(r, err)
	}
	defer closeBody(r)
	return UserListFromJson(r.Body), BuildResponse(r)
}

// UpdateUser updates a user in the system based on the provided user struct.
func (c *Client4) UpdateUser(user *User) (*User, *Response) {
	r, err := c.DoApiPut(c.GetUserRoute(user.Id), user.ToJson())
	if err != nil {
		return nil, BuildErrorResponse(r, err)
	}
	defer closeBody(r)
	return UserFromJson(r.Body), BuildResponse(r)
}

// PatchUser partially updates a user in the system. Any missing fields are not updated.
func (c *Client4) PatchUser(userId string, patch *UserPatch) (*User, *Response) {
	r, err := c.DoApiPut(c.GetUserRoute(userId)+"/patch", patch.ToJson())
	if err != nil {
		return nil, BuildErrorResponse(r, err)
	}
	defer closeBody(r)
	return UserFromJson(r.Body), BuildResponse(r)
}

// UpdateUserAuth updates a user AuthData (uthData, authService and password) in the system.
func (c *Client4) UpdateUserAuth(userId string, userAuth *UserAuth) (*UserAuth, *Response) {
	r, err := c.DoApiPut(c.GetUserRoute(userId)+"/auth", userAuth.ToJson())
	if err != nil {
		return nil, BuildErrorResponse(r, err)
	}
	defer closeBody(r)
	return UserAuthFromJson(r.Body), BuildResponse(r)
}

// UpdateUserMfa activates multi-factor authentication for a user if activate
// is true and a valid code is provided. If activate is false, then code is not
// required and multi-factor authentication is disabled for the user.
func (c *Client4) UpdateUserMfa(userId, code string, activate bool) (bool, *Response) {
	requestBody := make(map[string]interface{})
	requestBody["activate"] = activate
	requestBody["code"] = code

	r, err := c.DoApiPut(c.GetUserRoute(userId)+"/mfa", StringInterfaceToJson(requestBody))
	if err != nil {
		return false, BuildErrorResponse(r, err)
	}
	defer closeBody(r)
	return CheckStatusOK(r), BuildResponse(r)
}

// CheckUserMfa checks whether a user has MFA active on their account or not based on the
// provided login id.
// Deprecated: Clients should use Login method and check for MFA Error
func (c *Client4) CheckUserMfa(loginId string) (bool, *Response) {
	requestBody := make(map[string]interface{})
	requestBody["login_id"] = loginId
	r, err := c.DoApiPost(c.GetUsersRoute()+"/mfa", StringInterfaceToJson(requestBody))
	if err != nil {
		return false, BuildErrorResponse(r, err)
	}
	defer closeBody(r)

	data := StringInterfaceFromJson(r.Body)
	mfaRequired, ok := data["mfa_required"].(bool)
	if !ok {
		return false, BuildResponse(r)
	}
	return mfaRequired, BuildResponse(r)
}

// GenerateMfaSecret will generate a new MFA secret for a user and return it as a string and
// as a base64 encoded image QR code.
func (c *Client4) GenerateMfaSecret(userId string) (*MfaSecret, *Response) {
	r, err := c.DoApiPost(c.GetUserRoute(userId)+"/mfa/generate", "")
	if err != nil {
		return nil, BuildErrorResponse(r, err)
	}
	defer closeBody(r)
	return MfaSecretFromJson(r.Body), BuildResponse(r)
}

// UpdateUserPassword updates a user's password. Must be logged in as the user or be a system administrator.
func (c *Client4) UpdateUserPassword(userId, currentPassword, newPassword string) (bool, *Response) {
	requestBody := map[string]string{"current_password": currentPassword, "new_password": newPassword}
	r, err := c.DoApiPut(c.GetUserRoute(userId)+"/password", MapToJson(requestBody))
	if err != nil {
		return false, BuildErrorResponse(r, err)
	}
	defer closeBody(r)
	return CheckStatusOK(r), BuildResponse(r)
}

// UpdateUserHashedPassword updates a user's password with an already-hashed password. Must be a system administrator.
func (c *Client4) UpdateUserHashedPassword(userId, newHashedPassword string) (bool, *Response) {
	requestBody := map[string]string{"already_hashed": "true", "new_password": newHashedPassword}
	r, err := c.DoApiPut(c.GetUserRoute(userId)+"/password", MapToJson(requestBody))
	if err != nil {
		return false, BuildErrorResponse(r, err)
	}
	defer closeBody(r)
	return CheckStatusOK(r), BuildResponse(r)
}

// PromoteGuestToUser convert a guest into a regular user
func (c *Client4) PromoteGuestToUser(guestId string) (bool, *Response) {
	r, err := c.DoApiPost(c.GetUserRoute(guestId)+"/promote", "")
	if err != nil {
		return false, BuildErrorResponse(r, err)
	}
	defer closeBody(r)
	return CheckStatusOK(r), BuildResponse(r)
}

// DemoteUserToGuest convert a regular user into a guest
func (c *Client4) DemoteUserToGuest(guestId string) (bool, *Response) {
	r, err := c.DoApiPost(c.GetUserRoute(guestId)+"/demote", "")
	if err != nil {
		return false, BuildErrorResponse(r, err)
	}
	defer closeBody(r)
	return CheckStatusOK(r), BuildResponse(r)
}

// UpdateUserRoles updates a user's roles in the system. A user can have "system_user" and "system_admin" roles.
func (c *Client4) UpdateUserRoles(userId, roles string) (bool, *Response) {
	requestBody := map[string]string{"roles": roles}
	r, err := c.DoApiPut(c.GetUserRoute(userId)+"/roles", MapToJson(requestBody))
	if err != nil {
		return false, BuildErrorResponse(r, err)
	}
	defer closeBody(r)
	return CheckStatusOK(r), BuildResponse(r)
}

// UpdateUserActive updates status of a user whether active or not.
func (c *Client4) UpdateUserActive(userId string, active bool) (bool, *Response) {
	requestBody := make(map[string]interface{})
	requestBody["active"] = active
	r, err := c.DoApiPut(c.GetUserRoute(userId)+"/active", StringInterfaceToJson(requestBody))
	if err != nil {
		return false, BuildErrorResponse(r, err)
	}
	defer closeBody(r)

	return CheckStatusOK(r), BuildResponse(r)
}

// DeleteUser deactivates a user in the system based on the provided user id string.
func (c *Client4) DeleteUser(userId string) (bool, *Response) {
	r, err := c.DoApiDelete(c.GetUserRoute(userId))
	if err != nil {
		return false, BuildErrorResponse(r, err)
	}
	defer closeBody(r)
	return CheckStatusOK(r), BuildResponse(r)
}

// PermanentDeleteUser deletes a user in the system based on the provided user id string.
func (c *Client4) PermanentDeleteUser(userId string) (bool, *Response) {
	r, err := c.DoApiDelete(c.GetUserRoute(userId) + "?permanent=" + c.boolString(true))
	if err != nil {
		return false, BuildErrorResponse(r, err)
	}
	defer closeBody(r)
	return CheckStatusOK(r), BuildResponse(r)
}

// ConvertUserToBot converts a user to a bot user.
func (c *Client4) ConvertUserToBot(userId string) (*Bot, *Response) {
	r, err := c.DoApiPost(c.GetUserRoute(userId)+"/convert_to_bot", "")
	if err != nil {
		return nil, BuildErrorResponse(r, err)
	}
	defer closeBody(r)
	return BotFromJson(r.Body), BuildResponse(r)
}

// ConvertBotToUser converts a bot user to a user.
func (c *Client4) ConvertBotToUser(userId string, userPatch *UserPatch, setSystemAdmin bool) (*User, *Response) {
	var query string
	if setSystemAdmin {
		query = "?set_system_admin=true"
	}
	r, err := c.DoApiPost(c.GetBotRoute(userId)+"/convert_to_user"+query, userPatch.ToJson())
	if err != nil {
		return nil, BuildErrorResponse(r, err)
	}
	defer closeBody(r)
	return UserFromJson(r.Body), BuildResponse(r)
}

// PermanentDeleteAll permanently deletes all users in the system. This is a local only endpoint
func (c *Client4) PermanentDeleteAllUsers() (bool, *Response) {
	r, err := c.DoApiDelete(c.GetUsersRoute())
	if err != nil {
		return false, BuildErrorResponse(r, err)
	}
	defer closeBody(r)
	return CheckStatusOK(r), BuildResponse(r)
}

// SendPasswordResetEmail will send a link for password resetting to a user with the
// provided email.
func (c *Client4) SendPasswordResetEmail(email string) (bool, *Response) {
	requestBody := map[string]string{"email": email}
	r, err := c.DoApiPost(c.GetUsersRoute()+"/password/reset/send", MapToJson(requestBody))
	if err != nil {
		return false, BuildErrorResponse(r, err)
	}
	defer closeBody(r)
	return CheckStatusOK(r), BuildResponse(r)
}

// ResetPassword uses a recovery code to update reset a user's password.
func (c *Client4) ResetPassword(token, newPassword string) (bool, *Response) {
	requestBody := map[string]string{"token": token, "new_password": newPassword}
	r, err := c.DoApiPost(c.GetUsersRoute()+"/password/reset", MapToJson(requestBody))
	if err != nil {
		return false, BuildErrorResponse(r, err)
	}
	defer closeBody(r)
	return CheckStatusOK(r), BuildResponse(r)
}

// GetSessions returns a list of sessions based on the provided user id string.
func (c *Client4) GetSessions(userId, etag string) ([]*Session, *Response) {
	r, err := c.DoApiGet(c.GetUserRoute(userId)+"/sessions", etag)
	if err != nil {
		return nil, BuildErrorResponse(r, err)
	}
	defer closeBody(r)
	return SessionsFromJson(r.Body), BuildResponse(r)
}

// RevokeSession revokes a user session based on the provided user id and session id strings.
func (c *Client4) RevokeSession(userId, sessionId string) (bool, *Response) {
	requestBody := map[string]string{"session_id": sessionId}
	r, err := c.DoApiPost(c.GetUserRoute(userId)+"/sessions/revoke", MapToJson(requestBody))
	if err != nil {
		return false, BuildErrorResponse(r, err)
	}
	defer closeBody(r)
	return CheckStatusOK(r), BuildResponse(r)
}

// RevokeAllSessions revokes all sessions for the provided user id string.
func (c *Client4) RevokeAllSessions(userId string) (bool, *Response) {
	r, err := c.DoApiPost(c.GetUserRoute(userId)+"/sessions/revoke/all", "")
	if err != nil {
		return false, BuildErrorResponse(r, err)
	}
	defer closeBody(r)
	return CheckStatusOK(r), BuildResponse(r)
}

// RevokeAllSessions revokes all sessions for all the users.
func (c *Client4) RevokeSessionsFromAllUsers() (bool, *Response) {
	r, err := c.DoApiPost(c.GetUsersRoute()+"/sessions/revoke/all", "")
	if err != nil {
		return false, BuildErrorResponse(r, err)
	}
	defer closeBody(r)
	return CheckStatusOK(r), BuildResponse(r)
}

// AttachDeviceId attaches a mobile device ID to the current session.
func (c *Client4) AttachDeviceId(deviceId string) (bool, *Response) {
	requestBody := map[string]string{"device_id": deviceId}
	r, err := c.DoApiPut(c.GetUsersRoute()+"/sessions/device", MapToJson(requestBody))
	if err != nil {
		return false, BuildErrorResponse(r, err)
	}
	defer closeBody(r)
	return CheckStatusOK(r), BuildResponse(r)
}

// GetTeamsUnreadForUser will return an array with TeamUnread objects that contain the amount
// of unread messages and mentions the current user has for the teams it belongs to.
// An optional team ID can be set to exclude that team from the results. Must be authenticated.
func (c *Client4) GetTeamsUnreadForUser(userId, teamIdToExclude string) ([]*TeamUnread, *Response) {
	var optional string
	if teamIdToExclude != "" {
		optional += fmt.Sprintf("?exclude_team=%s", url.QueryEscape(teamIdToExclude))
	}

	r, err := c.DoApiGet(c.GetUserRoute(userId)+"/teams/unread"+optional, "")
	if err != nil {
		return nil, BuildErrorResponse(r, err)
	}
	defer closeBody(r)
	return TeamsUnreadFromJson(r.Body), BuildResponse(r)
}

// GetUserAudits returns a list of audit based on the provided user id string.
func (c *Client4) GetUserAudits(userId string, page int, perPage int, etag string) (Audits, *Response) {
	query := fmt.Sprintf("?page=%v&per_page=%v", page, perPage)
	r, err := c.DoApiGet(c.GetUserRoute(userId)+"/audits"+query, etag)
	if err != nil {
		return nil, BuildErrorResponse(r, err)
	}
	defer closeBody(r)
	return AuditsFromJson(r.Body), BuildResponse(r)
}

// VerifyUserEmail will verify a user's email using the supplied token.
func (c *Client4) VerifyUserEmail(token string) (bool, *Response) {
	requestBody := map[string]string{"token": token}
	r, err := c.DoApiPost(c.GetUsersRoute()+"/email/verify", MapToJson(requestBody))
	if err != nil {
		return false, BuildErrorResponse(r, err)
	}
	defer closeBody(r)
	return CheckStatusOK(r), BuildResponse(r)
}

// VerifyUserEmailWithoutToken will verify a user's email by its Id. (Requires manage system role)
func (c *Client4) VerifyUserEmailWithoutToken(userId string) (*User, *Response) {
	r, err := c.DoApiPost(c.GetUserRoute(userId)+"/email/verify/member", "")
	if err != nil {
		return nil, BuildErrorResponse(r, err)
	}
	defer closeBody(r)
	return UserFromJson(r.Body), BuildResponse(r)
}

// SendVerificationEmail will send an email to the user with the provided email address, if
// that user exists. The email will contain a link that can be used to verify the user's
// email address.
func (c *Client4) SendVerificationEmail(email string) (bool, *Response) {
	requestBody := map[string]string{"email": email}
	r, err := c.DoApiPost(c.GetUsersRoute()+"/email/verify/send", MapToJson(requestBody))
	if err != nil {
		return false, BuildErrorResponse(r, err)
	}
	defer closeBody(r)
	return CheckStatusOK(r), BuildResponse(r)
}

// SetDefaultProfileImage resets the profile image to a default generated one.
func (c *Client4) SetDefaultProfileImage(userId string) (bool, *Response) {
	r, err := c.DoApiDelete(c.GetUserRoute(userId) + "/image")
	if err != nil {
		return false, BuildErrorResponse(r, err)
	}
	return CheckStatusOK(r), BuildResponse(r)
}

// SetProfileImage sets profile image of the user.
func (c *Client4) SetProfileImage(userId string, data []byte) (bool, *Response) {
	body := &bytes.Buffer{}
	writer := multipart.NewWriter(body)

	part, err := writer.CreateFormFile("image", "profile.png")
	if err != nil {
		return false, &Response{Error: NewAppError("SetProfileImage", "model.client.set_profile_user.no_file.app_error", nil, err.Error(), http.StatusBadRequest)}
	}

	if _, err = io.Copy(part, bytes.NewBuffer(data)); err != nil {
		return false, &Response{Error: NewAppError("SetProfileImage", "model.client.set_profile_user.no_file.app_error", nil, err.Error(), http.StatusBadRequest)}
	}

	if err = writer.Close(); err != nil {
		return false, &Response{Error: NewAppError("SetProfileImage", "model.client.set_profile_user.writer.app_error", nil, err.Error(), http.StatusBadRequest)}
	}

	rq, err := http.NewRequest("POST", c.ApiUrl+c.GetUserRoute(userId)+"/image", bytes.NewReader(body.Bytes()))
	if err != nil {
		return false, &Response{Error: NewAppError("SetProfileImage", "model.client.connecting.app_error", nil, err.Error(), http.StatusBadRequest)}
	}
	rq.Header.Set("Content-Type", writer.FormDataContentType())

	if c.AuthToken != "" {
		rq.Header.Set(HEADER_AUTH, c.AuthType+" "+c.AuthToken)
	}

	rp, err := c.HttpClient.Do(rq)
	if err != nil || rp == nil {
		return false, &Response{StatusCode: http.StatusForbidden, Error: NewAppError(c.GetUserRoute(userId)+"/image", "model.client.connecting.app_error", nil, err.Error(), http.StatusForbidden)}
	}
	defer closeBody(rp)

	if rp.StatusCode >= 300 {
		return false, BuildErrorResponse(rp, AppErrorFromJson(rp.Body))
	}

	return CheckStatusOK(rp), BuildResponse(rp)
}

// CreateUserAccessToken will generate a user access token that can be used in place
// of a session token to access the REST API. Must have the 'create_user_access_token'
// permission and if generating for another user, must have the 'edit_other_users'
// permission. A non-blank description is required.
func (c *Client4) CreateUserAccessToken(userId, description string) (*UserAccessToken, *Response) {
	requestBody := map[string]string{"description": description}
	r, err := c.DoApiPost(c.GetUserRoute(userId)+"/tokens", MapToJson(requestBody))
	if err != nil {
		return nil, BuildErrorResponse(r, err)
	}
	defer closeBody(r)
	return UserAccessTokenFromJson(r.Body), BuildResponse(r)
}

// GetUserAccessTokens will get a page of access tokens' id, description, is_active
// and the user_id in the system. The actual token will not be returned. Must have
// the 'manage_system' permission.
func (c *Client4) GetUserAccessTokens(page int, perPage int) ([]*UserAccessToken, *Response) {
	query := fmt.Sprintf("?page=%v&per_page=%v", page, perPage)
	r, err := c.DoApiGet(c.GetUserAccessTokensRoute()+query, "")
	if err != nil {
		return nil, BuildErrorResponse(r, err)
	}
	defer closeBody(r)
	return UserAccessTokenListFromJson(r.Body), BuildResponse(r)
}

// GetUserAccessToken will get a user access tokens' id, description, is_active
// and the user_id of the user it is for. The actual token will not be returned.
// Must have the 'read_user_access_token' permission and if getting for another
// user, must have the 'edit_other_users' permission.
func (c *Client4) GetUserAccessToken(tokenId string) (*UserAccessToken, *Response) {
	r, err := c.DoApiGet(c.GetUserAccessTokenRoute(tokenId), "")
	if err != nil {
		return nil, BuildErrorResponse(r, err)
	}
	defer closeBody(r)
	return UserAccessTokenFromJson(r.Body), BuildResponse(r)
}

// GetUserAccessTokensForUser will get a paged list of user access tokens showing id,
// description and user_id for each. The actual tokens will not be returned. Must have
// the 'read_user_access_token' permission and if getting for another user, must have the
// 'edit_other_users' permission.
func (c *Client4) GetUserAccessTokensForUser(userId string, page, perPage int) ([]*UserAccessToken, *Response) {
	query := fmt.Sprintf("?page=%v&per_page=%v", page, perPage)
	r, err := c.DoApiGet(c.GetUserRoute(userId)+"/tokens"+query, "")
	if err != nil {
		return nil, BuildErrorResponse(r, err)
	}
	defer closeBody(r)
	return UserAccessTokenListFromJson(r.Body), BuildResponse(r)
}

// RevokeUserAccessToken will revoke a user access token by id. Must have the
// 'revoke_user_access_token' permission and if revoking for another user, must have the
// 'edit_other_users' permission.
func (c *Client4) RevokeUserAccessToken(tokenId string) (bool, *Response) {
	requestBody := map[string]string{"token_id": tokenId}
	r, err := c.DoApiPost(c.GetUsersRoute()+"/tokens/revoke", MapToJson(requestBody))
	if err != nil {
		return false, BuildErrorResponse(r, err)
	}
	defer closeBody(r)
	return CheckStatusOK(r), BuildResponse(r)
}

// SearchUserAccessTokens returns user access tokens matching the provided search term.
func (c *Client4) SearchUserAccessTokens(search *UserAccessTokenSearch) ([]*UserAccessToken, *Response) {
	r, err := c.DoApiPost(c.GetUsersRoute()+"/tokens/search", search.ToJson())
	if err != nil {
		return nil, BuildErrorResponse(r, err)
	}
	defer closeBody(r)
	return UserAccessTokenListFromJson(r.Body), BuildResponse(r)
}

// DisableUserAccessToken will disable a user access token by id. Must have the
// 'revoke_user_access_token' permission and if disabling for another user, must have the
// 'edit_other_users' permission.
func (c *Client4) DisableUserAccessToken(tokenId string) (bool, *Response) {
	requestBody := map[string]string{"token_id": tokenId}
	r, err := c.DoApiPost(c.GetUsersRoute()+"/tokens/disable", MapToJson(requestBody))
	if err != nil {
		return false, BuildErrorResponse(r, err)
	}
	defer closeBody(r)
	return CheckStatusOK(r), BuildResponse(r)
}

// EnableUserAccessToken will enable a user access token by id. Must have the
// 'create_user_access_token' permission and if enabling for another user, must have the
// 'edit_other_users' permission.
func (c *Client4) EnableUserAccessToken(tokenId string) (bool, *Response) {
	requestBody := map[string]string{"token_id": tokenId}
	r, err := c.DoApiPost(c.GetUsersRoute()+"/tokens/enable", MapToJson(requestBody))
	if err != nil {
		return false, BuildErrorResponse(r, err)
	}
	defer closeBody(r)
	return CheckStatusOK(r), BuildResponse(r)
}

// Bots section

// CreateBot creates a bot in the system based on the provided bot struct.
func (c *Client4) CreateBot(bot *Bot) (*Bot, *Response) {
	r, err := c.doApiPostBytes(c.GetBotsRoute(), bot.ToJson())
	if err != nil {
		return nil, BuildErrorResponse(r, err)
	}
	defer closeBody(r)
	return BotFromJson(r.Body), BuildResponse(r)
}

// PatchBot partially updates a bot. Any missing fields are not updated.
func (c *Client4) PatchBot(userId string, patch *BotPatch) (*Bot, *Response) {
	r, err := c.doApiPutBytes(c.GetBotRoute(userId), patch.ToJson())
	if err != nil {
		return nil, BuildErrorResponse(r, err)
	}
	defer closeBody(r)
	return BotFromJson(r.Body), BuildResponse(r)
}

// GetBot fetches the given, undeleted bot.
func (c *Client4) GetBot(userId string, etag string) (*Bot, *Response) {
	r, err := c.DoApiGet(c.GetBotRoute(userId), etag)
	if err != nil {
		return nil, BuildErrorResponse(r, err)
	}
	defer closeBody(r)
	return BotFromJson(r.Body), BuildResponse(r)
}

// GetBot fetches the given bot, even if it is deleted.
func (c *Client4) GetBotIncludeDeleted(userId string, etag string) (*Bot, *Response) {
	r, err := c.DoApiGet(c.GetBotRoute(userId)+"?include_deleted="+c.boolString(true), etag)
	if err != nil {
		return nil, BuildErrorResponse(r, err)
	}
	defer closeBody(r)
	return BotFromJson(r.Body), BuildResponse(r)
}

// GetBots fetches the given page of bots, excluding deleted.
func (c *Client4) GetBots(page, perPage int, etag string) ([]*Bot, *Response) {
	query := fmt.Sprintf("?page=%v&per_page=%v", page, perPage)
	r, err := c.DoApiGet(c.GetBotsRoute()+query, etag)
	if err != nil {
		return nil, BuildErrorResponse(r, err)
	}
	defer closeBody(r)
	return BotListFromJson(r.Body), BuildResponse(r)
}

// GetBotsIncludeDeleted fetches the given page of bots, including deleted.
func (c *Client4) GetBotsIncludeDeleted(page, perPage int, etag string) ([]*Bot, *Response) {
	query := fmt.Sprintf("?page=%v&per_page=%v&include_deleted="+c.boolString(true), page, perPage)
	r, err := c.DoApiGet(c.GetBotsRoute()+query, etag)
	if err != nil {
		return nil, BuildErrorResponse(r, err)
	}
	defer closeBody(r)
	return BotListFromJson(r.Body), BuildResponse(r)
}

// GetBotsOrphaned fetches the given page of bots, only including orphanded bots.
func (c *Client4) GetBotsOrphaned(page, perPage int, etag string) ([]*Bot, *Response) {
	query := fmt.Sprintf("?page=%v&per_page=%v&only_orphaned="+c.boolString(true), page, perPage)
	r, err := c.DoApiGet(c.GetBotsRoute()+query, etag)
	if err != nil {
		return nil, BuildErrorResponse(r, err)
	}
	defer closeBody(r)
	return BotListFromJson(r.Body), BuildResponse(r)
}

// DisableBot disables the given bot in the system.
func (c *Client4) DisableBot(botUserId string) (*Bot, *Response) {
	r, err := c.doApiPostBytes(c.GetBotRoute(botUserId)+"/disable", nil)
	if err != nil {
		return nil, BuildErrorResponse(r, err)
	}
	defer closeBody(r)
	return BotFromJson(r.Body), BuildResponse(r)
}

// EnableBot disables the given bot in the system.
func (c *Client4) EnableBot(botUserId string) (*Bot, *Response) {
	r, err := c.doApiPostBytes(c.GetBotRoute(botUserId)+"/enable", nil)
	if err != nil {
		return nil, BuildErrorResponse(r, err)
	}
	defer closeBody(r)
	return BotFromJson(r.Body), BuildResponse(r)
}

// AssignBot assigns the given bot to the given user
func (c *Client4) AssignBot(botUserId, newOwnerId string) (*Bot, *Response) {
	r, err := c.doApiPostBytes(c.GetBotRoute(botUserId)+"/assign/"+newOwnerId, nil)
	if err != nil {
		return nil, BuildErrorResponse(r, err)
	}
	defer closeBody(r)
	return BotFromJson(r.Body), BuildResponse(r)
}

// SetBotIconImage sets LHS bot icon image.
func (c *Client4) SetBotIconImage(botUserId string, data []byte) (bool, *Response) {
	body := &bytes.Buffer{}
	writer := multipart.NewWriter(body)

	part, err := writer.CreateFormFile("image", "icon.svg")
	if err != nil {
		return false, &Response{Error: NewAppError("SetBotIconImage", "model.client.set_bot_icon_image.no_file.app_error", nil, err.Error(), http.StatusBadRequest)}
	}

	if _, err = io.Copy(part, bytes.NewBuffer(data)); err != nil {
		return false, &Response{Error: NewAppError("SetBotIconImage", "model.client.set_bot_icon_image.no_file.app_error", nil, err.Error(), http.StatusBadRequest)}
	}

	if err = writer.Close(); err != nil {
		return false, &Response{Error: NewAppError("SetBotIconImage", "model.client.set_bot_icon_image.writer.app_error", nil, err.Error(), http.StatusBadRequest)}
	}

	rq, err := http.NewRequest("POST", c.ApiUrl+c.GetBotRoute(botUserId)+"/icon", bytes.NewReader(body.Bytes()))
	if err != nil {
		return false, &Response{Error: NewAppError("SetBotIconImage", "model.client.connecting.app_error", nil, err.Error(), http.StatusBadRequest)}
	}
	rq.Header.Set("Content-Type", writer.FormDataContentType())

	if c.AuthToken != "" {
		rq.Header.Set(HEADER_AUTH, c.AuthType+" "+c.AuthToken)
	}

	rp, err := c.HttpClient.Do(rq)
	if err != nil || rp == nil {
		return false, &Response{StatusCode: http.StatusForbidden, Error: NewAppError(c.GetBotRoute(botUserId)+"/icon", "model.client.connecting.app_error", nil, err.Error(), http.StatusForbidden)}
	}
	defer closeBody(rp)

	if rp.StatusCode >= 300 {
		return false, BuildErrorResponse(rp, AppErrorFromJson(rp.Body))
	}

	return CheckStatusOK(rp), BuildResponse(rp)
}

// GetBotIconImage gets LHS bot icon image. Must be logged in.
func (c *Client4) GetBotIconImage(botUserId string) ([]byte, *Response) {
	r, appErr := c.DoApiGet(c.GetBotRoute(botUserId)+"/icon", "")
	if appErr != nil {
		return nil, BuildErrorResponse(r, appErr)
	}
	defer closeBody(r)

	data, err := ioutil.ReadAll(r.Body)
	if err != nil {
		return nil, BuildErrorResponse(r, NewAppError("GetBotIconImage", "model.client.read_file.app_error", nil, err.Error(), r.StatusCode))
	}
	return data, BuildResponse(r)
}

// DeleteBotIconImage deletes LHS bot icon image. Must be logged in.
func (c *Client4) DeleteBotIconImage(botUserId string) (bool, *Response) {
	r, appErr := c.DoApiDelete(c.GetBotRoute(botUserId) + "/icon")
	if appErr != nil {
		return false, BuildErrorResponse(r, appErr)
	}
	defer closeBody(r)
	return CheckStatusOK(r), BuildResponse(r)
}

// Team Section

// CreateTeam creates a team in the system based on the provided team struct.
func (c *Client4) CreateTeam(team *Team) (*Team, *Response) {
	r, err := c.DoApiPost(c.GetTeamsRoute(), team.ToJson())
	if err != nil {
		return nil, BuildErrorResponse(r, err)
	}
	defer closeBody(r)
	return TeamFromJson(r.Body), BuildResponse(r)
}

// GetTeam returns a team based on the provided team id string.
func (c *Client4) GetTeam(teamId, etag string) (*Team, *Response) {
	r, err := c.DoApiGet(c.GetTeamRoute(teamId), etag)
	if err != nil {
		return nil, BuildErrorResponse(r, err)
	}
	defer closeBody(r)
	return TeamFromJson(r.Body), BuildResponse(r)
}

// GetAllTeams returns all teams based on permissions.
func (c *Client4) GetAllTeams(etag string, page int, perPage int) ([]*Team, *Response) {
	query := fmt.Sprintf("?page=%v&per_page=%v", page, perPage)
	r, err := c.DoApiGet(c.GetTeamsRoute()+query, etag)
	if err != nil {
		return nil, BuildErrorResponse(r, err)
	}
	defer closeBody(r)
	return TeamListFromJson(r.Body), BuildResponse(r)
}

// GetAllTeamsWithTotalCount returns all teams based on permissions.
func (c *Client4) GetAllTeamsWithTotalCount(etag string, page int, perPage int) ([]*Team, int64, *Response) {
	query := fmt.Sprintf("?page=%v&per_page=%v&include_total_count="+c.boolString(true), page, perPage)
	r, err := c.DoApiGet(c.GetTeamsRoute()+query, etag)
	if err != nil {
		return nil, 0, BuildErrorResponse(r, err)
	}
	defer closeBody(r)
	teamsListWithCount := TeamsWithCountFromJson(r.Body)
	return teamsListWithCount.Teams, teamsListWithCount.TotalCount, BuildResponse(r)
}

// GetAllTeamsExcludePolicyConstrained returns all teams which are not part of a data retention policy.
// Must be a system administrator.
func (c *Client4) GetAllTeamsExcludePolicyConstrained(etag string, page int, perPage int) ([]*Team, *Response) {
	query := fmt.Sprintf("?page=%v&per_page=%v&exclude_policy_constrained=%v", page, perPage, true)
	r, err := c.DoApiGet(c.GetTeamsRoute()+query, etag)
	if err != nil {
		return nil, BuildErrorResponse(r, err)
	}
	defer closeBody(r)
	return TeamListFromJson(r.Body), BuildResponse(r)
}

// GetTeamByName returns a team based on the provided team name string.
func (c *Client4) GetTeamByName(name, etag string) (*Team, *Response) {
	r, err := c.DoApiGet(c.GetTeamByNameRoute(name), etag)
	if err != nil {
		return nil, BuildErrorResponse(r, err)
	}
	defer closeBody(r)
	return TeamFromJson(r.Body), BuildResponse(r)
}

// SearchTeams returns teams matching the provided search term.
func (c *Client4) SearchTeams(search *TeamSearch) ([]*Team, *Response) {
	r, err := c.DoApiPost(c.GetTeamsRoute()+"/search", search.ToJson())
	if err != nil {
		return nil, BuildErrorResponse(r, err)
	}
	defer closeBody(r)
	return TeamListFromJson(r.Body), BuildResponse(r)
}

// SearchTeamsPaged returns a page of teams and the total count matching the provided search term.
func (c *Client4) SearchTeamsPaged(search *TeamSearch) ([]*Team, int64, *Response) {
	if search.Page == nil {
		search.Page = NewInt(0)
	}
	if search.PerPage == nil {
		search.PerPage = NewInt(100)
	}
	r, err := c.DoApiPost(c.GetTeamsRoute()+"/search", search.ToJson())
	if err != nil {
		return nil, 0, BuildErrorResponse(r, err)
	}
	defer closeBody(r)
	twc := TeamsWithCountFromJson(r.Body)
	return twc.Teams, twc.TotalCount, BuildResponse(r)
}

// TeamExists returns true or false if the team exist or not.
func (c *Client4) TeamExists(name, etag string) (bool, *Response) {
	r, err := c.DoApiGet(c.GetTeamByNameRoute(name)+"/exists", etag)
	if err != nil {
		return false, BuildErrorResponse(r, err)
	}
	defer closeBody(r)
	return MapBoolFromJson(r.Body)["exists"], BuildResponse(r)
}

// GetTeamsForUser returns a list of teams a user is on. Must be logged in as the user
// or be a system administrator.
func (c *Client4) GetTeamsForUser(userId, etag string) ([]*Team, *Response) {
	r, err := c.DoApiGet(c.GetUserRoute(userId)+"/teams", etag)
	if err != nil {
		return nil, BuildErrorResponse(r, err)
	}
	defer closeBody(r)
	return TeamListFromJson(r.Body), BuildResponse(r)
}

// GetTeamMember returns a team member based on the provided team and user id strings.
func (c *Client4) GetTeamMember(teamId, userId, etag string) (*TeamMember, *Response) {
	r, err := c.DoApiGet(c.GetTeamMemberRoute(teamId, userId), etag)
	if err != nil {
		return nil, BuildErrorResponse(r, err)
	}
	defer closeBody(r)
	return TeamMemberFromJson(r.Body), BuildResponse(r)
}

// UpdateTeamMemberRoles will update the roles on a team for a user.
func (c *Client4) UpdateTeamMemberRoles(teamId, userId, newRoles string) (bool, *Response) {
	requestBody := map[string]string{"roles": newRoles}
	r, err := c.DoApiPut(c.GetTeamMemberRoute(teamId, userId)+"/roles", MapToJson(requestBody))
	if err != nil {
		return false, BuildErrorResponse(r, err)
	}
	defer closeBody(r)
	return CheckStatusOK(r), BuildResponse(r)
}

// UpdateTeamMemberSchemeRoles will update the scheme-derived roles on a team for a user.
func (c *Client4) UpdateTeamMemberSchemeRoles(teamId string, userId string, schemeRoles *SchemeRoles) (bool, *Response) {
	r, err := c.DoApiPut(c.GetTeamMemberRoute(teamId, userId)+"/schemeRoles", schemeRoles.ToJson())
	if err != nil {
		return false, BuildErrorResponse(r, err)
	}
	defer closeBody(r)
	return CheckStatusOK(r), BuildResponse(r)
}

// UpdateTeam will update a team.
func (c *Client4) UpdateTeam(team *Team) (*Team, *Response) {
	r, err := c.DoApiPut(c.GetTeamRoute(team.Id), team.ToJson())
	if err != nil {
		return nil, BuildErrorResponse(r, err)
	}
	defer closeBody(r)
	return TeamFromJson(r.Body), BuildResponse(r)
}

// PatchTeam partially updates a team. Any missing fields are not updated.
func (c *Client4) PatchTeam(teamId string, patch *TeamPatch) (*Team, *Response) {
	r, err := c.DoApiPut(c.GetTeamRoute(teamId)+"/patch", patch.ToJson())
	if err != nil {
		return nil, BuildErrorResponse(r, err)
	}
	defer closeBody(r)
	return TeamFromJson(r.Body), BuildResponse(r)
}

// RestoreTeam restores a previously deleted team.
func (c *Client4) RestoreTeam(teamId string) (*Team, *Response) {
	r, err := c.DoApiPost(c.GetTeamRoute(teamId)+"/restore", "")
	if err != nil {
		return nil, BuildErrorResponse(r, err)
	}
	defer closeBody(r)
	return TeamFromJson(r.Body), BuildResponse(r)
}

// RegenerateTeamInviteId requests a new invite ID to be generated.
func (c *Client4) RegenerateTeamInviteId(teamId string) (*Team, *Response) {
	r, err := c.DoApiPost(c.GetTeamRoute(teamId)+"/regenerate_invite_id", "")
	if err != nil {
		return nil, BuildErrorResponse(r, err)
	}
	defer closeBody(r)
	return TeamFromJson(r.Body), BuildResponse(r)
}

// SoftDeleteTeam deletes the team softly (archive only, not permanent delete).
func (c *Client4) SoftDeleteTeam(teamId string) (bool, *Response) {
	r, err := c.DoApiDelete(c.GetTeamRoute(teamId))
	if err != nil {
		return false, BuildErrorResponse(r, err)
	}
	defer closeBody(r)
	return CheckStatusOK(r), BuildResponse(r)
}

// PermanentDeleteTeam deletes the team, should only be used when needed for
// compliance and the like.
func (c *Client4) PermanentDeleteTeam(teamId string) (bool, *Response) {
	r, err := c.DoApiDelete(c.GetTeamRoute(teamId) + "?permanent=" + c.boolString(true))
	if err != nil {
		return false, BuildErrorResponse(r, err)
	}
	defer closeBody(r)
	return CheckStatusOK(r), BuildResponse(r)
}

// UpdateTeamPrivacy modifies the team type (model.TEAM_OPEN <--> model.TEAM_INVITE) and sets
// the corresponding AllowOpenInvite appropriately.
func (c *Client4) UpdateTeamPrivacy(teamId string, privacy string) (*Team, *Response) {
	requestBody := map[string]string{"privacy": privacy}
	r, err := c.DoApiPut(c.GetTeamRoute(teamId)+"/privacy", MapToJson(requestBody))
	if err != nil {
		return nil, BuildErrorResponse(r, err)
	}
	defer closeBody(r)
	return TeamFromJson(r.Body), BuildResponse(r)
}

// GetTeamMembers returns team members based on the provided team id string.
func (c *Client4) GetTeamMembers(teamId string, page int, perPage int, etag string) ([]*TeamMember, *Response) {
	query := fmt.Sprintf("?page=%v&per_page=%v", page, perPage)
	r, err := c.DoApiGet(c.GetTeamMembersRoute(teamId)+query, etag)
	if err != nil {
		return nil, BuildErrorResponse(r, err)
	}
	defer closeBody(r)
	return TeamMembersFromJson(r.Body), BuildResponse(r)
}

// GetTeamMembersWithoutDeletedUsers returns team members based on the provided team id string. Additional parameters of sort and exclude_deleted_users accepted as well
// Could not add it to above function due to it be a breaking change.
func (c *Client4) GetTeamMembersSortAndWithoutDeletedUsers(teamId string, page int, perPage int, sort string, exclude_deleted_users bool, etag string) ([]*TeamMember, *Response) {
	query := fmt.Sprintf("?page=%v&per_page=%v&sort=%v&exclude_deleted_users=%v", page, perPage, sort, exclude_deleted_users)
	r, err := c.DoApiGet(c.GetTeamMembersRoute(teamId)+query, etag)
	if err != nil {
		return nil, BuildErrorResponse(r, err)
	}
	defer closeBody(r)
	return TeamMembersFromJson(r.Body), BuildResponse(r)
}

// GetTeamMembersForUser returns the team members for a user.
func (c *Client4) GetTeamMembersForUser(userId string, etag string) ([]*TeamMember, *Response) {
	r, err := c.DoApiGet(c.GetUserRoute(userId)+"/teams/members", etag)
	if err != nil {
		return nil, BuildErrorResponse(r, err)
	}
	defer closeBody(r)
	return TeamMembersFromJson(r.Body), BuildResponse(r)
}

// GetTeamMembersByIds will return an array of team members based on the
// team id and a list of user ids provided. Must be authenticated.
func (c *Client4) GetTeamMembersByIds(teamId string, userIds []string) ([]*TeamMember, *Response) {
	r, err := c.DoApiPost(fmt.Sprintf("/teams/%v/members/ids", teamId), ArrayToJson(userIds))
	if err != nil {
		return nil, BuildErrorResponse(r, err)
	}
	defer closeBody(r)
	return TeamMembersFromJson(r.Body), BuildResponse(r)
}

// AddTeamMember adds user to a team and return a team member.
func (c *Client4) AddTeamMember(teamId, userId string) (*TeamMember, *Response) {
	member := &TeamMember{TeamId: teamId, UserId: userId}
	r, err := c.DoApiPost(c.GetTeamMembersRoute(teamId), member.ToJson())
	if err != nil {
		return nil, BuildErrorResponse(r, err)
	}
	defer closeBody(r)
	return TeamMemberFromJson(r.Body), BuildResponse(r)
}

// AddTeamMemberFromInvite adds a user to a team and return a team member using an invite id
// or an invite token/data pair.
func (c *Client4) AddTeamMemberFromInvite(token, inviteId string) (*TeamMember, *Response) {
	var query string

	if inviteId != "" {
		query += fmt.Sprintf("?invite_id=%v", inviteId)
	}

	if token != "" {
		query += fmt.Sprintf("?token=%v", token)
	}

	r, err := c.DoApiPost(c.GetTeamsRoute()+"/members/invite"+query, "")
	if err != nil {
		return nil, BuildErrorResponse(r, err)
	}
	defer closeBody(r)
	return TeamMemberFromJson(r.Body), BuildResponse(r)
}

// AddTeamMembers adds a number of users to a team and returns the team members.
func (c *Client4) AddTeamMembers(teamId string, userIds []string) ([]*TeamMember, *Response) {
	var members []*TeamMember
	for _, userId := range userIds {
		member := &TeamMember{TeamId: teamId, UserId: userId}
		members = append(members, member)
	}

	r, err := c.DoApiPost(c.GetTeamMembersRoute(teamId)+"/batch", TeamMembersToJson(members))
	if err != nil {
		return nil, BuildErrorResponse(r, err)
	}
	defer closeBody(r)
	return TeamMembersFromJson(r.Body), BuildResponse(r)
}

// AddTeamMembers adds a number of users to a team and returns the team members.
func (c *Client4) AddTeamMembersGracefully(teamId string, userIds []string) ([]*TeamMemberWithError, *Response) {
	var members []*TeamMember
	for _, userId := range userIds {
		member := &TeamMember{TeamId: teamId, UserId: userId}
		members = append(members, member)
	}

	r, err := c.DoApiPost(c.GetTeamMembersRoute(teamId)+"/batch?graceful="+c.boolString(true), TeamMembersToJson(members))
	if err != nil {
		return nil, BuildErrorResponse(r, err)
	}
	defer closeBody(r)
	return TeamMembersWithErrorFromJson(r.Body), BuildResponse(r)
}

// RemoveTeamMember will remove a user from a team.
func (c *Client4) RemoveTeamMember(teamId, userId string) (bool, *Response) {
	r, err := c.DoApiDelete(c.GetTeamMemberRoute(teamId, userId))
	if err != nil {
		return false, BuildErrorResponse(r, err)
	}
	defer closeBody(r)
	return CheckStatusOK(r), BuildResponse(r)
}

// GetTeamStats returns a team stats based on the team id string.
// Must be authenticated.
func (c *Client4) GetTeamStats(teamId, etag string) (*TeamStats, *Response) {
	r, err := c.DoApiGet(c.GetTeamStatsRoute(teamId), etag)
	if err != nil {
		return nil, BuildErrorResponse(r, err)
	}
	defer closeBody(r)
	return TeamStatsFromJson(r.Body), BuildResponse(r)
}

// GetTotalUsersStats returns a total system user stats.
// Must be authenticated.
func (c *Client4) GetTotalUsersStats(etag string) (*UsersStats, *Response) {
	r, err := c.DoApiGet(c.GetTotalUsersStatsRoute(), etag)
	if err != nil {
		return nil, BuildErrorResponse(r, err)
	}
	defer closeBody(r)
	return UsersStatsFromJson(r.Body), BuildResponse(r)
}

// GetTeamUnread will return a TeamUnread object that contains the amount of
// unread messages and mentions the user has for the specified team.
// Must be authenticated.
func (c *Client4) GetTeamUnread(teamId, userId string) (*TeamUnread, *Response) {
	r, err := c.DoApiGet(c.GetUserRoute(userId)+c.GetTeamRoute(teamId)+"/unread", "")
	if err != nil {
		return nil, BuildErrorResponse(r, err)
	}
	defer closeBody(r)
	return TeamUnreadFromJson(r.Body), BuildResponse(r)
}

// ImportTeam will import an exported team from other app into a existing team.
func (c *Client4) ImportTeam(data []byte, filesize int, importFrom, filename, teamId string) (map[string]string, *Response) {
	body := &bytes.Buffer{}
	writer := multipart.NewWriter(body)

	part, err := writer.CreateFormFile("file", filename)
	if err != nil {
		return nil, &Response{Error: NewAppError("UploadImportTeam", "model.client.upload_post_attachment.file.app_error", nil, err.Error(), http.StatusBadRequest)}
	}

	if _, err = io.Copy(part, bytes.NewBuffer(data)); err != nil {
		return nil, &Response{Error: NewAppError("UploadImportTeam", "model.client.upload_post_attachment.file.app_error", nil, err.Error(), http.StatusBadRequest)}
	}

	part, err = writer.CreateFormField("filesize")
	if err != nil {
		return nil, &Response{Error: NewAppError("UploadImportTeam", "model.client.upload_post_attachment.file_size.app_error", nil, err.Error(), http.StatusBadRequest)}
	}

	if _, err = io.Copy(part, strings.NewReader(strconv.Itoa(filesize))); err != nil {
		return nil, &Response{Error: NewAppError("UploadImportTeam", "model.client.upload_post_attachment.file_size.app_error", nil, err.Error(), http.StatusBadRequest)}
	}

	part, err = writer.CreateFormField("importFrom")
	if err != nil {
		return nil, &Response{Error: NewAppError("UploadImportTeam", "model.client.upload_post_attachment.import_from.app_error", nil, err.Error(), http.StatusBadRequest)}
	}

	if _, err := io.Copy(part, strings.NewReader(importFrom)); err != nil {
		return nil, &Response{Error: NewAppError("UploadImportTeam", "model.client.upload_post_attachment.import_from.app_error", nil, err.Error(), http.StatusBadRequest)}
	}

	if err := writer.Close(); err != nil {
		return nil, &Response{Error: NewAppError("UploadImportTeam", "model.client.upload_post_attachment.writer.app_error", nil, err.Error(), http.StatusBadRequest)}
	}

	return c.DoUploadImportTeam(c.GetTeamImportRoute(teamId), body.Bytes(), writer.FormDataContentType())
}

// InviteUsersToTeam invite users by email to the team.
func (c *Client4) InviteUsersToTeam(teamId string, userEmails []string) (bool, *Response) {
	r, err := c.DoApiPost(c.GetTeamRoute(teamId)+"/invite/email", ArrayToJson(userEmails))
	if err != nil {
		return false, BuildErrorResponse(r, err)
	}
	defer closeBody(r)
	return CheckStatusOK(r), BuildResponse(r)
}

// InviteGuestsToTeam invite guest by email to some channels in a team.
func (c *Client4) InviteGuestsToTeam(teamId string, userEmails []string, channels []string, message string) (bool, *Response) {
	guestsInvite := GuestsInvite{
		Emails:   userEmails,
		Channels: channels,
		Message:  message,
	}
	r, err := c.DoApiPost(c.GetTeamRoute(teamId)+"/invite-guests/email", guestsInvite.ToJson())
	if err != nil {
		return false, BuildErrorResponse(r, err)
	}
	defer closeBody(r)
	return CheckStatusOK(r), BuildResponse(r)
}

// InviteUsersToTeam invite users by email to the team.
func (c *Client4) InviteUsersToTeamGracefully(teamId string, userEmails []string) ([]*EmailInviteWithError, *Response) {
	r, err := c.DoApiPost(c.GetTeamRoute(teamId)+"/invite/email?graceful="+c.boolString(true), ArrayToJson(userEmails))
	if err != nil {
		return nil, BuildErrorResponse(r, err)
	}
	defer closeBody(r)
	return EmailInviteWithErrorFromJson(r.Body), BuildResponse(r)
}

// InviteGuestsToTeam invite guest by email to some channels in a team.
func (c *Client4) InviteGuestsToTeamGracefully(teamId string, userEmails []string, channels []string, message string) ([]*EmailInviteWithError, *Response) {
	guestsInvite := GuestsInvite{
		Emails:   userEmails,
		Channels: channels,
		Message:  message,
	}
	r, err := c.DoApiPost(c.GetTeamRoute(teamId)+"/invite-guests/email?graceful="+c.boolString(true), guestsInvite.ToJson())
	if err != nil {
		return nil, BuildErrorResponse(r, err)
	}
	defer closeBody(r)
	return EmailInviteWithErrorFromJson(r.Body), BuildResponse(r)
}

// InvalidateEmailInvites will invalidate active email invitations that have not been accepted by the user.
func (c *Client4) InvalidateEmailInvites() (bool, *Response) {
	r, err := c.DoApiDelete(c.GetTeamsRoute() + "/invites/email")
	if err != nil {
		return false, BuildErrorResponse(r, err)
	}
	defer closeBody(r)
	return CheckStatusOK(r), BuildResponse(r)
}

// GetTeamInviteInfo returns a team object from an invite id containing sanitized information.
func (c *Client4) GetTeamInviteInfo(inviteId string) (*Team, *Response) {
	r, err := c.DoApiGet(c.GetTeamsRoute()+"/invite/"+inviteId, "")
	if err != nil {
		return nil, BuildErrorResponse(r, err)
	}
	defer closeBody(r)
	return TeamFromJson(r.Body), BuildResponse(r)
}

// SetTeamIcon sets team icon of the team.
func (c *Client4) SetTeamIcon(teamId string, data []byte) (bool, *Response) {
	body := &bytes.Buffer{}
	writer := multipart.NewWriter(body)

	part, err := writer.CreateFormFile("image", "teamIcon.png")
	if err != nil {
		return false, &Response{Error: NewAppError("SetTeamIcon", "model.client.set_team_icon.no_file.app_error", nil, err.Error(), http.StatusBadRequest)}
	}

	if _, err = io.Copy(part, bytes.NewBuffer(data)); err != nil {
		return false, &Response{Error: NewAppError("SetTeamIcon", "model.client.set_team_icon.no_file.app_error", nil, err.Error(), http.StatusBadRequest)}
	}

	if err = writer.Close(); err != nil {
		return false, &Response{Error: NewAppError("SetTeamIcon", "model.client.set_team_icon.writer.app_error", nil, err.Error(), http.StatusBadRequest)}
	}

	rq, err := http.NewRequest("POST", c.ApiUrl+c.GetTeamRoute(teamId)+"/image", bytes.NewReader(body.Bytes()))
	if err != nil {
		return false, &Response{Error: NewAppError("SetTeamIcon", "model.client.connecting.app_error", nil, err.Error(), http.StatusBadRequest)}
	}
	rq.Header.Set("Content-Type", writer.FormDataContentType())

	if c.AuthToken != "" {
		rq.Header.Set(HEADER_AUTH, c.AuthType+" "+c.AuthToken)
	}

	rp, err := c.HttpClient.Do(rq)
	if err != nil || rp == nil {
		// set to http.StatusForbidden(403)
		return false, &Response{StatusCode: http.StatusForbidden, Error: NewAppError(c.GetTeamRoute(teamId)+"/image", "model.client.connecting.app_error", nil, err.Error(), 403)}
	}
	defer closeBody(rp)

	if rp.StatusCode >= 300 {
		return false, BuildErrorResponse(rp, AppErrorFromJson(rp.Body))
	}

	return CheckStatusOK(rp), BuildResponse(rp)
}

// GetTeamIcon gets the team icon of the team.
func (c *Client4) GetTeamIcon(teamId, etag string) ([]byte, *Response) {
	r, appErr := c.DoApiGet(c.GetTeamRoute(teamId)+"/image", etag)
	if appErr != nil {
		return nil, BuildErrorResponse(r, appErr)
	}
	defer closeBody(r)

	data, err := ioutil.ReadAll(r.Body)
	if err != nil {
		return nil, BuildErrorResponse(r, NewAppError("GetTeamIcon", "model.client.get_team_icon.app_error", nil, err.Error(), r.StatusCode))
	}
	return data, BuildResponse(r)
}

// RemoveTeamIcon updates LastTeamIconUpdate to 0 which indicates team icon is removed.
func (c *Client4) RemoveTeamIcon(teamId string) (bool, *Response) {
	r, err := c.DoApiDelete(c.GetTeamRoute(teamId) + "/image")
	if err != nil {
		return false, BuildErrorResponse(r, err)
	}
	defer closeBody(r)
	return CheckStatusOK(r), BuildResponse(r)
}

// Channel Section

// GetAllChannels get all the channels. Must be a system administrator.
func (c *Client4) GetAllChannels(page int, perPage int, etag string) (*ChannelListWithTeamData, *Response) {
	return c.getAllChannels(page, perPage, etag, ChannelSearchOpts{})
}

// GetAllChannelsIncludeDeleted get all the channels. Must be a system administrator.
func (c *Client4) GetAllChannelsIncludeDeleted(page int, perPage int, etag string) (*ChannelListWithTeamData, *Response) {
	return c.getAllChannels(page, perPage, etag, ChannelSearchOpts{IncludeDeleted: true})
}

// GetAllChannelsExcludePolicyConstrained gets all channels which are not part of a data retention policy.
// Must be a system administrator.
func (c *Client4) GetAllChannelsExcludePolicyConstrained(page, perPage int, etag string) (*ChannelListWithTeamData, *Response) {
	return c.getAllChannels(page, perPage, etag, ChannelSearchOpts{ExcludePolicyConstrained: true})
}

func (c *Client4) getAllChannels(page int, perPage int, etag string, opts ChannelSearchOpts) (*ChannelListWithTeamData, *Response) {
	query := fmt.Sprintf("?page=%v&per_page=%v&include_deleted=%v&exclude_policy_constrained=%v",
		page, perPage, opts.IncludeDeleted, opts.ExcludePolicyConstrained)
	r, err := c.DoApiGet(c.GetChannelsRoute()+query, etag)
	if err != nil {
		return nil, BuildErrorResponse(r, err)
	}
	defer closeBody(r)
	return ChannelListWithTeamDataFromJson(r.Body), BuildResponse(r)
}

// GetAllChannelsWithCount get all the channels including the total count. Must be a system administrator.
func (c *Client4) GetAllChannelsWithCount(page int, perPage int, etag string) (*ChannelListWithTeamData, int64, *Response) {
	query := fmt.Sprintf("?page=%v&per_page=%v&include_total_count="+c.boolString(true), page, perPage)
	r, err := c.DoApiGet(c.GetChannelsRoute()+query, etag)
	if err != nil {
		return nil, 0, BuildErrorResponse(r, err)
	}
	defer closeBody(r)
	cwc := ChannelsWithCountFromJson(r.Body)
	return cwc.Channels, cwc.TotalCount, BuildResponse(r)
}

// CreateChannel creates a channel based on the provided channel struct.
func (c *Client4) CreateChannel(channel *Channel) (*Channel, *Response) {
	r, err := c.DoApiPost(c.GetChannelsRoute(), channel.ToJson())
	if err != nil {
		return nil, BuildErrorResponse(r, err)
	}
	defer closeBody(r)
	return ChannelFromJson(r.Body), BuildResponse(r)
}

// UpdateChannel updates a channel based on the provided channel struct.
func (c *Client4) UpdateChannel(channel *Channel) (*Channel, *Response) {
	r, err := c.DoApiPut(c.GetChannelRoute(channel.Id), channel.ToJson())
	if err != nil {
		return nil, BuildErrorResponse(r, err)
	}
	defer closeBody(r)
	return ChannelFromJson(r.Body), BuildResponse(r)
}

// PatchChannel partially updates a channel. Any missing fields are not updated.
func (c *Client4) PatchChannel(channelId string, patch *ChannelPatch) (*Channel, *Response) {
	r, err := c.DoApiPut(c.GetChannelRoute(channelId)+"/patch", patch.ToJson())
	if err != nil {
		return nil, BuildErrorResponse(r, err)
	}
	defer closeBody(r)
	return ChannelFromJson(r.Body), BuildResponse(r)
}

// ConvertChannelToPrivate converts public to private channel.
func (c *Client4) ConvertChannelToPrivate(channelId string) (*Channel, *Response) {
	r, err := c.DoApiPost(c.GetChannelRoute(channelId)+"/convert", "")
	if err != nil {
		return nil, BuildErrorResponse(r, err)
	}
	defer closeBody(r)
	return ChannelFromJson(r.Body), BuildResponse(r)
}

// UpdateChannelPrivacy updates channel privacy
func (c *Client4) UpdateChannelPrivacy(channelId string, privacy string) (*Channel, *Response) {
	requestBody := map[string]string{"privacy": privacy}
	r, err := c.DoApiPut(c.GetChannelRoute(channelId)+"/privacy", MapToJson(requestBody))
	if err != nil {
		return nil, BuildErrorResponse(r, err)
	}
	defer closeBody(r)
	return ChannelFromJson(r.Body), BuildResponse(r)
}

// RestoreChannel restores a previously deleted channel. Any missing fields are not updated.
func (c *Client4) RestoreChannel(channelId string) (*Channel, *Response) {
	r, err := c.DoApiPost(c.GetChannelRoute(channelId)+"/restore", "")
	if err != nil {
		return nil, BuildErrorResponse(r, err)
	}
	defer closeBody(r)
	return ChannelFromJson(r.Body), BuildResponse(r)
}

// CreateDirectChannel creates a direct message channel based on the two user
// ids provided.
func (c *Client4) CreateDirectChannel(userId1, userId2 string) (*Channel, *Response) {
	requestBody := []string{userId1, userId2}
	r, err := c.DoApiPost(c.GetChannelsRoute()+"/direct", ArrayToJson(requestBody))
	if err != nil {
		return nil, BuildErrorResponse(r, err)
	}
	defer closeBody(r)
	return ChannelFromJson(r.Body), BuildResponse(r)
}

// CreateGroupChannel creates a group message channel based on userIds provided.
func (c *Client4) CreateGroupChannel(userIds []string) (*Channel, *Response) {
	r, err := c.DoApiPost(c.GetChannelsRoute()+"/group", ArrayToJson(userIds))
	if err != nil {
		return nil, BuildErrorResponse(r, err)
	}
	defer closeBody(r)
	return ChannelFromJson(r.Body), BuildResponse(r)
}

// GetChannel returns a channel based on the provided channel id string.
func (c *Client4) GetChannel(channelId, etag string) (*Channel, *Response) {
	r, err := c.DoApiGet(c.GetChannelRoute(channelId), etag)
	if err != nil {
		return nil, BuildErrorResponse(r, err)
	}
	defer closeBody(r)
	return ChannelFromJson(r.Body), BuildResponse(r)
}

// GetChannelStats returns statistics for a channel.
func (c *Client4) GetChannelStats(channelId string, etag string) (*ChannelStats, *Response) {
	r, err := c.DoApiGet(c.GetChannelRoute(channelId)+"/stats", etag)
	if err != nil {
		return nil, BuildErrorResponse(r, err)
	}
	defer closeBody(r)
	return ChannelStatsFromJson(r.Body), BuildResponse(r)
}

// GetChannelMembersTimezones gets a list of timezones for a channel.
func (c *Client4) GetChannelMembersTimezones(channelId string) ([]string, *Response) {
	r, err := c.DoApiGet(c.GetChannelRoute(channelId)+"/timezones", "")
	if err != nil {
		return nil, BuildErrorResponse(r, err)
	}
	defer closeBody(r)
	return ArrayFromJson(r.Body), BuildResponse(r)
}

// GetPinnedPosts gets a list of pinned posts.
func (c *Client4) GetPinnedPosts(channelId string, etag string) (*PostList, *Response) {
	r, err := c.DoApiGet(c.GetChannelRoute(channelId)+"/pinned", etag)
	if err != nil {
		return nil, BuildErrorResponse(r, err)
	}
	defer closeBody(r)
	return PostListFromJson(r.Body), BuildResponse(r)
}

// GetPrivateChannelsForTeam returns a list of private channels based on the provided team id string.
func (c *Client4) GetPrivateChannelsForTeam(teamId string, page int, perPage int, etag string) ([]*Channel, *Response) {
	query := fmt.Sprintf("/private?page=%v&per_page=%v", page, perPage)
	r, err := c.DoApiGet(c.GetChannelsForTeamRoute(teamId)+query, etag)
	if err != nil {
		return nil, BuildErrorResponse(r, err)
	}
	defer closeBody(r)
	return ChannelSliceFromJson(r.Body), BuildResponse(r)
}

// GetPublicChannelsForTeam returns a list of public channels based on the provided team id string.
func (c *Client4) GetPublicChannelsForTeam(teamId string, page int, perPage int, etag string) ([]*Channel, *Response) {
	query := fmt.Sprintf("?page=%v&per_page=%v", page, perPage)
	r, err := c.DoApiGet(c.GetChannelsForTeamRoute(teamId)+query, etag)
	if err != nil {
		return nil, BuildErrorResponse(r, err)
	}
	defer closeBody(r)
	return ChannelSliceFromJson(r.Body), BuildResponse(r)
}

// GetDeletedChannelsForTeam returns a list of public channels based on the provided team id string.
func (c *Client4) GetDeletedChannelsForTeam(teamId string, page int, perPage int, etag string) ([]*Channel, *Response) {
	query := fmt.Sprintf("/deleted?page=%v&per_page=%v", page, perPage)
	r, err := c.DoApiGet(c.GetChannelsForTeamRoute(teamId)+query, etag)
	if err != nil {
		return nil, BuildErrorResponse(r, err)
	}
	defer closeBody(r)
	return ChannelSliceFromJson(r.Body), BuildResponse(r)
}

// GetPublicChannelsByIdsForTeam returns a list of public channels based on provided team id string.
func (c *Client4) GetPublicChannelsByIdsForTeam(teamId string, channelIds []string) ([]*Channel, *Response) {
	r, err := c.DoApiPost(c.GetChannelsForTeamRoute(teamId)+"/ids", ArrayToJson(channelIds))
	if err != nil {
		return nil, BuildErrorResponse(r, err)
	}
	defer closeBody(r)
	return ChannelSliceFromJson(r.Body), BuildResponse(r)
}

// GetChannelsForTeamForUser returns a list channels of on a team for a user.
func (c *Client4) GetChannelsForTeamForUser(teamId, userId string, includeDeleted bool, etag string) ([]*Channel, *Response) {
	r, err := c.DoApiGet(c.GetChannelsForTeamForUserRoute(teamId, userId, includeDeleted), etag)
	if err != nil {
		return nil, BuildErrorResponse(r, err)
	}
	defer closeBody(r)
	return ChannelSliceFromJson(r.Body), BuildResponse(r)
}

// GetChannelsForTeamAndUserWithLastDeleteAt returns a list channels of a team for a user, additionally filtered with lastDeleteAt. This does not have any effect if includeDeleted is set to false.
func (c *Client4) GetChannelsForTeamAndUserWithLastDeleteAt(teamId, userId string, includeDeleted bool, lastDeleteAt int, etag string) ([]*Channel, *Response) {
	route := fmt.Sprintf(c.GetUserRoute(userId) + c.GetTeamRoute(teamId) + "/channels")
	route += fmt.Sprintf("?include_deleted=%v&last_delete_at=%d", includeDeleted, lastDeleteAt)
	r, err := c.DoApiGet(route, etag)
	if err != nil {
		return nil, BuildErrorResponse(r, err)
	}
	defer closeBody(r)
	return ChannelSliceFromJson(r.Body), BuildResponse(r)
}

// SearchChannels returns the channels on a team matching the provided search term.
func (c *Client4) SearchChannels(teamId string, search *ChannelSearch) ([]*Channel, *Response) {
	r, err := c.DoApiPost(c.GetChannelsForTeamRoute(teamId)+"/search", search.ToJson())
	if err != nil {
		return nil, BuildErrorResponse(r, err)
	}
	defer closeBody(r)
	return ChannelSliceFromJson(r.Body), BuildResponse(r)
}

// SearchArchivedChannels returns the archived channels on a team matching the provided search term.
func (c *Client4) SearchArchivedChannels(teamId string, search *ChannelSearch) ([]*Channel, *Response) {
	r, err := c.DoApiPost(c.GetChannelsForTeamRoute(teamId)+"/search_archived", search.ToJson())
	if err != nil {
		return nil, BuildErrorResponse(r, err)
	}
	defer closeBody(r)
	return ChannelSliceFromJson(r.Body), BuildResponse(r)
}

// SearchAllChannels search in all the channels. Must be a system administrator.
func (c *Client4) SearchAllChannels(search *ChannelSearch) (*ChannelListWithTeamData, *Response) {
	r, err := c.DoApiPost(c.GetChannelsRoute()+"/search", search.ToJson())
	if err != nil {
		return nil, BuildErrorResponse(r, err)
	}
	defer closeBody(r)
	return ChannelListWithTeamDataFromJson(r.Body), BuildResponse(r)
}

// SearchAllChannelsPaged searches all the channels and returns the results paged with the total count.
func (c *Client4) SearchAllChannelsPaged(search *ChannelSearch) (*ChannelsWithCount, *Response) {
	r, err := c.DoApiPost(c.GetChannelsRoute()+"/search", search.ToJson())
	if err != nil {
		return nil, BuildErrorResponse(r, err)
	}
	defer closeBody(r)
	return ChannelsWithCountFromJson(r.Body), BuildResponse(r)
}

// SearchGroupChannels returns the group channels of the user whose members' usernames match the search term.
func (c *Client4) SearchGroupChannels(search *ChannelSearch) ([]*Channel, *Response) {
	r, err := c.DoApiPost(c.GetChannelsRoute()+"/group/search", search.ToJson())
	if err != nil {
		return nil, BuildErrorResponse(r, err)
	}
	defer closeBody(r)
	return ChannelSliceFromJson(r.Body), BuildResponse(r)
}

// DeleteChannel deletes channel based on the provided channel id string.
func (c *Client4) DeleteChannel(channelId string) (bool, *Response) {
	r, err := c.DoApiDelete(c.GetChannelRoute(channelId))
	if err != nil {
		return false, BuildErrorResponse(r, err)
	}
	defer closeBody(r)
	return CheckStatusOK(r), BuildResponse(r)
}

// PermanentDeleteChannel deletes a channel based on the provided channel id string.
func (c *Client4) PermanentDeleteChannel(channelId string) (bool, *Response) {
	r, err := c.DoApiDelete(c.GetChannelRoute(channelId) + "?permanent=" + c.boolString(true))
	if err != nil {
		return false, BuildErrorResponse(r, err)
	}
	defer closeBody(r)
	return CheckStatusOK(r), BuildResponse(r)
}

// MoveChannel moves the channel to the destination team.
func (c *Client4) MoveChannel(channelId, teamId string, force bool) (*Channel, *Response) {
	requestBody := map[string]interface{}{
		"team_id": teamId,
		"force":   force,
	}
	r, err := c.DoApiPost(c.GetChannelRoute(channelId)+"/move", StringInterfaceToJson(requestBody))
	if err != nil {
		return nil, BuildErrorResponse(r, err)
	}
	defer closeBody(r)
	return ChannelFromJson(r.Body), BuildResponse(r)
}

// GetChannelByName returns a channel based on the provided channel name and team id strings.
func (c *Client4) GetChannelByName(channelName, teamId string, etag string) (*Channel, *Response) {
	r, err := c.DoApiGet(c.GetChannelByNameRoute(channelName, teamId), etag)
	if err != nil {
		return nil, BuildErrorResponse(r, err)
	}
	defer closeBody(r)
	return ChannelFromJson(r.Body), BuildResponse(r)
}

// GetChannelByNameIncludeDeleted returns a channel based on the provided channel name and team id strings. Other then GetChannelByName it will also return deleted channels.
func (c *Client4) GetChannelByNameIncludeDeleted(channelName, teamId string, etag string) (*Channel, *Response) {
	r, err := c.DoApiGet(c.GetChannelByNameRoute(channelName, teamId)+"?include_deleted="+c.boolString(true), etag)
	if err != nil {
		return nil, BuildErrorResponse(r, err)
	}
	defer closeBody(r)
	return ChannelFromJson(r.Body), BuildResponse(r)
}

// GetChannelByNameForTeamName returns a channel based on the provided channel name and team name strings.
func (c *Client4) GetChannelByNameForTeamName(channelName, teamName string, etag string) (*Channel, *Response) {
	r, err := c.DoApiGet(c.GetChannelByNameForTeamNameRoute(channelName, teamName), etag)
	if err != nil {
		return nil, BuildErrorResponse(r, err)
	}
	defer closeBody(r)
	return ChannelFromJson(r.Body), BuildResponse(r)
}

// GetChannelByNameForTeamNameIncludeDeleted returns a channel based on the provided channel name and team name strings. Other then GetChannelByNameForTeamName it will also return deleted channels.
func (c *Client4) GetChannelByNameForTeamNameIncludeDeleted(channelName, teamName string, etag string) (*Channel, *Response) {
	r, err := c.DoApiGet(c.GetChannelByNameForTeamNameRoute(channelName, teamName)+"?include_deleted="+c.boolString(true), etag)
	if err != nil {
		return nil, BuildErrorResponse(r, err)
	}
	defer closeBody(r)
	return ChannelFromJson(r.Body), BuildResponse(r)
}

// GetChannelMembers gets a page of channel members.
func (c *Client4) GetChannelMembers(channelId string, page, perPage int, etag string) (*ChannelMembers, *Response) {
	query := fmt.Sprintf("?page=%v&per_page=%v", page, perPage)
	r, err := c.DoApiGet(c.GetChannelMembersRoute(channelId)+query, etag)
	if err != nil {
		return nil, BuildErrorResponse(r, err)
	}
	defer closeBody(r)
	return ChannelMembersFromJson(r.Body), BuildResponse(r)
}

// GetChannelMembersByIds gets the channel members in a channel for a list of user ids.
func (c *Client4) GetChannelMembersByIds(channelId string, userIds []string) (*ChannelMembers, *Response) {
	r, err := c.DoApiPost(c.GetChannelMembersRoute(channelId)+"/ids", ArrayToJson(userIds))
	if err != nil {
		return nil, BuildErrorResponse(r, err)
	}
	defer closeBody(r)
	return ChannelMembersFromJson(r.Body), BuildResponse(r)
}

// GetChannelMember gets a channel member.
func (c *Client4) GetChannelMember(channelId, userId, etag string) (*ChannelMember, *Response) {
	r, err := c.DoApiGet(c.GetChannelMemberRoute(channelId, userId), etag)
	if err != nil {
		return nil, BuildErrorResponse(r, err)
	}
	defer closeBody(r)
	return ChannelMemberFromJson(r.Body), BuildResponse(r)
}

// GetChannelMembersForUser gets all the channel members for a user on a team.
func (c *Client4) GetChannelMembersForUser(userId, teamId, etag string) (*ChannelMembers, *Response) {
	r, err := c.DoApiGet(fmt.Sprintf(c.GetUserRoute(userId)+"/teams/%v/channels/members", teamId), etag)
	if err != nil {
		return nil, BuildErrorResponse(r, err)
	}
	defer closeBody(r)
	return ChannelMembersFromJson(r.Body), BuildResponse(r)
}

// ViewChannel performs a view action for a user. Synonymous with switching channels or marking channels as read by a user.
func (c *Client4) ViewChannel(userId string, view *ChannelView) (*ChannelViewResponse, *Response) {
	url := fmt.Sprintf(c.GetChannelsRoute()+"/members/%v/view", userId)
	r, err := c.DoApiPost(url, view.ToJson())
	if err != nil {
		return nil, BuildErrorResponse(r, err)
	}
	defer closeBody(r)
	return ChannelViewResponseFromJson(r.Body), BuildResponse(r)
}

// GetChannelUnread will return a ChannelUnread object that contains the number of
// unread messages and mentions for a user.
func (c *Client4) GetChannelUnread(channelId, userId string) (*ChannelUnread, *Response) {
	r, err := c.DoApiGet(c.GetUserRoute(userId)+c.GetChannelRoute(channelId)+"/unread", "")
	if err != nil {
		return nil, BuildErrorResponse(r, err)
	}
	defer closeBody(r)
	return ChannelUnreadFromJson(r.Body), BuildResponse(r)
}

// UpdateChannelRoles will update the roles on a channel for a user.
func (c *Client4) UpdateChannelRoles(channelId, userId, roles string) (bool, *Response) {
	requestBody := map[string]string{"roles": roles}
	r, err := c.DoApiPut(c.GetChannelMemberRoute(channelId, userId)+"/roles", MapToJson(requestBody))
	if err != nil {
		return false, BuildErrorResponse(r, err)
	}
	defer closeBody(r)
	return CheckStatusOK(r), BuildResponse(r)
}

// UpdateChannelMemberSchemeRoles will update the scheme-derived roles on a channel for a user.
func (c *Client4) UpdateChannelMemberSchemeRoles(channelId string, userId string, schemeRoles *SchemeRoles) (bool, *Response) {
	r, err := c.DoApiPut(c.GetChannelMemberRoute(channelId, userId)+"/schemeRoles", schemeRoles.ToJson())
	if err != nil {
		return false, BuildErrorResponse(r, err)
	}
	defer closeBody(r)
	return CheckStatusOK(r), BuildResponse(r)
}

// UpdateChannelNotifyProps will update the notification properties on a channel for a user.
func (c *Client4) UpdateChannelNotifyProps(channelId, userId string, props map[string]string) (bool, *Response) {
	r, err := c.DoApiPut(c.GetChannelMemberRoute(channelId, userId)+"/notify_props", MapToJson(props))
	if err != nil {
		return false, BuildErrorResponse(r, err)
	}
	defer closeBody(r)
	return CheckStatusOK(r), BuildResponse(r)
}

// AddChannelMember adds user to channel and return a channel member.
func (c *Client4) AddChannelMember(channelId, userId string) (*ChannelMember, *Response) {
	requestBody := map[string]string{"user_id": userId}
	r, err := c.DoApiPost(c.GetChannelMembersRoute(channelId)+"", MapToJson(requestBody))
	if err != nil {
		return nil, BuildErrorResponse(r, err)
	}
	defer closeBody(r)
	return ChannelMemberFromJson(r.Body), BuildResponse(r)
}

// AddChannelMemberWithRootId adds user to channel and return a channel member. Post add to channel message has the postRootId.
func (c *Client4) AddChannelMemberWithRootId(channelId, userId, postRootId string) (*ChannelMember, *Response) {
	requestBody := map[string]string{"user_id": userId, "post_root_id": postRootId}
	r, err := c.DoApiPost(c.GetChannelMembersRoute(channelId)+"", MapToJson(requestBody))
	if err != nil {
		return nil, BuildErrorResponse(r, err)
	}
	defer closeBody(r)
	return ChannelMemberFromJson(r.Body), BuildResponse(r)
}

// RemoveUserFromChannel will delete the channel member object for a user, effectively removing the user from a channel.
func (c *Client4) RemoveUserFromChannel(channelId, userId string) (bool, *Response) {
	r, err := c.DoApiDelete(c.GetChannelMemberRoute(channelId, userId))
	if err != nil {
		return false, BuildErrorResponse(r, err)
	}
	defer closeBody(r)
	return CheckStatusOK(r), BuildResponse(r)
}

// AutocompleteChannelsForTeam will return an ordered list of channels autocomplete suggestions.
func (c *Client4) AutocompleteChannelsForTeam(teamId, name string) (*ChannelList, *Response) {
	query := fmt.Sprintf("?name=%v", name)
	r, err := c.DoApiGet(c.GetChannelsForTeamRoute(teamId)+"/autocomplete"+query, "")
	if err != nil {
		return nil, BuildErrorResponse(r, err)
	}
	defer closeBody(r)
	return ChannelListFromJson(r.Body), BuildResponse(r)
}

// AutocompleteChannelsForTeamForSearch will return an ordered list of your channels autocomplete suggestions.
func (c *Client4) AutocompleteChannelsForTeamForSearch(teamId, name string) (*ChannelList, *Response) {
	query := fmt.Sprintf("?name=%v", name)
	r, err := c.DoApiGet(c.GetChannelsForTeamRoute(teamId)+"/search_autocomplete"+query, "")
	if err != nil {
		return nil, BuildErrorResponse(r, err)
	}
	defer closeBody(r)
	return ChannelListFromJson(r.Body), BuildResponse(r)
}

// Post Section

// CreatePost creates a post based on the provided post struct.
func (c *Client4) CreatePost(post *Post) (*Post, *Response) {
	r, err := c.DoApiPost(c.GetPostsRoute(), post.ToUnsanitizedJson())
	if err != nil {
		return nil, BuildErrorResponse(r, err)
	}
	defer closeBody(r)
	return PostFromJson(r.Body), BuildResponse(r)
}

// CreatePostEphemeral creates a ephemeral post based on the provided post struct which is send to the given user id.
func (c *Client4) CreatePostEphemeral(post *PostEphemeral) (*Post, *Response) {
	r, err := c.DoApiPost(c.GetPostsEphemeralRoute(), post.ToUnsanitizedJson())
	if err != nil {
		return nil, BuildErrorResponse(r, err)
	}
	defer closeBody(r)
	return PostFromJson(r.Body), BuildResponse(r)
}

// UpdatePost updates a post based on the provided post struct.
func (c *Client4) UpdatePost(postId string, post *Post) (*Post, *Response) {
	r, err := c.DoApiPut(c.GetPostRoute(postId), post.ToUnsanitizedJson())
	if err != nil {
		return nil, BuildErrorResponse(r, err)
	}
	defer closeBody(r)
	return PostFromJson(r.Body), BuildResponse(r)
}

// PatchPost partially updates a post. Any missing fields are not updated.
func (c *Client4) PatchPost(postId string, patch *PostPatch) (*Post, *Response) {
	r, err := c.DoApiPut(c.GetPostRoute(postId)+"/patch", patch.ToJson())
	if err != nil {
		return nil, BuildErrorResponse(r, err)
	}
	defer closeBody(r)
	return PostFromJson(r.Body), BuildResponse(r)
}

// SetPostUnread marks channel where post belongs as unread on the time of the provided post.
func (c *Client4) SetPostUnread(userId string, postId string) *Response {
	r, err := c.DoApiPost(c.GetUserRoute(userId)+c.GetPostRoute(postId)+"/set_unread", "")
	if err != nil {
		return BuildErrorResponse(r, err)
	}
	defer closeBody(r)
	return BuildResponse(r)
}

// PinPost pin a post based on provided post id string.
func (c *Client4) PinPost(postId string) (bool, *Response) {
	r, err := c.DoApiPost(c.GetPostRoute(postId)+"/pin", "")
	if err != nil {
		return false, BuildErrorResponse(r, err)
	}
	defer closeBody(r)
	return CheckStatusOK(r), BuildResponse(r)
}

// UnpinPost unpin a post based on provided post id string.
func (c *Client4) UnpinPost(postId string) (bool, *Response) {
	r, err := c.DoApiPost(c.GetPostRoute(postId)+"/unpin", "")
	if err != nil {
		return false, BuildErrorResponse(r, err)
	}
	defer closeBody(r)
	return CheckStatusOK(r), BuildResponse(r)
}

// GetPost gets a single post.
func (c *Client4) GetPost(postId string, etag string) (*Post, *Response) {
	r, err := c.DoApiGet(c.GetPostRoute(postId), etag)
	if err != nil {
		return nil, BuildErrorResponse(r, err)
	}
	defer closeBody(r)
	return PostFromJson(r.Body), BuildResponse(r)
}

// DeletePost deletes a post from the provided post id string.
func (c *Client4) DeletePost(postId string) (bool, *Response) {
	r, err := c.DoApiDelete(c.GetPostRoute(postId))
	if err != nil {
		return false, BuildErrorResponse(r, err)
	}
	defer closeBody(r)
	return CheckStatusOK(r), BuildResponse(r)
}

// GetPostThread gets a post with all the other posts in the same thread.
func (c *Client4) GetPostThread(postId string, etag string, collapsedThreads bool) (*PostList, *Response) {
	url := c.GetPostRoute(postId) + "/thread"
	if collapsedThreads {
		url += "?collapsedThreads=true"
	}
	r, err := c.DoApiGet(url, etag)
	if err != nil {
		return nil, BuildErrorResponse(r, err)
	}
	defer closeBody(r)
	return PostListFromJson(r.Body), BuildResponse(r)
}

// GetPostsForChannel gets a page of posts with an array for ordering for a channel.
func (c *Client4) GetPostsForChannel(channelId string, page, perPage int, etag string, collapsedThreads bool) (*PostList, *Response) {
	query := fmt.Sprintf("?page=%v&per_page=%v", page, perPage)
	if collapsedThreads {
		query += "&collapsedThreads=true"
	}
	r, err := c.DoApiGet(c.GetChannelRoute(channelId)+"/posts"+query, etag)
	if err != nil {
		return nil, BuildErrorResponse(r, err)
	}
	defer closeBody(r)
	return PostListFromJson(r.Body), BuildResponse(r)
}

// GetFlaggedPostsForUser returns flagged posts of a user based on user id string.
func (c *Client4) GetFlaggedPostsForUser(userId string, page int, perPage int) (*PostList, *Response) {
	query := fmt.Sprintf("?page=%v&per_page=%v", page, perPage)
	r, err := c.DoApiGet(c.GetUserRoute(userId)+"/posts/flagged"+query, "")
	if err != nil {
		return nil, BuildErrorResponse(r, err)
	}
	defer closeBody(r)
	return PostListFromJson(r.Body), BuildResponse(r)
}

// GetFlaggedPostsForUserInTeam returns flagged posts in team of a user based on user id string.
func (c *Client4) GetFlaggedPostsForUserInTeam(userId string, teamId string, page int, perPage int) (*PostList, *Response) {
	if !IsValidId(teamId) {
		return nil, &Response{StatusCode: http.StatusBadRequest, Error: NewAppError("GetFlaggedPostsForUserInTeam", "model.client.get_flagged_posts_in_team.missing_parameter.app_error", nil, "", http.StatusBadRequest)}
	}

	query := fmt.Sprintf("?team_id=%v&page=%v&per_page=%v", teamId, page, perPage)
	r, err := c.DoApiGet(c.GetUserRoute(userId)+"/posts/flagged"+query, "")
	if err != nil {
		return nil, BuildErrorResponse(r, err)
	}
	defer closeBody(r)
	return PostListFromJson(r.Body), BuildResponse(r)
}

// GetFlaggedPostsForUserInChannel returns flagged posts in channel of a user based on user id string.
func (c *Client4) GetFlaggedPostsForUserInChannel(userId string, channelId string, page int, perPage int) (*PostList, *Response) {
	if !IsValidId(channelId) {
		return nil, &Response{StatusCode: http.StatusBadRequest, Error: NewAppError("GetFlaggedPostsForUserInChannel", "model.client.get_flagged_posts_in_channel.missing_parameter.app_error", nil, "", http.StatusBadRequest)}
	}

	query := fmt.Sprintf("?channel_id=%v&page=%v&per_page=%v", channelId, page, perPage)
	r, err := c.DoApiGet(c.GetUserRoute(userId)+"/posts/flagged"+query, "")
	if err != nil {
		return nil, BuildErrorResponse(r, err)
	}
	defer closeBody(r)
	return PostListFromJson(r.Body), BuildResponse(r)
}

// GetPostsSince gets posts created after a specified time as Unix time in milliseconds.
func (c *Client4) GetPostsSince(channelId string, time int64, collapsedThreads bool) (*PostList, *Response) {
	query := fmt.Sprintf("?since=%v", time)
	if collapsedThreads {
		query += "&collapsedThreads=true"
	}
	r, err := c.DoApiGet(c.GetChannelRoute(channelId)+"/posts"+query, "")
	if err != nil {
		return nil, BuildErrorResponse(r, err)
	}
	defer closeBody(r)
	return PostListFromJson(r.Body), BuildResponse(r)
}

// GetPostsAfter gets a page of posts that were posted after the post provided.
func (c *Client4) GetPostsAfter(channelId, postId string, page, perPage int, etag string, collapsedThreads bool) (*PostList, *Response) {
	query := fmt.Sprintf("?page=%v&per_page=%v&after=%v", page, perPage, postId)
	if collapsedThreads {
		query += "&collapsedThreads=true"
	}
	r, err := c.DoApiGet(c.GetChannelRoute(channelId)+"/posts"+query, etag)
	if err != nil {
		return nil, BuildErrorResponse(r, err)
	}
	defer closeBody(r)
	return PostListFromJson(r.Body), BuildResponse(r)
}

// GetPostsBefore gets a page of posts that were posted before the post provided.
func (c *Client4) GetPostsBefore(channelId, postId string, page, perPage int, etag string, collapsedThreads bool) (*PostList, *Response) {
	query := fmt.Sprintf("?page=%v&per_page=%v&before=%v", page, perPage, postId)
	if collapsedThreads {
		query += "&collapsedThreads=true"
	}
	r, err := c.DoApiGet(c.GetChannelRoute(channelId)+"/posts"+query, etag)
	if err != nil {
		return nil, BuildErrorResponse(r, err)
	}
	defer closeBody(r)
	return PostListFromJson(r.Body), BuildResponse(r)
}

// GetPostsAroundLastUnread gets a list of posts around last unread post by a user in a channel.
func (c *Client4) GetPostsAroundLastUnread(userId, channelId string, limitBefore, limitAfter int, collapsedThreads bool) (*PostList, *Response) {
	query := fmt.Sprintf("?limit_before=%v&limit_after=%v", limitBefore, limitAfter)
	if collapsedThreads {
		query += "&collapsedThreads=true"
	}
	r, err := c.DoApiGet(c.GetUserRoute(userId)+c.GetChannelRoute(channelId)+"/posts/unread"+query, "")
	if err != nil {
		return nil, BuildErrorResponse(r, err)
	}
	defer closeBody(r)
	return PostListFromJson(r.Body), BuildResponse(r)
}

// SearchFiles returns any posts with matching terms string.
func (c *Client4) SearchFiles(teamId string, terms string, isOrSearch bool) (*FileInfoList, *Response) {
	params := SearchParameter{
		Terms:      &terms,
		IsOrSearch: &isOrSearch,
	}
	return c.SearchFilesWithParams(teamId, &params)
}

// SearchFilesWithParams returns any posts with matching terms string.
func (c *Client4) SearchFilesWithParams(teamId string, params *SearchParameter) (*FileInfoList, *Response) {
	r, err := c.DoApiPost(c.GetTeamRoute(teamId)+"/files/search", params.SearchParameterToJson())
	if err != nil {
		return nil, BuildErrorResponse(r, err)
	}
	defer closeBody(r)
	return FileInfoListFromJson(r.Body), BuildResponse(r)
}

// SearchPosts returns any posts with matching terms string.
func (c *Client4) SearchPosts(teamId string, terms string, isOrSearch bool) (*PostList, *Response) {
	params := SearchParameter{
		Terms:      &terms,
		IsOrSearch: &isOrSearch,
	}
	return c.SearchPostsWithParams(teamId, &params)
}

// SearchPostsWithParams returns any posts with matching terms string.
func (c *Client4) SearchPostsWithParams(teamId string, params *SearchParameter) (*PostList, *Response) {
	r, err := c.DoApiPost(c.GetTeamRoute(teamId)+"/posts/search", params.SearchParameterToJson())
	if err != nil {
		return nil, BuildErrorResponse(r, err)
	}
	defer closeBody(r)
	return PostListFromJson(r.Body), BuildResponse(r)
}

// SearchPostsWithMatches returns any posts with matching terms string, including.
func (c *Client4) SearchPostsWithMatches(teamId string, terms string, isOrSearch bool) (*PostSearchResults, *Response) {
	requestBody := map[string]interface{}{"terms": terms, "is_or_search": isOrSearch}
	r, err := c.DoApiPost(c.GetTeamRoute(teamId)+"/posts/search", StringInterfaceToJson(requestBody))
	if err != nil {
		return nil, BuildErrorResponse(r, err)
	}
	defer closeBody(r)
	return PostSearchResultsFromJson(r.Body), BuildResponse(r)
}

// DoPostAction performs a post action.
func (c *Client4) DoPostAction(postId, actionId string) (bool, *Response) {
	r, err := c.DoApiPost(c.GetPostRoute(postId)+"/actions/"+actionId, "")
	if err != nil {
		return false, BuildErrorResponse(r, err)
	}
	defer closeBody(r)
	return CheckStatusOK(r), BuildResponse(r)
}

// DoPostActionWithCookie performs a post action with extra arguments
func (c *Client4) DoPostActionWithCookie(postId, actionId, selected, cookieStr string) (bool, *Response) {
	var body []byte
	if selected != "" || cookieStr != "" {
		body, _ = json.Marshal(DoPostActionRequest{
			SelectedOption: selected,
			Cookie:         cookieStr,
		})
	}
	r, err := c.DoApiPost(c.GetPostRoute(postId)+"/actions/"+actionId, string(body))
	if err != nil {
		return false, BuildErrorResponse(r, err)
	}
	defer closeBody(r)
	return CheckStatusOK(r), BuildResponse(r)
}

// OpenInteractiveDialog sends a WebSocket event to a user's clients to
// open interactive dialogs, based on the provided trigger ID and other
// provided data. Used with interactive message buttons, menus and
// slash commands.
func (c *Client4) OpenInteractiveDialog(request OpenDialogRequest) (bool, *Response) {
	b, _ := json.Marshal(request)
	r, err := c.DoApiPost("/actions/dialogs/open", string(b))
	if err != nil {
		return false, BuildErrorResponse(r, err)
	}
	defer closeBody(r)
	return CheckStatusOK(r), BuildResponse(r)
}

// SubmitInteractiveDialog will submit the provided dialog data to the integration
// configured by the URL. Used with the interactive dialogs integration feature.
func (c *Client4) SubmitInteractiveDialog(request SubmitDialogRequest) (*SubmitDialogResponse, *Response) {
	b, _ := json.Marshal(request)
	r, err := c.DoApiPost("/actions/dialogs/submit", string(b))
	if err != nil {
		return nil, BuildErrorResponse(r, err)
	}
	defer closeBody(r)

	var resp SubmitDialogResponse
	json.NewDecoder(r.Body).Decode(&resp)
	return &resp, BuildResponse(r)
}

// UploadFile will upload a file to a channel using a multipart request, to be later attached to a post.
// This method is functionally equivalent to Client4.UploadFileAsRequestBody.
func (c *Client4) UploadFile(data []byte, channelId string, filename string) (*FileUploadResponse, *Response) {
	body := &bytes.Buffer{}
	writer := multipart.NewWriter(body)

	part, err := writer.CreateFormField("channel_id")
	if err != nil {
		return nil, &Response{Error: NewAppError("UploadPostAttachment", "model.client.upload_post_attachment.channel_id.app_error", nil, err.Error(), http.StatusBadRequest)}
	}

	_, err = io.Copy(part, strings.NewReader(channelId))
	if err != nil {
		return nil, &Response{Error: NewAppError("UploadPostAttachment", "model.client.upload_post_attachment.channel_id.app_error", nil, err.Error(), http.StatusBadRequest)}
	}

	part, err = writer.CreateFormFile("files", filename)
	if err != nil {
		return nil, &Response{Error: NewAppError("UploadPostAttachment", "model.client.upload_post_attachment.file.app_error", nil, err.Error(), http.StatusBadRequest)}
	}
	_, err = io.Copy(part, bytes.NewBuffer(data))
	if err != nil {
		return nil, &Response{Error: NewAppError("UploadPostAttachment", "model.client.upload_post_attachment.file.app_error", nil, err.Error(), http.StatusBadRequest)}
	}

	err = writer.Close()
	if err != nil {
		return nil, &Response{Error: NewAppError("UploadPostAttachment", "model.client.upload_post_attachment.writer.app_error", nil, err.Error(), http.StatusBadRequest)}
	}

	return c.DoUploadFile(c.GetFilesRoute(), body.Bytes(), writer.FormDataContentType())
}

// UploadFileAsRequestBody will upload a file to a channel as the body of a request, to be later attached
// to a post. This method is functionally equivalent to Client4.UploadFile.
func (c *Client4) UploadFileAsRequestBody(data []byte, channelId string, filename string) (*FileUploadResponse, *Response) {
	return c.DoUploadFile(c.GetFilesRoute()+fmt.Sprintf("?channel_id=%v&filename=%v", url.QueryEscape(channelId), url.QueryEscape(filename)), data, http.DetectContentType(data))
}

// GetFile gets the bytes for a file by id.
func (c *Client4) GetFile(fileId string) ([]byte, *Response) {
	r, appErr := c.DoApiGet(c.GetFileRoute(fileId), "")
	if appErr != nil {
		return nil, BuildErrorResponse(r, appErr)
	}
	defer closeBody(r)

	data, err := ioutil.ReadAll(r.Body)
	if err != nil {
		return nil, BuildErrorResponse(r, NewAppError("GetFile", "model.client.read_file.app_error", nil, err.Error(), r.StatusCode))
	}
	return data, BuildResponse(r)
}

// DownloadFile gets the bytes for a file by id, optionally adding headers to force the browser to download it.
func (c *Client4) DownloadFile(fileId string, download bool) ([]byte, *Response) {
	r, appErr := c.DoApiGet(c.GetFileRoute(fileId)+fmt.Sprintf("?download=%v", download), "")
	if appErr != nil {
		return nil, BuildErrorResponse(r, appErr)
	}
	defer closeBody(r)

	data, err := ioutil.ReadAll(r.Body)
	if err != nil {
		return nil, BuildErrorResponse(r, NewAppError("DownloadFile", "model.client.read_file.app_error", nil, err.Error(), r.StatusCode))
	}
	return data, BuildResponse(r)
}

// GetFileThumbnail gets the bytes for a file by id.
func (c *Client4) GetFileThumbnail(fileId string) ([]byte, *Response) {
	r, appErr := c.DoApiGet(c.GetFileRoute(fileId)+"/thumbnail", "")
	if appErr != nil {
		return nil, BuildErrorResponse(r, appErr)
	}
	defer closeBody(r)

	data, err := ioutil.ReadAll(r.Body)
	if err != nil {
		return nil, BuildErrorResponse(r, NewAppError("GetFileThumbnail", "model.client.read_file.app_error", nil, err.Error(), r.StatusCode))
	}
	return data, BuildResponse(r)
}

// DownloadFileThumbnail gets the bytes for a file by id, optionally adding headers to force the browser to download it.
func (c *Client4) DownloadFileThumbnail(fileId string, download bool) ([]byte, *Response) {
	r, appErr := c.DoApiGet(c.GetFileRoute(fileId)+fmt.Sprintf("/thumbnail?download=%v", download), "")
	if appErr != nil {
		return nil, BuildErrorResponse(r, appErr)
	}
	defer closeBody(r)

	data, err := ioutil.ReadAll(r.Body)
	if err != nil {
		return nil, BuildErrorResponse(r, NewAppError("DownloadFileThumbnail", "model.client.read_file.app_error", nil, err.Error(), r.StatusCode))
	}
	return data, BuildResponse(r)
}

// GetFileLink gets the public link of a file by id.
func (c *Client4) GetFileLink(fileId string) (string, *Response) {
	r, err := c.DoApiGet(c.GetFileRoute(fileId)+"/link", "")
	if err != nil {
		return "", BuildErrorResponse(r, err)
	}
	defer closeBody(r)
	return MapFromJson(r.Body)["link"], BuildResponse(r)
}

// GetFilePreview gets the bytes for a file by id.
func (c *Client4) GetFilePreview(fileId string) ([]byte, *Response) {
	r, appErr := c.DoApiGet(c.GetFileRoute(fileId)+"/preview", "")
	if appErr != nil {
		return nil, BuildErrorResponse(r, appErr)
	}
	defer closeBody(r)

	data, err := ioutil.ReadAll(r.Body)
	if err != nil {
		return nil, BuildErrorResponse(r, NewAppError("GetFilePreview", "model.client.read_file.app_error", nil, err.Error(), r.StatusCode))
	}
	return data, BuildResponse(r)
}

// DownloadFilePreview gets the bytes for a file by id.
func (c *Client4) DownloadFilePreview(fileId string, download bool) ([]byte, *Response) {
	r, appErr := c.DoApiGet(c.GetFileRoute(fileId)+fmt.Sprintf("/preview?download=%v", download), "")
	if appErr != nil {
		return nil, BuildErrorResponse(r, appErr)
	}
	defer closeBody(r)

	data, err := ioutil.ReadAll(r.Body)
	if err != nil {
		return nil, BuildErrorResponse(r, NewAppError("DownloadFilePreview", "model.client.read_file.app_error", nil, err.Error(), r.StatusCode))
	}
	return data, BuildResponse(r)
}

// GetFileInfo gets all the file info objects.
func (c *Client4) GetFileInfo(fileId string) (*FileInfo, *Response) {
	r, err := c.DoApiGet(c.GetFileRoute(fileId)+"/info", "")
	if err != nil {
		return nil, BuildErrorResponse(r, err)
	}
	defer closeBody(r)
	return FileInfoFromJson(r.Body), BuildResponse(r)
}

// GetFileInfosForPost gets all the file info objects attached to a post.
func (c *Client4) GetFileInfosForPost(postId string, etag string) ([]*FileInfo, *Response) {
	r, err := c.DoApiGet(c.GetPostRoute(postId)+"/files/info", etag)
	if err != nil {
		return nil, BuildErrorResponse(r, err)
	}
	defer closeBody(r)
	return FileInfosFromJson(r.Body), BuildResponse(r)
}

// General/System Section

// GenerateSupportPacket downloads the generated support packet
func (c *Client4) GenerateSupportPacket() ([]byte, *Response) {
	r, appErr := c.DoApiGet(c.GetSystemRoute()+"/support_packet", "")
	if appErr != nil {
		return nil, BuildErrorResponse(r, appErr)
	}
	defer closeBody(r)

	data, err := ioutil.ReadAll(r.Body)
	if err != nil {
		return nil, BuildErrorResponse(r, NewAppError("GetFile", "model.client.read_job_result_file.app_error", nil, err.Error(), r.StatusCode))
	}
	return data, BuildResponse(r)
}

// GetPing will return ok if the running goRoutines are below the threshold and unhealthy for above.
func (c *Client4) GetPing() (string, *Response) {
	r, err := c.DoApiGet(c.GetSystemRoute()+"/ping", "")
	if r != nil && r.StatusCode == 500 {
		defer r.Body.Close()
		return STATUS_UNHEALTHY, BuildErrorResponse(r, err)
	}
	if err != nil {
		return "", BuildErrorResponse(r, err)
	}
	defer closeBody(r)
	return MapFromJson(r.Body)["status"], BuildResponse(r)
}

// GetPingWithServerStatus will return ok if several basic server health checks
// all pass successfully.
func (c *Client4) GetPingWithServerStatus() (string, *Response) {
	r, err := c.DoApiGet(c.GetSystemRoute()+"/ping?get_server_status="+c.boolString(true), "")
	if r != nil && r.StatusCode == 500 {
		defer r.Body.Close()
		return STATUS_UNHEALTHY, BuildErrorResponse(r, err)
	}
	if err != nil {
		return "", BuildErrorResponse(r, err)
	}
	defer closeBody(r)
	return MapFromJson(r.Body)["status"], BuildResponse(r)
}

// GetPingWithFullServerStatus will return the full status if several basic server
// health checks all pass successfully.
func (c *Client4) GetPingWithFullServerStatus() (map[string]string, *Response) {
	r, err := c.DoApiGet(c.GetSystemRoute()+"/ping?get_server_status="+c.boolString(true), "")
	if r != nil && r.StatusCode == 500 {
		defer r.Body.Close()
		return map[string]string{"status": STATUS_UNHEALTHY}, BuildErrorResponse(r, err)
	}
	if err != nil {
		return nil, BuildErrorResponse(r, err)
	}
	defer closeBody(r)
	return MapFromJson(r.Body), BuildResponse(r)
}

// TestEmail will attempt to connect to the configured SMTP server.
func (c *Client4) TestEmail(config *Config) (bool, *Response) {
	r, err := c.DoApiPost(c.GetTestEmailRoute(), config.ToJson())
	if err != nil {
		return false, BuildErrorResponse(r, err)
	}
	defer closeBody(r)
	return CheckStatusOK(r), BuildResponse(r)
}

// TestSiteURL will test the validity of a site URL.
func (c *Client4) TestSiteURL(siteURL string) (bool, *Response) {
	requestBody := make(map[string]string)
	requestBody["site_url"] = siteURL
	r, err := c.DoApiPost(c.GetTestSiteURLRoute(), MapToJson(requestBody))
	if err != nil {
		return false, BuildErrorResponse(r, err)
	}
	defer closeBody(r)
	return CheckStatusOK(r), BuildResponse(r)
}

// TestS3Connection will attempt to connect to the AWS S3.
func (c *Client4) TestS3Connection(config *Config) (bool, *Response) {
	r, err := c.DoApiPost(c.GetTestS3Route(), config.ToJson())
	if err != nil {
		return false, BuildErrorResponse(r, err)
	}
	defer closeBody(r)
	return CheckStatusOK(r), BuildResponse(r)
}

// GetConfig will retrieve the server config with some sanitized items.
func (c *Client4) GetConfig() (*Config, *Response) {
	r, err := c.DoApiGet(c.GetConfigRoute(), "")
	if err != nil {
		return nil, BuildErrorResponse(r, err)
	}
	defer closeBody(r)
	return ConfigFromJson(r.Body), BuildResponse(r)
}

// ReloadConfig will reload the server configuration.
func (c *Client4) ReloadConfig() (bool, *Response) {
	r, err := c.DoApiPost(c.GetConfigRoute()+"/reload", "")
	if err != nil {
		return false, BuildErrorResponse(r, err)
	}
	defer closeBody(r)
	return CheckStatusOK(r), BuildResponse(r)
}

// GetOldClientConfig will retrieve the parts of the server configuration needed by the
// client, formatted in the old format.
func (c *Client4) GetOldClientConfig(etag string) (map[string]string, *Response) {
	r, err := c.DoApiGet(c.GetConfigRoute()+"/client?format=old", etag)
	if err != nil {
		return nil, BuildErrorResponse(r, err)
	}
	defer closeBody(r)
	return MapFromJson(r.Body), BuildResponse(r)
}

// GetEnvironmentConfig will retrieve a map mirroring the server configuration where fields
// are set to true if the corresponding config setting is set through an environment variable.
// Settings that haven't been set through environment variables will be missing from the map.
func (c *Client4) GetEnvironmentConfig() (map[string]interface{}, *Response) {
	r, err := c.DoApiGet(c.GetConfigRoute()+"/environment", "")
	if err != nil {
		return nil, BuildErrorResponse(r, err)
	}
	defer closeBody(r)
	return StringInterfaceFromJson(r.Body), BuildResponse(r)
}

// GetOldClientLicense will retrieve the parts of the server license needed by the
// client, formatted in the old format.
func (c *Client4) GetOldClientLicense(etag string) (map[string]string, *Response) {
	r, err := c.DoApiGet(c.GetLicenseRoute()+"/client?format=old", etag)
	if err != nil {
		return nil, BuildErrorResponse(r, err)
	}
	defer closeBody(r)
	return MapFromJson(r.Body), BuildResponse(r)
}

// DatabaseRecycle will recycle the connections. Discard current connection and get new one.
func (c *Client4) DatabaseRecycle() (bool, *Response) {
	r, err := c.DoApiPost(c.GetDatabaseRoute()+"/recycle", "")
	if err != nil {
		return false, BuildErrorResponse(r, err)
	}
	defer closeBody(r)
	return CheckStatusOK(r), BuildResponse(r)
}

// InvalidateCaches will purge the cache and can affect the performance while is cleaning.
func (c *Client4) InvalidateCaches() (bool, *Response) {
	r, err := c.DoApiPost(c.GetCacheRoute()+"/invalidate", "")
	if err != nil {
		return false, BuildErrorResponse(r, err)
	}
	defer closeBody(r)
	return CheckStatusOK(r), BuildResponse(r)
}

// UpdateConfig will update the server configuration.
func (c *Client4) UpdateConfig(config *Config) (*Config, *Response) {
	r, err := c.DoApiPut(c.GetConfigRoute(), config.ToJson())
	if err != nil {
		return nil, BuildErrorResponse(r, err)
	}
	defer closeBody(r)
	return ConfigFromJson(r.Body), BuildResponse(r)
}

// MigrateConfig will migrate existing config to the new one.
func (c *Client4) MigrateConfig(from, to string) (bool, *Response) {
	m := make(map[string]string, 2)
	m["from"] = from
	m["to"] = to
	r, err := c.DoApiPost(c.GetConfigRoute()+"/migrate", MapToJson(m))
	if err != nil {
		return false, BuildErrorResponse(r, err)
	}
	defer closeBody(r)
	return true, BuildResponse(r)
}

// UploadLicenseFile will add a license file to the system.
func (c *Client4) UploadLicenseFile(data []byte) (bool, *Response) {
	body := &bytes.Buffer{}
	writer := multipart.NewWriter(body)

	part, err := writer.CreateFormFile("license", "test-license.mattermost-license")
	if err != nil {
		return false, &Response{Error: NewAppError("UploadLicenseFile", "model.client.set_profile_user.no_file.app_error", nil, err.Error(), http.StatusBadRequest)}
	}

	if _, err = io.Copy(part, bytes.NewBuffer(data)); err != nil {
		return false, &Response{Error: NewAppError("UploadLicenseFile", "model.client.set_profile_user.no_file.app_error", nil, err.Error(), http.StatusBadRequest)}
	}

	if err = writer.Close(); err != nil {
		return false, &Response{Error: NewAppError("UploadLicenseFile", "model.client.set_profile_user.writer.app_error", nil, err.Error(), http.StatusBadRequest)}
	}

	rq, err := http.NewRequest("POST", c.ApiUrl+c.GetLicenseRoute(), bytes.NewReader(body.Bytes()))
	if err != nil {
		return false, &Response{Error: NewAppError("UploadLicenseFile", "model.client.connecting.app_error", nil, err.Error(), http.StatusBadRequest)}
	}
	rq.Header.Set("Content-Type", writer.FormDataContentType())

	if c.AuthToken != "" {
		rq.Header.Set(HEADER_AUTH, c.AuthType+" "+c.AuthToken)
	}

	rp, err := c.HttpClient.Do(rq)
	if err != nil || rp == nil {
		return false, &Response{StatusCode: http.StatusForbidden, Error: NewAppError(c.GetLicenseRoute(), "model.client.connecting.app_error", nil, err.Error(), http.StatusForbidden)}
	}
	defer closeBody(rp)

	if rp.StatusCode >= 300 {
		return false, BuildErrorResponse(rp, AppErrorFromJson(rp.Body))
	}

	return CheckStatusOK(rp), BuildResponse(rp)
}

// RemoveLicenseFile will remove the server license it exists. Note that this will
// disable all enterprise features.
func (c *Client4) RemoveLicenseFile() (bool, *Response) {
	r, err := c.DoApiDelete(c.GetLicenseRoute())
	if err != nil {
		return false, BuildErrorResponse(r, err)
	}
	defer closeBody(r)
	return CheckStatusOK(r), BuildResponse(r)
}

// GetAnalyticsOld will retrieve analytics using the old format. New format is not
// available but the "/analytics" endpoint is reserved for it. The "name" argument is optional
// and defaults to "standard". The "teamId" argument is optional and will limit results
// to a specific team.
func (c *Client4) GetAnalyticsOld(name, teamId string) (AnalyticsRows, *Response) {
	query := fmt.Sprintf("?name=%v&team_id=%v", name, teamId)
	r, err := c.DoApiGet(c.GetAnalyticsRoute()+"/old"+query, "")
	if err != nil {
		return nil, BuildErrorResponse(r, err)
	}
	defer closeBody(r)
	return AnalyticsRowsFromJson(r.Body), BuildResponse(r)
}

// Webhooks Section

// CreateIncomingWebhook creates an incoming webhook for a channel.
func (c *Client4) CreateIncomingWebhook(hook *IncomingWebhook) (*IncomingWebhook, *Response) {
	r, err := c.DoApiPost(c.GetIncomingWebhooksRoute(), hook.ToJson())
	if err != nil {
		return nil, BuildErrorResponse(r, err)
	}
	defer closeBody(r)
	return IncomingWebhookFromJson(r.Body), BuildResponse(r)
}

// UpdateIncomingWebhook updates an incoming webhook for a channel.
func (c *Client4) UpdateIncomingWebhook(hook *IncomingWebhook) (*IncomingWebhook, *Response) {
	r, err := c.DoApiPut(c.GetIncomingWebhookRoute(hook.Id), hook.ToJson())
	if err != nil {
		return nil, BuildErrorResponse(r, err)
	}
	defer closeBody(r)
	return IncomingWebhookFromJson(r.Body), BuildResponse(r)
}

// GetIncomingWebhooks returns a page of incoming webhooks on the system. Page counting starts at 0.
func (c *Client4) GetIncomingWebhooks(page int, perPage int, etag string) ([]*IncomingWebhook, *Response) {
	query := fmt.Sprintf("?page=%v&per_page=%v", page, perPage)
	r, err := c.DoApiGet(c.GetIncomingWebhooksRoute()+query, etag)
	if err != nil {
		return nil, BuildErrorResponse(r, err)
	}
	defer closeBody(r)
	return IncomingWebhookListFromJson(r.Body), BuildResponse(r)
}

// GetIncomingWebhooksForTeam returns a page of incoming webhooks for a team. Page counting starts at 0.
func (c *Client4) GetIncomingWebhooksForTeam(teamId string, page int, perPage int, etag string) ([]*IncomingWebhook, *Response) {
	query := fmt.Sprintf("?page=%v&per_page=%v&team_id=%v", page, perPage, teamId)
	r, err := c.DoApiGet(c.GetIncomingWebhooksRoute()+query, etag)
	if err != nil {
		return nil, BuildErrorResponse(r, err)
	}
	defer closeBody(r)
	return IncomingWebhookListFromJson(r.Body), BuildResponse(r)
}

// GetIncomingWebhook returns an Incoming webhook given the hook ID.
func (c *Client4) GetIncomingWebhook(hookID string, etag string) (*IncomingWebhook, *Response) {
	r, err := c.DoApiGet(c.GetIncomingWebhookRoute(hookID), etag)
	if err != nil {
		return nil, BuildErrorResponse(r, err)
	}
	defer closeBody(r)
	return IncomingWebhookFromJson(r.Body), BuildResponse(r)
}

// DeleteIncomingWebhook deletes and Incoming Webhook given the hook ID.
func (c *Client4) DeleteIncomingWebhook(hookID string) (bool, *Response) {
	r, err := c.DoApiDelete(c.GetIncomingWebhookRoute(hookID))
	if err != nil {
		return false, BuildErrorResponse(r, err)
	}
	defer closeBody(r)
	return CheckStatusOK(r), BuildResponse(r)
}

// CreateOutgoingWebhook creates an outgoing webhook for a team or channel.
func (c *Client4) CreateOutgoingWebhook(hook *OutgoingWebhook) (*OutgoingWebhook, *Response) {
	r, err := c.DoApiPost(c.GetOutgoingWebhooksRoute(), hook.ToJson())
	if err != nil {
		return nil, BuildErrorResponse(r, err)
	}
	defer closeBody(r)
	return OutgoingWebhookFromJson(r.Body), BuildResponse(r)
}

// UpdateOutgoingWebhook creates an outgoing webhook for a team or channel.
func (c *Client4) UpdateOutgoingWebhook(hook *OutgoingWebhook) (*OutgoingWebhook, *Response) {
	r, err := c.DoApiPut(c.GetOutgoingWebhookRoute(hook.Id), hook.ToJson())
	if err != nil {
		return nil, BuildErrorResponse(r, err)
	}
	defer closeBody(r)
	return OutgoingWebhookFromJson(r.Body), BuildResponse(r)
}

// GetOutgoingWebhooks returns a page of outgoing webhooks on the system. Page counting starts at 0.
func (c *Client4) GetOutgoingWebhooks(page int, perPage int, etag string) ([]*OutgoingWebhook, *Response) {
	query := fmt.Sprintf("?page=%v&per_page=%v", page, perPage)
	r, err := c.DoApiGet(c.GetOutgoingWebhooksRoute()+query, etag)
	if err != nil {
		return nil, BuildErrorResponse(r, err)
	}
	defer closeBody(r)
	return OutgoingWebhookListFromJson(r.Body), BuildResponse(r)
}

// GetOutgoingWebhook outgoing webhooks on the system requested by Hook Id.
func (c *Client4) GetOutgoingWebhook(hookId string) (*OutgoingWebhook, *Response) {
	r, err := c.DoApiGet(c.GetOutgoingWebhookRoute(hookId), "")
	if err != nil {
		return nil, BuildErrorResponse(r, err)
	}
	defer closeBody(r)
	return OutgoingWebhookFromJson(r.Body), BuildResponse(r)
}

// GetOutgoingWebhooksForChannel returns a page of outgoing webhooks for a channel. Page counting starts at 0.
func (c *Client4) GetOutgoingWebhooksForChannel(channelId string, page int, perPage int, etag string) ([]*OutgoingWebhook, *Response) {
	query := fmt.Sprintf("?page=%v&per_page=%v&channel_id=%v", page, perPage, channelId)
	r, err := c.DoApiGet(c.GetOutgoingWebhooksRoute()+query, etag)
	if err != nil {
		return nil, BuildErrorResponse(r, err)
	}
	defer closeBody(r)
	return OutgoingWebhookListFromJson(r.Body), BuildResponse(r)
}

// GetOutgoingWebhooksForTeam returns a page of outgoing webhooks for a team. Page counting starts at 0.
func (c *Client4) GetOutgoingWebhooksForTeam(teamId string, page int, perPage int, etag string) ([]*OutgoingWebhook, *Response) {
	query := fmt.Sprintf("?page=%v&per_page=%v&team_id=%v", page, perPage, teamId)
	r, err := c.DoApiGet(c.GetOutgoingWebhooksRoute()+query, etag)
	if err != nil {
		return nil, BuildErrorResponse(r, err)
	}
	defer closeBody(r)
	return OutgoingWebhookListFromJson(r.Body), BuildResponse(r)
}

// RegenOutgoingHookToken regenerate the outgoing webhook token.
func (c *Client4) RegenOutgoingHookToken(hookId string) (*OutgoingWebhook, *Response) {
	r, err := c.DoApiPost(c.GetOutgoingWebhookRoute(hookId)+"/regen_token", "")
	if err != nil {
		return nil, BuildErrorResponse(r, err)
	}
	defer closeBody(r)
	return OutgoingWebhookFromJson(r.Body), BuildResponse(r)
}

// DeleteOutgoingWebhook delete the outgoing webhook on the system requested by Hook Id.
func (c *Client4) DeleteOutgoingWebhook(hookId string) (bool, *Response) {
	r, err := c.DoApiDelete(c.GetOutgoingWebhookRoute(hookId))
	if err != nil {
		return false, BuildErrorResponse(r, err)
	}
	defer closeBody(r)
	return CheckStatusOK(r), BuildResponse(r)
}

// Preferences Section

// GetPreferences returns the user's preferences.
func (c *Client4) GetPreferences(userId string) (Preferences, *Response) {
	r, err := c.DoApiGet(c.GetPreferencesRoute(userId), "")
	if err != nil {
		return nil, BuildErrorResponse(r, err)
	}
	defer closeBody(r)
	preferences, _ := PreferencesFromJson(r.Body)
	return preferences, BuildResponse(r)
}

// UpdatePreferences saves the user's preferences.
func (c *Client4) UpdatePreferences(userId string, preferences *Preferences) (bool, *Response) {
	r, err := c.DoApiPut(c.GetPreferencesRoute(userId), preferences.ToJson())
	if err != nil {
		return false, BuildErrorResponse(r, err)
	}
	defer closeBody(r)
	return true, BuildResponse(r)
}

// DeletePreferences deletes the user's preferences.
func (c *Client4) DeletePreferences(userId string, preferences *Preferences) (bool, *Response) {
	r, err := c.DoApiPost(c.GetPreferencesRoute(userId)+"/delete", preferences.ToJson())
	if err != nil {
		return false, BuildErrorResponse(r, err)
	}
	defer closeBody(r)
	return true, BuildResponse(r)
}

// GetPreferencesByCategory returns the user's preferences from the provided category string.
func (c *Client4) GetPreferencesByCategory(userId string, category string) (Preferences, *Response) {
	url := fmt.Sprintf(c.GetPreferencesRoute(userId)+"/%s", category)
	r, err := c.DoApiGet(url, "")
	if err != nil {
		return nil, BuildErrorResponse(r, err)
	}
	defer closeBody(r)
	preferences, _ := PreferencesFromJson(r.Body)
	return preferences, BuildResponse(r)
}

// GetPreferenceByCategoryAndName returns the user's preferences from the provided category and preference name string.
func (c *Client4) GetPreferenceByCategoryAndName(userId string, category string, preferenceName string) (*Preference, *Response) {
	url := fmt.Sprintf(c.GetPreferencesRoute(userId)+"/%s/name/%v", category, preferenceName)
	r, err := c.DoApiGet(url, "")
	if err != nil {
		return nil, BuildErrorResponse(r, err)
	}
	defer closeBody(r)
	return PreferenceFromJson(r.Body), BuildResponse(r)
}

// SAML Section

// GetSamlMetadata returns metadata for the SAML configuration.
func (c *Client4) GetSamlMetadata() (string, *Response) {
	r, err := c.DoApiGet(c.GetSamlRoute()+"/metadata", "")
	if err != nil {
		return "", BuildErrorResponse(r, err)
	}
	defer closeBody(r)
	buf := new(bytes.Buffer)
	_, _ = buf.ReadFrom(r.Body)
	return buf.String(), BuildResponse(r)
}

func fileToMultipart(data []byte, filename string) ([]byte, *multipart.Writer, error) {
	body := &bytes.Buffer{}
	writer := multipart.NewWriter(body)

	part, err := writer.CreateFormFile("certificate", filename)
	if err != nil {
		return nil, nil, err
	}

	if _, err = io.Copy(part, bytes.NewBuffer(data)); err != nil {
		return nil, nil, err
	}

	if err := writer.Close(); err != nil {
		return nil, nil, err
	}

	return body.Bytes(), writer, nil
}

// UploadSamlIdpCertificate will upload an IDP certificate for SAML and set the config to use it.
// The filename parameter is deprecated and ignored: the server will pick a hard-coded filename when writing to disk.
func (c *Client4) UploadSamlIdpCertificate(data []byte, filename string) (bool, *Response) {
	body, writer, err := fileToMultipart(data, filename)
	if err != nil {
		return false, &Response{Error: NewAppError("UploadSamlIdpCertificate", "model.client.upload_saml_cert.app_error", nil, err.Error(), http.StatusBadRequest)}
	}

	_, resp := c.DoUploadFile(c.GetSamlRoute()+"/certificate/idp", body, writer.FormDataContentType())
	return resp.Error == nil, resp
}

// UploadSamlPublicCertificate will upload a public certificate for SAML and set the config to use it.
// The filename parameter is deprecated and ignored: the server will pick a hard-coded filename when writing to disk.
func (c *Client4) UploadSamlPublicCertificate(data []byte, filename string) (bool, *Response) {
	body, writer, err := fileToMultipart(data, filename)
	if err != nil {
		return false, &Response{Error: NewAppError("UploadSamlPublicCertificate", "model.client.upload_saml_cert.app_error", nil, err.Error(), http.StatusBadRequest)}
	}

	_, resp := c.DoUploadFile(c.GetSamlRoute()+"/certificate/public", body, writer.FormDataContentType())
	return resp.Error == nil, resp
}

// UploadSamlPrivateCertificate will upload a private key for SAML and set the config to use it.
// The filename parameter is deprecated and ignored: the server will pick a hard-coded filename when writing to disk.
func (c *Client4) UploadSamlPrivateCertificate(data []byte, filename string) (bool, *Response) {
	body, writer, err := fileToMultipart(data, filename)
	if err != nil {
		return false, &Response{Error: NewAppError("UploadSamlPrivateCertificate", "model.client.upload_saml_cert.app_error", nil, err.Error(), http.StatusBadRequest)}
	}

	_, resp := c.DoUploadFile(c.GetSamlRoute()+"/certificate/private", body, writer.FormDataContentType())
	return resp.Error == nil, resp
}

// DeleteSamlIdpCertificate deletes the SAML IDP certificate from the server and updates the config to not use it and disable SAML.
func (c *Client4) DeleteSamlIdpCertificate() (bool, *Response) {
	r, err := c.DoApiDelete(c.GetSamlRoute() + "/certificate/idp")
	if err != nil {
		return false, BuildErrorResponse(r, err)
	}
	defer closeBody(r)
	return CheckStatusOK(r), BuildResponse(r)
}

// DeleteSamlPublicCertificate deletes the SAML IDP certificate from the server and updates the config to not use it and disable SAML.
func (c *Client4) DeleteSamlPublicCertificate() (bool, *Response) {
	r, err := c.DoApiDelete(c.GetSamlRoute() + "/certificate/public")
	if err != nil {
		return false, BuildErrorResponse(r, err)
	}
	defer closeBody(r)
	return CheckStatusOK(r), BuildResponse(r)
}

// DeleteSamlPrivateCertificate deletes the SAML IDP certificate from the server and updates the config to not use it and disable SAML.
func (c *Client4) DeleteSamlPrivateCertificate() (bool, *Response) {
	r, err := c.DoApiDelete(c.GetSamlRoute() + "/certificate/private")
	if err != nil {
		return false, BuildErrorResponse(r, err)
	}
	defer closeBody(r)
	return CheckStatusOK(r), BuildResponse(r)
}

// GetSamlCertificateStatus returns metadata for the SAML configuration.
func (c *Client4) GetSamlCertificateStatus() (*SamlCertificateStatus, *Response) {
	r, err := c.DoApiGet(c.GetSamlRoute()+"/certificate/status", "")
	if err != nil {
		return nil, BuildErrorResponse(r, err)
	}
	defer closeBody(r)
	return SamlCertificateStatusFromJson(r.Body), BuildResponse(r)
}

func (c *Client4) GetSamlMetadataFromIdp(samlMetadataURL string) (*SamlMetadataResponse, *Response) {
	requestBody := make(map[string]string)
	requestBody["saml_metadata_url"] = samlMetadataURL
	r, err := c.DoApiPost(c.GetSamlRoute()+"/metadatafromidp", MapToJson(requestBody))
	if err != nil {
		return nil, BuildErrorResponse(r, err)
	}

	defer closeBody(r)
	return SamlMetadataResponseFromJson(r.Body), BuildResponse(r)
}

// ResetSamlAuthDataToEmail resets the AuthData field of SAML users to their Email.
func (c *Client4) ResetSamlAuthDataToEmail(includeDeleted bool, dryRun bool, userIDs []string) (int64, *Response) {
	params := map[string]interface{}{
		"include_deleted": includeDeleted,
		"dry_run":         dryRun,
		"user_ids":        userIDs,
	}
	b, _ := json.Marshal(params)
	r, err := c.doApiPostBytes(c.GetSamlRoute()+"/reset_auth_data", b)
	if err != nil {
		return 0, BuildErrorResponse(r, err)
	}
	defer closeBody(r)
	respBody := map[string]int64{}
	jsonErr := json.NewDecoder(r.Body).Decode(&respBody)
	if jsonErr != nil {
		appErr := NewAppError("Api4.ResetSamlAuthDataToEmail", "api.marshal_error", nil, err.Error(), http.StatusInternalServerError)
		return 0, BuildErrorResponse(r, appErr)
	}
	return respBody["num_affected"], BuildResponse(r)
}

// Compliance Section

// CreateComplianceReport creates an incoming webhook for a channel.
func (c *Client4) CreateComplianceReport(report *Compliance) (*Compliance, *Response) {
	r, err := c.DoApiPost(c.GetComplianceReportsRoute(), report.ToJson())
	if err != nil {
		return nil, BuildErrorResponse(r, err)
	}
	defer closeBody(r)
	return ComplianceFromJson(r.Body), BuildResponse(r)
}

// GetComplianceReports returns list of compliance reports.
func (c *Client4) GetComplianceReports(page, perPage int) (Compliances, *Response) {
	query := fmt.Sprintf("?page=%v&per_page=%v", page, perPage)
	r, err := c.DoApiGet(c.GetComplianceReportsRoute()+query, "")
	if err != nil {
		return nil, BuildErrorResponse(r, err)
	}
	defer closeBody(r)
	return CompliancesFromJson(r.Body), BuildResponse(r)
}

// GetComplianceReport returns a compliance report.
func (c *Client4) GetComplianceReport(reportId string) (*Compliance, *Response) {
	r, err := c.DoApiGet(c.GetComplianceReportRoute(reportId), "")
	if err != nil {
		return nil, BuildErrorResponse(r, err)
	}
	defer closeBody(r)
	return ComplianceFromJson(r.Body), BuildResponse(r)
}

// DownloadComplianceReport returns a full compliance report as a file.
func (c *Client4) DownloadComplianceReport(reportId string) ([]byte, *Response) {
	rq, err := http.NewRequest("GET", c.ApiUrl+c.GetComplianceReportDownloadRoute(reportId), nil)
	if err != nil {
		return nil, &Response{Error: NewAppError("DownloadComplianceReport", "model.client.connecting.app_error", nil, err.Error(), http.StatusBadRequest)}
	}

	if c.AuthToken != "" {
		rq.Header.Set(HEADER_AUTH, "BEARER "+c.AuthToken)
	}

	rp, err := c.HttpClient.Do(rq)
	if err != nil || rp == nil {
		return nil, &Response{Error: NewAppError("DownloadComplianceReport", "model.client.connecting.app_error", nil, err.Error(), http.StatusBadRequest)}
	}
	defer closeBody(rp)

	if rp.StatusCode >= 300 {
		return nil, BuildErrorResponse(rp, AppErrorFromJson(rp.Body))
	}

	data, err := ioutil.ReadAll(rp.Body)
	if err != nil {
		return nil, BuildErrorResponse(rp, NewAppError("DownloadComplianceReport", "model.client.read_file.app_error", nil, err.Error(), rp.StatusCode))
	}

	return data, BuildResponse(rp)
}

// Cluster Section

// GetClusterStatus returns the status of all the configured cluster nodes.
func (c *Client4) GetClusterStatus() ([]*ClusterInfo, *Response) {
	r, err := c.DoApiGet(c.GetClusterRoute()+"/status", "")
	if err != nil {
		return nil, BuildErrorResponse(r, err)
	}
	defer closeBody(r)
	return ClusterInfosFromJson(r.Body), BuildResponse(r)
}

// LDAP Section

// SyncLdap will force a sync with the configured LDAP server.
func (c *Client4) SyncLdap() (bool, *Response) {
	r, err := c.DoApiPost(c.GetLdapRoute()+"/sync", "")
	if err != nil {
		return false, BuildErrorResponse(r, err)
	}
	defer closeBody(r)
	return CheckStatusOK(r), BuildResponse(r)
}

// TestLdap will attempt to connect to the configured LDAP server and return OK if configured
// correctly.
func (c *Client4) TestLdap() (bool, *Response) {
	r, err := c.DoApiPost(c.GetLdapRoute()+"/test", "")
	if err != nil {
		return false, BuildErrorResponse(r, err)
	}
	defer closeBody(r)
	return CheckStatusOK(r), BuildResponse(r)
}

// GetLdapGroups retrieves the immediate child groups of the given parent group.
func (c *Client4) GetLdapGroups() ([]*Group, *Response) {
	path := fmt.Sprintf("%s/groups", c.GetLdapRoute())

	r, appErr := c.DoApiGet(path, "")
	if appErr != nil {
		return nil, BuildErrorResponse(r, appErr)
	}
	defer closeBody(r)

	responseData := struct {
		Count  int      `json:"count"`
		Groups []*Group `json:"groups"`
	}{}
	if err := json.NewDecoder(r.Body).Decode(&responseData); err != nil {
		appErr := NewAppError("Api4.GetLdapGroups", "api.marshal_error", nil, err.Error(), http.StatusInternalServerError)
		return nil, BuildErrorResponse(r, appErr)
	}
	for i := range responseData.Groups {
		responseData.Groups[i].DisplayName = *responseData.Groups[i].Name
	}

	return responseData.Groups, BuildResponse(r)
}

// LinkLdapGroup creates or undeletes a Mattermost group and associates it to the given LDAP group DN.
func (c *Client4) LinkLdapGroup(dn string) (*Group, *Response) {
	path := fmt.Sprintf("%s/groups/%s/link", c.GetLdapRoute(), dn)

	r, appErr := c.DoApiPost(path, "")
	if appErr != nil {
		return nil, BuildErrorResponse(r, appErr)
	}
	defer closeBody(r)

	return GroupFromJson(r.Body), BuildResponse(r)
}

// UnlinkLdapGroup deletes the Mattermost group associated with the given LDAP group DN.
func (c *Client4) UnlinkLdapGroup(dn string) (*Group, *Response) {
	path := fmt.Sprintf("%s/groups/%s/link", c.GetLdapRoute(), dn)

	r, appErr := c.DoApiDelete(path)
	if appErr != nil {
		return nil, BuildErrorResponse(r, appErr)
	}
	defer closeBody(r)

	return GroupFromJson(r.Body), BuildResponse(r)
}

// MigrateIdLdap migrates the LDAP enabled users to given attribute
func (c *Client4) MigrateIdLdap(toAttribute string) (bool, *Response) {
	r, err := c.DoApiPost(c.GetLdapRoute()+"/migrateid", MapToJson(map[string]string{
		"toAttribute": toAttribute,
	}))
	if err != nil {
		return false, BuildErrorResponse(r, err)
	}
	defer closeBody(r)
	return CheckStatusOK(r), BuildResponse(r)
}

// GetGroupsByChannel retrieves the Mattermost Groups associated with a given channel
func (c *Client4) GetGroupsByChannel(channelId string, opts GroupSearchOpts) ([]*GroupWithSchemeAdmin, int, *Response) {
	path := fmt.Sprintf("%s/groups?q=%v&include_member_count=%v&filter_allow_reference=%v", c.GetChannelRoute(channelId), opts.Q, opts.IncludeMemberCount, opts.FilterAllowReference)
	if opts.PageOpts != nil {
		path = fmt.Sprintf("%s&page=%v&per_page=%v", path, opts.PageOpts.Page, opts.PageOpts.PerPage)
	}
	r, appErr := c.DoApiGet(path, "")
	if appErr != nil {
		return nil, 0, BuildErrorResponse(r, appErr)
	}
	defer closeBody(r)

	responseData := struct {
		Groups []*GroupWithSchemeAdmin `json:"groups"`
		Count  int                     `json:"total_group_count"`
	}{}
	if err := json.NewDecoder(r.Body).Decode(&responseData); err != nil {
		appErr := NewAppError("Api4.GetGroupsByChannel", "api.marshal_error", nil, err.Error(), http.StatusInternalServerError)
		return nil, 0, BuildErrorResponse(r, appErr)
	}

	return responseData.Groups, responseData.Count, BuildResponse(r)
}

// GetGroupsByTeam retrieves the Mattermost Groups associated with a given team
func (c *Client4) GetGroupsByTeam(teamId string, opts GroupSearchOpts) ([]*GroupWithSchemeAdmin, int, *Response) {
	path := fmt.Sprintf("%s/groups?q=%v&include_member_count=%v&filter_allow_reference=%v", c.GetTeamRoute(teamId), opts.Q, opts.IncludeMemberCount, opts.FilterAllowReference)
	if opts.PageOpts != nil {
		path = fmt.Sprintf("%s&page=%v&per_page=%v", path, opts.PageOpts.Page, opts.PageOpts.PerPage)
	}
	r, appErr := c.DoApiGet(path, "")
	if appErr != nil {
		return nil, 0, BuildErrorResponse(r, appErr)
	}
	defer closeBody(r)

	responseData := struct {
		Groups []*GroupWithSchemeAdmin `json:"groups"`
		Count  int                     `json:"total_group_count"`
	}{}
	if err := json.NewDecoder(r.Body).Decode(&responseData); err != nil {
		appErr := NewAppError("Api4.GetGroupsByTeam", "api.marshal_error", nil, err.Error(), http.StatusInternalServerError)
		return nil, 0, BuildErrorResponse(r, appErr)
	}

	return responseData.Groups, responseData.Count, BuildResponse(r)
}

// GetGroupsAssociatedToChannelsByTeam retrieves the Mattermost Groups associated with channels in a given team
func (c *Client4) GetGroupsAssociatedToChannelsByTeam(teamId string, opts GroupSearchOpts) (map[string][]*GroupWithSchemeAdmin, *Response) {
	path := fmt.Sprintf("%s/groups_by_channels?q=%v&filter_allow_reference=%v", c.GetTeamRoute(teamId), opts.Q, opts.FilterAllowReference)
	if opts.PageOpts != nil {
		path = fmt.Sprintf("%s&page=%v&per_page=%v", path, opts.PageOpts.Page, opts.PageOpts.PerPage)
	}
	r, appErr := c.DoApiGet(path, "")
	if appErr != nil {
		return nil, BuildErrorResponse(r, appErr)
	}
	defer closeBody(r)

	responseData := struct {
		GroupsAssociatedToChannels map[string][]*GroupWithSchemeAdmin `json:"groups"`
	}{}
	if err := json.NewDecoder(r.Body).Decode(&responseData); err != nil {
		appErr := NewAppError("Api4.GetGroupsAssociatedToChannelsByTeam", "api.marshal_error", nil, err.Error(), http.StatusInternalServerError)
		return nil, BuildErrorResponse(r, appErr)
	}

	return responseData.GroupsAssociatedToChannels, BuildResponse(r)
}

// GetGroups retrieves Mattermost Groups
func (c *Client4) GetGroups(opts GroupSearchOpts) ([]*Group, *Response) {
	path := fmt.Sprintf(
		"%s?include_member_count=%v&not_associated_to_team=%v&not_associated_to_channel=%v&filter_allow_reference=%v&q=%v&filter_parent_team_permitted=%v",
		c.GetGroupsRoute(),
		opts.IncludeMemberCount,
		opts.NotAssociatedToTeam,
		opts.NotAssociatedToChannel,
		opts.FilterAllowReference,
		opts.Q,
		opts.FilterParentTeamPermitted,
	)
	if opts.Since > 0 {
		path = fmt.Sprintf("%s&since=%v", path, opts.Since)
	}
	if opts.PageOpts != nil {
		path = fmt.Sprintf("%s&page=%v&per_page=%v", path, opts.PageOpts.Page, opts.PageOpts.PerPage)
	}
	r, appErr := c.DoApiGet(path, "")
	if appErr != nil {
		return nil, BuildErrorResponse(r, appErr)
	}
	defer closeBody(r)

	return GroupsFromJson(r.Body), BuildResponse(r)
}

// GetGroupsByUserId retrieves Mattermost Groups for a user
func (c *Client4) GetGroupsByUserId(userId string) ([]*Group, *Response) {
	path := fmt.Sprintf(
		"%s/%v/groups",
		c.GetUsersRoute(),
		userId,
	)

	r, appErr := c.DoApiGet(path, "")
	if appErr != nil {
		return nil, BuildErrorResponse(r, appErr)
	}
	defer closeBody(r)
	return GroupsFromJson(r.Body), BuildResponse(r)
}

func (c *Client4) MigrateAuthToLdap(fromAuthService string, matchField string, force bool) (bool, *Response) {
	r, err := c.DoApiPost(c.GetUsersRoute()+"/migrate_auth/ldap", StringInterfaceToJson(map[string]interface{}{
		"from":        fromAuthService,
		"force":       force,
		"match_field": matchField,
	}))
	if err != nil {
		return false, BuildErrorResponse(r, err)
	}
	defer closeBody(r)
	return CheckStatusOK(r), BuildResponse(r)
}

func (c *Client4) MigrateAuthToSaml(fromAuthService string, usersMap map[string]string, auto bool) (bool, *Response) {
	r, err := c.DoApiPost(c.GetUsersRoute()+"/migrate_auth/saml", StringInterfaceToJson(map[string]interface{}{
		"from":    fromAuthService,
		"auto":    auto,
		"matches": usersMap,
	}))
	if err != nil {
		return false, BuildErrorResponse(r, err)
	}
	defer closeBody(r)
	return CheckStatusOK(r), BuildResponse(r)
}

// UploadLdapPublicCertificate will upload a public certificate for LDAP and set the config to use it.
func (c *Client4) UploadLdapPublicCertificate(data []byte) (bool, *Response) {
	body, writer, err := fileToMultipart(data, LDAP_PUBLIC_CERTIFICATE_NAME)
	if err != nil {
		return false, &Response{Error: NewAppError("UploadLdapPublicCertificate", "model.client.upload_ldap_cert.app_error", nil, err.Error(), http.StatusBadRequest)}
	}

	_, resp := c.DoUploadFile(c.GetLdapRoute()+"/certificate/public", body, writer.FormDataContentType())
	return resp.Error == nil, resp
}

// UploadLdapPrivateCertificate will upload a private key for LDAP and set the config to use it.
func (c *Client4) UploadLdapPrivateCertificate(data []byte) (bool, *Response) {
	body, writer, err := fileToMultipart(data, LDAP_PRIVATE_KEY_NAME)
	if err != nil {
		return false, &Response{Error: NewAppError("UploadLdapPrivateCertificate", "model.client.upload_Ldap_cert.app_error", nil, err.Error(), http.StatusBadRequest)}
	}

	_, resp := c.DoUploadFile(c.GetLdapRoute()+"/certificate/private", body, writer.FormDataContentType())
	return resp.Error == nil, resp
}

// DeleteLdapPublicCertificate deletes the LDAP IDP certificate from the server and updates the config to not use it and disable LDAP.
func (c *Client4) DeleteLdapPublicCertificate() (bool, *Response) {
	r, err := c.DoApiDelete(c.GetLdapRoute() + "/certificate/public")
	if err != nil {
		return false, BuildErrorResponse(r, err)
	}
	defer closeBody(r)
	return CheckStatusOK(r), BuildResponse(r)
}

// DeleteLDAPPrivateCertificate deletes the LDAP IDP certificate from the server and updates the config to not use it and disable LDAP.
func (c *Client4) DeleteLdapPrivateCertificate() (bool, *Response) {
	r, err := c.DoApiDelete(c.GetLdapRoute() + "/certificate/private")
	if err != nil {
		return false, BuildErrorResponse(r, err)
	}
	defer closeBody(r)
	return CheckStatusOK(r), BuildResponse(r)
}

// Audits Section

// GetAudits returns a list of audits for the whole system.
func (c *Client4) GetAudits(page int, perPage int, etag string) (Audits, *Response) {
	query := fmt.Sprintf("?page=%v&per_page=%v", page, perPage)
	r, err := c.DoApiGet("/audits"+query, etag)
	if err != nil {
		return nil, BuildErrorResponse(r, err)
	}
	defer closeBody(r)
	return AuditsFromJson(r.Body), BuildResponse(r)
}

// Brand Section

// GetBrandImage retrieves the previously uploaded brand image.
func (c *Client4) GetBrandImage() ([]byte, *Response) {
	r, appErr := c.DoApiGet(c.GetBrandRoute()+"/image", "")
	if appErr != nil {
		return nil, BuildErrorResponse(r, appErr)
	}
	defer closeBody(r)

	if r.StatusCode >= 300 {
		return nil, BuildErrorResponse(r, AppErrorFromJson(r.Body))
	}

	data, err := ioutil.ReadAll(r.Body)
	if err != nil {
		return nil, BuildErrorResponse(r, NewAppError("GetBrandImage", "model.client.read_file.app_error", nil, err.Error(), r.StatusCode))
	}

	return data, BuildResponse(r)
}

// DeleteBrandImage deletes the brand image for the system.
func (c *Client4) DeleteBrandImage() *Response {
	r, err := c.DoApiDelete(c.GetBrandRoute() + "/image")
	if err != nil {
		return BuildErrorResponse(r, err)
	}
	return BuildResponse(r)
}

// UploadBrandImage sets the brand image for the system.
func (c *Client4) UploadBrandImage(data []byte) (bool, *Response) {
	body := &bytes.Buffer{}
	writer := multipart.NewWriter(body)

	part, err := writer.CreateFormFile("image", "brand.png")
	if err != nil {
		return false, &Response{Error: NewAppError("UploadBrandImage", "model.client.set_profile_user.no_file.app_error", nil, err.Error(), http.StatusBadRequest)}
	}

	if _, err = io.Copy(part, bytes.NewBuffer(data)); err != nil {
		return false, &Response{Error: NewAppError("UploadBrandImage", "model.client.set_profile_user.no_file.app_error", nil, err.Error(), http.StatusBadRequest)}
	}

	if err = writer.Close(); err != nil {
		return false, &Response{Error: NewAppError("UploadBrandImage", "model.client.set_profile_user.writer.app_error", nil, err.Error(), http.StatusBadRequest)}
	}

	rq, err := http.NewRequest("POST", c.ApiUrl+c.GetBrandRoute()+"/image", bytes.NewReader(body.Bytes()))
	if err != nil {
		return false, &Response{Error: NewAppError("UploadBrandImage", "model.client.connecting.app_error", nil, err.Error(), http.StatusBadRequest)}
	}
	rq.Header.Set("Content-Type", writer.FormDataContentType())

	if c.AuthToken != "" {
		rq.Header.Set(HEADER_AUTH, c.AuthType+" "+c.AuthToken)
	}

	rp, err := c.HttpClient.Do(rq)
	if err != nil || rp == nil {
		return false, &Response{StatusCode: http.StatusForbidden, Error: NewAppError(c.GetBrandRoute()+"/image", "model.client.connecting.app_error", nil, err.Error(), http.StatusForbidden)}
	}
	defer closeBody(rp)

	if rp.StatusCode >= 300 {
		return false, BuildErrorResponse(rp, AppErrorFromJson(rp.Body))
	}

	return CheckStatusOK(rp), BuildResponse(rp)
}

// Logs Section

// GetLogs page of logs as a string array.
func (c *Client4) GetLogs(page, perPage int) ([]string, *Response) {
	query := fmt.Sprintf("?page=%v&logs_per_page=%v", page, perPage)
	r, err := c.DoApiGet("/logs"+query, "")
	if err != nil {
		return nil, BuildErrorResponse(r, err)
	}
	defer closeBody(r)
	return ArrayFromJson(r.Body), BuildResponse(r)
}

// PostLog is a convenience Web Service call so clients can log messages into
// the server-side logs. For example we typically log javascript error messages
// into the server-side. It returns the log message if the logging was successful.
func (c *Client4) PostLog(message map[string]string) (map[string]string, *Response) {
	r, err := c.DoApiPost("/logs", MapToJson(message))
	if err != nil {
		return nil, BuildErrorResponse(r, err)
	}
	defer closeBody(r)
	return MapFromJson(r.Body), BuildResponse(r)
}

// OAuth Section

// CreateOAuthApp will register a new OAuth 2.0 client application with Mattermost acting as an OAuth 2.0 service provider.
func (c *Client4) CreateOAuthApp(app *OAuthApp) (*OAuthApp, *Response) {
	r, err := c.DoApiPost(c.GetOAuthAppsRoute(), app.ToJson())
	if err != nil {
		return nil, BuildErrorResponse(r, err)
	}
	defer closeBody(r)
	return OAuthAppFromJson(r.Body), BuildResponse(r)
}

// UpdateOAuthApp updates a page of registered OAuth 2.0 client applications with Mattermost acting as an OAuth 2.0 service provider.
func (c *Client4) UpdateOAuthApp(app *OAuthApp) (*OAuthApp, *Response) {
	r, err := c.DoApiPut(c.GetOAuthAppRoute(app.Id), app.ToJson())
	if err != nil {
		return nil, BuildErrorResponse(r, err)
	}
	defer closeBody(r)
	return OAuthAppFromJson(r.Body), BuildResponse(r)
}

// GetOAuthApps gets a page of registered OAuth 2.0 client applications with Mattermost acting as an OAuth 2.0 service provider.
func (c *Client4) GetOAuthApps(page, perPage int) ([]*OAuthApp, *Response) {
	query := fmt.Sprintf("?page=%v&per_page=%v", page, perPage)
	r, err := c.DoApiGet(c.GetOAuthAppsRoute()+query, "")
	if err != nil {
		return nil, BuildErrorResponse(r, err)
	}
	defer closeBody(r)
	return OAuthAppListFromJson(r.Body), BuildResponse(r)
}

// GetOAuthApp gets a registered OAuth 2.0 client application with Mattermost acting as an OAuth 2.0 service provider.
func (c *Client4) GetOAuthApp(appId string) (*OAuthApp, *Response) {
	r, err := c.DoApiGet(c.GetOAuthAppRoute(appId), "")
	if err != nil {
		return nil, BuildErrorResponse(r, err)
	}
	defer closeBody(r)
	return OAuthAppFromJson(r.Body), BuildResponse(r)
}

// GetOAuthAppInfo gets a sanitized version of a registered OAuth 2.0 client application with Mattermost acting as an OAuth 2.0 service provider.
func (c *Client4) GetOAuthAppInfo(appId string) (*OAuthApp, *Response) {
	r, err := c.DoApiGet(c.GetOAuthAppRoute(appId)+"/info", "")
	if err != nil {
		return nil, BuildErrorResponse(r, err)
	}
	defer closeBody(r)
	return OAuthAppFromJson(r.Body), BuildResponse(r)
}

// DeleteOAuthApp deletes a registered OAuth 2.0 client application.
func (c *Client4) DeleteOAuthApp(appId string) (bool, *Response) {
	r, err := c.DoApiDelete(c.GetOAuthAppRoute(appId))
	if err != nil {
		return false, BuildErrorResponse(r, err)
	}
	defer closeBody(r)
	return CheckStatusOK(r), BuildResponse(r)
}

// RegenerateOAuthAppSecret regenerates the client secret for a registered OAuth 2.0 client application.
func (c *Client4) RegenerateOAuthAppSecret(appId string) (*OAuthApp, *Response) {
	r, err := c.DoApiPost(c.GetOAuthAppRoute(appId)+"/regen_secret", "")
	if err != nil {
		return nil, BuildErrorResponse(r, err)
	}
	defer closeBody(r)
	return OAuthAppFromJson(r.Body), BuildResponse(r)
}

// GetAuthorizedOAuthAppsForUser gets a page of OAuth 2.0 client applications the user has authorized to use access their account.
func (c *Client4) GetAuthorizedOAuthAppsForUser(userId string, page, perPage int) ([]*OAuthApp, *Response) {
	query := fmt.Sprintf("?page=%v&per_page=%v", page, perPage)
	r, err := c.DoApiGet(c.GetUserRoute(userId)+"/oauth/apps/authorized"+query, "")
	if err != nil {
		return nil, BuildErrorResponse(r, err)
	}
	defer closeBody(r)
	return OAuthAppListFromJson(r.Body), BuildResponse(r)
}

// AuthorizeOAuthApp will authorize an OAuth 2.0 client application to access a user's account and provide a redirect link to follow.
func (c *Client4) AuthorizeOAuthApp(authRequest *AuthorizeRequest) (string, *Response) {
	r, err := c.DoApiRequest(http.MethodPost, c.Url+"/oauth/authorize", authRequest.ToJson(), "")
	if err != nil {
		return "", BuildErrorResponse(r, err)
	}
	defer closeBody(r)
	return MapFromJson(r.Body)["redirect"], BuildResponse(r)
}

// DeauthorizeOAuthApp will deauthorize an OAuth 2.0 client application from accessing a user's account.
func (c *Client4) DeauthorizeOAuthApp(appId string) (bool, *Response) {
	requestData := map[string]string{"client_id": appId}
	r, err := c.DoApiRequest(http.MethodPost, c.Url+"/oauth/deauthorize", MapToJson(requestData), "")
	if err != nil {
		return false, BuildErrorResponse(r, err)
	}
	defer closeBody(r)
	return CheckStatusOK(r), BuildResponse(r)
}

// GetOAuthAccessToken is a test helper function for the OAuth access token endpoint.
func (c *Client4) GetOAuthAccessToken(data url.Values) (*AccessResponse, *Response) {
	rq, err := http.NewRequest(http.MethodPost, c.Url+"/oauth/access_token", strings.NewReader(data.Encode()))
	if err != nil {
		return nil, &Response{Error: NewAppError(c.Url+"/oauth/access_token", "model.client.connecting.app_error", nil, err.Error(), http.StatusBadRequest)}
	}
	rq.Header.Set("Content-Type", "application/x-www-form-urlencoded")

	if c.AuthToken != "" {
		rq.Header.Set(HEADER_AUTH, c.AuthType+" "+c.AuthToken)
	}

	rp, err := c.HttpClient.Do(rq)
	if err != nil || rp == nil {
		return nil, &Response{StatusCode: http.StatusForbidden, Error: NewAppError(c.Url+"/oauth/access_token", "model.client.connecting.app_error", nil, err.Error(), 403)}
	}
	defer closeBody(rp)

	if rp.StatusCode >= 300 {
		return nil, BuildErrorResponse(rp, AppErrorFromJson(rp.Body))
	}

	return AccessResponseFromJson(rp.Body), BuildResponse(rp)
}

// Elasticsearch Section

// TestElasticsearch will attempt to connect to the configured Elasticsearch server and return OK if configured.
// correctly.
func (c *Client4) TestElasticsearch() (bool, *Response) {
	r, err := c.DoApiPost(c.GetElasticsearchRoute()+"/test", "")
	if err != nil {
		return false, BuildErrorResponse(r, err)
	}
	defer closeBody(r)
	return CheckStatusOK(r), BuildResponse(r)
}

// PurgeElasticsearchIndexes immediately deletes all Elasticsearch indexes.
func (c *Client4) PurgeElasticsearchIndexes() (bool, *Response) {
	r, err := c.DoApiPost(c.GetElasticsearchRoute()+"/purge_indexes", "")
	if err != nil {
		return false, BuildErrorResponse(r, err)
	}
	defer closeBody(r)
	return CheckStatusOK(r), BuildResponse(r)
}

// Bleve Section

// PurgeBleveIndexes immediately deletes all Bleve indexes.
func (c *Client4) PurgeBleveIndexes() (bool, *Response) {
	r, err := c.DoApiPost(c.GetBleveRoute()+"/purge_indexes", "")
	if err != nil {
		return false, BuildErrorResponse(r, err)
	}
	defer closeBody(r)
	return CheckStatusOK(r), BuildResponse(r)
}

// Data Retention Section

// GetDataRetentionPolicy will get the current global data retention policy details.
func (c *Client4) GetDataRetentionPolicy() (*GlobalRetentionPolicy, *Response) {
	r, err := c.DoApiGet(c.GetDataRetentionRoute()+"/policy", "")
	if err != nil {
		return nil, BuildErrorResponse(r, err)
	}
	defer closeBody(r)
	return GlobalRetentionPolicyFromJson(r.Body), BuildResponse(r)
}

// GetDataRetentionPolicyByID will get the details for the granular data retention policy with the specified ID.
func (c *Client4) GetDataRetentionPolicyByID(policyID string) (*RetentionPolicyWithTeamAndChannelCounts, *Response) {
	r, appErr := c.DoApiGet(c.GetDataRetentionPolicyRoute(policyID), "")
	if appErr != nil {
		return nil, BuildErrorResponse(r, appErr)
	}
	defer closeBody(r)
	policy, err := RetentionPolicyWithTeamAndChannelCountsFromJson(r.Body)
	if err != nil {
		return nil, BuildErrorResponse(r, NewAppError("Client4.GetDataRetentionPolicyByID", "model.utils.decode_json.app_error", nil, err.Error(), r.StatusCode))
	}
	return policy, BuildResponse(r)
}

// GetDataRetentionPoliciesCount will get the total number of granular data retention policies.
func (c *Client4) GetDataRetentionPoliciesCount() (int64, *Response) {
	type CountBody struct {
		TotalCount int64 `json:"total_count"`
	}
	r, appErr := c.DoApiGet(c.GetDataRetentionRoute()+"/policies_count", "")
	if appErr != nil {
		return 0, BuildErrorResponse(r, appErr)
	}
	var countObj CountBody
	jsonErr := json.NewDecoder(r.Body).Decode(&countObj)
	if jsonErr != nil {
		return 0, BuildErrorResponse(r, NewAppError("Client4.GetDataRetentionPoliciesCount", "model.utils.decode_json.app_error", nil, jsonErr.Error(), r.StatusCode))
	}
	return countObj.TotalCount, BuildResponse(r)
}

// GetDataRetentionPolicies will get the current granular data retention policies' details.
func (c *Client4) GetDataRetentionPolicies(page, perPage int) (*RetentionPolicyWithTeamAndChannelCountsList, *Response) {
	query := fmt.Sprintf("?page=%d&per_page=%d", page, perPage)
	r, appErr := c.DoApiGet(c.GetDataRetentionRoute()+"/policies"+query, "")
	if appErr != nil {
		return nil, BuildErrorResponse(r, appErr)
	}
	defer closeBody(r)
	policies, err := RetentionPolicyWithTeamAndChannelCountsListFromJson(r.Body)
	if err != nil {
		return nil, BuildErrorResponse(r, NewAppError("Client4.GetDataRetentionPolicies", "model.utils.decode_json.app_error", nil, err.Error(), r.StatusCode))
	}
	return policies, BuildResponse(r)
}

// CreateDataRetentionPolicy will create a new granular data retention policy which will be applied to
// the specified teams and channels. The Id field of `policy` must be empty.
func (c *Client4) CreateDataRetentionPolicy(policy *RetentionPolicyWithTeamAndChannelIDs) (*RetentionPolicyWithTeamAndChannelCounts, *Response) {
	r, appErr := c.doApiPostBytes(c.GetDataRetentionRoute()+"/policies", policy.ToJson())
	if appErr != nil {
		return nil, BuildErrorResponse(r, appErr)
	}
	defer closeBody(r)
	newPolicy, err := RetentionPolicyWithTeamAndChannelCountsFromJson(r.Body)
	if err != nil {
		return nil, BuildErrorResponse(r, NewAppError("Client4.CreateDataRetentionPolicy", "model.utils.decode_json.app_error", nil, err.Error(), r.StatusCode))
	}
	return newPolicy, BuildResponse(r)
}

// DeleteDataRetentionPolicy will delete the granular data retention policy with the specified ID.
func (c *Client4) DeleteDataRetentionPolicy(policyID string) *Response {
	r, appErr := c.DoApiDelete(c.GetDataRetentionPolicyRoute(policyID))
	if appErr != nil {
		return BuildErrorResponse(r, appErr)
	}
	defer closeBody(r)
	return BuildResponse(r)
}

// PatchDataRetentionPolicy will patch the granular data retention policy with the specified ID.
// The Id field of `patch` must be non-empty.
func (c *Client4) PatchDataRetentionPolicy(patch *RetentionPolicyWithTeamAndChannelIDs) (*RetentionPolicyWithTeamAndChannelCounts, *Response) {
	r, appErr := c.doApiPatchBytes(c.GetDataRetentionPolicyRoute(patch.ID), patch.ToJson())
	if appErr != nil {
		return nil, BuildErrorResponse(r, appErr)
	}
	defer closeBody(r)
	policy, err := RetentionPolicyWithTeamAndChannelCountsFromJson(r.Body)
	if err != nil {
		return nil, BuildErrorResponse(r, NewAppError("Client4.PatchDataRetentionPolicy", "model.utils.decode_json.app_error", nil, err.Error(), r.StatusCode))
	}
	return policy, BuildResponse(r)
}

// GetTeamsForRetentionPolicy will get the teams to which the specified policy is currently applied.
func (c *Client4) GetTeamsForRetentionPolicy(policyID string, page, perPage int) (*TeamsWithCount, *Response) {
	query := fmt.Sprintf("?page=%d&per_page=%d", page, perPage)
	r, appErr := c.DoApiGet(c.GetDataRetentionPolicyRoute(policyID)+"/teams"+query, "")
	if appErr != nil {
		return nil, BuildErrorResponse(r, appErr)
	}
	var teams *TeamsWithCount
	jsonErr := json.NewDecoder(r.Body).Decode(&teams)
	if jsonErr != nil {
		return nil, BuildErrorResponse(r, NewAppError("Client4.GetTeamsForRetentionPolicy", "model.utils.decode_json.app_error", nil, jsonErr.Error(), r.StatusCode))
	}
	return teams, BuildResponse(r)
}

// SearchTeamsForRetentionPolicy will search the teams to which the specified policy is currently applied.
func (c *Client4) SearchTeamsForRetentionPolicy(policyID string, term string) ([]*Team, *Response) {
	body, _ := json.Marshal(map[string]interface{}{"term": term})
	r, appErr := c.doApiPostBytes(c.GetDataRetentionPolicyRoute(policyID)+"/teams/search", body)
	if appErr != nil {
		return nil, BuildErrorResponse(r, appErr)
	}
	var teams []*Team
	jsonErr := json.NewDecoder(r.Body).Decode(&teams)
	if jsonErr != nil {
		return nil, BuildErrorResponse(r, NewAppError("Client4.SearchTeamsForRetentionPolicy", "model.utils.decode_json.app_error", nil, jsonErr.Error(), r.StatusCode))
	}
	return teams, BuildResponse(r)
}

// AddTeamsToRetentionPolicy will add the specified teams to the granular data retention policy
// with the specified ID.
func (c *Client4) AddTeamsToRetentionPolicy(policyID string, teamIDs []string) *Response {
	body, _ := json.Marshal(teamIDs)
	r, appErr := c.doApiPostBytes(c.GetDataRetentionPolicyRoute(policyID)+"/teams", body)
	if appErr != nil {
		return BuildErrorResponse(r, appErr)
	}
	defer closeBody(r)
	return BuildResponse(r)
}

// RemoveTeamsFromRetentionPolicy will remove the specified teams from the granular data retention policy
// with the specified ID.
func (c *Client4) RemoveTeamsFromRetentionPolicy(policyID string, teamIDs []string) *Response {
	body, _ := json.Marshal(teamIDs)
	r, appErr := c.doApiDeleteBytes(c.GetDataRetentionPolicyRoute(policyID)+"/teams", body)
	if appErr != nil {
		return BuildErrorResponse(r, appErr)
	}
	defer closeBody(r)
	return BuildResponse(r)
}

// GetChannelsForRetentionPolicy will get the channels to which the specified policy is currently applied.
func (c *Client4) GetChannelsForRetentionPolicy(policyID string, page, perPage int) (*ChannelsWithCount, *Response) {
	query := fmt.Sprintf("?page=%d&per_page=%d", page, perPage)
	r, appErr := c.DoApiGet(c.GetDataRetentionPolicyRoute(policyID)+"/channels"+query, "")
	if appErr != nil {
		return nil, BuildErrorResponse(r, appErr)
	}
	var channels *ChannelsWithCount
	jsonErr := json.NewDecoder(r.Body).Decode(&channels)
	if jsonErr != nil {
		return nil, BuildErrorResponse(r, NewAppError("Client4.GetChannelsForRetentionPolicy", "model.utils.decode_json.app_error", nil, jsonErr.Error(), r.StatusCode))
	}
	return channels, BuildResponse(r)
}

// SearchChannelsForRetentionPolicy will search the channels to which the specified policy is currently applied.
func (c *Client4) SearchChannelsForRetentionPolicy(policyID string, term string) (ChannelListWithTeamData, *Response) {
	body, _ := json.Marshal(map[string]interface{}{"term": term})
	r, appErr := c.doApiPostBytes(c.GetDataRetentionPolicyRoute(policyID)+"/channels/search", body)
	if appErr != nil {
		return nil, BuildErrorResponse(r, appErr)
	}
	var channels ChannelListWithTeamData
	jsonErr := json.NewDecoder(r.Body).Decode(&channels)
	if jsonErr != nil {
		return nil, BuildErrorResponse(r, NewAppError("Client4.SearchChannelsForRetentionPolicy", "model.utils.decode_json.app_error", nil, jsonErr.Error(), r.StatusCode))
	}
	return channels, BuildResponse(r)
}

// AddChannelsToRetentionPolicy will add the specified channels to the granular data retention policy
// with the specified ID.
func (c *Client4) AddChannelsToRetentionPolicy(policyID string, channelIDs []string) *Response {
	body, _ := json.Marshal(channelIDs)
	r, appErr := c.doApiPostBytes(c.GetDataRetentionPolicyRoute(policyID)+"/channels", body)
	if appErr != nil {
		return BuildErrorResponse(r, appErr)
	}
	defer closeBody(r)
	return BuildResponse(r)
}

// RemoveChannelsFromRetentionPolicy will remove the specified channels from the granular data retention policy
// with the specified ID.
func (c *Client4) RemoveChannelsFromRetentionPolicy(policyID string, channelIDs []string) *Response {
	body, _ := json.Marshal(channelIDs)
	r, appErr := c.doApiDeleteBytes(c.GetDataRetentionPolicyRoute(policyID)+"/channels", body)
	if appErr != nil {
		return BuildErrorResponse(r, appErr)
	}
	defer closeBody(r)
	return BuildResponse(r)
<<<<<<< HEAD
=======
}

// GetTeamPoliciesForUser will get the data retention policies for the teams to which a user belongs.
func (c *Client4) GetTeamPoliciesForUser(userID string, offset, limit int) (*RetentionPolicyForTeamList, *Response) {
	r, appErr := c.DoApiGet(c.GetUserRoute(userID)+"/data_retention/team_policies", "")
	if appErr != nil {
		return nil, BuildErrorResponse(r, appErr)
	}
	var teams RetentionPolicyForTeamList
	jsonErr := json.NewDecoder(r.Body).Decode(&teams)
	if jsonErr != nil {
		return nil, BuildErrorResponse(r, NewAppError("Client4.GetTeamPoliciesForUser", "model.utils.decode_json.app_error", nil, jsonErr.Error(), r.StatusCode))
	}
	return &teams, BuildResponse(r)
}

// GetChannelPoliciesForUser will get the data retention policies for the channels to which a user belongs.
func (c *Client4) GetChannelPoliciesForUser(userID string, offset, limit int) (*RetentionPolicyForChannelList, *Response) {
	r, appErr := c.DoApiGet(c.GetUserRoute(userID)+"/data_retention/channel_policies", "")
	if appErr != nil {
		return nil, BuildErrorResponse(r, appErr)
	}
	var channels RetentionPolicyForChannelList
	jsonErr := json.NewDecoder(r.Body).Decode(&channels)
	if jsonErr != nil {
		return nil, BuildErrorResponse(r, NewAppError("Client4.GetChannelPoliciesForUser", "model.utils.decode_json.app_error", nil, jsonErr.Error(), r.StatusCode))
	}
	return &channels, BuildResponse(r)
>>>>>>> 469662cf
}

// Commands Section

// CreateCommand will create a new command if the user have the right permissions.
func (c *Client4) CreateCommand(cmd *Command) (*Command, *Response) {
	r, err := c.DoApiPost(c.GetCommandsRoute(), cmd.ToJson())
	if err != nil {
		return nil, BuildErrorResponse(r, err)
	}
	defer closeBody(r)
	return CommandFromJson(r.Body), BuildResponse(r)
}

// UpdateCommand updates a command based on the provided Command struct.
func (c *Client4) UpdateCommand(cmd *Command) (*Command, *Response) {
	r, err := c.DoApiPut(c.GetCommandRoute(cmd.Id), cmd.ToJson())
	if err != nil {
		return nil, BuildErrorResponse(r, err)
	}
	defer closeBody(r)
	return CommandFromJson(r.Body), BuildResponse(r)
}

// MoveCommand moves a command to a different team.
func (c *Client4) MoveCommand(teamId string, commandId string) (bool, *Response) {
	cmr := CommandMoveRequest{TeamId: teamId}
	r, err := c.DoApiPut(c.GetCommandMoveRoute(commandId), cmr.ToJson())
	if err != nil {
		return false, BuildErrorResponse(r, err)
	}
	defer closeBody(r)
	return CheckStatusOK(r), BuildResponse(r)
}

// DeleteCommand deletes a command based on the provided command id string.
func (c *Client4) DeleteCommand(commandId string) (bool, *Response) {
	r, err := c.DoApiDelete(c.GetCommandRoute(commandId))
	if err != nil {
		return false, BuildErrorResponse(r, err)
	}
	defer closeBody(r)
	return CheckStatusOK(r), BuildResponse(r)
}

// ListCommands will retrieve a list of commands available in the team.
func (c *Client4) ListCommands(teamId string, customOnly bool) ([]*Command, *Response) {
	query := fmt.Sprintf("?team_id=%v&custom_only=%v", teamId, customOnly)
	r, err := c.DoApiGet(c.GetCommandsRoute()+query, "")
	if err != nil {
		return nil, BuildErrorResponse(r, err)
	}
	defer closeBody(r)
	return CommandListFromJson(r.Body), BuildResponse(r)
}

// ListCommandAutocompleteSuggestions will retrieve a list of suggestions for a userInput.
func (c *Client4) ListCommandAutocompleteSuggestions(userInput, teamId string) ([]AutocompleteSuggestion, *Response) {
	query := fmt.Sprintf("/commands/autocomplete_suggestions?user_input=%v", userInput)
	r, err := c.DoApiGet(c.GetTeamRoute(teamId)+query, "")
	if err != nil {
		return nil, BuildErrorResponse(r, err)
	}
	defer closeBody(r)
	return AutocompleteSuggestionsFromJSON(r.Body), BuildResponse(r)
}

// GetCommandById will retrieve a command by id.
func (c *Client4) GetCommandById(cmdId string) (*Command, *Response) {
	url := fmt.Sprintf("%s/%s", c.GetCommandsRoute(), cmdId)
	r, err := c.DoApiGet(url, "")
	if err != nil {
		return nil, BuildErrorResponse(r, err)
	}
	defer closeBody(r)
	return CommandFromJson(r.Body), BuildResponse(r)
}

// ExecuteCommand executes a given slash command.
func (c *Client4) ExecuteCommand(channelId, command string) (*CommandResponse, *Response) {
	commandArgs := &CommandArgs{
		ChannelId: channelId,
		Command:   command,
	}
	r, err := c.DoApiPost(c.GetCommandsRoute()+"/execute", commandArgs.ToJson())
	if err != nil {
		return nil, BuildErrorResponse(r, err)
	}
	defer closeBody(r)

	response, _ := CommandResponseFromJson(r.Body)
	return response, BuildResponse(r)
}

// ExecuteCommandWithTeam executes a given slash command against the specified team.
// Use this when executing slash commands in a DM/GM, since the team id cannot be inferred in that case.
func (c *Client4) ExecuteCommandWithTeam(channelId, teamId, command string) (*CommandResponse, *Response) {
	commandArgs := &CommandArgs{
		ChannelId: channelId,
		TeamId:    teamId,
		Command:   command,
	}
	r, err := c.DoApiPost(c.GetCommandsRoute()+"/execute", commandArgs.ToJson())
	if err != nil {
		return nil, BuildErrorResponse(r, err)
	}
	defer closeBody(r)

	response, _ := CommandResponseFromJson(r.Body)
	return response, BuildResponse(r)
}

// ListAutocompleteCommands will retrieve a list of commands available in the team.
func (c *Client4) ListAutocompleteCommands(teamId string) ([]*Command, *Response) {
	r, err := c.DoApiGet(c.GetTeamAutoCompleteCommandsRoute(teamId), "")
	if err != nil {
		return nil, BuildErrorResponse(r, err)
	}
	defer closeBody(r)
	return CommandListFromJson(r.Body), BuildResponse(r)
}

// RegenCommandToken will create a new token if the user have the right permissions.
func (c *Client4) RegenCommandToken(commandId string) (string, *Response) {
	r, err := c.DoApiPut(c.GetCommandRoute(commandId)+"/regen_token", "")
	if err != nil {
		return "", BuildErrorResponse(r, err)
	}
	defer closeBody(r)
	return MapFromJson(r.Body)["token"], BuildResponse(r)
}

// Status Section

// GetUserStatus returns a user based on the provided user id string.
func (c *Client4) GetUserStatus(userId, etag string) (*Status, *Response) {
	r, err := c.DoApiGet(c.GetUserStatusRoute(userId), etag)
	if err != nil {
		return nil, BuildErrorResponse(r, err)
	}
	defer closeBody(r)
	return StatusFromJson(r.Body), BuildResponse(r)
}

// GetUsersStatusesByIds returns a list of users status based on the provided user ids.
func (c *Client4) GetUsersStatusesByIds(userIds []string) ([]*Status, *Response) {
	r, err := c.DoApiPost(c.GetUserStatusesRoute()+"/ids", ArrayToJson(userIds))
	if err != nil {
		return nil, BuildErrorResponse(r, err)
	}
	defer closeBody(r)
	return StatusListFromJson(r.Body), BuildResponse(r)
}

// UpdateUserStatus sets a user's status based on the provided user id string.
func (c *Client4) UpdateUserStatus(userId string, userStatus *Status) (*Status, *Response) {
	r, err := c.DoApiPut(c.GetUserStatusRoute(userId), userStatus.ToJson())
	if err != nil {
		return nil, BuildErrorResponse(r, err)
	}
	defer closeBody(r)
	return StatusFromJson(r.Body), BuildResponse(r)
}

// Emoji Section

// CreateEmoji will save an emoji to the server if the current user has permission
// to do so. If successful, the provided emoji will be returned with its Id field
// filled in. Otherwise, an error will be returned.
func (c *Client4) CreateEmoji(emoji *Emoji, image []byte, filename string) (*Emoji, *Response) {
	body := &bytes.Buffer{}
	writer := multipart.NewWriter(body)

	part, err := writer.CreateFormFile("image", filename)
	if err != nil {
		return nil, &Response{StatusCode: http.StatusForbidden, Error: NewAppError("CreateEmoji", "model.client.create_emoji.image.app_error", nil, err.Error(), 0)}
	}

	if _, err := io.Copy(part, bytes.NewBuffer(image)); err != nil {
		return nil, &Response{StatusCode: http.StatusForbidden, Error: NewAppError("CreateEmoji", "model.client.create_emoji.image.app_error", nil, err.Error(), 0)}
	}

	if err := writer.WriteField("emoji", emoji.ToJson()); err != nil {
		return nil, &Response{StatusCode: http.StatusForbidden, Error: NewAppError("CreateEmoji", "model.client.create_emoji.emoji.app_error", nil, err.Error(), 0)}
	}

	if err := writer.Close(); err != nil {
		return nil, &Response{StatusCode: http.StatusForbidden, Error: NewAppError("CreateEmoji", "model.client.create_emoji.writer.app_error", nil, err.Error(), 0)}
	}

	return c.DoEmojiUploadFile(c.GetEmojisRoute(), body.Bytes(), writer.FormDataContentType())
}

// GetEmojiList returns a page of custom emoji on the system.
func (c *Client4) GetEmojiList(page, perPage int) ([]*Emoji, *Response) {
	query := fmt.Sprintf("?page=%v&per_page=%v", page, perPage)
	r, err := c.DoApiGet(c.GetEmojisRoute()+query, "")
	if err != nil {
		return nil, BuildErrorResponse(r, err)
	}
	defer closeBody(r)
	return EmojiListFromJson(r.Body), BuildResponse(r)
}

// GetSortedEmojiList returns a page of custom emoji on the system sorted based on the sort
// parameter, blank for no sorting and "name" to sort by emoji names.
func (c *Client4) GetSortedEmojiList(page, perPage int, sort string) ([]*Emoji, *Response) {
	query := fmt.Sprintf("?page=%v&per_page=%v&sort=%v", page, perPage, sort)
	r, err := c.DoApiGet(c.GetEmojisRoute()+query, "")
	if err != nil {
		return nil, BuildErrorResponse(r, err)
	}
	defer closeBody(r)
	return EmojiListFromJson(r.Body), BuildResponse(r)
}

// DeleteEmoji delete an custom emoji on the provided emoji id string.
func (c *Client4) DeleteEmoji(emojiId string) (bool, *Response) {
	r, err := c.DoApiDelete(c.GetEmojiRoute(emojiId))
	if err != nil {
		return false, BuildErrorResponse(r, err)
	}
	defer closeBody(r)
	return CheckStatusOK(r), BuildResponse(r)
}

// GetEmoji returns a custom emoji based on the emojiId string.
func (c *Client4) GetEmoji(emojiId string) (*Emoji, *Response) {
	r, err := c.DoApiGet(c.GetEmojiRoute(emojiId), "")
	if err != nil {
		return nil, BuildErrorResponse(r, err)
	}
	defer closeBody(r)
	return EmojiFromJson(r.Body), BuildResponse(r)
}

// GetEmojiByName returns a custom emoji based on the name string.
func (c *Client4) GetEmojiByName(name string) (*Emoji, *Response) {
	r, err := c.DoApiGet(c.GetEmojiByNameRoute(name), "")
	if err != nil {
		return nil, BuildErrorResponse(r, err)
	}
	defer closeBody(r)
	return EmojiFromJson(r.Body), BuildResponse(r)
}

// GetEmojiImage returns the emoji image.
func (c *Client4) GetEmojiImage(emojiId string) ([]byte, *Response) {
	r, apErr := c.DoApiGet(c.GetEmojiRoute(emojiId)+"/image", "")
	if apErr != nil {
		return nil, BuildErrorResponse(r, apErr)
	}
	defer closeBody(r)

	data, err := ioutil.ReadAll(r.Body)
	if err != nil {
		return nil, BuildErrorResponse(r, NewAppError("GetEmojiImage", "model.client.read_file.app_error", nil, err.Error(), r.StatusCode))
	}

	return data, BuildResponse(r)
}

// SearchEmoji returns a list of emoji matching some search criteria.
func (c *Client4) SearchEmoji(search *EmojiSearch) ([]*Emoji, *Response) {
	r, err := c.DoApiPost(c.GetEmojisRoute()+"/search", search.ToJson())
	if err != nil {
		return nil, BuildErrorResponse(r, err)
	}
	defer closeBody(r)
	return EmojiListFromJson(r.Body), BuildResponse(r)
}

// AutocompleteEmoji returns a list of emoji starting with or matching name.
func (c *Client4) AutocompleteEmoji(name string, etag string) ([]*Emoji, *Response) {
	query := fmt.Sprintf("?name=%v", name)
	r, err := c.DoApiGet(c.GetEmojisRoute()+"/autocomplete"+query, "")
	if err != nil {
		return nil, BuildErrorResponse(r, err)
	}
	defer closeBody(r)
	return EmojiListFromJson(r.Body), BuildResponse(r)
}

// Reaction Section

// SaveReaction saves an emoji reaction for a post. Returns the saved reaction if successful, otherwise an error will be returned.
func (c *Client4) SaveReaction(reaction *Reaction) (*Reaction, *Response) {
	r, err := c.DoApiPost(c.GetReactionsRoute(), reaction.ToJson())
	if err != nil {
		return nil, BuildErrorResponse(r, err)
	}
	defer closeBody(r)
	return ReactionFromJson(r.Body), BuildResponse(r)
}

// GetReactions returns a list of reactions to a post.
func (c *Client4) GetReactions(postId string) ([]*Reaction, *Response) {
	r, err := c.DoApiGet(c.GetPostRoute(postId)+"/reactions", "")
	if err != nil {
		return nil, BuildErrorResponse(r, err)
	}
	defer closeBody(r)
	return ReactionsFromJson(r.Body), BuildResponse(r)
}

// DeleteReaction deletes reaction of a user in a post.
func (c *Client4) DeleteReaction(reaction *Reaction) (bool, *Response) {
	r, err := c.DoApiDelete(c.GetUserRoute(reaction.UserId) + c.GetPostRoute(reaction.PostId) + fmt.Sprintf("/reactions/%v", reaction.EmojiName))
	if err != nil {
		return false, BuildErrorResponse(r, err)
	}
	defer closeBody(r)
	return CheckStatusOK(r), BuildResponse(r)
}

// FetchBulkReactions returns a map of postIds and corresponding reactions
func (c *Client4) GetBulkReactions(postIds []string) (map[string][]*Reaction, *Response) {
	r, err := c.DoApiPost(c.GetPostsRoute()+"/ids/reactions", ArrayToJson(postIds))
	if err != nil {
		return nil, BuildErrorResponse(r, err)
	}
	defer closeBody(r)
	return MapPostIdToReactionsFromJson(r.Body), BuildResponse(r)
}

// Timezone Section

// GetSupportedTimezone returns a page of supported timezones on the system.
func (c *Client4) GetSupportedTimezone() ([]string, *Response) {
	r, err := c.DoApiGet(c.GetTimezonesRoute(), "")
	if err != nil {
		return nil, BuildErrorResponse(r, err)
	}
	defer closeBody(r)
	var timezones []string
	json.NewDecoder(r.Body).Decode(&timezones)
	return timezones, BuildResponse(r)
}

// Open Graph Metadata Section

// OpenGraph return the open graph metadata for a particular url if the site have the metadata.
func (c *Client4) OpenGraph(url string) (map[string]string, *Response) {
	requestBody := make(map[string]string)
	requestBody["url"] = url

	r, err := c.DoApiPost(c.GetOpenGraphRoute(), MapToJson(requestBody))
	if err != nil {
		return nil, BuildErrorResponse(r, err)
	}
	defer closeBody(r)
	return MapFromJson(r.Body), BuildResponse(r)
}

// Jobs Section

// GetJob gets a single job.
func (c *Client4) GetJob(id string) (*Job, *Response) {
	r, err := c.DoApiGet(c.GetJobsRoute()+fmt.Sprintf("/%v", id), "")
	if err != nil {
		return nil, BuildErrorResponse(r, err)
	}
	defer closeBody(r)
	return JobFromJson(r.Body), BuildResponse(r)
}

// GetJobs gets all jobs, sorted with the job that was created most recently first.
func (c *Client4) GetJobs(page int, perPage int) ([]*Job, *Response) {
	r, err := c.DoApiGet(c.GetJobsRoute()+fmt.Sprintf("?page=%v&per_page=%v", page, perPage), "")
	if err != nil {
		return nil, BuildErrorResponse(r, err)
	}
	defer closeBody(r)
	return JobsFromJson(r.Body), BuildResponse(r)
}

// GetJobsByType gets all jobs of a given type, sorted with the job that was created most recently first.
func (c *Client4) GetJobsByType(jobType string, page int, perPage int) ([]*Job, *Response) {
	r, err := c.DoApiGet(c.GetJobsRoute()+fmt.Sprintf("/type/%v?page=%v&per_page=%v", jobType, page, perPage), "")
	if err != nil {
		return nil, BuildErrorResponse(r, err)
	}
	defer closeBody(r)
	return JobsFromJson(r.Body), BuildResponse(r)
}

// CreateJob creates a job based on the provided job struct.
func (c *Client4) CreateJob(job *Job) (*Job, *Response) {
	r, err := c.DoApiPost(c.GetJobsRoute(), job.ToJson())
	if err != nil {
		return nil, BuildErrorResponse(r, err)
	}
	defer closeBody(r)
	return JobFromJson(r.Body), BuildResponse(r)
}

// CancelJob requests the cancellation of the job with the provided Id.
func (c *Client4) CancelJob(jobId string) (bool, *Response) {
	r, err := c.DoApiPost(c.GetJobsRoute()+fmt.Sprintf("/%v/cancel", jobId), "")
	if err != nil {
		return false, BuildErrorResponse(r, err)
	}
	defer closeBody(r)
	return CheckStatusOK(r), BuildResponse(r)
}

// DownloadJob downloads the results of the job
func (c *Client4) DownloadJob(jobId string) ([]byte, *Response) {
	r, appErr := c.DoApiGet(c.GetJobsRoute()+fmt.Sprintf("/%v/download", jobId), "")
	if appErr != nil {
		return nil, BuildErrorResponse(r, appErr)
	}
	defer closeBody(r)

	data, err := ioutil.ReadAll(r.Body)
	if err != nil {
		return nil, BuildErrorResponse(r, NewAppError("GetFile", "model.client.read_job_result_file.app_error", nil, err.Error(), r.StatusCode))
	}
	return data, BuildResponse(r)
}

// Roles Section

// GetRole gets a single role by ID.
func (c *Client4) GetRole(id string) (*Role, *Response) {
	r, err := c.DoApiGet(c.GetRolesRoute()+fmt.Sprintf("/%v", id), "")
	if err != nil {
		return nil, BuildErrorResponse(r, err)
	}
	defer closeBody(r)
	return RoleFromJson(r.Body), BuildResponse(r)
}

// GetRoleByName gets a single role by Name.
func (c *Client4) GetRoleByName(name string) (*Role, *Response) {
	r, err := c.DoApiGet(c.GetRolesRoute()+fmt.Sprintf("/name/%v", name), "")
	if err != nil {
		return nil, BuildErrorResponse(r, err)
	}
	defer closeBody(r)
	return RoleFromJson(r.Body), BuildResponse(r)
}

// GetRolesByNames returns a list of roles based on the provided role names.
func (c *Client4) GetRolesByNames(roleNames []string) ([]*Role, *Response) {
	r, err := c.DoApiPost(c.GetRolesRoute()+"/names", ArrayToJson(roleNames))
	if err != nil {
		return nil, BuildErrorResponse(r, err)
	}
	defer closeBody(r)
	return RoleListFromJson(r.Body), BuildResponse(r)
}

// PatchRole partially updates a role in the system. Any missing fields are not updated.
func (c *Client4) PatchRole(roleId string, patch *RolePatch) (*Role, *Response) {
	r, err := c.DoApiPut(c.GetRolesRoute()+fmt.Sprintf("/%v/patch", roleId), patch.ToJson())
	if err != nil {
		return nil, BuildErrorResponse(r, err)
	}
	defer closeBody(r)
	return RoleFromJson(r.Body), BuildResponse(r)
}

// Schemes Section

// CreateScheme creates a new Scheme.
func (c *Client4) CreateScheme(scheme *Scheme) (*Scheme, *Response) {
	r, err := c.DoApiPost(c.GetSchemesRoute(), scheme.ToJson())
	if err != nil {
		return nil, BuildErrorResponse(r, err)
	}
	defer closeBody(r)
	return SchemeFromJson(r.Body), BuildResponse(r)
}

// GetScheme gets a single scheme by ID.
func (c *Client4) GetScheme(id string) (*Scheme, *Response) {
	r, err := c.DoApiGet(c.GetSchemeRoute(id), "")
	if err != nil {
		return nil, BuildErrorResponse(r, err)
	}
	defer closeBody(r)
	return SchemeFromJson(r.Body), BuildResponse(r)
}

// GetSchemes gets all schemes, sorted with the most recently created first, optionally filtered by scope.
func (c *Client4) GetSchemes(scope string, page int, perPage int) ([]*Scheme, *Response) {
	r, err := c.DoApiGet(c.GetSchemesRoute()+fmt.Sprintf("?scope=%v&page=%v&per_page=%v", scope, page, perPage), "")
	if err != nil {
		return nil, BuildErrorResponse(r, err)
	}
	defer closeBody(r)
	return SchemesFromJson(r.Body), BuildResponse(r)
}

// DeleteScheme deletes a single scheme by ID.
func (c *Client4) DeleteScheme(id string) (bool, *Response) {
	r, err := c.DoApiDelete(c.GetSchemeRoute(id))
	if err != nil {
		return false, BuildErrorResponse(r, err)
	}
	defer closeBody(r)
	return CheckStatusOK(r), BuildResponse(r)
}

// PatchScheme partially updates a scheme in the system. Any missing fields are not updated.
func (c *Client4) PatchScheme(id string, patch *SchemePatch) (*Scheme, *Response) {
	r, err := c.DoApiPut(c.GetSchemeRoute(id)+"/patch", patch.ToJson())
	if err != nil {
		return nil, BuildErrorResponse(r, err)
	}
	defer closeBody(r)
	return SchemeFromJson(r.Body), BuildResponse(r)
}

// GetTeamsForScheme gets the teams using this scheme, sorted alphabetically by display name.
func (c *Client4) GetTeamsForScheme(schemeId string, page int, perPage int) ([]*Team, *Response) {
	r, err := c.DoApiGet(c.GetSchemeRoute(schemeId)+fmt.Sprintf("/teams?page=%v&per_page=%v", page, perPage), "")
	if err != nil {
		return nil, BuildErrorResponse(r, err)
	}
	defer closeBody(r)
	return TeamListFromJson(r.Body), BuildResponse(r)
}

// GetChannelsForScheme gets the channels using this scheme, sorted alphabetically by display name.
func (c *Client4) GetChannelsForScheme(schemeId string, page int, perPage int) (ChannelList, *Response) {
	r, err := c.DoApiGet(c.GetSchemeRoute(schemeId)+fmt.Sprintf("/channels?page=%v&per_page=%v", page, perPage), "")
	if err != nil {
		return nil, BuildErrorResponse(r, err)
	}
	defer closeBody(r)
	return *ChannelListFromJson(r.Body), BuildResponse(r)
}

// Plugin Section

// UploadPlugin takes an io.Reader stream pointing to the contents of a .tar.gz plugin.
// WARNING: PLUGINS ARE STILL EXPERIMENTAL. THIS FUNCTION IS SUBJECT TO CHANGE.
func (c *Client4) UploadPlugin(file io.Reader) (*Manifest, *Response) {
	return c.uploadPlugin(file, false)
}

func (c *Client4) UploadPluginForced(file io.Reader) (*Manifest, *Response) {
	return c.uploadPlugin(file, true)
}

func (c *Client4) uploadPlugin(file io.Reader, force bool) (*Manifest, *Response) {
	body := new(bytes.Buffer)
	writer := multipart.NewWriter(body)

	if force {
		err := writer.WriteField("force", c.boolString(true))
		if err != nil {
			return nil, &Response{Error: NewAppError("UploadPlugin", "model.client.writer.app_error", nil, err.Error(), 0)}
		}
	}

	part, err := writer.CreateFormFile("plugin", "plugin.tar.gz")
	if err != nil {
		return nil, &Response{Error: NewAppError("UploadPlugin", "model.client.writer.app_error", nil, err.Error(), 0)}
	}

	if _, err = io.Copy(part, file); err != nil {
		return nil, &Response{Error: NewAppError("UploadPlugin", "model.client.writer.app_error", nil, err.Error(), 0)}
	}

	if err = writer.Close(); err != nil {
		return nil, &Response{Error: NewAppError("UploadPlugin", "model.client.writer.app_error", nil, err.Error(), 0)}
	}

	rq, err := http.NewRequest("POST", c.ApiUrl+c.GetPluginsRoute(), body)
	if err != nil {
		return nil, &Response{Error: NewAppError("UploadPlugin", "model.client.connecting.app_error", nil, err.Error(), http.StatusBadRequest)}
	}
	rq.Header.Set("Content-Type", writer.FormDataContentType())

	if c.AuthToken != "" {
		rq.Header.Set(HEADER_AUTH, c.AuthType+" "+c.AuthToken)
	}

	rp, err := c.HttpClient.Do(rq)
	if err != nil || rp == nil {
		return nil, BuildErrorResponse(rp, NewAppError("UploadPlugin", "model.client.connecting.app_error", nil, err.Error(), 0))
	}
	defer closeBody(rp)

	if rp.StatusCode >= 300 {
		return nil, BuildErrorResponse(rp, AppErrorFromJson(rp.Body))
	}

	return ManifestFromJson(rp.Body), BuildResponse(rp)
}

func (c *Client4) InstallPluginFromUrl(downloadUrl string, force bool) (*Manifest, *Response) {
	forceStr := c.boolString(force)

	url := fmt.Sprintf("%s?plugin_download_url=%s&force=%s", c.GetPluginsRoute()+"/install_from_url", url.QueryEscape(downloadUrl), forceStr)
	r, err := c.DoApiPost(url, "")
	if err != nil {
		return nil, BuildErrorResponse(r, err)
	}
	defer closeBody(r)
	return ManifestFromJson(r.Body), BuildResponse(r)
}

// InstallMarketplacePlugin will install marketplace plugin.
// WARNING: PLUGINS ARE STILL EXPERIMENTAL. THIS FUNCTION IS SUBJECT TO CHANGE.
func (c *Client4) InstallMarketplacePlugin(request *InstallMarketplacePluginRequest) (*Manifest, *Response) {
	json, err := request.ToJson()
	if err != nil {
		return nil, &Response{Error: NewAppError("InstallMarketplacePlugin", "model.client.plugin_request_to_json.app_error", nil, err.Error(), http.StatusBadRequest)}
	}
	r, appErr := c.DoApiPost(c.GetPluginsRoute()+"/marketplace", json)
	if appErr != nil {
		return nil, BuildErrorResponse(r, appErr)
	}
	defer closeBody(r)
	return ManifestFromJson(r.Body), BuildResponse(r)
}

// GetPlugins will return a list of plugin manifests for currently active plugins.
// WARNING: PLUGINS ARE STILL EXPERIMENTAL. THIS FUNCTION IS SUBJECT TO CHANGE.
func (c *Client4) GetPlugins() (*PluginsResponse, *Response) {
	r, err := c.DoApiGet(c.GetPluginsRoute(), "")
	if err != nil {
		return nil, BuildErrorResponse(r, err)
	}
	defer closeBody(r)
	return PluginsResponseFromJson(r.Body), BuildResponse(r)
}

// GetPluginStatuses will return the plugins installed on any server in the cluster, for reporting
// to the administrator via the system console.
// WARNING: PLUGINS ARE STILL EXPERIMENTAL. THIS FUNCTION IS SUBJECT TO CHANGE.
func (c *Client4) GetPluginStatuses() (PluginStatuses, *Response) {
	r, err := c.DoApiGet(c.GetPluginsRoute()+"/statuses", "")
	if err != nil {
		return nil, BuildErrorResponse(r, err)
	}
	defer closeBody(r)
	return PluginStatusesFromJson(r.Body), BuildResponse(r)
}

// RemovePlugin will disable and delete a plugin.
// WARNING: PLUGINS ARE STILL EXPERIMENTAL. THIS FUNCTION IS SUBJECT TO CHANGE.
func (c *Client4) RemovePlugin(id string) (bool, *Response) {
	r, err := c.DoApiDelete(c.GetPluginRoute(id))
	if err != nil {
		return false, BuildErrorResponse(r, err)
	}
	defer closeBody(r)
	return CheckStatusOK(r), BuildResponse(r)
}

// GetWebappPlugins will return a list of plugins that the webapp should download.
// WARNING: PLUGINS ARE STILL EXPERIMENTAL. THIS FUNCTION IS SUBJECT TO CHANGE.
func (c *Client4) GetWebappPlugins() ([]*Manifest, *Response) {
	r, err := c.DoApiGet(c.GetPluginsRoute()+"/webapp", "")
	if err != nil {
		return nil, BuildErrorResponse(r, err)
	}
	defer closeBody(r)
	return ManifestListFromJson(r.Body), BuildResponse(r)
}

// EnablePlugin will enable an plugin installed.
// WARNING: PLUGINS ARE STILL EXPERIMENTAL. THIS FUNCTION IS SUBJECT TO CHANGE.
func (c *Client4) EnablePlugin(id string) (bool, *Response) {
	r, err := c.DoApiPost(c.GetPluginRoute(id)+"/enable", "")
	if err != nil {
		return false, BuildErrorResponse(r, err)
	}
	defer closeBody(r)
	return CheckStatusOK(r), BuildResponse(r)
}

// DisablePlugin will disable an enabled plugin.
// WARNING: PLUGINS ARE STILL EXPERIMENTAL. THIS FUNCTION IS SUBJECT TO CHANGE.
func (c *Client4) DisablePlugin(id string) (bool, *Response) {
	r, err := c.DoApiPost(c.GetPluginRoute(id)+"/disable", "")
	if err != nil {
		return false, BuildErrorResponse(r, err)
	}
	defer closeBody(r)
	return CheckStatusOK(r), BuildResponse(r)
}

// GetMarketplacePlugins will return a list of plugins that an admin can install.
// WARNING: PLUGINS ARE STILL EXPERIMENTAL. THIS FUNCTION IS SUBJECT TO CHANGE.
func (c *Client4) GetMarketplacePlugins(filter *MarketplacePluginFilter) ([]*MarketplacePlugin, *Response) {
	route := c.GetPluginsRoute() + "/marketplace"
	u, parseErr := url.Parse(route)
	if parseErr != nil {
		return nil, &Response{Error: NewAppError("GetMarketplacePlugins", "model.client.parse_plugins.app_error", nil, parseErr.Error(), http.StatusBadRequest)}
	}

	filter.ApplyToURL(u)

	r, err := c.DoApiGet(u.String(), "")
	if err != nil {
		return nil, BuildErrorResponse(r, err)
	}
	defer closeBody(r)

	plugins, readerErr := MarketplacePluginsFromReader(r.Body)
	if readerErr != nil {
		return nil, BuildErrorResponse(r, NewAppError(route, "model.client.parse_plugins.app_error", nil, err.Error(), http.StatusBadRequest))
	}

	return plugins, BuildResponse(r)
}

// UpdateChannelScheme will update a channel's scheme.
func (c *Client4) UpdateChannelScheme(channelId, schemeId string) (bool, *Response) {
	sip := &SchemeIDPatch{SchemeID: &schemeId}
	r, err := c.DoApiPut(c.GetChannelSchemeRoute(channelId), sip.ToJson())
	if err != nil {
		return false, BuildErrorResponse(r, err)
	}
	defer closeBody(r)
	return CheckStatusOK(r), BuildResponse(r)
}

// UpdateTeamScheme will update a team's scheme.
func (c *Client4) UpdateTeamScheme(teamId, schemeId string) (bool, *Response) {
	sip := &SchemeIDPatch{SchemeID: &schemeId}
	r, err := c.DoApiPut(c.GetTeamSchemeRoute(teamId), sip.ToJson())
	if err != nil {
		return false, BuildErrorResponse(r, err)
	}
	defer closeBody(r)
	return CheckStatusOK(r), BuildResponse(r)
}

// GetRedirectLocation retrieves the value of the 'Location' header of an HTTP response for a given URL.
func (c *Client4) GetRedirectLocation(urlParam, etag string) (string, *Response) {
	url := fmt.Sprintf("%s?url=%s", c.GetRedirectLocationRoute(), url.QueryEscape(urlParam))
	r, err := c.DoApiGet(url, etag)
	if err != nil {
		return "", BuildErrorResponse(r, err)
	}
	defer closeBody(r)
	return MapFromJson(r.Body)["location"], BuildResponse(r)
}

// SetServerBusy will mark the server as busy, which disables non-critical services for `secs` seconds.
func (c *Client4) SetServerBusy(secs int) (bool, *Response) {
	url := fmt.Sprintf("%s?seconds=%d", c.GetServerBusyRoute(), secs)
	r, err := c.DoApiPost(url, "")
	if err != nil {
		return false, BuildErrorResponse(r, err)
	}
	defer closeBody(r)
	return CheckStatusOK(r), BuildResponse(r)
}

// ClearServerBusy will mark the server as not busy.
func (c *Client4) ClearServerBusy() (bool, *Response) {
	r, err := c.DoApiDelete(c.GetServerBusyRoute())
	if err != nil {
		return false, BuildErrorResponse(r, err)
	}
	defer closeBody(r)
	return CheckStatusOK(r), BuildResponse(r)
}

// GetServerBusy returns the current ServerBusyState including the time when a server marked busy
// will automatically have the flag cleared.
func (c *Client4) GetServerBusy() (*ServerBusyState, *Response) {
	r, err := c.DoApiGet(c.GetServerBusyRoute(), "")
	if err != nil {
		return nil, BuildErrorResponse(r, err)
	}
	defer closeBody(r)

	sbs := ServerBusyStateFromJson(r.Body)
	return sbs, BuildResponse(r)
}

// GetServerBusyExpires returns the time when a server marked busy
// will automatically have the flag cleared.
//
// Deprecated: Use GetServerBusy instead.
func (c *Client4) GetServerBusyExpires() (*time.Time, *Response) {
	r, err := c.DoApiGet(c.GetServerBusyRoute(), "")
	if err != nil {
		return nil, BuildErrorResponse(r, err)
	}
	defer closeBody(r)

	sbs := ServerBusyStateFromJson(r.Body)
	expires := time.Unix(sbs.Expires, 0)
	return &expires, BuildResponse(r)
}

// RegisterTermsOfServiceAction saves action performed by a user against a specific terms of service.
func (c *Client4) RegisterTermsOfServiceAction(userId, termsOfServiceId string, accepted bool) (*bool, *Response) {
	url := c.GetUserTermsOfServiceRoute(userId)
	data := map[string]interface{}{"termsOfServiceId": termsOfServiceId, "accepted": accepted}
	r, err := c.DoApiPost(url, StringInterfaceToJson(data))
	if err != nil {
		return nil, BuildErrorResponse(r, err)
	}
	defer closeBody(r)
	return NewBool(CheckStatusOK(r)), BuildResponse(r)
}

// GetTermsOfService fetches the latest terms of service
func (c *Client4) GetTermsOfService(etag string) (*TermsOfService, *Response) {
	url := c.GetTermsOfServiceRoute()
	r, err := c.DoApiGet(url, etag)
	if err != nil {
		return nil, BuildErrorResponse(r, err)
	}
	defer closeBody(r)
	return TermsOfServiceFromJson(r.Body), BuildResponse(r)
}

// GetUserTermsOfService fetches user's latest terms of service action if the latest action was for acceptance.
func (c *Client4) GetUserTermsOfService(userId, etag string) (*UserTermsOfService, *Response) {
	url := c.GetUserTermsOfServiceRoute(userId)
	r, err := c.DoApiGet(url, etag)
	if err != nil {
		return nil, BuildErrorResponse(r, err)
	}
	defer closeBody(r)
	return UserTermsOfServiceFromJson(r.Body), BuildResponse(r)
}

// CreateTermsOfService creates new terms of service.
func (c *Client4) CreateTermsOfService(text, userId string) (*TermsOfService, *Response) {
	url := c.GetTermsOfServiceRoute()
	data := map[string]interface{}{"text": text}
	r, err := c.DoApiPost(url, StringInterfaceToJson(data))
	if err != nil {
		return nil, BuildErrorResponse(r, err)
	}
	defer closeBody(r)
	return TermsOfServiceFromJson(r.Body), BuildResponse(r)
}

func (c *Client4) GetGroup(groupID, etag string) (*Group, *Response) {
	r, appErr := c.DoApiGet(c.GetGroupRoute(groupID), etag)
	if appErr != nil {
		return nil, BuildErrorResponse(r, appErr)
	}
	defer closeBody(r)
	return GroupFromJson(r.Body), BuildResponse(r)
}

func (c *Client4) PatchGroup(groupID string, patch *GroupPatch) (*Group, *Response) {
	payload, _ := json.Marshal(patch)
	r, appErr := c.DoApiPut(c.GetGroupRoute(groupID)+"/patch", string(payload))
	if appErr != nil {
		return nil, BuildErrorResponse(r, appErr)
	}
	defer closeBody(r)
	return GroupFromJson(r.Body), BuildResponse(r)
}

func (c *Client4) LinkGroupSyncable(groupID, syncableID string, syncableType GroupSyncableType, patch *GroupSyncablePatch) (*GroupSyncable, *Response) {
	payload, _ := json.Marshal(patch)
	url := fmt.Sprintf("%s/link", c.GetGroupSyncableRoute(groupID, syncableID, syncableType))
	r, appErr := c.DoApiPost(url, string(payload))
	if appErr != nil {
		return nil, BuildErrorResponse(r, appErr)
	}
	defer closeBody(r)
	return GroupSyncableFromJson(r.Body), BuildResponse(r)
}

func (c *Client4) UnlinkGroupSyncable(groupID, syncableID string, syncableType GroupSyncableType) *Response {
	url := fmt.Sprintf("%s/link", c.GetGroupSyncableRoute(groupID, syncableID, syncableType))
	r, appErr := c.DoApiDelete(url)
	if appErr != nil {
		return BuildErrorResponse(r, appErr)
	}
	defer closeBody(r)
	return BuildResponse(r)
}

func (c *Client4) GetGroupSyncable(groupID, syncableID string, syncableType GroupSyncableType, etag string) (*GroupSyncable, *Response) {
	r, appErr := c.DoApiGet(c.GetGroupSyncableRoute(groupID, syncableID, syncableType), etag)
	if appErr != nil {
		return nil, BuildErrorResponse(r, appErr)
	}
	defer closeBody(r)
	return GroupSyncableFromJson(r.Body), BuildResponse(r)
}

func (c *Client4) GetGroupSyncables(groupID string, syncableType GroupSyncableType, etag string) ([]*GroupSyncable, *Response) {
	r, appErr := c.DoApiGet(c.GetGroupSyncablesRoute(groupID, syncableType), etag)
	if appErr != nil {
		return nil, BuildErrorResponse(r, appErr)
	}
	defer closeBody(r)
	return GroupSyncablesFromJson(r.Body), BuildResponse(r)
}

func (c *Client4) PatchGroupSyncable(groupID, syncableID string, syncableType GroupSyncableType, patch *GroupSyncablePatch) (*GroupSyncable, *Response) {
	payload, _ := json.Marshal(patch)
	r, appErr := c.DoApiPut(c.GetGroupSyncableRoute(groupID, syncableID, syncableType)+"/patch", string(payload))
	if appErr != nil {
		return nil, BuildErrorResponse(r, appErr)
	}
	defer closeBody(r)
	return GroupSyncableFromJson(r.Body), BuildResponse(r)
}

func (c *Client4) TeamMembersMinusGroupMembers(teamID string, groupIDs []string, page, perPage int, etag string) ([]*UserWithGroups, int64, *Response) {
	groupIDStr := strings.Join(groupIDs, ",")
	query := fmt.Sprintf("?group_ids=%s&page=%d&per_page=%d", groupIDStr, page, perPage)
	r, err := c.DoApiGet(c.GetTeamRoute(teamID)+"/members_minus_group_members"+query, etag)
	if err != nil {
		return nil, 0, BuildErrorResponse(r, err)
	}
	defer closeBody(r)
	ugc := UsersWithGroupsAndCountFromJson(r.Body)
	return ugc.Users, ugc.Count, BuildResponse(r)
}

func (c *Client4) ChannelMembersMinusGroupMembers(channelID string, groupIDs []string, page, perPage int, etag string) ([]*UserWithGroups, int64, *Response) {
	groupIDStr := strings.Join(groupIDs, ",")
	query := fmt.Sprintf("?group_ids=%s&page=%d&per_page=%d", groupIDStr, page, perPage)
	r, err := c.DoApiGet(c.GetChannelRoute(channelID)+"/members_minus_group_members"+query, etag)
	if err != nil {
		return nil, 0, BuildErrorResponse(r, err)
	}
	defer closeBody(r)
	ugc := UsersWithGroupsAndCountFromJson(r.Body)
	return ugc.Users, ugc.Count, BuildResponse(r)
}

func (c *Client4) PatchConfig(config *Config) (*Config, *Response) {
	r, err := c.DoApiPut(c.GetConfigRoute()+"/patch", config.ToJson())
	if err != nil {
		return nil, BuildErrorResponse(r, err)
	}
	defer closeBody(r)
	return ConfigFromJson(r.Body), BuildResponse(r)
}

func (c *Client4) GetChannelModerations(channelID string, etag string) ([]*ChannelModeration, *Response) {
	r, err := c.DoApiGet(c.GetChannelRoute(channelID)+"/moderations", etag)
	if err != nil {
		return nil, BuildErrorResponse(r, err)
	}
	defer closeBody(r)
	return ChannelModerationsFromJson(r.Body), BuildResponse(r)
}

func (c *Client4) PatchChannelModerations(channelID string, patch []*ChannelModerationPatch) ([]*ChannelModeration, *Response) {
	payload, _ := json.Marshal(patch)
	r, err := c.DoApiPut(c.GetChannelRoute(channelID)+"/moderations/patch", string(payload))
	if err != nil {
		return nil, BuildErrorResponse(r, err)
	}
	defer closeBody(r)
	return ChannelModerationsFromJson(r.Body), BuildResponse(r)
}

func (c *Client4) GetKnownUsers() ([]string, *Response) {
	r, err := c.DoApiGet(c.GetUsersRoute()+"/known", "")
	if err != nil {
		return nil, BuildErrorResponse(r, err)
	}
	defer closeBody(r)
	var userIds []string
	json.NewDecoder(r.Body).Decode(&userIds)
	return userIds, BuildResponse(r)
}

// PublishUserTyping publishes a user is typing websocket event based on the provided TypingRequest.
func (c *Client4) PublishUserTyping(userID string, typingRequest TypingRequest) (bool, *Response) {
	r, err := c.DoApiPost(c.GetPublishUserTypingRoute(userID), typingRequest.ToJson())
	if err != nil {
		return false, BuildErrorResponse(r, err)
	}
	defer closeBody(r)
	return CheckStatusOK(r), BuildResponse(r)
}

func (c *Client4) GetChannelMemberCountsByGroup(channelID string, includeTimezones bool, etag string) ([]*ChannelMemberCountByGroup, *Response) {
	r, err := c.DoApiGet(c.GetChannelRoute(channelID)+"/member_counts_by_group?include_timezones="+strconv.FormatBool(includeTimezones), etag)
	if err != nil {
		return nil, BuildErrorResponse(r, err)
	}
	defer closeBody(r)
	return ChannelMemberCountsByGroupFromJson(r.Body), BuildResponse(r)
}

// RequestTrialLicense will request a trial license and install it in the server
func (c *Client4) RequestTrialLicense(users int) (bool, *Response) {
	b, _ := json.Marshal(map[string]int{"users": users})
	r, err := c.DoApiPost("/trial-license", string(b))
	if err != nil {
		return false, BuildErrorResponse(r, err)
	}
	defer closeBody(r)
	return CheckStatusOK(r), BuildResponse(r)
}

// GetGroupStats retrieves stats for a Mattermost Group
func (c *Client4) GetGroupStats(groupID string) (*GroupStats, *Response) {
	r, appErr := c.DoApiGet(c.GetGroupRoute(groupID)+"/stats", "")
	if appErr != nil {
		return nil, BuildErrorResponse(r, appErr)
	}
	defer closeBody(r)
	return GroupStatsFromJson(r.Body), BuildResponse(r)
}

func (c *Client4) GetSidebarCategoriesForTeamForUser(userID, teamID, etag string) (*OrderedSidebarCategories, *Response) {
	route := c.GetUserCategoryRoute(userID, teamID)
	r, appErr := c.DoApiGet(route, etag)
	if appErr != nil {
		return nil, BuildErrorResponse(r, appErr)
	}
	cat, err := OrderedSidebarCategoriesFromJson(r.Body)
	if err != nil {
		return nil, BuildErrorResponse(r, NewAppError("Client4.GetSidebarCategoriesForTeamForUser", "model.utils.decode_json.app_error", nil, err.Error(), r.StatusCode))
	}
	return cat, BuildResponse(r)
}

func (c *Client4) CreateSidebarCategoryForTeamForUser(userID, teamID string, category *SidebarCategoryWithChannels) (*SidebarCategoryWithChannels, *Response) {
	payload, _ := json.Marshal(category)
	route := c.GetUserCategoryRoute(userID, teamID)
	r, appErr := c.doApiPostBytes(route, payload)
	if appErr != nil {
		return nil, BuildErrorResponse(r, appErr)
	}
	defer closeBody(r)
	cat, err := SidebarCategoryFromJson(r.Body)
	if err != nil {
		return nil, BuildErrorResponse(r, NewAppError("Client4.CreateSidebarCategoryForTeamForUser", "model.utils.decode_json.app_error", nil, err.Error(), r.StatusCode))
	}
	return cat, BuildResponse(r)
}

func (c *Client4) UpdateSidebarCategoriesForTeamForUser(userID, teamID string, categories []*SidebarCategoryWithChannels) ([]*SidebarCategoryWithChannels, *Response) {
	payload, _ := json.Marshal(categories)
	route := c.GetUserCategoryRoute(userID, teamID)

	r, appErr := c.doApiPutBytes(route, payload)
	if appErr != nil {
		return nil, BuildErrorResponse(r, appErr)
	}
	defer closeBody(r)

	categories, err := SidebarCategoriesFromJson(r.Body)
	if err != nil {
		return nil, BuildErrorResponse(r, NewAppError("Client4.UpdateSidebarCategoriesForTeamForUser", "model.utils.decode_json.app_error", nil, err.Error(), r.StatusCode))
	}

	return categories, BuildResponse(r)
}

func (c *Client4) GetSidebarCategoryOrderForTeamForUser(userID, teamID, etag string) ([]string, *Response) {
	route := c.GetUserCategoryRoute(userID, teamID) + "/order"
	r, err := c.DoApiGet(route, etag)
	if err != nil {
		return nil, BuildErrorResponse(r, err)
	}
	defer closeBody(r)
	return ArrayFromJson(r.Body), BuildResponse(r)
}

func (c *Client4) UpdateSidebarCategoryOrderForTeamForUser(userID, teamID string, order []string) ([]string, *Response) {
	payload, _ := json.Marshal(order)
	route := c.GetUserCategoryRoute(userID, teamID) + "/order"
	r, err := c.doApiPutBytes(route, payload)
	if err != nil {
		return nil, BuildErrorResponse(r, err)
	}
	defer closeBody(r)
	return ArrayFromJson(r.Body), BuildResponse(r)
}

func (c *Client4) GetSidebarCategoryForTeamForUser(userID, teamID, categoryID, etag string) (*SidebarCategoryWithChannels, *Response) {
	route := c.GetUserCategoryRoute(userID, teamID) + "/" + categoryID
	r, appErr := c.DoApiGet(route, etag)
	if appErr != nil {
		return nil, BuildErrorResponse(r, appErr)
	}
	defer closeBody(r)
	cat, err := SidebarCategoryFromJson(r.Body)
	if err != nil {
		return nil, BuildErrorResponse(r, NewAppError("Client4.UpdateSidebarCategoriesForTeamForUser", "model.utils.decode_json.app_error", nil, err.Error(), r.StatusCode))
	}

	return cat, BuildResponse(r)
}

func (c *Client4) UpdateSidebarCategoryForTeamForUser(userID, teamID, categoryID string, category *SidebarCategoryWithChannels) (*SidebarCategoryWithChannels, *Response) {
	payload, _ := json.Marshal(category)
	route := c.GetUserCategoryRoute(userID, teamID) + "/" + categoryID
	r, appErr := c.doApiPutBytes(route, payload)
	if appErr != nil {
		return nil, BuildErrorResponse(r, appErr)
	}
	defer closeBody(r)
	cat, err := SidebarCategoryFromJson(r.Body)
	if err != nil {
		return nil, BuildErrorResponse(r, NewAppError("Client4.UpdateSidebarCategoriesForTeamForUser", "model.utils.decode_json.app_error", nil, err.Error(), r.StatusCode))
	}

	return cat, BuildResponse(r)
}

// CheckIntegrity performs a database integrity check.
func (c *Client4) CheckIntegrity() ([]IntegrityCheckResult, *Response) {
	r, err := c.DoApiPost("/integrity", "")
	if err != nil {
		return nil, BuildErrorResponse(r, err)
	}
	defer closeBody(r)
	var results []IntegrityCheckResult
	if err := json.NewDecoder(r.Body).Decode(&results); err != nil {
		appErr := NewAppError("Api4.CheckIntegrity", "api.marshal_error", nil, err.Error(), http.StatusInternalServerError)
		return nil, BuildErrorResponse(r, appErr)
	}
	return results, BuildResponse(r)
}

func (c *Client4) GetNotices(lastViewed int64, teamId string, client NoticeClientType, clientVersion, locale, etag string) (NoticeMessages, *Response) {
	url := fmt.Sprintf("/system/notices/%s?lastViewed=%d&client=%s&clientVersion=%s&locale=%s", teamId, lastViewed, client, clientVersion, locale)
	r, appErr := c.DoApiGet(url, etag)
	if appErr != nil {
		return nil, BuildErrorResponse(r, appErr)
	}
	defer closeBody(r)
	notices, err := UnmarshalProductNoticeMessages(r.Body)
	if err != nil {
		return nil, &Response{StatusCode: http.StatusBadRequest, Error: NewAppError(url, "model.client.connecting.app_error", nil, err.Error(), http.StatusForbidden)}
	}
	return notices, BuildResponse(r)
}

func (c *Client4) MarkNoticesViewed(ids []string) *Response {
	r, err := c.DoApiPut("/system/notices/view", ArrayToJson(ids))
	if err != nil {
		return BuildErrorResponse(r, err)
	}
	defer closeBody(r)
	return BuildResponse(r)
}

// CreateUpload creates a new upload session.
func (c *Client4) CreateUpload(us *UploadSession) (*UploadSession, *Response) {
	r, err := c.DoApiPost(c.GetUploadsRoute(), us.ToJson())
	if err != nil {
		return nil, BuildErrorResponse(r, err)
	}
	defer closeBody(r)
	return UploadSessionFromJson(r.Body), BuildResponse(r)
}

// GetUpload returns the upload session for the specified uploadId.
func (c *Client4) GetUpload(uploadId string) (*UploadSession, *Response) {
	r, err := c.DoApiGet(c.GetUploadRoute(uploadId), "")
	if err != nil {
		return nil, BuildErrorResponse(r, err)
	}
	defer closeBody(r)
	return UploadSessionFromJson(r.Body), BuildResponse(r)
}

// GetUploadsForUser returns the upload sessions created by the specified
// userId.
func (c *Client4) GetUploadsForUser(userId string) ([]*UploadSession, *Response) {
	r, err := c.DoApiGet(c.GetUserRoute(userId)+"/uploads", "")
	if err != nil {
		return nil, BuildErrorResponse(r, err)
	}
	defer closeBody(r)
	return UploadSessionsFromJson(r.Body), BuildResponse(r)
}

// UploadData performs an upload. On success it returns
// a FileInfo object.
func (c *Client4) UploadData(uploadId string, data io.Reader) (*FileInfo, *Response) {
	url := c.GetUploadRoute(uploadId)
	r, err := c.doApiRequestReader("POST", c.ApiUrl+url, data, nil)
	if err != nil {
		return nil, BuildErrorResponse(r, err)
	}
	defer closeBody(r)
	return FileInfoFromJson(r.Body), BuildResponse(r)
}

func (c *Client4) UpdatePassword(userId, currentPassword, newPassword string) *Response {
	requestBody := map[string]string{"current_password": currentPassword, "new_password": newPassword}
	r, err := c.DoApiPut(c.GetUserRoute(userId)+"/password", MapToJson(requestBody))
	if err != nil {
		return BuildErrorResponse(r, err)
	}
	defer closeBody(r)
	return BuildResponse(r)
}

// Cloud Section

func (c *Client4) GetCloudProducts() ([]*Product, *Response) {
	r, appErr := c.DoApiGet(c.GetCloudRoute()+"/products", "")
	if appErr != nil {
		return nil, BuildErrorResponse(r, appErr)
	}
	defer closeBody(r)

	var cloudProducts []*Product
	json.NewDecoder(r.Body).Decode(&cloudProducts)

	return cloudProducts, BuildResponse(r)
}

func (c *Client4) CreateCustomerPayment() (*StripeSetupIntent, *Response) {
	r, appErr := c.DoApiPost(c.GetCloudRoute()+"/payment", "")
	if appErr != nil {
		return nil, BuildErrorResponse(r, appErr)
	}
	defer closeBody(r)

	var setupIntent *StripeSetupIntent
	json.NewDecoder(r.Body).Decode(&setupIntent)

	return setupIntent, BuildResponse(r)
}

func (c *Client4) ConfirmCustomerPayment(confirmRequest *ConfirmPaymentMethodRequest) *Response {
	json, _ := json.Marshal(confirmRequest)

	r, appErr := c.doApiPostBytes(c.GetCloudRoute()+"/payment/confirm", json)
	if appErr != nil {
		return BuildErrorResponse(r, appErr)
	}
	defer closeBody(r)

	return BuildResponse(r)
}

func (c *Client4) GetCloudCustomer() (*CloudCustomer, *Response) {
	r, appErr := c.DoApiGet(c.GetCloudRoute()+"/customer", "")
	if appErr != nil {
		return nil, BuildErrorResponse(r, appErr)
	}
	defer closeBody(r)

	var cloudCustomer *CloudCustomer
	json.NewDecoder(r.Body).Decode(&cloudCustomer)

	return cloudCustomer, BuildResponse(r)
}

func (c *Client4) GetSubscription() (*Subscription, *Response) {
	r, appErr := c.DoApiGet(c.GetCloudRoute()+"/subscription", "")
	if appErr != nil {
		return nil, BuildErrorResponse(r, appErr)
	}
	defer closeBody(r)

	var subscription *Subscription
	json.NewDecoder(r.Body).Decode(&subscription)

	return subscription, BuildResponse(r)
}

func (c *Client4) GetSubscriptionStats() (*SubscriptionStats, *Response) {
	r, appErr := c.DoApiGet(c.GetCloudRoute()+"/subscription/stats", "")
	if appErr != nil {
		return nil, BuildErrorResponse(r, appErr)
	}
	defer closeBody(r)

	var stats *SubscriptionStats
	json.NewDecoder(r.Body).Decode(&stats)
	return stats, BuildResponse(r)
}

func (c *Client4) GetInvoicesForSubscription() ([]*Invoice, *Response) {
	r, appErr := c.DoApiGet(c.GetCloudRoute()+"/subscription/invoices", "")
	if appErr != nil {
		return nil, BuildErrorResponse(r, appErr)
	}
	defer closeBody(r)

	var invoices []*Invoice
	json.NewDecoder(r.Body).Decode(&invoices)

	return invoices, BuildResponse(r)
}

func (c *Client4) UpdateCloudCustomer(customerInfo *CloudCustomerInfo) (*CloudCustomer, *Response) {
	customerBytes, _ := json.Marshal(customerInfo)

	r, appErr := c.doApiPutBytes(c.GetCloudRoute()+"/customer", customerBytes)
	if appErr != nil {
		return nil, BuildErrorResponse(r, appErr)
	}
	defer closeBody(r)

	var customer *CloudCustomer
	json.NewDecoder(r.Body).Decode(&customer)

	return customer, BuildResponse(r)
}

func (c *Client4) UpdateCloudCustomerAddress(address *Address) (*CloudCustomer, *Response) {
	addressBytes, _ := json.Marshal(address)

	r, appErr := c.doApiPutBytes(c.GetCloudRoute()+"/customer/address", addressBytes)
	if appErr != nil {
		return nil, BuildErrorResponse(r, appErr)
	}
	defer closeBody(r)

	var customer *CloudCustomer
	json.NewDecoder(r.Body).Decode(&customer)

	return customer, BuildResponse(r)
}

func (c *Client4) ListImports() ([]string, *Response) {
	r, err := c.DoApiGet(c.GetImportsRoute(), "")
	if err != nil {
		return nil, BuildErrorResponse(r, err)
	}
	defer closeBody(r)
	return ArrayFromJson(r.Body), BuildResponse(r)
}

func (c *Client4) ListExports() ([]string, *Response) {
	r, err := c.DoApiGet(c.GetExportsRoute(), "")
	if err != nil {
		return nil, BuildErrorResponse(r, err)
	}
	defer closeBody(r)
	return ArrayFromJson(r.Body), BuildResponse(r)
}

func (c *Client4) DeleteExport(name string) (bool, *Response) {
	r, err := c.DoApiDelete(c.GetExportRoute(name))
	if err != nil {
		return false, BuildErrorResponse(r, err)
	}
	defer closeBody(r)
	return CheckStatusOK(r), BuildResponse(r)
}

func (c *Client4) DownloadExport(name string, wr io.Writer, offset int64) (int64, *Response) {
	var headers map[string]string
	if offset > 0 {
		headers = map[string]string{
			HEADER_RANGE: fmt.Sprintf("bytes=%d-", offset),
		}
	}
	r, appErr := c.DoApiRequestWithHeaders(http.MethodGet, c.ApiUrl+c.GetExportRoute(name), "", headers)
	if appErr != nil {
		return 0, BuildErrorResponse(r, appErr)
	}
	defer closeBody(r)
	n, err := io.Copy(wr, r.Body)
	if err != nil {
		return n, BuildErrorResponse(r, NewAppError("DownloadExport", "model.client.copy.app_error", nil, err.Error(), r.StatusCode))
	}
	return n, BuildResponse(r)
}

func (c *Client4) GetUserThreads(userId, teamId string, options GetUserThreadsOpts) (*Threads, *Response) {
	v := url.Values{}
	if options.Since != 0 {
		v.Set("since", fmt.Sprintf("%d", options.Since))
	}
	if options.Before != "" {
		v.Set("before", options.Before)
	}
	if options.After != "" {
		v.Set("after", options.After)
	}
	if options.PageSize != 0 {
		v.Set("pageSize", fmt.Sprintf("%d", options.PageSize))
	}
	if options.Extended {
		v.Set("extended", "true")
	}
	if options.Deleted {
		v.Set("deleted", "true")
	}
	if options.Unread {
		v.Set("unread", "true")
	}
	url := c.GetUserThreadsRoute(userId, teamId)
	if len(v) > 0 {
		url += "?" + v.Encode()
	}

	r, appErr := c.DoApiGet(url, "")
	if appErr != nil {
		return nil, BuildErrorResponse(r, appErr)
	}
	defer closeBody(r)

	var threads Threads
	json.NewDecoder(r.Body).Decode(&threads)

	return &threads, BuildResponse(r)
}

func (c *Client4) GetUserThread(userId, teamId, threadId string, extended bool) (*ThreadResponse, *Response) {
	url := c.GetUserThreadRoute(userId, teamId, threadId)
	if extended {
		url += "?extended=true"
	}
	r, appErr := c.DoApiGet(url, "")
	if appErr != nil {
		return nil, BuildErrorResponse(r, appErr)
	}
	defer closeBody(r)

	var thread ThreadResponse
	json.NewDecoder(r.Body).Decode(&thread)

	return &thread, BuildResponse(r)
}

func (c *Client4) UpdateThreadsReadForUser(userId, teamId string) *Response {
	r, appErr := c.DoApiPut(fmt.Sprintf("%s/read", c.GetUserThreadsRoute(userId, teamId)), "")
	if appErr != nil {
		return BuildErrorResponse(r, appErr)
	}
	defer closeBody(r)

	return BuildResponse(r)
}

func (c *Client4) UpdateThreadReadForUser(userId, teamId, threadId string, timestamp int64) (*ThreadResponse, *Response) {
	r, appErr := c.DoApiPut(fmt.Sprintf("%s/read/%d", c.GetUserThreadRoute(userId, teamId, threadId), timestamp), "")
	if appErr != nil {
		return nil, BuildErrorResponse(r, appErr)
	}
	defer closeBody(r)
	var thread ThreadResponse
	json.NewDecoder(r.Body).Decode(&thread)

	return &thread, BuildResponse(r)
}

func (c *Client4) UpdateThreadFollowForUser(userId, teamId, threadId string, state bool) *Response {
	var appErr *AppError
	var r *http.Response
	if state {
		r, appErr = c.DoApiPut(c.GetUserThreadRoute(userId, teamId, threadId)+"/following", "")
	} else {
		r, appErr = c.DoApiDelete(c.GetUserThreadRoute(userId, teamId, threadId) + "/following")
	}
	if appErr != nil {
		return BuildErrorResponse(r, appErr)
	}
	defer closeBody(r)

	return BuildResponse(r)
}

func (c *Client4) SendAdminUpgradeRequestEmail() *Response {
	r, appErr := c.DoApiPost(c.GetCloudRoute()+"/subscription/limitreached/invite", "")
	if appErr != nil {
		return BuildErrorResponse(r, appErr)
	}
	defer closeBody(r)

	return BuildResponse(r)
}

func (c *Client4) SendAdminUpgradeRequestEmailOnJoin() *Response {
	r, appErr := c.DoApiPost(c.GetCloudRoute()+"/subscription/limitreached/join", "")
	if appErr != nil {
		return BuildErrorResponse(r, appErr)
	}
	defer closeBody(r)

	return BuildResponse(r)
}

func (c *Client4) GetAllSharedChannels(teamID string, page, perPage int) ([]*SharedChannel, *Response) {
	url := fmt.Sprintf("%s/%s?page=%d&per_page=%d", c.GetSharedChannelsRoute(), teamID, page, perPage)
	r, appErr := c.DoApiGet(url, "")
	if appErr != nil {
		return nil, BuildErrorResponse(r, appErr)
	}
	defer closeBody(r)

	var channels []*SharedChannel
	json.NewDecoder(r.Body).Decode(&channels)

	return channels, BuildResponse(r)
}

func (c *Client4) GetRemoteClusterInfo(remoteID string) (RemoteClusterInfo, *Response) {
	url := fmt.Sprintf("%s/remote_info/%s", c.GetSharedChannelsRoute(), remoteID)
	r, appErr := c.DoApiGet(url, "")
	if appErr != nil {
		return RemoteClusterInfo{}, BuildErrorResponse(r, appErr)
	}
	defer closeBody(r)

	var rci RemoteClusterInfo
	json.NewDecoder(r.Body).Decode(&rci)

	return rci, BuildResponse(r)
}<|MERGE_RESOLUTION|>--- conflicted
+++ resolved
@@ -4773,8 +4773,6 @@
 	}
 	defer closeBody(r)
 	return BuildResponse(r)
-<<<<<<< HEAD
-=======
 }
 
 // GetTeamPoliciesForUser will get the data retention policies for the teams to which a user belongs.
@@ -4803,7 +4801,6 @@
 		return nil, BuildErrorResponse(r, NewAppError("Client4.GetChannelPoliciesForUser", "model.utils.decode_json.app_error", nil, jsonErr.Error(), r.StatusCode))
 	}
 	return &channels, BuildResponse(r)
->>>>>>> 469662cf
 }
 
 // Commands Section
