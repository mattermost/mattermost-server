// Copyright (c) 2015-present Mattermost, Inc. All Rights Reserved.
// See LICENSE.txt for license information.

package model

import (
	"encoding/json"
	"io"
)

const (
	CLUSTER_EVENT_PUBLISH                                           = "publish"
	CLUSTER_EVENT_UPDATE_STATUS                                     = "update_status"
	CLUSTER_EVENT_INVALIDATE_ALL_CACHES                             = "inv_all_caches"
	CLUSTER_EVENT_INVALIDATE_CACHE_FOR_REACTIONS                    = "inv_reactions"
	CLUSTER_EVENT_INVALIDATE_CACHE_FOR_WEBHOOK                      = "inv_webhook"
	CLUSTER_EVENT_INVALIDATE_CACHE_FOR_CHANNEL_POSTS                = "inv_channel_posts"
	CLUSTER_EVENT_INVALIDATE_CACHE_FOR_CHANNEL_MEMBERS_NOTIFY_PROPS = "inv_channel_members_notify_props"
	CLUSTER_EVENT_INVALIDATE_CACHE_FOR_CHANNEL_MEMBERS              = "inv_channel_members"
	CLUSTER_EVENT_INVALIDATE_CACHE_FOR_CHANNEL_BY_NAME              = "inv_channel_name"
	CLUSTER_EVENT_INVALIDATE_CACHE_FOR_CHANNEL                      = "inv_channel"
	CLUSTER_EVENT_INVALIDATE_CACHE_FOR_CHANNEL_GUEST_COUNT          = "inv_channel_guest_count"
	CLUSTER_EVENT_INVALIDATE_CACHE_FOR_USER                         = "inv_user"
	CLUSTER_EVENT_INVALIDATE_CACHE_FOR_USER_TEAMS                   = "inv_user_teams"
	CLUSTER_EVENT_CLEAR_SESSION_CACHE_FOR_USER                      = "clear_session_user"
	CLUSTER_EVENT_INVALIDATE_CACHE_FOR_ROLES                        = "inv_roles"
	CLUSTER_EVENT_INVALIDATE_CACHE_FOR_PROFILE_BY_IDS               = "inv_profile_ids"
	CLUSTER_EVENT_INVALIDATE_CACHE_FOR_SCHEMES                      = "inv_schemes"
	CLUSTER_EVENT_INVALIDATE_CACHE_FOR_WEBHOOKS                     = "inv_webhooks"
	CLUSTER_EVENT_INVALIDATE_CACHE_FOR_EMOJIS_BY_ID                 = "inv_emojis_by_id"
	CLUSTER_EVENT_INVALIDATE_CACHE_FOR_EMOJIS_ID_BY_NAME            = "inv_emojis_id_by_name"
	CLUSTER_EVENT_INVALIDATE_CACHE_FOR_CHANNEL_PINNEDPOSTS_COUNTS   = "inv_channel_pinnedposts_counts"
	CLUSTER_EVENT_INVALIDATE_CACHE_FOR_CHANNEL_MEMBER_COUNTS        = "inv_channel_member_counts"
	CLUSTER_EVENT_INVALIDATE_CACHE_FOR_LAST_POSTS                   = "inv_last_posts"
<<<<<<< HEAD
	CLUSTER_EVENT_INVALIDATE_CACHE_FOR_LAST_POST_TIME               = "inv_last_post_time"
=======
	CLUSTER_EVENT_INVALIDATE_CACHE_FOR_TEAMS                        = "inv_teams"
>>>>>>> a63684fc
	CLUSTER_EVENT_CLEAR_SESSION_CACHE_FOR_ALL_USERS                 = "inv_all_user_sessions"
	CLUSTER_EVENT_INSTALL_PLUGIN                                    = "install_plugin"
	CLUSTER_EVENT_REMOVE_PLUGIN                                     = "remove_plugin"

	// SendTypes for ClusterMessage.
	CLUSTER_SEND_BEST_EFFORT = "best_effort"
	CLUSTER_SEND_RELIABLE    = "reliable"
)

type ClusterMessage struct {
	Event            string            `json:"event"`
	SendType         string            `json:"-"`
	WaitForAllToSend bool              `json:"-"`
	Data             string            `json:"data,omitempty"`
	Props            map[string]string `json:"props,omitempty"`
}

func (o *ClusterMessage) ToJson() string {
	b, _ := json.Marshal(o)
	return string(b)
}

func ClusterMessageFromJson(data io.Reader) *ClusterMessage {
	var o *ClusterMessage
	json.NewDecoder(data).Decode(&o)
	return o
}<|MERGE_RESOLUTION|>--- conflicted
+++ resolved
@@ -32,11 +32,8 @@
 	CLUSTER_EVENT_INVALIDATE_CACHE_FOR_CHANNEL_PINNEDPOSTS_COUNTS   = "inv_channel_pinnedposts_counts"
 	CLUSTER_EVENT_INVALIDATE_CACHE_FOR_CHANNEL_MEMBER_COUNTS        = "inv_channel_member_counts"
 	CLUSTER_EVENT_INVALIDATE_CACHE_FOR_LAST_POSTS                   = "inv_last_posts"
-<<<<<<< HEAD
 	CLUSTER_EVENT_INVALIDATE_CACHE_FOR_LAST_POST_TIME               = "inv_last_post_time"
-=======
 	CLUSTER_EVENT_INVALIDATE_CACHE_FOR_TEAMS                        = "inv_teams"
->>>>>>> a63684fc
 	CLUSTER_EVENT_CLEAR_SESSION_CACHE_FOR_ALL_USERS                 = "inv_all_user_sessions"
 	CLUSTER_EVENT_INSTALL_PLUGIN                                    = "install_plugin"
 	CLUSTER_EVENT_REMOVE_PLUGIN                                     = "remove_plugin"
