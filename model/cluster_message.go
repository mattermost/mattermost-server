// Copyright (c) 2016-present Mattermost, Inc. All Rights Reserved.
// See License.txt for license information.

package model

import (
	"encoding/json"
	"io"
)

const (
	CLUSTER_EVENT_PUBLISH                                           = "publish"
	CLUSTER_EVENT_UPDATE_STATUS                                     = "update_status"
	CLUSTER_EVENT_INVALIDATE_ALL_CACHES                             = "inv_all_caches"
	CLUSTER_EVENT_INVALIDATE_CACHE_FOR_REACTIONS                    = "inv_reactions"
	CLUSTER_EVENT_INVALIDATE_CACHE_FOR_WEBHOOK                      = "inv_webhook"
	CLUSTER_EVENT_INVALIDATE_CACHE_FOR_CHANNEL_POSTS                = "inv_channel_posts"
	CLUSTER_EVENT_INVALIDATE_CACHE_FOR_CHANNEL_MEMBERS_NOTIFY_PROPS = "inv_channel_members_notify_props"
	CLUSTER_EVENT_INVALIDATE_CACHE_FOR_CHANNEL_MEMBERS              = "inv_channel_members"
	CLUSTER_EVENT_INVALIDATE_CACHE_FOR_CHANNEL_BY_NAME              = "inv_channel_name"
	CLUSTER_EVENT_INVALIDATE_CACHE_FOR_CHANNEL                      = "inv_channel"
	CLUSTER_EVENT_INVALIDATE_CACHE_FOR_USER                         = "inv_user"
	CLUSTER_EVENT_INVALIDATE_CACHE_FOR_USER_TEAMS                   = "inv_user_teams"
	CLUSTER_EVENT_CLEAR_SESSION_CACHE_FOR_USER                      = "clear_session_user"
	CLUSTER_EVENT_INVALIDATE_CACHE_FOR_ROLES                        = "inv_roles"
	CLUSTER_EVENT_INVALIDATE_CACHE_FOR_SCHEMES                      = "inv_schemes"
	CLUSTER_EVENT_INVALIDATE_CACHE_FOR_EMOJIS_BY_ID                 = "inv_emojis_by_id"
	CLUSTER_EVENT_INVALIDATE_CACHE_FOR_EMOJIS_ID_BY_NAME            = "inv_emojis_id_by_name"
	CLUSTER_EVENT_INVALIDATE_CACHE_FOR_CHANNEL_MEMBER_COUNTS        = "inv_channel_member_counts"
<<<<<<< HEAD
	CLUSTER_EVENT_INVALIDATE_CACHE_FOR_TEAMS                        = "inv_teams"
=======
	CLUSTER_EVENT_INVALIDATE_CACHE_FOR_LAST_POSTS                   = "inv_last_posts"
>>>>>>> 3a8fb53f
	CLUSTER_EVENT_CLEAR_SESSION_CACHE_FOR_ALL_USERS                 = "inv_all_user_sessions"
	CLUSTER_EVENT_INSTALL_PLUGIN                                    = "install_plugin"
	CLUSTER_EVENT_REMOVE_PLUGIN                                     = "remove_plugin"

	// SendTypes for ClusterMessage.
	CLUSTER_SEND_BEST_EFFORT = "best_effort"
	CLUSTER_SEND_RELIABLE    = "reliable"
)

type ClusterMessage struct {
	Event            string            `json:"event"`
	SendType         string            `json:"-"`
	WaitForAllToSend bool              `json:"-"`
	Data             string            `json:"data,omitempty"`
	Props            map[string]string `json:"props,omitempty"`
}

func (o *ClusterMessage) ToJson() string {
	b, _ := json.Marshal(o)
	return string(b)
}

func ClusterMessageFromJson(data io.Reader) *ClusterMessage {
	var o *ClusterMessage
	json.NewDecoder(data).Decode(&o)
	return o
}<|MERGE_RESOLUTION|>--- conflicted
+++ resolved
@@ -27,11 +27,8 @@
 	CLUSTER_EVENT_INVALIDATE_CACHE_FOR_EMOJIS_BY_ID                 = "inv_emojis_by_id"
 	CLUSTER_EVENT_INVALIDATE_CACHE_FOR_EMOJIS_ID_BY_NAME            = "inv_emojis_id_by_name"
 	CLUSTER_EVENT_INVALIDATE_CACHE_FOR_CHANNEL_MEMBER_COUNTS        = "inv_channel_member_counts"
-<<<<<<< HEAD
+	CLUSTER_EVENT_INVALIDATE_CACHE_FOR_LAST_POSTS                   = "inv_last_posts"
 	CLUSTER_EVENT_INVALIDATE_CACHE_FOR_TEAMS                        = "inv_teams"
-=======
-	CLUSTER_EVENT_INVALIDATE_CACHE_FOR_LAST_POSTS                   = "inv_last_posts"
->>>>>>> 3a8fb53f
 	CLUSTER_EVENT_CLEAR_SESSION_CACHE_FOR_ALL_USERS                 = "inv_all_user_sessions"
 	CLUSTER_EVENT_INSTALL_PLUGIN                                    = "install_plugin"
 	CLUSTER_EVENT_REMOVE_PLUGIN                                     = "remove_plugin"
