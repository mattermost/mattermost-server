// Copyright (c) 2015-present Mattermost, Inc. All Rights Reserved.
// See License.txt for license information.

package model

import (
	"encoding/json"
	"io"
	"net/http"
	"net/url"
	"path/filepath"
	"strings"
	"time"
)

const (
	CONN_SECURITY_NONE     = ""
	CONN_SECURITY_PLAIN    = "PLAIN"
	CONN_SECURITY_TLS      = "TLS"
	CONN_SECURITY_STARTTLS = "STARTTLS"

	IMAGE_DRIVER_LOCAL = "local"
	IMAGE_DRIVER_S3    = "amazons3"

	DATABASE_DRIVER_MYSQL    = "mysql"
	DATABASE_DRIVER_POSTGRES = "postgres"

	PASSWORD_MAXIMUM_LENGTH = 64
	PASSWORD_MINIMUM_LENGTH = 5

	SERVICE_GITLAB    = "gitlab"
	SERVICE_GOOGLE    = "google"
	SERVICE_OFFICE365 = "office365"

	WEBSERVER_MODE_REGULAR  = "regular"
	WEBSERVER_MODE_GZIP     = "gzip"
	WEBSERVER_MODE_DISABLED = "disabled"

	GENERIC_NO_CHANNEL_NOTIFICATION = "generic_no_channel"
	GENERIC_NOTIFICATION            = "generic"
	FULL_NOTIFICATION               = "full"

	DIRECT_MESSAGE_ANY  = "any"
	DIRECT_MESSAGE_TEAM = "team"

	SHOW_USERNAME          = "username"
	SHOW_NICKNAME_FULLNAME = "nickname_full_name"
	SHOW_FULLNAME          = "full_name"

	PERMISSIONS_ALL           = "all"
	PERMISSIONS_CHANNEL_ADMIN = "channel_admin"
	PERMISSIONS_TEAM_ADMIN    = "team_admin"
	PERMISSIONS_SYSTEM_ADMIN  = "system_admin"

	FAKE_SETTING = "********************************"

	RESTRICT_EMOJI_CREATION_ALL          = "all"
	RESTRICT_EMOJI_CREATION_ADMIN        = "admin"
	RESTRICT_EMOJI_CREATION_SYSTEM_ADMIN = "system_admin"

	PERMISSIONS_DELETE_POST_ALL          = "all"
	PERMISSIONS_DELETE_POST_TEAM_ADMIN   = "team_admin"
	PERMISSIONS_DELETE_POST_SYSTEM_ADMIN = "system_admin"

	ALLOW_EDIT_POST_ALWAYS     = "always"
	ALLOW_EDIT_POST_NEVER      = "never"
	ALLOW_EDIT_POST_TIME_LIMIT = "time_limit"

	EMAIL_BATCHING_BUFFER_SIZE = 256
	EMAIL_BATCHING_INTERVAL    = 30

	EMAIL_NOTIFICATION_CONTENTS_FULL    = "full"
	EMAIL_NOTIFICATION_CONTENTS_GENERIC = "generic"

	SITENAME_MAX_LENGTH = 30

	SERVICE_SETTINGS_DEFAULT_SITE_URL           = ""
	SERVICE_SETTINGS_DEFAULT_TLS_CERT_FILE      = ""
	SERVICE_SETTINGS_DEFAULT_TLS_KEY_FILE       = ""
	SERVICE_SETTINGS_DEFAULT_READ_TIMEOUT       = 300
	SERVICE_SETTINGS_DEFAULT_WRITE_TIMEOUT      = 300
	SERVICE_SETTINGS_DEFAULT_MAX_LOGIN_ATTEMPTS = 10
	SERVICE_SETTINGS_DEFAULT_ALLOW_CORS_FROM    = ""
	SERVICE_SETTINGS_DEFAULT_LISTEN_AND_ADDRESS = ":8065"

	TEAM_SETTINGS_DEFAULT_MAX_USERS_PER_TEAM       = 50
	TEAM_SETTINGS_DEFAULT_CUSTOM_BRAND_TEXT        = ""
	TEAM_SETTINGS_DEFAULT_CUSTOM_DESCRIPTION_TEXT  = ""
	TEAM_SETTINGS_DEFAULT_USER_STATUS_AWAY_TIMEOUT = 300

	SQL_SETTINGS_DEFAULT_DATA_SOURCE = "mmuser:mostest@tcp(dockerhost:3306)/mattermost_test?charset=utf8mb4,utf8&readTimeout=30s&writeTimeout=30s"

	EMAIL_SETTINGS_DEFAULT_FEEDBACK_ORGANIZATION = ""

	SUPPORT_SETTINGS_DEFAULT_TERMS_OF_SERVICE_LINK      = "https://about.mattermost.com/default-terms/"
	SUPPORT_SETTINGS_DEFAULT_PRIVACY_POLICY_LINK        = "https://about.mattermost.com/default-privacy-policy/"
	SUPPORT_SETTINGS_DEFAULT_ABOUT_LINK                 = "https://about.mattermost.com/default-about/"
	SUPPORT_SETTINGS_DEFAULT_HELP_LINK                  = "https://about.mattermost.com/default-help/"
	SUPPORT_SETTINGS_DEFAULT_REPORT_A_PROBLEM_LINK      = "https://about.mattermost.com/default-report-a-problem/"
	SUPPORT_SETTINGS_DEFAULT_ADMINISTRATORS_GUIDE_LINK  = "https://about.mattermost.com/administrators-guide/"
	SUPPORT_SETTINGS_DEFAULT_TROUBLESHOOTING_FORUM_LINK = "https://about.mattermost.com/troubleshooting-forum/"
	SUPPORT_SETTINGS_DEFAULT_COMMERCIAL_SUPPORT_LINK    = "https://about.mattermost.com/commercial-support/"
	SUPPORT_SETTINGS_DEFAULT_SUPPORT_EMAIL              = "feedback@mattermost.com"

	LDAP_SETTINGS_DEFAULT_FIRST_NAME_ATTRIBUTE = ""
	LDAP_SETTINGS_DEFAULT_LAST_NAME_ATTRIBUTE  = ""
	LDAP_SETTINGS_DEFAULT_EMAIL_ATTRIBUTE      = ""
	LDAP_SETTINGS_DEFAULT_USERNAME_ATTRIBUTE   = ""
	LDAP_SETTINGS_DEFAULT_NICKNAME_ATTRIBUTE   = ""
	LDAP_SETTINGS_DEFAULT_ID_ATTRIBUTE         = ""
	LDAP_SETTINGS_DEFAULT_POSITION_ATTRIBUTE   = ""
	LDAP_SETTINGS_DEFAULT_LOGIN_FIELD_NAME     = ""

	SAML_SETTINGS_DEFAULT_FIRST_NAME_ATTRIBUTE = ""
	SAML_SETTINGS_DEFAULT_LAST_NAME_ATTRIBUTE  = ""
	SAML_SETTINGS_DEFAULT_EMAIL_ATTRIBUTE      = ""
	SAML_SETTINGS_DEFAULT_USERNAME_ATTRIBUTE   = ""
	SAML_SETTINGS_DEFAULT_NICKNAME_ATTRIBUTE   = ""
	SAML_SETTINGS_DEFAULT_LOCALE_ATTRIBUTE     = ""
	SAML_SETTINGS_DEFAULT_POSITION_ATTRIBUTE   = ""

	NATIVEAPP_SETTINGS_DEFAULT_APP_DOWNLOAD_LINK         = "https://about.mattermost.com/downloads/"
	NATIVEAPP_SETTINGS_DEFAULT_ANDROID_APP_DOWNLOAD_LINK = "https://about.mattermost.com/mattermost-android-app/"
	NATIVEAPP_SETTINGS_DEFAULT_IOS_APP_DOWNLOAD_LINK     = "https://about.mattermost.com/mattermost-ios-app/"

	WEBRTC_SETTINGS_DEFAULT_STUN_URI = ""
	WEBRTC_SETTINGS_DEFAULT_TURN_URI = ""

	ANALYTICS_SETTINGS_DEFAULT_MAX_USERS_FOR_STATISTICS = 2500

	ANNOUNCEMENT_SETTINGS_DEFAULT_BANNER_COLOR      = "#f2a93b"
	ANNOUNCEMENT_SETTINGS_DEFAULT_BANNER_TEXT_COLOR = "#333333"

	TEAM_SETTINGS_DEFAULT_TEAM_TEXT = "default"

	ELASTICSEARCH_SETTINGS_DEFAULT_CONNECTION_URL                    = ""
	ELASTICSEARCH_SETTINGS_DEFAULT_USERNAME                          = ""
	ELASTICSEARCH_SETTINGS_DEFAULT_PASSWORD                          = ""
	ELASTICSEARCH_SETTINGS_DEFAULT_POST_INDEX_REPLICAS               = 1
	ELASTICSEARCH_SETTINGS_DEFAULT_POST_INDEX_SHARDS                 = 1
	ELASTICSEARCH_SETTINGS_DEFAULT_AGGREGATE_POSTS_AFTER_DAYS        = 365
	ELASTICSEARCH_SETTINGS_DEFAULT_POSTS_AGGREGATOR_JOB_START_TIME   = "03:00"
	ELASTICSEARCH_SETTINGS_DEFAULT_INDEX_PREFIX                      = ""
	ELASTICSEARCH_SETTINGS_DEFAULT_LIVE_INDEXING_BATCH_SIZE          = 1
	ELASTICSEARCH_SETTINGS_DEFAULT_BULK_INDEXING_TIME_WINDOW_SECONDS = 3600
	ELASTICSEARCH_SETTINGS_DEFAULT_REQUEST_TIMEOUT_SECONDS           = 30

	DATA_RETENTION_SETTINGS_DEFAULT_MESSAGE_RETENTION_DAYS  = 365
	DATA_RETENTION_SETTINGS_DEFAULT_FILE_RETENTION_DAYS     = 365
	DATA_RETENTION_SETTINGS_DEFAULT_DELETION_JOB_START_TIME = "02:00"

	PLUGIN_SETTINGS_DEFAULT_DIRECTORY = "./plugins"
)

type ServiceSettings struct {
	SiteURL                                  *string
	LicenseFileLocation                      *string
	ListenAddress                            *string
	ConnectionSecurity                       *string
	TLSCertFile                              *string
	TLSKeyFile                               *string
	UseLetsEncrypt                           *bool
	LetsEncryptCertificateCacheFile          *string
	Forward80To443                           *bool
	ReadTimeout                              *int
	WriteTimeout                             *int
	MaximumLoginAttempts                     *int
	GoroutineHealthThreshold                 *int
	GoogleDeveloperKey                       string
	EnableOAuthServiceProvider               bool
	EnableIncomingWebhooks                   bool
	EnableOutgoingWebhooks                   bool
	EnableCommands                           *bool
	EnableOnlyAdminIntegrations              *bool
	EnablePostUsernameOverride               bool
	EnablePostIconOverride                   bool
	EnableAPIv3                              *bool
	EnableLinkPreviews                       *bool
	EnableTesting                            bool
	EnableDeveloper                          *bool
	EnableSecurityFixAlert                   *bool
	EnableInsecureOutgoingConnections        *bool
	AllowedUntrustedInternalConnections      *string
	EnableMultifactorAuthentication          *bool
	EnforceMultifactorAuthentication         *bool
	EnableUserAccessTokens                   *bool
	AllowCorsFrom                            *string
	SessionLengthWebInDays                   *int
	SessionLengthMobileInDays                *int
	SessionLengthSSOInDays                   *int
	SessionCacheInMinutes                    *int
	SessionIdleTimeoutInMinutes              *int
	WebsocketSecurePort                      *int
	WebsocketPort                            *int
	WebserverMode                            *string
	EnableCustomEmoji                        *bool
	EnableEmojiPicker                        *bool
	RestrictCustomEmojiCreation              *string
	RestrictPostDelete                       *string
	AllowEditPost                            *string
	PostEditTimeLimit                        *int
	TimeBetweenUserTypingUpdatesMilliseconds *int64
	EnablePostSearch                         *bool
	EnableUserTypingMessages                 *bool
	EnableChannelViewedMessages              *bool
	EnableUserStatuses                       *bool
	ClusterLogTimeoutMilliseconds            *int
	CloseUnusedDirectMessages                *bool
}

func (s *ServiceSettings) SetDefaults() {
	if s.SiteURL == nil {
		s.SiteURL = NewString(SERVICE_SETTINGS_DEFAULT_SITE_URL)
	}

	if s.LicenseFileLocation == nil {
		s.LicenseFileLocation = NewString("")
	}

	if s.ListenAddress == nil {
		s.ListenAddress = NewString(SERVICE_SETTINGS_DEFAULT_LISTEN_AND_ADDRESS)
	}

	if s.EnableAPIv3 == nil {
		s.EnableAPIv3 = NewBool(true)
	}

	if s.EnableLinkPreviews == nil {
		s.EnableLinkPreviews = NewBool(false)
	}

	if s.EnableDeveloper == nil {
		s.EnableDeveloper = NewBool(false)
	}

	if s.EnableSecurityFixAlert == nil {
		s.EnableSecurityFixAlert = NewBool(true)
	}

	if s.EnableInsecureOutgoingConnections == nil {
		s.EnableInsecureOutgoingConnections = NewBool(false)
	}

	if s.AllowedUntrustedInternalConnections == nil {
		s.AllowedUntrustedInternalConnections = new(string)
	}

	if s.EnableMultifactorAuthentication == nil {
		s.EnableMultifactorAuthentication = NewBool(false)
	}

	if s.EnforceMultifactorAuthentication == nil {
		s.EnforceMultifactorAuthentication = NewBool(false)
	}

	if s.EnableUserAccessTokens == nil {
		s.EnableUserAccessTokens = NewBool(false)
	}

	if s.GoroutineHealthThreshold == nil {
		s.GoroutineHealthThreshold = NewInt(-1)
	}

	if s.ConnectionSecurity == nil {
		s.ConnectionSecurity = NewString("")
	}

	if s.TLSKeyFile == nil {
		s.TLSKeyFile = NewString(SERVICE_SETTINGS_DEFAULT_TLS_KEY_FILE)
	}

<<<<<<< HEAD
type MessageExportSettings struct {
	EnableExport        *bool
	DailyRunTime        *string
	ExportFromTimestamp *int64
	FileLocation        *string
	BatchSize           *int
}

type JobSettings struct {
	RunJobs      *bool
	RunScheduler *bool
}
=======
	if s.TLSCertFile == nil {
		s.TLSCertFile = NewString(SERVICE_SETTINGS_DEFAULT_TLS_CERT_FILE)
	}
>>>>>>> 5cf45d21

	if s.UseLetsEncrypt == nil {
		s.UseLetsEncrypt = NewBool(false)
	}

	if s.LetsEncryptCertificateCacheFile == nil {
		s.LetsEncryptCertificateCacheFile = NewString("./config/letsencrypt.cache")
	}

	if s.ReadTimeout == nil {
		s.ReadTimeout = NewInt(SERVICE_SETTINGS_DEFAULT_READ_TIMEOUT)
	}

<<<<<<< HEAD
type Config struct {
	ServiceSettings       ServiceSettings
	TeamSettings          TeamSettings
	ClientRequirements    ClientRequirements
	SqlSettings           SqlSettings
	LogSettings           LogSettings
	PasswordSettings      PasswordSettings
	FileSettings          FileSettings
	EmailSettings         EmailSettings
	RateLimitSettings     RateLimitSettings
	PrivacySettings       PrivacySettings
	SupportSettings       SupportSettings
	AnnouncementSettings  AnnouncementSettings
	ThemeSettings         ThemeSettings
	GitLabSettings        SSOSettings
	GoogleSettings        SSOSettings
	Office365Settings     SSOSettings
	LdapSettings          LdapSettings
	ComplianceSettings    ComplianceSettings
	LocalizationSettings  LocalizationSettings
	SamlSettings          SamlSettings
	NativeAppSettings     NativeAppSettings
	ClusterSettings       ClusterSettings
	MetricsSettings       MetricsSettings
	AnalyticsSettings     AnalyticsSettings
	WebrtcSettings        WebrtcSettings
	ElasticsearchSettings ElasticsearchSettings
	DataRetentionSettings DataRetentionSettings
	MessageExportSettings MessageExportSettings
	JobSettings           JobSettings
	PluginSettings        PluginSettings
}
=======
	if s.WriteTimeout == nil {
		s.WriteTimeout = NewInt(SERVICE_SETTINGS_DEFAULT_WRITE_TIMEOUT)
	}
>>>>>>> 5cf45d21

	if s.MaximumLoginAttempts == nil {
		s.MaximumLoginAttempts = NewInt(SERVICE_SETTINGS_DEFAULT_MAX_LOGIN_ATTEMPTS)
	}

	if s.Forward80To443 == nil {
		s.Forward80To443 = NewBool(false)
	}

	if s.TimeBetweenUserTypingUpdatesMilliseconds == nil {
		s.TimeBetweenUserTypingUpdatesMilliseconds = NewInt64(5000)
	}

	if s.EnablePostSearch == nil {
		s.EnablePostSearch = NewBool(true)
	}

	if s.EnableUserTypingMessages == nil {
		s.EnableUserTypingMessages = NewBool(true)
	}

	if s.EnableChannelViewedMessages == nil {
		s.EnableChannelViewedMessages = NewBool(true)
	}

	if s.EnableUserStatuses == nil {
		s.EnableUserStatuses = NewBool(true)
	}

	if s.ClusterLogTimeoutMilliseconds == nil {
		s.ClusterLogTimeoutMilliseconds = NewInt(2000)
	}

	if s.CloseUnusedDirectMessages == nil {
		s.CloseUnusedDirectMessages = NewBool(false)
	}

	if s.SessionLengthWebInDays == nil {
		s.SessionLengthWebInDays = NewInt(30)
	}

	if s.SessionLengthMobileInDays == nil {
		s.SessionLengthMobileInDays = NewInt(30)
	}

	if s.SessionLengthSSOInDays == nil {
		s.SessionLengthSSOInDays = NewInt(30)
	}

	if s.SessionCacheInMinutes == nil {
		s.SessionCacheInMinutes = NewInt(10)
	}

	if s.SessionIdleTimeoutInMinutes == nil {
		s.SessionIdleTimeoutInMinutes = NewInt(0)
	}

	if s.EnableCommands == nil {
		s.EnableCommands = NewBool(false)
	}

	if s.EnableOnlyAdminIntegrations == nil {
		s.EnableOnlyAdminIntegrations = NewBool(true)
	}

	if s.WebsocketPort == nil {
		s.WebsocketPort = NewInt(80)
	}

	if s.WebsocketSecurePort == nil {
		s.WebsocketSecurePort = NewInt(443)
	}

	if s.AllowCorsFrom == nil {
		s.AllowCorsFrom = NewString(SERVICE_SETTINGS_DEFAULT_ALLOW_CORS_FROM)
	}

	if s.WebserverMode == nil {
		s.WebserverMode = NewString("gzip")
	} else if *s.WebserverMode == "regular" {
		*s.WebserverMode = "gzip"
	}

	if s.EnableCustomEmoji == nil {
		s.EnableCustomEmoji = NewBool(false)
	}

	if s.EnableEmojiPicker == nil {
		s.EnableEmojiPicker = NewBool(true)
	}

	if s.RestrictCustomEmojiCreation == nil {
		s.RestrictCustomEmojiCreation = NewString(RESTRICT_EMOJI_CREATION_ALL)
	}

	if s.RestrictPostDelete == nil {
		s.RestrictPostDelete = NewString(PERMISSIONS_DELETE_POST_ALL)
	}

	if s.AllowEditPost == nil {
		s.AllowEditPost = NewString(ALLOW_EDIT_POST_ALWAYS)
	}

	if s.PostEditTimeLimit == nil {
		s.PostEditTimeLimit = NewInt(300)
	}
}

type ClusterSettings struct {
	Enable                *bool
	ClusterName           *string
	OverrideHostname      *string
	UseIpAddress          *bool
	UseExperimentalGossip *bool
	ReadOnlyConfig        *bool
	GossipPort            *int
	StreamingPort         *int
}

func (s *ClusterSettings) SetDefaults() {
	if s.Enable == nil {
		s.Enable = NewBool(false)
	}

	if s.ClusterName == nil {
		s.ClusterName = NewString("")
	}

	if s.OverrideHostname == nil {
		s.OverrideHostname = NewString("")
	}

	if s.UseIpAddress == nil {
		s.UseIpAddress = NewBool(true)
	}

	if s.UseExperimentalGossip == nil {
		s.UseExperimentalGossip = NewBool(false)
	}

	if s.ReadOnlyConfig == nil {
		s.ReadOnlyConfig = NewBool(true)
	}

	if s.GossipPort == nil {
		s.GossipPort = NewInt(8074)
	}

	if s.StreamingPort == nil {
		s.StreamingPort = NewInt(8075)
	}
}

type MetricsSettings struct {
	Enable           *bool
	BlockProfileRate *int
	ListenAddress    *string
}

func (s *MetricsSettings) SetDefaults() {
	if s.ListenAddress == nil {
		s.ListenAddress = NewString(":8067")
	}

	if s.Enable == nil {
		s.Enable = NewBool(false)
	}

	if s.BlockProfileRate == nil {
		s.BlockProfileRate = NewInt(0)
	}
}

type AnalyticsSettings struct {
	MaxUsersForStatistics *int
}

func (s *AnalyticsSettings) SetDefaults() {
	if s.MaxUsersForStatistics == nil {
		s.MaxUsersForStatistics = NewInt(ANALYTICS_SETTINGS_DEFAULT_MAX_USERS_FOR_STATISTICS)
	}
}

type SSOSettings struct {
	Enable          bool
	Secret          string
	Id              string
	Scope           string
	AuthEndpoint    string
	TokenEndpoint   string
	UserApiEndpoint string
}

type SqlSettings struct {
	DriverName               *string
	DataSource               *string
	DataSourceReplicas       []string
	DataSourceSearchReplicas []string
	MaxIdleConns             *int
	MaxOpenConns             *int
	Trace                    bool
	AtRestEncryptKey         string
	QueryTimeout             *int
}

func (s *SqlSettings) SetDefaults() {
	if s.DriverName == nil {
		s.DriverName = NewString(DATABASE_DRIVER_MYSQL)
	}

	if s.DataSource == nil {
		s.DataSource = NewString(SQL_SETTINGS_DEFAULT_DATA_SOURCE)
	}

	if len(s.AtRestEncryptKey) == 0 {
		s.AtRestEncryptKey = NewRandomString(32)
	}

	if s.MaxIdleConns == nil {
		s.MaxIdleConns = NewInt(20)
	}

	if s.MaxOpenConns == nil {
		s.MaxOpenConns = NewInt(300)
	}

	if s.QueryTimeout == nil {
		s.QueryTimeout = NewInt(30)
	}
}

type LogSettings struct {
	EnableConsole          bool
	ConsoleLevel           string
	EnableFile             bool
	FileLevel              string
	FileFormat             string
	FileLocation           string
	EnableWebhookDebugging bool
	EnableDiagnostics      *bool
}

func (s *LogSettings) SetDefaults() {
	if s.EnableDiagnostics == nil {
		s.EnableDiagnostics = NewBool(true)
	}
}

type PasswordSettings struct {
	MinimumLength *int
	Lowercase     *bool
	Number        *bool
	Uppercase     *bool
	Symbol        *bool
}

func (s *PasswordSettings) SetDefaults() {
	if s.MinimumLength == nil {
		s.MinimumLength = NewInt(PASSWORD_MINIMUM_LENGTH)
	}

	if s.Lowercase == nil {
		s.Lowercase = NewBool(false)
	}

	if s.Number == nil {
		s.Number = NewBool(false)
	}

	if s.Uppercase == nil {
		s.Uppercase = NewBool(false)
	}

	if s.Symbol == nil {
		s.Symbol = NewBool(false)
	}
}

type FileSettings struct {
	EnableFileAttachments   *bool
	EnableMobileUpload      *bool
	EnableMobileDownload    *bool
	MaxFileSize             *int64
	DriverName              *string
	Directory               string
	EnablePublicLink        bool
	PublicLinkSalt          *string
	InitialFont             string
	AmazonS3AccessKeyId     string
	AmazonS3SecretAccessKey string
	AmazonS3Bucket          string
	AmazonS3Region          string
	AmazonS3Endpoint        string
	AmazonS3SSL             *bool
	AmazonS3SignV2          *bool
	AmazonS3SSE             *bool
	AmazonS3Trace           *bool
}

func (s *FileSettings) SetDefaults() {
	if s.DriverName == nil {
		s.DriverName = NewString(IMAGE_DRIVER_LOCAL)
	}

	if s.AmazonS3Endpoint == "" {
		// Defaults to "s3.amazonaws.com"
		s.AmazonS3Endpoint = "s3.amazonaws.com"
	}

	if s.AmazonS3SSL == nil {
		s.AmazonS3SSL = NewBool(true) // Secure by default.
	}

	if s.AmazonS3SignV2 == nil {
		s.AmazonS3SignV2 = new(bool)
		// Signature v2 is not enabled by default.
	}

	if s.AmazonS3SSE == nil {
		s.AmazonS3SSE = NewBool(false) // Not Encrypted by default.
	}

	if s.AmazonS3Trace == nil {
		s.AmazonS3Trace = NewBool(false)
	}

	if s.EnableFileAttachments == nil {
		s.EnableFileAttachments = NewBool(true)
	}

	if s.EnableMobileUpload == nil {
		s.EnableMobileUpload = NewBool(true)
	}

	if s.EnableMobileDownload == nil {
		s.EnableMobileDownload = NewBool(true)
	}

	if s.MaxFileSize == nil {
		s.MaxFileSize = NewInt64(52428800) // 50 MB
	}

	if s.PublicLinkSalt == nil || len(*s.PublicLinkSalt) == 0 {
		s.PublicLinkSalt = NewString(NewRandomString(32))
	}

	if s.InitialFont == "" {
		// Defaults to "luximbi.ttf"
		s.InitialFont = "luximbi.ttf"
	}

	if s.Directory == "" {
		s.Directory = "./data/"
	}
}

type EmailSettings struct {
	EnableSignUpWithEmail             bool
	EnableSignInWithEmail             *bool
	EnableSignInWithUsername          *bool
	SendEmailNotifications            bool
	RequireEmailVerification          bool
	FeedbackName                      string
	FeedbackEmail                     string
	FeedbackOrganization              *string
	EnableSMTPAuth                    *bool
	SMTPUsername                      string
	SMTPPassword                      string
	SMTPServer                        string
	SMTPPort                          string
	ConnectionSecurity                string
	InviteSalt                        string
	SendPushNotifications             *bool
	PushNotificationServer            *string
	PushNotificationContents          *string
	EnableEmailBatching               *bool
	EmailBatchingBufferSize           *int
	EmailBatchingInterval             *int
	SkipServerCertificateVerification *bool
	EmailNotificationContentsType     *string
}

func (s *EmailSettings) SetDefaults() {
	if len(s.InviteSalt) == 0 {
		s.InviteSalt = NewRandomString(32)
	}

	if s.EnableSignInWithEmail == nil {
		s.EnableSignInWithEmail = NewBool(s.EnableSignUpWithEmail)
	}

	if s.EnableSignInWithUsername == nil {
		s.EnableSignInWithUsername = NewBool(false)
	}

	if s.SendPushNotifications == nil {
		s.SendPushNotifications = NewBool(false)
	}

	if s.PushNotificationServer == nil {
		s.PushNotificationServer = NewString("")
	}

	if s.PushNotificationContents == nil {
		s.PushNotificationContents = NewString(GENERIC_NOTIFICATION)
	}

	if s.FeedbackOrganization == nil {
		s.FeedbackOrganization = NewString(EMAIL_SETTINGS_DEFAULT_FEEDBACK_ORGANIZATION)
	}

	if s.EnableEmailBatching == nil {
		s.EnableEmailBatching = NewBool(false)
	}

	if s.EmailBatchingBufferSize == nil {
		s.EmailBatchingBufferSize = NewInt(EMAIL_BATCHING_BUFFER_SIZE)
	}

	if s.EmailBatchingInterval == nil {
		s.EmailBatchingInterval = NewInt(EMAIL_BATCHING_INTERVAL)
	}

	if s.EnableSMTPAuth == nil {
		s.EnableSMTPAuth = new(bool)
		if s.ConnectionSecurity == CONN_SECURITY_NONE {
			*s.EnableSMTPAuth = false
		} else {
			*s.EnableSMTPAuth = true
		}
	}

	if s.ConnectionSecurity == CONN_SECURITY_PLAIN {
		s.ConnectionSecurity = CONN_SECURITY_NONE
	}

	if s.SkipServerCertificateVerification == nil {
		s.SkipServerCertificateVerification = NewBool(false)
	}

	if s.EmailNotificationContentsType == nil {
		s.EmailNotificationContentsType = NewString(EMAIL_NOTIFICATION_CONTENTS_FULL)
	}
}

type RateLimitSettings struct {
	Enable           *bool
	PerSec           *int
	MaxBurst         *int
	MemoryStoreSize  *int
	VaryByRemoteAddr bool
	VaryByHeader     string
}

func (s *RateLimitSettings) SetDefaults() {
	if s.Enable == nil {
		s.Enable = NewBool(false)
	}

	if s.PerSec == nil {
		s.PerSec = NewInt(10)
	}

	if s.MaxBurst == nil {
		s.MaxBurst = NewInt(100)
	}

	if s.MemoryStoreSize == nil {
		s.MemoryStoreSize = NewInt(10000)
	}
}

type PrivacySettings struct {
	ShowEmailAddress bool
	ShowFullName     bool
}

type SupportSettings struct {
	TermsOfServiceLink *string
	PrivacyPolicyLink  *string
	AboutLink          *string
	HelpLink           *string
	ReportAProblemLink *string
	SupportEmail       *string
}

func (s *SupportSettings) SetDefaults() {
	if !IsSafeLink(s.TermsOfServiceLink) {
		*s.TermsOfServiceLink = SUPPORT_SETTINGS_DEFAULT_TERMS_OF_SERVICE_LINK
	}

	if s.TermsOfServiceLink == nil {
		s.TermsOfServiceLink = NewString(SUPPORT_SETTINGS_DEFAULT_TERMS_OF_SERVICE_LINK)
	}

	if !IsSafeLink(s.PrivacyPolicyLink) {
		*s.PrivacyPolicyLink = ""
	}

	if s.PrivacyPolicyLink == nil {
		s.PrivacyPolicyLink = NewString(SUPPORT_SETTINGS_DEFAULT_PRIVACY_POLICY_LINK)
	}

	if !IsSafeLink(s.AboutLink) {
		*s.AboutLink = ""
	}

	if s.AboutLink == nil {
		s.AboutLink = NewString(SUPPORT_SETTINGS_DEFAULT_ABOUT_LINK)
	}

	if !IsSafeLink(s.HelpLink) {
		*s.HelpLink = ""
	}

	if s.HelpLink == nil {
		s.HelpLink = NewString(SUPPORT_SETTINGS_DEFAULT_HELP_LINK)
	}

	if !IsSafeLink(s.ReportAProblemLink) {
		*s.ReportAProblemLink = ""
	}

	if s.ReportAProblemLink == nil {
		s.ReportAProblemLink = NewString(SUPPORT_SETTINGS_DEFAULT_REPORT_A_PROBLEM_LINK)
	}

	if s.SupportEmail == nil {
		s.SupportEmail = NewString(SUPPORT_SETTINGS_DEFAULT_SUPPORT_EMAIL)
	}
}

type AnnouncementSettings struct {
	EnableBanner         *bool
	BannerText           *string
	BannerColor          *string
	BannerTextColor      *string
	AllowBannerDismissal *bool
}

func (s *AnnouncementSettings) SetDefaults() {
	if s.EnableBanner == nil {
		s.EnableBanner = NewBool(false)
	}

	if s.BannerText == nil {
		s.BannerText = NewString("")
	}

	if s.BannerColor == nil {
		s.BannerColor = NewString(ANNOUNCEMENT_SETTINGS_DEFAULT_BANNER_COLOR)
	}

	if s.BannerTextColor == nil {
		s.BannerTextColor = NewString(ANNOUNCEMENT_SETTINGS_DEFAULT_BANNER_TEXT_COLOR)
	}

	if s.AllowBannerDismissal == nil {
		s.AllowBannerDismissal = NewBool(true)
	}
}

type ThemeSettings struct {
	EnableThemeSelection *bool
	DefaultTheme         *string
	AllowCustomThemes    *bool
	AllowedThemes        []string
}

func (s *ThemeSettings) SetDefaults() {
	if s.EnableThemeSelection == nil {
		s.EnableThemeSelection = NewBool(true)
	}

	if s.DefaultTheme == nil {
		s.DefaultTheme = NewString(TEAM_SETTINGS_DEFAULT_TEAM_TEXT)
	}

	if s.AllowCustomThemes == nil {
		s.AllowCustomThemes = NewBool(true)
	}

	if s.AllowedThemes == nil {
		s.AllowedThemes = []string{}
	}
}

type TeamSettings struct {
	SiteName                            string
	MaxUsersPerTeam                     *int
	EnableTeamCreation                  bool
	EnableUserCreation                  bool
	EnableOpenServer                    *bool
	RestrictCreationToDomains           string
	EnableCustomBrand                   *bool
	CustomBrandText                     *string
	CustomDescriptionText               *string
	RestrictDirectMessage               *string
	RestrictTeamInvite                  *string
	RestrictPublicChannelManagement     *string
	RestrictPrivateChannelManagement    *string
	RestrictPublicChannelCreation       *string
	RestrictPrivateChannelCreation      *string
	RestrictPublicChannelDeletion       *string
	RestrictPrivateChannelDeletion      *string
	RestrictPrivateChannelManageMembers *string
	EnableXToLeaveChannelsFromLHS       *bool
	UserStatusAwayTimeout               *int64
	MaxChannelsPerTeam                  *int64
	MaxNotificationsPerChannel          *int64
	EnableConfirmNotificationsToChannel *bool
	TeammateNameDisplay                 *string
	ExperimentalTownSquareIsReadOnly    *bool
}

func (s *TeamSettings) SetDefaults() {
	if s.MaxUsersPerTeam == nil {
		s.MaxUsersPerTeam = NewInt(TEAM_SETTINGS_DEFAULT_MAX_USERS_PER_TEAM)
	}

	if s.EnableCustomBrand == nil {
		s.EnableCustomBrand = NewBool(false)
	}

	if s.CustomBrandText == nil {
		s.CustomBrandText = NewString(TEAM_SETTINGS_DEFAULT_CUSTOM_BRAND_TEXT)
	}

	if s.CustomDescriptionText == nil {
		s.CustomDescriptionText = NewString(TEAM_SETTINGS_DEFAULT_CUSTOM_DESCRIPTION_TEXT)
	}

	if s.EnableOpenServer == nil {
		s.EnableOpenServer = NewBool(false)
	}

	if s.RestrictDirectMessage == nil {
		s.RestrictDirectMessage = NewString(DIRECT_MESSAGE_ANY)
	}

	if s.RestrictTeamInvite == nil {
		s.RestrictTeamInvite = NewString(PERMISSIONS_ALL)
	}

	if s.RestrictPublicChannelManagement == nil {
		s.RestrictPublicChannelManagement = NewString(PERMISSIONS_ALL)
	}

	if s.RestrictPrivateChannelManagement == nil {
		s.RestrictPrivateChannelManagement = NewString(PERMISSIONS_ALL)
	}

	if s.RestrictPublicChannelCreation == nil {
		s.RestrictPublicChannelCreation = new(string)
		// If this setting does not exist, assume migration from <3.6, so use management setting as default.
		if *s.RestrictPublicChannelManagement == PERMISSIONS_CHANNEL_ADMIN {
			*s.RestrictPublicChannelCreation = PERMISSIONS_TEAM_ADMIN
		} else {
			*s.RestrictPublicChannelCreation = *s.RestrictPublicChannelManagement
		}
	}

	if s.RestrictPrivateChannelCreation == nil {
		// If this setting does not exist, assume migration from <3.6, so use management setting as default.
		if *s.RestrictPrivateChannelManagement == PERMISSIONS_CHANNEL_ADMIN {
			s.RestrictPrivateChannelCreation = NewString(PERMISSIONS_TEAM_ADMIN)
		} else {
			s.RestrictPrivateChannelCreation = NewString(*s.RestrictPrivateChannelManagement)
		}
	}

	if s.RestrictPublicChannelDeletion == nil {
		// If this setting does not exist, assume migration from <3.6, so use management setting as default.
		s.RestrictPublicChannelDeletion = NewString(*s.RestrictPublicChannelManagement)
	}

	if s.RestrictPrivateChannelDeletion == nil {
		// If this setting does not exist, assume migration from <3.6, so use management setting as default.
		s.RestrictPrivateChannelDeletion = NewString(*s.RestrictPrivateChannelManagement)
	}

	if s.RestrictPrivateChannelManageMembers == nil {
		s.RestrictPrivateChannelManageMembers = NewString(PERMISSIONS_ALL)
	}

	if s.EnableXToLeaveChannelsFromLHS == nil {
		s.EnableXToLeaveChannelsFromLHS = NewBool(false)
	}

	if s.UserStatusAwayTimeout == nil {
		s.UserStatusAwayTimeout = NewInt64(TEAM_SETTINGS_DEFAULT_USER_STATUS_AWAY_TIMEOUT)
	}

	if s.MaxChannelsPerTeam == nil {
		s.MaxChannelsPerTeam = NewInt64(2000)
	}

	if s.MaxNotificationsPerChannel == nil {
		s.MaxNotificationsPerChannel = NewInt64(1000)
	}

	if s.EnableConfirmNotificationsToChannel == nil {
		s.EnableConfirmNotificationsToChannel = NewBool(true)
	}

	if s.ExperimentalTownSquareIsReadOnly == nil {
		s.ExperimentalTownSquareIsReadOnly = NewBool(false)
	}
}

type ClientRequirements struct {
	AndroidLatestVersion string
	AndroidMinVersion    string
	DesktopLatestVersion string
	DesktopMinVersion    string
	IosLatestVersion     string
	IosMinVersion        string
}

type LdapSettings struct {
	// Basic
	Enable             *bool
	EnableSync         *bool
	LdapServer         *string
	LdapPort           *int
	ConnectionSecurity *string
	BaseDN             *string
	BindUsername       *string
	BindPassword       *string

	// Filtering
	UserFilter *string

	// User Mapping
	FirstNameAttribute *string
	LastNameAttribute  *string
	EmailAttribute     *string
	UsernameAttribute  *string
	NicknameAttribute  *string
	IdAttribute        *string
	PositionAttribute  *string

	// Syncronization
	SyncIntervalMinutes *int

	// Advanced
	SkipCertificateVerification *bool
	QueryTimeout                *int
	MaxPageSize                 *int

	// Customization
	LoginFieldName *string
}

func (s *LdapSettings) SetDefaults() {
	if s.Enable == nil {
		s.Enable = NewBool(false)
	}

	// When unset should default to LDAP Enabled
	if s.EnableSync == nil {
		s.EnableSync = NewBool(*s.Enable)
	}

	if s.LdapServer == nil {
		s.LdapServer = NewString("")
	}

	if s.LdapPort == nil {
		s.LdapPort = NewInt(389)
	}

	if s.ConnectionSecurity == nil {
		s.ConnectionSecurity = NewString("")
	}

	if s.BaseDN == nil {
		s.BaseDN = NewString("")
	}

	if s.BindUsername == nil {
		s.BindUsername = NewString("")
	}

	if s.BindPassword == nil {
		s.BindPassword = NewString("")
	}

	if s.UserFilter == nil {
		s.UserFilter = NewString("")
	}

	if s.FirstNameAttribute == nil {
		s.FirstNameAttribute = NewString(LDAP_SETTINGS_DEFAULT_FIRST_NAME_ATTRIBUTE)
	}

	if s.LastNameAttribute == nil {
		s.LastNameAttribute = NewString(LDAP_SETTINGS_DEFAULT_LAST_NAME_ATTRIBUTE)
	}

	if s.EmailAttribute == nil {
		s.EmailAttribute = NewString(LDAP_SETTINGS_DEFAULT_EMAIL_ATTRIBUTE)
	}

	if s.UsernameAttribute == nil {
		s.UsernameAttribute = NewString(LDAP_SETTINGS_DEFAULT_USERNAME_ATTRIBUTE)
	}

	if s.NicknameAttribute == nil {
		s.NicknameAttribute = NewString(LDAP_SETTINGS_DEFAULT_NICKNAME_ATTRIBUTE)
	}

	if s.IdAttribute == nil {
		s.IdAttribute = NewString(LDAP_SETTINGS_DEFAULT_ID_ATTRIBUTE)
	}

	if s.PositionAttribute == nil {
		s.PositionAttribute = NewString(LDAP_SETTINGS_DEFAULT_POSITION_ATTRIBUTE)
	}

	if s.SyncIntervalMinutes == nil {
		s.SyncIntervalMinutes = NewInt(60)
	}

	if s.SkipCertificateVerification == nil {
		s.SkipCertificateVerification = NewBool(false)
	}

	if s.QueryTimeout == nil {
		s.QueryTimeout = NewInt(60)
	}

	if s.MaxPageSize == nil {
		s.MaxPageSize = NewInt(0)
	}

	if s.LoginFieldName == nil {
		s.LoginFieldName = NewString(LDAP_SETTINGS_DEFAULT_LOGIN_FIELD_NAME)
	}
}

type ComplianceSettings struct {
	Enable      *bool
	Directory   *string
	EnableDaily *bool
}

func (s *ComplianceSettings) SetDefaults() {
	if s.Enable == nil {
		s.Enable = NewBool(false)
	}

	if s.Directory == nil {
		s.Directory = NewString("./data/")
	}

	if s.EnableDaily == nil {
		s.EnableDaily = NewBool(false)
	}
}

type LocalizationSettings struct {
	DefaultServerLocale *string
	DefaultClientLocale *string
	AvailableLocales    *string
}

func (s *LocalizationSettings) SetDefaults() {
	if s.DefaultServerLocale == nil {
		s.DefaultServerLocale = NewString(DEFAULT_LOCALE)
	}

	if s.DefaultClientLocale == nil {
		s.DefaultClientLocale = NewString(DEFAULT_LOCALE)
	}

	if s.AvailableLocales == nil {
		s.AvailableLocales = NewString("")
	}
}

type SamlSettings struct {
	// Basic
	Enable             *bool
	EnableSyncWithLdap *bool

	Verify  *bool
	Encrypt *bool

	IdpUrl                      *string
	IdpDescriptorUrl            *string
	AssertionConsumerServiceURL *string

	IdpCertificateFile    *string
	PublicCertificateFile *string
	PrivateKeyFile        *string

	// User Mapping
	FirstNameAttribute *string
	LastNameAttribute  *string
	EmailAttribute     *string
	UsernameAttribute  *string
	NicknameAttribute  *string
	LocaleAttribute    *string
	PositionAttribute  *string

	LoginButtonText *string
}

func (s *SamlSettings) SetDefaults() {
	if s.Enable == nil {
		s.Enable = NewBool(false)
	}

	if s.EnableSyncWithLdap == nil {
		s.EnableSyncWithLdap = NewBool(false)
	}

	if s.Verify == nil {
		s.Verify = NewBool(true)
	}

	if s.Encrypt == nil {
		s.Encrypt = NewBool(true)
	}

	if s.IdpUrl == nil {
		s.IdpUrl = NewString("")
	}

	if s.IdpDescriptorUrl == nil {
		s.IdpDescriptorUrl = NewString("")
	}

	if s.IdpCertificateFile == nil {
		s.IdpCertificateFile = NewString("")
	}

	if s.PublicCertificateFile == nil {
		s.PublicCertificateFile = NewString("")
	}

	if s.PrivateKeyFile == nil {
		s.PrivateKeyFile = NewString("")
	}

	if s.AssertionConsumerServiceURL == nil {
		s.AssertionConsumerServiceURL = NewString("")
	}

	if s.LoginButtonText == nil || *s.LoginButtonText == "" {
		s.LoginButtonText = NewString(USER_AUTH_SERVICE_SAML_TEXT)
	}

	if s.FirstNameAttribute == nil {
		s.FirstNameAttribute = NewString(SAML_SETTINGS_DEFAULT_FIRST_NAME_ATTRIBUTE)
	}

	if s.LastNameAttribute == nil {
		s.LastNameAttribute = NewString(SAML_SETTINGS_DEFAULT_LAST_NAME_ATTRIBUTE)
	}

	if s.EmailAttribute == nil {
		s.EmailAttribute = NewString(SAML_SETTINGS_DEFAULT_EMAIL_ATTRIBUTE)
	}

	if s.UsernameAttribute == nil {
		s.UsernameAttribute = NewString(SAML_SETTINGS_DEFAULT_USERNAME_ATTRIBUTE)
	}

	if s.NicknameAttribute == nil {
		s.NicknameAttribute = NewString(SAML_SETTINGS_DEFAULT_NICKNAME_ATTRIBUTE)
	}

	if s.PositionAttribute == nil {
		s.PositionAttribute = NewString(SAML_SETTINGS_DEFAULT_POSITION_ATTRIBUTE)
	}

	if s.LocaleAttribute == nil {
		s.LocaleAttribute = NewString(SAML_SETTINGS_DEFAULT_LOCALE_ATTRIBUTE)
	}
}

type NativeAppSettings struct {
	AppDownloadLink        *string
	AndroidAppDownloadLink *string
	IosAppDownloadLink     *string
}

func (s *NativeAppSettings) SetDefaults() {
	if s.AppDownloadLink == nil {
		s.AppDownloadLink = NewString(NATIVEAPP_SETTINGS_DEFAULT_APP_DOWNLOAD_LINK)
	}

	if s.AndroidAppDownloadLink == nil {
		s.AndroidAppDownloadLink = NewString(NATIVEAPP_SETTINGS_DEFAULT_ANDROID_APP_DOWNLOAD_LINK)
	}

	if s.IosAppDownloadLink == nil {
		s.IosAppDownloadLink = NewString(NATIVEAPP_SETTINGS_DEFAULT_IOS_APP_DOWNLOAD_LINK)
	}
}

type WebrtcSettings struct {
	Enable              *bool
	GatewayWebsocketUrl *string
	GatewayAdminUrl     *string
	GatewayAdminSecret  *string
	StunURI             *string
	TurnURI             *string
	TurnUsername        *string
	TurnSharedKey       *string
}

func (s *WebrtcSettings) SetDefaults() {
	if s.Enable == nil {
		s.Enable = NewBool(false)
	}

	if s.GatewayWebsocketUrl == nil {
		s.GatewayWebsocketUrl = NewString("")
	}

	if s.GatewayAdminUrl == nil {
		s.GatewayAdminUrl = NewString("")
	}

	if s.GatewayAdminSecret == nil {
		s.GatewayAdminSecret = NewString("")
	}

	if s.StunURI == nil {
		s.StunURI = NewString(WEBRTC_SETTINGS_DEFAULT_STUN_URI)
	}

	if s.TurnURI == nil {
		s.TurnURI = NewString(WEBRTC_SETTINGS_DEFAULT_TURN_URI)
	}

	if s.TurnUsername == nil {
		s.TurnUsername = NewString("")
	}

	if s.TurnSharedKey == nil {
		s.TurnSharedKey = NewString("")
	}
}

type ElasticsearchSettings struct {
	ConnectionUrl                 *string
	Username                      *string
	Password                      *string
	EnableIndexing                *bool
	EnableSearching               *bool
	Sniff                         *bool
	PostIndexReplicas             *int
	PostIndexShards               *int
	AggregatePostsAfterDays       *int
	PostsAggregatorJobStartTime   *string
	IndexPrefix                   *string
	LiveIndexingBatchSize         *int
	BulkIndexingTimeWindowSeconds *int
	RequestTimeoutSeconds         *int
}

func (s *ElasticsearchSettings) SetDefaults() {
	if s.ConnectionUrl == nil {
		s.ConnectionUrl = NewString(ELASTICSEARCH_SETTINGS_DEFAULT_CONNECTION_URL)
	}

	if s.Username == nil {
		s.Username = NewString(ELASTICSEARCH_SETTINGS_DEFAULT_USERNAME)
	}

	if s.Password == nil {
		s.Password = NewString(ELASTICSEARCH_SETTINGS_DEFAULT_PASSWORD)
	}

	if s.EnableIndexing == nil {
		s.EnableIndexing = NewBool(false)
	}

	if s.EnableSearching == nil {
		s.EnableSearching = NewBool(false)
	}

	if s.Sniff == nil {
		s.Sniff = NewBool(true)
	}

	if s.PostIndexReplicas == nil {
		s.PostIndexReplicas = NewInt(ELASTICSEARCH_SETTINGS_DEFAULT_POST_INDEX_REPLICAS)
	}

	if s.PostIndexShards == nil {
		s.PostIndexShards = NewInt(ELASTICSEARCH_SETTINGS_DEFAULT_POST_INDEX_SHARDS)
	}

	if s.AggregatePostsAfterDays == nil {
		s.AggregatePostsAfterDays = NewInt(ELASTICSEARCH_SETTINGS_DEFAULT_AGGREGATE_POSTS_AFTER_DAYS)
	}

	if s.PostsAggregatorJobStartTime == nil {
		s.PostsAggregatorJobStartTime = NewString(ELASTICSEARCH_SETTINGS_DEFAULT_POSTS_AGGREGATOR_JOB_START_TIME)
	}

	if s.IndexPrefix == nil {
		s.IndexPrefix = NewString(ELASTICSEARCH_SETTINGS_DEFAULT_INDEX_PREFIX)
	}

	if s.LiveIndexingBatchSize == nil {
		s.LiveIndexingBatchSize = NewInt(ELASTICSEARCH_SETTINGS_DEFAULT_LIVE_INDEXING_BATCH_SIZE)
	}

	if s.BulkIndexingTimeWindowSeconds == nil {
		s.BulkIndexingTimeWindowSeconds = NewInt(ELASTICSEARCH_SETTINGS_DEFAULT_BULK_INDEXING_TIME_WINDOW_SECONDS)
	}

	if s.RequestTimeoutSeconds == nil {
		s.RequestTimeoutSeconds = NewInt(ELASTICSEARCH_SETTINGS_DEFAULT_REQUEST_TIMEOUT_SECONDS)
	}
}

type DataRetentionSettings struct {
	EnableMessageDeletion *bool
	EnableFileDeletion    *bool
	MessageRetentionDays  *int
	FileRetentionDays     *int
	DeletionJobStartTime  *string
}

func (s *DataRetentionSettings) SetDefaults() {
	if s.EnableMessageDeletion == nil {
		s.EnableMessageDeletion = NewBool(false)
	}

	if s.EnableFileDeletion == nil {
		s.EnableFileDeletion = NewBool(false)
	}

	if s.MessageRetentionDays == nil {
		s.MessageRetentionDays = NewInt(DATA_RETENTION_SETTINGS_DEFAULT_MESSAGE_RETENTION_DAYS)
	}

	if s.FileRetentionDays == nil {
		s.FileRetentionDays = NewInt(DATA_RETENTION_SETTINGS_DEFAULT_FILE_RETENTION_DAYS)
	}

	if s.DeletionJobStartTime == nil {
		s.DeletionJobStartTime = NewString(DATA_RETENTION_SETTINGS_DEFAULT_DELETION_JOB_START_TIME)
	}
}

type JobSettings struct {
	RunJobs      *bool
	RunScheduler *bool
}

func (s *JobSettings) SetDefaults() {
	if s.RunJobs == nil {
		s.RunJobs = NewBool(true)
	}

	if s.RunScheduler == nil {
		s.RunScheduler = NewBool(true)
	}
}

type PluginState struct {
	Enable bool
}

type PluginSettings struct {
	Enable        *bool
	EnableUploads *bool
	Directory     *string
	Plugins       map[string]interface{}
	PluginStates  map[string]*PluginState
}

func (s *PluginSettings) SetDefaults() {
	if s.Enable == nil {
		s.Enable = NewBool(true)
	}

	if s.EnableUploads == nil {
		s.EnableUploads = NewBool(false)
	}

	if s.Directory == nil {
		s.Directory = NewString(PLUGIN_SETTINGS_DEFAULT_DIRECTORY)
	}

	if *s.Directory == "" {
		*s.Directory = PLUGIN_SETTINGS_DEFAULT_DIRECTORY
	}

	if s.Plugins == nil {
		s.Plugins = make(map[string]interface{})
	}

	if s.PluginStates == nil {
		s.PluginStates = make(map[string]*PluginState)
	}
}

type ConfigFunc func() *Config

type Config struct {
	ServiceSettings       ServiceSettings
	TeamSettings          TeamSettings
	ClientRequirements    ClientRequirements
	SqlSettings           SqlSettings
	LogSettings           LogSettings
	PasswordSettings      PasswordSettings
	FileSettings          FileSettings
	EmailSettings         EmailSettings
	RateLimitSettings     RateLimitSettings
	PrivacySettings       PrivacySettings
	SupportSettings       SupportSettings
	AnnouncementSettings  AnnouncementSettings
	ThemeSettings         ThemeSettings
	GitLabSettings        SSOSettings
	GoogleSettings        SSOSettings
	Office365Settings     SSOSettings
	LdapSettings          LdapSettings
	ComplianceSettings    ComplianceSettings
	LocalizationSettings  LocalizationSettings
	SamlSettings          SamlSettings
	NativeAppSettings     NativeAppSettings
	ClusterSettings       ClusterSettings
	MetricsSettings       MetricsSettings
	AnalyticsSettings     AnalyticsSettings
	WebrtcSettings        WebrtcSettings
	ElasticsearchSettings ElasticsearchSettings
	DataRetentionSettings DataRetentionSettings
	JobSettings           JobSettings
	PluginSettings        PluginSettings
}

func (o *Config) Clone() *Config {
	var ret Config
	if err := json.Unmarshal([]byte(o.ToJson()), &ret); err != nil {
		panic(err)
	}
	return &ret
}

func (o *Config) ToJson() string {
	b, err := json.Marshal(o)
	if err != nil {
		return ""
	} else {
		return string(b)
	}
}

func (o *Config) GetSSOService(service string) *SSOSettings {
	switch service {
	case SERVICE_GITLAB:
		return &o.GitLabSettings
	case SERVICE_GOOGLE:
		return &o.GoogleSettings
	case SERVICE_OFFICE365:
		return &o.Office365Settings
	}

	return nil
}

func ConfigFromJson(data io.Reader) *Config {
	decoder := json.NewDecoder(data)
	var o Config
	err := decoder.Decode(&o)
	if err == nil {
		return &o
	} else {
		return nil
	}
}

func (o *Config) SetDefaults() {
	o.LdapSettings.SetDefaults()
	o.SamlSettings.SetDefaults()

	if o.TeamSettings.TeammateNameDisplay == nil {
		o.TeamSettings.TeammateNameDisplay = NewString(SHOW_USERNAME)

<<<<<<< HEAD
	if o.MessageExportSettings.EnableExport == nil {
		o.MessageExportSettings.EnableExport = NewBool(false)
	}

	if o.MessageExportSettings.FileLocation == nil {
		o.MessageExportSettings.FileLocation = NewString("./data/export")
	}

	if o.MessageExportSettings.DailyRunTime == nil {
		o.MessageExportSettings.DailyRunTime = NewString("01:00")
	}

	if o.MessageExportSettings.ExportFromTimestamp == nil {
		o.MessageExportSettings.ExportFromTimestamp = NewInt64(0)
	}

	if o.MessageExportSettings.BatchSize == nil {
		o.MessageExportSettings.BatchSize = NewInt(10000)
	}

	if o.PluginSettings.PluginStates == nil {
		o.PluginSettings.PluginStates = make(map[string]*PluginState)
=======
		if *o.SamlSettings.Enable || *o.LdapSettings.Enable {
			*o.TeamSettings.TeammateNameDisplay = SHOW_FULLNAME
		}
>>>>>>> 5cf45d21
	}

	o.SqlSettings.SetDefaults()
	o.FileSettings.SetDefaults()
	o.EmailSettings.SetDefaults()
	o.ServiceSettings.SetDefaults()
	o.PasswordSettings.SetDefaults()
	o.TeamSettings.SetDefaults()
	o.MetricsSettings.SetDefaults()
	o.SupportSettings.SetDefaults()
	o.AnnouncementSettings.SetDefaults()
	o.ThemeSettings.SetDefaults()
	o.ClusterSettings.SetDefaults()
	o.PluginSettings.SetDefaults()
	o.AnalyticsSettings.SetDefaults()
	o.ComplianceSettings.SetDefaults()
	o.LocalizationSettings.SetDefaults()
	o.ElasticsearchSettings.SetDefaults()
	o.NativeAppSettings.SetDefaults()
	o.DataRetentionSettings.SetDefaults()
	o.RateLimitSettings.SetDefaults()
	o.LogSettings.SetDefaults()
	o.JobSettings.SetDefaults()
	o.WebrtcSettings.SetDefaults()
}

func (o *Config) IsValid() *AppError {
	if len(*o.ServiceSettings.SiteURL) == 0 && *o.EmailSettings.EnableEmailBatching {
		return NewAppError("Config.IsValid", "model.config.is_valid.site_url_email_batching.app_error", nil, "", http.StatusBadRequest)
	}

	if *o.ClusterSettings.Enable && *o.EmailSettings.EnableEmailBatching {
		return NewAppError("Config.IsValid", "model.config.is_valid.cluster_email_batching.app_error", nil, "", http.StatusBadRequest)
	}

	if err := o.TeamSettings.isValid(); err != nil {
		return err
	}

	if err := o.SqlSettings.isValid(); err != nil {
		return err
	}

	if err := o.FileSettings.isValid(); err != nil {
		return err
	}

	if err := o.EmailSettings.isValid(); err != nil {
		return err
	}

	if err := o.LdapSettings.isValid(); err != nil {
		return err
	}

	if err := o.SamlSettings.isValid(); err != nil {
		return err
	}

	if *o.PasswordSettings.MinimumLength < PASSWORD_MINIMUM_LENGTH || *o.PasswordSettings.MinimumLength > PASSWORD_MAXIMUM_LENGTH {
		return NewAppError("Config.IsValid", "model.config.is_valid.password_length.app_error", map[string]interface{}{"MinLength": PASSWORD_MINIMUM_LENGTH, "MaxLength": PASSWORD_MAXIMUM_LENGTH}, "", http.StatusBadRequest)
	}

	if err := o.RateLimitSettings.isValid(); err != nil {
		return err
	}

	if err := o.WebrtcSettings.isValid(); err != nil {
		return err
	}

	if err := o.ServiceSettings.isValid(); err != nil {
		return err
	}

	if err := o.ElasticsearchSettings.isValid(); err != nil {
		return err
	}

	if err := o.DataRetentionSettings.isValid(); err != nil {
		return err
	}

	if err := o.LocalizationSettings.isValid(); err != nil {
		return err
	}

	if err := o.MessageExportSettings.isValid(o.FileSettings); err != nil {
		return err
	}

	return nil
}

func (ts *TeamSettings) isValid() *AppError {
	if *ts.MaxUsersPerTeam <= 0 {
		return NewAppError("Config.IsValid", "model.config.is_valid.max_users.app_error", nil, "", http.StatusBadRequest)
	}

	if *ts.MaxChannelsPerTeam <= 0 {
		return NewAppError("Config.IsValid", "model.config.is_valid.max_channels.app_error", nil, "", http.StatusBadRequest)
	}

	if *ts.MaxNotificationsPerChannel <= 0 {
		return NewAppError("Config.IsValid", "model.config.is_valid.max_notify_per_channel.app_error", nil, "", http.StatusBadRequest)
	}

	if !(*ts.RestrictDirectMessage == DIRECT_MESSAGE_ANY || *ts.RestrictDirectMessage == DIRECT_MESSAGE_TEAM) {
		return NewAppError("Config.IsValid", "model.config.is_valid.restrict_direct_message.app_error", nil, "", http.StatusBadRequest)
	}

	if !(*ts.TeammateNameDisplay == SHOW_FULLNAME || *ts.TeammateNameDisplay == SHOW_NICKNAME_FULLNAME || *ts.TeammateNameDisplay == SHOW_USERNAME) {
		return NewAppError("Config.IsValid", "model.config.is_valid.teammate_name_display.app_error", nil, "", http.StatusBadRequest)
	}

	if len(ts.SiteName) > SITENAME_MAX_LENGTH {
		return NewAppError("Config.IsValid", "model.config.is_valid.sitename_length.app_error", map[string]interface{}{"MaxLength": SITENAME_MAX_LENGTH}, "", http.StatusBadRequest)
	}

	return nil
}

func (ss *SqlSettings) isValid() *AppError {
	if len(ss.AtRestEncryptKey) < 32 {
		return NewAppError("Config.IsValid", "model.config.is_valid.encrypt_sql.app_error", nil, "", http.StatusBadRequest)
	}

	if !(*ss.DriverName == DATABASE_DRIVER_MYSQL || *ss.DriverName == DATABASE_DRIVER_POSTGRES) {
		return NewAppError("Config.IsValid", "model.config.is_valid.sql_driver.app_error", nil, "", http.StatusBadRequest)
	}

	if *ss.MaxIdleConns <= 0 {
		return NewAppError("Config.IsValid", "model.config.is_valid.sql_idle.app_error", nil, "", http.StatusBadRequest)
	}

	if *ss.QueryTimeout <= 0 {
		return NewAppError("Config.IsValid", "model.config.is_valid.sql_query_timeout.app_error", nil, "", http.StatusBadRequest)
	}

	if len(*ss.DataSource) == 0 {
		return NewAppError("Config.IsValid", "model.config.is_valid.sql_data_src.app_error", nil, "", http.StatusBadRequest)
	}

	if *ss.MaxOpenConns <= 0 {
		return NewAppError("Config.IsValid", "model.config.is_valid.sql_max_conn.app_error", nil, "", http.StatusBadRequest)
	}

	return nil
}

func (fs *FileSettings) isValid() *AppError {
	if *fs.MaxFileSize <= 0 {
		return NewAppError("Config.IsValid", "model.config.is_valid.max_file_size.app_error", nil, "", http.StatusBadRequest)
	}

	if !(*fs.DriverName == IMAGE_DRIVER_LOCAL || *fs.DriverName == IMAGE_DRIVER_S3) {
		return NewAppError("Config.IsValid", "model.config.is_valid.file_driver.app_error", nil, "", http.StatusBadRequest)
	}

	if len(*fs.PublicLinkSalt) < 32 {
		return NewAppError("Config.IsValid", "model.config.is_valid.file_salt.app_error", nil, "", http.StatusBadRequest)
	}

	return nil
}

func (es *EmailSettings) isValid() *AppError {
	if !(es.ConnectionSecurity == CONN_SECURITY_NONE || es.ConnectionSecurity == CONN_SECURITY_TLS || es.ConnectionSecurity == CONN_SECURITY_STARTTLS || es.ConnectionSecurity == CONN_SECURITY_PLAIN) {
		return NewAppError("Config.IsValid", "model.config.is_valid.email_security.app_error", nil, "", http.StatusBadRequest)
	}

	if len(es.InviteSalt) < 32 {
		return NewAppError("Config.IsValid", "model.config.is_valid.email_salt.app_error", nil, "", http.StatusBadRequest)
	}

	if *es.EmailBatchingBufferSize <= 0 {
		return NewAppError("Config.IsValid", "model.config.is_valid.email_batching_buffer_size.app_error", nil, "", http.StatusBadRequest)
	}

	if *es.EmailBatchingInterval < 30 {
		return NewAppError("Config.IsValid", "model.config.is_valid.email_batching_interval.app_error", nil, "", http.StatusBadRequest)
	}

	if !(*es.EmailNotificationContentsType == EMAIL_NOTIFICATION_CONTENTS_FULL || *es.EmailNotificationContentsType == EMAIL_NOTIFICATION_CONTENTS_GENERIC) {
		return NewAppError("Config.IsValid", "model.config.is_valid.email_notification_contents_type.app_error", nil, "", http.StatusBadRequest)
	}

	return nil
}

func (rls *RateLimitSettings) isValid() *AppError {
	if *rls.MemoryStoreSize <= 0 {
		return NewAppError("Config.IsValid", "model.config.is_valid.rate_mem.app_error", nil, "", http.StatusBadRequest)
	}

	if *rls.PerSec <= 0 {
		return NewAppError("Config.IsValid", "model.config.is_valid.rate_sec.app_error", nil, "", http.StatusBadRequest)
	}

	if *rls.MaxBurst <= 0 {
		return NewAppError("Config.IsValid", "model.config.is_valid.max_burst.app_error", nil, "", http.StatusBadRequest)
	}

	return nil
}

func (ls *LdapSettings) isValid() *AppError {
	if !(*ls.ConnectionSecurity == CONN_SECURITY_NONE || *ls.ConnectionSecurity == CONN_SECURITY_TLS || *ls.ConnectionSecurity == CONN_SECURITY_STARTTLS) {
		return NewAppError("Config.IsValid", "model.config.is_valid.ldap_security.app_error", nil, "", http.StatusBadRequest)
	}

	if *ls.SyncIntervalMinutes <= 0 {
		return NewAppError("Config.IsValid", "model.config.is_valid.ldap_sync_interval.app_error", nil, "", http.StatusBadRequest)
	}

	if *ls.MaxPageSize < 0 {
		return NewAppError("Config.IsValid", "model.config.is_valid.ldap_max_page_size.app_error", nil, "", http.StatusBadRequest)
	}

	if *ls.Enable {
		if *ls.LdapServer == "" {
			return NewAppError("Config.IsValid", "model.config.is_valid.ldap_server", nil, "", http.StatusBadRequest)
		}

		if *ls.BaseDN == "" {
			return NewAppError("Config.IsValid", "model.config.is_valid.ldap_basedn", nil, "", http.StatusBadRequest)
		}

		if *ls.EmailAttribute == "" {
			return NewAppError("Config.IsValid", "model.config.is_valid.ldap_email", nil, "", http.StatusBadRequest)
		}

		if *ls.UsernameAttribute == "" {
			return NewAppError("Config.IsValid", "model.config.is_valid.ldap_username", nil, "", http.StatusBadRequest)
		}

		if *ls.IdAttribute == "" {
			return NewAppError("Config.IsValid", "model.config.is_valid.ldap_id", nil, "", http.StatusBadRequest)
		}
	}

	return nil
}

func (ss *SamlSettings) isValid() *AppError {
	if *ss.Enable {
		if len(*ss.IdpUrl) == 0 || !IsValidHttpUrl(*ss.IdpUrl) {
			return NewAppError("Config.IsValid", "model.config.is_valid.saml_idp_url.app_error", nil, "", http.StatusBadRequest)
		}

		if len(*ss.IdpDescriptorUrl) == 0 || !IsValidHttpUrl(*ss.IdpDescriptorUrl) {
			return NewAppError("Config.IsValid", "model.config.is_valid.saml_idp_descriptor_url.app_error", nil, "", http.StatusBadRequest)
		}

		if len(*ss.IdpCertificateFile) == 0 {
			return NewAppError("Config.IsValid", "model.config.is_valid.saml_idp_cert.app_error", nil, "", http.StatusBadRequest)
		}

		if len(*ss.EmailAttribute) == 0 {
			return NewAppError("Config.IsValid", "model.config.is_valid.saml_email_attribute.app_error", nil, "", http.StatusBadRequest)
		}

		if len(*ss.UsernameAttribute) == 0 {
			return NewAppError("Config.IsValid", "model.config.is_valid.saml_username_attribute.app_error", nil, "", http.StatusBadRequest)
		}

		if *ss.Verify {
			if len(*ss.AssertionConsumerServiceURL) == 0 || !IsValidHttpUrl(*ss.AssertionConsumerServiceURL) {
				return NewAppError("Config.IsValid", "model.config.is_valid.saml_assertion_consumer_service_url.app_error", nil, "", http.StatusBadRequest)
			}
		}

		if *ss.Encrypt {
			if len(*ss.PrivateKeyFile) == 0 {
				return NewAppError("Config.IsValid", "model.config.is_valid.saml_private_key.app_error", nil, "", http.StatusBadRequest)
			}

			if len(*ss.PublicCertificateFile) == 0 {
				return NewAppError("Config.IsValid", "model.config.is_valid.saml_public_cert.app_error", nil, "", http.StatusBadRequest)
			}
		}

		if len(*ss.EmailAttribute) == 0 {
			return NewAppError("Config.IsValid", "model.config.is_valid.saml_email_attribute.app_error", nil, "", http.StatusBadRequest)
		}
	}

	return nil
}

func (ws *WebrtcSettings) isValid() *AppError {
	if *ws.Enable {
		if len(*ws.GatewayWebsocketUrl) == 0 || !IsValidWebsocketUrl(*ws.GatewayWebsocketUrl) {
			return NewAppError("Config.IsValid", "model.config.is_valid.webrtc_gateway_ws_url.app_error", nil, "", http.StatusBadRequest)
		} else if len(*ws.GatewayAdminUrl) == 0 || !IsValidHttpUrl(*ws.GatewayAdminUrl) {
			return NewAppError("Config.IsValid", "model.config.is_valid.webrtc_gateway_admin_url.app_error", nil, "", http.StatusBadRequest)
		} else if len(*ws.GatewayAdminSecret) == 0 {
			return NewAppError("Config.IsValid", "model.config.is_valid.webrtc_gateway_admin_secret.app_error", nil, "", http.StatusBadRequest)
		} else if len(*ws.StunURI) != 0 && !IsValidTurnOrStunServer(*ws.StunURI) {
			return NewAppError("Config.IsValid", "model.config.is_valid.webrtc_stun_uri.app_error", nil, "", http.StatusBadRequest)
		} else if len(*ws.TurnURI) != 0 {
			if !IsValidTurnOrStunServer(*ws.TurnURI) {
				return NewAppError("Config.IsValid", "model.config.is_valid.webrtc_turn_uri.app_error", nil, "", http.StatusBadRequest)
			}
			if len(*ws.TurnUsername) == 0 {
				return NewAppError("Config.IsValid", "model.config.is_valid.webrtc_turn_username.app_error", nil, "", http.StatusBadRequest)
			} else if len(*ws.TurnSharedKey) == 0 {
				return NewAppError("Config.IsValid", "model.config.is_valid.webrtc_turn_shared_key.app_error", nil, "", http.StatusBadRequest)
			}
		}
	}

	return nil
}

func (ss *ServiceSettings) isValid() *AppError {
	if !(*ss.ConnectionSecurity == CONN_SECURITY_NONE || *ss.ConnectionSecurity == CONN_SECURITY_TLS) {
		return NewAppError("Config.IsValid", "model.config.is_valid.webserver_security.app_error", nil, "", http.StatusBadRequest)
	}

	if *ss.ReadTimeout <= 0 {
		return NewAppError("Config.IsValid", "model.config.is_valid.read_timeout.app_error", nil, "", http.StatusBadRequest)
	}

	if *ss.WriteTimeout <= 0 {
		return NewAppError("Config.IsValid", "model.config.is_valid.write_timeout.app_error", nil, "", http.StatusBadRequest)
	}

	if *ss.TimeBetweenUserTypingUpdatesMilliseconds < 1000 {
		return NewAppError("Config.IsValid", "model.config.is_valid.time_between_user_typing.app_error", nil, "", http.StatusBadRequest)
	}

	if *ss.MaximumLoginAttempts <= 0 {
		return NewAppError("Config.IsValid", "model.config.is_valid.login_attempts.app_error", nil, "", http.StatusBadRequest)
	}

	if len(*ss.SiteURL) != 0 {
		if _, err := url.ParseRequestURI(*ss.SiteURL); err != nil {
			return NewAppError("Config.IsValid", "model.config.is_valid.site_url.app_error", nil, "", http.StatusBadRequest)
		}
	}

	if len(*ss.ListenAddress) == 0 {
		return NewAppError("Config.IsValid", "model.config.is_valid.listen_address.app_error", nil, "", http.StatusBadRequest)
	}

	return nil
}

func (ess *ElasticsearchSettings) isValid() *AppError {
	if *ess.EnableIndexing {
		if len(*ess.ConnectionUrl) == 0 {
			return NewAppError("Config.IsValid", "model.config.is_valid.elastic_search.connection_url.app_error", nil, "", http.StatusBadRequest)
		}
	}

	if *ess.EnableSearching && !*ess.EnableIndexing {
		return NewAppError("Config.IsValid", "model.config.is_valid.elastic_search.enable_searching.app_error", nil, "", http.StatusBadRequest)
	}

	if *ess.AggregatePostsAfterDays < 1 {
		return NewAppError("Config.IsValid", "model.config.is_valid.elastic_search.aggregate_posts_after_days.app_error", nil, "", http.StatusBadRequest)
	}

	if _, err := time.Parse("15:04", *ess.PostsAggregatorJobStartTime); err != nil {
		return NewAppError("Config.IsValid", "model.config.is_valid.elastic_search.posts_aggregator_job_start_time.app_error", nil, err.Error(), http.StatusBadRequest)
	}

	if *ess.LiveIndexingBatchSize < 1 {
		return NewAppError("Config.IsValid", "model.config.is_valid.elastic_search.live_indexing_batch_size.app_error", nil, "", http.StatusBadRequest)
	}

	if *ess.BulkIndexingTimeWindowSeconds < 1 {
		return NewAppError("Config.IsValid", "model.config.is_valid.elastic_search.bulk_indexing_time_window_seconds.app_error", nil, "", http.StatusBadRequest)
	}

	if *ess.RequestTimeoutSeconds < 1 {
		return NewAppError("Config.IsValid", "model.config.is_valid.elastic_search.request_timeout_seconds.app_error", nil, "", http.StatusBadRequest)
	}

	return nil
}

func (drs *DataRetentionSettings) isValid() *AppError {
	if *drs.MessageRetentionDays <= 0 {
		return NewAppError("Config.IsValid", "model.config.is_valid.data_retention.message_retention_days_too_low.app_error", nil, "", http.StatusBadRequest)
	}

	if *drs.FileRetentionDays <= 0 {
		return NewAppError("Config.IsValid", "model.config.is_valid.data_retention.file_retention_days_too_low.app_error", nil, "", http.StatusBadRequest)
	}

	if _, err := time.Parse("15:04", *drs.DeletionJobStartTime); err != nil {
		return NewAppError("Config.IsValid", "model.config.is_valid.data_retention.deletion_job_start_time.app_error", nil, err.Error(), http.StatusBadRequest)
	}

	return nil
}

func (ls *LocalizationSettings) isValid() *AppError {
	if len(*ls.AvailableLocales) > 0 {
		if !strings.Contains(*ls.AvailableLocales, *ls.DefaultClientLocale) {
			return NewAppError("Config.IsValid", "model.config.is_valid.localization.available_locales.app_error", nil, "", http.StatusBadRequest)
		}
	}

	return nil
}

func (mes *MessageExportSettings) isValid(fs FileSettings) *AppError {
	if mes.EnableExport == nil {
		return NewAppError("Config.IsValid", "model.config.is_valid.message_export.enable.app_error", nil, "", http.StatusBadRequest)
	} else if *mes.EnableExport {
		if mes.ExportFromTimestamp == nil || *mes.ExportFromTimestamp < 0 || *mes.ExportFromTimestamp > time.Now().Unix() {
			return NewAppError("Config.IsValid", "model.config.is_valid.message_export.export_from.app_error", nil, "", http.StatusBadRequest)
		}

		if mes.DailyRunTime == nil {
			return NewAppError("Config.IsValid", "model.config.is_valid.message_export.daily_runtime.app_error", nil, "", http.StatusBadRequest)
		} else if _, err := time.Parse("15:04", *mes.DailyRunTime); err != nil {
			return NewAppError("Config.IsValid", "model.config.is_valid.message_export.daily_runtime.app_error", nil, err.Error(), http.StatusBadRequest)
		}

		if mes.FileLocation == nil {
			return NewAppError("Config.IsValid", "model.config.is_valid.message_export.file_location.app_error", nil, "", http.StatusBadRequest)
		}

		if !(*fs.DriverName == IMAGE_DRIVER_LOCAL) {
			var absFileDir, absMessageExportDir string
			var err error
			if absFileDir, err = filepath.Abs(fs.Directory); err != nil {
				return NewAppError("Config.IsValid", "model.config.is_valid.message_export.file_location.relative", nil, err.Error(), http.StatusBadRequest)
			}
			if absMessageExportDir, err = filepath.Abs(*mes.FileLocation); err != nil {
				return NewAppError("Config.IsValid", "model.config.is_valid.message_export.file_location.relative", nil, err.Error(), http.StatusBadRequest)
			}
			if !strings.HasPrefix(absMessageExportDir, absFileDir) {
				// configured export directory must be relative to data directory
				return NewAppError("Config.IsValid", "model.config.is_valid.message_export.file_location.relative", nil, "", http.StatusBadRequest)
			}
		}

		if mes.BatchSize == nil || *mes.BatchSize < 0 {
			return NewAppError("Config.IsValid", "model.config.is_valid.message_export.batch_size.app_error", nil, "", http.StatusBadRequest)
		}
	}

	return nil
}

func (o *Config) GetSanitizeOptions() map[string]bool {
	options := map[string]bool{}
	options["fullname"] = o.PrivacySettings.ShowFullName
	options["email"] = o.PrivacySettings.ShowEmailAddress

	return options
}

func (o *Config) Sanitize() {
	if o.LdapSettings.BindPassword != nil && len(*o.LdapSettings.BindPassword) > 0 {
		*o.LdapSettings.BindPassword = FAKE_SETTING
	}

	*o.FileSettings.PublicLinkSalt = FAKE_SETTING
	if len(o.FileSettings.AmazonS3SecretAccessKey) > 0 {
		o.FileSettings.AmazonS3SecretAccessKey = FAKE_SETTING
	}

	o.EmailSettings.InviteSalt = FAKE_SETTING
	if len(o.EmailSettings.SMTPPassword) > 0 {
		o.EmailSettings.SMTPPassword = FAKE_SETTING
	}

	if len(o.GitLabSettings.Secret) > 0 {
		o.GitLabSettings.Secret = FAKE_SETTING
	}

	*o.SqlSettings.DataSource = FAKE_SETTING
	o.SqlSettings.AtRestEncryptKey = FAKE_SETTING

	for i := range o.SqlSettings.DataSourceReplicas {
		o.SqlSettings.DataSourceReplicas[i] = FAKE_SETTING
	}

	for i := range o.SqlSettings.DataSourceSearchReplicas {
		o.SqlSettings.DataSourceSearchReplicas[i] = FAKE_SETTING
	}

	*o.ElasticsearchSettings.Password = FAKE_SETTING
}<|MERGE_RESOLUTION|>--- conflicted
+++ resolved
@@ -269,7 +269,1231 @@
 		s.TLSKeyFile = NewString(SERVICE_SETTINGS_DEFAULT_TLS_KEY_FILE)
 	}
 
-<<<<<<< HEAD
+	if s.TLSCertFile == nil {
+		s.TLSCertFile = NewString(SERVICE_SETTINGS_DEFAULT_TLS_CERT_FILE)
+	}
+
+	if s.UseLetsEncrypt == nil {
+		s.UseLetsEncrypt = NewBool(false)
+	}
+
+	if s.LetsEncryptCertificateCacheFile == nil {
+		s.LetsEncryptCertificateCacheFile = NewString("./config/letsencrypt.cache")
+	}
+
+	if s.ReadTimeout == nil {
+		s.ReadTimeout = NewInt(SERVICE_SETTINGS_DEFAULT_READ_TIMEOUT)
+	}
+
+	if s.WriteTimeout == nil {
+		s.WriteTimeout = NewInt(SERVICE_SETTINGS_DEFAULT_WRITE_TIMEOUT)
+	}
+
+	if s.MaximumLoginAttempts == nil {
+		s.MaximumLoginAttempts = NewInt(SERVICE_SETTINGS_DEFAULT_MAX_LOGIN_ATTEMPTS)
+	}
+
+	if s.Forward80To443 == nil {
+		s.Forward80To443 = NewBool(false)
+	}
+
+	if s.TimeBetweenUserTypingUpdatesMilliseconds == nil {
+		s.TimeBetweenUserTypingUpdatesMilliseconds = NewInt64(5000)
+	}
+
+	if s.EnablePostSearch == nil {
+		s.EnablePostSearch = NewBool(true)
+	}
+
+	if s.EnableUserTypingMessages == nil {
+		s.EnableUserTypingMessages = NewBool(true)
+	}
+
+	if s.EnableChannelViewedMessages == nil {
+		s.EnableChannelViewedMessages = NewBool(true)
+	}
+
+	if s.EnableUserStatuses == nil {
+		s.EnableUserStatuses = NewBool(true)
+	}
+
+	if s.ClusterLogTimeoutMilliseconds == nil {
+		s.ClusterLogTimeoutMilliseconds = NewInt(2000)
+	}
+
+	if s.CloseUnusedDirectMessages == nil {
+		s.CloseUnusedDirectMessages = NewBool(false)
+	}
+
+	if s.SessionLengthWebInDays == nil {
+		s.SessionLengthWebInDays = NewInt(30)
+	}
+
+	if s.SessionLengthMobileInDays == nil {
+		s.SessionLengthMobileInDays = NewInt(30)
+	}
+
+	if s.SessionLengthSSOInDays == nil {
+		s.SessionLengthSSOInDays = NewInt(30)
+	}
+
+	if s.SessionCacheInMinutes == nil {
+		s.SessionCacheInMinutes = NewInt(10)
+	}
+
+	if s.SessionIdleTimeoutInMinutes == nil {
+		s.SessionIdleTimeoutInMinutes = NewInt(0)
+	}
+
+	if s.EnableCommands == nil {
+		s.EnableCommands = NewBool(false)
+	}
+
+	if s.EnableOnlyAdminIntegrations == nil {
+		s.EnableOnlyAdminIntegrations = NewBool(true)
+	}
+
+	if s.WebsocketPort == nil {
+		s.WebsocketPort = NewInt(80)
+	}
+
+	if s.WebsocketSecurePort == nil {
+		s.WebsocketSecurePort = NewInt(443)
+	}
+
+	if s.AllowCorsFrom == nil {
+		s.AllowCorsFrom = NewString(SERVICE_SETTINGS_DEFAULT_ALLOW_CORS_FROM)
+	}
+
+	if s.WebserverMode == nil {
+		s.WebserverMode = NewString("gzip")
+	} else if *s.WebserverMode == "regular" {
+		*s.WebserverMode = "gzip"
+	}
+
+	if s.EnableCustomEmoji == nil {
+		s.EnableCustomEmoji = NewBool(false)
+	}
+
+	if s.EnableEmojiPicker == nil {
+		s.EnableEmojiPicker = NewBool(true)
+	}
+
+	if s.RestrictCustomEmojiCreation == nil {
+		s.RestrictCustomEmojiCreation = NewString(RESTRICT_EMOJI_CREATION_ALL)
+	}
+
+	if s.RestrictPostDelete == nil {
+		s.RestrictPostDelete = NewString(PERMISSIONS_DELETE_POST_ALL)
+	}
+
+	if s.AllowEditPost == nil {
+		s.AllowEditPost = NewString(ALLOW_EDIT_POST_ALWAYS)
+	}
+
+	if s.PostEditTimeLimit == nil {
+		s.PostEditTimeLimit = NewInt(300)
+	}
+}
+
+type ClusterSettings struct {
+	Enable                *bool
+	ClusterName           *string
+	OverrideHostname      *string
+	UseIpAddress          *bool
+	UseExperimentalGossip *bool
+	ReadOnlyConfig        *bool
+	GossipPort            *int
+	StreamingPort         *int
+}
+
+func (s *ClusterSettings) SetDefaults() {
+	if s.Enable == nil {
+		s.Enable = NewBool(false)
+	}
+
+	if s.ClusterName == nil {
+		s.ClusterName = NewString("")
+	}
+
+	if s.OverrideHostname == nil {
+		s.OverrideHostname = NewString("")
+	}
+
+	if s.UseIpAddress == nil {
+		s.UseIpAddress = NewBool(true)
+	}
+
+	if s.UseExperimentalGossip == nil {
+		s.UseExperimentalGossip = NewBool(false)
+	}
+
+	if s.ReadOnlyConfig == nil {
+		s.ReadOnlyConfig = NewBool(true)
+	}
+
+	if s.GossipPort == nil {
+		s.GossipPort = NewInt(8074)
+	}
+
+	if s.StreamingPort == nil {
+		s.StreamingPort = NewInt(8075)
+	}
+}
+
+type MetricsSettings struct {
+	Enable           *bool
+	BlockProfileRate *int
+	ListenAddress    *string
+}
+
+func (s *MetricsSettings) SetDefaults() {
+	if s.ListenAddress == nil {
+		s.ListenAddress = NewString(":8067")
+	}
+
+	if s.Enable == nil {
+		s.Enable = NewBool(false)
+	}
+
+	if s.BlockProfileRate == nil {
+		s.BlockProfileRate = NewInt(0)
+	}
+}
+
+type AnalyticsSettings struct {
+	MaxUsersForStatistics *int
+}
+
+func (s *AnalyticsSettings) SetDefaults() {
+	if s.MaxUsersForStatistics == nil {
+		s.MaxUsersForStatistics = NewInt(ANALYTICS_SETTINGS_DEFAULT_MAX_USERS_FOR_STATISTICS)
+	}
+}
+
+type SSOSettings struct {
+	Enable          bool
+	Secret          string
+	Id              string
+	Scope           string
+	AuthEndpoint    string
+	TokenEndpoint   string
+	UserApiEndpoint string
+}
+
+type SqlSettings struct {
+	DriverName               *string
+	DataSource               *string
+	DataSourceReplicas       []string
+	DataSourceSearchReplicas []string
+	MaxIdleConns             *int
+	MaxOpenConns             *int
+	Trace                    bool
+	AtRestEncryptKey         string
+	QueryTimeout             *int
+}
+
+func (s *SqlSettings) SetDefaults() {
+	if s.DriverName == nil {
+		s.DriverName = NewString(DATABASE_DRIVER_MYSQL)
+	}
+
+	if s.DataSource == nil {
+		s.DataSource = NewString(SQL_SETTINGS_DEFAULT_DATA_SOURCE)
+	}
+
+	if len(s.AtRestEncryptKey) == 0 {
+		s.AtRestEncryptKey = NewRandomString(32)
+	}
+
+	if s.MaxIdleConns == nil {
+		s.MaxIdleConns = NewInt(20)
+	}
+
+	if s.MaxOpenConns == nil {
+		s.MaxOpenConns = NewInt(300)
+	}
+
+	if s.QueryTimeout == nil {
+		s.QueryTimeout = NewInt(30)
+	}
+}
+
+type LogSettings struct {
+	EnableConsole          bool
+	ConsoleLevel           string
+	EnableFile             bool
+	FileLevel              string
+	FileFormat             string
+	FileLocation           string
+	EnableWebhookDebugging bool
+	EnableDiagnostics      *bool
+}
+
+func (s *LogSettings) SetDefaults() {
+	if s.EnableDiagnostics == nil {
+		s.EnableDiagnostics = NewBool(true)
+	}
+}
+
+type PasswordSettings struct {
+	MinimumLength *int
+	Lowercase     *bool
+	Number        *bool
+	Uppercase     *bool
+	Symbol        *bool
+}
+
+func (s *PasswordSettings) SetDefaults() {
+	if s.MinimumLength == nil {
+		s.MinimumLength = NewInt(PASSWORD_MINIMUM_LENGTH)
+	}
+
+	if s.Lowercase == nil {
+		s.Lowercase = NewBool(false)
+	}
+
+	if s.Number == nil {
+		s.Number = NewBool(false)
+	}
+
+	if s.Uppercase == nil {
+		s.Uppercase = NewBool(false)
+	}
+
+	if s.Symbol == nil {
+		s.Symbol = NewBool(false)
+	}
+}
+
+type FileSettings struct {
+	EnableFileAttachments   *bool
+	EnableMobileUpload      *bool
+	EnableMobileDownload    *bool
+	MaxFileSize             *int64
+	DriverName              *string
+	Directory               string
+	EnablePublicLink        bool
+	PublicLinkSalt          *string
+	InitialFont             string
+	AmazonS3AccessKeyId     string
+	AmazonS3SecretAccessKey string
+	AmazonS3Bucket          string
+	AmazonS3Region          string
+	AmazonS3Endpoint        string
+	AmazonS3SSL             *bool
+	AmazonS3SignV2          *bool
+	AmazonS3SSE             *bool
+	AmazonS3Trace           *bool
+}
+
+func (s *FileSettings) SetDefaults() {
+	if s.DriverName == nil {
+		s.DriverName = NewString(IMAGE_DRIVER_LOCAL)
+	}
+
+	if s.AmazonS3Endpoint == "" {
+		// Defaults to "s3.amazonaws.com"
+		s.AmazonS3Endpoint = "s3.amazonaws.com"
+	}
+
+	if s.AmazonS3SSL == nil {
+		s.AmazonS3SSL = NewBool(true) // Secure by default.
+	}
+
+	if s.AmazonS3SignV2 == nil {
+		s.AmazonS3SignV2 = new(bool)
+		// Signature v2 is not enabled by default.
+	}
+
+	if s.AmazonS3SSE == nil {
+		s.AmazonS3SSE = NewBool(false) // Not Encrypted by default.
+	}
+
+	if s.AmazonS3Trace == nil {
+		s.AmazonS3Trace = NewBool(false)
+	}
+
+	if s.EnableFileAttachments == nil {
+		s.EnableFileAttachments = NewBool(true)
+	}
+
+	if s.EnableMobileUpload == nil {
+		s.EnableMobileUpload = NewBool(true)
+	}
+
+	if s.EnableMobileDownload == nil {
+		s.EnableMobileDownload = NewBool(true)
+	}
+
+	if s.MaxFileSize == nil {
+		s.MaxFileSize = NewInt64(52428800) // 50 MB
+	}
+
+	if s.PublicLinkSalt == nil || len(*s.PublicLinkSalt) == 0 {
+		s.PublicLinkSalt = NewString(NewRandomString(32))
+	}
+
+	if s.InitialFont == "" {
+		// Defaults to "luximbi.ttf"
+		s.InitialFont = "luximbi.ttf"
+	}
+
+	if s.Directory == "" {
+		s.Directory = "./data/"
+	}
+}
+
+type EmailSettings struct {
+	EnableSignUpWithEmail             bool
+	EnableSignInWithEmail             *bool
+	EnableSignInWithUsername          *bool
+	SendEmailNotifications            bool
+	RequireEmailVerification          bool
+	FeedbackName                      string
+	FeedbackEmail                     string
+	FeedbackOrganization              *string
+	EnableSMTPAuth                    *bool
+	SMTPUsername                      string
+	SMTPPassword                      string
+	SMTPServer                        string
+	SMTPPort                          string
+	ConnectionSecurity                string
+	InviteSalt                        string
+	SendPushNotifications             *bool
+	PushNotificationServer            *string
+	PushNotificationContents          *string
+	EnableEmailBatching               *bool
+	EmailBatchingBufferSize           *int
+	EmailBatchingInterval             *int
+	SkipServerCertificateVerification *bool
+	EmailNotificationContentsType     *string
+}
+
+func (s *EmailSettings) SetDefaults() {
+	if len(s.InviteSalt) == 0 {
+		s.InviteSalt = NewRandomString(32)
+	}
+
+	if s.EnableSignInWithEmail == nil {
+		s.EnableSignInWithEmail = NewBool(s.EnableSignUpWithEmail)
+	}
+
+	if s.EnableSignInWithUsername == nil {
+		s.EnableSignInWithUsername = NewBool(false)
+	}
+
+	if s.SendPushNotifications == nil {
+		s.SendPushNotifications = NewBool(false)
+	}
+
+	if s.PushNotificationServer == nil {
+		s.PushNotificationServer = NewString("")
+	}
+
+	if s.PushNotificationContents == nil {
+		s.PushNotificationContents = NewString(GENERIC_NOTIFICATION)
+	}
+
+	if s.FeedbackOrganization == nil {
+		s.FeedbackOrganization = NewString(EMAIL_SETTINGS_DEFAULT_FEEDBACK_ORGANIZATION)
+	}
+
+	if s.EnableEmailBatching == nil {
+		s.EnableEmailBatching = NewBool(false)
+	}
+
+	if s.EmailBatchingBufferSize == nil {
+		s.EmailBatchingBufferSize = NewInt(EMAIL_BATCHING_BUFFER_SIZE)
+	}
+
+	if s.EmailBatchingInterval == nil {
+		s.EmailBatchingInterval = NewInt(EMAIL_BATCHING_INTERVAL)
+	}
+
+	if s.EnableSMTPAuth == nil {
+		s.EnableSMTPAuth = new(bool)
+		if s.ConnectionSecurity == CONN_SECURITY_NONE {
+			*s.EnableSMTPAuth = false
+		} else {
+			*s.EnableSMTPAuth = true
+		}
+	}
+
+	if s.ConnectionSecurity == CONN_SECURITY_PLAIN {
+		s.ConnectionSecurity = CONN_SECURITY_NONE
+	}
+
+	if s.SkipServerCertificateVerification == nil {
+		s.SkipServerCertificateVerification = NewBool(false)
+	}
+
+	if s.EmailNotificationContentsType == nil {
+		s.EmailNotificationContentsType = NewString(EMAIL_NOTIFICATION_CONTENTS_FULL)
+	}
+}
+
+type RateLimitSettings struct {
+	Enable           *bool
+	PerSec           *int
+	MaxBurst         *int
+	MemoryStoreSize  *int
+	VaryByRemoteAddr bool
+	VaryByHeader     string
+}
+
+func (s *RateLimitSettings) SetDefaults() {
+	if s.Enable == nil {
+		s.Enable = NewBool(false)
+	}
+
+	if s.PerSec == nil {
+		s.PerSec = NewInt(10)
+	}
+
+	if s.MaxBurst == nil {
+		s.MaxBurst = NewInt(100)
+	}
+
+	if s.MemoryStoreSize == nil {
+		s.MemoryStoreSize = NewInt(10000)
+	}
+}
+
+type PrivacySettings struct {
+	ShowEmailAddress bool
+	ShowFullName     bool
+}
+
+type SupportSettings struct {
+	TermsOfServiceLink *string
+	PrivacyPolicyLink  *string
+	AboutLink          *string
+	HelpLink           *string
+	ReportAProblemLink *string
+	SupportEmail       *string
+}
+
+func (s *SupportSettings) SetDefaults() {
+	if !IsSafeLink(s.TermsOfServiceLink) {
+		*s.TermsOfServiceLink = SUPPORT_SETTINGS_DEFAULT_TERMS_OF_SERVICE_LINK
+	}
+
+	if s.TermsOfServiceLink == nil {
+		s.TermsOfServiceLink = NewString(SUPPORT_SETTINGS_DEFAULT_TERMS_OF_SERVICE_LINK)
+	}
+
+	if !IsSafeLink(s.PrivacyPolicyLink) {
+		*s.PrivacyPolicyLink = ""
+	}
+
+	if s.PrivacyPolicyLink == nil {
+		s.PrivacyPolicyLink = NewString(SUPPORT_SETTINGS_DEFAULT_PRIVACY_POLICY_LINK)
+	}
+
+	if !IsSafeLink(s.AboutLink) {
+		*s.AboutLink = ""
+	}
+
+	if s.AboutLink == nil {
+		s.AboutLink = NewString(SUPPORT_SETTINGS_DEFAULT_ABOUT_LINK)
+	}
+
+	if !IsSafeLink(s.HelpLink) {
+		*s.HelpLink = ""
+	}
+
+	if s.HelpLink == nil {
+		s.HelpLink = NewString(SUPPORT_SETTINGS_DEFAULT_HELP_LINK)
+	}
+
+	if !IsSafeLink(s.ReportAProblemLink) {
+		*s.ReportAProblemLink = ""
+	}
+
+	if s.ReportAProblemLink == nil {
+		s.ReportAProblemLink = NewString(SUPPORT_SETTINGS_DEFAULT_REPORT_A_PROBLEM_LINK)
+	}
+
+	if s.SupportEmail == nil {
+		s.SupportEmail = NewString(SUPPORT_SETTINGS_DEFAULT_SUPPORT_EMAIL)
+	}
+}
+
+type AnnouncementSettings struct {
+	EnableBanner         *bool
+	BannerText           *string
+	BannerColor          *string
+	BannerTextColor      *string
+	AllowBannerDismissal *bool
+}
+
+func (s *AnnouncementSettings) SetDefaults() {
+	if s.EnableBanner == nil {
+		s.EnableBanner = NewBool(false)
+	}
+
+	if s.BannerText == nil {
+		s.BannerText = NewString("")
+	}
+
+	if s.BannerColor == nil {
+		s.BannerColor = NewString(ANNOUNCEMENT_SETTINGS_DEFAULT_BANNER_COLOR)
+	}
+
+	if s.BannerTextColor == nil {
+		s.BannerTextColor = NewString(ANNOUNCEMENT_SETTINGS_DEFAULT_BANNER_TEXT_COLOR)
+	}
+
+	if s.AllowBannerDismissal == nil {
+		s.AllowBannerDismissal = NewBool(true)
+	}
+}
+
+type ThemeSettings struct {
+	EnableThemeSelection *bool
+	DefaultTheme         *string
+	AllowCustomThemes    *bool
+	AllowedThemes        []string
+}
+
+func (s *ThemeSettings) SetDefaults() {
+	if s.EnableThemeSelection == nil {
+		s.EnableThemeSelection = NewBool(true)
+	}
+
+	if s.DefaultTheme == nil {
+		s.DefaultTheme = NewString(TEAM_SETTINGS_DEFAULT_TEAM_TEXT)
+	}
+
+	if s.AllowCustomThemes == nil {
+		s.AllowCustomThemes = NewBool(true)
+	}
+
+	if s.AllowedThemes == nil {
+		s.AllowedThemes = []string{}
+	}
+}
+
+type TeamSettings struct {
+	SiteName                            string
+	MaxUsersPerTeam                     *int
+	EnableTeamCreation                  bool
+	EnableUserCreation                  bool
+	EnableOpenServer                    *bool
+	RestrictCreationToDomains           string
+	EnableCustomBrand                   *bool
+	CustomBrandText                     *string
+	CustomDescriptionText               *string
+	RestrictDirectMessage               *string
+	RestrictTeamInvite                  *string
+	RestrictPublicChannelManagement     *string
+	RestrictPrivateChannelManagement    *string
+	RestrictPublicChannelCreation       *string
+	RestrictPrivateChannelCreation      *string
+	RestrictPublicChannelDeletion       *string
+	RestrictPrivateChannelDeletion      *string
+	RestrictPrivateChannelManageMembers *string
+	EnableXToLeaveChannelsFromLHS       *bool
+	UserStatusAwayTimeout               *int64
+	MaxChannelsPerTeam                  *int64
+	MaxNotificationsPerChannel          *int64
+	EnableConfirmNotificationsToChannel *bool
+	TeammateNameDisplay                 *string
+	ExperimentalTownSquareIsReadOnly    *bool
+}
+
+func (s *TeamSettings) SetDefaults() {
+	if s.MaxUsersPerTeam == nil {
+		s.MaxUsersPerTeam = NewInt(TEAM_SETTINGS_DEFAULT_MAX_USERS_PER_TEAM)
+	}
+
+	if s.EnableCustomBrand == nil {
+		s.EnableCustomBrand = NewBool(false)
+	}
+
+	if s.CustomBrandText == nil {
+		s.CustomBrandText = NewString(TEAM_SETTINGS_DEFAULT_CUSTOM_BRAND_TEXT)
+	}
+
+	if s.CustomDescriptionText == nil {
+		s.CustomDescriptionText = NewString(TEAM_SETTINGS_DEFAULT_CUSTOM_DESCRIPTION_TEXT)
+	}
+
+	if s.EnableOpenServer == nil {
+		s.EnableOpenServer = NewBool(false)
+	}
+
+	if s.RestrictDirectMessage == nil {
+		s.RestrictDirectMessage = NewString(DIRECT_MESSAGE_ANY)
+	}
+
+	if s.RestrictTeamInvite == nil {
+		s.RestrictTeamInvite = NewString(PERMISSIONS_ALL)
+	}
+
+	if s.RestrictPublicChannelManagement == nil {
+		s.RestrictPublicChannelManagement = NewString(PERMISSIONS_ALL)
+	}
+
+	if s.RestrictPrivateChannelManagement == nil {
+		s.RestrictPrivateChannelManagement = NewString(PERMISSIONS_ALL)
+	}
+
+	if s.RestrictPublicChannelCreation == nil {
+		s.RestrictPublicChannelCreation = new(string)
+		// If this setting does not exist, assume migration from <3.6, so use management setting as default.
+		if *s.RestrictPublicChannelManagement == PERMISSIONS_CHANNEL_ADMIN {
+			*s.RestrictPublicChannelCreation = PERMISSIONS_TEAM_ADMIN
+		} else {
+			*s.RestrictPublicChannelCreation = *s.RestrictPublicChannelManagement
+		}
+	}
+
+	if s.RestrictPrivateChannelCreation == nil {
+		// If this setting does not exist, assume migration from <3.6, so use management setting as default.
+		if *s.RestrictPrivateChannelManagement == PERMISSIONS_CHANNEL_ADMIN {
+			s.RestrictPrivateChannelCreation = NewString(PERMISSIONS_TEAM_ADMIN)
+		} else {
+			s.RestrictPrivateChannelCreation = NewString(*s.RestrictPrivateChannelManagement)
+		}
+	}
+
+	if s.RestrictPublicChannelDeletion == nil {
+		// If this setting does not exist, assume migration from <3.6, so use management setting as default.
+		s.RestrictPublicChannelDeletion = NewString(*s.RestrictPublicChannelManagement)
+	}
+
+	if s.RestrictPrivateChannelDeletion == nil {
+		// If this setting does not exist, assume migration from <3.6, so use management setting as default.
+		s.RestrictPrivateChannelDeletion = NewString(*s.RestrictPrivateChannelManagement)
+	}
+
+	if s.RestrictPrivateChannelManageMembers == nil {
+		s.RestrictPrivateChannelManageMembers = NewString(PERMISSIONS_ALL)
+	}
+
+	if s.EnableXToLeaveChannelsFromLHS == nil {
+		s.EnableXToLeaveChannelsFromLHS = NewBool(false)
+	}
+
+	if s.UserStatusAwayTimeout == nil {
+		s.UserStatusAwayTimeout = NewInt64(TEAM_SETTINGS_DEFAULT_USER_STATUS_AWAY_TIMEOUT)
+	}
+
+	if s.MaxChannelsPerTeam == nil {
+		s.MaxChannelsPerTeam = NewInt64(2000)
+	}
+
+	if s.MaxNotificationsPerChannel == nil {
+		s.MaxNotificationsPerChannel = NewInt64(1000)
+	}
+
+	if s.EnableConfirmNotificationsToChannel == nil {
+		s.EnableConfirmNotificationsToChannel = NewBool(true)
+	}
+
+	if s.ExperimentalTownSquareIsReadOnly == nil {
+		s.ExperimentalTownSquareIsReadOnly = NewBool(false)
+	}
+}
+
+type ClientRequirements struct {
+	AndroidLatestVersion string
+	AndroidMinVersion    string
+	DesktopLatestVersion string
+	DesktopMinVersion    string
+	IosLatestVersion     string
+	IosMinVersion        string
+}
+
+type LdapSettings struct {
+	// Basic
+	Enable             *bool
+	EnableSync         *bool
+	LdapServer         *string
+	LdapPort           *int
+	ConnectionSecurity *string
+	BaseDN             *string
+	BindUsername       *string
+	BindPassword       *string
+
+	// Filtering
+	UserFilter *string
+
+	// User Mapping
+	FirstNameAttribute *string
+	LastNameAttribute  *string
+	EmailAttribute     *string
+	UsernameAttribute  *string
+	NicknameAttribute  *string
+	IdAttribute        *string
+	PositionAttribute  *string
+
+	// Syncronization
+	SyncIntervalMinutes *int
+
+	// Advanced
+	SkipCertificateVerification *bool
+	QueryTimeout                *int
+	MaxPageSize                 *int
+
+	// Customization
+	LoginFieldName *string
+}
+
+func (s *LdapSettings) SetDefaults() {
+	if s.Enable == nil {
+		s.Enable = NewBool(false)
+	}
+
+	// When unset should default to LDAP Enabled
+	if s.EnableSync == nil {
+		s.EnableSync = NewBool(*s.Enable)
+	}
+
+	if s.LdapServer == nil {
+		s.LdapServer = NewString("")
+	}
+
+	if s.LdapPort == nil {
+		s.LdapPort = NewInt(389)
+	}
+
+	if s.ConnectionSecurity == nil {
+		s.ConnectionSecurity = NewString("")
+	}
+
+	if s.BaseDN == nil {
+		s.BaseDN = NewString("")
+	}
+
+	if s.BindUsername == nil {
+		s.BindUsername = NewString("")
+	}
+
+	if s.BindPassword == nil {
+		s.BindPassword = NewString("")
+	}
+
+	if s.UserFilter == nil {
+		s.UserFilter = NewString("")
+	}
+
+	if s.FirstNameAttribute == nil {
+		s.FirstNameAttribute = NewString(LDAP_SETTINGS_DEFAULT_FIRST_NAME_ATTRIBUTE)
+	}
+
+	if s.LastNameAttribute == nil {
+		s.LastNameAttribute = NewString(LDAP_SETTINGS_DEFAULT_LAST_NAME_ATTRIBUTE)
+	}
+
+	if s.EmailAttribute == nil {
+		s.EmailAttribute = NewString(LDAP_SETTINGS_DEFAULT_EMAIL_ATTRIBUTE)
+	}
+
+	if s.UsernameAttribute == nil {
+		s.UsernameAttribute = NewString(LDAP_SETTINGS_DEFAULT_USERNAME_ATTRIBUTE)
+	}
+
+	if s.NicknameAttribute == nil {
+		s.NicknameAttribute = NewString(LDAP_SETTINGS_DEFAULT_NICKNAME_ATTRIBUTE)
+	}
+
+	if s.IdAttribute == nil {
+		s.IdAttribute = NewString(LDAP_SETTINGS_DEFAULT_ID_ATTRIBUTE)
+	}
+
+	if s.PositionAttribute == nil {
+		s.PositionAttribute = NewString(LDAP_SETTINGS_DEFAULT_POSITION_ATTRIBUTE)
+	}
+
+	if s.SyncIntervalMinutes == nil {
+		s.SyncIntervalMinutes = NewInt(60)
+	}
+
+	if s.SkipCertificateVerification == nil {
+		s.SkipCertificateVerification = NewBool(false)
+	}
+
+	if s.QueryTimeout == nil {
+		s.QueryTimeout = NewInt(60)
+	}
+
+	if s.MaxPageSize == nil {
+		s.MaxPageSize = NewInt(0)
+	}
+
+	if s.LoginFieldName == nil {
+		s.LoginFieldName = NewString(LDAP_SETTINGS_DEFAULT_LOGIN_FIELD_NAME)
+	}
+}
+
+type ComplianceSettings struct {
+	Enable      *bool
+	Directory   *string
+	EnableDaily *bool
+}
+
+func (s *ComplianceSettings) SetDefaults() {
+	if s.Enable == nil {
+		s.Enable = NewBool(false)
+	}
+
+	if s.Directory == nil {
+		s.Directory = NewString("./data/")
+	}
+
+	if s.EnableDaily == nil {
+		s.EnableDaily = NewBool(false)
+	}
+}
+
+type LocalizationSettings struct {
+	DefaultServerLocale *string
+	DefaultClientLocale *string
+	AvailableLocales    *string
+}
+
+func (s *LocalizationSettings) SetDefaults() {
+	if s.DefaultServerLocale == nil {
+		s.DefaultServerLocale = NewString(DEFAULT_LOCALE)
+	}
+
+	if s.DefaultClientLocale == nil {
+		s.DefaultClientLocale = NewString(DEFAULT_LOCALE)
+	}
+
+	if s.AvailableLocales == nil {
+		s.AvailableLocales = NewString("")
+	}
+}
+
+type SamlSettings struct {
+	// Basic
+	Enable             *bool
+	EnableSyncWithLdap *bool
+
+	Verify  *bool
+	Encrypt *bool
+
+	IdpUrl                      *string
+	IdpDescriptorUrl            *string
+	AssertionConsumerServiceURL *string
+
+	IdpCertificateFile    *string
+	PublicCertificateFile *string
+	PrivateKeyFile        *string
+
+	// User Mapping
+	FirstNameAttribute *string
+	LastNameAttribute  *string
+	EmailAttribute     *string
+	UsernameAttribute  *string
+	NicknameAttribute  *string
+	LocaleAttribute    *string
+	PositionAttribute  *string
+
+	LoginButtonText *string
+}
+
+func (s *SamlSettings) SetDefaults() {
+	if s.Enable == nil {
+		s.Enable = NewBool(false)
+	}
+
+	if s.EnableSyncWithLdap == nil {
+		s.EnableSyncWithLdap = NewBool(false)
+	}
+
+	if s.Verify == nil {
+		s.Verify = NewBool(true)
+	}
+
+	if s.Encrypt == nil {
+		s.Encrypt = NewBool(true)
+	}
+
+	if s.IdpUrl == nil {
+		s.IdpUrl = NewString("")
+	}
+
+	if s.IdpDescriptorUrl == nil {
+		s.IdpDescriptorUrl = NewString("")
+	}
+
+	if s.IdpCertificateFile == nil {
+		s.IdpCertificateFile = NewString("")
+	}
+
+	if s.PublicCertificateFile == nil {
+		s.PublicCertificateFile = NewString("")
+	}
+
+	if s.PrivateKeyFile == nil {
+		s.PrivateKeyFile = NewString("")
+	}
+
+	if s.AssertionConsumerServiceURL == nil {
+		s.AssertionConsumerServiceURL = NewString("")
+	}
+
+	if s.LoginButtonText == nil || *s.LoginButtonText == "" {
+		s.LoginButtonText = NewString(USER_AUTH_SERVICE_SAML_TEXT)
+	}
+
+	if s.FirstNameAttribute == nil {
+		s.FirstNameAttribute = NewString(SAML_SETTINGS_DEFAULT_FIRST_NAME_ATTRIBUTE)
+	}
+
+	if s.LastNameAttribute == nil {
+		s.LastNameAttribute = NewString(SAML_SETTINGS_DEFAULT_LAST_NAME_ATTRIBUTE)
+	}
+
+	if s.EmailAttribute == nil {
+		s.EmailAttribute = NewString(SAML_SETTINGS_DEFAULT_EMAIL_ATTRIBUTE)
+	}
+
+	if s.UsernameAttribute == nil {
+		s.UsernameAttribute = NewString(SAML_SETTINGS_DEFAULT_USERNAME_ATTRIBUTE)
+	}
+
+	if s.NicknameAttribute == nil {
+		s.NicknameAttribute = NewString(SAML_SETTINGS_DEFAULT_NICKNAME_ATTRIBUTE)
+	}
+
+	if s.PositionAttribute == nil {
+		s.PositionAttribute = NewString(SAML_SETTINGS_DEFAULT_POSITION_ATTRIBUTE)
+	}
+
+	if s.LocaleAttribute == nil {
+		s.LocaleAttribute = NewString(SAML_SETTINGS_DEFAULT_LOCALE_ATTRIBUTE)
+	}
+}
+
+type NativeAppSettings struct {
+	AppDownloadLink        *string
+	AndroidAppDownloadLink *string
+	IosAppDownloadLink     *string
+}
+
+func (s *NativeAppSettings) SetDefaults() {
+	if s.AppDownloadLink == nil {
+		s.AppDownloadLink = NewString(NATIVEAPP_SETTINGS_DEFAULT_APP_DOWNLOAD_LINK)
+	}
+
+	if s.AndroidAppDownloadLink == nil {
+		s.AndroidAppDownloadLink = NewString(NATIVEAPP_SETTINGS_DEFAULT_ANDROID_APP_DOWNLOAD_LINK)
+	}
+
+	if s.IosAppDownloadLink == nil {
+		s.IosAppDownloadLink = NewString(NATIVEAPP_SETTINGS_DEFAULT_IOS_APP_DOWNLOAD_LINK)
+	}
+}
+
+type WebrtcSettings struct {
+	Enable              *bool
+	GatewayWebsocketUrl *string
+	GatewayAdminUrl     *string
+	GatewayAdminSecret  *string
+	StunURI             *string
+	TurnURI             *string
+	TurnUsername        *string
+	TurnSharedKey       *string
+}
+
+func (s *WebrtcSettings) SetDefaults() {
+	if s.Enable == nil {
+		s.Enable = NewBool(false)
+	}
+
+	if s.GatewayWebsocketUrl == nil {
+		s.GatewayWebsocketUrl = NewString("")
+	}
+
+	if s.GatewayAdminUrl == nil {
+		s.GatewayAdminUrl = NewString("")
+	}
+
+	if s.GatewayAdminSecret == nil {
+		s.GatewayAdminSecret = NewString("")
+	}
+
+	if s.StunURI == nil {
+		s.StunURI = NewString(WEBRTC_SETTINGS_DEFAULT_STUN_URI)
+	}
+
+	if s.TurnURI == nil {
+		s.TurnURI = NewString(WEBRTC_SETTINGS_DEFAULT_TURN_URI)
+	}
+
+	if s.TurnUsername == nil {
+		s.TurnUsername = NewString("")
+	}
+
+	if s.TurnSharedKey == nil {
+		s.TurnSharedKey = NewString("")
+	}
+}
+
+type ElasticsearchSettings struct {
+	ConnectionUrl                 *string
+	Username                      *string
+	Password                      *string
+	EnableIndexing                *bool
+	EnableSearching               *bool
+	Sniff                         *bool
+	PostIndexReplicas             *int
+	PostIndexShards               *int
+	AggregatePostsAfterDays       *int
+	PostsAggregatorJobStartTime   *string
+	IndexPrefix                   *string
+	LiveIndexingBatchSize         *int
+	BulkIndexingTimeWindowSeconds *int
+	RequestTimeoutSeconds         *int
+}
+
+func (s *ElasticsearchSettings) SetDefaults() {
+	if s.ConnectionUrl == nil {
+		s.ConnectionUrl = NewString(ELASTICSEARCH_SETTINGS_DEFAULT_CONNECTION_URL)
+	}
+
+	if s.Username == nil {
+		s.Username = NewString(ELASTICSEARCH_SETTINGS_DEFAULT_USERNAME)
+	}
+
+	if s.Password == nil {
+		s.Password = NewString(ELASTICSEARCH_SETTINGS_DEFAULT_PASSWORD)
+	}
+
+	if s.EnableIndexing == nil {
+		s.EnableIndexing = NewBool(false)
+	}
+
+	if s.EnableSearching == nil {
+		s.EnableSearching = NewBool(false)
+	}
+
+	if s.Sniff == nil {
+		s.Sniff = NewBool(true)
+	}
+
+	if s.PostIndexReplicas == nil {
+		s.PostIndexReplicas = NewInt(ELASTICSEARCH_SETTINGS_DEFAULT_POST_INDEX_REPLICAS)
+	}
+
+	if s.PostIndexShards == nil {
+		s.PostIndexShards = NewInt(ELASTICSEARCH_SETTINGS_DEFAULT_POST_INDEX_SHARDS)
+	}
+
+	if s.AggregatePostsAfterDays == nil {
+		s.AggregatePostsAfterDays = NewInt(ELASTICSEARCH_SETTINGS_DEFAULT_AGGREGATE_POSTS_AFTER_DAYS)
+	}
+
+	if s.PostsAggregatorJobStartTime == nil {
+		s.PostsAggregatorJobStartTime = NewString(ELASTICSEARCH_SETTINGS_DEFAULT_POSTS_AGGREGATOR_JOB_START_TIME)
+	}
+
+	if s.IndexPrefix == nil {
+		s.IndexPrefix = NewString(ELASTICSEARCH_SETTINGS_DEFAULT_INDEX_PREFIX)
+	}
+
+	if s.LiveIndexingBatchSize == nil {
+		s.LiveIndexingBatchSize = NewInt(ELASTICSEARCH_SETTINGS_DEFAULT_LIVE_INDEXING_BATCH_SIZE)
+	}
+
+	if s.BulkIndexingTimeWindowSeconds == nil {
+		s.BulkIndexingTimeWindowSeconds = NewInt(ELASTICSEARCH_SETTINGS_DEFAULT_BULK_INDEXING_TIME_WINDOW_SECONDS)
+	}
+
+	if s.RequestTimeoutSeconds == nil {
+		s.RequestTimeoutSeconds = NewInt(ELASTICSEARCH_SETTINGS_DEFAULT_REQUEST_TIMEOUT_SECONDS)
+	}
+}
+
+type DataRetentionSettings struct {
+	EnableMessageDeletion *bool
+	EnableFileDeletion    *bool
+	MessageRetentionDays  *int
+	FileRetentionDays     *int
+	DeletionJobStartTime  *string
+}
+
+func (s *DataRetentionSettings) SetDefaults() {
+	if s.EnableMessageDeletion == nil {
+		s.EnableMessageDeletion = NewBool(false)
+	}
+
+	if s.EnableFileDeletion == nil {
+		s.EnableFileDeletion = NewBool(false)
+	}
+
+	if s.MessageRetentionDays == nil {
+		s.MessageRetentionDays = NewInt(DATA_RETENTION_SETTINGS_DEFAULT_MESSAGE_RETENTION_DAYS)
+	}
+
+	if s.FileRetentionDays == nil {
+		s.FileRetentionDays = NewInt(DATA_RETENTION_SETTINGS_DEFAULT_FILE_RETENTION_DAYS)
+	}
+
+	if s.DeletionJobStartTime == nil {
+		s.DeletionJobStartTime = NewString(DATA_RETENTION_SETTINGS_DEFAULT_DELETION_JOB_START_TIME)
+	}
+}
+
+type JobSettings struct {
+	RunJobs      *bool
+	RunScheduler *bool
+}
+
+func (s *JobSettings) SetDefaults() {
+	if s.RunJobs == nil {
+		s.RunJobs = NewBool(true)
+	}
+
+	if s.RunScheduler == nil {
+		s.RunScheduler = NewBool(true)
+	}
+}
+
+type PluginState struct {
+	Enable bool
+}
+
+type PluginSettings struct {
+	Enable        *bool
+	EnableUploads *bool
+	Directory     *string
+	Plugins       map[string]interface{}
+	PluginStates  map[string]*PluginState
+}
+
+func (s *PluginSettings) SetDefaults() {
+	if s.Enable == nil {
+		s.Enable = NewBool(true)
+	}
+
+	if s.EnableUploads == nil {
+		s.EnableUploads = NewBool(false)
+	}
+
+	if s.Directory == nil {
+		s.Directory = NewString(PLUGIN_SETTINGS_DEFAULT_DIRECTORY)
+	}
+
+	if *s.Directory == "" {
+		*s.Directory = PLUGIN_SETTINGS_DEFAULT_DIRECTORY
+	}
+
+	if s.Plugins == nil {
+		s.Plugins = make(map[string]interface{})
+	}
+
+	if s.PluginStates == nil {
+		s.PluginStates = make(map[string]*PluginState)
+	}
+}
+
 type MessageExportSettings struct {
 	EnableExport        *bool
 	DailyRunTime        *string
@@ -278,29 +1502,30 @@
 	BatchSize           *int
 }
 
-type JobSettings struct {
-	RunJobs      *bool
-	RunScheduler *bool
-}
-=======
-	if s.TLSCertFile == nil {
-		s.TLSCertFile = NewString(SERVICE_SETTINGS_DEFAULT_TLS_CERT_FILE)
-	}
->>>>>>> 5cf45d21
-
-	if s.UseLetsEncrypt == nil {
-		s.UseLetsEncrypt = NewBool(false)
-	}
-
-	if s.LetsEncryptCertificateCacheFile == nil {
-		s.LetsEncryptCertificateCacheFile = NewString("./config/letsencrypt.cache")
-	}
-
-	if s.ReadTimeout == nil {
-		s.ReadTimeout = NewInt(SERVICE_SETTINGS_DEFAULT_READ_TIMEOUT)
-	}
-
-<<<<<<< HEAD
+func (s *MessageExportSettings) SetDefaults() {
+	if s.EnableExport == nil {
+		s.EnableExport = NewBool(false)
+	}
+
+	if s.FileLocation == nil {
+		s.FileLocation = NewString("./data/export")
+	}
+
+	if s.DailyRunTime == nil {
+		s.DailyRunTime = NewString("01:00")
+	}
+
+	if s.ExportFromTimestamp == nil {
+		s.ExportFromTimestamp = NewInt64(0)
+	}
+
+	if s.BatchSize == nil {
+		s.BatchSize = NewInt(10000)
+	}
+}
+
+type ConfigFunc func() *Config
+
 type Config struct {
 	ServiceSettings       ServiceSettings
 	TeamSettings          TeamSettings
@@ -333,1250 +1558,6 @@
 	JobSettings           JobSettings
 	PluginSettings        PluginSettings
 }
-=======
-	if s.WriteTimeout == nil {
-		s.WriteTimeout = NewInt(SERVICE_SETTINGS_DEFAULT_WRITE_TIMEOUT)
-	}
->>>>>>> 5cf45d21
-
-	if s.MaximumLoginAttempts == nil {
-		s.MaximumLoginAttempts = NewInt(SERVICE_SETTINGS_DEFAULT_MAX_LOGIN_ATTEMPTS)
-	}
-
-	if s.Forward80To443 == nil {
-		s.Forward80To443 = NewBool(false)
-	}
-
-	if s.TimeBetweenUserTypingUpdatesMilliseconds == nil {
-		s.TimeBetweenUserTypingUpdatesMilliseconds = NewInt64(5000)
-	}
-
-	if s.EnablePostSearch == nil {
-		s.EnablePostSearch = NewBool(true)
-	}
-
-	if s.EnableUserTypingMessages == nil {
-		s.EnableUserTypingMessages = NewBool(true)
-	}
-
-	if s.EnableChannelViewedMessages == nil {
-		s.EnableChannelViewedMessages = NewBool(true)
-	}
-
-	if s.EnableUserStatuses == nil {
-		s.EnableUserStatuses = NewBool(true)
-	}
-
-	if s.ClusterLogTimeoutMilliseconds == nil {
-		s.ClusterLogTimeoutMilliseconds = NewInt(2000)
-	}
-
-	if s.CloseUnusedDirectMessages == nil {
-		s.CloseUnusedDirectMessages = NewBool(false)
-	}
-
-	if s.SessionLengthWebInDays == nil {
-		s.SessionLengthWebInDays = NewInt(30)
-	}
-
-	if s.SessionLengthMobileInDays == nil {
-		s.SessionLengthMobileInDays = NewInt(30)
-	}
-
-	if s.SessionLengthSSOInDays == nil {
-		s.SessionLengthSSOInDays = NewInt(30)
-	}
-
-	if s.SessionCacheInMinutes == nil {
-		s.SessionCacheInMinutes = NewInt(10)
-	}
-
-	if s.SessionIdleTimeoutInMinutes == nil {
-		s.SessionIdleTimeoutInMinutes = NewInt(0)
-	}
-
-	if s.EnableCommands == nil {
-		s.EnableCommands = NewBool(false)
-	}
-
-	if s.EnableOnlyAdminIntegrations == nil {
-		s.EnableOnlyAdminIntegrations = NewBool(true)
-	}
-
-	if s.WebsocketPort == nil {
-		s.WebsocketPort = NewInt(80)
-	}
-
-	if s.WebsocketSecurePort == nil {
-		s.WebsocketSecurePort = NewInt(443)
-	}
-
-	if s.AllowCorsFrom == nil {
-		s.AllowCorsFrom = NewString(SERVICE_SETTINGS_DEFAULT_ALLOW_CORS_FROM)
-	}
-
-	if s.WebserverMode == nil {
-		s.WebserverMode = NewString("gzip")
-	} else if *s.WebserverMode == "regular" {
-		*s.WebserverMode = "gzip"
-	}
-
-	if s.EnableCustomEmoji == nil {
-		s.EnableCustomEmoji = NewBool(false)
-	}
-
-	if s.EnableEmojiPicker == nil {
-		s.EnableEmojiPicker = NewBool(true)
-	}
-
-	if s.RestrictCustomEmojiCreation == nil {
-		s.RestrictCustomEmojiCreation = NewString(RESTRICT_EMOJI_CREATION_ALL)
-	}
-
-	if s.RestrictPostDelete == nil {
-		s.RestrictPostDelete = NewString(PERMISSIONS_DELETE_POST_ALL)
-	}
-
-	if s.AllowEditPost == nil {
-		s.AllowEditPost = NewString(ALLOW_EDIT_POST_ALWAYS)
-	}
-
-	if s.PostEditTimeLimit == nil {
-		s.PostEditTimeLimit = NewInt(300)
-	}
-}
-
-type ClusterSettings struct {
-	Enable                *bool
-	ClusterName           *string
-	OverrideHostname      *string
-	UseIpAddress          *bool
-	UseExperimentalGossip *bool
-	ReadOnlyConfig        *bool
-	GossipPort            *int
-	StreamingPort         *int
-}
-
-func (s *ClusterSettings) SetDefaults() {
-	if s.Enable == nil {
-		s.Enable = NewBool(false)
-	}
-
-	if s.ClusterName == nil {
-		s.ClusterName = NewString("")
-	}
-
-	if s.OverrideHostname == nil {
-		s.OverrideHostname = NewString("")
-	}
-
-	if s.UseIpAddress == nil {
-		s.UseIpAddress = NewBool(true)
-	}
-
-	if s.UseExperimentalGossip == nil {
-		s.UseExperimentalGossip = NewBool(false)
-	}
-
-	if s.ReadOnlyConfig == nil {
-		s.ReadOnlyConfig = NewBool(true)
-	}
-
-	if s.GossipPort == nil {
-		s.GossipPort = NewInt(8074)
-	}
-
-	if s.StreamingPort == nil {
-		s.StreamingPort = NewInt(8075)
-	}
-}
-
-type MetricsSettings struct {
-	Enable           *bool
-	BlockProfileRate *int
-	ListenAddress    *string
-}
-
-func (s *MetricsSettings) SetDefaults() {
-	if s.ListenAddress == nil {
-		s.ListenAddress = NewString(":8067")
-	}
-
-	if s.Enable == nil {
-		s.Enable = NewBool(false)
-	}
-
-	if s.BlockProfileRate == nil {
-		s.BlockProfileRate = NewInt(0)
-	}
-}
-
-type AnalyticsSettings struct {
-	MaxUsersForStatistics *int
-}
-
-func (s *AnalyticsSettings) SetDefaults() {
-	if s.MaxUsersForStatistics == nil {
-		s.MaxUsersForStatistics = NewInt(ANALYTICS_SETTINGS_DEFAULT_MAX_USERS_FOR_STATISTICS)
-	}
-}
-
-type SSOSettings struct {
-	Enable          bool
-	Secret          string
-	Id              string
-	Scope           string
-	AuthEndpoint    string
-	TokenEndpoint   string
-	UserApiEndpoint string
-}
-
-type SqlSettings struct {
-	DriverName               *string
-	DataSource               *string
-	DataSourceReplicas       []string
-	DataSourceSearchReplicas []string
-	MaxIdleConns             *int
-	MaxOpenConns             *int
-	Trace                    bool
-	AtRestEncryptKey         string
-	QueryTimeout             *int
-}
-
-func (s *SqlSettings) SetDefaults() {
-	if s.DriverName == nil {
-		s.DriverName = NewString(DATABASE_DRIVER_MYSQL)
-	}
-
-	if s.DataSource == nil {
-		s.DataSource = NewString(SQL_SETTINGS_DEFAULT_DATA_SOURCE)
-	}
-
-	if len(s.AtRestEncryptKey) == 0 {
-		s.AtRestEncryptKey = NewRandomString(32)
-	}
-
-	if s.MaxIdleConns == nil {
-		s.MaxIdleConns = NewInt(20)
-	}
-
-	if s.MaxOpenConns == nil {
-		s.MaxOpenConns = NewInt(300)
-	}
-
-	if s.QueryTimeout == nil {
-		s.QueryTimeout = NewInt(30)
-	}
-}
-
-type LogSettings struct {
-	EnableConsole          bool
-	ConsoleLevel           string
-	EnableFile             bool
-	FileLevel              string
-	FileFormat             string
-	FileLocation           string
-	EnableWebhookDebugging bool
-	EnableDiagnostics      *bool
-}
-
-func (s *LogSettings) SetDefaults() {
-	if s.EnableDiagnostics == nil {
-		s.EnableDiagnostics = NewBool(true)
-	}
-}
-
-type PasswordSettings struct {
-	MinimumLength *int
-	Lowercase     *bool
-	Number        *bool
-	Uppercase     *bool
-	Symbol        *bool
-}
-
-func (s *PasswordSettings) SetDefaults() {
-	if s.MinimumLength == nil {
-		s.MinimumLength = NewInt(PASSWORD_MINIMUM_LENGTH)
-	}
-
-	if s.Lowercase == nil {
-		s.Lowercase = NewBool(false)
-	}
-
-	if s.Number == nil {
-		s.Number = NewBool(false)
-	}
-
-	if s.Uppercase == nil {
-		s.Uppercase = NewBool(false)
-	}
-
-	if s.Symbol == nil {
-		s.Symbol = NewBool(false)
-	}
-}
-
-type FileSettings struct {
-	EnableFileAttachments   *bool
-	EnableMobileUpload      *bool
-	EnableMobileDownload    *bool
-	MaxFileSize             *int64
-	DriverName              *string
-	Directory               string
-	EnablePublicLink        bool
-	PublicLinkSalt          *string
-	InitialFont             string
-	AmazonS3AccessKeyId     string
-	AmazonS3SecretAccessKey string
-	AmazonS3Bucket          string
-	AmazonS3Region          string
-	AmazonS3Endpoint        string
-	AmazonS3SSL             *bool
-	AmazonS3SignV2          *bool
-	AmazonS3SSE             *bool
-	AmazonS3Trace           *bool
-}
-
-func (s *FileSettings) SetDefaults() {
-	if s.DriverName == nil {
-		s.DriverName = NewString(IMAGE_DRIVER_LOCAL)
-	}
-
-	if s.AmazonS3Endpoint == "" {
-		// Defaults to "s3.amazonaws.com"
-		s.AmazonS3Endpoint = "s3.amazonaws.com"
-	}
-
-	if s.AmazonS3SSL == nil {
-		s.AmazonS3SSL = NewBool(true) // Secure by default.
-	}
-
-	if s.AmazonS3SignV2 == nil {
-		s.AmazonS3SignV2 = new(bool)
-		// Signature v2 is not enabled by default.
-	}
-
-	if s.AmazonS3SSE == nil {
-		s.AmazonS3SSE = NewBool(false) // Not Encrypted by default.
-	}
-
-	if s.AmazonS3Trace == nil {
-		s.AmazonS3Trace = NewBool(false)
-	}
-
-	if s.EnableFileAttachments == nil {
-		s.EnableFileAttachments = NewBool(true)
-	}
-
-	if s.EnableMobileUpload == nil {
-		s.EnableMobileUpload = NewBool(true)
-	}
-
-	if s.EnableMobileDownload == nil {
-		s.EnableMobileDownload = NewBool(true)
-	}
-
-	if s.MaxFileSize == nil {
-		s.MaxFileSize = NewInt64(52428800) // 50 MB
-	}
-
-	if s.PublicLinkSalt == nil || len(*s.PublicLinkSalt) == 0 {
-		s.PublicLinkSalt = NewString(NewRandomString(32))
-	}
-
-	if s.InitialFont == "" {
-		// Defaults to "luximbi.ttf"
-		s.InitialFont = "luximbi.ttf"
-	}
-
-	if s.Directory == "" {
-		s.Directory = "./data/"
-	}
-}
-
-type EmailSettings struct {
-	EnableSignUpWithEmail             bool
-	EnableSignInWithEmail             *bool
-	EnableSignInWithUsername          *bool
-	SendEmailNotifications            bool
-	RequireEmailVerification          bool
-	FeedbackName                      string
-	FeedbackEmail                     string
-	FeedbackOrganization              *string
-	EnableSMTPAuth                    *bool
-	SMTPUsername                      string
-	SMTPPassword                      string
-	SMTPServer                        string
-	SMTPPort                          string
-	ConnectionSecurity                string
-	InviteSalt                        string
-	SendPushNotifications             *bool
-	PushNotificationServer            *string
-	PushNotificationContents          *string
-	EnableEmailBatching               *bool
-	EmailBatchingBufferSize           *int
-	EmailBatchingInterval             *int
-	SkipServerCertificateVerification *bool
-	EmailNotificationContentsType     *string
-}
-
-func (s *EmailSettings) SetDefaults() {
-	if len(s.InviteSalt) == 0 {
-		s.InviteSalt = NewRandomString(32)
-	}
-
-	if s.EnableSignInWithEmail == nil {
-		s.EnableSignInWithEmail = NewBool(s.EnableSignUpWithEmail)
-	}
-
-	if s.EnableSignInWithUsername == nil {
-		s.EnableSignInWithUsername = NewBool(false)
-	}
-
-	if s.SendPushNotifications == nil {
-		s.SendPushNotifications = NewBool(false)
-	}
-
-	if s.PushNotificationServer == nil {
-		s.PushNotificationServer = NewString("")
-	}
-
-	if s.PushNotificationContents == nil {
-		s.PushNotificationContents = NewString(GENERIC_NOTIFICATION)
-	}
-
-	if s.FeedbackOrganization == nil {
-		s.FeedbackOrganization = NewString(EMAIL_SETTINGS_DEFAULT_FEEDBACK_ORGANIZATION)
-	}
-
-	if s.EnableEmailBatching == nil {
-		s.EnableEmailBatching = NewBool(false)
-	}
-
-	if s.EmailBatchingBufferSize == nil {
-		s.EmailBatchingBufferSize = NewInt(EMAIL_BATCHING_BUFFER_SIZE)
-	}
-
-	if s.EmailBatchingInterval == nil {
-		s.EmailBatchingInterval = NewInt(EMAIL_BATCHING_INTERVAL)
-	}
-
-	if s.EnableSMTPAuth == nil {
-		s.EnableSMTPAuth = new(bool)
-		if s.ConnectionSecurity == CONN_SECURITY_NONE {
-			*s.EnableSMTPAuth = false
-		} else {
-			*s.EnableSMTPAuth = true
-		}
-	}
-
-	if s.ConnectionSecurity == CONN_SECURITY_PLAIN {
-		s.ConnectionSecurity = CONN_SECURITY_NONE
-	}
-
-	if s.SkipServerCertificateVerification == nil {
-		s.SkipServerCertificateVerification = NewBool(false)
-	}
-
-	if s.EmailNotificationContentsType == nil {
-		s.EmailNotificationContentsType = NewString(EMAIL_NOTIFICATION_CONTENTS_FULL)
-	}
-}
-
-type RateLimitSettings struct {
-	Enable           *bool
-	PerSec           *int
-	MaxBurst         *int
-	MemoryStoreSize  *int
-	VaryByRemoteAddr bool
-	VaryByHeader     string
-}
-
-func (s *RateLimitSettings) SetDefaults() {
-	if s.Enable == nil {
-		s.Enable = NewBool(false)
-	}
-
-	if s.PerSec == nil {
-		s.PerSec = NewInt(10)
-	}
-
-	if s.MaxBurst == nil {
-		s.MaxBurst = NewInt(100)
-	}
-
-	if s.MemoryStoreSize == nil {
-		s.MemoryStoreSize = NewInt(10000)
-	}
-}
-
-type PrivacySettings struct {
-	ShowEmailAddress bool
-	ShowFullName     bool
-}
-
-type SupportSettings struct {
-	TermsOfServiceLink *string
-	PrivacyPolicyLink  *string
-	AboutLink          *string
-	HelpLink           *string
-	ReportAProblemLink *string
-	SupportEmail       *string
-}
-
-func (s *SupportSettings) SetDefaults() {
-	if !IsSafeLink(s.TermsOfServiceLink) {
-		*s.TermsOfServiceLink = SUPPORT_SETTINGS_DEFAULT_TERMS_OF_SERVICE_LINK
-	}
-
-	if s.TermsOfServiceLink == nil {
-		s.TermsOfServiceLink = NewString(SUPPORT_SETTINGS_DEFAULT_TERMS_OF_SERVICE_LINK)
-	}
-
-	if !IsSafeLink(s.PrivacyPolicyLink) {
-		*s.PrivacyPolicyLink = ""
-	}
-
-	if s.PrivacyPolicyLink == nil {
-		s.PrivacyPolicyLink = NewString(SUPPORT_SETTINGS_DEFAULT_PRIVACY_POLICY_LINK)
-	}
-
-	if !IsSafeLink(s.AboutLink) {
-		*s.AboutLink = ""
-	}
-
-	if s.AboutLink == nil {
-		s.AboutLink = NewString(SUPPORT_SETTINGS_DEFAULT_ABOUT_LINK)
-	}
-
-	if !IsSafeLink(s.HelpLink) {
-		*s.HelpLink = ""
-	}
-
-	if s.HelpLink == nil {
-		s.HelpLink = NewString(SUPPORT_SETTINGS_DEFAULT_HELP_LINK)
-	}
-
-	if !IsSafeLink(s.ReportAProblemLink) {
-		*s.ReportAProblemLink = ""
-	}
-
-	if s.ReportAProblemLink == nil {
-		s.ReportAProblemLink = NewString(SUPPORT_SETTINGS_DEFAULT_REPORT_A_PROBLEM_LINK)
-	}
-
-	if s.SupportEmail == nil {
-		s.SupportEmail = NewString(SUPPORT_SETTINGS_DEFAULT_SUPPORT_EMAIL)
-	}
-}
-
-type AnnouncementSettings struct {
-	EnableBanner         *bool
-	BannerText           *string
-	BannerColor          *string
-	BannerTextColor      *string
-	AllowBannerDismissal *bool
-}
-
-func (s *AnnouncementSettings) SetDefaults() {
-	if s.EnableBanner == nil {
-		s.EnableBanner = NewBool(false)
-	}
-
-	if s.BannerText == nil {
-		s.BannerText = NewString("")
-	}
-
-	if s.BannerColor == nil {
-		s.BannerColor = NewString(ANNOUNCEMENT_SETTINGS_DEFAULT_BANNER_COLOR)
-	}
-
-	if s.BannerTextColor == nil {
-		s.BannerTextColor = NewString(ANNOUNCEMENT_SETTINGS_DEFAULT_BANNER_TEXT_COLOR)
-	}
-
-	if s.AllowBannerDismissal == nil {
-		s.AllowBannerDismissal = NewBool(true)
-	}
-}
-
-type ThemeSettings struct {
-	EnableThemeSelection *bool
-	DefaultTheme         *string
-	AllowCustomThemes    *bool
-	AllowedThemes        []string
-}
-
-func (s *ThemeSettings) SetDefaults() {
-	if s.EnableThemeSelection == nil {
-		s.EnableThemeSelection = NewBool(true)
-	}
-
-	if s.DefaultTheme == nil {
-		s.DefaultTheme = NewString(TEAM_SETTINGS_DEFAULT_TEAM_TEXT)
-	}
-
-	if s.AllowCustomThemes == nil {
-		s.AllowCustomThemes = NewBool(true)
-	}
-
-	if s.AllowedThemes == nil {
-		s.AllowedThemes = []string{}
-	}
-}
-
-type TeamSettings struct {
-	SiteName                            string
-	MaxUsersPerTeam                     *int
-	EnableTeamCreation                  bool
-	EnableUserCreation                  bool
-	EnableOpenServer                    *bool
-	RestrictCreationToDomains           string
-	EnableCustomBrand                   *bool
-	CustomBrandText                     *string
-	CustomDescriptionText               *string
-	RestrictDirectMessage               *string
-	RestrictTeamInvite                  *string
-	RestrictPublicChannelManagement     *string
-	RestrictPrivateChannelManagement    *string
-	RestrictPublicChannelCreation       *string
-	RestrictPrivateChannelCreation      *string
-	RestrictPublicChannelDeletion       *string
-	RestrictPrivateChannelDeletion      *string
-	RestrictPrivateChannelManageMembers *string
-	EnableXToLeaveChannelsFromLHS       *bool
-	UserStatusAwayTimeout               *int64
-	MaxChannelsPerTeam                  *int64
-	MaxNotificationsPerChannel          *int64
-	EnableConfirmNotificationsToChannel *bool
-	TeammateNameDisplay                 *string
-	ExperimentalTownSquareIsReadOnly    *bool
-}
-
-func (s *TeamSettings) SetDefaults() {
-	if s.MaxUsersPerTeam == nil {
-		s.MaxUsersPerTeam = NewInt(TEAM_SETTINGS_DEFAULT_MAX_USERS_PER_TEAM)
-	}
-
-	if s.EnableCustomBrand == nil {
-		s.EnableCustomBrand = NewBool(false)
-	}
-
-	if s.CustomBrandText == nil {
-		s.CustomBrandText = NewString(TEAM_SETTINGS_DEFAULT_CUSTOM_BRAND_TEXT)
-	}
-
-	if s.CustomDescriptionText == nil {
-		s.CustomDescriptionText = NewString(TEAM_SETTINGS_DEFAULT_CUSTOM_DESCRIPTION_TEXT)
-	}
-
-	if s.EnableOpenServer == nil {
-		s.EnableOpenServer = NewBool(false)
-	}
-
-	if s.RestrictDirectMessage == nil {
-		s.RestrictDirectMessage = NewString(DIRECT_MESSAGE_ANY)
-	}
-
-	if s.RestrictTeamInvite == nil {
-		s.RestrictTeamInvite = NewString(PERMISSIONS_ALL)
-	}
-
-	if s.RestrictPublicChannelManagement == nil {
-		s.RestrictPublicChannelManagement = NewString(PERMISSIONS_ALL)
-	}
-
-	if s.RestrictPrivateChannelManagement == nil {
-		s.RestrictPrivateChannelManagement = NewString(PERMISSIONS_ALL)
-	}
-
-	if s.RestrictPublicChannelCreation == nil {
-		s.RestrictPublicChannelCreation = new(string)
-		// If this setting does not exist, assume migration from <3.6, so use management setting as default.
-		if *s.RestrictPublicChannelManagement == PERMISSIONS_CHANNEL_ADMIN {
-			*s.RestrictPublicChannelCreation = PERMISSIONS_TEAM_ADMIN
-		} else {
-			*s.RestrictPublicChannelCreation = *s.RestrictPublicChannelManagement
-		}
-	}
-
-	if s.RestrictPrivateChannelCreation == nil {
-		// If this setting does not exist, assume migration from <3.6, so use management setting as default.
-		if *s.RestrictPrivateChannelManagement == PERMISSIONS_CHANNEL_ADMIN {
-			s.RestrictPrivateChannelCreation = NewString(PERMISSIONS_TEAM_ADMIN)
-		} else {
-			s.RestrictPrivateChannelCreation = NewString(*s.RestrictPrivateChannelManagement)
-		}
-	}
-
-	if s.RestrictPublicChannelDeletion == nil {
-		// If this setting does not exist, assume migration from <3.6, so use management setting as default.
-		s.RestrictPublicChannelDeletion = NewString(*s.RestrictPublicChannelManagement)
-	}
-
-	if s.RestrictPrivateChannelDeletion == nil {
-		// If this setting does not exist, assume migration from <3.6, so use management setting as default.
-		s.RestrictPrivateChannelDeletion = NewString(*s.RestrictPrivateChannelManagement)
-	}
-
-	if s.RestrictPrivateChannelManageMembers == nil {
-		s.RestrictPrivateChannelManageMembers = NewString(PERMISSIONS_ALL)
-	}
-
-	if s.EnableXToLeaveChannelsFromLHS == nil {
-		s.EnableXToLeaveChannelsFromLHS = NewBool(false)
-	}
-
-	if s.UserStatusAwayTimeout == nil {
-		s.UserStatusAwayTimeout = NewInt64(TEAM_SETTINGS_DEFAULT_USER_STATUS_AWAY_TIMEOUT)
-	}
-
-	if s.MaxChannelsPerTeam == nil {
-		s.MaxChannelsPerTeam = NewInt64(2000)
-	}
-
-	if s.MaxNotificationsPerChannel == nil {
-		s.MaxNotificationsPerChannel = NewInt64(1000)
-	}
-
-	if s.EnableConfirmNotificationsToChannel == nil {
-		s.EnableConfirmNotificationsToChannel = NewBool(true)
-	}
-
-	if s.ExperimentalTownSquareIsReadOnly == nil {
-		s.ExperimentalTownSquareIsReadOnly = NewBool(false)
-	}
-}
-
-type ClientRequirements struct {
-	AndroidLatestVersion string
-	AndroidMinVersion    string
-	DesktopLatestVersion string
-	DesktopMinVersion    string
-	IosLatestVersion     string
-	IosMinVersion        string
-}
-
-type LdapSettings struct {
-	// Basic
-	Enable             *bool
-	EnableSync         *bool
-	LdapServer         *string
-	LdapPort           *int
-	ConnectionSecurity *string
-	BaseDN             *string
-	BindUsername       *string
-	BindPassword       *string
-
-	// Filtering
-	UserFilter *string
-
-	// User Mapping
-	FirstNameAttribute *string
-	LastNameAttribute  *string
-	EmailAttribute     *string
-	UsernameAttribute  *string
-	NicknameAttribute  *string
-	IdAttribute        *string
-	PositionAttribute  *string
-
-	// Syncronization
-	SyncIntervalMinutes *int
-
-	// Advanced
-	SkipCertificateVerification *bool
-	QueryTimeout                *int
-	MaxPageSize                 *int
-
-	// Customization
-	LoginFieldName *string
-}
-
-func (s *LdapSettings) SetDefaults() {
-	if s.Enable == nil {
-		s.Enable = NewBool(false)
-	}
-
-	// When unset should default to LDAP Enabled
-	if s.EnableSync == nil {
-		s.EnableSync = NewBool(*s.Enable)
-	}
-
-	if s.LdapServer == nil {
-		s.LdapServer = NewString("")
-	}
-
-	if s.LdapPort == nil {
-		s.LdapPort = NewInt(389)
-	}
-
-	if s.ConnectionSecurity == nil {
-		s.ConnectionSecurity = NewString("")
-	}
-
-	if s.BaseDN == nil {
-		s.BaseDN = NewString("")
-	}
-
-	if s.BindUsername == nil {
-		s.BindUsername = NewString("")
-	}
-
-	if s.BindPassword == nil {
-		s.BindPassword = NewString("")
-	}
-
-	if s.UserFilter == nil {
-		s.UserFilter = NewString("")
-	}
-
-	if s.FirstNameAttribute == nil {
-		s.FirstNameAttribute = NewString(LDAP_SETTINGS_DEFAULT_FIRST_NAME_ATTRIBUTE)
-	}
-
-	if s.LastNameAttribute == nil {
-		s.LastNameAttribute = NewString(LDAP_SETTINGS_DEFAULT_LAST_NAME_ATTRIBUTE)
-	}
-
-	if s.EmailAttribute == nil {
-		s.EmailAttribute = NewString(LDAP_SETTINGS_DEFAULT_EMAIL_ATTRIBUTE)
-	}
-
-	if s.UsernameAttribute == nil {
-		s.UsernameAttribute = NewString(LDAP_SETTINGS_DEFAULT_USERNAME_ATTRIBUTE)
-	}
-
-	if s.NicknameAttribute == nil {
-		s.NicknameAttribute = NewString(LDAP_SETTINGS_DEFAULT_NICKNAME_ATTRIBUTE)
-	}
-
-	if s.IdAttribute == nil {
-		s.IdAttribute = NewString(LDAP_SETTINGS_DEFAULT_ID_ATTRIBUTE)
-	}
-
-	if s.PositionAttribute == nil {
-		s.PositionAttribute = NewString(LDAP_SETTINGS_DEFAULT_POSITION_ATTRIBUTE)
-	}
-
-	if s.SyncIntervalMinutes == nil {
-		s.SyncIntervalMinutes = NewInt(60)
-	}
-
-	if s.SkipCertificateVerification == nil {
-		s.SkipCertificateVerification = NewBool(false)
-	}
-
-	if s.QueryTimeout == nil {
-		s.QueryTimeout = NewInt(60)
-	}
-
-	if s.MaxPageSize == nil {
-		s.MaxPageSize = NewInt(0)
-	}
-
-	if s.LoginFieldName == nil {
-		s.LoginFieldName = NewString(LDAP_SETTINGS_DEFAULT_LOGIN_FIELD_NAME)
-	}
-}
-
-type ComplianceSettings struct {
-	Enable      *bool
-	Directory   *string
-	EnableDaily *bool
-}
-
-func (s *ComplianceSettings) SetDefaults() {
-	if s.Enable == nil {
-		s.Enable = NewBool(false)
-	}
-
-	if s.Directory == nil {
-		s.Directory = NewString("./data/")
-	}
-
-	if s.EnableDaily == nil {
-		s.EnableDaily = NewBool(false)
-	}
-}
-
-type LocalizationSettings struct {
-	DefaultServerLocale *string
-	DefaultClientLocale *string
-	AvailableLocales    *string
-}
-
-func (s *LocalizationSettings) SetDefaults() {
-	if s.DefaultServerLocale == nil {
-		s.DefaultServerLocale = NewString(DEFAULT_LOCALE)
-	}
-
-	if s.DefaultClientLocale == nil {
-		s.DefaultClientLocale = NewString(DEFAULT_LOCALE)
-	}
-
-	if s.AvailableLocales == nil {
-		s.AvailableLocales = NewString("")
-	}
-}
-
-type SamlSettings struct {
-	// Basic
-	Enable             *bool
-	EnableSyncWithLdap *bool
-
-	Verify  *bool
-	Encrypt *bool
-
-	IdpUrl                      *string
-	IdpDescriptorUrl            *string
-	AssertionConsumerServiceURL *string
-
-	IdpCertificateFile    *string
-	PublicCertificateFile *string
-	PrivateKeyFile        *string
-
-	// User Mapping
-	FirstNameAttribute *string
-	LastNameAttribute  *string
-	EmailAttribute     *string
-	UsernameAttribute  *string
-	NicknameAttribute  *string
-	LocaleAttribute    *string
-	PositionAttribute  *string
-
-	LoginButtonText *string
-}
-
-func (s *SamlSettings) SetDefaults() {
-	if s.Enable == nil {
-		s.Enable = NewBool(false)
-	}
-
-	if s.EnableSyncWithLdap == nil {
-		s.EnableSyncWithLdap = NewBool(false)
-	}
-
-	if s.Verify == nil {
-		s.Verify = NewBool(true)
-	}
-
-	if s.Encrypt == nil {
-		s.Encrypt = NewBool(true)
-	}
-
-	if s.IdpUrl == nil {
-		s.IdpUrl = NewString("")
-	}
-
-	if s.IdpDescriptorUrl == nil {
-		s.IdpDescriptorUrl = NewString("")
-	}
-
-	if s.IdpCertificateFile == nil {
-		s.IdpCertificateFile = NewString("")
-	}
-
-	if s.PublicCertificateFile == nil {
-		s.PublicCertificateFile = NewString("")
-	}
-
-	if s.PrivateKeyFile == nil {
-		s.PrivateKeyFile = NewString("")
-	}
-
-	if s.AssertionConsumerServiceURL == nil {
-		s.AssertionConsumerServiceURL = NewString("")
-	}
-
-	if s.LoginButtonText == nil || *s.LoginButtonText == "" {
-		s.LoginButtonText = NewString(USER_AUTH_SERVICE_SAML_TEXT)
-	}
-
-	if s.FirstNameAttribute == nil {
-		s.FirstNameAttribute = NewString(SAML_SETTINGS_DEFAULT_FIRST_NAME_ATTRIBUTE)
-	}
-
-	if s.LastNameAttribute == nil {
-		s.LastNameAttribute = NewString(SAML_SETTINGS_DEFAULT_LAST_NAME_ATTRIBUTE)
-	}
-
-	if s.EmailAttribute == nil {
-		s.EmailAttribute = NewString(SAML_SETTINGS_DEFAULT_EMAIL_ATTRIBUTE)
-	}
-
-	if s.UsernameAttribute == nil {
-		s.UsernameAttribute = NewString(SAML_SETTINGS_DEFAULT_USERNAME_ATTRIBUTE)
-	}
-
-	if s.NicknameAttribute == nil {
-		s.NicknameAttribute = NewString(SAML_SETTINGS_DEFAULT_NICKNAME_ATTRIBUTE)
-	}
-
-	if s.PositionAttribute == nil {
-		s.PositionAttribute = NewString(SAML_SETTINGS_DEFAULT_POSITION_ATTRIBUTE)
-	}
-
-	if s.LocaleAttribute == nil {
-		s.LocaleAttribute = NewString(SAML_SETTINGS_DEFAULT_LOCALE_ATTRIBUTE)
-	}
-}
-
-type NativeAppSettings struct {
-	AppDownloadLink        *string
-	AndroidAppDownloadLink *string
-	IosAppDownloadLink     *string
-}
-
-func (s *NativeAppSettings) SetDefaults() {
-	if s.AppDownloadLink == nil {
-		s.AppDownloadLink = NewString(NATIVEAPP_SETTINGS_DEFAULT_APP_DOWNLOAD_LINK)
-	}
-
-	if s.AndroidAppDownloadLink == nil {
-		s.AndroidAppDownloadLink = NewString(NATIVEAPP_SETTINGS_DEFAULT_ANDROID_APP_DOWNLOAD_LINK)
-	}
-
-	if s.IosAppDownloadLink == nil {
-		s.IosAppDownloadLink = NewString(NATIVEAPP_SETTINGS_DEFAULT_IOS_APP_DOWNLOAD_LINK)
-	}
-}
-
-type WebrtcSettings struct {
-	Enable              *bool
-	GatewayWebsocketUrl *string
-	GatewayAdminUrl     *string
-	GatewayAdminSecret  *string
-	StunURI             *string
-	TurnURI             *string
-	TurnUsername        *string
-	TurnSharedKey       *string
-}
-
-func (s *WebrtcSettings) SetDefaults() {
-	if s.Enable == nil {
-		s.Enable = NewBool(false)
-	}
-
-	if s.GatewayWebsocketUrl == nil {
-		s.GatewayWebsocketUrl = NewString("")
-	}
-
-	if s.GatewayAdminUrl == nil {
-		s.GatewayAdminUrl = NewString("")
-	}
-
-	if s.GatewayAdminSecret == nil {
-		s.GatewayAdminSecret = NewString("")
-	}
-
-	if s.StunURI == nil {
-		s.StunURI = NewString(WEBRTC_SETTINGS_DEFAULT_STUN_URI)
-	}
-
-	if s.TurnURI == nil {
-		s.TurnURI = NewString(WEBRTC_SETTINGS_DEFAULT_TURN_URI)
-	}
-
-	if s.TurnUsername == nil {
-		s.TurnUsername = NewString("")
-	}
-
-	if s.TurnSharedKey == nil {
-		s.TurnSharedKey = NewString("")
-	}
-}
-
-type ElasticsearchSettings struct {
-	ConnectionUrl                 *string
-	Username                      *string
-	Password                      *string
-	EnableIndexing                *bool
-	EnableSearching               *bool
-	Sniff                         *bool
-	PostIndexReplicas             *int
-	PostIndexShards               *int
-	AggregatePostsAfterDays       *int
-	PostsAggregatorJobStartTime   *string
-	IndexPrefix                   *string
-	LiveIndexingBatchSize         *int
-	BulkIndexingTimeWindowSeconds *int
-	RequestTimeoutSeconds         *int
-}
-
-func (s *ElasticsearchSettings) SetDefaults() {
-	if s.ConnectionUrl == nil {
-		s.ConnectionUrl = NewString(ELASTICSEARCH_SETTINGS_DEFAULT_CONNECTION_URL)
-	}
-
-	if s.Username == nil {
-		s.Username = NewString(ELASTICSEARCH_SETTINGS_DEFAULT_USERNAME)
-	}
-
-	if s.Password == nil {
-		s.Password = NewString(ELASTICSEARCH_SETTINGS_DEFAULT_PASSWORD)
-	}
-
-	if s.EnableIndexing == nil {
-		s.EnableIndexing = NewBool(false)
-	}
-
-	if s.EnableSearching == nil {
-		s.EnableSearching = NewBool(false)
-	}
-
-	if s.Sniff == nil {
-		s.Sniff = NewBool(true)
-	}
-
-	if s.PostIndexReplicas == nil {
-		s.PostIndexReplicas = NewInt(ELASTICSEARCH_SETTINGS_DEFAULT_POST_INDEX_REPLICAS)
-	}
-
-	if s.PostIndexShards == nil {
-		s.PostIndexShards = NewInt(ELASTICSEARCH_SETTINGS_DEFAULT_POST_INDEX_SHARDS)
-	}
-
-	if s.AggregatePostsAfterDays == nil {
-		s.AggregatePostsAfterDays = NewInt(ELASTICSEARCH_SETTINGS_DEFAULT_AGGREGATE_POSTS_AFTER_DAYS)
-	}
-
-	if s.PostsAggregatorJobStartTime == nil {
-		s.PostsAggregatorJobStartTime = NewString(ELASTICSEARCH_SETTINGS_DEFAULT_POSTS_AGGREGATOR_JOB_START_TIME)
-	}
-
-	if s.IndexPrefix == nil {
-		s.IndexPrefix = NewString(ELASTICSEARCH_SETTINGS_DEFAULT_INDEX_PREFIX)
-	}
-
-	if s.LiveIndexingBatchSize == nil {
-		s.LiveIndexingBatchSize = NewInt(ELASTICSEARCH_SETTINGS_DEFAULT_LIVE_INDEXING_BATCH_SIZE)
-	}
-
-	if s.BulkIndexingTimeWindowSeconds == nil {
-		s.BulkIndexingTimeWindowSeconds = NewInt(ELASTICSEARCH_SETTINGS_DEFAULT_BULK_INDEXING_TIME_WINDOW_SECONDS)
-	}
-
-	if s.RequestTimeoutSeconds == nil {
-		s.RequestTimeoutSeconds = NewInt(ELASTICSEARCH_SETTINGS_DEFAULT_REQUEST_TIMEOUT_SECONDS)
-	}
-}
-
-type DataRetentionSettings struct {
-	EnableMessageDeletion *bool
-	EnableFileDeletion    *bool
-	MessageRetentionDays  *int
-	FileRetentionDays     *int
-	DeletionJobStartTime  *string
-}
-
-func (s *DataRetentionSettings) SetDefaults() {
-	if s.EnableMessageDeletion == nil {
-		s.EnableMessageDeletion = NewBool(false)
-	}
-
-	if s.EnableFileDeletion == nil {
-		s.EnableFileDeletion = NewBool(false)
-	}
-
-	if s.MessageRetentionDays == nil {
-		s.MessageRetentionDays = NewInt(DATA_RETENTION_SETTINGS_DEFAULT_MESSAGE_RETENTION_DAYS)
-	}
-
-	if s.FileRetentionDays == nil {
-		s.FileRetentionDays = NewInt(DATA_RETENTION_SETTINGS_DEFAULT_FILE_RETENTION_DAYS)
-	}
-
-	if s.DeletionJobStartTime == nil {
-		s.DeletionJobStartTime = NewString(DATA_RETENTION_SETTINGS_DEFAULT_DELETION_JOB_START_TIME)
-	}
-}
-
-type JobSettings struct {
-	RunJobs      *bool
-	RunScheduler *bool
-}
-
-func (s *JobSettings) SetDefaults() {
-	if s.RunJobs == nil {
-		s.RunJobs = NewBool(true)
-	}
-
-	if s.RunScheduler == nil {
-		s.RunScheduler = NewBool(true)
-	}
-}
-
-type PluginState struct {
-	Enable bool
-}
-
-type PluginSettings struct {
-	Enable        *bool
-	EnableUploads *bool
-	Directory     *string
-	Plugins       map[string]interface{}
-	PluginStates  map[string]*PluginState
-}
-
-func (s *PluginSettings) SetDefaults() {
-	if s.Enable == nil {
-		s.Enable = NewBool(true)
-	}
-
-	if s.EnableUploads == nil {
-		s.EnableUploads = NewBool(false)
-	}
-
-	if s.Directory == nil {
-		s.Directory = NewString(PLUGIN_SETTINGS_DEFAULT_DIRECTORY)
-	}
-
-	if *s.Directory == "" {
-		*s.Directory = PLUGIN_SETTINGS_DEFAULT_DIRECTORY
-	}
-
-	if s.Plugins == nil {
-		s.Plugins = make(map[string]interface{})
-	}
-
-	if s.PluginStates == nil {
-		s.PluginStates = make(map[string]*PluginState)
-	}
-}
-
-type ConfigFunc func() *Config
-
-type Config struct {
-	ServiceSettings       ServiceSettings
-	TeamSettings          TeamSettings
-	ClientRequirements    ClientRequirements
-	SqlSettings           SqlSettings
-	LogSettings           LogSettings
-	PasswordSettings      PasswordSettings
-	FileSettings          FileSettings
-	EmailSettings         EmailSettings
-	RateLimitSettings     RateLimitSettings
-	PrivacySettings       PrivacySettings
-	SupportSettings       SupportSettings
-	AnnouncementSettings  AnnouncementSettings
-	ThemeSettings         ThemeSettings
-	GitLabSettings        SSOSettings
-	GoogleSettings        SSOSettings
-	Office365Settings     SSOSettings
-	LdapSettings          LdapSettings
-	ComplianceSettings    ComplianceSettings
-	LocalizationSettings  LocalizationSettings
-	SamlSettings          SamlSettings
-	NativeAppSettings     NativeAppSettings
-	ClusterSettings       ClusterSettings
-	MetricsSettings       MetricsSettings
-	AnalyticsSettings     AnalyticsSettings
-	WebrtcSettings        WebrtcSettings
-	ElasticsearchSettings ElasticsearchSettings
-	DataRetentionSettings DataRetentionSettings
-	JobSettings           JobSettings
-	PluginSettings        PluginSettings
-}
 
 func (o *Config) Clone() *Config {
 	var ret Config
@@ -1626,34 +1607,9 @@
 	if o.TeamSettings.TeammateNameDisplay == nil {
 		o.TeamSettings.TeammateNameDisplay = NewString(SHOW_USERNAME)
 
-<<<<<<< HEAD
-	if o.MessageExportSettings.EnableExport == nil {
-		o.MessageExportSettings.EnableExport = NewBool(false)
-	}
-
-	if o.MessageExportSettings.FileLocation == nil {
-		o.MessageExportSettings.FileLocation = NewString("./data/export")
-	}
-
-	if o.MessageExportSettings.DailyRunTime == nil {
-		o.MessageExportSettings.DailyRunTime = NewString("01:00")
-	}
-
-	if o.MessageExportSettings.ExportFromTimestamp == nil {
-		o.MessageExportSettings.ExportFromTimestamp = NewInt64(0)
-	}
-
-	if o.MessageExportSettings.BatchSize == nil {
-		o.MessageExportSettings.BatchSize = NewInt(10000)
-	}
-
-	if o.PluginSettings.PluginStates == nil {
-		o.PluginSettings.PluginStates = make(map[string]*PluginState)
-=======
 		if *o.SamlSettings.Enable || *o.LdapSettings.Enable {
 			*o.TeamSettings.TeammateNameDisplay = SHOW_FULLNAME
 		}
->>>>>>> 5cf45d21
 	}
 
 	o.SqlSettings.SetDefaults()
@@ -1678,6 +1634,7 @@
 	o.LogSettings.SetDefaults()
 	o.JobSettings.SetDefaults()
 	o.WebrtcSettings.SetDefaults()
+	o.MessageExportSettings.SetDefaults()
 }
 
 func (o *Config) IsValid() *AppError {
