--- conflicted
+++ resolved
@@ -229,15 +229,9 @@
 	EnableIncomingWebhooks                            *bool
 	EnableOutgoingWebhooks                            *bool
 	EnableCommands                                    *bool
-<<<<<<< HEAD
-	EnableOnlyAdminIntegrations                       *bool
+	DEPRECATED_DO_NOT_USE_EnableOnlyAdminIntegrations *bool `json:"EnableOnlyAdminIntegrations"` // This field is deprecated and must not be used.
 	EnablePostUsernameOverride                        *bool
 	EnablePostIconOverride                            *bool
-=======
-	DEPRECATED_DO_NOT_USE_EnableOnlyAdminIntegrations *bool `json:"EnableOnlyAdminIntegrations"` // This field is deprecated and must not be used.
-	EnablePostUsernameOverride                        bool
-	EnablePostIconOverride                            bool
->>>>>>> 179e98c2
 	EnableLinkPreviews                                *bool
 	EnableTesting                                     *bool
 	EnableDeveloper                                   *bool
@@ -1338,45 +1332,13 @@
 }
 
 type TeamSettings struct {
-<<<<<<< HEAD
-	SiteName                            *string
-	MaxUsersPerTeam                     *int
-	EnableTeamCreation                  *bool
-	EnableUserCreation                  *bool
-	EnableOpenServer                    *bool
-	EnableUserDeactivation              *bool
-	RestrictCreationToDomains           *string
-	EnableCustomBrand                   *bool
-	CustomBrandText                     *string
-	CustomDescriptionText               *string
-	RestrictDirectMessage               *string
-	RestrictTeamInvite                  *string
-	RestrictPublicChannelManagement     *string
-	RestrictPrivateChannelManagement    *string
-	RestrictPublicChannelCreation       *string
-	RestrictPrivateChannelCreation      *string
-	RestrictPublicChannelDeletion       *string
-	RestrictPrivateChannelDeletion      *string
-	RestrictPrivateChannelManageMembers *string
-	EnableXToLeaveChannelsFromLHS       *bool
-	UserStatusAwayTimeout               *int64
-	MaxChannelsPerTeam                  *int64
-	MaxNotificationsPerChannel          *int64
-	EnableConfirmNotificationsToChannel *bool
-	TeammateNameDisplay                 *string
-	ExperimentalEnableAutomaticReplies  *bool
-	ExperimentalHideTownSquareinLHS     *bool
-	ExperimentalTownSquareIsReadOnly    *bool
-	ExperimentalPrimaryTeam             *string
-	ExperimentalDefaultChannels         []string
-=======
-	SiteName                                                  string
+	SiteName                                                  *string
 	MaxUsersPerTeam                                           *int
 	DEPRECATED_DO_NOT_USE_EnableTeamCreation                  *bool `json:"EnableTeamCreation"` // This field is deprecated and must not be used.
 	EnableUserCreation                                        *bool
 	EnableOpenServer                                          *bool
 	EnableUserDeactivation                                    *bool
-	RestrictCreationToDomains                                 string
+	RestrictCreationToDomains                                 *string
 	EnableCustomBrand                                         *bool
 	CustomBrandText                                           *string
 	CustomDescriptionText                                     *string
@@ -1401,7 +1363,6 @@
 	ExperimentalTownSquareIsReadOnly                          *bool
 	ExperimentalPrimaryTeam                                   *string
 	ExperimentalDefaultChannels                               []string
->>>>>>> 179e98c2
 }
 
 func (s *TeamSettings) SetDefaults() {
@@ -1414,8 +1375,8 @@
 		s.MaxUsersPerTeam = NewInt(TEAM_SETTINGS_DEFAULT_MAX_USERS_PER_TEAM)
 	}
 
-	if s.EnableTeamCreation == nil {
-		s.EnableTeamCreation = NewBool(true)
+	if s.DEPRECATED_DO_NOT_USE_EnableTeamCreation == nil {
+		s.DEPRECATED_DO_NOT_USE_EnableTeamCreation = NewBool(true)
 	}
 
 	if s.EnableUserCreation == nil {
