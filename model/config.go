// Copyright (c) 2015-present Mattermost, Inc. All Rights Reserved.
// See LICENSE.txt for license information.

package model

import (
	"crypto/tls"
	"encoding/json"
	"io"
	"math"
	"net"
	"net/http"
	"net/url"
	"os"
	"reflect"
	"regexp"
	"strconv"
	"strings"
	"time"

	"github.com/mattermost/ldap"
	"github.com/mattermost/mattermost-server/v5/shared/filestore"
	"github.com/mattermost/mattermost-server/v5/shared/mlog"
)

const (
	CONN_SECURITY_NONE     = ""
	CONN_SECURITY_PLAIN    = "PLAIN"
	CONN_SECURITY_TLS      = "TLS"
	CONN_SECURITY_STARTTLS = "STARTTLS"

	IMAGE_DRIVER_LOCAL = "local"
	IMAGE_DRIVER_S3    = "amazons3"

	DATABASE_DRIVER_MYSQL    = "mysql"
	DATABASE_DRIVER_POSTGRES = "postgres"

	SEARCHENGINE_ELASTICSEARCH = "elasticsearch"

	MINIO_ACCESS_KEY = "minioaccesskey"
	MINIO_SECRET_KEY = "miniosecretkey"
	MINIO_BUCKET     = "mattermost-test"

	PASSWORD_MAXIMUM_LENGTH = 64
	PASSWORD_MINIMUM_LENGTH = 5

	SERVICE_GITLAB    = "gitlab"
	SERVICE_GOOGLE    = "google"
	SERVICE_OFFICE365 = "office365"
	SERVICE_OPENID    = "openid"

	GENERIC_NO_CHANNEL_NOTIFICATION = "generic_no_channel"
	GENERIC_NOTIFICATION            = "generic"
	GENERIC_NOTIFICATION_SERVER     = "https://push-test.mattermost.com"
	MM_SUPPORT_ADVISOR_ADDRESS      = "support-advisor@mattermost.com"
	FULL_NOTIFICATION               = "full"
	ID_LOADED_NOTIFICATION          = "id_loaded"

	DIRECT_MESSAGE_ANY  = "any"
	DIRECT_MESSAGE_TEAM = "team"

	SHOW_USERNAME          = "username"
	SHOW_NICKNAME_FULLNAME = "nickname_full_name"
	SHOW_FULLNAME          = "full_name"

	PERMISSIONS_ALL           = "all"
	PERMISSIONS_CHANNEL_ADMIN = "channel_admin"
	PERMISSIONS_TEAM_ADMIN    = "team_admin"
	PERMISSIONS_SYSTEM_ADMIN  = "system_admin"

	FAKE_SETTING = "********************************"

	RESTRICT_EMOJI_CREATION_ALL          = "all"
	RESTRICT_EMOJI_CREATION_ADMIN        = "admin"
	RESTRICT_EMOJI_CREATION_SYSTEM_ADMIN = "system_admin"

	PERMISSIONS_DELETE_POST_ALL          = "all"
	PERMISSIONS_DELETE_POST_TEAM_ADMIN   = "team_admin"
	PERMISSIONS_DELETE_POST_SYSTEM_ADMIN = "system_admin"

	ALLOW_EDIT_POST_ALWAYS     = "always"
	ALLOW_EDIT_POST_NEVER      = "never"
	ALLOW_EDIT_POST_TIME_LIMIT = "time_limit"

	GROUP_UNREAD_CHANNELS_DISABLED    = "disabled"
	GROUP_UNREAD_CHANNELS_DEFAULT_ON  = "default_on"
	GROUP_UNREAD_CHANNELS_DEFAULT_OFF = "default_off"

	COLLAPSED_THREADS_DISABLED    = "disabled"
	COLLAPSED_THREADS_DEFAULT_ON  = "default_on"
	COLLAPSED_THREADS_DEFAULT_OFF = "default_off"

	EMAIL_BATCHING_BUFFER_SIZE = 256
	EMAIL_BATCHING_INTERVAL    = 30

	EMAIL_NOTIFICATION_CONTENTS_FULL    = "full"
	EMAIL_NOTIFICATION_CONTENTS_GENERIC = "generic"

	SITENAME_MAX_LENGTH = 30

	SERVICE_SETTINGS_DEFAULT_SITE_URL           = "http://localhost:8065"
	SERVICE_SETTINGS_DEFAULT_TLS_CERT_FILE      = ""
	SERVICE_SETTINGS_DEFAULT_TLS_KEY_FILE       = ""
	SERVICE_SETTINGS_DEFAULT_READ_TIMEOUT       = 300
	SERVICE_SETTINGS_DEFAULT_WRITE_TIMEOUT      = 300
	SERVICE_SETTINGS_DEFAULT_IDLE_TIMEOUT       = 60
	SERVICE_SETTINGS_DEFAULT_MAX_LOGIN_ATTEMPTS = 10
	SERVICE_SETTINGS_DEFAULT_ALLOW_CORS_FROM    = ""
	SERVICE_SETTINGS_DEFAULT_LISTEN_AND_ADDRESS = ":8065"
	SERVICE_SETTINGS_DEFAULT_GFYCAT_API_KEY     = "2_KtH_W5"
	SERVICE_SETTINGS_DEFAULT_GFYCAT_API_SECRET  = "3wLVZPiswc3DnaiaFoLkDvB4X0IV6CpMkj4tf2inJRsBY6-FnkT08zGmppWFgeof"

	TEAM_SETTINGS_DEFAULT_SITE_NAME                = "Mattermost"
	TEAM_SETTINGS_DEFAULT_MAX_USERS_PER_TEAM       = 50
	TEAM_SETTINGS_DEFAULT_CUSTOM_BRAND_TEXT        = ""
	TEAM_SETTINGS_DEFAULT_CUSTOM_DESCRIPTION_TEXT  = ""
	TEAM_SETTINGS_DEFAULT_USER_STATUS_AWAY_TIMEOUT = 300

	SQL_SETTINGS_DEFAULT_DATA_SOURCE = "postgres://mmuser:mostest@localhost/mattermost_test?sslmode=disable&connect_timeout=10"

	FILE_SETTINGS_DEFAULT_DIRECTORY = "./data/"

	IMPORT_SETTINGS_DEFAULT_DIRECTORY      = "./import"
	IMPORT_SETTINGS_DEFAULT_RETENTION_DAYS = 30

	EXPORT_SETTINGS_DEFAULT_DIRECTORY      = "./export"
	EXPORT_SETTINGS_DEFAULT_RETENTION_DAYS = 30

	EMAIL_SETTINGS_DEFAULT_FEEDBACK_ORGANIZATION = ""

	SUPPORT_SETTINGS_DEFAULT_TERMS_OF_SERVICE_LINK = "https://about.mattermost.com/default-terms/"
	SUPPORT_SETTINGS_DEFAULT_PRIVACY_POLICY_LINK   = "https://about.mattermost.com/default-privacy-policy/"
	SUPPORT_SETTINGS_DEFAULT_ABOUT_LINK            = "https://about.mattermost.com/default-about/"
	SUPPORT_SETTINGS_DEFAULT_HELP_LINK             = "https://about.mattermost.com/default-help/"
	SUPPORT_SETTINGS_DEFAULT_REPORT_A_PROBLEM_LINK = "https://about.mattermost.com/default-report-a-problem/"
	SUPPORT_SETTINGS_DEFAULT_SUPPORT_EMAIL         = "feedback@mattermost.com"
	SUPPORT_SETTINGS_DEFAULT_RE_ACCEPTANCE_PERIOD  = 365

	LDAP_SETTINGS_DEFAULT_FIRST_NAME_ATTRIBUTE         = ""
	LDAP_SETTINGS_DEFAULT_LAST_NAME_ATTRIBUTE          = ""
	LDAP_SETTINGS_DEFAULT_EMAIL_ATTRIBUTE              = ""
	LDAP_SETTINGS_DEFAULT_USERNAME_ATTRIBUTE           = ""
	LDAP_SETTINGS_DEFAULT_NICKNAME_ATTRIBUTE           = ""
	LDAP_SETTINGS_DEFAULT_ID_ATTRIBUTE                 = ""
	LDAP_SETTINGS_DEFAULT_POSITION_ATTRIBUTE           = ""
	LDAP_SETTINGS_DEFAULT_LOGIN_FIELD_NAME             = ""
	LDAP_SETTINGS_DEFAULT_GROUP_DISPLAY_NAME_ATTRIBUTE = ""
	LDAP_SETTINGS_DEFAULT_GROUP_ID_ATTRIBUTE           = ""
	LDAP_SETTINGS_DEFAULT_PICTURE_ATTRIBUTE            = ""

	SAML_SETTINGS_DEFAULT_ID_ATTRIBUTE         = ""
	SAML_SETTINGS_DEFAULT_GUEST_ATTRIBUTE      = ""
	SAML_SETTINGS_DEFAULT_ADMIN_ATTRIBUTE      = ""
	SAML_SETTINGS_DEFAULT_FIRST_NAME_ATTRIBUTE = ""
	SAML_SETTINGS_DEFAULT_LAST_NAME_ATTRIBUTE  = ""
	SAML_SETTINGS_DEFAULT_EMAIL_ATTRIBUTE      = ""
	SAML_SETTINGS_DEFAULT_USERNAME_ATTRIBUTE   = ""
	SAML_SETTINGS_DEFAULT_NICKNAME_ATTRIBUTE   = ""
	SAML_SETTINGS_DEFAULT_LOCALE_ATTRIBUTE     = ""
	SAML_SETTINGS_DEFAULT_POSITION_ATTRIBUTE   = ""

	SAML_SETTINGS_SIGNATURE_ALGORITHM_SHA1    = "RSAwithSHA1"
	SAML_SETTINGS_SIGNATURE_ALGORITHM_SHA256  = "RSAwithSHA256"
	SAML_SETTINGS_SIGNATURE_ALGORITHM_SHA512  = "RSAwithSHA512"
	SAML_SETTINGS_DEFAULT_SIGNATURE_ALGORITHM = SAML_SETTINGS_SIGNATURE_ALGORITHM_SHA1

	SAML_SETTINGS_CANONICAL_ALGORITHM_C14N    = "Canonical1.0"
	SAML_SETTINGS_CANONICAL_ALGORITHM_C14N11  = "Canonical1.1"
	SAML_SETTINGS_DEFAULT_CANONICAL_ALGORITHM = SAML_SETTINGS_CANONICAL_ALGORITHM_C14N

	NATIVEAPP_SETTINGS_DEFAULT_APP_DOWNLOAD_LINK         = "https://mattermost.com/download/#mattermostApps"
	NATIVEAPP_SETTINGS_DEFAULT_ANDROID_APP_DOWNLOAD_LINK = "https://about.mattermost.com/mattermost-android-app/"
	NATIVEAPP_SETTINGS_DEFAULT_IOS_APP_DOWNLOAD_LINK     = "https://about.mattermost.com/mattermost-ios-app/"

	EXPERIMENTAL_SETTINGS_DEFAULT_LINK_METADATA_TIMEOUT_MILLISECONDS = 5000

	ANALYTICS_SETTINGS_DEFAULT_MAX_USERS_FOR_STATISTICS = 2500

	ANNOUNCEMENT_SETTINGS_DEFAULT_BANNER_COLOR                    = "#f2a93b"
	ANNOUNCEMENT_SETTINGS_DEFAULT_BANNER_TEXT_COLOR               = "#333333"
	ANNOUNCEMENT_SETTINGS_DEFAULT_NOTICES_JSON_URL                = "https://notices.mattermost.com/"
	ANNOUNCEMENT_SETTINGS_DEFAULT_NOTICES_FETCH_FREQUENCY_SECONDS = 3600

	TEAM_SETTINGS_DEFAULT_TEAM_TEXT = "default"

	ELASTICSEARCH_SETTINGS_DEFAULT_CONNECTION_URL                    = "http://localhost:9200"
	ELASTICSEARCH_SETTINGS_DEFAULT_USERNAME                          = "elastic"
	ELASTICSEARCH_SETTINGS_DEFAULT_PASSWORD                          = "changeme"
	ELASTICSEARCH_SETTINGS_DEFAULT_POST_INDEX_REPLICAS               = 1
	ELASTICSEARCH_SETTINGS_DEFAULT_POST_INDEX_SHARDS                 = 1
	ELASTICSEARCH_SETTINGS_DEFAULT_CHANNEL_INDEX_REPLICAS            = 1
	ELASTICSEARCH_SETTINGS_DEFAULT_CHANNEL_INDEX_SHARDS              = 1
	ELASTICSEARCH_SETTINGS_DEFAULT_USER_INDEX_REPLICAS               = 1
	ELASTICSEARCH_SETTINGS_DEFAULT_USER_INDEX_SHARDS                 = 1
	ELASTICSEARCH_SETTINGS_DEFAULT_AGGREGATE_POSTS_AFTER_DAYS        = 365
	ELASTICSEARCH_SETTINGS_DEFAULT_POSTS_AGGREGATOR_JOB_START_TIME   = "03:00"
	ELASTICSEARCH_SETTINGS_DEFAULT_INDEX_PREFIX                      = ""
	ELASTICSEARCH_SETTINGS_DEFAULT_LIVE_INDEXING_BATCH_SIZE          = 1
	ELASTICSEARCH_SETTINGS_DEFAULT_BULK_INDEXING_TIME_WINDOW_SECONDS = 3600
	ELASTICSEARCH_SETTINGS_DEFAULT_REQUEST_TIMEOUT_SECONDS           = 30

	BLEVE_SETTINGS_DEFAULT_INDEX_DIR                         = ""
	BLEVE_SETTINGS_DEFAULT_BULK_INDEXING_TIME_WINDOW_SECONDS = 3600

	DATA_RETENTION_SETTINGS_DEFAULT_MESSAGE_RETENTION_DAYS  = 365
	DATA_RETENTION_SETTINGS_DEFAULT_FILE_RETENTION_DAYS     = 365
	DATA_RETENTION_SETTINGS_DEFAULT_DELETION_JOB_START_TIME = "02:00"

	PLUGIN_SETTINGS_DEFAULT_DIRECTORY          = "./plugins"
	PLUGIN_SETTINGS_DEFAULT_CLIENT_DIRECTORY   = "./client/plugins"
	PLUGIN_SETTINGS_DEFAULT_ENABLE_MARKETPLACE = true
	PLUGIN_SETTINGS_DEFAULT_MARKETPLACE_URL    = "https://api.integrations.mattermost.com"
	PLUGIN_SETTINGS_OLD_MARKETPLACE_URL        = "https://marketplace.integrations.mattermost.com"

	COMPLIANCE_EXPORT_TYPE_CSV             = "csv"
	COMPLIANCE_EXPORT_TYPE_ACTIANCE        = "actiance"
	COMPLIANCE_EXPORT_TYPE_GLOBALRELAY     = "globalrelay"
	COMPLIANCE_EXPORT_TYPE_GLOBALRELAY_ZIP = "globalrelay-zip"
	GLOBALRELAY_CUSTOMER_TYPE_A9           = "A9"
	GLOBALRELAY_CUSTOMER_TYPE_A10          = "A10"

	CLIENT_SIDE_CERT_CHECK_PRIMARY_AUTH   = "primary"
	CLIENT_SIDE_CERT_CHECK_SECONDARY_AUTH = "secondary"

	IMAGE_PROXY_TYPE_LOCAL      = "local"
	IMAGE_PROXY_TYPE_ATMOS_CAMO = "atmos/camo"

	GOOGLE_SETTINGS_DEFAULT_SCOPE             = "profile email"
	GOOGLE_SETTINGS_DEFAULT_AUTH_ENDPOINT     = "https://accounts.google.com/o/oauth2/v2/auth"
	GOOGLE_SETTINGS_DEFAULT_TOKEN_ENDPOINT    = "https://www.googleapis.com/oauth2/v4/token"
	GOOGLE_SETTINGS_DEFAULT_USER_API_ENDPOINT = "https://people.googleapis.com/v1/people/me?personFields=names,emailAddresses,nicknames,metadata"

	OFFICE365_SETTINGS_DEFAULT_SCOPE             = "User.Read"
	OFFICE365_SETTINGS_DEFAULT_AUTH_ENDPOINT     = "https://login.microsoftonline.com/common/oauth2/v2.0/authorize"
	OFFICE365_SETTINGS_DEFAULT_TOKEN_ENDPOINT    = "https://login.microsoftonline.com/common/oauth2/v2.0/token"
	OFFICE365_SETTINGS_DEFAULT_USER_API_ENDPOINT = "https://graph.microsoft.com/v1.0/me"

	CLOUD_SETTINGS_DEFAULT_CWS_URL = "https://customers.mattermost.com"
	OPENID_SETTINGS_DEFAULT_SCOPE  = "profile openid email"

	LOCAL_MODE_SOCKET_PATH = "/var/tmp/mattermost_local.socket"
)

func GetDefaultAppCustomURLSchemes() []string {
	return []string{"mmauth://", "mmauthbeta://"}
}

var ServerTLSSupportedCiphers = map[string]uint16{
	"TLS_RSA_WITH_RC4_128_SHA":                tls.TLS_RSA_WITH_RC4_128_SHA,
	"TLS_RSA_WITH_3DES_EDE_CBC_SHA":           tls.TLS_RSA_WITH_3DES_EDE_CBC_SHA,
	"TLS_RSA_WITH_AES_128_CBC_SHA":            tls.TLS_RSA_WITH_AES_128_CBC_SHA,
	"TLS_RSA_WITH_AES_256_CBC_SHA":            tls.TLS_RSA_WITH_AES_256_CBC_SHA,
	"TLS_RSA_WITH_AES_128_CBC_SHA256":         tls.TLS_RSA_WITH_AES_128_CBC_SHA256,
	"TLS_RSA_WITH_AES_128_GCM_SHA256":         tls.TLS_RSA_WITH_AES_128_GCM_SHA256,
	"TLS_RSA_WITH_AES_256_GCM_SHA384":         tls.TLS_RSA_WITH_AES_256_GCM_SHA384,
	"TLS_ECDHE_ECDSA_WITH_RC4_128_SHA":        tls.TLS_ECDHE_ECDSA_WITH_RC4_128_SHA,
	"TLS_ECDHE_ECDSA_WITH_AES_128_CBC_SHA":    tls.TLS_ECDHE_ECDSA_WITH_AES_128_CBC_SHA,
	"TLS_ECDHE_ECDSA_WITH_AES_256_CBC_SHA":    tls.TLS_ECDHE_ECDSA_WITH_AES_256_CBC_SHA,
	"TLS_ECDHE_RSA_WITH_RC4_128_SHA":          tls.TLS_ECDHE_RSA_WITH_RC4_128_SHA,
	"TLS_ECDHE_RSA_WITH_3DES_EDE_CBC_SHA":     tls.TLS_ECDHE_RSA_WITH_3DES_EDE_CBC_SHA,
	"TLS_ECDHE_RSA_WITH_AES_128_CBC_SHA":      tls.TLS_ECDHE_RSA_WITH_AES_128_CBC_SHA,
	"TLS_ECDHE_RSA_WITH_AES_256_CBC_SHA":      tls.TLS_ECDHE_RSA_WITH_AES_256_CBC_SHA,
	"TLS_ECDHE_ECDSA_WITH_AES_128_CBC_SHA256": tls.TLS_ECDHE_ECDSA_WITH_AES_128_CBC_SHA256,
	"TLS_ECDHE_RSA_WITH_AES_128_CBC_SHA256":   tls.TLS_ECDHE_RSA_WITH_AES_128_CBC_SHA256,
	"TLS_ECDHE_RSA_WITH_AES_128_GCM_SHA256":   tls.TLS_ECDHE_RSA_WITH_AES_128_GCM_SHA256,
	"TLS_ECDHE_ECDSA_WITH_AES_128_GCM_SHA256": tls.TLS_ECDHE_ECDSA_WITH_AES_128_GCM_SHA256,
	"TLS_ECDHE_RSA_WITH_AES_256_GCM_SHA384":   tls.TLS_ECDHE_RSA_WITH_AES_256_GCM_SHA384,
	"TLS_ECDHE_ECDSA_WITH_AES_256_GCM_SHA384": tls.TLS_ECDHE_ECDSA_WITH_AES_256_GCM_SHA384,
	"TLS_ECDHE_RSA_WITH_CHACHA20_POLY1305":    tls.TLS_ECDHE_RSA_WITH_CHACHA20_POLY1305,
	"TLS_ECDHE_ECDSA_WITH_CHACHA20_POLY1305":  tls.TLS_ECDHE_ECDSA_WITH_CHACHA20_POLY1305,
}

type ServiceSettings struct {
<<<<<<< HEAD
	SiteURL                                           *string  `access:"environment,authentication_signup,write_restrictable"`
=======
	SiteURL                                           *string  `access:"environment_web_server,authentication,write_restrictable"`
>>>>>>> b7d17a09
	WebsocketURL                                      *string  `access:"write_restrictable,cloud_restrictable"`
	LicenseFileLocation                               *string  `access:"write_restrictable,cloud_restrictable"`                        // telemetry: none
	ListenAddress                                     *string  `access:"environment_web_server,write_restrictable,cloud_restrictable"` // telemetry: none
	ConnectionSecurity                                *string  `access:"environment_web_server,write_restrictable,cloud_restrictable"`
	TLSCertFile                                       *string  `access:"environment_web_server,write_restrictable,cloud_restrictable"`
	TLSKeyFile                                        *string  `access:"environment_web_server,write_restrictable,cloud_restrictable"`
	TLSMinVer                                         *string  `access:"write_restrictable,cloud_restrictable"` // telemetry: none
	TLSStrictTransport                                *bool    `access:"write_restrictable,cloud_restrictable"`
	TLSStrictTransportMaxAge                          *int64   `access:"write_restrictable,cloud_restrictable"` // telemetry: none
	TLSOverwriteCiphers                               []string `access:"write_restrictable,cloud_restrictable"` // telemetry: none
	UseLetsEncrypt                                    *bool    `access:"environment_web_server,write_restrictable,cloud_restrictable"`
	LetsEncryptCertificateCacheFile                   *string  `access:"environment_web_server,write_restrictable,cloud_restrictable"` // telemetry: none
	Forward80To443                                    *bool    `access:"environment_web_server,write_restrictable,cloud_restrictable"`
	TrustedProxyIPHeader                              []string `access:"write_restrictable,cloud_restrictable"` // telemetry: none
	ReadTimeout                                       *int     `access:"environment_web_server,write_restrictable,cloud_restrictable"`
	WriteTimeout                                      *int     `access:"environment_web_server,write_restrictable,cloud_restrictable"`
	IdleTimeout                                       *int     `access:"write_restrictable,cloud_restrictable"`
	MaximumLoginAttempts                              *int     `access:"authentication_password,write_restrictable,cloud_restrictable"`
	GoroutineHealthThreshold                          *int     `access:"write_restrictable,cloud_restrictable"` // telemetry: none
	EnableOAuthServiceProvider                        *bool    `access:"integrations_integration_management"`
	EnableIncomingWebhooks                            *bool    `access:"integrations_integration_management"`
	EnableOutgoingWebhooks                            *bool    `access:"integrations_integration_management"`
	EnableCommands                                    *bool    `access:"integrations_integration_management"`
	EnablePostUsernameOverride                        *bool    `access:"integrations_integration_management"`
	EnablePostIconOverride                            *bool    `access:"integrations_integration_management"`
	GoogleDeveloperKey                                *string  `access:"site_posts,write_restrictable,cloud_restrictable"`
	DEPRECATED_DO_NOT_USE_EnableOnlyAdminIntegrations *bool    `json:"EnableOnlyAdminIntegrations" mapstructure:"EnableOnlyAdminIntegrations"` // Deprecated: do not use
	EnableLinkPreviews                                *bool    `access:"site_posts"`
	RestrictLinkPreviews                              *string  `access:"site_posts"`
	EnableTesting                                     *bool    `access:"environment_developer,write_restrictable,cloud_restrictable"`
	EnableDeveloper                                   *bool    `access:"environment_developer,write_restrictable,cloud_restrictable"`
	EnableOpenTracing                                 *bool    `access:"write_restrictable,cloud_restrictable"`
<<<<<<< HEAD
	EnableSecurityFixAlert                            *bool    `access:"environment,write_restrictable,cloud_restrictable"`
	EnableInsecureOutgoingConnections                 *bool    `access:"environment,write_restrictable,cloud_restrictable"`
	AllowedUntrustedInternalConnections               *string  `access:"environment,write_restrictable,cloud_restrictable"`
	EnableMultifactorAuthentication                   *bool    `access:"authentication_mfa"`
	EnforceMultifactorAuthentication                  *bool    `access:"authentication_mfa"`
	EnableUserAccessTokens                            *bool    `access:"integrations"`
	AllowCorsFrom                                     *string  `access:"integrations,write_restrictable,cloud_restrictable"`
	CorsExposedHeaders                                *string  `access:"integrations,write_restrictable,cloud_restrictable"`
	CorsAllowCredentials                              *bool    `access:"integrations,write_restrictable,cloud_restrictable"`
	CorsDebug                                         *bool    `access:"integrations,write_restrictable,cloud_restrictable"`
=======
	EnableSecurityFixAlert                            *bool    `access:"environment_smtp,write_restrictable,cloud_restrictable"`
	EnableInsecureOutgoingConnections                 *bool    `access:"environment_web_server,write_restrictable,cloud_restrictable"`
	AllowedUntrustedInternalConnections               *string  `access:"environment_web_server,write_restrictable,cloud_restrictable"`
	EnableMultifactorAuthentication                   *bool    `access:"authentication"`
	EnforceMultifactorAuthentication                  *bool    `access:"authentication"`
	EnableUserAccessTokens                            *bool    `access:"integrations_integration_management"`
	AllowCorsFrom                                     *string  `access:"integrations_cors,write_restrictable,cloud_restrictable"`
	CorsExposedHeaders                                *string  `access:"integrations_cors,write_restrictable,cloud_restrictable"`
	CorsAllowCredentials                              *bool    `access:"integrations_cors,write_restrictable,cloud_restrictable"`
	CorsDebug                                         *bool    `access:"integrations_cors,write_restrictable,cloud_restrictable"`
>>>>>>> b7d17a09
	AllowCookiesForSubdomains                         *bool    `access:"write_restrictable,cloud_restrictable"`
	ExtendSessionLengthWithActivity                   *bool    `access:"environment_session_lengths,write_restrictable,cloud_restrictable"`
	SessionLengthWebInDays                            *int     `access:"environment_session_lengths,write_restrictable,cloud_restrictable"`
	SessionLengthMobileInDays                         *int     `access:"environment_session_lengths,write_restrictable,cloud_restrictable"`
	SessionLengthSSOInDays                            *int     `access:"environment_session_lengths,write_restrictable,cloud_restrictable"`
	SessionCacheInMinutes                             *int     `access:"environment_session_lengths,write_restrictable,cloud_restrictable"`
	SessionIdleTimeoutInMinutes                       *int     `access:"environment_session_lengths,write_restrictable,cloud_restrictable"`
	WebsocketSecurePort                               *int     `access:"write_restrictable,cloud_restrictable"` // telemetry: none
	WebsocketPort                                     *int     `access:"write_restrictable,cloud_restrictable"` // telemetry: none
	WebserverMode                                     *string  `access:"environment_web_server,write_restrictable,cloud_restrictable"`
	EnableGifPicker                                   *bool    `access:"integrations_gif"`
	GfycatApiKey                                      *string  `access:"integrations_gif"`
	GfycatApiSecret                                   *string  `access:"integrations_gif"`
	EnableCustomEmoji                                 *bool    `access:"site_emoji"`
	EnableEmojiPicker                                 *bool    `access:"site_emoji"`
	DEPRECATED_DO_NOT_USE_RestrictCustomEmojiCreation *string  `json:"RestrictCustomEmojiCreation" mapstructure:"RestrictCustomEmojiCreation"` // Deprecated: do not use
	DEPRECATED_DO_NOT_USE_RestrictPostDelete          *string  `json:"RestrictPostDelete" mapstructure:"RestrictPostDelete"`                   // Deprecated: do not use
	DEPRECATED_DO_NOT_USE_AllowEditPost               *string  `json:"AllowEditPost" mapstructure:"AllowEditPost"`                             // Deprecated: do not use
	PostEditTimeLimit                                 *int     `access:"user_management_permissions"`
	TimeBetweenUserTypingUpdatesMilliseconds          *int64   `access:"experimental_features,write_restrictable,cloud_restrictable"`
	EnablePostSearch                                  *bool    `access:"write_restrictable,cloud_restrictable"`
	EnableFileSearch                                  *bool    `access:"write_restrictable"`
	MinimumHashtagLength                              *int     `access:"environment_database,write_restrictable,cloud_restrictable"`
	EnableUserTypingMessages                          *bool    `access:"experimental_features,write_restrictable,cloud_restrictable"`
	EnableChannelViewedMessages                       *bool    `access:"experimental_features,write_restrictable,cloud_restrictable"`
	EnableUserStatuses                                *bool    `access:"write_restrictable,cloud_restrictable"`
	ExperimentalEnableAuthenticationTransfer          *bool    `access:"experimental_features,write_restrictable,cloud_restrictable"`
	ClusterLogTimeoutMilliseconds                     *int     `access:"write_restrictable,cloud_restrictable"`
	CloseUnusedDirectMessages                         *bool    `access:"experimental_features"`
	EnablePreviewFeatures                             *bool    `access:"experimental_features"`
	EnableTutorial                                    *bool    `access:"experimental_features"`
	ExperimentalEnableDefaultChannelLeaveJoinMessages *bool    `access:"experimental_features"`
	ExperimentalGroupUnreadChannels                   *string  `access:"experimental_features"`
	ExperimentalChannelOrganization                   *bool    `access:"experimental_features"`
	DEPRECATED_DO_NOT_USE_ImageProxyType              *string  `json:"ImageProxyType" mapstructure:"ImageProxyType"`       // Deprecated: do not use
	DEPRECATED_DO_NOT_USE_ImageProxyURL               *string  `json:"ImageProxyURL" mapstructure:"ImageProxyURL"`         // Deprecated: do not use
	DEPRECATED_DO_NOT_USE_ImageProxyOptions           *string  `json:"ImageProxyOptions" mapstructure:"ImageProxyOptions"` // Deprecated: do not use
	EnableAPITeamDeletion                             *bool
	EnableAPIUserDeletion                             *bool
	ExperimentalEnableHardenedMode                    *bool `access:"experimental_features"`
	DisableLegacyMFA                                  *bool `access:"write_restrictable,cloud_restrictable"`
<<<<<<< HEAD
	ExperimentalStrictCSRFEnforcement                 *bool `access:"experimental,write_restrictable,cloud_restrictable"`
	EnableEmailInvitations                            *bool `access:"authentication_signup"`
	DisableBotsWhenOwnerIsDeactivated                 *bool `access:"integrations,write_restrictable,cloud_restrictable"`
	EnableBotAccountCreation                          *bool `access:"integrations"`
	EnableSVGs                                        *bool `access:"site"`
	EnableLatex                                       *bool `access:"site"`
=======
	ExperimentalStrictCSRFEnforcement                 *bool `access:"experimental_features,write_restrictable,cloud_restrictable"`
	EnableEmailInvitations                            *bool `access:"authentication"`
	DisableBotsWhenOwnerIsDeactivated                 *bool `access:"integrations_bot_accounts,write_restrictable,cloud_restrictable"`
	EnableBotAccountCreation                          *bool `access:"integrations_bot_accounts"`
	EnableSVGs                                        *bool `access:"site_posts"`
	EnableLatex                                       *bool `access:"site_posts"`
>>>>>>> b7d17a09
	EnableAPIChannelDeletion                          *bool
	EnableLocalMode                                   *bool
	LocalModeSocketLocation                           *string // telemetry: none
	EnableAWSMetering                                 *bool   // telemetry: none
	SplitKey                                          *string `access:"experimental_feature_flags,write_restrictable"` // telemetry: none
	FeatureFlagSyncIntervalSeconds                    *int    `access:"experimental_feature_flags,write_restrictable"` // telemetry: none
	DebugSplit                                        *bool   `access:"experimental_feature_flags,write_restrictable"` // telemetry: none
	ThreadAutoFollow                                  *bool   `access:"experimental_features"`
	CollapsedThreads                                  *string `access:"experimental_features"`
	ManagedResourcePaths                              *string `access:"environment_web_server,write_restrictable,cloud_restrictable"`
	EnableLegacySidebar                               *bool   `access:"experimental_features"`
}

func (s *ServiceSettings) SetDefaults(isUpdate bool) {
	if s.EnableEmailInvitations == nil {
		// If the site URL is also not present then assume this is a clean install
		if s.SiteURL == nil {
			s.EnableEmailInvitations = NewBool(false)
		} else {
			s.EnableEmailInvitations = NewBool(true)
		}
	}

	if s.SiteURL == nil {
		if s.EnableDeveloper != nil && *s.EnableDeveloper {
			s.SiteURL = NewString(SERVICE_SETTINGS_DEFAULT_SITE_URL)
		} else {
			s.SiteURL = NewString("")
		}
	}

	if s.WebsocketURL == nil {
		s.WebsocketURL = NewString("")
	}

	if s.LicenseFileLocation == nil {
		s.LicenseFileLocation = NewString("")
	}

	if s.ListenAddress == nil {
		s.ListenAddress = NewString(SERVICE_SETTINGS_DEFAULT_LISTEN_AND_ADDRESS)
	}

	if s.EnableLinkPreviews == nil {
		s.EnableLinkPreviews = NewBool(true)
	}

	if s.RestrictLinkPreviews == nil {
		s.RestrictLinkPreviews = NewString("")
	}

	if s.EnableTesting == nil {
		s.EnableTesting = NewBool(false)
	}

	if s.EnableDeveloper == nil {
		s.EnableDeveloper = NewBool(false)
	}

	if s.EnableOpenTracing == nil {
		s.EnableOpenTracing = NewBool(false)
	}

	if s.EnableSecurityFixAlert == nil {
		s.EnableSecurityFixAlert = NewBool(true)
	}

	if s.EnableInsecureOutgoingConnections == nil {
		s.EnableInsecureOutgoingConnections = NewBool(false)
	}

	if s.AllowedUntrustedInternalConnections == nil {
		s.AllowedUntrustedInternalConnections = NewString("")
	}

	if s.EnableMultifactorAuthentication == nil {
		s.EnableMultifactorAuthentication = NewBool(false)
	}

	if s.EnforceMultifactorAuthentication == nil {
		s.EnforceMultifactorAuthentication = NewBool(false)
	}

	if s.EnableUserAccessTokens == nil {
		s.EnableUserAccessTokens = NewBool(false)
	}

	if s.GoroutineHealthThreshold == nil {
		s.GoroutineHealthThreshold = NewInt(-1)
	}

	if s.GoogleDeveloperKey == nil {
		s.GoogleDeveloperKey = NewString("")
	}

	if s.EnableOAuthServiceProvider == nil {
		s.EnableOAuthServiceProvider = NewBool(false)
	}

	if s.EnableIncomingWebhooks == nil {
		s.EnableIncomingWebhooks = NewBool(true)
	}

	if s.EnableOutgoingWebhooks == nil {
		s.EnableOutgoingWebhooks = NewBool(true)
	}

	if s.ConnectionSecurity == nil {
		s.ConnectionSecurity = NewString("")
	}

	if s.TLSKeyFile == nil {
		s.TLSKeyFile = NewString(SERVICE_SETTINGS_DEFAULT_TLS_KEY_FILE)
	}

	if s.TLSCertFile == nil {
		s.TLSCertFile = NewString(SERVICE_SETTINGS_DEFAULT_TLS_CERT_FILE)
	}

	if s.TLSMinVer == nil {
		s.TLSMinVer = NewString("1.2")
	}

	if s.TLSStrictTransport == nil {
		s.TLSStrictTransport = NewBool(false)
	}

	if s.TLSStrictTransportMaxAge == nil {
		s.TLSStrictTransportMaxAge = NewInt64(63072000)
	}

	if s.TLSOverwriteCiphers == nil {
		s.TLSOverwriteCiphers = []string{}
	}

	if s.UseLetsEncrypt == nil {
		s.UseLetsEncrypt = NewBool(false)
	}

	if s.LetsEncryptCertificateCacheFile == nil {
		s.LetsEncryptCertificateCacheFile = NewString("./config/letsencrypt.cache")
	}

	if s.ReadTimeout == nil {
		s.ReadTimeout = NewInt(SERVICE_SETTINGS_DEFAULT_READ_TIMEOUT)
	}

	if s.WriteTimeout == nil {
		s.WriteTimeout = NewInt(SERVICE_SETTINGS_DEFAULT_WRITE_TIMEOUT)
	}

	if s.IdleTimeout == nil {
		s.IdleTimeout = NewInt(SERVICE_SETTINGS_DEFAULT_IDLE_TIMEOUT)
	}

	if s.MaximumLoginAttempts == nil {
		s.MaximumLoginAttempts = NewInt(SERVICE_SETTINGS_DEFAULT_MAX_LOGIN_ATTEMPTS)
	}

	if s.Forward80To443 == nil {
		s.Forward80To443 = NewBool(false)
	}

	if isUpdate {
		// When updating an existing configuration, ensure that defaults are set.
		if s.TrustedProxyIPHeader == nil {
			s.TrustedProxyIPHeader = []string{HEADER_FORWARDED, HEADER_REAL_IP}
		}
	} else {
		// When generating a blank configuration, leave the list empty.
		s.TrustedProxyIPHeader = []string{}
	}

	if s.TimeBetweenUserTypingUpdatesMilliseconds == nil {
		s.TimeBetweenUserTypingUpdatesMilliseconds = NewInt64(5000)
	}

	if s.EnablePostSearch == nil {
		s.EnablePostSearch = NewBool(true)
	}

	if s.EnableFileSearch == nil {
		s.EnableFileSearch = NewBool(true)
	}

	if s.MinimumHashtagLength == nil {
		s.MinimumHashtagLength = NewInt(3)
	}

	if s.EnableUserTypingMessages == nil {
		s.EnableUserTypingMessages = NewBool(true)
	}

	if s.EnableChannelViewedMessages == nil {
		s.EnableChannelViewedMessages = NewBool(true)
	}

	if s.EnableUserStatuses == nil {
		s.EnableUserStatuses = NewBool(true)
	}

	if s.ClusterLogTimeoutMilliseconds == nil {
		s.ClusterLogTimeoutMilliseconds = NewInt(2000)
	}

	if s.CloseUnusedDirectMessages == nil {
		s.CloseUnusedDirectMessages = NewBool(false)
	}

	if s.EnableTutorial == nil {
		s.EnableTutorial = NewBool(true)
	}

	// Must be manually enabled for existing installations.
	if s.ExtendSessionLengthWithActivity == nil {
		s.ExtendSessionLengthWithActivity = NewBool(!isUpdate)
	}

	if s.SessionLengthWebInDays == nil {
		if isUpdate {
			s.SessionLengthWebInDays = NewInt(180)
		} else {
			s.SessionLengthWebInDays = NewInt(30)
		}
	}

	if s.SessionLengthMobileInDays == nil {
		if isUpdate {
			s.SessionLengthMobileInDays = NewInt(180)
		} else {
			s.SessionLengthMobileInDays = NewInt(30)
		}
	}

	if s.SessionLengthSSOInDays == nil {
		s.SessionLengthSSOInDays = NewInt(30)
	}

	if s.SessionCacheInMinutes == nil {
		s.SessionCacheInMinutes = NewInt(10)
	}

	if s.SessionIdleTimeoutInMinutes == nil {
		s.SessionIdleTimeoutInMinutes = NewInt(43200)
	}

	if s.EnableCommands == nil {
		s.EnableCommands = NewBool(true)
	}

	if s.DEPRECATED_DO_NOT_USE_EnableOnlyAdminIntegrations == nil {
		s.DEPRECATED_DO_NOT_USE_EnableOnlyAdminIntegrations = NewBool(true)
	}

	if s.EnablePostUsernameOverride == nil {
		s.EnablePostUsernameOverride = NewBool(false)
	}

	if s.EnablePostIconOverride == nil {
		s.EnablePostIconOverride = NewBool(false)
	}

	if s.WebsocketPort == nil {
		s.WebsocketPort = NewInt(80)
	}

	if s.WebsocketSecurePort == nil {
		s.WebsocketSecurePort = NewInt(443)
	}

	if s.AllowCorsFrom == nil {
		s.AllowCorsFrom = NewString(SERVICE_SETTINGS_DEFAULT_ALLOW_CORS_FROM)
	}

	if s.CorsExposedHeaders == nil {
		s.CorsExposedHeaders = NewString("")
	}

	if s.CorsAllowCredentials == nil {
		s.CorsAllowCredentials = NewBool(false)
	}

	if s.CorsDebug == nil {
		s.CorsDebug = NewBool(false)
	}

	if s.AllowCookiesForSubdomains == nil {
		s.AllowCookiesForSubdomains = NewBool(false)
	}

	if s.WebserverMode == nil {
		s.WebserverMode = NewString("gzip")
	} else if *s.WebserverMode == "regular" {
		*s.WebserverMode = "gzip"
	}

	if s.EnableCustomEmoji == nil {
		s.EnableCustomEmoji = NewBool(true)
	}

	if s.EnableEmojiPicker == nil {
		s.EnableEmojiPicker = NewBool(true)
	}

	if s.EnableGifPicker == nil {
		s.EnableGifPicker = NewBool(true)
	}

	if s.GfycatApiKey == nil || *s.GfycatApiKey == "" {
		s.GfycatApiKey = NewString(SERVICE_SETTINGS_DEFAULT_GFYCAT_API_KEY)
	}

	if s.GfycatApiSecret == nil || *s.GfycatApiSecret == "" {
		s.GfycatApiSecret = NewString(SERVICE_SETTINGS_DEFAULT_GFYCAT_API_SECRET)
	}

	if s.DEPRECATED_DO_NOT_USE_RestrictCustomEmojiCreation == nil {
		s.DEPRECATED_DO_NOT_USE_RestrictCustomEmojiCreation = NewString(RESTRICT_EMOJI_CREATION_ALL)
	}

	if s.DEPRECATED_DO_NOT_USE_RestrictPostDelete == nil {
		s.DEPRECATED_DO_NOT_USE_RestrictPostDelete = NewString(PERMISSIONS_DELETE_POST_ALL)
	}

	if s.DEPRECATED_DO_NOT_USE_AllowEditPost == nil {
		s.DEPRECATED_DO_NOT_USE_AllowEditPost = NewString(ALLOW_EDIT_POST_ALWAYS)
	}

	if s.ExperimentalEnableAuthenticationTransfer == nil {
		s.ExperimentalEnableAuthenticationTransfer = NewBool(true)
	}

	if s.PostEditTimeLimit == nil {
		s.PostEditTimeLimit = NewInt(-1)
	}

	if s.EnablePreviewFeatures == nil {
		s.EnablePreviewFeatures = NewBool(true)
	}

	if s.ExperimentalEnableDefaultChannelLeaveJoinMessages == nil {
		s.ExperimentalEnableDefaultChannelLeaveJoinMessages = NewBool(true)
	}

	if s.ExperimentalGroupUnreadChannels == nil {
		s.ExperimentalGroupUnreadChannels = NewString(GROUP_UNREAD_CHANNELS_DISABLED)
	} else if *s.ExperimentalGroupUnreadChannels == "0" {
		s.ExperimentalGroupUnreadChannels = NewString(GROUP_UNREAD_CHANNELS_DISABLED)
	} else if *s.ExperimentalGroupUnreadChannels == "1" {
		s.ExperimentalGroupUnreadChannels = NewString(GROUP_UNREAD_CHANNELS_DEFAULT_ON)
	}

	if s.ExperimentalChannelOrganization == nil {
		experimentalUnreadEnabled := *s.ExperimentalGroupUnreadChannels != GROUP_UNREAD_CHANNELS_DISABLED
		s.ExperimentalChannelOrganization = NewBool(experimentalUnreadEnabled)
	}

	if s.DEPRECATED_DO_NOT_USE_ImageProxyType == nil {
		s.DEPRECATED_DO_NOT_USE_ImageProxyType = NewString("")
	}

	if s.DEPRECATED_DO_NOT_USE_ImageProxyURL == nil {
		s.DEPRECATED_DO_NOT_USE_ImageProxyURL = NewString("")
	}

	if s.DEPRECATED_DO_NOT_USE_ImageProxyOptions == nil {
		s.DEPRECATED_DO_NOT_USE_ImageProxyOptions = NewString("")
	}

	if s.EnableAPITeamDeletion == nil {
		s.EnableAPITeamDeletion = NewBool(false)
	}

	if s.EnableAPIUserDeletion == nil {
		s.EnableAPIUserDeletion = NewBool(false)
	}

	if s.EnableAPIChannelDeletion == nil {
		s.EnableAPIChannelDeletion = NewBool(false)
	}

	if s.ExperimentalEnableHardenedMode == nil {
		s.ExperimentalEnableHardenedMode = NewBool(false)
	}

	if s.DisableLegacyMFA == nil {
		s.DisableLegacyMFA = NewBool(!isUpdate)
	}

	if s.ExperimentalStrictCSRFEnforcement == nil {
		s.ExperimentalStrictCSRFEnforcement = NewBool(false)
	}

	if s.DisableBotsWhenOwnerIsDeactivated == nil {
		s.DisableBotsWhenOwnerIsDeactivated = NewBool(true)
	}

	if s.EnableBotAccountCreation == nil {
		s.EnableBotAccountCreation = NewBool(false)
	}

	if s.EnableSVGs == nil {
		if isUpdate {
			s.EnableSVGs = NewBool(true)
		} else {
			s.EnableSVGs = NewBool(false)
		}
	}

	if s.EnableLatex == nil {
		if isUpdate {
			s.EnableLatex = NewBool(true)
		} else {
			s.EnableLatex = NewBool(false)
		}
	}

	if s.EnableLocalMode == nil {
		s.EnableLocalMode = NewBool(false)
	}

	if s.LocalModeSocketLocation == nil {
		s.LocalModeSocketLocation = NewString(LOCAL_MODE_SOCKET_PATH)
	}

	if s.EnableAWSMetering == nil {
		s.EnableAWSMetering = NewBool(false)
	}

	if s.SplitKey == nil {
		s.SplitKey = NewString("")
	}

	if s.FeatureFlagSyncIntervalSeconds == nil {
		s.FeatureFlagSyncIntervalSeconds = NewInt(30)
	}

	if s.DebugSplit == nil {
		s.DebugSplit = NewBool(false)
	}

	if s.ThreadAutoFollow == nil {
		s.ThreadAutoFollow = NewBool(true)
	}

	if s.CollapsedThreads == nil {
		s.CollapsedThreads = NewString(COLLAPSED_THREADS_DISABLED)
	}

	if s.ManagedResourcePaths == nil {
		s.ManagedResourcePaths = NewString("")
	}

	if s.EnableLegacySidebar == nil {
		s.EnableLegacySidebar = NewBool(false)
	}
}

type ClusterSettings struct {
	Enable                             *bool   `access:"environment_high_availability,write_restrictable"`
	ClusterName                        *string `access:"environment_high_availability,write_restrictable,cloud_restrictable"` // telemetry: none
	OverrideHostname                   *string `access:"environment_high_availability,write_restrictable,cloud_restrictable"` // telemetry: none
	NetworkInterface                   *string `access:"environment_high_availability,write_restrictable,cloud_restrictable"`
	BindAddress                        *string `access:"environment_high_availability,write_restrictable,cloud_restrictable"`
	AdvertiseAddress                   *string `access:"environment_high_availability,write_restrictable,cloud_restrictable"`
	UseIpAddress                       *bool   `access:"environment_high_availability,write_restrictable,cloud_restrictable"`
	UseExperimentalGossip              *bool   `access:"environment_high_availability,write_restrictable,cloud_restrictable"`
	EnableGossipCompression            *bool   `access:"environment_high_availability,write_restrictable,cloud_restrictable"`
	EnableExperimentalGossipEncryption *bool   `access:"environment_high_availability,write_restrictable,cloud_restrictable"`
	ReadOnlyConfig                     *bool   `access:"environment_high_availability,write_restrictable,cloud_restrictable"`
	GossipPort                         *int    `access:"environment_high_availability,write_restrictable,cloud_restrictable"` // telemetry: none
	StreamingPort                      *int    `access:"environment_high_availability,write_restrictable,cloud_restrictable"` // telemetry: none
	MaxIdleConns                       *int    `access:"environment_high_availability,write_restrictable,cloud_restrictable"` // telemetry: none
	MaxIdleConnsPerHost                *int    `access:"environment_high_availability,write_restrictable,cloud_restrictable"` // telemetry: none
	IdleConnTimeoutMilliseconds        *int    `access:"environment_high_availability,write_restrictable,cloud_restrictable"` // telemetry: none
}

func (s *ClusterSettings) SetDefaults() {
	if s.Enable == nil {
		s.Enable = NewBool(false)
	}

	if s.ClusterName == nil {
		s.ClusterName = NewString("")
	}

	if s.OverrideHostname == nil {
		s.OverrideHostname = NewString("")
	}

	if s.NetworkInterface == nil {
		s.NetworkInterface = NewString("")
	}

	if s.BindAddress == nil {
		s.BindAddress = NewString("")
	}

	if s.AdvertiseAddress == nil {
		s.AdvertiseAddress = NewString("")
	}

	if s.UseIpAddress == nil {
		s.UseIpAddress = NewBool(true)
	}

	if s.UseExperimentalGossip == nil {
		s.UseExperimentalGossip = NewBool(true)
	}

	if s.EnableExperimentalGossipEncryption == nil {
		s.EnableExperimentalGossipEncryption = NewBool(false)
	}

	if s.EnableGossipCompression == nil {
		s.EnableGossipCompression = NewBool(true)
	}

	if s.ReadOnlyConfig == nil {
		s.ReadOnlyConfig = NewBool(true)
	}

	if s.GossipPort == nil {
		s.GossipPort = NewInt(8074)
	}

	if s.StreamingPort == nil {
		s.StreamingPort = NewInt(8075)
	}

	if s.MaxIdleConns == nil {
		s.MaxIdleConns = NewInt(100)
	}

	if s.MaxIdleConnsPerHost == nil {
		s.MaxIdleConnsPerHost = NewInt(128)
	}

	if s.IdleConnTimeoutMilliseconds == nil {
		s.IdleConnTimeoutMilliseconds = NewInt(90000)
	}
}

type MetricsSettings struct {
	Enable           *bool   `access:"environment_performance_monitoring,write_restrictable,cloud_restrictable"`
	BlockProfileRate *int    `access:"environment_performance_monitoring,write_restrictable,cloud_restrictable"`
	ListenAddress    *string `access:"environment_performance_monitoring,write_restrictable,cloud_restrictable"` // telemetry: none
}

func (s *MetricsSettings) SetDefaults() {
	if s.ListenAddress == nil {
		s.ListenAddress = NewString(":8067")
	}

	if s.Enable == nil {
		s.Enable = NewBool(false)
	}

	if s.BlockProfileRate == nil {
		s.BlockProfileRate = NewInt(0)
	}
}

type ExperimentalSettings struct {
	ClientSideCertEnable            *bool   `access:"experimental_features,cloud_restrictable"`
	ClientSideCertCheck             *string `access:"experimental_features,cloud_restrictable"`
	EnableClickToReply              *bool   `access:"experimental_features,write_restrictable,cloud_restrictable"`
	LinkMetadataTimeoutMilliseconds *int64  `access:"experimental_features,write_restrictable,cloud_restrictable"`
	RestrictSystemAdmin             *bool   `access:"experimental_features,write_restrictable"`
	UseNewSAMLLibrary               *bool   `access:"experimental_features,cloud_restrictable"`
	CloudUserLimit                  *int64  `access:"experimental_features,write_restrictable"`
	CloudBilling                    *bool   `access:"experimental_features,write_restrictable"`
	EnableSharedChannels            *bool   `access:"experimental_features"`
}

func (s *ExperimentalSettings) SetDefaults() {
	if s.ClientSideCertEnable == nil {
		s.ClientSideCertEnable = NewBool(false)
	}

	if s.ClientSideCertCheck == nil {
		s.ClientSideCertCheck = NewString(CLIENT_SIDE_CERT_CHECK_SECONDARY_AUTH)
	}

	if s.EnableClickToReply == nil {
		s.EnableClickToReply = NewBool(false)
	}

	if s.LinkMetadataTimeoutMilliseconds == nil {
		s.LinkMetadataTimeoutMilliseconds = NewInt64(EXPERIMENTAL_SETTINGS_DEFAULT_LINK_METADATA_TIMEOUT_MILLISECONDS)
	}

	if s.RestrictSystemAdmin == nil {
		s.RestrictSystemAdmin = NewBool(false)
	}

	if s.CloudUserLimit == nil {
		// User limit 0 is treated as no limit
		s.CloudUserLimit = NewInt64(0)
	}

	if s.CloudBilling == nil {
		s.CloudBilling = NewBool(false)
	}

	if s.UseNewSAMLLibrary == nil {
		s.UseNewSAMLLibrary = NewBool(false)
	}

	if s.EnableSharedChannels == nil {
		s.EnableSharedChannels = NewBool(false)
	}
}

type AnalyticsSettings struct {
	MaxUsersForStatistics *int `access:"write_restrictable,cloud_restrictable"`
}

func (s *AnalyticsSettings) SetDefaults() {
	if s.MaxUsersForStatistics == nil {
		s.MaxUsersForStatistics = NewInt(ANALYTICS_SETTINGS_DEFAULT_MAX_USERS_FOR_STATISTICS)
	}
}

type SSOSettings struct {
	Enable            *bool   `access:"authentication_openid"`
	Secret            *string `access:"authentication_openid"` // telemetry: none
	Id                *string `access:"authentication_openid"` // telemetry: none
	Scope             *string `access:"authentication_openid"` // telemetry: none
	AuthEndpoint      *string `access:"authentication_openid"` // telemetry: none
	TokenEndpoint     *string `access:"authentication_openid"` // telemetry: none
	UserApiEndpoint   *string `access:"authentication_openid"` // telemetry: none
	DiscoveryEndpoint *string `access:"authentication_openid"` // telemetry: none
	ButtonText        *string `access:"authentication_openid"` // telemetry: none
	ButtonColor       *string `access:"authentication_openid"` // telemetry: none
}

func (s *SSOSettings) setDefaults(scope, authEndpoint, tokenEndpoint, userApiEndpoint, buttonColor string) {
	if s.Enable == nil {
		s.Enable = NewBool(false)
	}

	if s.Secret == nil {
		s.Secret = NewString("")
	}

	if s.Id == nil {
		s.Id = NewString("")
	}

	if s.Scope == nil {
		s.Scope = NewString(scope)
	}

	if s.DiscoveryEndpoint == nil {
		s.DiscoveryEndpoint = NewString("")
	}

	if s.AuthEndpoint == nil {
		s.AuthEndpoint = NewString(authEndpoint)
	}

	if s.TokenEndpoint == nil {
		s.TokenEndpoint = NewString(tokenEndpoint)
	}

	if s.UserApiEndpoint == nil {
		s.UserApiEndpoint = NewString(userApiEndpoint)
	}

	if s.ButtonText == nil {
		s.ButtonText = NewString("")
	}

	if s.ButtonColor == nil {
		s.ButtonColor = NewString(buttonColor)
	}
}

type Office365Settings struct {
	Enable            *bool   `access:"authentication_openid"`
	Secret            *string `access:"authentication_openid"` // telemetry: none
	Id                *string `access:"authentication_openid"` // telemetry: none
	Scope             *string `access:"authentication_openid"`
	AuthEndpoint      *string `access:"authentication_openid"` // telemetry: none
	TokenEndpoint     *string `access:"authentication_openid"` // telemetry: none
	UserApiEndpoint   *string `access:"authentication_openid"` // telemetry: none
	DiscoveryEndpoint *string `access:"authentication_openid"` // telemetry: none
	DirectoryId       *string `access:"authentication_openid"` // telemetry: none
}

func (s *Office365Settings) setDefaults() {
	if s.Enable == nil {
		s.Enable = NewBool(false)
	}

	if s.Id == nil {
		s.Id = NewString("")
	}

	if s.Secret == nil {
		s.Secret = NewString("")
	}

	if s.Scope == nil {
		s.Scope = NewString(OFFICE365_SETTINGS_DEFAULT_SCOPE)
	}

	if s.DiscoveryEndpoint == nil {
		s.DiscoveryEndpoint = NewString("")
	}

	if s.AuthEndpoint == nil {
		s.AuthEndpoint = NewString(OFFICE365_SETTINGS_DEFAULT_AUTH_ENDPOINT)
	}

	if s.TokenEndpoint == nil {
		s.TokenEndpoint = NewString(OFFICE365_SETTINGS_DEFAULT_TOKEN_ENDPOINT)
	}

	if s.UserApiEndpoint == nil {
		s.UserApiEndpoint = NewString(OFFICE365_SETTINGS_DEFAULT_USER_API_ENDPOINT)
	}

	if s.DirectoryId == nil {
		s.DirectoryId = NewString("")
	}
}

func (s *Office365Settings) SSOSettings() *SSOSettings {
	ssoSettings := SSOSettings{}
	ssoSettings.Enable = s.Enable
	ssoSettings.Secret = s.Secret
	ssoSettings.Id = s.Id
	ssoSettings.Scope = s.Scope
	ssoSettings.DiscoveryEndpoint = s.DiscoveryEndpoint
	ssoSettings.AuthEndpoint = s.AuthEndpoint
	ssoSettings.TokenEndpoint = s.TokenEndpoint
	ssoSettings.UserApiEndpoint = s.UserApiEndpoint
	return &ssoSettings
}

type SqlSettings struct {
	DriverName                  *string  `access:"environment_database,write_restrictable,cloud_restrictable"`
	DataSource                  *string  `access:"environment_database,write_restrictable,cloud_restrictable"` // telemetry: none
	DataSourceReplicas          []string `access:"environment_database,write_restrictable,cloud_restrictable"`
	DataSourceSearchReplicas    []string `access:"environment_database,write_restrictable,cloud_restrictable"`
	MaxIdleConns                *int     `access:"environment_database,write_restrictable,cloud_restrictable"`
	ConnMaxLifetimeMilliseconds *int     `access:"environment_database,write_restrictable,cloud_restrictable"`
	ConnMaxIdleTimeMilliseconds *int     `access:"environment_database,write_restrictable,cloud_restrictable"`
	MaxOpenConns                *int     `access:"environment_database,write_restrictable,cloud_restrictable"`
	Trace                       *bool    `access:"environment_database,write_restrictable,cloud_restrictable"`
	AtRestEncryptKey            *string  `access:"environment_database,write_restrictable,cloud_restrictable"` // telemetry: none
	QueryTimeout                *int     `access:"environment_database,write_restrictable,cloud_restrictable"`
	DisableDatabaseSearch       *bool    `access:"environment_database,write_restrictable,cloud_restrictable"`
}

func (s *SqlSettings) SetDefaults(isUpdate bool) {
	if s.DriverName == nil {
		s.DriverName = NewString(DATABASE_DRIVER_POSTGRES)
	}

	if s.DataSource == nil {
		s.DataSource = NewString(SQL_SETTINGS_DEFAULT_DATA_SOURCE)
	}

	if s.DataSourceReplicas == nil {
		s.DataSourceReplicas = []string{}
	}

	if s.DataSourceSearchReplicas == nil {
		s.DataSourceSearchReplicas = []string{}
	}

	if isUpdate {
		// When updating an existing configuration, ensure an encryption key has been specified.
		if s.AtRestEncryptKey == nil || *s.AtRestEncryptKey == "" {
			s.AtRestEncryptKey = NewString(NewRandomString(32))
		}
	} else {
		// When generating a blank configuration, leave this key empty to be generated on server start.
		s.AtRestEncryptKey = NewString("")
	}

	if s.MaxIdleConns == nil {
		s.MaxIdleConns = NewInt(20)
	}

	if s.MaxOpenConns == nil {
		s.MaxOpenConns = NewInt(300)
	}

	if s.ConnMaxLifetimeMilliseconds == nil {
		s.ConnMaxLifetimeMilliseconds = NewInt(3600000)
	}

	if s.ConnMaxIdleTimeMilliseconds == nil {
		s.ConnMaxIdleTimeMilliseconds = NewInt(300000)
	}

	if s.Trace == nil {
		s.Trace = NewBool(false)
	}

	if s.QueryTimeout == nil {
		s.QueryTimeout = NewInt(30)
	}

	if s.DisableDatabaseSearch == nil {
		s.DisableDatabaseSearch = NewBool(false)
	}
}

type LogSettings struct {
	EnableConsole          *bool   `access:"environment_logging,write_restrictable,cloud_restrictable"`
	ConsoleLevel           *string `access:"environment_logging,write_restrictable,cloud_restrictable"`
	ConsoleJson            *bool   `access:"environment_logging,write_restrictable,cloud_restrictable"`
	EnableFile             *bool   `access:"environment_logging,write_restrictable,cloud_restrictable"`
	FileLevel              *string `access:"environment_logging,write_restrictable,cloud_restrictable"`
	FileJson               *bool   `access:"environment_logging,write_restrictable,cloud_restrictable"`
	FileLocation           *string `access:"environment_logging,write_restrictable,cloud_restrictable"`
	EnableWebhookDebugging *bool   `access:"environment_logging,write_restrictable,cloud_restrictable"`
	EnableDiagnostics      *bool   `access:"environment_logging,write_restrictable,cloud_restrictable"` // telemetry: none
	EnableSentry           *bool   `access:"environment_logging,write_restrictable,cloud_restrictable"` // telemetry: none
	AdvancedLoggingConfig  *string `access:"environment_logging,write_restrictable,cloud_restrictable"`
}

func (s *LogSettings) SetDefaults() {
	if s.EnableConsole == nil {
		s.EnableConsole = NewBool(true)
	}

	if s.ConsoleLevel == nil {
		s.ConsoleLevel = NewString("DEBUG")
	}

	if s.EnableFile == nil {
		s.EnableFile = NewBool(true)
	}

	if s.FileLevel == nil {
		s.FileLevel = NewString("INFO")
	}

	if s.FileLocation == nil {
		s.FileLocation = NewString("")
	}

	if s.EnableWebhookDebugging == nil {
		s.EnableWebhookDebugging = NewBool(true)
	}

	if s.EnableDiagnostics == nil {
		s.EnableDiagnostics = NewBool(true)
	}

	if s.EnableSentry == nil {
		s.EnableSentry = NewBool(*s.EnableDiagnostics)
	}

	if s.ConsoleJson == nil {
		s.ConsoleJson = NewBool(true)
	}

	if s.FileJson == nil {
		s.FileJson = NewBool(true)
	}

	if s.AdvancedLoggingConfig == nil {
		s.AdvancedLoggingConfig = NewString("")
	}
}

type ExperimentalAuditSettings struct {
	FileEnabled           *bool   `access:"experimental_features,write_restrictable,cloud_restrictable"`
	FileName              *string `access:"experimental_features,write_restrictable,cloud_restrictable"` // telemetry: none
	FileMaxSizeMB         *int    `access:"experimental_features,write_restrictable,cloud_restrictable"`
	FileMaxAgeDays        *int    `access:"experimental_features,write_restrictable,cloud_restrictable"`
	FileMaxBackups        *int    `access:"experimental_features,write_restrictable,cloud_restrictable"`
	FileCompress          *bool   `access:"experimental_features,write_restrictable,cloud_restrictable"`
	FileMaxQueueSize      *int    `access:"experimental_features,write_restrictable,cloud_restrictable"`
	AdvancedLoggingConfig *string `access:"experimental_features,write_restrictable,cloud_restrictable"`
}

func (s *ExperimentalAuditSettings) SetDefaults() {
	if s.FileEnabled == nil {
		s.FileEnabled = NewBool(false)
	}

	if s.FileName == nil {
		s.FileName = NewString("")
	}

	if s.FileMaxSizeMB == nil {
		s.FileMaxSizeMB = NewInt(100)
	}

	if s.FileMaxAgeDays == nil {
		s.FileMaxAgeDays = NewInt(0) // no limit on age
	}

	if s.FileMaxBackups == nil { // no limit on number of backups
		s.FileMaxBackups = NewInt(0)
	}

	if s.FileCompress == nil {
		s.FileCompress = NewBool(false)
	}

	if s.FileMaxQueueSize == nil {
		s.FileMaxQueueSize = NewInt(1000)
	}

	if s.AdvancedLoggingConfig == nil {
		s.AdvancedLoggingConfig = NewString("")
	}
}

type NotificationLogSettings struct {
	EnableConsole         *bool   `access:"write_restrictable,cloud_restrictable"`
	ConsoleLevel          *string `access:"write_restrictable,cloud_restrictable"`
	ConsoleJson           *bool   `access:"write_restrictable,cloud_restrictable"`
	EnableFile            *bool   `access:"write_restrictable,cloud_restrictable"`
	FileLevel             *string `access:"write_restrictable,cloud_restrictable"`
	FileJson              *bool   `access:"write_restrictable,cloud_restrictable"`
	FileLocation          *string `access:"write_restrictable,cloud_restrictable"`
	AdvancedLoggingConfig *string `access:"write_restrictable,cloud_restrictable"`
}

func (s *NotificationLogSettings) SetDefaults() {
	if s.EnableConsole == nil {
		s.EnableConsole = NewBool(true)
	}

	if s.ConsoleLevel == nil {
		s.ConsoleLevel = NewString("DEBUG")
	}

	if s.EnableFile == nil {
		s.EnableFile = NewBool(true)
	}

	if s.FileLevel == nil {
		s.FileLevel = NewString("INFO")
	}

	if s.FileLocation == nil {
		s.FileLocation = NewString("")
	}

	if s.ConsoleJson == nil {
		s.ConsoleJson = NewBool(true)
	}

	if s.FileJson == nil {
		s.FileJson = NewBool(true)
	}

	if s.AdvancedLoggingConfig == nil {
		s.AdvancedLoggingConfig = NewString("")
	}
}

type PasswordSettings struct {
	MinimumLength *int  `access:"authentication_password"`
	Lowercase     *bool `access:"authentication_password"`
	Number        *bool `access:"authentication_password"`
	Uppercase     *bool `access:"authentication_password"`
	Symbol        *bool `access:"authentication_password"`
}

func (s *PasswordSettings) SetDefaults() {
	if s.MinimumLength == nil {
		s.MinimumLength = NewInt(10)
	}

	if s.Lowercase == nil {
		s.Lowercase = NewBool(true)
	}

	if s.Number == nil {
		s.Number = NewBool(true)
	}

	if s.Uppercase == nil {
		s.Uppercase = NewBool(true)
	}

	if s.Symbol == nil {
		s.Symbol = NewBool(true)
	}
}

type FileSettings struct {
	EnableFileAttachments   *bool   `access:"site_file_sharing_and_downloads,cloud_restrictable"`
	EnableMobileUpload      *bool   `access:"site_file_sharing_and_downloads,cloud_restrictable"`
	EnableMobileDownload    *bool   `access:"site_file_sharing_and_downloads,cloud_restrictable"`
	MaxFileSize             *int64  `access:"environment_file_storage,cloud_restrictable"`
	DriverName              *string `access:"environment_file_storage,write_restrictable,cloud_restrictable"`
	Directory               *string `access:"environment_file_storage,write_restrictable,cloud_restrictable"`
	EnablePublicLink        *bool   `access:"site_public_links,cloud_restrictable"`
	ExtractContent          *bool   `access:"environment_file_storage,write_restrictable"`
	ArchiveRecursion        *bool   `access:"environment_file_storage,write_restrictable"`
	PublicLinkSalt          *string `access:"site_public_links,cloud_restrictable"`                           // telemetry: none
	InitialFont             *string `access:"environment_file_storage,cloud_restrictable"`                    // telemetry: none
	AmazonS3AccessKeyId     *string `access:"environment_file_storage,write_restrictable,cloud_restrictable"` // telemetry: none
	AmazonS3SecretAccessKey *string `access:"environment_file_storage,write_restrictable,cloud_restrictable"` // telemetry: none
	AmazonS3Bucket          *string `access:"environment_file_storage,write_restrictable,cloud_restrictable"` // telemetry: none
	AmazonS3PathPrefix      *string `access:"environment_file_storage,write_restrictable,cloud_restrictable"` // telemetry: none
	AmazonS3Region          *string `access:"environment_file_storage,write_restrictable,cloud_restrictable"` // telemetry: none
	AmazonS3Endpoint        *string `access:"environment_file_storage,write_restrictable,cloud_restrictable"` // telemetry: none
	AmazonS3SSL             *bool   `access:"environment_file_storage,write_restrictable,cloud_restrictable"`
	AmazonS3SignV2          *bool   `access:"environment_file_storage,write_restrictable,cloud_restrictable"`
	AmazonS3SSE             *bool   `access:"environment_file_storage,write_restrictable,cloud_restrictable"`
	AmazonS3Trace           *bool   `access:"environment_file_storage,write_restrictable,cloud_restrictable"`
}

func (s *FileSettings) SetDefaults(isUpdate bool) {
	if s.EnableFileAttachments == nil {
		s.EnableFileAttachments = NewBool(true)
	}

	if s.EnableMobileUpload == nil {
		s.EnableMobileUpload = NewBool(true)
	}

	if s.EnableMobileDownload == nil {
		s.EnableMobileDownload = NewBool(true)
	}

	if s.MaxFileSize == nil {
		s.MaxFileSize = NewInt64(MB * 100)
	}

	if s.DriverName == nil {
		s.DriverName = NewString(IMAGE_DRIVER_LOCAL)
	}

	if s.Directory == nil || *s.Directory == "" {
		s.Directory = NewString(FILE_SETTINGS_DEFAULT_DIRECTORY)
	}

	if s.EnablePublicLink == nil {
		s.EnablePublicLink = NewBool(false)
	}

	if s.ExtractContent == nil {
		s.ExtractContent = NewBool(false)
	}

	if s.ArchiveRecursion == nil {
		s.ArchiveRecursion = NewBool(false)
	}

	if isUpdate {
		// When updating an existing configuration, ensure link salt has been specified.
		if s.PublicLinkSalt == nil || *s.PublicLinkSalt == "" {
			s.PublicLinkSalt = NewString(NewRandomString(32))
		}
	} else {
		// When generating a blank configuration, leave link salt empty to be generated on server start.
		s.PublicLinkSalt = NewString("")
	}

	if s.InitialFont == nil {
		// Defaults to "nunito-bold.ttf"
		s.InitialFont = NewString("nunito-bold.ttf")
	}

	if s.AmazonS3AccessKeyId == nil {
		s.AmazonS3AccessKeyId = NewString("")
	}

	if s.AmazonS3SecretAccessKey == nil {
		s.AmazonS3SecretAccessKey = NewString("")
	}

	if s.AmazonS3Bucket == nil {
		s.AmazonS3Bucket = NewString("")
	}

	if s.AmazonS3PathPrefix == nil {
		s.AmazonS3PathPrefix = NewString("")
	}

	if s.AmazonS3Region == nil {
		s.AmazonS3Region = NewString("")
	}

	if s.AmazonS3Endpoint == nil || *s.AmazonS3Endpoint == "" {
		// Defaults to "s3.amazonaws.com"
		s.AmazonS3Endpoint = NewString("s3.amazonaws.com")
	}

	if s.AmazonS3SSL == nil {
		s.AmazonS3SSL = NewBool(true) // Secure by default.
	}

	if s.AmazonS3SignV2 == nil {
		s.AmazonS3SignV2 = new(bool)
		// Signature v2 is not enabled by default.
	}

	if s.AmazonS3SSE == nil {
		s.AmazonS3SSE = NewBool(false) // Not Encrypted by default.
	}

	if s.AmazonS3Trace == nil {
		s.AmazonS3Trace = NewBool(false)
	}
}

func (s *FileSettings) ToFileBackendSettings(enableComplianceFeature bool) filestore.FileBackendSettings {
	if *s.DriverName == IMAGE_DRIVER_LOCAL {
		return filestore.FileBackendSettings{
			DriverName: *s.DriverName,
			Directory:  *s.Directory,
		}
	}
	return filestore.FileBackendSettings{
		DriverName:              *s.DriverName,
		AmazonS3AccessKeyId:     *s.AmazonS3AccessKeyId,
		AmazonS3SecretAccessKey: *s.AmazonS3SecretAccessKey,
		AmazonS3Bucket:          *s.AmazonS3Bucket,
		AmazonS3PathPrefix:      *s.AmazonS3PathPrefix,
		AmazonS3Region:          *s.AmazonS3Region,
		AmazonS3Endpoint:        *s.AmazonS3Endpoint,
		AmazonS3SSL:             s.AmazonS3SSL == nil || *s.AmazonS3SSL,
		AmazonS3SignV2:          s.AmazonS3SignV2 != nil && *s.AmazonS3SignV2,
		AmazonS3SSE:             s.AmazonS3SSE != nil && *s.AmazonS3SSE && enableComplianceFeature,
		AmazonS3Trace:           s.AmazonS3Trace != nil && *s.AmazonS3Trace,
	}
}

type EmailSettings struct {
<<<<<<< HEAD
	EnableSignUpWithEmail             *bool   `access:"authentication_email"`
	EnableSignInWithEmail             *bool   `access:"authentication_email"`
	EnableSignInWithUsername          *bool   `access:"authentication_email"`
	SendEmailNotifications            *bool   `access:"site"`
	UseChannelInEmailNotifications    *bool   `access:"experimental"`
	RequireEmailVerification          *bool   `access:"authentication_email"`
	FeedbackName                      *string `access:"site"`
	FeedbackEmail                     *string `access:"site,cloud_restrictable"`
	ReplyToAddress                    *string `access:"site,cloud_restrictable"`
	FeedbackOrganization              *string `access:"site"`
	EnableSMTPAuth                    *bool   `access:"environment,write_restrictable,cloud_restrictable"`
	SMTPUsername                      *string `access:"environment,write_restrictable,cloud_restrictable"` // telemetry: none
	SMTPPassword                      *string `access:"environment,write_restrictable,cloud_restrictable"` // telemetry: none
	SMTPServer                        *string `access:"environment,write_restrictable,cloud_restrictable"` // telemetry: none
	SMTPPort                          *string `access:"environment,write_restrictable,cloud_restrictable"` // telemetry: none
=======
	EnableSignUpWithEmail             *bool   `access:"authentication"`
	EnableSignInWithEmail             *bool   `access:"authentication"`
	EnableSignInWithUsername          *bool   `access:"authentication"`
	SendEmailNotifications            *bool   `access:"site_notifications"`
	UseChannelInEmailNotifications    *bool   `access:"experimental_features"`
	RequireEmailVerification          *bool   `access:"authentication"`
	FeedbackName                      *string `access:"site_notifications"`
	FeedbackEmail                     *string `access:"site_notifications,cloud_restrictable"`
	ReplyToAddress                    *string `access:"site_notifications,cloud_restrictable"`
	FeedbackOrganization              *string `access:"site_notifications"`
	EnableSMTPAuth                    *bool   `access:"environment_smtp,write_restrictable,cloud_restrictable"`
	SMTPUsername                      *string `access:"environment_smtp,write_restrictable,cloud_restrictable"` // telemetry: none
	SMTPPassword                      *string `access:"environment_smtp,write_restrictable,cloud_restrictable"` // telemetry: none
	SMTPServer                        *string `access:"environment_smtp,write_restrictable,cloud_restrictable"` // telemetry: none
	SMTPPort                          *string `access:"environment_smtp,write_restrictable,cloud_restrictable"` // telemetry: none
>>>>>>> b7d17a09
	SMTPServerTimeout                 *int    `access:"cloud_restrictable"`
	ConnectionSecurity                *string `access:"environment_smtp,write_restrictable,cloud_restrictable"`
	SendPushNotifications             *bool   `access:"environment_push_notification_server"`
	PushNotificationServer            *string `access:"environment_push_notification_server"` // telemetry: none
	PushNotificationContents          *string `access:"site_notifications"`
	PushNotificationBuffer            *int    // telemetry: none
	EnableEmailBatching               *bool   `access:"site_notifications"`
	EmailBatchingBufferSize           *int    `access:"experimental_features"`
	EmailBatchingInterval             *int    `access:"experimental_features"`
	EnablePreviewModeBanner           *bool   `access:"site_notifications"`
	SkipServerCertificateVerification *bool   `access:"environment_smtp,write_restrictable,cloud_restrictable"`
	EmailNotificationContentsType     *string `access:"site_notifications"`
	LoginButtonColor                  *string `access:"experimental_features"`
	LoginButtonBorderColor            *string `access:"experimental_features"`
	LoginButtonTextColor              *string `access:"experimental_features"`
}

func (s *EmailSettings) SetDefaults(isUpdate bool) {
	if s.EnableSignUpWithEmail == nil {
		s.EnableSignUpWithEmail = NewBool(true)
	}

	if s.EnableSignInWithEmail == nil {
		s.EnableSignInWithEmail = NewBool(*s.EnableSignUpWithEmail)
	}

	if s.EnableSignInWithUsername == nil {
		s.EnableSignInWithUsername = NewBool(true)
	}

	if s.SendEmailNotifications == nil {
		s.SendEmailNotifications = NewBool(true)
	}

	if s.UseChannelInEmailNotifications == nil {
		s.UseChannelInEmailNotifications = NewBool(false)
	}

	if s.RequireEmailVerification == nil {
		s.RequireEmailVerification = NewBool(false)
	}

	if s.FeedbackName == nil {
		s.FeedbackName = NewString("")
	}

	if s.FeedbackEmail == nil {
		s.FeedbackEmail = NewString("test@example.com")
	}

	if s.ReplyToAddress == nil {
		s.ReplyToAddress = NewString("test@example.com")
	}

	if s.FeedbackOrganization == nil {
		s.FeedbackOrganization = NewString(EMAIL_SETTINGS_DEFAULT_FEEDBACK_ORGANIZATION)
	}

	if s.EnableSMTPAuth == nil {
		if s.ConnectionSecurity == nil || *s.ConnectionSecurity == CONN_SECURITY_NONE {
			s.EnableSMTPAuth = NewBool(false)
		} else {
			s.EnableSMTPAuth = NewBool(true)
		}
	}

	if s.SMTPUsername == nil {
		s.SMTPUsername = NewString("")
	}

	if s.SMTPPassword == nil {
		s.SMTPPassword = NewString("")
	}

	if s.SMTPServer == nil || *s.SMTPServer == "" {
		s.SMTPServer = NewString("localhost")
	}

	if s.SMTPPort == nil || *s.SMTPPort == "" {
		s.SMTPPort = NewString("10025")
	}

	if s.SMTPServerTimeout == nil || *s.SMTPServerTimeout == 0 {
		s.SMTPServerTimeout = NewInt(10)
	}

	if s.ConnectionSecurity == nil || *s.ConnectionSecurity == CONN_SECURITY_PLAIN {
		s.ConnectionSecurity = NewString(CONN_SECURITY_NONE)
	}

	if s.SendPushNotifications == nil {
		s.SendPushNotifications = NewBool(!isUpdate)
	}

	if s.PushNotificationServer == nil {
		if isUpdate {
			s.PushNotificationServer = NewString("")
		} else {
			s.PushNotificationServer = NewString(GENERIC_NOTIFICATION_SERVER)
		}
	}

	if s.PushNotificationContents == nil {
		s.PushNotificationContents = NewString(FULL_NOTIFICATION)
	}

	if s.PushNotificationBuffer == nil {
		s.PushNotificationBuffer = NewInt(1000)
	}

	if s.EnableEmailBatching == nil {
		s.EnableEmailBatching = NewBool(false)
	}

	if s.EmailBatchingBufferSize == nil {
		s.EmailBatchingBufferSize = NewInt(EMAIL_BATCHING_BUFFER_SIZE)
	}

	if s.EmailBatchingInterval == nil {
		s.EmailBatchingInterval = NewInt(EMAIL_BATCHING_INTERVAL)
	}

	if s.EnablePreviewModeBanner == nil {
		s.EnablePreviewModeBanner = NewBool(true)
	}

	if s.EnableSMTPAuth == nil {
		if *s.ConnectionSecurity == CONN_SECURITY_NONE {
			s.EnableSMTPAuth = NewBool(false)
		} else {
			s.EnableSMTPAuth = NewBool(true)
		}
	}

	if *s.ConnectionSecurity == CONN_SECURITY_PLAIN {
		*s.ConnectionSecurity = CONN_SECURITY_NONE
	}

	if s.SkipServerCertificateVerification == nil {
		s.SkipServerCertificateVerification = NewBool(false)
	}

	if s.EmailNotificationContentsType == nil {
		s.EmailNotificationContentsType = NewString(EMAIL_NOTIFICATION_CONTENTS_FULL)
	}

	if s.LoginButtonColor == nil {
		s.LoginButtonColor = NewString("#0000")
	}

	if s.LoginButtonBorderColor == nil {
		s.LoginButtonBorderColor = NewString("#2389D7")
	}

	if s.LoginButtonTextColor == nil {
		s.LoginButtonTextColor = NewString("#2389D7")
	}
}

type RateLimitSettings struct {
	Enable           *bool  `access:"environment_rate_limiting,write_restrictable,cloud_restrictable"`
	PerSec           *int   `access:"environment_rate_limiting,write_restrictable,cloud_restrictable"`
	MaxBurst         *int   `access:"environment_rate_limiting,write_restrictable,cloud_restrictable"`
	MemoryStoreSize  *int   `access:"environment_rate_limiting,write_restrictable,cloud_restrictable"`
	VaryByRemoteAddr *bool  `access:"environment_rate_limiting,write_restrictable,cloud_restrictable"`
	VaryByUser       *bool  `access:"environment_rate_limiting,write_restrictable,cloud_restrictable"`
	VaryByHeader     string `access:"environment_rate_limiting,write_restrictable,cloud_restrictable"`
}

func (s *RateLimitSettings) SetDefaults() {
	if s.Enable == nil {
		s.Enable = NewBool(false)
	}

	if s.PerSec == nil {
		s.PerSec = NewInt(10)
	}

	if s.MaxBurst == nil {
		s.MaxBurst = NewInt(100)
	}

	if s.MemoryStoreSize == nil {
		s.MemoryStoreSize = NewInt(10000)
	}

	if s.VaryByRemoteAddr == nil {
		s.VaryByRemoteAddr = NewBool(true)
	}

	if s.VaryByUser == nil {
		s.VaryByUser = NewBool(false)
	}
}

type PrivacySettings struct {
	ShowEmailAddress *bool `access:"site_users_and_teams"`
	ShowFullName     *bool `access:"site_users_and_teams"`
}

func (s *PrivacySettings) setDefaults() {
	if s.ShowEmailAddress == nil {
		s.ShowEmailAddress = NewBool(true)
	}

	if s.ShowFullName == nil {
		s.ShowFullName = NewBool(true)
	}
}

type SupportSettings struct {
	TermsOfServiceLink                     *string `access:"site_customization,write_restrictable,cloud_restrictable"`
	PrivacyPolicyLink                      *string `access:"site_customization,write_restrictable,cloud_restrictable"`
	AboutLink                              *string `access:"site_customization,write_restrictable,cloud_restrictable"`
	HelpLink                               *string `access:"site_customization,write_restrictable,cloud_restrictable"`
	ReportAProblemLink                     *string `access:"site_customization,write_restrictable,cloud_restrictable"`
	SupportEmail                           *string `access:"site_customization"`
	CustomTermsOfServiceEnabled            *bool   `access:"compliance_custom_terms_of_service"`
	CustomTermsOfServiceReAcceptancePeriod *int    `access:"compliance_custom_terms_of_service"`
	EnableAskCommunityLink                 *bool   `access:"site_customization"`
}

func (s *SupportSettings) SetDefaults() {
	if !IsSafeLink(s.TermsOfServiceLink) {
		*s.TermsOfServiceLink = SUPPORT_SETTINGS_DEFAULT_TERMS_OF_SERVICE_LINK
	}

	if s.TermsOfServiceLink == nil {
		s.TermsOfServiceLink = NewString(SUPPORT_SETTINGS_DEFAULT_TERMS_OF_SERVICE_LINK)
	}

	if !IsSafeLink(s.PrivacyPolicyLink) {
		*s.PrivacyPolicyLink = ""
	}

	if s.PrivacyPolicyLink == nil {
		s.PrivacyPolicyLink = NewString(SUPPORT_SETTINGS_DEFAULT_PRIVACY_POLICY_LINK)
	}

	if !IsSafeLink(s.AboutLink) {
		*s.AboutLink = ""
	}

	if s.AboutLink == nil {
		s.AboutLink = NewString(SUPPORT_SETTINGS_DEFAULT_ABOUT_LINK)
	}

	if !IsSafeLink(s.HelpLink) {
		*s.HelpLink = ""
	}

	if s.HelpLink == nil {
		s.HelpLink = NewString(SUPPORT_SETTINGS_DEFAULT_HELP_LINK)
	}

	if !IsSafeLink(s.ReportAProblemLink) {
		*s.ReportAProblemLink = ""
	}

	if s.ReportAProblemLink == nil {
		s.ReportAProblemLink = NewString(SUPPORT_SETTINGS_DEFAULT_REPORT_A_PROBLEM_LINK)
	}

	if s.SupportEmail == nil {
		s.SupportEmail = NewString(SUPPORT_SETTINGS_DEFAULT_SUPPORT_EMAIL)
	}

	if s.CustomTermsOfServiceEnabled == nil {
		s.CustomTermsOfServiceEnabled = NewBool(false)
	}

	if s.CustomTermsOfServiceReAcceptancePeriod == nil {
		s.CustomTermsOfServiceReAcceptancePeriod = NewInt(SUPPORT_SETTINGS_DEFAULT_RE_ACCEPTANCE_PERIOD)
	}

	if s.EnableAskCommunityLink == nil {
		s.EnableAskCommunityLink = NewBool(true)
	}
}

type AnnouncementSettings struct {
	EnableBanner          *bool   `access:"site_announcement_banner"`
	BannerText            *string `access:"site_announcement_banner"` // telemetry: none
	BannerColor           *string `access:"site_announcement_banner"`
	BannerTextColor       *string `access:"site_announcement_banner"`
	AllowBannerDismissal  *bool   `access:"site_announcement_banner"`
	AdminNoticesEnabled   *bool   `access:"site_notices"`
	UserNoticesEnabled    *bool   `access:"site_notices"`
	NoticesURL            *string `access:"site_notices,write_restrictable"` // telemetry: none
	NoticesFetchFrequency *int    `access:"site_notices,write_restrictable"` // telemetry: none
	NoticesSkipCache      *bool   `access:"site_notices,write_restrictable"` // telemetry: none
}

func (s *AnnouncementSettings) SetDefaults() {
	if s.EnableBanner == nil {
		s.EnableBanner = NewBool(false)
	}

	if s.BannerText == nil {
		s.BannerText = NewString("")
	}

	if s.BannerColor == nil {
		s.BannerColor = NewString(ANNOUNCEMENT_SETTINGS_DEFAULT_BANNER_COLOR)
	}

	if s.BannerTextColor == nil {
		s.BannerTextColor = NewString(ANNOUNCEMENT_SETTINGS_DEFAULT_BANNER_TEXT_COLOR)
	}

	if s.AllowBannerDismissal == nil {
		s.AllowBannerDismissal = NewBool(true)
	}

	if s.AdminNoticesEnabled == nil {
		s.AdminNoticesEnabled = NewBool(true)
	}

	if s.UserNoticesEnabled == nil {
		s.UserNoticesEnabled = NewBool(true)
	}
	if s.NoticesURL == nil {
		s.NoticesURL = NewString(ANNOUNCEMENT_SETTINGS_DEFAULT_NOTICES_JSON_URL)
	}
	if s.NoticesSkipCache == nil {
		s.NoticesSkipCache = NewBool(false)
	}
	if s.NoticesFetchFrequency == nil {
		s.NoticesFetchFrequency = NewInt(ANNOUNCEMENT_SETTINGS_DEFAULT_NOTICES_FETCH_FREQUENCY_SECONDS)
	}

}

type ThemeSettings struct {
	EnableThemeSelection *bool   `access:"experimental_features"`
	DefaultTheme         *string `access:"experimental_features"`
	AllowCustomThemes    *bool   `access:"experimental_features"`
	AllowedThemes        []string
}

func (s *ThemeSettings) SetDefaults() {
	if s.EnableThemeSelection == nil {
		s.EnableThemeSelection = NewBool(true)
	}

	if s.DefaultTheme == nil {
		s.DefaultTheme = NewString(TEAM_SETTINGS_DEFAULT_TEAM_TEXT)
	}

	if s.AllowCustomThemes == nil {
		s.AllowCustomThemes = NewBool(true)
	}

	if s.AllowedThemes == nil {
		s.AllowedThemes = []string{}
	}
}

type TeamSettings struct {
	SiteName                                                  *string  `access:"site_customization"`
	MaxUsersPerTeam                                           *int     `access:"site_users_and_teams"`
	DEPRECATED_DO_NOT_USE_EnableTeamCreation                  *bool    `json:"EnableTeamCreation" mapstructure:"EnableTeamCreation"` // Deprecated: do not use
<<<<<<< HEAD
	EnableUserCreation                                        *bool    `access:"authentication_signup"`
	EnableOpenServer                                          *bool    `access:"authentication_signup"`
	EnableUserDeactivation                                    *bool    `access:"experimental"`
	RestrictCreationToDomains                                 *string  `access:"authentication_signup"` // telemetry: none
	EnableCustomUserStatuses                                  *bool    `access:"site"`
	EnableCustomBrand                                         *bool    `access:"site"`
	CustomBrandText                                           *string  `access:"site"`
	CustomDescriptionText                                     *string  `access:"site"`
	RestrictDirectMessage                                     *string  `access:"site"`
=======
	EnableUserCreation                                        *bool    `access:"authentication"`
	EnableOpenServer                                          *bool    `access:"authentication"`
	EnableUserDeactivation                                    *bool    `access:"experimental_features"`
	RestrictCreationToDomains                                 *string  `access:"authentication"` // telemetry: none
	EnableCustomUserStatuses                                  *bool    `access:"site_users_and_teams"`
	EnableCustomBrand                                         *bool    `access:"site_customization"`
	CustomBrandText                                           *string  `access:"site_customization"`
	CustomDescriptionText                                     *string  `access:"site_customization"`
	RestrictDirectMessage                                     *string  `access:"site_users_and_teams"`
>>>>>>> b7d17a09
	DEPRECATED_DO_NOT_USE_RestrictTeamInvite                  *string  `json:"RestrictTeamInvite" mapstructure:"RestrictTeamInvite"`                                   // Deprecated: do not use
	DEPRECATED_DO_NOT_USE_RestrictPublicChannelManagement     *string  `json:"RestrictPublicChannelManagement" mapstructure:"RestrictPublicChannelManagement"`         // Deprecated: do not use
	DEPRECATED_DO_NOT_USE_RestrictPrivateChannelManagement    *string  `json:"RestrictPrivateChannelManagement" mapstructure:"RestrictPrivateChannelManagement"`       // Deprecated: do not use
	DEPRECATED_DO_NOT_USE_RestrictPublicChannelCreation       *string  `json:"RestrictPublicChannelCreation" mapstructure:"RestrictPublicChannelCreation"`             // Deprecated: do not use
	DEPRECATED_DO_NOT_USE_RestrictPrivateChannelCreation      *string  `json:"RestrictPrivateChannelCreation" mapstructure:"RestrictPrivateChannelCreation"`           // Deprecated: do not use
	DEPRECATED_DO_NOT_USE_RestrictPublicChannelDeletion       *string  `json:"RestrictPublicChannelDeletion" mapstructure:"RestrictPublicChannelDeletion"`             // Deprecated: do not use
	DEPRECATED_DO_NOT_USE_RestrictPrivateChannelDeletion      *string  `json:"RestrictPrivateChannelDeletion" mapstructure:"RestrictPrivateChannelDeletion"`           // Deprecated: do not use
	DEPRECATED_DO_NOT_USE_RestrictPrivateChannelManageMembers *string  `json:"RestrictPrivateChannelManageMembers" mapstructure:"RestrictPrivateChannelManageMembers"` // Deprecated: do not use
	EnableXToLeaveChannelsFromLHS                             *bool    `access:"experimental_features"`
	UserStatusAwayTimeout                                     *int64   `access:"experimental_features"`
	MaxChannelsPerTeam                                        *int64   `access:"site_users_and_teams"`
	MaxNotificationsPerChannel                                *int64   `access:"environment_push_notification_server"`
	EnableConfirmNotificationsToChannel                       *bool    `access:"site_notifications"`
	TeammateNameDisplay                                       *string  `access:"site_users_and_teams"`
	ExperimentalViewArchivedChannels                          *bool    `access:"experimental_features,site_users_and_teams"`
	ExperimentalEnableAutomaticReplies                        *bool    `access:"experimental_features"`
	ExperimentalHideTownSquareinLHS                           *bool    `access:"experimental_features"`
	ExperimentalTownSquareIsReadOnly                          *bool    `access:"experimental_features"`
	LockTeammateNameDisplay                                   *bool    `access:"site_users_and_teams"`
	ExperimentalPrimaryTeam                                   *string  `access:"experimental_features"`
	ExperimentalDefaultChannels                               []string `access:"experimental_features"`
}

func (s *TeamSettings) SetDefaults() {

	if s.SiteName == nil || *s.SiteName == "" {
		s.SiteName = NewString(TEAM_SETTINGS_DEFAULT_SITE_NAME)
	}

	if s.MaxUsersPerTeam == nil {
		s.MaxUsersPerTeam = NewInt(TEAM_SETTINGS_DEFAULT_MAX_USERS_PER_TEAM)
	}

	if s.DEPRECATED_DO_NOT_USE_EnableTeamCreation == nil {
		s.DEPRECATED_DO_NOT_USE_EnableTeamCreation = NewBool(true)
	}

	if s.EnableUserCreation == nil {
		s.EnableUserCreation = NewBool(true)
	}

	if s.EnableOpenServer == nil {
		s.EnableOpenServer = NewBool(false)
	}

	if s.RestrictCreationToDomains == nil {
		s.RestrictCreationToDomains = NewString("")
	}

	if s.EnableCustomUserStatuses == nil {
		s.EnableCustomUserStatuses = NewBool(true)
	}

	if s.EnableCustomBrand == nil {
		s.EnableCustomBrand = NewBool(false)
	}

	if s.EnableUserDeactivation == nil {
		s.EnableUserDeactivation = NewBool(false)
	}

	if s.CustomBrandText == nil {
		s.CustomBrandText = NewString(TEAM_SETTINGS_DEFAULT_CUSTOM_BRAND_TEXT)
	}

	if s.CustomDescriptionText == nil {
		s.CustomDescriptionText = NewString(TEAM_SETTINGS_DEFAULT_CUSTOM_DESCRIPTION_TEXT)
	}

	if s.RestrictDirectMessage == nil {
		s.RestrictDirectMessage = NewString(DIRECT_MESSAGE_ANY)
	}

	if s.DEPRECATED_DO_NOT_USE_RestrictTeamInvite == nil {
		s.DEPRECATED_DO_NOT_USE_RestrictTeamInvite = NewString(PERMISSIONS_ALL)
	}

	if s.DEPRECATED_DO_NOT_USE_RestrictPublicChannelManagement == nil {
		s.DEPRECATED_DO_NOT_USE_RestrictPublicChannelManagement = NewString(PERMISSIONS_ALL)
	}

	if s.DEPRECATED_DO_NOT_USE_RestrictPrivateChannelManagement == nil {
		s.DEPRECATED_DO_NOT_USE_RestrictPrivateChannelManagement = NewString(PERMISSIONS_ALL)
	}

	if s.DEPRECATED_DO_NOT_USE_RestrictPublicChannelCreation == nil {
		s.DEPRECATED_DO_NOT_USE_RestrictPublicChannelCreation = new(string)
		// If this setting does not exist, assume migration from <3.6, so use management setting as default.
		if *s.DEPRECATED_DO_NOT_USE_RestrictPublicChannelManagement == PERMISSIONS_CHANNEL_ADMIN {
			*s.DEPRECATED_DO_NOT_USE_RestrictPublicChannelCreation = PERMISSIONS_TEAM_ADMIN
		} else {
			*s.DEPRECATED_DO_NOT_USE_RestrictPublicChannelCreation = *s.DEPRECATED_DO_NOT_USE_RestrictPublicChannelManagement
		}
	}

	if s.DEPRECATED_DO_NOT_USE_RestrictPrivateChannelCreation == nil {
		// If this setting does not exist, assume migration from <3.6, so use management setting as default.
		if *s.DEPRECATED_DO_NOT_USE_RestrictPrivateChannelManagement == PERMISSIONS_CHANNEL_ADMIN {
			s.DEPRECATED_DO_NOT_USE_RestrictPrivateChannelCreation = NewString(PERMISSIONS_TEAM_ADMIN)
		} else {
			s.DEPRECATED_DO_NOT_USE_RestrictPrivateChannelCreation = NewString(*s.DEPRECATED_DO_NOT_USE_RestrictPrivateChannelManagement)
		}
	}

	if s.DEPRECATED_DO_NOT_USE_RestrictPublicChannelDeletion == nil {
		// If this setting does not exist, assume migration from <3.6, so use management setting as default.
		s.DEPRECATED_DO_NOT_USE_RestrictPublicChannelDeletion = NewString(*s.DEPRECATED_DO_NOT_USE_RestrictPublicChannelManagement)
	}

	if s.DEPRECATED_DO_NOT_USE_RestrictPrivateChannelDeletion == nil {
		// If this setting does not exist, assume migration from <3.6, so use management setting as default.
		s.DEPRECATED_DO_NOT_USE_RestrictPrivateChannelDeletion = NewString(*s.DEPRECATED_DO_NOT_USE_RestrictPrivateChannelManagement)
	}

	if s.DEPRECATED_DO_NOT_USE_RestrictPrivateChannelManageMembers == nil {
		s.DEPRECATED_DO_NOT_USE_RestrictPrivateChannelManageMembers = NewString(PERMISSIONS_ALL)
	}

	if s.EnableXToLeaveChannelsFromLHS == nil {
		s.EnableXToLeaveChannelsFromLHS = NewBool(false)
	}

	if s.UserStatusAwayTimeout == nil {
		s.UserStatusAwayTimeout = NewInt64(TEAM_SETTINGS_DEFAULT_USER_STATUS_AWAY_TIMEOUT)
	}

	if s.MaxChannelsPerTeam == nil {
		s.MaxChannelsPerTeam = NewInt64(2000)
	}

	if s.MaxNotificationsPerChannel == nil {
		s.MaxNotificationsPerChannel = NewInt64(1000)
	}

	if s.EnableConfirmNotificationsToChannel == nil {
		s.EnableConfirmNotificationsToChannel = NewBool(true)
	}

	if s.ExperimentalEnableAutomaticReplies == nil {
		s.ExperimentalEnableAutomaticReplies = NewBool(false)
	}

	if s.ExperimentalHideTownSquareinLHS == nil {
		s.ExperimentalHideTownSquareinLHS = NewBool(false)
	}

	if s.ExperimentalTownSquareIsReadOnly == nil {
		s.ExperimentalTownSquareIsReadOnly = NewBool(false)
	}

	if s.ExperimentalPrimaryTeam == nil {
		s.ExperimentalPrimaryTeam = NewString("")
	}

	if s.ExperimentalDefaultChannels == nil {
		s.ExperimentalDefaultChannels = []string{}
	}

	if s.DEPRECATED_DO_NOT_USE_EnableTeamCreation == nil {
		s.DEPRECATED_DO_NOT_USE_EnableTeamCreation = NewBool(true)
	}

	if s.EnableUserCreation == nil {
		s.EnableUserCreation = NewBool(true)
	}

	if s.ExperimentalViewArchivedChannels == nil {
		s.ExperimentalViewArchivedChannels = NewBool(true)
	}

	if s.LockTeammateNameDisplay == nil {
		s.LockTeammateNameDisplay = NewBool(false)
	}
}

type ClientRequirements struct {
	AndroidLatestVersion string `access:"write_restrictable,cloud_restrictable"`
	AndroidMinVersion    string `access:"write_restrictable,cloud_restrictable"`
	DesktopLatestVersion string `access:"write_restrictable,cloud_restrictable"`
	DesktopMinVersion    string `access:"write_restrictable,cloud_restrictable"`
	IosLatestVersion     string `access:"write_restrictable,cloud_restrictable"`
	IosMinVersion        string `access:"write_restrictable,cloud_restrictable"`
}

type LdapSettings struct {
	// Basic
	Enable             *bool   `access:"authentication_ldap"`
	EnableSync         *bool   `access:"authentication_ldap"`
	LdapServer         *string `access:"authentication_ldap"` // telemetry: none
	LdapPort           *int    `access:"authentication_ldap"` // telemetry: none
	ConnectionSecurity *string `access:"authentication_ldap"`
	BaseDN             *string `access:"authentication_ldap"` // telemetry: none
	BindUsername       *string `access:"authentication_ldap"` // telemetry: none
	BindPassword       *string `access:"authentication_ldap"` // telemetry: none

	// Filtering
	UserFilter        *string `access:"authentication_ldap"` // telemetry: none
	GroupFilter       *string `access:"authentication_ldap"`
	GuestFilter       *string `access:"authentication_ldap"`
	EnableAdminFilter *bool
	AdminFilter       *string

	// Group Mapping
	GroupDisplayNameAttribute *string `access:"authentication_ldap"`
	GroupIdAttribute          *string `access:"authentication_ldap"`

	// User Mapping
	FirstNameAttribute *string `access:"authentication_ldap"`
	LastNameAttribute  *string `access:"authentication_ldap"`
	EmailAttribute     *string `access:"authentication_ldap"`
	UsernameAttribute  *string `access:"authentication_ldap"`
	NicknameAttribute  *string `access:"authentication_ldap"`
	IdAttribute        *string `access:"authentication_ldap"`
	PositionAttribute  *string `access:"authentication_ldap"`
	LoginIdAttribute   *string `access:"authentication_ldap"`
	PictureAttribute   *string `access:"authentication_ldap"`

	// Synchronization
	SyncIntervalMinutes *int `access:"authentication_ldap"`

	// Advanced
	SkipCertificateVerification *bool   `access:"authentication_ldap"`
	PublicCertificateFile       *string `access:"authentication_ldap"`
	PrivateKeyFile              *string `access:"authentication_ldap"`
	QueryTimeout                *int    `access:"authentication_ldap"`
	MaxPageSize                 *int    `access:"authentication_ldap"`

	// Customization
	LoginFieldName *string `access:"authentication_ldap"`

<<<<<<< HEAD
	LoginButtonColor       *string `access:"authentication_ldap"`
	LoginButtonBorderColor *string `access:"authentication_ldap"`
	LoginButtonTextColor   *string `access:"authentication_ldap"`
=======
	LoginButtonColor       *string `access:"experimental_features"`
	LoginButtonBorderColor *string `access:"experimental_features"`
	LoginButtonTextColor   *string `access:"experimental_features"`
>>>>>>> b7d17a09

	Trace *bool `access:"authentication_ldap"` // telemetry: none
}

func (s *LdapSettings) SetDefaults() {
	if s.Enable == nil {
		s.Enable = NewBool(false)
	}

	// When unset should default to LDAP Enabled
	if s.EnableSync == nil {
		s.EnableSync = NewBool(*s.Enable)
	}

	if s.EnableAdminFilter == nil {
		s.EnableAdminFilter = NewBool(false)
	}

	if s.LdapServer == nil {
		s.LdapServer = NewString("")
	}

	if s.LdapPort == nil {
		s.LdapPort = NewInt(389)
	}

	if s.ConnectionSecurity == nil {
		s.ConnectionSecurity = NewString("")
	}

	if s.PublicCertificateFile == nil {
		s.PublicCertificateFile = NewString("")
	}

	if s.PrivateKeyFile == nil {
		s.PrivateKeyFile = NewString("")
	}

	if s.BaseDN == nil {
		s.BaseDN = NewString("")
	}

	if s.BindUsername == nil {
		s.BindUsername = NewString("")
	}

	if s.BindPassword == nil {
		s.BindPassword = NewString("")
	}

	if s.UserFilter == nil {
		s.UserFilter = NewString("")
	}

	if s.GuestFilter == nil {
		s.GuestFilter = NewString("")
	}

	if s.AdminFilter == nil {
		s.AdminFilter = NewString("")
	}

	if s.GroupFilter == nil {
		s.GroupFilter = NewString("")
	}

	if s.GroupDisplayNameAttribute == nil {
		s.GroupDisplayNameAttribute = NewString(LDAP_SETTINGS_DEFAULT_GROUP_DISPLAY_NAME_ATTRIBUTE)
	}

	if s.GroupIdAttribute == nil {
		s.GroupIdAttribute = NewString(LDAP_SETTINGS_DEFAULT_GROUP_ID_ATTRIBUTE)
	}

	if s.FirstNameAttribute == nil {
		s.FirstNameAttribute = NewString(LDAP_SETTINGS_DEFAULT_FIRST_NAME_ATTRIBUTE)
	}

	if s.LastNameAttribute == nil {
		s.LastNameAttribute = NewString(LDAP_SETTINGS_DEFAULT_LAST_NAME_ATTRIBUTE)
	}

	if s.EmailAttribute == nil {
		s.EmailAttribute = NewString(LDAP_SETTINGS_DEFAULT_EMAIL_ATTRIBUTE)
	}

	if s.UsernameAttribute == nil {
		s.UsernameAttribute = NewString(LDAP_SETTINGS_DEFAULT_USERNAME_ATTRIBUTE)
	}

	if s.NicknameAttribute == nil {
		s.NicknameAttribute = NewString(LDAP_SETTINGS_DEFAULT_NICKNAME_ATTRIBUTE)
	}

	if s.IdAttribute == nil {
		s.IdAttribute = NewString(LDAP_SETTINGS_DEFAULT_ID_ATTRIBUTE)
	}

	if s.PositionAttribute == nil {
		s.PositionAttribute = NewString(LDAP_SETTINGS_DEFAULT_POSITION_ATTRIBUTE)
	}

	if s.PictureAttribute == nil {
		s.PictureAttribute = NewString(LDAP_SETTINGS_DEFAULT_PICTURE_ATTRIBUTE)
	}

	// For those upgrading to the version when LoginIdAttribute was added
	// they need IdAttribute == LoginIdAttribute not to break
	if s.LoginIdAttribute == nil {
		s.LoginIdAttribute = s.IdAttribute
	}

	if s.SyncIntervalMinutes == nil {
		s.SyncIntervalMinutes = NewInt(60)
	}

	if s.SkipCertificateVerification == nil {
		s.SkipCertificateVerification = NewBool(false)
	}

	if s.QueryTimeout == nil {
		s.QueryTimeout = NewInt(60)
	}

	if s.MaxPageSize == nil {
		s.MaxPageSize = NewInt(0)
	}

	if s.LoginFieldName == nil {
		s.LoginFieldName = NewString(LDAP_SETTINGS_DEFAULT_LOGIN_FIELD_NAME)
	}

	if s.LoginButtonColor == nil {
		s.LoginButtonColor = NewString("#0000")
	}

	if s.LoginButtonBorderColor == nil {
		s.LoginButtonBorderColor = NewString("#2389D7")
	}

	if s.LoginButtonTextColor == nil {
		s.LoginButtonTextColor = NewString("#2389D7")
	}

	if s.Trace == nil {
		s.Trace = NewBool(false)
	}
}

type ComplianceSettings struct {
	Enable      *bool   `access:"compliance_compliance_monitoring"`
	Directory   *string `access:"compliance_compliance_monitoring"` // telemetry: none
	EnableDaily *bool   `access:"compliance_compliance_monitoring"`
}

func (s *ComplianceSettings) SetDefaults() {
	if s.Enable == nil {
		s.Enable = NewBool(false)
	}

	if s.Directory == nil {
		s.Directory = NewString("./data/")
	}

	if s.EnableDaily == nil {
		s.EnableDaily = NewBool(false)
	}
}

type LocalizationSettings struct {
	DefaultServerLocale *string `access:"site_localization"`
	DefaultClientLocale *string `access:"site_localization"`
	AvailableLocales    *string `access:"site_localization"`
}

func (s *LocalizationSettings) SetDefaults() {
	if s.DefaultServerLocale == nil {
		s.DefaultServerLocale = NewString(DEFAULT_LOCALE)
	}

	if s.DefaultClientLocale == nil {
		s.DefaultClientLocale = NewString(DEFAULT_LOCALE)
	}

	if s.AvailableLocales == nil {
		s.AvailableLocales = NewString("")
	}
}

type SamlSettings struct {
	// Basic
	Enable                        *bool `access:"authentication_saml"`
	EnableSyncWithLdap            *bool `access:"authentication_saml"`
	EnableSyncWithLdapIncludeAuth *bool `access:"authentication_saml"`
	IgnoreGuestsLdapSync          *bool `access:"authentication_saml"`

	Verify      *bool `access:"authentication_saml"`
	Encrypt     *bool `access:"authentication_saml"`
	SignRequest *bool `access:"authentication_saml"`

	IdpUrl                      *string `access:"authentication_saml"` // telemetry: none
	IdpDescriptorUrl            *string `access:"authentication_saml"` // telemetry: none
	IdpMetadataUrl              *string `access:"authentication_saml"` // telemetry: none
	ServiceProviderIdentifier   *string `access:"authentication_saml"` // telemetry: none
	AssertionConsumerServiceURL *string `access:"authentication_saml"` // telemetry: none

	SignatureAlgorithm *string `access:"authentication_saml"`
	CanonicalAlgorithm *string `access:"authentication_saml"`

	ScopingIDPProviderId *string `access:"authentication_saml"`
	ScopingIDPName       *string `access:"authentication_saml"`

	IdpCertificateFile    *string `access:"authentication_saml"` // telemetry: none
	PublicCertificateFile *string `access:"authentication_saml"` // telemetry: none
	PrivateKeyFile        *string `access:"authentication_saml"` // telemetry: none

	// User Mapping
	IdAttribute          *string `access:"authentication_saml"`
	GuestAttribute       *string `access:"authentication_saml"`
	EnableAdminAttribute *bool
	AdminAttribute       *string
	FirstNameAttribute   *string `access:"authentication_saml"`
	LastNameAttribute    *string `access:"authentication_saml"`
	EmailAttribute       *string `access:"authentication_saml"`
	UsernameAttribute    *string `access:"authentication_saml"`
	NicknameAttribute    *string `access:"authentication_saml"`
	LocaleAttribute      *string `access:"authentication_saml"`
	PositionAttribute    *string `access:"authentication_saml"`

	LoginButtonText *string `access:"authentication_saml"`

<<<<<<< HEAD
	LoginButtonColor       *string `access:"authentication_saml"`
	LoginButtonBorderColor *string `access:"authentication_saml"`
	LoginButtonTextColor   *string `access:"authentication_saml"`
=======
	LoginButtonColor       *string `access:"experimental_features"`
	LoginButtonBorderColor *string `access:"experimental_features"`
	LoginButtonTextColor   *string `access:"experimental_features"`
>>>>>>> b7d17a09
}

func (s *SamlSettings) SetDefaults() {
	if s.Enable == nil {
		s.Enable = NewBool(false)
	}

	if s.EnableSyncWithLdap == nil {
		s.EnableSyncWithLdap = NewBool(false)
	}

	if s.EnableSyncWithLdapIncludeAuth == nil {
		s.EnableSyncWithLdapIncludeAuth = NewBool(false)
	}

	if s.IgnoreGuestsLdapSync == nil {
		s.IgnoreGuestsLdapSync = NewBool(false)
	}

	if s.EnableAdminAttribute == nil {
		s.EnableAdminAttribute = NewBool(false)
	}

	if s.Verify == nil {
		s.Verify = NewBool(true)
	}

	if s.Encrypt == nil {
		s.Encrypt = NewBool(true)
	}

	if s.SignRequest == nil {
		s.SignRequest = NewBool(false)
	}

	if s.SignatureAlgorithm == nil {
		s.SignatureAlgorithm = NewString(SAML_SETTINGS_DEFAULT_SIGNATURE_ALGORITHM)
	}

	if s.CanonicalAlgorithm == nil {
		s.CanonicalAlgorithm = NewString(SAML_SETTINGS_DEFAULT_CANONICAL_ALGORITHM)
	}

	if s.IdpUrl == nil {
		s.IdpUrl = NewString("")
	}

	if s.IdpDescriptorUrl == nil {
		s.IdpDescriptorUrl = NewString("")
	}

	if s.ServiceProviderIdentifier == nil {
		if s.IdpDescriptorUrl != nil {
			s.ServiceProviderIdentifier = NewString(*s.IdpDescriptorUrl)
		} else {
			s.ServiceProviderIdentifier = NewString("")
		}
	}

	if s.IdpMetadataUrl == nil {
		s.IdpMetadataUrl = NewString("")
	}

	if s.IdpCertificateFile == nil {
		s.IdpCertificateFile = NewString("")
	}

	if s.PublicCertificateFile == nil {
		s.PublicCertificateFile = NewString("")
	}

	if s.PrivateKeyFile == nil {
		s.PrivateKeyFile = NewString("")
	}

	if s.AssertionConsumerServiceURL == nil {
		s.AssertionConsumerServiceURL = NewString("")
	}

	if s.ScopingIDPProviderId == nil {
		s.ScopingIDPProviderId = NewString("")
	}

	if s.ScopingIDPName == nil {
		s.ScopingIDPName = NewString("")
	}

	if s.LoginButtonText == nil || *s.LoginButtonText == "" {
		s.LoginButtonText = NewString(USER_AUTH_SERVICE_SAML_TEXT)
	}

	if s.IdAttribute == nil {
		s.IdAttribute = NewString(SAML_SETTINGS_DEFAULT_ID_ATTRIBUTE)
	}

	if s.GuestAttribute == nil {
		s.GuestAttribute = NewString(SAML_SETTINGS_DEFAULT_GUEST_ATTRIBUTE)
	}
	if s.AdminAttribute == nil {
		s.AdminAttribute = NewString(SAML_SETTINGS_DEFAULT_ADMIN_ATTRIBUTE)
	}
	if s.FirstNameAttribute == nil {
		s.FirstNameAttribute = NewString(SAML_SETTINGS_DEFAULT_FIRST_NAME_ATTRIBUTE)
	}

	if s.LastNameAttribute == nil {
		s.LastNameAttribute = NewString(SAML_SETTINGS_DEFAULT_LAST_NAME_ATTRIBUTE)
	}

	if s.EmailAttribute == nil {
		s.EmailAttribute = NewString(SAML_SETTINGS_DEFAULT_EMAIL_ATTRIBUTE)
	}

	if s.UsernameAttribute == nil {
		s.UsernameAttribute = NewString(SAML_SETTINGS_DEFAULT_USERNAME_ATTRIBUTE)
	}

	if s.NicknameAttribute == nil {
		s.NicknameAttribute = NewString(SAML_SETTINGS_DEFAULT_NICKNAME_ATTRIBUTE)
	}

	if s.PositionAttribute == nil {
		s.PositionAttribute = NewString(SAML_SETTINGS_DEFAULT_POSITION_ATTRIBUTE)
	}

	if s.LocaleAttribute == nil {
		s.LocaleAttribute = NewString(SAML_SETTINGS_DEFAULT_LOCALE_ATTRIBUTE)
	}

	if s.LoginButtonColor == nil {
		s.LoginButtonColor = NewString("#34a28b")
	}

	if s.LoginButtonBorderColor == nil {
		s.LoginButtonBorderColor = NewString("#2389D7")
	}

	if s.LoginButtonTextColor == nil {
		s.LoginButtonTextColor = NewString("#ffffff")
	}
}

type NativeAppSettings struct {
	AppCustomURLSchemes    []string `access:"site_customization,write_restrictable,cloud_restrictable"` // telemetry: none
	AppDownloadLink        *string  `access:"site_customization,write_restrictable,cloud_restrictable"`
	AndroidAppDownloadLink *string  `access:"site_customization,write_restrictable,cloud_restrictable"`
	IosAppDownloadLink     *string  `access:"site_customization,write_restrictable,cloud_restrictable"`
}

func (s *NativeAppSettings) SetDefaults() {
	if s.AppDownloadLink == nil {
		s.AppDownloadLink = NewString(NATIVEAPP_SETTINGS_DEFAULT_APP_DOWNLOAD_LINK)
	}

	if s.AndroidAppDownloadLink == nil {
		s.AndroidAppDownloadLink = NewString(NATIVEAPP_SETTINGS_DEFAULT_ANDROID_APP_DOWNLOAD_LINK)
	}

	if s.IosAppDownloadLink == nil {
		s.IosAppDownloadLink = NewString(NATIVEAPP_SETTINGS_DEFAULT_IOS_APP_DOWNLOAD_LINK)
	}

	if s.AppCustomURLSchemes == nil {
		s.AppCustomURLSchemes = GetDefaultAppCustomURLSchemes()
	}
}

type ElasticsearchSettings struct {
	ConnectionUrl                 *string `access:"environment_elasticsearch,write_restrictable,cloud_restrictable"`
	Username                      *string `access:"environment_elasticsearch,write_restrictable,cloud_restrictable"`
	Password                      *string `access:"environment_elasticsearch,write_restrictable,cloud_restrictable"`
	EnableIndexing                *bool   `access:"environment_elasticsearch,write_restrictable,cloud_restrictable"`
	EnableSearching               *bool   `access:"environment_elasticsearch,write_restrictable,cloud_restrictable"`
	EnableAutocomplete            *bool   `access:"environment_elasticsearch,write_restrictable,cloud_restrictable"`
	Sniff                         *bool   `access:"environment_elasticsearch,write_restrictable,cloud_restrictable"`
	PostIndexReplicas             *int    `access:"environment_elasticsearch,write_restrictable,cloud_restrictable"`
	PostIndexShards               *int    `access:"environment_elasticsearch,write_restrictable,cloud_restrictable"`
	ChannelIndexReplicas          *int    `access:"environment_elasticsearch,write_restrictable,cloud_restrictable"`
	ChannelIndexShards            *int    `access:"environment_elasticsearch,write_restrictable,cloud_restrictable"`
	UserIndexReplicas             *int    `access:"environment_elasticsearch,write_restrictable,cloud_restrictable"`
	UserIndexShards               *int    `access:"environment_elasticsearch,write_restrictable,cloud_restrictable"`
	AggregatePostsAfterDays       *int    `access:"environment_elasticsearch,write_restrictable,cloud_restrictable"` // telemetry: none
	PostsAggregatorJobStartTime   *string `access:"environment_elasticsearch,write_restrictable,cloud_restrictable"` // telemetry: none
	IndexPrefix                   *string `access:"environment_elasticsearch,write_restrictable,cloud_restrictable"`
	LiveIndexingBatchSize         *int    `access:"environment_elasticsearch,write_restrictable,cloud_restrictable"`
	BulkIndexingTimeWindowSeconds *int    `access:"environment_elasticsearch,write_restrictable,cloud_restrictable"`
	RequestTimeoutSeconds         *int    `access:"environment_elasticsearch,write_restrictable,cloud_restrictable"`
	SkipTLSVerification           *bool   `access:"environment_elasticsearch,write_restrictable,cloud_restrictable"`
	Trace                         *string `access:"environment_elasticsearch,write_restrictable,cloud_restrictable"`
}

func (s *ElasticsearchSettings) SetDefaults() {
	if s.ConnectionUrl == nil {
		s.ConnectionUrl = NewString(ELASTICSEARCH_SETTINGS_DEFAULT_CONNECTION_URL)
	}

	if s.Username == nil {
		s.Username = NewString(ELASTICSEARCH_SETTINGS_DEFAULT_USERNAME)
	}

	if s.Password == nil {
		s.Password = NewString(ELASTICSEARCH_SETTINGS_DEFAULT_PASSWORD)
	}

	if s.EnableIndexing == nil {
		s.EnableIndexing = NewBool(false)
	}

	if s.EnableSearching == nil {
		s.EnableSearching = NewBool(false)
	}

	if s.EnableAutocomplete == nil {
		s.EnableAutocomplete = NewBool(false)
	}

	if s.Sniff == nil {
		s.Sniff = NewBool(true)
	}

	if s.PostIndexReplicas == nil {
		s.PostIndexReplicas = NewInt(ELASTICSEARCH_SETTINGS_DEFAULT_POST_INDEX_REPLICAS)
	}

	if s.PostIndexShards == nil {
		s.PostIndexShards = NewInt(ELASTICSEARCH_SETTINGS_DEFAULT_POST_INDEX_SHARDS)
	}

	if s.ChannelIndexReplicas == nil {
		s.ChannelIndexReplicas = NewInt(ELASTICSEARCH_SETTINGS_DEFAULT_CHANNEL_INDEX_REPLICAS)
	}

	if s.ChannelIndexShards == nil {
		s.ChannelIndexShards = NewInt(ELASTICSEARCH_SETTINGS_DEFAULT_CHANNEL_INDEX_SHARDS)
	}

	if s.UserIndexReplicas == nil {
		s.UserIndexReplicas = NewInt(ELASTICSEARCH_SETTINGS_DEFAULT_USER_INDEX_REPLICAS)
	}

	if s.UserIndexShards == nil {
		s.UserIndexShards = NewInt(ELASTICSEARCH_SETTINGS_DEFAULT_USER_INDEX_SHARDS)
	}

	if s.AggregatePostsAfterDays == nil {
		s.AggregatePostsAfterDays = NewInt(ELASTICSEARCH_SETTINGS_DEFAULT_AGGREGATE_POSTS_AFTER_DAYS)
	}

	if s.PostsAggregatorJobStartTime == nil {
		s.PostsAggregatorJobStartTime = NewString(ELASTICSEARCH_SETTINGS_DEFAULT_POSTS_AGGREGATOR_JOB_START_TIME)
	}

	if s.IndexPrefix == nil {
		s.IndexPrefix = NewString(ELASTICSEARCH_SETTINGS_DEFAULT_INDEX_PREFIX)
	}

	if s.LiveIndexingBatchSize == nil {
		s.LiveIndexingBatchSize = NewInt(ELASTICSEARCH_SETTINGS_DEFAULT_LIVE_INDEXING_BATCH_SIZE)
	}

	if s.BulkIndexingTimeWindowSeconds == nil {
		s.BulkIndexingTimeWindowSeconds = NewInt(ELASTICSEARCH_SETTINGS_DEFAULT_BULK_INDEXING_TIME_WINDOW_SECONDS)
	}

	if s.RequestTimeoutSeconds == nil {
		s.RequestTimeoutSeconds = NewInt(ELASTICSEARCH_SETTINGS_DEFAULT_REQUEST_TIMEOUT_SECONDS)
	}

	if s.SkipTLSVerification == nil {
		s.SkipTLSVerification = NewBool(false)
	}

	if s.Trace == nil {
		s.Trace = NewString("")
	}
}

type BleveSettings struct {
	IndexDir                      *string `access:"experimental_bleve"` // telemetry: none
	EnableIndexing                *bool   `access:"experimental_bleve"`
	EnableSearching               *bool   `access:"experimental_bleve"`
	EnableAutocomplete            *bool   `access:"experimental_bleve"`
	BulkIndexingTimeWindowSeconds *int    `access:"experimental_bleve"`
}

func (bs *BleveSettings) SetDefaults() {
	if bs.IndexDir == nil {
		bs.IndexDir = NewString(BLEVE_SETTINGS_DEFAULT_INDEX_DIR)
	}

	if bs.EnableIndexing == nil {
		bs.EnableIndexing = NewBool(false)
	}

	if bs.EnableSearching == nil {
		bs.EnableSearching = NewBool(false)
	}

	if bs.EnableAutocomplete == nil {
		bs.EnableAutocomplete = NewBool(false)
	}

	if bs.BulkIndexingTimeWindowSeconds == nil {
		bs.BulkIndexingTimeWindowSeconds = NewInt(BLEVE_SETTINGS_DEFAULT_BULK_INDEXING_TIME_WINDOW_SECONDS)
	}
}

type DataRetentionSettings struct {
	EnableMessageDeletion *bool   `access:"compliance_data_retention_policy"`
	EnableFileDeletion    *bool   `access:"compliance_data_retention_policy"`
	MessageRetentionDays  *int    `access:"compliance_data_retention_policy"`
	FileRetentionDays     *int    `access:"compliance_data_retention_policy"`
	DeletionJobStartTime  *string `access:"compliance_data_retention_policy"`
}

func (s *DataRetentionSettings) SetDefaults() {
	if s.EnableMessageDeletion == nil {
		s.EnableMessageDeletion = NewBool(false)
	}

	if s.EnableFileDeletion == nil {
		s.EnableFileDeletion = NewBool(false)
	}

	if s.MessageRetentionDays == nil {
		s.MessageRetentionDays = NewInt(DATA_RETENTION_SETTINGS_DEFAULT_MESSAGE_RETENTION_DAYS)
	}

	if s.FileRetentionDays == nil {
		s.FileRetentionDays = NewInt(DATA_RETENTION_SETTINGS_DEFAULT_FILE_RETENTION_DAYS)
	}

	if s.DeletionJobStartTime == nil {
		s.DeletionJobStartTime = NewString(DATA_RETENTION_SETTINGS_DEFAULT_DELETION_JOB_START_TIME)
	}
}

type JobSettings struct {
	RunJobs      *bool `access:"write_restrictable,cloud_restrictable"`
	RunScheduler *bool `access:"write_restrictable,cloud_restrictable"`
}

func (s *JobSettings) SetDefaults() {
	if s.RunJobs == nil {
		s.RunJobs = NewBool(true)
	}

	if s.RunScheduler == nil {
		s.RunScheduler = NewBool(true)
	}
}

type CloudSettings struct {
	CWSUrl *string `access:"write_restrictable"`
}

func (s *CloudSettings) SetDefaults() {
	if s.CWSUrl == nil {
		s.CWSUrl = NewString(CLOUD_SETTINGS_DEFAULT_CWS_URL)
	}
}

type PluginState struct {
	Enable bool
}

type PluginSettings struct {
	Enable                      *bool                             `access:"plugins,write_restrictable"`
	EnableUploads               *bool                             `access:"plugins,write_restrictable,cloud_restrictable"`
	AllowInsecureDownloadUrl    *bool                             `access:"plugins,write_restrictable,cloud_restrictable"`
	EnableHealthCheck           *bool                             `access:"plugins,write_restrictable,cloud_restrictable"`
	Directory                   *string                           `access:"plugins,write_restrictable,cloud_restrictable"` // telemetry: none
	ClientDirectory             *string                           `access:"plugins,write_restrictable,cloud_restrictable"` // telemetry: none
	Plugins                     map[string]map[string]interface{} `access:"plugins"`                                       // telemetry: none
	PluginStates                map[string]*PluginState           `access:"plugins"`                                       // telemetry: none
	EnableMarketplace           *bool                             `access:"plugins,write_restrictable,cloud_restrictable"`
	EnableRemoteMarketplace     *bool                             `access:"plugins,write_restrictable,cloud_restrictable"`
	AutomaticPrepackagedPlugins *bool                             `access:"plugins,write_restrictable,cloud_restrictable"`
	RequirePluginSignature      *bool                             `access:"plugins,write_restrictable,cloud_restrictable"`
	MarketplaceUrl              *string                           `access:"plugins,write_restrictable,cloud_restrictable"`
	SignaturePublicKeyFiles     []string                          `access:"plugins,write_restrictable,cloud_restrictable"`
}

func (s *PluginSettings) SetDefaults(ls LogSettings) {
	if s.Enable == nil {
		s.Enable = NewBool(true)
	}

	if s.EnableUploads == nil {
		s.EnableUploads = NewBool(false)
	}

	if s.AllowInsecureDownloadUrl == nil {
		s.AllowInsecureDownloadUrl = NewBool(false)
	}

	if s.EnableHealthCheck == nil {
		s.EnableHealthCheck = NewBool(true)
	}

	if s.Directory == nil || *s.Directory == "" {
		s.Directory = NewString(PLUGIN_SETTINGS_DEFAULT_DIRECTORY)
	}

	if s.ClientDirectory == nil || *s.ClientDirectory == "" {
		s.ClientDirectory = NewString(PLUGIN_SETTINGS_DEFAULT_CLIENT_DIRECTORY)
	}

	if s.Plugins == nil {
		s.Plugins = make(map[string]map[string]interface{})
	}

	if s.PluginStates == nil {
		s.PluginStates = make(map[string]*PluginState)
	}

	if s.PluginStates["com.mattermost.nps"] == nil {
		// Enable the NPS plugin by default if diagnostics are enabled
		s.PluginStates["com.mattermost.nps"] = &PluginState{Enable: ls.EnableDiagnostics == nil || *ls.EnableDiagnostics}
	}

	if s.PluginStates["com.mattermost.plugin-incident-management"] == nil && BuildEnterpriseReady == "true" {
		// Enable the incident management plugin by default
		s.PluginStates["com.mattermost.plugin-incident-management"] = &PluginState{Enable: true}
	}

	if s.PluginStates["com.mattermost.plugin-channel-export"] == nil && BuildEnterpriseReady == "true" {
		// Enable the channel export plugin by default
		s.PluginStates["com.mattermost.plugin-channel-export"] = &PluginState{Enable: true}
	}

	if s.EnableMarketplace == nil {
		s.EnableMarketplace = NewBool(PLUGIN_SETTINGS_DEFAULT_ENABLE_MARKETPLACE)
	}

	if s.EnableRemoteMarketplace == nil {
		s.EnableRemoteMarketplace = NewBool(true)
	}

	if s.AutomaticPrepackagedPlugins == nil {
		s.AutomaticPrepackagedPlugins = NewBool(true)
	}

	if s.MarketplaceUrl == nil || *s.MarketplaceUrl == "" || *s.MarketplaceUrl == PLUGIN_SETTINGS_OLD_MARKETPLACE_URL {
		s.MarketplaceUrl = NewString(PLUGIN_SETTINGS_DEFAULT_MARKETPLACE_URL)
	}

	if s.RequirePluginSignature == nil {
		s.RequirePluginSignature = NewBool(false)
	}

	if s.SignaturePublicKeyFiles == nil {
		s.SignaturePublicKeyFiles = []string{}
	}
}

type GlobalRelayMessageExportSettings struct {
	CustomerType      *string `access:"compliance_compliance_export"` // must be either A9 or A10, dictates SMTP server url
	SmtpUsername      *string `access:"compliance_compliance_export"`
	SmtpPassword      *string `access:"compliance_compliance_export"`
	EmailAddress      *string `access:"compliance_compliance_export"` // the address to send messages to
	SMTPServerTimeout *int    `access:"compliance_compliance_export"`
}

func (s *GlobalRelayMessageExportSettings) SetDefaults() {
	if s.CustomerType == nil {
		s.CustomerType = NewString(GLOBALRELAY_CUSTOMER_TYPE_A9)
	}
	if s.SmtpUsername == nil {
		s.SmtpUsername = NewString("")
	}
	if s.SmtpPassword == nil {
		s.SmtpPassword = NewString("")
	}
	if s.EmailAddress == nil {
		s.EmailAddress = NewString("")
	}
	if s.SMTPServerTimeout == nil || *s.SMTPServerTimeout == 0 {
		s.SMTPServerTimeout = NewInt(1800)
	}
}

type MessageExportSettings struct {
	EnableExport          *bool   `access:"compliance_compliance_export"`
	ExportFormat          *string `access:"compliance_compliance_export"`
	DailyRunTime          *string `access:"compliance_compliance_export"`
	ExportFromTimestamp   *int64  `access:"compliance_compliance_export"`
	BatchSize             *int    `access:"compliance_compliance_export"`
	DownloadExportResults *bool   `access:"compliance_compliance_export"`

	// formatter-specific settings - these are only expected to be non-nil if ExportFormat is set to the associated format
	GlobalRelaySettings *GlobalRelayMessageExportSettings `access:"compliance_compliance_export"`
}

func (s *MessageExportSettings) SetDefaults() {
	if s.EnableExport == nil {
		s.EnableExport = NewBool(false)
	}

	if s.DownloadExportResults == nil {
		s.DownloadExportResults = NewBool(false)
	}

	if s.ExportFormat == nil {
		s.ExportFormat = NewString(COMPLIANCE_EXPORT_TYPE_ACTIANCE)
	}

	if s.DailyRunTime == nil {
		s.DailyRunTime = NewString("01:00")
	}

	if s.ExportFromTimestamp == nil {
		s.ExportFromTimestamp = NewInt64(0)
	}

	if s.BatchSize == nil {
		s.BatchSize = NewInt(10000)
	}

	if s.GlobalRelaySettings == nil {
		s.GlobalRelaySettings = &GlobalRelayMessageExportSettings{}
	}
	s.GlobalRelaySettings.SetDefaults()
}

type DisplaySettings struct {
	CustomUrlSchemes     []string `access:"site_customization"`
	ExperimentalTimezone *bool    `access:"experimental_features"`
}

func (s *DisplaySettings) SetDefaults() {
	if s.CustomUrlSchemes == nil {
		customUrlSchemes := []string{}
		s.CustomUrlSchemes = customUrlSchemes
	}

	if s.ExperimentalTimezone == nil {
		s.ExperimentalTimezone = NewBool(true)
	}
}

type GuestAccountsSettings struct {
	Enable                           *bool   `access:"authentication_guest_access"`
	AllowEmailAccounts               *bool   `access:"authentication_guest_access"`
	EnforceMultifactorAuthentication *bool   `access:"authentication_guest_access"`
	RestrictCreationToDomains        *string `access:"authentication_guest_access"`
}

func (s *GuestAccountsSettings) SetDefaults() {
	if s.Enable == nil {
		s.Enable = NewBool(false)
	}

	if s.AllowEmailAccounts == nil {
		s.AllowEmailAccounts = NewBool(true)
	}

	if s.EnforceMultifactorAuthentication == nil {
		s.EnforceMultifactorAuthentication = NewBool(false)
	}

	if s.RestrictCreationToDomains == nil {
		s.RestrictCreationToDomains = NewString("")
	}
}

type ImageProxySettings struct {
	Enable                  *bool   `access:"environment_image_proxy"`
	ImageProxyType          *string `access:"environment_image_proxy"`
	RemoteImageProxyURL     *string `access:"environment_image_proxy"`
	RemoteImageProxyOptions *string `access:"environment_image_proxy"`
}

func (s *ImageProxySettings) SetDefaults(ss ServiceSettings) {
	if s.Enable == nil {
		if ss.DEPRECATED_DO_NOT_USE_ImageProxyType == nil || *ss.DEPRECATED_DO_NOT_USE_ImageProxyType == "" {
			s.Enable = NewBool(false)
		} else {
			s.Enable = NewBool(true)
		}
	}

	if s.ImageProxyType == nil {
		if ss.DEPRECATED_DO_NOT_USE_ImageProxyType == nil || *ss.DEPRECATED_DO_NOT_USE_ImageProxyType == "" {
			s.ImageProxyType = NewString(IMAGE_PROXY_TYPE_LOCAL)
		} else {
			s.ImageProxyType = ss.DEPRECATED_DO_NOT_USE_ImageProxyType
		}
	}

	if s.RemoteImageProxyURL == nil {
		if ss.DEPRECATED_DO_NOT_USE_ImageProxyURL == nil {
			s.RemoteImageProxyURL = NewString("")
		} else {
			s.RemoteImageProxyURL = ss.DEPRECATED_DO_NOT_USE_ImageProxyURL
		}
	}

	if s.RemoteImageProxyOptions == nil {
		if ss.DEPRECATED_DO_NOT_USE_ImageProxyOptions == nil {
			s.RemoteImageProxyOptions = NewString("")
		} else {
			s.RemoteImageProxyOptions = ss.DEPRECATED_DO_NOT_USE_ImageProxyOptions
		}
	}
}

// ImportSettings defines configuration settings for file imports.
type ImportSettings struct {
	// The directory where to store the imported files.
	Directory *string
	// The number of days to retain the imported files before deleting them.
	RetentionDays *int
}

func (s *ImportSettings) isValid() *AppError {
	if *s.Directory == "" {
		return NewAppError("Config.IsValid", "model.config.is_valid.import.directory.app_error", nil, "", http.StatusBadRequest)
	}

	if *s.RetentionDays <= 0 {
		return NewAppError("Config.IsValid", "model.config.is_valid.import.retention_days_too_low.app_error", nil, "", http.StatusBadRequest)
	}

	return nil
}

// SetDefaults applies the default settings to the struct.
func (s *ImportSettings) SetDefaults() {
	if s.Directory == nil || *s.Directory == "" {
		s.Directory = NewString(IMPORT_SETTINGS_DEFAULT_DIRECTORY)
	}

	if s.RetentionDays == nil {
		s.RetentionDays = NewInt(IMPORT_SETTINGS_DEFAULT_RETENTION_DAYS)
	}
}

// ExportSettings defines configuration settings for file exports.
type ExportSettings struct {
	// The directory where to store the exported files.
	Directory *string // telemetry: none
	// The number of days to retain the exported files before deleting them.
	RetentionDays *int
}

func (s *ExportSettings) isValid() *AppError {
	if *s.Directory == "" {
		return NewAppError("Config.IsValid", "model.config.is_valid.export.directory.app_error", nil, "", http.StatusBadRequest)
	}

	if *s.RetentionDays <= 0 {
		return NewAppError("Config.IsValid", "model.config.is_valid.export.retention_days_too_low.app_error", nil, "", http.StatusBadRequest)
	}

	return nil
}

// SetDefaults applies the default settings to the struct.
func (s *ExportSettings) SetDefaults() {
	if s.Directory == nil || *s.Directory == "" {
		s.Directory = NewString(EXPORT_SETTINGS_DEFAULT_DIRECTORY)
	}

	if s.RetentionDays == nil {
		s.RetentionDays = NewInt(EXPORT_SETTINGS_DEFAULT_RETENTION_DAYS)
	}
}

type ConfigFunc func() *Config

const ConfigAccessTagType = "access"
const ConfigAccessTagWriteRestrictable = "write_restrictable"
const ConfigAccessTagCloudRestrictable = "cloud_restrictable"

// Config fields support the 'access' tag with the following values corresponding to the suffix of the associated
// PERMISSION_SYSCONSOLE_*_* permission Id: 'about', 'reporting', 'user_management_users',
// 'user_management_groups', 'user_management_teams', 'user_management_channels',
// 'user_management_permissions', 'environment_web_server', 'environment_database', 'environment_elasticsearch',
// 'environment_file_storage', 'environment_image_proxy', 'environment_smtp', 'environment_push_notification_server',
// 'environment_high_availability', 'environment_rate_limiting', 'environment_logging', 'environment_session_lengths',
// 'environment_performance_monitoring', 'environment_developer', 'site', 'authentication', 'plugins',
// 'integrations', 'compliance', 'plugins', and 'experimental'. They grant read and/or write access to the config field
// to roles without PERMISSION_MANAGE_SYSTEM.
//
// By default config values can be written with PERMISSION_MANAGE_SYSTEM, but if ExperimentalSettings.RestrictSystemAdmin is true
// and the access tag contains the value 'write_restrictable', then even PERMISSION_MANAGE_SYSTEM does not grant write access.
//
// PERMISSION_MANAGE_SYSTEM always grants read access.
//
// Config values with the access tag 'cloud_restrictable' mean that are marked to be filtered when it's used in a cloud licensed
// environment with ExperimentalSettings.RestrictedSystemAdmin set to true.
//
// Example:
//  type HairSettings struct {
//      // Colour is writeable with either PERMISSION_SYSCONSOLE_WRITE_REPORTING or PERMISSION_SYSCONSOLE_WRITE_USER_MANAGEMENT_GROUPS.
//      // It is readable by PERMISSION_SYSCONSOLE_READ_REPORTING and PERMISSION_SYSCONSOLE_READ_USER_MANAGEMENT_GROUPS permissions.
//      // PERMISSION_MANAGE_SYSTEM grants read and write access.
//      Colour string `access:"reporting,user_management_groups"`
//
//
//      // Length is only readable and writable via PERMISSION_MANAGE_SYSTEM.
//      Length string
//
//      // Product is only writeable by PERMISSION_MANAGE_SYSTEM if ExperimentalSettings.RestrictSystemAdmin is false.
//      // PERMISSION_MANAGE_SYSTEM can always read the value.
//      Product bool `access:write_restrictable`
//  }
type Config struct {
	ServiceSettings           ServiceSettings
	TeamSettings              TeamSettings
	ClientRequirements        ClientRequirements
	SqlSettings               SqlSettings
	LogSettings               LogSettings
	ExperimentalAuditSettings ExperimentalAuditSettings
	NotificationLogSettings   NotificationLogSettings
	PasswordSettings          PasswordSettings
	FileSettings              FileSettings
	EmailSettings             EmailSettings
	RateLimitSettings         RateLimitSettings
	PrivacySettings           PrivacySettings
	SupportSettings           SupportSettings
	AnnouncementSettings      AnnouncementSettings
	ThemeSettings             ThemeSettings
	GitLabSettings            SSOSettings
	GoogleSettings            SSOSettings
	Office365Settings         Office365Settings
	OpenIdSettings            SSOSettings
	LdapSettings              LdapSettings
	ComplianceSettings        ComplianceSettings
	LocalizationSettings      LocalizationSettings
	SamlSettings              SamlSettings
	NativeAppSettings         NativeAppSettings
	ClusterSettings           ClusterSettings
	MetricsSettings           MetricsSettings
	ExperimentalSettings      ExperimentalSettings
	AnalyticsSettings         AnalyticsSettings
	ElasticsearchSettings     ElasticsearchSettings
	BleveSettings             BleveSettings
	DataRetentionSettings     DataRetentionSettings
	MessageExportSettings     MessageExportSettings
	JobSettings               JobSettings // telemetry: none
	PluginSettings            PluginSettings
	DisplaySettings           DisplaySettings
	GuestAccountsSettings     GuestAccountsSettings
	ImageProxySettings        ImageProxySettings
	CloudSettings             CloudSettings  // telemetry: none
	FeatureFlags              *FeatureFlags  `json:",omitempty"` // telemetry: none
	ImportSettings            ImportSettings // telemetry: none
	ExportSettings            ExportSettings
}

func (o *Config) Clone() *Config {
	var ret Config
	if err := json.Unmarshal([]byte(o.ToJson()), &ret); err != nil {
		panic(err)
	}
	return &ret
}

func (o *Config) ToJson() string {
	b, _ := json.Marshal(o)
	return string(b)
}

func (o *Config) ToJsonFiltered(tagType, tagValue string) string {
	filteredConfigMap := structToMapFilteredByTag(*o, tagType, tagValue)
	for key, value := range filteredConfigMap {
		v, ok := value.(map[string]interface{})
		if ok && len(v) == 0 {
			delete(filteredConfigMap, key)
		}
	}
	b, _ := json.Marshal(filteredConfigMap)
	return string(b)
}

func (o *Config) GetSSOService(service string) *SSOSettings {
	switch service {
	case SERVICE_GITLAB:
		return &o.GitLabSettings
	case SERVICE_GOOGLE:
		return &o.GoogleSettings
	case SERVICE_OFFICE365:
		return o.Office365Settings.SSOSettings()
	case SERVICE_OPENID:
		return &o.OpenIdSettings
	}

	return nil
}

func ConfigFromJson(data io.Reader) *Config {
	var o *Config
	json.NewDecoder(data).Decode(&o)
	return o
}

// isUpdate detects a pre-existing config based on whether SiteURL has been changed
func (o *Config) isUpdate() bool {
	return o.ServiceSettings.SiteURL != nil
}

func (o *Config) SetDefaults() {
	isUpdate := o.isUpdate()

	o.LdapSettings.SetDefaults()
	o.SamlSettings.SetDefaults()

	if o.TeamSettings.TeammateNameDisplay == nil {
		o.TeamSettings.TeammateNameDisplay = NewString(SHOW_USERNAME)

		if *o.SamlSettings.Enable || *o.LdapSettings.Enable {
			*o.TeamSettings.TeammateNameDisplay = SHOW_FULLNAME
		}
	}

	o.SqlSettings.SetDefaults(isUpdate)
	o.FileSettings.SetDefaults(isUpdate)
	o.EmailSettings.SetDefaults(isUpdate)
	o.PrivacySettings.setDefaults()
	o.Office365Settings.setDefaults()
	o.Office365Settings.setDefaults()
	o.GitLabSettings.setDefaults("", "", "", "", "")
	o.GoogleSettings.setDefaults(GOOGLE_SETTINGS_DEFAULT_SCOPE, GOOGLE_SETTINGS_DEFAULT_AUTH_ENDPOINT, GOOGLE_SETTINGS_DEFAULT_TOKEN_ENDPOINT, GOOGLE_SETTINGS_DEFAULT_USER_API_ENDPOINT, "")
	o.OpenIdSettings.setDefaults(OPENID_SETTINGS_DEFAULT_SCOPE, "", "", "", "#145DBF")
	o.ServiceSettings.SetDefaults(isUpdate)
	o.PasswordSettings.SetDefaults()
	o.TeamSettings.SetDefaults()
	o.MetricsSettings.SetDefaults()
	o.ExperimentalSettings.SetDefaults()
	o.SupportSettings.SetDefaults()
	o.AnnouncementSettings.SetDefaults()
	o.ThemeSettings.SetDefaults()
	o.ClusterSettings.SetDefaults()
	o.PluginSettings.SetDefaults(o.LogSettings)
	o.AnalyticsSettings.SetDefaults()
	o.ComplianceSettings.SetDefaults()
	o.LocalizationSettings.SetDefaults()
	o.ElasticsearchSettings.SetDefaults()
	o.BleveSettings.SetDefaults()
	o.NativeAppSettings.SetDefaults()
	o.DataRetentionSettings.SetDefaults()
	o.RateLimitSettings.SetDefaults()
	o.LogSettings.SetDefaults()
	o.ExperimentalAuditSettings.SetDefaults()
	o.NotificationLogSettings.SetDefaults()
	o.JobSettings.SetDefaults()
	o.MessageExportSettings.SetDefaults()
	o.DisplaySettings.SetDefaults()
	o.GuestAccountsSettings.SetDefaults()
	o.ImageProxySettings.SetDefaults(o.ServiceSettings)
	o.CloudSettings.SetDefaults()
	if o.FeatureFlags == nil {
		o.FeatureFlags = &FeatureFlags{}
		o.FeatureFlags.SetDefaults()
	}
	o.ImportSettings.SetDefaults()
	o.ExportSettings.SetDefaults()
}

func (o *Config) IsValid() *AppError {
	if *o.ServiceSettings.SiteURL == "" && *o.EmailSettings.EnableEmailBatching {
		return NewAppError("Config.IsValid", "model.config.is_valid.site_url_email_batching.app_error", nil, "", http.StatusBadRequest)
	}

	if *o.ClusterSettings.Enable && *o.EmailSettings.EnableEmailBatching {
		return NewAppError("Config.IsValid", "model.config.is_valid.cluster_email_batching.app_error", nil, "", http.StatusBadRequest)
	}

	if *o.ServiceSettings.SiteURL == "" && *o.ServiceSettings.AllowCookiesForSubdomains {
		return NewAppError("Config.IsValid", "model.config.is_valid.allow_cookies_for_subdomains.app_error", nil, "", http.StatusBadRequest)
	}

	if err := o.TeamSettings.isValid(); err != nil {
		return err
	}

	if err := o.SqlSettings.isValid(); err != nil {
		return err
	}

	if err := o.FileSettings.isValid(); err != nil {
		return err
	}

	if err := o.EmailSettings.isValid(); err != nil {
		return err
	}

	if err := o.LdapSettings.isValid(); err != nil {
		return err
	}

	if err := o.SamlSettings.isValid(); err != nil {
		return err
	}

	if *o.PasswordSettings.MinimumLength < PASSWORD_MINIMUM_LENGTH || *o.PasswordSettings.MinimumLength > PASSWORD_MAXIMUM_LENGTH {
		return NewAppError("Config.IsValid", "model.config.is_valid.password_length.app_error", map[string]interface{}{"MinLength": PASSWORD_MINIMUM_LENGTH, "MaxLength": PASSWORD_MAXIMUM_LENGTH}, "", http.StatusBadRequest)
	}

	if err := o.RateLimitSettings.isValid(); err != nil {
		return err
	}

	if err := o.ServiceSettings.isValid(); err != nil {
		return err
	}

	if err := o.ElasticsearchSettings.isValid(); err != nil {
		return err
	}

	if err := o.BleveSettings.isValid(); err != nil {
		return err
	}

	if err := o.DataRetentionSettings.isValid(); err != nil {
		return err
	}

	if err := o.LocalizationSettings.isValid(); err != nil {
		return err
	}

	if err := o.MessageExportSettings.isValid(); err != nil {
		return err
	}

	if err := o.DisplaySettings.isValid(); err != nil {
		return err
	}

	if err := o.ImageProxySettings.isValid(); err != nil {
		return err
	}

	if err := o.ImportSettings.isValid(); err != nil {
		return err
	}
	return nil
}

func (s *TeamSettings) isValid() *AppError {
	if *s.MaxUsersPerTeam <= 0 {
		return NewAppError("Config.IsValid", "model.config.is_valid.max_users.app_error", nil, "", http.StatusBadRequest)
	}

	if *s.MaxChannelsPerTeam <= 0 {
		return NewAppError("Config.IsValid", "model.config.is_valid.max_channels.app_error", nil, "", http.StatusBadRequest)
	}

	if *s.MaxNotificationsPerChannel <= 0 {
		return NewAppError("Config.IsValid", "model.config.is_valid.max_notify_per_channel.app_error", nil, "", http.StatusBadRequest)
	}

	if !(*s.RestrictDirectMessage == DIRECT_MESSAGE_ANY || *s.RestrictDirectMessage == DIRECT_MESSAGE_TEAM) {
		return NewAppError("Config.IsValid", "model.config.is_valid.restrict_direct_message.app_error", nil, "", http.StatusBadRequest)
	}

	if !(*s.TeammateNameDisplay == SHOW_FULLNAME || *s.TeammateNameDisplay == SHOW_NICKNAME_FULLNAME || *s.TeammateNameDisplay == SHOW_USERNAME) {
		return NewAppError("Config.IsValid", "model.config.is_valid.teammate_name_display.app_error", nil, "", http.StatusBadRequest)
	}

	if len(*s.SiteName) > SITENAME_MAX_LENGTH {
		return NewAppError("Config.IsValid", "model.config.is_valid.sitename_length.app_error", map[string]interface{}{"MaxLength": SITENAME_MAX_LENGTH}, "", http.StatusBadRequest)
	}

	return nil
}

func (s *SqlSettings) isValid() *AppError {
	if *s.AtRestEncryptKey != "" && len(*s.AtRestEncryptKey) < 32 {
		return NewAppError("Config.IsValid", "model.config.is_valid.encrypt_sql.app_error", nil, "", http.StatusBadRequest)
	}

	if !(*s.DriverName == DATABASE_DRIVER_MYSQL || *s.DriverName == DATABASE_DRIVER_POSTGRES) {
		return NewAppError("Config.IsValid", "model.config.is_valid.sql_driver.app_error", nil, "", http.StatusBadRequest)
	}

	if *s.MaxIdleConns <= 0 {
		return NewAppError("Config.IsValid", "model.config.is_valid.sql_idle.app_error", nil, "", http.StatusBadRequest)
	}

	if *s.ConnMaxLifetimeMilliseconds < 0 {
		return NewAppError("Config.IsValid", "model.config.is_valid.sql_conn_max_lifetime_milliseconds.app_error", nil, "", http.StatusBadRequest)
	}

	if *s.ConnMaxIdleTimeMilliseconds < 0 {
		return NewAppError("Config.IsValid", "model.config.is_valid.sql_conn_max_idle_time_milliseconds.app_error", nil, "", http.StatusBadRequest)
	}

	if *s.QueryTimeout <= 0 {
		return NewAppError("Config.IsValid", "model.config.is_valid.sql_query_timeout.app_error", nil, "", http.StatusBadRequest)
	}

	if *s.DataSource == "" {
		return NewAppError("Config.IsValid", "model.config.is_valid.sql_data_src.app_error", nil, "", http.StatusBadRequest)
	}

	if *s.MaxOpenConns <= 0 {
		return NewAppError("Config.IsValid", "model.config.is_valid.sql_max_conn.app_error", nil, "", http.StatusBadRequest)
	}

	return nil
}

func (s *FileSettings) isValid() *AppError {
	if *s.MaxFileSize <= 0 {
		return NewAppError("Config.IsValid", "model.config.is_valid.max_file_size.app_error", nil, "", http.StatusBadRequest)
	}

	if !(*s.DriverName == IMAGE_DRIVER_LOCAL || *s.DriverName == IMAGE_DRIVER_S3) {
		return NewAppError("Config.IsValid", "model.config.is_valid.file_driver.app_error", nil, "", http.StatusBadRequest)
	}

	if *s.PublicLinkSalt != "" && len(*s.PublicLinkSalt) < 32 {
		return NewAppError("Config.IsValid", "model.config.is_valid.file_salt.app_error", nil, "", http.StatusBadRequest)
	}

	if *s.Directory == "" {
		return NewAppError("Config.IsValid", "model.config.is_valid.directory.app_error", nil, "", http.StatusBadRequest)
	}

	return nil
}

func (s *EmailSettings) isValid() *AppError {
	if !(*s.ConnectionSecurity == CONN_SECURITY_NONE || *s.ConnectionSecurity == CONN_SECURITY_TLS || *s.ConnectionSecurity == CONN_SECURITY_STARTTLS || *s.ConnectionSecurity == CONN_SECURITY_PLAIN) {
		return NewAppError("Config.IsValid", "model.config.is_valid.email_security.app_error", nil, "", http.StatusBadRequest)
	}

	if *s.EmailBatchingBufferSize <= 0 {
		return NewAppError("Config.IsValid", "model.config.is_valid.email_batching_buffer_size.app_error", nil, "", http.StatusBadRequest)
	}

	if *s.EmailBatchingInterval < 30 {
		return NewAppError("Config.IsValid", "model.config.is_valid.email_batching_interval.app_error", nil, "", http.StatusBadRequest)
	}

	if !(*s.EmailNotificationContentsType == EMAIL_NOTIFICATION_CONTENTS_FULL || *s.EmailNotificationContentsType == EMAIL_NOTIFICATION_CONTENTS_GENERIC) {
		return NewAppError("Config.IsValid", "model.config.is_valid.email_notification_contents_type.app_error", nil, "", http.StatusBadRequest)
	}

	return nil
}

func (s *RateLimitSettings) isValid() *AppError {
	if *s.MemoryStoreSize <= 0 {
		return NewAppError("Config.IsValid", "model.config.is_valid.rate_mem.app_error", nil, "", http.StatusBadRequest)
	}

	if *s.PerSec <= 0 {
		return NewAppError("Config.IsValid", "model.config.is_valid.rate_sec.app_error", nil, "", http.StatusBadRequest)
	}

	if *s.MaxBurst <= 0 {
		return NewAppError("Config.IsValid", "model.config.is_valid.max_burst.app_error", nil, "", http.StatusBadRequest)
	}

	return nil
}

func (s *LdapSettings) isValid() *AppError {
	if !(*s.ConnectionSecurity == CONN_SECURITY_NONE || *s.ConnectionSecurity == CONN_SECURITY_TLS || *s.ConnectionSecurity == CONN_SECURITY_STARTTLS) {
		return NewAppError("Config.IsValid", "model.config.is_valid.ldap_security.app_error", nil, "", http.StatusBadRequest)
	}

	if *s.SyncIntervalMinutes <= 0 {
		return NewAppError("Config.IsValid", "model.config.is_valid.ldap_sync_interval.app_error", nil, "", http.StatusBadRequest)
	}

	if *s.MaxPageSize < 0 {
		return NewAppError("Config.IsValid", "model.config.is_valid.ldap_max_page_size.app_error", nil, "", http.StatusBadRequest)
	}

	if *s.Enable {
		if *s.LdapServer == "" {
			return NewAppError("Config.IsValid", "model.config.is_valid.ldap_server", nil, "", http.StatusBadRequest)
		}

		if *s.BaseDN == "" {
			return NewAppError("Config.IsValid", "model.config.is_valid.ldap_basedn", nil, "", http.StatusBadRequest)
		}

		if *s.EmailAttribute == "" {
			return NewAppError("Config.IsValid", "model.config.is_valid.ldap_email", nil, "", http.StatusBadRequest)
		}

		if *s.UsernameAttribute == "" {
			return NewAppError("Config.IsValid", "model.config.is_valid.ldap_username", nil, "", http.StatusBadRequest)
		}

		if *s.IdAttribute == "" {
			return NewAppError("Config.IsValid", "model.config.is_valid.ldap_id", nil, "", http.StatusBadRequest)
		}

		if *s.LoginIdAttribute == "" {
			return NewAppError("Config.IsValid", "model.config.is_valid.ldap_login_id", nil, "", http.StatusBadRequest)
		}

		if *s.UserFilter != "" {
			if _, err := ldap.CompileFilter(*s.UserFilter); err != nil {
				return NewAppError("ValidateFilter", "ent.ldap.validate_filter.app_error", nil, err.Error(), http.StatusBadRequest)
			}
		}

		if *s.GuestFilter != "" {
			if _, err := ldap.CompileFilter(*s.GuestFilter); err != nil {
				return NewAppError("LdapSettings.isValid", "ent.ldap.validate_guest_filter.app_error", nil, err.Error(), http.StatusBadRequest)
			}
		}

		if *s.AdminFilter != "" {
			if _, err := ldap.CompileFilter(*s.AdminFilter); err != nil {
				return NewAppError("LdapSettings.isValid", "ent.ldap.validate_admin_filter.app_error", nil, err.Error(), http.StatusBadRequest)
			}
		}
	}

	return nil
}

func (s *SamlSettings) isValid() *AppError {
	if *s.Enable {
		if *s.IdpUrl == "" || !IsValidHttpUrl(*s.IdpUrl) {
			return NewAppError("Config.IsValid", "model.config.is_valid.saml_idp_url.app_error", nil, "", http.StatusBadRequest)
		}

		if *s.IdpDescriptorUrl == "" || !IsValidHttpUrl(*s.IdpDescriptorUrl) {
			return NewAppError("Config.IsValid", "model.config.is_valid.saml_idp_descriptor_url.app_error", nil, "", http.StatusBadRequest)
		}

		if *s.IdpCertificateFile == "" {
			return NewAppError("Config.IsValid", "model.config.is_valid.saml_idp_cert.app_error", nil, "", http.StatusBadRequest)
		}

		if *s.EmailAttribute == "" {
			return NewAppError("Config.IsValid", "model.config.is_valid.saml_email_attribute.app_error", nil, "", http.StatusBadRequest)
		}

		if *s.UsernameAttribute == "" {
			return NewAppError("Config.IsValid", "model.config.is_valid.saml_username_attribute.app_error", nil, "", http.StatusBadRequest)
		}

		if *s.ServiceProviderIdentifier == "" {
			return NewAppError("Config.IsValid", "model.config.is_valid.saml_spidentifier_attribute.app_error", nil, "", http.StatusBadRequest)
		}

		if *s.Verify {
			if *s.AssertionConsumerServiceURL == "" || !IsValidHttpUrl(*s.AssertionConsumerServiceURL) {
				return NewAppError("Config.IsValid", "model.config.is_valid.saml_assertion_consumer_service_url.app_error", nil, "", http.StatusBadRequest)
			}
		}

		if *s.Encrypt {
			if *s.PrivateKeyFile == "" {
				return NewAppError("Config.IsValid", "model.config.is_valid.saml_private_key.app_error", nil, "", http.StatusBadRequest)
			}

			if *s.PublicCertificateFile == "" {
				return NewAppError("Config.IsValid", "model.config.is_valid.saml_public_cert.app_error", nil, "", http.StatusBadRequest)
			}
		}

		if *s.EmailAttribute == "" {
			return NewAppError("Config.IsValid", "model.config.is_valid.saml_email_attribute.app_error", nil, "", http.StatusBadRequest)
		}

		if !(*s.SignatureAlgorithm == SAML_SETTINGS_SIGNATURE_ALGORITHM_SHA1 || *s.SignatureAlgorithm == SAML_SETTINGS_SIGNATURE_ALGORITHM_SHA256 || *s.SignatureAlgorithm == SAML_SETTINGS_SIGNATURE_ALGORITHM_SHA512) {
			return NewAppError("Config.IsValid", "model.config.is_valid.saml_signature_algorithm.app_error", nil, "", http.StatusBadRequest)
		}
		if !(*s.CanonicalAlgorithm == SAML_SETTINGS_CANONICAL_ALGORITHM_C14N || *s.CanonicalAlgorithm == SAML_SETTINGS_CANONICAL_ALGORITHM_C14N11) {
			return NewAppError("Config.IsValid", "model.config.is_valid.saml_canonical_algorithm.app_error", nil, "", http.StatusBadRequest)
		}

		if *s.GuestAttribute != "" {
			if !(strings.Contains(*s.GuestAttribute, "=")) {
				return NewAppError("Config.IsValid", "model.config.is_valid.saml_guest_attribute.app_error", nil, "", http.StatusBadRequest)
			}
			if len(strings.Split(*s.GuestAttribute, "=")) != 2 {
				return NewAppError("Config.IsValid", "model.config.is_valid.saml_guest_attribute.app_error", nil, "", http.StatusBadRequest)
			}
		}

		if *s.AdminAttribute != "" {
			if !(strings.Contains(*s.AdminAttribute, "=")) {
				return NewAppError("Config.IsValid", "model.config.is_valid.saml_admin_attribute.app_error", nil, "", http.StatusBadRequest)
			}
			if len(strings.Split(*s.AdminAttribute, "=")) != 2 {
				return NewAppError("Config.IsValid", "model.config.is_valid.saml_admin_attribute.app_error", nil, "", http.StatusBadRequest)
			}
		}
	}

	return nil
}

func (s *ServiceSettings) isValid() *AppError {
	if !(*s.ConnectionSecurity == CONN_SECURITY_NONE || *s.ConnectionSecurity == CONN_SECURITY_TLS) {
		return NewAppError("Config.IsValid", "model.config.is_valid.webserver_security.app_error", nil, "", http.StatusBadRequest)
	}

	if *s.ConnectionSecurity == CONN_SECURITY_TLS && !*s.UseLetsEncrypt {
		appErr := NewAppError("Config.IsValid", "model.config.is_valid.tls_cert_file_missing.app_error", nil, "", http.StatusBadRequest)

		if *s.TLSCertFile == "" {
			return appErr
		} else if _, err := os.Stat(*s.TLSCertFile); os.IsNotExist(err) {
			return appErr
		}

		appErr = NewAppError("Config.IsValid", "model.config.is_valid.tls_key_file_missing.app_error", nil, "", http.StatusBadRequest)

		if *s.TLSKeyFile == "" {
			return appErr
		} else if _, err := os.Stat(*s.TLSKeyFile); os.IsNotExist(err) {
			return appErr
		}
	}

	if len(s.TLSOverwriteCiphers) > 0 {
		for _, cipher := range s.TLSOverwriteCiphers {
			if _, ok := ServerTLSSupportedCiphers[cipher]; !ok {
				return NewAppError("Config.IsValid", "model.config.is_valid.tls_overwrite_cipher.app_error", map[string]interface{}{"name": cipher}, "", http.StatusBadRequest)
			}
		}
	}

	if *s.ReadTimeout <= 0 {
		return NewAppError("Config.IsValid", "model.config.is_valid.read_timeout.app_error", nil, "", http.StatusBadRequest)
	}

	if *s.WriteTimeout <= 0 {
		return NewAppError("Config.IsValid", "model.config.is_valid.write_timeout.app_error", nil, "", http.StatusBadRequest)
	}

	if *s.TimeBetweenUserTypingUpdatesMilliseconds < 1000 {
		return NewAppError("Config.IsValid", "model.config.is_valid.time_between_user_typing.app_error", nil, "", http.StatusBadRequest)
	}

	if *s.MaximumLoginAttempts <= 0 {
		return NewAppError("Config.IsValid", "model.config.is_valid.login_attempts.app_error", nil, "", http.StatusBadRequest)
	}

	if *s.SiteURL != "" {
		if _, err := url.ParseRequestURI(*s.SiteURL); err != nil {
			return NewAppError("Config.IsValid", "model.config.is_valid.site_url.app_error", nil, "", http.StatusBadRequest)
		}
	}

	if *s.WebsocketURL != "" {
		if _, err := url.ParseRequestURI(*s.WebsocketURL); err != nil {
			return NewAppError("Config.IsValid", "model.config.is_valid.websocket_url.app_error", nil, "", http.StatusBadRequest)
		}
	}

	host, port, _ := net.SplitHostPort(*s.ListenAddress)
	var isValidHost bool
	if host == "" {
		isValidHost = true
	} else {
		isValidHost = (net.ParseIP(host) != nil) || IsDomainName(host)
	}
	portInt, err := strconv.Atoi(port)
	if err != nil || !isValidHost || portInt < 0 || portInt > math.MaxUint16 {
		return NewAppError("Config.IsValid", "model.config.is_valid.listen_address.app_error", nil, "", http.StatusBadRequest)
	}

	if *s.ExperimentalGroupUnreadChannels != GROUP_UNREAD_CHANNELS_DISABLED &&
		*s.ExperimentalGroupUnreadChannels != GROUP_UNREAD_CHANNELS_DEFAULT_ON &&
		*s.ExperimentalGroupUnreadChannels != GROUP_UNREAD_CHANNELS_DEFAULT_OFF {
		return NewAppError("Config.IsValid", "model.config.is_valid.group_unread_channels.app_error", nil, "", http.StatusBadRequest)
	}

	if *s.CollapsedThreads != COLLAPSED_THREADS_DISABLED &&
		*s.CollapsedThreads != COLLAPSED_THREADS_DEFAULT_ON &&
		*s.CollapsedThreads != COLLAPSED_THREADS_DEFAULT_OFF {
		return NewAppError("Config.IsValid", "model.config.is_valid.collapsed_threads.app_error", nil, "", http.StatusBadRequest)
	}

	return nil
}

func (s *ElasticsearchSettings) isValid() *AppError {
	if *s.EnableIndexing {
		if *s.ConnectionUrl == "" {
			return NewAppError("Config.IsValid", "model.config.is_valid.elastic_search.connection_url.app_error", nil, "", http.StatusBadRequest)
		}
	}

	if *s.EnableSearching && !*s.EnableIndexing {
		return NewAppError("Config.IsValid", "model.config.is_valid.elastic_search.enable_searching.app_error", nil, "", http.StatusBadRequest)
	}

	if *s.EnableAutocomplete && !*s.EnableIndexing {
		return NewAppError("Config.IsValid", "model.config.is_valid.elastic_search.enable_autocomplete.app_error", nil, "", http.StatusBadRequest)
	}

	if *s.AggregatePostsAfterDays < 1 {
		return NewAppError("Config.IsValid", "model.config.is_valid.elastic_search.aggregate_posts_after_days.app_error", nil, "", http.StatusBadRequest)
	}

	if _, err := time.Parse("15:04", *s.PostsAggregatorJobStartTime); err != nil {
		return NewAppError("Config.IsValid", "model.config.is_valid.elastic_search.posts_aggregator_job_start_time.app_error", nil, err.Error(), http.StatusBadRequest)
	}

	if *s.LiveIndexingBatchSize < 1 {
		return NewAppError("Config.IsValid", "model.config.is_valid.elastic_search.live_indexing_batch_size.app_error", nil, "", http.StatusBadRequest)
	}

	if *s.BulkIndexingTimeWindowSeconds < 1 {
		return NewAppError("Config.IsValid", "model.config.is_valid.elastic_search.bulk_indexing_time_window_seconds.app_error", nil, "", http.StatusBadRequest)
	}

	if *s.RequestTimeoutSeconds < 1 {
		return NewAppError("Config.IsValid", "model.config.is_valid.elastic_search.request_timeout_seconds.app_error", nil, "", http.StatusBadRequest)
	}

	return nil
}

func (bs *BleveSettings) isValid() *AppError {
	if *bs.EnableIndexing {
		if *bs.IndexDir == "" {
			return NewAppError("Config.IsValid", "model.config.is_valid.bleve_search.filename.app_error", nil, "", http.StatusBadRequest)
		}
	} else {
		if *bs.EnableSearching {
			return NewAppError("Config.IsValid", "model.config.is_valid.bleve_search.enable_searching.app_error", nil, "", http.StatusBadRequest)
		}
		if *bs.EnableAutocomplete {
			return NewAppError("Config.IsValid", "model.config.is_valid.bleve_search.enable_autocomplete.app_error", nil, "", http.StatusBadRequest)
		}
	}
	if *bs.BulkIndexingTimeWindowSeconds < 1 {
		return NewAppError("Config.IsValid", "model.config.is_valid.bleve_search.bulk_indexing_time_window_seconds.app_error", nil, "", http.StatusBadRequest)
	}

	return nil
}

func (s *DataRetentionSettings) isValid() *AppError {
	if *s.MessageRetentionDays <= 0 {
		return NewAppError("Config.IsValid", "model.config.is_valid.data_retention.message_retention_days_too_low.app_error", nil, "", http.StatusBadRequest)
	}

	if *s.FileRetentionDays <= 0 {
		return NewAppError("Config.IsValid", "model.config.is_valid.data_retention.file_retention_days_too_low.app_error", nil, "", http.StatusBadRequest)
	}

	if _, err := time.Parse("15:04", *s.DeletionJobStartTime); err != nil {
		return NewAppError("Config.IsValid", "model.config.is_valid.data_retention.deletion_job_start_time.app_error", nil, err.Error(), http.StatusBadRequest)
	}

	return nil
}

func (s *LocalizationSettings) isValid() *AppError {
	if *s.AvailableLocales != "" {
		if !strings.Contains(*s.AvailableLocales, *s.DefaultClientLocale) {
			return NewAppError("Config.IsValid", "model.config.is_valid.localization.available_locales.app_error", nil, "", http.StatusBadRequest)
		}
	}

	return nil
}

func (s *MessageExportSettings) isValid() *AppError {
	if s.EnableExport == nil {
		return NewAppError("Config.IsValid", "model.config.is_valid.message_export.enable.app_error", nil, "", http.StatusBadRequest)
	}
	if *s.EnableExport {
		if s.ExportFromTimestamp == nil || *s.ExportFromTimestamp < 0 || *s.ExportFromTimestamp > GetMillis() {
			return NewAppError("Config.IsValid", "model.config.is_valid.message_export.export_from.app_error", nil, "", http.StatusBadRequest)
		} else if s.DailyRunTime == nil {
			return NewAppError("Config.IsValid", "model.config.is_valid.message_export.daily_runtime.app_error", nil, "", http.StatusBadRequest)
		} else if _, err := time.Parse("15:04", *s.DailyRunTime); err != nil {
			return NewAppError("Config.IsValid", "model.config.is_valid.message_export.daily_runtime.app_error", nil, err.Error(), http.StatusBadRequest)
		} else if s.BatchSize == nil || *s.BatchSize < 0 {
			return NewAppError("Config.IsValid", "model.config.is_valid.message_export.batch_size.app_error", nil, "", http.StatusBadRequest)
		} else if s.ExportFormat == nil || (*s.ExportFormat != COMPLIANCE_EXPORT_TYPE_ACTIANCE && *s.ExportFormat != COMPLIANCE_EXPORT_TYPE_GLOBALRELAY && *s.ExportFormat != COMPLIANCE_EXPORT_TYPE_CSV) {
			return NewAppError("Config.IsValid", "model.config.is_valid.message_export.export_type.app_error", nil, "", http.StatusBadRequest)
		}

		if *s.ExportFormat == COMPLIANCE_EXPORT_TYPE_GLOBALRELAY {
			if s.GlobalRelaySettings == nil {
				return NewAppError("Config.IsValid", "model.config.is_valid.message_export.global_relay.config_missing.app_error", nil, "", http.StatusBadRequest)
			} else if s.GlobalRelaySettings.CustomerType == nil || (*s.GlobalRelaySettings.CustomerType != GLOBALRELAY_CUSTOMER_TYPE_A9 && *s.GlobalRelaySettings.CustomerType != GLOBALRELAY_CUSTOMER_TYPE_A10) {
				return NewAppError("Config.IsValid", "model.config.is_valid.message_export.global_relay.customer_type.app_error", nil, "", http.StatusBadRequest)
			} else if s.GlobalRelaySettings.EmailAddress == nil || !strings.Contains(*s.GlobalRelaySettings.EmailAddress, "@") {
				// validating email addresses is hard - just make sure it contains an '@' sign
				// see https://stackoverflow.com/questions/201323/using-a-regular-expression-to-validate-an-email-address
				return NewAppError("Config.IsValid", "model.config.is_valid.message_export.global_relay.email_address.app_error", nil, "", http.StatusBadRequest)
			} else if s.GlobalRelaySettings.SmtpUsername == nil || *s.GlobalRelaySettings.SmtpUsername == "" {
				return NewAppError("Config.IsValid", "model.config.is_valid.message_export.global_relay.smtp_username.app_error", nil, "", http.StatusBadRequest)
			} else if s.GlobalRelaySettings.SmtpPassword == nil || *s.GlobalRelaySettings.SmtpPassword == "" {
				return NewAppError("Config.IsValid", "model.config.is_valid.message_export.global_relay.smtp_password.app_error", nil, "", http.StatusBadRequest)
			}
		}
	}
	return nil
}

func (s *DisplaySettings) isValid() *AppError {
	if len(s.CustomUrlSchemes) != 0 {
		validProtocolPattern := regexp.MustCompile(`(?i)^\s*[A-Za-z][A-Za-z0-9.+-]*\s*$`)

		for _, scheme := range s.CustomUrlSchemes {
			if !validProtocolPattern.MatchString(scheme) {
				return NewAppError(
					"Config.IsValid",
					"model.config.is_valid.display.custom_url_schemes.app_error",
					map[string]interface{}{"Scheme": scheme},
					"",
					http.StatusBadRequest,
				)
			}
		}
	}

	return nil
}

func (s *ImageProxySettings) isValid() *AppError {
	if *s.Enable {
		switch *s.ImageProxyType {
		case IMAGE_PROXY_TYPE_LOCAL:
			// No other settings to validate
		case IMAGE_PROXY_TYPE_ATMOS_CAMO:
			if *s.RemoteImageProxyURL == "" {
				return NewAppError("Config.IsValid", "model.config.is_valid.atmos_camo_image_proxy_url.app_error", nil, "", http.StatusBadRequest)
			}

			if *s.RemoteImageProxyOptions == "" {
				return NewAppError("Config.IsValid", "model.config.is_valid.atmos_camo_image_proxy_options.app_error", nil, "", http.StatusBadRequest)
			}
		default:
			return NewAppError("Config.IsValid", "model.config.is_valid.image_proxy_type.app_error", nil, "", http.StatusBadRequest)
		}
	}

	return nil
}

func (o *Config) GetSanitizeOptions() map[string]bool {
	options := map[string]bool{}
	options["fullname"] = *o.PrivacySettings.ShowFullName
	options["email"] = *o.PrivacySettings.ShowEmailAddress

	return options
}

func (o *Config) Sanitize() {
	if o.LdapSettings.BindPassword != nil && *o.LdapSettings.BindPassword != "" {
		*o.LdapSettings.BindPassword = FAKE_SETTING
	}

	*o.FileSettings.PublicLinkSalt = FAKE_SETTING

	if *o.FileSettings.AmazonS3SecretAccessKey != "" {
		*o.FileSettings.AmazonS3SecretAccessKey = FAKE_SETTING
	}

	if o.EmailSettings.SMTPPassword != nil && *o.EmailSettings.SMTPPassword != "" {
		*o.EmailSettings.SMTPPassword = FAKE_SETTING
	}

	if *o.GitLabSettings.Secret != "" {
		*o.GitLabSettings.Secret = FAKE_SETTING
	}

	if o.GoogleSettings.Secret != nil && *o.GoogleSettings.Secret != "" {
		*o.GoogleSettings.Secret = FAKE_SETTING
	}

	if o.Office365Settings.Secret != nil && *o.Office365Settings.Secret != "" {
		*o.Office365Settings.Secret = FAKE_SETTING
	}

	if o.OpenIdSettings.Secret != nil && *o.OpenIdSettings.Secret != "" {
		*o.OpenIdSettings.Secret = FAKE_SETTING
	}

	*o.SqlSettings.DataSource = FAKE_SETTING
	*o.SqlSettings.AtRestEncryptKey = FAKE_SETTING

	*o.ElasticsearchSettings.Password = FAKE_SETTING

	for i := range o.SqlSettings.DataSourceReplicas {
		o.SqlSettings.DataSourceReplicas[i] = FAKE_SETTING
	}

	for i := range o.SqlSettings.DataSourceSearchReplicas {
		o.SqlSettings.DataSourceSearchReplicas[i] = FAKE_SETTING
	}

	if o.MessageExportSettings.GlobalRelaySettings.SmtpPassword != nil && *o.MessageExportSettings.GlobalRelaySettings.SmtpPassword != "" {
		*o.MessageExportSettings.GlobalRelaySettings.SmtpPassword = FAKE_SETTING
	}

	if o.ServiceSettings.GfycatApiSecret != nil && *o.ServiceSettings.GfycatApiSecret != "" {
		*o.ServiceSettings.GfycatApiSecret = FAKE_SETTING
	}

	*o.ServiceSettings.SplitKey = FAKE_SETTING
}

// structToMapFilteredByTag converts a struct into a map removing those fields that has the tag passed
// as argument
func structToMapFilteredByTag(t interface{}, typeOfTag, filterTag string) map[string]interface{} {
	defer func() {
		if r := recover(); r != nil {
			mlog.Warn("Panicked in structToMapFilteredByTag. This should never happen.", mlog.Any("recover", r))
		}
	}()

	val := reflect.ValueOf(t)
	elemField := reflect.TypeOf(t)

	if val.Kind() != reflect.Struct {
		return nil
	}

	out := map[string]interface{}{}

	for i := 0; i < val.NumField(); i++ {
		field := val.Field(i)

		structField := elemField.Field(i)
		tagPermissions := strings.Split(structField.Tag.Get(typeOfTag), ",")
		if isTagPresent(filterTag, tagPermissions) {
			continue
		}

		var value interface{}

		switch field.Kind() {
		case reflect.Struct:
			value = structToMapFilteredByTag(field.Interface(), typeOfTag, filterTag)
		case reflect.Ptr:
			indirectType := field.Elem()
			if indirectType.Kind() == reflect.Struct {
				value = structToMapFilteredByTag(indirectType.Interface(), typeOfTag, filterTag)
			} else if indirectType.Kind() != reflect.Invalid {
				value = indirectType.Interface()
			}
		default:
			value = field.Interface()
		}

		out[val.Type().Field(i).Name] = value
	}

	return out
}

func isTagPresent(tag string, tags []string) bool {
	for _, val := range tags {
		tagValue := strings.TrimSpace(val)
		if tagValue != "" && tagValue == tag {
			return true
		}
	}

	return false
}<|MERGE_RESOLUTION|>--- conflicted
+++ resolved
@@ -271,11 +271,7 @@
 }
 
 type ServiceSettings struct {
-<<<<<<< HEAD
-	SiteURL                                           *string  `access:"environment,authentication_signup,write_restrictable"`
-=======
 	SiteURL                                           *string  `access:"environment_web_server,authentication,write_restrictable"`
->>>>>>> b7d17a09
 	WebsocketURL                                      *string  `access:"write_restrictable,cloud_restrictable"`
 	LicenseFileLocation                               *string  `access:"write_restrictable,cloud_restrictable"`                        // telemetry: none
 	ListenAddress                                     *string  `access:"environment_web_server,write_restrictable,cloud_restrictable"` // telemetry: none
@@ -308,29 +304,16 @@
 	EnableTesting                                     *bool    `access:"environment_developer,write_restrictable,cloud_restrictable"`
 	EnableDeveloper                                   *bool    `access:"environment_developer,write_restrictable,cloud_restrictable"`
 	EnableOpenTracing                                 *bool    `access:"write_restrictable,cloud_restrictable"`
-<<<<<<< HEAD
-	EnableSecurityFixAlert                            *bool    `access:"environment,write_restrictable,cloud_restrictable"`
-	EnableInsecureOutgoingConnections                 *bool    `access:"environment,write_restrictable,cloud_restrictable"`
-	AllowedUntrustedInternalConnections               *string  `access:"environment,write_restrictable,cloud_restrictable"`
-	EnableMultifactorAuthentication                   *bool    `access:"authentication_mfa"`
-	EnforceMultifactorAuthentication                  *bool    `access:"authentication_mfa"`
-	EnableUserAccessTokens                            *bool    `access:"integrations"`
-	AllowCorsFrom                                     *string  `access:"integrations,write_restrictable,cloud_restrictable"`
-	CorsExposedHeaders                                *string  `access:"integrations,write_restrictable,cloud_restrictable"`
-	CorsAllowCredentials                              *bool    `access:"integrations,write_restrictable,cloud_restrictable"`
-	CorsDebug                                         *bool    `access:"integrations,write_restrictable,cloud_restrictable"`
-=======
 	EnableSecurityFixAlert                            *bool    `access:"environment_smtp,write_restrictable,cloud_restrictable"`
 	EnableInsecureOutgoingConnections                 *bool    `access:"environment_web_server,write_restrictable,cloud_restrictable"`
 	AllowedUntrustedInternalConnections               *string  `access:"environment_web_server,write_restrictable,cloud_restrictable"`
-	EnableMultifactorAuthentication                   *bool    `access:"authentication"`
-	EnforceMultifactorAuthentication                  *bool    `access:"authentication"`
+	EnableMultifactorAuthentication                   *bool    `access:"authentication_mfa"`
+	EnforceMultifactorAuthentication                  *bool    `access:"authentication_mfa"`
 	EnableUserAccessTokens                            *bool    `access:"integrations_integration_management"`
 	AllowCorsFrom                                     *string  `access:"integrations_cors,write_restrictable,cloud_restrictable"`
 	CorsExposedHeaders                                *string  `access:"integrations_cors,write_restrictable,cloud_restrictable"`
 	CorsAllowCredentials                              *bool    `access:"integrations_cors,write_restrictable,cloud_restrictable"`
 	CorsDebug                                         *bool    `access:"integrations_cors,write_restrictable,cloud_restrictable"`
->>>>>>> b7d17a09
 	AllowCookiesForSubdomains                         *bool    `access:"write_restrictable,cloud_restrictable"`
 	ExtendSessionLengthWithActivity                   *bool    `access:"environment_session_lengths,write_restrictable,cloud_restrictable"`
 	SessionLengthWebInDays                            *int     `access:"environment_session_lengths,write_restrictable,cloud_restrictable"`
@@ -372,21 +355,12 @@
 	EnableAPIUserDeletion                             *bool
 	ExperimentalEnableHardenedMode                    *bool `access:"experimental_features"`
 	DisableLegacyMFA                                  *bool `access:"write_restrictable,cloud_restrictable"`
-<<<<<<< HEAD
-	ExperimentalStrictCSRFEnforcement                 *bool `access:"experimental,write_restrictable,cloud_restrictable"`
+	ExperimentalStrictCSRFEnforcement                 *bool `access:"experimental_features,write_restrictable,cloud_restrictable"`
 	EnableEmailInvitations                            *bool `access:"authentication_signup"`
-	DisableBotsWhenOwnerIsDeactivated                 *bool `access:"integrations,write_restrictable,cloud_restrictable"`
-	EnableBotAccountCreation                          *bool `access:"integrations"`
-	EnableSVGs                                        *bool `access:"site"`
-	EnableLatex                                       *bool `access:"site"`
-=======
-	ExperimentalStrictCSRFEnforcement                 *bool `access:"experimental_features,write_restrictable,cloud_restrictable"`
-	EnableEmailInvitations                            *bool `access:"authentication"`
 	DisableBotsWhenOwnerIsDeactivated                 *bool `access:"integrations_bot_accounts,write_restrictable,cloud_restrictable"`
 	EnableBotAccountCreation                          *bool `access:"integrations_bot_accounts"`
 	EnableSVGs                                        *bool `access:"site_posts"`
 	EnableLatex                                       *bool `access:"site_posts"`
->>>>>>> b7d17a09
 	EnableAPIChannelDeletion                          *bool
 	EnableLocalMode                                   *bool
 	LocalModeSocketLocation                           *string // telemetry: none
@@ -1522,29 +1496,12 @@
 }
 
 type EmailSettings struct {
-<<<<<<< HEAD
 	EnableSignUpWithEmail             *bool   `access:"authentication_email"`
 	EnableSignInWithEmail             *bool   `access:"authentication_email"`
 	EnableSignInWithUsername          *bool   `access:"authentication_email"`
-	SendEmailNotifications            *bool   `access:"site"`
-	UseChannelInEmailNotifications    *bool   `access:"experimental"`
-	RequireEmailVerification          *bool   `access:"authentication_email"`
-	FeedbackName                      *string `access:"site"`
-	FeedbackEmail                     *string `access:"site,cloud_restrictable"`
-	ReplyToAddress                    *string `access:"site,cloud_restrictable"`
-	FeedbackOrganization              *string `access:"site"`
-	EnableSMTPAuth                    *bool   `access:"environment,write_restrictable,cloud_restrictable"`
-	SMTPUsername                      *string `access:"environment,write_restrictable,cloud_restrictable"` // telemetry: none
-	SMTPPassword                      *string `access:"environment,write_restrictable,cloud_restrictable"` // telemetry: none
-	SMTPServer                        *string `access:"environment,write_restrictable,cloud_restrictable"` // telemetry: none
-	SMTPPort                          *string `access:"environment,write_restrictable,cloud_restrictable"` // telemetry: none
-=======
-	EnableSignUpWithEmail             *bool   `access:"authentication"`
-	EnableSignInWithEmail             *bool   `access:"authentication"`
-	EnableSignInWithUsername          *bool   `access:"authentication"`
 	SendEmailNotifications            *bool   `access:"site_notifications"`
 	UseChannelInEmailNotifications    *bool   `access:"experimental_features"`
-	RequireEmailVerification          *bool   `access:"authentication"`
+	RequireEmailVerification          *bool   `access:"authentication_email"`
 	FeedbackName                      *string `access:"site_notifications"`
 	FeedbackEmail                     *string `access:"site_notifications,cloud_restrictable"`
 	ReplyToAddress                    *string `access:"site_notifications,cloud_restrictable"`
@@ -1554,7 +1511,6 @@
 	SMTPPassword                      *string `access:"environment_smtp,write_restrictable,cloud_restrictable"` // telemetry: none
 	SMTPServer                        *string `access:"environment_smtp,write_restrictable,cloud_restrictable"` // telemetry: none
 	SMTPPort                          *string `access:"environment_smtp,write_restrictable,cloud_restrictable"` // telemetry: none
->>>>>>> b7d17a09
 	SMTPServerTimeout                 *int    `access:"cloud_restrictable"`
 	ConnectionSecurity                *string `access:"environment_smtp,write_restrictable,cloud_restrictable"`
 	SendPushNotifications             *bool   `access:"environment_push_notification_server"`
@@ -1917,27 +1873,15 @@
 	SiteName                                                  *string  `access:"site_customization"`
 	MaxUsersPerTeam                                           *int     `access:"site_users_and_teams"`
 	DEPRECATED_DO_NOT_USE_EnableTeamCreation                  *bool    `json:"EnableTeamCreation" mapstructure:"EnableTeamCreation"` // Deprecated: do not use
-<<<<<<< HEAD
 	EnableUserCreation                                        *bool    `access:"authentication_signup"`
 	EnableOpenServer                                          *bool    `access:"authentication_signup"`
-	EnableUserDeactivation                                    *bool    `access:"experimental"`
+	EnableUserDeactivation                                    *bool    `access:"experimental_features"`
 	RestrictCreationToDomains                                 *string  `access:"authentication_signup"` // telemetry: none
-	EnableCustomUserStatuses                                  *bool    `access:"site"`
-	EnableCustomBrand                                         *bool    `access:"site"`
-	CustomBrandText                                           *string  `access:"site"`
-	CustomDescriptionText                                     *string  `access:"site"`
-	RestrictDirectMessage                                     *string  `access:"site"`
-=======
-	EnableUserCreation                                        *bool    `access:"authentication"`
-	EnableOpenServer                                          *bool    `access:"authentication"`
-	EnableUserDeactivation                                    *bool    `access:"experimental_features"`
-	RestrictCreationToDomains                                 *string  `access:"authentication"` // telemetry: none
 	EnableCustomUserStatuses                                  *bool    `access:"site_users_and_teams"`
 	EnableCustomBrand                                         *bool    `access:"site_customization"`
 	CustomBrandText                                           *string  `access:"site_customization"`
 	CustomDescriptionText                                     *string  `access:"site_customization"`
 	RestrictDirectMessage                                     *string  `access:"site_users_and_teams"`
->>>>>>> b7d17a09
 	DEPRECATED_DO_NOT_USE_RestrictTeamInvite                  *string  `json:"RestrictTeamInvite" mapstructure:"RestrictTeamInvite"`                                   // Deprecated: do not use
 	DEPRECATED_DO_NOT_USE_RestrictPublicChannelManagement     *string  `json:"RestrictPublicChannelManagement" mapstructure:"RestrictPublicChannelManagement"`         // Deprecated: do not use
 	DEPRECATED_DO_NOT_USE_RestrictPrivateChannelManagement    *string  `json:"RestrictPrivateChannelManagement" mapstructure:"RestrictPrivateChannelManagement"`       // Deprecated: do not use
@@ -2168,15 +2112,9 @@
 	// Customization
 	LoginFieldName *string `access:"authentication_ldap"`
 
-<<<<<<< HEAD
-	LoginButtonColor       *string `access:"authentication_ldap"`
-	LoginButtonBorderColor *string `access:"authentication_ldap"`
-	LoginButtonTextColor   *string `access:"authentication_ldap"`
-=======
 	LoginButtonColor       *string `access:"experimental_features"`
 	LoginButtonBorderColor *string `access:"experimental_features"`
 	LoginButtonTextColor   *string `access:"experimental_features"`
->>>>>>> b7d17a09
 
 	Trace *bool `access:"authentication_ldap"` // telemetry: none
 }
@@ -2408,15 +2346,9 @@
 
 	LoginButtonText *string `access:"authentication_saml"`
 
-<<<<<<< HEAD
-	LoginButtonColor       *string `access:"authentication_saml"`
-	LoginButtonBorderColor *string `access:"authentication_saml"`
-	LoginButtonTextColor   *string `access:"authentication_saml"`
-=======
 	LoginButtonColor       *string `access:"experimental_features"`
 	LoginButtonBorderColor *string `access:"experimental_features"`
 	LoginButtonTextColor   *string `access:"experimental_features"`
->>>>>>> b7d17a09
 }
 
 func (s *SamlSettings) SetDefaults() {
