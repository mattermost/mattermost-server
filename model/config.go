--- conflicted
+++ resolved
@@ -21,11 +21,7 @@
 	DATABASE_DRIVER_POSTGRES = "postgres"
 
 	SERVICE_GITLAB = "gitlab"
-<<<<<<< HEAD
 	SERVICE_GOOGLE = "google"
-=======
-	SERVICE_ZBOX = "zbox"
->>>>>>> e63d4afb
 )
 
 type ServiceSettings struct {
@@ -55,7 +51,6 @@
 	AuthEndpoint    string
 	TokenEndpoint   string
 	UserApiEndpoint string
-	LoginEndPoint	string
 }
 
 type SqlSettings struct {
@@ -179,12 +174,8 @@
 	PrivacySettings   PrivacySettings
 	SupportSettings   SupportSettings
 	GitLabSettings    SSOSettings
-<<<<<<< HEAD
 	GoogleSettings    SSOSettings
 	LdapSettings      LdapSettings
-=======
-	ZBoxSettings	  SSOSettings
->>>>>>> e63d4afb
 }
 
 func (o *Config) ToJson() string {
@@ -198,17 +189,10 @@
 
 func (o *Config) GetSSOService(service string) *SSOSettings {
 	switch service {
-<<<<<<< HEAD
 	case SERVICE_GITLAB:
 		return &o.GitLabSettings
 	case SERVICE_GOOGLE:
 		return &o.GoogleSettings
-=======
-		case SERVICE_GITLAB:
-			return &o.GitLabSettings
-		case SERVICE_ZBOX:
-			return &o.ZBoxSettings
->>>>>>> e63d4afb
 	}
 
 	return nil
