// Copyright (c) 2015-present Mattermost, Inc. All Rights Reserved.
// See LICENSE.txt for license information.

package model

import (
	"crypto/tls"
	"encoding/json"
	"io"
	"math"
	"net"
	"net/http"
	"net/url"
	"os"
	"regexp"
	"strconv"
	"strings"
	"time"

	"github.com/mattermost/ldap"
)

const (
	CONN_SECURITY_NONE     = ""
	CONN_SECURITY_PLAIN    = "PLAIN"
	CONN_SECURITY_TLS      = "TLS"
	CONN_SECURITY_STARTTLS = "STARTTLS"

	IMAGE_DRIVER_LOCAL = "local"
	IMAGE_DRIVER_S3    = "amazons3"

	DATABASE_DRIVER_SQLITE   = "sqlite3"
	DATABASE_DRIVER_MYSQL    = "mysql"
	DATABASE_DRIVER_POSTGRES = "postgres"

	MINIO_ACCESS_KEY = "minioaccesskey"
	MINIO_SECRET_KEY = "miniosecretkey"
	MINIO_BUCKET     = "mattermost-test"

	PASSWORD_MAXIMUM_LENGTH = 64
	PASSWORD_MINIMUM_LENGTH = 5

	SERVICE_GITLAB    = "gitlab"
	SERVICE_GOOGLE    = "google"
	SERVICE_OFFICE365 = "office365"

	GENERIC_NO_CHANNEL_NOTIFICATION = "generic_no_channel"
	GENERIC_NOTIFICATION            = "generic"
	GENERIC_NOTIFICATION_SERVER     = "https://push-test.mattermost.com"
	MM_SUPPORT_ADDRESS              = "support@mattermost.com"
	FULL_NOTIFICATION               = "full"
	ID_LOADED_NOTIFICATION          = "id_loaded"

	DIRECT_MESSAGE_ANY  = "any"
	DIRECT_MESSAGE_TEAM = "team"

	SHOW_USERNAME          = "username"
	SHOW_NICKNAME_FULLNAME = "nickname_full_name"
	SHOW_FULLNAME          = "full_name"

	PERMISSIONS_ALL           = "all"
	PERMISSIONS_CHANNEL_ADMIN = "channel_admin"
	PERMISSIONS_TEAM_ADMIN    = "team_admin"
	PERMISSIONS_SYSTEM_ADMIN  = "system_admin"

	FAKE_SETTING = "********************************"

	RESTRICT_EMOJI_CREATION_ALL          = "all"
	RESTRICT_EMOJI_CREATION_ADMIN        = "admin"
	RESTRICT_EMOJI_CREATION_SYSTEM_ADMIN = "system_admin"

	PERMISSIONS_DELETE_POST_ALL          = "all"
	PERMISSIONS_DELETE_POST_TEAM_ADMIN   = "team_admin"
	PERMISSIONS_DELETE_POST_SYSTEM_ADMIN = "system_admin"

	ALLOW_EDIT_POST_ALWAYS     = "always"
	ALLOW_EDIT_POST_NEVER      = "never"
	ALLOW_EDIT_POST_TIME_LIMIT = "time_limit"

	GROUP_UNREAD_CHANNELS_DISABLED    = "disabled"
	GROUP_UNREAD_CHANNELS_DEFAULT_ON  = "default_on"
	GROUP_UNREAD_CHANNELS_DEFAULT_OFF = "default_off"

	EMAIL_BATCHING_BUFFER_SIZE = 256
	EMAIL_BATCHING_INTERVAL    = 30

	EMAIL_NOTIFICATION_CONTENTS_FULL    = "full"
	EMAIL_NOTIFICATION_CONTENTS_GENERIC = "generic"

	SITENAME_MAX_LENGTH = 30

	SERVICE_SETTINGS_DEFAULT_SITE_URL           = "http://localhost:8065"
	SERVICE_SETTINGS_DEFAULT_TLS_CERT_FILE      = ""
	SERVICE_SETTINGS_DEFAULT_TLS_KEY_FILE       = ""
	SERVICE_SETTINGS_DEFAULT_READ_TIMEOUT       = 300
	SERVICE_SETTINGS_DEFAULT_WRITE_TIMEOUT      = 300
	SERVICE_SETTINGS_DEFAULT_IDLE_TIMEOUT       = 60
	SERVICE_SETTINGS_DEFAULT_MAX_LOGIN_ATTEMPTS = 10
	SERVICE_SETTINGS_DEFAULT_ALLOW_CORS_FROM    = ""
	SERVICE_SETTINGS_DEFAULT_LISTEN_AND_ADDRESS = ":8065"
	SERVICE_SETTINGS_DEFAULT_GFYCAT_API_KEY     = "2_KtH_W5"
	SERVICE_SETTINGS_DEFAULT_GFYCAT_API_SECRET  = "3wLVZPiswc3DnaiaFoLkDvB4X0IV6CpMkj4tf2inJRsBY6-FnkT08zGmppWFgeof"

	TEAM_SETTINGS_DEFAULT_SITE_NAME                = "Mattermost"
	TEAM_SETTINGS_DEFAULT_MAX_USERS_PER_TEAM       = 50
	TEAM_SETTINGS_DEFAULT_CUSTOM_BRAND_TEXT        = ""
	TEAM_SETTINGS_DEFAULT_CUSTOM_DESCRIPTION_TEXT  = ""
	TEAM_SETTINGS_DEFAULT_USER_STATUS_AWAY_TIMEOUT = 300

	SQL_SETTINGS_DEFAULT_DATA_SOURCE = "mmuser:mostest@tcp(localhost:3306)/mattermost_test?charset=utf8mb4,utf8&readTimeout=30s&writeTimeout=30s"

	FILE_SETTINGS_DEFAULT_DIRECTORY = "./data/"

	EMAIL_SETTINGS_DEFAULT_FEEDBACK_ORGANIZATION = ""

	SUPPORT_SETTINGS_DEFAULT_TERMS_OF_SERVICE_LINK = "https://about.mattermost.com/default-terms/"
	SUPPORT_SETTINGS_DEFAULT_PRIVACY_POLICY_LINK   = "https://about.mattermost.com/default-privacy-policy/"
	SUPPORT_SETTINGS_DEFAULT_ABOUT_LINK            = "https://about.mattermost.com/default-about/"
	SUPPORT_SETTINGS_DEFAULT_HELP_LINK             = "https://about.mattermost.com/default-help/"
	SUPPORT_SETTINGS_DEFAULT_REPORT_A_PROBLEM_LINK = "https://about.mattermost.com/default-report-a-problem/"
	SUPPORT_SETTINGS_DEFAULT_SUPPORT_EMAIL         = "feedback@mattermost.com"
	SUPPORT_SETTINGS_DEFAULT_RE_ACCEPTANCE_PERIOD  = 365

	LDAP_SETTINGS_DEFAULT_FIRST_NAME_ATTRIBUTE         = ""
	LDAP_SETTINGS_DEFAULT_LAST_NAME_ATTRIBUTE          = ""
	LDAP_SETTINGS_DEFAULT_EMAIL_ATTRIBUTE              = ""
	LDAP_SETTINGS_DEFAULT_USERNAME_ATTRIBUTE           = ""
	LDAP_SETTINGS_DEFAULT_NICKNAME_ATTRIBUTE           = ""
	LDAP_SETTINGS_DEFAULT_ID_ATTRIBUTE                 = ""
	LDAP_SETTINGS_DEFAULT_POSITION_ATTRIBUTE           = ""
	LDAP_SETTINGS_DEFAULT_LOGIN_FIELD_NAME             = ""
	LDAP_SETTINGS_DEFAULT_GROUP_DISPLAY_NAME_ATTRIBUTE = ""
	LDAP_SETTINGS_DEFAULT_GROUP_ID_ATTRIBUTE           = ""
	LDAP_SETTINGS_DEFAULT_PICTURE_ATTRIBUTE            = ""

	SAML_SETTINGS_DEFAULT_ID_ATTRIBUTE         = ""
	SAML_SETTINGS_DEFAULT_GUEST_ATTRIBUTE      = ""
	SAML_SETTINGS_DEFAULT_ADMIN_ATTRIBUTE      = ""
	SAML_SETTINGS_DEFAULT_FIRST_NAME_ATTRIBUTE = ""
	SAML_SETTINGS_DEFAULT_LAST_NAME_ATTRIBUTE  = ""
	SAML_SETTINGS_DEFAULT_EMAIL_ATTRIBUTE      = ""
	SAML_SETTINGS_DEFAULT_USERNAME_ATTRIBUTE   = ""
	SAML_SETTINGS_DEFAULT_NICKNAME_ATTRIBUTE   = ""
	SAML_SETTINGS_DEFAULT_LOCALE_ATTRIBUTE     = ""
	SAML_SETTINGS_DEFAULT_POSITION_ATTRIBUTE   = ""

	SAML_SETTINGS_SIGNATURE_ALGORITHM_SHA1    = "RSAwithSHA1"
	SAML_SETTINGS_SIGNATURE_ALGORITHM_SHA256  = "RSAwithSHA256"
	SAML_SETTINGS_SIGNATURE_ALGORITHM_SHA512  = "RSAwithSHA512"
	SAML_SETTINGS_DEFAULT_SIGNATURE_ALGORITHM = SAML_SETTINGS_SIGNATURE_ALGORITHM_SHA1

	SAML_SETTINGS_CANONICAL_ALGORITHM_C14N    = "Canonical1.0"
	SAML_SETTINGS_CANONICAL_ALGORITHM_C14N11  = "Canonical1.1"
	SAML_SETTINGS_DEFAULT_CANONICAL_ALGORITHM = SAML_SETTINGS_CANONICAL_ALGORITHM_C14N

	NATIVEAPP_SETTINGS_DEFAULT_APP_DOWNLOAD_LINK         = "https://mattermost.com/download/#mattermostApps"
	NATIVEAPP_SETTINGS_DEFAULT_ANDROID_APP_DOWNLOAD_LINK = "https://about.mattermost.com/mattermost-android-app/"
	NATIVEAPP_SETTINGS_DEFAULT_IOS_APP_DOWNLOAD_LINK     = "https://about.mattermost.com/mattermost-ios-app/"

	EXPERIMENTAL_SETTINGS_DEFAULT_LINK_METADATA_TIMEOUT_MILLISECONDS = 5000

	ANALYTICS_SETTINGS_DEFAULT_MAX_USERS_FOR_STATISTICS = 2500

	ANNOUNCEMENT_SETTINGS_DEFAULT_BANNER_COLOR      = "#f2a93b"
	ANNOUNCEMENT_SETTINGS_DEFAULT_BANNER_TEXT_COLOR = "#333333"

	TEAM_SETTINGS_DEFAULT_TEAM_TEXT = "default"

	ELASTICSEARCH_SETTINGS_DEFAULT_CONNECTION_URL                    = "http://localhost:9200"
	ELASTICSEARCH_SETTINGS_DEFAULT_USERNAME                          = "elastic"
	ELASTICSEARCH_SETTINGS_DEFAULT_PASSWORD                          = "changeme"
	ELASTICSEARCH_SETTINGS_DEFAULT_POST_INDEX_REPLICAS               = 1
	ELASTICSEARCH_SETTINGS_DEFAULT_POST_INDEX_SHARDS                 = 1
	ELASTICSEARCH_SETTINGS_DEFAULT_CHANNEL_INDEX_REPLICAS            = 1
	ELASTICSEARCH_SETTINGS_DEFAULT_CHANNEL_INDEX_SHARDS              = 1
	ELASTICSEARCH_SETTINGS_DEFAULT_USER_INDEX_REPLICAS               = 1
	ELASTICSEARCH_SETTINGS_DEFAULT_USER_INDEX_SHARDS                 = 1
	ELASTICSEARCH_SETTINGS_DEFAULT_AGGREGATE_POSTS_AFTER_DAYS        = 365
	ELASTICSEARCH_SETTINGS_DEFAULT_POSTS_AGGREGATOR_JOB_START_TIME   = "03:00"
	ELASTICSEARCH_SETTINGS_DEFAULT_INDEX_PREFIX                      = ""
	ELASTICSEARCH_SETTINGS_DEFAULT_LIVE_INDEXING_BATCH_SIZE          = 1
	ELASTICSEARCH_SETTINGS_DEFAULT_BULK_INDEXING_TIME_WINDOW_SECONDS = 3600
	ELASTICSEARCH_SETTINGS_DEFAULT_REQUEST_TIMEOUT_SECONDS           = 30

	BLEVE_SETTINGS_DEFAULT_INDEX_DIR                         = ""
	BLEVE_SETTINGS_DEFAULT_BULK_INDEXING_TIME_WINDOW_SECONDS = 3600

	DATA_RETENTION_SETTINGS_DEFAULT_MESSAGE_RETENTION_DAYS  = 365
	DATA_RETENTION_SETTINGS_DEFAULT_FILE_RETENTION_DAYS     = 365
	DATA_RETENTION_SETTINGS_DEFAULT_DELETION_JOB_START_TIME = "02:00"

	PLUGIN_SETTINGS_DEFAULT_DIRECTORY          = "./plugins"
	PLUGIN_SETTINGS_DEFAULT_CLIENT_DIRECTORY   = "./client/plugins"
	PLUGIN_SETTINGS_DEFAULT_ENABLE_MARKETPLACE = true
	PLUGIN_SETTINGS_DEFAULT_MARKETPLACE_URL    = "https://api.integrations.mattermost.com"
	PLUGIN_SETTINGS_OLD_MARKETPLACE_URL        = "https://marketplace.integrations.mattermost.com"

	COMPLIANCE_EXPORT_TYPE_CSV             = "csv"
	COMPLIANCE_EXPORT_TYPE_ACTIANCE        = "actiance"
	COMPLIANCE_EXPORT_TYPE_GLOBALRELAY     = "globalrelay"
	COMPLIANCE_EXPORT_TYPE_GLOBALRELAY_ZIP = "globalrelay-zip"
	GLOBALRELAY_CUSTOMER_TYPE_A9           = "A9"
	GLOBALRELAY_CUSTOMER_TYPE_A10          = "A10"

	CLIENT_SIDE_CERT_CHECK_PRIMARY_AUTH   = "primary"
	CLIENT_SIDE_CERT_CHECK_SECONDARY_AUTH = "secondary"

	IMAGE_PROXY_TYPE_LOCAL      = "local"
	IMAGE_PROXY_TYPE_ATMOS_CAMO = "atmos/camo"

	GOOGLE_SETTINGS_DEFAULT_SCOPE             = "profile email"
	GOOGLE_SETTINGS_DEFAULT_AUTH_ENDPOINT     = "https://accounts.google.com/o/oauth2/v2/auth"
	GOOGLE_SETTINGS_DEFAULT_TOKEN_ENDPOINT    = "https://www.googleapis.com/oauth2/v4/token"
	GOOGLE_SETTINGS_DEFAULT_USER_API_ENDPOINT = "https://people.googleapis.com/v1/people/me?personFields=names,emailAddresses,nicknames,metadata"

	OFFICE365_SETTINGS_DEFAULT_SCOPE             = "User.Read"
	OFFICE365_SETTINGS_DEFAULT_AUTH_ENDPOINT     = "https://login.microsoftonline.com/common/oauth2/v2.0/authorize"
	OFFICE365_SETTINGS_DEFAULT_TOKEN_ENDPOINT    = "https://login.microsoftonline.com/common/oauth2/v2.0/token"
	OFFICE365_SETTINGS_DEFAULT_USER_API_ENDPOINT = "https://graph.microsoft.com/v1.0/me"

	LOCAL_MODE_SOCKET_PATH = "/var/tmp/mattermost_local.socket"
)

var ServerTLSSupportedCiphers = map[string]uint16{
	"TLS_RSA_WITH_RC4_128_SHA":                tls.TLS_RSA_WITH_RC4_128_SHA,
	"TLS_RSA_WITH_3DES_EDE_CBC_SHA":           tls.TLS_RSA_WITH_3DES_EDE_CBC_SHA,
	"TLS_RSA_WITH_AES_128_CBC_SHA":            tls.TLS_RSA_WITH_AES_128_CBC_SHA,
	"TLS_RSA_WITH_AES_256_CBC_SHA":            tls.TLS_RSA_WITH_AES_256_CBC_SHA,
	"TLS_RSA_WITH_AES_128_CBC_SHA256":         tls.TLS_RSA_WITH_AES_128_CBC_SHA256,
	"TLS_RSA_WITH_AES_128_GCM_SHA256":         tls.TLS_RSA_WITH_AES_128_GCM_SHA256,
	"TLS_RSA_WITH_AES_256_GCM_SHA384":         tls.TLS_RSA_WITH_AES_256_GCM_SHA384,
	"TLS_ECDHE_ECDSA_WITH_RC4_128_SHA":        tls.TLS_ECDHE_ECDSA_WITH_RC4_128_SHA,
	"TLS_ECDHE_ECDSA_WITH_AES_128_CBC_SHA":    tls.TLS_ECDHE_ECDSA_WITH_AES_128_CBC_SHA,
	"TLS_ECDHE_ECDSA_WITH_AES_256_CBC_SHA":    tls.TLS_ECDHE_ECDSA_WITH_AES_256_CBC_SHA,
	"TLS_ECDHE_RSA_WITH_RC4_128_SHA":          tls.TLS_ECDHE_RSA_WITH_RC4_128_SHA,
	"TLS_ECDHE_RSA_WITH_3DES_EDE_CBC_SHA":     tls.TLS_ECDHE_RSA_WITH_3DES_EDE_CBC_SHA,
	"TLS_ECDHE_RSA_WITH_AES_128_CBC_SHA":      tls.TLS_ECDHE_RSA_WITH_AES_128_CBC_SHA,
	"TLS_ECDHE_RSA_WITH_AES_256_CBC_SHA":      tls.TLS_ECDHE_RSA_WITH_AES_256_CBC_SHA,
	"TLS_ECDHE_ECDSA_WITH_AES_128_CBC_SHA256": tls.TLS_ECDHE_ECDSA_WITH_AES_128_CBC_SHA256,
	"TLS_ECDHE_RSA_WITH_AES_128_CBC_SHA256":   tls.TLS_ECDHE_RSA_WITH_AES_128_CBC_SHA256,
	"TLS_ECDHE_RSA_WITH_AES_128_GCM_SHA256":   tls.TLS_ECDHE_RSA_WITH_AES_128_GCM_SHA256,
	"TLS_ECDHE_ECDSA_WITH_AES_128_GCM_SHA256": tls.TLS_ECDHE_ECDSA_WITH_AES_128_GCM_SHA256,
	"TLS_ECDHE_RSA_WITH_AES_256_GCM_SHA384":   tls.TLS_ECDHE_RSA_WITH_AES_256_GCM_SHA384,
	"TLS_ECDHE_ECDSA_WITH_AES_256_GCM_SHA384": tls.TLS_ECDHE_ECDSA_WITH_AES_256_GCM_SHA384,
	"TLS_ECDHE_RSA_WITH_CHACHA20_POLY1305":    tls.TLS_ECDHE_RSA_WITH_CHACHA20_POLY1305,
	"TLS_ECDHE_ECDSA_WITH_CHACHA20_POLY1305":  tls.TLS_ECDHE_ECDSA_WITH_CHACHA20_POLY1305,
}

type ServiceSettings struct {
	SiteURL                                           *string  `access:"environment,restrict_manage_system"`
	WebsocketURL                                      *string  `access:"restrict_manage_system"`
	LicenseFileLocation                               *string  `access:"restrict_manage_system"`
	ListenAddress                                     *string  `access:"environment,restrict_manage_system"`
	ConnectionSecurity                                *string  `access:"environment,restrict_manage_system"`
	TLSCertFile                                       *string  `access:"environment,restrict_manage_system"`
	TLSKeyFile                                        *string  `access:"environment,restrict_manage_system"`
	TLSMinVer                                         *string  `access:"restrict_manage_system"`
	TLSStrictTransport                                *bool    `access:"restrict_manage_system"`
	TLSStrictTransportMaxAge                          *int64   `access:"restrict_manage_system"`
	TLSOverwriteCiphers                               []string `access:"restrict_manage_system"`
	UseLetsEncrypt                                    *bool    `access:"environment,restrict_manage_system"`
	LetsEncryptCertificateCacheFile                   *string  `access:"environment,restrict_manage_system"`
	Forward80To443                                    *bool    `access:"environment,restrict_manage_system"`
	TrustedProxyIPHeader                              []string `access:"restrict_manage_system"`
	ReadTimeout                                       *int     `access:"environment,restrict_manage_system"`
	WriteTimeout                                      *int     `access:"environment,restrict_manage_system"`
	IdleTimeout                                       *int     `access:"restrict_manage_system"`
	MaximumLoginAttempts                              *int     `access:"authentication,restrict_manage_system"`
	GoroutineHealthThreshold                          *int     `access:"restrict_manage_system"`
	GoogleDeveloperKey                                *string  `access:"site,restrict_manage_system"`
	EnableOAuthServiceProvider                        *bool    `access:"integrations"`
	EnableIncomingWebhooks                            *bool    `access:"integrations"`
	EnableOutgoingWebhooks                            *bool    `access:"integrations"`
	EnableCommands                                    *bool    `access:"integrations"`
	DEPRECATED_DO_NOT_USE_EnableOnlyAdminIntegrations *bool    `json:"EnableOnlyAdminIntegrations" mapstructure:"EnableOnlyAdminIntegrations"` // This field is deprecated and must not be used.
	EnablePostUsernameOverride                        *bool    `access:"integrations"`
	EnablePostIconOverride                            *bool    `access:"integrations"`
	EnableLinkPreviews                                *bool    `access:"site"`
	EnableTesting                                     *bool    `access:"environment,restrict_manage_system"`
	EnableDeveloper                                   *bool    `access:"environment,restrict_manage_system"`
	EnableOpenTracing                                 *bool    `access:"restrict_manage_system"`
	EnableSecurityFixAlert                            *bool    `access:"environment,restrict_manage_system"`
	EnableInsecureOutgoingConnections                 *bool    `access:"environment,restrict_manage_system"`
	AllowedUntrustedInternalConnections               *string  `access:"environment,restrict_manage_system"`
	EnableMultifactorAuthentication                   *bool    `access:"authentication"`
	EnforceMultifactorAuthentication                  *bool    `access:"authentication"`
	EnableUserAccessTokens                            *bool    `access:"integrations"`
	AllowCorsFrom                                     *string  `access:"integrations,restrict_manage_system"`
	CorsExposedHeaders                                *string  `access:"integrations,restrict_manage_system"`
	CorsAllowCredentials                              *bool    `access:"integrations,restrict_manage_system"`
	CorsDebug                                         *bool    `access:"integrations,restrict_manage_system"`
	AllowCookiesForSubdomains                         *bool    `access:"restrict_manage_system"`
	ExtendSessionLengthWithActivity                   *bool    `access:"restrict_manage_system"`
	SessionLengthWebInDays                            *int     `access:"environment,restrict_manage_system"`
	SessionLengthMobileInDays                         *int     `access:"environment,restrict_manage_system"`
	SessionLengthSSOInDays                            *int     `access:"environment,restrict_manage_system"`
	SessionCacheInMinutes                             *int     `access:"environment,restrict_manage_system"`
	SessionIdleTimeoutInMinutes                       *int     `access:"environment,restrict_manage_system"`
	WebsocketSecurePort                               *int     `access:"restrict_manage_system"`
	WebsocketPort                                     *int     `access:"restrict_manage_system"`
	WebserverMode                                     *string  `access:"environment,restrict_manage_system"`
	EnableCustomEmoji                                 *bool    `access:"site"`
	EnableEmojiPicker                                 *bool    `access:"site"`
	EnableGifPicker                                   *bool    `access:"integrations"`
	GfycatApiKey                                      *string  `access:"integrations"`
	GfycatApiSecret                                   *string  `access:"integrations"`
	DEPRECATED_DO_NOT_USE_RestrictCustomEmojiCreation *string  `json:"RestrictCustomEmojiCreation" mapstructure:"RestrictCustomEmojiCreation"` // This field is deprecated and must not be used.
	DEPRECATED_DO_NOT_USE_RestrictPostDelete          *string  `json:"RestrictPostDelete" mapstructure:"RestrictPostDelete"`                   // This field is deprecated and must not be used.
	DEPRECATED_DO_NOT_USE_AllowEditPost               *string  `json:"AllowEditPost" mapstructure:"AllowEditPost"`                             // This field is deprecated and must not be used.
	PostEditTimeLimit                                 *int
	TimeBetweenUserTypingUpdatesMilliseconds          *int64 `access:"restrict_manage_system"`
	EnablePostSearch                                  *bool  `access:"restrict_manage_system"`
	MinimumHashtagLength                              *int   `access:"environment,restrict_manage_system"`
	EnableUserTypingMessages                          *bool  `access:"restrict_manage_system"`
	EnableChannelViewedMessages                       *bool  `access:"restrict_manage_system"`
	EnableUserStatuses                                *bool  `access:"restrict_manage_system"`
	ExperimentalEnableAuthenticationTransfer          *bool  `access:"experimental,restrict_manage_system"`
	ClusterLogTimeoutMilliseconds                     *int   `access:"restrict_manage_system"`
	CloseUnusedDirectMessages                         *bool
	EnablePreviewFeatures                             *bool
	EnableTutorial                                    *bool
	ExperimentalEnableDefaultChannelLeaveJoinMessages *bool   `access:"experimental"`
	ExperimentalGroupUnreadChannels                   *string `access:"experimental"`
	ExperimentalChannelOrganization                   *bool   `access:"experimental"`
	ExperimentalChannelSidebarOrganization            *string `access:"experimental"`
	ExperimentalDataPrefetch                          *bool
	DEPRECATED_DO_NOT_USE_ImageProxyType              *string `json:"ImageProxyType" mapstructure:"ImageProxyType"`       // This field is deprecated and must not be used.
	DEPRECATED_DO_NOT_USE_ImageProxyURL               *string `json:"ImageProxyURL" mapstructure:"ImageProxyURL"`         // This field is deprecated and must not be used.
	DEPRECATED_DO_NOT_USE_ImageProxyOptions           *string `json:"ImageProxyOptions" mapstructure:"ImageProxyOptions"` // This field is deprecated and must not be used.
	EnableAPITeamDeletion                             *bool
	EnableAPIUserDeletion                             *bool
	ExperimentalEnableHardenedMode                    *bool `access:"experimental"`
	DisableLegacyMFA                                  *bool `access:"restrict_manage_system"`
	ExperimentalStrictCSRFEnforcement                 *bool `access:"experimental,restrict_manage_system"`
	EnableEmailInvitations                            *bool
	DisableBotsWhenOwnerIsDeactivated                 *bool `access:"integrations,restrict_manage_system"`
	EnableBotAccountCreation                          *bool `access:"integrations"`
	EnableSVGs                                        *bool `access:"site"`
	EnableLatex                                       *bool `access:"site"`
	EnableLocalMode                                   *bool
	LocalModeSocketLocation                           *string
}

func (s *ServiceSettings) SetDefaults(isUpdate bool) {
	if s.EnableEmailInvitations == nil {
		// If the site URL is also not present then assume this is a clean install
		if s.SiteURL == nil {
			s.EnableEmailInvitations = NewBool(false)
		} else {
			s.EnableEmailInvitations = NewBool(true)
		}
	}

	if s.SiteURL == nil {
		if s.EnableDeveloper != nil && *s.EnableDeveloper {
			s.SiteURL = NewString(SERVICE_SETTINGS_DEFAULT_SITE_URL)
		} else {
			s.SiteURL = NewString("")
		}
	}

	if s.WebsocketURL == nil {
		s.WebsocketURL = NewString("")
	}

	if s.LicenseFileLocation == nil {
		s.LicenseFileLocation = NewString("")
	}

	if s.ListenAddress == nil {
		s.ListenAddress = NewString(SERVICE_SETTINGS_DEFAULT_LISTEN_AND_ADDRESS)
	}

	if s.EnableLinkPreviews == nil {
		s.EnableLinkPreviews = NewBool(true)
	}

	if s.EnableTesting == nil {
		s.EnableTesting = NewBool(false)
	}

	if s.EnableDeveloper == nil {
		s.EnableDeveloper = NewBool(false)
	}

	if s.EnableOpenTracing == nil {
		s.EnableOpenTracing = NewBool(false)
	}

	if s.EnableSecurityFixAlert == nil {
		s.EnableSecurityFixAlert = NewBool(true)
	}

	if s.EnableInsecureOutgoingConnections == nil {
		s.EnableInsecureOutgoingConnections = NewBool(false)
	}

	if s.AllowedUntrustedInternalConnections == nil {
		s.AllowedUntrustedInternalConnections = NewString("")
	}

	if s.EnableMultifactorAuthentication == nil {
		s.EnableMultifactorAuthentication = NewBool(false)
	}

	if s.EnforceMultifactorAuthentication == nil {
		s.EnforceMultifactorAuthentication = NewBool(false)
	}

	if s.EnableUserAccessTokens == nil {
		s.EnableUserAccessTokens = NewBool(false)
	}

	if s.GoroutineHealthThreshold == nil {
		s.GoroutineHealthThreshold = NewInt(-1)
	}

	if s.GoogleDeveloperKey == nil {
		s.GoogleDeveloperKey = NewString("")
	}

	if s.EnableOAuthServiceProvider == nil {
		s.EnableOAuthServiceProvider = NewBool(false)
	}

	if s.EnableIncomingWebhooks == nil {
		s.EnableIncomingWebhooks = NewBool(true)
	}

	if s.EnableOutgoingWebhooks == nil {
		s.EnableOutgoingWebhooks = NewBool(true)
	}

	if s.ConnectionSecurity == nil {
		s.ConnectionSecurity = NewString("")
	}

	if s.TLSKeyFile == nil {
		s.TLSKeyFile = NewString(SERVICE_SETTINGS_DEFAULT_TLS_KEY_FILE)
	}

	if s.TLSCertFile == nil {
		s.TLSCertFile = NewString(SERVICE_SETTINGS_DEFAULT_TLS_CERT_FILE)
	}

	if s.TLSMinVer == nil {
		s.TLSMinVer = NewString("1.2")
	}

	if s.TLSStrictTransport == nil {
		s.TLSStrictTransport = NewBool(false)
	}

	if s.TLSStrictTransportMaxAge == nil {
		s.TLSStrictTransportMaxAge = NewInt64(63072000)
	}

	if s.TLSOverwriteCiphers == nil {
		s.TLSOverwriteCiphers = []string{}
	}

	if s.UseLetsEncrypt == nil {
		s.UseLetsEncrypt = NewBool(false)
	}

	if s.LetsEncryptCertificateCacheFile == nil {
		s.LetsEncryptCertificateCacheFile = NewString("./config/letsencrypt.cache")
	}

	if s.ReadTimeout == nil {
		s.ReadTimeout = NewInt(SERVICE_SETTINGS_DEFAULT_READ_TIMEOUT)
	}

	if s.WriteTimeout == nil {
		s.WriteTimeout = NewInt(SERVICE_SETTINGS_DEFAULT_WRITE_TIMEOUT)
	}

	if s.IdleTimeout == nil {
		s.IdleTimeout = NewInt(SERVICE_SETTINGS_DEFAULT_IDLE_TIMEOUT)
	}

	if s.MaximumLoginAttempts == nil {
		s.MaximumLoginAttempts = NewInt(SERVICE_SETTINGS_DEFAULT_MAX_LOGIN_ATTEMPTS)
	}

	if s.Forward80To443 == nil {
		s.Forward80To443 = NewBool(false)
	}

	if isUpdate {
		// When updating an existing configuration, ensure that defaults are set.
		if s.TrustedProxyIPHeader == nil {
			s.TrustedProxyIPHeader = []string{HEADER_FORWARDED, HEADER_REAL_IP}
		}
	} else {
		// When generating a blank configuration, leave the list empty.
		s.TrustedProxyIPHeader = []string{}
	}

	if s.TimeBetweenUserTypingUpdatesMilliseconds == nil {
		s.TimeBetweenUserTypingUpdatesMilliseconds = NewInt64(5000)
	}

	if s.EnablePostSearch == nil {
		s.EnablePostSearch = NewBool(true)
	}

	if s.MinimumHashtagLength == nil {
		s.MinimumHashtagLength = NewInt(3)
	}

	if s.EnableUserTypingMessages == nil {
		s.EnableUserTypingMessages = NewBool(true)
	}

	if s.EnableChannelViewedMessages == nil {
		s.EnableChannelViewedMessages = NewBool(true)
	}

	if s.EnableUserStatuses == nil {
		s.EnableUserStatuses = NewBool(true)
	}

	if s.ClusterLogTimeoutMilliseconds == nil {
		s.ClusterLogTimeoutMilliseconds = NewInt(2000)
	}

	if s.CloseUnusedDirectMessages == nil {
		s.CloseUnusedDirectMessages = NewBool(false)
	}

	if s.EnableTutorial == nil {
		s.EnableTutorial = NewBool(true)
	}

	// Must be manually enabled for existing installations.
	if s.ExtendSessionLengthWithActivity == nil {
		s.ExtendSessionLengthWithActivity = NewBool(!isUpdate)
	}

	if s.SessionLengthWebInDays == nil {
		if isUpdate {
			s.SessionLengthWebInDays = NewInt(180)
		} else {
			s.SessionLengthWebInDays = NewInt(30)
		}
	}

	if s.SessionLengthMobileInDays == nil {
		if isUpdate {
			s.SessionLengthMobileInDays = NewInt(180)
		} else {
			s.SessionLengthMobileInDays = NewInt(30)
		}
	}

	if s.SessionLengthSSOInDays == nil {
		s.SessionLengthSSOInDays = NewInt(30)
	}

	if s.SessionCacheInMinutes == nil {
		s.SessionCacheInMinutes = NewInt(10)
	}

	if s.SessionIdleTimeoutInMinutes == nil {
		s.SessionIdleTimeoutInMinutes = NewInt(43200)
	}

	if s.EnableCommands == nil {
		s.EnableCommands = NewBool(true)
	}

	if s.DEPRECATED_DO_NOT_USE_EnableOnlyAdminIntegrations == nil {
		s.DEPRECATED_DO_NOT_USE_EnableOnlyAdminIntegrations = NewBool(true)
	}

	if s.EnablePostUsernameOverride == nil {
		s.EnablePostUsernameOverride = NewBool(false)
	}

	if s.EnablePostIconOverride == nil {
		s.EnablePostIconOverride = NewBool(false)
	}

	if s.WebsocketPort == nil {
		s.WebsocketPort = NewInt(80)
	}

	if s.WebsocketSecurePort == nil {
		s.WebsocketSecurePort = NewInt(443)
	}

	if s.AllowCorsFrom == nil {
		s.AllowCorsFrom = NewString(SERVICE_SETTINGS_DEFAULT_ALLOW_CORS_FROM)
	}

	if s.CorsExposedHeaders == nil {
		s.CorsExposedHeaders = NewString("")
	}

	if s.CorsAllowCredentials == nil {
		s.CorsAllowCredentials = NewBool(false)
	}

	if s.CorsDebug == nil {
		s.CorsDebug = NewBool(false)
	}

	if s.AllowCookiesForSubdomains == nil {
		s.AllowCookiesForSubdomains = NewBool(false)
	}

	if s.WebserverMode == nil {
		s.WebserverMode = NewString("gzip")
	} else if *s.WebserverMode == "regular" {
		*s.WebserverMode = "gzip"
	}

	if s.EnableCustomEmoji == nil {
		s.EnableCustomEmoji = NewBool(false)
	}

	if s.EnableEmojiPicker == nil {
		s.EnableEmojiPicker = NewBool(true)
	}

	if s.EnableGifPicker == nil {
		s.EnableGifPicker = NewBool(false)
	}

	if s.GfycatApiKey == nil || *s.GfycatApiKey == "" {
		s.GfycatApiKey = NewString(SERVICE_SETTINGS_DEFAULT_GFYCAT_API_KEY)
	}

	if s.GfycatApiSecret == nil || *s.GfycatApiSecret == "" {
		s.GfycatApiSecret = NewString(SERVICE_SETTINGS_DEFAULT_GFYCAT_API_SECRET)
	}

	if s.DEPRECATED_DO_NOT_USE_RestrictCustomEmojiCreation == nil {
		s.DEPRECATED_DO_NOT_USE_RestrictCustomEmojiCreation = NewString(RESTRICT_EMOJI_CREATION_ALL)
	}

	if s.DEPRECATED_DO_NOT_USE_RestrictPostDelete == nil {
		s.DEPRECATED_DO_NOT_USE_RestrictPostDelete = NewString(PERMISSIONS_DELETE_POST_ALL)
	}

	if s.DEPRECATED_DO_NOT_USE_AllowEditPost == nil {
		s.DEPRECATED_DO_NOT_USE_AllowEditPost = NewString(ALLOW_EDIT_POST_ALWAYS)
	}

	if s.ExperimentalEnableAuthenticationTransfer == nil {
		s.ExperimentalEnableAuthenticationTransfer = NewBool(true)
	}

	if s.PostEditTimeLimit == nil {
		s.PostEditTimeLimit = NewInt(-1)
	}

	if s.EnablePreviewFeatures == nil {
		s.EnablePreviewFeatures = NewBool(true)
	}

	if s.ExperimentalEnableDefaultChannelLeaveJoinMessages == nil {
		s.ExperimentalEnableDefaultChannelLeaveJoinMessages = NewBool(true)
	}

	if s.ExperimentalGroupUnreadChannels == nil {
		s.ExperimentalGroupUnreadChannels = NewString(GROUP_UNREAD_CHANNELS_DISABLED)
	} else if *s.ExperimentalGroupUnreadChannels == "0" {
		s.ExperimentalGroupUnreadChannels = NewString(GROUP_UNREAD_CHANNELS_DISABLED)
	} else if *s.ExperimentalGroupUnreadChannels == "1" {
		s.ExperimentalGroupUnreadChannels = NewString(GROUP_UNREAD_CHANNELS_DEFAULT_ON)
	}

	if s.ExperimentalChannelOrganization == nil {
		experimentalUnreadEnabled := *s.ExperimentalGroupUnreadChannels != GROUP_UNREAD_CHANNELS_DISABLED
		s.ExperimentalChannelOrganization = NewBool(experimentalUnreadEnabled)
	}

	if s.ExperimentalChannelSidebarOrganization == nil {
		s.ExperimentalChannelSidebarOrganization = NewString("disabled")
	}

	if s.ExperimentalDataPrefetch == nil {
		s.ExperimentalDataPrefetch = NewBool(true)
	}

	if s.DEPRECATED_DO_NOT_USE_ImageProxyType == nil {
		s.DEPRECATED_DO_NOT_USE_ImageProxyType = NewString("")
	}

	if s.DEPRECATED_DO_NOT_USE_ImageProxyURL == nil {
		s.DEPRECATED_DO_NOT_USE_ImageProxyURL = NewString("")
	}

	if s.DEPRECATED_DO_NOT_USE_ImageProxyOptions == nil {
		s.DEPRECATED_DO_NOT_USE_ImageProxyOptions = NewString("")
	}

	if s.EnableAPITeamDeletion == nil {
		s.EnableAPITeamDeletion = NewBool(false)
	}

	if s.EnableAPIUserDeletion == nil {
		s.EnableAPIUserDeletion = NewBool(false)
	}

	if s.ExperimentalEnableHardenedMode == nil {
		s.ExperimentalEnableHardenedMode = NewBool(false)
	}

	if s.DisableLegacyMFA == nil {
		s.DisableLegacyMFA = NewBool(!isUpdate)
	}

	if s.ExperimentalStrictCSRFEnforcement == nil {
		s.ExperimentalStrictCSRFEnforcement = NewBool(false)
	}

	if s.DisableBotsWhenOwnerIsDeactivated == nil {
		s.DisableBotsWhenOwnerIsDeactivated = NewBool(true)
	}

	if s.EnableBotAccountCreation == nil {
		s.EnableBotAccountCreation = NewBool(false)
	}

	if s.EnableSVGs == nil {
		if isUpdate {
			s.EnableSVGs = NewBool(true)
		} else {
			s.EnableSVGs = NewBool(false)
		}
	}

	if s.EnableLatex == nil {
		if isUpdate {
			s.EnableLatex = NewBool(true)
		} else {
			s.EnableLatex = NewBool(false)
		}
	}

	if s.EnableLocalMode == nil {
		s.EnableLocalMode = NewBool(false)
	}

	if s.LocalModeSocketLocation == nil {
		s.LocalModeSocketLocation = NewString(LOCAL_MODE_SOCKET_PATH)
	}
}

type ClusterSettings struct {
	Enable                             *bool   `access:"environment,restrict_manage_system"`
	ClusterName                        *string `access:"environment,restrict_manage_system"`
	OverrideHostname                   *string `access:"environment,restrict_manage_system"`
	NetworkInterface                   *string `access:"environment,restrict_manage_system"`
	BindAddress                        *string `access:"environment,restrict_manage_system"`
	AdvertiseAddress                   *string `access:"environment,restrict_manage_system"`
	UseIpAddress                       *bool   `access:"environment,restrict_manage_system"`
	UseExperimentalGossip              *bool   `access:"environment,restrict_manage_system"`
	EnableExperimentalGossipEncryption *bool   `access:"environment,restrict_manage_system"`
	ReadOnlyConfig                     *bool   `access:"environment,restrict_manage_system"`
	GossipPort                         *int    `access:"environment,restrict_manage_system"`
	StreamingPort                      *int    `access:"environment,restrict_manage_system"`
	MaxIdleConns                       *int    `access:"environment,restrict_manage_system"`
	MaxIdleConnsPerHost                *int    `access:"environment,restrict_manage_system"`
	IdleConnTimeoutMilliseconds        *int    `access:"environment,restrict_manage_system"`
}

func (s *ClusterSettings) SetDefaults() {
	if s.Enable == nil {
		s.Enable = NewBool(false)
	}

	if s.ClusterName == nil {
		s.ClusterName = NewString("")
	}

	if s.OverrideHostname == nil {
		s.OverrideHostname = NewString("")
	}

	if s.NetworkInterface == nil {
		s.NetworkInterface = NewString("")
	}

	if s.BindAddress == nil {
		s.BindAddress = NewString("")
	}

	if s.AdvertiseAddress == nil {
		s.AdvertiseAddress = NewString("")
	}

	if s.UseIpAddress == nil {
		s.UseIpAddress = NewBool(true)
	}

	if s.UseExperimentalGossip == nil {
		s.UseExperimentalGossip = NewBool(false)
	}

	if s.EnableExperimentalGossipEncryption == nil {
		s.EnableExperimentalGossipEncryption = NewBool(false)
	}

	if s.ReadOnlyConfig == nil {
		s.ReadOnlyConfig = NewBool(true)
	}

	if s.GossipPort == nil {
		s.GossipPort = NewInt(8074)
	}

	if s.StreamingPort == nil {
		s.StreamingPort = NewInt(8075)
	}

	if s.MaxIdleConns == nil {
		s.MaxIdleConns = NewInt(100)
	}

	if s.MaxIdleConnsPerHost == nil {
		s.MaxIdleConnsPerHost = NewInt(128)
	}

	if s.IdleConnTimeoutMilliseconds == nil {
		s.IdleConnTimeoutMilliseconds = NewInt(90000)
	}
}

type MetricsSettings struct {
	Enable           *bool   `access:"environment,restrict_manage_system"`
	BlockProfileRate *int    `access:"environment,restrict_manage_system"`
	ListenAddress    *string `access:"environment,restrict_manage_system"`
}

func (s *MetricsSettings) SetDefaults() {
	if s.ListenAddress == nil {
		s.ListenAddress = NewString(":8067")
	}

	if s.Enable == nil {
		s.Enable = NewBool(false)
	}

	if s.BlockProfileRate == nil {
		s.BlockProfileRate = NewInt(0)
	}
}

type ExperimentalSettings struct {
	ClientSideCertEnable            *bool   `access:"experimental"`
	ClientSideCertCheck             *string `access:"experimental"`
	EnableClickToReply              *bool   `access:"experimental,restrict_manage_system"`
	LinkMetadataTimeoutMilliseconds *int64  `access:"experimental,restrict_manage_system"`
	RestrictSystemAdmin             *bool   `access:"experimental,restrict_manage_system"`
	UseNewSAMLLibrary               *bool   `access:"experimental"`
}

func (s *ExperimentalSettings) SetDefaults() {
	if s.ClientSideCertEnable == nil {
		s.ClientSideCertEnable = NewBool(false)
	}

	if s.ClientSideCertCheck == nil {
		s.ClientSideCertCheck = NewString(CLIENT_SIDE_CERT_CHECK_SECONDARY_AUTH)
	}

	if s.EnableClickToReply == nil {
		s.EnableClickToReply = NewBool(false)
	}

	if s.LinkMetadataTimeoutMilliseconds == nil {
		s.LinkMetadataTimeoutMilliseconds = NewInt64(EXPERIMENTAL_SETTINGS_DEFAULT_LINK_METADATA_TIMEOUT_MILLISECONDS)
	}

	if s.RestrictSystemAdmin == nil {
		s.RestrictSystemAdmin = NewBool(false)
	}
	if s.UseNewSAMLLibrary == nil {
		s.UseNewSAMLLibrary = NewBool(false)
	}
}

type AnalyticsSettings struct {
	MaxUsersForStatistics *int `access:"-,restrict_manage_system"`
}

func (s *AnalyticsSettings) SetDefaults() {
	if s.MaxUsersForStatistics == nil {
		s.MaxUsersForStatistics = NewInt(ANALYTICS_SETTINGS_DEFAULT_MAX_USERS_FOR_STATISTICS)
	}
}

type SSOSettings struct {
	Enable          *bool   `access:"authentication"`
	Secret          *string `access:"authentication"`
	Id              *string `access:"authentication"`
	Scope           *string `access:"authentication"`
	AuthEndpoint    *string `access:"authentication"`
	TokenEndpoint   *string `access:"authentication"`
	UserApiEndpoint *string `access:"authentication"`
}

func (s *SSOSettings) setDefaults(scope, authEndpoint, tokenEndpoint, userApiEndpoint string) {
	if s.Enable == nil {
		s.Enable = NewBool(false)
	}

	if s.Secret == nil {
		s.Secret = NewString("")
	}

	if s.Id == nil {
		s.Id = NewString("")
	}

	if s.Scope == nil {
		s.Scope = NewString(scope)
	}

	if s.AuthEndpoint == nil {
		s.AuthEndpoint = NewString(authEndpoint)
	}

	if s.TokenEndpoint == nil {
		s.TokenEndpoint = NewString(tokenEndpoint)
	}

	if s.UserApiEndpoint == nil {
		s.UserApiEndpoint = NewString(userApiEndpoint)
	}
}

type Office365Settings struct {
	Enable          *bool   `access:"authentication"`
	Secret          *string `access:"authentication"`
	Id              *string `access:"authentication"`
	Scope           *string `access:"authentication"`
	AuthEndpoint    *string `access:"authentication"`
	TokenEndpoint   *string `access:"authentication"`
	UserApiEndpoint *string `access:"authentication"`
	DirectoryId     *string `access:"authentication"`
}

func (s *Office365Settings) setDefaults() {
	if s.Enable == nil {
		s.Enable = NewBool(false)
	}

	if s.Id == nil {
		s.Id = NewString("")
	}

	if s.Secret == nil {
		s.Secret = NewString("")
	}

	if s.Scope == nil {
		s.Scope = NewString(OFFICE365_SETTINGS_DEFAULT_SCOPE)
	}

	if s.AuthEndpoint == nil {
		s.AuthEndpoint = NewString(OFFICE365_SETTINGS_DEFAULT_AUTH_ENDPOINT)
	}

	if s.TokenEndpoint == nil {
		s.TokenEndpoint = NewString(OFFICE365_SETTINGS_DEFAULT_TOKEN_ENDPOINT)
	}

	if s.UserApiEndpoint == nil {
		s.UserApiEndpoint = NewString(OFFICE365_SETTINGS_DEFAULT_USER_API_ENDPOINT)
	}

	if s.DirectoryId == nil {
		s.DirectoryId = NewString("")
	}
}

func (s *Office365Settings) SSOSettings() *SSOSettings {
	ssoSettings := SSOSettings{}
	ssoSettings.Enable = s.Enable
	ssoSettings.Secret = s.Secret
	ssoSettings.Id = s.Id
	ssoSettings.Scope = s.Scope
	ssoSettings.AuthEndpoint = s.AuthEndpoint
	ssoSettings.TokenEndpoint = s.TokenEndpoint
	ssoSettings.UserApiEndpoint = s.UserApiEndpoint
	return &ssoSettings
}

type SqlSettings struct {
	DriverName                  *string  `access:"environment,restrict_manage_system"`
	DataSource                  *string  `access:"environment,restrict_manage_system"`
	DataSourceReplicas          []string `access:"environment,restrict_manage_system"`
	DataSourceSearchReplicas    []string `access:"environment,restrict_manage_system"`
	MaxIdleConns                *int     `access:"environment,restrict_manage_system"`
	ConnMaxLifetimeMilliseconds *int     `access:"environment,restrict_manage_system"`
	MaxOpenConns                *int     `access:"environment,restrict_manage_system"`
	Trace                       *bool    `access:"environment,restrict_manage_system"`
	AtRestEncryptKey            *string  `access:"environment,restrict_manage_system"`
	QueryTimeout                *int     `access:"environment,restrict_manage_system"`
	DisableDatabaseSearch       *bool    `access:"environment,restrict_manage_system"`
}

func (s *SqlSettings) SetDefaults(isUpdate bool) {
	if s.DriverName == nil {
		s.DriverName = NewString(DATABASE_DRIVER_MYSQL)
	}

	if s.DataSource == nil {
		s.DataSource = NewString(SQL_SETTINGS_DEFAULT_DATA_SOURCE)
	}

	if s.DataSourceReplicas == nil {
		s.DataSourceReplicas = []string{}
	}

	if s.DataSourceSearchReplicas == nil {
		s.DataSourceSearchReplicas = []string{}
	}

	if isUpdate {
		// When updating an existing configuration, ensure an encryption key has been specified.
		if s.AtRestEncryptKey == nil || len(*s.AtRestEncryptKey) == 0 {
			s.AtRestEncryptKey = NewString(NewRandomString(32))
		}
	} else {
		// When generating a blank configuration, leave this key empty to be generated on server start.
		s.AtRestEncryptKey = NewString("")
	}

	if s.MaxIdleConns == nil {
		s.MaxIdleConns = NewInt(20)
	}

	if s.MaxOpenConns == nil {
		s.MaxOpenConns = NewInt(300)
	}

	if s.ConnMaxLifetimeMilliseconds == nil {
		s.ConnMaxLifetimeMilliseconds = NewInt(3600000)
	}

	if s.Trace == nil {
		s.Trace = NewBool(false)
	}

	if s.QueryTimeout == nil {
		s.QueryTimeout = NewInt(30)
	}

	if s.DisableDatabaseSearch == nil {
		s.DisableDatabaseSearch = NewBool(false)
	}
}

type LogSettings struct {
	EnableConsole          *bool   `access:"environment,restrict_manage_system"`
	ConsoleLevel           *string `access:"environment,restrict_manage_system"`
	ConsoleJson            *bool   `access:"environment,restrict_manage_system"`
	EnableFile             *bool   `access:"environment,restrict_manage_system"`
	FileLevel              *string `access:"environment,restrict_manage_system"`
	FileJson               *bool   `access:"environment,restrict_manage_system"`
	FileLocation           *string `access:"environment,restrict_manage_system"`
	EnableWebhookDebugging *bool   `access:"environment,restrict_manage_system"`
	EnableDiagnostics      *bool   `access:"environment,restrict_manage_system"`
	EnableSentry           *bool   `access:"environment,restrict_manage_system"`
	AdvancedLoggingConfig  *string `access:"environment,restrict_manage_system"`
}

func (s *LogSettings) SetDefaults() {
	if s.EnableConsole == nil {
		s.EnableConsole = NewBool(true)
	}

	if s.ConsoleLevel == nil {
		s.ConsoleLevel = NewString("DEBUG")
	}

	if s.EnableFile == nil {
		s.EnableFile = NewBool(true)
	}

	if s.FileLevel == nil {
		s.FileLevel = NewString("INFO")
	}

	if s.FileLocation == nil {
		s.FileLocation = NewString("")
	}

	if s.EnableWebhookDebugging == nil {
		s.EnableWebhookDebugging = NewBool(true)
	}

	if s.EnableDiagnostics == nil {
		s.EnableDiagnostics = NewBool(true)
	}

	if s.EnableSentry == nil {
		s.EnableSentry = NewBool(*s.EnableDiagnostics)
	}

	if s.ConsoleJson == nil {
		s.ConsoleJson = NewBool(true)
	}

	if s.FileJson == nil {
		s.FileJson = NewBool(true)
	}

	if s.AdvancedLoggingConfig == nil {
		s.AdvancedLoggingConfig = NewString("")
	}
}

type ExperimentalAuditSettings struct {
	FileEnabled           *bool   `access:"experimental,restrict_manage_system"`
	FileName              *string `access:"experimental,restrict_manage_system"`
	FileMaxSizeMB         *int    `access:"experimental,restrict_manage_system"`
	FileMaxAgeDays        *int    `access:"experimental,restrict_manage_system"`
	FileMaxBackups        *int    `access:"experimental,restrict_manage_system"`
	FileCompress          *bool   `access:"experimental,restrict_manage_system"`
	FileMaxQueueSize      *int    `access:"experimental,restrict_manage_system"`
	AdvancedLoggingConfig *string `access:"experimental,restrict_manage_system"`
}

func (s *ExperimentalAuditSettings) SetDefaults() {
	if s.FileEnabled == nil {
		s.FileEnabled = NewBool(false)
	}

	if s.FileName == nil {
		s.FileName = NewString("")
	}

	if s.FileMaxSizeMB == nil {
		s.FileMaxSizeMB = NewInt(100)
	}

	if s.FileMaxAgeDays == nil {
		s.FileMaxAgeDays = NewInt(0) // no limit on age
	}

	if s.FileMaxBackups == nil { // no limit on number of backups
		s.FileMaxBackups = NewInt(0)
	}

	if s.FileCompress == nil {
		s.FileCompress = NewBool(false)
	}

	if s.FileMaxQueueSize == nil {
		s.FileMaxQueueSize = NewInt(1000)
	}

	if s.AdvancedLoggingConfig == nil {
		s.AdvancedLoggingConfig = NewString("")
	}
}

type NotificationLogSettings struct {
	EnableConsole         *bool   `access:"-,restrict_manage_system"`
	ConsoleLevel          *string `access:"-,restrict_manage_system"`
	ConsoleJson           *bool   `access:"-,restrict_manage_system"`
	EnableFile            *bool   `access:"-,restrict_manage_system"`
	FileLevel             *string `access:"-,restrict_manage_system"`
	FileJson              *bool   `access:"-,restrict_manage_system"`
	FileLocation          *string `access:"-,restrict_manage_system"`
	AdvancedLoggingConfig *string `access:"-,restrict_manage_system"`
}

func (s *NotificationLogSettings) SetDefaults() {
	if s.EnableConsole == nil {
		s.EnableConsole = NewBool(true)
	}

	if s.ConsoleLevel == nil {
		s.ConsoleLevel = NewString("DEBUG")
	}

	if s.EnableFile == nil {
		s.EnableFile = NewBool(true)
	}

	if s.FileLevel == nil {
		s.FileLevel = NewString("INFO")
	}

	if s.FileLocation == nil {
		s.FileLocation = NewString("")
	}

	if s.ConsoleJson == nil {
		s.ConsoleJson = NewBool(true)
	}

	if s.FileJson == nil {
		s.FileJson = NewBool(true)
	}

	if s.AdvancedLoggingConfig == nil {
		s.AdvancedLoggingConfig = NewString("")
	}
}

type PasswordSettings struct {
	MinimumLength *int  `access:"authentication"`
	Lowercase     *bool `access:"authentication"`
	Number        *bool `access:"authentication"`
	Uppercase     *bool `access:"authentication"`
	Symbol        *bool `access:"authentication"`
}

func (s *PasswordSettings) SetDefaults() {
	if s.MinimumLength == nil {
		s.MinimumLength = NewInt(10)
	}

	if s.Lowercase == nil {
		s.Lowercase = NewBool(true)
	}

	if s.Number == nil {
		s.Number = NewBool(true)
	}

	if s.Uppercase == nil {
		s.Uppercase = NewBool(true)
	}

	if s.Symbol == nil {
		s.Symbol = NewBool(true)
	}
}

type FileSettings struct {
	EnableFileAttachments   *bool   `access:"site"`
	EnableMobileUpload      *bool   `access:"site"`
	EnableMobileDownload    *bool   `access:"site"`
	MaxFileSize             *int64  `access:"environment"`
	DriverName              *string `access:"environment,restrict_manage_system"`
	Directory               *string `access:"environment,restrict_manage_system"`
	EnablePublicLink        *bool   `access:"site"`
	PublicLinkSalt          *string `access:"site"`
	InitialFont             *string `access:"environment"`
	AmazonS3AccessKeyId     *string `access:"environment,restrict_manage_system"`
	AmazonS3SecretAccessKey *string `access:"environment,restrict_manage_system"`
	AmazonS3Bucket          *string `access:"environment,restrict_manage_system"`
	AmazonS3PathPrefix      *string `access:"environment,restrict_manage_system"`
	AmazonS3Region          *string `access:"environment,restrict_manage_system"`
	AmazonS3Endpoint        *string `access:"environment,restrict_manage_system"`
	AmazonS3SSL             *bool   `access:"environment,restrict_manage_system"`
	AmazonS3SignV2          *bool   `access:"environment,restrict_manage_system"`
	AmazonS3SSE             *bool   `access:"environment,restrict_manage_system"`
	AmazonS3Trace           *bool   `access:"environment,restrict_manage_system"`
}

func (s *FileSettings) SetDefaults(isUpdate bool) {
	if s.EnableFileAttachments == nil {
		s.EnableFileAttachments = NewBool(true)
	}

	if s.EnableMobileUpload == nil {
		s.EnableMobileUpload = NewBool(true)
	}

	if s.EnableMobileDownload == nil {
		s.EnableMobileDownload = NewBool(true)
	}

	if s.MaxFileSize == nil {
		s.MaxFileSize = NewInt64(52428800) // 50 MB
	}

	if s.DriverName == nil {
		s.DriverName = NewString(IMAGE_DRIVER_LOCAL)
	}

	if s.Directory == nil {
		s.Directory = NewString(FILE_SETTINGS_DEFAULT_DIRECTORY)
	}

	if s.EnablePublicLink == nil {
		s.EnablePublicLink = NewBool(false)
	}

	if isUpdate {
		// When updating an existing configuration, ensure link salt has been specified.
		if s.PublicLinkSalt == nil || len(*s.PublicLinkSalt) == 0 {
			s.PublicLinkSalt = NewString(NewRandomString(32))
		}
	} else {
		// When generating a blank configuration, leave link salt empty to be generated on server start.
		s.PublicLinkSalt = NewString("")
	}

	if s.InitialFont == nil {
		// Defaults to "nunito-bold.ttf"
		s.InitialFont = NewString("nunito-bold.ttf")
	}

	if s.AmazonS3AccessKeyId == nil {
		s.AmazonS3AccessKeyId = NewString("")
	}

	if s.AmazonS3SecretAccessKey == nil {
		s.AmazonS3SecretAccessKey = NewString("")
	}

	if s.AmazonS3Bucket == nil {
		s.AmazonS3Bucket = NewString("")
	}

	if s.AmazonS3PathPrefix == nil {
		s.AmazonS3PathPrefix = NewString("")
	}

	if s.AmazonS3Region == nil {
		s.AmazonS3Region = NewString("")
	}

	if s.AmazonS3Endpoint == nil || len(*s.AmazonS3Endpoint) == 0 {
		// Defaults to "s3.amazonaws.com"
		s.AmazonS3Endpoint = NewString("s3.amazonaws.com")
	}

	if s.AmazonS3SSL == nil {
		s.AmazonS3SSL = NewBool(true) // Secure by default.
	}

	if s.AmazonS3SignV2 == nil {
		s.AmazonS3SignV2 = new(bool)
		// Signature v2 is not enabled by default.
	}

	if s.AmazonS3SSE == nil {
		s.AmazonS3SSE = NewBool(false) // Not Encrypted by default.
	}

	if s.AmazonS3Trace == nil {
		s.AmazonS3Trace = NewBool(false)
	}
}

type EmailSettings struct {
	EnableSignUpWithEmail             *bool `access:"authentication"`
	EnableSignInWithEmail             *bool `access:"authentication"`
	EnableSignInWithUsername          *bool `access:"authentication"`
	SendEmailNotifications            *bool `access:"site"`
	UseChannelInEmailNotifications    *bool
	RequireEmailVerification          *bool   `access:"authentication"`
	FeedbackName                      *string `access:"site"`
	FeedbackEmail                     *string `access:"site"`
	ReplyToAddress                    *string `access:"site"`
	FeedbackOrganization              *string
	EnableSMTPAuth                    *bool   `access:"environment,restrict_manage_system"`
	SMTPUsername                      *string `access:"environment,restrict_manage_system"`
	SMTPPassword                      *string `access:"environment,restrict_manage_system"`
	SMTPServer                        *string `access:"environment,restrict_manage_system"`
	SMTPPort                          *string `access:"environment,restrict_manage_system"`
	SMTPServerTimeout                 *int
	ConnectionSecurity                *string `access:"environment,restrict_manage_system"`
	SendPushNotifications             *bool   `access:"environment"`
	PushNotificationServer            *string `access:"environment"`
	PushNotificationContents          *string `access:"site"`
	PushNotificationBuffer            *int
	EnableEmailBatching               *bool `access:"site"`
	EmailBatchingBufferSize           *int
	EmailBatchingInterval             *int
	EnablePreviewModeBanner           *bool   `access:"site"`
	SkipServerCertificateVerification *bool   `access:"environment,restrict_manage_system"`
	EmailNotificationContentsType     *string `access:"site"`
	LoginButtonColor                  *string
	LoginButtonBorderColor            *string
	LoginButtonTextColor              *string
}

func (s *EmailSettings) SetDefaults(isUpdate bool) {
	if s.EnableSignUpWithEmail == nil {
		s.EnableSignUpWithEmail = NewBool(true)
	}

	if s.EnableSignInWithEmail == nil {
		s.EnableSignInWithEmail = NewBool(*s.EnableSignUpWithEmail)
	}

	if s.EnableSignInWithUsername == nil {
		s.EnableSignInWithUsername = NewBool(true)
	}

	if s.SendEmailNotifications == nil {
		s.SendEmailNotifications = NewBool(true)
	}

	if s.UseChannelInEmailNotifications == nil {
		s.UseChannelInEmailNotifications = NewBool(false)
	}

	if s.RequireEmailVerification == nil {
		s.RequireEmailVerification = NewBool(false)
	}

	if s.FeedbackName == nil {
		s.FeedbackName = NewString("")
	}

	if s.FeedbackEmail == nil {
		s.FeedbackEmail = NewString("test@example.com")
	}

	if s.ReplyToAddress == nil {
		s.ReplyToAddress = NewString("test@example.com")
	}

	if s.FeedbackOrganization == nil {
		s.FeedbackOrganization = NewString(EMAIL_SETTINGS_DEFAULT_FEEDBACK_ORGANIZATION)
	}

	if s.EnableSMTPAuth == nil {
		if s.ConnectionSecurity == nil || *s.ConnectionSecurity == CONN_SECURITY_NONE {
			s.EnableSMTPAuth = NewBool(false)
		} else {
			s.EnableSMTPAuth = NewBool(true)
		}
	}

	if s.SMTPUsername == nil {
		s.SMTPUsername = NewString("")
	}

	if s.SMTPPassword == nil {
		s.SMTPPassword = NewString("")
	}

	if s.SMTPServer == nil || len(*s.SMTPServer) == 0 {
		s.SMTPServer = NewString("localhost")
	}

	if s.SMTPPort == nil || len(*s.SMTPPort) == 0 {
		s.SMTPPort = NewString("10025")
	}

	if s.SMTPServerTimeout == nil || *s.SMTPServerTimeout == 0 {
		s.SMTPServerTimeout = NewInt(10)
	}

	if s.ConnectionSecurity == nil || *s.ConnectionSecurity == CONN_SECURITY_PLAIN {
		s.ConnectionSecurity = NewString(CONN_SECURITY_NONE)
	}

	if s.SendPushNotifications == nil {
		s.SendPushNotifications = NewBool(!isUpdate)
	}

	if s.PushNotificationServer == nil {
		if isUpdate {
			s.PushNotificationServer = NewString("")
		} else {
			s.PushNotificationServer = NewString(GENERIC_NOTIFICATION_SERVER)
		}
	}

	if s.PushNotificationContents == nil {
		s.PushNotificationContents = NewString(FULL_NOTIFICATION)
	}

	if s.PushNotificationBuffer == nil {
		s.PushNotificationBuffer = NewInt(1000)
	}

	if s.EnableEmailBatching == nil {
		s.EnableEmailBatching = NewBool(false)
	}

	if s.EmailBatchingBufferSize == nil {
		s.EmailBatchingBufferSize = NewInt(EMAIL_BATCHING_BUFFER_SIZE)
	}

	if s.EmailBatchingInterval == nil {
		s.EmailBatchingInterval = NewInt(EMAIL_BATCHING_INTERVAL)
	}

	if s.EnablePreviewModeBanner == nil {
		s.EnablePreviewModeBanner = NewBool(true)
	}

	if s.EnableSMTPAuth == nil {
		if *s.ConnectionSecurity == CONN_SECURITY_NONE {
			s.EnableSMTPAuth = NewBool(false)
		} else {
			s.EnableSMTPAuth = NewBool(true)
		}
	}

	if *s.ConnectionSecurity == CONN_SECURITY_PLAIN {
		*s.ConnectionSecurity = CONN_SECURITY_NONE
	}

	if s.SkipServerCertificateVerification == nil {
		s.SkipServerCertificateVerification = NewBool(false)
	}

	if s.EmailNotificationContentsType == nil {
		s.EmailNotificationContentsType = NewString(EMAIL_NOTIFICATION_CONTENTS_FULL)
	}

	if s.LoginButtonColor == nil {
		s.LoginButtonColor = NewString("#0000")
	}

	if s.LoginButtonBorderColor == nil {
		s.LoginButtonBorderColor = NewString("#2389D7")
	}

	if s.LoginButtonTextColor == nil {
		s.LoginButtonTextColor = NewString("#2389D7")
	}
}

type RateLimitSettings struct {
	Enable           *bool  `access:"environment,restrict_manage_system"`
	PerSec           *int   `access:"environment,restrict_manage_system"`
	MaxBurst         *int   `access:"environment,restrict_manage_system"`
	MemoryStoreSize  *int   `access:"environment,restrict_manage_system"`
	VaryByRemoteAddr *bool  `access:"environment,restrict_manage_system"`
	VaryByUser       *bool  `access:"environment,restrict_manage_system"`
	VaryByHeader     string `access:"environment,restrict_manage_system"`
}

func (s *RateLimitSettings) SetDefaults() {
	if s.Enable == nil {
		s.Enable = NewBool(false)
	}

	if s.PerSec == nil {
		s.PerSec = NewInt(10)
	}

	if s.MaxBurst == nil {
		s.MaxBurst = NewInt(100)
	}

	if s.MemoryStoreSize == nil {
		s.MemoryStoreSize = NewInt(10000)
	}

	if s.VaryByRemoteAddr == nil {
		s.VaryByRemoteAddr = NewBool(true)
	}

	if s.VaryByUser == nil {
		s.VaryByUser = NewBool(false)
	}
}

type PrivacySettings struct {
	ShowEmailAddress *bool `access:"site"`
	ShowFullName     *bool `access:"site"`
}

func (s *PrivacySettings) setDefaults() {
	if s.ShowEmailAddress == nil {
		s.ShowEmailAddress = NewBool(true)
	}

	if s.ShowFullName == nil {
		s.ShowFullName = NewBool(true)
	}
}

type SupportSettings struct {
	TermsOfServiceLink                     *string `access:"site,restrict_manage_system"`
	PrivacyPolicyLink                      *string `access:"site,restrict_manage_system"`
	AboutLink                              *string `access:"site,restrict_manage_system"`
	HelpLink                               *string `access:"site,restrict_manage_system"`
	ReportAProblemLink                     *string `access:"site,restrict_manage_system"`
	SupportEmail                           *string `access:"site"`
	CustomTermsOfServiceEnabled            *bool   `access:"compliance"`
	CustomTermsOfServiceReAcceptancePeriod *int    `access:"compliance"`
	EnableAskCommunityLink                 *bool
}

func (s *SupportSettings) SetDefaults() {
	if !IsSafeLink(s.TermsOfServiceLink) {
		*s.TermsOfServiceLink = SUPPORT_SETTINGS_DEFAULT_TERMS_OF_SERVICE_LINK
	}

	if s.TermsOfServiceLink == nil {
		s.TermsOfServiceLink = NewString(SUPPORT_SETTINGS_DEFAULT_TERMS_OF_SERVICE_LINK)
	}

	if !IsSafeLink(s.PrivacyPolicyLink) {
		*s.PrivacyPolicyLink = ""
	}

	if s.PrivacyPolicyLink == nil {
		s.PrivacyPolicyLink = NewString(SUPPORT_SETTINGS_DEFAULT_PRIVACY_POLICY_LINK)
	}

	if !IsSafeLink(s.AboutLink) {
		*s.AboutLink = ""
	}

	if s.AboutLink == nil {
		s.AboutLink = NewString(SUPPORT_SETTINGS_DEFAULT_ABOUT_LINK)
	}

	if !IsSafeLink(s.HelpLink) {
		*s.HelpLink = ""
	}

	if s.HelpLink == nil {
		s.HelpLink = NewString(SUPPORT_SETTINGS_DEFAULT_HELP_LINK)
	}

	if !IsSafeLink(s.ReportAProblemLink) {
		*s.ReportAProblemLink = ""
	}

	if s.ReportAProblemLink == nil {
		s.ReportAProblemLink = NewString(SUPPORT_SETTINGS_DEFAULT_REPORT_A_PROBLEM_LINK)
	}

	if s.SupportEmail == nil {
		s.SupportEmail = NewString(SUPPORT_SETTINGS_DEFAULT_SUPPORT_EMAIL)
	}

	if s.CustomTermsOfServiceEnabled == nil {
		s.CustomTermsOfServiceEnabled = NewBool(false)
	}

	if s.CustomTermsOfServiceReAcceptancePeriod == nil {
		s.CustomTermsOfServiceReAcceptancePeriod = NewInt(SUPPORT_SETTINGS_DEFAULT_RE_ACCEPTANCE_PERIOD)
	}

	if s.EnableAskCommunityLink == nil {
		s.EnableAskCommunityLink = NewBool(true)
	}
}

type AnnouncementSettings struct {
	EnableBanner         *bool   `access:"site"`
	BannerText           *string `access:"site"`
	BannerColor          *string `access:"site"`
	BannerTextColor      *string `access:"site"`
	AllowBannerDismissal *bool   `access:"site"`
}

func (s *AnnouncementSettings) SetDefaults() {
	if s.EnableBanner == nil {
		s.EnableBanner = NewBool(false)
	}

	if s.BannerText == nil {
		s.BannerText = NewString("")
	}

	if s.BannerColor == nil {
		s.BannerColor = NewString(ANNOUNCEMENT_SETTINGS_DEFAULT_BANNER_COLOR)
	}

	if s.BannerTextColor == nil {
		s.BannerTextColor = NewString(ANNOUNCEMENT_SETTINGS_DEFAULT_BANNER_TEXT_COLOR)
	}

	if s.AllowBannerDismissal == nil {
		s.AllowBannerDismissal = NewBool(true)
	}
}

type ThemeSettings struct {
	EnableThemeSelection *bool    `access:"-"`
	DefaultTheme         *string  `access:"-"`
	AllowCustomThemes    *bool    `access:"-"`
	AllowedThemes        []string `access:"-"`
}

func (s *ThemeSettings) SetDefaults() {
	if s.EnableThemeSelection == nil {
		s.EnableThemeSelection = NewBool(true)
	}

	if s.DefaultTheme == nil {
		s.DefaultTheme = NewString(TEAM_SETTINGS_DEFAULT_TEAM_TEXT)
	}

	if s.AllowCustomThemes == nil {
		s.AllowCustomThemes = NewBool(true)
	}

	if s.AllowedThemes == nil {
		s.AllowedThemes = []string{}
	}
}

type TeamSettings struct {
	SiteName                                                  *string `access:"site"`
	MaxUsersPerTeam                                           *int    `access:"site"`
	DEPRECATED_DO_NOT_USE_EnableTeamCreation                  *bool   `json:"EnableTeamCreation" mapstructure:"EnableTeamCreation"` // This field is deprecated and must not be used.
	EnableUserCreation                                        *bool   `access:"authentication"`
	EnableOpenServer                                          *bool   `access:"authentication"`
	EnableUserDeactivation                                    *bool
	RestrictCreationToDomains                                 *string `access:"authentication"`
	EnableCustomBrand                                         *bool   `access:"site"`
	CustomBrandText                                           *string `access:"site"`
	CustomDescriptionText                                     *string `access:"site"`
	RestrictDirectMessage                                     *string `access:"site"`
	DEPRECATED_DO_NOT_USE_RestrictTeamInvite                  *string `json:"RestrictTeamInvite" mapstructure:"RestrictTeamInvite"`                                   // This field is deprecated and must not be used.
	DEPRECATED_DO_NOT_USE_RestrictPublicChannelManagement     *string `json:"RestrictPublicChannelManagement" mapstructure:"RestrictPublicChannelManagement"`         // This field is deprecated and must not be used.
	DEPRECATED_DO_NOT_USE_RestrictPrivateChannelManagement    *string `json:"RestrictPrivateChannelManagement" mapstructure:"RestrictPrivateChannelManagement"`       // This field is deprecated and must not be used.
	DEPRECATED_DO_NOT_USE_RestrictPublicChannelCreation       *string `json:"RestrictPublicChannelCreation" mapstructure:"RestrictPublicChannelCreation"`             // This field is deprecated and must not be used.
	DEPRECATED_DO_NOT_USE_RestrictPrivateChannelCreation      *string `json:"RestrictPrivateChannelCreation" mapstructure:"RestrictPrivateChannelCreation"`           // This field is deprecated and must not be used.
	DEPRECATED_DO_NOT_USE_RestrictPublicChannelDeletion       *string `json:"RestrictPublicChannelDeletion" mapstructure:"RestrictPublicChannelDeletion"`             // This field is deprecated and must not be used.
	DEPRECATED_DO_NOT_USE_RestrictPrivateChannelDeletion      *string `json:"RestrictPrivateChannelDeletion" mapstructure:"RestrictPrivateChannelDeletion"`           // This field is deprecated and must not be used.
	DEPRECATED_DO_NOT_USE_RestrictPrivateChannelManageMembers *string `json:"RestrictPrivateChannelManageMembers" mapstructure:"RestrictPrivateChannelManageMembers"` // This field is deprecated and must not be used.
	EnableXToLeaveChannelsFromLHS                             *bool   `access:"experimental"`
	UserStatusAwayTimeout                                     *int64
	MaxChannelsPerTeam                                        *int64   `access:"site"`
	MaxNotificationsPerChannel                                *int64   `access:"environment"`
	EnableConfirmNotificationsToChannel                       *bool    `access:"site"`
	TeammateNameDisplay                                       *string  `access:"site"`
	ExperimentalViewArchivedChannels                          *bool    `access:"experimental"`
	ExperimentalEnableAutomaticReplies                        *bool    `access:"experimental"`
	ExperimentalHideTownSquareinLHS                           *bool    `access:"experimental"`
	ExperimentalTownSquareIsReadOnly                          *bool    `access:"experimental"`
	LockTeammateNameDisplay                                   *bool    `access:"site"`
	ExperimentalPrimaryTeam                                   *string  `access:"experimental"`
	ExperimentalDefaultChannels                               []string `access:"experimental"`
}

func (s *TeamSettings) SetDefaults() {

	if s.SiteName == nil || *s.SiteName == "" {
		s.SiteName = NewString(TEAM_SETTINGS_DEFAULT_SITE_NAME)
	}

	if s.MaxUsersPerTeam == nil {
		s.MaxUsersPerTeam = NewInt(TEAM_SETTINGS_DEFAULT_MAX_USERS_PER_TEAM)
	}

	if s.DEPRECATED_DO_NOT_USE_EnableTeamCreation == nil {
		s.DEPRECATED_DO_NOT_USE_EnableTeamCreation = NewBool(true)
	}

	if s.EnableUserCreation == nil {
		s.EnableUserCreation = NewBool(true)
	}

	if s.EnableOpenServer == nil {
		s.EnableOpenServer = NewBool(false)
	}

	if s.RestrictCreationToDomains == nil {
		s.RestrictCreationToDomains = NewString("")
	}

	if s.EnableCustomBrand == nil {
		s.EnableCustomBrand = NewBool(false)
	}

	if s.EnableUserDeactivation == nil {
		s.EnableUserDeactivation = NewBool(false)
	}

	if s.CustomBrandText == nil {
		s.CustomBrandText = NewString(TEAM_SETTINGS_DEFAULT_CUSTOM_BRAND_TEXT)
	}

	if s.CustomDescriptionText == nil {
		s.CustomDescriptionText = NewString(TEAM_SETTINGS_DEFAULT_CUSTOM_DESCRIPTION_TEXT)
	}

	if s.RestrictDirectMessage == nil {
		s.RestrictDirectMessage = NewString(DIRECT_MESSAGE_ANY)
	}

	if s.DEPRECATED_DO_NOT_USE_RestrictTeamInvite == nil {
		s.DEPRECATED_DO_NOT_USE_RestrictTeamInvite = NewString(PERMISSIONS_ALL)
	}

	if s.DEPRECATED_DO_NOT_USE_RestrictPublicChannelManagement == nil {
		s.DEPRECATED_DO_NOT_USE_RestrictPublicChannelManagement = NewString(PERMISSIONS_ALL)
	}

	if s.DEPRECATED_DO_NOT_USE_RestrictPrivateChannelManagement == nil {
		s.DEPRECATED_DO_NOT_USE_RestrictPrivateChannelManagement = NewString(PERMISSIONS_ALL)
	}

	if s.DEPRECATED_DO_NOT_USE_RestrictPublicChannelCreation == nil {
		s.DEPRECATED_DO_NOT_USE_RestrictPublicChannelCreation = new(string)
		// If this setting does not exist, assume migration from <3.6, so use management setting as default.
		if *s.DEPRECATED_DO_NOT_USE_RestrictPublicChannelManagement == PERMISSIONS_CHANNEL_ADMIN {
			*s.DEPRECATED_DO_NOT_USE_RestrictPublicChannelCreation = PERMISSIONS_TEAM_ADMIN
		} else {
			*s.DEPRECATED_DO_NOT_USE_RestrictPublicChannelCreation = *s.DEPRECATED_DO_NOT_USE_RestrictPublicChannelManagement
		}
	}

	if s.DEPRECATED_DO_NOT_USE_RestrictPrivateChannelCreation == nil {
		// If this setting does not exist, assume migration from <3.6, so use management setting as default.
		if *s.DEPRECATED_DO_NOT_USE_RestrictPrivateChannelManagement == PERMISSIONS_CHANNEL_ADMIN {
			s.DEPRECATED_DO_NOT_USE_RestrictPrivateChannelCreation = NewString(PERMISSIONS_TEAM_ADMIN)
		} else {
			s.DEPRECATED_DO_NOT_USE_RestrictPrivateChannelCreation = NewString(*s.DEPRECATED_DO_NOT_USE_RestrictPrivateChannelManagement)
		}
	}

	if s.DEPRECATED_DO_NOT_USE_RestrictPublicChannelDeletion == nil {
		// If this setting does not exist, assume migration from <3.6, so use management setting as default.
		s.DEPRECATED_DO_NOT_USE_RestrictPublicChannelDeletion = NewString(*s.DEPRECATED_DO_NOT_USE_RestrictPublicChannelManagement)
	}

	if s.DEPRECATED_DO_NOT_USE_RestrictPrivateChannelDeletion == nil {
		// If this setting does not exist, assume migration from <3.6, so use management setting as default.
		s.DEPRECATED_DO_NOT_USE_RestrictPrivateChannelDeletion = NewString(*s.DEPRECATED_DO_NOT_USE_RestrictPrivateChannelManagement)
	}

	if s.DEPRECATED_DO_NOT_USE_RestrictPrivateChannelManageMembers == nil {
		s.DEPRECATED_DO_NOT_USE_RestrictPrivateChannelManageMembers = NewString(PERMISSIONS_ALL)
	}

	if s.EnableXToLeaveChannelsFromLHS == nil {
		s.EnableXToLeaveChannelsFromLHS = NewBool(false)
	}

	if s.UserStatusAwayTimeout == nil {
		s.UserStatusAwayTimeout = NewInt64(TEAM_SETTINGS_DEFAULT_USER_STATUS_AWAY_TIMEOUT)
	}

	if s.MaxChannelsPerTeam == nil {
		s.MaxChannelsPerTeam = NewInt64(2000)
	}

	if s.MaxNotificationsPerChannel == nil {
		s.MaxNotificationsPerChannel = NewInt64(1000)
	}

	if s.EnableConfirmNotificationsToChannel == nil {
		s.EnableConfirmNotificationsToChannel = NewBool(true)
	}

	if s.ExperimentalEnableAutomaticReplies == nil {
		s.ExperimentalEnableAutomaticReplies = NewBool(false)
	}

	if s.ExperimentalHideTownSquareinLHS == nil {
		s.ExperimentalHideTownSquareinLHS = NewBool(false)
	}

	if s.ExperimentalTownSquareIsReadOnly == nil {
		s.ExperimentalTownSquareIsReadOnly = NewBool(false)
	}

	if s.ExperimentalPrimaryTeam == nil {
		s.ExperimentalPrimaryTeam = NewString("")
	}

	if s.ExperimentalDefaultChannels == nil {
		s.ExperimentalDefaultChannels = []string{}
	}

	if s.DEPRECATED_DO_NOT_USE_EnableTeamCreation == nil {
		s.DEPRECATED_DO_NOT_USE_EnableTeamCreation = NewBool(true)
	}

	if s.EnableUserCreation == nil {
		s.EnableUserCreation = NewBool(true)
	}

	if s.ExperimentalViewArchivedChannels == nil {
		s.ExperimentalViewArchivedChannels = NewBool(false)
	}

	if s.LockTeammateNameDisplay == nil {
		s.LockTeammateNameDisplay = NewBool(false)
	}
}

type ClientRequirements struct {
	AndroidLatestVersion string `access:"-,restrict_manage_system"`
	AndroidMinVersion    string `access:"-,restrict_manage_system"`
	DesktopLatestVersion string `access:"-,restrict_manage_system"`
	DesktopMinVersion    string `access:"-,restrict_manage_system"`
	IosLatestVersion     string `access:"-,restrict_manage_system"`
	IosMinVersion        string `access:"-,restrict_manage_system"`
}

type LdapSettings struct {
	// Basic
	Enable             *bool   `access:"authentication"`
	EnableSync         *bool   `access:"authentication"`
	LdapServer         *string `access:"authentication"`
	LdapPort           *int    `access:"authentication"`
	ConnectionSecurity *string `access:"authentication"`
	BaseDN             *string `access:"authentication"`
	BindUsername       *string `access:"authentication"`
	BindPassword       *string `access:"authentication"`

	// Filtering
	UserFilter        *string `access:"authentication"`
	GroupFilter       *string `access:"authentication"`
	GuestFilter       *string `access:"authentication"`
	EnableAdminFilter *bool   `access:"authentication"`
	AdminFilter       *string `access:"authentication"`

	// Group Mapping
	GroupDisplayNameAttribute *string `access:"authentication"`
	GroupIdAttribute          *string `access:"authentication"`

	// User Mapping
	FirstNameAttribute *string `access:"authentication"`
	LastNameAttribute  *string `access:"authentication"`
	EmailAttribute     *string `access:"authentication"`
	UsernameAttribute  *string `access:"authentication"`
	NicknameAttribute  *string `access:"authentication"`
	IdAttribute        *string `access:"authentication"`
	PositionAttribute  *string `access:"authentication"`
	LoginIdAttribute   *string `access:"authentication"`
	PictureAttribute   *string `access:"authentication"`

	// Synchronization
	SyncIntervalMinutes *int `access:"authentication"`

	// Advanced
	SkipCertificateVerification *bool `access:"authentication"`
	QueryTimeout                *int  `access:"authentication"`
	MaxPageSize                 *int  `access:"authentication"`

	// Customization
	LoginFieldName *string `access:"authentication"`

	LoginButtonColor       *string `access:"authentication"`
	LoginButtonBorderColor *string `access:"authentication"`
	LoginButtonTextColor   *string `access:"authentication"`

	Trace *bool `access:"authentication"`
}

func (s *LdapSettings) SetDefaults() {
	if s.Enable == nil {
		s.Enable = NewBool(false)
	}

	// When unset should default to LDAP Enabled
	if s.EnableSync == nil {
		s.EnableSync = NewBool(*s.Enable)
	}

	if s.EnableAdminFilter == nil {
		s.EnableAdminFilter = NewBool(false)
	}

	if s.LdapServer == nil {
		s.LdapServer = NewString("")
	}

	if s.LdapPort == nil {
		s.LdapPort = NewInt(389)
	}

	if s.ConnectionSecurity == nil {
		s.ConnectionSecurity = NewString("")
	}

	if s.BaseDN == nil {
		s.BaseDN = NewString("")
	}

	if s.BindUsername == nil {
		s.BindUsername = NewString("")
	}

	if s.BindPassword == nil {
		s.BindPassword = NewString("")
	}

	if s.UserFilter == nil {
		s.UserFilter = NewString("")
	}

	if s.GuestFilter == nil {
		s.GuestFilter = NewString("")
	}

	if s.AdminFilter == nil {
		s.AdminFilter = NewString("")
	}

	if s.GroupFilter == nil {
		s.GroupFilter = NewString("")
	}

	if s.GroupDisplayNameAttribute == nil {
		s.GroupDisplayNameAttribute = NewString(LDAP_SETTINGS_DEFAULT_GROUP_DISPLAY_NAME_ATTRIBUTE)
	}

	if s.GroupIdAttribute == nil {
		s.GroupIdAttribute = NewString(LDAP_SETTINGS_DEFAULT_GROUP_ID_ATTRIBUTE)
	}

	if s.FirstNameAttribute == nil {
		s.FirstNameAttribute = NewString(LDAP_SETTINGS_DEFAULT_FIRST_NAME_ATTRIBUTE)
	}

	if s.LastNameAttribute == nil {
		s.LastNameAttribute = NewString(LDAP_SETTINGS_DEFAULT_LAST_NAME_ATTRIBUTE)
	}

	if s.EmailAttribute == nil {
		s.EmailAttribute = NewString(LDAP_SETTINGS_DEFAULT_EMAIL_ATTRIBUTE)
	}

	if s.UsernameAttribute == nil {
		s.UsernameAttribute = NewString(LDAP_SETTINGS_DEFAULT_USERNAME_ATTRIBUTE)
	}

	if s.NicknameAttribute == nil {
		s.NicknameAttribute = NewString(LDAP_SETTINGS_DEFAULT_NICKNAME_ATTRIBUTE)
	}

	if s.IdAttribute == nil {
		s.IdAttribute = NewString(LDAP_SETTINGS_DEFAULT_ID_ATTRIBUTE)
	}

	if s.PositionAttribute == nil {
		s.PositionAttribute = NewString(LDAP_SETTINGS_DEFAULT_POSITION_ATTRIBUTE)
	}

	if s.PictureAttribute == nil {
		s.PictureAttribute = NewString(LDAP_SETTINGS_DEFAULT_PICTURE_ATTRIBUTE)
	}

	// For those upgrading to the version when LoginIdAttribute was added
	// they need IdAttribute == LoginIdAttribute not to break
	if s.LoginIdAttribute == nil {
		s.LoginIdAttribute = s.IdAttribute
	}

	if s.SyncIntervalMinutes == nil {
		s.SyncIntervalMinutes = NewInt(60)
	}

	if s.SkipCertificateVerification == nil {
		s.SkipCertificateVerification = NewBool(false)
	}

	if s.QueryTimeout == nil {
		s.QueryTimeout = NewInt(60)
	}

	if s.MaxPageSize == nil {
		s.MaxPageSize = NewInt(0)
	}

	if s.LoginFieldName == nil {
		s.LoginFieldName = NewString(LDAP_SETTINGS_DEFAULT_LOGIN_FIELD_NAME)
	}

	if s.LoginButtonColor == nil {
		s.LoginButtonColor = NewString("#0000")
	}

	if s.LoginButtonBorderColor == nil {
		s.LoginButtonBorderColor = NewString("#2389D7")
	}

	if s.LoginButtonTextColor == nil {
		s.LoginButtonTextColor = NewString("#2389D7")
	}

	if s.Trace == nil {
		s.Trace = NewBool(false)
	}
}

type ComplianceSettings struct {
	Enable      *bool   `access:"compliance"`
	Directory   *string `access:"compliance"`
	EnableDaily *bool   `access:"compliance"`
}

func (s *ComplianceSettings) SetDefaults() {
	if s.Enable == nil {
		s.Enable = NewBool(false)
	}

	if s.Directory == nil {
		s.Directory = NewString("./data/")
	}

	if s.EnableDaily == nil {
		s.EnableDaily = NewBool(false)
	}
}

type LocalizationSettings struct {
	DefaultServerLocale *string `access:"site"`
	DefaultClientLocale *string `access:"site"`
	AvailableLocales    *string `access:"site"`
}

func (s *LocalizationSettings) SetDefaults() {
	if s.DefaultServerLocale == nil {
		s.DefaultServerLocale = NewString(DEFAULT_LOCALE)
	}

	if s.DefaultClientLocale == nil {
		s.DefaultClientLocale = NewString(DEFAULT_LOCALE)
	}

	if s.AvailableLocales == nil {
		s.AvailableLocales = NewString("")
	}
}

type SamlSettings struct {
	// Basic
	Enable                        *bool `access:"authentication"`
	EnableSyncWithLdap            *bool `access:"authentication"`
	EnableSyncWithLdapIncludeAuth *bool `access:"authentication"`

	Verify      *bool `access:"authentication"`
	Encrypt     *bool `access:"authentication"`
	SignRequest *bool `access:"authentication"`

	IdpUrl                      *string `access:"authentication"`
	IdpDescriptorUrl            *string `access:"authentication"`
	IdpMetadataUrl              *string `access:"authentication"`
	ServiceProviderIdentifier   *string `access:"authentication"`
	AssertionConsumerServiceURL *string `access:"authentication"`

	SignatureAlgorithm *string `access:"authentication"`
	CanonicalAlgorithm *string `access:"authentication"`

	ScopingIDPProviderId *string `access:"authentication"`
	ScopingIDPName       *string `access:"authentication"`

	IdpCertificateFile    *string `access:"authentication"`
	PublicCertificateFile *string `access:"authentication"`
	PrivateKeyFile        *string `access:"authentication"`

	// User Mapping
	IdAttribute          *string `access:"authentication"`
	GuestAttribute       *string `access:"authentication"`
	EnableAdminAttribute *bool   `access:"authentication"`
	AdminAttribute       *string `access:"authentication"`
	FirstNameAttribute   *string `access:"authentication"`
	LastNameAttribute    *string `access:"authentication"`
	EmailAttribute       *string `access:"authentication"`
	UsernameAttribute    *string `access:"authentication"`
	NicknameAttribute    *string `access:"authentication"`
	LocaleAttribute      *string `access:"authentication"`
	PositionAttribute    *string `access:"authentication"`

	LoginButtonText *string `access:"authentication"`

	LoginButtonColor       *string `access:"authentication"`
	LoginButtonBorderColor *string `access:"authentication"`
	LoginButtonTextColor   *string `access:"authentication"`
}

func (s *SamlSettings) SetDefaults() {
	if s.Enable == nil {
		s.Enable = NewBool(false)
	}

	if s.EnableSyncWithLdap == nil {
		s.EnableSyncWithLdap = NewBool(false)
	}

	if s.EnableSyncWithLdapIncludeAuth == nil {
		s.EnableSyncWithLdapIncludeAuth = NewBool(false)
	}

	if s.EnableAdminAttribute == nil {
		s.EnableAdminAttribute = NewBool(false)
	}

	if s.Verify == nil {
		s.Verify = NewBool(true)
	}

	if s.Encrypt == nil {
		s.Encrypt = NewBool(true)
	}

	if s.SignRequest == nil {
		s.SignRequest = NewBool(false)
	}

	if s.SignatureAlgorithm == nil {
		s.SignatureAlgorithm = NewString(SAML_SETTINGS_DEFAULT_SIGNATURE_ALGORITHM)
	}

	if s.CanonicalAlgorithm == nil {
		s.CanonicalAlgorithm = NewString(SAML_SETTINGS_DEFAULT_CANONICAL_ALGORITHM)
	}

	if s.IdpUrl == nil {
		s.IdpUrl = NewString("")
	}

	if s.IdpDescriptorUrl == nil {
		s.IdpDescriptorUrl = NewString("")
	}

	if s.ServiceProviderIdentifier == nil {
		if s.IdpDescriptorUrl != nil {
			s.ServiceProviderIdentifier = NewString(*s.IdpDescriptorUrl)
		} else {
			s.ServiceProviderIdentifier = NewString("")
		}
	}

	if s.IdpMetadataUrl == nil {
		s.IdpMetadataUrl = NewString("")
	}

	if s.IdpCertificateFile == nil {
		s.IdpCertificateFile = NewString("")
	}

	if s.PublicCertificateFile == nil {
		s.PublicCertificateFile = NewString("")
	}

	if s.PrivateKeyFile == nil {
		s.PrivateKeyFile = NewString("")
	}

	if s.AssertionConsumerServiceURL == nil {
		s.AssertionConsumerServiceURL = NewString("")
	}

	if s.ScopingIDPProviderId == nil {
		s.ScopingIDPProviderId = NewString("")
	}

	if s.ScopingIDPName == nil {
		s.ScopingIDPName = NewString("")
	}

	if s.LoginButtonText == nil || *s.LoginButtonText == "" {
		s.LoginButtonText = NewString(USER_AUTH_SERVICE_SAML_TEXT)
	}

	if s.IdAttribute == nil {
		s.IdAttribute = NewString(SAML_SETTINGS_DEFAULT_ID_ATTRIBUTE)
	}

	if s.GuestAttribute == nil {
		s.GuestAttribute = NewString(SAML_SETTINGS_DEFAULT_GUEST_ATTRIBUTE)
	}
	if s.AdminAttribute == nil {
		s.AdminAttribute = NewString(SAML_SETTINGS_DEFAULT_ADMIN_ATTRIBUTE)
	}
	if s.FirstNameAttribute == nil {
		s.FirstNameAttribute = NewString(SAML_SETTINGS_DEFAULT_FIRST_NAME_ATTRIBUTE)
	}

	if s.LastNameAttribute == nil {
		s.LastNameAttribute = NewString(SAML_SETTINGS_DEFAULT_LAST_NAME_ATTRIBUTE)
	}

	if s.EmailAttribute == nil {
		s.EmailAttribute = NewString(SAML_SETTINGS_DEFAULT_EMAIL_ATTRIBUTE)
	}

	if s.UsernameAttribute == nil {
		s.UsernameAttribute = NewString(SAML_SETTINGS_DEFAULT_USERNAME_ATTRIBUTE)
	}

	if s.NicknameAttribute == nil {
		s.NicknameAttribute = NewString(SAML_SETTINGS_DEFAULT_NICKNAME_ATTRIBUTE)
	}

	if s.PositionAttribute == nil {
		s.PositionAttribute = NewString(SAML_SETTINGS_DEFAULT_POSITION_ATTRIBUTE)
	}

	if s.LocaleAttribute == nil {
		s.LocaleAttribute = NewString(SAML_SETTINGS_DEFAULT_LOCALE_ATTRIBUTE)
	}

	if s.LoginButtonColor == nil {
		s.LoginButtonColor = NewString("#34a28b")
	}

	if s.LoginButtonBorderColor == nil {
		s.LoginButtonBorderColor = NewString("#2389D7")
	}

	if s.LoginButtonTextColor == nil {
		s.LoginButtonTextColor = NewString("#ffffff")
	}
}

type NativeAppSettings struct {
	AppDownloadLink        *string `access:"site,restrict_manage_system"`
	AndroidAppDownloadLink *string `access:"site,restrict_manage_system"`
	IosAppDownloadLink     *string `access:"site,restrict_manage_system"`
}

func (s *NativeAppSettings) SetDefaults() {
	if s.AppDownloadLink == nil {
		s.AppDownloadLink = NewString(NATIVEAPP_SETTINGS_DEFAULT_APP_DOWNLOAD_LINK)
	}

	if s.AndroidAppDownloadLink == nil {
		s.AndroidAppDownloadLink = NewString(NATIVEAPP_SETTINGS_DEFAULT_ANDROID_APP_DOWNLOAD_LINK)
	}

	if s.IosAppDownloadLink == nil {
		s.IosAppDownloadLink = NewString(NATIVEAPP_SETTINGS_DEFAULT_IOS_APP_DOWNLOAD_LINK)
	}
}

type ElasticsearchSettings struct {
	ConnectionUrl                 *string `access:"environment,restrict_manage_system"`
	Username                      *string `access:"environment,restrict_manage_system"`
	Password                      *string `access:"environment,restrict_manage_system"`
	EnableIndexing                *bool   `access:"environment,restrict_manage_system"`
	EnableSearching               *bool   `access:"environment,restrict_manage_system"`
	EnableAutocomplete            *bool   `access:"environment,restrict_manage_system"`
	Sniff                         *bool   `access:"environment,restrict_manage_system"`
	PostIndexReplicas             *int    `access:"environment,restrict_manage_system"`
	PostIndexShards               *int    `access:"environment,restrict_manage_system"`
	ChannelIndexReplicas          *int    `access:"environment,restrict_manage_system"`
	ChannelIndexShards            *int    `access:"environment,restrict_manage_system"`
	UserIndexReplicas             *int    `access:"environment,restrict_manage_system"`
	UserIndexShards               *int    `access:"environment,restrict_manage_system"`
	AggregatePostsAfterDays       *int    `access:"environment,restrict_manage_system"`
	PostsAggregatorJobStartTime   *string `access:"environment,restrict_manage_system"`
	IndexPrefix                   *string `access:"environment,restrict_manage_system"`
	LiveIndexingBatchSize         *int    `access:"environment,restrict_manage_system"`
	BulkIndexingTimeWindowSeconds *int    `access:"environment,restrict_manage_system"`
	RequestTimeoutSeconds         *int    `access:"environment,restrict_manage_system"`
	SkipTLSVerification           *bool   `access:"environment,restrict_manage_system"`
	Trace                         *string `access:"environment,restrict_manage_system"`
}

func (s *ElasticsearchSettings) SetDefaults() {
	if s.ConnectionUrl == nil {
		s.ConnectionUrl = NewString(ELASTICSEARCH_SETTINGS_DEFAULT_CONNECTION_URL)
	}

	if s.Username == nil {
		s.Username = NewString(ELASTICSEARCH_SETTINGS_DEFAULT_USERNAME)
	}

	if s.Password == nil {
		s.Password = NewString(ELASTICSEARCH_SETTINGS_DEFAULT_PASSWORD)
	}

	if s.EnableIndexing == nil {
		s.EnableIndexing = NewBool(false)
	}

	if s.EnableSearching == nil {
		s.EnableSearching = NewBool(false)
	}

	if s.EnableAutocomplete == nil {
		s.EnableAutocomplete = NewBool(false)
	}

	if s.Sniff == nil {
		s.Sniff = NewBool(true)
	}

	if s.PostIndexReplicas == nil {
		s.PostIndexReplicas = NewInt(ELASTICSEARCH_SETTINGS_DEFAULT_POST_INDEX_REPLICAS)
	}

	if s.PostIndexShards == nil {
		s.PostIndexShards = NewInt(ELASTICSEARCH_SETTINGS_DEFAULT_POST_INDEX_SHARDS)
	}

	if s.ChannelIndexReplicas == nil {
		s.ChannelIndexReplicas = NewInt(ELASTICSEARCH_SETTINGS_DEFAULT_CHANNEL_INDEX_REPLICAS)
	}

	if s.ChannelIndexShards == nil {
		s.ChannelIndexShards = NewInt(ELASTICSEARCH_SETTINGS_DEFAULT_CHANNEL_INDEX_SHARDS)
	}

	if s.UserIndexReplicas == nil {
		s.UserIndexReplicas = NewInt(ELASTICSEARCH_SETTINGS_DEFAULT_USER_INDEX_REPLICAS)
	}

	if s.UserIndexShards == nil {
		s.UserIndexShards = NewInt(ELASTICSEARCH_SETTINGS_DEFAULT_USER_INDEX_SHARDS)
	}

	if s.AggregatePostsAfterDays == nil {
		s.AggregatePostsAfterDays = NewInt(ELASTICSEARCH_SETTINGS_DEFAULT_AGGREGATE_POSTS_AFTER_DAYS)
	}

	if s.PostsAggregatorJobStartTime == nil {
		s.PostsAggregatorJobStartTime = NewString(ELASTICSEARCH_SETTINGS_DEFAULT_POSTS_AGGREGATOR_JOB_START_TIME)
	}

	if s.IndexPrefix == nil {
		s.IndexPrefix = NewString(ELASTICSEARCH_SETTINGS_DEFAULT_INDEX_PREFIX)
	}

	if s.LiveIndexingBatchSize == nil {
		s.LiveIndexingBatchSize = NewInt(ELASTICSEARCH_SETTINGS_DEFAULT_LIVE_INDEXING_BATCH_SIZE)
	}

	if s.BulkIndexingTimeWindowSeconds == nil {
		s.BulkIndexingTimeWindowSeconds = NewInt(ELASTICSEARCH_SETTINGS_DEFAULT_BULK_INDEXING_TIME_WINDOW_SECONDS)
	}

	if s.RequestTimeoutSeconds == nil {
		s.RequestTimeoutSeconds = NewInt(ELASTICSEARCH_SETTINGS_DEFAULT_REQUEST_TIMEOUT_SECONDS)
	}

	if s.SkipTLSVerification == nil {
		s.SkipTLSVerification = NewBool(false)
	}

	if s.Trace == nil {
		s.Trace = NewString("")
	}
}

type BleveSettings struct {
	IndexDir                      *string `access:"experimental"`
	EnableIndexing                *bool   `access:"experimental"`
	EnableSearching               *bool   `access:"experimental"`
	EnableAutocomplete            *bool   `access:"experimental"`
	BulkIndexingTimeWindowSeconds *int    `access:"experimental"`
}

func (bs *BleveSettings) SetDefaults() {
	if bs.IndexDir == nil {
		bs.IndexDir = NewString(BLEVE_SETTINGS_DEFAULT_INDEX_DIR)
	}

	if bs.EnableIndexing == nil {
		bs.EnableIndexing = NewBool(false)
	}

	if bs.EnableSearching == nil {
		bs.EnableSearching = NewBool(false)
	}

	if bs.EnableAutocomplete == nil {
		bs.EnableAutocomplete = NewBool(false)
	}

	if bs.BulkIndexingTimeWindowSeconds == nil {
		bs.BulkIndexingTimeWindowSeconds = NewInt(BLEVE_SETTINGS_DEFAULT_BULK_INDEXING_TIME_WINDOW_SECONDS)
	}
}

type DataRetentionSettings struct {
	EnableMessageDeletion *bool   `access:"compliance"`
	EnableFileDeletion    *bool   `access:"compliance"`
	MessageRetentionDays  *int    `access:"compliance"`
	FileRetentionDays     *int    `access:"compliance"`
	DeletionJobStartTime  *string `access:"compliance"`
}

func (s *DataRetentionSettings) SetDefaults() {
	if s.EnableMessageDeletion == nil {
		s.EnableMessageDeletion = NewBool(false)
	}

	if s.EnableFileDeletion == nil {
		s.EnableFileDeletion = NewBool(false)
	}

	if s.MessageRetentionDays == nil {
		s.MessageRetentionDays = NewInt(DATA_RETENTION_SETTINGS_DEFAULT_MESSAGE_RETENTION_DAYS)
	}

	if s.FileRetentionDays == nil {
		s.FileRetentionDays = NewInt(DATA_RETENTION_SETTINGS_DEFAULT_FILE_RETENTION_DAYS)
	}

	if s.DeletionJobStartTime == nil {
		s.DeletionJobStartTime = NewString(DATA_RETENTION_SETTINGS_DEFAULT_DELETION_JOB_START_TIME)
	}
}

type JobSettings struct {
	RunJobs      *bool `access:"-,restrict_manage_system"`
	RunScheduler *bool `access:"-,restrict_manage_system"`
}

func (s *JobSettings) SetDefaults() {
	if s.RunJobs == nil {
		s.RunJobs = NewBool(true)
	}

	if s.RunScheduler == nil {
		s.RunScheduler = NewBool(true)
	}
}

type PluginState struct {
	Enable bool
}

type PluginSettings struct {
	Enable                      *bool                             `access:"plugins"`
	EnableUploads               *bool                             `access:"plugins,restrict_manage_system"`
	AllowInsecureDownloadUrl    *bool                             `access:"plugins,restrict_manage_system"`
	EnableHealthCheck           *bool                             `access:"plugins,restrict_manage_system"`
	Directory                   *string                           `access:"plugins,restrict_manage_system"`
	ClientDirectory             *string                           `access:"plugins,restrict_manage_system"`
	Plugins                     map[string]map[string]interface{} `access:"plugins"`
	PluginStates                map[string]*PluginState           `access:"plugins"`
	EnableMarketplace           *bool                             `access:"plugins"`
	EnableRemoteMarketplace     *bool                             `access:"plugins"`
	AutomaticPrepackagedPlugins *bool                             `access:"plugins"`
	RequirePluginSignature      *bool                             `access:"plugins"`
	MarketplaceUrl              *string                           `access:"plugins"`
	SignaturePublicKeyFiles     []string                          `access:"plugins"`
}

func (s *PluginSettings) SetDefaults(ls LogSettings) {
	if s.Enable == nil {
		s.Enable = NewBool(true)
	}

	if s.EnableUploads == nil {
		s.EnableUploads = NewBool(false)
	}

	if s.AllowInsecureDownloadUrl == nil {
		s.AllowInsecureDownloadUrl = NewBool(false)
	}

	if s.EnableHealthCheck == nil {
		s.EnableHealthCheck = NewBool(true)
	}

	if s.Directory == nil || *s.Directory == "" {
		s.Directory = NewString(PLUGIN_SETTINGS_DEFAULT_DIRECTORY)
	}

	if s.ClientDirectory == nil || *s.ClientDirectory == "" {
		s.ClientDirectory = NewString(PLUGIN_SETTINGS_DEFAULT_CLIENT_DIRECTORY)
	}

	if s.Plugins == nil {
		s.Plugins = make(map[string]map[string]interface{})
	}

	if s.PluginStates == nil {
		s.PluginStates = make(map[string]*PluginState)
	}

	if s.PluginStates["com.mattermost.nps"] == nil {
		// Enable the NPS plugin by default if diagnostics are enabled
		s.PluginStates["com.mattermost.nps"] = &PluginState{Enable: ls.EnableDiagnostics == nil || *ls.EnableDiagnostics}
	}

	if s.EnableMarketplace == nil {
		s.EnableMarketplace = NewBool(PLUGIN_SETTINGS_DEFAULT_ENABLE_MARKETPLACE)
	}

	if s.EnableRemoteMarketplace == nil {
		s.EnableRemoteMarketplace = NewBool(true)
	}

	if s.AutomaticPrepackagedPlugins == nil {
		s.AutomaticPrepackagedPlugins = NewBool(true)
	}

	if s.MarketplaceUrl == nil || *s.MarketplaceUrl == "" || *s.MarketplaceUrl == PLUGIN_SETTINGS_OLD_MARKETPLACE_URL {
		s.MarketplaceUrl = NewString(PLUGIN_SETTINGS_DEFAULT_MARKETPLACE_URL)
	}

	if s.RequirePluginSignature == nil {
		s.RequirePluginSignature = NewBool(false)
	}

	if s.SignaturePublicKeyFiles == nil {
		s.SignaturePublicKeyFiles = []string{}
	}
}

type GlobalRelayMessageExportSettings struct {
	CustomerType      *string // must be either A9 or A10, dictates SMTP server url
	SmtpUsername      *string
	SmtpPassword      *string
	EmailAddress      *string // the address to send messages to
	SMTPServerTimeout *int
}

func (s *GlobalRelayMessageExportSettings) SetDefaults() {
	if s.CustomerType == nil {
		s.CustomerType = NewString(GLOBALRELAY_CUSTOMER_TYPE_A9)
	}
	if s.SmtpUsername == nil {
		s.SmtpUsername = NewString("")
	}
	if s.SmtpPassword == nil {
		s.SmtpPassword = NewString("")
	}
	if s.EmailAddress == nil {
		s.EmailAddress = NewString("")
	}
	if s.SMTPServerTimeout == nil || *s.SMTPServerTimeout == 0 {
		s.SMTPServerTimeout = NewInt(1800)
	}
}

type MessageExportSettings struct {
<<<<<<< HEAD
	EnableExport        *bool   `access:"compliance"`
	ExportFormat        *string `access:"compliance"`
	DailyRunTime        *string `access:"compliance"`
	ExportFromTimestamp *int64  `access:"compliance"`
	BatchSize           *int    `access:"compliance"`
=======
	EnableExport          *bool
	DownloadExportResults *bool
	ExportFormat          *string
	DailyRunTime          *string
	ExportFromTimestamp   *int64
	BatchSize             *int
>>>>>>> c511042c

	// formatter-specific settings - these are only expected to be non-nil if ExportFormat is set to the associated format
	GlobalRelaySettings *GlobalRelayMessageExportSettings
}

func (s *MessageExportSettings) SetDefaults() {
	if s.EnableExport == nil {
		s.EnableExport = NewBool(false)
	}

	if s.DownloadExportResults == nil {
		s.DownloadExportResults = NewBool(false)
	}

	if s.ExportFormat == nil {
		s.ExportFormat = NewString(COMPLIANCE_EXPORT_TYPE_ACTIANCE)
	}

	if s.DailyRunTime == nil {
		s.DailyRunTime = NewString("01:00")
	}

	if s.ExportFromTimestamp == nil {
		s.ExportFromTimestamp = NewInt64(0)
	}

	if s.BatchSize == nil {
		s.BatchSize = NewInt(10000)
	}

	if s.GlobalRelaySettings == nil {
		s.GlobalRelaySettings = &GlobalRelayMessageExportSettings{}
	}
	s.GlobalRelaySettings.SetDefaults()
}

type DisplaySettings struct {
	CustomUrlSchemes     []string `access:"site"`
	ExperimentalTimezone *bool    `access:"experimental"`
}

func (s *DisplaySettings) SetDefaults() {
	if s.CustomUrlSchemes == nil {
		customUrlSchemes := []string{}
		s.CustomUrlSchemes = customUrlSchemes
	}

	if s.ExperimentalTimezone == nil {
		s.ExperimentalTimezone = NewBool(false)
	}
}

type GuestAccountsSettings struct {
	Enable                           *bool   `access:"authentication"`
	AllowEmailAccounts               *bool   `access:"authentication"`
	EnforceMultifactorAuthentication *bool   `access:"authentication"`
	RestrictCreationToDomains        *string `access:"authentication"`
}

func (s *GuestAccountsSettings) SetDefaults() {
	if s.Enable == nil {
		s.Enable = NewBool(false)
	}

	if s.AllowEmailAccounts == nil {
		s.AllowEmailAccounts = NewBool(true)
	}

	if s.EnforceMultifactorAuthentication == nil {
		s.EnforceMultifactorAuthentication = NewBool(false)
	}

	if s.RestrictCreationToDomains == nil {
		s.RestrictCreationToDomains = NewString("")
	}
}

type ImageProxySettings struct {
	Enable                  *bool   `access:"environment"`
	ImageProxyType          *string `access:"environment"`
	RemoteImageProxyURL     *string `access:"environment"`
	RemoteImageProxyOptions *string `access:"environment"`
}

func (s *ImageProxySettings) SetDefaults(ss ServiceSettings) {
	if s.Enable == nil {
		if ss.DEPRECATED_DO_NOT_USE_ImageProxyType == nil || *ss.DEPRECATED_DO_NOT_USE_ImageProxyType == "" {
			s.Enable = NewBool(false)
		} else {
			s.Enable = NewBool(true)
		}
	}

	if s.ImageProxyType == nil {
		if ss.DEPRECATED_DO_NOT_USE_ImageProxyType == nil || *ss.DEPRECATED_DO_NOT_USE_ImageProxyType == "" {
			s.ImageProxyType = NewString(IMAGE_PROXY_TYPE_LOCAL)
		} else {
			s.ImageProxyType = ss.DEPRECATED_DO_NOT_USE_ImageProxyType
		}
	}

	if s.RemoteImageProxyURL == nil {
		if ss.DEPRECATED_DO_NOT_USE_ImageProxyURL == nil {
			s.RemoteImageProxyURL = NewString("")
		} else {
			s.RemoteImageProxyURL = ss.DEPRECATED_DO_NOT_USE_ImageProxyURL
		}
	}

	if s.RemoteImageProxyOptions == nil {
		if ss.DEPRECATED_DO_NOT_USE_ImageProxyOptions == nil {
			s.RemoteImageProxyOptions = NewString("")
		} else {
			s.RemoteImageProxyOptions = ss.DEPRECATED_DO_NOT_USE_ImageProxyOptions
		}
	}
}

type ConfigFunc func() *Config

const ConfigAccessTagRestrictManageSystem = "restrict_manage_system"
const ConfigAccessTagAnySysconsoleWritePermission = "-"

// Config fields support the 'access' tag with the following values corresponding to the suffix of the associated
// PERMISSION_WRITE_SYSCONSOLE_* name: 'about', 'reporting', 'user_management', 'user_management_users',
// 'user_management_groups', 'user_management_teams', 'user_management_channels',
// 'user_management_permissions', 'environment', 'site', 'authentication', 'plugins',
// 'integrations', 'compliance', 'plugins', 'experimental'.
//
// By default config values can be updated with the PERMISSION_MANAGE_SYSTEM permission. If ExperimentalSettings.RestrictSystemAdmin is true
// and the access tag contains the value 'restrict_manage_system', then even PERMISSION_MANAGE_SYSTEM does not grant write access.
//
// The access tag value does not automatically grant write access to all child struct field.
//
// Example:
//  type HairSettings struct {
//      // Colour is writeable by PERMISSION_WRITE_SYSCONSOLE_REPORTING,
//      // PERMISSION_WRITE_SYSCONSOLE_USER_MANAGEMENT_GROUPS, and PERMISSION_MANAGE_SYSTEM permissions.
//      Colour string `access:"reporting,user_management_groups"`
//
//      // Frizz is writeable by roles with any write access to any config field.
//      Frizz string `access:"-"`
//
//      // Length and Barber are only writeable by PERMISSION_MANAGE_SYSTEM.
//      Length string
//      Barber Barber
//
//      // Shampoo may have fields that are writeable by PERMISSION_WRITE_SYSCONSOLE_REPORTING.
//      Shampoo Shampoo `access:"reporting"`
//  }
//
//  type Barber struct {
//      // Brand is writeable by roles with PERMISSION_WRITE_SYSCONSOLE_REPORTING permission.
//      Brand string `access:"reporting"`
//
//      // Cheap is only writeable by PERMISSION_MANAGE_SYSTEM if ExperimentalSettings.RestrictSystemAdmin is false.
//      Cheap bool `access:restrict_manage_system`
//  }
type Config struct {
	ServiceSettings           ServiceSettings           `access:"-"`
	TeamSettings              TeamSettings              `access:"-"`
	ClientRequirements        ClientRequirements        `access:"-"`
	SqlSettings               SqlSettings               `access:"environment"`
	LogSettings               LogSettings               `access:"environment"`
	ExperimentalAuditSettings ExperimentalAuditSettings `access:"experimental"`
	NotificationLogSettings   NotificationLogSettings   `access:"-"`
	PasswordSettings          PasswordSettings          `access:"authentication"`
	FileSettings              FileSettings              `access:"-"`
	EmailSettings             EmailSettings             `access:"-"`
	RateLimitSettings         RateLimitSettings         `access:"environment"`
	PrivacySettings           PrivacySettings           `access:"site"`
	SupportSettings           SupportSettings           `access:"-"`
	AnnouncementSettings      AnnouncementSettings      `access:"site"`
	ThemeSettings             ThemeSettings             `access:"-"`
	GitLabSettings            SSOSettings               `access:"authentication"`
	GoogleSettings            SSOSettings               `access:"authentication"`
	Office365Settings         Office365Settings         `access:"authentication"`
	LdapSettings              LdapSettings              `access:"authentication"`
	ComplianceSettings        ComplianceSettings        `access:"compliance"`
	LocalizationSettings      LocalizationSettings      `access:"site"`
	SamlSettings              SamlSettings              `access:"authentication"`
	NativeAppSettings         NativeAppSettings         `access:"site"`
	ClusterSettings           ClusterSettings           `access:"environment"`
	MetricsSettings           MetricsSettings           `access:"environment"`
	ExperimentalSettings      ExperimentalSettings      `access:"-"`
	AnalyticsSettings         AnalyticsSettings         `access:"-"`
	ElasticsearchSettings     ElasticsearchSettings     `access:"environment"`
	BleveSettings             BleveSettings             `access:"experimental"`
	DataRetentionSettings     DataRetentionSettings     `access:"compliance"`
	MessageExportSettings     MessageExportSettings     `access:"compliance"`
	JobSettings               JobSettings               `access:"-"`
	PluginSettings            PluginSettings            `access:"plugins"`
	DisplaySettings           DisplaySettings           `access:"-"`
	GuestAccountsSettings     GuestAccountsSettings     `access:"authentication"`
	ImageProxySettings        ImageProxySettings        `access:"environment"`
}

func (o *Config) Clone() *Config {
	var ret Config
	if err := json.Unmarshal([]byte(o.ToJson()), &ret); err != nil {
		panic(err)
	}
	return &ret
}

func (o *Config) ToJson() string {
	b, _ := json.Marshal(o)
	return string(b)
}

func (o *Config) GetSSOService(service string) *SSOSettings {
	switch service {
	case SERVICE_GITLAB:
		return &o.GitLabSettings
	case SERVICE_GOOGLE:
		return &o.GoogleSettings
	case SERVICE_OFFICE365:
		return o.Office365Settings.SSOSettings()
	}

	return nil
}

func ConfigFromJson(data io.Reader) *Config {
	var o *Config
	json.NewDecoder(data).Decode(&o)
	return o
}

// isUpdate detects a pre-existing config based on whether SiteURL has been changed
func (o *Config) isUpdate() bool {
	return o.ServiceSettings.SiteURL != nil
}

func (o *Config) SetDefaults() {
	isUpdate := o.isUpdate()

	o.LdapSettings.SetDefaults()
	o.SamlSettings.SetDefaults()

	if o.TeamSettings.TeammateNameDisplay == nil {
		o.TeamSettings.TeammateNameDisplay = NewString(SHOW_USERNAME)

		if *o.SamlSettings.Enable || *o.LdapSettings.Enable {
			*o.TeamSettings.TeammateNameDisplay = SHOW_FULLNAME
		}
	}

	o.SqlSettings.SetDefaults(isUpdate)
	o.FileSettings.SetDefaults(isUpdate)
	o.EmailSettings.SetDefaults(isUpdate)
	o.PrivacySettings.setDefaults()
	o.Office365Settings.setDefaults()
	o.GitLabSettings.setDefaults("", "", "", "")
	o.GoogleSettings.setDefaults(GOOGLE_SETTINGS_DEFAULT_SCOPE, GOOGLE_SETTINGS_DEFAULT_AUTH_ENDPOINT, GOOGLE_SETTINGS_DEFAULT_TOKEN_ENDPOINT, GOOGLE_SETTINGS_DEFAULT_USER_API_ENDPOINT)
	o.ServiceSettings.SetDefaults(isUpdate)
	o.PasswordSettings.SetDefaults()
	o.TeamSettings.SetDefaults()
	o.MetricsSettings.SetDefaults()
	o.ExperimentalSettings.SetDefaults()
	o.SupportSettings.SetDefaults()
	o.AnnouncementSettings.SetDefaults()
	o.ThemeSettings.SetDefaults()
	o.ClusterSettings.SetDefaults()
	o.PluginSettings.SetDefaults(o.LogSettings)
	o.AnalyticsSettings.SetDefaults()
	o.ComplianceSettings.SetDefaults()
	o.LocalizationSettings.SetDefaults()
	o.ElasticsearchSettings.SetDefaults()
	o.BleveSettings.SetDefaults()
	o.NativeAppSettings.SetDefaults()
	o.DataRetentionSettings.SetDefaults()
	o.RateLimitSettings.SetDefaults()
	o.LogSettings.SetDefaults()
	o.ExperimentalAuditSettings.SetDefaults()
	o.NotificationLogSettings.SetDefaults()
	o.JobSettings.SetDefaults()
	o.MessageExportSettings.SetDefaults()
	o.DisplaySettings.SetDefaults()
	o.GuestAccountsSettings.SetDefaults()
	o.ImageProxySettings.SetDefaults(o.ServiceSettings)
}

func (o *Config) IsValid() *AppError {
	if len(*o.ServiceSettings.SiteURL) == 0 && *o.EmailSettings.EnableEmailBatching {
		return NewAppError("Config.IsValid", "model.config.is_valid.site_url_email_batching.app_error", nil, "", http.StatusBadRequest)
	}

	if *o.ClusterSettings.Enable && *o.EmailSettings.EnableEmailBatching {
		return NewAppError("Config.IsValid", "model.config.is_valid.cluster_email_batching.app_error", nil, "", http.StatusBadRequest)
	}

	if len(*o.ServiceSettings.SiteURL) == 0 && *o.ServiceSettings.AllowCookiesForSubdomains {
		return NewAppError("Config.IsValid", "model.config.is_valid.allow_cookies_for_subdomains.app_error", nil, "", http.StatusBadRequest)
	}

	if err := o.TeamSettings.isValid(); err != nil {
		return err
	}

	if err := o.SqlSettings.isValid(); err != nil {
		return err
	}

	if err := o.FileSettings.isValid(); err != nil {
		return err
	}

	if err := o.EmailSettings.isValid(); err != nil {
		return err
	}

	if err := o.LdapSettings.isValid(); err != nil {
		return err
	}

	if err := o.SamlSettings.isValid(); err != nil {
		return err
	}

	if *o.PasswordSettings.MinimumLength < PASSWORD_MINIMUM_LENGTH || *o.PasswordSettings.MinimumLength > PASSWORD_MAXIMUM_LENGTH {
		return NewAppError("Config.IsValid", "model.config.is_valid.password_length.app_error", map[string]interface{}{"MinLength": PASSWORD_MINIMUM_LENGTH, "MaxLength": PASSWORD_MAXIMUM_LENGTH}, "", http.StatusBadRequest)
	}

	if err := o.RateLimitSettings.isValid(); err != nil {
		return err
	}

	if err := o.ServiceSettings.isValid(); err != nil {
		return err
	}

	if err := o.ElasticsearchSettings.isValid(); err != nil {
		return err
	}

	if err := o.BleveSettings.isValid(); err != nil {
		return err
	}

	if err := o.DataRetentionSettings.isValid(); err != nil {
		return err
	}

	if err := o.LocalizationSettings.isValid(); err != nil {
		return err
	}

	if err := o.MessageExportSettings.isValid(o.FileSettings); err != nil {
		return err
	}

	if err := o.DisplaySettings.isValid(); err != nil {
		return err
	}

	if err := o.ImageProxySettings.isValid(); err != nil {
		return err
	}
	return nil
}

func (s *TeamSettings) isValid() *AppError {
	if *s.MaxUsersPerTeam <= 0 {
		return NewAppError("Config.IsValid", "model.config.is_valid.max_users.app_error", nil, "", http.StatusBadRequest)
	}

	if *s.MaxChannelsPerTeam <= 0 {
		return NewAppError("Config.IsValid", "model.config.is_valid.max_channels.app_error", nil, "", http.StatusBadRequest)
	}

	if *s.MaxNotificationsPerChannel <= 0 {
		return NewAppError("Config.IsValid", "model.config.is_valid.max_notify_per_channel.app_error", nil, "", http.StatusBadRequest)
	}

	if !(*s.RestrictDirectMessage == DIRECT_MESSAGE_ANY || *s.RestrictDirectMessage == DIRECT_MESSAGE_TEAM) {
		return NewAppError("Config.IsValid", "model.config.is_valid.restrict_direct_message.app_error", nil, "", http.StatusBadRequest)
	}

	if !(*s.TeammateNameDisplay == SHOW_FULLNAME || *s.TeammateNameDisplay == SHOW_NICKNAME_FULLNAME || *s.TeammateNameDisplay == SHOW_USERNAME) {
		return NewAppError("Config.IsValid", "model.config.is_valid.teammate_name_display.app_error", nil, "", http.StatusBadRequest)
	}

	if len(*s.SiteName) > SITENAME_MAX_LENGTH {
		return NewAppError("Config.IsValid", "model.config.is_valid.sitename_length.app_error", map[string]interface{}{"MaxLength": SITENAME_MAX_LENGTH}, "", http.StatusBadRequest)
	}

	return nil
}

func (s *SqlSettings) isValid() *AppError {
	if *s.AtRestEncryptKey != "" && len(*s.AtRestEncryptKey) < 32 {
		return NewAppError("Config.IsValid", "model.config.is_valid.encrypt_sql.app_error", nil, "", http.StatusBadRequest)
	}

	if !(*s.DriverName == DATABASE_DRIVER_MYSQL || *s.DriverName == DATABASE_DRIVER_POSTGRES) {
		return NewAppError("Config.IsValid", "model.config.is_valid.sql_driver.app_error", nil, "", http.StatusBadRequest)
	}

	if *s.MaxIdleConns <= 0 {
		return NewAppError("Config.IsValid", "model.config.is_valid.sql_idle.app_error", nil, "", http.StatusBadRequest)
	}

	if *s.ConnMaxLifetimeMilliseconds < 0 {
		return NewAppError("Config.IsValid", "model.config.is_valid.sql_conn_max_lifetime_milliseconds.app_error", nil, "", http.StatusBadRequest)
	}

	if *s.QueryTimeout <= 0 {
		return NewAppError("Config.IsValid", "model.config.is_valid.sql_query_timeout.app_error", nil, "", http.StatusBadRequest)
	}

	if len(*s.DataSource) == 0 {
		return NewAppError("Config.IsValid", "model.config.is_valid.sql_data_src.app_error", nil, "", http.StatusBadRequest)
	}

	if *s.MaxOpenConns <= 0 {
		return NewAppError("Config.IsValid", "model.config.is_valid.sql_max_conn.app_error", nil, "", http.StatusBadRequest)
	}

	return nil
}

func (s *FileSettings) isValid() *AppError {
	if *s.MaxFileSize <= 0 {
		return NewAppError("Config.IsValid", "model.config.is_valid.max_file_size.app_error", nil, "", http.StatusBadRequest)
	}

	if !(*s.DriverName == IMAGE_DRIVER_LOCAL || *s.DriverName == IMAGE_DRIVER_S3) {
		return NewAppError("Config.IsValid", "model.config.is_valid.file_driver.app_error", nil, "", http.StatusBadRequest)
	}

	if *s.PublicLinkSalt != "" && len(*s.PublicLinkSalt) < 32 {
		return NewAppError("Config.IsValid", "model.config.is_valid.file_salt.app_error", nil, "", http.StatusBadRequest)
	}

	return nil
}

func (s *EmailSettings) isValid() *AppError {
	if !(*s.ConnectionSecurity == CONN_SECURITY_NONE || *s.ConnectionSecurity == CONN_SECURITY_TLS || *s.ConnectionSecurity == CONN_SECURITY_STARTTLS || *s.ConnectionSecurity == CONN_SECURITY_PLAIN) {
		return NewAppError("Config.IsValid", "model.config.is_valid.email_security.app_error", nil, "", http.StatusBadRequest)
	}

	if *s.EmailBatchingBufferSize <= 0 {
		return NewAppError("Config.IsValid", "model.config.is_valid.email_batching_buffer_size.app_error", nil, "", http.StatusBadRequest)
	}

	if *s.EmailBatchingInterval < 30 {
		return NewAppError("Config.IsValid", "model.config.is_valid.email_batching_interval.app_error", nil, "", http.StatusBadRequest)
	}

	if !(*s.EmailNotificationContentsType == EMAIL_NOTIFICATION_CONTENTS_FULL || *s.EmailNotificationContentsType == EMAIL_NOTIFICATION_CONTENTS_GENERIC) {
		return NewAppError("Config.IsValid", "model.config.is_valid.email_notification_contents_type.app_error", nil, "", http.StatusBadRequest)
	}

	return nil
}

func (s *RateLimitSettings) isValid() *AppError {
	if *s.MemoryStoreSize <= 0 {
		return NewAppError("Config.IsValid", "model.config.is_valid.rate_mem.app_error", nil, "", http.StatusBadRequest)
	}

	if *s.PerSec <= 0 {
		return NewAppError("Config.IsValid", "model.config.is_valid.rate_sec.app_error", nil, "", http.StatusBadRequest)
	}

	if *s.MaxBurst <= 0 {
		return NewAppError("Config.IsValid", "model.config.is_valid.max_burst.app_error", nil, "", http.StatusBadRequest)
	}

	return nil
}

func (s *LdapSettings) isValid() *AppError {
	if !(*s.ConnectionSecurity == CONN_SECURITY_NONE || *s.ConnectionSecurity == CONN_SECURITY_TLS || *s.ConnectionSecurity == CONN_SECURITY_STARTTLS) {
		return NewAppError("Config.IsValid", "model.config.is_valid.ldap_security.app_error", nil, "", http.StatusBadRequest)
	}

	if *s.SyncIntervalMinutes <= 0 {
		return NewAppError("Config.IsValid", "model.config.is_valid.ldap_sync_interval.app_error", nil, "", http.StatusBadRequest)
	}

	if *s.MaxPageSize < 0 {
		return NewAppError("Config.IsValid", "model.config.is_valid.ldap_max_page_size.app_error", nil, "", http.StatusBadRequest)
	}

	if *s.Enable {
		if *s.LdapServer == "" {
			return NewAppError("Config.IsValid", "model.config.is_valid.ldap_server", nil, "", http.StatusBadRequest)
		}

		if *s.BaseDN == "" {
			return NewAppError("Config.IsValid", "model.config.is_valid.ldap_basedn", nil, "", http.StatusBadRequest)
		}

		if *s.EmailAttribute == "" {
			return NewAppError("Config.IsValid", "model.config.is_valid.ldap_email", nil, "", http.StatusBadRequest)
		}

		if *s.UsernameAttribute == "" {
			return NewAppError("Config.IsValid", "model.config.is_valid.ldap_username", nil, "", http.StatusBadRequest)
		}

		if *s.IdAttribute == "" {
			return NewAppError("Config.IsValid", "model.config.is_valid.ldap_id", nil, "", http.StatusBadRequest)
		}

		if *s.LoginIdAttribute == "" {
			return NewAppError("Config.IsValid", "model.config.is_valid.ldap_login_id", nil, "", http.StatusBadRequest)
		}

		if *s.UserFilter != "" {
			if _, err := ldap.CompileFilter(*s.UserFilter); err != nil {
				return NewAppError("ValidateFilter", "ent.ldap.validate_filter.app_error", nil, err.Error(), http.StatusBadRequest)
			}
		}

		if *s.GuestFilter != "" {
			if _, err := ldap.CompileFilter(*s.GuestFilter); err != nil {
				return NewAppError("LdapSettings.isValid", "ent.ldap.validate_guest_filter.app_error", nil, err.Error(), http.StatusBadRequest)
			}
		}

		if *s.AdminFilter != "" {
			if _, err := ldap.CompileFilter(*s.AdminFilter); err != nil {
				return NewAppError("LdapSettings.isValid", "ent.ldap.validate_admin_filter.app_error", nil, err.Error(), http.StatusBadRequest)
			}
		}
	}

	return nil
}

func (s *SamlSettings) isValid() *AppError {
	if *s.Enable {
		if len(*s.IdpUrl) == 0 || !IsValidHttpUrl(*s.IdpUrl) {
			return NewAppError("Config.IsValid", "model.config.is_valid.saml_idp_url.app_error", nil, "", http.StatusBadRequest)
		}

		if len(*s.IdpDescriptorUrl) == 0 || !IsValidHttpUrl(*s.IdpDescriptorUrl) {
			return NewAppError("Config.IsValid", "model.config.is_valid.saml_idp_descriptor_url.app_error", nil, "", http.StatusBadRequest)
		}

		if len(*s.IdpCertificateFile) == 0 {
			return NewAppError("Config.IsValid", "model.config.is_valid.saml_idp_cert.app_error", nil, "", http.StatusBadRequest)
		}

		if len(*s.EmailAttribute) == 0 {
			return NewAppError("Config.IsValid", "model.config.is_valid.saml_email_attribute.app_error", nil, "", http.StatusBadRequest)
		}

		if len(*s.UsernameAttribute) == 0 {
			return NewAppError("Config.IsValid", "model.config.is_valid.saml_username_attribute.app_error", nil, "", http.StatusBadRequest)
		}

		if len(*s.ServiceProviderIdentifier) == 0 {
			return NewAppError("Config.IsValid", "model.config.is_valid.saml_spidentifier_attribute.app_error", nil, "", http.StatusBadRequest)
		}

		if *s.Verify {
			if len(*s.AssertionConsumerServiceURL) == 0 || !IsValidHttpUrl(*s.AssertionConsumerServiceURL) {
				return NewAppError("Config.IsValid", "model.config.is_valid.saml_assertion_consumer_service_url.app_error", nil, "", http.StatusBadRequest)
			}
		}

		if *s.Encrypt {
			if len(*s.PrivateKeyFile) == 0 {
				return NewAppError("Config.IsValid", "model.config.is_valid.saml_private_key.app_error", nil, "", http.StatusBadRequest)
			}

			if len(*s.PublicCertificateFile) == 0 {
				return NewAppError("Config.IsValid", "model.config.is_valid.saml_public_cert.app_error", nil, "", http.StatusBadRequest)
			}
		}

		if len(*s.EmailAttribute) == 0 {
			return NewAppError("Config.IsValid", "model.config.is_valid.saml_email_attribute.app_error", nil, "", http.StatusBadRequest)
		}

		if !(*s.SignatureAlgorithm == SAML_SETTINGS_SIGNATURE_ALGORITHM_SHA1 || *s.SignatureAlgorithm == SAML_SETTINGS_SIGNATURE_ALGORITHM_SHA256 || *s.SignatureAlgorithm == SAML_SETTINGS_SIGNATURE_ALGORITHM_SHA512) {
			return NewAppError("Config.IsValid", "model.config.is_valid.saml_signature_algorithm.app_error", nil, "", http.StatusBadRequest)
		}
		if !(*s.CanonicalAlgorithm == SAML_SETTINGS_CANONICAL_ALGORITHM_C14N || *s.CanonicalAlgorithm == SAML_SETTINGS_CANONICAL_ALGORITHM_C14N11) {
			return NewAppError("Config.IsValid", "model.config.is_valid.saml_canonical_algorithm.app_error", nil, "", http.StatusBadRequest)
		}

		if len(*s.GuestAttribute) > 0 {
			if !(strings.Contains(*s.GuestAttribute, "=")) {
				return NewAppError("Config.IsValid", "model.config.is_valid.saml_guest_attribute.app_error", nil, "", http.StatusBadRequest)
			}
			if len(strings.Split(*s.GuestAttribute, "=")) != 2 {
				return NewAppError("Config.IsValid", "model.config.is_valid.saml_guest_attribute.app_error", nil, "", http.StatusBadRequest)
			}
		}

		if len(*s.AdminAttribute) > 0 {
			if !(strings.Contains(*s.AdminAttribute, "=")) {
				return NewAppError("Config.IsValid", "model.config.is_valid.saml_admin_attribute.app_error", nil, "", http.StatusBadRequest)
			}
			if len(strings.Split(*s.AdminAttribute, "=")) != 2 {
				return NewAppError("Config.IsValid", "model.config.is_valid.saml_admin_attribute.app_error", nil, "", http.StatusBadRequest)
			}
		}
	}

	return nil
}

func (s *ServiceSettings) isValid() *AppError {
	if !(*s.ConnectionSecurity == CONN_SECURITY_NONE || *s.ConnectionSecurity == CONN_SECURITY_TLS) {
		return NewAppError("Config.IsValid", "model.config.is_valid.webserver_security.app_error", nil, "", http.StatusBadRequest)
	}

	if *s.ConnectionSecurity == CONN_SECURITY_TLS && !*s.UseLetsEncrypt {
		appErr := NewAppError("Config.IsValid", "model.config.is_valid.tls_cert_file.app_error", nil, "", http.StatusBadRequest)

		if *s.TLSCertFile == "" {
			return appErr
		} else if _, err := os.Stat(*s.TLSCertFile); os.IsNotExist(err) {
			return appErr
		}

		appErr = NewAppError("Config.IsValid", "model.config.is_valid.tls_key_file.app_error", nil, "", http.StatusBadRequest)

		if *s.TLSKeyFile == "" {
			return appErr
		} else if _, err := os.Stat(*s.TLSKeyFile); os.IsNotExist(err) {
			return appErr
		}
	}

	if len(s.TLSOverwriteCiphers) > 0 {
		for _, cipher := range s.TLSOverwriteCiphers {
			if _, ok := ServerTLSSupportedCiphers[cipher]; !ok {
				return NewAppError("Config.IsValid", "model.config.is_valid.tls_overwrite_cipher.app_error", map[string]interface{}{"name": cipher}, "", http.StatusBadRequest)
			}
		}
	}

	if *s.ReadTimeout <= 0 {
		return NewAppError("Config.IsValid", "model.config.is_valid.read_timeout.app_error", nil, "", http.StatusBadRequest)
	}

	if *s.WriteTimeout <= 0 {
		return NewAppError("Config.IsValid", "model.config.is_valid.write_timeout.app_error", nil, "", http.StatusBadRequest)
	}

	if *s.TimeBetweenUserTypingUpdatesMilliseconds < 1000 {
		return NewAppError("Config.IsValid", "model.config.is_valid.time_between_user_typing.app_error", nil, "", http.StatusBadRequest)
	}

	if *s.MaximumLoginAttempts <= 0 {
		return NewAppError("Config.IsValid", "model.config.is_valid.login_attempts.app_error", nil, "", http.StatusBadRequest)
	}

	if len(*s.SiteURL) != 0 {
		if _, err := url.ParseRequestURI(*s.SiteURL); err != nil {
			return NewAppError("Config.IsValid", "model.config.is_valid.site_url.app_error", nil, "", http.StatusBadRequest)
		}
	}

	if len(*s.WebsocketURL) != 0 {
		if _, err := url.ParseRequestURI(*s.WebsocketURL); err != nil {
			return NewAppError("Config.IsValid", "model.config.is_valid.websocket_url.app_error", nil, "", http.StatusBadRequest)
		}
	}

	host, port, _ := net.SplitHostPort(*s.ListenAddress)
	var isValidHost bool
	if host == "" {
		isValidHost = true
	} else {
		isValidHost = (net.ParseIP(host) != nil) || IsDomainName(host)
	}
	portInt, err := strconv.Atoi(port)
	if err != nil || !isValidHost || portInt < 0 || portInt > math.MaxUint16 {
		return NewAppError("Config.IsValid", "model.config.is_valid.listen_address.app_error", nil, "", http.StatusBadRequest)
	}

	if *s.ExperimentalGroupUnreadChannels != GROUP_UNREAD_CHANNELS_DISABLED &&
		*s.ExperimentalGroupUnreadChannels != GROUP_UNREAD_CHANNELS_DEFAULT_ON &&
		*s.ExperimentalGroupUnreadChannels != GROUP_UNREAD_CHANNELS_DEFAULT_OFF {
		return NewAppError("Config.IsValid", "model.config.is_valid.group_unread_channels.app_error", nil, "", http.StatusBadRequest)
	}

	return nil
}

func (s *ElasticsearchSettings) isValid() *AppError {
	if *s.EnableIndexing {
		if len(*s.ConnectionUrl) == 0 {
			return NewAppError("Config.IsValid", "model.config.is_valid.elastic_search.connection_url.app_error", nil, "", http.StatusBadRequest)
		}
	}

	if *s.EnableSearching && !*s.EnableIndexing {
		return NewAppError("Config.IsValid", "model.config.is_valid.elastic_search.enable_searching.app_error", nil, "", http.StatusBadRequest)
	}

	if *s.EnableAutocomplete && !*s.EnableIndexing {
		return NewAppError("Config.IsValid", "model.config.is_valid.elastic_search.enable_autocomplete.app_error", nil, "", http.StatusBadRequest)
	}

	if *s.AggregatePostsAfterDays < 1 {
		return NewAppError("Config.IsValid", "model.config.is_valid.elastic_search.aggregate_posts_after_days.app_error", nil, "", http.StatusBadRequest)
	}

	if _, err := time.Parse("15:04", *s.PostsAggregatorJobStartTime); err != nil {
		return NewAppError("Config.IsValid", "model.config.is_valid.elastic_search.posts_aggregator_job_start_time.app_error", nil, err.Error(), http.StatusBadRequest)
	}

	if *s.LiveIndexingBatchSize < 1 {
		return NewAppError("Config.IsValid", "model.config.is_valid.elastic_search.live_indexing_batch_size.app_error", nil, "", http.StatusBadRequest)
	}

	if *s.BulkIndexingTimeWindowSeconds < 1 {
		return NewAppError("Config.IsValid", "model.config.is_valid.elastic_search.bulk_indexing_time_window_seconds.app_error", nil, "", http.StatusBadRequest)
	}

	if *s.RequestTimeoutSeconds < 1 {
		return NewAppError("Config.IsValid", "model.config.is_valid.elastic_search.request_timeout_seconds.app_error", nil, "", http.StatusBadRequest)
	}

	return nil
}

func (bs *BleveSettings) isValid() *AppError {
	if *bs.EnableIndexing {
		if len(*bs.IndexDir) == 0 {
			return NewAppError("Config.IsValid", "model.config.is_valid.bleve_search.filename.app_error", nil, "", http.StatusBadRequest)
		}
	} else {
		if *bs.EnableSearching {
			return NewAppError("Config.IsValid", "model.config.is_valid.bleve_search.enable_searching.app_error", nil, "", http.StatusBadRequest)
		}
		if *bs.EnableAutocomplete {
			return NewAppError("Config.IsValid", "model.config.is_valid.bleve_search.enable_autocomplete.app_error", nil, "", http.StatusBadRequest)
		}
	}
	if *bs.BulkIndexingTimeWindowSeconds < 1 {
		return NewAppError("Config.IsValid", "model.config.is_valid.bleve_search.bulk_indexing_time_window_seconds.app_error", nil, "", http.StatusBadRequest)
	}

	return nil
}

func (s *DataRetentionSettings) isValid() *AppError {
	if *s.MessageRetentionDays <= 0 {
		return NewAppError("Config.IsValid", "model.config.is_valid.data_retention.message_retention_days_too_low.app_error", nil, "", http.StatusBadRequest)
	}

	if *s.FileRetentionDays <= 0 {
		return NewAppError("Config.IsValid", "model.config.is_valid.data_retention.file_retention_days_too_low.app_error", nil, "", http.StatusBadRequest)
	}

	if _, err := time.Parse("15:04", *s.DeletionJobStartTime); err != nil {
		return NewAppError("Config.IsValid", "model.config.is_valid.data_retention.deletion_job_start_time.app_error", nil, err.Error(), http.StatusBadRequest)
	}

	return nil
}

func (s *LocalizationSettings) isValid() *AppError {
	if len(*s.AvailableLocales) > 0 {
		if !strings.Contains(*s.AvailableLocales, *s.DefaultClientLocale) {
			return NewAppError("Config.IsValid", "model.config.is_valid.localization.available_locales.app_error", nil, "", http.StatusBadRequest)
		}
	}

	return nil
}

func (s *MessageExportSettings) isValid(fs FileSettings) *AppError {
	if s.EnableExport == nil {
		return NewAppError("Config.IsValid", "model.config.is_valid.message_export.enable.app_error", nil, "", http.StatusBadRequest)
	}
	if *s.EnableExport {
		if s.ExportFromTimestamp == nil || *s.ExportFromTimestamp < 0 || *s.ExportFromTimestamp > GetMillis() {
			return NewAppError("Config.IsValid", "model.config.is_valid.message_export.export_from.app_error", nil, "", http.StatusBadRequest)
		} else if s.DailyRunTime == nil {
			return NewAppError("Config.IsValid", "model.config.is_valid.message_export.daily_runtime.app_error", nil, "", http.StatusBadRequest)
		} else if _, err := time.Parse("15:04", *s.DailyRunTime); err != nil {
			return NewAppError("Config.IsValid", "model.config.is_valid.message_export.daily_runtime.app_error", nil, err.Error(), http.StatusBadRequest)
		} else if s.BatchSize == nil || *s.BatchSize < 0 {
			return NewAppError("Config.IsValid", "model.config.is_valid.message_export.batch_size.app_error", nil, "", http.StatusBadRequest)
		} else if s.ExportFormat == nil || (*s.ExportFormat != COMPLIANCE_EXPORT_TYPE_ACTIANCE && *s.ExportFormat != COMPLIANCE_EXPORT_TYPE_GLOBALRELAY && *s.ExportFormat != COMPLIANCE_EXPORT_TYPE_CSV) {
			return NewAppError("Config.IsValid", "model.config.is_valid.message_export.export_type.app_error", nil, "", http.StatusBadRequest)
		}

		if *s.ExportFormat == COMPLIANCE_EXPORT_TYPE_GLOBALRELAY {
			if s.GlobalRelaySettings == nil {
				return NewAppError("Config.IsValid", "model.config.is_valid.message_export.global_relay.config_missing.app_error", nil, "", http.StatusBadRequest)
			} else if s.GlobalRelaySettings.CustomerType == nil || (*s.GlobalRelaySettings.CustomerType != GLOBALRELAY_CUSTOMER_TYPE_A9 && *s.GlobalRelaySettings.CustomerType != GLOBALRELAY_CUSTOMER_TYPE_A10) {
				return NewAppError("Config.IsValid", "model.config.is_valid.message_export.global_relay.customer_type.app_error", nil, "", http.StatusBadRequest)
			} else if s.GlobalRelaySettings.EmailAddress == nil || !strings.Contains(*s.GlobalRelaySettings.EmailAddress, "@") {
				// validating email addresses is hard - just make sure it contains an '@' sign
				// see https://stackoverflow.com/questions/201323/using-a-regular-expression-to-validate-an-email-address
				return NewAppError("Config.IsValid", "model.config.is_valid.message_export.global_relay.email_address.app_error", nil, "", http.StatusBadRequest)
			} else if s.GlobalRelaySettings.SmtpUsername == nil || *s.GlobalRelaySettings.SmtpUsername == "" {
				return NewAppError("Config.IsValid", "model.config.is_valid.message_export.global_relay.smtp_username.app_error", nil, "", http.StatusBadRequest)
			} else if s.GlobalRelaySettings.SmtpPassword == nil || *s.GlobalRelaySettings.SmtpPassword == "" {
				return NewAppError("Config.IsValid", "model.config.is_valid.message_export.global_relay.smtp_password.app_error", nil, "", http.StatusBadRequest)
			}
		}
	}
	return nil
}

func (s *DisplaySettings) isValid() *AppError {
	if len(s.CustomUrlSchemes) != 0 {
		validProtocolPattern := regexp.MustCompile(`(?i)^\s*[A-Za-z][A-Za-z0-9.+-]*\s*$`)

		for _, scheme := range s.CustomUrlSchemes {
			if !validProtocolPattern.MatchString(scheme) {
				return NewAppError(
					"Config.IsValid",
					"model.config.is_valid.display.custom_url_schemes.app_error",
					map[string]interface{}{"Scheme": scheme},
					"",
					http.StatusBadRequest,
				)
			}
		}
	}

	return nil
}

func (s *ImageProxySettings) isValid() *AppError {
	if *s.Enable {
		switch *s.ImageProxyType {
		case IMAGE_PROXY_TYPE_LOCAL:
			// No other settings to validate
		case IMAGE_PROXY_TYPE_ATMOS_CAMO:
			if *s.RemoteImageProxyURL == "" {
				return NewAppError("Config.IsValid", "model.config.is_valid.atmos_camo_image_proxy_url.app_error", nil, "", http.StatusBadRequest)
			}

			if *s.RemoteImageProxyOptions == "" {
				return NewAppError("Config.IsValid", "model.config.is_valid.atmos_camo_image_proxy_options.app_error", nil, "", http.StatusBadRequest)
			}
		default:
			return NewAppError("Config.IsValid", "model.config.is_valid.image_proxy_type.app_error", nil, "", http.StatusBadRequest)
		}
	}

	return nil
}

func (o *Config) GetSanitizeOptions() map[string]bool {
	options := map[string]bool{}
	options["fullname"] = *o.PrivacySettings.ShowFullName
	options["email"] = *o.PrivacySettings.ShowEmailAddress

	return options
}

func (o *Config) Sanitize() {
	if o.LdapSettings.BindPassword != nil && len(*o.LdapSettings.BindPassword) > 0 {
		*o.LdapSettings.BindPassword = FAKE_SETTING
	}

	*o.FileSettings.PublicLinkSalt = FAKE_SETTING

	if len(*o.FileSettings.AmazonS3SecretAccessKey) > 0 {
		*o.FileSettings.AmazonS3SecretAccessKey = FAKE_SETTING
	}

	if o.EmailSettings.SMTPPassword != nil && len(*o.EmailSettings.SMTPPassword) > 0 {
		*o.EmailSettings.SMTPPassword = FAKE_SETTING
	}

	if len(*o.GitLabSettings.Secret) > 0 {
		*o.GitLabSettings.Secret = FAKE_SETTING
	}

	*o.SqlSettings.DataSource = FAKE_SETTING
	*o.SqlSettings.AtRestEncryptKey = FAKE_SETTING

	*o.ElasticsearchSettings.Password = FAKE_SETTING

	for i := range o.SqlSettings.DataSourceReplicas {
		o.SqlSettings.DataSourceReplicas[i] = FAKE_SETTING
	}

	for i := range o.SqlSettings.DataSourceSearchReplicas {
		o.SqlSettings.DataSourceSearchReplicas[i] = FAKE_SETTING
	}
}<|MERGE_RESOLUTION|>--- conflicted
+++ resolved
@@ -2615,20 +2615,12 @@
 }
 
 type MessageExportSettings struct {
-<<<<<<< HEAD
-	EnableExport        *bool   `access:"compliance"`
-	ExportFormat        *string `access:"compliance"`
-	DailyRunTime        *string `access:"compliance"`
-	ExportFromTimestamp *int64  `access:"compliance"`
-	BatchSize           *int    `access:"compliance"`
-=======
-	EnableExport          *bool
-	DownloadExportResults *bool
-	ExportFormat          *string
-	DailyRunTime          *string
-	ExportFromTimestamp   *int64
-	BatchSize             *int
->>>>>>> c511042c
+	EnableExport          *bool   `access:"compliance"`
+	ExportFormat          *string `access:"compliance"`
+	DailyRunTime          *string `access:"compliance"`
+	ExportFromTimestamp   *int64  `access:"compliance"`
+	BatchSize             *int    `access:"compliance"`
+	DownloadExportResults *bool   `access:"compliance"`
 
 	// formatter-specific settings - these are only expected to be non-nil if ExportFormat is set to the associated format
 	GlobalRelaySettings *GlobalRelayMessageExportSettings
