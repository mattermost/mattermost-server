--- conflicted
+++ resolved
@@ -335,12 +335,8 @@
 	PostEditTimeLimit                                 *int     `access:"user_management_permissions"`
 	TimeBetweenUserTypingUpdatesMilliseconds          *int64   `access:"experimental,write_restrictable,cloud_restrictable"`
 	EnablePostSearch                                  *bool    `access:"write_restrictable,cloud_restrictable"`
-<<<<<<< HEAD
+	EnableFileSearch                                  *bool    `access:"write_restrictable"`
 	MinimumHashtagLength                              *int     `access:"environment_database,write_restrictable,cloud_restrictable"`
-=======
-	EnableFileSearch                                  *bool    `access:"write_restrictable"`
-	MinimumHashtagLength                              *int     `access:"environment,write_restrictable,cloud_restrictable"`
->>>>>>> ab46ee4b
 	EnableUserTypingMessages                          *bool    `access:"experimental,write_restrictable,cloud_restrictable"`
 	EnableChannelViewedMessages                       *bool    `access:"experimental,write_restrictable,cloud_restrictable"`
 	EnableUserStatuses                                *bool    `access:"write_restrictable,cloud_restrictable"`
@@ -1362,7 +1358,8 @@
 	DriverName              *string `access:"environment_file_storage,write_restrictable,cloud_restrictable"`
 	Directory               *string `access:"environment_file_storage,write_restrictable,cloud_restrictable"`
 	EnablePublicLink        *bool   `access:"site,cloud_restrictable"`
-<<<<<<< HEAD
+	ExtractContent          *bool   `access:"environment_file_storage,write_restrictable"`
+	ArchiveRecursion        *bool   `access:"environment_file_storage,write_restrictable"`
 	PublicLinkSalt          *string `access:"site,cloud_restrictable"`                                        // telemetry: none
 	InitialFont             *string `access:"environment_file_storage,cloud_restrictable"`                    // telemetry: none
 	AmazonS3AccessKeyId     *string `access:"environment_file_storage,write_restrictable,cloud_restrictable"` // telemetry: none
@@ -1375,22 +1372,6 @@
 	AmazonS3SignV2          *bool   `access:"environment_file_storage,write_restrictable,cloud_restrictable"`
 	AmazonS3SSE             *bool   `access:"environment_file_storage,write_restrictable,cloud_restrictable"`
 	AmazonS3Trace           *bool   `access:"environment_file_storage,write_restrictable,cloud_restrictable"`
-=======
-	ExtractContent          *bool   `access:"environment,write_restrictable"`
-	ArchiveRecursion        *bool   `access:"environment,write_restrictable"`
-	PublicLinkSalt          *string `access:"site,cloud_restrictable"`                           // telemetry: none
-	InitialFont             *string `access:"environment,cloud_restrictable"`                    // telemetry: none
-	AmazonS3AccessKeyId     *string `access:"environment,write_restrictable,cloud_restrictable"` // telemetry: none
-	AmazonS3SecretAccessKey *string `access:"environment,write_restrictable,cloud_restrictable"` // telemetry: none
-	AmazonS3Bucket          *string `access:"environment,write_restrictable,cloud_restrictable"` // telemetry: none
-	AmazonS3PathPrefix      *string `access:"environment,write_restrictable,cloud_restrictable"` // telemetry: none
-	AmazonS3Region          *string `access:"environment,write_restrictable,cloud_restrictable"` // telemetry: none
-	AmazonS3Endpoint        *string `access:"environment,write_restrictable,cloud_restrictable"` // telemetry: none
-	AmazonS3SSL             *bool   `access:"environment,write_restrictable,cloud_restrictable"`
-	AmazonS3SignV2          *bool   `access:"environment,write_restrictable,cloud_restrictable"`
-	AmazonS3SSE             *bool   `access:"environment,write_restrictable,cloud_restrictable"`
-	AmazonS3Trace           *bool   `access:"environment,write_restrictable,cloud_restrictable"`
->>>>>>> ab46ee4b
 }
 
 func (s *FileSettings) SetDefaults(isUpdate bool) {
