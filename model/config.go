// Copyright (c) 2015-present Mattermost, Inc. All Rights Reserved.
// See LICENSE.txt for license information.

package model

import (
	"crypto/tls"
	"encoding/json"
	"io"
	"math"
	"net"
	"net/http"
	"net/url"
	"os"
	"regexp"
	"strconv"
	"strings"
	"time"

	"github.com/mattermost/ldap"
)

const (
	CONN_SECURITY_NONE     = ""
	CONN_SECURITY_PLAIN    = "PLAIN"
	CONN_SECURITY_TLS      = "TLS"
	CONN_SECURITY_STARTTLS = "STARTTLS"

	IMAGE_DRIVER_LOCAL = "local"
	IMAGE_DRIVER_S3    = "amazons3"

	DATABASE_DRIVER_SQLITE   = "sqlite3"
	DATABASE_DRIVER_MYSQL    = "mysql"
	DATABASE_DRIVER_POSTGRES = "postgres"

	MINIO_ACCESS_KEY = "minioaccesskey"
	MINIO_SECRET_KEY = "miniosecretkey"
	MINIO_BUCKET     = "mattermost-test"

	PASSWORD_MAXIMUM_LENGTH = 64
	PASSWORD_MINIMUM_LENGTH = 5

	SERVICE_GITLAB    = "gitlab"
	SERVICE_GOOGLE    = "google"
	SERVICE_OFFICE365 = "office365"

	GENERIC_NO_CHANNEL_NOTIFICATION = "generic_no_channel"
	GENERIC_NOTIFICATION            = "generic"
	GENERIC_NOTIFICATION_SERVER     = "https://push-test.mattermost.com"
	MM_SUPPORT_ADDRESS              = "support@mattermost.com"
	FULL_NOTIFICATION               = "full"
	ID_LOADED_NOTIFICATION          = "id_loaded"

	DIRECT_MESSAGE_ANY  = "any"
	DIRECT_MESSAGE_TEAM = "team"

	SHOW_USERNAME          = "username"
	SHOW_NICKNAME_FULLNAME = "nickname_full_name"
	SHOW_FULLNAME          = "full_name"

	PERMISSIONS_ALL           = "all"
	PERMISSIONS_CHANNEL_ADMIN = "channel_admin"
	PERMISSIONS_TEAM_ADMIN    = "team_admin"
	PERMISSIONS_SYSTEM_ADMIN  = "system_admin"

	FAKE_SETTING = "********************************"

	RESTRICT_EMOJI_CREATION_ALL          = "all"
	RESTRICT_EMOJI_CREATION_ADMIN        = "admin"
	RESTRICT_EMOJI_CREATION_SYSTEM_ADMIN = "system_admin"

	PERMISSIONS_DELETE_POST_ALL          = "all"
	PERMISSIONS_DELETE_POST_TEAM_ADMIN   = "team_admin"
	PERMISSIONS_DELETE_POST_SYSTEM_ADMIN = "system_admin"

	ALLOW_EDIT_POST_ALWAYS     = "always"
	ALLOW_EDIT_POST_NEVER      = "never"
	ALLOW_EDIT_POST_TIME_LIMIT = "time_limit"

	GROUP_UNREAD_CHANNELS_DISABLED    = "disabled"
	GROUP_UNREAD_CHANNELS_DEFAULT_ON  = "default_on"
	GROUP_UNREAD_CHANNELS_DEFAULT_OFF = "default_off"

	EMAIL_BATCHING_BUFFER_SIZE = 256
	EMAIL_BATCHING_INTERVAL    = 30

	EMAIL_NOTIFICATION_CONTENTS_FULL    = "full"
	EMAIL_NOTIFICATION_CONTENTS_GENERIC = "generic"

	SITENAME_MAX_LENGTH = 30

	SERVICE_SETTINGS_DEFAULT_SITE_URL           = "http://localhost:8065"
	SERVICE_SETTINGS_DEFAULT_TLS_CERT_FILE      = ""
	SERVICE_SETTINGS_DEFAULT_TLS_KEY_FILE       = ""
	SERVICE_SETTINGS_DEFAULT_READ_TIMEOUT       = 300
	SERVICE_SETTINGS_DEFAULT_WRITE_TIMEOUT      = 300
	SERVICE_SETTINGS_DEFAULT_IDLE_TIMEOUT       = 60
	SERVICE_SETTINGS_DEFAULT_MAX_LOGIN_ATTEMPTS = 10
	SERVICE_SETTINGS_DEFAULT_ALLOW_CORS_FROM    = ""
	SERVICE_SETTINGS_DEFAULT_LISTEN_AND_ADDRESS = ":8065"
	SERVICE_SETTINGS_DEFAULT_GFYCAT_API_KEY     = "2_KtH_W5"
	SERVICE_SETTINGS_DEFAULT_GFYCAT_API_SECRET  = "3wLVZPiswc3DnaiaFoLkDvB4X0IV6CpMkj4tf2inJRsBY6-FnkT08zGmppWFgeof"

	TEAM_SETTINGS_DEFAULT_SITE_NAME                = "Mattermost"
	TEAM_SETTINGS_DEFAULT_MAX_USERS_PER_TEAM       = 50
	TEAM_SETTINGS_DEFAULT_CUSTOM_BRAND_TEXT        = ""
	TEAM_SETTINGS_DEFAULT_CUSTOM_DESCRIPTION_TEXT  = ""
	TEAM_SETTINGS_DEFAULT_USER_STATUS_AWAY_TIMEOUT = 300

	SQL_SETTINGS_DEFAULT_DATA_SOURCE = "mmuser:mostest@tcp(localhost:3306)/mattermost_test?charset=utf8mb4,utf8&readTimeout=30s&writeTimeout=30s"

	FILE_SETTINGS_DEFAULT_DIRECTORY = "./data/"

	EMAIL_SETTINGS_DEFAULT_FEEDBACK_ORGANIZATION = ""

	SUPPORT_SETTINGS_DEFAULT_TERMS_OF_SERVICE_LINK = "https://about.mattermost.com/default-terms/"
	SUPPORT_SETTINGS_DEFAULT_PRIVACY_POLICY_LINK   = "https://about.mattermost.com/default-privacy-policy/"
	SUPPORT_SETTINGS_DEFAULT_ABOUT_LINK            = "https://about.mattermost.com/default-about/"
	SUPPORT_SETTINGS_DEFAULT_HELP_LINK             = "https://about.mattermost.com/default-help/"
	SUPPORT_SETTINGS_DEFAULT_REPORT_A_PROBLEM_LINK = "https://about.mattermost.com/default-report-a-problem/"
	SUPPORT_SETTINGS_DEFAULT_SUPPORT_EMAIL         = "feedback@mattermost.com"
	SUPPORT_SETTINGS_DEFAULT_RE_ACCEPTANCE_PERIOD  = 365

	LDAP_SETTINGS_DEFAULT_FIRST_NAME_ATTRIBUTE         = ""
	LDAP_SETTINGS_DEFAULT_LAST_NAME_ATTRIBUTE          = ""
	LDAP_SETTINGS_DEFAULT_EMAIL_ATTRIBUTE              = ""
	LDAP_SETTINGS_DEFAULT_USERNAME_ATTRIBUTE           = ""
	LDAP_SETTINGS_DEFAULT_NICKNAME_ATTRIBUTE           = ""
	LDAP_SETTINGS_DEFAULT_ID_ATTRIBUTE                 = ""
	LDAP_SETTINGS_DEFAULT_POSITION_ATTRIBUTE           = ""
	LDAP_SETTINGS_DEFAULT_LOGIN_FIELD_NAME             = ""
	LDAP_SETTINGS_DEFAULT_GROUP_DISPLAY_NAME_ATTRIBUTE = ""
	LDAP_SETTINGS_DEFAULT_GROUP_ID_ATTRIBUTE           = ""
	LDAP_SETTINGS_DEFAULT_PICTURE_ATTRIBUTE            = ""

	SAML_SETTINGS_DEFAULT_ID_ATTRIBUTE         = ""
	SAML_SETTINGS_DEFAULT_GUEST_ATTRIBUTE      = ""
	SAML_SETTINGS_DEFAULT_ADMIN_ATTRIBUTE      = ""
	SAML_SETTINGS_DEFAULT_FIRST_NAME_ATTRIBUTE = ""
	SAML_SETTINGS_DEFAULT_LAST_NAME_ATTRIBUTE  = ""
	SAML_SETTINGS_DEFAULT_EMAIL_ATTRIBUTE      = ""
	SAML_SETTINGS_DEFAULT_USERNAME_ATTRIBUTE   = ""
	SAML_SETTINGS_DEFAULT_NICKNAME_ATTRIBUTE   = ""
	SAML_SETTINGS_DEFAULT_LOCALE_ATTRIBUTE     = ""
	SAML_SETTINGS_DEFAULT_POSITION_ATTRIBUTE   = ""

	SAML_SETTINGS_SIGNATURE_ALGORITHM_SHA1    = "RSAwithSHA1"
	SAML_SETTINGS_SIGNATURE_ALGORITHM_SHA256  = "RSAwithSHA256"
	SAML_SETTINGS_SIGNATURE_ALGORITHM_SHA512  = "RSAwithSHA512"
	SAML_SETTINGS_DEFAULT_SIGNATURE_ALGORITHM = SAML_SETTINGS_SIGNATURE_ALGORITHM_SHA1

	SAML_SETTINGS_CANONICAL_ALGORITHM_C14N    = "Canonical1.0"
	SAML_SETTINGS_CANONICAL_ALGORITHM_C14N11  = "Canonical1.1"
	SAML_SETTINGS_DEFAULT_CANONICAL_ALGORITHM = SAML_SETTINGS_CANONICAL_ALGORITHM_C14N

	NATIVEAPP_SETTINGS_DEFAULT_APP_DOWNLOAD_LINK         = "https://mattermost.com/download/#mattermostApps"
	NATIVEAPP_SETTINGS_DEFAULT_ANDROID_APP_DOWNLOAD_LINK = "https://about.mattermost.com/mattermost-android-app/"
	NATIVEAPP_SETTINGS_DEFAULT_IOS_APP_DOWNLOAD_LINK     = "https://about.mattermost.com/mattermost-ios-app/"

	EXPERIMENTAL_SETTINGS_DEFAULT_LINK_METADATA_TIMEOUT_MILLISECONDS = 5000

	ANALYTICS_SETTINGS_DEFAULT_MAX_USERS_FOR_STATISTICS = 2500

	ANNOUNCEMENT_SETTINGS_DEFAULT_BANNER_COLOR                    = "#f2a93b"
	ANNOUNCEMENT_SETTINGS_DEFAULT_BANNER_TEXT_COLOR               = "#333333"
	ANNOUNCEMENT_SETTINGS_DEFAULT_NOTICES_JSON_URL                = "https://notices.mattermost.com/"
	ANNOUNCEMENT_SETTINGS_DEFAULT_NOTICES_FETCH_FREQUENCY_SECONDS = 3600

	TEAM_SETTINGS_DEFAULT_TEAM_TEXT = "default"

	ELASTICSEARCH_SETTINGS_DEFAULT_CONNECTION_URL                    = "http://localhost:9200"
	ELASTICSEARCH_SETTINGS_DEFAULT_USERNAME                          = "elastic"
	ELASTICSEARCH_SETTINGS_DEFAULT_PASSWORD                          = "changeme"
	ELASTICSEARCH_SETTINGS_DEFAULT_POST_INDEX_REPLICAS               = 1
	ELASTICSEARCH_SETTINGS_DEFAULT_POST_INDEX_SHARDS                 = 1
	ELASTICSEARCH_SETTINGS_DEFAULT_CHANNEL_INDEX_REPLICAS            = 1
	ELASTICSEARCH_SETTINGS_DEFAULT_CHANNEL_INDEX_SHARDS              = 1
	ELASTICSEARCH_SETTINGS_DEFAULT_USER_INDEX_REPLICAS               = 1
	ELASTICSEARCH_SETTINGS_DEFAULT_USER_INDEX_SHARDS                 = 1
	ELASTICSEARCH_SETTINGS_DEFAULT_AGGREGATE_POSTS_AFTER_DAYS        = 365
	ELASTICSEARCH_SETTINGS_DEFAULT_POSTS_AGGREGATOR_JOB_START_TIME   = "03:00"
	ELASTICSEARCH_SETTINGS_DEFAULT_INDEX_PREFIX                      = ""
	ELASTICSEARCH_SETTINGS_DEFAULT_LIVE_INDEXING_BATCH_SIZE          = 1
	ELASTICSEARCH_SETTINGS_DEFAULT_BULK_INDEXING_TIME_WINDOW_SECONDS = 3600
	ELASTICSEARCH_SETTINGS_DEFAULT_REQUEST_TIMEOUT_SECONDS           = 30

	BLEVE_SETTINGS_DEFAULT_INDEX_DIR                         = ""
	BLEVE_SETTINGS_DEFAULT_BULK_INDEXING_TIME_WINDOW_SECONDS = 3600

	DATA_RETENTION_SETTINGS_DEFAULT_MESSAGE_RETENTION_DAYS  = 365
	DATA_RETENTION_SETTINGS_DEFAULT_FILE_RETENTION_DAYS     = 365
	DATA_RETENTION_SETTINGS_DEFAULT_DELETION_JOB_START_TIME = "02:00"

	PLUGIN_SETTINGS_DEFAULT_DIRECTORY          = "./plugins"
	PLUGIN_SETTINGS_DEFAULT_CLIENT_DIRECTORY   = "./client/plugins"
	PLUGIN_SETTINGS_DEFAULT_ENABLE_MARKETPLACE = true
	PLUGIN_SETTINGS_DEFAULT_MARKETPLACE_URL    = "https://api.integrations.mattermost.com"
	PLUGIN_SETTINGS_OLD_MARKETPLACE_URL        = "https://marketplace.integrations.mattermost.com"

	COMPLIANCE_EXPORT_TYPE_CSV             = "csv"
	COMPLIANCE_EXPORT_TYPE_ACTIANCE        = "actiance"
	COMPLIANCE_EXPORT_TYPE_GLOBALRELAY     = "globalrelay"
	COMPLIANCE_EXPORT_TYPE_GLOBALRELAY_ZIP = "globalrelay-zip"
	GLOBALRELAY_CUSTOMER_TYPE_A9           = "A9"
	GLOBALRELAY_CUSTOMER_TYPE_A10          = "A10"

	CLIENT_SIDE_CERT_CHECK_PRIMARY_AUTH   = "primary"
	CLIENT_SIDE_CERT_CHECK_SECONDARY_AUTH = "secondary"

	IMAGE_PROXY_TYPE_LOCAL      = "local"
	IMAGE_PROXY_TYPE_ATMOS_CAMO = "atmos/camo"

	GOOGLE_SETTINGS_DEFAULT_SCOPE             = "profile email"
	GOOGLE_SETTINGS_DEFAULT_AUTH_ENDPOINT     = "https://accounts.google.com/o/oauth2/v2/auth"
	GOOGLE_SETTINGS_DEFAULT_TOKEN_ENDPOINT    = "https://www.googleapis.com/oauth2/v4/token"
	GOOGLE_SETTINGS_DEFAULT_USER_API_ENDPOINT = "https://people.googleapis.com/v1/people/me?personFields=names,emailAddresses,nicknames,metadata"

	OFFICE365_SETTINGS_DEFAULT_SCOPE             = "User.Read"
	OFFICE365_SETTINGS_DEFAULT_AUTH_ENDPOINT     = "https://login.microsoftonline.com/common/oauth2/v2.0/authorize"
	OFFICE365_SETTINGS_DEFAULT_TOKEN_ENDPOINT    = "https://login.microsoftonline.com/common/oauth2/v2.0/token"
	OFFICE365_SETTINGS_DEFAULT_USER_API_ENDPOINT = "https://graph.microsoft.com/v1.0/me"

	CLOUD_SETTINGS_DEFAULT_CWS_URL = "https://customers.mattermost.com"

	LOCAL_MODE_SOCKET_PATH = "/var/tmp/mattermost_local.socket"
)

var ServerTLSSupportedCiphers = map[string]uint16{
	"TLS_RSA_WITH_RC4_128_SHA":                tls.TLS_RSA_WITH_RC4_128_SHA,
	"TLS_RSA_WITH_3DES_EDE_CBC_SHA":           tls.TLS_RSA_WITH_3DES_EDE_CBC_SHA,
	"TLS_RSA_WITH_AES_128_CBC_SHA":            tls.TLS_RSA_WITH_AES_128_CBC_SHA,
	"TLS_RSA_WITH_AES_256_CBC_SHA":            tls.TLS_RSA_WITH_AES_256_CBC_SHA,
	"TLS_RSA_WITH_AES_128_CBC_SHA256":         tls.TLS_RSA_WITH_AES_128_CBC_SHA256,
	"TLS_RSA_WITH_AES_128_GCM_SHA256":         tls.TLS_RSA_WITH_AES_128_GCM_SHA256,
	"TLS_RSA_WITH_AES_256_GCM_SHA384":         tls.TLS_RSA_WITH_AES_256_GCM_SHA384,
	"TLS_ECDHE_ECDSA_WITH_RC4_128_SHA":        tls.TLS_ECDHE_ECDSA_WITH_RC4_128_SHA,
	"TLS_ECDHE_ECDSA_WITH_AES_128_CBC_SHA":    tls.TLS_ECDHE_ECDSA_WITH_AES_128_CBC_SHA,
	"TLS_ECDHE_ECDSA_WITH_AES_256_CBC_SHA":    tls.TLS_ECDHE_ECDSA_WITH_AES_256_CBC_SHA,
	"TLS_ECDHE_RSA_WITH_RC4_128_SHA":          tls.TLS_ECDHE_RSA_WITH_RC4_128_SHA,
	"TLS_ECDHE_RSA_WITH_3DES_EDE_CBC_SHA":     tls.TLS_ECDHE_RSA_WITH_3DES_EDE_CBC_SHA,
	"TLS_ECDHE_RSA_WITH_AES_128_CBC_SHA":      tls.TLS_ECDHE_RSA_WITH_AES_128_CBC_SHA,
	"TLS_ECDHE_RSA_WITH_AES_256_CBC_SHA":      tls.TLS_ECDHE_RSA_WITH_AES_256_CBC_SHA,
	"TLS_ECDHE_ECDSA_WITH_AES_128_CBC_SHA256": tls.TLS_ECDHE_ECDSA_WITH_AES_128_CBC_SHA256,
	"TLS_ECDHE_RSA_WITH_AES_128_CBC_SHA256":   tls.TLS_ECDHE_RSA_WITH_AES_128_CBC_SHA256,
	"TLS_ECDHE_RSA_WITH_AES_128_GCM_SHA256":   tls.TLS_ECDHE_RSA_WITH_AES_128_GCM_SHA256,
	"TLS_ECDHE_ECDSA_WITH_AES_128_GCM_SHA256": tls.TLS_ECDHE_ECDSA_WITH_AES_128_GCM_SHA256,
	"TLS_ECDHE_RSA_WITH_AES_256_GCM_SHA384":   tls.TLS_ECDHE_RSA_WITH_AES_256_GCM_SHA384,
	"TLS_ECDHE_ECDSA_WITH_AES_256_GCM_SHA384": tls.TLS_ECDHE_ECDSA_WITH_AES_256_GCM_SHA384,
	"TLS_ECDHE_RSA_WITH_CHACHA20_POLY1305":    tls.TLS_ECDHE_RSA_WITH_CHACHA20_POLY1305,
	"TLS_ECDHE_ECDSA_WITH_CHACHA20_POLY1305":  tls.TLS_ECDHE_ECDSA_WITH_CHACHA20_POLY1305,
}

type ServiceSettings struct {
	SiteURL                                           *string  `access:"environment,authentication,write_restrictable"`
	WebsocketURL                                      *string  `access:"write_restrictable"`
	LicenseFileLocation                               *string  `access:"write_restrictable"`
	ListenAddress                                     *string  `access:"environment,write_restrictable"`
	ConnectionSecurity                                *string  `access:"environment,write_restrictable"`
	TLSCertFile                                       *string  `access:"environment,write_restrictable"`
	TLSKeyFile                                        *string  `access:"environment,write_restrictable"`
	TLSMinVer                                         *string  `access:"write_restrictable"`
	TLSStrictTransport                                *bool    `access:"write_restrictable"`
	TLSStrictTransportMaxAge                          *int64   `access:"write_restrictable"`
	TLSOverwriteCiphers                               []string `access:"write_restrictable"`
	UseLetsEncrypt                                    *bool    `access:"environment,write_restrictable"`
	LetsEncryptCertificateCacheFile                   *string  `access:"environment,write_restrictable"`
	Forward80To443                                    *bool    `access:"environment,write_restrictable"`
	TrustedProxyIPHeader                              []string `access:"write_restrictable"`
	ReadTimeout                                       *int     `access:"environment,write_restrictable"`
	WriteTimeout                                      *int     `access:"environment,write_restrictable"`
	IdleTimeout                                       *int     `access:"write_restrictable"`
	MaximumLoginAttempts                              *int     `access:"authentication,write_restrictable"`
	GoroutineHealthThreshold                          *int     `access:"write_restrictable"`
	GoogleDeveloperKey                                *string  `access:"site,write_restrictable"`
	EnableOAuthServiceProvider                        *bool    `access:"integrations"`
	EnableIncomingWebhooks                            *bool    `access:"integrations"`
	EnableOutgoingWebhooks                            *bool    `access:"integrations"`
	EnableCommands                                    *bool    `access:"integrations"`
	DEPRECATED_DO_NOT_USE_EnableOnlyAdminIntegrations *bool    `json:"EnableOnlyAdminIntegrations" mapstructure:"EnableOnlyAdminIntegrations"` // This field is deprecated and must not be used.
	EnablePostUsernameOverride                        *bool    `access:"integrations"`
	EnablePostIconOverride                            *bool    `access:"integrations"`
	EnableLinkPreviews                                *bool    `access:"site"`
	EnableTesting                                     *bool    `access:"environment,write_restrictable"`
	EnableDeveloper                                   *bool    `access:"environment,write_restrictable"`
	EnableOpenTracing                                 *bool    `access:"write_restrictable"`
	EnableSecurityFixAlert                            *bool    `access:"environment,write_restrictable"`
	EnableInsecureOutgoingConnections                 *bool    `access:"environment,write_restrictable"`
	AllowedUntrustedInternalConnections               *string  `access:"environment,write_restrictable"`
	EnableMultifactorAuthentication                   *bool    `access:"authentication"`
	EnforceMultifactorAuthentication                  *bool    `access:"authentication"`
	EnableUserAccessTokens                            *bool    `access:"integrations"`
	AllowCorsFrom                                     *string  `access:"integrations,write_restrictable"`
	CorsExposedHeaders                                *string  `access:"integrations,write_restrictable"`
	CorsAllowCredentials                              *bool    `access:"integrations,write_restrictable"`
	CorsDebug                                         *bool    `access:"integrations,write_restrictable"`
	AllowCookiesForSubdomains                         *bool    `access:"write_restrictable"`
	ExtendSessionLengthWithActivity                   *bool    `access:"environment,write_restrictable"`
	SessionLengthWebInDays                            *int     `access:"environment,write_restrictable"`
	SessionLengthMobileInDays                         *int     `access:"environment,write_restrictable"`
	SessionLengthSSOInDays                            *int     `access:"environment,write_restrictable"`
	SessionCacheInMinutes                             *int     `access:"environment,write_restrictable"`
	SessionIdleTimeoutInMinutes                       *int     `access:"environment,write_restrictable"`
	WebsocketSecurePort                               *int     `access:"write_restrictable"`
	WebsocketPort                                     *int     `access:"write_restrictable"`
	WebserverMode                                     *string  `access:"environment,write_restrictable"`
	EnableCustomEmoji                                 *bool    `access:"site"`
	EnableEmojiPicker                                 *bool    `access:"site"`
	EnableGifPicker                                   *bool    `access:"integrations"`
	GfycatApiKey                                      *string  `access:"integrations"`
	GfycatApiSecret                                   *string  `access:"integrations"`
	DEPRECATED_DO_NOT_USE_RestrictCustomEmojiCreation *string  `json:"RestrictCustomEmojiCreation" mapstructure:"RestrictCustomEmojiCreation"` // This field is deprecated and must not be used.
	DEPRECATED_DO_NOT_USE_RestrictPostDelete          *string  `json:"RestrictPostDelete" mapstructure:"RestrictPostDelete"`                   // This field is deprecated and must not be used.
	DEPRECATED_DO_NOT_USE_AllowEditPost               *string  `json:"AllowEditPost" mapstructure:"AllowEditPost"`                             // This field is deprecated and must not be used.
	PostEditTimeLimit                                 *int     `access:"user_management_permissions"`
	TimeBetweenUserTypingUpdatesMilliseconds          *int64   `access:"experimental,write_restrictable"`
	EnablePostSearch                                  *bool    `access:"write_restrictable"`
	MinimumHashtagLength                              *int     `access:"environment,write_restrictable"`
	EnableUserTypingMessages                          *bool    `access:"experimental,write_restrictable"`
	EnableChannelViewedMessages                       *bool    `access:"experimental,write_restrictable"`
	EnableUserStatuses                                *bool    `access:"write_restrictable"`
	ExperimentalEnableAuthenticationTransfer          *bool    `access:"experimental,write_restrictable"`
	ClusterLogTimeoutMilliseconds                     *int     `access:"write_restrictable"`
	CloseUnusedDirectMessages                         *bool    `access:"experimental"`
	EnablePreviewFeatures                             *bool    `access:"experimental"`
	EnableTutorial                                    *bool    `access:"experimental"`
	ExperimentalEnableDefaultChannelLeaveJoinMessages *bool    `access:"experimental"`
	ExperimentalGroupUnreadChannels                   *string  `access:"experimental"`
	ExperimentalChannelOrganization                   *bool    `access:"experimental"`
	ExperimentalChannelSidebarOrganization            *string  `access:"experimental"`
	ExperimentalDataPrefetch                          *bool    `access:"experimental"`
	DEPRECATED_DO_NOT_USE_ImageProxyType              *string  `json:"ImageProxyType" mapstructure:"ImageProxyType"`       // This field is deprecated and must not be used.
	DEPRECATED_DO_NOT_USE_ImageProxyURL               *string  `json:"ImageProxyURL" mapstructure:"ImageProxyURL"`         // This field is deprecated and must not be used.
	DEPRECATED_DO_NOT_USE_ImageProxyOptions           *string  `json:"ImageProxyOptions" mapstructure:"ImageProxyOptions"` // This field is deprecated and must not be used.
	EnableAPITeamDeletion                             *bool
	EnableAPIUserDeletion                             *bool
	ExperimentalEnableHardenedMode                    *bool `access:"experimental"`
	DisableLegacyMFA                                  *bool `access:"write_restrictable"`
	ExperimentalStrictCSRFEnforcement                 *bool `access:"experimental,write_restrictable"`
	EnableEmailInvitations                            *bool `access:"authentication"`
	DisableBotsWhenOwnerIsDeactivated                 *bool `access:"integrations,write_restrictable"`
	EnableBotAccountCreation                          *bool `access:"integrations"`
	EnableSVGs                                        *bool `access:"site"`
	EnableLatex                                       *bool `access:"site"`
	EnableAPIChannelDeletion                          *bool
	EnableLocalMode                                   *bool
	LocalModeSocketLocation                           *string
	EnableAWSMetering                                 *bool
}

func (s *ServiceSettings) SetDefaults(isUpdate bool) {
	if s.EnableEmailInvitations == nil {
		// If the site URL is also not present then assume this is a clean install
		if s.SiteURL == nil {
			s.EnableEmailInvitations = NewBool(false)
		} else {
			s.EnableEmailInvitations = NewBool(true)
		}
	}

	if s.SiteURL == nil {
		if s.EnableDeveloper != nil && *s.EnableDeveloper {
			s.SiteURL = NewString(SERVICE_SETTINGS_DEFAULT_SITE_URL)
		} else {
			s.SiteURL = NewString("")
		}
	}

	if s.WebsocketURL == nil {
		s.WebsocketURL = NewString("")
	}

	if s.LicenseFileLocation == nil {
		s.LicenseFileLocation = NewString("")
	}

	if s.ListenAddress == nil {
		s.ListenAddress = NewString(SERVICE_SETTINGS_DEFAULT_LISTEN_AND_ADDRESS)
	}

	if s.EnableLinkPreviews == nil {
		s.EnableLinkPreviews = NewBool(true)
	}

	if s.EnableTesting == nil {
		s.EnableTesting = NewBool(false)
	}

	if s.EnableDeveloper == nil {
		s.EnableDeveloper = NewBool(false)
	}

	if s.EnableOpenTracing == nil {
		s.EnableOpenTracing = NewBool(false)
	}

	if s.EnableSecurityFixAlert == nil {
		s.EnableSecurityFixAlert = NewBool(true)
	}

	if s.EnableInsecureOutgoingConnections == nil {
		s.EnableInsecureOutgoingConnections = NewBool(false)
	}

	if s.AllowedUntrustedInternalConnections == nil {
		s.AllowedUntrustedInternalConnections = NewString("")
	}

	if s.EnableMultifactorAuthentication == nil {
		s.EnableMultifactorAuthentication = NewBool(false)
	}

	if s.EnforceMultifactorAuthentication == nil {
		s.EnforceMultifactorAuthentication = NewBool(false)
	}

	if s.EnableUserAccessTokens == nil {
		s.EnableUserAccessTokens = NewBool(false)
	}

	if s.GoroutineHealthThreshold == nil {
		s.GoroutineHealthThreshold = NewInt(-1)
	}

	if s.GoogleDeveloperKey == nil {
		s.GoogleDeveloperKey = NewString("")
	}

	if s.EnableOAuthServiceProvider == nil {
		s.EnableOAuthServiceProvider = NewBool(false)
	}

	if s.EnableIncomingWebhooks == nil {
		s.EnableIncomingWebhooks = NewBool(true)
	}

	if s.EnableOutgoingWebhooks == nil {
		s.EnableOutgoingWebhooks = NewBool(true)
	}

	if s.ConnectionSecurity == nil {
		s.ConnectionSecurity = NewString("")
	}

	if s.TLSKeyFile == nil {
		s.TLSKeyFile = NewString(SERVICE_SETTINGS_DEFAULT_TLS_KEY_FILE)
	}

	if s.TLSCertFile == nil {
		s.TLSCertFile = NewString(SERVICE_SETTINGS_DEFAULT_TLS_CERT_FILE)
	}

	if s.TLSMinVer == nil {
		s.TLSMinVer = NewString("1.2")
	}

	if s.TLSStrictTransport == nil {
		s.TLSStrictTransport = NewBool(false)
	}

	if s.TLSStrictTransportMaxAge == nil {
		s.TLSStrictTransportMaxAge = NewInt64(63072000)
	}

	if s.TLSOverwriteCiphers == nil {
		s.TLSOverwriteCiphers = []string{}
	}

	if s.UseLetsEncrypt == nil {
		s.UseLetsEncrypt = NewBool(false)
	}

	if s.LetsEncryptCertificateCacheFile == nil {
		s.LetsEncryptCertificateCacheFile = NewString("./config/letsencrypt.cache")
	}

	if s.ReadTimeout == nil {
		s.ReadTimeout = NewInt(SERVICE_SETTINGS_DEFAULT_READ_TIMEOUT)
	}

	if s.WriteTimeout == nil {
		s.WriteTimeout = NewInt(SERVICE_SETTINGS_DEFAULT_WRITE_TIMEOUT)
	}

	if s.IdleTimeout == nil {
		s.IdleTimeout = NewInt(SERVICE_SETTINGS_DEFAULT_IDLE_TIMEOUT)
	}

	if s.MaximumLoginAttempts == nil {
		s.MaximumLoginAttempts = NewInt(SERVICE_SETTINGS_DEFAULT_MAX_LOGIN_ATTEMPTS)
	}

	if s.Forward80To443 == nil {
		s.Forward80To443 = NewBool(false)
	}

	if isUpdate {
		// When updating an existing configuration, ensure that defaults are set.
		if s.TrustedProxyIPHeader == nil {
			s.TrustedProxyIPHeader = []string{HEADER_FORWARDED, HEADER_REAL_IP}
		}
	} else {
		// When generating a blank configuration, leave the list empty.
		s.TrustedProxyIPHeader = []string{}
	}

	if s.TimeBetweenUserTypingUpdatesMilliseconds == nil {
		s.TimeBetweenUserTypingUpdatesMilliseconds = NewInt64(5000)
	}

	if s.EnablePostSearch == nil {
		s.EnablePostSearch = NewBool(true)
	}

	if s.MinimumHashtagLength == nil {
		s.MinimumHashtagLength = NewInt(3)
	}

	if s.EnableUserTypingMessages == nil {
		s.EnableUserTypingMessages = NewBool(true)
	}

	if s.EnableChannelViewedMessages == nil {
		s.EnableChannelViewedMessages = NewBool(true)
	}

	if s.EnableUserStatuses == nil {
		s.EnableUserStatuses = NewBool(true)
	}

	if s.ClusterLogTimeoutMilliseconds == nil {
		s.ClusterLogTimeoutMilliseconds = NewInt(2000)
	}

	if s.CloseUnusedDirectMessages == nil {
		s.CloseUnusedDirectMessages = NewBool(false)
	}

	if s.EnableTutorial == nil {
		s.EnableTutorial = NewBool(true)
	}

	// Must be manually enabled for existing installations.
	if s.ExtendSessionLengthWithActivity == nil {
		s.ExtendSessionLengthWithActivity = NewBool(!isUpdate)
	}

	if s.SessionLengthWebInDays == nil {
		if isUpdate {
			s.SessionLengthWebInDays = NewInt(180)
		} else {
			s.SessionLengthWebInDays = NewInt(30)
		}
	}

	if s.SessionLengthMobileInDays == nil {
		if isUpdate {
			s.SessionLengthMobileInDays = NewInt(180)
		} else {
			s.SessionLengthMobileInDays = NewInt(30)
		}
	}

	if s.SessionLengthSSOInDays == nil {
		s.SessionLengthSSOInDays = NewInt(30)
	}

	if s.SessionCacheInMinutes == nil {
		s.SessionCacheInMinutes = NewInt(10)
	}

	if s.SessionIdleTimeoutInMinutes == nil {
		s.SessionIdleTimeoutInMinutes = NewInt(43200)
	}

	if s.EnableCommands == nil {
		s.EnableCommands = NewBool(true)
	}

	if s.DEPRECATED_DO_NOT_USE_EnableOnlyAdminIntegrations == nil {
		s.DEPRECATED_DO_NOT_USE_EnableOnlyAdminIntegrations = NewBool(true)
	}

	if s.EnablePostUsernameOverride == nil {
		s.EnablePostUsernameOverride = NewBool(false)
	}

	if s.EnablePostIconOverride == nil {
		s.EnablePostIconOverride = NewBool(false)
	}

	if s.WebsocketPort == nil {
		s.WebsocketPort = NewInt(80)
	}

	if s.WebsocketSecurePort == nil {
		s.WebsocketSecurePort = NewInt(443)
	}

	if s.AllowCorsFrom == nil {
		s.AllowCorsFrom = NewString(SERVICE_SETTINGS_DEFAULT_ALLOW_CORS_FROM)
	}

	if s.CorsExposedHeaders == nil {
		s.CorsExposedHeaders = NewString("")
	}

	if s.CorsAllowCredentials == nil {
		s.CorsAllowCredentials = NewBool(false)
	}

	if s.CorsDebug == nil {
		s.CorsDebug = NewBool(false)
	}

	if s.AllowCookiesForSubdomains == nil {
		s.AllowCookiesForSubdomains = NewBool(false)
	}

	if s.WebserverMode == nil {
		s.WebserverMode = NewString("gzip")
	} else if *s.WebserverMode == "regular" {
		*s.WebserverMode = "gzip"
	}

	if s.EnableCustomEmoji == nil {
		s.EnableCustomEmoji = NewBool(true)
	}

	if s.EnableEmojiPicker == nil {
		s.EnableEmojiPicker = NewBool(true)
	}

	if s.EnableGifPicker == nil {
		s.EnableGifPicker = NewBool(true)
	}

	if s.GfycatApiKey == nil || *s.GfycatApiKey == "" {
		s.GfycatApiKey = NewString(SERVICE_SETTINGS_DEFAULT_GFYCAT_API_KEY)
	}

	if s.GfycatApiSecret == nil || *s.GfycatApiSecret == "" {
		s.GfycatApiSecret = NewString(SERVICE_SETTINGS_DEFAULT_GFYCAT_API_SECRET)
	}

	if s.DEPRECATED_DO_NOT_USE_RestrictCustomEmojiCreation == nil {
		s.DEPRECATED_DO_NOT_USE_RestrictCustomEmojiCreation = NewString(RESTRICT_EMOJI_CREATION_ALL)
	}

	if s.DEPRECATED_DO_NOT_USE_RestrictPostDelete == nil {
		s.DEPRECATED_DO_NOT_USE_RestrictPostDelete = NewString(PERMISSIONS_DELETE_POST_ALL)
	}

	if s.DEPRECATED_DO_NOT_USE_AllowEditPost == nil {
		s.DEPRECATED_DO_NOT_USE_AllowEditPost = NewString(ALLOW_EDIT_POST_ALWAYS)
	}

	if s.ExperimentalEnableAuthenticationTransfer == nil {
		s.ExperimentalEnableAuthenticationTransfer = NewBool(true)
	}

	if s.PostEditTimeLimit == nil {
		s.PostEditTimeLimit = NewInt(-1)
	}

	if s.EnablePreviewFeatures == nil {
		s.EnablePreviewFeatures = NewBool(true)
	}

	if s.ExperimentalEnableDefaultChannelLeaveJoinMessages == nil {
		s.ExperimentalEnableDefaultChannelLeaveJoinMessages = NewBool(true)
	}

	if s.ExperimentalGroupUnreadChannels == nil {
		s.ExperimentalGroupUnreadChannels = NewString(GROUP_UNREAD_CHANNELS_DISABLED)
	} else if *s.ExperimentalGroupUnreadChannels == "0" {
		s.ExperimentalGroupUnreadChannels = NewString(GROUP_UNREAD_CHANNELS_DISABLED)
	} else if *s.ExperimentalGroupUnreadChannels == "1" {
		s.ExperimentalGroupUnreadChannels = NewString(GROUP_UNREAD_CHANNELS_DEFAULT_ON)
	}

	if s.ExperimentalChannelOrganization == nil {
		experimentalUnreadEnabled := *s.ExperimentalGroupUnreadChannels != GROUP_UNREAD_CHANNELS_DISABLED
		s.ExperimentalChannelOrganization = NewBool(experimentalUnreadEnabled)
	}

	if s.ExperimentalChannelSidebarOrganization == nil {
		s.ExperimentalChannelSidebarOrganization = NewString("disabled")
	}

	if s.ExperimentalDataPrefetch == nil {
		s.ExperimentalDataPrefetch = NewBool(true)
	}

	if s.DEPRECATED_DO_NOT_USE_ImageProxyType == nil {
		s.DEPRECATED_DO_NOT_USE_ImageProxyType = NewString("")
	}

	if s.DEPRECATED_DO_NOT_USE_ImageProxyURL == nil {
		s.DEPRECATED_DO_NOT_USE_ImageProxyURL = NewString("")
	}

	if s.DEPRECATED_DO_NOT_USE_ImageProxyOptions == nil {
		s.DEPRECATED_DO_NOT_USE_ImageProxyOptions = NewString("")
	}

	if s.EnableAPITeamDeletion == nil {
		s.EnableAPITeamDeletion = NewBool(false)
	}

	if s.EnableAPIUserDeletion == nil {
		s.EnableAPIUserDeletion = NewBool(false)
	}

	if s.EnableAPIChannelDeletion == nil {
		s.EnableAPIChannelDeletion = NewBool(false)
	}

	if s.ExperimentalEnableHardenedMode == nil {
		s.ExperimentalEnableHardenedMode = NewBool(false)
	}

	if s.DisableLegacyMFA == nil {
		s.DisableLegacyMFA = NewBool(!isUpdate)
	}

	if s.ExperimentalStrictCSRFEnforcement == nil {
		s.ExperimentalStrictCSRFEnforcement = NewBool(false)
	}

	if s.DisableBotsWhenOwnerIsDeactivated == nil {
		s.DisableBotsWhenOwnerIsDeactivated = NewBool(true)
	}

	if s.EnableBotAccountCreation == nil {
		s.EnableBotAccountCreation = NewBool(false)
	}

	if s.EnableSVGs == nil {
		if isUpdate {
			s.EnableSVGs = NewBool(true)
		} else {
			s.EnableSVGs = NewBool(false)
		}
	}

	if s.EnableLatex == nil {
		if isUpdate {
			s.EnableLatex = NewBool(true)
		} else {
			s.EnableLatex = NewBool(false)
		}
	}

	if s.EnableLocalMode == nil {
		s.EnableLocalMode = NewBool(false)
	}

	if s.LocalModeSocketLocation == nil {
		s.LocalModeSocketLocation = NewString(LOCAL_MODE_SOCKET_PATH)
	}

	if s.EnableAWSMetering == nil {
		s.EnableAWSMetering = NewBool(false)
	}
}

type ClusterSettings struct {
	Enable                             *bool   `access:"environment,write_restrictable"`
	ClusterName                        *string `access:"environment,write_restrictable"`
	OverrideHostname                   *string `access:"environment,write_restrictable"`
	NetworkInterface                   *string `access:"environment,write_restrictable"`
	BindAddress                        *string `access:"environment,write_restrictable"`
	AdvertiseAddress                   *string `access:"environment,write_restrictable"`
	UseIpAddress                       *bool   `access:"environment,write_restrictable"`
	UseExperimentalGossip              *bool   `access:"environment,write_restrictable"`
	EnableExperimentalGossipEncryption *bool   `access:"environment,write_restrictable"`
	ReadOnlyConfig                     *bool   `access:"environment,write_restrictable"`
	GossipPort                         *int    `access:"environment,write_restrictable"`
	StreamingPort                      *int    `access:"environment,write_restrictable"`
	MaxIdleConns                       *int    `access:"environment,write_restrictable"`
	MaxIdleConnsPerHost                *int    `access:"environment,write_restrictable"`
	IdleConnTimeoutMilliseconds        *int    `access:"environment,write_restrictable"`
}

func (s *ClusterSettings) SetDefaults() {
	if s.Enable == nil {
		s.Enable = NewBool(false)
	}

	if s.ClusterName == nil {
		s.ClusterName = NewString("")
	}

	if s.OverrideHostname == nil {
		s.OverrideHostname = NewString("")
	}

	if s.NetworkInterface == nil {
		s.NetworkInterface = NewString("")
	}

	if s.BindAddress == nil {
		s.BindAddress = NewString("")
	}

	if s.AdvertiseAddress == nil {
		s.AdvertiseAddress = NewString("")
	}

	if s.UseIpAddress == nil {
		s.UseIpAddress = NewBool(true)
	}

	if s.UseExperimentalGossip == nil {
		s.UseExperimentalGossip = NewBool(false)
	}

	if s.EnableExperimentalGossipEncryption == nil {
		s.EnableExperimentalGossipEncryption = NewBool(false)
	}

	if s.ReadOnlyConfig == nil {
		s.ReadOnlyConfig = NewBool(true)
	}

	if s.GossipPort == nil {
		s.GossipPort = NewInt(8074)
	}

	if s.StreamingPort == nil {
		s.StreamingPort = NewInt(8075)
	}

	if s.MaxIdleConns == nil {
		s.MaxIdleConns = NewInt(100)
	}

	if s.MaxIdleConnsPerHost == nil {
		s.MaxIdleConnsPerHost = NewInt(128)
	}

	if s.IdleConnTimeoutMilliseconds == nil {
		s.IdleConnTimeoutMilliseconds = NewInt(90000)
	}
}

type MetricsSettings struct {
	Enable           *bool   `access:"environment,write_restrictable"`
	BlockProfileRate *int    `access:"environment,write_restrictable"`
	ListenAddress    *string `access:"environment,write_restrictable"`
}

func (s *MetricsSettings) SetDefaults() {
	if s.ListenAddress == nil {
		s.ListenAddress = NewString(":8067")
	}

	if s.Enable == nil {
		s.Enable = NewBool(false)
	}

	if s.BlockProfileRate == nil {
		s.BlockProfileRate = NewInt(0)
	}
}

type ExperimentalSettings struct {
	ClientSideCertEnable            *bool   `access:"experimental"`
	ClientSideCertCheck             *string `access:"experimental"`
	EnableClickToReply              *bool   `access:"experimental,write_restrictable"`
	LinkMetadataTimeoutMilliseconds *int64  `access:"experimental,write_restrictable"`
	RestrictSystemAdmin             *bool   `access:"experimental,write_restrictable"`
	UseNewSAMLLibrary               *bool   `access:"experimental"`
	CloudUserLimit                  *int64  `access:"experimental,write_restrictable"`
	CloudBilling                    *bool   `access:"experimental,write_restrictable"`
}

func (s *ExperimentalSettings) SetDefaults() {
	if s.ClientSideCertEnable == nil {
		s.ClientSideCertEnable = NewBool(false)
	}

	if s.ClientSideCertCheck == nil {
		s.ClientSideCertCheck = NewString(CLIENT_SIDE_CERT_CHECK_SECONDARY_AUTH)
	}

	if s.EnableClickToReply == nil {
		s.EnableClickToReply = NewBool(false)
	}

	if s.LinkMetadataTimeoutMilliseconds == nil {
		s.LinkMetadataTimeoutMilliseconds = NewInt64(EXPERIMENTAL_SETTINGS_DEFAULT_LINK_METADATA_TIMEOUT_MILLISECONDS)
	}

	if s.RestrictSystemAdmin == nil {
		s.RestrictSystemAdmin = NewBool(false)
	}

	if s.CloudUserLimit == nil {
		// User limit 0 is treated as no limit
		s.CloudUserLimit = NewInt64(0)
	}

	if s.CloudBilling == nil {
		s.CloudBilling = NewBool(false)
	}

	if s.UseNewSAMLLibrary == nil {
		s.UseNewSAMLLibrary = NewBool(false)
	}
}

type AnalyticsSettings struct {
	MaxUsersForStatistics *int `access:"write_restrictable"`
}

func (s *AnalyticsSettings) SetDefaults() {
	if s.MaxUsersForStatistics == nil {
		s.MaxUsersForStatistics = NewInt(ANALYTICS_SETTINGS_DEFAULT_MAX_USERS_FOR_STATISTICS)
	}
}

type SSOSettings struct {
	Enable          *bool   `access:"authentication"`
	Secret          *string `access:"authentication"`
	Id              *string `access:"authentication"`
	Scope           *string `access:"authentication"`
	AuthEndpoint    *string `access:"authentication"`
	TokenEndpoint   *string `access:"authentication"`
	UserApiEndpoint *string `access:"authentication"`
}

func (s *SSOSettings) setDefaults(scope, authEndpoint, tokenEndpoint, userApiEndpoint string) {
	if s.Enable == nil {
		s.Enable = NewBool(false)
	}

	if s.Secret == nil {
		s.Secret = NewString("")
	}

	if s.Id == nil {
		s.Id = NewString("")
	}

	if s.Scope == nil {
		s.Scope = NewString(scope)
	}

	if s.AuthEndpoint == nil {
		s.AuthEndpoint = NewString(authEndpoint)
	}

	if s.TokenEndpoint == nil {
		s.TokenEndpoint = NewString(tokenEndpoint)
	}

	if s.UserApiEndpoint == nil {
		s.UserApiEndpoint = NewString(userApiEndpoint)
	}
}

type Office365Settings struct {
	Enable          *bool   `access:"authentication"`
	Secret          *string `access:"authentication"`
	Id              *string `access:"authentication"`
	Scope           *string `access:"authentication"`
	AuthEndpoint    *string `access:"authentication"`
	TokenEndpoint   *string `access:"authentication"`
	UserApiEndpoint *string `access:"authentication"`
	DirectoryId     *string `access:"authentication"`
}

func (s *Office365Settings) setDefaults() {
	if s.Enable == nil {
		s.Enable = NewBool(false)
	}

	if s.Id == nil {
		s.Id = NewString("")
	}

	if s.Secret == nil {
		s.Secret = NewString("")
	}

	if s.Scope == nil {
		s.Scope = NewString(OFFICE365_SETTINGS_DEFAULT_SCOPE)
	}

	if s.AuthEndpoint == nil {
		s.AuthEndpoint = NewString(OFFICE365_SETTINGS_DEFAULT_AUTH_ENDPOINT)
	}

	if s.TokenEndpoint == nil {
		s.TokenEndpoint = NewString(OFFICE365_SETTINGS_DEFAULT_TOKEN_ENDPOINT)
	}

	if s.UserApiEndpoint == nil {
		s.UserApiEndpoint = NewString(OFFICE365_SETTINGS_DEFAULT_USER_API_ENDPOINT)
	}

	if s.DirectoryId == nil {
		s.DirectoryId = NewString("")
	}
}

func (s *Office365Settings) SSOSettings() *SSOSettings {
	ssoSettings := SSOSettings{}
	ssoSettings.Enable = s.Enable
	ssoSettings.Secret = s.Secret
	ssoSettings.Id = s.Id
	ssoSettings.Scope = s.Scope
	ssoSettings.AuthEndpoint = s.AuthEndpoint
	ssoSettings.TokenEndpoint = s.TokenEndpoint
	ssoSettings.UserApiEndpoint = s.UserApiEndpoint
	return &ssoSettings
}

type SqlSettings struct {
	DriverName                  *string  `access:"environment,write_restrictable"`
	DataSource                  *string  `access:"environment,write_restrictable"`
	DataSourceReplicas          []string `access:"environment,write_restrictable"`
	DataSourceSearchReplicas    []string `access:"environment,write_restrictable"`
	MaxIdleConns                *int     `access:"environment,write_restrictable"`
	ConnMaxLifetimeMilliseconds *int     `access:"environment,write_restrictable"`
	MaxOpenConns                *int     `access:"environment,write_restrictable"`
	Trace                       *bool    `access:"environment,write_restrictable"`
	AtRestEncryptKey            *string  `access:"environment,write_restrictable"`
	QueryTimeout                *int     `access:"environment,write_restrictable"`
	DisableDatabaseSearch       *bool    `access:"environment,write_restrictable"`
}

func (s *SqlSettings) SetDefaults(isUpdate bool) {
	if s.DriverName == nil {
		s.DriverName = NewString(DATABASE_DRIVER_MYSQL)
	}

	if s.DataSource == nil {
		s.DataSource = NewString(SQL_SETTINGS_DEFAULT_DATA_SOURCE)
	}

	if s.DataSourceReplicas == nil {
		s.DataSourceReplicas = []string{}
	}

	if s.DataSourceSearchReplicas == nil {
		s.DataSourceSearchReplicas = []string{}
	}

	if isUpdate {
		// When updating an existing configuration, ensure an encryption key has been specified.
		if s.AtRestEncryptKey == nil || len(*s.AtRestEncryptKey) == 0 {
			s.AtRestEncryptKey = NewString(NewRandomString(32))
		}
	} else {
		// When generating a blank configuration, leave this key empty to be generated on server start.
		s.AtRestEncryptKey = NewString("")
	}

	if s.MaxIdleConns == nil {
		s.MaxIdleConns = NewInt(20)
	}

	if s.MaxOpenConns == nil {
		s.MaxOpenConns = NewInt(300)
	}

	if s.ConnMaxLifetimeMilliseconds == nil {
		s.ConnMaxLifetimeMilliseconds = NewInt(3600000)
	}

	if s.Trace == nil {
		s.Trace = NewBool(false)
	}

	if s.QueryTimeout == nil {
		s.QueryTimeout = NewInt(30)
	}

	if s.DisableDatabaseSearch == nil {
		s.DisableDatabaseSearch = NewBool(false)
	}
}

type LogSettings struct {
	EnableConsole          *bool   `access:"environment,write_restrictable"`
	ConsoleLevel           *string `access:"environment,write_restrictable"`
	ConsoleJson            *bool   `access:"environment,write_restrictable"`
	EnableFile             *bool   `access:"environment,write_restrictable"`
	FileLevel              *string `access:"environment,write_restrictable"`
	FileJson               *bool   `access:"environment,write_restrictable"`
	FileLocation           *string `access:"environment,write_restrictable"`
	EnableWebhookDebugging *bool   `access:"environment,write_restrictable"`
	EnableDiagnostics      *bool   `access:"environment,write_restrictable"`
	EnableSentry           *bool   `access:"environment,write_restrictable"`
	AdvancedLoggingConfig  *string `access:"environment,write_restrictable"`
}

func (s *LogSettings) SetDefaults() {
	if s.EnableConsole == nil {
		s.EnableConsole = NewBool(true)
	}

	if s.ConsoleLevel == nil {
		s.ConsoleLevel = NewString("DEBUG")
	}

	if s.EnableFile == nil {
		s.EnableFile = NewBool(true)
	}

	if s.FileLevel == nil {
		s.FileLevel = NewString("INFO")
	}

	if s.FileLocation == nil {
		s.FileLocation = NewString("")
	}

	if s.EnableWebhookDebugging == nil {
		s.EnableWebhookDebugging = NewBool(true)
	}

	if s.EnableDiagnostics == nil {
		s.EnableDiagnostics = NewBool(true)
	}

	if s.EnableSentry == nil {
		s.EnableSentry = NewBool(*s.EnableDiagnostics)
	}

	if s.ConsoleJson == nil {
		s.ConsoleJson = NewBool(true)
	}

	if s.FileJson == nil {
		s.FileJson = NewBool(true)
	}

	if s.AdvancedLoggingConfig == nil {
		s.AdvancedLoggingConfig = NewString("")
	}
}

type ExperimentalAuditSettings struct {
	FileEnabled           *bool   `access:"experimental,write_restrictable"`
	FileName              *string `access:"experimental,write_restrictable"`
	FileMaxSizeMB         *int    `access:"experimental,write_restrictable"`
	FileMaxAgeDays        *int    `access:"experimental,write_restrictable"`
	FileMaxBackups        *int    `access:"experimental,write_restrictable"`
	FileCompress          *bool   `access:"experimental,write_restrictable"`
	FileMaxQueueSize      *int    `access:"experimental,write_restrictable"`
	AdvancedLoggingConfig *string `access:"experimental,write_restrictable"`
}

func (s *ExperimentalAuditSettings) SetDefaults() {
	if s.FileEnabled == nil {
		s.FileEnabled = NewBool(false)
	}

	if s.FileName == nil {
		s.FileName = NewString("")
	}

	if s.FileMaxSizeMB == nil {
		s.FileMaxSizeMB = NewInt(100)
	}

	if s.FileMaxAgeDays == nil {
		s.FileMaxAgeDays = NewInt(0) // no limit on age
	}

	if s.FileMaxBackups == nil { // no limit on number of backups
		s.FileMaxBackups = NewInt(0)
	}

	if s.FileCompress == nil {
		s.FileCompress = NewBool(false)
	}

	if s.FileMaxQueueSize == nil {
		s.FileMaxQueueSize = NewInt(1000)
	}

	if s.AdvancedLoggingConfig == nil {
		s.AdvancedLoggingConfig = NewString("")
	}
}

type NotificationLogSettings struct {
	EnableConsole         *bool   `access:"write_restrictable"`
	ConsoleLevel          *string `access:"write_restrictable"`
	ConsoleJson           *bool   `access:"write_restrictable"`
	EnableFile            *bool   `access:"write_restrictable"`
	FileLevel             *string `access:"write_restrictable"`
	FileJson              *bool   `access:"write_restrictable"`
	FileLocation          *string `access:"write_restrictable"`
	AdvancedLoggingConfig *string `access:"write_restrictable"`
}

func (s *NotificationLogSettings) SetDefaults() {
	if s.EnableConsole == nil {
		s.EnableConsole = NewBool(true)
	}

	if s.ConsoleLevel == nil {
		s.ConsoleLevel = NewString("DEBUG")
	}

	if s.EnableFile == nil {
		s.EnableFile = NewBool(true)
	}

	if s.FileLevel == nil {
		s.FileLevel = NewString("INFO")
	}

	if s.FileLocation == nil {
		s.FileLocation = NewString("")
	}

	if s.ConsoleJson == nil {
		s.ConsoleJson = NewBool(true)
	}

	if s.FileJson == nil {
		s.FileJson = NewBool(true)
	}

	if s.AdvancedLoggingConfig == nil {
		s.AdvancedLoggingConfig = NewString("")
	}
}

type PasswordSettings struct {
	MinimumLength *int  `access:"authentication"`
	Lowercase     *bool `access:"authentication"`
	Number        *bool `access:"authentication"`
	Uppercase     *bool `access:"authentication"`
	Symbol        *bool `access:"authentication"`
}

func (s *PasswordSettings) SetDefaults() {
	if s.MinimumLength == nil {
		s.MinimumLength = NewInt(10)
	}

	if s.Lowercase == nil {
		s.Lowercase = NewBool(true)
	}

	if s.Number == nil {
		s.Number = NewBool(true)
	}

	if s.Uppercase == nil {
		s.Uppercase = NewBool(true)
	}

	if s.Symbol == nil {
		s.Symbol = NewBool(true)
	}
}

type FileSettings struct {
	EnableFileAttachments   *bool   `access:"site"`
	EnableMobileUpload      *bool   `access:"site"`
	EnableMobileDownload    *bool   `access:"site"`
	MaxFileSize             *int64  `access:"environment"`
	DriverName              *string `access:"environment,write_restrictable"`
	Directory               *string `access:"environment,write_restrictable"`
	EnablePublicLink        *bool   `access:"site"`
	PublicLinkSalt          *string `access:"site"`
	InitialFont             *string `access:"environment"`
	AmazonS3AccessKeyId     *string `access:"environment,write_restrictable"`
	AmazonS3SecretAccessKey *string `access:"environment,write_restrictable"`
	AmazonS3Bucket          *string `access:"environment,write_restrictable"`
	AmazonS3PathPrefix      *string `access:"environment,write_restrictable"`
	AmazonS3Region          *string `access:"environment,write_restrictable"`
	AmazonS3Endpoint        *string `access:"environment,write_restrictable"`
	AmazonS3SSL             *bool   `access:"environment,write_restrictable"`
	AmazonS3SignV2          *bool   `access:"environment,write_restrictable"`
	AmazonS3SSE             *bool   `access:"environment,write_restrictable"`
	AmazonS3Trace           *bool   `access:"environment,write_restrictable"`
}

func (s *FileSettings) SetDefaults(isUpdate bool) {
	if s.EnableFileAttachments == nil {
		s.EnableFileAttachments = NewBool(true)
	}

	if s.EnableMobileUpload == nil {
		s.EnableMobileUpload = NewBool(true)
	}

	if s.EnableMobileDownload == nil {
		s.EnableMobileDownload = NewBool(true)
	}

	if s.MaxFileSize == nil {
		s.MaxFileSize = NewInt64(52428800) // 50 MB
	}

	if s.DriverName == nil {
		s.DriverName = NewString(IMAGE_DRIVER_LOCAL)
	}

	if s.Directory == nil || *s.Directory == "" {
		s.Directory = NewString(FILE_SETTINGS_DEFAULT_DIRECTORY)
	}

	if s.EnablePublicLink == nil {
		s.EnablePublicLink = NewBool(false)
	}

	if isUpdate {
		// When updating an existing configuration, ensure link salt has been specified.
		if s.PublicLinkSalt == nil || len(*s.PublicLinkSalt) == 0 {
			s.PublicLinkSalt = NewString(NewRandomString(32))
		}
	} else {
		// When generating a blank configuration, leave link salt empty to be generated on server start.
		s.PublicLinkSalt = NewString("")
	}

	if s.InitialFont == nil {
		// Defaults to "nunito-bold.ttf"
		s.InitialFont = NewString("nunito-bold.ttf")
	}

	if s.AmazonS3AccessKeyId == nil {
		s.AmazonS3AccessKeyId = NewString("")
	}

	if s.AmazonS3SecretAccessKey == nil {
		s.AmazonS3SecretAccessKey = NewString("")
	}

	if s.AmazonS3Bucket == nil {
		s.AmazonS3Bucket = NewString("")
	}

	if s.AmazonS3PathPrefix == nil {
		s.AmazonS3PathPrefix = NewString("")
	}

	if s.AmazonS3Region == nil {
		s.AmazonS3Region = NewString("")
	}

	if s.AmazonS3Endpoint == nil || len(*s.AmazonS3Endpoint) == 0 {
		// Defaults to "s3.amazonaws.com"
		s.AmazonS3Endpoint = NewString("s3.amazonaws.com")
	}

	if s.AmazonS3SSL == nil {
		s.AmazonS3SSL = NewBool(true) // Secure by default.
	}

	if s.AmazonS3SignV2 == nil {
		s.AmazonS3SignV2 = new(bool)
		// Signature v2 is not enabled by default.
	}

	if s.AmazonS3SSE == nil {
		s.AmazonS3SSE = NewBool(false) // Not Encrypted by default.
	}

	if s.AmazonS3Trace == nil {
		s.AmazonS3Trace = NewBool(false)
	}
}

type EmailSettings struct {
	EnableSignUpWithEmail             *bool   `access:"authentication"`
	EnableSignInWithEmail             *bool   `access:"authentication"`
	EnableSignInWithUsername          *bool   `access:"authentication"`
	SendEmailNotifications            *bool   `access:"site"`
	UseChannelInEmailNotifications    *bool   `access:"experimental"`
	RequireEmailVerification          *bool   `access:"authentication"`
	FeedbackName                      *string `access:"site"`
	FeedbackEmail                     *string `access:"site"`
	ReplyToAddress                    *string `access:"site"`
	FeedbackOrganization              *string `access:"site"`
	EnableSMTPAuth                    *bool   `access:"environment,write_restrictable"`
	SMTPUsername                      *string `access:"environment,write_restrictable"`
	SMTPPassword                      *string `access:"environment,write_restrictable"`
	SMTPServer                        *string `access:"environment,write_restrictable"`
	SMTPPort                          *string `access:"environment,write_restrictable"`
	SMTPServerTimeout                 *int
	ConnectionSecurity                *string `access:"environment,write_restrictable"`
	SendPushNotifications             *bool   `access:"environment"`
	PushNotificationServer            *string `access:"environment"`
	PushNotificationContents          *string `access:"site"`
	PushNotificationBuffer            *int
	EnableEmailBatching               *bool   `access:"site"`
	EmailBatchingBufferSize           *int    `access:"experimental"`
	EmailBatchingInterval             *int    `access:"experimental"`
	EnablePreviewModeBanner           *bool   `access:"site"`
	SkipServerCertificateVerification *bool   `access:"environment,write_restrictable"`
	EmailNotificationContentsType     *string `access:"site"`
	LoginButtonColor                  *string `access:"experimental"`
	LoginButtonBorderColor            *string `access:"experimental"`
	LoginButtonTextColor              *string `access:"experimental"`
}

func (s *EmailSettings) SetDefaults(isUpdate bool) {
	if s.EnableSignUpWithEmail == nil {
		s.EnableSignUpWithEmail = NewBool(true)
	}

	if s.EnableSignInWithEmail == nil {
		s.EnableSignInWithEmail = NewBool(*s.EnableSignUpWithEmail)
	}

	if s.EnableSignInWithUsername == nil {
		s.EnableSignInWithUsername = NewBool(true)
	}

	if s.SendEmailNotifications == nil {
		s.SendEmailNotifications = NewBool(true)
	}

	if s.UseChannelInEmailNotifications == nil {
		s.UseChannelInEmailNotifications = NewBool(false)
	}

	if s.RequireEmailVerification == nil {
		s.RequireEmailVerification = NewBool(false)
	}

	if s.FeedbackName == nil {
		s.FeedbackName = NewString("")
	}

	if s.FeedbackEmail == nil {
		s.FeedbackEmail = NewString("test@example.com")
	}

	if s.ReplyToAddress == nil {
		s.ReplyToAddress = NewString("test@example.com")
	}

	if s.FeedbackOrganization == nil {
		s.FeedbackOrganization = NewString(EMAIL_SETTINGS_DEFAULT_FEEDBACK_ORGANIZATION)
	}

	if s.EnableSMTPAuth == nil {
		if s.ConnectionSecurity == nil || *s.ConnectionSecurity == CONN_SECURITY_NONE {
			s.EnableSMTPAuth = NewBool(false)
		} else {
			s.EnableSMTPAuth = NewBool(true)
		}
	}

	if s.SMTPUsername == nil {
		s.SMTPUsername = NewString("")
	}

	if s.SMTPPassword == nil {
		s.SMTPPassword = NewString("")
	}

	if s.SMTPServer == nil || len(*s.SMTPServer) == 0 {
		s.SMTPServer = NewString("localhost")
	}

	if s.SMTPPort == nil || len(*s.SMTPPort) == 0 {
		s.SMTPPort = NewString("10025")
	}

	if s.SMTPServerTimeout == nil || *s.SMTPServerTimeout == 0 {
		s.SMTPServerTimeout = NewInt(10)
	}

	if s.ConnectionSecurity == nil || *s.ConnectionSecurity == CONN_SECURITY_PLAIN {
		s.ConnectionSecurity = NewString(CONN_SECURITY_NONE)
	}

	if s.SendPushNotifications == nil {
		s.SendPushNotifications = NewBool(!isUpdate)
	}

	if s.PushNotificationServer == nil {
		if isUpdate {
			s.PushNotificationServer = NewString("")
		} else {
			s.PushNotificationServer = NewString(GENERIC_NOTIFICATION_SERVER)
		}
	}

	if s.PushNotificationContents == nil {
		s.PushNotificationContents = NewString(FULL_NOTIFICATION)
	}

	if s.PushNotificationBuffer == nil {
		s.PushNotificationBuffer = NewInt(1000)
	}

	if s.EnableEmailBatching == nil {
		s.EnableEmailBatching = NewBool(false)
	}

	if s.EmailBatchingBufferSize == nil {
		s.EmailBatchingBufferSize = NewInt(EMAIL_BATCHING_BUFFER_SIZE)
	}

	if s.EmailBatchingInterval == nil {
		s.EmailBatchingInterval = NewInt(EMAIL_BATCHING_INTERVAL)
	}

	if s.EnablePreviewModeBanner == nil {
		s.EnablePreviewModeBanner = NewBool(true)
	}

	if s.EnableSMTPAuth == nil {
		if *s.ConnectionSecurity == CONN_SECURITY_NONE {
			s.EnableSMTPAuth = NewBool(false)
		} else {
			s.EnableSMTPAuth = NewBool(true)
		}
	}

	if *s.ConnectionSecurity == CONN_SECURITY_PLAIN {
		*s.ConnectionSecurity = CONN_SECURITY_NONE
	}

	if s.SkipServerCertificateVerification == nil {
		s.SkipServerCertificateVerification = NewBool(false)
	}

	if s.EmailNotificationContentsType == nil {
		s.EmailNotificationContentsType = NewString(EMAIL_NOTIFICATION_CONTENTS_FULL)
	}

	if s.LoginButtonColor == nil {
		s.LoginButtonColor = NewString("#0000")
	}

	if s.LoginButtonBorderColor == nil {
		s.LoginButtonBorderColor = NewString("#2389D7")
	}

	if s.LoginButtonTextColor == nil {
		s.LoginButtonTextColor = NewString("#2389D7")
	}
}

type RateLimitSettings struct {
	Enable           *bool  `access:"environment,write_restrictable"`
	PerSec           *int   `access:"environment,write_restrictable"`
	MaxBurst         *int   `access:"environment,write_restrictable"`
	MemoryStoreSize  *int   `access:"environment,write_restrictable"`
	VaryByRemoteAddr *bool  `access:"environment,write_restrictable"`
	VaryByUser       *bool  `access:"environment,write_restrictable"`
	VaryByHeader     string `access:"environment,write_restrictable"`
}

func (s *RateLimitSettings) SetDefaults() {
	if s.Enable == nil {
		s.Enable = NewBool(false)
	}

	if s.PerSec == nil {
		s.PerSec = NewInt(10)
	}

	if s.MaxBurst == nil {
		s.MaxBurst = NewInt(100)
	}

	if s.MemoryStoreSize == nil {
		s.MemoryStoreSize = NewInt(10000)
	}

	if s.VaryByRemoteAddr == nil {
		s.VaryByRemoteAddr = NewBool(true)
	}

	if s.VaryByUser == nil {
		s.VaryByUser = NewBool(false)
	}
}

type PrivacySettings struct {
	ShowEmailAddress *bool `access:"site"`
	ShowFullName     *bool `access:"site"`
}

func (s *PrivacySettings) setDefaults() {
	if s.ShowEmailAddress == nil {
		s.ShowEmailAddress = NewBool(true)
	}

	if s.ShowFullName == nil {
		s.ShowFullName = NewBool(true)
	}
}

type SupportSettings struct {
	TermsOfServiceLink                     *string `access:"site,write_restrictable"`
	PrivacyPolicyLink                      *string `access:"site,write_restrictable"`
	AboutLink                              *string `access:"site,write_restrictable"`
	HelpLink                               *string `access:"site,write_restrictable"`
	ReportAProblemLink                     *string `access:"site,write_restrictable"`
	SupportEmail                           *string `access:"site"`
	CustomTermsOfServiceEnabled            *bool   `access:"compliance"`
	CustomTermsOfServiceReAcceptancePeriod *int    `access:"compliance"`
	EnableAskCommunityLink                 *bool   `access:"site"`
}

func (s *SupportSettings) SetDefaults() {
	if !IsSafeLink(s.TermsOfServiceLink) {
		*s.TermsOfServiceLink = SUPPORT_SETTINGS_DEFAULT_TERMS_OF_SERVICE_LINK
	}

	if s.TermsOfServiceLink == nil {
		s.TermsOfServiceLink = NewString(SUPPORT_SETTINGS_DEFAULT_TERMS_OF_SERVICE_LINK)
	}

	if !IsSafeLink(s.PrivacyPolicyLink) {
		*s.PrivacyPolicyLink = ""
	}

	if s.PrivacyPolicyLink == nil {
		s.PrivacyPolicyLink = NewString(SUPPORT_SETTINGS_DEFAULT_PRIVACY_POLICY_LINK)
	}

	if !IsSafeLink(s.AboutLink) {
		*s.AboutLink = ""
	}

	if s.AboutLink == nil {
		s.AboutLink = NewString(SUPPORT_SETTINGS_DEFAULT_ABOUT_LINK)
	}

	if !IsSafeLink(s.HelpLink) {
		*s.HelpLink = ""
	}

	if s.HelpLink == nil {
		s.HelpLink = NewString(SUPPORT_SETTINGS_DEFAULT_HELP_LINK)
	}

	if !IsSafeLink(s.ReportAProblemLink) {
		*s.ReportAProblemLink = ""
	}

	if s.ReportAProblemLink == nil {
		s.ReportAProblemLink = NewString(SUPPORT_SETTINGS_DEFAULT_REPORT_A_PROBLEM_LINK)
	}

	if s.SupportEmail == nil {
		s.SupportEmail = NewString(SUPPORT_SETTINGS_DEFAULT_SUPPORT_EMAIL)
	}

	if s.CustomTermsOfServiceEnabled == nil {
		s.CustomTermsOfServiceEnabled = NewBool(false)
	}

	if s.CustomTermsOfServiceReAcceptancePeriod == nil {
		s.CustomTermsOfServiceReAcceptancePeriod = NewInt(SUPPORT_SETTINGS_DEFAULT_RE_ACCEPTANCE_PERIOD)
	}

	if s.EnableAskCommunityLink == nil {
		s.EnableAskCommunityLink = NewBool(true)
	}
}

type AnnouncementSettings struct {
	EnableBanner          *bool   `access:"site"`
	BannerText            *string `access:"site"`
	BannerColor           *string `access:"site"`
	BannerTextColor       *string `access:"site"`
	AllowBannerDismissal  *bool   `access:"site"`
	AdminNoticesEnabled   *bool   `access:"site"`
	UserNoticesEnabled    *bool   `access:"site"`
	NoticesURL            *string `access:"site,write_restrictable"`
	NoticesFetchFrequency *int    `access:"site,write_restrictable"`
	NoticesSkipCache      *bool   `access:"site,write_restrictable"`
}

func (s *AnnouncementSettings) SetDefaults() {
	if s.EnableBanner == nil {
		s.EnableBanner = NewBool(false)
	}

	if s.BannerText == nil {
		s.BannerText = NewString("")
	}

	if s.BannerColor == nil {
		s.BannerColor = NewString(ANNOUNCEMENT_SETTINGS_DEFAULT_BANNER_COLOR)
	}

	if s.BannerTextColor == nil {
		s.BannerTextColor = NewString(ANNOUNCEMENT_SETTINGS_DEFAULT_BANNER_TEXT_COLOR)
	}

	if s.AllowBannerDismissal == nil {
		s.AllowBannerDismissal = NewBool(true)
	}

	if s.AdminNoticesEnabled == nil {
		s.AdminNoticesEnabled = NewBool(true)
	}

	if s.UserNoticesEnabled == nil {
		s.UserNoticesEnabled = NewBool(true)
	}
	if s.NoticesURL == nil {
		s.NoticesURL = NewString(ANNOUNCEMENT_SETTINGS_DEFAULT_NOTICES_JSON_URL)
	}
	if s.NoticesSkipCache == nil {
		s.NoticesSkipCache = NewBool(false)
	}
	if s.NoticesFetchFrequency == nil {
		s.NoticesFetchFrequency = NewInt(ANNOUNCEMENT_SETTINGS_DEFAULT_NOTICES_FETCH_FREQUENCY_SECONDS)
	}

}

type ThemeSettings struct {
	EnableThemeSelection *bool   `access:"experimental"`
	DefaultTheme         *string `access:"experimental"`
	AllowCustomThemes    *bool   `access:"experimental"`
	AllowedThemes        []string
}

func (s *ThemeSettings) SetDefaults() {
	if s.EnableThemeSelection == nil {
		s.EnableThemeSelection = NewBool(true)
	}

	if s.DefaultTheme == nil {
		s.DefaultTheme = NewString(TEAM_SETTINGS_DEFAULT_TEAM_TEXT)
	}

	if s.AllowCustomThemes == nil {
		s.AllowCustomThemes = NewBool(true)
	}

	if s.AllowedThemes == nil {
		s.AllowedThemes = []string{}
	}
}

type TeamSettings struct {
	SiteName                                                  *string  `access:"site"`
	MaxUsersPerTeam                                           *int     `access:"site"`
	DEPRECATED_DO_NOT_USE_EnableTeamCreation                  *bool    `json:"EnableTeamCreation" mapstructure:"EnableTeamCreation"` // This field is deprecated and must not be used.
	EnableUserCreation                                        *bool    `access:"authentication"`
	EnableOpenServer                                          *bool    `access:"authentication"`
	EnableUserDeactivation                                    *bool    `access:"experimental"`
	RestrictCreationToDomains                                 *string  `access:"authentication"`
	EnableCustomBrand                                         *bool    `access:"site"`
	CustomBrandText                                           *string  `access:"site"`
	CustomDescriptionText                                     *string  `access:"site"`
	RestrictDirectMessage                                     *string  `access:"site"`
	DEPRECATED_DO_NOT_USE_RestrictTeamInvite                  *string  `json:"RestrictTeamInvite" mapstructure:"RestrictTeamInvite"`                                   // This field is deprecated and must not be used.
	DEPRECATED_DO_NOT_USE_RestrictPublicChannelManagement     *string  `json:"RestrictPublicChannelManagement" mapstructure:"RestrictPublicChannelManagement"`         // This field is deprecated and must not be used.
	DEPRECATED_DO_NOT_USE_RestrictPrivateChannelManagement    *string  `json:"RestrictPrivateChannelManagement" mapstructure:"RestrictPrivateChannelManagement"`       // This field is deprecated and must not be used.
	DEPRECATED_DO_NOT_USE_RestrictPublicChannelCreation       *string  `json:"RestrictPublicChannelCreation" mapstructure:"RestrictPublicChannelCreation"`             // This field is deprecated and must not be used.
	DEPRECATED_DO_NOT_USE_RestrictPrivateChannelCreation      *string  `json:"RestrictPrivateChannelCreation" mapstructure:"RestrictPrivateChannelCreation"`           // This field is deprecated and must not be used.
	DEPRECATED_DO_NOT_USE_RestrictPublicChannelDeletion       *string  `json:"RestrictPublicChannelDeletion" mapstructure:"RestrictPublicChannelDeletion"`             // This field is deprecated and must not be used.
	DEPRECATED_DO_NOT_USE_RestrictPrivateChannelDeletion      *string  `json:"RestrictPrivateChannelDeletion" mapstructure:"RestrictPrivateChannelDeletion"`           // This field is deprecated and must not be used.
	DEPRECATED_DO_NOT_USE_RestrictPrivateChannelManageMembers *string  `json:"RestrictPrivateChannelManageMembers" mapstructure:"RestrictPrivateChannelManageMembers"` // This field is deprecated and must not be used.
	EnableXToLeaveChannelsFromLHS                             *bool    `access:"experimental"`
	UserStatusAwayTimeout                                     *int64   `access:"experimental"`
	MaxChannelsPerTeam                                        *int64   `access:"site"`
	MaxNotificationsPerChannel                                *int64   `access:"environment"`
	EnableConfirmNotificationsToChannel                       *bool    `access:"site"`
	TeammateNameDisplay                                       *string  `access:"site"`
	ExperimentalViewArchivedChannels                          *bool    `access:"experimental,site"`
	ExperimentalEnableAutomaticReplies                        *bool    `access:"experimental"`
	ExperimentalHideTownSquareinLHS                           *bool    `access:"experimental"`
	ExperimentalTownSquareIsReadOnly                          *bool    `access:"experimental"`
	LockTeammateNameDisplay                                   *bool    `access:"site"`
	ExperimentalPrimaryTeam                                   *string  `access:"experimental"`
	ExperimentalDefaultChannels                               []string `access:"experimental"`
}

func (s *TeamSettings) SetDefaults() {

	if s.SiteName == nil || *s.SiteName == "" {
		s.SiteName = NewString(TEAM_SETTINGS_DEFAULT_SITE_NAME)
	}

	if s.MaxUsersPerTeam == nil {
		s.MaxUsersPerTeam = NewInt(TEAM_SETTINGS_DEFAULT_MAX_USERS_PER_TEAM)
	}

	if s.DEPRECATED_DO_NOT_USE_EnableTeamCreation == nil {
		s.DEPRECATED_DO_NOT_USE_EnableTeamCreation = NewBool(true)
	}

	if s.EnableUserCreation == nil {
		s.EnableUserCreation = NewBool(true)
	}

	if s.EnableOpenServer == nil {
		s.EnableOpenServer = NewBool(false)
	}

	if s.RestrictCreationToDomains == nil {
		s.RestrictCreationToDomains = NewString("")
	}

	if s.EnableCustomBrand == nil {
		s.EnableCustomBrand = NewBool(false)
	}

	if s.EnableUserDeactivation == nil {
		s.EnableUserDeactivation = NewBool(false)
	}

	if s.CustomBrandText == nil {
		s.CustomBrandText = NewString(TEAM_SETTINGS_DEFAULT_CUSTOM_BRAND_TEXT)
	}

	if s.CustomDescriptionText == nil {
		s.CustomDescriptionText = NewString(TEAM_SETTINGS_DEFAULT_CUSTOM_DESCRIPTION_TEXT)
	}

	if s.RestrictDirectMessage == nil {
		s.RestrictDirectMessage = NewString(DIRECT_MESSAGE_ANY)
	}

	if s.DEPRECATED_DO_NOT_USE_RestrictTeamInvite == nil {
		s.DEPRECATED_DO_NOT_USE_RestrictTeamInvite = NewString(PERMISSIONS_ALL)
	}

	if s.DEPRECATED_DO_NOT_USE_RestrictPublicChannelManagement == nil {
		s.DEPRECATED_DO_NOT_USE_RestrictPublicChannelManagement = NewString(PERMISSIONS_ALL)
	}

	if s.DEPRECATED_DO_NOT_USE_RestrictPrivateChannelManagement == nil {
		s.DEPRECATED_DO_NOT_USE_RestrictPrivateChannelManagement = NewString(PERMISSIONS_ALL)
	}

	if s.DEPRECATED_DO_NOT_USE_RestrictPublicChannelCreation == nil {
		s.DEPRECATED_DO_NOT_USE_RestrictPublicChannelCreation = new(string)
		// If this setting does not exist, assume migration from <3.6, so use management setting as default.
		if *s.DEPRECATED_DO_NOT_USE_RestrictPublicChannelManagement == PERMISSIONS_CHANNEL_ADMIN {
			*s.DEPRECATED_DO_NOT_USE_RestrictPublicChannelCreation = PERMISSIONS_TEAM_ADMIN
		} else {
			*s.DEPRECATED_DO_NOT_USE_RestrictPublicChannelCreation = *s.DEPRECATED_DO_NOT_USE_RestrictPublicChannelManagement
		}
	}

	if s.DEPRECATED_DO_NOT_USE_RestrictPrivateChannelCreation == nil {
		// If this setting does not exist, assume migration from <3.6, so use management setting as default.
		if *s.DEPRECATED_DO_NOT_USE_RestrictPrivateChannelManagement == PERMISSIONS_CHANNEL_ADMIN {
			s.DEPRECATED_DO_NOT_USE_RestrictPrivateChannelCreation = NewString(PERMISSIONS_TEAM_ADMIN)
		} else {
			s.DEPRECATED_DO_NOT_USE_RestrictPrivateChannelCreation = NewString(*s.DEPRECATED_DO_NOT_USE_RestrictPrivateChannelManagement)
		}
	}

	if s.DEPRECATED_DO_NOT_USE_RestrictPublicChannelDeletion == nil {
		// If this setting does not exist, assume migration from <3.6, so use management setting as default.
		s.DEPRECATED_DO_NOT_USE_RestrictPublicChannelDeletion = NewString(*s.DEPRECATED_DO_NOT_USE_RestrictPublicChannelManagement)
	}

	if s.DEPRECATED_DO_NOT_USE_RestrictPrivateChannelDeletion == nil {
		// If this setting does not exist, assume migration from <3.6, so use management setting as default.
		s.DEPRECATED_DO_NOT_USE_RestrictPrivateChannelDeletion = NewString(*s.DEPRECATED_DO_NOT_USE_RestrictPrivateChannelManagement)
	}

	if s.DEPRECATED_DO_NOT_USE_RestrictPrivateChannelManageMembers == nil {
		s.DEPRECATED_DO_NOT_USE_RestrictPrivateChannelManageMembers = NewString(PERMISSIONS_ALL)
	}

	if s.EnableXToLeaveChannelsFromLHS == nil {
		s.EnableXToLeaveChannelsFromLHS = NewBool(false)
	}

	if s.UserStatusAwayTimeout == nil {
		s.UserStatusAwayTimeout = NewInt64(TEAM_SETTINGS_DEFAULT_USER_STATUS_AWAY_TIMEOUT)
	}

	if s.MaxChannelsPerTeam == nil {
		s.MaxChannelsPerTeam = NewInt64(2000)
	}

	if s.MaxNotificationsPerChannel == nil {
		s.MaxNotificationsPerChannel = NewInt64(1000)
	}

	if s.EnableConfirmNotificationsToChannel == nil {
		s.EnableConfirmNotificationsToChannel = NewBool(true)
	}

	if s.ExperimentalEnableAutomaticReplies == nil {
		s.ExperimentalEnableAutomaticReplies = NewBool(false)
	}

	if s.ExperimentalHideTownSquareinLHS == nil {
		s.ExperimentalHideTownSquareinLHS = NewBool(false)
	}

	if s.ExperimentalTownSquareIsReadOnly == nil {
		s.ExperimentalTownSquareIsReadOnly = NewBool(false)
	}

	if s.ExperimentalPrimaryTeam == nil {
		s.ExperimentalPrimaryTeam = NewString("")
	}

	if s.ExperimentalDefaultChannels == nil {
		s.ExperimentalDefaultChannels = []string{}
	}

	if s.DEPRECATED_DO_NOT_USE_EnableTeamCreation == nil {
		s.DEPRECATED_DO_NOT_USE_EnableTeamCreation = NewBool(true)
	}

	if s.EnableUserCreation == nil {
		s.EnableUserCreation = NewBool(true)
	}

	if s.ExperimentalViewArchivedChannels == nil {
		s.ExperimentalViewArchivedChannels = NewBool(true)
	}

	if s.LockTeammateNameDisplay == nil {
		s.LockTeammateNameDisplay = NewBool(false)
	}
}

type ClientRequirements struct {
	AndroidLatestVersion string `access:"write_restrictable"`
	AndroidMinVersion    string `access:"write_restrictable"`
	DesktopLatestVersion string `access:"write_restrictable"`
	DesktopMinVersion    string `access:"write_restrictable"`
	IosLatestVersion     string `access:"write_restrictable"`
	IosMinVersion        string `access:"write_restrictable"`
}

type LdapSettings struct {
	// Basic
	Enable             *bool   `access:"authentication"`
	EnableSync         *bool   `access:"authentication"`
	LdapServer         *string `access:"authentication"`
	LdapPort           *int    `access:"authentication"`
	ConnectionSecurity *string `access:"authentication"`
	BaseDN             *string `access:"authentication"`
	BindUsername       *string `access:"authentication"`
	BindPassword       *string `access:"authentication"`

	// Filtering
	UserFilter        *string `access:"authentication"`
	GroupFilter       *string `access:"authentication"`
	GuestFilter       *string `access:"authentication"`
	EnableAdminFilter *bool
	AdminFilter       *string

	// Group Mapping
	GroupDisplayNameAttribute *string `access:"authentication"`
	GroupIdAttribute          *string `access:"authentication"`

	// User Mapping
	FirstNameAttribute *string `access:"authentication"`
	LastNameAttribute  *string `access:"authentication"`
	EmailAttribute     *string `access:"authentication"`
	UsernameAttribute  *string `access:"authentication"`
	NicknameAttribute  *string `access:"authentication"`
	IdAttribute        *string `access:"authentication"`
	PositionAttribute  *string `access:"authentication"`
	LoginIdAttribute   *string `access:"authentication"`
	PictureAttribute   *string `access:"authentication"`

	// Synchronization
	SyncIntervalMinutes *int `access:"authentication"`

	// Advanced
	SkipCertificateVerification *bool   `access:"authentication"`
	PublicCertificateFile       *string `access:"authentication"`
	PrivateKeyFile              *string `access:"authentication"`
	QueryTimeout                *int    `access:"authentication"`
	MaxPageSize                 *int    `access:"authentication"`

	// Customization
	LoginFieldName *string `access:"authentication"`

	LoginButtonColor       *string `access:"authentication"`
	LoginButtonBorderColor *string `access:"authentication"`
	LoginButtonTextColor   *string `access:"authentication"`

	Trace *bool `access:"authentication"`
}

func (s *LdapSettings) SetDefaults() {
	if s.Enable == nil {
		s.Enable = NewBool(false)
	}

	// When unset should default to LDAP Enabled
	if s.EnableSync == nil {
		s.EnableSync = NewBool(*s.Enable)
	}

	if s.EnableAdminFilter == nil {
		s.EnableAdminFilter = NewBool(false)
	}

	if s.LdapServer == nil {
		s.LdapServer = NewString("")
	}

	if s.LdapPort == nil {
		s.LdapPort = NewInt(389)
	}

	if s.ConnectionSecurity == nil {
		s.ConnectionSecurity = NewString("")
	}

	if s.PublicCertificateFile == nil {
		s.PublicCertificateFile = NewString("")
	}

	if s.PrivateKeyFile == nil {
		s.PrivateKeyFile = NewString("")
	}

	if s.BaseDN == nil {
		s.BaseDN = NewString("")
	}

	if s.BindUsername == nil {
		s.BindUsername = NewString("")
	}

	if s.BindPassword == nil {
		s.BindPassword = NewString("")
	}

	if s.UserFilter == nil {
		s.UserFilter = NewString("")
	}

	if s.GuestFilter == nil {
		s.GuestFilter = NewString("")
	}

	if s.AdminFilter == nil {
		s.AdminFilter = NewString("")
	}

	if s.GroupFilter == nil {
		s.GroupFilter = NewString("")
	}

	if s.GroupDisplayNameAttribute == nil {
		s.GroupDisplayNameAttribute = NewString(LDAP_SETTINGS_DEFAULT_GROUP_DISPLAY_NAME_ATTRIBUTE)
	}

	if s.GroupIdAttribute == nil {
		s.GroupIdAttribute = NewString(LDAP_SETTINGS_DEFAULT_GROUP_ID_ATTRIBUTE)
	}

	if s.FirstNameAttribute == nil {
		s.FirstNameAttribute = NewString(LDAP_SETTINGS_DEFAULT_FIRST_NAME_ATTRIBUTE)
	}

	if s.LastNameAttribute == nil {
		s.LastNameAttribute = NewString(LDAP_SETTINGS_DEFAULT_LAST_NAME_ATTRIBUTE)
	}

	if s.EmailAttribute == nil {
		s.EmailAttribute = NewString(LDAP_SETTINGS_DEFAULT_EMAIL_ATTRIBUTE)
	}

	if s.UsernameAttribute == nil {
		s.UsernameAttribute = NewString(LDAP_SETTINGS_DEFAULT_USERNAME_ATTRIBUTE)
	}

	if s.NicknameAttribute == nil {
		s.NicknameAttribute = NewString(LDAP_SETTINGS_DEFAULT_NICKNAME_ATTRIBUTE)
	}

	if s.IdAttribute == nil {
		s.IdAttribute = NewString(LDAP_SETTINGS_DEFAULT_ID_ATTRIBUTE)
	}

	if s.PositionAttribute == nil {
		s.PositionAttribute = NewString(LDAP_SETTINGS_DEFAULT_POSITION_ATTRIBUTE)
	}

	if s.PictureAttribute == nil {
		s.PictureAttribute = NewString(LDAP_SETTINGS_DEFAULT_PICTURE_ATTRIBUTE)
	}

	// For those upgrading to the version when LoginIdAttribute was added
	// they need IdAttribute == LoginIdAttribute not to break
	if s.LoginIdAttribute == nil {
		s.LoginIdAttribute = s.IdAttribute
	}

	if s.SyncIntervalMinutes == nil {
		s.SyncIntervalMinutes = NewInt(60)
	}

	if s.SkipCertificateVerification == nil {
		s.SkipCertificateVerification = NewBool(false)
	}

	if s.QueryTimeout == nil {
		s.QueryTimeout = NewInt(60)
	}

	if s.MaxPageSize == nil {
		s.MaxPageSize = NewInt(0)
	}

	if s.LoginFieldName == nil {
		s.LoginFieldName = NewString(LDAP_SETTINGS_DEFAULT_LOGIN_FIELD_NAME)
	}

	if s.LoginButtonColor == nil {
		s.LoginButtonColor = NewString("#0000")
	}

	if s.LoginButtonBorderColor == nil {
		s.LoginButtonBorderColor = NewString("#2389D7")
	}

	if s.LoginButtonTextColor == nil {
		s.LoginButtonTextColor = NewString("#2389D7")
	}

	if s.Trace == nil {
		s.Trace = NewBool(false)
	}
}

type ComplianceSettings struct {
	Enable      *bool   `access:"compliance"`
	Directory   *string `access:"compliance"`
	EnableDaily *bool   `access:"compliance"`
}

func (s *ComplianceSettings) SetDefaults() {
	if s.Enable == nil {
		s.Enable = NewBool(false)
	}

	if s.Directory == nil {
		s.Directory = NewString("./data/")
	}

	if s.EnableDaily == nil {
		s.EnableDaily = NewBool(false)
	}
}

type LocalizationSettings struct {
	DefaultServerLocale *string `access:"site"`
	DefaultClientLocale *string `access:"site"`
	AvailableLocales    *string `access:"site"`
}

func (s *LocalizationSettings) SetDefaults() {
	if s.DefaultServerLocale == nil {
		s.DefaultServerLocale = NewString(DEFAULT_LOCALE)
	}

	if s.DefaultClientLocale == nil {
		s.DefaultClientLocale = NewString(DEFAULT_LOCALE)
	}

	if s.AvailableLocales == nil {
		s.AvailableLocales = NewString("")
	}
}

type SamlSettings struct {
	// Basic
	Enable                        *bool `access:"authentication"`
	EnableSyncWithLdap            *bool `access:"authentication"`
	EnableSyncWithLdapIncludeAuth *bool `access:"authentication"`

	Verify      *bool `access:"authentication"`
	Encrypt     *bool `access:"authentication"`
	SignRequest *bool `access:"authentication"`

	IdpUrl                      *string `access:"authentication"`
	IdpDescriptorUrl            *string `access:"authentication"`
	IdpMetadataUrl              *string `access:"authentication"`
	ServiceProviderIdentifier   *string `access:"authentication"`
	AssertionConsumerServiceURL *string `access:"authentication"`

	SignatureAlgorithm *string `access:"authentication"`
	CanonicalAlgorithm *string `access:"authentication"`

	ScopingIDPProviderId *string `access:"authentication"`
	ScopingIDPName       *string `access:"authentication"`

	IdpCertificateFile    *string `access:"authentication"`
	PublicCertificateFile *string `access:"authentication"`
	PrivateKeyFile        *string `access:"authentication"`

	// User Mapping
	IdAttribute          *string `access:"authentication"`
	GuestAttribute       *string `access:"authentication"`
	EnableAdminAttribute *bool   `access:"authentication"`
	AdminAttribute       *string `access:"authentication"`
	FirstNameAttribute   *string `access:"authentication"`
	LastNameAttribute    *string `access:"authentication"`
	EmailAttribute       *string `access:"authentication"`
	UsernameAttribute    *string `access:"authentication"`
	NicknameAttribute    *string `access:"authentication"`
	LocaleAttribute      *string `access:"authentication"`
	PositionAttribute    *string `access:"authentication"`

	LoginButtonText *string `access:"authentication"`

	LoginButtonColor       *string `access:"authentication"`
	LoginButtonBorderColor *string `access:"authentication"`
	LoginButtonTextColor   *string `access:"authentication"`
}

func (s *SamlSettings) SetDefaults() {
	if s.Enable == nil {
		s.Enable = NewBool(false)
	}

	if s.EnableSyncWithLdap == nil {
		s.EnableSyncWithLdap = NewBool(false)
	}

	if s.EnableSyncWithLdapIncludeAuth == nil {
		s.EnableSyncWithLdapIncludeAuth = NewBool(false)
	}

	if s.EnableAdminAttribute == nil {
		s.EnableAdminAttribute = NewBool(false)
	}

	if s.Verify == nil {
		s.Verify = NewBool(true)
	}

	if s.Encrypt == nil {
		s.Encrypt = NewBool(true)
	}

	if s.SignRequest == nil {
		s.SignRequest = NewBool(false)
	}

	if s.SignatureAlgorithm == nil {
		s.SignatureAlgorithm = NewString(SAML_SETTINGS_DEFAULT_SIGNATURE_ALGORITHM)
	}

	if s.CanonicalAlgorithm == nil {
		s.CanonicalAlgorithm = NewString(SAML_SETTINGS_DEFAULT_CANONICAL_ALGORITHM)
	}

	if s.IdpUrl == nil {
		s.IdpUrl = NewString("")
	}

	if s.IdpDescriptorUrl == nil {
		s.IdpDescriptorUrl = NewString("")
	}

	if s.ServiceProviderIdentifier == nil {
		if s.IdpDescriptorUrl != nil {
			s.ServiceProviderIdentifier = NewString(*s.IdpDescriptorUrl)
		} else {
			s.ServiceProviderIdentifier = NewString("")
		}
	}

	if s.IdpMetadataUrl == nil {
		s.IdpMetadataUrl = NewString("")
	}

	if s.IdpCertificateFile == nil {
		s.IdpCertificateFile = NewString("")
	}

	if s.PublicCertificateFile == nil {
		s.PublicCertificateFile = NewString("")
	}

	if s.PrivateKeyFile == nil {
		s.PrivateKeyFile = NewString("")
	}

	if s.AssertionConsumerServiceURL == nil {
		s.AssertionConsumerServiceURL = NewString("")
	}

	if s.ScopingIDPProviderId == nil {
		s.ScopingIDPProviderId = NewString("")
	}

	if s.ScopingIDPName == nil {
		s.ScopingIDPName = NewString("")
	}

	if s.LoginButtonText == nil || *s.LoginButtonText == "" {
		s.LoginButtonText = NewString(USER_AUTH_SERVICE_SAML_TEXT)
	}

	if s.IdAttribute == nil {
		s.IdAttribute = NewString(SAML_SETTINGS_DEFAULT_ID_ATTRIBUTE)
	}

	if s.GuestAttribute == nil {
		s.GuestAttribute = NewString(SAML_SETTINGS_DEFAULT_GUEST_ATTRIBUTE)
	}
	if s.AdminAttribute == nil {
		s.AdminAttribute = NewString(SAML_SETTINGS_DEFAULT_ADMIN_ATTRIBUTE)
	}
	if s.FirstNameAttribute == nil {
		s.FirstNameAttribute = NewString(SAML_SETTINGS_DEFAULT_FIRST_NAME_ATTRIBUTE)
	}

	if s.LastNameAttribute == nil {
		s.LastNameAttribute = NewString(SAML_SETTINGS_DEFAULT_LAST_NAME_ATTRIBUTE)
	}

	if s.EmailAttribute == nil {
		s.EmailAttribute = NewString(SAML_SETTINGS_DEFAULT_EMAIL_ATTRIBUTE)
	}

	if s.UsernameAttribute == nil {
		s.UsernameAttribute = NewString(SAML_SETTINGS_DEFAULT_USERNAME_ATTRIBUTE)
	}

	if s.NicknameAttribute == nil {
		s.NicknameAttribute = NewString(SAML_SETTINGS_DEFAULT_NICKNAME_ATTRIBUTE)
	}

	if s.PositionAttribute == nil {
		s.PositionAttribute = NewString(SAML_SETTINGS_DEFAULT_POSITION_ATTRIBUTE)
	}

	if s.LocaleAttribute == nil {
		s.LocaleAttribute = NewString(SAML_SETTINGS_DEFAULT_LOCALE_ATTRIBUTE)
	}

	if s.LoginButtonColor == nil {
		s.LoginButtonColor = NewString("#34a28b")
	}

	if s.LoginButtonBorderColor == nil {
		s.LoginButtonBorderColor = NewString("#2389D7")
	}

	if s.LoginButtonTextColor == nil {
		s.LoginButtonTextColor = NewString("#ffffff")
	}
}

type NativeAppSettings struct {
	AppDownloadLink        *string `access:"site,write_restrictable"`
	AndroidAppDownloadLink *string `access:"site,write_restrictable"`
	IosAppDownloadLink     *string `access:"site,write_restrictable"`
}

func (s *NativeAppSettings) SetDefaults() {
	if s.AppDownloadLink == nil {
		s.AppDownloadLink = NewString(NATIVEAPP_SETTINGS_DEFAULT_APP_DOWNLOAD_LINK)
	}

	if s.AndroidAppDownloadLink == nil {
		s.AndroidAppDownloadLink = NewString(NATIVEAPP_SETTINGS_DEFAULT_ANDROID_APP_DOWNLOAD_LINK)
	}

	if s.IosAppDownloadLink == nil {
		s.IosAppDownloadLink = NewString(NATIVEAPP_SETTINGS_DEFAULT_IOS_APP_DOWNLOAD_LINK)
	}
}

type ElasticsearchSettings struct {
	ConnectionUrl                 *string `access:"environment,write_restrictable"`
	Username                      *string `access:"environment,write_restrictable"`
	Password                      *string `access:"environment,write_restrictable"`
	EnableIndexing                *bool   `access:"environment,write_restrictable"`
	EnableSearching               *bool   `access:"environment,write_restrictable"`
	EnableAutocomplete            *bool   `access:"environment,write_restrictable"`
	Sniff                         *bool   `access:"environment,write_restrictable"`
	PostIndexReplicas             *int    `access:"environment,write_restrictable"`
	PostIndexShards               *int    `access:"environment,write_restrictable"`
	ChannelIndexReplicas          *int    `access:"environment,write_restrictable"`
	ChannelIndexShards            *int    `access:"environment,write_restrictable"`
	UserIndexReplicas             *int    `access:"environment,write_restrictable"`
	UserIndexShards               *int    `access:"environment,write_restrictable"`
	AggregatePostsAfterDays       *int    `access:"environment,write_restrictable"`
	PostsAggregatorJobStartTime   *string `access:"environment,write_restrictable"`
	IndexPrefix                   *string `access:"environment,write_restrictable"`
	LiveIndexingBatchSize         *int    `access:"environment,write_restrictable"`
	BulkIndexingTimeWindowSeconds *int    `access:"environment,write_restrictable"`
	RequestTimeoutSeconds         *int    `access:"environment,write_restrictable"`
	SkipTLSVerification           *bool   `access:"environment,write_restrictable"`
	Trace                         *string `access:"environment,write_restrictable"`
}

func (s *ElasticsearchSettings) SetDefaults() {
	if s.ConnectionUrl == nil {
		s.ConnectionUrl = NewString(ELASTICSEARCH_SETTINGS_DEFAULT_CONNECTION_URL)
	}

	if s.Username == nil {
		s.Username = NewString(ELASTICSEARCH_SETTINGS_DEFAULT_USERNAME)
	}

	if s.Password == nil {
		s.Password = NewString(ELASTICSEARCH_SETTINGS_DEFAULT_PASSWORD)
	}

	if s.EnableIndexing == nil {
		s.EnableIndexing = NewBool(false)
	}

	if s.EnableSearching == nil {
		s.EnableSearching = NewBool(false)
	}

	if s.EnableAutocomplete == nil {
		s.EnableAutocomplete = NewBool(false)
	}

	if s.Sniff == nil {
		s.Sniff = NewBool(true)
	}

	if s.PostIndexReplicas == nil {
		s.PostIndexReplicas = NewInt(ELASTICSEARCH_SETTINGS_DEFAULT_POST_INDEX_REPLICAS)
	}

	if s.PostIndexShards == nil {
		s.PostIndexShards = NewInt(ELASTICSEARCH_SETTINGS_DEFAULT_POST_INDEX_SHARDS)
	}

	if s.ChannelIndexReplicas == nil {
		s.ChannelIndexReplicas = NewInt(ELASTICSEARCH_SETTINGS_DEFAULT_CHANNEL_INDEX_REPLICAS)
	}

	if s.ChannelIndexShards == nil {
		s.ChannelIndexShards = NewInt(ELASTICSEARCH_SETTINGS_DEFAULT_CHANNEL_INDEX_SHARDS)
	}

	if s.UserIndexReplicas == nil {
		s.UserIndexReplicas = NewInt(ELASTICSEARCH_SETTINGS_DEFAULT_USER_INDEX_REPLICAS)
	}

	if s.UserIndexShards == nil {
		s.UserIndexShards = NewInt(ELASTICSEARCH_SETTINGS_DEFAULT_USER_INDEX_SHARDS)
	}

	if s.AggregatePostsAfterDays == nil {
		s.AggregatePostsAfterDays = NewInt(ELASTICSEARCH_SETTINGS_DEFAULT_AGGREGATE_POSTS_AFTER_DAYS)
	}

	if s.PostsAggregatorJobStartTime == nil {
		s.PostsAggregatorJobStartTime = NewString(ELASTICSEARCH_SETTINGS_DEFAULT_POSTS_AGGREGATOR_JOB_START_TIME)
	}

	if s.IndexPrefix == nil {
		s.IndexPrefix = NewString(ELASTICSEARCH_SETTINGS_DEFAULT_INDEX_PREFIX)
	}

	if s.LiveIndexingBatchSize == nil {
		s.LiveIndexingBatchSize = NewInt(ELASTICSEARCH_SETTINGS_DEFAULT_LIVE_INDEXING_BATCH_SIZE)
	}

	if s.BulkIndexingTimeWindowSeconds == nil {
		s.BulkIndexingTimeWindowSeconds = NewInt(ELASTICSEARCH_SETTINGS_DEFAULT_BULK_INDEXING_TIME_WINDOW_SECONDS)
	}

	if s.RequestTimeoutSeconds == nil {
		s.RequestTimeoutSeconds = NewInt(ELASTICSEARCH_SETTINGS_DEFAULT_REQUEST_TIMEOUT_SECONDS)
	}

	if s.SkipTLSVerification == nil {
		s.SkipTLSVerification = NewBool(false)
	}

	if s.Trace == nil {
		s.Trace = NewString("")
	}
}

type BleveSettings struct {
	IndexDir                      *string `access:"experimental"`
	EnableIndexing                *bool   `access:"experimental"`
	EnableSearching               *bool   `access:"experimental"`
	EnableAutocomplete            *bool   `access:"experimental"`
	BulkIndexingTimeWindowSeconds *int    `access:"experimental"`
}

func (bs *BleveSettings) SetDefaults() {
	if bs.IndexDir == nil {
		bs.IndexDir = NewString(BLEVE_SETTINGS_DEFAULT_INDEX_DIR)
	}

	if bs.EnableIndexing == nil {
		bs.EnableIndexing = NewBool(false)
	}

	if bs.EnableSearching == nil {
		bs.EnableSearching = NewBool(false)
	}

	if bs.EnableAutocomplete == nil {
		bs.EnableAutocomplete = NewBool(false)
	}

	if bs.BulkIndexingTimeWindowSeconds == nil {
		bs.BulkIndexingTimeWindowSeconds = NewInt(BLEVE_SETTINGS_DEFAULT_BULK_INDEXING_TIME_WINDOW_SECONDS)
	}
}

type DataRetentionSettings struct {
	EnableMessageDeletion *bool   `access:"compliance"`
	EnableFileDeletion    *bool   `access:"compliance"`
	MessageRetentionDays  *int    `access:"compliance"`
	FileRetentionDays     *int    `access:"compliance"`
	DeletionJobStartTime  *string `access:"compliance"`
}

func (s *DataRetentionSettings) SetDefaults() {
	if s.EnableMessageDeletion == nil {
		s.EnableMessageDeletion = NewBool(false)
	}

	if s.EnableFileDeletion == nil {
		s.EnableFileDeletion = NewBool(false)
	}

	if s.MessageRetentionDays == nil {
		s.MessageRetentionDays = NewInt(DATA_RETENTION_SETTINGS_DEFAULT_MESSAGE_RETENTION_DAYS)
	}

	if s.FileRetentionDays == nil {
		s.FileRetentionDays = NewInt(DATA_RETENTION_SETTINGS_DEFAULT_FILE_RETENTION_DAYS)
	}

	if s.DeletionJobStartTime == nil {
		s.DeletionJobStartTime = NewString(DATA_RETENTION_SETTINGS_DEFAULT_DELETION_JOB_START_TIME)
	}
}

type JobSettings struct {
	RunJobs      *bool `access:"write_restrictable"`
	RunScheduler *bool `access:"write_restrictable"`
}

func (s *JobSettings) SetDefaults() {
	if s.RunJobs == nil {
		s.RunJobs = NewBool(true)
	}

	if s.RunScheduler == nil {
		s.RunScheduler = NewBool(true)
	}
}

type CloudSettings struct {
	CWSUrl *string `access:"environment,write_restrictable"`
}

func (s *CloudSettings) SetDefaults() {
	if s.CWSUrl == nil {
		s.CWSUrl = NewString(CLOUD_SETTINGS_DEFAULT_CWS_URL)
	}
}

type PluginState struct {
	Enable bool
}

type PluginSettings struct {
	Enable                      *bool                             `access:"plugins,write_restrictable"`
	EnableUploads               *bool                             `access:"plugins,write_restrictable"`
	AllowInsecureDownloadUrl    *bool                             `access:"plugins,write_restrictable"`
	EnableHealthCheck           *bool                             `access:"plugins,write_restrictable"`
	Directory                   *string                           `access:"plugins,write_restrictable"`
	ClientDirectory             *string                           `access:"plugins,write_restrictable"`
	Plugins                     map[string]map[string]interface{} `access:"plugins"`
	PluginStates                map[string]*PluginState           `access:"plugins"`
	EnableMarketplace           *bool                             `access:"plugins,write_restrictable"`
	EnableRemoteMarketplace     *bool                             `access:"plugins,write_restrictable"`
	AutomaticPrepackagedPlugins *bool                             `access:"plugins,write_restrictable"`
	RequirePluginSignature      *bool                             `access:"plugins,write_restrictable"`
	MarketplaceUrl              *string                           `access:"plugins,write_restrictable"`
	SignaturePublicKeyFiles     []string                          `access:"plugins,write_restrictable"`
}

func (s *PluginSettings) SetDefaults(ls LogSettings) {
	if s.Enable == nil {
		s.Enable = NewBool(true)
	}

	if s.EnableUploads == nil {
		s.EnableUploads = NewBool(false)
	}

	if s.AllowInsecureDownloadUrl == nil {
		s.AllowInsecureDownloadUrl = NewBool(false)
	}

	if s.EnableHealthCheck == nil {
		s.EnableHealthCheck = NewBool(true)
	}

	if s.Directory == nil || *s.Directory == "" {
		s.Directory = NewString(PLUGIN_SETTINGS_DEFAULT_DIRECTORY)
	}

	if s.ClientDirectory == nil || *s.ClientDirectory == "" {
		s.ClientDirectory = NewString(PLUGIN_SETTINGS_DEFAULT_CLIENT_DIRECTORY)
	}

	if s.Plugins == nil {
		s.Plugins = make(map[string]map[string]interface{})
	}

	if s.PluginStates == nil {
		s.PluginStates = make(map[string]*PluginState)
	}

	if s.PluginStates["com.mattermost.nps"] == nil {
		// Enable the NPS plugin by default if diagnostics are enabled
		s.PluginStates["com.mattermost.nps"] = &PluginState{Enable: ls.EnableDiagnostics == nil || *ls.EnableDiagnostics}
	}

	if s.PluginStates["com.mattermost.plugin-incident-response"] == nil {
		// Enable the incident response plugin by default
		s.PluginStates["com.mattermost.plugin-incident-response"] = &PluginState{Enable: true}
	}

	if s.EnableMarketplace == nil {
		s.EnableMarketplace = NewBool(PLUGIN_SETTINGS_DEFAULT_ENABLE_MARKETPLACE)
	}

	if s.EnableRemoteMarketplace == nil {
		s.EnableRemoteMarketplace = NewBool(true)
	}

	if s.AutomaticPrepackagedPlugins == nil {
		s.AutomaticPrepackagedPlugins = NewBool(true)
	}

	if s.MarketplaceUrl == nil || *s.MarketplaceUrl == "" || *s.MarketplaceUrl == PLUGIN_SETTINGS_OLD_MARKETPLACE_URL {
		s.MarketplaceUrl = NewString(PLUGIN_SETTINGS_DEFAULT_MARKETPLACE_URL)
	}

	if s.RequirePluginSignature == nil {
		s.RequirePluginSignature = NewBool(false)
	}

	if s.SignaturePublicKeyFiles == nil {
		s.SignaturePublicKeyFiles = []string{}
	}
}

type GlobalRelayMessageExportSettings struct {
	CustomerType      *string `access:"compliance"` // must be either A9 or A10, dictates SMTP server url
	SmtpUsername      *string `access:"compliance"`
	SmtpPassword      *string `access:"compliance"`
	EmailAddress      *string `access:"compliance"` // the address to send messages to
	SMTPServerTimeout *int    `access:"compliance"`
}

func (s *GlobalRelayMessageExportSettings) SetDefaults() {
	if s.CustomerType == nil {
		s.CustomerType = NewString(GLOBALRELAY_CUSTOMER_TYPE_A9)
	}
	if s.SmtpUsername == nil {
		s.SmtpUsername = NewString("")
	}
	if s.SmtpPassword == nil {
		s.SmtpPassword = NewString("")
	}
	if s.EmailAddress == nil {
		s.EmailAddress = NewString("")
	}
	if s.SMTPServerTimeout == nil || *s.SMTPServerTimeout == 0 {
		s.SMTPServerTimeout = NewInt(1800)
	}
}

type MessageExportSettings struct {
	EnableExport          *bool   `access:"compliance"`
	ExportFormat          *string `access:"compliance"`
	DailyRunTime          *string `access:"compliance"`
	ExportFromTimestamp   *int64  `access:"compliance"`
	BatchSize             *int    `access:"compliance"`
	DownloadExportResults *bool   `access:"compliance"`

	// formatter-specific settings - these are only expected to be non-nil if ExportFormat is set to the associated format
	GlobalRelaySettings *GlobalRelayMessageExportSettings
}

func (s *MessageExportSettings) SetDefaults() {
	if s.EnableExport == nil {
		s.EnableExport = NewBool(false)
	}

	if s.DownloadExportResults == nil {
		s.DownloadExportResults = NewBool(false)
	}

	if s.ExportFormat == nil {
		s.ExportFormat = NewString(COMPLIANCE_EXPORT_TYPE_ACTIANCE)
	}

	if s.DailyRunTime == nil {
		s.DailyRunTime = NewString("01:00")
	}

	if s.ExportFromTimestamp == nil {
		s.ExportFromTimestamp = NewInt64(0)
	}

	if s.BatchSize == nil {
		s.BatchSize = NewInt(10000)
	}

	if s.GlobalRelaySettings == nil {
		s.GlobalRelaySettings = &GlobalRelayMessageExportSettings{}
	}
	s.GlobalRelaySettings.SetDefaults()
}

type DisplaySettings struct {
	CustomUrlSchemes     []string `access:"site"`
	ExperimentalTimezone *bool    `access:"experimental"`
}

func (s *DisplaySettings) SetDefaults() {
	if s.CustomUrlSchemes == nil {
		customUrlSchemes := []string{}
		s.CustomUrlSchemes = customUrlSchemes
	}

	if s.ExperimentalTimezone == nil {
		s.ExperimentalTimezone = NewBool(true)
	}
}

type GuestAccountsSettings struct {
	Enable                           *bool   `access:"authentication"`
	AllowEmailAccounts               *bool   `access:"authentication"`
	EnforceMultifactorAuthentication *bool   `access:"authentication"`
	RestrictCreationToDomains        *string `access:"authentication"`
}

func (s *GuestAccountsSettings) SetDefaults() {
	if s.Enable == nil {
		s.Enable = NewBool(false)
	}

	if s.AllowEmailAccounts == nil {
		s.AllowEmailAccounts = NewBool(true)
	}

	if s.EnforceMultifactorAuthentication == nil {
		s.EnforceMultifactorAuthentication = NewBool(false)
	}

	if s.RestrictCreationToDomains == nil {
		s.RestrictCreationToDomains = NewString("")
	}
}

type ImageProxySettings struct {
	Enable                  *bool   `access:"environment"`
	ImageProxyType          *string `access:"environment"`
	RemoteImageProxyURL     *string `access:"environment"`
	RemoteImageProxyOptions *string `access:"environment"`
}

func (s *ImageProxySettings) SetDefaults(ss ServiceSettings) {
	if s.Enable == nil {
		if ss.DEPRECATED_DO_NOT_USE_ImageProxyType == nil || *ss.DEPRECATED_DO_NOT_USE_ImageProxyType == "" {
			s.Enable = NewBool(false)
		} else {
			s.Enable = NewBool(true)
		}
	}

	if s.ImageProxyType == nil {
		if ss.DEPRECATED_DO_NOT_USE_ImageProxyType == nil || *ss.DEPRECATED_DO_NOT_USE_ImageProxyType == "" {
			s.ImageProxyType = NewString(IMAGE_PROXY_TYPE_LOCAL)
		} else {
			s.ImageProxyType = ss.DEPRECATED_DO_NOT_USE_ImageProxyType
		}
	}

	if s.RemoteImageProxyURL == nil {
		if ss.DEPRECATED_DO_NOT_USE_ImageProxyURL == nil {
			s.RemoteImageProxyURL = NewString("")
		} else {
			s.RemoteImageProxyURL = ss.DEPRECATED_DO_NOT_USE_ImageProxyURL
		}
	}

	if s.RemoteImageProxyOptions == nil {
		if ss.DEPRECATED_DO_NOT_USE_ImageProxyOptions == nil {
			s.RemoteImageProxyOptions = NewString("")
		} else {
			s.RemoteImageProxyOptions = ss.DEPRECATED_DO_NOT_USE_ImageProxyOptions
		}
	}
}

type ConfigFunc func() *Config

const ConfigAccessTagWriteRestrictable = "write_restrictable"

// Config fields support the 'access' tag with the following values corresponding to the suffix of the associated
// PERMISSION_SYSCONSOLE_*_* permission Id: 'about', 'reporting', 'user_management_users',
// 'user_management_groups', 'user_management_teams', 'user_management_channels',
// 'user_management_permissions', 'environment', 'site', 'authentication', 'plugins',
// 'integrations', 'compliance', 'plugins', and 'experimental'. They grant read and/or write access to the config field
// to roles without PERMISSION_MANAGE_SYSTEM.
//
// By default config values can be written with PERMISSION_MANAGE_SYSTEM, but if ExperimentalSettings.RestrictSystemAdmin is true
// and the access tag contains the value 'write_restrictable', then even PERMISSION_MANAGE_SYSTEM does not grant write access.
//
// PERMISSION_MANAGE_SYSTEM always grants read access.
//
// Example:
//  type HairSettings struct {
//      // Colour is writeable with either PERMISSION_SYSCONSOLE_WRITE_REPORTING or PERMISSION_SYSCONSOLE_WRITE_USER_MANAGEMENT_GROUPS.
//      // It is readable by PERMISSION_SYSCONSOLE_READ_REPORTING and PERMISSION_SYSCONSOLE_READ_USER_MANAGEMENT_GROUPS permissions.
//      // PERMISSION_MANAGE_SYSTEM grants read and write access.
//      Colour string `access:"reporting,user_management_groups"`
//
//
//      // Length is only readable and writable via PERMISSION_MANAGE_SYSTEM.
//      Length string
//
//      // Product is only writeable by PERMISSION_MANAGE_SYSTEM if ExperimentalSettings.RestrictSystemAdmin is false.
//      // PERMISSION_MANAGE_SYSTEM can always read the value.
//      Product bool `access:write_restrictable`
//  }
type Config struct {
	ServiceSettings           ServiceSettings
	TeamSettings              TeamSettings
	ClientRequirements        ClientRequirements
	SqlSettings               SqlSettings
	LogSettings               LogSettings
	ExperimentalAuditSettings ExperimentalAuditSettings
	NotificationLogSettings   NotificationLogSettings
	PasswordSettings          PasswordSettings
	FileSettings              FileSettings
	EmailSettings             EmailSettings
	RateLimitSettings         RateLimitSettings
	PrivacySettings           PrivacySettings
	SupportSettings           SupportSettings
	AnnouncementSettings      AnnouncementSettings
	ThemeSettings             ThemeSettings
	GitLabSettings            SSOSettings
	GoogleSettings            SSOSettings
	Office365Settings         Office365Settings
	LdapSettings              LdapSettings
	ComplianceSettings        ComplianceSettings
	LocalizationSettings      LocalizationSettings
	SamlSettings              SamlSettings
	NativeAppSettings         NativeAppSettings
	ClusterSettings           ClusterSettings
	MetricsSettings           MetricsSettings
	ExperimentalSettings      ExperimentalSettings
	AnalyticsSettings         AnalyticsSettings
	ElasticsearchSettings     ElasticsearchSettings
	BleveSettings             BleveSettings
	DataRetentionSettings     DataRetentionSettings
	MessageExportSettings     MessageExportSettings
	JobSettings               JobSettings
	PluginSettings            PluginSettings
	DisplaySettings           DisplaySettings
	GuestAccountsSettings     GuestAccountsSettings
	ImageProxySettings        ImageProxySettings
<<<<<<< HEAD
	FeatureFlags              *FeatureFlags `json:",omitempty"`
=======
	CloudSettings             CloudSettings
>>>>>>> 61f08d39
}

func (o *Config) Clone() *Config {
	var ret Config
	if err := json.Unmarshal([]byte(o.ToJson()), &ret); err != nil {
		panic(err)
	}
	return &ret
}

func (o *Config) ToJson() string {
	b, _ := json.Marshal(o)
	return string(b)
}

func (o *Config) GetSSOService(service string) *SSOSettings {
	switch service {
	case SERVICE_GITLAB:
		return &o.GitLabSettings
	case SERVICE_GOOGLE:
		return &o.GoogleSettings
	case SERVICE_OFFICE365:
		return o.Office365Settings.SSOSettings()
	}

	return nil
}

func ConfigFromJson(data io.Reader) *Config {
	var o *Config
	json.NewDecoder(data).Decode(&o)
	return o
}

// isUpdate detects a pre-existing config based on whether SiteURL has been changed
func (o *Config) isUpdate() bool {
	return o.ServiceSettings.SiteURL != nil
}

func (o *Config) SetDefaults() {
	isUpdate := o.isUpdate()

	o.LdapSettings.SetDefaults()
	o.SamlSettings.SetDefaults()

	if o.TeamSettings.TeammateNameDisplay == nil {
		o.TeamSettings.TeammateNameDisplay = NewString(SHOW_USERNAME)

		if *o.SamlSettings.Enable || *o.LdapSettings.Enable {
			*o.TeamSettings.TeammateNameDisplay = SHOW_FULLNAME
		}
	}

	o.SqlSettings.SetDefaults(isUpdate)
	o.FileSettings.SetDefaults(isUpdate)
	o.EmailSettings.SetDefaults(isUpdate)
	o.PrivacySettings.setDefaults()
	o.Office365Settings.setDefaults()
	o.GitLabSettings.setDefaults("", "", "", "")
	o.GoogleSettings.setDefaults(GOOGLE_SETTINGS_DEFAULT_SCOPE, GOOGLE_SETTINGS_DEFAULT_AUTH_ENDPOINT, GOOGLE_SETTINGS_DEFAULT_TOKEN_ENDPOINT, GOOGLE_SETTINGS_DEFAULT_USER_API_ENDPOINT)
	o.ServiceSettings.SetDefaults(isUpdate)
	o.PasswordSettings.SetDefaults()
	o.TeamSettings.SetDefaults()
	o.MetricsSettings.SetDefaults()
	o.ExperimentalSettings.SetDefaults()
	o.SupportSettings.SetDefaults()
	o.AnnouncementSettings.SetDefaults()
	o.ThemeSettings.SetDefaults()
	o.ClusterSettings.SetDefaults()
	o.PluginSettings.SetDefaults(o.LogSettings)
	o.AnalyticsSettings.SetDefaults()
	o.ComplianceSettings.SetDefaults()
	o.LocalizationSettings.SetDefaults()
	o.ElasticsearchSettings.SetDefaults()
	o.BleveSettings.SetDefaults()
	o.NativeAppSettings.SetDefaults()
	o.DataRetentionSettings.SetDefaults()
	o.RateLimitSettings.SetDefaults()
	o.LogSettings.SetDefaults()
	o.ExperimentalAuditSettings.SetDefaults()
	o.NotificationLogSettings.SetDefaults()
	o.JobSettings.SetDefaults()
	o.MessageExportSettings.SetDefaults()
	o.DisplaySettings.SetDefaults()
	o.GuestAccountsSettings.SetDefaults()
	o.ImageProxySettings.SetDefaults(o.ServiceSettings)
<<<<<<< HEAD
	if o.FeatureFlags == nil {
		o.FeatureFlags = &FeatureFlags{}
		o.FeatureFlags.SetDefaults()
	}
=======
	o.CloudSettings.SetDefaults()
>>>>>>> 61f08d39
}

func (o *Config) IsValid() *AppError {
	if len(*o.ServiceSettings.SiteURL) == 0 && *o.EmailSettings.EnableEmailBatching {
		return NewAppError("Config.IsValid", "model.config.is_valid.site_url_email_batching.app_error", nil, "", http.StatusBadRequest)
	}

	if *o.ClusterSettings.Enable && *o.EmailSettings.EnableEmailBatching {
		return NewAppError("Config.IsValid", "model.config.is_valid.cluster_email_batching.app_error", nil, "", http.StatusBadRequest)
	}

	if len(*o.ServiceSettings.SiteURL) == 0 && *o.ServiceSettings.AllowCookiesForSubdomains {
		return NewAppError("Config.IsValid", "model.config.is_valid.allow_cookies_for_subdomains.app_error", nil, "", http.StatusBadRequest)
	}

	if err := o.TeamSettings.isValid(); err != nil {
		return err
	}

	if err := o.SqlSettings.isValid(); err != nil {
		return err
	}

	if err := o.FileSettings.isValid(); err != nil {
		return err
	}

	if err := o.EmailSettings.isValid(); err != nil {
		return err
	}

	if err := o.LdapSettings.isValid(); err != nil {
		return err
	}

	if err := o.SamlSettings.isValid(); err != nil {
		return err
	}

	if *o.PasswordSettings.MinimumLength < PASSWORD_MINIMUM_LENGTH || *o.PasswordSettings.MinimumLength > PASSWORD_MAXIMUM_LENGTH {
		return NewAppError("Config.IsValid", "model.config.is_valid.password_length.app_error", map[string]interface{}{"MinLength": PASSWORD_MINIMUM_LENGTH, "MaxLength": PASSWORD_MAXIMUM_LENGTH}, "", http.StatusBadRequest)
	}

	if err := o.RateLimitSettings.isValid(); err != nil {
		return err
	}

	if err := o.ServiceSettings.isValid(); err != nil {
		return err
	}

	if err := o.ElasticsearchSettings.isValid(); err != nil {
		return err
	}

	if err := o.BleveSettings.isValid(); err != nil {
		return err
	}

	if err := o.DataRetentionSettings.isValid(); err != nil {
		return err
	}

	if err := o.LocalizationSettings.isValid(); err != nil {
		return err
	}

	if err := o.MessageExportSettings.isValid(o.FileSettings); err != nil {
		return err
	}

	if err := o.DisplaySettings.isValid(); err != nil {
		return err
	}

	if err := o.ImageProxySettings.isValid(); err != nil {
		return err
	}
	return nil
}

func (s *TeamSettings) isValid() *AppError {
	if *s.MaxUsersPerTeam <= 0 {
		return NewAppError("Config.IsValid", "model.config.is_valid.max_users.app_error", nil, "", http.StatusBadRequest)
	}

	if *s.MaxChannelsPerTeam <= 0 {
		return NewAppError("Config.IsValid", "model.config.is_valid.max_channels.app_error", nil, "", http.StatusBadRequest)
	}

	if *s.MaxNotificationsPerChannel <= 0 {
		return NewAppError("Config.IsValid", "model.config.is_valid.max_notify_per_channel.app_error", nil, "", http.StatusBadRequest)
	}

	if !(*s.RestrictDirectMessage == DIRECT_MESSAGE_ANY || *s.RestrictDirectMessage == DIRECT_MESSAGE_TEAM) {
		return NewAppError("Config.IsValid", "model.config.is_valid.restrict_direct_message.app_error", nil, "", http.StatusBadRequest)
	}

	if !(*s.TeammateNameDisplay == SHOW_FULLNAME || *s.TeammateNameDisplay == SHOW_NICKNAME_FULLNAME || *s.TeammateNameDisplay == SHOW_USERNAME) {
		return NewAppError("Config.IsValid", "model.config.is_valid.teammate_name_display.app_error", nil, "", http.StatusBadRequest)
	}

	if len(*s.SiteName) > SITENAME_MAX_LENGTH {
		return NewAppError("Config.IsValid", "model.config.is_valid.sitename_length.app_error", map[string]interface{}{"MaxLength": SITENAME_MAX_LENGTH}, "", http.StatusBadRequest)
	}

	return nil
}

func (s *SqlSettings) isValid() *AppError {
	if *s.AtRestEncryptKey != "" && len(*s.AtRestEncryptKey) < 32 {
		return NewAppError("Config.IsValid", "model.config.is_valid.encrypt_sql.app_error", nil, "", http.StatusBadRequest)
	}

	if !(*s.DriverName == DATABASE_DRIVER_MYSQL || *s.DriverName == DATABASE_DRIVER_POSTGRES) {
		return NewAppError("Config.IsValid", "model.config.is_valid.sql_driver.app_error", nil, "", http.StatusBadRequest)
	}

	if *s.MaxIdleConns <= 0 {
		return NewAppError("Config.IsValid", "model.config.is_valid.sql_idle.app_error", nil, "", http.StatusBadRequest)
	}

	if *s.ConnMaxLifetimeMilliseconds < 0 {
		return NewAppError("Config.IsValid", "model.config.is_valid.sql_conn_max_lifetime_milliseconds.app_error", nil, "", http.StatusBadRequest)
	}

	if *s.QueryTimeout <= 0 {
		return NewAppError("Config.IsValid", "model.config.is_valid.sql_query_timeout.app_error", nil, "", http.StatusBadRequest)
	}

	if len(*s.DataSource) == 0 {
		return NewAppError("Config.IsValid", "model.config.is_valid.sql_data_src.app_error", nil, "", http.StatusBadRequest)
	}

	if *s.MaxOpenConns <= 0 {
		return NewAppError("Config.IsValid", "model.config.is_valid.sql_max_conn.app_error", nil, "", http.StatusBadRequest)
	}

	return nil
}

func (s *FileSettings) isValid() *AppError {
	if *s.MaxFileSize <= 0 {
		return NewAppError("Config.IsValid", "model.config.is_valid.max_file_size.app_error", nil, "", http.StatusBadRequest)
	}

	if !(*s.DriverName == IMAGE_DRIVER_LOCAL || *s.DriverName == IMAGE_DRIVER_S3) {
		return NewAppError("Config.IsValid", "model.config.is_valid.file_driver.app_error", nil, "", http.StatusBadRequest)
	}

	if *s.PublicLinkSalt != "" && len(*s.PublicLinkSalt) < 32 {
		return NewAppError("Config.IsValid", "model.config.is_valid.file_salt.app_error", nil, "", http.StatusBadRequest)
	}

	if *s.Directory == "" {
		return NewAppError("Config.IsValid", "model.config.is_valid.directory.app_error", nil, "", http.StatusBadRequest)
	}

	return nil
}

func (s *EmailSettings) isValid() *AppError {
	if !(*s.ConnectionSecurity == CONN_SECURITY_NONE || *s.ConnectionSecurity == CONN_SECURITY_TLS || *s.ConnectionSecurity == CONN_SECURITY_STARTTLS || *s.ConnectionSecurity == CONN_SECURITY_PLAIN) {
		return NewAppError("Config.IsValid", "model.config.is_valid.email_security.app_error", nil, "", http.StatusBadRequest)
	}

	if *s.EmailBatchingBufferSize <= 0 {
		return NewAppError("Config.IsValid", "model.config.is_valid.email_batching_buffer_size.app_error", nil, "", http.StatusBadRequest)
	}

	if *s.EmailBatchingInterval < 30 {
		return NewAppError("Config.IsValid", "model.config.is_valid.email_batching_interval.app_error", nil, "", http.StatusBadRequest)
	}

	if !(*s.EmailNotificationContentsType == EMAIL_NOTIFICATION_CONTENTS_FULL || *s.EmailNotificationContentsType == EMAIL_NOTIFICATION_CONTENTS_GENERIC) {
		return NewAppError("Config.IsValid", "model.config.is_valid.email_notification_contents_type.app_error", nil, "", http.StatusBadRequest)
	}

	return nil
}

func (s *RateLimitSettings) isValid() *AppError {
	if *s.MemoryStoreSize <= 0 {
		return NewAppError("Config.IsValid", "model.config.is_valid.rate_mem.app_error", nil, "", http.StatusBadRequest)
	}

	if *s.PerSec <= 0 {
		return NewAppError("Config.IsValid", "model.config.is_valid.rate_sec.app_error", nil, "", http.StatusBadRequest)
	}

	if *s.MaxBurst <= 0 {
		return NewAppError("Config.IsValid", "model.config.is_valid.max_burst.app_error", nil, "", http.StatusBadRequest)
	}

	return nil
}

func (s *LdapSettings) isValid() *AppError {
	if !(*s.ConnectionSecurity == CONN_SECURITY_NONE || *s.ConnectionSecurity == CONN_SECURITY_TLS || *s.ConnectionSecurity == CONN_SECURITY_STARTTLS) {
		return NewAppError("Config.IsValid", "model.config.is_valid.ldap_security.app_error", nil, "", http.StatusBadRequest)
	}

	if *s.SyncIntervalMinutes <= 0 {
		return NewAppError("Config.IsValid", "model.config.is_valid.ldap_sync_interval.app_error", nil, "", http.StatusBadRequest)
	}

	if *s.MaxPageSize < 0 {
		return NewAppError("Config.IsValid", "model.config.is_valid.ldap_max_page_size.app_error", nil, "", http.StatusBadRequest)
	}

	if *s.Enable {
		if *s.LdapServer == "" {
			return NewAppError("Config.IsValid", "model.config.is_valid.ldap_server", nil, "", http.StatusBadRequest)
		}

		if *s.BaseDN == "" {
			return NewAppError("Config.IsValid", "model.config.is_valid.ldap_basedn", nil, "", http.StatusBadRequest)
		}

		if *s.EmailAttribute == "" {
			return NewAppError("Config.IsValid", "model.config.is_valid.ldap_email", nil, "", http.StatusBadRequest)
		}

		if *s.UsernameAttribute == "" {
			return NewAppError("Config.IsValid", "model.config.is_valid.ldap_username", nil, "", http.StatusBadRequest)
		}

		if *s.IdAttribute == "" {
			return NewAppError("Config.IsValid", "model.config.is_valid.ldap_id", nil, "", http.StatusBadRequest)
		}

		if *s.LoginIdAttribute == "" {
			return NewAppError("Config.IsValid", "model.config.is_valid.ldap_login_id", nil, "", http.StatusBadRequest)
		}

		if *s.UserFilter != "" {
			if _, err := ldap.CompileFilter(*s.UserFilter); err != nil {
				return NewAppError("ValidateFilter", "ent.ldap.validate_filter.app_error", nil, err.Error(), http.StatusBadRequest)
			}
		}

		if *s.GuestFilter != "" {
			if _, err := ldap.CompileFilter(*s.GuestFilter); err != nil {
				return NewAppError("LdapSettings.isValid", "ent.ldap.validate_guest_filter.app_error", nil, err.Error(), http.StatusBadRequest)
			}
		}

		if *s.AdminFilter != "" {
			if _, err := ldap.CompileFilter(*s.AdminFilter); err != nil {
				return NewAppError("LdapSettings.isValid", "ent.ldap.validate_admin_filter.app_error", nil, err.Error(), http.StatusBadRequest)
			}
		}
	}

	return nil
}

func (s *SamlSettings) isValid() *AppError {
	if *s.Enable {
		if len(*s.IdpUrl) == 0 || !IsValidHttpUrl(*s.IdpUrl) {
			return NewAppError("Config.IsValid", "model.config.is_valid.saml_idp_url.app_error", nil, "", http.StatusBadRequest)
		}

		if len(*s.IdpDescriptorUrl) == 0 || !IsValidHttpUrl(*s.IdpDescriptorUrl) {
			return NewAppError("Config.IsValid", "model.config.is_valid.saml_idp_descriptor_url.app_error", nil, "", http.StatusBadRequest)
		}

		if len(*s.IdpCertificateFile) == 0 {
			return NewAppError("Config.IsValid", "model.config.is_valid.saml_idp_cert.app_error", nil, "", http.StatusBadRequest)
		}

		if len(*s.EmailAttribute) == 0 {
			return NewAppError("Config.IsValid", "model.config.is_valid.saml_email_attribute.app_error", nil, "", http.StatusBadRequest)
		}

		if len(*s.UsernameAttribute) == 0 {
			return NewAppError("Config.IsValid", "model.config.is_valid.saml_username_attribute.app_error", nil, "", http.StatusBadRequest)
		}

		if len(*s.ServiceProviderIdentifier) == 0 {
			return NewAppError("Config.IsValid", "model.config.is_valid.saml_spidentifier_attribute.app_error", nil, "", http.StatusBadRequest)
		}

		if *s.Verify {
			if len(*s.AssertionConsumerServiceURL) == 0 || !IsValidHttpUrl(*s.AssertionConsumerServiceURL) {
				return NewAppError("Config.IsValid", "model.config.is_valid.saml_assertion_consumer_service_url.app_error", nil, "", http.StatusBadRequest)
			}
		}

		if *s.Encrypt {
			if len(*s.PrivateKeyFile) == 0 {
				return NewAppError("Config.IsValid", "model.config.is_valid.saml_private_key.app_error", nil, "", http.StatusBadRequest)
			}

			if len(*s.PublicCertificateFile) == 0 {
				return NewAppError("Config.IsValid", "model.config.is_valid.saml_public_cert.app_error", nil, "", http.StatusBadRequest)
			}
		}

		if len(*s.EmailAttribute) == 0 {
			return NewAppError("Config.IsValid", "model.config.is_valid.saml_email_attribute.app_error", nil, "", http.StatusBadRequest)
		}

		if !(*s.SignatureAlgorithm == SAML_SETTINGS_SIGNATURE_ALGORITHM_SHA1 || *s.SignatureAlgorithm == SAML_SETTINGS_SIGNATURE_ALGORITHM_SHA256 || *s.SignatureAlgorithm == SAML_SETTINGS_SIGNATURE_ALGORITHM_SHA512) {
			return NewAppError("Config.IsValid", "model.config.is_valid.saml_signature_algorithm.app_error", nil, "", http.StatusBadRequest)
		}
		if !(*s.CanonicalAlgorithm == SAML_SETTINGS_CANONICAL_ALGORITHM_C14N || *s.CanonicalAlgorithm == SAML_SETTINGS_CANONICAL_ALGORITHM_C14N11) {
			return NewAppError("Config.IsValid", "model.config.is_valid.saml_canonical_algorithm.app_error", nil, "", http.StatusBadRequest)
		}

		if len(*s.GuestAttribute) > 0 {
			if !(strings.Contains(*s.GuestAttribute, "=")) {
				return NewAppError("Config.IsValid", "model.config.is_valid.saml_guest_attribute.app_error", nil, "", http.StatusBadRequest)
			}
			if len(strings.Split(*s.GuestAttribute, "=")) != 2 {
				return NewAppError("Config.IsValid", "model.config.is_valid.saml_guest_attribute.app_error", nil, "", http.StatusBadRequest)
			}
		}

		if len(*s.AdminAttribute) > 0 {
			if !(strings.Contains(*s.AdminAttribute, "=")) {
				return NewAppError("Config.IsValid", "model.config.is_valid.saml_admin_attribute.app_error", nil, "", http.StatusBadRequest)
			}
			if len(strings.Split(*s.AdminAttribute, "=")) != 2 {
				return NewAppError("Config.IsValid", "model.config.is_valid.saml_admin_attribute.app_error", nil, "", http.StatusBadRequest)
			}
		}
	}

	return nil
}

func (s *ServiceSettings) isValid() *AppError {
	if !(*s.ConnectionSecurity == CONN_SECURITY_NONE || *s.ConnectionSecurity == CONN_SECURITY_TLS) {
		return NewAppError("Config.IsValid", "model.config.is_valid.webserver_security.app_error", nil, "", http.StatusBadRequest)
	}

	if *s.ConnectionSecurity == CONN_SECURITY_TLS && !*s.UseLetsEncrypt {
		appErr := NewAppError("Config.IsValid", "model.config.is_valid.tls_cert_file.app_error", nil, "", http.StatusBadRequest)

		if *s.TLSCertFile == "" {
			return appErr
		} else if _, err := os.Stat(*s.TLSCertFile); os.IsNotExist(err) {
			return appErr
		}

		appErr = NewAppError("Config.IsValid", "model.config.is_valid.tls_key_file.app_error", nil, "", http.StatusBadRequest)

		if *s.TLSKeyFile == "" {
			return appErr
		} else if _, err := os.Stat(*s.TLSKeyFile); os.IsNotExist(err) {
			return appErr
		}
	}

	if len(s.TLSOverwriteCiphers) > 0 {
		for _, cipher := range s.TLSOverwriteCiphers {
			if _, ok := ServerTLSSupportedCiphers[cipher]; !ok {
				return NewAppError("Config.IsValid", "model.config.is_valid.tls_overwrite_cipher.app_error", map[string]interface{}{"name": cipher}, "", http.StatusBadRequest)
			}
		}
	}

	if *s.ReadTimeout <= 0 {
		return NewAppError("Config.IsValid", "model.config.is_valid.read_timeout.app_error", nil, "", http.StatusBadRequest)
	}

	if *s.WriteTimeout <= 0 {
		return NewAppError("Config.IsValid", "model.config.is_valid.write_timeout.app_error", nil, "", http.StatusBadRequest)
	}

	if *s.TimeBetweenUserTypingUpdatesMilliseconds < 1000 {
		return NewAppError("Config.IsValid", "model.config.is_valid.time_between_user_typing.app_error", nil, "", http.StatusBadRequest)
	}

	if *s.MaximumLoginAttempts <= 0 {
		return NewAppError("Config.IsValid", "model.config.is_valid.login_attempts.app_error", nil, "", http.StatusBadRequest)
	}

	if len(*s.SiteURL) != 0 {
		if _, err := url.ParseRequestURI(*s.SiteURL); err != nil {
			return NewAppError("Config.IsValid", "model.config.is_valid.site_url.app_error", nil, "", http.StatusBadRequest)
		}
	}

	if len(*s.WebsocketURL) != 0 {
		if _, err := url.ParseRequestURI(*s.WebsocketURL); err != nil {
			return NewAppError("Config.IsValid", "model.config.is_valid.websocket_url.app_error", nil, "", http.StatusBadRequest)
		}
	}

	host, port, _ := net.SplitHostPort(*s.ListenAddress)
	var isValidHost bool
	if host == "" {
		isValidHost = true
	} else {
		isValidHost = (net.ParseIP(host) != nil) || IsDomainName(host)
	}
	portInt, err := strconv.Atoi(port)
	if err != nil || !isValidHost || portInt < 0 || portInt > math.MaxUint16 {
		return NewAppError("Config.IsValid", "model.config.is_valid.listen_address.app_error", nil, "", http.StatusBadRequest)
	}

	if *s.ExperimentalGroupUnreadChannels != GROUP_UNREAD_CHANNELS_DISABLED &&
		*s.ExperimentalGroupUnreadChannels != GROUP_UNREAD_CHANNELS_DEFAULT_ON &&
		*s.ExperimentalGroupUnreadChannels != GROUP_UNREAD_CHANNELS_DEFAULT_OFF {
		return NewAppError("Config.IsValid", "model.config.is_valid.group_unread_channels.app_error", nil, "", http.StatusBadRequest)
	}

	return nil
}

func (s *ElasticsearchSettings) isValid() *AppError {
	if *s.EnableIndexing {
		if len(*s.ConnectionUrl) == 0 {
			return NewAppError("Config.IsValid", "model.config.is_valid.elastic_search.connection_url.app_error", nil, "", http.StatusBadRequest)
		}
	}

	if *s.EnableSearching && !*s.EnableIndexing {
		return NewAppError("Config.IsValid", "model.config.is_valid.elastic_search.enable_searching.app_error", nil, "", http.StatusBadRequest)
	}

	if *s.EnableAutocomplete && !*s.EnableIndexing {
		return NewAppError("Config.IsValid", "model.config.is_valid.elastic_search.enable_autocomplete.app_error", nil, "", http.StatusBadRequest)
	}

	if *s.AggregatePostsAfterDays < 1 {
		return NewAppError("Config.IsValid", "model.config.is_valid.elastic_search.aggregate_posts_after_days.app_error", nil, "", http.StatusBadRequest)
	}

	if _, err := time.Parse("15:04", *s.PostsAggregatorJobStartTime); err != nil {
		return NewAppError("Config.IsValid", "model.config.is_valid.elastic_search.posts_aggregator_job_start_time.app_error", nil, err.Error(), http.StatusBadRequest)
	}

	if *s.LiveIndexingBatchSize < 1 {
		return NewAppError("Config.IsValid", "model.config.is_valid.elastic_search.live_indexing_batch_size.app_error", nil, "", http.StatusBadRequest)
	}

	if *s.BulkIndexingTimeWindowSeconds < 1 {
		return NewAppError("Config.IsValid", "model.config.is_valid.elastic_search.bulk_indexing_time_window_seconds.app_error", nil, "", http.StatusBadRequest)
	}

	if *s.RequestTimeoutSeconds < 1 {
		return NewAppError("Config.IsValid", "model.config.is_valid.elastic_search.request_timeout_seconds.app_error", nil, "", http.StatusBadRequest)
	}

	return nil
}

func (bs *BleveSettings) isValid() *AppError {
	if *bs.EnableIndexing {
		if len(*bs.IndexDir) == 0 {
			return NewAppError("Config.IsValid", "model.config.is_valid.bleve_search.filename.app_error", nil, "", http.StatusBadRequest)
		}
	} else {
		if *bs.EnableSearching {
			return NewAppError("Config.IsValid", "model.config.is_valid.bleve_search.enable_searching.app_error", nil, "", http.StatusBadRequest)
		}
		if *bs.EnableAutocomplete {
			return NewAppError("Config.IsValid", "model.config.is_valid.bleve_search.enable_autocomplete.app_error", nil, "", http.StatusBadRequest)
		}
	}
	if *bs.BulkIndexingTimeWindowSeconds < 1 {
		return NewAppError("Config.IsValid", "model.config.is_valid.bleve_search.bulk_indexing_time_window_seconds.app_error", nil, "", http.StatusBadRequest)
	}

	return nil
}

func (s *DataRetentionSettings) isValid() *AppError {
	if *s.MessageRetentionDays <= 0 {
		return NewAppError("Config.IsValid", "model.config.is_valid.data_retention.message_retention_days_too_low.app_error", nil, "", http.StatusBadRequest)
	}

	if *s.FileRetentionDays <= 0 {
		return NewAppError("Config.IsValid", "model.config.is_valid.data_retention.file_retention_days_too_low.app_error", nil, "", http.StatusBadRequest)
	}

	if _, err := time.Parse("15:04", *s.DeletionJobStartTime); err != nil {
		return NewAppError("Config.IsValid", "model.config.is_valid.data_retention.deletion_job_start_time.app_error", nil, err.Error(), http.StatusBadRequest)
	}

	return nil
}

func (s *LocalizationSettings) isValid() *AppError {
	if len(*s.AvailableLocales) > 0 {
		if !strings.Contains(*s.AvailableLocales, *s.DefaultClientLocale) {
			return NewAppError("Config.IsValid", "model.config.is_valid.localization.available_locales.app_error", nil, "", http.StatusBadRequest)
		}
	}

	return nil
}

func (s *MessageExportSettings) isValid(fs FileSettings) *AppError {
	if s.EnableExport == nil {
		return NewAppError("Config.IsValid", "model.config.is_valid.message_export.enable.app_error", nil, "", http.StatusBadRequest)
	}
	if *s.EnableExport {
		if s.ExportFromTimestamp == nil || *s.ExportFromTimestamp < 0 || *s.ExportFromTimestamp > GetMillis() {
			return NewAppError("Config.IsValid", "model.config.is_valid.message_export.export_from.app_error", nil, "", http.StatusBadRequest)
		} else if s.DailyRunTime == nil {
			return NewAppError("Config.IsValid", "model.config.is_valid.message_export.daily_runtime.app_error", nil, "", http.StatusBadRequest)
		} else if _, err := time.Parse("15:04", *s.DailyRunTime); err != nil {
			return NewAppError("Config.IsValid", "model.config.is_valid.message_export.daily_runtime.app_error", nil, err.Error(), http.StatusBadRequest)
		} else if s.BatchSize == nil || *s.BatchSize < 0 {
			return NewAppError("Config.IsValid", "model.config.is_valid.message_export.batch_size.app_error", nil, "", http.StatusBadRequest)
		} else if s.ExportFormat == nil || (*s.ExportFormat != COMPLIANCE_EXPORT_TYPE_ACTIANCE && *s.ExportFormat != COMPLIANCE_EXPORT_TYPE_GLOBALRELAY && *s.ExportFormat != COMPLIANCE_EXPORT_TYPE_CSV) {
			return NewAppError("Config.IsValid", "model.config.is_valid.message_export.export_type.app_error", nil, "", http.StatusBadRequest)
		}

		if *s.ExportFormat == COMPLIANCE_EXPORT_TYPE_GLOBALRELAY {
			if s.GlobalRelaySettings == nil {
				return NewAppError("Config.IsValid", "model.config.is_valid.message_export.global_relay.config_missing.app_error", nil, "", http.StatusBadRequest)
			} else if s.GlobalRelaySettings.CustomerType == nil || (*s.GlobalRelaySettings.CustomerType != GLOBALRELAY_CUSTOMER_TYPE_A9 && *s.GlobalRelaySettings.CustomerType != GLOBALRELAY_CUSTOMER_TYPE_A10) {
				return NewAppError("Config.IsValid", "model.config.is_valid.message_export.global_relay.customer_type.app_error", nil, "", http.StatusBadRequest)
			} else if s.GlobalRelaySettings.EmailAddress == nil || !strings.Contains(*s.GlobalRelaySettings.EmailAddress, "@") {
				// validating email addresses is hard - just make sure it contains an '@' sign
				// see https://stackoverflow.com/questions/201323/using-a-regular-expression-to-validate-an-email-address
				return NewAppError("Config.IsValid", "model.config.is_valid.message_export.global_relay.email_address.app_error", nil, "", http.StatusBadRequest)
			} else if s.GlobalRelaySettings.SmtpUsername == nil || *s.GlobalRelaySettings.SmtpUsername == "" {
				return NewAppError("Config.IsValid", "model.config.is_valid.message_export.global_relay.smtp_username.app_error", nil, "", http.StatusBadRequest)
			} else if s.GlobalRelaySettings.SmtpPassword == nil || *s.GlobalRelaySettings.SmtpPassword == "" {
				return NewAppError("Config.IsValid", "model.config.is_valid.message_export.global_relay.smtp_password.app_error", nil, "", http.StatusBadRequest)
			}
		}
	}
	return nil
}

func (s *DisplaySettings) isValid() *AppError {
	if len(s.CustomUrlSchemes) != 0 {
		validProtocolPattern := regexp.MustCompile(`(?i)^\s*[A-Za-z][A-Za-z0-9.+-]*\s*$`)

		for _, scheme := range s.CustomUrlSchemes {
			if !validProtocolPattern.MatchString(scheme) {
				return NewAppError(
					"Config.IsValid",
					"model.config.is_valid.display.custom_url_schemes.app_error",
					map[string]interface{}{"Scheme": scheme},
					"",
					http.StatusBadRequest,
				)
			}
		}
	}

	return nil
}

func (s *ImageProxySettings) isValid() *AppError {
	if *s.Enable {
		switch *s.ImageProxyType {
		case IMAGE_PROXY_TYPE_LOCAL:
			// No other settings to validate
		case IMAGE_PROXY_TYPE_ATMOS_CAMO:
			if *s.RemoteImageProxyURL == "" {
				return NewAppError("Config.IsValid", "model.config.is_valid.atmos_camo_image_proxy_url.app_error", nil, "", http.StatusBadRequest)
			}

			if *s.RemoteImageProxyOptions == "" {
				return NewAppError("Config.IsValid", "model.config.is_valid.atmos_camo_image_proxy_options.app_error", nil, "", http.StatusBadRequest)
			}
		default:
			return NewAppError("Config.IsValid", "model.config.is_valid.image_proxy_type.app_error", nil, "", http.StatusBadRequest)
		}
	}

	return nil
}

func (o *Config) GetSanitizeOptions() map[string]bool {
	options := map[string]bool{}
	options["fullname"] = *o.PrivacySettings.ShowFullName
	options["email"] = *o.PrivacySettings.ShowEmailAddress

	return options
}

func (o *Config) Sanitize() {
	if o.LdapSettings.BindPassword != nil && len(*o.LdapSettings.BindPassword) > 0 {
		*o.LdapSettings.BindPassword = FAKE_SETTING
	}

	*o.FileSettings.PublicLinkSalt = FAKE_SETTING

	if len(*o.FileSettings.AmazonS3SecretAccessKey) > 0 {
		*o.FileSettings.AmazonS3SecretAccessKey = FAKE_SETTING
	}

	if o.EmailSettings.SMTPPassword != nil && len(*o.EmailSettings.SMTPPassword) > 0 {
		*o.EmailSettings.SMTPPassword = FAKE_SETTING
	}

	if len(*o.GitLabSettings.Secret) > 0 {
		*o.GitLabSettings.Secret = FAKE_SETTING
	}

	if o.GoogleSettings.Secret != nil && len(*o.GoogleSettings.Secret) > 0 {
		*o.GoogleSettings.Secret = FAKE_SETTING
	}

	if o.Office365Settings.Secret != nil && len(*o.Office365Settings.Secret) > 0 {
		*o.Office365Settings.Secret = FAKE_SETTING
	}

	*o.SqlSettings.DataSource = FAKE_SETTING
	*o.SqlSettings.AtRestEncryptKey = FAKE_SETTING

	*o.ElasticsearchSettings.Password = FAKE_SETTING

	for i := range o.SqlSettings.DataSourceReplicas {
		o.SqlSettings.DataSourceReplicas[i] = FAKE_SETTING
	}

	for i := range o.SqlSettings.DataSourceSearchReplicas {
		o.SqlSettings.DataSourceSearchReplicas[i] = FAKE_SETTING
	}

	if o.MessageExportSettings.GlobalRelaySettings.SmtpPassword != nil && len(*o.MessageExportSettings.GlobalRelaySettings.SmtpPassword) > 0 {
		*o.MessageExportSettings.GlobalRelaySettings.SmtpPassword = FAKE_SETTING
	}

	if o.ServiceSettings.GfycatApiSecret != nil && len(*o.ServiceSettings.GfycatApiSecret) > 0 {
		*o.ServiceSettings.GfycatApiSecret = FAKE_SETTING
	}
}<|MERGE_RESOLUTION|>--- conflicted
+++ resolved
@@ -2881,11 +2881,8 @@
 	DisplaySettings           DisplaySettings
 	GuestAccountsSettings     GuestAccountsSettings
 	ImageProxySettings        ImageProxySettings
-<<<<<<< HEAD
+	CloudSettings             CloudSettings
 	FeatureFlags              *FeatureFlags `json:",omitempty"`
-=======
-	CloudSettings             CloudSettings
->>>>>>> 61f08d39
 }
 
 func (o *Config) Clone() *Config {
@@ -2972,14 +2969,11 @@
 	o.DisplaySettings.SetDefaults()
 	o.GuestAccountsSettings.SetDefaults()
 	o.ImageProxySettings.SetDefaults(o.ServiceSettings)
-<<<<<<< HEAD
+	o.CloudSettings.SetDefaults()
 	if o.FeatureFlags == nil {
 		o.FeatureFlags = &FeatureFlags{}
 		o.FeatureFlags.SetDefaults()
 	}
-=======
-	o.CloudSettings.SetDefaults()
->>>>>>> 61f08d39
 }
 
 func (o *Config) IsValid() *AppError {
