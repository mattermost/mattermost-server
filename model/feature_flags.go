// Copyright (c) 2015-present Mattermost, Inc. All Rights Reserved.
// See LICENSE.txt for license information.

package model

import "reflect"

type FeatureFlags struct {
	// Exists only for unit and manual testing.
	// When set to a value, will be returned by the ping endpoint.
	TestFeature string
	// Exists only for testing bool functionality. Boolean feature flags interpret "on" or "true" as true and
	// all other values as false.
	TestBoolFeature bool

	// Toggle on and off scheduled jobs for cloud user limit emails see MM-29999
	CloudDelinquentEmailJobsEnabled bool

	// Toggle on and off support for Collapsed Threads
	CollapsedThreads bool

	// Enable the remote cluster service for shared channels.
	EnableRemoteClusterService bool

	// Toggle on and off support for Custom User Statuses
	CustomUserStatuses bool

	// Feature flags to control plugin versions
	PluginIncidentManagement string `plugin_id:"com.mattermost.plugin-incident-management"`
	// Toggle on and off support for Files search
	FilesSearch bool
}

func (f *FeatureFlags) SetDefaults() {
	f.TestFeature = "off"
	f.TestBoolFeature = false
	f.CloudDelinquentEmailJobsEnabled = false
	f.CollapsedThreads = false
<<<<<<< HEAD
	f.EnableRemoteClusterService = false
=======
	f.FilesSearch = false
>>>>>>> 8199e7b5
	f.CustomUserStatuses = false
	f.PluginIncidentManagement = "1.4.0"
}

func (f *FeatureFlags) Plugins() map[string]string {
	rFFVal := reflect.ValueOf(f).Elem()
	rFFType := reflect.TypeOf(f).Elem()

	pluginVersions := make(map[string]string)
	for i := 0; i < rFFVal.NumField(); i++ {
		rFieldVal := rFFVal.Field(i)
		rFieldType := rFFType.Field(i)

		pluginId, hasPluginId := rFieldType.Tag.Lookup("plugin_id")
		if !hasPluginId {
			continue
		}

		pluginVersions[pluginId] = rFieldVal.String()
	}

	return pluginVersions
}<|MERGE_RESOLUTION|>--- conflicted
+++ resolved
@@ -36,11 +36,8 @@
 	f.TestBoolFeature = false
 	f.CloudDelinquentEmailJobsEnabled = false
 	f.CollapsedThreads = false
-<<<<<<< HEAD
 	f.EnableRemoteClusterService = false
-=======
 	f.FilesSearch = false
->>>>>>> 8199e7b5
 	f.CustomUserStatuses = false
 	f.PluginIncidentManagement = "1.4.0"
 }
