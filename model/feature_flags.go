// Copyright (c) 2015-present Mattermost, Inc. All Rights Reserved.
// See LICENSE.txt for license information.

package model

import "reflect"

type FeatureFlags struct {
	// Exists only for unit and manual testing.
	// When set to a value, will be returned by the ping endpoint.
	TestFeature string
	// Exists only for testing bool functionality. Boolean feature flags interpret "on" or "true" as true and
	// all other values as false.
	TestBoolFeature bool

	// Toggle on and off scheduled jobs for cloud user limit emails see MM-29999
	CloudDelinquentEmailJobsEnabled bool

	// Toggle on and off support for Collapsed Threads
	CollapsedThreads bool

<<<<<<< HEAD
	// Enable the remote cluster service for shared channels.
	EnableRemoteClusterService bool

	// Toggle on and off support for Custom User Statuses
	CustomUserStatuses bool
=======
	// AppsEnabled toggle the Apps framework functionalities both in server and client side
	AppsEnabled bool
>>>>>>> 9d997dbb

	// Feature flags to control plugin versions
	PluginIncidentManagement string `plugin_id:"com.mattermost.plugin-incident-management"`
	PluginApps               string `plugin_id:"com.mattermost.apps"`

	// Toggle on and off support for Files search
	FilesSearch bool
	// Feature flag to control setting the TCP_NO_DELAY setting for websockets.
	WebSocketDelay bool
}

func (f *FeatureFlags) SetDefaults() {
	f.TestFeature = "off"
	f.TestBoolFeature = false
	f.CloudDelinquentEmailJobsEnabled = false
	f.CollapsedThreads = false
	f.EnableRemoteClusterService = false
	f.FilesSearch = false
	f.AppsEnabled = false

	f.PluginIncidentManagement = "1.7.0"
	f.PluginApps = ""
	f.WebSocketDelay = false
}

func (f *FeatureFlags) Plugins() map[string]string {
	rFFVal := reflect.ValueOf(f).Elem()
	rFFType := reflect.TypeOf(f).Elem()

	pluginVersions := make(map[string]string)
	for i := 0; i < rFFVal.NumField(); i++ {
		rFieldVal := rFFVal.Field(i)
		rFieldType := rFFType.Field(i)

		pluginId, hasPluginId := rFieldType.Tag.Lookup("plugin_id")
		if !hasPluginId {
			continue
		}

		pluginVersions[pluginId] = rFieldVal.String()
	}

	return pluginVersions
}<|MERGE_RESOLUTION|>--- conflicted
+++ resolved
@@ -19,16 +19,14 @@
 	// Toggle on and off support for Collapsed Threads
 	CollapsedThreads bool
 
-<<<<<<< HEAD
 	// Enable the remote cluster service for shared channels.
 	EnableRemoteClusterService bool
 
 	// Toggle on and off support for Custom User Statuses
 	CustomUserStatuses bool
-=======
+
 	// AppsEnabled toggle the Apps framework functionalities both in server and client side
 	AppsEnabled bool
->>>>>>> 9d997dbb
 
 	// Feature flags to control plugin versions
 	PluginIncidentManagement string `plugin_id:"com.mattermost.plugin-incident-management"`
