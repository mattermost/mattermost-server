// Copyright (c) 2015-present Mattermost, Inc. All Rights Reserved.
// See LICENSE.txt for license information.

package model

import (
	"encoding/json"
	"io"
	"net/http"
	"regexp"
)

const (
	GroupSourceLdap GroupSource = "ldap"

	GroupNameMaxLength        = 64
	GroupSourceMaxLength      = 64
	GroupDisplayNameMaxLength = 128
	GroupDescriptionMaxLength = 1024
	GroupRemoteIDMaxLength    = 48
)

type GroupSource string

var allGroupSources = []GroupSource{
	GroupSourceLdap,
}

var groupSourcesRequiringRemoteID = []GroupSource{
	GroupSourceLdap,
}

type Group struct {
	Id             string      `json:"id"`
	Name           string      `json:"name"`
	DisplayName    string      `json:"display_name"`
	Description    string      `json:"description"`
	Source         GroupSource `json:"source"`
	RemoteId       string      `json:"remote_id"`
	CreateAt       int64       `json:"create_at"`
	UpdateAt       int64       `json:"update_at"`
	DeleteAt       int64       `json:"delete_at"`
	HasSyncables   bool        `db:"-" json:"has_syncables"`
	MemberCount    *int        `db:"-" json:"member_count,omitempty"`
	AllowReference bool        `json:"allow_reference"`
}

type GroupWithSchemeAdmin struct {
	Group
	SchemeAdmin *bool `db:"SyncableSchemeAdmin" json:"scheme_admin,omitempty"`
}

type GroupsAssociatedToChannelWithSchemeAdmin struct {
	ChannelId string `json:"channel_id"`
	Group
	SchemeAdmin *bool `db:"SyncableSchemeAdmin" json:"scheme_admin,omitempty"`
}
type GroupsAssociatedToChannel struct {
	ChannelId string                  `json:"channel_id"`
	Groups    []*GroupWithSchemeAdmin `json:"groups"`
}

type GroupPatch struct {
	Name           *string `json:"name"`
	DisplayName    *string `json:"display_name"`
	Description    *string `json:"description"`
	AllowReference *bool   `json:"allow_reference"`
}

type LdapGroupSearchOpts struct {
	Q            string
	IsLinked     *bool
	IsConfigured *bool
}

type GroupSearchOpts struct {
	Q                      string
	NotAssociatedToTeam    string
	NotAssociatedToChannel string
	IncludeMemberCount     bool
	FilterAllowReference   bool
	PageOpts               *PageOpts
	Since                  int64
}

type PageOpts struct {
	Page    int
	PerPage int
}

func (group *Group) Patch(patch *GroupPatch) {
	if patch.Name != nil {
		group.Name = *patch.Name
	}
	if patch.DisplayName != nil {
		group.DisplayName = *patch.DisplayName
	}
	if patch.Description != nil {
		group.Description = *patch.Description
	}
	if patch.AllowReference != nil {
		group.AllowReference = *patch.AllowReference
	}
}

func (group *Group) IsValidForCreate() *AppError {
	err := group.IsValidName()
	if err != nil {
		return err
	}

	if l := len(group.DisplayName); l == 0 || l > GroupDisplayNameMaxLength {
		return NewAppError("Group.IsValidForCreate", "model.group.display_name.app_error", map[string]interface{}{"GroupDisplayNameMaxLength": GroupDisplayNameMaxLength}, "", http.StatusBadRequest)
	}

	if len(group.Description) > GroupDescriptionMaxLength {
		return NewAppError("Group.IsValidForCreate", "model.group.description.app_error", map[string]interface{}{"GroupDescriptionMaxLength": GroupDescriptionMaxLength}, "", http.StatusBadRequest)
	}

	isValidSource := false
	for _, groupSource := range allGroupSources {
		if group.Source == groupSource {
			isValidSource = true
			break
		}
	}
	if !isValidSource {
		return NewAppError("Group.IsValidForCreate", "model.group.source.app_error", nil, "", http.StatusBadRequest)
	}

	if len(group.RemoteId) > GroupRemoteIDMaxLength || (len(group.RemoteId) == 0 && group.requiresRemoteId()) {
		return NewAppError("Group.IsValidForCreate", "model.group.remote_id.app_error", nil, "", http.StatusBadRequest)
	}

	return nil
}

func (group *Group) requiresRemoteId() bool {
	for _, groupSource := range groupSourcesRequiringRemoteID {
		if groupSource == group.Source {
			return true
		}
	}
	return false
}

func (group *Group) IsValidForUpdate() *AppError {
	if !IsValidId(group.Id) {
		return NewAppError("Group.IsValidForUpdate", "model.group.id.app_error", nil, "", http.StatusBadRequest)
	}
	if group.CreateAt == 0 {
		return NewAppError("Group.IsValidForUpdate", "model.group.create_at.app_error", nil, "", http.StatusBadRequest)
	}
	if group.UpdateAt == 0 {
		return NewAppError("Group.IsValidForUpdate", "model.group.update_at.app_error", nil, "", http.StatusBadRequest)
	}
	if err := group.IsValidForCreate(); err != nil {
		return err
	}
	return nil
}

<<<<<<< HEAD
func (group *Group) ToJson() string {
	b, _ := json.Marshal(group)
	return string(b)
=======
var validGroupnameChars = regexp.MustCompile(`^[a-z0-9\.\-_]+$`)

func (group *Group) IsValidName() *AppError {
	if l := len(group.Name); l == 0 || l > GroupNameMaxLength {
		return NewAppError("Group.IsValidName", "model.group.name.app_error", map[string]interface{}{"GroupNameMaxLength": GroupNameMaxLength}, "", http.StatusBadRequest)
	}

	if !validGroupnameChars.MatchString(group.Name) {
		return NewAppError("Group.IsValidName", "model.group.name.invalid_chars.app_error", nil, "", http.StatusBadRequest)
	}

	return nil
>>>>>>> 4fde004a
}

func GroupFromJson(data io.Reader) *Group {
	var group *Group
	json.NewDecoder(data).Decode(&group)
	return group
}

func GroupsFromJson(data io.Reader) []*Group {
	var groups []*Group
	json.NewDecoder(data).Decode(&groups)
	return groups
}

func GroupPatchFromJson(data io.Reader) *GroupPatch {
	var groupPatch *GroupPatch
	json.NewDecoder(data).Decode(&groupPatch)
	return groupPatch
}<|MERGE_RESOLUTION|>--- conflicted
+++ resolved
@@ -160,11 +160,11 @@
 	return nil
 }
 
-<<<<<<< HEAD
 func (group *Group) ToJson() string {
 	b, _ := json.Marshal(group)
 	return string(b)
-=======
+}
+
 var validGroupnameChars = regexp.MustCompile(`^[a-z0-9\.\-_]+$`)
 
 func (group *Group) IsValidName() *AppError {
@@ -177,7 +177,6 @@
 	}
 
 	return nil
->>>>>>> 4fde004a
 }
 
 func GroupFromJson(data io.Reader) *Group {
