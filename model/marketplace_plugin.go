--- conflicted
+++ resolved
@@ -16,20 +16,13 @@
 
 // BaseMarketplacePlugin is a Mattermost plugin received from the marketplace server.
 type BaseMarketplacePlugin struct {
-<<<<<<< HEAD
-	HomepageURL string    `json:"homepage_url"`
-	DownloadURL string    `json:"download_url"`
-	IconData    string    `json:"icon_data"`
-	Manifest    *Manifest `json:"manifest"`
+	HomepageURL     string `json:"homepage_url"`
+	IconData        string `json:"icon_data"`
+	DownloadURL     string `json:"download_url"`
+	ReleaseNotesURL string `json:"release_notes_url"`
 	// Signature represents a signature of a plugin saved in base64 encoding.
-	Signature string `json:"signature"`
-=======
-	HomepageURL     string    `json:"homepage_url"`
-	DownloadURL     string    `json:"download_url"`
-	ReleaseNotesURL string    `json:"release_notes_url"`
-	IconData        string    `json:"icon_data"`
-	Manifest        *Manifest `json:"manifest"`
->>>>>>> 2571d977
+	Signature string    `json:"signature"`
+	Manifest  *Manifest `json:"manifest"`
 }
 
 // MarketplacePlugin is a state aware marketplace plugin.
