// Copyright (c) 2015-present Mattermost, Inc. All Rights Reserved.
// See LICENSE.txt for license information.

package model

const (
	MIGRATION_KEY_ADVANCED_PERMISSIONS_PHASE_2 = "migration_advanced_permissions_phase_2"

	MIGRATION_KEY_EMOJI_PERMISSIONS_SPLIT                     = "emoji_permissions_split"
	MIGRATION_KEY_WEBHOOK_PERMISSIONS_SPLIT                   = "webhook_permissions_split"
	MIGRATION_KEY_LIST_JOIN_PUBLIC_PRIVATE_TEAMS              = "list_join_public_private_teams"
	MIGRATION_KEY_REMOVE_PERMANENT_DELETE_USER                = "remove_permanent_delete_user"
	MIGRATION_KEY_ADD_BOT_PERMISSIONS                         = "add_bot_permissions"
	MIGRATION_KEY_APPLY_CHANNEL_MANAGE_DELETE_TO_CHANNEL_USER = "apply_channel_manage_delete_to_channel_user"
	MIGRATION_KEY_REMOVE_CHANNEL_MANAGE_DELETE_FROM_TEAM_USER = "remove_channel_manage_delete_from_team_user"
	MIGRATION_KEY_VIEW_MEMBERS_NEW_PERMISSION                 = "view_members_new_permission"
	MIGRATION_KEY_ADD_MANAGE_GUESTS_PERMISSIONS               = "add_manage_guests_permissions"
	MIGRATION_KEY_CHANNEL_MODERATIONS_PERMISSIONS             = "channel_moderations_permissions"
<<<<<<< HEAD
)

type AsyncMigrationStatus string

const (
	MigrationStatusUnknown  AsyncMigrationStatus = ""
	MigrationStatusRun      AsyncMigrationStatus = "run"      // migration should be run
	MigrationStatusSkip     AsyncMigrationStatus = "skip"     // migration should be skipped (not sure if needed?)
	MigrationStatusComplete AsyncMigrationStatus = "complete" // migration was already executed
	MigrationStatusFailed   AsyncMigrationStatus = "failed"   // migration has failed
=======
	MIGRATION_KEY_ADD_USE_GROUP_MENTIONS_PERMISSION           = "add_use_group_mentions_permission"
>>>>>>> 6158e913
)<|MERGE_RESOLUTION|>--- conflicted
+++ resolved
@@ -16,7 +16,7 @@
 	MIGRATION_KEY_VIEW_MEMBERS_NEW_PERMISSION                 = "view_members_new_permission"
 	MIGRATION_KEY_ADD_MANAGE_GUESTS_PERMISSIONS               = "add_manage_guests_permissions"
 	MIGRATION_KEY_CHANNEL_MODERATIONS_PERMISSIONS             = "channel_moderations_permissions"
-<<<<<<< HEAD
+	MIGRATION_KEY_ADD_USE_GROUP_MENTIONS_PERMISSION           = "add_use_group_mentions_permission"
 )
 
 type AsyncMigrationStatus string
@@ -27,7 +27,4 @@
 	MigrationStatusSkip     AsyncMigrationStatus = "skip"     // migration should be skipped (not sure if needed?)
 	MigrationStatusComplete AsyncMigrationStatus = "complete" // migration was already executed
 	MigrationStatusFailed   AsyncMigrationStatus = "failed"   // migration has failed
-=======
-	MIGRATION_KEY_ADD_USE_GROUP_MENTIONS_PERMISSION           = "add_use_group_mentions_permission"
->>>>>>> 6158e913
 )