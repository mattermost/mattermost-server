// Copyright (c) 2015-present Mattermost, Inc. All Rights Reserved.
// See LICENSE.txt for license information.

package model

const (
	ADVANCED_PERMISSIONS_MIGRATION_KEY         = "AdvancedPermissionsMigrationComplete"
	MIGRATION_KEY_ADVANCED_PERMISSIONS_PHASE_2 = "migration_advanced_permissions_phase_2"

	MIGRATION_KEY_EMOJI_PERMISSIONS_SPLIT                     = "emoji_permissions_split"
	MIGRATION_KEY_WEBHOOK_PERMISSIONS_SPLIT                   = "webhook_permissions_split"
	MIGRATION_KEY_LIST_JOIN_PUBLIC_PRIVATE_TEAMS              = "list_join_public_private_teams"
	MIGRATION_KEY_REMOVE_PERMANENT_DELETE_USER                = "remove_permanent_delete_user"
	MIGRATION_KEY_ADD_BOT_PERMISSIONS                         = "add_bot_permissions"
	MIGRATION_KEY_APPLY_CHANNEL_MANAGE_DELETE_TO_CHANNEL_USER = "apply_channel_manage_delete_to_channel_user"
	MIGRATION_KEY_REMOVE_CHANNEL_MANAGE_DELETE_FROM_TEAM_USER = "remove_channel_manage_delete_from_team_user"
	MIGRATION_KEY_VIEW_MEMBERS_NEW_PERMISSION                 = "view_members_new_permission"
	MIGRATION_KEY_ADD_MANAGE_GUESTS_PERMISSIONS               = "add_manage_guests_permissions"
	MIGRATION_KEY_CHANNEL_MODERATIONS_PERMISSIONS             = "channel_moderations_permissions"
	MIGRATION_KEY_ADD_USE_GROUP_MENTIONS_PERMISSION           = "add_use_group_mentions_permission"
	MIGRATION_KEY_ADD_SYSTEM_CONSOLE_PERMISSIONS              = "add_system_console_permissions"
	MIGRATION_KEY_SIDEBAR_CATEGORIES_PHASE_2                  = "migration_sidebar_categories_phase_2"
	MIGRATION_KEY_ADD_CONVERT_CHANNEL_PERMISSIONS             = "add_convert_channel_permissions"
<<<<<<< HEAD
	MIGRATION_KEY_ADD_SYSTEM_ROLES_PERMISSIONS                = "add_system_roles_permissions"
=======
	MIGRATION_KEY_ADD_MANAGE_SHARED_CHANNEL_PERMISSIONS       = "manage_shared_channel_permissions"
>>>>>>> 04ef5c68
)<|MERGE_RESOLUTION|>--- conflicted
+++ resolved
@@ -21,9 +21,6 @@
 	MIGRATION_KEY_ADD_SYSTEM_CONSOLE_PERMISSIONS              = "add_system_console_permissions"
 	MIGRATION_KEY_SIDEBAR_CATEGORIES_PHASE_2                  = "migration_sidebar_categories_phase_2"
 	MIGRATION_KEY_ADD_CONVERT_CHANNEL_PERMISSIONS             = "add_convert_channel_permissions"
-<<<<<<< HEAD
 	MIGRATION_KEY_ADD_SYSTEM_ROLES_PERMISSIONS                = "add_system_roles_permissions"
-=======
 	MIGRATION_KEY_ADD_MANAGE_SHARED_CHANNEL_PERMISSIONS       = "manage_shared_channel_permissions"
->>>>>>> 04ef5c68
 )