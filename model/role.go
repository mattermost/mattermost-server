// Copyright (c) 2015-present Mattermost, Inc. All Rights Reserved.
// See LICENSE.txt for license information.

package model

import (
	"encoding/json"
	"io"
	"strings"
)

<<<<<<< HEAD
var BuiltInSchemeManagedRoleIDs []string

func init() {
	BuiltInSchemeManagedRoleIDs = []string{
		SYSTEM_GUEST_ROLE_ID,
		SYSTEM_USER_ROLE_ID,
		SYSTEM_ADMIN_ROLE_ID,
		SYSTEM_POST_ALL_ROLE_ID,
		SYSTEM_POST_ALL_PUBLIC_ROLE_ID,
		SYSTEM_USER_ACCESS_TOKEN_ROLE_ID,

		TEAM_GUEST_ROLE_ID,
		TEAM_USER_ROLE_ID,
		TEAM_ADMIN_ROLE_ID,
		TEAM_POST_ALL_ROLE_ID,
		TEAM_POST_ALL_PUBLIC_ROLE_ID,

		CHANNEL_GUEST_ROLE_ID,
		CHANNEL_USER_ROLE_ID,
		CHANNEL_ADMIN_ROLE_ID,
	}
}
=======
type RoleType string
type RoleScope string
>>>>>>> dd0b0a3d

const (
	SYSTEM_GUEST_ROLE_ID             = "system_guest"
	SYSTEM_USER_ROLE_ID              = "system_user"
	SYSTEM_ADMIN_ROLE_ID             = "system_admin"
	SYSTEM_POST_ALL_ROLE_ID          = "system_post_all"
	SYSTEM_POST_ALL_PUBLIC_ROLE_ID   = "system_post_all_public"
	SYSTEM_USER_ACCESS_TOKEN_ROLE_ID = "system_user_access_token"

	TEAM_GUEST_ROLE_ID           = "team_guest"
	TEAM_USER_ROLE_ID            = "team_user"
	TEAM_ADMIN_ROLE_ID           = "team_admin"
	TEAM_POST_ALL_ROLE_ID        = "team_post_all"
	TEAM_POST_ALL_PUBLIC_ROLE_ID = "team_post_all_public"

	CHANNEL_GUEST_ROLE_ID = "channel_guest"
	CHANNEL_USER_ROLE_ID  = "channel_user"
	CHANNEL_ADMIN_ROLE_ID = "channel_admin"

	ROLE_NAME_MAX_LENGTH         = 64
	ROLE_DISPLAY_NAME_MAX_LENGTH = 128
	ROLE_DESCRIPTION_MAX_LENGTH  = 1024

	RoleScopeSystem  RoleScope = "System"
	RoleScopeTeam    RoleScope = "Team"
	RoleScopeChannel RoleScope = "Channel"

	RoleTypeGuest RoleType = "Guest"
	RoleTypeUser  RoleType = "User"
	RoleTypeAdmin RoleType = "Admin"
)

type Role struct {
	Id            string   `json:"id"`
	Name          string   `json:"name"`
	DisplayName   string   `json:"display_name"`
	Description   string   `json:"description"`
	CreateAt      int64    `json:"create_at"`
	UpdateAt      int64    `json:"update_at"`
	DeleteAt      int64    `json:"delete_at"`
	Permissions   []string `json:"permissions"`
	SchemeManaged bool     `json:"scheme_managed"`
	BuiltIn       bool     `json:"built_in"`
}

type RolePatch struct {
	Permissions *[]string `json:"permissions"`
}

type RolePermissions struct {
	RoleID      string
	Permissions []string
}

func (r *Role) ToJson() string {
	b, _ := json.Marshal(r)
	return string(b)
}

func RoleFromJson(data io.Reader) *Role {
	var r *Role
	json.NewDecoder(data).Decode(&r)
	return r
}

func RoleListToJson(r []*Role) string {
	b, _ := json.Marshal(r)
	return string(b)
}

func RoleListFromJson(data io.Reader) []*Role {
	var roles []*Role
	json.NewDecoder(data).Decode(&roles)
	return roles
}

func (r *RolePatch) ToJson() string {
	b, _ := json.Marshal(r)
	return string(b)
}

func RolePatchFromJson(data io.Reader) *RolePatch {
	var rolePatch *RolePatch
	json.NewDecoder(data).Decode(&rolePatch)
	return rolePatch
}

func (r *Role) Patch(patch *RolePatch) {
	if patch.Permissions != nil {
		r.Permissions = *patch.Permissions
	}
}

// MergeChannelHigherScopedPermissions is meant to be invoked on a channel scheme's role and merges the higher-scoped
// channel role's permissions.
func (r *Role) MergeChannelHigherScopedPermissions(higherScopedPermissions *RolePermissions) {
	mergedPermissions := []string{}

	higherScopedPermissionsMap := AsStringBoolMap(higherScopedPermissions.Permissions)
	rolePermissionsMap := AsStringBoolMap(r.Permissions)

	for _, cp := range ALL_PERMISSIONS {
		if cp.Scope != PERMISSION_SCOPE_CHANNEL {
			continue
		}

		_, presentOnHigherScope := higherScopedPermissionsMap[cp.Id]

		// For the channel admin role always look to the higher scope to determine if the role has ther permission.
		// The channel admin is a special case because they're not part of the UI to be "channel moderated", only
		// channel members and channel guests are.
		if higherScopedPermissions.RoleID == CHANNEL_ADMIN_ROLE_ID && presentOnHigherScope {
			mergedPermissions = append(mergedPermissions, cp.Id)
			continue
		}

		_, permissionIsModerated := CHANNEL_MODERATED_PERMISSIONS_MAP[cp.Id]
		if permissionIsModerated {
			_, presentOnRole := rolePermissionsMap[cp.Id]
			if presentOnRole && presentOnHigherScope {
				mergedPermissions = append(mergedPermissions, cp.Id)
			}
		} else {
			if presentOnHigherScope {
				mergedPermissions = append(mergedPermissions, cp.Id)
			}
		}
	}

	r.Permissions = mergedPermissions
}

// Returns an array of permissions that are in either role.Permissions
// or patch.Permissions, but not both.
func PermissionsChangedByPatch(role *Role, patch *RolePatch) []string {
	var result []string

	if patch.Permissions == nil {
		return result
	}

	roleMap := make(map[string]bool)
	patchMap := make(map[string]bool)

	for _, permission := range role.Permissions {
		roleMap[permission] = true
	}

	for _, permission := range *patch.Permissions {
		patchMap[permission] = true
	}

	for _, permission := range role.Permissions {
		if !patchMap[permission] {
			result = append(result, permission)
		}
	}

	for _, permission := range *patch.Permissions {
		if !roleMap[permission] {
			result = append(result, permission)
		}
	}

	return result
}

func ChannelModeratedPermissionsChangedByPatch(role *Role, patch *RolePatch) []string {
	var result []string

	if patch.Permissions == nil {
		return result
	}

	roleMap := make(map[string]bool)
	patchMap := make(map[string]bool)

	for _, permission := range role.Permissions {
		if channelModeratedPermissionName, found := CHANNEL_MODERATED_PERMISSIONS_MAP[permission]; found {
			roleMap[channelModeratedPermissionName] = true
		}
	}

	for _, permission := range *patch.Permissions {
		if channelModeratedPermissionName, found := CHANNEL_MODERATED_PERMISSIONS_MAP[permission]; found {
			patchMap[channelModeratedPermissionName] = true
		}
	}

	for permissionKey := range roleMap {
		if !patchMap[permissionKey] {
			result = append(result, permissionKey)
		}
	}

	for permissionKey := range patchMap {
		if !roleMap[permissionKey] {
			result = append(result, permissionKey)
		}
	}

	return result
}

// GetChannelModeratedPermissions returns a map of channel moderated permissions that the role has access to
func (r *Role) GetChannelModeratedPermissions(channelType string) map[string]bool {
	moderatedPermissions := make(map[string]bool)
	for _, permission := range r.Permissions {
		if _, found := CHANNEL_MODERATED_PERMISSIONS_MAP[permission]; !found {
			continue
		}

		for moderated, moderatedPermissionValue := range CHANNEL_MODERATED_PERMISSIONS_MAP {
			// the moderated permission has already been found to be true so skip this iteration
			if moderatedPermissions[moderatedPermissionValue] {
				continue
			}

			if moderated == permission {
				// Special case where the channel moderated permission for `manage_members` is different depending on whether the channel is private or public
				if moderated == PERMISSION_MANAGE_PUBLIC_CHANNEL_MEMBERS.Id || moderated == PERMISSION_MANAGE_PRIVATE_CHANNEL_MEMBERS.Id {
					canManagePublic := channelType == CHANNEL_OPEN && moderated == PERMISSION_MANAGE_PUBLIC_CHANNEL_MEMBERS.Id
					canManagePrivate := channelType == CHANNEL_PRIVATE && moderated == PERMISSION_MANAGE_PRIVATE_CHANNEL_MEMBERS.Id
					moderatedPermissions[moderatedPermissionValue] = canManagePublic || canManagePrivate
				} else {
					moderatedPermissions[moderatedPermissionValue] = true
				}
			}
		}
	}

	return moderatedPermissions
}

// RolePatchFromChannelModerationsPatch Creates and returns a RolePatch based on a slice of ChannelModerationPatchs, roleName is expected to be either "members" or "guests".
func (r *Role) RolePatchFromChannelModerationsPatch(channelModerationsPatch []*ChannelModerationPatch, roleName string) *RolePatch {
	permissionsToAddToPatch := make(map[string]bool)

	// Iterate through the list of existing permissions on the role and append permissions that we want to keep.
	for _, permission := range r.Permissions {
		// Permission is not moderated so dont add it to the patch and skip the channelModerationsPatch
		if _, isModerated := CHANNEL_MODERATED_PERMISSIONS_MAP[permission]; !isModerated {
			continue
		}

		permissionEnabled := true
		// Check if permission has a matching moderated permission name inside the channel moderation patch
		for _, channelModerationPatch := range channelModerationsPatch {
			if *channelModerationPatch.Name == CHANNEL_MODERATED_PERMISSIONS_MAP[permission] {
				// Permission key exists in patch with a value of false so skip over it
				if roleName == "members" {
					if channelModerationPatch.Roles.Members != nil && !*channelModerationPatch.Roles.Members {
						permissionEnabled = false
					}
				} else if roleName == "guests" {
					if channelModerationPatch.Roles.Guests != nil && !*channelModerationPatch.Roles.Guests {
						permissionEnabled = false
					}
				}
			}
		}

		if permissionEnabled {
			permissionsToAddToPatch[permission] = true
		}
	}

	// Iterate through the patch and add any permissions that dont already exist on the role
	for _, channelModerationPatch := range channelModerationsPatch {
		for permission, moderatedPermissionName := range CHANNEL_MODERATED_PERMISSIONS_MAP {
			if roleName == "members" && channelModerationPatch.Roles.Members != nil && *channelModerationPatch.Roles.Members && *channelModerationPatch.Name == moderatedPermissionName {
				permissionsToAddToPatch[permission] = true
			}

			if roleName == "guests" && channelModerationPatch.Roles.Guests != nil && *channelModerationPatch.Roles.Guests && *channelModerationPatch.Name == moderatedPermissionName {
				permissionsToAddToPatch[permission] = true
			}
		}
	}

	patchPermissions := make([]string, 0, len(permissionsToAddToPatch))
	for permission := range permissionsToAddToPatch {
		patchPermissions = append(patchPermissions, permission)
	}

	return &RolePatch{Permissions: &patchPermissions}
}

func (r *Role) IsValid() bool {
	if len(r.Id) != 26 {
		return false
	}

	return r.IsValidWithoutId()
}

func (r *Role) IsValidWithoutId() bool {
	if !IsValidRoleName(r.Name) {
		return false
	}

	if len(r.DisplayName) == 0 || len(r.DisplayName) > ROLE_DISPLAY_NAME_MAX_LENGTH {
		return false
	}

	if len(r.Description) > ROLE_DESCRIPTION_MAX_LENGTH {
		return false
	}

	for _, permission := range r.Permissions {
		permissionValidated := false
		for _, p := range ALL_PERMISSIONS {
			if permission == p.Id {
				permissionValidated = true
				break
			}
		}

		if !permissionValidated {
			return false
		}
	}

	return true
}

func IsValidRoleName(roleName string) bool {
	if len(roleName) <= 0 || len(roleName) > ROLE_NAME_MAX_LENGTH {
		return false
	}

	if strings.TrimLeft(roleName, "abcdefghijklmnopqrstuvwxyz0123456789_") != "" {
		return false
	}

	return true
}

func MakeDefaultRoles() map[string]*Role {
	roles := make(map[string]*Role)

	roles[CHANNEL_GUEST_ROLE_ID] = &Role{
		Name:        "channel_guest",
		DisplayName: "authentication.roles.channel_guest.name",
		Description: "authentication.roles.channel_guest.description",
		Permissions: []string{
			PERMISSION_READ_CHANNEL.Id,
			PERMISSION_ADD_REACTION.Id,
			PERMISSION_REMOVE_REACTION.Id,
			PERMISSION_UPLOAD_FILE.Id,
			PERMISSION_EDIT_POST.Id,
			PERMISSION_CREATE_POST.Id,
			PERMISSION_USE_CHANNEL_MENTIONS.Id,
			PERMISSION_USE_SLASH_COMMANDS.Id,
		},
		SchemeManaged: true,
		BuiltIn:       true,
	}

	roles[CHANNEL_USER_ROLE_ID] = &Role{
		Name:        "channel_user",
		DisplayName: "authentication.roles.channel_user.name",
		Description: "authentication.roles.channel_user.description",
		Permissions: []string{
			PERMISSION_READ_CHANNEL.Id,
			PERMISSION_ADD_REACTION.Id,
			PERMISSION_REMOVE_REACTION.Id,
			PERMISSION_MANAGE_PUBLIC_CHANNEL_MEMBERS.Id,
			PERMISSION_UPLOAD_FILE.Id,
			PERMISSION_GET_PUBLIC_LINK.Id,
			PERMISSION_CREATE_POST.Id,
			PERMISSION_USE_CHANNEL_MENTIONS.Id,
			PERMISSION_USE_SLASH_COMMANDS.Id,
		},
		SchemeManaged: true,
		BuiltIn:       true,
	}

	roles[CHANNEL_ADMIN_ROLE_ID] = &Role{
		Name:        "channel_admin",
		DisplayName: "authentication.roles.channel_admin.name",
		Description: "authentication.roles.channel_admin.description",
		Permissions: []string{
			PERMISSION_MANAGE_CHANNEL_ROLES.Id,
		},
		SchemeManaged: true,
		BuiltIn:       true,
	}

	roles[TEAM_GUEST_ROLE_ID] = &Role{
		Name:        "team_guest",
		DisplayName: "authentication.roles.team_guest.name",
		Description: "authentication.roles.team_guest.description",
		Permissions: []string{
			PERMISSION_VIEW_TEAM.Id,
		},
		SchemeManaged: true,
		BuiltIn:       true,
	}

	roles[TEAM_USER_ROLE_ID] = &Role{
		Name:        "team_user",
		DisplayName: "authentication.roles.team_user.name",
		Description: "authentication.roles.team_user.description",
		Permissions: []string{
			PERMISSION_LIST_TEAM_CHANNELS.Id,
			PERMISSION_JOIN_PUBLIC_CHANNELS.Id,
			PERMISSION_READ_PUBLIC_CHANNEL.Id,
			PERMISSION_VIEW_TEAM.Id,
		},
		SchemeManaged: true,
		BuiltIn:       true,
	}

	roles[TEAM_POST_ALL_ROLE_ID] = &Role{
		Name:        "team_post_all",
		DisplayName: "authentication.roles.team_post_all.name",
		Description: "authentication.roles.team_post_all.description",
		Permissions: []string{
			PERMISSION_CREATE_POST.Id,
			PERMISSION_USE_CHANNEL_MENTIONS.Id,
		},
		SchemeManaged: false,
		BuiltIn:       true,
	}

	roles[TEAM_POST_ALL_PUBLIC_ROLE_ID] = &Role{
		Name:        "team_post_all_public",
		DisplayName: "authentication.roles.team_post_all_public.name",
		Description: "authentication.roles.team_post_all_public.description",
		Permissions: []string{
			PERMISSION_CREATE_POST_PUBLIC.Id,
			PERMISSION_USE_CHANNEL_MENTIONS.Id,
		},
		SchemeManaged: false,
		BuiltIn:       true,
	}

	roles[TEAM_ADMIN_ROLE_ID] = &Role{
		Name:        "team_admin",
		DisplayName: "authentication.roles.team_admin.name",
		Description: "authentication.roles.team_admin.description",
		Permissions: []string{
			PERMISSION_REMOVE_USER_FROM_TEAM.Id,
			PERMISSION_MANAGE_TEAM.Id,
			PERMISSION_IMPORT_TEAM.Id,
			PERMISSION_MANAGE_TEAM_ROLES.Id,
			PERMISSION_MANAGE_CHANNEL_ROLES.Id,
			PERMISSION_MANAGE_OTHERS_INCOMING_WEBHOOKS.Id,
			PERMISSION_MANAGE_OTHERS_OUTGOING_WEBHOOKS.Id,
			PERMISSION_MANAGE_SLASH_COMMANDS.Id,
			PERMISSION_MANAGE_OTHERS_SLASH_COMMANDS.Id,
			PERMISSION_MANAGE_INCOMING_WEBHOOKS.Id,
			PERMISSION_MANAGE_OUTGOING_WEBHOOKS.Id,
		},
		SchemeManaged: true,
		BuiltIn:       true,
	}

	roles[SYSTEM_GUEST_ROLE_ID] = &Role{
		Name:        "system_guest",
		DisplayName: "authentication.roles.global_guest.name",
		Description: "authentication.roles.global_guest.description",
		Permissions: []string{
			PERMISSION_CREATE_DIRECT_CHANNEL.Id,
			PERMISSION_CREATE_GROUP_CHANNEL.Id,
		},
		SchemeManaged: true,
		BuiltIn:       true,
	}

	roles[SYSTEM_USER_ROLE_ID] = &Role{
		Name:        "system_user",
		DisplayName: "authentication.roles.global_user.name",
		Description: "authentication.roles.global_user.description",
		Permissions: []string{
			PERMISSION_LIST_PUBLIC_TEAMS.Id,
			PERMISSION_JOIN_PUBLIC_TEAMS.Id,
			PERMISSION_CREATE_DIRECT_CHANNEL.Id,
			PERMISSION_CREATE_GROUP_CHANNEL.Id,
			PERMISSION_VIEW_MEMBERS.Id,
		},
		SchemeManaged: true,
		BuiltIn:       true,
	}

	roles[SYSTEM_POST_ALL_ROLE_ID] = &Role{
		Name:        "system_post_all",
		DisplayName: "authentication.roles.system_post_all.name",
		Description: "authentication.roles.system_post_all.description",
		Permissions: []string{
			PERMISSION_CREATE_POST.Id,
			PERMISSION_USE_CHANNEL_MENTIONS.Id,
		},
		SchemeManaged: false,
		BuiltIn:       true,
	}

	roles[SYSTEM_POST_ALL_PUBLIC_ROLE_ID] = &Role{
		Name:        "system_post_all_public",
		DisplayName: "authentication.roles.system_post_all_public.name",
		Description: "authentication.roles.system_post_all_public.description",
		Permissions: []string{
			PERMISSION_CREATE_POST_PUBLIC.Id,
			PERMISSION_USE_CHANNEL_MENTIONS.Id,
		},
		SchemeManaged: false,
		BuiltIn:       true,
	}

	roles[SYSTEM_USER_ACCESS_TOKEN_ROLE_ID] = &Role{
		Name:        "system_user_access_token",
		DisplayName: "authentication.roles.system_user_access_token.name",
		Description: "authentication.roles.system_user_access_token.description",
		Permissions: []string{
			PERMISSION_CREATE_USER_ACCESS_TOKEN.Id,
			PERMISSION_READ_USER_ACCESS_TOKEN.Id,
			PERMISSION_REVOKE_USER_ACCESS_TOKEN.Id,
		},
		SchemeManaged: false,
		BuiltIn:       true,
	}

	roles[SYSTEM_ADMIN_ROLE_ID] = &Role{
		Name:        "system_admin",
		DisplayName: "authentication.roles.global_admin.name",
		Description: "authentication.roles.global_admin.description",
		// System admins can do anything channel and team admins can do
		// plus everything members of teams and channels can do to all teams
		// and channels on the system
		Permissions: append(
			append(
				append(
					append(
						[]string{
							PERMISSION_ASSIGN_SYSTEM_ADMIN_ROLE.Id,
							PERMISSION_MANAGE_SYSTEM.Id,
							PERMISSION_MANAGE_ROLES.Id,
							PERMISSION_MANAGE_PUBLIC_CHANNEL_PROPERTIES.Id,
							PERMISSION_MANAGE_PUBLIC_CHANNEL_MEMBERS.Id,
							PERMISSION_MANAGE_PRIVATE_CHANNEL_MEMBERS.Id,
							PERMISSION_DELETE_PUBLIC_CHANNEL.Id,
							PERMISSION_CREATE_PUBLIC_CHANNEL.Id,
							PERMISSION_MANAGE_PRIVATE_CHANNEL_PROPERTIES.Id,
							PERMISSION_DELETE_PRIVATE_CHANNEL.Id,
							PERMISSION_CREATE_PRIVATE_CHANNEL.Id,
							PERMISSION_MANAGE_SYSTEM_WIDE_OAUTH.Id,
							PERMISSION_MANAGE_OTHERS_INCOMING_WEBHOOKS.Id,
							PERMISSION_MANAGE_OTHERS_OUTGOING_WEBHOOKS.Id,
							PERMISSION_EDIT_OTHER_USERS.Id,
							PERMISSION_EDIT_OTHERS_POSTS.Id,
							PERMISSION_MANAGE_OAUTH.Id,
							PERMISSION_INVITE_USER.Id,
							PERMISSION_INVITE_GUEST.Id,
							PERMISSION_PROMOTE_GUEST.Id,
							PERMISSION_DEMOTE_TO_GUEST.Id,
							PERMISSION_DELETE_POST.Id,
							PERMISSION_DELETE_OTHERS_POSTS.Id,
							PERMISSION_CREATE_TEAM.Id,
							PERMISSION_ADD_USER_TO_TEAM.Id,
							PERMISSION_LIST_USERS_WITHOUT_TEAM.Id,
							PERMISSION_MANAGE_JOBS.Id,
							PERMISSION_CREATE_POST_PUBLIC.Id,
							PERMISSION_CREATE_POST_EPHEMERAL.Id,
							PERMISSION_CREATE_USER_ACCESS_TOKEN.Id,
							PERMISSION_READ_USER_ACCESS_TOKEN.Id,
							PERMISSION_REVOKE_USER_ACCESS_TOKEN.Id,
							PERMISSION_CREATE_BOT.Id,
							PERMISSION_READ_BOTS.Id,
							PERMISSION_READ_OTHERS_BOTS.Id,
							PERMISSION_MANAGE_BOTS.Id,
							PERMISSION_MANAGE_OTHERS_BOTS.Id,
							PERMISSION_REMOVE_OTHERS_REACTIONS.Id,
							PERMISSION_LIST_PRIVATE_TEAMS.Id,
							PERMISSION_JOIN_PRIVATE_TEAMS.Id,
							PERMISSION_VIEW_MEMBERS.Id,
						},
						roles[TEAM_USER_ROLE_ID].Permissions...,
					),
					roles[CHANNEL_USER_ROLE_ID].Permissions...,
				),
				roles[TEAM_ADMIN_ROLE_ID].Permissions...,
			),
			roles[CHANNEL_ADMIN_ROLE_ID].Permissions...,
		),
		SchemeManaged: true,
		BuiltIn:       true,
	}

	return roles
}<|MERGE_RESOLUTION|>--- conflicted
+++ resolved
@@ -9,7 +9,6 @@
 	"strings"
 )
 
-<<<<<<< HEAD
 var BuiltInSchemeManagedRoleIDs []string
 
 func init() {
@@ -32,10 +31,8 @@
 		CHANNEL_ADMIN_ROLE_ID,
 	}
 }
-=======
 type RoleType string
 type RoleScope string
->>>>>>> dd0b0a3d
 
 const (
 	SYSTEM_GUEST_ROLE_ID             = "system_guest"
