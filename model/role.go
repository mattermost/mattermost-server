--- conflicted
+++ resolved
@@ -47,7 +47,6 @@
 
 	// When updating the values here, the values in mattermost-redux must also be updated.
 	SysconsoleAncillaryPermissions = map[string][]*Permission{
-<<<<<<< HEAD
 		PERMISSION_SYSCONSOLE_READ_BILLING_SUBSCRIPTION.Id: {
 			PERMISSION_READ_CLOUD_SUBSCRIPTION,
 			PERMISSION_READ_CLOUD_CUSTOMER,
@@ -66,13 +65,11 @@
 		},
 		PERMISSION_SYSCONSOLE_WRITE_BILLING_PAYMENT_INFORMATION.Id: {
 			PERMISSION_WRITE_CLOUD_CUSTOMER,
-=======
 		PERMISSION_SYSCONSOLE_READ_ABOUT_EDITION_AND_LICENSE.Id: {
 			PERMISSION_READ_LICENSE_INFORMATION,
 		},
 		PERMISSION_SYSCONSOLE_WRITE_ABOUT_EDITION_AND_LICENSE.Id: {
 			PERMISSION_MANAGE_LICENSE_INFORMATION,
->>>>>>> 3599840c
 		},
 		PERMISSION_SYSCONSOLE_READ_USERMANAGEMENT_CHANNELS.Id: {
 			PERMISSION_READ_PUBLIC_CHANNEL,
