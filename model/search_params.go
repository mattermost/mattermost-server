// Copyright (c) 2015-present Mattermost, Inc. All Rights Reserved.
// See LICENSE.txt for license information.

package model

import (
	"net/http"
	"regexp"
	"strings"
	"time"
)

var searchTermPuncStart = regexp.MustCompile(`^[^\pL\d\s#"]+`)
var searchTermPuncEnd = regexp.MustCompile(`[^\pL\d\s*"]+$`)

type SearchParams struct {
	Terms                  string
	ExcludedTerms          string
	IsHashtag              bool
	InChannels             []string
	ExcludedChannels       []string
	FromUsers              []string
	ExcludedUsers          []string
	AfterDate              string
	ExcludedAfterDate      string
	BeforeDate             string
	ExcludedBeforeDate     string
	Extensions             []string
	ExcludedExtensions     []string
	OnDate                 string
	ExcludedDate           string
	OrTerms                bool
	IncludeDeletedChannels bool
	TimeZoneOffset         int
	// True if this search doesn't originate from a "current user".
	SearchWithoutUserId bool
}

// Returns the epoch timestamp of the start of the day specified by SearchParams.AfterDate
func (p *SearchParams) GetAfterDateMillis() int64 {
	date, err := time.Parse("2006-01-02", PadDateStringZeros(p.AfterDate))
	if err != nil {
		date = time.Now()
	}

	// travel forward 1 day
	oneDay := time.Hour * 24
	afterDate := date.Add(oneDay)
	return GetStartOfDayMillis(afterDate, p.TimeZoneOffset)
}

// Returns the epoch timestamp of the start of the day specified by SearchParams.ExcludedAfterDate
func (p *SearchParams) GetExcludedAfterDateMillis() int64 {
	date, err := time.Parse("2006-01-02", PadDateStringZeros(p.ExcludedAfterDate))
	if err != nil {
		date = time.Now()
	}

	// travel forward 1 day
	oneDay := time.Hour * 24
	afterDate := date.Add(oneDay)
	return GetStartOfDayMillis(afterDate, p.TimeZoneOffset)
}

// Returns the epoch timestamp of the end of the day specified by SearchParams.BeforeDate
func (p *SearchParams) GetBeforeDateMillis() int64 {
	date, err := time.Parse("2006-01-02", PadDateStringZeros(p.BeforeDate))
	if err != nil {
		return 0
	}

	// travel back 1 day
	oneDay := time.Hour * -24
	beforeDate := date.Add(oneDay)
	return GetEndOfDayMillis(beforeDate, p.TimeZoneOffset)
}

// Returns the epoch timestamp of the end of the day specified by SearchParams.ExcludedBeforeDate
func (p *SearchParams) GetExcludedBeforeDateMillis() int64 {
	date, err := time.Parse("2006-01-02", PadDateStringZeros(p.ExcludedBeforeDate))
	if err != nil {
		return 0
	}

	// travel back 1 day
	oneDay := time.Hour * -24
	beforeDate := date.Add(oneDay)
	return GetEndOfDayMillis(beforeDate, p.TimeZoneOffset)
}

// Returns the epoch timestamps of the start and end of the day specified by SearchParams.OnDate
func (p *SearchParams) GetOnDateMillis() (int64, int64) {
	date, err := time.Parse("2006-01-02", PadDateStringZeros(p.OnDate))
	if err != nil {
		return 0, 0
	}

	return GetStartOfDayMillis(date, p.TimeZoneOffset), GetEndOfDayMillis(date, p.TimeZoneOffset)
}

// Returns the epoch timestamps of the start and end of the day specified by SearchParams.ExcludedDate
func (p *SearchParams) GetExcludedDateMillis() (int64, int64) {
	date, err := time.Parse("2006-01-02", PadDateStringZeros(p.ExcludedDate))
	if err != nil {
		return 0, 0
	}

	return GetStartOfDayMillis(date, p.TimeZoneOffset), GetEndOfDayMillis(date, p.TimeZoneOffset)
}

var searchFlags = [...]string{"from", "channel", "in", "before", "after", "on", "ext"}

type flag struct {
	name    string
	value   string
	exclude bool
}

type searchWord struct {
	value   string
	exclude bool
}

func splitWords(text string) []string {
	words := []string{}

	foundQuote := false
	location := 0
	for i, char := range text {
		if char == '"' {
			if foundQuote {
				// Grab the quoted section
				word := text[location : i+1]
				words = append(words, word)
				foundQuote = false
				location = i + 1
			} else {
				nextStart := i
				if i > 0 && text[i-1] == '-' {
					nextStart = i - 1
				}
				words = append(words, strings.Fields(text[location:nextStart])...)
				foundQuote = true
				location = nextStart
			}
		}
	}

	words = append(words, strings.Fields(text[location:])...)

	return words
}

func parseSearchFlags(input []string) ([]searchWord, []flag) {
	words := []searchWord{}
	flags := []flag{}

	skipNextWord := false
	for i, word := range input {
		if skipNextWord {
			skipNextWord = false
			continue
		}

		isFlag := false

		if colon := strings.Index(word, ":"); colon != -1 {
			var flagName string
			var exclude bool
			if strings.HasPrefix(word, "-") {
				flagName = word[1:colon]
				exclude = true
			} else {
				flagName = word[:colon]
				exclude = false
			}

			value := word[colon+1:]

			for _, searchFlag := range searchFlags {
				// check for case insensitive equality
				if strings.EqualFold(flagName, searchFlag) {
					if value != "" {
						flags = append(flags, flag{
							searchFlag,
							value,
							exclude,
						})
						isFlag = true
					} else if i < len(input)-1 {
						flags = append(flags, flag{
							searchFlag,
							input[i+1],
							exclude,
						})
						skipNextWord = true
						isFlag = true
					}

					if isFlag {
						break
					}
				}
			}
		}

		if !isFlag {
			exclude := false
			if strings.HasPrefix(word, "-") {
				exclude = true
			}
			// trim off surrounding punctuation (note that we leave trailing asterisks to allow wildcards)
			word = searchTermPuncStart.ReplaceAllString(word, "")
			word = searchTermPuncEnd.ReplaceAllString(word, "")

			// and remove extra pound #s
			word = hashtagStart.ReplaceAllString(word, "#")

			if word != "" {
				words = append(words, searchWord{
					word,
					exclude,
				})
			}
		}
	}

	return words, flags
}

func ParseSearchParams(text string, timeZoneOffset int) []*SearchParams {
	words, flags := parseSearchFlags(splitWords(text))

	hashtagTermList := []string{}
	excludedHashtagTermList := []string{}
	plainTermList := []string{}
	excludedPlainTermList := []string{}

	for _, word := range words {
		if validHashtag.MatchString(word.value) {
			if word.exclude {
				excludedHashtagTermList = append(excludedHashtagTermList, word.value)
			} else {
				hashtagTermList = append(hashtagTermList, word.value)
			}
		} else {
			if word.exclude {
				excludedPlainTermList = append(excludedPlainTermList, word.value)
			} else {
				plainTermList = append(plainTermList, word.value)
			}
		}
	}

	hashtagTerms := strings.Join(hashtagTermList, " ")
	excludedHashtagTerms := strings.Join(excludedHashtagTermList, " ")
	plainTerms := strings.Join(plainTermList, " ")
	excludedPlainTerms := strings.Join(excludedPlainTermList, " ")

	inChannels := []string{}
	excludedChannels := []string{}
	fromUsers := []string{}
	excludedUsers := []string{}
	afterDate := ""
	excludedAfterDate := ""
	beforeDate := ""
	excludedBeforeDate := ""
	onDate := ""
	excludedDate := ""
	excludedExtensions := []string{}
	extensions := []string{}

	for _, flag := range flags {
		if flag.name == "in" || flag.name == "channel" {
			if flag.exclude {
				excludedChannels = append(excludedChannels, flag.value)
			} else {
				inChannels = append(inChannels, flag.value)
			}
		} else if flag.name == "from" {
			if flag.exclude {
				excludedUsers = append(excludedUsers, flag.value)
			} else {
				fromUsers = append(fromUsers, flag.value)
			}
		} else if flag.name == "after" {
			if flag.exclude {
				excludedAfterDate = flag.value
			} else {
				afterDate = flag.value
			}
		} else if flag.name == "before" {
			if flag.exclude {
				excludedBeforeDate = flag.value
			} else {
				beforeDate = flag.value
			}
		} else if flag.name == "on" {
			if flag.exclude {
				excludedDate = flag.value
			} else {
				onDate = flag.value
			}
		} else if flag.name == "ext" {
			if flag.exclude {
				excludedExtensions = append(excludedExtensions, flag.value)
			} else {
				extensions = append(extensions, flag.value)
			}
		}
	}

	paramsList := []*SearchParams{}

	if len(plainTerms) > 0 || len(excludedPlainTerms) > 0 {
		paramsList = append(paramsList, &SearchParams{
			Terms:              plainTerms,
			ExcludedTerms:      excludedPlainTerms,
			IsHashtag:          false,
			InChannels:         inChannels,
			ExcludedChannels:   excludedChannels,
			FromUsers:          fromUsers,
			ExcludedUsers:      excludedUsers,
			AfterDate:          afterDate,
			ExcludedAfterDate:  excludedAfterDate,
			BeforeDate:         beforeDate,
			ExcludedBeforeDate: excludedBeforeDate,
			Extensions:         extensions,
			ExcludedExtensions: excludedExtensions,
			OnDate:             onDate,
			ExcludedDate:       excludedDate,
			TimeZoneOffset:     timeZoneOffset,
		})
	}

	if len(hashtagTerms) > 0 || len(excludedHashtagTerms) > 0 {
		paramsList = append(paramsList, &SearchParams{
			Terms:              hashtagTerms,
			ExcludedTerms:      excludedHashtagTerms,
			IsHashtag:          true,
			InChannels:         inChannels,
			ExcludedChannels:   excludedChannels,
			FromUsers:          fromUsers,
			ExcludedUsers:      excludedUsers,
			AfterDate:          afterDate,
			ExcludedAfterDate:  excludedAfterDate,
			BeforeDate:         beforeDate,
			ExcludedBeforeDate: excludedBeforeDate,
			Extensions:         extensions,
			ExcludedExtensions: excludedExtensions,
			OnDate:             onDate,
			ExcludedDate:       excludedDate,
			TimeZoneOffset:     timeZoneOffset,
		})
	}

	// special case for when no terms are specified but we still have a filter
	if len(plainTerms) == 0 && len(hashtagTerms) == 0 &&
		len(excludedPlainTerms) == 0 && len(excludedHashtagTerms) == 0 &&
		(len(inChannels) != 0 || len(fromUsers) != 0 ||
			len(excludedChannels) != 0 || len(excludedUsers) != 0 ||
<<<<<<< HEAD
			len(afterDate) != 0 || len(excludedAfterDate) != 0 ||
			len(beforeDate) != 0 || len(excludedBeforeDate) != 0 ||
			len(extensions) != 0 || len(excludedExtensions) != 0 ||
			len(onDate) != 0 || len(excludedDate) != 0) {
=======
			afterDate != "" || excludedAfterDate != "" ||
			beforeDate != "" || excludedBeforeDate != "" ||
			onDate != "" || excludedDate != "") {
>>>>>>> bcacc78f
		paramsList = append(paramsList, &SearchParams{
			Terms:              "",
			ExcludedTerms:      "",
			IsHashtag:          false,
			InChannels:         inChannels,
			ExcludedChannels:   excludedChannels,
			FromUsers:          fromUsers,
			ExcludedUsers:      excludedUsers,
			AfterDate:          afterDate,
			ExcludedAfterDate:  excludedAfterDate,
			BeforeDate:         beforeDate,
			ExcludedBeforeDate: excludedBeforeDate,
			Extensions:         extensions,
			ExcludedExtensions: excludedExtensions,
			OnDate:             onDate,
			ExcludedDate:       excludedDate,
			TimeZoneOffset:     timeZoneOffset,
		})
	}

	return paramsList
}

func IsSearchParamsListValid(paramsList []*SearchParams) *AppError {
	// All SearchParams should have same IncludeDeletedChannels value.
	for _, params := range paramsList {
		if params.IncludeDeletedChannels != paramsList[0].IncludeDeletedChannels {
			return NewAppError("IsSearchParamsListValid", "model.search_params_list.is_valid.include_deleted_channels.app_error", nil, "", http.StatusInternalServerError)
		}
	}
	return nil
}<|MERGE_RESOLUTION|>--- conflicted
+++ resolved
@@ -359,16 +359,10 @@
 		len(excludedPlainTerms) == 0 && len(excludedHashtagTerms) == 0 &&
 		(len(inChannels) != 0 || len(fromUsers) != 0 ||
 			len(excludedChannels) != 0 || len(excludedUsers) != 0 ||
-<<<<<<< HEAD
-			len(afterDate) != 0 || len(excludedAfterDate) != 0 ||
-			len(beforeDate) != 0 || len(excludedBeforeDate) != 0 ||
 			len(extensions) != 0 || len(excludedExtensions) != 0 ||
-			len(onDate) != 0 || len(excludedDate) != 0) {
-=======
 			afterDate != "" || excludedAfterDate != "" ||
 			beforeDate != "" || excludedBeforeDate != "" ||
 			onDate != "" || excludedDate != "") {
->>>>>>> bcacc78f
 		paramsList = append(paramsList, &SearchParams{
 			Terms:              "",
 			ExcludedTerms:      "",
