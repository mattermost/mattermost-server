--- conflicted
+++ resolved
@@ -10,19 +10,6 @@
 )
 
 const (
-<<<<<<< HEAD
-	SYSTEM_DIAGNOSTIC_ID                  = "DiagnosticId"
-	SYSTEM_RAN_UNIT_TESTS                 = "RanUnitTests"
-	SYSTEM_LAST_SECURITY_TIME             = "LastSecurityTime"
-	SYSTEM_ACTIVE_LICENSE_ID              = "ActiveLicenseId"
-	SYSTEM_LAST_COMPLIANCE_TIME           = "LastComplianceTime"
-	SYSTEM_ASYMMETRIC_SIGNING_KEY         = "AsymmetricSigningKey"
-	SYSTEM_POST_ACTION_COOKIE_SECRET      = "PostActionCookieSecret"
-	SYSTEM_INSTALLATION_DATE_KEY          = "InstallationDate"
-	SYSTEM_FIRST_SERVER_RUN_TIMESTAMP_KEY = "FirstServerRunTimestamp"
-	SYSTEM_CLUSTER_ENCRYPTION_KEY         = "ClusterEncryptionKey"
-	SYSTEM_UPGRADED_FROM_TE_ID            = "UpgradedFromTE"
-=======
 	SYSTEM_DIAGNOSTIC_ID                          = "DiagnosticId"
 	SYSTEM_RAN_UNIT_TESTS                         = "RanUnitTests"
 	SYSTEM_LAST_SECURITY_TIME                     = "LastSecurityTime"
@@ -33,6 +20,7 @@
 	SYSTEM_INSTALLATION_DATE_KEY                  = "InstallationDate"
 	SYSTEM_FIRST_SERVER_RUN_TIMESTAMP_KEY         = "FirstServerRunTimestamp"
 	SYSTEM_CLUSTER_ENCRYPTION_KEY                 = "ClusterEncryptionKey"
+	SYSTEM_UPGRADED_FROM_TE_ID                    = "UpgradedFromTE"
 	SYSTEM_WARN_METRIC_NUMBER_OF_ACTIVE_USERS_200 = "warn_metric_number_of_active_users_200"
 	SYSTEM_WARN_METRIC_NUMBER_OF_ACTIVE_USERS_400 = "warn_metric_number_of_active_users_400"
 	SYSTEM_WARN_METRIC_NUMBER_OF_ACTIVE_USERS_500 = "warn_metric_number_of_active_users_500"
@@ -43,7 +31,6 @@
 	WARN_METRIC_STATUS_RUNONCE       = "runonce"
 	WARN_METRIC_STATUS_ACK           = "ack"
 	WARN_METRIC_STATUS_STORE_PREFIX  = "warn_metric_"
->>>>>>> d05fd532
 )
 
 type System struct {
