--- conflicted
+++ resolved
@@ -10,19 +10,7 @@
 )
 
 const (
-<<<<<<< HEAD
-	SYSTEM_TELEMETRY_ID                   = "DiagnosticId"
-	SYSTEM_RAN_UNIT_TESTS                 = "RanUnitTests"
-	SYSTEM_LAST_SECURITY_TIME             = "LastSecurityTime"
-	SYSTEM_ACTIVE_LICENSE_ID              = "ActiveLicenseId"
-	SYSTEM_LAST_COMPLIANCE_TIME           = "LastComplianceTime"
-	SYSTEM_ASYMMETRIC_SIGNING_KEY         = "AsymmetricSigningKey"
-	SYSTEM_POST_ACTION_COOKIE_SECRET      = "PostActionCookieSecret"
-	SYSTEM_INSTALLATION_DATE_KEY          = "InstallationDate"
-	SYSTEM_FIRST_SERVER_RUN_TIMESTAMP_KEY = "FirstServerRunTimestamp"
-	SYSTEM_CLUSTER_ENCRYPTION_KEY         = "ClusterEncryptionKey"
-=======
-	SYSTEM_DIAGNOSTIC_ID                          = "DiagnosticId"
+	SYSTEM_TELEMETRY_ID                           = "DiagnosticId"
 	SYSTEM_RAN_UNIT_TESTS                         = "RanUnitTests"
 	SYSTEM_LAST_SECURITY_TIME                     = "LastSecurityTime"
 	SYSTEM_ACTIVE_LICENSE_ID                      = "ActiveLicenseId"
@@ -42,7 +30,6 @@
 	WARN_METRIC_STATUS_RUNONCE       = "runonce"
 	WARN_METRIC_STATUS_ACK           = "ack"
 	WARN_METRIC_STATUS_STORE_PREFIX  = "warn_metric_"
->>>>>>> 3f19a8c0
 )
 
 type System struct {
