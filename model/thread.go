// Copyright (c) 2015-present Mattermost, Inc. All Rights Reserved.
// See LICENSE.txt for license information.

package model

import (
	"encoding/json"
)

type Thread struct {
	PostId       string      `json:"id"`
	ChannelId    string      `json:"channel_id"`
	ReplyCount   int64       `json:"reply_count"`
	LastReplyAt  int64       `json:"last_reply_at"`
	Participants StringArray `json:"participants"`
}

type ThreadResponse struct {
	PostId         string  `json:"id"`
	ReplyCount     int64   `json:"reply_count"`
	LastReplyAt    int64   `json:"last_reply_at"`
	LastViewedAt   int64   `json:"last_viewed_at"`
	Participants   []*User `json:"participants"`
	Post           *Post   `json:"post"`
	UnreadReplies  int64   `json:"unread_replies"`
	UnreadMentions int64   `json:"unread_mentions"`
}

type Threads struct {
	Total               int64             `json:"total"`
	TotalUnreadThreads  int64             `json:"total_unread_threads"`
	TotalUnreadMentions int64             `json:"total_unread_mentions"`
	Threads             []*ThreadResponse `json:"threads"`
}

type GetUserThreadsOpts struct {
	// PageSize specifies the size of the returned chunk of results. Default = 30
	PageSize uint64

	// Extended will enrich the response with participant details. Default = false
	Extended bool

	// Deleted will specify that even deleted threads should be returned (For mobile sync). Default = false
	Deleted bool

	// Since filters the threads based on their LastUpdateAt timestamp.
	Since uint64

<<<<<<< HEAD
	// Before specifies thread id as a cursor for pagination and will return `PageSize` threads before the cursor
	Before string

	// After specifies thread id as a cursor for pagination and will return `PageSize` threads after the cursor
	After string
=======
	// Unread will make sure that only threads with unread replies are returned
	Unread bool
>>>>>>> bb7e5b6e
}

func (o *ThreadResponse) ToJson() string {
	b, _ := json.Marshal(o)
	return string(b)
}

func (o *Threads) ToJson() string {
	b, _ := json.Marshal(o)
	return string(b)
}

func (o *Thread) ToJson() string {
	b, _ := json.Marshal(o)
	return string(b)
}

func ThreadFromJson(s string) (*Thread, error) {
	var t Thread
	err := json.Unmarshal([]byte(s), &t)
	return &t, err
}

func (o *Thread) Etag() string {
	return Etag(o.PostId, o.LastReplyAt)
}

type ThreadMembership struct {
	PostId         string `json:"post_id"`
	UserId         string `json:"user_id"`
	Following      bool   `json:"following"`
	LastViewed     int64  `json:"last_view_at"`
	LastUpdated    int64  `json:"last_update_at"`
	UnreadMentions int64  `json:"unread_mentions"`
}

func (o *ThreadMembership) ToJson() string {
	b, _ := json.Marshal(o)
	return string(b)
}<|MERGE_RESOLUTION|>--- conflicted
+++ resolved
@@ -46,16 +46,14 @@
 	// Since filters the threads based on their LastUpdateAt timestamp.
 	Since uint64
 
-<<<<<<< HEAD
 	// Before specifies thread id as a cursor for pagination and will return `PageSize` threads before the cursor
 	Before string
 
 	// After specifies thread id as a cursor for pagination and will return `PageSize` threads after the cursor
 	After string
-=======
+
 	// Unread will make sure that only threads with unread replies are returned
 	Unread bool
->>>>>>> bb7e5b6e
 }
 
 func (o *ThreadResponse) ToJson() string {
