--- conflicted
+++ resolved
@@ -422,8 +422,6 @@
 	}
 }
 
-<<<<<<< HEAD
-=======
 func UserListFromJson(data io.Reader) []*User {
 	decoder := json.NewDecoder(data)
 	var users []*User
@@ -435,7 +433,6 @@
 	}
 }
 
->>>>>>> 18650699
 // HashPassword generates a hash using the bcrypt.GenerateFromPassword
 func HashPassword(password string) string {
 	hash, err := bcrypt.GenerateFromPassword([]byte(password), 10)
