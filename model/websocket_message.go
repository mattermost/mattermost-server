--- conflicted
+++ resolved
@@ -10,7 +10,6 @@
 )
 
 const (
-<<<<<<< HEAD
 	WEBSOCKET_EVENT_TYPING                 = "typing"
 	WEBSOCKET_EVENT_POSTED                 = "posted"
 	WEBSOCKET_EVENT_POST_EDITED            = "post_edited"
@@ -46,47 +45,9 @@
 	WEBSOCKET_EVENT_CHANNEL_VIEWED         = "channel_viewed"
 	WEBSOCKET_EVENT_PLUGIN_ACTIVATED       = "plugin_activated"   // EXPERIMENTAL - SUBJECT TO CHANGE
 	WEBSOCKET_EVENT_PLUGIN_DEACTIVATED     = "plugin_deactivated" // EXPERIMENTAL - SUBJECT TO CHANGE
+	WEBSOCKET_EVENT_ROLE_UPDATED           = "role_updated"
 	WEBSOCKET_EVENT_LICENSE_CHANGED        = "license_changed"
 	WEBSOCKET_EVENT_CONFIG_CHANGED         = "config_changed"
-=======
-	WEBSOCKET_EVENT_TYPING              = "typing"
-	WEBSOCKET_EVENT_POSTED              = "posted"
-	WEBSOCKET_EVENT_POST_EDITED         = "post_edited"
-	WEBSOCKET_EVENT_POST_DELETED        = "post_deleted"
-	WEBSOCKET_EVENT_CHANNEL_DELETED     = "channel_deleted"
-	WEBSOCKET_EVENT_CHANNEL_CREATED     = "channel_created"
-	WEBSOCKET_EVENT_CHANNEL_UPDATED     = "channel_updated"
-	WEBSOCKET_EVENT_DIRECT_ADDED        = "direct_added"
-	WEBSOCKET_EVENT_GROUP_ADDED         = "group_added"
-	WEBSOCKET_EVENT_NEW_USER            = "new_user"
-	WEBSOCKET_EVENT_ADDED_TO_TEAM       = "added_to_team"
-	WEBSOCKET_EVENT_LEAVE_TEAM          = "leave_team"
-	WEBSOCKET_EVENT_UPDATE_TEAM         = "update_team"
-	WEBSOCKET_EVENT_DELETE_TEAM         = "delete_team"
-	WEBSOCKET_EVENT_USER_ADDED          = "user_added"
-	WEBSOCKET_EVENT_USER_UPDATED        = "user_updated"
-	WEBSOCKET_EVENT_USER_ROLE_UPDATED   = "user_role_updated"
-	WEBSOCKET_EVENT_MEMBERROLE_UPDATED  = "memberrole_updated"
-	WEBSOCKET_EVENT_USER_REMOVED        = "user_removed"
-	WEBSOCKET_EVENT_PREFERENCE_CHANGED  = "preference_changed"
-	WEBSOCKET_EVENT_PREFERENCES_CHANGED = "preferences_changed"
-	WEBSOCKET_EVENT_PREFERENCES_DELETED = "preferences_deleted"
-	WEBSOCKET_EVENT_EPHEMERAL_MESSAGE   = "ephemeral_message"
-	WEBSOCKET_EVENT_STATUS_CHANGE       = "status_change"
-	WEBSOCKET_EVENT_HELLO               = "hello"
-	WEBSOCKET_EVENT_WEBRTC              = "webrtc"
-	WEBSOCKET_AUTHENTICATION_CHALLENGE  = "authentication_challenge"
-	WEBSOCKET_EVENT_REACTION_ADDED      = "reaction_added"
-	WEBSOCKET_EVENT_REACTION_REMOVED    = "reaction_removed"
-	WEBSOCKET_EVENT_RESPONSE            = "response"
-	WEBSOCKET_EVENT_EMOJI_ADDED         = "emoji_added"
-	WEBSOCKET_EVENT_CHANNEL_VIEWED      = "channel_viewed"
-	WEBSOCKET_EVENT_PLUGIN_ACTIVATED    = "plugin_activated"   // EXPERIMENTAL - SUBJECT TO CHANGE
-	WEBSOCKET_EVENT_PLUGIN_DEACTIVATED  = "plugin_deactivated" // EXPERIMENTAL - SUBJECT TO CHANGE
-	WEBSOCKET_EVENT_ROLE_UPDATED        = "role_updated"
-	WEBSOCKET_EVENT_LICENSE_CHANGED     = "license_changed"
-	WEBSOCKET_EVENT_CONFIG_CHANGED      = "config_changed"
->>>>>>> 71c9dff7
 )
 
 type WebSocketMessage interface {
