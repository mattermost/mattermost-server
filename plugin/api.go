// Copyright (c) 2015-present Mattermost, Inc. All Rights Reserved.
// See License.txt for license information.

package plugin

import (
	"io"

	plugin "github.com/hashicorp/go-plugin"
	"github.com/mattermost/mattermost-server/model"
)

// The API can be used to retrieve data or perform actions on behalf of the plugin. Most methods
// have direct counterparts in the REST API and very similar behavior.
//
// Plugins obtain access to the API by embedding MattermostPlugin and accessing the API member
// directly.
type API interface {
	// LoadPluginConfiguration loads the plugin's configuration. dest should be a pointer to a
	// struct that the configuration JSON can be unmarshalled to.
	//
	// Minimum server version: 5.2
	LoadPluginConfiguration(dest interface{}) error

	// RegisterCommand registers a custom slash command. When the command is triggered, your plugin
	// can fulfill it via the ExecuteCommand hook.
	//
	// Minimum server version: 5.2
	RegisterCommand(command *model.Command) error

	// UnregisterCommand unregisters a command previously registered via RegisterCommand.
	//
	// Minimum server version: 5.2
	UnregisterCommand(teamId, trigger string) error

	// GetSession returns the session object for the Session ID
	//
	// Minimum server version: 5.2
	GetSession(sessionId string) (*model.Session, *model.AppError)

	// GetConfig fetches the currently persisted config
	//
	// Minimum server version: 5.2
	GetConfig() *model.Config

	// GetUnsanitizedConfig fetches the currently persisted config without removing secrets.
	//
	// Minimum server version: 5.16
	GetUnsanitizedConfig() *model.Config

	// SaveConfig sets the given config and persists the changes
	//
	// Minimum server version: 5.2
	SaveConfig(config *model.Config) *model.AppError

	// GetPluginConfig fetches the currently persisted config of plugin
	//
	// Minimum server version: 5.6
	GetPluginConfig() map[string]interface{}

	// SavePluginConfig sets the given config for plugin and persists the changes
	//
	// Minimum server version: 5.6
	SavePluginConfig(config map[string]interface{}) *model.AppError

	// GetBundlePath returns the absolute path where the plugin's bundle was unpacked.
	//
	// Minimum server version: 5.10
	GetBundlePath() (string, error)

	// GetLicense returns the current license used by the Mattermost server. Returns nil if the
	// the server does not have a license.
	//
	// Minimum server version: 5.10
	GetLicense() *model.License

	// GetServerVersion return the current Mattermost server version
	//
	// Minimum server version: 5.4
	GetServerVersion() string

	// GetSystemInstallDate returns the time that Mattermost was first installed and ran.
	//
	// Minimum server version: 5.10
	GetSystemInstallDate() (int64, *model.AppError)

	// GetDiagnosticId returns a unique identifier used by the server for diagnostic reports.
	//
	// Minimum server version: 5.10
	GetDiagnosticId() string

	// CreateUser creates a user.
	//
	// Minimum server version: 5.2
	CreateUser(user *model.User) (*model.User, *model.AppError)

	// DeleteUser deletes a user.
	//
	// Minimum server version: 5.2
	DeleteUser(userId string) *model.AppError

	// GetUsers a list of users based on search options.
	//
	// Minimum server version: 5.10
	GetUsers(options *model.UserGetOptions) ([]*model.User, *model.AppError)

	// GetUser gets a user.
	//
	// Minimum server version: 5.2
	GetUser(userId string) (*model.User, *model.AppError)

	// GetUserByEmail gets a user by their email address.
	//
	// Minimum server version: 5.2
	GetUserByEmail(email string) (*model.User, *model.AppError)

	// GetUserByUsername gets a user by their username.
	//
	// Minimum server version: 5.2
	GetUserByUsername(name string) (*model.User, *model.AppError)

	// GetUsersByUsernames gets users by their usernames.
	//
	// Minimum server version: 5.6
	GetUsersByUsernames(usernames []string) ([]*model.User, *model.AppError)

	// GetUsersInTeam gets users in team.
	//
	// Minimum server version: 5.6
	GetUsersInTeam(teamId string, page int, perPage int) ([]*model.User, *model.AppError)

	// GetTeamIcon gets the team icon.
	//
	// Minimum server version: 5.6
	GetTeamIcon(teamId string) ([]byte, *model.AppError)

	// SetTeamIcon sets the team icon.
	//
	// Minimum server version: 5.6
	SetTeamIcon(teamId string, data []byte) *model.AppError

	// RemoveTeamIcon removes the team icon.
	//
	// Minimum server version: 5.6
	RemoveTeamIcon(teamId string) *model.AppError

	// UpdateUser updates a user.
	//
	// Minimum server version: 5.2
	UpdateUser(user *model.User) (*model.User, *model.AppError)

	// GetUserStatus will get a user's status.
	//
	// Minimum server version: 5.2
	GetUserStatus(userId string) (*model.Status, *model.AppError)

	// GetUserStatusesByIds will return a list of user statuses based on the provided slice of user IDs.
	//
	// Minimum server version: 5.2
	GetUserStatusesByIds(userIds []string) ([]*model.Status, *model.AppError)

	// UpdateUserStatus will set a user's status until the user, or another integration/plugin, sets it back to online.
	// The status parameter can be: "online", "away", "dnd", or "offline".
	//
	// Minimum server version: 5.2
	UpdateUserStatus(userId, status string) (*model.Status, *model.AppError)

	// UpdateUserActive deactivates or reactivates an user.
	//
	// Minimum server version: 5.8
	UpdateUserActive(userId string, active bool) *model.AppError

	// GetUsersInChannel returns a page of users in a channel. Page counting starts at 0.
	// The sortBy parameter can be: "username" or "status".
	//
	// Minimum server version: 5.6
	GetUsersInChannel(channelId, sortBy string, page, perPage int) ([]*model.User, *model.AppError)

	// GetLDAPUserAttributes will return LDAP attributes for a user.
	// The attributes parameter should be a list of attributes to pull.
	// Returns a map with attribute names as keys and the user's attributes as values.
	// Requires an enterprise license, LDAP to be configured and for the user to use LDAP as an authentication method.
	//
	// Minimum server version: 5.3
	GetLDAPUserAttributes(userId string, attributes []string) (map[string]string, *model.AppError)

	// CreateTeam creates a team.
	//
	// Minimum server version: 5.2
	CreateTeam(team *model.Team) (*model.Team, *model.AppError)

	// DeleteTeam deletes a team.
	//
	// Minimum server version: 5.2
	DeleteTeam(teamId string) *model.AppError

	// GetTeam gets all teams.
	//
	// Minimum server version: 5.2
	GetTeams() ([]*model.Team, *model.AppError)

	// GetTeam gets a team.
	//
	// Minimum server version: 5.2
	GetTeam(teamId string) (*model.Team, *model.AppError)

	// GetTeamByName gets a team by its name.
	//
	// Minimum server version: 5.2
	GetTeamByName(name string) (*model.Team, *model.AppError)

	// GetTeamsUnreadForUser gets the unread message and mention counts for each team to which the given user belongs.
	//
	// Minimum server version: 5.6
	GetTeamsUnreadForUser(userId string) ([]*model.TeamUnread, *model.AppError)

	// UpdateTeam updates a team.
	//
	// Minimum server version: 5.2
	UpdateTeam(team *model.Team) (*model.Team, *model.AppError)

	// SearchTeams search a team.
	//
	// Minimum server version: 5.8
	SearchTeams(term string) ([]*model.Team, *model.AppError)

	// GetTeamsForUser returns list of teams of given user ID.
	//
	// Minimum server version: 5.6
	GetTeamsForUser(userId string) ([]*model.Team, *model.AppError)

	// CreateTeamMember creates a team membership.
	//
	// Minimum server version: 5.2
	CreateTeamMember(teamId, userId string) (*model.TeamMember, *model.AppError)

	// CreateTeamMember creates a team membership for all provided user ids.
	//
	// Minimum server version: 5.2
	CreateTeamMembers(teamId string, userIds []string, requestorId string) ([]*model.TeamMember, *model.AppError)

	// DeleteTeamMember deletes a team membership.
	//
	// Minimum server version: 5.2
	DeleteTeamMember(teamId, userId, requestorId string) *model.AppError

	// GetTeamMembers returns the memberships of a specific team.
	//
	// Minimum server version: 5.2
	GetTeamMembers(teamId string, page, perPage int) ([]*model.TeamMember, *model.AppError)

	// GetTeamMember returns a specific membership.
	//
	// Minimum server version: 5.2
	GetTeamMember(teamId, userId string) (*model.TeamMember, *model.AppError)

	// GetTeamMembersForUser returns all team memberships for a user.
	//
	// Minimum server version: 5.10
	GetTeamMembersForUser(userId string, page int, perPage int) ([]*model.TeamMember, *model.AppError)

	// UpdateTeamMemberRoles updates the role for a team membership.
	//
	// Minimum server version: 5.2
	UpdateTeamMemberRoles(teamId, userId, newRoles string) (*model.TeamMember, *model.AppError)

	// CreateChannel creates a channel.
	//
	// Minimum server version: 5.2
	CreateChannel(channel *model.Channel) (*model.Channel, *model.AppError)

	// DeleteChannel deletes a channel.
	//
	// Minimum server version: 5.2
	DeleteChannel(channelId string) *model.AppError

	// GetPublicChannelsForTeam gets a list of all channels.
	//
	// Minimum server version: 5.2
	GetPublicChannelsForTeam(teamId string, page, perPage int) ([]*model.Channel, *model.AppError)

	// GetChannel gets a channel.
	//
	// Minimum server version: 5.2
	GetChannel(channelId string) (*model.Channel, *model.AppError)

	// GetChannelByName gets a channel by its name, given a team id.
	//
	// Minimum server version: 5.2
	GetChannelByName(teamId, name string, includeDeleted bool) (*model.Channel, *model.AppError)

	// GetChannelByNameForTeamName gets a channel by its name, given a team name.
	//
	// Minimum server version: 5.2
	GetChannelByNameForTeamName(teamName, channelName string, includeDeleted bool) (*model.Channel, *model.AppError)

	// GetChannelsForTeamForUser gets a list of channels for given user ID in given team ID.
	//
	// Minimum server version: 5.6
	GetChannelsForTeamForUser(teamId, userId string, includeDeleted bool) ([]*model.Channel, *model.AppError)

	// GetChannelStats gets statistics for a channel.
	//
	// Minimum server version: 5.6
	GetChannelStats(channelId string) (*model.ChannelStats, *model.AppError)

	// GetDirectChannel gets a direct message channel.
	// If the channel does not exist it will create it.
	//
	// Minimum server version: 5.2
	GetDirectChannel(userId1, userId2 string) (*model.Channel, *model.AppError)

	// GetGroupChannel gets a group message channel.
	// If the channel does not exist it will create it.
	//
	// Minimum server version: 5.2
	GetGroupChannel(userIds []string) (*model.Channel, *model.AppError)

	// UpdateChannel updates a channel.
	//
	// Minimum server version: 5.2
	UpdateChannel(channel *model.Channel) (*model.Channel, *model.AppError)

	// SearchChannels returns the channels on a team matching the provided search term.
	//
	// Minimum server version: 5.6
	SearchChannels(teamId string, term string) ([]*model.Channel, *model.AppError)

	// SearchUsers returns a list of users based on some search criteria.
	//
	// Minimum server version: 5.6
	SearchUsers(search *model.UserSearch) ([]*model.User, *model.AppError)

	// SearchPostsInTeam returns a list of posts in a specific team that match the given params.
	//
	// Minimum server version: 5.10
	SearchPostsInTeam(teamId string, paramsList []*model.SearchParams) ([]*model.Post, *model.AppError)

	// AddChannelMember joins a user to a channel (as if they joined themselves)
	// This means the user will not receive notifications for joining the channel.
	//
	// Minimum server version: 5.2
	AddChannelMember(channelId, userId string) (*model.ChannelMember, *model.AppError)

	// AddUserToChannel adds a user to a channel as if the specified user had invited them.
	// This means the user will receive the regular notifications for being added to the channel.
	//
	// Minimum server version: 5.18
	AddUserToChannel(channelId, userId, asUserId string) (*model.ChannelMember, *model.AppError)

	// GetChannelMember gets a channel membership for a user.
	//
	// Minimum server version: 5.2
	GetChannelMember(channelId, userId string) (*model.ChannelMember, *model.AppError)

	// GetChannelMembers gets a channel membership for all users.
	//
	// Minimum server version: 5.6
	GetChannelMembers(channelId string, page, perPage int) (*model.ChannelMembers, *model.AppError)

	// GetChannelMembersByIds gets a channel membership for a particular User
	//
	// Minimum server version: 5.6
	GetChannelMembersByIds(channelId string, userIds []string) (*model.ChannelMembers, *model.AppError)

	// GetChannelMembersForUser returns all channel memberships on a team for a user.
	//
	// Minimum server version: 5.10
	GetChannelMembersForUser(teamId, userId string, page, perPage int) ([]*model.ChannelMember, *model.AppError)

	// UpdateChannelMemberRoles updates a user's roles for a channel.
	//
	// Minimum server version: 5.2
	UpdateChannelMemberRoles(channelId, userId, newRoles string) (*model.ChannelMember, *model.AppError)

	// UpdateChannelMemberNotifications updates a user's notification properties for a channel.
	//
	// Minimum server version: 5.2
	UpdateChannelMemberNotifications(channelId, userId string, notifications map[string]string) (*model.ChannelMember, *model.AppError)

	// GetGroup gets a group by ID.
	//
	// Minimum server version: 5.18
	GetGroup(groupId string) (*model.Group, *model.AppError)

	// GetGroupByName gets a group by name.
	//
	// Minimum server version: 5.18
	GetGroupByName(name string) (*model.Group, *model.AppError)

	// GetGroupsForUser gets the groups a user is in.
	//
	// Minimum server version: 5.18
	GetGroupsForUser(userId string) ([]*model.Group, *model.AppError)

	// DeleteChannelMember deletes a channel membership for a user.
	//
	// Minimum server version: 5.2
	DeleteChannelMember(channelId, userId string) *model.AppError

	// CreatePost creates a post.
	//
	// Minimum server version: 5.2
	CreatePost(post *model.Post) (*model.Post, *model.AppError)

	// AddReaction add a reaction to a post.
	//
	// Minimum server version: 5.3
	AddReaction(reaction *model.Reaction) (*model.Reaction, *model.AppError)

	// RemoveReaction remove a reaction from a post.
	//
	// Minimum server version: 5.3
	RemoveReaction(reaction *model.Reaction) *model.AppError

	// GetReaction get the reactions of a post.
	//
	// Minimum server version: 5.3
	GetReactions(postId string) ([]*model.Reaction, *model.AppError)

	// SendEphemeralPost creates an ephemeral post.
	//
	// Minimum server version: 5.2
	SendEphemeralPost(userId string, post *model.Post) *model.Post

	// UpdateEphemeralPost updates an ephemeral message previously sent to the user.
	// EXPERIMENTAL: This API is experimental and can be changed without advance notice.
	//
	// Minimum server version: 5.2
	UpdateEphemeralPost(userId string, post *model.Post) *model.Post

	// DeleteEphemeralPost deletes an ephemeral message previously sent to the user.
	// EXPERIMENTAL: This API is experimental and can be changed without advance notice.
	//
	// Minimum server version: 5.2
	DeleteEphemeralPost(userId, postId string)

	// DeletePost deletes a post.
	//
	// Minimum server version: 5.2
	DeletePost(postId string) *model.AppError

	// GetPostThread gets a post with all the other posts in the same thread.
	//
	// Minimum server version: 5.6
	GetPostThread(postId string) (*model.PostList, *model.AppError)

	// GetPost gets a post.
	//
	// Minimum server version: 5.2
	GetPost(postId string) (*model.Post, *model.AppError)

	// GetPostsSince gets posts created after a specified time as Unix time in milliseconds.
	//
	// Minimum server version: 5.6
	GetPostsSince(channelId string, time int64) (*model.PostList, *model.AppError)

	// GetPostsAfter gets a page of posts that were posted after the post provided.
	//
	// Minimum server version: 5.6
	GetPostsAfter(channelId, postId string, page, perPage int) (*model.PostList, *model.AppError)

	// GetPostsBefore gets a page of posts that were posted before the post provided.
	//
	// Minimum server version: 5.6
	GetPostsBefore(channelId, postId string, page, perPage int) (*model.PostList, *model.AppError)

	// GetPostsForChannel gets a list of posts for a channel.
	//
	// Minimum server version: 5.6
	GetPostsForChannel(channelId string, page, perPage int) (*model.PostList, *model.AppError)

	// GetTeamStats gets a team's statistics
	//
	// Minimum server version: 5.8
	GetTeamStats(teamId string) (*model.TeamStats, *model.AppError)

	// UpdatePost updates a post.
	//
	// Minimum server version: 5.2
	UpdatePost(post *model.Post) (*model.Post, *model.AppError)

	// GetProfileImage gets user's profile image.
	//
	// Minimum server version: 5.6
	GetProfileImage(userId string) ([]byte, *model.AppError)

	// SetProfileImage sets a user's profile image.
	//
	// Minimum server version: 5.6
	SetProfileImage(userId string, data []byte) *model.AppError

	// GetEmojiList returns a page of custom emoji on the system.
	//
	// The sortBy parameter can be: "name".
	//
	// Minimum server version: 5.6
	GetEmojiList(sortBy string, page, perPage int) ([]*model.Emoji, *model.AppError)

	// GetEmojiByName gets an emoji by it's name.
	//
	// Minimum server version: 5.6
	GetEmojiByName(name string) (*model.Emoji, *model.AppError)

	// GetEmoji returns a custom emoji based on the emojiId string.
	//
	// Minimum server version: 5.6
	GetEmoji(emojiId string) (*model.Emoji, *model.AppError)

	// CopyFileInfos duplicates the FileInfo objects referenced by the given file ids,
	// recording the given user id as the new creator and returning the new set of file ids.
	//
	// The duplicate FileInfo objects are not initially linked to a post, but may now be passed
	// to CreatePost. Use this API to duplicate a post and its file attachments without
	// actually duplicating the uploaded files.
	//
	// Minimum server version: 5.2
	CopyFileInfos(userId string, fileIds []string) ([]string, *model.AppError)

	// GetFileInfo gets a File Info for a specific fileId
	//
	// Minimum server version: 5.3
	GetFileInfo(fileId string) (*model.FileInfo, *model.AppError)

	// GetFile gets content of a file by it's ID
	//
	// Minimum server version: 5.8
	GetFile(fileId string) ([]byte, *model.AppError)

	// GetFileLink gets the public link to a file by fileId.
	//
	// Minimum server version: 5.6
	GetFileLink(fileId string) (string, *model.AppError)

	// ReadFileAtPath reads the file from the backend for a specific path
	//
	// Minimum server version: 5.3
	ReadFile(path string) ([]byte, *model.AppError)

	// GetEmojiImage returns the emoji image.
	//
	// Minimum server version: 5.6
	GetEmojiImage(emojiId string) ([]byte, string, *model.AppError)

	// UploadFile will upload a file to a channel using a multipart request, to be later attached to a post.
	//
	// Minimum server version: 5.6
	UploadFile(data []byte, channelId string, filename string) (*model.FileInfo, *model.AppError)

	// OpenInteractiveDialog will open an interactive dialog on a user's client that
	// generated the trigger ID. Used with interactive message buttons, menus
	// and slash commands.
	//
	// Minimum server version: 5.6
	OpenInteractiveDialog(dialog model.OpenDialogRequest) *model.AppError

	// Plugin Section

	// GetPlugins will return a list of plugin manifests for currently active plugins.
	//
	// Minimum server version: 5.6
	GetPlugins() ([]*model.Manifest, *model.AppError)

	// EnablePlugin will enable an plugin installed.
	//
	// Minimum server version: 5.6
	EnablePlugin(id string) *model.AppError

	// DisablePlugin will disable an enabled plugin.
	//
	// Minimum server version: 5.6
	DisablePlugin(id string) *model.AppError

	// RemovePlugin will disable and delete a plugin.
	//
	// Minimum server version: 5.6
	RemovePlugin(id string) *model.AppError

	// GetPluginStatus will return the status of a plugin.
	//
	// Minimum server version: 5.6
	GetPluginStatus(id string) (*model.PluginStatus, *model.AppError)

	// InstallPlugin will upload another plugin with tar.gz file.
	// Previous version will be replaced on replace true.
	//
	// Minimum server version: 5.18
	InstallPlugin(file io.Reader, replace bool) (*model.Manifest, *model.AppError)

	// KV Store Section

	// KVSet stores a key-value pair, unique per plugin.
	// Provided helper functions and internal plugin code will use the prefix `mmi_` before keys. Do not use this prefix.
	//
	// Minimum server version: 5.2
	KVSet(key string, value []byte) *model.AppError

	// KVCompareAndSet updates a key-value pair, unique per plugin, but only if the current value matches the given oldValue.
	// Inserts a new key if oldValue == nil.
	// Returns (false, err) if DB error occurred
	// Returns (false, nil) if current value != oldValue or key already exists when inserting
	// Returns (true, nil) if current value == oldValue or new key is inserted
	//
	// Minimum server version: 5.12
	KVCompareAndSet(key string, oldValue, newValue []byte) (bool, *model.AppError)

<<<<<<< HEAD
	// KVSetWithOptions updates a key-value pair, unique per plugin, according to the given options.
	// Returns (false, err) if DB error occurred
	// Returns (false, nil) if the value was not set
	// Returns (true, nil) if it was set
	//
	// Minimum server version: 5.16
	KVSetWithOptions(key string, newValue interface{}, options *model.PluginKVSetOptions) (bool, *model.AppError)
=======
	// KVCompareAndDelete deletes a key-value pair, unique per plugin, but only if the current value matches the given oldValue.
	// Returns (false, err) if DB error occurred
	// Returns (false, nil) if current value != oldValue or key does not exist when deleting
	// Returns (true, nil) if current value == oldValue and the key was deleted
	//
	// Minimum server version: 5.16
	KVCompareAndDelete(key string, oldValue []byte) (bool, *model.AppError)
>>>>>>> a9656567

	// KVSet stores a key-value pair with an expiry time, unique per plugin.
	//
	// Minimum server version: 5.6
	KVSetWithExpiry(key string, value []byte, expireInSeconds int64) *model.AppError

	// KVGet retrieves a value based on the key, unique per plugin. Returns nil for non-existent keys.
	//
	// Minimum server version: 5.2
	KVGet(key string) ([]byte, *model.AppError)

	// KVDelete removes a key-value pair, unique per plugin. Returns nil for non-existent keys.
	//
	// Minimum server version: 5.2
	KVDelete(key string) *model.AppError

	// KVDeleteAll removes all key-value pairs for a plugin.
	//
	// Minimum server version: 5.6
	KVDeleteAll() *model.AppError

	// KVList lists all keys for a plugin.
	//
	// Minimum server version: 5.6
	KVList(page, perPage int) ([]string, *model.AppError)

	// PublishWebSocketEvent sends an event to WebSocket connections.
	// event is the type and will be prepended with "custom_<pluginid>_".
	// payload is the data sent with the event. Interface values must be primitive Go types or mattermost-server/model types.
	// broadcast determines to which users to send the event.
	//
	// Minimum server version: 5.2
	PublishWebSocketEvent(event string, payload map[string]interface{}, broadcast *model.WebsocketBroadcast)

	// HasPermissionTo check if the user has the permission at system scope.
	//
	// Minimum server version: 5.3
	HasPermissionTo(userId string, permission *model.Permission) bool

	// HasPermissionToTeam check if the user has the permission at team scope.
	//
	// Minimum server version: 5.3
	HasPermissionToTeam(userId, teamId string, permission *model.Permission) bool

	// HasPermissionToChannel check if the user has the permission at channel scope.
	//
	// Minimum server version: 5.3
	HasPermissionToChannel(userId, channelId string, permission *model.Permission) bool

	// LogDebug writes a log message to the Mattermost server log file.
	// Appropriate context such as the plugin name will already be added as fields so plugins
	// do not need to add that info.
	// keyValuePairs should be primitive go types or other values that can be encoded by encoding/gob
	//
	// Minimum server version: 5.2
	LogDebug(msg string, keyValuePairs ...interface{})

	// LogInfo writes a log message to the Mattermost server log file.
	// Appropriate context such as the plugin name will already be added as fields so plugins
	// do not need to add that info.
	// keyValuePairs should be primitive go types or other values that can be encoded by encoding/gob
	//
	// Minimum server version: 5.2
	LogInfo(msg string, keyValuePairs ...interface{})

	// LogError writes a log message to the Mattermost server log file.
	// Appropriate context such as the plugin name will already be added as fields so plugins
	// do not need to add that info.
	// keyValuePairs should be primitive go types or other values that can be encoded by encoding/gob
	//
	// Minimum server version: 5.2
	LogError(msg string, keyValuePairs ...interface{})

	// LogWarn writes a log message to the Mattermost server log file.
	// Appropriate context such as the plugin name will already be added as fields so plugins
	// do not need to add that info.
	// keyValuePairs should be primitive go types or other values that can be encoded by encoding/gob
	//
	// Minimum server version: 5.2
	LogWarn(msg string, keyValuePairs ...interface{})

	// SendMail sends an email to a specific address
	//
	// Minimum server version: 5.7
	SendMail(to, subject, htmlBody string) *model.AppError

	// CreateBot creates the given bot and corresponding user.
	//
	// Minimum server version: 5.10
	CreateBot(bot *model.Bot) (*model.Bot, *model.AppError)

	// PatchBot applies the given patch to the bot and corresponding user.
	//
	// Minimum server version: 5.10
	PatchBot(botUserId string, botPatch *model.BotPatch) (*model.Bot, *model.AppError)

	// GetBot returns the given bot.
	//
	// Minimum server version: 5.10
	GetBot(botUserId string, includeDeleted bool) (*model.Bot, *model.AppError)

	// GetBots returns the requested page of bots.
	//
	// Minimum server version: 5.10
	GetBots(options *model.BotGetOptions) ([]*model.Bot, *model.AppError)

	// UpdateBotActive marks a bot as active or inactive, along with its corresponding user.
	//
	// Minimum server version: 5.10
	UpdateBotActive(botUserId string, active bool) (*model.Bot, *model.AppError)

	// PermanentDeleteBot permanently deletes a bot and its corresponding user.
	//
	// Minimum server version: 5.10
	PermanentDeleteBot(botUserId string) *model.AppError

	// GetBotIconImage gets LHS bot icon image.
	//
	// Minimum server version: 5.14
	GetBotIconImage(botUserId string) ([]byte, *model.AppError)

	// SetBotIconImage sets LHS bot icon image.
	// Icon image must be SVG format, all other formats are rejected.
	//
	// Minimum server version: 5.14
	SetBotIconImage(botUserId string, data []byte) *model.AppError

	// DeleteBotIconImage deletes LHS bot icon image.
	//
	// Minimum server version: 5.14
	DeleteBotIconImage(botUserId string) *model.AppError
}

var handshake = plugin.HandshakeConfig{
	ProtocolVersion:  1,
	MagicCookieKey:   "MATTERMOST_PLUGIN",
	MagicCookieValue: "Securely message teams, anywhere.",
}<|MERGE_RESOLUTION|>--- conflicted
+++ resolved
@@ -604,23 +604,21 @@
 	// Minimum server version: 5.12
 	KVCompareAndSet(key string, oldValue, newValue []byte) (bool, *model.AppError)
 
-<<<<<<< HEAD
+	// KVCompareAndDelete deletes a key-value pair, unique per plugin, but only if the current value matches the given oldValue.
+	// Returns (false, err) if DB error occurred
+	// Returns (false, nil) if current value != oldValue or key does not exist when deleting
+	// Returns (true, nil) if current value == oldValue and the key was deleted
+	//
+	// Minimum server version: 5.16
+	KVCompareAndDelete(key string, oldValue []byte) (bool, *model.AppError)
+
 	// KVSetWithOptions updates a key-value pair, unique per plugin, according to the given options.
 	// Returns (false, err) if DB error occurred
 	// Returns (false, nil) if the value was not set
 	// Returns (true, nil) if it was set
 	//
-	// Minimum server version: 5.16
+	// Minimum server version: 5.18
 	KVSetWithOptions(key string, newValue interface{}, options *model.PluginKVSetOptions) (bool, *model.AppError)
-=======
-	// KVCompareAndDelete deletes a key-value pair, unique per plugin, but only if the current value matches the given oldValue.
-	// Returns (false, err) if DB error occurred
-	// Returns (false, nil) if current value != oldValue or key does not exist when deleting
-	// Returns (true, nil) if current value == oldValue and the key was deleted
-	//
-	// Minimum server version: 5.16
-	KVCompareAndDelete(key string, oldValue []byte) (bool, *model.AppError)
->>>>>>> a9656567
 
 	// KVSet stores a key-value pair with an expiry time, unique per plugin.
 	//
