// Copyright (c) 2015-present Mattermost, Inc. All Rights Reserved.
// See LICENSE.txt for license information.

package plugin

import (
	"io"
	"net/http"

	plugin "github.com/hashicorp/go-plugin"

	"github.com/mattermost/mattermost-server/v5/model"
)

// The API can be used to retrieve data or perform actions on behalf of the plugin. Most methods
// have direct counterparts in the REST API and very similar behavior.
//
// Plugins obtain access to the API by embedding MattermostPlugin and accessing the API member
// directly.
type API interface {
	// LoadPluginConfiguration loads the plugin's configuration. dest should be a pointer to a
	// struct that the configuration JSON can be unmarshalled to.
	//
	// @tag Plugin
	// Minimum server version: 5.2
	LoadPluginConfiguration(dest interface{}) error

	// RegisterCommand registers a custom slash command. When the command is triggered, your plugin
	// can fulfill it via the ExecuteCommand hook.
	//
	// @tag Command
	// Minimum server version: 5.2
	RegisterCommand(command *model.Command) error

	// UnregisterCommand unregisters a command previously registered via RegisterCommand.
	//
	// @tag Command
	// Minimum server version: 5.2
	UnregisterCommand(teamID, trigger string) error

	// ExecuteSlashCommand executes a slash command with the given parameters.
	//
	// @tag Command
	// Minimum server version: 5.26
	ExecuteSlashCommand(commandArgs *model.CommandArgs) (*model.CommandResponse, error)

	// GetSession returns the session object for the Session ID
	//
	// Minimum server version: 5.2
	GetSession(sessionID string) (*model.Session, *model.AppError)

	// GetConfig fetches the currently persisted config
	//
	// @tag Configuration
	// Minimum server version: 5.2
	GetConfig() *model.Config

	// GetUnsanitizedConfig fetches the currently persisted config without removing secrets.
	//
	// @tag Configuration
	// Minimum server version: 5.16
	GetUnsanitizedConfig() *model.Config

	// SaveConfig sets the given config and persists the changes
	//
	// @tag Configuration
	// Minimum server version: 5.2
	SaveConfig(config *model.Config) *model.AppError

	// GetPluginConfig fetches the currently persisted config of plugin
	//
	// @tag Plugin
	// Minimum server version: 5.6
	GetPluginConfig() map[string]interface{}

	// SavePluginConfig sets the given config for plugin and persists the changes
	//
	// @tag Plugin
	// Minimum server version: 5.6
	SavePluginConfig(config map[string]interface{}) *model.AppError

	// GetBundlePath returns the absolute path where the plugin's bundle was unpacked.
	//
	// @tag Plugin
	// Minimum server version: 5.10
	GetBundlePath() (string, error)

	// GetLicense returns the current license used by the Mattermost server. Returns nil if
	// the server does not have a license.
	//
	// @tag Server
	// Minimum server version: 5.10
	GetLicense() *model.License

	// GetServerVersion return the current Mattermost server version
	//
	// @tag Server
	// Minimum server version: 5.4
	GetServerVersion() string

	// GetSystemInstallDate returns the time that Mattermost was first installed and ran.
	//
	// @tag Server
	// Minimum server version: 5.10
	GetSystemInstallDate() (int64, *model.AppError)

	// GetDiagnosticId returns a unique identifier used by the server for diagnostic reports.
	//
	// @tag Server
	// Minimum server version: 5.10
	GetDiagnosticId() string

	// GetTelemetryId returns a unique identifier used by the server for telemetry reports.
	//
	// @tag Server
	// Minimum server version: 5.28
	GetTelemetryId() string

	// CreateUser creates a user.
	//
	// @tag User
	// Minimum server version: 5.2
	CreateUser(user *model.User) (*model.User, *model.AppError)

	// DeleteUser deletes a user.
	//
	// @tag User
	// Minimum server version: 5.2
	DeleteUser(userID string) *model.AppError

	// GetUsers a list of users based on search options.
	//
	// @tag User
	// Minimum server version: 5.10
	GetUsers(options *model.UserGetOptions) ([]*model.User, *model.AppError)

	// GetUser gets a user.
	//
	// @tag User
	// Minimum server version: 5.2
	GetUser(userID string) (*model.User, *model.AppError)

	// GetUserByEmail gets a user by their email address.
	//
	// @tag User
	// Minimum server version: 5.2
	GetUserByEmail(email string) (*model.User, *model.AppError)

	// GetUserByUsername gets a user by their username.
	//
	// @tag User
	// Minimum server version: 5.2
	GetUserByUsername(name string) (*model.User, *model.AppError)

	// GetUsersByUsernames gets users by their usernames.
	//
	// @tag User
	// Minimum server version: 5.6
	GetUsersByUsernames(usernames []string) ([]*model.User, *model.AppError)

	// GetUsersInTeam gets users in team.
	//
	// @tag User
	// @tag Team
	// Minimum server version: 5.6
	GetUsersInTeam(teamID string, page int, perPage int) ([]*model.User, *model.AppError)

	// GetPreferencesForUser gets a user's preferences.
	//
	// @tag User
	// @tag Preference
	// Minimum server version: 5.26
	GetPreferencesForUser(userID string) ([]model.Preference, *model.AppError)

	// UpdatePreferencesForUser updates a user's preferences.
	//
	// @tag User
	// @tag Preference
	// Minimum server version: 5.26
	UpdatePreferencesForUser(userID string, preferences []model.Preference) *model.AppError

	// DeletePreferencesForUser deletes a user's preferences.
	//
	// @tag User
	// @tag Preference
	// Minimum server version: 5.26
	DeletePreferencesForUser(userID string, preferences []model.Preference) *model.AppError

	// GetTeamIcon gets the team icon.
	//
	// @tag Team
	// Minimum server version: 5.6
	GetTeamIcon(teamID string) ([]byte, *model.AppError)

	// SetTeamIcon sets the team icon.
	//
	// @tag Team
	// Minimum server version: 5.6
	SetTeamIcon(teamID string, data []byte) *model.AppError

	// RemoveTeamIcon removes the team icon.
	//
	// @tag Team
	// Minimum server version: 5.6
	RemoveTeamIcon(teamID string) *model.AppError

	// UpdateUser updates a user.
	//
	// @tag User
	// Minimum server version: 5.2
	UpdateUser(user *model.User) (*model.User, *model.AppError)

	// GetUserStatus will get a user's status.
	//
	// @tag User
	// Minimum server version: 5.2
	GetUserStatus(userID string) (*model.Status, *model.AppError)

	// GetUserStatusesByIds will return a list of user statuses based on the provided slice of user IDs.
	//
	// @tag User
	// Minimum server version: 5.2
	GetUserStatusesByIds(userIds []string) ([]*model.Status, *model.AppError)

	// UpdateUserStatus will set a user's status until the user, or another integration/plugin, sets it back to online.
	// The status parameter can be: "online", "away", "dnd", or "offline".
	//
	// @tag User
	// Minimum server version: 5.2
	UpdateUserStatus(userID, status string) (*model.Status, *model.AppError)

	// UpdateUserActive deactivates or reactivates an user.
	//
	// @tag User
	// Minimum server version: 5.8
	UpdateUserActive(userID string, active bool) *model.AppError

	// GetUsersInChannel returns a page of users in a channel. Page counting starts at 0.
	// The sortBy parameter can be: "username" or "status".
	//
	// @tag User
	// @tag Channel
	// Minimum server version: 5.6
	GetUsersInChannel(channelID, sortBy string, page, perPage int) ([]*model.User, *model.AppError)

	// GetLDAPUserAttributes will return LDAP attributes for a user.
	// The attributes parameter should be a list of attributes to pull.
	// Returns a map with attribute names as keys and the user's attributes as values.
	// Requires an enterprise license, LDAP to be configured and for the user to use LDAP as an authentication method.
	//
	// @tag User
	// Minimum server version: 5.3
	GetLDAPUserAttributes(userID string, attributes []string) (map[string]string, *model.AppError)

	// CreateTeam creates a team.
	//
	// @tag Team
	// Minimum server version: 5.2
	CreateTeam(team *model.Team) (*model.Team, *model.AppError)

	// DeleteTeam deletes a team.
	//
	// @tag Team
	// Minimum server version: 5.2
	DeleteTeam(teamID string) *model.AppError

	// GetTeam gets all teams.
	//
	// @tag Team
	// Minimum server version: 5.2
	GetTeams() ([]*model.Team, *model.AppError)

	// GetTeam gets a team.
	//
	// @tag Team
	// Minimum server version: 5.2
	GetTeam(teamID string) (*model.Team, *model.AppError)

	// GetTeamByName gets a team by its name.
	//
	// @tag Team
	// Minimum server version: 5.2
	GetTeamByName(name string) (*model.Team, *model.AppError)

	// GetTeamsUnreadForUser gets the unread message and mention counts for each team to which the given user belongs.
	//
	// @tag Team
	// @tag User
	// Minimum server version: 5.6
	GetTeamsUnreadForUser(userID string) ([]*model.TeamUnread, *model.AppError)

	// UpdateTeam updates a team.
	//
	// @tag Team
	// Minimum server version: 5.2
	UpdateTeam(team *model.Team) (*model.Team, *model.AppError)

	// SearchTeams search a team.
	//
	// @tag Team
	// Minimum server version: 5.8
	SearchTeams(term string) ([]*model.Team, *model.AppError)

	// GetTeamsForUser returns list of teams of given user ID.
	//
	// @tag Team
	// @tag User
	// Minimum server version: 5.6
	GetTeamsForUser(userID string) ([]*model.Team, *model.AppError)

	// CreateTeamMember creates a team membership.
	//
	// @tag Team
	// @tag User
	// Minimum server version: 5.2
	CreateTeamMember(teamID, userID string) (*model.TeamMember, *model.AppError)

	// CreateTeamMembers creates a team membership for all provided user ids.
	//
	// @tag Team
	// @tag User
	// Minimum server version: 5.2
	CreateTeamMembers(teamID string, userIds []string, requestorId string) ([]*model.TeamMember, *model.AppError)

	// CreateTeamMembersGracefully creates a team membership for all provided user ids and reports the users that were not added.
	//
	// @tag Team
	// @tag User
	// Minimum server version: 5.20
	CreateTeamMembersGracefully(teamID string, userIds []string, requestorId string) ([]*model.TeamMemberWithError, *model.AppError)

	// DeleteTeamMember deletes a team membership.
	//
	// @tag Team
	// @tag User
	// Minimum server version: 5.2
	DeleteTeamMember(teamID, userID, requestorId string) *model.AppError

	// GetTeamMembers returns the memberships of a specific team.
	//
	// @tag Team
	// @tag User
	// Minimum server version: 5.2
	GetTeamMembers(teamID string, page, perPage int) ([]*model.TeamMember, *model.AppError)

	// GetTeamMember returns a specific membership.
	//
	// @tag Team
	// @tag User
	// Minimum server version: 5.2
	GetTeamMember(teamID, userID string) (*model.TeamMember, *model.AppError)

	// GetTeamMembersForUser returns all team memberships for a user.
	//
	// @tag Team
	// @tag User
	// Minimum server version: 5.10
	GetTeamMembersForUser(userID string, page int, perPage int) ([]*model.TeamMember, *model.AppError)

	// UpdateTeamMemberRoles updates the role for a team membership.
	//
	// @tag Team
	// @tag User
	// Minimum server version: 5.2
	UpdateTeamMemberRoles(teamID, userID, newRoles string) (*model.TeamMember, *model.AppError)

	// CreateChannel creates a channel.
	//
	// @tag Channel
	// Minimum server version: 5.2
	CreateChannel(channel *model.Channel) (*model.Channel, *model.AppError)

	// DeleteChannel deletes a channel.
	//
	// @tag Channel
	// Minimum server version: 5.2
	DeleteChannel(channelId string) *model.AppError

	// GetPublicChannelsForTeam gets a list of all channels.
	//
	// @tag Channel
	// @tag Team
	// Minimum server version: 5.2
	GetPublicChannelsForTeam(teamID string, page, perPage int) ([]*model.Channel, *model.AppError)

	// GetChannel gets a channel.
	//
	// @tag Channel
	// Minimum server version: 5.2
	GetChannel(channelId string) (*model.Channel, *model.AppError)

	// GetChannelByName gets a channel by its name, given a team id.
	//
	// @tag Channel
	// Minimum server version: 5.2
	GetChannelByName(teamID, name string, includeDeleted bool) (*model.Channel, *model.AppError)

	// GetChannelByNameForTeamName gets a channel by its name, given a team name.
	//
	// @tag Channel
	// @tag Team
	// Minimum server version: 5.2
	GetChannelByNameForTeamName(teamName, channelName string, includeDeleted bool) (*model.Channel, *model.AppError)

	// GetChannelsForTeamForUser gets a list of channels for given user ID in given team ID.
	//
	// @tag Channel
	// @tag Team
	// @tag User
	// Minimum server version: 5.6
	GetChannelsForTeamForUser(teamID, userID string, includeDeleted bool) ([]*model.Channel, *model.AppError)

	// GetChannelStats gets statistics for a channel.
	//
	// @tag Channel
	// Minimum server version: 5.6
	GetChannelStats(channelId string) (*model.ChannelStats, *model.AppError)

	// GetDirectChannel gets a direct message channel.
	// If the channel does not exist it will create it.
	//
	// @tag Channel
	// @tag User
	// Minimum server version: 5.2
	GetDirectChannel(userId1, userId2 string) (*model.Channel, *model.AppError)

	// GetGroupChannel gets a group message channel.
	// If the channel does not exist it will create it.
	//
	// @tag Channel
	// @tag User
	// Minimum server version: 5.2
	GetGroupChannel(userIds []string) (*model.Channel, *model.AppError)

	// UpdateChannel updates a channel.
	//
	// @tag Channel
	// Minimum server version: 5.2
	UpdateChannel(channel *model.Channel) (*model.Channel, *model.AppError)

	// SearchChannels returns the channels on a team matching the provided search term.
	//
	// @tag Channel
	// Minimum server version: 5.6
	SearchChannels(teamID string, term string) ([]*model.Channel, *model.AppError)

	// SearchUsers returns a list of users based on some search criteria.
	//
	// @tag User
	// Minimum server version: 5.6
	SearchUsers(search *model.UserSearch) ([]*model.User, *model.AppError)

	// SearchPostsInTeam returns a list of posts in a specific team that match the given params.
	//
	// @tag Post
	// @tag Team
	// Minimum server version: 5.10
	SearchPostsInTeam(teamID string, paramsList []*model.SearchParams) ([]*model.Post, *model.AppError)

	// SearchPostsInTeamForUser returns a list of posts by team and user that match the given
	// search parameters.
	// @tag Post
	// Minimum server version: 5.26
	SearchPostsInTeamForUser(teamID string, userID string, searchParams model.SearchParameter) (*model.PostSearchResults, *model.AppError)

	// AddChannelMember joins a user to a channel (as if they joined themselves)
	// This means the user will not receive notifications for joining the channel.
	//
	// @tag Channel
	// @tag User
	// Minimum server version: 5.2
	AddChannelMember(channelId, userID string) (*model.ChannelMember, *model.AppError)

	// AddUserToChannel adds a user to a channel as if the specified user had invited them.
	// This means the user will receive the regular notifications for being added to the channel.
	//
	// @tag User
	// @tag Channel
	// Minimum server version: 5.18
	AddUserToChannel(channelId, userID, asUserId string) (*model.ChannelMember, *model.AppError)

	// GetChannelMember gets a channel membership for a user.
	//
	// @tag Channel
	// @tag User
	// Minimum server version: 5.2
	GetChannelMember(channelId, userID string) (*model.ChannelMember, *model.AppError)

	// GetChannelMembers gets a channel membership for all users.
	//
	// @tag Channel
	// @tag User
	// Minimum server version: 5.6
	GetChannelMembers(channelId string, page, perPage int) (*model.ChannelMembers, *model.AppError)

	// GetChannelMembersByIds gets a channel membership for a particular User
	//
	// @tag Channel
	// @tag User
	// Minimum server version: 5.6
	GetChannelMembersByIds(channelId string, userIds []string) (*model.ChannelMembers, *model.AppError)

	// GetChannelMembersForUser returns all channel memberships on a team for a user.
	//
	// @tag Channel
	// @tag User
	// Minimum server version: 5.10
	GetChannelMembersForUser(teamID, userID string, page, perPage int) ([]*model.ChannelMember, *model.AppError)

	// UpdateChannelMemberRoles updates a user's roles for a channel.
	//
	// @tag Channel
	// @tag User
	// Minimum server version: 5.2
	UpdateChannelMemberRoles(channelId, userID, newRoles string) (*model.ChannelMember, *model.AppError)

	// UpdateChannelMemberNotifications updates a user's notification properties for a channel.
	//
	// @tag Channel
	// @tag User
	// Minimum server version: 5.2
	UpdateChannelMemberNotifications(channelId, userID string, notifications map[string]string) (*model.ChannelMember, *model.AppError)

	// GetGroup gets a group by ID.
	//
	// @tag Group
	// Minimum server version: 5.18
	GetGroup(groupId string) (*model.Group, *model.AppError)

	// GetGroupByName gets a group by name.
	//
	// @tag Group
	// Minimum server version: 5.18
	GetGroupByName(name string) (*model.Group, *model.AppError)

	// GetGroupMemberUsers gets a page of users belonging to the given group.
	//
	// @tag Group
	// Minimum server version: 5.35
	GetGroupMemberUsers(groupID string, page, perPage int) ([]*model.User, *model.AppError)

	// GetGroupsBySource gets a list of all groups for the given source.
	//
	// @tag Group
	// Minimum server version: 5.35
	GetGroupsBySource(groupSource model.GroupSource) ([]*model.Group, *model.AppError)

	// GetGroupsForUser gets the groups a user is in.
	//
	// @tag Group
	// @tag User
	// Minimum server version: 5.18
	GetGroupsForUser(userID string) ([]*model.Group, *model.AppError)

	// DeleteChannelMember deletes a channel membership for a user.
	//
	// @tag Channel
	// @tag User
	// Minimum server version: 5.2
	DeleteChannelMember(channelId, userID string) *model.AppError

	// CreatePost creates a post.
	//
	// @tag Post
	// Minimum server version: 5.2
	CreatePost(post *model.Post) (*model.Post, *model.AppError)

	// AddReaction add a reaction to a post.
	//
	// @tag Post
	// Minimum server version: 5.3
	AddReaction(reaction *model.Reaction) (*model.Reaction, *model.AppError)

	// RemoveReaction remove a reaction from a post.
	//
	// @tag Post
	// Minimum server version: 5.3
	RemoveReaction(reaction *model.Reaction) *model.AppError

	// GetReaction get the reactions of a post.
	//
	// @tag Post
	// Minimum server version: 5.3
	GetReactions(postId string) ([]*model.Reaction, *model.AppError)

	// SendEphemeralPost creates an ephemeral post.
	//
	// @tag Post
	// Minimum server version: 5.2
	SendEphemeralPost(userID string, post *model.Post) *model.Post

	// UpdateEphemeralPost updates an ephemeral message previously sent to the user.
	// EXPERIMENTAL: This API is experimental and can be changed without advance notice.
	//
	// @tag Post
	// Minimum server version: 5.2
	UpdateEphemeralPost(userID string, post *model.Post) *model.Post

	// DeleteEphemeralPost deletes an ephemeral message previously sent to the user.
	// EXPERIMENTAL: This API is experimental and can be changed without advance notice.
	//
	// @tag Post
	// Minimum server version: 5.2
	DeleteEphemeralPost(userID, postId string)

	// DeletePost deletes a post.
	//
	// @tag Post
	// Minimum server version: 5.2
	DeletePost(postId string) *model.AppError

	// GetPostThread gets a post with all the other posts in the same thread.
	//
	// @tag Post
	// Minimum server version: 5.6
	GetPostThread(postId string) (*model.PostList, *model.AppError)

	// GetPost gets a post.
	//
	// @tag Post
	// Minimum server version: 5.2
	GetPost(postId string) (*model.Post, *model.AppError)

	// GetPostsSince gets posts created after a specified time as Unix time in milliseconds.
	//
	// @tag Post
	// @tag Channel
	// Minimum server version: 5.6
	GetPostsSince(channelId string, time int64) (*model.PostList, *model.AppError)

	// GetPostsAfter gets a page of posts that were posted after the post provided.
	//
	// @tag Post
	// @tag Channel
	// Minimum server version: 5.6
	GetPostsAfter(channelId, postId string, page, perPage int) (*model.PostList, *model.AppError)

	// GetPostsBefore gets a page of posts that were posted before the post provided.
	//
	// @tag Post
	// @tag Channel
	// Minimum server version: 5.6
	GetPostsBefore(channelId, postId string, page, perPage int) (*model.PostList, *model.AppError)

	// GetPostsForChannel gets a list of posts for a channel.
	//
	// @tag Post
	// @tag Channel
	// Minimum server version: 5.6
	GetPostsForChannel(channelId string, page, perPage int) (*model.PostList, *model.AppError)

	// GetTeamStats gets a team's statistics
	//
	// @tag Team
	// Minimum server version: 5.8
	GetTeamStats(teamID string) (*model.TeamStats, *model.AppError)

	// UpdatePost updates a post.
	//
	// @tag Post
	// Minimum server version: 5.2
	UpdatePost(post *model.Post) (*model.Post, *model.AppError)

	// GetProfileImage gets user's profile image.
	//
	// @tag User
	// Minimum server version: 5.6
	GetProfileImage(userID string) ([]byte, *model.AppError)

	// SetProfileImage sets a user's profile image.
	//
	// @tag User
	// Minimum server version: 5.6
	SetProfileImage(userID string, data []byte) *model.AppError

	// GetEmojiList returns a page of custom emoji on the system.
	//
	// The sortBy parameter can be: "name".
	//
	// @tag Emoji
	// Minimum server version: 5.6
	GetEmojiList(sortBy string, page, perPage int) ([]*model.Emoji, *model.AppError)

	// GetEmojiByName gets an emoji by it's name.
	//
	// @tag Emoji
	// Minimum server version: 5.6
	GetEmojiByName(name string) (*model.Emoji, *model.AppError)

	// GetEmoji returns a custom emoji based on the emojiId string.
	//
	// @tag Emoji
	// Minimum server version: 5.6
	GetEmoji(emojiId string) (*model.Emoji, *model.AppError)

	// CopyFileInfos duplicates the FileInfo objects referenced by the given file ids,
	// recording the given user id as the new creator and returning the new set of file ids.
	//
	// The duplicate FileInfo objects are not initially linked to a post, but may now be passed
	// to CreatePost. Use this API to duplicate a post and its file attachments without
	// actually duplicating the uploaded files.
	//
	// @tag File
	// @tag User
	// Minimum server version: 5.2
	CopyFileInfos(userID string, fileIds []string) ([]string, *model.AppError)

	// GetFileInfo gets a File Info for a specific fileId
	//
	// @tag File
	// Minimum server version: 5.3
	GetFileInfo(fileId string) (*model.FileInfo, *model.AppError)

	// GetFileInfos gets File Infos with options
	//
	// @tag File
	// Minimum server version: 5.22
	GetFileInfos(page, perPage int, opt *model.GetFileInfosOptions) ([]*model.FileInfo, *model.AppError)

	// GetFile gets content of a file by it's ID
	//
	// @tag File
	// Minimum server version: 5.8
	GetFile(fileId string) ([]byte, *model.AppError)

	// GetFileLink gets the public link to a file by fileId.
	//
	// @tag File
	// Minimum server version: 5.6
	GetFileLink(fileId string) (string, *model.AppError)

	// ReadFile reads the file from the backend for a specific path
	//
	// @tag File
	// Minimum server version: 5.3
	ReadFile(path string) ([]byte, *model.AppError)

	// GetEmojiImage returns the emoji image.
	//
	// @tag Emoji
	// Minimum server version: 5.6
	GetEmojiImage(emojiId string) ([]byte, string, *model.AppError)

	// UploadFile will upload a file to a channel using a multipart request, to be later attached to a post.
	//
	// @tag File
	// @tag Channel
	// Minimum server version: 5.6
	UploadFile(data []byte, channelId string, filename string) (*model.FileInfo, *model.AppError)

	// OpenInteractiveDialog will open an interactive dialog on a user's client that
	// generated the trigger ID. Used with interactive message buttons, menus
	// and slash commands.
	//
	// Minimum server version: 5.6
	OpenInteractiveDialog(dialog model.OpenDialogRequest) *model.AppError

	// Plugin Section

	// GetPlugins will return a list of plugin manifests for currently active plugins.
	//
	// @tag Plugin
	// Minimum server version: 5.6
	GetPlugins() ([]*model.Manifest, *model.AppError)

	// EnablePlugin will enable an plugin installed.
	//
	// @tag Plugin
	// Minimum server version: 5.6
	EnablePlugin(id string) *model.AppError

	// DisablePlugin will disable an enabled plugin.
	//
	// @tag Plugin
	// Minimum server version: 5.6
	DisablePlugin(id string) *model.AppError

	// RemovePlugin will disable and delete a plugin.
	//
	// @tag Plugin
	// Minimum server version: 5.6
	RemovePlugin(id string) *model.AppError

	// GetPluginStatus will return the status of a plugin.
	//
	// @tag Plugin
	// Minimum server version: 5.6
	GetPluginStatus(id string) (*model.PluginStatus, *model.AppError)

	// InstallPlugin will upload another plugin with tar.gz file.
	// Previous version will be replaced on replace true.
	//
	// @tag Plugin
	// Minimum server version: 5.18
	InstallPlugin(file io.Reader, replace bool) (*model.Manifest, *model.AppError)

	// KV Store Section

	// KVSet stores a key-value pair, unique per plugin.
	// Provided helper functions and internal plugin code will use the prefix `mmi_` before keys. Do not use this prefix.
	//
	// @tag KeyValueStore
	// Minimum server version: 5.2
	KVSet(key string, value []byte) *model.AppError

	// KVCompareAndSet updates a key-value pair, unique per plugin, but only if the current value matches the given oldValue.
	// Inserts a new key if oldValue == nil.
	// Returns (false, err) if DB error occurred
	// Returns (false, nil) if current value != oldValue or key already exists when inserting
	// Returns (true, nil) if current value == oldValue or new key is inserted
	//
	// @tag KeyValueStore
	// Minimum server version: 5.12
	KVCompareAndSet(key string, oldValue, newValue []byte) (bool, *model.AppError)

	// KVCompareAndDelete deletes a key-value pair, unique per plugin, but only if the current value matches the given oldValue.
	// Returns (false, err) if DB error occurred
	// Returns (false, nil) if current value != oldValue or key does not exist when deleting
	// Returns (true, nil) if current value == oldValue and the key was deleted
	//
	// @tag KeyValueStore
	// Minimum server version: 5.16
	KVCompareAndDelete(key string, oldValue []byte) (bool, *model.AppError)

	// KVSetWithOptions stores a key-value pair, unique per plugin, according to the given options.
	// Returns (false, err) if DB error occurred
	// Returns (false, nil) if the value was not set
	// Returns (true, nil) if the value was set
	//
	// Minimum server version: 5.20
	KVSetWithOptions(key string, value []byte, options model.PluginKVSetOptions) (bool, *model.AppError)

	// KVSet stores a key-value pair with an expiry time, unique per plugin.
	//
	// @tag KeyValueStore
	// Minimum server version: 5.6
	KVSetWithExpiry(key string, value []byte, expireInSeconds int64) *model.AppError

	// KVGet retrieves a value based on the key, unique per plugin. Returns nil for non-existent keys.
	//
	// @tag KeyValueStore
	// Minimum server version: 5.2
	KVGet(key string) ([]byte, *model.AppError)

	// KVDelete removes a key-value pair, unique per plugin. Returns nil for non-existent keys.
	//
	// @tag KeyValueStore
	// Minimum server version: 5.2
	KVDelete(key string) *model.AppError

	// KVDeleteAll removes all key-value pairs for a plugin.
	//
	// @tag KeyValueStore
	// Minimum server version: 5.6
	KVDeleteAll() *model.AppError

	// KVList lists all keys for a plugin.
	//
	// @tag KeyValueStore
	// Minimum server version: 5.6
	KVList(page, perPage int) ([]string, *model.AppError)

	// PublishWebSocketEvent sends an event to WebSocket connections.
	// event is the type and will be prepended with "custom_<pluginid>_".
	// payload is the data sent with the event. Interface values must be primitive Go types or mattermost-server/model types.
	// broadcast determines to which users to send the event.
	//
	// Minimum server version: 5.2
	PublishWebSocketEvent(event string, payload map[string]interface{}, broadcast *model.WebsocketBroadcast)

	// HasPermissionTo check if the user has the permission at system scope.
	//
	// @tag User
	// Minimum server version: 5.3
	HasPermissionTo(userID string, permission *model.Permission) bool

	// HasPermissionToTeam check if the user has the permission at team scope.
	//
	// @tag User
	// @tag Team
	// Minimum server version: 5.3
	HasPermissionToTeam(userID, teamID string, permission *model.Permission) bool

	// HasPermissionToChannel check if the user has the permission at channel scope.
	//
	// @tag User
	// @tag Channel
	// Minimum server version: 5.3
	HasPermissionToChannel(userID, channelId string, permission *model.Permission) bool

	// LogDebug writes a log message to the Mattermost server log file.
	// Appropriate context such as the plugin name will already be added as fields so plugins
	// do not need to add that info.
	//
	// @tag Logging
	// Minimum server version: 5.2
	LogDebug(msg string, keyValuePairs ...interface{})

	// LogInfo writes a log message to the Mattermost server log file.
	// Appropriate context such as the plugin name will already be added as fields so plugins
	// do not need to add that info.
	//
	// @tag Logging
	// Minimum server version: 5.2
	LogInfo(msg string, keyValuePairs ...interface{})

	// LogError writes a log message to the Mattermost server log file.
	// Appropriate context such as the plugin name will already be added as fields so plugins
	// do not need to add that info.
	//
	// @tag Logging
	// Minimum server version: 5.2
	LogError(msg string, keyValuePairs ...interface{})

	// LogWarn writes a log message to the Mattermost server log file.
	// Appropriate context such as the plugin name will already be added as fields so plugins
	// do not need to add that info.
	//
	// @tag Logging
	// Minimum server version: 5.2
	LogWarn(msg string, keyValuePairs ...interface{})

	// SendMail sends an email to a specific address
	//
	// Minimum server version: 5.7
	SendMail(to, subject, htmlBody string) *model.AppError

	// CreateBot creates the given bot and corresponding user.
	//
	// @tag Bot
	// Minimum server version: 5.10
	CreateBot(bot *model.Bot) (*model.Bot, *model.AppError)

	// PatchBot applies the given patch to the bot and corresponding user.
	//
	// @tag Bot
	// Minimum server version: 5.10
	PatchBot(botUserId string, botPatch *model.BotPatch) (*model.Bot, *model.AppError)

	// GetBot returns the given bot.
	//
	// @tag Bot
	// Minimum server version: 5.10
	GetBot(botUserId string, includeDeleted bool) (*model.Bot, *model.AppError)

	// GetBots returns the requested page of bots.
	//
	// @tag Bot
	// Minimum server version: 5.10
	GetBots(options *model.BotGetOptions) ([]*model.Bot, *model.AppError)

	// UpdateBotActive marks a bot as active or inactive, along with its corresponding user.
	//
	// @tag Bot
	// Minimum server version: 5.10
	UpdateBotActive(botUserId string, active bool) (*model.Bot, *model.AppError)

	// PermanentDeleteBot permanently deletes a bot and its corresponding user.
	//
	// @tag Bot
	// Minimum server version: 5.10
	PermanentDeleteBot(botUserId string) *model.AppError

	// GetBotIconImage gets LHS bot icon image.
	//
	// @tag Bot
	// Minimum server version: 5.14
	GetBotIconImage(botUserId string) ([]byte, *model.AppError)

	// SetBotIconImage sets LHS bot icon image.
	// Icon image must be SVG format, all other formats are rejected.
	//
	// @tag Bot
	// Minimum server version: 5.14
	SetBotIconImage(botUserId string, data []byte) *model.AppError

	// DeleteBotIconImage deletes LHS bot icon image.
	//
	// @tag Bot
	// Minimum server version: 5.14
	DeleteBotIconImage(botUserId string) *model.AppError

	// PluginHTTP allows inter-plugin requests to plugin APIs.
	//
	// Minimum server version: 5.18
	PluginHTTP(request *http.Request) *http.Response

	// PublishUserTyping publishes a user is typing WebSocket event.
	// The parentId parameter may be an empty string, the other parameters are required.
	//
	// @tag User
	// Minimum server version: 5.26
	PublishUserTyping(userID, channelId, parentId string) *model.AppError

	// CreateCommand creates a server-owned slash command that is not handled by the plugin
	// itself, and which will persist past the life of the plugin. The command will have its
	// CreatorId set to "" and its PluginId set to the id of the plugin that created it.
	//
	// @tag SlashCommand
	// Minimum server version: 5.28
	CreateCommand(cmd *model.Command) (*model.Command, error)

	// ListCommands returns the list of all slash commands for teamID. E.g., custom commands
	// (those created through the integrations menu, the REST api, or the plugin api CreateCommand),
	// plugin commands (those created with plugin api RegisterCommand), and builtin commands
	// (those added internally through RegisterCommandProvider).
	//
	// @tag SlashCommand
	// Minimum server version: 5.28
	ListCommands(teamID string) ([]*model.Command, error)

	// ListCustomCommands returns the list of slash commands for teamID that where created
	// through the integrations menu, the REST api, or the plugin api CreateCommand.
	//
	// @tag SlashCommand
	// Minimum server version: 5.28
	ListCustomCommands(teamID string) ([]*model.Command, error)

	// ListPluginCommands returns the list of slash commands for teamID that were created
	// with the plugin api RegisterCommand.
	//
	// @tag SlashCommand
	// Minimum server version: 5.28
	ListPluginCommands(teamID string) ([]*model.Command, error)

	// ListBuiltInCommands returns the list of slash commands that are builtin commands
	// (those added internally through RegisterCommandProvider).
	//
	// @tag SlashCommand
	// Minimum server version: 5.28
	ListBuiltInCommands() ([]*model.Command, error)

	// GetCommand returns the command definition based on a command id string.
	//
	// @tag SlashCommand
	// Minimum server version: 5.28
	GetCommand(commandID string) (*model.Command, error)

	// UpdateCommand updates a single command (commandID) with the information provided in the
	// updatedCmd model.Command struct. The following fields in the command cannot be updated:
	// Id, Token, CreateAt, DeleteAt, and PluginId. If updatedCmd.TeamId is blank, it
	// will be set to commandID's TeamId.
	//
	// @tag SlashCommand
	// Minimum server version: 5.28
	UpdateCommand(commandID string, updatedCmd *model.Command) (*model.Command, error)

	// DeleteCommand deletes a slash command (commandID).
	//
	// @tag SlashCommand
	// Minimum server version: 5.28
	DeleteCommand(commandID string) error

<<<<<<< HEAD
	// Apps Section

	// AppsCacheSet stores a set of apps objects for a key,
	// @tag Apps
	// Minimum server version: 5.4
	AppsCacheSet(appID string, objs map[string][][]byte) *model.AppError

	// AppsCacheGet retrieves a value based on the key. Returns nil for non-existent keys.
	//
	// @tag Apps
	// Minimum server version: 5.4
	AppsCacheGet(appID string, key string) ([][]byte, *model.AppError)

	// AppsCacheDelete removes an entry in the apps cache. Returns nil for non-existent keys.
	//
	// @tag Apps
	// Minimum server version: 5.4
	AppsCacheDelete(appID string, key string) *model.AppError

	// AppsCacheDeleteAll removes all entries in the cache.
	//
	// @tag Apps
	// Minimum server version: 5.4
	AppsCacheDeleteAll(appID string) *model.AppError
=======
	// PublishPluginClusterEvent broadcasts a plugin event to all other running instances of
	// the calling plugin that are present in the cluster.
	//
	// This method is used to allow plugin communication in a High-Availability cluster.
	// The receiving side should implement the OnPluginClusterEvent hook
	// to receive events sent through this method.
	//
	// Minimum server version: 5.36
	PublishPluginClusterEvent(ev model.PluginClusterEvent, opts model.PluginClusterEventSendOptions) error

	// RequestTrialLicense requests a trial license and installs it in the server
	//
	// Minimum server version: 5.36
	RequestTrialLicense(requesterID string, users int, termsAccepted bool, receiveEmailsAccepted bool) *model.AppError
>>>>>>> fb452d85
}

var handshake = plugin.HandshakeConfig{
	ProtocolVersion:  1,
	MagicCookieKey:   "MATTERMOST_PLUGIN",
	MagicCookieValue: "Securely message teams, anywhere.",
}<|MERGE_RESOLUTION|>--- conflicted
+++ resolved
@@ -1051,7 +1051,21 @@
 	// Minimum server version: 5.28
 	DeleteCommand(commandID string) error
 
-<<<<<<< HEAD
+	// PublishPluginClusterEvent broadcasts a plugin event to all other running instances of
+	// the calling plugin that are present in the cluster.
+	//
+	// This method is used to allow plugin communication in a High-Availability cluster.
+	// The receiving side should implement the OnPluginClusterEvent hook
+	// to receive events sent through this method.
+	//
+	// Minimum server version: 5.36
+	PublishPluginClusterEvent(ev model.PluginClusterEvent, opts model.PluginClusterEventSendOptions) error
+
+	// RequestTrialLicense requests a trial license and installs it in the server
+	//
+	// Minimum server version: 5.36
+	RequestTrialLicense(requesterID string, users int, termsAccepted bool, receiveEmailsAccepted bool) *model.AppError
+
 	// Apps Section
 
 	// AppsCacheSet stores a set of apps objects for a key,
@@ -1076,22 +1090,6 @@
 	// @tag Apps
 	// Minimum server version: 5.4
 	AppsCacheDeleteAll(appID string) *model.AppError
-=======
-	// PublishPluginClusterEvent broadcasts a plugin event to all other running instances of
-	// the calling plugin that are present in the cluster.
-	//
-	// This method is used to allow plugin communication in a High-Availability cluster.
-	// The receiving side should implement the OnPluginClusterEvent hook
-	// to receive events sent through this method.
-	//
-	// Minimum server version: 5.36
-	PublishPluginClusterEvent(ev model.PluginClusterEvent, opts model.PluginClusterEventSendOptions) error
-
-	// RequestTrialLicense requests a trial license and installs it in the server
-	//
-	// Minimum server version: 5.36
-	RequestTrialLicense(requesterID string, users int, termsAccepted bool, receiveEmailsAccepted bool) *model.AppError
->>>>>>> fb452d85
 }
 
 var handshake = plugin.HandshakeConfig{
