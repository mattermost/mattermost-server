--- conflicted
+++ resolved
@@ -18,20 +18,12 @@
 func ClientMain(pluginImplementation interface{}) {
 	if impl, ok := pluginImplementation.(interface {
 		SetAPI(api API)
-<<<<<<< HEAD
-=======
-		SetHelpers(helpers Helpers)
 		SetDriver(driver Driver)
->>>>>>> e852cad1
 	}); !ok {
 		panic("Plugin implementation given must embed plugin.MattermostPlugin")
 	} else {
 		impl.SetAPI(nil)
-<<<<<<< HEAD
-=======
-		impl.SetHelpers(nil)
 		impl.SetDriver(nil)
->>>>>>> e852cad1
 	}
 
 	pluginMap := map[string]plugin.Plugin{
@@ -46,30 +38,17 @@
 
 type MattermostPlugin struct {
 	// API exposes the plugin api, and becomes available just prior to the OnActive hook.
-<<<<<<< HEAD
-	API API
-=======
-	API     API
-	Helpers Helpers
-	Driver  Driver
->>>>>>> e852cad1
+	API    API
+	Driver Driver
 }
 
 // SetAPI persists the given API interface to the plugin. It is invoked just prior to the
 // OnActivate hook, exposing the API for use by the plugin.
 func (p *MattermostPlugin) SetAPI(api API) {
 	p.API = api
-<<<<<<< HEAD
-=======
-}
-
-// SetHelpers does the same thing as SetAPI except for the plugin helpers.
-func (p *MattermostPlugin) SetHelpers(helpers Helpers) {
-	p.Helpers = helpers
 }
 
 // SetDriver sets the RPC client implementation to talk with the server.
 func (p *MattermostPlugin) SetDriver(driver Driver) {
 	p.Driver = driver
->>>>>>> e852cad1
 }