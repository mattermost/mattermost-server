--- conflicted
+++ resolved
@@ -4,13 +4,7 @@
 package plugin
 
 import (
-<<<<<<< HEAD
-	"github.com/mattermost/mattermost-server/model"
-=======
-	"github.com/blang/semver"
 	"github.com/mattermost/mattermost-server/v5/model"
-	"github.com/pkg/errors"
->>>>>>> a63684fc
 )
 
 // Helpers provide a common patterns plugins use.
