// Copyright (c) 2015-present Mattermost, Inc. All Rights Reserved.
// See LICENSE.txt for license information.

package plugin

import (
	"github.com/mattermost/mattermost-server/v5/model"
)

// Helpers provide a common patterns plugins use.
//
// Plugins obtain access to the Helpers by embedding MattermostPlugin.
type Helpers interface {
	// EnsureBot either returns an existing bot user matching the given bot, or creates a bot user from the given bot.
	// A profile image or icon image may be optionally passed in to be set for the existing or newly created bot.
	// Returns the id of the resulting bot.
	//
	// Minimum server version: 5.10
	EnsureBot(bot *model.Bot, options ...EnsureBotOption) (string, error)

	// KVSetJSON stores a key-value pair, unique per plugin, marshalling the given value as a JSON string.
	//
	// Deprecated: Use p.API.KVSetWithOptions instead.
	//
	// Minimum server version: 5.2
	KVSetJSON(key string, value interface{}) error

	// KVCompareAndSetJSON updates a key-value pair, unique per plugin, but only if the current value matches the given oldValue after marshalling as a JSON string.
	// Inserts a new key if oldValue == nil.
	// Returns (false, err) if DB error occurred
	// Returns (false, nil) if current value != oldValue or key already exists when inserting
	// Returns (true, nil) if current value == oldValue or new key is inserted
	//
	// Deprecated: Use p.API.KVSetWithOptions instead.
	//
	// Minimum server version: 5.12
	KVCompareAndSetJSON(key string, oldValue interface{}, newValue interface{}) (bool, error)

	// KVCompareAndDeleteJSON deletes a key-value pair, unique per plugin, but only if the current value matches the given oldValue after marshalling as a JSON string.
	// Returns (false, err) if DB error occurred
	// Returns (false, nil) if current value != oldValue or the key was already deleted
	// Returns (true, nil) if current value == oldValue
	//
	// Minimum server version: 5.16
	KVCompareAndDeleteJSON(key string, oldValue interface{}) (bool, error)

	// KVGetJSON retrieves a value based on the key, unique per plugin, unmarshalling the previously set JSON string into the given value. Returns true if the key exists.
	//
	// Minimum server version: 5.2
	KVGetJSON(key string, value interface{}) (bool, error)

	// KVSetWithExpiryJSON stores a key-value pair with an expiry time, unique per plugin, marshalling the given value as a JSON string.
	//
	// Deprecated: Use p.API.KVSetWithOptions instead.
	//
	// Minimum server version: 5.6
	KVSetWithExpiryJSON(key string, value interface{}, expireInSeconds int64) error

<<<<<<< HEAD
	//KVModify modifies data for a particular key
	//
	//@tag KeyValueStore
	// Minimum server version: 5.2
	KVModify(key string, f func(initialValue []byte) ([]byte, error)) error
=======
	// KVListWithOptions returns all keys that match the given options.  If no options are provided then all keys are returned.
	//
	// Minimum server version: 5.6
	KVListWithOptions(options ...KVListOption) ([]string, error)
>>>>>>> b754fdb3

	// CheckRequiredServerConfiguration checks if the server is configured according to
	// plugin requirements.
	//
	// Minimum server version: 5.2
	CheckRequiredServerConfiguration(req *model.Config) (bool, error)

	// ShouldProcessMessage returns if the message should be processed by a message hook.
	//
	// Use this method to avoid processing unnecessary messages in a MessageHasBeenPosted
	// or MessageWillBePosted hook, and indeed in some cases avoid an infinite loop between
	// two automated bots or plugins.
	//
	// The behaviour is customizable using the given options, since plugin needs may vary.
	// By default, system messages and messages from bots will be skipped.
	//
	// Minimum server version: 5.2
	ShouldProcessMessage(post *model.Post, options ...ShouldProcessMessageOption) (bool, error)

	// InstallPluginFromURL installs the plugin from the provided url.
	//
	// Minimum server version: 5.18
	InstallPluginFromURL(downloadURL string, replace bool) (*model.Manifest, error)

	// GetPluginAssetURL builds a URL to the given asset in the assets directory.
	// Use this URL to link to assets from the webapp, or for third-party integrations with your plugin.
	//
	// Minimum server version: 5.2
	GetPluginAssetURL(pluginID, asset string) (string, error)
}

// HelpersImpl implements the helpers interface with an API that retrieves data on behalf of the plugin.
type HelpersImpl struct {
	API API
}<|MERGE_RESOLUTION|>--- conflicted
+++ resolved
@@ -56,18 +56,16 @@
 	// Minimum server version: 5.6
 	KVSetWithExpiryJSON(key string, value interface{}, expireInSeconds int64) error
 
-<<<<<<< HEAD
+	// KVListWithOptions returns all keys that match the given options.  If no options are provided then all keys are returned.
+	//
+	// Minimum server version: 5.6
+	KVListWithOptions(options ...KVListOption) ([]string, error)
+
 	//KVModify modifies data for a particular key
 	//
 	//@tag KeyValueStore
 	// Minimum server version: 5.2
 	KVModify(key string, f func(initialValue []byte) ([]byte, error)) error
-=======
-	// KVListWithOptions returns all keys that match the given options.  If no options are provided then all keys are returned.
-	//
-	// Minimum server version: 5.6
-	KVListWithOptions(options ...KVListOption) ([]string, error)
->>>>>>> b754fdb3
 
 	// CheckRequiredServerConfiguration checks if the server is configured according to
 	// plugin requirements.
