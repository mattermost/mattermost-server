// Copyright (c) 2015-present Mattermost, Inc. All Rights Reserved.
// See LICENSE.txt for license information.

package plugin

import (
	"github.com/blang/semver"
	"github.com/mattermost/mattermost-server/model"
	"github.com/pkg/errors"
)

// Helpers provide a common patterns plugins use.
//
// Plugins obtain access to the Helpers by embedding MattermostPlugin.
type Helpers interface {
	// EnsureBot either returns an existing bot user matching the given bot, or creates a bot user from the given bot.
	// A profile image or icon image may be optionally passed in to be set for the existing or newly created bot.
	// Returns the id of the resulting bot.
	//
	// Minimum server version: 5.10
	EnsureBot(bot *model.Bot, options ...EnsureBotOption) (string, error)

	// KVSetJSON stores a key-value pair, unique per plugin, marshalling the given value as a JSON string.
	//
	// Deprecated: Use p.API.KVSetWithOptions instead.
	//
	// Minimum server version: 5.2
	KVSetJSON(key string, value interface{}) error

	// KVCompareAndSetJSON updates a key-value pair, unique per plugin, but only if the current value matches the given oldValue after marshalling as a JSON string.
	// Inserts a new key if oldValue == nil.
	// Returns (false, err) if DB error occurred
	// Returns (false, nil) if current value != oldValue or key already exists when inserting
	// Returns (true, nil) if current value == oldValue or new key is inserted
	//
	// Deprecated: Use p.API.KVSetWithOptions instead.
	//
	// Minimum server version: 5.12
	KVCompareAndSetJSON(key string, oldValue interface{}, newValue interface{}) (bool, error)

	// KVCompareAndDeleteJSON deletes a key-value pair, unique per plugin, but only if the current value matches the given oldValue after marshalling as a JSON string.
	// Returns (false, err) if DB error occurred
	// Returns (false, nil) if current value != oldValue or the key was already deleted
	// Returns (true, nil) if current value == oldValue
	//
	// Minimum server version: 5.16
	KVCompareAndDeleteJSON(key string, oldValue interface{}) (bool, error)

	// KVGetJSON retrieves a value based on the key, unique per plugin, unmarshalling the previously set JSON string into the given value. Returns true if the key exists.
	//
	// Minimum server version: 5.2
	KVGetJSON(key string, value interface{}) (bool, error)

	// KVSetWithExpiryJSON stores a key-value pair with an expiry time, unique per plugin, marshalling the given value as a JSON string.
	//
	// Deprecated: Use p.API.KVSetWithOptions instead.
	//
	// Minimum server version: 5.6
	KVSetWithExpiryJSON(key string, value interface{}, expireInSeconds int64) error

<<<<<<< HEAD
	// CheckRequiredServerConfiguration checks if the server is configured according to
	// plugin requirements.
	//
	// Minimum server version: 5.2
	CheckRequiredServerConfiguration(req *model.Config) (bool, error)
=======
	// ShouldProcessMessage returns if the message should be processed by a message hook.
	//
	// Use this method to avoid processing unnecessary messages in a MessageHasBeenPosted
	// or MessageWillBePosted hook, and indeed in some cases avoid an infinite loop between
	// two automated bots or plugins.
	//
	// The behaviour is customizable using the given options, since plugin needs may vary.
	// By default, system messages and messages from bots will be skipped.
	//
	// Minimum server version: 5.2
	ShouldProcessMessage(post *model.Post, options ...ShouldProcessMessageOption) (bool, error)
>>>>>>> 2571d977
}

// HelpersImpl implements the helpers interface with an API that retrieves data on behalf of the plugin.
type HelpersImpl struct {
	API API
}

func (p *HelpersImpl) ensureServerVersion(required string) error {
	serverVersion := p.API.GetServerVersion()
	currentVersion := semver.MustParse(serverVersion)
	requiredVersion := semver.MustParse(required)

	if currentVersion.LT(requiredVersion) {
		return errors.Errorf("incompatible server version for plugin, minimum required version: %s, current version: %s", required, serverVersion)
	}
	return nil
}<|MERGE_RESOLUTION|>--- conflicted
+++ resolved
@@ -58,13 +58,12 @@
 	// Minimum server version: 5.6
 	KVSetWithExpiryJSON(key string, value interface{}, expireInSeconds int64) error
 
-<<<<<<< HEAD
 	// CheckRequiredServerConfiguration checks if the server is configured according to
 	// plugin requirements.
 	//
 	// Minimum server version: 5.2
 	CheckRequiredServerConfiguration(req *model.Config) (bool, error)
-=======
+
 	// ShouldProcessMessage returns if the message should be processed by a message hook.
 	//
 	// Use this method to avoid processing unnecessary messages in a MessageHasBeenPosted
@@ -76,7 +75,6 @@
 	//
 	// Minimum server version: 5.2
 	ShouldProcessMessage(post *model.Post, options ...ShouldProcessMessageOption) (bool, error)
->>>>>>> 2571d977
 }
 
 // HelpersImpl implements the helpers interface with an API that retrieves data on behalf of the plugin.
