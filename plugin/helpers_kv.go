--- conflicted
+++ resolved
@@ -131,28 +131,6 @@
 	return nil
 }
 
-<<<<<<< HEAD
-func (p *HelpersImpl) KVModify(key string, f func(value []byte) ([]byte, error)) error {
-	err := p.ensureServerVersion("5.2.0")
-	if err != nil {
-		return err
-	}
-
-	v, err := p.API.KVGet(key)
-	if err != nil {
-		return err
-	}
-
-	mv, err := f(v)
-	if err != nil {
-		return err
-	}
-	err = p.API.KVSet(key, mv)
-	if err != nil {
-		return err
-	}
-	return nil
-=======
 type kvListOptions struct {
 	checkers []func(key string) (keep bool, err error)
 }
@@ -241,5 +219,26 @@
 	}
 
 	return ret, nil
->>>>>>> b754fdb3
+}
+
+func (p *HelpersImpl) KVModify(key string, f func(value []byte) ([]byte, error)) error {
+	err := p.ensureServerVersion("5.2.0")
+	if err != nil {
+		return err
+	}
+
+	v, err := p.API.KVGet(key)
+	if err != nil {
+		return err
+	}
+
+	mv, err := f(v)
+	if err != nil {
+		return err
+	}
+	err = p.API.KVSet(key, mv)
+	if err != nil {
+		return err
+	}
+	return nil
 }