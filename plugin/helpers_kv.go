// Copyright (c) 2015-present Mattermost, Inc. All Rights Reserved.
// See LICENSE.txt for license information.

package plugin

import (
	"encoding/json"

	"github.com/pkg/errors"
)

<<<<<<< HEAD
// KVSetJSON is a wrapper around KVSet to simplify writing a JSON object to the key value store.
func (p *HelpersImpl) KVSetJSON(key string, value interface{}) error {
	err := p.ensureServerVersion("5.2.0")
	if err != nil {
		return err
	}

=======
// KVSetJSON implements Helpers.KVSetJSON.
func (p *HelpersImpl) KVSetJSON(key string, value interface{}) error {
>>>>>>> a39f4f10
	data, err := json.Marshal(value)
	if err != nil {
		return err
	}

	appErr := p.API.KVSet(key, data)
	if appErr != nil {
		return appErr
	}

	return nil
}

// KVCompareAndSetJSON implements Helpers.KVCompareAndSetJSON.
func (p *HelpersImpl) KVCompareAndSetJSON(key string, oldValue interface{}, newValue interface{}) (bool, error) {
	var err error

	err = p.ensureServerVersion("5.12.0")
	if err != nil {
		return false, err
	}
	var oldData, newData []byte

	if oldValue != nil {
		oldData, err = json.Marshal(oldValue)
		if err != nil {
			return false, errors.Wrap(err, "unable to marshal old value")
		}
	}

	if newValue != nil {
		newData, err = json.Marshal(newValue)
		if err != nil {
			return false, errors.Wrap(err, "unable to marshal new value")
		}
	}

	set, appErr := p.API.KVCompareAndSet(key, oldData, newData)
	if appErr != nil {
		return set, appErr
	}

	return set, nil
}

// KVCompareAndDeleteJSON implements Helpers.KVCompareAndDeleteJSON.
func (p *HelpersImpl) KVCompareAndDeleteJSON(key string, oldValue interface{}) (bool, error) {
	var err error

	err = p.ensureServerVersion("5.16.0")
	if err != nil {
		return false, err
	}

	var oldData []byte

	if oldValue != nil {
		oldData, err = json.Marshal(oldValue)
		if err != nil {
			return false, errors.Wrap(err, "unable to marshal old value")
		}
	}

	deleted, appErr := p.API.KVCompareAndDelete(key, oldData)
	if appErr != nil {
		return deleted, appErr
	}

	return deleted, nil
}

<<<<<<< HEAD
// KVGetJSON is a wrapper around KVGet to simplify reading a JSON object from the key value store.
func (p *HelpersImpl) KVGetJSON(key string, value interface{}) (bool, error) {
	err := p.ensureServerVersion("5.2.0")
	if err != nil {
		return false, err
	}

=======
// KVGetJSON implements Helpers.KVGetJSON.
func (p *HelpersImpl) KVGetJSON(key string, value interface{}) (bool, error) {
>>>>>>> a39f4f10
	data, appErr := p.API.KVGet(key)
	if appErr != nil {
		return false, appErr
	}
	if data == nil {
		return false, nil
	}

<<<<<<< HEAD
	err = json.Unmarshal(data, value)
=======
	err := json.Unmarshal(data, value)
>>>>>>> a39f4f10
	if err != nil {
		return false, err
	}

	return true, nil
}

<<<<<<< HEAD
// KVSetWithExpiryJSON is a wrapper around KVSetWithExpiry to simplify atomically writing a JSON object with expiry to the key value store.
=======
// KVSetWithExpiryJSON implements Helpers.KVSetWithExpiryJSON.
>>>>>>> a39f4f10
func (p *HelpersImpl) KVSetWithExpiryJSON(key string, value interface{}, expireInSeconds int64) error {
	err := p.ensureServerVersion("5.6.0")
	if err != nil {
		return err
	}

	data, err := json.Marshal(value)
	if err != nil {
		return err
	}

	appErr := p.API.KVSetWithExpiry(key, data, expireInSeconds)
	if appErr != nil {
		return appErr
	}

	return nil
}<|MERGE_RESOLUTION|>--- conflicted
+++ resolved
@@ -9,18 +9,13 @@
 	"github.com/pkg/errors"
 )
 
-<<<<<<< HEAD
-// KVSetJSON is a wrapper around KVSet to simplify writing a JSON object to the key value store.
+// KVSetJSON implements Helpers.KVSetJSON.
 func (p *HelpersImpl) KVSetJSON(key string, value interface{}) error {
 	err := p.ensureServerVersion("5.2.0")
 	if err != nil {
 		return err
 	}
 
-=======
-// KVSetJSON implements Helpers.KVSetJSON.
-func (p *HelpersImpl) KVSetJSON(key string, value interface{}) error {
->>>>>>> a39f4f10
 	data, err := json.Marshal(value)
 	if err != nil {
 		return err
@@ -92,18 +87,13 @@
 	return deleted, nil
 }
 
-<<<<<<< HEAD
-// KVGetJSON is a wrapper around KVGet to simplify reading a JSON object from the key value store.
+// KVGetJSON implements Helpers.KVGetJSON.
 func (p *HelpersImpl) KVGetJSON(key string, value interface{}) (bool, error) {
 	err := p.ensureServerVersion("5.2.0")
 	if err != nil {
 		return false, err
 	}
 
-=======
-// KVGetJSON implements Helpers.KVGetJSON.
-func (p *HelpersImpl) KVGetJSON(key string, value interface{}) (bool, error) {
->>>>>>> a39f4f10
 	data, appErr := p.API.KVGet(key)
 	if appErr != nil {
 		return false, appErr
@@ -112,11 +102,7 @@
 		return false, nil
 	}
 
-<<<<<<< HEAD
 	err = json.Unmarshal(data, value)
-=======
-	err := json.Unmarshal(data, value)
->>>>>>> a39f4f10
 	if err != nil {
 		return false, err
 	}
@@ -124,11 +110,7 @@
 	return true, nil
 }
 
-<<<<<<< HEAD
 // KVSetWithExpiryJSON is a wrapper around KVSetWithExpiry to simplify atomically writing a JSON object with expiry to the key value store.
-=======
-// KVSetWithExpiryJSON implements Helpers.KVSetWithExpiryJSON.
->>>>>>> a39f4f10
 func (p *HelpersImpl) KVSetWithExpiryJSON(key string, value interface{}, expireInSeconds int64) error {
 	err := p.ensureServerVersion("5.6.0")
 	if err != nil {
