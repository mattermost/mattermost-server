--- conflicted
+++ resolved
@@ -80,25 +80,9 @@
 func TestKVSetJSON(t *testing.T) {
 	t.Run("KVSetWithOptions error", func(t *testing.T) {
 		api := &plugintest.API{}
-<<<<<<< HEAD
 		api.On("KVSetWithOptions", "test-key", "abc", model.PluginKVSetOptions{
 			EncodeJSON: true,
 		}).Return(false, &model.AppError{})
-=======
-		api.AssertNotCalled(t, "KVSet")
-
-		p := &plugin.HelpersImpl{API: api}
-
-		err := p.KVSetJSON("test-key", func() {})
-		api.AssertExpectations(t)
-		assert.Error(t, err)
-	})
-
-	t.Run("KVSet error", func(t *testing.T) {
-		api := &plugintest.API{}
-		api.On("KVSet", "test-key", []byte(`{"val-a":10}`)).Return(&model.AppError{})
-
->>>>>>> 5dbccd0f
 		p := &plugin.HelpersImpl{API: api}
 
 		err := p.KVSetJSON("test-key", "abc")
@@ -122,50 +106,6 @@
 }
 
 func TestKVCompareAndSetJSON(t *testing.T) {
-<<<<<<< HEAD
-=======
-	t.Run("old value JSON marshal error", func(t *testing.T) {
-		api := &plugintest.API{}
-		api.AssertNotCalled(t, "KVCompareAndSet")
-		p := &plugin.HelpersImpl{API: api}
-
-		ok, err := p.KVCompareAndSetJSON("test-key", func() {}, map[string]interface{}{})
-
-		api.AssertExpectations(t)
-		assert.Equal(t, false, ok)
-		assert.Error(t, err)
-	})
-
-	t.Run("new value JSON marshal error", func(t *testing.T) {
-		api := &plugintest.API{}
-		api.AssertNotCalled(t, "KVCompareAndSet")
-
-		p := &plugin.HelpersImpl{API: api}
-
-		ok, err := p.KVCompareAndSetJSON("test-key", map[string]interface{}{}, func() {})
-
-		api.AssertExpectations(t)
-		assert.False(t, ok)
-		assert.Error(t, err)
-	})
-
-	t.Run("KVCompareAndSet error", func(t *testing.T) {
-		api := &plugintest.API{}
-		api.On("KVCompareAndSet", "test-key", []byte(`{"val-a":10}`), []byte(`{"val-b":20}`)).Return(false, &model.AppError{})
-		p := &plugin.HelpersImpl{API: api}
-
-		ok, err := p.KVCompareAndSetJSON("test-key", map[string]interface{}{
-			"val-a": 10,
-		}, map[string]interface{}{
-			"val-b": 20,
-		})
-
-		api.AssertExpectations(t)
-		assert.False(t, ok)
-		assert.Error(t, err)
-	})
-
->>>>>>> 5dbccd0f
 	t.Run("old value nil", func(t *testing.T) {
 		api := &plugintest.API{}
 		api.On("KVSetWithOptions", "test-key", map[string]interface{}{
@@ -286,34 +226,6 @@
 }
 
 func TestKVSetWithExpiryJSON(t *testing.T) {
-<<<<<<< HEAD
-=======
-	t.Run("JSON marshal error", func(t *testing.T) {
-		api := &plugintest.API{}
-		api.AssertNotCalled(t, "KVSetWithExpiry")
-
-		p := &plugin.HelpersImpl{API: api}
-
-		err := p.KVSetWithExpiryJSON("test-key", func() {}, 100)
-
-		api.AssertExpectations(t)
-		assert.Error(t, err)
-	})
-
-	t.Run("KVSetWithExpiry error", func(t *testing.T) {
-		api := &plugintest.API{}
-		api.On("KVSetWithExpiry", "test-key", []byte(`{"val-a":10}`), int64(100)).Return(&model.AppError{})
-		p := &plugin.HelpersImpl{API: api}
-
-		err := p.KVSetWithExpiryJSON("test-key", map[string]interface{}{
-			"val-a": float64(10),
-		}, 100)
-
-		api.AssertExpectations(t)
-		assert.Error(t, err)
-	})
-
->>>>>>> 5dbccd0f
 	t.Run("wellformed JSON", func(t *testing.T) {
 		api := &plugintest.API{}
 		api.On("KVSetWithOptions", "test-key", map[string]interface{}{
