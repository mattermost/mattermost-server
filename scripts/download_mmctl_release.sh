#!/usr/bin/env bash
# $1 - version to download

if [[ "$OS" = "Windows_NT" ]]
then
  PLATFORM="Windows"
else
  PLATFORM=$(uname)
fi

if [[ ! -z "$1" ]];
then
  OVERRIDE_OS=$1
fi

# strip whitespace
THIS_BRANCH=$(git rev-parse --abbrev-ref HEAD)
<<<<<<< HEAD
THIS_BRANCH="release-notes"
if [[ "$THIS_BRANCH" =~ 'release-'[0-9] ]];
=======
if [[ "$THIS_BRANCH" =~ 'release-' ]];
>>>>>>> e280aa1c
then
  RELEASE_TO_DOWNLOAD="$THIS_BRANCH"
else
  RELEASE_TO_DOWNLOAD=master
fi

echo "Downloading prepackaged binary: https://releases.mattermost.com/mmctl/$RELEASE_TO_DOWNLOAD";

# When packaging we need to download different platforms
# Values need to match the case statement below
if [[ ! -z "$OVERRIDE_OS" ]];
then
  PLATFORM="$OVERRIDE_OS"
fi

case "$PLATFORM" in

Linux)
  MMCTL_FILE="linux_amd64.tar" && curl -f -O -L https://releases.mattermost.com/mmctl/"$RELEASE_TO_DOWNLOAD"/"$MMCTL_FILE" && tar -xvf "$MMCTL_FILE" -C bin && rm "$MMCTL_FILE";
  ;;

Darwin)
  MMCTL_FILE="darwin_amd64.tar" && curl -f -O -L https://releases.mattermost.com/mmctl/"$RELEASE_TO_DOWNLOAD"/"$MMCTL_FILE" && tar -xvf "$MMCTL_FILE" -C bin && rm "$MMCTL_FILE";
  ;;

Windows)
  MMCTL_FILE="windows_amd64.zip" && curl -f -O -L https://releases.mattermost.com/mmctl/"$RELEASE_TO_DOWNLOAD"/"$MMCTL_FILE" && unzip -o "$MMCTL_FILE" -d bin && rm "$MMCTL_FILE";
  ;;

*)
  echo "error downloading mmctl: can't detect OS";
  ;;

esac<|MERGE_RESOLUTION|>--- conflicted
+++ resolved
@@ -15,12 +15,7 @@
 
 # strip whitespace
 THIS_BRANCH=$(git rev-parse --abbrev-ref HEAD)
-<<<<<<< HEAD
-THIS_BRANCH="release-notes"
 if [[ "$THIS_BRANCH" =~ 'release-'[0-9] ]];
-=======
-if [[ "$THIS_BRANCH" =~ 'release-' ]];
->>>>>>> e280aa1c
 then
   RELEASE_TO_DOWNLOAD="$THIS_BRANCH"
 else
