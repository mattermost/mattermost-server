TMPDIR=`mktemp -d 2>/dev/null || mktemp -d -t 'tmpConfigDir'`
DUMPDIR=`mktemp -d 2>/dev/null || mktemp -d -t 'dumpDir'`

cp config/config.json $TMPDIR

echo "Creating databases"
docker exec mattermost-mysql mysql -uroot -pmostest -e "CREATE DATABASE migrated; CREATE DATABASE latest; GRANT ALL PRIVILEGES ON migrated.* TO mmuser; GRANT ALL PRIVILEGES ON latest.* TO mmuser"

echo "Importing mysql dump from version 5.0"
docker exec -i mattermost-mysql mysql -D migrated -uroot -pmostest < $(pwd)/scripts/mattermost-mysql-5.0.sql

echo "Setting up config for db migration"
make ARGS="config set SqlSettings.DataSource 'mmuser:mostest@tcp(localhost:3306)/migrated?charset=utf8mb4,utf8&readTimeout=30s&writeTimeout=30s' --config $TMPDIR/config.json" run-cli
make ARGS="config set SqlSettings.DriverName 'mysql' --config $TMPDIR/config.json" run-cli

echo "Running the migration"
make ARGS="version --config $TMPDIR/config.json" run-cli

echo "Setting up config for fresh db setup"
make ARGS="config set SqlSettings.DataSource 'mmuser:mostest@tcp(localhost:3306)/latest?charset=utf8mb4,utf8&readTimeout=30s&writeTimeout=30s' --config $TMPDIR/config.json" run-cli

echo "Setting up fresh db"
make ARGS="version --config $TMPDIR/config.json" run-cli

<<<<<<< HEAD
for i in "ChannelMembers SchemeGuest" "ChannelMembers MentionCountRoot"; do
=======
for i in "ChannelMembers SchemeGuest" "ChannelMembers MsgCountRoot"; do
>>>>>>> ab5925c4
    a=( $i );
    echo "Ignoring known MySQL mismatch: ${a[0]}.${a[1]}"
    docker exec mattermost-mysql mysql -D migrated -uroot -pmostest -e "ALTER TABLE ${a[0]} DROP COLUMN ${a[1]};"
    docker exec mattermost-mysql mysql -D latest -uroot -pmostest -e "ALTER TABLE ${a[0]} DROP COLUMN ${a[1]};"
done

echo "Generating dump"
docker exec mattermost-mysql mysqldump --skip-opt --no-data --compact -u root -pmostest migrated > $DUMPDIR/migrated.sql
docker exec mattermost-mysql mysqldump --skip-opt --no-data --compact -u root -pmostest latest > $DUMPDIR/latest.sql

echo "Removing databases created for db comparison"
docker exec mattermost-mysql mysql -uroot -pmostest -e "DROP DATABASE migrated; DROP DATABASE latest"

echo "Generating diff"
git diff --word-diff=color $DUMPDIR/migrated.sql $DUMPDIR/latest.sql > $DUMPDIR/diff.txt
diffErrorCode=$?

if [ $diffErrorCode -eq 0 ]; then
    echo "Both schemas are same"
else
    echo "Schema mismatch"
    cat $DUMPDIR/diff.txt
fi
rm -rf $TMPDIR $DUMPDIR

exit $diffErrorCode<|MERGE_RESOLUTION|>--- conflicted
+++ resolved
@@ -22,11 +22,7 @@
 echo "Setting up fresh db"
 make ARGS="version --config $TMPDIR/config.json" run-cli
 
-<<<<<<< HEAD
-for i in "ChannelMembers SchemeGuest" "ChannelMembers MentionCountRoot"; do
-=======
-for i in "ChannelMembers SchemeGuest" "ChannelMembers MsgCountRoot"; do
->>>>>>> ab5925c4
+for i in "ChannelMembers SchemeGuest" "ChannelMembers MsgCountRoot" "ChannelMembers MentionCountRoot"; do
     a=( $i );
     echo "Ignoring known MySQL mismatch: ${a[0]}.${a[1]}"
     docker exec mattermost-mysql mysql -D migrated -uroot -pmostest -e "ALTER TABLE ${a[0]} DROP COLUMN ${a[1]};"
