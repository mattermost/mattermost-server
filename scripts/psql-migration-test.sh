TMPDIR=`mktemp -d 2>/dev/null || mktemp -d -t 'tmpConfigDir'`
DUMPDIR=`mktemp -d 2>/dev/null || mktemp -d -t 'dumpDir'`

cp config/config.json $TMPDIR

echo "Creating databases"
docker exec mattermost-postgres sh -c 'exec echo "CREATE DATABASE migrated; CREATE DATABASE latest;" | exec psql -U mmuser mattermost_test'

echo "Importing postgres dump from version 5.0"
docker exec -i mattermost-postgres psql -U mmuser -d migrated < $(pwd)/scripts/mattermost-postgresql-5.0.sql

echo "Setting up config for db migration"
make ARGS="config set SqlSettings.DataSource 'postgres://mmuser:mostest@localhost:5432/migrated?sslmode=disable&connect_timeout=10' --config $TMPDIR/config.json" run-cli
make ARGS="config set SqlSettings.DriverName 'postgres' --config $TMPDIR/config.json" run-cli

echo "Running the migration"
make ARGS="version --config $TMPDIR/config.json" run-cli

echo "Setting up config for fresh db setup"
make ARGS="config set SqlSettings.DataSource 'postgres://mmuser:mostest@localhost:5432/latest?sslmode=disable&connect_timeout=10' --config $TMPDIR/config.json" run-cli

echo "Setting up fresh db"
make ARGS="version --config $TMPDIR/config.json" run-cli

<<<<<<< HEAD
for i in "ChannelMembers MentionCountRoot" "ChannelMembers MsgCountRoot"; do
=======
for i in "ChannelMembers MsgCountRoot" "Channels TotalMsgCountRoot"; do
>>>>>>> 3c21eef1
    a=( $i );
    echo "Ignoring known Postgres mismatch: ${a[0]}.${a[1]}"
    docker exec mattermost-postgres psql -U mmuser -d migrated -c "ALTER TABLE ${a[0]} DROP COLUMN ${a[1]};"
    docker exec mattermost-postgres psql -U mmuser -d latest -c "ALTER TABLE ${a[0]} DROP COLUMN ${a[1]};"
done

echo "Generating dump"
docker exec mattermost-postgres pg_dump --schema-only -d migrated -U mmuser > $DUMPDIR/migrated.sql
docker exec mattermost-postgres pg_dump --schema-only -d latest -U mmuser > $DUMPDIR/latest.sql

echo "Removing databases created for db comparison"
docker exec mattermost-postgres sh -c 'exec echo "DROP DATABASE migrated; DROP DATABASE latest;" | exec psql -U mmuser mattermost_test'

echo "Generating diff"
git diff --word-diff=color $DUMPDIR/migrated.sql $DUMPDIR/latest.sql > $DUMPDIR/diff.txt
diffErrorCode=$?

if [ $diffErrorCode -eq 0 ]; then
    echo "Both schemas are same"
else
    echo "Schema mismatch"
    cat $DUMPDIR/diff.txt
fi
rm -rf $TMPDIR $DUMPDIR

exit $diffErrorCode<|MERGE_RESOLUTION|>--- conflicted
+++ resolved
@@ -22,11 +22,7 @@
 echo "Setting up fresh db"
 make ARGS="version --config $TMPDIR/config.json" run-cli
 
-<<<<<<< HEAD
-for i in "ChannelMembers MentionCountRoot" "ChannelMembers MsgCountRoot"; do
-=======
-for i in "ChannelMembers MsgCountRoot" "Channels TotalMsgCountRoot"; do
->>>>>>> 3c21eef1
+for i in "ChannelMembers MentionCountRoot" "ChannelMembers MsgCountRoot" "Channels TotalMsgCountRoot"; do
     a=( $i );
     echo "Ignoring known Postgres mismatch: ${a[0]}.${a[1]}"
     docker exec mattermost-postgres psql -U mmuser -d migrated -c "ALTER TABLE ${a[0]} DROP COLUMN ${a[1]};"
