--- conflicted
+++ resolved
@@ -215,43 +215,20 @@
 		_, err := s.UnmarshalMsg(e.value)
 		*v = &s
 		return err
+	case *map[string]*model.User:
+		var u model.UserMap
+		_, err := u.UnmarshalMsg(e.value)
+		*v = u
+		return err
 	}
 
 	// Slow path for other structs.
 	return msgpack.Unmarshal(e.value, value)
 }
 
-<<<<<<< HEAD
 func (l *LRU) getItem(key string) (*entry, error) {
 	l.lock.Lock()
 	defer l.lock.Unlock()
-=======
-		// This is ugly and makes the cache package aware of the model package.
-		// But this is due to 2 things.
-		// 1. The msgp package works on methods on structs rather than functions.
-		// 2. Our cache interface passes pointers to empty pointers, and not pointers
-		// to values. This is mainly how all our model structs are passed around.
-		// It might be technically possible to use values _just_ for hot structs
-		// like these and then return a pointer while returning from the cache function,
-		// but it will make the codebase inconsistent, and has some edge-cases to take care of.
-		switch v := value.(type) {
-		case **model.User:
-			var u model.User
-			_, err := u.UnmarshalMsg(e.value)
-			*v = &u
-			return err
-		case **model.Session:
-			var s model.Session
-			_, err := s.UnmarshalMsg(e.value)
-			*v = &s
-			return err
-		case *map[string]*model.User:
-			var u model.UserMap
-			_, err := u.UnmarshalMsg(e.value)
-			*v = u
-			return err
-		}
->>>>>>> 1b7f47fd
 
 	ent, ok := l.items[key]
 	if !ok {
