// Copyright (c) 2015-present Mattermost, Inc. All Rights Reserved.
// See LICENSE.txt for license information.

package filesstore

import (
	"bytes"
	"io"
	"io/ioutil"
	"os"
	"path/filepath"

	"github.com/pkg/errors"

	"github.com/mattermost/mattermost-server/v5/mlog"
	"github.com/mattermost/mattermost-server/v5/utils"
)

const (
	TEST_FILE_PATH = "/testfile"
)

type LocalFileBackend struct {
	directory string
}

func (b *LocalFileBackend) TestConnection() error {
	f := bytes.NewReader([]byte("testingwrite"))
	if _, err := writeFileLocally(f, filepath.Join(b.directory, TEST_FILE_PATH)); err != nil {
		return errors.Wrap(err, "unable to write to the local filesystem storage")
	}
	os.Remove(filepath.Join(b.directory, TEST_FILE_PATH))
	mlog.Debug("Able to write files to local storage.")
	return nil
}

func (b *LocalFileBackend) Reader(path string) (ReadCloseSeeker, error) {
	f, err := os.Open(filepath.Join(b.directory, path))
	if err != nil {
		return nil, errors.Wrapf(err, "unable to open file %s", path)
	}
	return f, nil
}

func (b *LocalFileBackend) ReadFile(path string) ([]byte, error) {
	f, err := ioutil.ReadFile(filepath.Join(b.directory, path))
	if err != nil {
		return nil, errors.Wrapf(err, "unable to read file %s", path)
	}
	return f, nil
}

func (b *LocalFileBackend) FileExists(path string) (bool, error) {
	_, err := os.Stat(filepath.Join(b.directory, path))

	if os.IsNotExist(err) {
		return false, nil
	}

	if err != nil {
		return false, errors.Wrapf(err, "unable to know if file %s exists", path)
	}
	return true, nil
}

<<<<<<< HEAD
func (b *LocalFileBackend) CopyFile(oldPath, newPath string) error {
=======
func (b *LocalFileBackend) FileSize(path string) (int64, *model.AppError) {
	info, err := os.Stat(filepath.Join(b.directory, path))
	if err != nil {
		return 0, model.NewAppError("FileSize", "api.file.file_size.local.app_error", nil, err.Error(), http.StatusInternalServerError)
	}
	return info.Size(), nil
}

func (b *LocalFileBackend) CopyFile(oldPath, newPath string) *model.AppError {
>>>>>>> e057e5b1
	if err := utils.CopyFile(filepath.Join(b.directory, oldPath), filepath.Join(b.directory, newPath)); err != nil {
		return errors.Wrapf(err, "unable to copy file from %s to %s", oldPath, newPath)
	}
	return nil
}

func (b *LocalFileBackend) MoveFile(oldPath, newPath string) error {
	if err := os.MkdirAll(filepath.Dir(filepath.Join(b.directory, newPath)), 0750); err != nil {
		return errors.Wrapf(err, "unable to create the new destiantion directory %s", filepath.Dir(newPath))
	}

	if err := os.Rename(filepath.Join(b.directory, oldPath), filepath.Join(b.directory, newPath)); err != nil {
		return errors.Wrapf(err, "unable to move the file to %s to the destiantion directory", newPath)
	}

	return nil
}

func (b *LocalFileBackend) WriteFile(fr io.Reader, path string) (int64, error) {
	return writeFileLocally(fr, filepath.Join(b.directory, path))
}

func writeFileLocally(fr io.Reader, path string) (int64, error) {
	if err := os.MkdirAll(filepath.Dir(path), 0750); err != nil {
		directory, _ := filepath.Abs(filepath.Dir(path))
		return 0, errors.Wrapf(err, "unable to create the directory %s for the file %s", directory, path)
	}
	fw, err := os.OpenFile(path, os.O_WRONLY|os.O_CREATE|os.O_TRUNC, 0600)
	if err != nil {
		return 0, errors.Wrapf(err, "unable to open the file %s to write the data", path)
	}
	defer fw.Close()
	written, err := io.Copy(fw, fr)
	if err != nil {
		return written, errors.Wrapf(err, "unable write the data in the file %s", path)
	}
	return written, nil
}

func (b *LocalFileBackend) AppendFile(fr io.Reader, path string) (int64, error) {
	fp := filepath.Join(b.directory, path)
	if _, err := os.Stat(fp); err != nil {
		return 0, errors.Wrapf(err, "unable to find the file %s to append the data", path)
	}
	fw, err := os.OpenFile(fp, os.O_WRONLY|os.O_APPEND, 0600)
	if err != nil {
		return 0, errors.Wrapf(err, "unable to open the file %s to append the data", path)
	}
	defer fw.Close()
	written, err := io.Copy(fw, fr)
	if err != nil {
		return written, errors.Wrapf(err, "unable append the data in the file %s", path)
	}
	return written, nil
}

func (b *LocalFileBackend) RemoveFile(path string) error {
	if err := os.Remove(filepath.Join(b.directory, path)); err != nil {
		return errors.Wrapf(err, "unable to remove the file %s", path)
	}
	return nil
}

func (b *LocalFileBackend) ListDirectory(path string) (*[]string, error) {
	var paths []string
	fileInfos, err := ioutil.ReadDir(filepath.Join(b.directory, path))
	if err != nil {
		if os.IsNotExist(err) {
			return &paths, nil
		}
		return nil, errors.Wrapf(err, "unable to list the directory %s", path)
	}
	for _, fileInfo := range fileInfos {
		paths = append(paths, filepath.Join(path, fileInfo.Name()))
	}
	return &paths, nil
}

func (b *LocalFileBackend) RemoveDirectory(path string) error {
	if err := os.RemoveAll(filepath.Join(b.directory, path)); err != nil {
		return errors.Wrapf(err, "unable to remove the directory %s", path)
	}
	return nil
}<|MERGE_RESOLUTION|>--- conflicted
+++ resolved
@@ -63,19 +63,15 @@
 	return true, nil
 }
 
-<<<<<<< HEAD
-func (b *LocalFileBackend) CopyFile(oldPath, newPath string) error {
-=======
-func (b *LocalFileBackend) FileSize(path string) (int64, *model.AppError) {
+func (b *LocalFileBackend) FileSize(path string) (int64, error) {
 	info, err := os.Stat(filepath.Join(b.directory, path))
 	if err != nil {
-		return 0, model.NewAppError("FileSize", "api.file.file_size.local.app_error", nil, err.Error(), http.StatusInternalServerError)
+		return 0, errors.Wrapf(err, "unable to get file size for %s", path)
 	}
 	return info.Size(), nil
 }
 
-func (b *LocalFileBackend) CopyFile(oldPath, newPath string) *model.AppError {
->>>>>>> e057e5b1
+func (b *LocalFileBackend) CopyFile(oldPath, newPath string) error {
 	if err := utils.CopyFile(filepath.Join(b.directory, oldPath), filepath.Join(b.directory, newPath)); err != nil {
 		return errors.Wrapf(err, "unable to copy file from %s to %s", oldPath, newPath)
 	}
