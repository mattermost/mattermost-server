--- conflicted
+++ resolved
@@ -41,9 +41,7 @@
 	bucketNotFound = "NoSuchBucket"
 )
 
-<<<<<<< HEAD
 var ErrNoS3Bucket = errors.New("no such bucket")
-=======
 var (
 	imageExtensions = map[string]bool{".jpg": true, ".jpeg": true, ".gif": true, ".bmp": true, ".png": true, ".tiff": true, "tif": true}
 	imageMimeTypes  = map[string]string{".jpg": "image/jpeg", ".jpeg": "image/jpeg", ".gif": "image/gif", ".bmp": "image/bmp", ".png": "image/png", ".tiff": "image/tiff", ".tif": "image/tif"}
@@ -61,7 +59,6 @@
 	}
 	return imageMimeTypes[ext]
 }
->>>>>>> 5f190b56
 
 // NewS3FileBackend returns an instance of an S3FileBackend.
 func NewS3FileBackend(settings FileBackendSettings) (*S3FileBackend, error) {
