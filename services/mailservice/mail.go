// Copyright (c) 2015-present Mattermost, Inc. All Rights Reserved.
// See LICENSE.txt for license information.

package mailservice

import (
	"context"
	"crypto/tls"
	"io"
	"mime"
	"net"
	"net/mail"
	"net/smtp"
	"time"

	"github.com/jaytaylor/html2text"
	"github.com/pkg/errors"
	gomail "gopkg.in/mail.v2"

	"github.com/mattermost/mattermost-server/v5/mlog"
<<<<<<< HEAD
	"github.com/mattermost/mattermost-server/v5/model"
	"github.com/mattermost/mattermost-server/v5/shared/filestore"
	"github.com/mattermost/mattermost-server/v5/utils"
=======
>>>>>>> 5f190b56
)

const (
	TLS      = "TLS"
	StartTLS = "STARTTLS"
)

type SMTPConfig struct {
	ConnectionSecurity                string
	SkipServerCertificateVerification bool
	Hostname                          string
	ServerName                        string
	Server                            string
	Port                              string
	ServerTimeout                     int
	Username                          string
	Password                          string
	EnableSMTPAuth                    bool
	SendEmailNotifications            bool
	FeedbackName                      string
	FeedbackEmail                     string
	ReplyToAddress                    string
}

type mailData struct {
	mimeTo        string
	smtpTo        string
	from          mail.Address
	cc            string
	replyTo       mail.Address
	subject       string
	htmlBody      string
	embeddedFiles map[string]io.Reader
	mimeHeaders   map[string]string
}

// smtpClient is implemented by an smtp.Client. See https://golang.org/pkg/net/smtp/#Client.
//
type smtpClient interface {
	Mail(string) error
	Rcpt(string) error
	Data() (io.WriteCloser, error)
}

func encodeRFC2047Word(s string) string {
	return mime.BEncoding.Encode("utf-8", s)
}

type authChooser struct {
	smtp.Auth
	config *SMTPConfig
}

func (a *authChooser) Start(server *smtp.ServerInfo) (string, []byte, error) {
	smtpAddress := a.config.ServerName + ":" + a.config.Port
	a.Auth = LoginAuth(a.config.Username, a.config.Password, smtpAddress)
	for _, method := range server.Auth {
		if method == "PLAIN" {
			a.Auth = smtp.PlainAuth("", a.config.Username, a.config.Password, a.config.ServerName+":"+a.config.Port)
			break
		}
	}
	return a.Auth.Start(server)
}

type loginAuth struct {
	username, password, host string
}

func LoginAuth(username, password, host string) smtp.Auth {
	return &loginAuth{username, password, host}
}

func (a *loginAuth) Start(server *smtp.ServerInfo) (string, []byte, error) {
	if !server.TLS {
		return "", nil, errors.New("unencrypted connection")
	}

	if server.Name != a.host {
		return "", nil, errors.New("wrong host name")
	}

	return "LOGIN", []byte{}, nil
}

func (a *loginAuth) Next(fromServer []byte, more bool) ([]byte, error) {
	if more {
		switch string(fromServer) {
		case "Username:":
			return []byte(a.username), nil
		case "Password:":
			return []byte(a.password), nil
		default:
			return nil, errors.New("Unknown fromServer")
		}
	}
	return nil, nil
}

func ConnectToSMTPServerAdvanced(config *SMTPConfig) (net.Conn, error) {
	var conn net.Conn
	var err error

	smtpAddress := config.Server + ":" + config.Port
	dialer := &net.Dialer{
		Timeout: time.Duration(config.ServerTimeout) * time.Second,
	}

	if config.ConnectionSecurity == TLS {
		tlsconfig := &tls.Config{
			InsecureSkipVerify: config.SkipServerCertificateVerification,
			ServerName:         config.ServerName,
		}

		conn, err = tls.DialWithDialer(dialer, "tcp", smtpAddress, tlsconfig)
		if err != nil {
			return nil, errors.Wrap(err, "unable to connect to the SMTP server through TLS")
		}
	} else {
		conn, err = dialer.Dial("tcp", smtpAddress)
		if err != nil {
			return nil, errors.Wrap(err, "unable to connect to the SMTP server")
		}
	}

	return conn, nil
}

func ConnectToSMTPServer(config *SMTPConfig) (net.Conn, error) {
	return ConnectToSMTPServerAdvanced(config)
}

func NewSMTPClientAdvanced(ctx context.Context, conn net.Conn, config *SMTPConfig) (*smtp.Client, error) {
	ctx, cancel := context.WithCancel(ctx)
	defer cancel()

	var c *smtp.Client
	ec := make(chan error)
	go func() {
		var err error
		c, err = smtp.NewClient(conn, config.ServerName+":"+config.Port)
		if err != nil {
			ec <- err
			return
		}
		cancel()
	}()

	select {
	case <-ctx.Done():
		err := ctx.Err()
		if err != nil && err.Error() != "context canceled" {
			return nil, errors.Wrap(err, "unable to connect to the SMTP server")
		}
	case err := <-ec:
		return nil, errors.Wrap(err, "unable to connect to the SMTP server")
	}

	if config.Hostname != "" {
		err := c.Hello(config.Hostname)
		if err != nil {
			return nil, errors.Wrap(err, "unable to send hello message")
		}
	}

	if config.ConnectionSecurity == StartTLS {
		tlsconfig := &tls.Config{
			InsecureSkipVerify: config.SkipServerCertificateVerification,
			ServerName:         config.ServerName,
		}
		c.StartTLS(tlsconfig)
	}

	if config.EnableSMTPAuth {
		if err := c.Auth(&authChooser{config: config}); err != nil {
			return nil, errors.Wrap(err, "authentication failed")
		}
	}
	return c, nil
}

func NewSMTPClient(ctx context.Context, conn net.Conn, config *SMTPConfig) (*smtp.Client, error) {
	return NewSMTPClientAdvanced(
		ctx,
		conn,
		config,
	)
}

func TestConnection(config *SMTPConfig) error {
	if !config.SendEmailNotifications {
		return errors.New("SendEmailNotifications is not true")
	}

	conn, err := ConnectToSMTPServer(config)
	if err != nil {
		return errors.Wrap(err, "unable to connect")
	}
	defer conn.Close()

	sec := config.ServerTimeout

	ctx := context.Background()
	ctx, cancel := context.WithTimeout(ctx, time.Duration(sec)*time.Second)
	defer cancel()

	c, err := NewSMTPClient(ctx, conn, config)
	if err != nil {
		return errors.Wrap(err, "unable to connect")
	}
	c.Close()
	c.Quit()

	return nil
}

func SendMailWithEmbeddedFilesUsingConfig(to, subject, htmlBody string, embeddedFiles map[string]io.Reader, config *SMTPConfig, enableComplianceFeatures bool, ccMail string) error {
	fromMail := mail.Address{Name: config.FeedbackName, Address: config.FeedbackEmail}
	replyTo := mail.Address{Name: config.FeedbackName, Address: config.ReplyToAddress}

	mail := mailData{
		mimeTo:        to,
		smtpTo:        to,
		from:          fromMail,
		cc:            ccMail,
		replyTo:       replyTo,
		subject:       subject,
		htmlBody:      htmlBody,
		embeddedFiles: embeddedFiles,
	}

	return sendMailUsingConfigAdvanced(mail, config, enableComplianceFeatures)
}

func SendMailUsingConfig(to, subject, htmlBody string, config *SMTPConfig, enableComplianceFeatures bool, ccMail string) error {
	return SendMailWithEmbeddedFilesUsingConfig(to, subject, htmlBody, nil, config, enableComplianceFeatures, ccMail)
}

// allows for sending an email with differing MIME/SMTP recipients
func sendMailUsingConfigAdvanced(mail mailData, config *SMTPConfig, enableComplianceFeatures bool) error {
	if config.Server == "" {
		return nil
	}

	conn, err := ConnectToSMTPServer(config)
	if err != nil {
		return err
	}
	defer conn.Close()

	sec := config.ServerTimeout

	ctx := context.Background()
	ctx, cancel := context.WithTimeout(ctx, time.Duration(sec)*time.Second)
	defer cancel()

	c, err := NewSMTPClient(ctx, conn, config)
	if err != nil {
		return err
	}
	defer c.Quit()
	defer c.Close()

<<<<<<< HEAD
	fileBackend, nErr := filestore.NewFileBackend(config.FileSettings.ToFileBackendSettings(enableComplianceFeatures))
	if nErr != nil {
		return errors.Wrap(nErr, "unable to initialize file backend")
	}

	return SendMail(c, mail, fileBackend, time.Now())
}

func SendMail(c smtpClient, mail mailData, fileBackend filestore.FileBackend, date time.Time) error {
=======
	return SendMail(c, mail, time.Now())
}

func SendMail(c smtpClient, mail mailData, date time.Time) error {
>>>>>>> 5f190b56
	mlog.Debug("sending mail", mlog.String("to", mail.smtpTo), mlog.String("subject", mail.subject))

	htmlMessage := "\r\n<html><body>" + mail.htmlBody + "</body></html>"

	txtBody, err := html2text.FromString(mail.htmlBody)
	if err != nil {
		mlog.Warn("Unable to convert html body to text", mlog.Err(err))
		txtBody = ""
	}

	headers := map[string][]string{
		"From":                      {mail.from.String()},
		"To":                        {mail.mimeTo},
		"Subject":                   {encodeRFC2047Word(mail.subject)},
		"Content-Transfer-Encoding": {"8bit"},
		"Auto-Submitted":            {"auto-generated"},
		"Precedence":                {"bulk"},
	}

	if mail.replyTo.Address != "" {
		headers["Reply-To"] = []string{mail.replyTo.String()}
	}

	if mail.cc != "" {
		headers["CC"] = []string{mail.cc}
	}

	for k, v := range mail.mimeHeaders {
		headers[k] = []string{encodeRFC2047Word(v)}
	}

	m := gomail.NewMessage(gomail.SetCharset("UTF-8"))
	m.SetHeaders(headers)
	m.SetDateHeader("Date", date)
	m.SetBody("text/plain", txtBody)
	m.AddAlternative("text/html", htmlMessage)

	for name, reader := range mail.embeddedFiles {
		m.EmbedReader(name, reader)
	}

	if err = c.Mail(mail.from.Address); err != nil {
		return errors.Wrap(err, "failed to set the from address")
	}

	if err = c.Rcpt(mail.smtpTo); err != nil {
		return errors.Wrap(err, "failed to set the to address")
	}

	w, err := c.Data()
	if err != nil {
		return errors.Wrap(err, "failed to add email message data")
	}

	_, err = m.WriteTo(w)
	if err != nil {
		return errors.Wrap(err, "failed to write the email message")
	}
	err = w.Close()
	if err != nil {
		return errors.Wrap(err, "failed to close connection to the SMTP server")
	}

	return nil
}<|MERGE_RESOLUTION|>--- conflicted
+++ resolved
@@ -18,12 +18,6 @@
 	gomail "gopkg.in/mail.v2"
 
 	"github.com/mattermost/mattermost-server/v5/mlog"
-<<<<<<< HEAD
-	"github.com/mattermost/mattermost-server/v5/model"
-	"github.com/mattermost/mattermost-server/v5/shared/filestore"
-	"github.com/mattermost/mattermost-server/v5/utils"
-=======
->>>>>>> 5f190b56
 )
 
 const (
@@ -287,22 +281,10 @@
 	defer c.Quit()
 	defer c.Close()
 
-<<<<<<< HEAD
-	fileBackend, nErr := filestore.NewFileBackend(config.FileSettings.ToFileBackendSettings(enableComplianceFeatures))
-	if nErr != nil {
-		return errors.Wrap(nErr, "unable to initialize file backend")
-	}
-
-	return SendMail(c, mail, fileBackend, time.Now())
-}
-
-func SendMail(c smtpClient, mail mailData, fileBackend filestore.FileBackend, date time.Time) error {
-=======
 	return SendMail(c, mail, time.Now())
 }
 
 func SendMail(c smtpClient, mail mailData, date time.Time) error {
->>>>>>> 5f190b56
 	mlog.Debug("sending mail", mlog.String("to", mail.smtpTo), mlog.String("subject", mail.subject))
 
 	htmlMessage := "\r\n<html><body>" + mail.htmlBody + "</body></html>"
