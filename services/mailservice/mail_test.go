// Copyright (c) 2015-present Mattermost, Inc. All Rights Reserved.
// See LICENSE.txt for license information.

package mailservice

import (
	"bytes"
	"context"
	"io"
	"io/ioutil"
	"net"
	"net/mail"
	"net/smtp"
	"os"
	"strings"
	"testing"
	"time"

	"github.com/stretchr/testify/assert"
	"github.com/stretchr/testify/require"
<<<<<<< HEAD

	"github.com/mattermost/mattermost-server/v5/config"
	"github.com/mattermost/mattermost-server/v5/model"
	"github.com/mattermost/mattermost-server/v5/shared/filestore"
	"github.com/mattermost/mattermost-server/v5/utils"
=======
>>>>>>> 5f190b56
)

func getConfig() *SMTPConfig {
	server := os.Getenv("MM_EMAILSETTINGS_SMTPSERVER")
	if server == "" {
		server = "localhost"
	}
	port := os.Getenv("MM_EMAILSETTINGS_SMTPPORT")
	if port == "" {
		port = "10025"
	}

	return &SMTPConfig{
		ConnectionSecurity:                "",
		SkipServerCertificateVerification: false,
		Hostname:                          "localhost",
		ServerName:                        server,
		Server:                            server,
		Port:                              port,
		ServerTimeout:                     10,
		Username:                          "",
		Password:                          "",
		EnableSMTPAuth:                    false,
		SendEmailNotifications:            true,
		FeedbackName:                      "",
		FeedbackEmail:                     "test@example.com",
		ReplyToAddress:                    "test@example.com",
	}
}

func TestMailConnectionFromConfig(t *testing.T) {
	cfg := getConfig()

	conn, err := ConnectToSMTPServer(cfg)
	require.NoError(t, err, "Should connect to the SMTP Server %v", err)

	_, err = NewSMTPClient(context.Background(), conn, cfg)

	require.NoError(t, err, "Should get new SMTP client")

	cfg.Server = "wrongServer"
	cfg.Port = "553"

	_, err = ConnectToSMTPServer(cfg)

	require.Error(t, err, "Should not connect to the SMTP Server")
}

func TestMailConnectionAdvanced(t *testing.T) {
	cfg := getConfig()

	conn, err := ConnectToSMTPServerAdvanced(cfg)
	require.NoError(t, err, "Should connect to the SMTP Server")
	defer conn.Close()

	_, err2 := NewSMTPClientAdvanced(context.Background(), conn, cfg)
	require.NoError(t, err2, "Should get new SMTP client")

	l, err3 := net.Listen("tcp", "localhost:") // emulate nc -l <random-port>
	require.NoError(t, err3, "Should've open a network socket and listen")
	defer l.Close()
	cfg.Server = strings.Split(l.Addr().String(), ":")[0]
	cfg.Port = strings.Split(l.Addr().String(), ":")[1]
	cfg.ServerTimeout = 1

	conn2, err := ConnectToSMTPServerAdvanced(cfg)
	require.NoError(t, err, "Should connect to the SMTP Server")
	defer conn2.Close()

	ctx := context.Background()
	ctx, cancel := context.WithTimeout(ctx, time.Second)
	defer cancel()

	_, err4 := NewSMTPClientAdvanced(
		ctx,
		conn2,
		cfg,
	)
	require.Error(t, err4, "Should get a timeout get while creating a new SMTP client")
	assert.Contains(t, err4.Error(), "unable to connect to the SMTP server")

	cfg.Server = "wrongServer"
	cfg.Port = "553"

	_, err5 := ConnectToSMTPServerAdvanced(cfg)
	require.Error(t, err5, "Should not connect to the SMTP Server")
}

func TestSendMailUsingConfig(t *testing.T) {
	cfg := getConfig()

	var emailTo = "test@example.com"
	var emailSubject = "Testing this email"
	var emailBody = "This is a test from autobot"
	var emailCC = "test@example.com"

	//Delete all the messages before check the sample email
	DeleteMailBox(emailTo)

	err2 := SendMailUsingConfig(emailTo, emailSubject, emailBody, cfg, true, emailCC)
	require.NoError(t, err2, "Should connect to the SMTP Server")

	//Check if the email was send to the right email address
	var resultsMailbox JSONMessageHeaderInbucket
	err3 := RetryInbucket(5, func() error {
		var err error
		resultsMailbox, err = GetMailBox(emailTo)
		return err
	})
	if err3 != nil {
		t.Log(err3)
		t.Log("No email was received, maybe due load on the server. Skipping this verification")
	} else {
		if len(resultsMailbox) > 0 {
			require.Contains(t, resultsMailbox[0].To[0], emailTo, "Wrong To: recipient")
			resultsEmail, err := GetMessageFromMailbox(emailTo, resultsMailbox[0].ID)
			require.NoError(t, err, "Could not get message from mailbox")
			require.Contains(t, emailBody, resultsEmail.Body.Text, "Wrong received message %s", resultsEmail.Body.Text)
		}
	}
}

func TestSendMailWithEmbeddedFilesUsingConfig(t *testing.T) {
	cfg := getConfig()

	var emailTo = "test@example.com"
	var emailSubject = "Testing this email"
	var emailBody = "This is a test from autobot"
	var emailCC = "test@example.com"

	//Delete all the messages before check the sample email
	DeleteMailBox(emailTo)

	embeddedFiles := map[string]io.Reader{
		"test1.png": bytes.NewReader([]byte("xxxxxxxxxxxxxxxxxxxxxxxxxxxxxxxxxxxxxxxxxxxxxxx")),
		"test2.png": bytes.NewReader([]byte("xxxxxxxxxxxxxxxxxxxxxxxxxxxxxxxxxxxxxxxxxxxxxxx")),
	}
	err2 := SendMailWithEmbeddedFilesUsingConfig(emailTo, emailSubject, emailBody, embeddedFiles, cfg, true, emailCC)
	require.NoError(t, err2, "Should connect to the SMTP Server")

	//Check if the email was send to the right email address
	var resultsMailbox JSONMessageHeaderInbucket
	err3 := RetryInbucket(5, func() error {
		var err error
		resultsMailbox, err = GetMailBox(emailTo)
		return err
	})
	if err3 != nil {
		t.Log(err3)
		t.Log("No email was received, maybe due load on the server. Skipping this verification")
	} else {
		if len(resultsMailbox) > 0 {
			require.Contains(t, resultsMailbox[0].To[0], emailTo, "Wrong To: recipient")
			resultsEmail, err := GetMessageFromMailbox(emailTo, resultsMailbox[0].ID)
			require.NoError(t, err, "Could not get message from mailbox")
			require.Contains(t, emailBody, resultsEmail.Body.Text, "Wrong received message %s", resultsEmail.Body.Text)
			// Usign the message size because the inbucket API doesn't return embedded attachments through the API
			require.Greater(t, resultsEmail.Size, 1500, "the file size should be more because the embedded attachemtns")
		}
	}
}

func TestSendMailUsingConfigAdvanced(t *testing.T) {
	cfg := getConfig()

	//Delete all the messages before check the sample email
	DeleteMailBox("test2@example.com")

<<<<<<< HEAD
	fileBackend, err := filestore.NewFileBackend(cfg.FileSettings.ToFileBackendSettings(true))
	assert.NoError(t, err)

=======
>>>>>>> 5f190b56
	// create two files with the same name that will both be attached to the email
	file1, err := ioutil.TempFile("", "*")
	require.NoError(t, err)
	defer os.Remove(file1.Name())
	file1.Write([]byte("hello world"))
	file1.Close()
	file2, err := ioutil.TempFile("", "*")

	require.NoError(t, err)
	defer os.Remove(file2.Name())
	file2.Write([]byte("foo bar"))
	file2.Close()

	embeddedFiles := map[string]io.Reader{
		"test": bytes.NewReader([]byte("test data")),
	}

	headers := make(map[string]string)
	headers["TestHeader"] = "TestValue"

	mail := mailData{
		mimeTo:        "test@example.com",
		smtpTo:        "test2@example.com",
		from:          mail.Address{Name: "Nobody", Address: "nobody@mattermost.com"},
		replyTo:       mail.Address{Name: "ReplyTo", Address: "reply_to@mattermost.com"},
		subject:       "Testing this email",
		htmlBody:      "This is a test from autobot",
		embeddedFiles: embeddedFiles,
		mimeHeaders:   headers,
	}

	err = sendMailUsingConfigAdvanced(mail, cfg, true)
	require.NoError(t, err, "Should connect to the STMP Server: %v", err)

	//Check if the email was send to the right email address
	var resultsMailbox JSONMessageHeaderInbucket
	err = RetryInbucket(5, func() error {
		var mailErr error
		resultsMailbox, mailErr = GetMailBox(mail.smtpTo)
		return mailErr
	})
	require.NoError(t, err, "No emails found for address %s. error: %v", mail.smtpTo, err)
	require.NotEqual(t, len(resultsMailbox), 0)

	require.Contains(t, resultsMailbox[0].To[0], mail.mimeTo, "Wrong To recipient")

	resultsEmail, err := GetMessageFromMailbox(mail.smtpTo, resultsMailbox[0].ID)
	require.NoError(t, err)

	require.Contains(t, mail.htmlBody, resultsEmail.Body.Text, "Wrong received message")

	// verify that the To header of the email message is set to the MIME recipient, even though we got it out of the SMTP recipient's email inbox
	assert.Equal(t, mail.mimeTo, resultsEmail.Header["To"][0])

	// verify that the MIME from address is correct - unfortunately, we can't verify the SMTP from address
	assert.Equal(t, mail.from.String(), resultsEmail.Header["From"][0])

	// check that the custom mime headers came through - header case seems to get mutated
	assert.Equal(t, "TestValue", resultsEmail.Header["Testheader"][0])
}

func TestAuthMethods(t *testing.T) {
	auth := &authChooser{
		config: &SMTPConfig{
			Username:   "test",
			Password:   "fakepass",
			ServerName: "fakeserver",
			Server:     "fakeserver",
			Port:       "25",
		},
	}
	tests := []struct {
		desc   string
		server *smtp.ServerInfo
		err    string
	}{
		{
			desc:   "auth PLAIN success",
			server: &smtp.ServerInfo{Name: "fakeserver:25", Auth: []string{"PLAIN"}, TLS: true},
		},
		{
			desc:   "auth PLAIN unencrypted connection fail",
			server: &smtp.ServerInfo{Name: "fakeserver:25", Auth: []string{"PLAIN"}, TLS: false},
			err:    "unencrypted connection",
		},
		{
			desc:   "auth PLAIN wrong host name",
			server: &smtp.ServerInfo{Name: "wrongServer:999", Auth: []string{"PLAIN"}, TLS: true},
			err:    "wrong host name",
		},
		{
			desc:   "auth LOGIN success",
			server: &smtp.ServerInfo{Name: "fakeserver:25", Auth: []string{"LOGIN"}, TLS: true},
		},
		{
			desc:   "auth LOGIN unencrypted connection fail",
			server: &smtp.ServerInfo{Name: "wrongServer:999", Auth: []string{"LOGIN"}, TLS: true},
			err:    "wrong host name",
		},
		{
			desc:   "auth LOGIN wrong host name",
			server: &smtp.ServerInfo{Name: "fakeserver:25", Auth: []string{"LOGIN"}, TLS: false},
			err:    "unencrypted connection",
		},
	}

	for i, test := range tests {
		t.Run(test.desc, func(t *testing.T) {
			_, _, err := auth.Start(test.server)
			got := ""
			if err != nil {
				got = err.Error()
			}
			assert.True(t, got == test.err, "%d. got error = %q; want %q", i, got, test.err)
		})
	}
}

type mockMailer struct {
	data []byte
}

func (m *mockMailer) Mail(string) error             { return nil }
func (m *mockMailer) Rcpt(string) error             { return nil }
func (m *mockMailer) Data() (io.WriteCloser, error) { return m, nil }
func (m *mockMailer) Write(p []byte) (int, error) {
	m.data = append(m.data, p...)
	return len(p), nil
}
func (m *mockMailer) Close() error { return nil }

func TestSendMail(t *testing.T) {
	dir, err := ioutil.TempDir(".", "mail-test-")
	require.NoError(t, err)
	defer os.RemoveAll(dir)
<<<<<<< HEAD
	settings := model.FileSettings{
		DriverName: model.NewString(model.IMAGE_DRIVER_LOCAL),
		Directory:  &dir,
	}
	settings.SetDefaults(true)
	mockBackend, err := filestore.NewFileBackend(settings.ToFileBackendSettings(true))
	require.NoError(t, err)
=======
>>>>>>> 5f190b56
	mocm := &mockMailer{}

	testCases := map[string]struct {
		replyTo     mail.Address
		contains    string
		notContains string
	}{
		"adds reply-to header": {
			mail.Address{Address: "foo@test.com"},
			"\r\nReply-To: <foo@test.com>\r\n",
			"",
		},
		"doesn't add reply-to header": {
			mail.Address{},
			"",
			"\r\nReply-To:",
		},
	}

	for testName, tc := range testCases {
		t.Run(testName, func(t *testing.T) {
			mail := mailData{"", "", mail.Address{}, "", tc.replyTo, "", "", nil, nil}
			err = SendMail(mocm, mail, time.Now())
			require.NoError(t, err)
			if tc.contains != "" {
				require.Contains(t, string(mocm.data), tc.contains)
			}
			if tc.notContains != "" {
				require.NotContains(t, string(mocm.data), tc.notContains)
			}
			mocm.data = []byte{}
		})
	}
}<|MERGE_RESOLUTION|>--- conflicted
+++ resolved
@@ -18,14 +18,6 @@
 
 	"github.com/stretchr/testify/assert"
 	"github.com/stretchr/testify/require"
-<<<<<<< HEAD
-
-	"github.com/mattermost/mattermost-server/v5/config"
-	"github.com/mattermost/mattermost-server/v5/model"
-	"github.com/mattermost/mattermost-server/v5/shared/filestore"
-	"github.com/mattermost/mattermost-server/v5/utils"
-=======
->>>>>>> 5f190b56
 )
 
 func getConfig() *SMTPConfig {
@@ -194,12 +186,6 @@
 	//Delete all the messages before check the sample email
 	DeleteMailBox("test2@example.com")
 
-<<<<<<< HEAD
-	fileBackend, err := filestore.NewFileBackend(cfg.FileSettings.ToFileBackendSettings(true))
-	assert.NoError(t, err)
-
-=======
->>>>>>> 5f190b56
 	// create two files with the same name that will both be attached to the email
 	file1, err := ioutil.TempFile("", "*")
 	require.NoError(t, err)
@@ -335,16 +321,6 @@
 	dir, err := ioutil.TempDir(".", "mail-test-")
 	require.NoError(t, err)
 	defer os.RemoveAll(dir)
-<<<<<<< HEAD
-	settings := model.FileSettings{
-		DriverName: model.NewString(model.IMAGE_DRIVER_LOCAL),
-		Directory:  &dir,
-	}
-	settings.SetDefaults(true)
-	mockBackend, err := filestore.NewFileBackend(settings.ToFileBackendSettings(true))
-	require.NoError(t, err)
-=======
->>>>>>> 5f190b56
 	mocm := &mockMailer{}
 
 	testCases := map[string]struct {
