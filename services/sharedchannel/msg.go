// Copyright (c) 2015-present Mattermost, Inc. All Rights Reserved.
// See LICENSE.txt for license information.

package sharedchannel

import (
	"encoding/json"

	"github.com/mattermost/mattermost-server/v5/mlog"
	"github.com/mattermost/mattermost-server/v5/model"
)

// msgCache caches the work of converting a change in the Posts table to a remote cluster message.
// Maps Post id to syncMsg.
type msgCache map[string]syncMsg

// syncMsg represents a change in content (post add/edit/delete, reaction add/remove, users).
// It is sent to remote clusters as the payload of a `RemoteClusterMsg`.
type syncMsg struct {
	ChannelId string            `json:"channel_id"`
	PostId    string            `json:"post_id"`
	Post      *model.Post       `json:"post"`
	Users     []*model.User     `json:"users"`
	Reactions []*model.Reaction `json:"reactions"`
}

func (sm syncMsg) ToJSON() ([]byte, error) {
	b, err := json.Marshal(sm)
	if err != nil {
		return nil, err
	}
	return b, nil
}

func (sm syncMsg) String() string {
	json, err := sm.ToJSON()
	if err != nil {
		return ""
	}
	return string(json)
}

// postsToMsg takes a slice of posts and converts to a `RemoteClusterMsg` which can be
// sent to a remote cluster
func (scs *Service) postsToMsg(posts []*model.Post, cache msgCache, rc *model.RemoteCluster, lastSyncAt int64) (model.RemoteClusterMsg, error) {
	syncMessages := make([]syncMsg, 0, len(posts))

	for _, p := range posts {
		if p.IsSystemMessage() { // don't sync system messages
			continue
		}

		if sm, ok := cache[p.Id]; ok {
			syncMessages = append(syncMessages, sm)
			continue
		}

		reactions, err := scs.server.GetStore().Reaction().GetForPostSince(p.Id, lastSyncAt, true, true)
		if err != nil {
			return model.RemoteClusterMsg{}, err
		}

<<<<<<< HEAD
		users := scs.usersForPost(p, reactions, rc)

		// TODO:  don't include the post if only the reactions changed. Unfortunately there is no way to reliably know the
		//        difference between an existing (synchronized) post with new reaction, and a brand new post (un-synchronized)
		//        with a reaction.
		postSync := p
		//if p.EditAt < p.UpdateAt && p.CreateAt < p.UpdateAt && p.DeleteAt == 0 {
		//	postSync = nil
		//}
=======
		// Parse out all permalinks in the message.
		p.Message = scs.processPermalinkToRemote(p)
>>>>>>> efbad329

		sm := syncMsg{
			ChannelId: p.ChannelId,
			PostId:    p.Id,
			Post:      postSync,
			Users:     users,
			Reactions: reactions,
		}
		syncMessages = append(syncMessages, sm)
		cache[p.Id] = sm
	}

	json, err := json.Marshal(syncMessages)
	if err != nil {
		return model.RemoteClusterMsg{}, err
	}

	msg := model.NewRemoteClusterMsg(TopicSync, json)
	return msg, nil
}

// usersForPost provides a list of Users associated with the post that need to be synchronized.
func (scs *Service) usersForPost(post *model.Post, reactions []*model.Reaction, rc *model.RemoteCluster) []*model.User {
	userIds := make(map[string]struct{}) // avoid duplicates

	for _, r := range reactions {
		userIds[r.UserId] = struct{}{}
	}
	userIds[post.UserId] = struct{}{}

	users := make([]*model.User, 0)

	for id := range userIds {
		user, err := scs.server.GetStore().User().Get(id)
		if err == nil {
			if sync, err := scs.shouldUserSync(user, rc); err != nil {
				continue
			} else if sync {
				user = sanitizeUserForSync(user)
				users = append(users, user)
			}
		}
	}

	// TODO: extract @mentions?

	return users
}

func sanitizeUserForSync(user *model.User) *model.User {
	user.Password = model.NewId()
	user.AuthData = nil
	user.AuthService = ""
	user.Roles = "system_user"
	user.AllowMarketing = false
	user.Props = model.StringMap{}
	user.NotifyProps = model.StringMap{}
	user.LastPasswordUpdate = 0
	user.LastPictureUpdate = 0
	user.FailedAttempts = 0
	user.MfaActive = false
	user.MfaSecret = ""

	return user
}

// shouldUserSync determines if a user needs to be synchronized.
// User should be synchronized if it has no entry in the SharedChannelUsers table,
// or there is an entry but the LastSyncAt is less than user.UpdateAt
func (scs *Service) shouldUserSync(user *model.User, rc *model.RemoteCluster) (bool, error) {
	// don't sync users with the remote they originated from.
	if user.RemoteId != nil && *user.RemoteId == rc.RemoteId {
		return false, nil
	}

	scu, err := scs.server.GetStore().SharedChannel().GetUser(user.Id, rc.RemoteId)
	if err != nil {
		if _, ok := err.(errNotFound); !ok {
			return false, nil
		}

		// user not in the SharedChannelUsers table, so we must add them.
		scu := &model.SharedChannelUser{
			UserId:          user.Id,
			RemoteClusterId: rc.RemoteId,
		}
		if _, err := scs.server.GetStore().SharedChannel().SaveUser(scu); err != nil {
			scs.server.GetLogger().Log(mlog.LvlSharedChannelServiceError, "Error adding user to shared channel users",
				mlog.String("remote_id", rc.RemoteId),
				mlog.String("user_id", user.Id))
		}
	} else if scu.LastSyncAt < user.UpdateAt {
		return false, nil
	}
	return true, nil
}<|MERGE_RESOLUTION|>--- conflicted
+++ resolved
@@ -60,7 +60,6 @@
 			return model.RemoteClusterMsg{}, err
 		}
 
-<<<<<<< HEAD
 		users := scs.usersForPost(p, reactions, rc)
 
 		// TODO:  don't include the post if only the reactions changed. Unfortunately there is no way to reliably know the
@@ -70,10 +69,9 @@
 		//if p.EditAt < p.UpdateAt && p.CreateAt < p.UpdateAt && p.DeleteAt == 0 {
 		//	postSync = nil
 		//}
-=======
+
 		// Parse out all permalinks in the message.
-		p.Message = scs.processPermalinkToRemote(p)
->>>>>>> efbad329
+		postSync.Message = scs.processPermalinkToRemote(postSync)
 
 		sm := syncMsg{
 			ChannelId: p.ChannelId,
