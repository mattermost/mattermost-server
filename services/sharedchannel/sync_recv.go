// Copyright (c) 2015-present Mattermost, Inc. All Rights Reserved.
// See LICENSE.txt for license information.

package sharedchannel

import (
	"context"
	"encoding/json"
	"errors"
	"fmt"
	"strconv"
	"strings"

	"github.com/mattermost/mattermost-server/v5/app/request"
	"github.com/mattermost/mattermost-server/v5/model"
	"github.com/mattermost/mattermost-server/v5/services/remotecluster"
	"github.com/mattermost/mattermost-server/v5/shared/mlog"
)

func (scs *Service) onReceiveSyncMessage(msg model.RemoteClusterMsg, rc *model.RemoteCluster, response *remotecluster.Response) error {
	if msg.Topic != TopicSync {
		return fmt.Errorf("wrong topic, expected `%s`, got `%s`", TopicSync, msg.Topic)
	}

	if len(msg.Payload) == 0 {
		return errors.New("empty sync message")
	}

	if scs.server.GetLogger().IsLevelEnabled(mlog.LvlSharedChannelServiceMessagesInbound) {
		scs.server.GetLogger().Log(mlog.LvlSharedChannelServiceMessagesInbound, "inbound message",
			mlog.String("remote", rc.DisplayName),
			mlog.String("msg", string(msg.Payload)),
		)
	}

	var sm syncMsg

	if err := json.Unmarshal(msg.Payload, &sm); err != nil {
		return fmt.Errorf("invalid sync message: %w", err)
	}
<<<<<<< HEAD
	return scs.processSyncMessage(c, &sm, rc, response)
}

func (scs *Service) processSyncMessage(c *request.Context, syncMsg *syncMsg, rc *model.RemoteCluster, response *remotecluster.Response) error {
=======

	scs.server.GetLogger().Log(mlog.LvlSharedChannelServiceDebug, "Batch of sync messages received",
		mlog.String("remote", rc.DisplayName),
		mlog.Int("sync_msg_count", len(syncMessages)),
	)

	return scs.processSyncMessages(syncMessages, rc, response)
}

func (scs *Service) processSyncMessages(syncMessages []syncMsg, rc *model.RemoteCluster, response *remotecluster.Response) error {
>>>>>>> 35bfae90
	var channel *model.Channel
	var team *model.Team

	var err error
	syncResp := SyncResponse{
		UserErrors:     make([]string, 0),
		UsersSyncd:     make([]string, 0),
		PostErrors:     make([]string, 0),
		ReactionErrors: make([]string, 0),
	}

	scs.server.GetLogger().Log(mlog.LvlSharedChannelServiceDebug, "Sync msg received",
		mlog.String("remote", rc.Name),
		mlog.String("channel_id", syncMsg.ChannelId),
		mlog.Int("user_count", len(syncMsg.Users)),
		mlog.Int("post_count", len(syncMsg.Posts)),
		mlog.Int("reaction_count", len(syncMsg.Reactions)),
	)

	if channel, err = scs.server.GetStore().Channel().Get(syncMsg.ChannelId, true); err != nil {
		// if the channel doesn't exist then none of these sync items are going to work.
		return fmt.Errorf("channel not found processing sync message: %w", err)
	}

	// add/update users before posts
	for _, user := range syncMsg.Users {
		if userSaved, err := scs.upsertSyncUser(c, user, channel, rc); err != nil {
			scs.server.GetLogger().Log(mlog.LvlSharedChannelServiceError, "Error upserting sync user",
				mlog.String("remote", rc.Name),
				mlog.String("channel_id", syncMsg.ChannelId),
				mlog.String("user_id", user.Id),
				mlog.Err(err))
		} else {
			syncResp.UsersSyncd = append(syncResp.UsersSyncd, userSaved.Id)
			if syncResp.UsersLastUpdateAt < user.UpdateAt {
				syncResp.UsersLastUpdateAt = user.UpdateAt
			}
			scs.server.GetLogger().Log(mlog.LvlSharedChannelServiceDebug, "User upserted via sync",
				mlog.String("remote", rc.Name),
				mlog.String("channel_id", syncMsg.ChannelId),
				mlog.String("user_id", user.Id),
			)
		}
	}

<<<<<<< HEAD
	for _, post := range syncMsg.Posts {
		if syncMsg.ChannelId != post.ChannelId {
			scs.server.GetLogger().Log(mlog.LvlSharedChannelServiceError, "ChannelId mismatch",
				mlog.String("remote", rc.Name),
				mlog.String("sm.ChannelId", syncMsg.ChannelId),
				mlog.String("sm.Post.ChannelId", post.ChannelId),
				mlog.String("PostId", post.Id),
			)
			syncResp.PostErrors = append(syncResp.PostErrors, post.Id)
			continue
=======
		// add/update users before posts
		for _, user := range sm.Users {
			if userSaved, err := scs.upsertSyncUser(user, channel, rc); err != nil {
				scs.server.GetLogger().Log(mlog.LvlSharedChannelServiceError, "Error upserting sync user",
					mlog.String("post_id", sm.PostId),
					mlog.String("channel_id", sm.ChannelId),
					mlog.String("user_id", user.Id),
					mlog.Err(err))
			} else {
				usersSyncd = append(usersSyncd, userSaved.Id)
				scs.server.GetLogger().Log(mlog.LvlSharedChannelServiceDebug, "User upserted via sync",
					mlog.String("post_id", sm.PostId),
					mlog.String("channel_id", sm.ChannelId),
					mlog.String("user_id", user.Id),
				)
			}
>>>>>>> 35bfae90
		}

		if channel.Type != model.CHANNEL_DIRECT && team == nil {
			var err2 error
			team, err2 = scs.server.GetStore().Channel().GetTeamForChannel(syncMsg.ChannelId)
			if err2 != nil {
				scs.server.GetLogger().Log(mlog.LvlSharedChannelServiceError, "Error getting Team for Channel",
					mlog.String("ChannelId", post.ChannelId),
					mlog.String("PostId", post.Id),
					mlog.String("remote", rc.Name),
					mlog.Err(err2),
				)
				syncResp.PostErrors = append(syncResp.PostErrors, post.Id)
				continue
			}
<<<<<<< HEAD
		}

		// process perma-links for remote
		if team != nil {
			post.Message = scs.processPermalinkFromRemote(post, team)
		}
=======

			if channel.Type != model.CHANNEL_DIRECT && team == nil {
				var err2 error
				team, err2 = scs.server.GetStore().Channel().GetTeamForChannel(sm.ChannelId)
				if err2 != nil {
					scs.server.GetLogger().Log(mlog.LvlSharedChannelServiceError, "Error getting Team for Channel",
						mlog.String("ChannelId", sm.Post.ChannelId),
						mlog.String("PostId", sm.Post.Id),
						mlog.Err(err2),
					)
					postErrors = append(postErrors, sm.Post.Id)
					continue
				}
			}

			// process perma-links for remote
			if team != nil {
				sm.Post.Message = scs.processPermalinkFromRemote(sm.Post, team)
			}

			// add/update post
			rpost, err := scs.upsertSyncPost(sm.Post, channel, rc)
			if err != nil {
				postErrors = append(postErrors, sm.Post.Id)
				scs.server.GetLogger().Log(mlog.LvlSharedChannelServiceError, "Error upserting sync post",
					mlog.String("post_id", sm.Post.Id),
					mlog.String("channel_id", sm.Post.ChannelId),
					mlog.Err(err),
				)
			} else if lastSyncAt < rpost.UpdateAt {
				lastSyncAt = rpost.UpdateAt
			}
		}

		// add/remove reactions
		for _, reaction := range sm.Reactions {
			if _, err := scs.upsertSyncReaction(reaction, rc); err != nil {
				scs.server.GetLogger().Log(mlog.LvlSharedChannelServiceError, "Error upserting sync reaction",
					mlog.String("user_id", reaction.UserId),
					mlog.String("post_id", reaction.PostId),
					mlog.String("emoji", reaction.EmojiName),
					mlog.Int64("delete_at", reaction.DeleteAt),
					mlog.Err(err),
				)
			} else {
				scs.server.GetLogger().Log(mlog.LvlSharedChannelServiceDebug, "Reaction upserted via sync",
					mlog.String("user_id", reaction.UserId),
					mlog.String("post_id", reaction.PostId),
					mlog.String("emoji", reaction.EmojiName),
					mlog.Int64("delete_at", reaction.DeleteAt),
				)
>>>>>>> 35bfae90

		// add/update post
		rpost, err := scs.upsertSyncPost(c, post, channel, rc)
		if err != nil {
			syncResp.PostErrors = append(syncResp.PostErrors, post.Id)
			scs.server.GetLogger().Log(mlog.LvlSharedChannelServiceError, "Error upserting sync post",
				mlog.String("post_id", post.Id),
				mlog.String("channel_id", post.ChannelId),
				mlog.String("remote", rc.Name),
				mlog.Err(err),
			)
		} else if syncResp.PostsLastUpdateAt < rpost.UpdateAt {
			syncResp.PostsLastUpdateAt = rpost.UpdateAt
		}
	}

	// add/remove reactions
	for _, reaction := range syncMsg.Reactions {
		if _, err := scs.upsertSyncReaction(c, reaction, rc); err != nil {
			scs.server.GetLogger().Log(mlog.LvlSharedChannelServiceError, "Error upserting sync reaction",
				mlog.String("remote", rc.Name),
				mlog.String("user_id", reaction.UserId),
				mlog.String("post_id", reaction.PostId),
				mlog.String("emoji", reaction.EmojiName),
				mlog.Int64("delete_at", reaction.DeleteAt),
				mlog.Err(err),
			)
		} else {
			scs.server.GetLogger().Log(mlog.LvlSharedChannelServiceDebug, "Reaction upserted via sync",
				mlog.String("remote", rc.Name),
				mlog.String("user_id", reaction.UserId),
				mlog.String("post_id", reaction.PostId),
				mlog.String("emoji", reaction.EmojiName),
				mlog.Int64("delete_at", reaction.DeleteAt),
			)

			if syncResp.ReactionsLastUpdateAt < reaction.UpdateAt {
				syncResp.ReactionsLastUpdateAt = reaction.UpdateAt
			}
		}
	}

	response.SetPayload(syncResp)

	return nil
}

func (scs *Service) upsertSyncUser(user *model.User, channel *model.Channel, rc *model.RemoteCluster) (*model.User, error) {
	var err error
	if user.RemoteId == nil || *user.RemoteId == "" {
		user.RemoteId = model.NewString(rc.RemoteId)
	}

	// Check if user already exists
	euser, err := scs.server.GetStore().User().Get(context.Background(), user.Id)
	if err != nil {
		if _, ok := err.(errNotFound); !ok {
			return nil, fmt.Errorf("error checking sync user: %w", err)
		}
	}

	var userSaved *model.User
	if euser == nil {
		if userSaved, err = scs.insertSyncUser(user, channel, rc); err != nil {
			return nil, err
		}
	} else {
		patch := &model.UserPatch{
			Username:  &user.Username,
			Nickname:  &user.Nickname,
			FirstName: &user.FirstName,
			LastName:  &user.LastName,
			Email:     &user.Email,
			Props:     user.Props,
			Position:  &user.Position,
			Locale:    &user.Locale,
			Timezone:  user.Timezone,
			RemoteId:  user.RemoteId,
		}
		if userSaved, err = scs.updateSyncUser(patch, euser, channel, rc); err != nil {
			return nil, err
		}
	}

	// Add user to team. We do this here regardless of whether the user was
	// just created or patched since there are three steps to adding a user
	// (insert rec, add to team, add to channel) and any one could fail.
	// Instead of undoing what succeeded on any failure we simply do all steps each
	// time. AddUserToChannel & AddUserToTeamByTeamId do not error if user was already
	// added and exit quickly.
	if err := scs.app.AddUserToTeamByTeamId(request.EmptyContext(), channel.TeamId, userSaved); err != nil {
		return nil, fmt.Errorf("error adding sync user to Team: %w", err)
	}

	// add user to channel
	if _, err := scs.app.AddUserToChannel(userSaved, channel, false); err != nil {
		return nil, fmt.Errorf("error adding sync user to ChannelMembers: %w", err)
	}
	return userSaved, nil
}

func (scs *Service) insertSyncUser(user *model.User, channel *model.Channel, rc *model.RemoteCluster) (*model.User, error) {
	var err error
	var userSaved *model.User
	var suffix string

	// ensure the new user is created with system_user role and random password.
	user = sanitizeUserForSync(user)

	// save the original username and email in props (if not already done by another remote)
	if _, ok := user.GetProp(KeyRemoteUsername); !ok {
		user.SetProp(KeyRemoteUsername, user.Username)
	}
	if _, ok := user.GetProp(KeyRemoteEmail); !ok {
		user.SetProp(KeyRemoteEmail, user.Email)
	}

	// Apply a suffix to the username until it is unique. Collisions will be quite
	// rare since we are joining a username that is unique at a remote site with a unique
	// name for that site. However we need to truncate the combined name to 64 chars and
	// that might introduce a collision.
	for i := 1; i <= MaxUpsertRetries; i++ {
		if i > 1 {
			suffix = strconv.FormatInt(int64(i), 10)
		}

		user.Username = mungUsername(user.Username, rc.Name, suffix, model.USER_NAME_MAX_LENGTH)
		user.Email = mungEmail(rc.Name, model.USER_EMAIL_MAX_LENGTH)

		if userSaved, err = scs.server.GetStore().User().Save(user); err != nil {
			e, ok := err.(errInvalidInput)
			if !ok {
				break
			}
			_, field, value := e.InvalidInputInfo()
			if field == "email" || field == "username" {
				// username or email collision; try again with different suffix
				scs.server.GetLogger().Log(mlog.LvlSharedChannelServiceWarn, "Collision inserting sync user",
					mlog.String("field", field),
					mlog.Any("value", value),
					mlog.Int("attempt", i),
					mlog.Err(err),
				)
			}
		} else {
			scs.app.NotifySharedChannelUserUpdate(userSaved)
			return userSaved, nil
		}
	}
	return nil, fmt.Errorf("error inserting sync user %s: %w", user.Id, err)
}

func (scs *Service) updateSyncUser(patch *model.UserPatch, user *model.User, channel *model.Channel, rc *model.RemoteCluster) (*model.User, error) {
	var err error
	var update *model.UserUpdate
	var suffix string

	// preserve existing real username/email since Patch will over-write them;
	// the real username/email in props can be updated if they don't contain colons,
	// meaning the update is coming from the user's origin server (not munged).
	realUsername, _ := user.GetProp(KeyRemoteUsername)
	realEmail, _ := user.GetProp(KeyRemoteEmail)

	if patch.Username != nil && !strings.Contains(*patch.Username, ":") {
		realUsername = *patch.Username
	}
	if patch.Email != nil && !strings.Contains(*patch.Email, ":") {
		realEmail = *patch.Email
	}

	user.Patch(patch)
	user = sanitizeUserForSync(user)
	user.SetProp(KeyRemoteUsername, realUsername)
	user.SetProp(KeyRemoteEmail, realEmail)

	// Apply a suffix to the username until it is unique.
	for i := 1; i <= MaxUpsertRetries; i++ {
		if i > 1 {
			suffix = strconv.FormatInt(int64(i), 10)
		}
		user.Username = mungUsername(user.Username, rc.Name, suffix, model.USER_NAME_MAX_LENGTH)
		user.Email = mungEmail(rc.Name, model.USER_EMAIL_MAX_LENGTH)

		if update, err = scs.server.GetStore().User().Update(user, false); err != nil {
			e, ok := err.(errInvalidInput)
			if !ok {
				break
			}
			_, field, value := e.InvalidInputInfo()
			if field == "email" || field == "username" {
				// username or email collision; try again with different suffix
				scs.server.GetLogger().Log(mlog.LvlSharedChannelServiceWarn, "Collision updating sync user",
					mlog.String("field", field),
					mlog.Any("value", value),
					mlog.Int("attempt", i),
					mlog.Err(err),
				)
			}
		} else {
			scs.app.InvalidateCacheForUser(update.New.Id)
			scs.app.NotifySharedChannelUserUpdate(update.New)
			return update.New, nil
		}
	}
	return nil, fmt.Errorf("error updating sync user %s: %w", user.Id, err)
}

func (scs *Service) upsertSyncPost(post *model.Post, channel *model.Channel, rc *model.RemoteCluster) (*model.Post, error) {
	var appErr *model.AppError

	post.RemoteId = model.NewString(rc.RemoteId)

	rpost, err := scs.server.GetStore().Post().GetSingle(post.Id, true)
	if err != nil {
		if _, ok := err.(errNotFound); !ok {
			return nil, fmt.Errorf("error checking sync post: %w", err)
		}
	}

	if rpost == nil {
		// post doesn't exist; create new one
<<<<<<< HEAD
		rpost, appErr = scs.app.CreatePost(c, post, channel, true, true)
		if appErr == nil {
			scs.server.GetLogger().Log(mlog.LvlSharedChannelServiceDebug, "Created sync post",
				mlog.String("post_id", post.Id),
				mlog.String("channel_id", post.ChannelId),
			)
		}
=======
		rpost, appErr = scs.app.CreatePost(request.EmptyContext(), post, channel, true, true)
		scs.server.GetLogger().Log(mlog.LvlSharedChannelServiceDebug, "Created sync post",
			mlog.String("post_id", post.Id),
			mlog.String("channel_id", post.ChannelId),
		)
>>>>>>> 35bfae90
	} else if post.DeleteAt > 0 {
		// delete post
		rpost, appErr = scs.app.DeletePost(post.Id, post.UserId)
		if appErr == nil {
			scs.server.GetLogger().Log(mlog.LvlSharedChannelServiceDebug, "Deleted sync post",
				mlog.String("post_id", post.Id),
				mlog.String("channel_id", post.ChannelId),
			)
		}
	} else if post.EditAt > rpost.EditAt || post.Message != rpost.Message {
		// update post
<<<<<<< HEAD
		rpost, appErr = scs.app.UpdatePost(c, post, false)
		if appErr == nil {
			scs.server.GetLogger().Log(mlog.LvlSharedChannelServiceDebug, "Updated sync post",
				mlog.String("post_id", post.Id),
				mlog.String("channel_id", post.ChannelId),
			)
		}
=======
		rpost, appErr = scs.app.UpdatePost(request.EmptyContext(), post, false)
		scs.server.GetLogger().Log(mlog.LvlSharedChannelServiceDebug, "Updated sync post",
			mlog.String("post_id", post.Id),
			mlog.String("channel_id", post.ChannelId),
		)
>>>>>>> 35bfae90
	} else {
		// nothing to update
		scs.server.GetLogger().Log(mlog.LvlSharedChannelServiceDebug, "Update to sync post ignored",
			mlog.String("post_id", post.Id),
			mlog.String("channel_id", post.ChannelId),
		)
	}

	var rerr error
	if appErr != nil {
		rerr = errors.New(appErr.Error())
	}
	return rpost, rerr
}

func (scs *Service) upsertSyncReaction(reaction *model.Reaction, rc *model.RemoteCluster) (*model.Reaction, error) {
	savedReaction := reaction
	var appErr *model.AppError

	reaction.RemoteId = model.NewString(rc.RemoteId)

	if reaction.DeleteAt == 0 {
		savedReaction, appErr = scs.app.SaveReactionForPost(request.EmptyContext(), reaction)
	} else {
		appErr = scs.app.DeleteReactionForPost(request.EmptyContext(), reaction)
	}

	var err error
	if appErr != nil {
		err = errors.New(appErr.Error())
	}
	return savedReaction, err
}<|MERGE_RESOLUTION|>--- conflicted
+++ resolved
@@ -38,23 +38,10 @@
 	if err := json.Unmarshal(msg.Payload, &sm); err != nil {
 		return fmt.Errorf("invalid sync message: %w", err)
 	}
-<<<<<<< HEAD
-	return scs.processSyncMessage(c, &sm, rc, response)
-}
-
-func (scs *Service) processSyncMessage(c *request.Context, syncMsg *syncMsg, rc *model.RemoteCluster, response *remotecluster.Response) error {
-=======
-
-	scs.server.GetLogger().Log(mlog.LvlSharedChannelServiceDebug, "Batch of sync messages received",
-		mlog.String("remote", rc.DisplayName),
-		mlog.Int("sync_msg_count", len(syncMessages)),
-	)
-
-	return scs.processSyncMessages(syncMessages, rc, response)
-}
-
-func (scs *Service) processSyncMessages(syncMessages []syncMsg, rc *model.RemoteCluster, response *remotecluster.Response) error {
->>>>>>> 35bfae90
+	return scs.processSyncMessage(&sm, rc, response)
+}
+
+func (scs *Service) processSyncMessage(syncMsg *syncMsg, rc *model.RemoteCluster, response *remotecluster.Response) error {
 	var channel *model.Channel
 	var team *model.Team
 
@@ -81,7 +68,7 @@
 
 	// add/update users before posts
 	for _, user := range syncMsg.Users {
-		if userSaved, err := scs.upsertSyncUser(c, user, channel, rc); err != nil {
+		if userSaved, err := scs.upsertSyncUser(user, channel, rc); err != nil {
 			scs.server.GetLogger().Log(mlog.LvlSharedChannelServiceError, "Error upserting sync user",
 				mlog.String("remote", rc.Name),
 				mlog.String("channel_id", syncMsg.ChannelId),
@@ -100,7 +87,6 @@
 		}
 	}
 
-<<<<<<< HEAD
 	for _, post := range syncMsg.Posts {
 		if syncMsg.ChannelId != post.ChannelId {
 			scs.server.GetLogger().Log(mlog.LvlSharedChannelServiceError, "ChannelId mismatch",
@@ -111,24 +97,6 @@
 			)
 			syncResp.PostErrors = append(syncResp.PostErrors, post.Id)
 			continue
-=======
-		// add/update users before posts
-		for _, user := range sm.Users {
-			if userSaved, err := scs.upsertSyncUser(user, channel, rc); err != nil {
-				scs.server.GetLogger().Log(mlog.LvlSharedChannelServiceError, "Error upserting sync user",
-					mlog.String("post_id", sm.PostId),
-					mlog.String("channel_id", sm.ChannelId),
-					mlog.String("user_id", user.Id),
-					mlog.Err(err))
-			} else {
-				usersSyncd = append(usersSyncd, userSaved.Id)
-				scs.server.GetLogger().Log(mlog.LvlSharedChannelServiceDebug, "User upserted via sync",
-					mlog.String("post_id", sm.PostId),
-					mlog.String("channel_id", sm.ChannelId),
-					mlog.String("user_id", user.Id),
-				)
-			}
->>>>>>> 35bfae90
 		}
 
 		if channel.Type != model.CHANNEL_DIRECT && team == nil {
@@ -144,69 +112,15 @@
 				syncResp.PostErrors = append(syncResp.PostErrors, post.Id)
 				continue
 			}
-<<<<<<< HEAD
 		}
 
 		// process perma-links for remote
 		if team != nil {
 			post.Message = scs.processPermalinkFromRemote(post, team)
 		}
-=======
-
-			if channel.Type != model.CHANNEL_DIRECT && team == nil {
-				var err2 error
-				team, err2 = scs.server.GetStore().Channel().GetTeamForChannel(sm.ChannelId)
-				if err2 != nil {
-					scs.server.GetLogger().Log(mlog.LvlSharedChannelServiceError, "Error getting Team for Channel",
-						mlog.String("ChannelId", sm.Post.ChannelId),
-						mlog.String("PostId", sm.Post.Id),
-						mlog.Err(err2),
-					)
-					postErrors = append(postErrors, sm.Post.Id)
-					continue
-				}
-			}
-
-			// process perma-links for remote
-			if team != nil {
-				sm.Post.Message = scs.processPermalinkFromRemote(sm.Post, team)
-			}
-
-			// add/update post
-			rpost, err := scs.upsertSyncPost(sm.Post, channel, rc)
-			if err != nil {
-				postErrors = append(postErrors, sm.Post.Id)
-				scs.server.GetLogger().Log(mlog.LvlSharedChannelServiceError, "Error upserting sync post",
-					mlog.String("post_id", sm.Post.Id),
-					mlog.String("channel_id", sm.Post.ChannelId),
-					mlog.Err(err),
-				)
-			} else if lastSyncAt < rpost.UpdateAt {
-				lastSyncAt = rpost.UpdateAt
-			}
-		}
-
-		// add/remove reactions
-		for _, reaction := range sm.Reactions {
-			if _, err := scs.upsertSyncReaction(reaction, rc); err != nil {
-				scs.server.GetLogger().Log(mlog.LvlSharedChannelServiceError, "Error upserting sync reaction",
-					mlog.String("user_id", reaction.UserId),
-					mlog.String("post_id", reaction.PostId),
-					mlog.String("emoji", reaction.EmojiName),
-					mlog.Int64("delete_at", reaction.DeleteAt),
-					mlog.Err(err),
-				)
-			} else {
-				scs.server.GetLogger().Log(mlog.LvlSharedChannelServiceDebug, "Reaction upserted via sync",
-					mlog.String("user_id", reaction.UserId),
-					mlog.String("post_id", reaction.PostId),
-					mlog.String("emoji", reaction.EmojiName),
-					mlog.Int64("delete_at", reaction.DeleteAt),
-				)
->>>>>>> 35bfae90
 
 		// add/update post
-		rpost, err := scs.upsertSyncPost(c, post, channel, rc)
+		rpost, err := scs.upsertSyncPost(post, channel, rc)
 		if err != nil {
 			syncResp.PostErrors = append(syncResp.PostErrors, post.Id)
 			scs.server.GetLogger().Log(mlog.LvlSharedChannelServiceError, "Error upserting sync post",
@@ -222,7 +136,7 @@
 
 	// add/remove reactions
 	for _, reaction := range syncMsg.Reactions {
-		if _, err := scs.upsertSyncReaction(c, reaction, rc); err != nil {
+		if _, err := scs.upsertSyncReaction(reaction, rc); err != nil {
 			scs.server.GetLogger().Log(mlog.LvlSharedChannelServiceError, "Error upserting sync reaction",
 				mlog.String("remote", rc.Name),
 				mlog.String("user_id", reaction.UserId),
@@ -425,21 +339,13 @@
 
 	if rpost == nil {
 		// post doesn't exist; create new one
-<<<<<<< HEAD
-		rpost, appErr = scs.app.CreatePost(c, post, channel, true, true)
+		rpost, appErr = scs.app.CreatePost(request.EmptyContext(), post, channel, true, true)
 		if appErr == nil {
 			scs.server.GetLogger().Log(mlog.LvlSharedChannelServiceDebug, "Created sync post",
 				mlog.String("post_id", post.Id),
 				mlog.String("channel_id", post.ChannelId),
 			)
 		}
-=======
-		rpost, appErr = scs.app.CreatePost(request.EmptyContext(), post, channel, true, true)
-		scs.server.GetLogger().Log(mlog.LvlSharedChannelServiceDebug, "Created sync post",
-			mlog.String("post_id", post.Id),
-			mlog.String("channel_id", post.ChannelId),
-		)
->>>>>>> 35bfae90
 	} else if post.DeleteAt > 0 {
 		// delete post
 		rpost, appErr = scs.app.DeletePost(post.Id, post.UserId)
@@ -451,21 +357,13 @@
 		}
 	} else if post.EditAt > rpost.EditAt || post.Message != rpost.Message {
 		// update post
-<<<<<<< HEAD
-		rpost, appErr = scs.app.UpdatePost(c, post, false)
+		rpost, appErr = scs.app.UpdatePost(request.EmptyContext(), post, false)
 		if appErr == nil {
 			scs.server.GetLogger().Log(mlog.LvlSharedChannelServiceDebug, "Updated sync post",
 				mlog.String("post_id", post.Id),
 				mlog.String("channel_id", post.ChannelId),
 			)
 		}
-=======
-		rpost, appErr = scs.app.UpdatePost(request.EmptyContext(), post, false)
-		scs.server.GetLogger().Log(mlog.LvlSharedChannelServiceDebug, "Updated sync post",
-			mlog.String("post_id", post.Id),
-			mlog.String("channel_id", post.ChannelId),
-		)
->>>>>>> 35bfae90
 	} else {
 		// nothing to update
 		scs.server.GetLogger().Log(mlog.LvlSharedChannelServiceDebug, "Update to sync post ignored",
