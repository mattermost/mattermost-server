--- conflicted
+++ resolved
@@ -21,19 +21,19 @@
 	}
 }
 
-<<<<<<< HEAD
 func (s *LocalCacheChannelStore) handleClusterInvalidateChannelByName(msg *model.ClusterMessage) {
 	if msg.Data == CLEAR_CACHE_MESSAGE_DATA {
 		s.rootStore.channelByNameCache.Purge()
 	} else {
 		s.rootStore.channelByNameCache.Remove(msg.Data)
-=======
+	}
+}
+
 func (s *LocalCacheChannelStore) handleClusterInvalidateChannelPinnedPostCount(msg *model.ClusterMessage) {
 	if msg.Data == CLEAR_CACHE_MESSAGE_DATA {
 		s.rootStore.channelPinnedPostCountsCache.Purge()
 	} else {
 		s.rootStore.channelPinnedPostCountsCache.Remove(msg.Data)
->>>>>>> 3543fcce
 	}
 }
 
@@ -47,11 +47,8 @@
 
 func (s LocalCacheChannelStore) ClearCaches() {
 	s.rootStore.doClearCacheCluster(s.rootStore.channelMemberCountsCache)
-<<<<<<< HEAD
 	s.rootStore.doClearCacheCluster(s.rootStore.channelByNameCache)
-=======
 	s.rootStore.doClearCacheCluster(s.rootStore.channelPinnedPostCountsCache)
->>>>>>> 3543fcce
 	s.rootStore.doClearCacheCluster(s.rootStore.channelGuestCountCache)
 	s.ChannelStore.ClearCaches()
 	if s.rootStore.metrics != nil {
@@ -133,7 +130,6 @@
 	return count
 }
 
-<<<<<<< HEAD
 // ChannelCacheByName methods
 func (s LocalCacheChannelStore) GetByName(teamId string, name string, allowFromCache bool) (*model.Channel, *model.AppError) {
 	return s.getByName(teamId, name, false, allowFromCache)
@@ -189,7 +185,8 @@
 	}
 
 	return channel, err
-=======
+}
+
 func (s LocalCacheChannelStore) GetPinnedPostCount(channelId string, allowFromCache bool) (int64, *model.AppError) {
 	if allowFromCache {
 		if count := s.rootStore.doStandardReadCache(s.rootStore.channelPinnedPostCountsCache, channelId); count != nil {
@@ -208,5 +205,4 @@
 	}
 
 	return count, nil
->>>>>>> 3543fcce
 }