// Copyright (c) 2015-present Mattermost, Inc. All Rights Reserved.
// See LICENSE.txt for license information.

package localcachelayer

import (
	"github.com/mattermost/mattermost-server/v5/model"
	"testing"

	"github.com/mattermost/mattermost-server/v5/model"

	"github.com/stretchr/testify/assert"
	"github.com/stretchr/testify/require"

	"github.com/mattermost/mattermost-server/v5/store/storetest"
	"github.com/mattermost/mattermost-server/v5/store/storetest/mocks"
)

func TestChannelStore(t *testing.T) {
	StoreTest(t, storetest.TestReactionStore)
}

func TestChannelStoreChannelMemberCountsCache(t *testing.T) {
	countResult := int64(10)

	t.Run("first call not cached, second cached and returning same data", func(t *testing.T) {
		mockStore := getMockStore()
		mockCacheProvider := getMockCacheProvider()
		cachedStore := NewLocalCacheLayer(mockStore, nil, nil, mockCacheProvider)

		count, err := cachedStore.Channel().GetMemberCount("id", true)
		require.Nil(t, err)
		assert.Equal(t, count, countResult)
		mockStore.Channel().(*mocks.ChannelStore).AssertNumberOfCalls(t, "GetMemberCount", 1)
		count, err = cachedStore.Channel().GetMemberCount("id", true)
		require.Nil(t, err)
		assert.Equal(t, count, countResult)
		mockStore.Channel().(*mocks.ChannelStore).AssertNumberOfCalls(t, "GetMemberCount", 1)
	})

	t.Run("first call not cached, second force not cached", func(t *testing.T) {
		mockStore := getMockStore()
		mockCacheProvider := getMockCacheProvider()
		cachedStore := NewLocalCacheLayer(mockStore, nil, nil, mockCacheProvider)

		cachedStore.Channel().GetMemberCount("id", true)
		mockStore.Channel().(*mocks.ChannelStore).AssertNumberOfCalls(t, "GetMemberCount", 1)
		cachedStore.Channel().GetMemberCount("id", false)
		mockStore.Channel().(*mocks.ChannelStore).AssertNumberOfCalls(t, "GetMemberCount", 2)
	})

	t.Run("first call force not cached, second not cached, third cached", func(t *testing.T) {
		mockStore := getMockStore()
		mockCacheProvider := getMockCacheProvider()
		cachedStore := NewLocalCacheLayer(mockStore, nil, nil, mockCacheProvider)

		cachedStore.Channel().GetMemberCount("id", false)
		mockStore.Channel().(*mocks.ChannelStore).AssertNumberOfCalls(t, "GetMemberCount", 1)
		cachedStore.Channel().GetMemberCount("id", true)
		mockStore.Channel().(*mocks.ChannelStore).AssertNumberOfCalls(t, "GetMemberCount", 2)
		cachedStore.Channel().GetMemberCount("id", true)
		mockStore.Channel().(*mocks.ChannelStore).AssertNumberOfCalls(t, "GetMemberCount", 2)
	})

	t.Run("first call with GetMemberCountFromCache not cached, second cached and returning same data", func(t *testing.T) {
		mockStore := getMockStore()
		mockCacheProvider := getMockCacheProvider()
		cachedStore := NewLocalCacheLayer(mockStore, nil, nil, mockCacheProvider)

		count := cachedStore.Channel().GetMemberCountFromCache("id")
		assert.Equal(t, count, countResult)
		mockStore.Channel().(*mocks.ChannelStore).AssertNumberOfCalls(t, "GetMemberCount", 1)
		count = cachedStore.Channel().GetMemberCountFromCache("id")
		assert.Equal(t, count, countResult)
		mockStore.Channel().(*mocks.ChannelStore).AssertNumberOfCalls(t, "GetMemberCount", 1)
	})

	t.Run("first call not cached, clear cache, second call not cached", func(t *testing.T) {
		mockStore := getMockStore()
		mockCacheProvider := getMockCacheProvider()
		cachedStore := NewLocalCacheLayer(mockStore, nil, nil, mockCacheProvider)

		cachedStore.Channel().GetMemberCount("id", true)
		mockStore.Channel().(*mocks.ChannelStore).AssertNumberOfCalls(t, "GetMemberCount", 1)
		cachedStore.Channel().ClearCaches()
		cachedStore.Channel().GetMemberCount("id", true)
		mockStore.Channel().(*mocks.ChannelStore).AssertNumberOfCalls(t, "GetMemberCount", 2)
	})

	t.Run("first call not cached, invalidate cache, second call not cached", func(t *testing.T) {
		mockStore := getMockStore()
		mockCacheProvider := getMockCacheProvider()
		cachedStore := NewLocalCacheLayer(mockStore, nil, nil, mockCacheProvider)

		cachedStore.Channel().GetMemberCount("id", true)
		mockStore.Channel().(*mocks.ChannelStore).AssertNumberOfCalls(t, "GetMemberCount", 1)
		cachedStore.Channel().InvalidateMemberCount("id")
		cachedStore.Channel().GetMemberCount("id", true)
		mockStore.Channel().(*mocks.ChannelStore).AssertNumberOfCalls(t, "GetMemberCount", 2)
	})
}

func TestChannelStoreChannelPinnedPostsCountsCache(t *testing.T) {
	countResult := int64(10)

	t.Run("first call not cached, second cached and returning same data", func(t *testing.T) {
		mockStore := getMockStore()
		mockCacheProvider := getMockCacheProvider()
		cachedStore := NewLocalCacheLayer(mockStore, nil, nil, mockCacheProvider)

		count, err := cachedStore.Channel().GetPinnedPostCount("id", true)
		require.Nil(t, err)
		assert.Equal(t, count, countResult)
		mockStore.Channel().(*mocks.ChannelStore).AssertNumberOfCalls(t, "GetPinnedPostCount", 1)
		count, err = cachedStore.Channel().GetPinnedPostCount("id", true)
		require.Nil(t, err)
		assert.Equal(t, count, countResult)
		mockStore.Channel().(*mocks.ChannelStore).AssertNumberOfCalls(t, "GetPinnedPostCount", 1)
	})

	t.Run("first call not cached, second force not cached", func(t *testing.T) {
		mockStore := getMockStore()
		mockCacheProvider := getMockCacheProvider()
		cachedStore := NewLocalCacheLayer(mockStore, nil, nil, mockCacheProvider)

		cachedStore.Channel().GetPinnedPostCount("id", true)
		mockStore.Channel().(*mocks.ChannelStore).AssertNumberOfCalls(t, "GetPinnedPostCount", 1)
		cachedStore.Channel().GetPinnedPostCount("id", false)
		mockStore.Channel().(*mocks.ChannelStore).AssertNumberOfCalls(t, "GetPinnedPostCount", 2)
	})

	t.Run("first call force not cached, second not cached, third cached", func(t *testing.T) {
		mockStore := getMockStore()
		mockCacheProvider := getMockCacheProvider()
		cachedStore := NewLocalCacheLayer(mockStore, nil, nil, mockCacheProvider)

		cachedStore.Channel().GetPinnedPostCount("id", false)
		mockStore.Channel().(*mocks.ChannelStore).AssertNumberOfCalls(t, "GetPinnedPostCount", 1)
		cachedStore.Channel().GetPinnedPostCount("id", true)
		mockStore.Channel().(*mocks.ChannelStore).AssertNumberOfCalls(t, "GetPinnedPostCount", 2)
		cachedStore.Channel().GetPinnedPostCount("id", true)
		mockStore.Channel().(*mocks.ChannelStore).AssertNumberOfCalls(t, "GetPinnedPostCount", 2)
	})

	t.Run("first call not cached, clear cache, second call not cached", func(t *testing.T) {
		mockStore := getMockStore()
		mockCacheProvider := getMockCacheProvider()
		cachedStore := NewLocalCacheLayer(mockStore, nil, nil, mockCacheProvider)

		cachedStore.Channel().GetPinnedPostCount("id", true)
		mockStore.Channel().(*mocks.ChannelStore).AssertNumberOfCalls(t, "GetPinnedPostCount", 1)
		cachedStore.Channel().ClearCaches()
		cachedStore.Channel().GetPinnedPostCount("id", true)
		mockStore.Channel().(*mocks.ChannelStore).AssertNumberOfCalls(t, "GetPinnedPostCount", 2)
	})

	t.Run("first call not cached, invalidate cache, second call not cached", func(t *testing.T) {
		mockStore := getMockStore()
		mockCacheProvider := getMockCacheProvider()
		cachedStore := NewLocalCacheLayer(mockStore, nil, nil, mockCacheProvider)

		cachedStore.Channel().GetPinnedPostCount("id", true)
		mockStore.Channel().(*mocks.ChannelStore).AssertNumberOfCalls(t, "GetPinnedPostCount", 1)
		cachedStore.Channel().InvalidatePinnedPostCount("id")
		cachedStore.Channel().GetPinnedPostCount("id", true)
		mockStore.Channel().(*mocks.ChannelStore).AssertNumberOfCalls(t, "GetPinnedPostCount", 2)
	})
}

func TestChannelStoreGuestCountCache(t *testing.T) {
	countResult := int64(12)

	t.Run("first call not cached, second cached and returning same data", func(t *testing.T) {
		mockStore := getMockStore()
		mockCacheProvider := getMockCacheProvider()
		cachedStore := NewLocalCacheLayer(mockStore, nil, nil, mockCacheProvider)

		count, err := cachedStore.Channel().GetGuestCount("id", true)
		require.Nil(t, err)
		assert.Equal(t, count, countResult)
		mockStore.Channel().(*mocks.ChannelStore).AssertNumberOfCalls(t, "GetGuestCount", 1)
		count, err = cachedStore.Channel().GetGuestCount("id", true)
		require.Nil(t, err)
		assert.Equal(t, count, countResult)
		mockStore.Channel().(*mocks.ChannelStore).AssertNumberOfCalls(t, "GetGuestCount", 1)
	})

	t.Run("first call not cached, second force not cached", func(t *testing.T) {
		mockStore := getMockStore()
		mockCacheProvider := getMockCacheProvider()
		cachedStore := NewLocalCacheLayer(mockStore, nil, nil, mockCacheProvider)

		cachedStore.Channel().GetGuestCount("id", true)
		mockStore.Channel().(*mocks.ChannelStore).AssertNumberOfCalls(t, "GetGuestCount", 1)
		cachedStore.Channel().GetGuestCount("id", false)
		mockStore.Channel().(*mocks.ChannelStore).AssertNumberOfCalls(t, "GetGuestCount", 2)
	})

	t.Run("first call force not cached, second not cached, third cached", func(t *testing.T) {
		mockStore := getMockStore()
		mockCacheProvider := getMockCacheProvider()
		cachedStore := NewLocalCacheLayer(mockStore, nil, nil, mockCacheProvider)

		cachedStore.Channel().GetGuestCount("id", false)
		mockStore.Channel().(*mocks.ChannelStore).AssertNumberOfCalls(t, "GetGuestCount", 1)
		cachedStore.Channel().GetGuestCount("id", true)
		mockStore.Channel().(*mocks.ChannelStore).AssertNumberOfCalls(t, "GetGuestCount", 2)
		cachedStore.Channel().GetGuestCount("id", true)
		mockStore.Channel().(*mocks.ChannelStore).AssertNumberOfCalls(t, "GetGuestCount", 2)
	})

	t.Run("first call not cached, clear cache, second call not cached", func(t *testing.T) {
		mockStore := getMockStore()
		mockCacheProvider := getMockCacheProvider()
		cachedStore := NewLocalCacheLayer(mockStore, nil, nil, mockCacheProvider)

		cachedStore.Channel().GetGuestCount("id", true)
		mockStore.Channel().(*mocks.ChannelStore).AssertNumberOfCalls(t, "GetGuestCount", 1)
		cachedStore.Channel().ClearCaches()
		cachedStore.Channel().GetGuestCount("id", true)
		mockStore.Channel().(*mocks.ChannelStore).AssertNumberOfCalls(t, "GetGuestCount", 2)
	})

	t.Run("first call not cached, invalidate cache, second call not cached", func(t *testing.T) {
		mockStore := getMockStore()
		mockCacheProvider := getMockCacheProvider()
		cachedStore := NewLocalCacheLayer(mockStore, nil, nil, mockCacheProvider)

		cachedStore.Channel().GetGuestCount("id", true)
		mockStore.Channel().(*mocks.ChannelStore).AssertNumberOfCalls(t, "GetGuestCount", 1)
		cachedStore.Channel().InvalidateGuestCount("id")
		cachedStore.Channel().GetGuestCount("id", true)
		mockStore.Channel().(*mocks.ChannelStore).AssertNumberOfCalls(t, "GetGuestCount", 2)
	})
}

<<<<<<< HEAD
func TestAllChannelMembersNotifyPropsForChannel(t *testing.T) {
	t.Run("get cached info", func(t *testing.T) {
		allChannelMembersNotifyPropsForChannelResult := map[string]model.StringMap{
			"id": {
				"member": "role",
			},
		}
		mockStore := getMockStore()
		cachedStore := NewLocalCacheLayer(mockStore, nil, nil)
		allChannelMembersNotifyPropsForChannel, err := cachedStore.Channel().
			GetAllChannelMembersNotifyPropsForChannel("id", true)
		require.Nil(t, err)
		assert.Equal(t, allChannelMembersNotifyPropsForChannel, allChannelMembersNotifyPropsForChannelResult)
		mockStore.Channel().(*mocks.ChannelStore).AssertNumberOfCalls(t, "GetAllChannelMembersNotifyPropsForChannel", 1)
	})
	t.Run("get cached info after invalidate method called", func(t *testing.T) {
		allChannelMembersNotifyPropsForChannelResult := map[string]model.StringMap{
			"id": {
				"member": "role",
			},
		}

		mockStore := getMockStore()
		cachedStore := NewLocalCacheLayer(mockStore, nil, nil)

		allChannelMembersNotifyPropsForChannel, err := cachedStore.Channel().
			GetAllChannelMembersNotifyPropsForChannel("id", true)
		require.Nil(t, err)
		assert.Equal(t, allChannelMembersNotifyPropsForChannel, allChannelMembersNotifyPropsForChannelResult)

		mockStore.Channel().(*mocks.ChannelStore).AssertNumberOfCalls(t, "GetAllChannelMembersNotifyPropsForChannel", 1)
		mockStore.Channel().(*mocks.ChannelStore).AssertCalled(t, "GetAllChannelMembersNotifyPropsForChannel", "id", true)
		cachedStore.Channel().ClearCaches()

		allChannelMembersNotifyPropsForChannel, err = cachedStore.Channel().
			GetAllChannelMembersNotifyPropsForChannel("id", true)
		require.Nil(t, err)
		assert.Equal(t, allChannelMembersNotifyPropsForChannel, allChannelMembersNotifyPropsForChannelResult)
	})
	t.Run("first call not cached, clear cache, second call not cached", func(t *testing.T) {
		mockStore := getMockStore()
		cachedStore := NewLocalCacheLayer(mockStore, nil, nil)

		cachedStore.Channel().GetAllChannelMembersNotifyPropsForChannel("id", true)
		mockStore.Channel().(*mocks.ChannelStore).AssertNumberOfCalls(t, "GetAllChannelMembersNotifyPropsForChannel", 1)
		cachedStore.Channel().ClearCaches()
		cachedStore.Channel().GetAllChannelMembersNotifyPropsForChannel("id", false)
		mockStore.Channel().(*mocks.ChannelStore).AssertNumberOfCalls(t, "GetAllChannelMembersNotifyPropsForChannel", 2)
=======
func TestChannelStoreChannel(t *testing.T) {
	channelId := "channel1"
	fakeChannel := model.Channel{Id: channelId}
	t.Run("first call by id not cached, second cached and returning same data", func(t *testing.T) {
		mockStore := getMockStore()
		mockCacheProvider := getMockCacheProvider()
		cachedStore := NewLocalCacheLayer(mockStore, nil, nil, mockCacheProvider)

		channel, err := cachedStore.Channel().Get(channelId, true)
		require.Nil(t, err)
		assert.Equal(t, channel, &fakeChannel)
		mockStore.Channel().(*mocks.ChannelStore).AssertNumberOfCalls(t, "Get", 1)
		channel, err = cachedStore.Channel().Get(channelId, true)
		require.Nil(t, err)
		assert.Equal(t, channel, &fakeChannel)
		mockStore.Channel().(*mocks.ChannelStore).AssertNumberOfCalls(t, "Get", 1)
	})

	t.Run("first call not cached, second force no cached", func(t *testing.T) {
		mockStore := getMockStore()
		mockCacheProvider := getMockCacheProvider()
		cachedStore := NewLocalCacheLayer(mockStore, nil, nil, mockCacheProvider)

		cachedStore.Channel().Get(channelId, true)
		mockStore.Channel().(*mocks.ChannelStore).AssertNumberOfCalls(t, "Get", 1)
		cachedStore.Channel().Get(channelId, false)
		mockStore.Channel().(*mocks.ChannelStore).AssertNumberOfCalls(t, "Get", 2)
	})

	t.Run("first call force no cached, second not cached, third cached", func(t *testing.T) {
		mockStore := getMockStore()
		mockCacheProvider := getMockCacheProvider()
		cachedStore := NewLocalCacheLayer(mockStore, nil, nil, mockCacheProvider)
		cachedStore.Channel().Get(channelId, false)
		mockStore.Channel().(*mocks.ChannelStore).AssertNumberOfCalls(t, "Get", 1)
		cachedStore.Channel().Get(channelId, true)
		mockStore.Channel().(*mocks.ChannelStore).AssertNumberOfCalls(t, "Get", 2)
		cachedStore.Channel().Get(channelId, true)
		mockStore.Channel().(*mocks.ChannelStore).AssertNumberOfCalls(t, "Get", 2)
	})

	t.Run("first call not cached, clear cache, second call not cached", func(t *testing.T) {
		mockStore := getMockStore()
		mockCacheProvider := getMockCacheProvider()
		cachedStore := NewLocalCacheLayer(mockStore, nil, nil, mockCacheProvider)

		cachedStore.Channel().Get(channelId, true)
		mockStore.Channel().(*mocks.ChannelStore).AssertNumberOfCalls(t, "Get", 1)
		cachedStore.Channel().ClearCaches()
		cachedStore.Channel().Get(channelId, true)
		mockStore.Channel().(*mocks.ChannelStore).AssertNumberOfCalls(t, "Get", 2)
	})

	t.Run("first call not cached, invalidate cache, second call not cached", func(t *testing.T) {
		mockStore := getMockStore()
		mockCacheProvider := getMockCacheProvider()
		cachedStore := NewLocalCacheLayer(mockStore, nil, nil, mockCacheProvider)
		cachedStore.Channel().Get(channelId, true)
		mockStore.Channel().(*mocks.ChannelStore).AssertNumberOfCalls(t, "Get", 1)
		cachedStore.Channel().InvalidateChannel(channelId)
		cachedStore.Channel().Get(channelId, true)
		mockStore.Channel().(*mocks.ChannelStore).AssertNumberOfCalls(t, "Get", 2)
	})
}

func TestChannelStoreChannelMembersForUserCache(t *testing.T) {
	fakeChannelMembers := model.ChannelMembers([]model.ChannelMember{
		{
			UserId: "123",
		},
	})

	t.Run("first call not cached, second cached and returning same data", func(t *testing.T) {
		mockStore := getMockStore()
		mockCacheProvider := getMockCacheProvider()
		cachedStore := NewLocalCacheLayer(mockStore, nil, nil, mockCacheProvider)

		gotMembers, err := cachedStore.Channel().GetMembersForUser("teamId", "userId1")
		require.Nil(t, err)
		assert.Equal(t, &fakeChannelMembers, gotMembers)
		mockStore.Channel().(*mocks.ChannelStore).AssertNumberOfCalls(t, "GetMembersForUser", 1)

		_, _ = cachedStore.Channel().GetMembersForUser("teamId", "userId1")
		mockStore.Channel().(*mocks.ChannelStore).AssertNumberOfCalls(t, "GetMembersForUser", 1)
	})

	t.Run("first call not cached, invalidate, and then not cached again", func(t *testing.T) {
		mockStore := getMockStore()
		mockCacheProvider := getMockCacheProvider()
		cachedStore := NewLocalCacheLayer(mockStore, nil, nil, mockCacheProvider)

		gotMembers, err := cachedStore.Channel().GetMembersForUser("teamId", "userId1")
		require.Nil(t, err)
		assert.Equal(t, &fakeChannelMembers, gotMembers)
		mockStore.Channel().(*mocks.ChannelStore).AssertNumberOfCalls(t, "GetMembersForUser", 1)

		// invalidate
		cachedStore.Channel().(LocalCacheChannelStore).invalidateMembersForUser("userId1")

		_, _ = cachedStore.Channel().GetMembersForUser("teamId", "userId1")
		mockStore.Channel().(*mocks.ChannelStore).AssertNumberOfCalls(t, "GetMembersForUser", 2)
	})

	t.Run("cache multiple items, invalidate all, then nothing cached ", func(t *testing.T) {
		mockStore := getMockStore()
		mockCacheProvider := getMockCacheProvider()
		cachedStore := NewLocalCacheLayer(mockStore, nil, nil, mockCacheProvider)

		gotMembers, err := cachedStore.Channel().GetMembersForUser("teamId", "userId1")
		require.Nil(t, err)
		assert.Equal(t, &fakeChannelMembers, gotMembers)
		mockStore.Channel().(*mocks.ChannelStore).AssertNumberOfCalls(t, "GetMembersForUser", 1)

		gotMembers, err = cachedStore.Channel().GetMembersForUser("teamId", "userId2")
		require.Nil(t, err)
		assert.Equal(t, &fakeChannelMembers, gotMembers)
		mockStore.Channel().(*mocks.ChannelStore).AssertNumberOfCalls(t, "GetMembersForUser", 2)

		// invalidate all
		cachedStore.Channel().(LocalCacheChannelStore).invalidateMembersForAllUsers()

		_, _ = cachedStore.Channel().GetMembersForUser("teamId", "userId1")
		mockStore.Channel().(*mocks.ChannelStore).AssertNumberOfCalls(t, "GetMembersForUser", 3)
		_, _ = cachedStore.Channel().GetMembersForUser("teamId", "userId2")
		mockStore.Channel().(*mocks.ChannelStore).AssertNumberOfCalls(t, "GetMembersForUser", 4)
>>>>>>> 30061b22
	})
}<|MERGE_RESOLUTION|>--- conflicted
+++ resolved
@@ -4,7 +4,6 @@
 package localcachelayer
 
 import (
-	"github.com/mattermost/mattermost-server/v5/model"
 	"testing"
 
 	"github.com/mattermost/mattermost-server/v5/model"
@@ -234,7 +233,134 @@
 	})
 }
 
-<<<<<<< HEAD
+func TestChannelStoreChannel(t *testing.T) {
+	channelId := "channel1"
+	fakeChannel := model.Channel{Id: channelId}
+	t.Run("first call by id not cached, second cached and returning same data", func(t *testing.T) {
+		mockStore := getMockStore()
+		mockCacheProvider := getMockCacheProvider()
+		cachedStore := NewLocalCacheLayer(mockStore, nil, nil, mockCacheProvider)
+
+		channel, err := cachedStore.Channel().Get(channelId, true)
+		require.Nil(t, err)
+		assert.Equal(t, channel, &fakeChannel)
+		mockStore.Channel().(*mocks.ChannelStore).AssertNumberOfCalls(t, "Get", 1)
+		channel, err = cachedStore.Channel().Get(channelId, true)
+		require.Nil(t, err)
+		assert.Equal(t, channel, &fakeChannel)
+		mockStore.Channel().(*mocks.ChannelStore).AssertNumberOfCalls(t, "Get", 1)
+	})
+
+	t.Run("first call not cached, second force no cached", func(t *testing.T) {
+		mockStore := getMockStore()
+		mockCacheProvider := getMockCacheProvider()
+		cachedStore := NewLocalCacheLayer(mockStore, nil, nil, mockCacheProvider)
+
+		cachedStore.Channel().Get(channelId, true)
+		mockStore.Channel().(*mocks.ChannelStore).AssertNumberOfCalls(t, "Get", 1)
+		cachedStore.Channel().Get(channelId, false)
+		mockStore.Channel().(*mocks.ChannelStore).AssertNumberOfCalls(t, "Get", 2)
+	})
+
+	t.Run("first call force no cached, second not cached, third cached", func(t *testing.T) {
+		mockStore := getMockStore()
+		mockCacheProvider := getMockCacheProvider()
+		cachedStore := NewLocalCacheLayer(mockStore, nil, nil, mockCacheProvider)
+		cachedStore.Channel().Get(channelId, false)
+		mockStore.Channel().(*mocks.ChannelStore).AssertNumberOfCalls(t, "Get", 1)
+		cachedStore.Channel().Get(channelId, true)
+		mockStore.Channel().(*mocks.ChannelStore).AssertNumberOfCalls(t, "Get", 2)
+		cachedStore.Channel().Get(channelId, true)
+		mockStore.Channel().(*mocks.ChannelStore).AssertNumberOfCalls(t, "Get", 2)
+	})
+
+	t.Run("first call not cached, clear cache, second call not cached", func(t *testing.T) {
+		mockStore := getMockStore()
+		mockCacheProvider := getMockCacheProvider()
+		cachedStore := NewLocalCacheLayer(mockStore, nil, nil, mockCacheProvider)
+
+		cachedStore.Channel().Get(channelId, true)
+		mockStore.Channel().(*mocks.ChannelStore).AssertNumberOfCalls(t, "Get", 1)
+		cachedStore.Channel().ClearCaches()
+		cachedStore.Channel().Get(channelId, true)
+		mockStore.Channel().(*mocks.ChannelStore).AssertNumberOfCalls(t, "Get", 2)
+	})
+
+	t.Run("first call not cached, invalidate cache, second call not cached", func(t *testing.T) {
+		mockStore := getMockStore()
+		mockCacheProvider := getMockCacheProvider()
+		cachedStore := NewLocalCacheLayer(mockStore, nil, nil, mockCacheProvider)
+		cachedStore.Channel().Get(channelId, true)
+		mockStore.Channel().(*mocks.ChannelStore).AssertNumberOfCalls(t, "Get", 1)
+		cachedStore.Channel().InvalidateChannel(channelId)
+		cachedStore.Channel().Get(channelId, true)
+		mockStore.Channel().(*mocks.ChannelStore).AssertNumberOfCalls(t, "Get", 2)
+	})
+}
+
+func TestChannelStoreChannelMembersForUserCache(t *testing.T) {
+	fakeChannelMembers := model.ChannelMembers([]model.ChannelMember{
+		{
+			UserId: "123",
+		},
+	})
+
+	t.Run("first call not cached, second cached and returning same data", func(t *testing.T) {
+		mockStore := getMockStore()
+		mockCacheProvider := getMockCacheProvider()
+		cachedStore := NewLocalCacheLayer(mockStore, nil, nil, mockCacheProvider)
+
+		gotMembers, err := cachedStore.Channel().GetMembersForUser("teamId", "userId1")
+		require.Nil(t, err)
+		assert.Equal(t, &fakeChannelMembers, gotMembers)
+		mockStore.Channel().(*mocks.ChannelStore).AssertNumberOfCalls(t, "GetMembersForUser", 1)
+
+		_, _ = cachedStore.Channel().GetMembersForUser("teamId", "userId1")
+		mockStore.Channel().(*mocks.ChannelStore).AssertNumberOfCalls(t, "GetMembersForUser", 1)
+	})
+
+	t.Run("first call not cached, invalidate, and then not cached again", func(t *testing.T) {
+		mockStore := getMockStore()
+		mockCacheProvider := getMockCacheProvider()
+		cachedStore := NewLocalCacheLayer(mockStore, nil, nil, mockCacheProvider)
+
+		gotMembers, err := cachedStore.Channel().GetMembersForUser("teamId", "userId1")
+		require.Nil(t, err)
+		assert.Equal(t, &fakeChannelMembers, gotMembers)
+		mockStore.Channel().(*mocks.ChannelStore).AssertNumberOfCalls(t, "GetMembersForUser", 1)
+
+		// invalidate
+		cachedStore.Channel().(LocalCacheChannelStore).invalidateMembersForUser("userId1")
+
+		_, _ = cachedStore.Channel().GetMembersForUser("teamId", "userId1")
+		mockStore.Channel().(*mocks.ChannelStore).AssertNumberOfCalls(t, "GetMembersForUser", 2)
+	})
+
+	t.Run("cache multiple items, invalidate all, then nothing cached ", func(t *testing.T) {
+		mockStore := getMockStore()
+		mockCacheProvider := getMockCacheProvider()
+		cachedStore := NewLocalCacheLayer(mockStore, nil, nil, mockCacheProvider)
+
+		gotMembers, err := cachedStore.Channel().GetMembersForUser("teamId", "userId1")
+		require.Nil(t, err)
+		assert.Equal(t, &fakeChannelMembers, gotMembers)
+		mockStore.Channel().(*mocks.ChannelStore).AssertNumberOfCalls(t, "GetMembersForUser", 1)
+
+		gotMembers, err = cachedStore.Channel().GetMembersForUser("teamId", "userId2")
+		require.Nil(t, err)
+		assert.Equal(t, &fakeChannelMembers, gotMembers)
+		mockStore.Channel().(*mocks.ChannelStore).AssertNumberOfCalls(t, "GetMembersForUser", 2)
+
+		// invalidate all
+		cachedStore.Channel().(LocalCacheChannelStore).invalidateMembersForAllUsers()
+
+		_, _ = cachedStore.Channel().GetMembersForUser("teamId", "userId1")
+		mockStore.Channel().(*mocks.ChannelStore).AssertNumberOfCalls(t, "GetMembersForUser", 3)
+		_, _ = cachedStore.Channel().GetMembersForUser("teamId", "userId2")
+		mockStore.Channel().(*mocks.ChannelStore).AssertNumberOfCalls(t, "GetMembersForUser", 4)
+	})
+}
+
 func TestAllChannelMembersNotifyPropsForChannel(t *testing.T) {
 	t.Run("get cached info", func(t *testing.T) {
 		allChannelMembersNotifyPropsForChannelResult := map[string]model.StringMap{
@@ -283,132 +409,5 @@
 		cachedStore.Channel().ClearCaches()
 		cachedStore.Channel().GetAllChannelMembersNotifyPropsForChannel("id", false)
 		mockStore.Channel().(*mocks.ChannelStore).AssertNumberOfCalls(t, "GetAllChannelMembersNotifyPropsForChannel", 2)
-=======
-func TestChannelStoreChannel(t *testing.T) {
-	channelId := "channel1"
-	fakeChannel := model.Channel{Id: channelId}
-	t.Run("first call by id not cached, second cached and returning same data", func(t *testing.T) {
-		mockStore := getMockStore()
-		mockCacheProvider := getMockCacheProvider()
-		cachedStore := NewLocalCacheLayer(mockStore, nil, nil, mockCacheProvider)
-
-		channel, err := cachedStore.Channel().Get(channelId, true)
-		require.Nil(t, err)
-		assert.Equal(t, channel, &fakeChannel)
-		mockStore.Channel().(*mocks.ChannelStore).AssertNumberOfCalls(t, "Get", 1)
-		channel, err = cachedStore.Channel().Get(channelId, true)
-		require.Nil(t, err)
-		assert.Equal(t, channel, &fakeChannel)
-		mockStore.Channel().(*mocks.ChannelStore).AssertNumberOfCalls(t, "Get", 1)
-	})
-
-	t.Run("first call not cached, second force no cached", func(t *testing.T) {
-		mockStore := getMockStore()
-		mockCacheProvider := getMockCacheProvider()
-		cachedStore := NewLocalCacheLayer(mockStore, nil, nil, mockCacheProvider)
-
-		cachedStore.Channel().Get(channelId, true)
-		mockStore.Channel().(*mocks.ChannelStore).AssertNumberOfCalls(t, "Get", 1)
-		cachedStore.Channel().Get(channelId, false)
-		mockStore.Channel().(*mocks.ChannelStore).AssertNumberOfCalls(t, "Get", 2)
-	})
-
-	t.Run("first call force no cached, second not cached, third cached", func(t *testing.T) {
-		mockStore := getMockStore()
-		mockCacheProvider := getMockCacheProvider()
-		cachedStore := NewLocalCacheLayer(mockStore, nil, nil, mockCacheProvider)
-		cachedStore.Channel().Get(channelId, false)
-		mockStore.Channel().(*mocks.ChannelStore).AssertNumberOfCalls(t, "Get", 1)
-		cachedStore.Channel().Get(channelId, true)
-		mockStore.Channel().(*mocks.ChannelStore).AssertNumberOfCalls(t, "Get", 2)
-		cachedStore.Channel().Get(channelId, true)
-		mockStore.Channel().(*mocks.ChannelStore).AssertNumberOfCalls(t, "Get", 2)
-	})
-
-	t.Run("first call not cached, clear cache, second call not cached", func(t *testing.T) {
-		mockStore := getMockStore()
-		mockCacheProvider := getMockCacheProvider()
-		cachedStore := NewLocalCacheLayer(mockStore, nil, nil, mockCacheProvider)
-
-		cachedStore.Channel().Get(channelId, true)
-		mockStore.Channel().(*mocks.ChannelStore).AssertNumberOfCalls(t, "Get", 1)
-		cachedStore.Channel().ClearCaches()
-		cachedStore.Channel().Get(channelId, true)
-		mockStore.Channel().(*mocks.ChannelStore).AssertNumberOfCalls(t, "Get", 2)
-	})
-
-	t.Run("first call not cached, invalidate cache, second call not cached", func(t *testing.T) {
-		mockStore := getMockStore()
-		mockCacheProvider := getMockCacheProvider()
-		cachedStore := NewLocalCacheLayer(mockStore, nil, nil, mockCacheProvider)
-		cachedStore.Channel().Get(channelId, true)
-		mockStore.Channel().(*mocks.ChannelStore).AssertNumberOfCalls(t, "Get", 1)
-		cachedStore.Channel().InvalidateChannel(channelId)
-		cachedStore.Channel().Get(channelId, true)
-		mockStore.Channel().(*mocks.ChannelStore).AssertNumberOfCalls(t, "Get", 2)
-	})
-}
-
-func TestChannelStoreChannelMembersForUserCache(t *testing.T) {
-	fakeChannelMembers := model.ChannelMembers([]model.ChannelMember{
-		{
-			UserId: "123",
-		},
-	})
-
-	t.Run("first call not cached, second cached and returning same data", func(t *testing.T) {
-		mockStore := getMockStore()
-		mockCacheProvider := getMockCacheProvider()
-		cachedStore := NewLocalCacheLayer(mockStore, nil, nil, mockCacheProvider)
-
-		gotMembers, err := cachedStore.Channel().GetMembersForUser("teamId", "userId1")
-		require.Nil(t, err)
-		assert.Equal(t, &fakeChannelMembers, gotMembers)
-		mockStore.Channel().(*mocks.ChannelStore).AssertNumberOfCalls(t, "GetMembersForUser", 1)
-
-		_, _ = cachedStore.Channel().GetMembersForUser("teamId", "userId1")
-		mockStore.Channel().(*mocks.ChannelStore).AssertNumberOfCalls(t, "GetMembersForUser", 1)
-	})
-
-	t.Run("first call not cached, invalidate, and then not cached again", func(t *testing.T) {
-		mockStore := getMockStore()
-		mockCacheProvider := getMockCacheProvider()
-		cachedStore := NewLocalCacheLayer(mockStore, nil, nil, mockCacheProvider)
-
-		gotMembers, err := cachedStore.Channel().GetMembersForUser("teamId", "userId1")
-		require.Nil(t, err)
-		assert.Equal(t, &fakeChannelMembers, gotMembers)
-		mockStore.Channel().(*mocks.ChannelStore).AssertNumberOfCalls(t, "GetMembersForUser", 1)
-
-		// invalidate
-		cachedStore.Channel().(LocalCacheChannelStore).invalidateMembersForUser("userId1")
-
-		_, _ = cachedStore.Channel().GetMembersForUser("teamId", "userId1")
-		mockStore.Channel().(*mocks.ChannelStore).AssertNumberOfCalls(t, "GetMembersForUser", 2)
-	})
-
-	t.Run("cache multiple items, invalidate all, then nothing cached ", func(t *testing.T) {
-		mockStore := getMockStore()
-		mockCacheProvider := getMockCacheProvider()
-		cachedStore := NewLocalCacheLayer(mockStore, nil, nil, mockCacheProvider)
-
-		gotMembers, err := cachedStore.Channel().GetMembersForUser("teamId", "userId1")
-		require.Nil(t, err)
-		assert.Equal(t, &fakeChannelMembers, gotMembers)
-		mockStore.Channel().(*mocks.ChannelStore).AssertNumberOfCalls(t, "GetMembersForUser", 1)
-
-		gotMembers, err = cachedStore.Channel().GetMembersForUser("teamId", "userId2")
-		require.Nil(t, err)
-		assert.Equal(t, &fakeChannelMembers, gotMembers)
-		mockStore.Channel().(*mocks.ChannelStore).AssertNumberOfCalls(t, "GetMembersForUser", 2)
-
-		// invalidate all
-		cachedStore.Channel().(LocalCacheChannelStore).invalidateMembersForAllUsers()
-
-		_, _ = cachedStore.Channel().GetMembersForUser("teamId", "userId1")
-		mockStore.Channel().(*mocks.ChannelStore).AssertNumberOfCalls(t, "GetMembersForUser", 3)
-		_, _ = cachedStore.Channel().GetMembersForUser("teamId", "userId2")
-		mockStore.Channel().(*mocks.ChannelStore).AssertNumberOfCalls(t, "GetMembersForUser", 4)
->>>>>>> 30061b22
 	})
 }