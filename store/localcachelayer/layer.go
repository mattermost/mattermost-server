// Copyright (c) 2015-present Mattermost, Inc. All Rights Reserved.
// See LICENSE.txt for license information.

package localcachelayer

import (
	"github.com/mattermost/mattermost-server/v5/einterfaces"
	"github.com/mattermost/mattermost-server/v5/model"
	"github.com/mattermost/mattermost-server/v5/services/cache"
	"github.com/mattermost/mattermost-server/v5/store"
)

const (
	REACTION_CACHE_SIZE = 20000
	REACTION_CACHE_SEC  = 30 * 60

	ROLE_CACHE_SIZE = 20000
	ROLE_CACHE_SEC  = 30 * 60

	SCHEME_CACHE_SIZE = 20000
	SCHEME_CACHE_SEC  = 30 * 60

	CHANNEL_GUEST_COUNT_CACHE_SIZE = model.CHANNEL_CACHE_SIZE
	CHANNEL_GUEST_COUNT_CACHE_SEC  = 30 * 60

	WEBHOOK_CACHE_SIZE = 25000
	WEBHOOK_CACHE_SEC  = 15 * 60

	EMOJI_CACHE_SIZE = 5000
	EMOJI_CACHE_SEC  = 30 * 60

	CHANNEL_PINNEDPOSTS_COUNTS_CACHE_SIZE = model.CHANNEL_CACHE_SIZE
	CHANNEL_PINNEDPOSTS_COUNTS_CACHE_SEC  = 30 * 60

	CHANNEL_MEMBERS_COUNTS_CACHE_SIZE = model.CHANNEL_CACHE_SIZE
	CHANNEL_MEMBERS_COUNTS_CACHE_SEC  = 30 * 60

	CHANNEL_MEMBERS_FOR_USER_SIZE      = model.CHANNEL_CACHE_SIZE
	CHANNEL_MEMBERS_FOR_USER_CACHE_SEC = 30 * 60

	LAST_POSTS_CACHE_SIZE = 20000
	LAST_POSTS_CACHE_SEC  = 30 * 60

	TERMS_OF_SERVICE_CACHE_SIZE = 20000
	TERMS_OF_SERVICE_CACHE_SEC  = 30 * 60
	LAST_POST_TIME_CACHE_SIZE   = 25000
	LAST_POST_TIME_CACHE_SEC    = 15 * 60

	USER_PROFILE_BY_ID_CACHE_SIZE = 20000
	USER_PROFILE_BY_ID_SEC        = 30 * 60

	PROFILES_IN_CHANNEL_CACHE_SIZE = model.CHANNEL_CACHE_SIZE
	PROFILES_IN_CHANNEL_CACHE_SEC  = 15 * 60

	TEAM_CACHE_SIZE = 20000
	TEAM_CACHE_SEC  = 30 * 60

	CLEAR_CACHE_MESSAGE_DATA = ""

	CHANNEL_CACHE_SEC = 15 * 60 // 15 mins
)

type LocalCacheStore struct {
	store.Store
<<<<<<< HEAD
	metrics einterfaces.MetricsInterface
	cluster einterfaces.ClusterInterface

	reaction      LocalCacheReactionStore
	reactionCache cache.Cache

	role      LocalCacheRoleStore
	roleCache cache.Cache

	scheme      LocalCacheSchemeStore
	schemeCache cache.Cache

	emoji              LocalCacheEmojiStore
	emojiCacheById     cache.Cache
	emojiIdCacheByName cache.Cache

=======
	metrics                      einterfaces.MetricsInterface
	cluster                      einterfaces.ClusterInterface
	reaction                     LocalCacheReactionStore
	reactionCache                cache.Cache
	role                         LocalCacheRoleStore
	roleCache                    cache.Cache
	scheme                       LocalCacheSchemeStore
	schemeCache                  cache.Cache
	emoji                        LocalCacheEmojiStore
	emojiCacheById               cache.Cache
	emojiIdCacheByName           cache.Cache
>>>>>>> d4935fb2
	channel                      LocalCacheChannelStore
	channelMemberCountsCache     cache.Cache
	channelGuestCountCache       cache.Cache
	channelPinnedPostCountsCache cache.Cache
	channelByIdCache             cache.Cache
<<<<<<< HEAD
	channelMembersForUserCache   cache.Cache

	webhook      LocalCacheWebhookStore
	webhookCache cache.Cache

	post               LocalCachePostStore
	postLastPostsCache cache.Cache
	lastPostTimeCache  cache.Cache

	user                  LocalCacheUserStore
	userProfileByIdsCache cache.Cache

	team                       LocalCacheTeamStore
	teamAllTeamIdsForUserCache cache.Cache

	termsOfService      LocalCacheTermsOfServiceStore
	termsOfServiceCache cache.Cache
=======
	webhook                      LocalCacheWebhookStore
	webhookCache                 cache.Cache
	post                         LocalCachePostStore
	postLastPostsCache           cache.Cache
	lastPostTimeCache            cache.Cache
	user                         LocalCacheUserStore
	userProfileByIdsCache        cache.Cache
	profilesInChannelCache       cache.Cache
	team                         LocalCacheTeamStore
	teamAllTeamIdsForUserCache   cache.Cache
	termsOfService               LocalCacheTermsOfServiceStore
	termsOfServiceCache          cache.Cache
>>>>>>> d4935fb2
}

func NewLocalCacheLayer(baseStore store.Store, metrics einterfaces.MetricsInterface, cluster einterfaces.ClusterInterface, cacheProvider cache.Provider) LocalCacheStore {

	localCacheStore := LocalCacheStore{
		Store:   baseStore,
		cluster: cluster,
		metrics: metrics,
	}

	// Reactions
	localCacheStore.reactionCache = cacheProvider.NewCacheWithParams(REACTION_CACHE_SIZE, "Reaction", REACTION_CACHE_SEC, model.CLUSTER_EVENT_INVALIDATE_CACHE_FOR_REACTIONS)
	localCacheStore.reaction = LocalCacheReactionStore{ReactionStore: baseStore.Reaction(), rootStore: &localCacheStore}

	// Roles
	localCacheStore.roleCache = cacheProvider.NewCacheWithParams(ROLE_CACHE_SIZE, "Role", ROLE_CACHE_SEC, model.CLUSTER_EVENT_INVALIDATE_CACHE_FOR_ROLES)
	localCacheStore.role = LocalCacheRoleStore{RoleStore: baseStore.Role(), rootStore: &localCacheStore}

	// Schemes
	localCacheStore.schemeCache = cacheProvider.NewCacheWithParams(SCHEME_CACHE_SIZE, "Scheme", SCHEME_CACHE_SEC, model.CLUSTER_EVENT_INVALIDATE_CACHE_FOR_SCHEMES)
	localCacheStore.scheme = LocalCacheSchemeStore{SchemeStore: baseStore.Scheme(), rootStore: &localCacheStore}

	// Webhooks
	localCacheStore.webhookCache = cacheProvider.NewCacheWithParams(WEBHOOK_CACHE_SIZE, "Webhook", WEBHOOK_CACHE_SEC, model.CLUSTER_EVENT_INVALIDATE_CACHE_FOR_WEBHOOKS)
	localCacheStore.webhook = LocalCacheWebhookStore{WebhookStore: baseStore.Webhook(), rootStore: &localCacheStore}

	// Emojis
	localCacheStore.emojiCacheById = cacheProvider.NewCacheWithParams(EMOJI_CACHE_SIZE, "EmojiById", EMOJI_CACHE_SEC, model.CLUSTER_EVENT_INVALIDATE_CACHE_FOR_EMOJIS_BY_ID)
	localCacheStore.emojiIdCacheByName = cacheProvider.NewCacheWithParams(EMOJI_CACHE_SIZE, "EmojiByName", EMOJI_CACHE_SEC, model.CLUSTER_EVENT_INVALIDATE_CACHE_FOR_EMOJIS_ID_BY_NAME)
	localCacheStore.emoji = LocalCacheEmojiStore{EmojiStore: baseStore.Emoji(), rootStore: &localCacheStore}

	// Channels
	localCacheStore.channelPinnedPostCountsCache = cacheProvider.NewCacheWithParams(CHANNEL_PINNEDPOSTS_COUNTS_CACHE_SIZE, "ChannelPinnedPostsCounts", CHANNEL_PINNEDPOSTS_COUNTS_CACHE_SEC, model.CLUSTER_EVENT_INVALIDATE_CACHE_FOR_CHANNEL_PINNEDPOSTS_COUNTS)
	localCacheStore.channelMemberCountsCache = cacheProvider.NewCacheWithParams(CHANNEL_MEMBERS_COUNTS_CACHE_SIZE, "ChannelMemberCounts", CHANNEL_MEMBERS_COUNTS_CACHE_SEC, model.CLUSTER_EVENT_INVALIDATE_CACHE_FOR_CHANNEL_MEMBER_COUNTS)
	localCacheStore.channelGuestCountCache = cacheProvider.NewCacheWithParams(CHANNEL_GUEST_COUNT_CACHE_SIZE, "ChannelGuestsCount", CHANNEL_GUEST_COUNT_CACHE_SEC, model.CLUSTER_EVENT_INVALIDATE_CACHE_FOR_CHANNEL_GUEST_COUNT)
	localCacheStore.channelByIdCache = cacheProvider.NewCacheWithParams(model.CHANNEL_CACHE_SIZE, "channelById", CHANNEL_CACHE_SEC, model.CLUSTER_EVENT_INVALIDATE_CACHE_FOR_CHANNEL)
	localCacheStore.channelMembersForUserCache = cacheProvider.NewCacheWithParams(
		model.CHANNEL_CACHE_SIZE,
		"ChannelMembersForUser",
		CHANNEL_MEMBERS_FOR_USER_CACHE_SEC,
		model.CLUSTER_EVENT_INVALIDATE_CACHE_FOR_CHANNEL_MEMBERS_FOR_USER)
	localCacheStore.channel = LocalCacheChannelStore{ChannelStore: baseStore.Channel(), rootStore: &localCacheStore}

	// Posts
	localCacheStore.postLastPostsCache = cacheProvider.NewCacheWithParams(LAST_POSTS_CACHE_SIZE, "LastPost", LAST_POSTS_CACHE_SEC, model.CLUSTER_EVENT_INVALIDATE_CACHE_FOR_LAST_POSTS)
	localCacheStore.lastPostTimeCache = cacheProvider.NewCacheWithParams(LAST_POST_TIME_CACHE_SIZE, "LastPostTime", LAST_POST_TIME_CACHE_SEC, model.CLUSTER_EVENT_INVALIDATE_CACHE_FOR_LAST_POST_TIME)
	localCacheStore.post = LocalCachePostStore{PostStore: baseStore.Post(), rootStore: &localCacheStore}

	// TOS
	localCacheStore.termsOfServiceCache = cacheProvider.NewCacheWithParams(TERMS_OF_SERVICE_CACHE_SIZE, "TermsOfService", TERMS_OF_SERVICE_CACHE_SEC, model.CLUSTER_EVENT_INVALIDATE_CACHE_FOR_TERMS_OF_SERVICE)
	localCacheStore.termsOfService = LocalCacheTermsOfServiceStore{TermsOfServiceStore: baseStore.TermsOfService(), rootStore: &localCacheStore}
<<<<<<< HEAD

	// Users
	localCacheStore.userProfileByIdsCache = cacheProvider.NewCacheWithParams(USER_PROFILE_BY_ID_CACHE_SIZE, "UserProfileByIds", USER_PROFILE_BY_ID_SEC, model.CLUSTER_EVENT_INVALIDATE_CACHE_FOR_PROFILE_BY_IDS)
=======
	localCacheStore.userProfileByIdsCache = cacheProvider.NewCacheWithParams(USER_PROFILE_BY_ID_CACHE_SIZE, "UserProfileByIds", USER_PROFILE_BY_ID_SEC, model.CLUSTER_EVENT_INVALIDATE_CACHE_FOR_PROFILE_BY_IDS)
	localCacheStore.profilesInChannelCache = cacheProvider.NewCacheWithParams(PROFILES_IN_CHANNEL_CACHE_SIZE, "ProfilesInChannel", PROFILES_IN_CHANNEL_CACHE_SEC, model.CLUSTER_EVENT_INVALIDATE_CACHE_FOR_PROFILE_IN_CHANNEL)
>>>>>>> d4935fb2
	localCacheStore.user = LocalCacheUserStore{UserStore: baseStore.User(), rootStore: &localCacheStore}

	// Teams
	localCacheStore.teamAllTeamIdsForUserCache = cacheProvider.NewCacheWithParams(TEAM_CACHE_SIZE, "Team", TEAM_CACHE_SEC, model.CLUSTER_EVENT_INVALIDATE_CACHE_FOR_TEAMS)
	localCacheStore.team = LocalCacheTeamStore{TeamStore: baseStore.Team(), rootStore: &localCacheStore}

	if cluster != nil {
		cluster.RegisterClusterMessageHandler(model.CLUSTER_EVENT_INVALIDATE_CACHE_FOR_REACTIONS, localCacheStore.reaction.handleClusterInvalidateReaction)

		cluster.RegisterClusterMessageHandler(model.CLUSTER_EVENT_INVALIDATE_CACHE_FOR_ROLES, localCacheStore.role.handleClusterInvalidateRole)

		cluster.RegisterClusterMessageHandler(model.CLUSTER_EVENT_INVALIDATE_CACHE_FOR_SCHEMES, localCacheStore.scheme.handleClusterInvalidateScheme)

		cluster.RegisterClusterMessageHandler(model.CLUSTER_EVENT_INVALIDATE_CACHE_FOR_WEBHOOKS, localCacheStore.webhook.handleClusterInvalidateWebhook)

		cluster.RegisterClusterMessageHandler(model.CLUSTER_EVENT_INVALIDATE_CACHE_FOR_EMOJIS_BY_ID, localCacheStore.emoji.handleClusterInvalidateEmojiById)
		cluster.RegisterClusterMessageHandler(model.CLUSTER_EVENT_INVALIDATE_CACHE_FOR_EMOJIS_ID_BY_NAME, localCacheStore.emoji.handleClusterInvalidateEmojiIdByName)

		cluster.RegisterClusterMessageHandler(model.CLUSTER_EVENT_INVALIDATE_CACHE_FOR_CHANNEL_PINNEDPOSTS_COUNTS, localCacheStore.channel.handleClusterInvalidateChannelPinnedPostCount)
		cluster.RegisterClusterMessageHandler(model.CLUSTER_EVENT_INVALIDATE_CACHE_FOR_CHANNEL_MEMBER_COUNTS, localCacheStore.channel.handleClusterInvalidateChannelMemberCounts)
		cluster.RegisterClusterMessageHandler(model.CLUSTER_EVENT_INVALIDATE_CACHE_FOR_CHANNEL_GUEST_COUNT, localCacheStore.channel.handleClusterInvalidateChannelGuestCounts)
		cluster.RegisterClusterMessageHandler(model.CLUSTER_EVENT_INVALIDATE_CACHE_FOR_CHANNEL, localCacheStore.channel.handleClusterInvalidateChannelById)
		cluster.RegisterClusterMessageHandler(model.CLUSTER_EVENT_INVALIDATE_CACHE_FOR_CHANNEL_MEMBERS_FOR_USER, localCacheStore.channel.handleClusterInvalidateChannelMembersForUser)

		cluster.RegisterClusterMessageHandler(model.CLUSTER_EVENT_INVALIDATE_CACHE_FOR_LAST_POSTS, localCacheStore.post.handleClusterInvalidateLastPosts)
		cluster.RegisterClusterMessageHandler(model.CLUSTER_EVENT_INVALIDATE_CACHE_FOR_LAST_POST_TIME, localCacheStore.post.handleClusterInvalidateLastPostTime)

		cluster.RegisterClusterMessageHandler(model.CLUSTER_EVENT_INVALIDATE_CACHE_FOR_TERMS_OF_SERVICE, localCacheStore.termsOfService.handleClusterInvalidateTermsOfService)

		cluster.RegisterClusterMessageHandler(model.CLUSTER_EVENT_INVALIDATE_CACHE_FOR_PROFILE_BY_IDS, localCacheStore.user.handleClusterInvalidateScheme)
<<<<<<< HEAD

=======
		cluster.RegisterClusterMessageHandler(model.CLUSTER_EVENT_INVALIDATE_CACHE_FOR_PROFILE_IN_CHANNEL, localCacheStore.user.handleClusterInvalidateProfilesInChannel)
>>>>>>> d4935fb2
		cluster.RegisterClusterMessageHandler(model.CLUSTER_EVENT_INVALIDATE_CACHE_FOR_TEAMS, localCacheStore.team.handleClusterInvalidateTeam)
	}
	return localCacheStore
}

func (s LocalCacheStore) Reaction() store.ReactionStore {
	return s.reaction
}

func (s LocalCacheStore) Role() store.RoleStore {
	return s.role
}

func (s LocalCacheStore) Scheme() store.SchemeStore {
	return s.scheme
}

func (s LocalCacheStore) Webhook() store.WebhookStore {
	return s.webhook
}

func (s LocalCacheStore) Emoji() store.EmojiStore {
	return s.emoji
}

func (s LocalCacheStore) Channel() store.ChannelStore {
	return s.channel
}

func (s LocalCacheStore) Post() store.PostStore {
	return s.post
}

func (s LocalCacheStore) TermsOfService() store.TermsOfServiceStore {
	return s.termsOfService
}

func (s LocalCacheStore) User() store.UserStore {
	return s.user
}

func (s LocalCacheStore) Team() store.TeamStore {
	return s.team
}

func (s LocalCacheStore) DropAllTables() {
	s.Invalidate()
	s.Store.DropAllTables()
}

func (s *LocalCacheStore) doInvalidateCacheCluster(cache cache.Cache, key string) {
	cache.Remove(key)
	if s.cluster != nil {
		msg := &model.ClusterMessage{
			Event:    cache.GetInvalidateClusterEvent(),
			SendType: model.CLUSTER_SEND_BEST_EFFORT,
			Data:     key,
		}
		s.cluster.SendClusterMessage(msg)
	}
}

func (s *LocalCacheStore) doStandardAddToCache(cache cache.Cache, key string, value interface{}) {
	cache.AddWithDefaultExpires(key, value)
}

func (s *LocalCacheStore) doStandardReadCache(cache cache.Cache, key string) interface{} {
	if cacheItem, ok := cache.Get(key); ok {
		if s.metrics != nil {
			s.metrics.IncrementMemCacheHitCounter(cache.Name())
		}
		return cacheItem
	}

	if s.metrics != nil {
		s.metrics.IncrementMemCacheMissCounter(cache.Name())
	}

	return nil
}

func (s *LocalCacheStore) doClearCacheCluster(cache cache.Cache) {
	cache.Purge()
	if s.cluster != nil {
		msg := &model.ClusterMessage{
			Event:    cache.GetInvalidateClusterEvent(),
			SendType: model.CLUSTER_SEND_BEST_EFFORT,
			Data:     CLEAR_CACHE_MESSAGE_DATA,
		}
		s.cluster.SendClusterMessage(msg)
	}
}

func (s *LocalCacheStore) Invalidate() {
	s.doClearCacheCluster(s.reactionCache)
	s.doClearCacheCluster(s.webhookCache)
	s.doClearCacheCluster(s.emojiCacheById)
	s.doClearCacheCluster(s.emojiIdCacheByName)
	s.doClearCacheCluster(s.channelMemberCountsCache)
	s.doClearCacheCluster(s.channelMembersForUserCache)
	s.doClearCacheCluster(s.channelPinnedPostCountsCache)
	s.doClearCacheCluster(s.channelGuestCountCache)
	s.doClearCacheCluster(s.channelByIdCache)
	s.doClearCacheCluster(s.postLastPostsCache)
	s.doClearCacheCluster(s.termsOfServiceCache)
	s.doClearCacheCluster(s.lastPostTimeCache)
	s.doClearCacheCluster(s.userProfileByIdsCache)
	s.doClearCacheCluster(s.profilesInChannelCache)
	s.doClearCacheCluster(s.teamAllTeamIdsForUserCache)
}<|MERGE_RESOLUTION|>--- conflicted
+++ resolved
@@ -62,7 +62,6 @@
 
 type LocalCacheStore struct {
 	store.Store
-<<<<<<< HEAD
 	metrics einterfaces.MetricsInterface
 	cluster einterfaces.ClusterInterface
 
@@ -79,25 +78,11 @@
 	emojiCacheById     cache.Cache
 	emojiIdCacheByName cache.Cache
 
-=======
-	metrics                      einterfaces.MetricsInterface
-	cluster                      einterfaces.ClusterInterface
-	reaction                     LocalCacheReactionStore
-	reactionCache                cache.Cache
-	role                         LocalCacheRoleStore
-	roleCache                    cache.Cache
-	scheme                       LocalCacheSchemeStore
-	schemeCache                  cache.Cache
-	emoji                        LocalCacheEmojiStore
-	emojiCacheById               cache.Cache
-	emojiIdCacheByName           cache.Cache
->>>>>>> d4935fb2
 	channel                      LocalCacheChannelStore
 	channelMemberCountsCache     cache.Cache
 	channelGuestCountCache       cache.Cache
 	channelPinnedPostCountsCache cache.Cache
 	channelByIdCache             cache.Cache
-<<<<<<< HEAD
 	channelMembersForUserCache   cache.Cache
 
 	webhook      LocalCacheWebhookStore
@@ -115,20 +100,6 @@
 
 	termsOfService      LocalCacheTermsOfServiceStore
 	termsOfServiceCache cache.Cache
-=======
-	webhook                      LocalCacheWebhookStore
-	webhookCache                 cache.Cache
-	post                         LocalCachePostStore
-	postLastPostsCache           cache.Cache
-	lastPostTimeCache            cache.Cache
-	user                         LocalCacheUserStore
-	userProfileByIdsCache        cache.Cache
-	profilesInChannelCache       cache.Cache
-	team                         LocalCacheTeamStore
-	teamAllTeamIdsForUserCache   cache.Cache
-	termsOfService               LocalCacheTermsOfServiceStore
-	termsOfServiceCache          cache.Cache
->>>>>>> d4935fb2
 }
 
 func NewLocalCacheLayer(baseStore store.Store, metrics einterfaces.MetricsInterface, cluster einterfaces.ClusterInterface, cacheProvider cache.Provider) LocalCacheStore {
@@ -180,14 +151,10 @@
 	// TOS
 	localCacheStore.termsOfServiceCache = cacheProvider.NewCacheWithParams(TERMS_OF_SERVICE_CACHE_SIZE, "TermsOfService", TERMS_OF_SERVICE_CACHE_SEC, model.CLUSTER_EVENT_INVALIDATE_CACHE_FOR_TERMS_OF_SERVICE)
 	localCacheStore.termsOfService = LocalCacheTermsOfServiceStore{TermsOfServiceStore: baseStore.TermsOfService(), rootStore: &localCacheStore}
-<<<<<<< HEAD
 
 	// Users
 	localCacheStore.userProfileByIdsCache = cacheProvider.NewCacheWithParams(USER_PROFILE_BY_ID_CACHE_SIZE, "UserProfileByIds", USER_PROFILE_BY_ID_SEC, model.CLUSTER_EVENT_INVALIDATE_CACHE_FOR_PROFILE_BY_IDS)
-=======
-	localCacheStore.userProfileByIdsCache = cacheProvider.NewCacheWithParams(USER_PROFILE_BY_ID_CACHE_SIZE, "UserProfileByIds", USER_PROFILE_BY_ID_SEC, model.CLUSTER_EVENT_INVALIDATE_CACHE_FOR_PROFILE_BY_IDS)
 	localCacheStore.profilesInChannelCache = cacheProvider.NewCacheWithParams(PROFILES_IN_CHANNEL_CACHE_SIZE, "ProfilesInChannel", PROFILES_IN_CHANNEL_CACHE_SEC, model.CLUSTER_EVENT_INVALIDATE_CACHE_FOR_PROFILE_IN_CHANNEL)
->>>>>>> d4935fb2
 	localCacheStore.user = LocalCacheUserStore{UserStore: baseStore.User(), rootStore: &localCacheStore}
 
 	// Teams
@@ -218,11 +185,8 @@
 		cluster.RegisterClusterMessageHandler(model.CLUSTER_EVENT_INVALIDATE_CACHE_FOR_TERMS_OF_SERVICE, localCacheStore.termsOfService.handleClusterInvalidateTermsOfService)
 
 		cluster.RegisterClusterMessageHandler(model.CLUSTER_EVENT_INVALIDATE_CACHE_FOR_PROFILE_BY_IDS, localCacheStore.user.handleClusterInvalidateScheme)
-<<<<<<< HEAD
-
-=======
 		cluster.RegisterClusterMessageHandler(model.CLUSTER_EVENT_INVALIDATE_CACHE_FOR_PROFILE_IN_CHANNEL, localCacheStore.user.handleClusterInvalidateProfilesInChannel)
->>>>>>> d4935fb2
+
 		cluster.RegisterClusterMessageHandler(model.CLUSTER_EVENT_INVALIDATE_CACHE_FOR_TEAMS, localCacheStore.team.handleClusterInvalidateTeam)
 	}
 	return localCacheStore
