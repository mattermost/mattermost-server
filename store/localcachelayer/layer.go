// Copyright (c) 2015-present Mattermost, Inc. All Rights Reserved.
// See LICENSE.txt for license information.

package localcachelayer

import (
	"github.com/mattermost/mattermost-server/v5/einterfaces"
	"github.com/mattermost/mattermost-server/v5/model"
	"github.com/mattermost/mattermost-server/v5/store"
	"github.com/mattermost/mattermost-server/v5/utils"
)

const (
	REACTION_CACHE_SIZE = 20000
	REACTION_CACHE_SEC  = 30 * 60

	ROLE_CACHE_SIZE = 20000
	ROLE_CACHE_SEC  = 30 * 60

	SCHEME_CACHE_SIZE = 20000
	SCHEME_CACHE_SEC  = 30 * 60

	CHANNEL_GUEST_COUNT_CACHE_SIZE = model.CHANNEL_CACHE_SIZE
	CHANNEL_GUEST_COUNT_CACHE_SEC  = 30 * 60

	WEBHOOK_CACHE_SIZE = 25000
	WEBHOOK_CACHE_SEC  = 15 * 60

	EMOJI_CACHE_SIZE = 5000
	EMOJI_CACHE_SEC  = 30 * 60

	CHANNEL_PINNEDPOSTS_COUNTS_CACHE_SIZE = model.CHANNEL_CACHE_SIZE
	CHANNEL_PINNEDPOSTS_COUNTS_CACHE_SEC  = 30 * 60

	CHANNEL_MEMBERS_COUNTS_CACHE_SIZE = model.CHANNEL_CACHE_SIZE
	CHANNEL_MEMBERS_COUNTS_CACHE_SEC  = 30 * 60

	LAST_POSTS_CACHE_SIZE = 20000
	LAST_POSTS_CACHE_SEC  = 30 * 60

	TERMS_OF_SERVICE_CACHE_SIZE = 20000
	TERMS_OF_SERVICE_CACHE_SEC  = 30 * 60

	USER_PROFILE_BY_ID_CACHE_SIZE = 20000
	USER_PROFILE_BY_ID_SEC        = 30 * 60

	TEAM_CACHE_SIZE = 20000
	TEAM_CACHE_SEC  = 30 * 60

	CLEAR_CACHE_MESSAGE_DATA = ""
)

type LocalCacheStore struct {
	store.Store
<<<<<<< HEAD
	metrics                  einterfaces.MetricsInterface
	cluster                  einterfaces.ClusterInterface
	reaction                 LocalCacheReactionStore
	reactionCache            *utils.Cache
	role                     LocalCacheRoleStore
	roleCache                *utils.Cache
	scheme                   LocalCacheSchemeStore
	schemeCache              *utils.Cache
	emoji                    LocalCacheEmojiStore
	emojiCacheById           *utils.Cache
	emojiIdCacheByName       *utils.Cache
	channel                  LocalCacheChannelStore
	channelMemberCountsCache *utils.Cache
	webhook                  LocalCacheWebhookStore
	webhookCache             *utils.Cache
	post                     LocalCachePostStore
	postLastPostsCache       *utils.Cache
	termsOfService           LocalCacheTermsOfServiceStore
	termsOfServiceCache      *utils.Cache
	user                     LocalCacheUserStore
	userProfileByIdsCache    *utils.Cache
=======
	metrics                      einterfaces.MetricsInterface
	cluster                      einterfaces.ClusterInterface
	reaction                     LocalCacheReactionStore
	reactionCache                *utils.Cache
	role                         LocalCacheRoleStore
	roleCache                    *utils.Cache
	scheme                       LocalCacheSchemeStore
	schemeCache                  *utils.Cache
	emoji                        LocalCacheEmojiStore
	emojiCacheById               *utils.Cache
	emojiIdCacheByName           *utils.Cache
	channel                      LocalCacheChannelStore
	channelMemberCountsCache     *utils.Cache
	channelGuestCountCache       *utils.Cache
	channelPinnedPostCountsCache *utils.Cache
	webhook                      LocalCacheWebhookStore
	webhookCache                 *utils.Cache
	post                         LocalCachePostStore
	postLastPostsCache           *utils.Cache
	user                         LocalCacheUserStore
	userProfileByIdsCache        *utils.Cache
	team                         LocalCacheTeamStore
	teamAllTeamIdsForUserCache   *utils.Cache
>>>>>>> a63684fc
}

func NewLocalCacheLayer(baseStore store.Store, metrics einterfaces.MetricsInterface, cluster einterfaces.ClusterInterface) LocalCacheStore {
	localCacheStore := LocalCacheStore{
		Store:   baseStore,
		cluster: cluster,
		metrics: metrics,
	}
	localCacheStore.reactionCache = utils.NewLruWithParams(REACTION_CACHE_SIZE, "Reaction", REACTION_CACHE_SEC, model.CLUSTER_EVENT_INVALIDATE_CACHE_FOR_REACTIONS)
	localCacheStore.reaction = LocalCacheReactionStore{ReactionStore: baseStore.Reaction(), rootStore: &localCacheStore}
	localCacheStore.roleCache = utils.NewLruWithParams(ROLE_CACHE_SIZE, "Role", ROLE_CACHE_SEC, model.CLUSTER_EVENT_INVALIDATE_CACHE_FOR_ROLES)
	localCacheStore.role = LocalCacheRoleStore{RoleStore: baseStore.Role(), rootStore: &localCacheStore}
	localCacheStore.schemeCache = utils.NewLruWithParams(SCHEME_CACHE_SIZE, "Scheme", SCHEME_CACHE_SEC, model.CLUSTER_EVENT_INVALIDATE_CACHE_FOR_SCHEMES)
	localCacheStore.scheme = LocalCacheSchemeStore{SchemeStore: baseStore.Scheme(), rootStore: &localCacheStore}
	localCacheStore.webhookCache = utils.NewLruWithParams(WEBHOOK_CACHE_SIZE, "Webhook", WEBHOOK_CACHE_SEC, model.CLUSTER_EVENT_INVALIDATE_CACHE_FOR_WEBHOOKS)
	localCacheStore.webhook = LocalCacheWebhookStore{WebhookStore: baseStore.Webhook(), rootStore: &localCacheStore}
	localCacheStore.emojiCacheById = utils.NewLruWithParams(EMOJI_CACHE_SIZE, "EmojiById", EMOJI_CACHE_SEC, model.CLUSTER_EVENT_INVALIDATE_CACHE_FOR_EMOJIS_BY_ID)
	localCacheStore.emojiIdCacheByName = utils.NewLruWithParams(EMOJI_CACHE_SIZE, "EmojiByName", EMOJI_CACHE_SEC, model.CLUSTER_EVENT_INVALIDATE_CACHE_FOR_EMOJIS_ID_BY_NAME)
	localCacheStore.emoji = LocalCacheEmojiStore{EmojiStore: baseStore.Emoji(), rootStore: &localCacheStore}
	localCacheStore.channelPinnedPostCountsCache = utils.NewLruWithParams(CHANNEL_PINNEDPOSTS_COUNTS_CACHE_SIZE, "ChannelPinnedPostsCounts", CHANNEL_PINNEDPOSTS_COUNTS_CACHE_SEC, model.CLUSTER_EVENT_INVALIDATE_CACHE_FOR_CHANNEL_PINNEDPOSTS_COUNTS)
	localCacheStore.channelMemberCountsCache = utils.NewLruWithParams(CHANNEL_MEMBERS_COUNTS_CACHE_SIZE, "ChannelMemberCounts", CHANNEL_MEMBERS_COUNTS_CACHE_SEC, model.CLUSTER_EVENT_INVALIDATE_CACHE_FOR_CHANNEL_MEMBER_COUNTS)
	localCacheStore.channelGuestCountCache = utils.NewLruWithParams(CHANNEL_GUEST_COUNT_CACHE_SIZE, "ChannelGuestsCount", CHANNEL_GUEST_COUNT_CACHE_SEC, model.CLUSTER_EVENT_INVALIDATE_CACHE_FOR_CHANNEL_GUEST_COUNT)
	localCacheStore.channel = LocalCacheChannelStore{ChannelStore: baseStore.Channel(), rootStore: &localCacheStore}
	localCacheStore.postLastPostsCache = utils.NewLruWithParams(LAST_POSTS_CACHE_SIZE, "LastPost", LAST_POSTS_CACHE_SEC, model.CLUSTER_EVENT_INVALIDATE_CACHE_FOR_LAST_POSTS)
	localCacheStore.post = LocalCachePostStore{PostStore: baseStore.Post(), rootStore: &localCacheStore}
	localCacheStore.termsOfServiceCache = utils.NewLruWithParams(TERMS_OF_SERVICE_CACHE_SIZE, "TermsOfService", TERMS_OF_SERVICE_CACHE_SEC, model.CLUSTER_EVENT_INVALIDATE_CACHE_FOR_TERMS_OF_SERVICE)
	localCacheStore.termsOfService = LocalCacheTermsOfServiceStore{TermsOfServiceStore: baseStore.TermsOfService(), rootStore: &localCacheStore}
	localCacheStore.userProfileByIdsCache = utils.NewLruWithParams(USER_PROFILE_BY_ID_CACHE_SIZE, "UserProfileByIds", USER_PROFILE_BY_ID_SEC, model.CLUSTER_EVENT_INVALIDATE_CACHE_FOR_PROFILE_BY_IDS)
	localCacheStore.user = LocalCacheUserStore{UserStore: baseStore.User(), rootStore: &localCacheStore}
	localCacheStore.teamAllTeamIdsForUserCache = utils.NewLruWithParams(TEAM_CACHE_SIZE, "Team", TEAM_CACHE_SEC, model.CLUSTER_EVENT_INVALIDATE_CACHE_FOR_TEAMS)
	localCacheStore.team = LocalCacheTeamStore{TeamStore: baseStore.Team(), rootStore: &localCacheStore}

	if cluster != nil {
		cluster.RegisterClusterMessageHandler(model.CLUSTER_EVENT_INVALIDATE_CACHE_FOR_REACTIONS, localCacheStore.reaction.handleClusterInvalidateReaction)
		cluster.RegisterClusterMessageHandler(model.CLUSTER_EVENT_INVALIDATE_CACHE_FOR_ROLES, localCacheStore.role.handleClusterInvalidateRole)
		cluster.RegisterClusterMessageHandler(model.CLUSTER_EVENT_INVALIDATE_CACHE_FOR_SCHEMES, localCacheStore.scheme.handleClusterInvalidateScheme)
		cluster.RegisterClusterMessageHandler(model.CLUSTER_EVENT_INVALIDATE_CACHE_FOR_WEBHOOKS, localCacheStore.webhook.handleClusterInvalidateWebhook)
		cluster.RegisterClusterMessageHandler(model.CLUSTER_EVENT_INVALIDATE_CACHE_FOR_EMOJIS_BY_ID, localCacheStore.emoji.handleClusterInvalidateEmojiById)
		cluster.RegisterClusterMessageHandler(model.CLUSTER_EVENT_INVALIDATE_CACHE_FOR_EMOJIS_ID_BY_NAME, localCacheStore.emoji.handleClusterInvalidateEmojiIdByName)
		cluster.RegisterClusterMessageHandler(model.CLUSTER_EVENT_INVALIDATE_CACHE_FOR_CHANNEL_PINNEDPOSTS_COUNTS, localCacheStore.channel.handleClusterInvalidateChannelPinnedPostCount)
		cluster.RegisterClusterMessageHandler(model.CLUSTER_EVENT_INVALIDATE_CACHE_FOR_CHANNEL_MEMBER_COUNTS, localCacheStore.channel.handleClusterInvalidateChannelMemberCounts)
		cluster.RegisterClusterMessageHandler(model.CLUSTER_EVENT_INVALIDATE_CACHE_FOR_CHANNEL_GUEST_COUNT, localCacheStore.channel.handleClusterInvalidateChannelGuestCounts)
		cluster.RegisterClusterMessageHandler(model.CLUSTER_EVENT_INVALIDATE_CACHE_FOR_LAST_POSTS, localCacheStore.post.handleClusterInvalidateLastPosts)
		cluster.RegisterClusterMessageHandler(model.CLUSTER_EVENT_INVALIDATE_CACHE_FOR_TERMS_OF_SERVICE, localCacheStore.termsOfService.handleClusterInvalidateTermsOfService)
		cluster.RegisterClusterMessageHandler(model.CLUSTER_EVENT_INVALIDATE_CACHE_FOR_PROFILE_BY_IDS, localCacheStore.user.handleClusterInvalidateScheme)
		cluster.RegisterClusterMessageHandler(model.CLUSTER_EVENT_INVALIDATE_CACHE_FOR_TEAMS, localCacheStore.team.handleClusterInvalidateTeam)
	}
	return localCacheStore
}

func (s LocalCacheStore) Reaction() store.ReactionStore {
	return s.reaction
}

func (s LocalCacheStore) Role() store.RoleStore {
	return s.role
}

func (s LocalCacheStore) Scheme() store.SchemeStore {
	return s.scheme
}

func (s LocalCacheStore) Webhook() store.WebhookStore {
	return s.webhook
}

func (s LocalCacheStore) Emoji() store.EmojiStore {
	return s.emoji
}

func (s LocalCacheStore) Channel() store.ChannelStore {
	return s.channel
}

func (s LocalCacheStore) Post() store.PostStore {
	return s.post
}

func (s LocalCacheStore) TermsOfService() store.TermsOfServiceStore {
	return s.termsOfService
}

func (s LocalCacheStore) User() store.UserStore {
	return s.user
}

func (s LocalCacheStore) Team() store.TeamStore {
	return s.team
}

func (s LocalCacheStore) DropAllTables() {
	s.Invalidate()
	s.Store.DropAllTables()
}

func (s *LocalCacheStore) doInvalidateCacheCluster(cache *utils.Cache, key string) {
	cache.Remove(key)
	if s.cluster != nil {
		msg := &model.ClusterMessage{
			Event:    cache.GetInvalidateClusterEvent(),
			SendType: model.CLUSTER_SEND_BEST_EFFORT,
			Data:     key,
		}
		s.cluster.SendClusterMessage(msg)
	}
}

func (s *LocalCacheStore) doStandardAddToCache(cache *utils.Cache, key string, value interface{}) {
	cache.AddWithDefaultExpires(key, value)
}

func (s *LocalCacheStore) doStandardReadCache(cache *utils.Cache, key string) interface{} {
	if cacheItem, ok := cache.Get(key); ok {
		if s.metrics != nil {
			s.metrics.IncrementMemCacheHitCounter(cache.Name())
		}
		return cacheItem
	}

	if s.metrics != nil {
		s.metrics.IncrementMemCacheMissCounter(cache.Name())
	}

	return nil
}

func (s *LocalCacheStore) doClearCacheCluster(cache *utils.Cache) {
	cache.Purge()
	if s.cluster != nil {
		msg := &model.ClusterMessage{
			Event:    cache.GetInvalidateClusterEvent(),
			SendType: model.CLUSTER_SEND_BEST_EFFORT,
			Data:     CLEAR_CACHE_MESSAGE_DATA,
		}
		s.cluster.SendClusterMessage(msg)
	}
}

func (s *LocalCacheStore) Invalidate() {
	s.doClearCacheCluster(s.reactionCache)
	s.doClearCacheCluster(s.webhookCache)
	s.doClearCacheCluster(s.emojiCacheById)
	s.doClearCacheCluster(s.emojiIdCacheByName)
	s.doClearCacheCluster(s.channelMemberCountsCache)
	s.doClearCacheCluster(s.channelPinnedPostCountsCache)
	s.doClearCacheCluster(s.channelGuestCountCache)
	s.doClearCacheCluster(s.postLastPostsCache)
	s.doClearCacheCluster(s.termsOfServiceCache)
	s.doClearCacheCluster(s.userProfileByIdsCache)
	s.doClearCacheCluster(s.teamAllTeamIdsForUserCache)
}<|MERGE_RESOLUTION|>--- conflicted
+++ resolved
@@ -52,29 +52,6 @@
 
 type LocalCacheStore struct {
 	store.Store
-<<<<<<< HEAD
-	metrics                  einterfaces.MetricsInterface
-	cluster                  einterfaces.ClusterInterface
-	reaction                 LocalCacheReactionStore
-	reactionCache            *utils.Cache
-	role                     LocalCacheRoleStore
-	roleCache                *utils.Cache
-	scheme                   LocalCacheSchemeStore
-	schemeCache              *utils.Cache
-	emoji                    LocalCacheEmojiStore
-	emojiCacheById           *utils.Cache
-	emojiIdCacheByName       *utils.Cache
-	channel                  LocalCacheChannelStore
-	channelMemberCountsCache *utils.Cache
-	webhook                  LocalCacheWebhookStore
-	webhookCache             *utils.Cache
-	post                     LocalCachePostStore
-	postLastPostsCache       *utils.Cache
-	termsOfService           LocalCacheTermsOfServiceStore
-	termsOfServiceCache      *utils.Cache
-	user                     LocalCacheUserStore
-	userProfileByIdsCache    *utils.Cache
-=======
 	metrics                      einterfaces.MetricsInterface
 	cluster                      einterfaces.ClusterInterface
 	reaction                     LocalCacheReactionStore
@@ -98,7 +75,8 @@
 	userProfileByIdsCache        *utils.Cache
 	team                         LocalCacheTeamStore
 	teamAllTeamIdsForUserCache   *utils.Cache
->>>>>>> a63684fc
+	termsOfService               LocalCacheTermsOfServiceStore
+	termsOfServiceCache          *utils.Cache
 }
 
 func NewLocalCacheLayer(baseStore store.Store, metrics einterfaces.MetricsInterface, cluster einterfaces.ClusterInterface) LocalCacheStore {
