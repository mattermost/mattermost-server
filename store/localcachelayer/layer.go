--- conflicted
+++ resolved
@@ -49,30 +49,6 @@
 
 type LocalCacheStore struct {
 	store.Store
-<<<<<<< HEAD
-	metrics                    einterfaces.MetricsInterface
-	cluster                    einterfaces.ClusterInterface
-	reaction                   LocalCacheReactionStore
-	reactionCache              *utils.Cache
-	role                       LocalCacheRoleStore
-	roleCache                  *utils.Cache
-	scheme                     LocalCacheSchemeStore
-	schemeCache                *utils.Cache
-	emoji                      LocalCacheEmojiStore
-	emojiCacheById             *utils.Cache
-	emojiIdCacheByName         *utils.Cache
-	channel                    LocalCacheChannelStore
-	channelMemberCountsCache   *utils.Cache
-	channelGuestCountCache     *utils.Cache
-	webhook                    LocalCacheWebhookStore
-	webhookCache               *utils.Cache
-	post                       LocalCachePostStore
-	postLastPostsCache         *utils.Cache
-	user                       LocalCacheUserStore
-	userProfileByIdsCache      *utils.Cache
-	team                       LocalCacheTeamStore
-	teamAllTeamIdsForUserCache *utils.Cache
-=======
 	metrics                      einterfaces.MetricsInterface
 	cluster                      einterfaces.ClusterInterface
 	reaction                     LocalCacheReactionStore
@@ -94,7 +70,8 @@
 	postLastPostsCache           *utils.Cache
 	user                         LocalCacheUserStore
 	userProfileByIdsCache        *utils.Cache
->>>>>>> e2a2a1a5
+	team                       LocalCacheTeamStore
+	teamAllTeamIdsForUserCache *utils.Cache
 }
 
 func NewLocalCacheLayer(baseStore store.Store, metrics einterfaces.MetricsInterface, cluster einterfaces.ClusterInterface) LocalCacheStore {
