// Copyright (c) 2015-present Mattermost, Inc. All Rights Reserved.
// See LICENSE.txt for license information.

package localcachelayer

import (
	"github.com/mattermost/mattermost-server/v5/einterfaces"
	"github.com/mattermost/mattermost-server/v5/model"
	"github.com/mattermost/mattermost-server/v5/store"
	"github.com/mattermost/mattermost-server/v5/utils"
)

const (
	REACTION_CACHE_SIZE = 20000
	REACTION_CACHE_SEC  = 30 * 60

	ROLE_CACHE_SIZE = 20000
	ROLE_CACHE_SEC  = 30 * 60

	SCHEME_CACHE_SIZE = 20000
	SCHEME_CACHE_SEC  = 30 * 60

	CHANNEL_GUEST_COUNT_CACHE_SIZE = model.CHANNEL_CACHE_SIZE
	CHANNEL_GUEST_COUNT_CACHE_SEC  = 30 * 60

	WEBHOOK_CACHE_SIZE = 25000
	WEBHOOK_CACHE_SEC  = 15 * 60

	EMOJI_CACHE_SIZE = 5000
	EMOJI_CACHE_SEC  = 30 * 60

	CHANNEL_PINNEDPOSTS_COUNTS_CACHE_SIZE = model.CHANNEL_CACHE_SIZE
	CHANNEL_PINNEDPOSTS_COUNTS_CACHE_SEC  = 30 * 60

	CHANNEL_MEMBERS_COUNTS_CACHE_SIZE = model.CHANNEL_CACHE_SIZE
	CHANNEL_MEMBERS_COUNTS_CACHE_SEC  = 30 * 60

	LAST_POSTS_CACHE_SIZE = 20000
	LAST_POSTS_CACHE_SEC  = 30 * 60

	USER_PROFILE_BY_ID_CACHE_SIZE = 20000
	USER_PROFILE_BY_ID_SEC        = 30 * 60

	TEAM_CACHE_SIZE = 20000
	TEAM_CACHE_SEC  = 30 * 60

	CLEAR_CACHE_MESSAGE_DATA = ""

	CHANNEL_CACHE_SEC = 900 // 15 mins
)

type LocalCacheStore struct {
	store.Store
<<<<<<< HEAD
	metrics                  einterfaces.MetricsInterface
	cluster                  einterfaces.ClusterInterface
	reaction                 LocalCacheReactionStore
	reactionCache            *utils.Cache
	role                     LocalCacheRoleStore
	roleCache                *utils.Cache
	scheme                   LocalCacheSchemeStore
	schemeCache              *utils.Cache
	emoji                    LocalCacheEmojiStore
	emojiCacheById           *utils.Cache
	emojiIdCacheByName       *utils.Cache
	channel                  LocalCacheChannelStore
	channelMemberCountsCache *utils.Cache
	channelGuestCountCache   *utils.Cache
	channelByIdCache         *utils.Cache
	webhook                  LocalCacheWebhookStore
	webhookCache             *utils.Cache
	post                     LocalCachePostStore
	postLastPostsCache       *utils.Cache
	user                     LocalCacheUserStore
	userProfileByIdsCache    *utils.Cache
=======
	metrics                      einterfaces.MetricsInterface
	cluster                      einterfaces.ClusterInterface
	reaction                     LocalCacheReactionStore
	reactionCache                *utils.Cache
	role                         LocalCacheRoleStore
	roleCache                    *utils.Cache
	scheme                       LocalCacheSchemeStore
	schemeCache                  *utils.Cache
	emoji                        LocalCacheEmojiStore
	emojiCacheById               *utils.Cache
	emojiIdCacheByName           *utils.Cache
	channel                      LocalCacheChannelStore
	channelMemberCountsCache     *utils.Cache
	channelGuestCountCache       *utils.Cache
	channelPinnedPostCountsCache *utils.Cache
	webhook                      LocalCacheWebhookStore
	webhookCache                 *utils.Cache
	post                         LocalCachePostStore
	postLastPostsCache           *utils.Cache
	user                         LocalCacheUserStore
	userProfileByIdsCache        *utils.Cache
	team                         LocalCacheTeamStore
	teamAllTeamIdsForUserCache   *utils.Cache
>>>>>>> a63684fc
}

func NewLocalCacheLayer(baseStore store.Store, metrics einterfaces.MetricsInterface, cluster einterfaces.ClusterInterface) LocalCacheStore {
	localCacheStore := LocalCacheStore{
		Store:   baseStore,
		cluster: cluster,
		metrics: metrics,
	}
	localCacheStore.reactionCache = utils.NewLruWithParams(REACTION_CACHE_SIZE, "Reaction", REACTION_CACHE_SEC, model.CLUSTER_EVENT_INVALIDATE_CACHE_FOR_REACTIONS)
	localCacheStore.reaction = LocalCacheReactionStore{ReactionStore: baseStore.Reaction(), rootStore: &localCacheStore}
	localCacheStore.roleCache = utils.NewLruWithParams(ROLE_CACHE_SIZE, "Role", ROLE_CACHE_SEC, model.CLUSTER_EVENT_INVALIDATE_CACHE_FOR_ROLES)
	localCacheStore.role = LocalCacheRoleStore{RoleStore: baseStore.Role(), rootStore: &localCacheStore}
	localCacheStore.schemeCache = utils.NewLruWithParams(SCHEME_CACHE_SIZE, "Scheme", SCHEME_CACHE_SEC, model.CLUSTER_EVENT_INVALIDATE_CACHE_FOR_SCHEMES)
	localCacheStore.scheme = LocalCacheSchemeStore{SchemeStore: baseStore.Scheme(), rootStore: &localCacheStore}
	localCacheStore.webhookCache = utils.NewLruWithParams(WEBHOOK_CACHE_SIZE, "Webhook", WEBHOOK_CACHE_SEC, model.CLUSTER_EVENT_INVALIDATE_CACHE_FOR_WEBHOOKS)
	localCacheStore.webhook = LocalCacheWebhookStore{WebhookStore: baseStore.Webhook(), rootStore: &localCacheStore}
	localCacheStore.emojiCacheById = utils.NewLruWithParams(EMOJI_CACHE_SIZE, "EmojiById", EMOJI_CACHE_SEC, model.CLUSTER_EVENT_INVALIDATE_CACHE_FOR_EMOJIS_BY_ID)
	localCacheStore.emojiIdCacheByName = utils.NewLruWithParams(EMOJI_CACHE_SIZE, "EmojiByName", EMOJI_CACHE_SEC, model.CLUSTER_EVENT_INVALIDATE_CACHE_FOR_EMOJIS_ID_BY_NAME)
	localCacheStore.emoji = LocalCacheEmojiStore{EmojiStore: baseStore.Emoji(), rootStore: &localCacheStore}
	localCacheStore.channelPinnedPostCountsCache = utils.NewLruWithParams(CHANNEL_PINNEDPOSTS_COUNTS_CACHE_SIZE, "ChannelPinnedPostsCounts", CHANNEL_PINNEDPOSTS_COUNTS_CACHE_SEC, model.CLUSTER_EVENT_INVALIDATE_CACHE_FOR_CHANNEL_PINNEDPOSTS_COUNTS)
	localCacheStore.channelMemberCountsCache = utils.NewLruWithParams(CHANNEL_MEMBERS_COUNTS_CACHE_SIZE, "ChannelMemberCounts", CHANNEL_MEMBERS_COUNTS_CACHE_SEC, model.CLUSTER_EVENT_INVALIDATE_CACHE_FOR_CHANNEL_MEMBER_COUNTS)
	localCacheStore.channelGuestCountCache = utils.NewLruWithParams(CHANNEL_GUEST_COUNT_CACHE_SIZE, "ChannelGuestsCount", CHANNEL_GUEST_COUNT_CACHE_SEC, model.CLUSTER_EVENT_INVALIDATE_CACHE_FOR_CHANNEL_GUEST_COUNT)
	localCacheStore.channelByIdCache = utils.NewLruWithParams(model.CHANNEL_CACHE_SIZE, "channelById", CHANNEL_CACHE_SEC, model.CLUSTER_EVENT_INVALIDATE_CACHE_FOR_CHANNEL)
	localCacheStore.channel = LocalCacheChannelStore{ChannelStore: baseStore.Channel(), rootStore: &localCacheStore}
	localCacheStore.postLastPostsCache = utils.NewLruWithParams(LAST_POSTS_CACHE_SIZE, "LastPost", LAST_POSTS_CACHE_SEC, model.CLUSTER_EVENT_INVALIDATE_CACHE_FOR_LAST_POSTS)
	localCacheStore.post = LocalCachePostStore{PostStore: baseStore.Post(), rootStore: &localCacheStore}
	localCacheStore.userProfileByIdsCache = utils.NewLruWithParams(USER_PROFILE_BY_ID_CACHE_SIZE, "UserProfileByIds", USER_PROFILE_BY_ID_SEC, model.CLUSTER_EVENT_INVALIDATE_CACHE_FOR_PROFILE_BY_IDS)
	localCacheStore.user = LocalCacheUserStore{UserStore: baseStore.User(), rootStore: &localCacheStore}
	localCacheStore.teamAllTeamIdsForUserCache = utils.NewLruWithParams(TEAM_CACHE_SIZE, "Team", TEAM_CACHE_SEC, model.CLUSTER_EVENT_INVALIDATE_CACHE_FOR_TEAMS)
	localCacheStore.team = LocalCacheTeamStore{TeamStore: baseStore.Team(), rootStore: &localCacheStore}

	if cluster != nil {
		cluster.RegisterClusterMessageHandler(model.CLUSTER_EVENT_INVALIDATE_CACHE_FOR_REACTIONS, localCacheStore.reaction.handleClusterInvalidateReaction)
		cluster.RegisterClusterMessageHandler(model.CLUSTER_EVENT_INVALIDATE_CACHE_FOR_ROLES, localCacheStore.role.handleClusterInvalidateRole)
		cluster.RegisterClusterMessageHandler(model.CLUSTER_EVENT_INVALIDATE_CACHE_FOR_SCHEMES, localCacheStore.scheme.handleClusterInvalidateScheme)
		cluster.RegisterClusterMessageHandler(model.CLUSTER_EVENT_INVALIDATE_CACHE_FOR_WEBHOOKS, localCacheStore.webhook.handleClusterInvalidateWebhook)
		cluster.RegisterClusterMessageHandler(model.CLUSTER_EVENT_INVALIDATE_CACHE_FOR_EMOJIS_BY_ID, localCacheStore.emoji.handleClusterInvalidateEmojiById)
		cluster.RegisterClusterMessageHandler(model.CLUSTER_EVENT_INVALIDATE_CACHE_FOR_EMOJIS_ID_BY_NAME, localCacheStore.emoji.handleClusterInvalidateEmojiIdByName)
		cluster.RegisterClusterMessageHandler(model.CLUSTER_EVENT_INVALIDATE_CACHE_FOR_CHANNEL_PINNEDPOSTS_COUNTS, localCacheStore.channel.handleClusterInvalidateChannelPinnedPostCount)
		cluster.RegisterClusterMessageHandler(model.CLUSTER_EVENT_INVALIDATE_CACHE_FOR_CHANNEL_MEMBER_COUNTS, localCacheStore.channel.handleClusterInvalidateChannelMemberCounts)
		cluster.RegisterClusterMessageHandler(model.CLUSTER_EVENT_INVALIDATE_CACHE_FOR_CHANNEL_GUEST_COUNT, localCacheStore.channel.handleClusterInvalidateChannelGuestCounts)
		cluster.RegisterClusterMessageHandler(model.CLUSTER_EVENT_INVALIDATE_CACHE_FOR_CHANNEL, localCacheStore.channel.handleClusterInvalidateChannelById)
		cluster.RegisterClusterMessageHandler(model.CLUSTER_EVENT_INVALIDATE_CACHE_FOR_LAST_POSTS, localCacheStore.post.handleClusterInvalidateLastPosts)
		cluster.RegisterClusterMessageHandler(model.CLUSTER_EVENT_INVALIDATE_CACHE_FOR_PROFILE_BY_IDS, localCacheStore.user.handleClusterInvalidateScheme)
		cluster.RegisterClusterMessageHandler(model.CLUSTER_EVENT_INVALIDATE_CACHE_FOR_TEAMS, localCacheStore.team.handleClusterInvalidateTeam)
	}
	return localCacheStore
}

func (s LocalCacheStore) Reaction() store.ReactionStore {
	return s.reaction
}

func (s LocalCacheStore) Role() store.RoleStore {
	return s.role
}

func (s LocalCacheStore) Scheme() store.SchemeStore {
	return s.scheme
}

func (s LocalCacheStore) Webhook() store.WebhookStore {
	return s.webhook
}

func (s LocalCacheStore) Emoji() store.EmojiStore {
	return s.emoji
}

func (s LocalCacheStore) Channel() store.ChannelStore {
	return s.channel
}

func (s LocalCacheStore) Post() store.PostStore {
	return s.post
}

func (s LocalCacheStore) User() store.UserStore {
	return s.user
}

func (s LocalCacheStore) Team() store.TeamStore {
	return s.team
}

func (s LocalCacheStore) DropAllTables() {
	s.Invalidate()
	s.Store.DropAllTables()
}

func (s *LocalCacheStore) doInvalidateCacheCluster(cache *utils.Cache, key string) {
	cache.Remove(key)
	if s.cluster != nil {
		msg := &model.ClusterMessage{
			Event:    cache.GetInvalidateClusterEvent(),
			SendType: model.CLUSTER_SEND_BEST_EFFORT,
			Data:     key,
		}
		s.cluster.SendClusterMessage(msg)
	}
}

func (s *LocalCacheStore) doStandardAddToCache(cache *utils.Cache, key string, value interface{}) {
	cache.AddWithDefaultExpires(key, value)
}

func (s *LocalCacheStore) doStandardReadCache(cache *utils.Cache, key string) interface{} {
	if cacheItem, ok := cache.Get(key); ok {
		if s.metrics != nil {
			s.metrics.IncrementMemCacheHitCounter(cache.Name())
		}
		return cacheItem
	}

	if s.metrics != nil {
		s.metrics.IncrementMemCacheMissCounter(cache.Name())
	}

	return nil
}

func (s *LocalCacheStore) doClearCacheCluster(cache *utils.Cache) {
	cache.Purge()
	if s.cluster != nil {
		msg := &model.ClusterMessage{
			Event:    cache.GetInvalidateClusterEvent(),
			SendType: model.CLUSTER_SEND_BEST_EFFORT,
			Data:     CLEAR_CACHE_MESSAGE_DATA,
		}
		s.cluster.SendClusterMessage(msg)
	}
}

func (s *LocalCacheStore) Invalidate() {
	s.doClearCacheCluster(s.reactionCache)
	s.doClearCacheCluster(s.webhookCache)
	s.doClearCacheCluster(s.emojiCacheById)
	s.doClearCacheCluster(s.emojiIdCacheByName)
	s.doClearCacheCluster(s.channelMemberCountsCache)
	s.doClearCacheCluster(s.channelPinnedPostCountsCache)
	s.doClearCacheCluster(s.channelGuestCountCache)
	s.doClearCacheCluster(s.channelByIdCache)
	s.doClearCacheCluster(s.postLastPostsCache)
	s.doClearCacheCluster(s.userProfileByIdsCache)
	s.doClearCacheCluster(s.teamAllTeamIdsForUserCache)
}<|MERGE_RESOLUTION|>--- conflicted
+++ resolved
@@ -51,29 +51,6 @@
 
 type LocalCacheStore struct {
 	store.Store
-<<<<<<< HEAD
-	metrics                  einterfaces.MetricsInterface
-	cluster                  einterfaces.ClusterInterface
-	reaction                 LocalCacheReactionStore
-	reactionCache            *utils.Cache
-	role                     LocalCacheRoleStore
-	roleCache                *utils.Cache
-	scheme                   LocalCacheSchemeStore
-	schemeCache              *utils.Cache
-	emoji                    LocalCacheEmojiStore
-	emojiCacheById           *utils.Cache
-	emojiIdCacheByName       *utils.Cache
-	channel                  LocalCacheChannelStore
-	channelMemberCountsCache *utils.Cache
-	channelGuestCountCache   *utils.Cache
-	channelByIdCache         *utils.Cache
-	webhook                  LocalCacheWebhookStore
-	webhookCache             *utils.Cache
-	post                     LocalCachePostStore
-	postLastPostsCache       *utils.Cache
-	user                     LocalCacheUserStore
-	userProfileByIdsCache    *utils.Cache
-=======
 	metrics                      einterfaces.MetricsInterface
 	cluster                      einterfaces.ClusterInterface
 	reaction                     LocalCacheReactionStore
@@ -89,6 +66,7 @@
 	channelMemberCountsCache     *utils.Cache
 	channelGuestCountCache       *utils.Cache
 	channelPinnedPostCountsCache *utils.Cache
+	channelByIdCache             *utils.Cache
 	webhook                      LocalCacheWebhookStore
 	webhookCache                 *utils.Cache
 	post                         LocalCachePostStore
@@ -97,7 +75,6 @@
 	userProfileByIdsCache        *utils.Cache
 	team                         LocalCacheTeamStore
 	teamAllTeamIdsForUserCache   *utils.Cache
->>>>>>> a63684fc
 }
 
 func NewLocalCacheLayer(baseStore store.Store, metrics einterfaces.MetricsInterface, cluster einterfaces.ClusterInterface) LocalCacheStore {
