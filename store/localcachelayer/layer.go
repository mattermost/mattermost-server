// Copyright (c) 2015-present Mattermost, Inc. All Rights Reserved.
// See LICENSE.txt for license information.

package localcachelayer

import (
	"github.com/mattermost/mattermost-server/v5/einterfaces"
	"github.com/mattermost/mattermost-server/v5/model"
	"github.com/mattermost/mattermost-server/v5/store"
	"github.com/mattermost/mattermost-server/v5/utils"
)

const (
	REACTION_CACHE_SIZE = 20000
	REACTION_CACHE_SEC  = 30 * 60

	ROLE_CACHE_SIZE = 20000
	ROLE_CACHE_SEC  = 30 * 60

	SCHEME_CACHE_SIZE = 20000
	SCHEME_CACHE_SEC  = 30 * 60

	CHANNEL_GUEST_COUNT_CACHE_SIZE = model.CHANNEL_CACHE_SIZE
	CHANNEL_GUEST_COUNT_CACHE_SEC  = 30 * 60

	WEBHOOK_CACHE_SIZE = 25000
	WEBHOOK_CACHE_SEC  = 15 * 60

	EMOJI_CACHE_SIZE = 5000
	EMOJI_CACHE_SEC  = 30 * 60

	CHANNEL_PINNEDPOSTS_COUNTS_CACHE_SIZE = model.CHANNEL_CACHE_SIZE
	CHANNEL_PINNEDPOSTS_COUNTS_CACHE_SEC  = 30 * 60

	CHANNEL_MEMBERS_COUNTS_CACHE_SIZE = model.CHANNEL_CACHE_SIZE
	CHANNEL_MEMBERS_COUNTS_CACHE_SEC  = 30 * 60

	LAST_POSTS_CACHE_SIZE = 20000
	LAST_POSTS_CACHE_SEC  = 30 * 60

<<<<<<< HEAD
	LAST_POST_TIME_CACHE_SIZE = 25000
	LAST_POST_TIME_CACHE_SEC  = 15 * 60
=======
	USER_PROFILE_BY_ID_CACHE_SIZE = 20000
	USER_PROFILE_BY_ID_SEC        = 30 * 60

	TEAM_CACHE_SIZE = 20000
	TEAM_CACHE_SEC  = 30 * 60
>>>>>>> a63684fc

	CLEAR_CACHE_MESSAGE_DATA = ""
)

type LocalCacheStore struct {
	store.Store
<<<<<<< HEAD
	metrics                  einterfaces.MetricsInterface
	cluster                  einterfaces.ClusterInterface
	reaction                 LocalCacheReactionStore
	reactionCache            *utils.Cache
	role                     LocalCacheRoleStore
	roleCache                *utils.Cache
	scheme                   LocalCacheSchemeStore
	schemeCache              *utils.Cache
	emoji                    LocalCacheEmojiStore
	emojiCacheById           *utils.Cache
	emojiIdCacheByName       *utils.Cache
	channel                  LocalCacheChannelStore
	channelMemberCountsCache *utils.Cache
	post                     LocalCachePostStore
	postLastPostsCache       *utils.Cache
	lastPostTimeCache        *utils.Cache
=======
	metrics                      einterfaces.MetricsInterface
	cluster                      einterfaces.ClusterInterface
	reaction                     LocalCacheReactionStore
	reactionCache                *utils.Cache
	role                         LocalCacheRoleStore
	roleCache                    *utils.Cache
	scheme                       LocalCacheSchemeStore
	schemeCache                  *utils.Cache
	emoji                        LocalCacheEmojiStore
	emojiCacheById               *utils.Cache
	emojiIdCacheByName           *utils.Cache
	channel                      LocalCacheChannelStore
	channelMemberCountsCache     *utils.Cache
	channelGuestCountCache       *utils.Cache
	channelPinnedPostCountsCache *utils.Cache
	webhook                      LocalCacheWebhookStore
	webhookCache                 *utils.Cache
	post                         LocalCachePostStore
	postLastPostsCache           *utils.Cache
	user                         LocalCacheUserStore
	userProfileByIdsCache        *utils.Cache
	team                         LocalCacheTeamStore
	teamAllTeamIdsForUserCache   *utils.Cache
>>>>>>> a63684fc
}

func NewLocalCacheLayer(baseStore store.Store, metrics einterfaces.MetricsInterface, cluster einterfaces.ClusterInterface) LocalCacheStore {
	localCacheStore := LocalCacheStore{
		Store:   baseStore,
		cluster: cluster,
		metrics: metrics,
	}
	localCacheStore.reactionCache = utils.NewLruWithParams(REACTION_CACHE_SIZE, "Reaction", REACTION_CACHE_SEC, model.CLUSTER_EVENT_INVALIDATE_CACHE_FOR_REACTIONS)
	localCacheStore.reaction = LocalCacheReactionStore{ReactionStore: baseStore.Reaction(), rootStore: &localCacheStore}
	localCacheStore.roleCache = utils.NewLruWithParams(ROLE_CACHE_SIZE, "Role", ROLE_CACHE_SEC, model.CLUSTER_EVENT_INVALIDATE_CACHE_FOR_ROLES)
	localCacheStore.role = LocalCacheRoleStore{RoleStore: baseStore.Role(), rootStore: &localCacheStore}
	localCacheStore.schemeCache = utils.NewLruWithParams(SCHEME_CACHE_SIZE, "Scheme", SCHEME_CACHE_SEC, model.CLUSTER_EVENT_INVALIDATE_CACHE_FOR_SCHEMES)
	localCacheStore.scheme = LocalCacheSchemeStore{SchemeStore: baseStore.Scheme(), rootStore: &localCacheStore}
	localCacheStore.webhookCache = utils.NewLruWithParams(WEBHOOK_CACHE_SIZE, "Webhook", WEBHOOK_CACHE_SEC, model.CLUSTER_EVENT_INVALIDATE_CACHE_FOR_WEBHOOKS)
	localCacheStore.webhook = LocalCacheWebhookStore{WebhookStore: baseStore.Webhook(), rootStore: &localCacheStore}
	localCacheStore.emojiCacheById = utils.NewLruWithParams(EMOJI_CACHE_SIZE, "EmojiById", EMOJI_CACHE_SEC, model.CLUSTER_EVENT_INVALIDATE_CACHE_FOR_EMOJIS_BY_ID)
	localCacheStore.emojiIdCacheByName = utils.NewLruWithParams(EMOJI_CACHE_SIZE, "EmojiByName", EMOJI_CACHE_SEC, model.CLUSTER_EVENT_INVALIDATE_CACHE_FOR_EMOJIS_ID_BY_NAME)
	localCacheStore.emoji = LocalCacheEmojiStore{EmojiStore: baseStore.Emoji(), rootStore: &localCacheStore}
	localCacheStore.channelPinnedPostCountsCache = utils.NewLruWithParams(CHANNEL_PINNEDPOSTS_COUNTS_CACHE_SIZE, "ChannelPinnedPostsCounts", CHANNEL_PINNEDPOSTS_COUNTS_CACHE_SEC, model.CLUSTER_EVENT_INVALIDATE_CACHE_FOR_CHANNEL_PINNEDPOSTS_COUNTS)
	localCacheStore.channelMemberCountsCache = utils.NewLruWithParams(CHANNEL_MEMBERS_COUNTS_CACHE_SIZE, "ChannelMemberCounts", CHANNEL_MEMBERS_COUNTS_CACHE_SEC, model.CLUSTER_EVENT_INVALIDATE_CACHE_FOR_CHANNEL_MEMBER_COUNTS)
	localCacheStore.channelGuestCountCache = utils.NewLruWithParams(CHANNEL_GUEST_COUNT_CACHE_SIZE, "ChannelGuestsCount", CHANNEL_GUEST_COUNT_CACHE_SEC, model.CLUSTER_EVENT_INVALIDATE_CACHE_FOR_CHANNEL_GUEST_COUNT)
	localCacheStore.channel = LocalCacheChannelStore{ChannelStore: baseStore.Channel(), rootStore: &localCacheStore}
	localCacheStore.lastPostTimeCache = utils.NewLruWithParams(LAST_POST_TIME_CACHE_SIZE, "LastPostTime", LAST_POST_TIME_CACHE_SEC, model.CLUSTER_EVENT_INVALIDATE_CACHE_FOR_LAST_POST_TIME)
	localCacheStore.postLastPostsCache = utils.NewLruWithParams(LAST_POSTS_CACHE_SIZE, "LastPost", LAST_POSTS_CACHE_SEC, model.CLUSTER_EVENT_INVALIDATE_CACHE_FOR_LAST_POSTS)
	localCacheStore.post = LocalCachePostStore{PostStore: baseStore.Post(), rootStore: &localCacheStore}
	localCacheStore.userProfileByIdsCache = utils.NewLruWithParams(USER_PROFILE_BY_ID_CACHE_SIZE, "UserProfileByIds", USER_PROFILE_BY_ID_SEC, model.CLUSTER_EVENT_INVALIDATE_CACHE_FOR_PROFILE_BY_IDS)
	localCacheStore.user = LocalCacheUserStore{UserStore: baseStore.User(), rootStore: &localCacheStore}
	localCacheStore.teamAllTeamIdsForUserCache = utils.NewLruWithParams(TEAM_CACHE_SIZE, "Team", TEAM_CACHE_SEC, model.CLUSTER_EVENT_INVALIDATE_CACHE_FOR_TEAMS)
	localCacheStore.team = LocalCacheTeamStore{TeamStore: baseStore.Team(), rootStore: &localCacheStore}

	if cluster != nil {
		cluster.RegisterClusterMessageHandler(model.CLUSTER_EVENT_INVALIDATE_CACHE_FOR_REACTIONS, localCacheStore.reaction.handleClusterInvalidateReaction)
		cluster.RegisterClusterMessageHandler(model.CLUSTER_EVENT_INVALIDATE_CACHE_FOR_ROLES, localCacheStore.role.handleClusterInvalidateRole)
		cluster.RegisterClusterMessageHandler(model.CLUSTER_EVENT_INVALIDATE_CACHE_FOR_SCHEMES, localCacheStore.scheme.handleClusterInvalidateScheme)
<<<<<<< HEAD
		cluster.RegisterClusterMessageHandler(model.CLUSTER_EVENT_INVALIDATE_CACHE_FOR_LAST_POST_TIME, localCacheStore.post.handleClusterInvalidateLastPostTime)
=======
		cluster.RegisterClusterMessageHandler(model.CLUSTER_EVENT_INVALIDATE_CACHE_FOR_WEBHOOKS, localCacheStore.webhook.handleClusterInvalidateWebhook)
>>>>>>> a63684fc
		cluster.RegisterClusterMessageHandler(model.CLUSTER_EVENT_INVALIDATE_CACHE_FOR_EMOJIS_BY_ID, localCacheStore.emoji.handleClusterInvalidateEmojiById)
		cluster.RegisterClusterMessageHandler(model.CLUSTER_EVENT_INVALIDATE_CACHE_FOR_EMOJIS_ID_BY_NAME, localCacheStore.emoji.handleClusterInvalidateEmojiIdByName)
		cluster.RegisterClusterMessageHandler(model.CLUSTER_EVENT_INVALIDATE_CACHE_FOR_CHANNEL_PINNEDPOSTS_COUNTS, localCacheStore.channel.handleClusterInvalidateChannelPinnedPostCount)
		cluster.RegisterClusterMessageHandler(model.CLUSTER_EVENT_INVALIDATE_CACHE_FOR_CHANNEL_MEMBER_COUNTS, localCacheStore.channel.handleClusterInvalidateChannelMemberCounts)
		cluster.RegisterClusterMessageHandler(model.CLUSTER_EVENT_INVALIDATE_CACHE_FOR_CHANNEL_GUEST_COUNT, localCacheStore.channel.handleClusterInvalidateChannelGuestCounts)
		cluster.RegisterClusterMessageHandler(model.CLUSTER_EVENT_INVALIDATE_CACHE_FOR_LAST_POSTS, localCacheStore.post.handleClusterInvalidateLastPosts)
		cluster.RegisterClusterMessageHandler(model.CLUSTER_EVENT_INVALIDATE_CACHE_FOR_PROFILE_BY_IDS, localCacheStore.user.handleClusterInvalidateScheme)
		cluster.RegisterClusterMessageHandler(model.CLUSTER_EVENT_INVALIDATE_CACHE_FOR_TEAMS, localCacheStore.team.handleClusterInvalidateTeam)
	}
	return localCacheStore
}

func (s LocalCacheStore) Reaction() store.ReactionStore {
	return s.reaction
}

func (s LocalCacheStore) Role() store.RoleStore {
	return s.role
}

func (s LocalCacheStore) Scheme() store.SchemeStore {
	return s.scheme
}

<<<<<<< HEAD
func (s LocalCacheStore) Post() store.PostStore {
	return s.post
=======
func (s LocalCacheStore) Webhook() store.WebhookStore {
	return s.webhook
>>>>>>> a63684fc
}

func (s LocalCacheStore) Emoji() store.EmojiStore {
	return s.emoji
}

func (s LocalCacheStore) Channel() store.ChannelStore {
	return s.channel
}

<<<<<<< HEAD
=======
func (s LocalCacheStore) Post() store.PostStore {
	return s.post
}

func (s LocalCacheStore) User() store.UserStore {
	return s.user
}

func (s LocalCacheStore) Team() store.TeamStore {
	return s.team
}

>>>>>>> a63684fc
func (s LocalCacheStore) DropAllTables() {
	s.Invalidate()
	s.Store.DropAllTables()
}

func (s *LocalCacheStore) doInvalidateCacheCluster(cache *utils.Cache, key string) {
	cache.Remove(key)
	if s.cluster != nil {
		msg := &model.ClusterMessage{
			Event:    cache.GetInvalidateClusterEvent(),
			SendType: model.CLUSTER_SEND_BEST_EFFORT,
			Data:     key,
		}
		s.cluster.SendClusterMessage(msg)
	}
}

func (s *LocalCacheStore) doStandardAddToCache(cache *utils.Cache, key string, value interface{}) {
	cache.AddWithDefaultExpires(key, value)
}

func (s *LocalCacheStore) doStandardReadCache(cache *utils.Cache, key string) interface{} {
	if cacheItem, ok := cache.Get(key); ok {
		if s.metrics != nil {
			s.metrics.IncrementMemCacheHitCounter(cache.Name())
		}
		return cacheItem
	}

	if s.metrics != nil {
		s.metrics.IncrementMemCacheMissCounter(cache.Name())
	}

	return nil
}

func (s *LocalCacheStore) doClearCacheCluster(cache *utils.Cache) {
	cache.Purge()
	if s.cluster != nil {
		msg := &model.ClusterMessage{
			Event:    cache.GetInvalidateClusterEvent(),
			SendType: model.CLUSTER_SEND_BEST_EFFORT,
			Data:     CLEAR_CACHE_MESSAGE_DATA,
		}
		s.cluster.SendClusterMessage(msg)
	}
}

func (s *LocalCacheStore) Invalidate() {
	s.doClearCacheCluster(s.reactionCache)
	s.doClearCacheCluster(s.webhookCache)
	s.doClearCacheCluster(s.emojiCacheById)
	s.doClearCacheCluster(s.emojiIdCacheByName)
	s.doClearCacheCluster(s.channelMemberCountsCache)
	s.doClearCacheCluster(s.channelPinnedPostCountsCache)
	s.doClearCacheCluster(s.channelGuestCountCache)
	s.doClearCacheCluster(s.postLastPostsCache)
<<<<<<< HEAD
	s.doClearCacheCluster(s.lastPostTimeCache)
=======
	s.doClearCacheCluster(s.userProfileByIdsCache)
	s.doClearCacheCluster(s.teamAllTeamIdsForUserCache)
>>>>>>> a63684fc
}<|MERGE_RESOLUTION|>--- conflicted
+++ resolved
@@ -38,40 +38,20 @@
 	LAST_POSTS_CACHE_SIZE = 20000
 	LAST_POSTS_CACHE_SEC  = 30 * 60
 
-<<<<<<< HEAD
 	LAST_POST_TIME_CACHE_SIZE = 25000
 	LAST_POST_TIME_CACHE_SEC  = 15 * 60
-=======
+
 	USER_PROFILE_BY_ID_CACHE_SIZE = 20000
 	USER_PROFILE_BY_ID_SEC        = 30 * 60
 
 	TEAM_CACHE_SIZE = 20000
 	TEAM_CACHE_SEC  = 30 * 60
->>>>>>> a63684fc
 
 	CLEAR_CACHE_MESSAGE_DATA = ""
 )
 
 type LocalCacheStore struct {
 	store.Store
-<<<<<<< HEAD
-	metrics                  einterfaces.MetricsInterface
-	cluster                  einterfaces.ClusterInterface
-	reaction                 LocalCacheReactionStore
-	reactionCache            *utils.Cache
-	role                     LocalCacheRoleStore
-	roleCache                *utils.Cache
-	scheme                   LocalCacheSchemeStore
-	schemeCache              *utils.Cache
-	emoji                    LocalCacheEmojiStore
-	emojiCacheById           *utils.Cache
-	emojiIdCacheByName       *utils.Cache
-	channel                  LocalCacheChannelStore
-	channelMemberCountsCache *utils.Cache
-	post                     LocalCachePostStore
-	postLastPostsCache       *utils.Cache
-	lastPostTimeCache        *utils.Cache
-=======
 	metrics                      einterfaces.MetricsInterface
 	cluster                      einterfaces.ClusterInterface
 	reaction                     LocalCacheReactionStore
@@ -91,11 +71,11 @@
 	webhookCache                 *utils.Cache
 	post                         LocalCachePostStore
 	postLastPostsCache           *utils.Cache
+	lastPostTimeCache            *utils.Cache
 	user                         LocalCacheUserStore
 	userProfileByIdsCache        *utils.Cache
 	team                         LocalCacheTeamStore
 	teamAllTeamIdsForUserCache   *utils.Cache
->>>>>>> a63684fc
 }
 
 func NewLocalCacheLayer(baseStore store.Store, metrics einterfaces.MetricsInterface, cluster einterfaces.ClusterInterface) LocalCacheStore {
@@ -131,11 +111,8 @@
 		cluster.RegisterClusterMessageHandler(model.CLUSTER_EVENT_INVALIDATE_CACHE_FOR_REACTIONS, localCacheStore.reaction.handleClusterInvalidateReaction)
 		cluster.RegisterClusterMessageHandler(model.CLUSTER_EVENT_INVALIDATE_CACHE_FOR_ROLES, localCacheStore.role.handleClusterInvalidateRole)
 		cluster.RegisterClusterMessageHandler(model.CLUSTER_EVENT_INVALIDATE_CACHE_FOR_SCHEMES, localCacheStore.scheme.handleClusterInvalidateScheme)
-<<<<<<< HEAD
 		cluster.RegisterClusterMessageHandler(model.CLUSTER_EVENT_INVALIDATE_CACHE_FOR_LAST_POST_TIME, localCacheStore.post.handleClusterInvalidateLastPostTime)
-=======
 		cluster.RegisterClusterMessageHandler(model.CLUSTER_EVENT_INVALIDATE_CACHE_FOR_WEBHOOKS, localCacheStore.webhook.handleClusterInvalidateWebhook)
->>>>>>> a63684fc
 		cluster.RegisterClusterMessageHandler(model.CLUSTER_EVENT_INVALIDATE_CACHE_FOR_EMOJIS_BY_ID, localCacheStore.emoji.handleClusterInvalidateEmojiById)
 		cluster.RegisterClusterMessageHandler(model.CLUSTER_EVENT_INVALIDATE_CACHE_FOR_EMOJIS_ID_BY_NAME, localCacheStore.emoji.handleClusterInvalidateEmojiIdByName)
 		cluster.RegisterClusterMessageHandler(model.CLUSTER_EVENT_INVALIDATE_CACHE_FOR_CHANNEL_PINNEDPOSTS_COUNTS, localCacheStore.channel.handleClusterInvalidateChannelPinnedPostCount)
@@ -160,27 +137,20 @@
 	return s.scheme
 }
 
-<<<<<<< HEAD
+func (s LocalCacheStore) Webhook() store.WebhookStore {
+	return s.webhook
+}
+
+func (s LocalCacheStore) Emoji() store.EmojiStore {
+	return s.emoji
+}
+
+func (s LocalCacheStore) Channel() store.ChannelStore {
+	return s.channel
+}
+
 func (s LocalCacheStore) Post() store.PostStore {
 	return s.post
-=======
-func (s LocalCacheStore) Webhook() store.WebhookStore {
-	return s.webhook
->>>>>>> a63684fc
-}
-
-func (s LocalCacheStore) Emoji() store.EmojiStore {
-	return s.emoji
-}
-
-func (s LocalCacheStore) Channel() store.ChannelStore {
-	return s.channel
-}
-
-<<<<<<< HEAD
-=======
-func (s LocalCacheStore) Post() store.PostStore {
-	return s.post
 }
 
 func (s LocalCacheStore) User() store.UserStore {
@@ -191,7 +161,6 @@
 	return s.team
 }
 
->>>>>>> a63684fc
 func (s LocalCacheStore) DropAllTables() {
 	s.Invalidate()
 	s.Store.DropAllTables()
@@ -249,10 +218,7 @@
 	s.doClearCacheCluster(s.channelPinnedPostCountsCache)
 	s.doClearCacheCluster(s.channelGuestCountCache)
 	s.doClearCacheCluster(s.postLastPostsCache)
-<<<<<<< HEAD
 	s.doClearCacheCluster(s.lastPostTimeCache)
-=======
 	s.doClearCacheCluster(s.userProfileByIdsCache)
 	s.doClearCacheCluster(s.teamAllTeamIdsForUserCache)
->>>>>>> a63684fc
 }