--- conflicted
+++ resolved
@@ -98,16 +98,11 @@
 		go func() {
 			var err error
 			defer wg.Done()
-<<<<<<< HEAD
-			st.SqlSupplier = sqlstore.NewSqlSupplier(*st.SqlSettings, nil)
-			st.Store, err = NewLocalCacheLayer(st.SqlSupplier, nil, nil, getMockCacheProvider())
+			st.SqlStore = sqlstore.New(*st.SqlSettings, nil)
+			st.Store, err = NewLocalCacheLayer(st.SqlStore, nil, nil, getMockCacheProvider())
 			if err != nil {
 				panic(err)
 			}
-=======
-			st.SqlStore = sqlstore.New(*st.SqlSettings, nil)
-			st.Store = NewLocalCacheLayer(st.SqlStore, nil, nil, getMockCacheProvider())
->>>>>>> 4e2a3338
 			st.Store.DropAllTables()
 			st.Store.MarkSystemRanUnitTests()
 		}()
