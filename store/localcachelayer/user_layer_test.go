--- conflicted
+++ resolved
@@ -77,7 +77,8 @@
 
 	t.Run("first call not cached, second cached and returning same data", func(t *testing.T) {
 		mockStore := getMockStore()
-		cachedStore := NewLocalCacheLayer(mockStore, nil, nil)
+		mockCacheProvider := getMockCacheProvider()
+		cachedStore := NewLocalCacheLayer(mockStore, nil, nil, mockCacheProvider)
 
 		gotMap, err := cachedStore.User().GetAllProfilesInChannel(fakeChannelId, true)
 		require.Nil(t, err)
@@ -90,7 +91,8 @@
 
 	t.Run("first call not cached, second force not cached", func(t *testing.T) {
 		mockStore := getMockStore()
-		cachedStore := NewLocalCacheLayer(mockStore, nil, nil)
+		mockCacheProvider := getMockCacheProvider()
+		cachedStore := NewLocalCacheLayer(mockStore, nil, nil, mockCacheProvider)
 
 		gotMap, err := cachedStore.User().GetAllProfilesInChannel(fakeChannelId, true)
 		require.Nil(t, err)
@@ -103,7 +105,8 @@
 
 	t.Run("first call not cached, invalidate by channel, and then not cached again", func(t *testing.T) {
 		mockStore := getMockStore()
-		cachedStore := NewLocalCacheLayer(mockStore, nil, nil)
+		mockCacheProvider := getMockCacheProvider()
+		cachedStore := NewLocalCacheLayer(mockStore, nil, nil, mockCacheProvider)
 
 		gotMap, err := cachedStore.User().GetAllProfilesInChannel(fakeChannelId, true)
 		require.Nil(t, err)
@@ -118,7 +121,8 @@
 
 	t.Run("first call not cached, invalidate by user, and then not cached again", func(t *testing.T) {
 		mockStore := getMockStore()
-		cachedStore := NewLocalCacheLayer(mockStore, nil, nil)
+		mockCacheProvider := getMockCacheProvider()
+		cachedStore := NewLocalCacheLayer(mockStore, nil, nil, mockCacheProvider)
 
 		gotMap, err := cachedStore.User().GetAllProfilesInChannel(fakeChannelId, true)
 		require.Nil(t, err)
@@ -136,13 +140,9 @@
 	fakeUser := &model.User{Id: "123"}
 	t.Run("first call not cached, second cached and returning same data", func(t *testing.T) {
 		mockStore := getMockStore()
-<<<<<<< HEAD
-		cachedStore := NewLocalCacheLayer(mockStore, nil, nil)
-=======
 		mockCacheProvider := getMockCacheProvider()
 		cachedStore := NewLocalCacheLayer(mockStore, nil, nil, mockCacheProvider)
 
->>>>>>> 62b57143
 		gotUser, err := cachedStore.User().Get(fakeUserId)
 		require.Nil(t, err)
 		assert.Equal(t, fakeUser, gotUser)
