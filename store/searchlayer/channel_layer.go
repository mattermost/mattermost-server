--- conflicted
+++ resolved
@@ -147,15 +147,9 @@
 
 	if allFailed {
 		mlog.Debug("Using database search because no other search engine is available")
-<<<<<<< HEAD
-		channelList, nErr = c.ChannelStore.AutocompleteInTeam(teamId, userId, term, includeDeleted)
-		if nErr != nil {
-			return nil, model.NewAppError("AutocompleteInTeam", "app.channel.search.app_error", nil, nErr.Error(), http.StatusInternalServerError)
-=======
-		channelList, err = c.ChannelStore.AutocompleteInTeam(teamId, term, includeDeleted)
+		channelList, err = c.ChannelStore.AutocompleteInTeam(teamId, userId, term, includeDeleted)
 		if err != nil {
 			return nil, errors.Wrap(err, "Failed to autocomplete channels in team")
->>>>>>> 8496cb69
 		}
 	}
 
