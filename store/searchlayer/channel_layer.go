// Copyright (c) 2015-present Mattermost, Inc. All Rights Reserved.
// See LICENSE.txt for license information.

package searchlayer

import (
	"github.com/pkg/errors"

	"github.com/mattermost/mattermost-server/v5/mlog"
	"github.com/mattermost/mattermost-server/v5/model"
	"github.com/mattermost/mattermost-server/v5/services/searchengine"
	"github.com/mattermost/mattermost-server/v5/store"
)

type SearchChannelStore struct {
	store.ChannelStore
	rootStore *SearchStore
}

func (c *SearchChannelStore) deleteChannelIndex(channel *model.Channel) {
	if channel.Type == model.CHANNEL_OPEN {
		for _, engine := range c.rootStore.searchEngine.GetActiveEngines() {
			if engine.IsIndexingEnabled() {
				runIndexFn(engine, func(engineCopy searchengine.SearchEngineInterface) {
					if err := engineCopy.DeleteChannel(channel); err != nil {
<<<<<<< HEAD
						mlog.Error("Encountered error deleting channel", mlog.String("channel_id", channel.Id), mlog.String("search_engine", engineCopy.GetName()), mlog.Err(err))
						return
=======
						mlog.Warn("Encountered error deleting channel", mlog.String("channel_id", channel.Id), mlog.String("search_engine", engineCopy.GetName()), mlog.Err(err))
>>>>>>> bcacc78f
					}
					mlog.Debug("Removed channel from index in search engine", mlog.String("search_engine", engineCopy.GetName()), mlog.String("channel_id", channel.Id))
				})
			}
		}
	}
}

func (c *SearchChannelStore) indexChannel(channel *model.Channel) {
	if channel.Type == model.CHANNEL_OPEN {
		for _, engine := range c.rootStore.searchEngine.GetActiveEngines() {
			if engine.IsIndexingEnabled() {
				runIndexFn(engine, func(engineCopy searchengine.SearchEngineInterface) {
					if err := engineCopy.IndexChannel(channel); err != nil {
<<<<<<< HEAD
						mlog.Error("Encountered error indexing channel", mlog.String("channel_id", channel.Id), mlog.String("search_engine", engineCopy.GetName()), mlog.Err(err))
						return
=======
						mlog.Warn("Encountered error indexing channel", mlog.String("channel_id", channel.Id), mlog.String("search_engine", engineCopy.GetName()), mlog.Err(err))
>>>>>>> bcacc78f
					}
					mlog.Debug("Indexed channel in search engine", mlog.String("search_engine", engineCopy.GetName()), mlog.String("channel_id", channel.Id))
				})
			}
		}
	}
}

func (c *SearchChannelStore) Save(channel *model.Channel, maxChannels int64) (*model.Channel, error) {
	newChannel, err := c.ChannelStore.Save(channel, maxChannels)
	if err == nil {
		c.indexChannel(newChannel)
	}
	return newChannel, err
}

func (c *SearchChannelStore) Update(channel *model.Channel) (*model.Channel, error) {
	updatedChannel, err := c.ChannelStore.Update(channel)
	if err == nil {
		c.indexChannel(updatedChannel)
	}
	return updatedChannel, err
}

func (c *SearchChannelStore) UpdateMember(cm *model.ChannelMember) (*model.ChannelMember, error) {
	member, err := c.ChannelStore.UpdateMember(cm)
	if err == nil {
		c.rootStore.indexUserFromID(cm.UserId)
		channel, channelErr := c.ChannelStore.Get(member.ChannelId, true)
		if channelErr != nil {
			mlog.Warn("Encountered error indexing user in channel", mlog.String("channel_id", member.ChannelId), mlog.Err(channelErr))
		} else {
			c.rootStore.indexUserFromID(channel.CreatorId)
		}
	}
	return member, err
}

func (c *SearchChannelStore) SaveMember(cm *model.ChannelMember) (*model.ChannelMember, error) {
	member, err := c.ChannelStore.SaveMember(cm)
	if err == nil {
		c.rootStore.indexUserFromID(cm.UserId)
		channel, channelErr := c.ChannelStore.Get(member.ChannelId, true)
		if channelErr != nil {
			mlog.Warn("Encountered error indexing user in channel", mlog.String("channel_id", member.ChannelId), mlog.Err(channelErr))
		} else {
			c.rootStore.indexUserFromID(channel.CreatorId)
		}
	}
	return member, err
}

func (c *SearchChannelStore) RemoveMember(channelId, userIdToRemove string) error {
	err := c.ChannelStore.RemoveMember(channelId, userIdToRemove)
	if err == nil {
		c.rootStore.indexUserFromID(userIdToRemove)
	}
	return err
}

func (c *SearchChannelStore) RemoveMembers(channelId string, userIds []string) error {
	if err := c.ChannelStore.RemoveMembers(channelId, userIds); err != nil {
		return err
	}

	for _, uid := range userIds {
		c.rootStore.indexUserFromID(uid)
	}
	return nil
}

func (c *SearchChannelStore) CreateDirectChannel(user *model.User, otherUser *model.User) (*model.Channel, error) {
	channel, err := c.ChannelStore.CreateDirectChannel(user, otherUser)
	if err == nil {
		c.rootStore.indexUserFromID(user.Id)
		c.rootStore.indexUserFromID(otherUser.Id)
	}
	return channel, err
}

func (c *SearchChannelStore) SaveDirectChannel(directchannel *model.Channel, member1 *model.ChannelMember, member2 *model.ChannelMember) (*model.Channel, error) {
	channel, err := c.ChannelStore.SaveDirectChannel(directchannel, member1, member2)
	if err != nil {
		c.rootStore.indexUserFromID(member1.UserId)
		c.rootStore.indexUserFromID(member2.UserId)
	}
	return channel, err
}

func (c *SearchChannelStore) AutocompleteInTeam(teamId string, term string, includeDeleted bool) (*model.ChannelList, error) {
	var channelList *model.ChannelList
	var err error

	allFailed := true
	for _, engine := range c.rootStore.searchEngine.GetActiveEngines() {
		if engine.IsAutocompletionEnabled() {
			channelList, err = c.searchAutocompleteChannels(engine, teamId, term, includeDeleted)
			if err != nil {
				mlog.Warn("Encountered error on AutocompleteChannels through SearchEngine. Falling back to default autocompletion.", mlog.String("search_engine", engine.GetName()), mlog.Err(err))
				continue
			}
			allFailed = false
			mlog.Debug("Using the first available search engine", mlog.String("search_engine", engine.GetName()))
			break
		}
	}

	if allFailed {
		mlog.Debug("Using database search because no other search engine is available")
		channelList, err = c.ChannelStore.AutocompleteInTeam(teamId, term, includeDeleted)
		if err != nil {
			return nil, errors.Wrap(err, "Failed to autocomplete channels in team")
		}
	}

	if err != nil {
		return channelList, err
	}

	return channelList, nil
}

func (c *SearchChannelStore) searchAutocompleteChannels(engine searchengine.SearchEngineInterface, teamId, term string, includeDeleted bool) (*model.ChannelList, error) {
	channelIds, err := engine.SearchChannels(teamId, term)
	if err != nil {
		return nil, err
	}

	channelList := model.ChannelList{}
	if len(channelIds) > 0 {
		channels, err := c.ChannelStore.GetChannelsByIds(channelIds, includeDeleted)
		if err != nil {
			return nil, errors.Wrap(err, "Failed to get channels by ids")
		}

		for _, ch := range channels {
			channelList = append(channelList, ch)
		}
	}

	return &channelList, nil
}

func (c *SearchChannelStore) PermanentDeleteMembersByUser(userId string) error {
	err := c.ChannelStore.PermanentDeleteMembersByUser(userId)
	if err == nil {
		c.rootStore.indexUserFromID(userId)
	}
	return err
}

func (c *SearchChannelStore) RemoveAllDeactivatedMembers(channelId string) error {
	profiles, errProfiles := c.rootStore.User().GetAllProfilesInChannel(channelId, true)
	if errProfiles != nil {
		mlog.Warn("Encountered error indexing users for channel", mlog.String("channel_id", channelId), mlog.Err(errProfiles))
	}

	err := c.ChannelStore.RemoveAllDeactivatedMembers(channelId)
	if err == nil && errProfiles == nil {
		for _, user := range profiles {
			if user.DeleteAt != 0 {
				c.rootStore.indexUser(user)
			}
		}
	}
	return err
}

func (c *SearchChannelStore) PermanentDeleteMembersByChannel(channelId string) error {
	profiles, errProfiles := c.rootStore.User().GetAllProfilesInChannel(channelId, true)
	if errProfiles != nil {
		mlog.Warn("Encountered error indexing users for channel", mlog.String("channel_id", channelId), mlog.Err(errProfiles))
	}

	err := c.ChannelStore.PermanentDeleteMembersByChannel(channelId)
	if err == nil && errProfiles == nil {
		for _, user := range profiles {
			c.rootStore.indexUser(user)
		}
	}
	return err
}

func (c *SearchChannelStore) PermanentDelete(channelId string) error {
	channel, channelErr := c.ChannelStore.Get(channelId, true)
	if channelErr != nil {
		mlog.Warn("Encountered error deleting channel", mlog.String("channel_id", channelId), mlog.Err(channelErr))
	}
	err := c.ChannelStore.PermanentDelete(channelId)
	if err == nil && channelErr == nil {
		c.deleteChannelIndex(channel)
	}
	return err
}<|MERGE_RESOLUTION|>--- conflicted
+++ resolved
@@ -23,12 +23,8 @@
 			if engine.IsIndexingEnabled() {
 				runIndexFn(engine, func(engineCopy searchengine.SearchEngineInterface) {
 					if err := engineCopy.DeleteChannel(channel); err != nil {
-<<<<<<< HEAD
-						mlog.Error("Encountered error deleting channel", mlog.String("channel_id", channel.Id), mlog.String("search_engine", engineCopy.GetName()), mlog.Err(err))
+						mlog.Warn("Encountered error deleting channel", mlog.String("channel_id", channel.Id), mlog.String("search_engine", engineCopy.GetName()), mlog.Err(err))
 						return
-=======
-						mlog.Warn("Encountered error deleting channel", mlog.String("channel_id", channel.Id), mlog.String("search_engine", engineCopy.GetName()), mlog.Err(err))
->>>>>>> bcacc78f
 					}
 					mlog.Debug("Removed channel from index in search engine", mlog.String("search_engine", engineCopy.GetName()), mlog.String("channel_id", channel.Id))
 				})
@@ -43,12 +39,8 @@
 			if engine.IsIndexingEnabled() {
 				runIndexFn(engine, func(engineCopy searchengine.SearchEngineInterface) {
 					if err := engineCopy.IndexChannel(channel); err != nil {
-<<<<<<< HEAD
-						mlog.Error("Encountered error indexing channel", mlog.String("channel_id", channel.Id), mlog.String("search_engine", engineCopy.GetName()), mlog.Err(err))
+						mlog.Warn("Encountered error indexing channel", mlog.String("channel_id", channel.Id), mlog.String("search_engine", engineCopy.GetName()), mlog.Err(err))
 						return
-=======
-						mlog.Warn("Encountered error indexing channel", mlog.String("channel_id", channel.Id), mlog.String("search_engine", engineCopy.GetName()), mlog.Err(err))
->>>>>>> bcacc78f
 					}
 					mlog.Debug("Indexed channel in search engine", mlog.String("search_engine", engineCopy.GetName()), mlog.String("channel_id", channel.Id))
 				})
