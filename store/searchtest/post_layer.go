--- conflicted
+++ resolved
@@ -126,11 +126,7 @@
 	{
 		Name: "Should discard a wildcard if it's not placed immediately by text",
 		Fn:   testSearchDiscardWildcardAlone,
-<<<<<<< HEAD
-		Tags: []string{ENGINE_ELASTICSEARCH, ENGINE_BLEVE},
-=======
-		Tags: []string{ENGINE_POSTGRES, ENGINE_MYSQL, ENGINE_ELASTICSEARCH},
->>>>>>> 1337fa91
+		Tags: []string{ENGINE_ALL},
 	},
 	{
 		Name: "Should support terms with dash",
@@ -1035,20 +1031,12 @@
 	require.Nil(t, err)
 	defer th.deleteUserPosts(th.User.Id)
 
-<<<<<<< HEAD
 	t.Run("Simple wildcard-only search", func(t *testing.T) {
 		params := &model.SearchParams{
 			Terms: "search*",
 		}
-		results, apperr := th.Store.Post().SearchPostsInTeamForUser([]*model.SearchParams{params}, th.User.Id, th.Team.Id, false, false, 0, 20)
-		require.Nil(t, apperr)
-=======
-	params := &model.SearchParams{
-		Terms: "search*",
-	}
-	results, apperr := th.Store.Post().SearchPostsInTeamForUser([]*model.SearchParams{params}, th.User.Id, th.Team.Id, 0, 20)
-	require.Nil(t, apperr)
->>>>>>> 1337fa91
+		results, apperr := th.Store.Post().SearchPostsInTeamForUser([]*model.SearchParams{params}, th.User.Id, th.Team.Id, 0, 20)
+		require.Nil(t, apperr)
 
 		require.Len(t, results.Posts, 2)
 		th.checkPostInSearchResults(t, p1.Id, results.Posts)
@@ -1059,7 +1047,7 @@
 		params := &model.SearchParams{
 			Terms: "sear* post",
 		}
-		results, apperr := th.Store.Post().SearchPostsInTeamForUser([]*model.SearchParams{params}, th.User.Id, th.Team.Id, false, false, 0, 20)
+		results, apperr := th.Store.Post().SearchPostsInTeamForUser([]*model.SearchParams{params}, th.User.Id, th.Team.Id, 0, 20)
 		require.Nil(t, apperr)
 
 		require.Len(t, results.Posts, 1)
