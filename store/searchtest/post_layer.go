--- conflicted
+++ resolved
@@ -324,20 +324,10 @@
 	th.checkPostInSearchResults(t, p1.Id, results.Posts)
 }
 
-<<<<<<< HEAD
-func testSearchESSearchPosts_MarkdownUnderscores(t *testing.T, s store.Store) {
-	team, err := s.Team().Save(&model.Team{Name: "t1", DisplayName: "t1", Type: model.TEAM_OPEN})
-	require.Nil(t, err)
-	defer func() { require.Nil(t, s.Team().PermanentDelete(team.Id)) }()
-	channel, nErr := s.Channel().Save(&model.Channel{TeamId: team.Id, Name: "c1", DisplayName: "c1", Type: model.CHANNEL_OPEN}, -1)
-	require.Nil(t, nErr)
-	user, err := s.User().Save(createUser("testuser", "testuser", "Test", "User"))
-=======
 func testSearchEmailAddresses(t *testing.T, th *SearchTestHelper) {
 	p1, err := th.createPost(th.User.Id, th.ChannelBasic.Id, "test email test@test.com", "", model.POST_DEFAULT, 0, false)
 	require.Nil(t, err)
 	_, err = th.createPost(th.User.Id, th.ChannelBasic.Id, "test email test2@test.com", "", model.POST_DEFAULT, 0, false)
->>>>>>> 729a84a3
 	require.Nil(t, err)
 	defer th.deleteUserPosts(th.User.Id)
 
@@ -534,12 +524,6 @@
 	require.Nil(t, err)
 	p2, err := th.createPost(th.User.Id, th.ChannelBasic.Id, "Strasse test", "", model.POST_DEFAULT, 0, false)
 	require.Nil(t, err)
-<<<<<<< HEAD
-	defer func() { require.Nil(t, s.Team().PermanentDelete(team.Id)) }()
-	channel, nErr := s.Channel().Save(&model.Channel{TeamId: team.Id, Name: "c1", DisplayName: "c1", Type: model.CHANNEL_OPEN}, -1)
-	require.Nil(t, nErr)
-	user, err := s.User().Save(createUser("testuser", "testuser", "Test", "User"))
-=======
 	defer th.deleteUserPosts(th.User.Id)
 
 	params := &model.SearchParams{Terms: "Straße"}
@@ -563,7 +547,6 @@
 	p1, err := th.createPost(th.User.Id, th.ChannelBasic.Id, "café", "", model.POST_DEFAULT, 0, false)
 	require.Nil(t, err)
 	p2, err := th.createPost(th.User.Id, th.ChannelBasic.Id, "café", "", model.POST_DEFAULT, 0, false)
->>>>>>> 729a84a3
 	require.Nil(t, err)
 	defer th.deleteUserPosts(th.User.Id)
 
@@ -628,22 +611,12 @@
 	th.checkPostInSearchResults(t, p1.Id, results.Posts)
 }
 
-<<<<<<< HEAD
-func testSearchESSearchPosts_ChineseWords(t *testing.T, s store.Store) {
-	team, err := s.Team().Save(&model.Team{Name: "t1", DisplayName: "t1", Type: model.TEAM_OPEN})
-	require.Nil(t, err)
-	defer func() { require.Nil(t, s.Team().PermanentDelete(team.Id)) }()
-	channel, nErr := s.Channel().Save(&model.Channel{TeamId: team.Id, Name: "c1", DisplayName: "c1", Type: model.CHANNEL_OPEN}, -1)
-	require.Nil(t, nErr)
-	user, err := s.User().Save(createUser("testuser", "testuser", "Test", "User"))
-=======
 func testSearchOrExcludePostsInDMGM(t *testing.T, th *SearchTestHelper) {
 	direct, err := th.createDirectChannel(th.Team.Id, "direct", "direct", []*model.User{th.User, th.User2})
 	require.Nil(t, err)
 	defer th.deleteChannel(direct)
 
 	group, err := th.createGroupChannel(th.Team.Id, "test group", []*model.User{th.User, th.User2})
->>>>>>> 729a84a3
 	require.Nil(t, err)
 	defer th.deleteChannel(group)
 
@@ -696,18 +669,11 @@
 	creationDate := model.GetMillisForTime(time.Date(2020, 03, 22, 12, 0, 0, 0, time.UTC))
 	p1, err := th.createPost(th.User.Id, th.ChannelBasic.Id, "test in specific date", "", model.POST_DEFAULT, creationDate, false)
 	require.Nil(t, err)
-<<<<<<< HEAD
-	defer func() { require.Nil(t, s.Team().PermanentDelete(team.Id)) }()
-	channel, nErr := s.Channel().Save(&model.Channel{TeamId: team.Id, Name: "c1", DisplayName: "c1", Type: model.CHANNEL_OPEN}, -1)
-	require.Nil(t, nErr)
-	user, err := s.User().Save(createUser("testuser", "testuser", "Test", "User"))
-=======
 	creationDate2 := model.GetMillisForTime(time.Date(2020, 03, 23, 0, 0, 0, 0, time.UTC))
 	p2, err := th.createPost(th.User.Id, th.ChannelPrivate.Id, "test in the present", "", model.POST_DEFAULT, creationDate2, false)
 	require.Nil(t, err)
 	creationDate3 := model.GetMillisForTime(time.Date(2020, 03, 21, 23, 59, 59, 0, time.UTC))
 	p3, err := th.createPost(th.User.Id, th.ChannelBasic.Id, "test in the present", "", model.POST_DEFAULT, creationDate3, false)
->>>>>>> 729a84a3
 	require.Nil(t, err)
 	defer th.deleteUserPosts(th.User.Id)
 
@@ -778,18 +744,11 @@
 	creationDate := model.GetMillisForTime(time.Date(2020, 03, 01, 12, 0, 0, 0, time.UTC))
 	p1, err := th.createPost(th.User.Id, th.ChannelBasic.Id, "test in specific date", "", model.POST_DEFAULT, creationDate, false)
 	require.Nil(t, err)
-<<<<<<< HEAD
-	defer func() { require.Nil(t, s.Team().PermanentDelete(team.Id)) }()
-	channel, nErr := s.Channel().Save(&model.Channel{TeamId: team.Id, Name: "c1", DisplayName: "c1", Type: model.CHANNEL_OPEN}, -1)
-	require.Nil(t, nErr)
-	user, err := s.User().Save(createUser("testuser", "testuser", "Test", "User"))
-=======
 	creationDate2 := model.GetMillisForTime(time.Date(2020, 03, 22, 23, 59, 59, 0, time.UTC))
 	p2, err := th.createPost(th.User.Id, th.ChannelPrivate.Id, "test in specific date 2", "", model.POST_DEFAULT, creationDate2, false)
 	require.Nil(t, err)
 	creationDate3 := model.GetMillisForTime(time.Date(2020, 03, 26, 16, 55, 0, 0, time.UTC))
 	p3, err := th.createPost(th.User.Id, th.ChannelBasic.Id, "test in the present", "", model.POST_DEFAULT, creationDate3, false)
->>>>>>> 729a84a3
 	require.Nil(t, err)
 	defer th.deleteUserPosts(th.User.Id)
 
@@ -1001,16 +960,9 @@
 func testSupportStemming(t *testing.T, th *SearchTestHelper) {
 	p1, err := th.createPost(th.User.Id, th.ChannelBasic.Id, "search post", "", model.POST_DEFAULT, 0, false)
 	require.Nil(t, err)
-<<<<<<< HEAD
-	defer func() { require.Nil(t, s.Team().PermanentDelete(team.Id)) }()
-	channel, nErr := s.Channel().Save(&model.Channel{TeamId: team.Id, Name: "c1", DisplayName: "c1", Type: model.CHANNEL_OPEN}, -1)
-	require.Nil(t, nErr)
-	user, err := s.User().Save(createUser("testuser", "testuser", "Test", "User"))
-=======
 	p2, err := th.createPost(th.User.Id, th.ChannelBasic.Id, "searching post", "", model.POST_DEFAULT, 0, false)
 	require.Nil(t, err)
 	_, err = th.createPost(th.User.Id, th.ChannelBasic.Id, "another post", "", model.POST_DEFAULT, 0, false)
->>>>>>> 729a84a3
 	require.Nil(t, err)
 	defer th.deleteUserPosts(th.User.Id)
 
@@ -1063,20 +1015,10 @@
 	require.Len(t, results.Posts, 0)
 }
 
-<<<<<<< HEAD
-func testSearchESSearchPosts_QuotedTerms(t *testing.T, s store.Store) {
-	team, err := s.Team().Save(&model.Team{Name: "t1", DisplayName: "t1", Type: model.TEAM_OPEN})
-	require.Nil(t, err)
-	defer func() { require.Nil(t, s.Team().PermanentDelete(team.Id)) }()
-	channel, nErr := s.Channel().Save(&model.Channel{TeamId: team.Id, Name: "c1", DisplayName: "c1", Type: model.CHANNEL_OPEN}, -1)
-	require.Nil(t, nErr)
-	user, err := s.User().Save(createUser("testuser", "testuser", "Test", "User"))
-=======
 func testSearchDiscardWildcardAlone(t *testing.T, th *SearchTestHelper) {
 	p1, err := th.createPost(th.User.Id, th.ChannelBasic.Id, "qwerty", "", model.POST_DEFAULT, 0, false)
 	require.Nil(t, err)
 	_, err = th.createPost(th.User.Id, th.ChannelBasic.Id, "qwertyjkl", "", model.POST_DEFAULT, 0, false)
->>>>>>> 729a84a3
 	require.Nil(t, err)
 	defer th.deleteUserPosts(th.User.Id)
 
@@ -1153,16 +1095,9 @@
 func testSearchOrExcludePostsWithHashtags(t *testing.T, th *SearchTestHelper) {
 	p1, err := th.createPost(th.User.Id, th.ChannelBasic.Id, "search post with #hashtag", "#hashtag", model.POST_DEFAULT, 0, false)
 	require.Nil(t, err)
-<<<<<<< HEAD
-	defer func() { require.Nil(t, s.Team().PermanentDelete(team.Id)) }()
-	channel, nErr := s.Channel().Save(&model.Channel{TeamId: team.Id, Name: "c1", DisplayName: "c1", Type: model.CHANNEL_OPEN}, -1)
-	require.Nil(t, nErr)
-	user, err := s.User().Save(createUser("testuser", "testuser", "Test", "User"))
-=======
 	p2, err := th.createPost(th.User.Id, th.ChannelBasic.Id, "searching term with hashtag", "", model.POST_DEFAULT, 0, false)
 	require.Nil(t, err)
 	p3, err := th.createPost(th.User.Id, th.ChannelBasic.Id, "searching term with", "#hashtag", model.POST_DEFAULT, 0, false)
->>>>>>> 729a84a3
 	require.Nil(t, err)
 	defer th.deleteUserPosts(th.User.Id)
 
@@ -1274,16 +1209,9 @@
 func testSearchHashtagCaseInsensitive(t *testing.T, th *SearchTestHelper) {
 	p1, err := th.createPost(th.User.Id, th.ChannelBasic.Id, "searching hashtag #HaShTaG", "#HaShTaG", model.POST_DEFAULT, 0, false)
 	require.Nil(t, err)
-<<<<<<< HEAD
-	defer func() { require.Nil(t, s.Team().PermanentDelete(team.Id)) }()
-	channel, nErr := s.Channel().Save(&model.Channel{TeamId: team.Id, Name: "c1", DisplayName: "c1", Type: model.CHANNEL_OPEN}, -1)
-	require.Nil(t, nErr)
-	user, err := s.User().Save(createUser("testuser", "testuser", "Test", "User"))
-=======
 	p2, err := th.createPost(th.User.Id, th.ChannelBasic.Id, "searching hashtag #hashtag", "#hashtag", model.POST_DEFAULT, 0, false)
 	require.Nil(t, err)
 	p3, err := th.createPost(th.User.Id, th.ChannelBasic.Id, "searching hashtag #HASHTAG", "#HASHTAG", model.POST_DEFAULT, 0, false)
->>>>>>> 729a84a3
 	require.Nil(t, err)
 	defer th.deleteUserPosts(th.User.Id)
 
@@ -1405,16 +1333,9 @@
 func testSearchShouldExcludeSytemMessages(t *testing.T, th *SearchTestHelper) {
 	_, err := th.createPost(th.User.Id, th.ChannelBasic.Id, "test system message one", "", model.POST_JOIN_CHANNEL, 0, false)
 	require.Nil(t, err)
-<<<<<<< HEAD
-	defer func() { require.Nil(t, s.Team().PermanentDelete(team.Id)) }()
-	channel, nErr := s.Channel().Save(&model.Channel{TeamId: team.Id, Name: "c1", DisplayName: "c1", Type: model.CHANNEL_OPEN}, -1)
-	require.Nil(t, nErr)
-	user, err := s.User().Save(createUser("testuser", "testuser", "Test", "User"))
-=======
 	_, err = th.createPost(th.User.Id, th.ChannelBasic.Id, "test system message two", "", model.POST_LEAVE_CHANNEL, 0, false)
 	require.Nil(t, err)
 	_, err = th.createPost(th.User.Id, th.ChannelBasic.Id, "test system message three", "", model.POST_LEAVE_TEAM, 0, false)
->>>>>>> 729a84a3
 	require.Nil(t, err)
 	_, err = th.createPost(th.User.Id, th.ChannelBasic.Id, "test system message four", "", model.POST_ADD_TO_CHANNEL, 0, false)
 	require.Nil(t, err)
@@ -1507,20 +1428,10 @@
 	})
 }
 
-<<<<<<< HEAD
-func testSearchESSearchPosts_AlternativeUnicodeForms(t *testing.T, s store.Store) {
-	team, err := s.Team().Save(&model.Team{Name: "t1", DisplayName: "t1", Type: model.TEAM_OPEN})
-	require.Nil(t, err)
-	defer func() { require.Nil(t, s.Team().PermanentDelete(team.Id)) }()
-	channel, nErr := s.Channel().Save(&model.Channel{TeamId: team.Id, Name: "c1", DisplayName: "c1", Type: model.CHANNEL_OPEN}, -1)
-	require.Nil(t, nErr)
-	user, err := s.User().Save(createUser("testuser", "testuser", "Test", "User"))
-=======
 func testSearchTermsWithDashes(t *testing.T, th *SearchTestHelper) {
 	p1, err := th.createPost(th.User.Id, th.ChannelBasic.Id, "message with-dash-term", "", model.POST_DEFAULT, 0, false)
 	require.Nil(t, err)
 	p2, err := th.createPost(th.User.Id, th.ChannelBasic.Id, "message with dash term", "", model.POST_DEFAULT, 0, false)
->>>>>>> 729a84a3
 	require.Nil(t, err)
 	defer th.deleteUserPosts(th.User.Id)
 
@@ -1610,14 +1521,6 @@
 func testSearchTermsWithUnderscores(t *testing.T, th *SearchTestHelper) {
 	p1, err := th.createPost(th.User.Id, th.ChannelBasic.Id, "message with_underscores_term", "", model.POST_DEFAULT, 0, false)
 	require.Nil(t, err)
-<<<<<<< HEAD
-	defer func() { require.Nil(t, s.Team().PermanentDelete(team.Id)) }()
-	channel1, nErr := s.Channel().Save(&model.Channel{TeamId: team.Id, Name: "c1", DisplayName: "c1", Type: model.CHANNEL_OPEN}, -1)
-	require.Nil(t, nErr)
-	channel2, nErr := s.Channel().Save(&model.Channel{TeamId: team.Id, Name: "c2", DisplayName: "c2", Type: model.CHANNEL_OPEN}, -1)
-	require.Nil(t, nErr)
-	user1, err := s.User().Save(createUser("testuserone", "testuserone", "Test", "One"))
-=======
 	p2, err := th.createPost(th.User.Id, th.ChannelBasic.Id, "message with underscores term", "", model.POST_DEFAULT, 0, false)
 	require.Nil(t, err)
 	defer th.deleteUserPosts(th.User.Id)
@@ -1665,7 +1568,6 @@
 	require.Nil(t, err)
 	defer th.deleteBot(bot.UserId)
 	err = th.addUserToTeams(model.UserFromBot(bot), []string{th.Team.Id})
->>>>>>> 729a84a3
 	require.Nil(t, err)
 	p1, err := th.createPost(bot.UserId, th.ChannelBasic.Id, "bot test message", "", model.POST_DEFAULT, 0, false)
 	require.Nil(t, err)
@@ -1712,307 +1614,12 @@
 	})
 }
 
-<<<<<<< HEAD
-func testSearchESSearchPosts_AfterBeforeOn(t *testing.T, s store.Store) {
-	team, err := s.Team().Save(&model.Team{Name: "t1", DisplayName: "t1", Type: model.TEAM_OPEN})
-	require.Nil(t, err)
-	defer func() { require.Nil(t, s.Team().PermanentDelete(team.Id)) }()
-	channel, nErr := s.Channel().Save(&model.Channel{TeamId: team.Id, Name: "c1", DisplayName: "c1", Type: model.CHANNEL_OPEN}, -1)
-	require.Nil(t, nErr)
-	user, err := s.User().Save(createUser("testuser", "testuser", "Test", "User"))
-	require.Nil(t, err)
-	require.Nil(t, addUserToTeamsAndChannels(s, user, []string{team.Id}, []string{channel.Id}))
-	defer func() { require.Nil(t, s.User().PermanentDelete(user.Id)) }()
-
-	post1, err := s.Post().Save(createPostAtTime(user.Id, channel.Id, "post on 2018-08-28 at 23:59 GMT", 1535500740000))
-	require.Nil(t, err)
-	post2, err := s.Post().Save(createPostAtTime(user.Id, channel.Id, "post on 2018-08-29 at 00:01 GMT", 1535500860000))
-	require.Nil(t, err)
-	post3, err := s.Post().Save(createPostAtTime(user.Id, channel.Id, "post on 2018-08-29 at 23:59 GMT", 1535587140000))
-	require.Nil(t, err)
-	post4, err := s.Post().Save(createPostAtTime(user.Id, channel.Id, "post on 2018-08-30 at 00:01 GMT", 1535587260000))
-	require.Nil(t, err)
-
-	earlierTimeZoneOffset := 1 * 60 * 60
-	laterTimeZoneOffset := -1 * 60 * 60
-
-	testCases := []struct {
-		Name         string
-		SearchParams []*model.SearchParams
-		ExpectedIds  []string
-	}{
-		{
-			Name: "after: should return posts on 2018-08-30 or later",
-			SearchParams: []*model.SearchParams{
-				{
-					AfterDate: "2018-08-28",
-				},
-			},
-			ExpectedIds: []string{post2.Id, post3.Id, post4.Id},
-		},
-		{
-			Name: "after: should return posts on 2018-09-01 or later",
-			SearchParams: []*model.SearchParams{
-				{
-					AfterDate: "2018-08-30",
-				},
-			},
-			ExpectedIds: []string{},
-		},
-		{
-			Name: "not before: should return posts on 2018-08-28 or later",
-			SearchParams: []*model.SearchParams{
-				{
-					ExcludedBeforeDate: "2018-08-28",
-				},
-			},
-			ExpectedIds: []string{post1.Id, post2.Id, post3.Id, post4.Id},
-		},
-		{
-			Name: "not before: should return posts on 2018-08-29 or later",
-			SearchParams: []*model.SearchParams{
-				{
-					ExcludedBeforeDate: "2018-08-29",
-				},
-			},
-			ExpectedIds: []string{post2.Id, post3.Id, post4.Id},
-		},
-		{
-			Name: "not before: should return posts on 2018-08-30 or later",
-			SearchParams: []*model.SearchParams{
-				{
-					ExcludedBeforeDate: "2018-08-30",
-				},
-			},
-			ExpectedIds: []string{post4.Id},
-		},
-		{
-			Name: "not before: should return posts on 2018-09-01 or later",
-			SearchParams: []*model.SearchParams{
-				{
-					ExcludedBeforeDate: "2018-09-01",
-				},
-			},
-			ExpectedIds: []string{},
-		},
-		{
-			Name: "before: should return posts on 2018-08-29 or earlier",
-			SearchParams: []*model.SearchParams{
-				{
-					BeforeDate: "2018-08-30",
-				},
-			},
-			ExpectedIds: []string{post1.Id, post2.Id, post3.Id},
-		},
-		{
-			Name: "before: should return posts on 2018-08-28 or earlier",
-			SearchParams: []*model.SearchParams{
-				{
-					BeforeDate: "2018-08-29",
-				},
-			},
-			ExpectedIds: []string{post1.Id},
-		},
-		{
-			Name: "before: should return posts on 2018-08-27 or earlier",
-			SearchParams: []*model.SearchParams{
-				{
-					BeforeDate: "2018-08-28",
-				},
-			},
-			ExpectedIds: []string{},
-		},
-		{
-			Name: "after and before: should return posts on 2018-08-29",
-			SearchParams: []*model.SearchParams{
-				{
-					AfterDate:  "2018-08-28",
-					BeforeDate: "2018-08-30",
-				},
-			},
-			ExpectedIds: []string{post2.Id, post3.Id},
-		},
-		{
-			Name: "not after: should return posts on 2018-08-30 or earlier",
-			SearchParams: []*model.SearchParams{
-				{
-					ExcludedAfterDate: "2018-09-01",
-				},
-			},
-			ExpectedIds: []string{post1.Id, post2.Id, post3.Id, post4.Id},
-		},
-		{
-			Name: "not after: should return posts on 2018-08-29 or earlier",
-			SearchParams: []*model.SearchParams{
-				{
-					ExcludedAfterDate: "2018-08-29",
-				},
-			},
-			ExpectedIds: []string{post1.Id, post2.Id, post3.Id},
-		},
-
-		{
-			Name: "not after: should return posts on 2018-08-28 or earlier",
-			SearchParams: []*model.SearchParams{
-				{
-					ExcludedAfterDate: "2018-08-28",
-				},
-			},
-			ExpectedIds: []string{post1.Id},
-		},
-		{
-			Name: "not after: should return posts on 2018-08-27 or earlier",
-			SearchParams: []*model.SearchParams{
-				{
-					ExcludedAfterDate: "2018-08-27",
-				},
-			},
-			ExpectedIds: []string{},
-		},
-		{
-			Name: "not after and not before: should return posts on 2018-08-29",
-			SearchParams: []*model.SearchParams{
-				{
-					ExcludedAfterDate:  "2018-08-29",
-					ExcludedBeforeDate: "2018-08-29",
-				},
-			},
-			ExpectedIds: []string{post2.Id, post3.Id},
-		},
-		{
-			Name: "on: should return posts on 2018-08-28",
-			SearchParams: []*model.SearchParams{
-				{
-					OnDate: "2018-08-28",
-				},
-			},
-			ExpectedIds: []string{post1.Id},
-		},
-		{
-			Name: "on: should return posts on 2018-08-29",
-			SearchParams: []*model.SearchParams{
-				{
-					OnDate: "2018-08-29",
-				},
-			},
-			ExpectedIds: []string{post2.Id, post3.Id},
-		},
-		{
-			Name: "on: should return posts on 2018-08-30",
-			SearchParams: []*model.SearchParams{
-				{
-					OnDate: "2018-08-30",
-				},
-			},
-			ExpectedIds: []string{post4.Id},
-		},
-		{
-			Name: "not on: should return all posts but the ones on 2018-08-28",
-			SearchParams: []*model.SearchParams{
-				{
-					ExcludedDate: "2018-08-28",
-				},
-			},
-			ExpectedIds: []string{post2.Id, post3.Id, post4.Id},
-		},
-		{
-			Name: "not on: should return all posts but the ones on 2018-08-29",
-			SearchParams: []*model.SearchParams{
-				{
-					ExcludedDate: "2018-08-29",
-				},
-			},
-			ExpectedIds: []string{post1.Id, post4.Id},
-		},
-		{
-			Name: "not on: should return all posts but the ones on 2018-08-30",
-			SearchParams: []*model.SearchParams{
-				{
-					ExcludedDate: "2018-08-30",
-				},
-			},
-			ExpectedIds: []string{post1.Id, post2.Id, post3.Id},
-		},
-		{
-			Name: "not on and after: should return posts after 2018-08-30",
-			SearchParams: []*model.SearchParams{
-				{
-					AfterDate:    "2018-08-28",
-					ExcludedDate: "2018-08-29",
-				},
-			},
-			ExpectedIds: []string{post4.Id},
-		},
-
-		{
-			Name: "after with different time zones: should return posts after 2018-08-27 23:00",
-			SearchParams: []*model.SearchParams{
-				{
-					AfterDate:      "2018-08-28",
-					TimeZoneOffset: earlierTimeZoneOffset,
-				},
-			},
-			ExpectedIds: []string{post1.Id, post2.Id, post3.Id, post4.Id},
-		},
-		{
-			Name: "after with different time zones: should return posts after 2018-08-28 01:00",
-			SearchParams: []*model.SearchParams{
-				{
-					AfterDate:      "2018-08-28",
-					TimeZoneOffset: laterTimeZoneOffset,
-				},
-			},
-			ExpectedIds: []string{post3.Id, post4.Id},
-		},
-		{
-			Name: "before with different time zones: should return posts before 2018-08-27 23:00",
-			SearchParams: []*model.SearchParams{
-				{
-					BeforeDate:     "2018-08-30",
-					TimeZoneOffset: earlierTimeZoneOffset,
-				},
-			},
-			ExpectedIds: []string{post1.Id, post2.Id},
-		},
-		{
-			Name: "before with different time zones: should return posts before 2018-08-28 01:00",
-			SearchParams: []*model.SearchParams{
-				{
-					BeforeDate:     "2018-08-30",
-					TimeZoneOffset: laterTimeZoneOffset,
-				},
-			},
-			ExpectedIds: []string{post1.Id, post2.Id, post3.Id, post4.Id},
-		},
-		{
-			Name: "on with different time zones: should return posts after 2018-08-28 23:00 and before 2018-08-29 23:00",
-			SearchParams: []*model.SearchParams{
-				{
-					OnDate:         "2018-08-29",
-					TimeZoneOffset: earlierTimeZoneOffset,
-				},
-			},
-			ExpectedIds: []string{post1.Id, post2.Id},
-		},
-		{
-			Name: "on with different time zones: should return posts after 2018-08-29 01:00 and before 2018-08-30 01:00",
-			SearchParams: []*model.SearchParams{
-				{
-					OnDate:         "2018-08-29",
-					TimeZoneOffset: laterTimeZoneOffset,
-				},
-			},
-			ExpectedIds: []string{post3.Id, post4.Id},
-		},
-	}
-=======
 func testSupportWildcardOutsideQuotes(t *testing.T, th *SearchTestHelper) {
 	p1, err := th.createPost(th.User.Id, th.ChannelBasic.Id, "hello world", "", model.POST_DEFAULT, 0, false)
 	require.Nil(t, err)
 	p2, err := th.createPost(th.User.Id, th.ChannelPrivate.Id, "hell or heaven", "", model.POST_DEFAULT, 0, false)
 	require.Nil(t, err)
 	defer th.deleteUserPosts(th.User.Id)
->>>>>>> 729a84a3
 
 	t.Run("Should return results without quotes", func(t *testing.T) {
 		params := &model.SearchParams{Terms: "hell*"}
@@ -2035,92 +1642,6 @@
 
 }
 
-<<<<<<< HEAD
-func testSearchESSearchPosts_Hashtags(t *testing.T, s store.Store) {
-	team, err := s.Team().Save(&model.Team{Name: "t1", DisplayName: "t1", Type: model.TEAM_OPEN})
-	require.Nil(t, err)
-	defer func() { require.Nil(t, s.Team().PermanentDelete(team.Id)) }()
-	channel, nErr := s.Channel().Save(&model.Channel{TeamId: team.Id, Name: "c1", DisplayName: "c1", Type: model.CHANNEL_OPEN}, -1)
-	require.Nil(t, nErr)
-	user, err := s.User().Save(createUser("testuser", "testuser", "Test", "User"))
-	require.Nil(t, err)
-	require.Nil(t, addUserToTeamsAndChannels(s, user, []string{team.Id}, []string{channel.Id}))
-	defer func() { require.Nil(t, s.User().PermanentDelete(user.Id)) }()
-
-	post1, err := s.Post().Save(createPostWithHashtags(user.Id, channel.Id, "From bean to cup, you #hashtag up", "#hashtag"))
-	require.Nil(t, err)
-	post2, err := s.Post().Save(createPost(user.Id, channel.Id, "I liek hashtags"))
-	require.Nil(t, err)
-	post3, err := s.Post().Save(createPostWithHashtags(user.Id, channel.Id, "moar #hashtag please", "#hashtag"))
-	require.Nil(t, err)
-
-	testCases := []struct {
-		Name         string
-		SearchParams []*model.SearchParams
-		Matches      map[string][]string
-	}{
-		{
-			Name: "Search for plain term hashtag",
-			SearchParams: []*model.SearchParams{
-				{
-					Terms:     "hashtag",
-					IsHashtag: false,
-					OrTerms:   false,
-				},
-			},
-			Matches: map[string][]string{
-				post1.Id: {"hashtag", "#hashtag"},
-				post2.Id: {"hashtags"},
-				post3.Id: {"hashtag", "#hashtag"},
-			},
-		},
-		{
-			Name: "Search for #hashtag",
-			SearchParams: []*model.SearchParams{
-				{
-					Terms:     "#hashtag",
-					IsHashtag: true,
-					OrTerms:   false,
-				},
-			},
-			Matches: map[string][]string{
-				post1.Id: {"#hashtag"},
-				post3.Id: {"#hashtag"},
-			},
-		},
-		{
-			Name: "Search for #hashtag and bean",
-			SearchParams: []*model.SearchParams{
-				{
-					Terms:     "#hashtag",
-					IsHashtag: true,
-					OrTerms:   false,
-				},
-				{
-					Terms:     "bean",
-					IsHashtag: false,
-					OrTerms:   false,
-				},
-			},
-			Matches: map[string][]string{
-				post1.Id: {"bean", "#hashtag"},
-			},
-		},
-		{
-			Name: "Search for not #hashtag",
-			SearchParams: []*model.SearchParams{
-				{
-					ExcludedTerms: "#hashtag",
-					IsHashtag:     true,
-					OrTerms:       false,
-				},
-			},
-			Matches: map[string][]string{
-				post2.Id: {},
-			},
-		},
-	}
-=======
 func testHashtagSearchShouldSupportThreeOrMoreCharacters(t *testing.T, th *SearchTestHelper) {
 	_, err := th.createPost(th.User.Id, th.ChannelBasic.Id, "one char hashtag #1", "#1", model.POST_DEFAULT, 0, false)
 	require.Nil(t, err)
@@ -2129,7 +1650,6 @@
 	p3, err := th.createPost(th.User.Id, th.ChannelPrivate.Id, "three chars hashtag #123", "#123", model.POST_DEFAULT, 0, false)
 	require.Nil(t, err)
 	defer th.deleteUserPosts(th.User.Id)
->>>>>>> 729a84a3
 
 	params := &model.SearchParams{Terms: "#123", IsHashtag: true}
 	results, apperr := th.Store.Post().SearchPostsInTeamForUser([]*model.SearchParams{params}, th.User.Id, th.Team.Id, false, false, 0, 20)
@@ -2166,72 +1686,12 @@
 	th.checkPostInSearchResults(t, p1.Id, results.Posts)
 }
 
-<<<<<<< HEAD
-func testSearchESSearchPosts_HashtagsAndOrWords(t *testing.T, s store.Store) {
-	team, err := s.Team().Save(&model.Team{Name: "t1", DisplayName: "t1", Type: model.TEAM_OPEN})
-	require.Nil(t, err)
-	defer func() { require.Nil(t, s.Team().PermanentDelete(team.Id)) }()
-	channel, nErr := s.Channel().Save(&model.Channel{TeamId: team.Id, Name: "c1", DisplayName: "c1", Type: model.CHANNEL_OPEN}, -1)
-	require.Nil(t, nErr)
-	user, err := s.User().Save(createUser("testuser", "testuser", "Test", "User"))
-	require.Nil(t, err)
-	require.Nil(t, addUserToTeamsAndChannels(s, user, []string{team.Id}, []string{channel.Id}))
-	defer func() { require.Nil(t, s.User().PermanentDelete(user.Id)) }()
-
-	// Test searching for posts with Markdown underscores in them.
-	post1, err := s.Post().Save(createPostWithHashtags(user.Id, channel.Id, "From bean to cup, you #hashtag up", "#hashtag"))
-	require.Nil(t, err)
-	post2, err := s.Post().Save(createPostWithHashtags(user.Id, channel.Id, "#hashtag mashup city", "#hashtag"))
-	require.Nil(t, err)
-	post3, err := s.Post().Save(createPost(user.Id, channel.Id, "has bean"))
-	require.Nil(t, err)
-
-	testCases := []struct {
-		Name         string
-		SearchParams []*model.SearchParams
-		ExpectedIds  []string
-	}{
-		{
-			Name: "Search for bean or #hashtag",
-			SearchParams: []*model.SearchParams{
-				{
-					Terms:     "bean",
-					IsHashtag: false,
-					OrTerms:   false,
-				},
-				{
-					Terms:     "#hashtag",
-					IsHashtag: true,
-					OrTerms:   false,
-				},
-			},
-			ExpectedIds: []string{post1.Id},
-		},
-		{
-			Name: "Search for bean and #hashtag",
-			SearchParams: []*model.SearchParams{
-				{
-					Terms:     "bean",
-					IsHashtag: false,
-					OrTerms:   true,
-				},
-				{
-					Terms:     "#hashtag",
-					IsHashtag: true,
-					OrTerms:   true,
-				},
-			},
-			ExpectedIds: []string{post1.Id, post2.Id, post3.Id},
-		},
-	}
-=======
 func testSearchEmailsWithoutQuotes(t *testing.T, th *SearchTestHelper) {
 	p1, err := th.createPost(th.User.Id, th.ChannelBasic.Id, "message test@test.com", "", model.POST_DEFAULT, 0, false)
 	require.Nil(t, err)
 	_, err = th.createPost(th.User.Id, th.ChannelBasic.Id, "message test2@test.com", "", model.POST_DEFAULT, 0, false)
 	require.Nil(t, err)
 	defer th.deleteUserPosts(th.User.Id)
->>>>>>> 729a84a3
 
 	params := &model.SearchParams{Terms: "test@test.com"}
 	results, apperr := th.Store.Post().SearchPostsInTeamForUser([]*model.SearchParams{params}, th.User.Id, th.Team.Id, false, false, 0, 20)
@@ -2256,81 +1716,10 @@
 	th.checkPostInSearchResults(t, r1.Id, results.Posts)
 }
 
-<<<<<<< HEAD
-func testSearchESSearchPosts_HashtagsCaseInsensitive(t *testing.T, s store.Store) {
-	team, err := s.Team().Save(&model.Team{Name: "t1", DisplayName: "t1", Type: model.TEAM_OPEN})
-	require.Nil(t, err)
-	defer func() { require.Nil(t, s.Team().PermanentDelete(team.Id)) }()
-	channel, nErr := s.Channel().Save(&model.Channel{TeamId: team.Id, Name: "c1", DisplayName: "c1", Type: model.CHANNEL_OPEN}, -1)
-	require.Nil(t, nErr)
-	user, err := s.User().Save(createUser("testuser", "testuser", "Test", "User"))
-	require.Nil(t, err)
-	require.Nil(t, addUserToTeamsAndChannels(s, user, []string{team.Id}, []string{channel.Id}))
-	defer func() { require.Nil(t, s.User().PermanentDelete(user.Id)) }()
-
-	// Test searching for posts with Markdown underscores in them.
-	post1, err := s.Post().Save(createPostWithHashtags(user.Id, channel.Id, "From bean to cup, you #hashtag up", "#hashtag"))
-	require.Nil(t, err)
-	post2, err := s.Post().Save(createPost(user.Id, channel.Id, "I liek hashtags"))
-	require.Nil(t, err)
-	post3, err := s.Post().Save(createPostWithHashtags(user.Id, channel.Id, "moar #Hashtag please", "#Hashtag"))
-	require.Nil(t, err)
-
-	testCases := []struct {
-		Name         string
-		SearchParams []*model.SearchParams
-		Matches      map[string][]string
-	}{
-		{
-			Name: "Search for hashtag",
-			SearchParams: []*model.SearchParams{
-				{
-					Terms:     "hashtag",
-					IsHashtag: false,
-					OrTerms:   false,
-				},
-			},
-			Matches: map[string][]string{
-				post1.Id: {"hashtag", "#hashtag"},
-				post2.Id: {"hashtags"},
-				post3.Id: {"Hashtag", "#hashtag"},
-			},
-		},
-		{
-			Name: "Search for #hashtag",
-			SearchParams: []*model.SearchParams{
-				{
-					Terms:     "#hashtag",
-					IsHashtag: true,
-					OrTerms:   false,
-				},
-			},
-			Matches: map[string][]string{
-				post1.Id: {"#hashtag"},
-				post3.Id: {"#hashtag"},
-			},
-		},
-		{
-			Name: "Search for #HashTag",
-			SearchParams: []*model.SearchParams{
-				{
-					Terms:     "#HashTag",
-					IsHashtag: true,
-					OrTerms:   false,
-				},
-			},
-			Matches: map[string][]string{
-				post1.Id: {"#hashtag"},
-				post3.Id: {"#hashtag"},
-			},
-		},
-	}
-=======
 func testSupportSearchTermsWithinLinks(t *testing.T, th *SearchTestHelper) {
 	p1, err := th.createPost(th.User.Id, th.ChannelBasic.Id, "message with link http://www.wikipedia.org/dolphins", "", model.POST_DEFAULT, 0, false)
 	require.Nil(t, err)
 	defer th.deleteUserPosts(th.User.Id)
->>>>>>> 729a84a3
 
 	params := &model.SearchParams{Terms: "wikipedia"}
 	results, apperr := th.Store.Post().SearchPostsInTeamForUser([]*model.SearchParams{params}, th.User.Id, th.Team.Id, false, false, 0, 20)
