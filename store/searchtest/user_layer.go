// Copyright (c) 2015-present Mattermost, Inc. All Rights Reserved.
// See LICENSE.txt for license information.

package searchtest

import (
	"testing"

	"github.com/mattermost/mattermost-server/v5/model"
	"github.com/mattermost/mattermost-server/v5/store"
	"github.com/stretchr/testify/require"
)

var searchUserStoreTests = []searchTest{
	{
		Name: "Should retrieve all users in a channel if the search term is empty",
		Fn:   testGetAllUsersInChannelWithEmptyTerm,
		Tags: []string{ENGINE_ALL},
	},
	{
		Name: "Should honor channel restrictions when autocompleting users",
		Fn:   testHonorChannelRestrictionsAutocompletingUsers,
		Tags: []string{ENGINE_ELASTICSEARCH, ENGINE_BLEVE},
	},
	{
		Name: "Should honor team restrictions when autocompleting users",
		Fn:   testHonorTeamRestrictionsAutocompletingUsers,
		Tags: []string{ENGINE_ELASTICSEARCH, ENGINE_BLEVE},
	},
	{
		Name:        "Should return nothing if the user can't access the channels of a given search",
		Fn:          testShouldReturnNothingWithoutProperAccess,
		Tags:        []string{ENGINE_ALL},
		Skip:        true,
		SkipMessage: "Failing when the ListOfAllowedChannels property is empty",
	},
	{
		Name: "Should autocomplete for user using username",
		Fn:   testAutocompleteUserByUsername,
		Tags: []string{ENGINE_ALL},
	},
	{
		Name: "Should autocomplete user searching by first name",
		Fn:   testAutocompleteUserByFirstName,
		Tags: []string{ENGINE_ALL},
	},
	{
		Name: "Should autocomplete user searching by last name",
		Fn:   testAutocompleteUserByLastName,
		Tags: []string{ENGINE_ALL},
	},
	{
		Name: "Should autocomplete for user using nickname",
		Fn:   testAutocompleteUserByNickName,
		Tags: []string{ENGINE_ALL},
	},
	{
		Name:        "Should autocomplete for user using email",
		Fn:          testAutocompleteUserByEmail,
		Tags:        []string{ENGINE_ALL},
		Skip:        true,
		SkipMessage: "Failing for multiple different reasons in the engines",
	},
	{
		Name: "Should be able not to match specific queries with mail",
		Fn:   testShouldNotMatchSpecificQueriesEmail,
		Tags: []string{ENGINE_ALL},
	},
	{
		Name: "Should be able to autocomplete a user by part of its username splitted by Dot",
		Fn:   testAutocompleteUserByUsernameWithDot,
		Tags: []string{ENGINE_ELASTICSEARCH, ENGINE_BLEVE},
	},
	{
		Name: "Should be able to autocomplete a user by part of its username splitted by underscore",
		Fn:   testAutocompleteUserByUsernameWithUnderscore,
		Tags: []string{ENGINE_ELASTICSEARCH, ENGINE_BLEVE},
	},
	{
		Name: "Should be able to autocomplete a user by part of its username splitted by hyphen",
		Fn:   testAutocompleteUserByUsernameWithHyphen,
		Tags: []string{ENGINE_ELASTICSEARCH, ENGINE_BLEVE},
	},
	{
		Name: "Should escape the percentage character",
		Fn:   testShouldEscapePercentageCharacter,
		Tags: []string{ENGINE_ALL},
	},
	{
		Name: "Should escape the dash character",
		Fn:   testShouldEscapeUnderscoreCharacter,
		Tags: []string{ENGINE_ALL},
	},
	{
		Name: "Should be able to search inactive users",
		Fn:   testShouldBeAbleToSearchInactiveUsers,
<<<<<<< HEAD
		Tags: []string{ENGINE_ALL},
=======
		Tags: []string{ENGINE_MYSQL, ENGINE_POSTGRES, ENGINE_ELASTICSEARCH},
>>>>>>> 60b82682
	},
	{
		Name: "Should be able to search filtering by role",
		Fn:   testShouldBeAbleToSearchFilteringByRole,
		Tags: []string{ENGINE_ALL},
	},
	{
		Name: "Should ignore leading @ when searching users",
		Fn:   testShouldIgnoreLeadingAtSymbols,
		Tags: []string{ENGINE_ALL},
	},
	{
		Name: "Should search users in a case insensitive manner",
		Fn:   testSearchUsersShouldBeCaseInsensitive,
		Tags: []string{ENGINE_ALL},
	},
	{
		Name: "Should support one or two character usernames and first/last names in search",
		Fn:   testSearchOneTwoCharUsersnameAndFirstLastNames,
		Tags: []string{ENGINE_ALL},
	},
	{
		Name: "Should support Korean characters",
		Fn:   testShouldSupportKoreanCharacters,
		Tags: []string{ENGINE_ALL},
	},
	{
		Name: "Should support search with a hyphen at the end of the term",
		Fn:   testSearchWithHyphenAtTheEndOfTheTerm,
		Tags: []string{ENGINE_ALL},
	},
	{
		Name: "Should support search all users in a team",
		Fn:   testSearchUsersInTeam,
		Tags: []string{ENGINE_ELASTICSEARCH},
	},
	{
		Name: "Should support search users by full name",
		Fn:   testSearchUsersByFullName,
		Tags: []string{ENGINE_ALL},
	},
	{
		Name: "Should support search all users in a team with username containing a dot",
		Fn:   testSearchUsersInTeamUsernameWithDot,
		Tags: []string{ENGINE_ALL},
	},
	{
		Name: "Should support search all users in a team with username containing a hyphen",
		Fn:   testSearchUsersInTeamUsernameWithHyphen,
		Tags: []string{ENGINE_ALL},
	},
	{
		Name: "Should support search all users in a team with username containing a underscore",
		Fn:   testSearchUsersInTeamUsernameWithUnderscore,
		Tags: []string{ENGINE_ALL},
	},
}

func TestSearchUserStore(t *testing.T, s store.Store, testEngine *SearchTestEngine) {
	th := &SearchTestHelper{
		Store: s,
	}
	err := th.SetupBasicFixtures()
	require.Nil(t, err)
	defer th.CleanFixtures()
	runTestSearch(t, testEngine, searchUserStoreTests, th)
}

func testGetAllUsersInChannelWithEmptyTerm(t *testing.T, th *SearchTestHelper) {
	options := &model.UserSearchOptions{
		AllowFullNames: true,
		Limit:          model.USER_SEARCH_DEFAULT_LIMIT,
	}
	users, err := th.Store.User().AutocompleteUsersInChannel(th.Team.Id, th.ChannelBasic.Id, "", options)
	require.Nil(t, err)
	th.assertUsersMatchInAnyOrder(t, []*model.User{th.User}, users.InChannel)
	th.assertUsersMatchInAnyOrder(t, []*model.User{th.User2}, users.OutOfChannel)
}
func testHonorChannelRestrictionsAutocompletingUsers(t *testing.T, th *SearchTestHelper) {
	userAlternate, err := th.createUser("user-alternate", "user-alternate", "user", "alternate")
	require.Nil(t, err)
	defer th.deleteUser(userAlternate)
	err = th.addUserToTeams(userAlternate, []string{th.Team.Id})
	require.Nil(t, err)
	_, err = th.addUserToChannels(userAlternate, []string{th.ChannelBasic.Id})
	require.Nil(t, err)
	options := &model.UserSearchOptions{
		AllowFullNames:   true,
		Limit:            model.USER_SEARCH_DEFAULT_LIMIT,
		ViewRestrictions: &model.ViewUsersRestrictions{Channels: []string{th.ChannelBasic.Id}},
	}
	t.Run("Autocomplete users with channel restrictions", func(t *testing.T) {
		users, apperr := th.Store.User().AutocompleteUsersInChannel(th.Team.Id, th.ChannelBasic.Id, "", options)
		require.Nil(t, apperr)
		th.assertUsersMatchInAnyOrder(t, []*model.User{th.User, userAlternate}, users.InChannel)
		th.assertUsersMatchInAnyOrder(t, []*model.User{}, users.OutOfChannel)
	})
	t.Run("Autocomplete users with term and channel restrictions", func(t *testing.T) {
		users, apperr := th.Store.User().AutocompleteUsersInChannel(th.Team.Id, th.ChannelBasic.Id, "alt", options)
		require.Nil(t, apperr)
		th.assertUsersMatchInAnyOrder(t, []*model.User{userAlternate}, users.InChannel)
		th.assertUsersMatchInAnyOrder(t, []*model.User{}, users.OutOfChannel)
	})
	t.Run("Autocomplete users with all channels restricted", func(t *testing.T) {
		options.ViewRestrictions = &model.ViewUsersRestrictions{Channels: []string{}}
		users, apperr := th.Store.User().AutocompleteUsersInChannel(th.Team.Id, th.ChannelBasic.Id, "", options)
		require.Nil(t, apperr)
		th.assertUsersMatchInAnyOrder(t, []*model.User{}, users.InChannel)
		th.assertUsersMatchInAnyOrder(t, []*model.User{}, users.OutOfChannel)
	})
}
func testHonorTeamRestrictionsAutocompletingUsers(t *testing.T, th *SearchTestHelper) {
	userAlternate, err := th.createUser("user-alternate", "user-alternate", "user", "alternate")
	defer th.deleteUser(userAlternate)
	require.Nil(t, err)
	err = th.addUserToTeams(userAlternate, []string{th.AnotherTeam.Id})
	require.Nil(t, err)
	_, err = th.addUserToChannels(userAlternate, []string{th.ChannelAnotherTeam.Id})
	require.Nil(t, err)
	options := &model.UserSearchOptions{
		AllowFullNames:   true,
		Limit:            model.USER_SEARCH_DEFAULT_LIMIT,
		ViewRestrictions: &model.ViewUsersRestrictions{Teams: []string{th.Team.Id}},
	}
	t.Run("Should return results for users in the team", func(t *testing.T) {
		users, apperr := th.Store.User().AutocompleteUsersInChannel(th.Team.Id, th.ChannelBasic.Id, "", options)
		require.Nil(t, apperr)
		th.assertUsersMatchInAnyOrder(t, []*model.User{th.User}, users.InChannel)
		th.assertUsersMatchInAnyOrder(t, []*model.User{th.User2}, users.OutOfChannel)
	})
	t.Run("Should return empty because we're filtering all the teams", func(t *testing.T) {
		options.ViewRestrictions = &model.ViewUsersRestrictions{Teams: []string{}}
		users, apperr := th.Store.User().AutocompleteUsersInChannel(th.Team.Id, th.ChannelBasic.Id, "", options)
		require.Nil(t, apperr)
		th.assertUsersMatchInAnyOrder(t, []*model.User{}, users.InChannel)
		th.assertUsersMatchInAnyOrder(t, []*model.User{}, users.OutOfChannel)
	})
}
func testShouldReturnNothingWithoutProperAccess(t *testing.T, th *SearchTestHelper) {
	options := &model.UserSearchOptions{
		AllowFullNames:        true,
		Limit:                 model.USER_SEARCH_DEFAULT_LIMIT,
		ListOfAllowedChannels: []string{th.ChannelBasic.Id},
	}
	t.Run("Should return results users for the defined channel in the list", func(t *testing.T) {
		users, apperr := th.Store.User().AutocompleteUsersInChannel(th.Team.Id, th.ChannelBasic.Id, "", options)
		require.Nil(t, apperr)
		th.assertUsersMatchInAnyOrder(t, []*model.User{th.User}, users.InChannel)
		th.assertUsersMatchInAnyOrder(t, []*model.User{}, users.OutOfChannel)
	})
	t.Run("Should return empty because we're filtering all the channels", func(t *testing.T) {
		options.ListOfAllowedChannels = []string{}
		users, apperr := th.Store.User().AutocompleteUsersInChannel(th.Team.Id, th.ChannelBasic.Id, "", options)
		require.Nil(t, apperr)
		th.assertUsersMatchInAnyOrder(t, []*model.User{}, users.InChannel)
		th.assertUsersMatchInAnyOrder(t, []*model.User{}, users.OutOfChannel)
	})
}
func testAutocompleteUserByUsername(t *testing.T, th *SearchTestHelper) {
	userAlternate, err := th.createUser("alternateusername", "alternatenick", "user", "alternate")
	require.Nil(t, err)
	defer th.deleteUser(userAlternate)
	err = th.addUserToTeams(userAlternate, []string{th.Team.Id})
	require.Nil(t, err)
	_, err = th.addUserToChannels(userAlternate, []string{th.ChannelBasic.Id})
	require.Nil(t, err)
	options := &model.UserSearchOptions{
		AllowFullNames: false,
		Limit:          model.USER_SEARCH_DEFAULT_LIMIT,
	}
	users, apperr := th.Store.User().AutocompleteUsersInChannel(th.Team.Id, th.ChannelBasic.Id, "basicusername", options)
	require.Nil(t, apperr)
	th.assertUsersMatchInAnyOrder(t, []*model.User{th.User}, users.InChannel)
	th.assertUsersMatchInAnyOrder(t, []*model.User{th.User2}, users.OutOfChannel)
}
func testAutocompleteUserByFirstName(t *testing.T, th *SearchTestHelper) {
	userAlternate, err := th.createUser("user-alternate", "user-alternate", "altfirstname", "lastname")
	require.Nil(t, err)
	defer th.deleteUser(userAlternate)
	err = th.addUserToTeams(userAlternate, []string{th.Team.Id})
	require.Nil(t, err)
	_, err = th.addUserToChannels(userAlternate, []string{th.ChannelBasic.Id})
	require.Nil(t, err)
	options := &model.UserSearchOptions{
		AllowFullNames: true,
		Limit:          model.USER_SEARCH_DEFAULT_LIMIT,
	}
	t.Run("Should autocomplete users when the first name is unique", func(t *testing.T) {
		users, apperr := th.Store.User().AutocompleteUsersInChannel(th.Team.Id, th.ChannelBasic.Id, "altfirstname", options)
		require.Nil(t, apperr)
		th.assertUsersMatchInAnyOrder(t, []*model.User{userAlternate}, users.InChannel)
		th.assertUsersMatchInAnyOrder(t, []*model.User{}, users.OutOfChannel)
	})
	t.Run("Should autocomplete users for in the channel and out of the channel with the same first name", func(t *testing.T) {
		users, apperr := th.Store.User().AutocompleteUsersInChannel(th.Team.Id, th.ChannelBasic.Id, "basicfirstname", options)
		require.Nil(t, apperr)
		th.assertUsersMatchInAnyOrder(t, []*model.User{th.User}, users.InChannel)
		th.assertUsersMatchInAnyOrder(t, []*model.User{th.User2}, users.OutOfChannel)
	})
}
func testAutocompleteUserByLastName(t *testing.T, th *SearchTestHelper) {
	userAlternate, err := th.createUser("user-alternate", "user-alternate", "firstname", "altlastname")
	require.Nil(t, err)
	defer th.deleteUser(userAlternate)
	err = th.addUserToTeams(userAlternate, []string{th.Team.Id})
	require.Nil(t, err)
	_, err = th.addUserToChannels(userAlternate, []string{th.ChannelBasic.Id})
	require.Nil(t, err)
	options := &model.UserSearchOptions{
		AllowFullNames: true,
		Limit:          model.USER_SEARCH_DEFAULT_LIMIT,
	}
	t.Run("Should return results when the last name is unique", func(t *testing.T) {
		users, apperr := th.Store.User().AutocompleteUsersInChannel(th.Team.Id, th.ChannelBasic.Id, "altlastname", options)
		require.Nil(t, apperr)
		th.assertUsersMatchInAnyOrder(t, []*model.User{userAlternate}, users.InChannel)
		th.assertUsersMatchInAnyOrder(t, []*model.User{}, users.OutOfChannel)
	})
	t.Run("Should return results for in the channel and out of the channel with the same last name", func(t *testing.T) {
		users, apperr := th.Store.User().AutocompleteUsersInChannel(th.Team.Id, th.ChannelBasic.Id, "basiclastname", options)
		require.Nil(t, apperr)
		th.assertUsersMatchInAnyOrder(t, []*model.User{th.User}, users.InChannel)
		th.assertUsersMatchInAnyOrder(t, []*model.User{th.User2}, users.OutOfChannel)
	})
}
func testAutocompleteUserByNickName(t *testing.T, th *SearchTestHelper) {
	userAlternate, err := th.createUser("alternateusername", "alternatenickname", "firstname", "altlastname")
	require.Nil(t, err)
	defer th.deleteUser(userAlternate)
	err = th.addUserToTeams(userAlternate, []string{th.Team.Id})
	require.Nil(t, err)
	_, err = th.addUserToChannels(userAlternate, []string{th.ChannelBasic.Id})
	require.Nil(t, err)
	options := &model.UserSearchOptions{
		AllowFullNames: true,
		Limit:          model.USER_SEARCH_DEFAULT_LIMIT,
	}
	t.Run("Should return results when the nickname is unique", func(t *testing.T) {
		users, apperr := th.Store.User().AutocompleteUsersInChannel(th.Team.Id, th.ChannelBasic.Id, "alternatenickname", options)
		require.Nil(t, apperr)
		th.assertUsersMatchInAnyOrder(t, []*model.User{userAlternate}, users.InChannel)
		th.assertUsersMatchInAnyOrder(t, []*model.User{}, users.OutOfChannel)
	})
	t.Run("Should return users that share the same part of the nickname", func(t *testing.T) {
		users, apperr := th.Store.User().AutocompleteUsersInChannel(th.Team.Id, th.ChannelBasic.Id, "basicnickname", options)
		require.Nil(t, apperr)
		th.assertUsersMatchInAnyOrder(t, []*model.User{th.User}, users.InChannel)
		th.assertUsersMatchInAnyOrder(t, []*model.User{th.User2}, users.OutOfChannel)
	})
}
func testAutocompleteUserByEmail(t *testing.T, th *SearchTestHelper) {
	userAlternate, err := th.createUser("alternateusername", "alternatenickname", "firstname", "altlastname")
	require.Nil(t, err)
	userAlternate.Email = "useralt@test.email.com"
	_, apperr := th.Store.User().Update(userAlternate, false)
	require.Nil(t, apperr)
	defer th.deleteUser(userAlternate)
	err = th.addUserToTeams(userAlternate, []string{th.Team.Id})
	require.Nil(t, err)
	_, err = th.addUserToChannels(userAlternate, []string{th.ChannelBasic.Id})
	require.Nil(t, err)
	options := &model.UserSearchOptions{
		AllowEmails: true,
		Limit:       model.USER_SEARCH_DEFAULT_LIMIT,
	}
	t.Run("Should autocomplete users when the email is unique", func(t *testing.T) {
		users, apperr := th.Store.User().AutocompleteUsersInChannel(th.Team.Id, th.ChannelBasic.Id, "useralt@test.email.com", options)
		require.Nil(t, apperr)
		th.assertUsersMatchInAnyOrder(t, []*model.User{userAlternate}, users.InChannel)
		th.assertUsersMatchInAnyOrder(t, []*model.User{}, users.OutOfChannel)
	})
	t.Run("Should autocomplete users that share the same email user prefix", func(t *testing.T) {
		users, apperr := th.Store.User().AutocompleteUsersInChannel(th.Team.Id, th.ChannelBasic.Id, "success_", options)
		require.Nil(t, apperr)
		th.assertUsersMatchInAnyOrder(t, []*model.User{th.User}, users.InChannel)
		th.assertUsersMatchInAnyOrder(t, []*model.User{th.User2}, users.OutOfChannel)
	})
	t.Run("Should autocomplete users that share the same email domain", func(t *testing.T) {
		users, apperr := th.Store.User().AutocompleteUsersInChannel(th.Team.Id, th.ChannelBasic.Id, "simulator.amazon.com", options)
		require.Nil(t, apperr)
		th.assertUsersMatchInAnyOrder(t, []*model.User{th.User}, users.InChannel)
		th.assertUsersMatchInAnyOrder(t, []*model.User{th.User2}, users.OutOfChannel)
	})
	t.Run("Should search users when the email is unique", func(t *testing.T) {
		users, apperr := th.Store.User().Search(th.Team.Id, "useralt@test.email.com", options)
		require.Nil(t, apperr)
		th.assertUsersMatchInAnyOrder(t, []*model.User{userAlternate}, users)
	})
	t.Run("Should search users that share the same email user prefix", func(t *testing.T) {
		users, apperr := th.Store.User().Search(th.Team.Id, "success_", options)
		require.Nil(t, apperr)
		th.assertUsersMatchInAnyOrder(t, []*model.User{th.User}, users)
	})
	t.Run("Should search users that share the same email domain", func(t *testing.T) {
		users, apperr := th.Store.User().Search(th.Team.Id, "simulator.amazon.com", options)
		require.Nil(t, apperr)
		th.assertUsersMatchInAnyOrder(t, []*model.User{th.User}, users)
	})
}
func testShouldNotMatchSpecificQueriesEmail(t *testing.T, th *SearchTestHelper) {
	options := &model.UserSearchOptions{
		AllowEmails: false,
		Limit:       model.USER_SEARCH_DEFAULT_LIMIT,
	}
	users, apperr := th.Store.User().AutocompleteUsersInChannel(th.Team.Id, th.ChannelBasic.Id, "success_", options)
	require.Nil(t, apperr)
	th.assertUsersMatchInAnyOrder(t, []*model.User{}, users.InChannel)
	th.assertUsersMatchInAnyOrder(t, []*model.User{}, users.OutOfChannel)
}
func testAutocompleteUserByUsernameWithDot(t *testing.T, th *SearchTestHelper) {
	userAlternate, err := th.createUser("alternate.username", "alternatenickname", "firstname", "altlastname")
	require.Nil(t, err)
	defer th.deleteUser(userAlternate)
	err = th.addUserToTeams(userAlternate, []string{th.Team.Id})
	require.Nil(t, err)
	_, err = th.addUserToChannels(userAlternate, []string{th.ChannelBasic.Id})
	require.Nil(t, err)
	options := &model.UserSearchOptions{
		Limit: model.USER_SEARCH_DEFAULT_LIMIT,
	}
	t.Run("Should return results when searching for the whole username with Dot", func(t *testing.T) {
		users, apperr := th.Store.User().AutocompleteUsersInChannel(th.Team.Id, th.ChannelBasic.Id, "alternate.username", options)
		require.Nil(t, apperr)
		th.assertUsersMatchInAnyOrder(t, []*model.User{userAlternate}, users.InChannel)
		th.assertUsersMatchInAnyOrder(t, []*model.User{}, users.OutOfChannel)
	})
	t.Run("Should return results when searching for part of the username including the Dot", func(t *testing.T) {
		users, apperr := th.Store.User().AutocompleteUsersInChannel(th.Team.Id, th.ChannelBasic.Id, ".username", options)
		require.Nil(t, apperr)
		th.assertUsersMatchInAnyOrder(t, []*model.User{userAlternate}, users.InChannel)
		th.assertUsersMatchInAnyOrder(t, []*model.User{}, users.OutOfChannel)
	})
	t.Run("Should return results when searching for part of the username not including the Dot", func(t *testing.T) {
		users, apperr := th.Store.User().AutocompleteUsersInChannel(th.Team.Id, th.ChannelBasic.Id, "username", options)
		require.Nil(t, apperr)
		th.assertUsersMatchInAnyOrder(t, []*model.User{userAlternate}, users.InChannel)
		th.assertUsersMatchInAnyOrder(t, []*model.User{}, users.OutOfChannel)
	})
}
func testAutocompleteUserByUsernameWithUnderscore(t *testing.T, th *SearchTestHelper) {
	userAlternate, err := th.createUser("alternate_username", "alternatenickname", "firstname", "altlastname")
	require.Nil(t, err)
	defer th.deleteUser(userAlternate)
	err = th.addUserToTeams(userAlternate, []string{th.Team.Id})
	require.Nil(t, err)
	_, err = th.addUserToChannels(userAlternate, []string{th.ChannelBasic.Id})
	require.Nil(t, err)
	options := &model.UserSearchOptions{
		Limit: model.USER_SEARCH_DEFAULT_LIMIT,
	}
	t.Run("Should return results when searching for the whole username with underscore", func(t *testing.T) {
		users, apperr := th.Store.User().AutocompleteUsersInChannel(th.Team.Id, th.ChannelBasic.Id, "alternate_username", options)
		require.Nil(t, apperr)
		th.assertUsersMatchInAnyOrder(t, []*model.User{userAlternate}, users.InChannel)
		th.assertUsersMatchInAnyOrder(t, []*model.User{}, users.OutOfChannel)
	})
	t.Run("Should return results when searching for part of the username including the underscore", func(t *testing.T) {
		users, apperr := th.Store.User().AutocompleteUsersInChannel(th.Team.Id, th.ChannelBasic.Id, "_username", options)
		require.Nil(t, apperr)
		th.assertUsersMatchInAnyOrder(t, []*model.User{userAlternate}, users.InChannel)
		th.assertUsersMatchInAnyOrder(t, []*model.User{}, users.OutOfChannel)
	})
	t.Run("Should return results when searching for part of the username not including the underscore", func(t *testing.T) {
		users, apperr := th.Store.User().AutocompleteUsersInChannel(th.Team.Id, th.ChannelBasic.Id, "username", options)
		require.Nil(t, apperr)
		th.assertUsersMatchInAnyOrder(t, []*model.User{userAlternate}, users.InChannel)
		th.assertUsersMatchInAnyOrder(t, []*model.User{}, users.OutOfChannel)
	})
}
func testAutocompleteUserByUsernameWithHyphen(t *testing.T, th *SearchTestHelper) {
	userAlternate, err := th.createUser("alternate-username", "alternatenickname", "firstname", "altlastname")
	require.Nil(t, err)
	defer th.deleteUser(userAlternate)
	err = th.addUserToTeams(userAlternate, []string{th.Team.Id})
	require.Nil(t, err)
	_, err = th.addUserToChannels(userAlternate, []string{th.ChannelBasic.Id})
	require.Nil(t, err)
	options := &model.UserSearchOptions{
		Limit: model.USER_SEARCH_DEFAULT_LIMIT,
	}
	t.Run("Should return results when searching for the whole username with hyphen", func(t *testing.T) {
		users, apperr := th.Store.User().AutocompleteUsersInChannel(th.Team.Id, th.ChannelBasic.Id, "alternate-username", options)
		require.Nil(t, apperr)
		th.assertUsersMatchInAnyOrder(t, []*model.User{userAlternate}, users.InChannel)
		th.assertUsersMatchInAnyOrder(t, []*model.User{}, users.OutOfChannel)
	})
	t.Run("Should return results when searching for part of the username including the hyphen", func(t *testing.T) {
		users, apperr := th.Store.User().AutocompleteUsersInChannel(th.Team.Id, th.ChannelBasic.Id, "-username", options)
		require.Nil(t, apperr)
		th.assertUsersMatchInAnyOrder(t, []*model.User{userAlternate}, users.InChannel)
		th.assertUsersMatchInAnyOrder(t, []*model.User{}, users.OutOfChannel)
	})
	t.Run("Should return results when searching for part of the username not including the hyphen", func(t *testing.T) {
		users, apperr := th.Store.User().AutocompleteUsersInChannel(th.Team.Id, th.ChannelBasic.Id, "username", options)
		require.Nil(t, apperr)
		th.assertUsersMatchInAnyOrder(t, []*model.User{userAlternate}, users.InChannel)
		th.assertUsersMatchInAnyOrder(t, []*model.User{}, users.OutOfChannel)
	})
}
func testShouldEscapePercentageCharacter(t *testing.T, th *SearchTestHelper) {
	userAlternate, err := th.createUser("alternateusername", "alternate%nickname", "firstname", "altlastname")
	require.Nil(t, err)

	defer th.deleteUser(userAlternate)
	err = th.addUserToTeams(userAlternate, []string{th.Team.Id})
	require.Nil(t, err)
	_, err = th.addUserToChannels(userAlternate, []string{th.ChannelBasic.Id})
	require.Nil(t, err)
	options := &model.UserSearchOptions{
		Limit: model.USER_SEARCH_DEFAULT_LIMIT,
	}
	t.Run("Should autocomplete users escaping percentage symbol", func(t *testing.T) {
		users, apperr := th.Store.User().AutocompleteUsersInChannel(th.Team.Id, th.ChannelBasic.Id, "alternate%", options)
		require.Nil(t, apperr)
		th.assertUsersMatchInAnyOrder(t, []*model.User{userAlternate}, users.InChannel)
		th.assertUsersMatchInAnyOrder(t, []*model.User{}, users.OutOfChannel)
	})
	t.Run("Should search users escaping percentage symbol", func(t *testing.T) {
		users, apperr := th.Store.User().Search(th.Team.Id, "alternate%", options)
		require.Nil(t, apperr)
		th.assertUsersMatchInAnyOrder(t, []*model.User{userAlternate}, users)
	})
}
func testShouldEscapeUnderscoreCharacter(t *testing.T, th *SearchTestHelper) {
	userAlternate, err := th.createUser("alternate_username", "alternatenickname", "firstname", "altlastname")
	require.Nil(t, err)
	defer th.deleteUser(userAlternate)
	err = th.addUserToTeams(userAlternate, []string{th.Team.Id})
	require.Nil(t, err)
	_, err = th.addUserToChannels(userAlternate, []string{th.ChannelBasic.Id})
	require.Nil(t, err)
	options := &model.UserSearchOptions{
		Limit: model.USER_SEARCH_DEFAULT_LIMIT,
	}
	t.Run("Should autocomplete users escaping underscore symbol", func(t *testing.T) {
		users, apperr := th.Store.User().AutocompleteUsersInChannel(th.Team.Id, th.ChannelBasic.Id, "alternate_", options)
		require.Nil(t, apperr)
		th.assertUsersMatchInAnyOrder(t, []*model.User{userAlternate}, users.InChannel)
		th.assertUsersMatchInAnyOrder(t, []*model.User{}, users.OutOfChannel)
	})
	t.Run("Should search users escaping underscore symbol", func(t *testing.T) {
		users, apperr := th.Store.User().Search(th.Team.Id, "alternate_", options)
		require.Nil(t, apperr)
		th.assertUsersMatchInAnyOrder(t, []*model.User{userAlternate}, users)
	})
}

func testShouldBeAbleToSearchInactiveUsers(t *testing.T, th *SearchTestHelper) {
	userAlternate, err := th.createUser("basicusernamealternate", "alternatenickname", "firstname", "altlastname")
	require.Nil(t, err)
	userAlternate.DeleteAt = model.GetMillis()
	_, apperr := th.Store.User().Update(userAlternate, true)
	require.Nil(t, apperr)
	defer th.deleteUser(userAlternate)
	err = th.addUserToTeams(userAlternate, []string{th.Team.Id})
	require.Nil(t, err)
	_, err = th.addUserToChannels(userAlternate, []string{th.ChannelBasic.Id})
	require.Nil(t, err)
	options := &model.UserSearchOptions{
		Limit: model.USER_SEARCH_DEFAULT_LIMIT,
	}
	t.Run("Should autocomplete inactive users if we allow it", func(t *testing.T) {
		options.AllowInactive = true
		users, apperr := th.Store.User().AutocompleteUsersInChannel(th.Team.Id, th.ChannelBasic.Id, "basicusername", options)
		require.Nil(t, apperr)
		th.assertUsersMatchInAnyOrder(t, []*model.User{th.User, userAlternate}, users.InChannel)
		th.assertUsersMatchInAnyOrder(t, []*model.User{th.User2}, users.OutOfChannel)
	})
	t.Run("Should search inactive users if we allow it", func(t *testing.T) {
		options.AllowInactive = true
		users, apperr := th.Store.User().Search(th.Team.Id, "basicusername", options)
		require.Nil(t, apperr)
		th.assertUsersMatchInAnyOrder(t, []*model.User{th.User, th.User2, userAlternate}, users)
	})
	t.Run("Shouldn't autocomplete inactive users if we don't allow it", func(t *testing.T) {
		options.AllowInactive = false
		users, apperr := th.Store.User().AutocompleteUsersInChannel(th.Team.Id, th.ChannelBasic.Id, "basicusername", options)
		require.Nil(t, apperr)
		th.assertUsersMatchInAnyOrder(t, []*model.User{th.User}, users.InChannel)
		th.assertUsersMatchInAnyOrder(t, []*model.User{th.User2}, users.OutOfChannel)
	})
	t.Run("Shouldn't search inactive users if we don't allow it", func(t *testing.T) {
		options.AllowInactive = false
		users, apperr := th.Store.User().Search(th.Team.Id, "basicusername", options)
		require.Nil(t, apperr)
		th.assertUsersMatchInAnyOrder(t, []*model.User{th.User, th.User2}, users)
	})
}

func testShouldBeAbleToSearchFilteringByRole(t *testing.T, th *SearchTestHelper) {
	userAlternate, err := th.createUser("basicusernamealternate", "alternatenickname", "firstname", "altlastname")
	require.Nil(t, err)
	userAlternate.Roles = "system_admin system_user"
	_, apperr := th.Store.User().Update(userAlternate, true)
	require.Nil(t, apperr)
	defer th.deleteUser(userAlternate)
	userAlternate2, err := th.createUser("basicusernamealternate2", "alternatenickname2", "firstname2", "altlastname2")
	require.Nil(t, err)
	userAlternate2.Roles = "system_user"
	_, apperr = th.Store.User().Update(userAlternate2, true)
	require.Nil(t, apperr)
	defer th.deleteUser(userAlternate2)
	err = th.addUserToTeams(userAlternate, []string{th.Team.Id})
	require.Nil(t, err)
	err = th.addUserToTeams(userAlternate2, []string{th.Team.Id})
	require.Nil(t, err)
	_, err = th.addUserToChannels(userAlternate, []string{th.ChannelBasic.Id})
	require.Nil(t, err)
	_, err = th.addUserToChannels(userAlternate2, []string{th.ChannelBasic.Id})
	require.Nil(t, err)
	options := &model.UserSearchOptions{
		Role:  "system_admin",
		Limit: model.USER_SEARCH_DEFAULT_LIMIT,
	}
	t.Run("Should autocomplete users filtering by roles", func(t *testing.T) {
		users, apperr := th.Store.User().AutocompleteUsersInChannel(th.Team.Id, th.ChannelBasic.Id, "basicusername", options)
		require.Nil(t, apperr)
		th.assertUsersMatchInAnyOrder(t, []*model.User{userAlternate}, users.InChannel)
		th.assertUsersMatchInAnyOrder(t, []*model.User{}, users.OutOfChannel)
	})
	t.Run("Should search users filtering by roles", func(t *testing.T) {
		users, apperr := th.Store.User().Search(th.Team.Id, "basicusername", options)
		require.Nil(t, apperr)
		th.assertUsersMatchInAnyOrder(t, []*model.User{userAlternate}, users)
	})
}

func testShouldIgnoreLeadingAtSymbols(t *testing.T, th *SearchTestHelper) {
	options := &model.UserSearchOptions{
		Limit: model.USER_SEARCH_DEFAULT_LIMIT,
	}
	t.Run("Should autocomplete ignoring the @ symbol at the beginning", func(t *testing.T) {
		users, apperr := th.Store.User().AutocompleteUsersInChannel(th.Team.Id, th.ChannelBasic.Id, "@basicusername", options)
		require.Nil(t, apperr)
		th.assertUsersMatchInAnyOrder(t, []*model.User{th.User}, users.InChannel)
		th.assertUsersMatchInAnyOrder(t, []*model.User{th.User2}, users.OutOfChannel)
	})
	t.Run("Should search ignoring the @ symbol at the beginning", func(t *testing.T) {
		users, apperr := th.Store.User().Search(th.Team.Id, "@basicusername", options)
		require.Nil(t, apperr)
		th.assertUsersMatchInAnyOrder(t, []*model.User{th.User, th.User2}, users)
	})
}

func testSearchUsersShouldBeCaseInsensitive(t *testing.T, th *SearchTestHelper) {
	options := &model.UserSearchOptions{
		Limit: model.USER_SEARCH_DEFAULT_LIMIT,
	}
	users, apperr := th.Store.User().AutocompleteUsersInChannel(th.Team.Id, th.ChannelBasic.Id, "BaSiCUsErNaMe", options)
	require.Nil(t, apperr)
	th.assertUsersMatchInAnyOrder(t, []*model.User{th.User}, users.InChannel)
	th.assertUsersMatchInAnyOrder(t, []*model.User{th.User2}, users.OutOfChannel)
}

func testSearchOneTwoCharUsersnameAndFirstLastNames(t *testing.T, th *SearchTestHelper) {
	userAlternate, err := th.createUser("ho", "alternatenickname", "zi", "k")
	require.Nil(t, err)

	defer th.deleteUser(userAlternate)
	err = th.addUserToTeams(userAlternate, []string{th.Team.Id})
	require.Nil(t, err)
	_, err = th.addUserToChannels(userAlternate, []string{th.ChannelBasic.Id})
	require.Nil(t, err)
	options := &model.UserSearchOptions{
		AllowFullNames: true,
		Limit:          model.USER_SEARCH_DEFAULT_LIMIT,
	}
	t.Run("Should support two characters in the full name", func(t *testing.T) {
		users, apperr := th.Store.User().AutocompleteUsersInChannel(th.Team.Id, th.ChannelBasic.Id, "zi", options)
		require.Nil(t, apperr)
		th.assertUsersMatchInAnyOrder(t, []*model.User{userAlternate}, users.InChannel)
		th.assertUsersMatchInAnyOrder(t, []*model.User{}, users.OutOfChannel)
	})
	t.Run("Should support two characters in the username", func(t *testing.T) {
		users, apperr := th.Store.User().AutocompleteUsersInChannel(th.Team.Id, th.ChannelBasic.Id, "ho", options)
		require.Nil(t, apperr)
		th.assertUsersMatchInAnyOrder(t, []*model.User{userAlternate}, users.InChannel)
		th.assertUsersMatchInAnyOrder(t, []*model.User{}, users.OutOfChannel)
	})
}

func testShouldSupportKoreanCharacters(t *testing.T, th *SearchTestHelper) {
	userAlternate, err := th.createUser("alternate-username", "alternate-nickname", "서강준", "안신원")
	require.Nil(t, err)
	defer th.deleteUser(userAlternate)

	err = th.addUserToTeams(userAlternate, []string{th.Team.Id})
	require.Nil(t, err)
	_, err = th.addUserToChannels(userAlternate, []string{th.ChannelBasic.Id})
	require.Nil(t, err)
	options := &model.UserSearchOptions{
		AllowFullNames: true,
		Limit:          model.USER_SEARCH_DEFAULT_LIMIT,
	}
	t.Run("Should support hanja korean characters", func(t *testing.T) {
		users, apperr := th.Store.User().AutocompleteUsersInChannel(th.Team.Id, th.ChannelBasic.Id, "서강준", options)
		require.Nil(t, apperr)
		th.assertUsersMatchInAnyOrder(t, []*model.User{userAlternate}, users.InChannel)
		th.assertUsersMatchInAnyOrder(t, []*model.User{}, users.OutOfChannel)
	})
	t.Run("Should support hangul korean characters", func(t *testing.T) {
		users, apperr := th.Store.User().AutocompleteUsersInChannel(th.Team.Id, th.ChannelBasic.Id, "안신원", options)
		require.Nil(t, apperr)
		th.assertUsersMatchInAnyOrder(t, []*model.User{userAlternate}, users.InChannel)
		th.assertUsersMatchInAnyOrder(t, []*model.User{}, users.OutOfChannel)
	})
}

func testSearchWithHyphenAtTheEndOfTheTerm(t *testing.T, th *SearchTestHelper) {
	userAlternate, err := th.createUser("alternate-username", "alternate-nickname", "altfirst", "altlast")
	require.Nil(t, err)
	defer th.deleteUser(userAlternate)
	err = th.addUserToTeams(userAlternate, []string{th.Team.Id})
	require.Nil(t, err)
	_, err = th.addUserToChannels(userAlternate, []string{th.ChannelBasic.Id})
	require.Nil(t, err)
	options := &model.UserSearchOptions{
		AllowFullNames: true,
		Limit:          model.USER_SEARCH_DEFAULT_LIMIT,
	}
	users, apperr := th.Store.User().AutocompleteUsersInChannel(th.Team.Id, th.ChannelBasic.Id, "alternate-", options)
	require.Nil(t, apperr)
	th.assertUsersMatchInAnyOrder(t, []*model.User{userAlternate}, users.InChannel)
	th.assertUsersMatchInAnyOrder(t, []*model.User{}, users.OutOfChannel)
}

func testSearchUsersInTeam(t *testing.T, th *SearchTestHelper) {
	options := &model.UserSearchOptions{
		Limit: model.USER_SEARCH_DEFAULT_LIMIT,
	}
	t.Run("Should return all the team users", func(t *testing.T) {
		users, apperr := th.Store.User().Search(th.Team.Id, "", options)
		require.Nil(t, apperr)
		th.assertUsersMatchInAnyOrder(t, []*model.User{th.User, th.User2}, users)
	})
	t.Run("Should return all the team users with no team id", func(t *testing.T) {
		users, apperr := th.Store.User().Search("", "basicusername", options)
		require.Nil(t, apperr)
		th.assertUsersMatchInAnyOrder(t, []*model.User{th.User, th.User2, th.UserAnotherTeam}, users)
	})
	t.Run("Should return all the team users filtered by username", func(t *testing.T) {
		users, apperr := th.Store.User().Search(th.Team.Id, "basicusername1", options)
		require.Nil(t, apperr)
		th.assertUsersMatchInAnyOrder(t, []*model.User{th.User}, users)
	})
	t.Run("Should not return spurious results", func(t *testing.T) {
		users, apperr := th.Store.User().Search(th.Team.Id, "falseuser", options)
		require.Nil(t, apperr)
		th.assertUsersMatchInAnyOrder(t, []*model.User{}, users)
	})
	t.Run("Should return all the team users filtered by username and with channel restrictions", func(t *testing.T) {
		options.ViewRestrictions = &model.ViewUsersRestrictions{Channels: []string{th.ChannelBasic.Id}}
		users, apperr := th.Store.User().Search(th.Team.Id, "basicusername", options)
		require.Nil(t, apperr)
		th.assertUsersMatchInAnyOrder(t, []*model.User{th.User}, users)
	})
	t.Run("Should return all the team users filtered by username and with all channel restricted", func(t *testing.T) {
		options.ViewRestrictions = &model.ViewUsersRestrictions{Channels: []string{}}
		users, apperr := th.Store.User().Search(th.Team.Id, "basicusername1", options)
		require.Nil(t, apperr)
		th.assertUsersMatchInAnyOrder(t, []*model.User{}, users)
	})
}

func testSearchUsersInTeamUsernameWithDot(t *testing.T, th *SearchTestHelper) {
	userAlternate, err := th.createUser("alternate.username", "altnickname", "altfirst", "altlast")
	require.Nil(t, err)
	defer th.deleteUser(userAlternate)
	err = th.addUserToTeams(userAlternate, []string{th.Team.Id})
	require.Nil(t, err)
	_, err = th.addUserToChannels(userAlternate, []string{th.ChannelBasic.Id})
	require.Nil(t, err)
	options := &model.UserSearchOptions{
		AllowFullNames: true,
		Limit:          model.USER_SEARCH_DEFAULT_LIMIT,
	}
	users, apperr := th.Store.User().Search(th.Team.Id, "alternate.", options)
	require.Nil(t, apperr)
	th.assertUsersMatchInAnyOrder(t, []*model.User{userAlternate}, users)
}

func testSearchUsersInTeamUsernameWithHyphen(t *testing.T, th *SearchTestHelper) {
	userAlternate, err := th.createUser("alternate-username", "altnickname", "altfirst", "altlast")
	require.Nil(t, err)
	defer th.deleteUser(userAlternate)
	err = th.addUserToTeams(userAlternate, []string{th.Team.Id})
	require.Nil(t, err)
	_, err = th.addUserToChannels(userAlternate, []string{th.ChannelBasic.Id})
	require.Nil(t, err)
	options := &model.UserSearchOptions{
		AllowFullNames: true,
		Limit:          model.USER_SEARCH_DEFAULT_LIMIT,
	}
	users, apperr := th.Store.User().Search(th.Team.Id, "alternate-", options)
	require.Nil(t, apperr)
	th.assertUsersMatchInAnyOrder(t, []*model.User{userAlternate}, users)
}

func testSearchUsersInTeamUsernameWithUnderscore(t *testing.T, th *SearchTestHelper) {
	userAlternate, err := th.createUser("alternate_username", "altnickname", "altfirst", "altlast")
	require.Nil(t, err)
	defer th.deleteUser(userAlternate)
	err = th.addUserToTeams(userAlternate, []string{th.Team.Id})
	require.Nil(t, err)
	_, err = th.addUserToChannels(userAlternate, []string{th.ChannelBasic.Id})
	require.Nil(t, err)
	options := &model.UserSearchOptions{
		AllowFullNames: true,
		Limit:          model.USER_SEARCH_DEFAULT_LIMIT,
	}
	users, apperr := th.Store.User().Search(th.Team.Id, "alternate_", options)
	require.Nil(t, apperr)
	th.assertUsersMatchInAnyOrder(t, []*model.User{userAlternate}, users)
}

func testSearchUsersByFullName(t *testing.T, th *SearchTestHelper) {
	options := &model.UserSearchOptions{
		AllowFullNames: true,
		Limit:          model.USER_SEARCH_DEFAULT_LIMIT,
	}
	t.Run("Should search users by full name", func(t *testing.T) {
		users, apperr := th.Store.User().Search(th.Team.Id, "basicfirstname", options)
		require.Nil(t, apperr)
		th.assertUsersMatchInAnyOrder(t, []*model.User{th.User, th.User2}, users)
	})
	t.Run("Should search user by full name", func(t *testing.T) {
		users, apperr := th.Store.User().Search(th.Team.Id, "basicfirstname1", options)
		require.Nil(t, apperr)
		th.assertUsersMatchInAnyOrder(t, []*model.User{th.User}, users)
	})
	t.Run("Should return empty when search by full name and is deactivated", func(t *testing.T) {
		options.AllowFullNames = false
		users, apperr := th.Store.User().Search(th.Team.Id, "basicfirstname1", options)
		require.Nil(t, apperr)
		th.assertUsersMatchInAnyOrder(t, []*model.User{}, users)
	})
}<|MERGE_RESOLUTION|>--- conflicted
+++ resolved
@@ -94,11 +94,7 @@
 	{
 		Name: "Should be able to search inactive users",
 		Fn:   testShouldBeAbleToSearchInactiveUsers,
-<<<<<<< HEAD
-		Tags: []string{ENGINE_ALL},
-=======
 		Tags: []string{ENGINE_MYSQL, ENGINE_POSTGRES, ENGINE_ELASTICSEARCH},
->>>>>>> 60b82682
 	},
 	{
 		Name: "Should be able to search filtering by role",
