// Copyright (c) 2015-present Mattermost, Inc. All Rights Reserved.
// See LICENSE.txt for license information.

package searchtest

import (
	"testing"

	"github.com/mattermost/mattermost-server/v5/model"
	"github.com/mattermost/mattermost-server/v5/store"
	"github.com/stretchr/testify/require"
)

var searchUserStoreTests = []searchTest{
	{
		Name: "Should retrieve all users in a channel if the search term is empty",
		Fn:   testGetAllUsersInChannelWithEmptyTerm,
		Tags: []string{ENGINE_ALL},
	},
	{
		Name: "Should honor channel restrictions when autocompleting users",
		Fn:   testHonorChannelRestrictionsAutocompletingUsers,
		Tags: []string{ENGINE_ELASTICSEARCH, ENGINE_BLEVE},
	},
	{
		Name: "Should honor team restrictions when autocompleting users",
		Fn:   testHonorTeamRestrictionsAutocompletingUsers,
		Tags: []string{ENGINE_ELASTICSEARCH, ENGINE_BLEVE},
	},
	{
		Name:        "Should return nothing if the user can't access the channels of a given search",
		Fn:          testShouldReturnNothingWithoutProperAccess,
		Tags:        []string{ENGINE_ALL},
		Skip:        true,
		SkipMessage: "Failing when the ListOfAllowedChannels property is empty",
	},
	{
		Name: "Should autocomplete for user using username",
		Fn:   testAutocompleteUserByUsername,
		Tags: []string{ENGINE_ALL},
	},
	{
		Name: "Should autocomplete user searching by first name",
		Fn:   testAutocompleteUserByFirstName,
		Tags: []string{ENGINE_ALL},
	},
	{
		Name: "Should autocomplete user searching by last name",
		Fn:   testAutocompleteUserByLastName,
		Tags: []string{ENGINE_ALL},
	},
	{
		Name: "Should autocomplete for user using nickname",
		Fn:   testAutocompleteUserByNickName,
		Tags: []string{ENGINE_ALL},
	},
	{
		Name:        "Should autocomplete for user using email",
		Fn:          testAutocompleteUserByEmail,
		Tags:        []string{ENGINE_ALL},
		Skip:        true,
		SkipMessage: "Failing for multiple different reasons in the engines",
	},
	{
		Name: "Should be able not to match specific queries with mail",
		Fn:   testShouldNotMatchSpecificQueriesEmail,
		Tags: []string{ENGINE_ALL},
	},
	{
		Name: "Should be able to autocomplete a user by part of its username splitted by Dot",
		Fn:   testAutocompleteUserByUsernameWithDot,
		Tags: []string{ENGINE_ELASTICSEARCH, ENGINE_BLEVE},
	},
	{
		Name: "Should be able to autocomplete a user by part of its username splitted by underscore",
		Fn:   testAutocompleteUserByUsernameWithUnderscore,
		Tags: []string{ENGINE_ELASTICSEARCH, ENGINE_BLEVE},
	},
	{
		Name: "Should be able to autocomplete a user by part of its username splitted by hyphen",
		Fn:   testAutocompleteUserByUsernameWithHyphen,
		Tags: []string{ENGINE_ELASTICSEARCH, ENGINE_BLEVE},
	},
	{
		Name: "Should escape the percentage character",
		Fn:   testShouldEscapePercentageCharacter,
		Tags: []string{ENGINE_ALL},
	},
	{
		Name: "Should escape the dash character",
		Fn:   testShouldEscapeUnderscoreCharacter,
		Tags: []string{ENGINE_ALL},
	},
	{
		Name: "Should be able to search inactive users",
		Fn:   testShouldBeAbleToSearchInactiveUsers,
		Tags: []string{ENGINE_MYSQL, ENGINE_POSTGRES, ENGINE_ELASTICSEARCH},
	},
	{
		Name: "Should be able to search filtering by role",
		Fn:   testShouldBeAbleToSearchFilteringByRole,
		Tags: []string{ENGINE_POSTGRES, ENGINE_MYSQL},
	},
	{
		Name: "Should ignore leading @ when searching users",
		Fn:   testShouldIgnoreLeadingAtSymbols,
		Tags: []string{ENGINE_ALL},
	},
	{
		Name: "Should search users in a case insensitive manner",
		Fn:   testSearchUsersShouldBeCaseInsensitive,
		Tags: []string{ENGINE_ALL},
	},
	{
		Name: "Should support one or two character usernames and first/last names in search",
		Fn:   testSearchOneTwoCharUsersnameAndFirstLastNames,
		Tags: []string{ENGINE_ALL},
	},
	{
		Name: "Should support Korean characters",
		Fn:   testShouldSupportKoreanCharacters,
		Tags: []string{ENGINE_ALL},
	},
	{
		Name: "Should support search with a hyphen at the end of the term",
		Fn:   testSearchWithHyphenAtTheEndOfTheTerm,
		Tags: []string{ENGINE_ALL},
	},
	{
		Name: "Should support search all users in a team",
		Fn:   testSearchUsersInTeam,
		Tags: []string{ENGINE_ELASTICSEARCH},
	},
	{
		Name: "Should support search users by full name",
		Fn:   testSearchUsersByFullName,
		Tags: []string{ENGINE_ALL},
	},
	{
		Name: "Should support search all users in a team with username containing a dot",
		Fn:   testSearchUsersInTeamUsernameWithDot,
		Tags: []string{ENGINE_ALL},
	},
	{
		Name: "Should support search all users in a team with username containing a hyphen",
		Fn:   testSearchUsersInTeamUsernameWithHyphen,
		Tags: []string{ENGINE_ALL},
	},
	{
		Name: "Should support search all users in a team with username containing a underscore",
		Fn:   testSearchUsersInTeamUsernameWithUnderscore,
		Tags: []string{ENGINE_ALL},
	},
}

func TestSearchUserStore(t *testing.T, s store.Store, testEngine *SearchTestEngine) {
	th := &SearchTestHelper{
		Store: s,
	}
	err := th.SetupBasicFixtures()
	require.Nil(t, err)
	defer th.CleanFixtures()
	runTestSearch(t, testEngine, searchUserStoreTests, th)
}

func testGetAllUsersInChannelWithEmptyTerm(t *testing.T, th *SearchTestHelper) {
	t.Run("Return all users in team", func(t *testing.T) {
		options := createDefaultOptions(true, false, false)
		users, err := th.Store.User().AutocompleteUsersInChannel(th.Team.Id, th.ChannelBasic.Id, "", options)
		require.Nil(t, err)
		th.assertUsersMatchInAnyOrder(t, []*model.User{th.User}, users.InChannel)
		th.assertUsersMatchInAnyOrder(t, []*model.User{th.User2}, users.OutOfChannel)
	})
	t.Run("Return all users in teams even though some of them don't have a team associated", func(t *testing.T) {
		options := createDefaultOptions(true, false, false)
		userAlternate, err := th.createUser("user-alternate", "user-alternate", "user", "alternate")
		require.Nil(t, err)
		defer th.deleteUser(userAlternate)
		userGuest, err := th.createGuest("user-guest", "user-guest", "user", "guest")
		require.Nil(t, err)
		defer th.deleteUser(userGuest)

		// In case teamId and channelId are empty our current logic goes through Search
		users, err := th.Store.User().Search("", "", options)
		require.Nil(t, err)
		th.assertUsersMatchInAnyOrder(t, []*model.User{th.User, th.User2, th.UserAnotherTeam,
			userAlternate, userGuest}, users)
	})
}

func testHonorChannelRestrictionsAutocompletingUsers(t *testing.T, th *SearchTestHelper) {
	userAlternate, err := th.createUser("user-alternate", "user-alternate", "user", "alternate")
	require.Nil(t, err)
	defer th.deleteUser(userAlternate)
	err = th.addUserToTeams(userAlternate, []string{th.Team.Id})
	require.Nil(t, err)
	_, err = th.addUserToChannels(userAlternate, []string{th.ChannelBasic.Id})
	require.Nil(t, err)
	guest, err := th.createGuest("guest", "guest", "guest", "one")
	require.Nil(t, err)
	err = th.addUserToTeams(guest, []string{th.Team.Id})
	require.Nil(t, err)
	_, err = th.addUserToChannels(guest, []string{th.ChannelBasic.Id})
	require.Nil(t, err)
	defer th.deleteUser(guest)
	t.Run("Autocomplete users with channel restrictions", func(t *testing.T) {
		options := createDefaultOptions(true, false, false)
		options.ViewRestrictions = &model.ViewUsersRestrictions{Channels: []string{th.ChannelBasic.Id}}
		users, apperr := th.Store.User().AutocompleteUsersInChannel(th.Team.Id, th.ChannelBasic.Id, "", options)
		require.Nil(t, apperr)
		th.assertUsersMatchInAnyOrder(t, []*model.User{th.User, userAlternate, guest}, users.InChannel)
		th.assertUsersMatchInAnyOrder(t, []*model.User{}, users.OutOfChannel)
	})
	t.Run("Autocomplete users with term and channel restrictions", func(t *testing.T) {
		options := createDefaultOptions(true, false, false)
		options.ViewRestrictions = &model.ViewUsersRestrictions{Channels: []string{th.ChannelBasic.Id}}
		users, apperr := th.Store.User().AutocompleteUsersInChannel(th.Team.Id, th.ChannelBasic.Id, "alt", options)
		require.Nil(t, apperr)
		th.assertUsersMatchInAnyOrder(t, []*model.User{userAlternate}, users.InChannel)
		th.assertUsersMatchInAnyOrder(t, []*model.User{}, users.OutOfChannel)
	})
	t.Run("Autocomplete users with all channels restricted", func(t *testing.T) {
		options := createDefaultOptions(true, false, false)
		options.ViewRestrictions = &model.ViewUsersRestrictions{Channels: []string{}}
		users, apperr := th.Store.User().AutocompleteUsersInChannel(th.Team.Id, th.ChannelBasic.Id, "", options)
		require.Nil(t, apperr)
		th.assertUsersMatchInAnyOrder(t, []*model.User{}, users.InChannel)
		th.assertUsersMatchInAnyOrder(t, []*model.User{}, users.OutOfChannel)
	})
	t.Run("Autocomplete users with all channels restricted but with empty team", func(t *testing.T) {
		options := createDefaultOptions(true, false, false)
		options.ViewRestrictions = &model.ViewUsersRestrictions{Channels: []string{}}
		users, apperr := th.Store.User().AutocompleteUsersInChannel("", th.ChannelBasic.Id, "", options)
		require.Nil(t, apperr)
		th.assertUsersMatchInAnyOrder(t, []*model.User{}, users.InChannel)
		th.assertUsersMatchInAnyOrder(t, []*model.User{}, users.OutOfChannel)
	})
	t.Run("Autocomplete users with empty team and channels restricted", func(t *testing.T) {
		options := createDefaultOptions(true, false, false)
		options.ViewRestrictions = &model.ViewUsersRestrictions{Channels: []string{th.ChannelBasic.Id}}
		// In case teamId and channelId are empty our current logic goes through Search
		users, err := th.Store.User().Search("", "", options)
		require.Nil(t, err)
		th.assertUsersMatchInAnyOrder(t, []*model.User{userAlternate, guest, th.User}, users)
	})
}

func testHonorTeamRestrictionsAutocompletingUsers(t *testing.T, th *SearchTestHelper) {
	t.Run("Should return results for users in the team", func(t *testing.T) {
		options := createDefaultOptions(true, false, false)
		options.ViewRestrictions = &model.ViewUsersRestrictions{Teams: []string{th.Team.Id}}
		users, apperr := th.Store.User().AutocompleteUsersInChannel(th.Team.Id, th.ChannelBasic.Id, "", options)
		require.Nil(t, apperr)
		th.assertUsersMatchInAnyOrder(t, []*model.User{th.User}, users.InChannel)
		th.assertUsersMatchInAnyOrder(t, []*model.User{th.User2}, users.OutOfChannel)
	})
	t.Run("Should return empty because we're filtering all the teams", func(t *testing.T) {
		options := createDefaultOptions(true, false, false)
		options.ViewRestrictions = &model.ViewUsersRestrictions{Teams: []string{}}
		users, apperr := th.Store.User().AutocompleteUsersInChannel(th.Team.Id, th.ChannelBasic.Id, "", options)
		require.Nil(t, apperr)
		th.assertUsersMatchInAnyOrder(t, []*model.User{}, users.InChannel)
		th.assertUsersMatchInAnyOrder(t, []*model.User{}, users.OutOfChannel)
	})
	t.Run("Should return empty when searching in one team and filtering by another", func(t *testing.T) {
		options := createDefaultOptions(true, false, false)
		options.ViewRestrictions = &model.ViewUsersRestrictions{Teams: []string{th.AnotherTeam.Id}}
		users, err := th.Store.User().Search(th.Team.Id, "", options)
		require.Nil(t, err)
		th.assertUsersMatchInAnyOrder(t, []*model.User{}, users)

		acusers, err := th.Store.User().AutocompleteUsersInChannel(th.Team.Id, th.ChannelBasic.Id, "", options)
		require.Nil(t, err)
		th.assertUsersMatchInAnyOrder(t, []*model.User{}, acusers.InChannel)
		th.assertUsersMatchInAnyOrder(t, []*model.User{}, acusers.OutOfChannel)
	})
}
func testShouldReturnNothingWithoutProperAccess(t *testing.T, th *SearchTestHelper) {
	t.Run("Should return results users for the defined channel in the list", func(t *testing.T) {
		options := createDefaultOptions(true, false, false)
		options.ListOfAllowedChannels = []string{th.ChannelBasic.Id}
		users, apperr := th.Store.User().AutocompleteUsersInChannel(th.Team.Id, th.ChannelBasic.Id, "", options)
		require.Nil(t, apperr)
		th.assertUsersMatchInAnyOrder(t, []*model.User{th.User}, users.InChannel)
		th.assertUsersMatchInAnyOrder(t, []*model.User{}, users.OutOfChannel)
	})
	t.Run("Should return empty because we're filtering all the channels", func(t *testing.T) {
		options := createDefaultOptions(true, false, false)
		options.ListOfAllowedChannels = []string{}
		users, apperr := th.Store.User().AutocompleteUsersInChannel(th.Team.Id, th.ChannelBasic.Id, "", options)
		require.Nil(t, apperr)
		th.assertUsersMatchInAnyOrder(t, []*model.User{}, users.InChannel)
		th.assertUsersMatchInAnyOrder(t, []*model.User{}, users.OutOfChannel)
	})
}
func testAutocompleteUserByUsername(t *testing.T, th *SearchTestHelper) {
	userAlternate, err := th.createUser("alternateusername", "alternatenick", "user", "alternate")
	require.Nil(t, err)
	defer th.deleteUser(userAlternate)
	err = th.addUserToTeams(userAlternate, []string{th.Team.Id})
	require.Nil(t, err)
	_, err = th.addUserToChannels(userAlternate, []string{th.ChannelBasic.Id})
	require.Nil(t, err)
	options := createDefaultOptions(false, false, false)
	users, apperr := th.Store.User().AutocompleteUsersInChannel(th.Team.Id, th.ChannelBasic.Id, "basicusername", options)
	require.Nil(t, apperr)
	th.assertUsersMatchInAnyOrder(t, []*model.User{th.User}, users.InChannel)
	th.assertUsersMatchInAnyOrder(t, []*model.User{th.User2}, users.OutOfChannel)
}
func testAutocompleteUserByFirstName(t *testing.T, th *SearchTestHelper) {
	userAlternate, err := th.createUser("user-alternate", "user-alternate", "altfirstname", "lastname")
	require.Nil(t, err)
	defer th.deleteUser(userAlternate)
	err = th.addUserToTeams(userAlternate, []string{th.Team.Id})
	require.Nil(t, err)
	_, err = th.addUserToChannels(userAlternate, []string{th.ChannelBasic.Id})
	require.Nil(t, err)
	t.Run("Should autocomplete users when the first name is unique", func(t *testing.T) {
		options := createDefaultOptions(true, false, false)
		users, apperr := th.Store.User().AutocompleteUsersInChannel(th.Team.Id, th.ChannelBasic.Id, "altfirstname", options)
		require.Nil(t, apperr)
		th.assertUsersMatchInAnyOrder(t, []*model.User{userAlternate}, users.InChannel)
		th.assertUsersMatchInAnyOrder(t, []*model.User{}, users.OutOfChannel)
	})
	t.Run("Should autocomplete users for in the channel and out of the channel with the same first name", func(t *testing.T) {
		options := createDefaultOptions(true, false, false)
		users, apperr := th.Store.User().AutocompleteUsersInChannel(th.Team.Id, th.ChannelBasic.Id, "basicfirstname", options)
		require.Nil(t, apperr)
		th.assertUsersMatchInAnyOrder(t, []*model.User{th.User}, users.InChannel)
		th.assertUsersMatchInAnyOrder(t, []*model.User{th.User2}, users.OutOfChannel)
	})
}
func testAutocompleteUserByLastName(t *testing.T, th *SearchTestHelper) {
	userAlternate, err := th.createUser("user-alternate", "user-alternate", "firstname", "altlastname")
	require.Nil(t, err)
	defer th.deleteUser(userAlternate)
	err = th.addUserToTeams(userAlternate, []string{th.Team.Id})
	require.Nil(t, err)
	_, err = th.addUserToChannels(userAlternate, []string{th.ChannelBasic.Id})
	require.Nil(t, err)
	t.Run("Should return results when the last name is unique", func(t *testing.T) {
		options := createDefaultOptions(true, false, false)
		users, apperr := th.Store.User().AutocompleteUsersInChannel(th.Team.Id, th.ChannelBasic.Id, "altlastname", options)
		require.Nil(t, apperr)
		th.assertUsersMatchInAnyOrder(t, []*model.User{userAlternate}, users.InChannel)
		th.assertUsersMatchInAnyOrder(t, []*model.User{}, users.OutOfChannel)
	})
	t.Run("Should return results for in the channel and out of the channel with the same last name", func(t *testing.T) {
		options := createDefaultOptions(true, false, false)
		users, apperr := th.Store.User().AutocompleteUsersInChannel(th.Team.Id, th.ChannelBasic.Id, "basiclastname", options)
		require.Nil(t, apperr)
		th.assertUsersMatchInAnyOrder(t, []*model.User{th.User}, users.InChannel)
		th.assertUsersMatchInAnyOrder(t, []*model.User{th.User2}, users.OutOfChannel)
	})
}
func testAutocompleteUserByNickName(t *testing.T, th *SearchTestHelper) {
	userAlternate, err := th.createUser("alternateusername", "alternatenickname", "firstname", "altlastname")
	require.Nil(t, err)
	defer th.deleteUser(userAlternate)
	err = th.addUserToTeams(userAlternate, []string{th.Team.Id})
	require.Nil(t, err)
	_, err = th.addUserToChannels(userAlternate, []string{th.ChannelBasic.Id})
	require.Nil(t, err)
	t.Run("Should return results when the nickname is unique", func(t *testing.T) {
		options := createDefaultOptions(true, false, false)
		users, apperr := th.Store.User().AutocompleteUsersInChannel(th.Team.Id, th.ChannelBasic.Id, "alternatenickname", options)
		require.Nil(t, apperr)
		th.assertUsersMatchInAnyOrder(t, []*model.User{userAlternate}, users.InChannel)
		th.assertUsersMatchInAnyOrder(t, []*model.User{}, users.OutOfChannel)
	})
	t.Run("Should return users that share the same part of the nickname", func(t *testing.T) {
		options := createDefaultOptions(true, false, false)
		users, apperr := th.Store.User().AutocompleteUsersInChannel(th.Team.Id, th.ChannelBasic.Id, "basicnickname", options)
		require.Nil(t, apperr)
		th.assertUsersMatchInAnyOrder(t, []*model.User{th.User}, users.InChannel)
		th.assertUsersMatchInAnyOrder(t, []*model.User{th.User2}, users.OutOfChannel)
	})
}
func testAutocompleteUserByEmail(t *testing.T, th *SearchTestHelper) {
	userAlternate, err := th.createUser("alternateusername", "alternatenickname", "firstname", "altlastname")
	require.Nil(t, err)
	userAlternate.Email = "useralt@test.email.com"
	_, apperr := th.Store.User().Update(userAlternate, false)
	require.Nil(t, apperr)
	defer th.deleteUser(userAlternate)
	err = th.addUserToTeams(userAlternate, []string{th.Team.Id})
	require.Nil(t, err)
	_, err = th.addUserToChannels(userAlternate, []string{th.ChannelBasic.Id})
	require.Nil(t, err)
	t.Run("Should autocomplete users when the email is unique", func(t *testing.T) {
		options := createDefaultOptions(false, true, false)
		users, apperr := th.Store.User().AutocompleteUsersInChannel(th.Team.Id, th.ChannelBasic.Id, "useralt@test.email.com", options)
		require.Nil(t, apperr)
		th.assertUsersMatchInAnyOrder(t, []*model.User{userAlternate}, users.InChannel)
		th.assertUsersMatchInAnyOrder(t, []*model.User{}, users.OutOfChannel)
	})
	t.Run("Should autocomplete users that share the same email user prefix", func(t *testing.T) {
		options := createDefaultOptions(false, true, false)
		users, apperr := th.Store.User().AutocompleteUsersInChannel(th.Team.Id, th.ChannelBasic.Id, "success_", options)
		require.Nil(t, apperr)
		th.assertUsersMatchInAnyOrder(t, []*model.User{th.User}, users.InChannel)
		th.assertUsersMatchInAnyOrder(t, []*model.User{th.User2}, users.OutOfChannel)
	})
	t.Run("Should autocomplete users that share the same email domain", func(t *testing.T) {
		options := createDefaultOptions(false, true, false)
		users, apperr := th.Store.User().AutocompleteUsersInChannel(th.Team.Id, th.ChannelBasic.Id, "simulator.amazon.com", options)
		require.Nil(t, apperr)
		th.assertUsersMatchInAnyOrder(t, []*model.User{th.User}, users.InChannel)
		th.assertUsersMatchInAnyOrder(t, []*model.User{th.User2}, users.OutOfChannel)
	})
	t.Run("Should search users when the email is unique", func(t *testing.T) {
		options := createDefaultOptions(false, true, false)
		users, apperr := th.Store.User().Search(th.Team.Id, "useralt@test.email.com", options)
		require.Nil(t, apperr)
		th.assertUsersMatchInAnyOrder(t, []*model.User{userAlternate}, users)
	})
	t.Run("Should search users that share the same email user prefix", func(t *testing.T) {
		options := createDefaultOptions(false, true, false)
		users, apperr := th.Store.User().Search(th.Team.Id, "success_", options)
		require.Nil(t, apperr)
		th.assertUsersMatchInAnyOrder(t, []*model.User{th.User}, users)
	})
	t.Run("Should search users that share the same email domain", func(t *testing.T) {
		options := createDefaultOptions(false, true, false)
		users, apperr := th.Store.User().Search(th.Team.Id, "simulator.amazon.com", options)
		require.Nil(t, apperr)
		th.assertUsersMatchInAnyOrder(t, []*model.User{th.User}, users)
	})
}
func testShouldNotMatchSpecificQueriesEmail(t *testing.T, th *SearchTestHelper) {
	options := createDefaultOptions(false, false, false)
	users, apperr := th.Store.User().AutocompleteUsersInChannel(th.Team.Id, th.ChannelBasic.Id, "success_", options)
	require.Nil(t, apperr)
	th.assertUsersMatchInAnyOrder(t, []*model.User{}, users.InChannel)
	th.assertUsersMatchInAnyOrder(t, []*model.User{}, users.OutOfChannel)
}
func testAutocompleteUserByUsernameWithDot(t *testing.T, th *SearchTestHelper) {
	userAlternate, err := th.createUser("alternate.username", "alternatenickname", "firstname", "altlastname")
	require.Nil(t, err)
	defer th.deleteUser(userAlternate)
	err = th.addUserToTeams(userAlternate, []string{th.Team.Id})
	require.Nil(t, err)
	_, err = th.addUserToChannels(userAlternate, []string{th.ChannelBasic.Id})
	require.Nil(t, err)
	t.Run("Should return results when searching for the whole username with Dot", func(t *testing.T) {
		options := createDefaultOptions(false, false, false)
		users, apperr := th.Store.User().AutocompleteUsersInChannel(th.Team.Id, th.ChannelBasic.Id, "alternate.username", options)
		require.Nil(t, apperr)
		th.assertUsersMatchInAnyOrder(t, []*model.User{userAlternate}, users.InChannel)
		th.assertUsersMatchInAnyOrder(t, []*model.User{}, users.OutOfChannel)
	})
	t.Run("Should return results when searching for part of the username including the Dot", func(t *testing.T) {
		options := createDefaultOptions(false, false, false)
		users, apperr := th.Store.User().AutocompleteUsersInChannel(th.Team.Id, th.ChannelBasic.Id, ".username", options)
		require.Nil(t, apperr)
		th.assertUsersMatchInAnyOrder(t, []*model.User{userAlternate}, users.InChannel)
		th.assertUsersMatchInAnyOrder(t, []*model.User{}, users.OutOfChannel)
	})
	t.Run("Should return results when searching for part of the username not including the Dot", func(t *testing.T) {
		options := createDefaultOptions(false, false, false)
		users, apperr := th.Store.User().AutocompleteUsersInChannel(th.Team.Id, th.ChannelBasic.Id, "username", options)
		require.Nil(t, apperr)
		th.assertUsersMatchInAnyOrder(t, []*model.User{userAlternate}, users.InChannel)
		th.assertUsersMatchInAnyOrder(t, []*model.User{}, users.OutOfChannel)
	})
}
func testAutocompleteUserByUsernameWithUnderscore(t *testing.T, th *SearchTestHelper) {
	userAlternate, err := th.createUser("alternate_username", "alternatenickname", "firstname", "altlastname")
	require.Nil(t, err)
	defer th.deleteUser(userAlternate)
	err = th.addUserToTeams(userAlternate, []string{th.Team.Id})
	require.Nil(t, err)
	_, err = th.addUserToChannels(userAlternate, []string{th.ChannelBasic.Id})
	require.Nil(t, err)
	t.Run("Should return results when searching for the whole username with underscore", func(t *testing.T) {
		options := createDefaultOptions(false, false, false)
		users, apperr := th.Store.User().AutocompleteUsersInChannel(th.Team.Id, th.ChannelBasic.Id, "alternate_username", options)
		require.Nil(t, apperr)
		th.assertUsersMatchInAnyOrder(t, []*model.User{userAlternate}, users.InChannel)
		th.assertUsersMatchInAnyOrder(t, []*model.User{}, users.OutOfChannel)
	})
	t.Run("Should return results when searching for part of the username including the underscore", func(t *testing.T) {
		options := createDefaultOptions(false, false, false)
		users, apperr := th.Store.User().AutocompleteUsersInChannel(th.Team.Id, th.ChannelBasic.Id, "_username", options)
		require.Nil(t, apperr)
		th.assertUsersMatchInAnyOrder(t, []*model.User{userAlternate}, users.InChannel)
		th.assertUsersMatchInAnyOrder(t, []*model.User{}, users.OutOfChannel)
	})
	t.Run("Should return results when searching for part of the username not including the underscore", func(t *testing.T) {
		options := createDefaultOptions(false, false, false)
		users, apperr := th.Store.User().AutocompleteUsersInChannel(th.Team.Id, th.ChannelBasic.Id, "username", options)
		require.Nil(t, apperr)
		th.assertUsersMatchInAnyOrder(t, []*model.User{userAlternate}, users.InChannel)
		th.assertUsersMatchInAnyOrder(t, []*model.User{}, users.OutOfChannel)
	})
}
func testAutocompleteUserByUsernameWithHyphen(t *testing.T, th *SearchTestHelper) {
	userAlternate, err := th.createUser("alternate-username", "alternatenickname", "firstname", "altlastname")
	require.Nil(t, err)
	defer th.deleteUser(userAlternate)
	err = th.addUserToTeams(userAlternate, []string{th.Team.Id})
	require.Nil(t, err)
	_, err = th.addUserToChannels(userAlternate, []string{th.ChannelBasic.Id})
	require.Nil(t, err)
	t.Run("Should return results when searching for the whole username with hyphen", func(t *testing.T) {
		options := createDefaultOptions(false, false, false)
		users, apperr := th.Store.User().AutocompleteUsersInChannel(th.Team.Id, th.ChannelBasic.Id, "alternate-username", options)
		require.Nil(t, apperr)
		th.assertUsersMatchInAnyOrder(t, []*model.User{userAlternate}, users.InChannel)
		th.assertUsersMatchInAnyOrder(t, []*model.User{}, users.OutOfChannel)
	})
	t.Run("Should return results when searching for part of the username including the hyphen", func(t *testing.T) {
		options := createDefaultOptions(false, false, false)
		users, apperr := th.Store.User().AutocompleteUsersInChannel(th.Team.Id, th.ChannelBasic.Id, "-username", options)
		require.Nil(t, apperr)
		th.assertUsersMatchInAnyOrder(t, []*model.User{userAlternate}, users.InChannel)
		th.assertUsersMatchInAnyOrder(t, []*model.User{}, users.OutOfChannel)
	})
	t.Run("Should return results when searching for part of the username not including the hyphen", func(t *testing.T) {
		options := createDefaultOptions(false, false, false)
		users, apperr := th.Store.User().AutocompleteUsersInChannel(th.Team.Id, th.ChannelBasic.Id, "username", options)
		require.Nil(t, apperr)
		th.assertUsersMatchInAnyOrder(t, []*model.User{userAlternate}, users.InChannel)
		th.assertUsersMatchInAnyOrder(t, []*model.User{}, users.OutOfChannel)
	})
}
func testShouldEscapePercentageCharacter(t *testing.T, th *SearchTestHelper) {
	userAlternate, err := th.createUser("alternateusername", "alternate%nickname", "firstname", "altlastname")
	require.Nil(t, err)

	defer th.deleteUser(userAlternate)
	err = th.addUserToTeams(userAlternate, []string{th.Team.Id})
	require.Nil(t, err)
	_, err = th.addUserToChannels(userAlternate, []string{th.ChannelBasic.Id})
	require.Nil(t, err)
	t.Run("Should autocomplete users escaping percentage symbol", func(t *testing.T) {
		options := createDefaultOptions(false, false, false)
		users, apperr := th.Store.User().AutocompleteUsersInChannel(th.Team.Id, th.ChannelBasic.Id, "alternate%", options)
		require.Nil(t, apperr)
		th.assertUsersMatchInAnyOrder(t, []*model.User{userAlternate}, users.InChannel)
		th.assertUsersMatchInAnyOrder(t, []*model.User{}, users.OutOfChannel)
	})
	t.Run("Should search users escaping percentage symbol", func(t *testing.T) {
		options := createDefaultOptions(false, false, false)
		users, apperr := th.Store.User().Search(th.Team.Id, "alternate%", options)
		require.Nil(t, apperr)
		th.assertUsersMatchInAnyOrder(t, []*model.User{userAlternate}, users)
	})
}
func testShouldEscapeUnderscoreCharacter(t *testing.T, th *SearchTestHelper) {
	userAlternate, err := th.createUser("alternate_username", "alternatenickname", "firstname", "altlastname")
	require.Nil(t, err)
	defer th.deleteUser(userAlternate)
	err = th.addUserToTeams(userAlternate, []string{th.Team.Id})
	require.Nil(t, err)
	_, err = th.addUserToChannels(userAlternate, []string{th.ChannelBasic.Id})
	require.Nil(t, err)
	t.Run("Should autocomplete users escaping underscore symbol", func(t *testing.T) {
		options := createDefaultOptions(false, false, false)
		users, apperr := th.Store.User().AutocompleteUsersInChannel(th.Team.Id, th.ChannelBasic.Id, "alternate_", options)
		require.Nil(t, apperr)
		th.assertUsersMatchInAnyOrder(t, []*model.User{userAlternate}, users.InChannel)
		th.assertUsersMatchInAnyOrder(t, []*model.User{}, users.OutOfChannel)
	})
	t.Run("Should search users escaping underscore symbol", func(t *testing.T) {
		options := createDefaultOptions(false, false, false)
		users, apperr := th.Store.User().Search(th.Team.Id, "alternate_", options)
		require.Nil(t, apperr)
		th.assertUsersMatchInAnyOrder(t, []*model.User{userAlternate}, users)
	})
}

func testShouldBeAbleToSearchInactiveUsers(t *testing.T, th *SearchTestHelper) {
	userAlternate, err := th.createUser("basicusernamealternate", "alternatenickname", "firstname", "altlastname")
	require.Nil(t, err)
	userAlternate.DeleteAt = model.GetMillis()
	_, apperr := th.Store.User().Update(userAlternate, true)
	require.Nil(t, apperr)
	defer th.deleteUser(userAlternate)
	err = th.addUserToTeams(userAlternate, []string{th.Team.Id})
	require.Nil(t, err)
	_, err = th.addUserToChannels(userAlternate, []string{th.ChannelBasic.Id})
	require.Nil(t, err)
<<<<<<< HEAD
	t.Run("Should autocomplete inactive users if we allow it", func(t *testing.T) {
		options := createDefaultOptions(false, false, true)
		users, apperr := th.Store.User().AutocompleteUsersInChannel(th.Team.Id, th.ChannelBasic.Id, "alternate-username", options)
=======
	options := &model.UserSearchOptions{
		Limit: model.USER_SEARCH_DEFAULT_LIMIT,
	}
	t.Run("Should autocomplete inactive users if we allow it", func(t *testing.T) {
		options.AllowInactive = true
		users, apperr := th.Store.User().AutocompleteUsersInChannel(th.Team.Id, th.ChannelBasic.Id, "basicusername", options)
>>>>>>> 23e306bc
		require.Nil(t, apperr)
		th.assertUsersMatchInAnyOrder(t, []*model.User{th.User, userAlternate}, users.InChannel)
		th.assertUsersMatchInAnyOrder(t, []*model.User{th.User2}, users.OutOfChannel)
	})
	t.Run("Should search inactive users if we allow it", func(t *testing.T) {
<<<<<<< HEAD
		options := createDefaultOptions(false, false, true)
		users, apperr := th.Store.User().Search(th.Team.Id, "alternate-username", options)
=======
		options.AllowInactive = true
		users, apperr := th.Store.User().Search(th.Team.Id, "basicusername", options)
>>>>>>> 23e306bc
		require.Nil(t, apperr)
		th.assertUsersMatchInAnyOrder(t, []*model.User{th.User, th.User2, userAlternate}, users)
	})
	t.Run("Shouldn't autocomplete inactive users if we don't allow it", func(t *testing.T) {
<<<<<<< HEAD
		options := createDefaultOptions(false, false, false)
		users, apperr := th.Store.User().AutocompleteUsersInChannel(th.Team.Id, th.ChannelBasic.Id, "alternate-username", options)
=======
		options.AllowInactive = false
		users, apperr := th.Store.User().AutocompleteUsersInChannel(th.Team.Id, th.ChannelBasic.Id, "basicusername", options)
>>>>>>> 23e306bc
		require.Nil(t, apperr)
		th.assertUsersMatchInAnyOrder(t, []*model.User{th.User}, users.InChannel)
		th.assertUsersMatchInAnyOrder(t, []*model.User{th.User2}, users.OutOfChannel)
	})
	t.Run("Shouldn't search inactive users if we don't allow it", func(t *testing.T) {
<<<<<<< HEAD
		options := createDefaultOptions(false, false, false)
		users, apperr := th.Store.User().Search(th.Team.Id, "alternate-username", options)
=======
		options.AllowInactive = false
		users, apperr := th.Store.User().Search(th.Team.Id, "basicusername", options)
>>>>>>> 23e306bc
		require.Nil(t, apperr)
		th.assertUsersMatchInAnyOrder(t, []*model.User{th.User, th.User2}, users)
	})
}

func testShouldBeAbleToSearchFilteringByRole(t *testing.T, th *SearchTestHelper) {
	userAlternate, err := th.createUser("basicusernamealternate", "alternatenickname", "firstname", "altlastname")
	require.Nil(t, err)
	userAlternate.Roles = "system_admin"
	_, apperr := th.Store.User().Update(userAlternate, true)
	require.Nil(t, apperr)
	defer th.deleteUser(userAlternate)
	err = th.addUserToTeams(userAlternate, []string{th.Team.Id})
	require.Nil(t, err)
	_, err = th.addUserToChannels(userAlternate, []string{th.ChannelBasic.Id})
	require.Nil(t, err)
	t.Run("Should autocomplete users filtering by roles", func(t *testing.T) {
		options := createDefaultOptions(false, false, true)
		options.Role = "system_admin"
		users, apperr := th.Store.User().AutocompleteUsersInChannel(th.Team.Id, th.ChannelBasic.Id, "basicusername", options)
		require.Nil(t, apperr)
		th.assertUsersMatchInAnyOrder(t, []*model.User{userAlternate}, users.InChannel)
		th.assertUsersMatchInAnyOrder(t, []*model.User{}, users.OutOfChannel)
	})
	t.Run("Should search users filtering by roles", func(t *testing.T) {
		options := createDefaultOptions(false, false, true)
		options.Role = "system_admin"
		users, apperr := th.Store.User().Search(th.Team.Id, "basicusername", options)
		require.Nil(t, apperr)
		th.assertUsersMatchInAnyOrder(t, []*model.User{userAlternate}, users)
	})
}

func testShouldIgnoreLeadingAtSymbols(t *testing.T, th *SearchTestHelper) {
	t.Run("Should autocomplete ignoring the @ symbol at the beginning", func(t *testing.T) {
		options := createDefaultOptions(false, false, false)
		users, apperr := th.Store.User().AutocompleteUsersInChannel(th.Team.Id, th.ChannelBasic.Id, "@basicusername", options)
		require.Nil(t, apperr)
		th.assertUsersMatchInAnyOrder(t, []*model.User{th.User}, users.InChannel)
		th.assertUsersMatchInAnyOrder(t, []*model.User{th.User2}, users.OutOfChannel)
	})
	t.Run("Should search ignoring the @ symbol at the beginning", func(t *testing.T) {
		options := createDefaultOptions(false, false, false)
		users, apperr := th.Store.User().Search(th.Team.Id, "@basicusername", options)
		require.Nil(t, apperr)
		th.assertUsersMatchInAnyOrder(t, []*model.User{th.User, th.User2}, users)
	})
}

func testSearchUsersShouldBeCaseInsensitive(t *testing.T, th *SearchTestHelper) {
	options := createDefaultOptions(false, false, false)
	users, apperr := th.Store.User().AutocompleteUsersInChannel(th.Team.Id, th.ChannelBasic.Id, "BaSiCUsErNaMe", options)
	require.Nil(t, apperr)
	th.assertUsersMatchInAnyOrder(t, []*model.User{th.User}, users.InChannel)
	th.assertUsersMatchInAnyOrder(t, []*model.User{th.User2}, users.OutOfChannel)
}

func testSearchOneTwoCharUsersnameAndFirstLastNames(t *testing.T, th *SearchTestHelper) {
	userAlternate, err := th.createUser("ho", "alternatenickname", "zi", "k")
	require.Nil(t, err)

	defer th.deleteUser(userAlternate)
	err = th.addUserToTeams(userAlternate, []string{th.Team.Id})
	require.Nil(t, err)
	_, err = th.addUserToChannels(userAlternate, []string{th.ChannelBasic.Id})
	require.Nil(t, err)
	t.Run("Should support two characters in the full name", func(t *testing.T) {
		options := createDefaultOptions(true, false, false)
		users, apperr := th.Store.User().AutocompleteUsersInChannel(th.Team.Id, th.ChannelBasic.Id, "zi", options)
		require.Nil(t, apperr)
		th.assertUsersMatchInAnyOrder(t, []*model.User{userAlternate}, users.InChannel)
		th.assertUsersMatchInAnyOrder(t, []*model.User{}, users.OutOfChannel)
	})
	t.Run("Should support two characters in the username", func(t *testing.T) {
		options := createDefaultOptions(true, false, false)
		users, apperr := th.Store.User().AutocompleteUsersInChannel(th.Team.Id, th.ChannelBasic.Id, "ho", options)
		require.Nil(t, apperr)
		th.assertUsersMatchInAnyOrder(t, []*model.User{userAlternate}, users.InChannel)
		th.assertUsersMatchInAnyOrder(t, []*model.User{}, users.OutOfChannel)
	})
}

func testShouldSupportKoreanCharacters(t *testing.T, th *SearchTestHelper) {
	userAlternate, err := th.createUser("alternate-username", "alternate-nickname", "서강준", "안신원")
	require.Nil(t, err)
	defer th.deleteUser(userAlternate)

	err = th.addUserToTeams(userAlternate, []string{th.Team.Id})
	require.Nil(t, err)
	_, err = th.addUserToChannels(userAlternate, []string{th.ChannelBasic.Id})
	require.Nil(t, err)
	t.Run("Should support hanja korean characters", func(t *testing.T) {
		options := createDefaultOptions(true, false, false)
		users, apperr := th.Store.User().AutocompleteUsersInChannel(th.Team.Id, th.ChannelBasic.Id, "서강준", options)
		require.Nil(t, apperr)
		th.assertUsersMatchInAnyOrder(t, []*model.User{userAlternate}, users.InChannel)
		th.assertUsersMatchInAnyOrder(t, []*model.User{}, users.OutOfChannel)
	})
	t.Run("Should support hangul korean characters", func(t *testing.T) {
		options := createDefaultOptions(true, false, false)
		users, apperr := th.Store.User().AutocompleteUsersInChannel(th.Team.Id, th.ChannelBasic.Id, "안신원", options)
		require.Nil(t, apperr)
		th.assertUsersMatchInAnyOrder(t, []*model.User{userAlternate}, users.InChannel)
		th.assertUsersMatchInAnyOrder(t, []*model.User{}, users.OutOfChannel)
	})
}

func testSearchWithHyphenAtTheEndOfTheTerm(t *testing.T, th *SearchTestHelper) {
	userAlternate, err := th.createUser("alternate-username", "alternate-nickname", "altfirst", "altlast")
	require.Nil(t, err)
	defer th.deleteUser(userAlternate)
	err = th.addUserToTeams(userAlternate, []string{th.Team.Id})
	require.Nil(t, err)
	_, err = th.addUserToChannels(userAlternate, []string{th.ChannelBasic.Id})
	require.Nil(t, err)
	options := createDefaultOptions(true, false, false)
	users, apperr := th.Store.User().AutocompleteUsersInChannel(th.Team.Id, th.ChannelBasic.Id, "alternate-", options)
	require.Nil(t, apperr)
	th.assertUsersMatchInAnyOrder(t, []*model.User{userAlternate}, users.InChannel)
	th.assertUsersMatchInAnyOrder(t, []*model.User{}, users.OutOfChannel)
}

func testSearchUsersInTeam(t *testing.T, th *SearchTestHelper) {
	t.Run("Should return all the team users", func(t *testing.T) {
		options := createDefaultOptions(false, false, false)
		users, apperr := th.Store.User().Search(th.Team.Id, "", options)
		require.Nil(t, apperr)
		th.assertUsersMatchInAnyOrder(t, []*model.User{th.User, th.User2}, users)
	})
	t.Run("Should return all the team users with no team id", func(t *testing.T) {
		options := createDefaultOptions(false, false, false)
		users, apperr := th.Store.User().Search("", "basicusername", options)
		require.Nil(t, apperr)
		th.assertUsersMatchInAnyOrder(t, []*model.User{th.User, th.User2, th.UserAnotherTeam}, users)
	})
	t.Run("Should return all the team users filtered by username", func(t *testing.T) {
		options := createDefaultOptions(false, false, false)
		users, apperr := th.Store.User().Search(th.Team.Id, "basicusername1", options)
		require.Nil(t, apperr)
		th.assertUsersMatchInAnyOrder(t, []*model.User{th.User}, users)
	})
	t.Run("Should not return spurious results", func(t *testing.T) {
		options := createDefaultOptions(false, false, false)
		users, apperr := th.Store.User().Search(th.Team.Id, "falseuser", options)
		require.Nil(t, apperr)
		th.assertUsersMatchInAnyOrder(t, []*model.User{}, users)
	})
	t.Run("Should return all the team users filtered by username and with channel restrictions", func(t *testing.T) {
		options := createDefaultOptions(false, false, false)
		options.ViewRestrictions = &model.ViewUsersRestrictions{Channels: []string{th.ChannelBasic.Id}}
		users, apperr := th.Store.User().Search(th.Team.Id, "basicusername", options)
		require.Nil(t, apperr)
		th.assertUsersMatchInAnyOrder(t, []*model.User{th.User}, users)
	})
	t.Run("Should return all the team users filtered by username and with all channel restricted", func(t *testing.T) {
		options := createDefaultOptions(false, false, false)
		options.ViewRestrictions = &model.ViewUsersRestrictions{Channels: []string{}}
		users, apperr := th.Store.User().Search(th.Team.Id, "basicusername1", options)
		require.Nil(t, apperr)
		th.assertUsersMatchInAnyOrder(t, []*model.User{}, users)
	})
}

func testSearchUsersInTeamUsernameWithDot(t *testing.T, th *SearchTestHelper) {
	userAlternate, err := th.createUser("alternate.username", "altnickname", "altfirst", "altlast")
	require.Nil(t, err)
	defer th.deleteUser(userAlternate)
	err = th.addUserToTeams(userAlternate, []string{th.Team.Id})
	require.Nil(t, err)
	_, err = th.addUserToChannels(userAlternate, []string{th.ChannelBasic.Id})
	require.Nil(t, err)
	options := createDefaultOptions(true, false, false)
	users, apperr := th.Store.User().Search(th.Team.Id, "alternate.", options)
	require.Nil(t, apperr)
	th.assertUsersMatchInAnyOrder(t, []*model.User{userAlternate}, users)
}

func testSearchUsersInTeamUsernameWithHyphen(t *testing.T, th *SearchTestHelper) {
	userAlternate, err := th.createUser("alternate-username", "altnickname", "altfirst", "altlast")
	require.Nil(t, err)
	defer th.deleteUser(userAlternate)
	err = th.addUserToTeams(userAlternate, []string{th.Team.Id})
	require.Nil(t, err)
	_, err = th.addUserToChannels(userAlternate, []string{th.ChannelBasic.Id})
	require.Nil(t, err)
	options := createDefaultOptions(true, false, false)
	users, apperr := th.Store.User().Search(th.Team.Id, "alternate-", options)
	require.Nil(t, apperr)
	th.assertUsersMatchInAnyOrder(t, []*model.User{userAlternate}, users)
}

func testSearchUsersInTeamUsernameWithUnderscore(t *testing.T, th *SearchTestHelper) {
	userAlternate, err := th.createUser("alternate_username", "altnickname", "altfirst", "altlast")
	require.Nil(t, err)
	defer th.deleteUser(userAlternate)
	err = th.addUserToTeams(userAlternate, []string{th.Team.Id})
	require.Nil(t, err)
	_, err = th.addUserToChannels(userAlternate, []string{th.ChannelBasic.Id})
	require.Nil(t, err)
	options := createDefaultOptions(true, false, false)
	users, apperr := th.Store.User().Search(th.Team.Id, "alternate_", options)
	require.Nil(t, apperr)
	th.assertUsersMatchInAnyOrder(t, []*model.User{userAlternate}, users)
}

func testSearchUsersByFullName(t *testing.T, th *SearchTestHelper) {
	t.Run("Should search users by full name", func(t *testing.T) {
		options := createDefaultOptions(true, false, false)
		users, apperr := th.Store.User().Search(th.Team.Id, "basicfirstname", options)
		require.Nil(t, apperr)
		th.assertUsersMatchInAnyOrder(t, []*model.User{th.User, th.User2}, users)
	})
	t.Run("Should search user by full name", func(t *testing.T) {
		options := createDefaultOptions(true, false, false)
		users, apperr := th.Store.User().Search(th.Team.Id, "basicfirstname1", options)
		require.Nil(t, apperr)
		th.assertUsersMatchInAnyOrder(t, []*model.User{th.User}, users)
	})
	t.Run("Should return empty when search by full name and is deactivated", func(t *testing.T) {
		options := createDefaultOptions(false, false, false)
		users, apperr := th.Store.User().Search(th.Team.Id, "basicfirstname1", options)
		require.Nil(t, apperr)
		th.assertUsersMatchInAnyOrder(t, []*model.User{}, users)
	})
}

func createDefaultOptions(allowFullName, allowEmails, allowInactive bool) *model.UserSearchOptions {
	return &model.UserSearchOptions{
		AllowFullNames: allowFullName,
		AllowEmails:    allowEmails,
		AllowInactive:  allowInactive,
		Limit:          model.USER_SEARCH_DEFAULT_LIMIT,
	}
}<|MERGE_RESOLUTION|>--- conflicted
+++ resolved
@@ -581,53 +581,29 @@
 	require.Nil(t, err)
 	_, err = th.addUserToChannels(userAlternate, []string{th.ChannelBasic.Id})
 	require.Nil(t, err)
-<<<<<<< HEAD
 	t.Run("Should autocomplete inactive users if we allow it", func(t *testing.T) {
 		options := createDefaultOptions(false, false, true)
-		users, apperr := th.Store.User().AutocompleteUsersInChannel(th.Team.Id, th.ChannelBasic.Id, "alternate-username", options)
-=======
-	options := &model.UserSearchOptions{
-		Limit: model.USER_SEARCH_DEFAULT_LIMIT,
-	}
-	t.Run("Should autocomplete inactive users if we allow it", func(t *testing.T) {
-		options.AllowInactive = true
 		users, apperr := th.Store.User().AutocompleteUsersInChannel(th.Team.Id, th.ChannelBasic.Id, "basicusername", options)
->>>>>>> 23e306bc
 		require.Nil(t, apperr)
 		th.assertUsersMatchInAnyOrder(t, []*model.User{th.User, userAlternate}, users.InChannel)
 		th.assertUsersMatchInAnyOrder(t, []*model.User{th.User2}, users.OutOfChannel)
 	})
 	t.Run("Should search inactive users if we allow it", func(t *testing.T) {
-<<<<<<< HEAD
 		options := createDefaultOptions(false, false, true)
-		users, apperr := th.Store.User().Search(th.Team.Id, "alternate-username", options)
-=======
-		options.AllowInactive = true
 		users, apperr := th.Store.User().Search(th.Team.Id, "basicusername", options)
->>>>>>> 23e306bc
 		require.Nil(t, apperr)
 		th.assertUsersMatchInAnyOrder(t, []*model.User{th.User, th.User2, userAlternate}, users)
 	})
 	t.Run("Shouldn't autocomplete inactive users if we don't allow it", func(t *testing.T) {
-<<<<<<< HEAD
-		options := createDefaultOptions(false, false, false)
-		users, apperr := th.Store.User().AutocompleteUsersInChannel(th.Team.Id, th.ChannelBasic.Id, "alternate-username", options)
-=======
-		options.AllowInactive = false
+		options := createDefaultOptions(false, false, false)
 		users, apperr := th.Store.User().AutocompleteUsersInChannel(th.Team.Id, th.ChannelBasic.Id, "basicusername", options)
->>>>>>> 23e306bc
 		require.Nil(t, apperr)
 		th.assertUsersMatchInAnyOrder(t, []*model.User{th.User}, users.InChannel)
 		th.assertUsersMatchInAnyOrder(t, []*model.User{th.User2}, users.OutOfChannel)
 	})
 	t.Run("Shouldn't search inactive users if we don't allow it", func(t *testing.T) {
-<<<<<<< HEAD
-		options := createDefaultOptions(false, false, false)
-		users, apperr := th.Store.User().Search(th.Team.Id, "alternate-username", options)
-=======
-		options.AllowInactive = false
+		options := createDefaultOptions(false, false, false)
 		users, apperr := th.Store.User().Search(th.Team.Id, "basicusername", options)
->>>>>>> 23e306bc
 		require.Nil(t, apperr)
 		th.assertUsersMatchInAnyOrder(t, []*model.User{th.User, th.User2}, users)
 	})
