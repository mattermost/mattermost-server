// Copyright (c) 2015-present Mattermost, Inc. All Rights Reserved.
// See License.txt for license information.

package store

import (
	"crypto/aes"
	"crypto/cipher"
	"crypto/hmac"
	crand "crypto/rand"
	"crypto/sha256"
	"crypto/sha512"
	dbsql "database/sql"
	"encoding/base64"
	"encoding/json"
	"errors"
	"fmt"
	"io"
	sqltrace "log"
	"os"
	"strings"
	"sync/atomic"
	"time"

	l4g "github.com/alecthomas/log4go"

	"github.com/go-gorp/gorp"
	_ "github.com/go-sql-driver/mysql"
	_ "github.com/lib/pq"
	"github.com/mattermost/platform/model"
	"github.com/mattermost/platform/utils"
)

const (
	INDEX_TYPE_FULL_TEXT = "full_text"
	INDEX_TYPE_DEFAULT   = "default"
	MAX_DB_CONN_LIFETIME = 60
)

const (
	EXIT_CREATE_TABLE                = 100
	EXIT_DB_OPEN                     = 101
	EXIT_PING                        = 102
	EXIT_NO_DRIVER                   = 103
	EXIT_TABLE_EXISTS                = 104
	EXIT_TABLE_EXISTS_MYSQL          = 105
	EXIT_COLUMN_EXISTS               = 106
	EXIT_DOES_COLUMN_EXISTS_POSTGRES = 107
	EXIT_DOES_COLUMN_EXISTS_MYSQL    = 108
	EXIT_DOES_COLUMN_EXISTS_MISSING  = 109
	EXIT_CREATE_COLUMN_POSTGRES      = 110
	EXIT_CREATE_COLUMN_MYSQL         = 111
	EXIT_CREATE_COLUMN_MISSING       = 112
	EXIT_REMOVE_COLUMN               = 113
	EXIT_RENAME_COLUMN               = 114
	EXIT_MAX_COLUMN                  = 115
	EXIT_ALTER_COLUMN                = 116
	EXIT_CREATE_INDEX_POSTGRES       = 117
	EXIT_CREATE_INDEX_MYSQL          = 118
	EXIT_CREATE_INDEX_FULL_MYSQL     = 119
	EXIT_CREATE_INDEX_MISSING        = 120
	EXIT_REMOVE_INDEX_POSTGRES       = 121
	EXIT_REMOVE_INDEX_MYSQL          = 122
	EXIT_REMOVE_INDEX_MISSING        = 123
	EXIT_REMOVE_TABLE                = 134
)

type SqlStore struct {
<<<<<<< HEAD
	master           *gorp.DbMap
	replicas         []*gorp.DbMap
	team             TeamStore
	channel          ChannelStore
	post             PostStore
	user             UserStore
	audit            AuditStore
	clusterDiscovery ClusterDiscoveryStore
	compliance       ComplianceStore
	session          SessionStore
	oauth            OAuthStore
	system           SystemStore
	webhook          WebhookStore
	command          CommandStore
	preference       PreferenceStore
	license          LicenseStore
	recovery         PasswordRecoveryStore
	emoji            EmojiStore
	status           StatusStore
	fileInfo         FileInfoStore
	reaction         ReactionStore
	SchemaVersion    string
	rrCounter        int64
=======
	master        *gorp.DbMap
	replicas      []*gorp.DbMap
	team          TeamStore
	channel       ChannelStore
	post          PostStore
	user          UserStore
	audit         AuditStore
	compliance    ComplianceStore
	session       SessionStore
	oauth         OAuthStore
	system        SystemStore
	webhook       WebhookStore
	command       CommandStore
	preference    PreferenceStore
	license       LicenseStore
	token         TokenStore
	emoji         EmojiStore
	status        StatusStore
	fileInfo      FileInfoStore
	reaction      ReactionStore
	SchemaVersion string
	rrCounter     int64
>>>>>>> 84977e00
}

func initConnection() *SqlStore {
	sqlStore := &SqlStore{
		rrCounter: 0,
	}

	sqlStore.master = setupConnection("master", utils.Cfg.SqlSettings.DriverName,
		utils.Cfg.SqlSettings.DataSource, utils.Cfg.SqlSettings.MaxIdleConns,
		utils.Cfg.SqlSettings.MaxOpenConns, utils.Cfg.SqlSettings.Trace)

	if len(utils.Cfg.SqlSettings.DataSourceReplicas) == 0 {
		sqlStore.replicas = make([]*gorp.DbMap, 1)
		sqlStore.replicas[0] = sqlStore.master
	} else {
		sqlStore.replicas = make([]*gorp.DbMap, len(utils.Cfg.SqlSettings.DataSourceReplicas))
		for i, replica := range utils.Cfg.SqlSettings.DataSourceReplicas {
			sqlStore.replicas[i] = setupConnection(fmt.Sprintf("replica-%v", i), utils.Cfg.SqlSettings.DriverName, replica,
				utils.Cfg.SqlSettings.MaxIdleConns, utils.Cfg.SqlSettings.MaxOpenConns,
				utils.Cfg.SqlSettings.Trace)
		}
	}

	sqlStore.SchemaVersion = sqlStore.GetCurrentSchemaVersion()
	return sqlStore
}

func NewSqlStore() Store {

	sqlStore := initConnection()

	sqlStore.team = NewSqlTeamStore(sqlStore)
	sqlStore.channel = NewSqlChannelStore(sqlStore)
	sqlStore.post = NewSqlPostStore(sqlStore)
	sqlStore.user = NewSqlUserStore(sqlStore)
	sqlStore.audit = NewSqlAuditStore(sqlStore)
	sqlStore.clusterDiscovery = NewSqlClusterDiscoveryStore(sqlStore)
	sqlStore.compliance = NewSqlComplianceStore(sqlStore)
	sqlStore.session = NewSqlSessionStore(sqlStore)
	sqlStore.oauth = NewSqlOAuthStore(sqlStore)
	sqlStore.system = NewSqlSystemStore(sqlStore)
	sqlStore.webhook = NewSqlWebhookStore(sqlStore)
	sqlStore.command = NewSqlCommandStore(sqlStore)
	sqlStore.preference = NewSqlPreferenceStore(sqlStore)
	sqlStore.license = NewSqlLicenseStore(sqlStore)
	sqlStore.token = NewSqlTokenStore(sqlStore)
	sqlStore.emoji = NewSqlEmojiStore(sqlStore)
	sqlStore.status = NewSqlStatusStore(sqlStore)
	sqlStore.fileInfo = NewSqlFileInfoStore(sqlStore)
	sqlStore.reaction = NewSqlReactionStore(sqlStore)

	err := sqlStore.master.CreateTablesIfNotExists()
	if err != nil {
		l4g.Critical(utils.T("store.sql.creating_tables.critical"), err)
		time.Sleep(time.Second)
		os.Exit(EXIT_CREATE_TABLE)
	}

	UpgradeDatabase(sqlStore)

	sqlStore.team.(*SqlTeamStore).CreateIndexesIfNotExists()
	sqlStore.channel.(*SqlChannelStore).CreateIndexesIfNotExists()
	sqlStore.post.(*SqlPostStore).CreateIndexesIfNotExists()
	sqlStore.user.(*SqlUserStore).CreateIndexesIfNotExists()
	sqlStore.audit.(*SqlAuditStore).CreateIndexesIfNotExists()
	sqlStore.compliance.(*SqlComplianceStore).CreateIndexesIfNotExists()
	sqlStore.session.(*SqlSessionStore).CreateIndexesIfNotExists()
	sqlStore.oauth.(*SqlOAuthStore).CreateIndexesIfNotExists()
	sqlStore.system.(*SqlSystemStore).CreateIndexesIfNotExists()
	sqlStore.webhook.(*SqlWebhookStore).CreateIndexesIfNotExists()
	sqlStore.command.(*SqlCommandStore).CreateIndexesIfNotExists()
	sqlStore.preference.(*SqlPreferenceStore).CreateIndexesIfNotExists()
	sqlStore.license.(*SqlLicenseStore).CreateIndexesIfNotExists()
	sqlStore.token.(*SqlTokenStore).CreateIndexesIfNotExists()
	sqlStore.emoji.(*SqlEmojiStore).CreateIndexesIfNotExists()
	sqlStore.status.(*SqlStatusStore).CreateIndexesIfNotExists()
	sqlStore.fileInfo.(*SqlFileInfoStore).CreateIndexesIfNotExists()
	sqlStore.reaction.(*SqlReactionStore).CreateIndexesIfNotExists()

	sqlStore.preference.(*SqlPreferenceStore).DeleteUnusedFeatures()

	return sqlStore
}

func setupConnection(con_type string, driver string, dataSource string, maxIdle int, maxOpen int, trace bool) *gorp.DbMap {

	db, err := dbsql.Open(driver, dataSource)
	if err != nil {
		l4g.Critical(utils.T("store.sql.open_conn.critical"), err)
		time.Sleep(time.Second)
		os.Exit(EXIT_DB_OPEN)
	}

	l4g.Info(utils.T("store.sql.pinging.info"), con_type)
	err = db.Ping()
	if err != nil {
		l4g.Critical(utils.T("store.sql.ping.critical"), err)
		time.Sleep(time.Second)
		os.Exit(EXIT_PING)
	}

	db.SetMaxIdleConns(maxIdle)
	db.SetMaxOpenConns(maxOpen)
	db.SetConnMaxLifetime(time.Duration(MAX_DB_CONN_LIFETIME) * time.Minute)

	var dbmap *gorp.DbMap

	if driver == "sqlite3" {
		dbmap = &gorp.DbMap{Db: db, TypeConverter: mattermConverter{}, Dialect: gorp.SqliteDialect{}}
	} else if driver == model.DATABASE_DRIVER_MYSQL {
		dbmap = &gorp.DbMap{Db: db, TypeConverter: mattermConverter{}, Dialect: gorp.MySQLDialect{Engine: "InnoDB", Encoding: "UTF8MB4"}}
	} else if driver == model.DATABASE_DRIVER_POSTGRES {
		dbmap = &gorp.DbMap{Db: db, TypeConverter: mattermConverter{}, Dialect: gorp.PostgresDialect{}}
	} else {
		l4g.Critical(utils.T("store.sql.dialect_driver.critical"))
		time.Sleep(time.Second)
		os.Exit(EXIT_NO_DRIVER)
	}

	if trace {
		dbmap.TraceOn("", sqltrace.New(os.Stdout, "sql-trace:", sqltrace.Lmicroseconds))
	}

	return dbmap
}

func (ss *SqlStore) TotalMasterDbConnections() int {
	return ss.GetMaster().Db.Stats().OpenConnections
}

func (ss *SqlStore) TotalReadDbConnections() int {

	if len(utils.Cfg.SqlSettings.DataSourceReplicas) == 0 {
		return 0
	}

	count := 0
	for _, db := range ss.replicas {
		count = count + db.Db.Stats().OpenConnections
	}

	return count
}

func (ss *SqlStore) GetCurrentSchemaVersion() string {
	version, _ := ss.GetMaster().SelectStr("SELECT Value FROM Systems WHERE Name='Version'")
	return version
}

func (ss *SqlStore) MarkSystemRanUnitTests() {
	if result := <-ss.System().Get(); result.Err == nil {
		props := result.Data.(model.StringMap)
		unitTests := props[model.SYSTEM_RAN_UNIT_TESTS]
		if len(unitTests) == 0 {
			systemTests := &model.System{Name: model.SYSTEM_RAN_UNIT_TESTS, Value: "1"}
			<-ss.System().Save(systemTests)
		}
	}
}

func (ss *SqlStore) DoesTableExist(tableName string) bool {
	if utils.Cfg.SqlSettings.DriverName == model.DATABASE_DRIVER_POSTGRES {
		count, err := ss.GetMaster().SelectInt(
			`SELECT count(relname) FROM pg_class WHERE relname=$1`,
			strings.ToLower(tableName),
		)

		if err != nil {
			l4g.Critical(utils.T("store.sql.table_exists.critical"), err)
			time.Sleep(time.Second)
			os.Exit(EXIT_TABLE_EXISTS)
		}

		return count > 0

	} else if utils.Cfg.SqlSettings.DriverName == model.DATABASE_DRIVER_MYSQL {

		count, err := ss.GetMaster().SelectInt(
			`SELECT
		    COUNT(0) AS table_exists
			FROM
			    information_schema.TABLES
			WHERE
			    TABLE_SCHEMA = DATABASE()
			        AND TABLE_NAME = ?
		    `,
			tableName,
		)

		if err != nil {
			l4g.Critical(utils.T("store.sql.table_exists.critical"), err)
			time.Sleep(time.Second)
			os.Exit(EXIT_TABLE_EXISTS_MYSQL)
		}

		return count > 0

	} else {
		l4g.Critical(utils.T("store.sql.column_exists_missing_driver.critical"))
		time.Sleep(time.Second)
		os.Exit(EXIT_COLUMN_EXISTS)
		return false
	}
}

func (ss *SqlStore) DoesColumnExist(tableName string, columnName string) bool {
	if utils.Cfg.SqlSettings.DriverName == model.DATABASE_DRIVER_POSTGRES {
		count, err := ss.GetMaster().SelectInt(
			`SELECT COUNT(0)
			FROM   pg_attribute
			WHERE  attrelid = $1::regclass
			AND    attname = $2
			AND    NOT attisdropped`,
			strings.ToLower(tableName),
			strings.ToLower(columnName),
		)

		if err != nil {
			if err.Error() == "pq: relation \""+strings.ToLower(tableName)+"\" does not exist" {
				return false
			}

			l4g.Critical(utils.T("store.sql.column_exists.critical"), err)
			time.Sleep(time.Second)
			os.Exit(EXIT_DOES_COLUMN_EXISTS_POSTGRES)
		}

		return count > 0

	} else if utils.Cfg.SqlSettings.DriverName == model.DATABASE_DRIVER_MYSQL {

		count, err := ss.GetMaster().SelectInt(
			`SELECT
		    COUNT(0) AS column_exists
		FROM
		    information_schema.COLUMNS
		WHERE
		    TABLE_SCHEMA = DATABASE()
		        AND TABLE_NAME = ?
		        AND COLUMN_NAME = ?`,
			tableName,
			columnName,
		)

		if err != nil {
			l4g.Critical(utils.T("store.sql.column_exists.critical"), err)
			time.Sleep(time.Second)
			os.Exit(EXIT_DOES_COLUMN_EXISTS_MYSQL)
		}

		return count > 0

	} else {
		l4g.Critical(utils.T("store.sql.column_exists_missing_driver.critical"))
		time.Sleep(time.Second)
		os.Exit(EXIT_DOES_COLUMN_EXISTS_MISSING)
		return false
	}
}

func (ss *SqlStore) CreateColumnIfNotExists(tableName string, columnName string, mySqlColType string, postgresColType string, defaultValue string) bool {

	if ss.DoesColumnExist(tableName, columnName) {
		return false
	}

	if utils.Cfg.SqlSettings.DriverName == model.DATABASE_DRIVER_POSTGRES {
		_, err := ss.GetMaster().Exec("ALTER TABLE " + tableName + " ADD " + columnName + " " + postgresColType + " DEFAULT '" + defaultValue + "'")
		if err != nil {
			l4g.Critical(utils.T("store.sql.create_column.critical"), err)
			time.Sleep(time.Second)
			os.Exit(EXIT_CREATE_COLUMN_POSTGRES)
		}

		return true

	} else if utils.Cfg.SqlSettings.DriverName == model.DATABASE_DRIVER_MYSQL {
		_, err := ss.GetMaster().Exec("ALTER TABLE " + tableName + " ADD " + columnName + " " + mySqlColType + " DEFAULT '" + defaultValue + "'")
		if err != nil {
			l4g.Critical(utils.T("store.sql.create_column.critical"), err)
			time.Sleep(time.Second)
			os.Exit(EXIT_CREATE_COLUMN_MYSQL)
		}

		return true

	} else {
		l4g.Critical(utils.T("store.sql.create_column_missing_driver.critical"))
		time.Sleep(time.Second)
		os.Exit(EXIT_CREATE_COLUMN_MISSING)
		return false
	}
}

func (ss *SqlStore) RemoveColumnIfExists(tableName string, columnName string) bool {

	if !ss.DoesColumnExist(tableName, columnName) {
		return false
	}

	_, err := ss.GetMaster().Exec("ALTER TABLE " + tableName + " DROP COLUMN " + columnName)
	if err != nil {
		l4g.Critical("Failed to drop column %v", err)
		time.Sleep(time.Second)
		os.Exit(EXIT_REMOVE_COLUMN)
	}

	return true
}

func (ss *SqlStore) RemoveTableIfExists(tableName string) bool {
	if !ss.DoesTableExist(tableName) {
		return false
	}

	_, err := ss.GetMaster().Exec("DROP TABLE " + tableName)
	if err != nil {
		l4g.Critical("Failed to drop table %v", err)
		time.Sleep(time.Second)
		os.Exit(EXIT_REMOVE_TABLE)
	}

	return true
}

func (ss *SqlStore) RenameColumnIfExists(tableName string, oldColumnName string, newColumnName string, colType string) bool {
	if !ss.DoesColumnExist(tableName, oldColumnName) {
		return false
	}

	var err error
	if utils.Cfg.SqlSettings.DriverName == model.DATABASE_DRIVER_MYSQL {
		_, err = ss.GetMaster().Exec("ALTER TABLE " + tableName + " CHANGE " + oldColumnName + " " + newColumnName + " " + colType)
	} else if utils.Cfg.SqlSettings.DriverName == model.DATABASE_DRIVER_POSTGRES {
		_, err = ss.GetMaster().Exec("ALTER TABLE " + tableName + " RENAME COLUMN " + oldColumnName + " TO " + newColumnName)
	}

	if err != nil {
		l4g.Critical(utils.T("store.sql.rename_column.critical"), err)
		time.Sleep(time.Second)
		os.Exit(EXIT_RENAME_COLUMN)
	}

	return true
}

func (ss *SqlStore) GetMaxLengthOfColumnIfExists(tableName string, columnName string) string {
	if !ss.DoesColumnExist(tableName, columnName) {
		return ""
	}

	var result string
	var err error
	if utils.Cfg.SqlSettings.DriverName == model.DATABASE_DRIVER_MYSQL {
		result, err = ss.GetMaster().SelectStr("SELECT CHARACTER_MAXIMUM_LENGTH FROM information_schema.columns WHERE table_name = '" + tableName + "' AND COLUMN_NAME = '" + columnName + "'")
	} else if utils.Cfg.SqlSettings.DriverName == model.DATABASE_DRIVER_POSTGRES {
		result, err = ss.GetMaster().SelectStr("SELECT character_maximum_length FROM information_schema.columns WHERE table_name = '" + strings.ToLower(tableName) + "' AND column_name = '" + strings.ToLower(columnName) + "'")
	}

	if err != nil {
		l4g.Critical(utils.T("store.sql.maxlength_column.critical"), err)
		time.Sleep(time.Second)
		os.Exit(EXIT_MAX_COLUMN)
	}

	return result
}

func (ss *SqlStore) AlterColumnTypeIfExists(tableName string, columnName string, mySqlColType string, postgresColType string) bool {
	if !ss.DoesColumnExist(tableName, columnName) {
		return false
	}

	var err error
	if utils.Cfg.SqlSettings.DriverName == model.DATABASE_DRIVER_MYSQL {
		_, err = ss.GetMaster().Exec("ALTER TABLE " + tableName + " MODIFY " + columnName + " " + mySqlColType)
	} else if utils.Cfg.SqlSettings.DriverName == model.DATABASE_DRIVER_POSTGRES {
		_, err = ss.GetMaster().Exec("ALTER TABLE " + strings.ToLower(tableName) + " ALTER COLUMN " + strings.ToLower(columnName) + " TYPE " + postgresColType)
	}

	if err != nil {
		l4g.Critical(utils.T("store.sql.alter_column_type.critical"), err)
		time.Sleep(time.Second)
		os.Exit(EXIT_ALTER_COLUMN)
	}

	return true
}

func (ss *SqlStore) CreateUniqueIndexIfNotExists(indexName string, tableName string, columnName string) bool {
	return ss.createIndexIfNotExists(indexName, tableName, columnName, INDEX_TYPE_DEFAULT, true)
}

func (ss *SqlStore) CreateIndexIfNotExists(indexName string, tableName string, columnName string) bool {
	return ss.createIndexIfNotExists(indexName, tableName, columnName, INDEX_TYPE_DEFAULT, false)
}

func (ss *SqlStore) CreateFullTextIndexIfNotExists(indexName string, tableName string, columnName string) bool {
	return ss.createIndexIfNotExists(indexName, tableName, columnName, INDEX_TYPE_FULL_TEXT, false)
}

func (ss *SqlStore) createIndexIfNotExists(indexName string, tableName string, columnName string, indexType string, unique bool) bool {

	uniqueStr := ""
	if unique {
		uniqueStr = "UNIQUE "
	}

	if utils.Cfg.SqlSettings.DriverName == model.DATABASE_DRIVER_POSTGRES {
		_, err := ss.GetMaster().SelectStr("SELECT $1::regclass", indexName)
		// It should fail if the index does not exist
		if err == nil {
			return false
		}

		query := ""
		if indexType == INDEX_TYPE_FULL_TEXT {
			postgresColumnNames := convertMySQLFullTextColumnsToPostgres(columnName)
			query = "CREATE INDEX " + indexName + " ON " + tableName + " USING gin(to_tsvector('english', " + postgresColumnNames + "))"
		} else {
			query = "CREATE " + uniqueStr + "INDEX " + indexName + " ON " + tableName + " (" + columnName + ")"
		}

		_, err = ss.GetMaster().Exec(query)
		if err != nil {
			l4g.Critical(utils.T("store.sql.create_index.critical"), err)
			time.Sleep(time.Second)
			os.Exit(EXIT_CREATE_INDEX_POSTGRES)
		}
	} else if utils.Cfg.SqlSettings.DriverName == model.DATABASE_DRIVER_MYSQL {

		count, err := ss.GetMaster().SelectInt("SELECT COUNT(0) AS index_exists FROM information_schema.statistics WHERE TABLE_SCHEMA = DATABASE() and table_name = ? AND index_name = ?", tableName, indexName)
		if err != nil {
			l4g.Critical(utils.T("store.sql.check_index.critical"), err)
			time.Sleep(time.Second)
			os.Exit(EXIT_CREATE_INDEX_MYSQL)
		}

		if count > 0 {
			return false
		}

		fullTextIndex := ""
		if indexType == INDEX_TYPE_FULL_TEXT {
			fullTextIndex = " FULLTEXT "
		}

		_, err = ss.GetMaster().Exec("CREATE  " + uniqueStr + fullTextIndex + " INDEX " + indexName + " ON " + tableName + " (" + columnName + ")")
		if err != nil {
			l4g.Critical(utils.T("store.sql.create_index.critical"), err)
			time.Sleep(time.Second)
			os.Exit(EXIT_CREATE_INDEX_FULL_MYSQL)
		}
	} else {
		l4g.Critical(utils.T("store.sql.create_index_missing_driver.critical"))
		time.Sleep(time.Second)
		os.Exit(EXIT_CREATE_INDEX_MISSING)
	}

	return true
}

func (ss *SqlStore) RemoveIndexIfExists(indexName string, tableName string) bool {

	if utils.Cfg.SqlSettings.DriverName == model.DATABASE_DRIVER_POSTGRES {
		_, err := ss.GetMaster().SelectStr("SELECT $1::regclass", indexName)
		// It should fail if the index does not exist
		if err != nil {
			return false
		}

		_, err = ss.GetMaster().Exec("DROP INDEX " + indexName)
		if err != nil {
			l4g.Critical(utils.T("store.sql.remove_index.critical"), err)
			time.Sleep(time.Second)
			os.Exit(EXIT_REMOVE_INDEX_POSTGRES)
		}

		return true
	} else if utils.Cfg.SqlSettings.DriverName == model.DATABASE_DRIVER_MYSQL {

		count, err := ss.GetMaster().SelectInt("SELECT COUNT(0) AS index_exists FROM information_schema.statistics WHERE TABLE_SCHEMA = DATABASE() and table_name = ? AND index_name = ?", tableName, indexName)
		if err != nil {
			l4g.Critical(utils.T("store.sql.check_index.critical"), err)
			time.Sleep(time.Second)
			os.Exit(EXIT_REMOVE_INDEX_MYSQL)
		}

		if count <= 0 {
			return false
		}

		_, err = ss.GetMaster().Exec("DROP INDEX " + indexName + " ON " + tableName)
		if err != nil {
			l4g.Critical(utils.T("store.sql.remove_index.critical"), err)
			time.Sleep(time.Second)
			os.Exit(EXIT_REMOVE_INDEX_MYSQL)
		}
	} else {
		l4g.Critical(utils.T("store.sql.create_index_missing_driver.critical"))
		time.Sleep(time.Second)
		os.Exit(EXIT_REMOVE_INDEX_MISSING)
	}

	return true
}

func IsUniqueConstraintError(err string, indexName []string) bool {
	unique := strings.Contains(err, "unique constraint") || strings.Contains(err, "Duplicate entry")
	field := false
	for _, contain := range indexName {
		if strings.Contains(err, contain) {
			field = true
			break
		}
	}

	return unique && field
}

func (ss *SqlStore) GetMaster() *gorp.DbMap {
	return ss.master
}

func (ss *SqlStore) GetReplica() *gorp.DbMap {
	rrNum := atomic.AddInt64(&ss.rrCounter, 1) % int64(len(ss.replicas))
	return ss.replicas[rrNum]
}

func (ss *SqlStore) GetAllConns() []*gorp.DbMap {
	all := make([]*gorp.DbMap, len(ss.replicas)+1)
	copy(all, ss.replicas)
	all[len(ss.replicas)] = ss.master
	return all
}

func (ss *SqlStore) Close() {
	l4g.Info(utils.T("store.sql.closing.info"))
	ss.master.Db.Close()
	for _, replica := range ss.replicas {
		replica.Db.Close()
	}
}

func (ss *SqlStore) Team() TeamStore {
	return ss.team
}

func (ss *SqlStore) Channel() ChannelStore {
	return ss.channel
}

func (ss *SqlStore) Post() PostStore {
	return ss.post
}

func (ss *SqlStore) User() UserStore {
	return ss.user
}

func (ss *SqlStore) Session() SessionStore {
	return ss.session
}

func (ss *SqlStore) Audit() AuditStore {
	return ss.audit
}

func (ss *SqlStore) ClusterDiscovery() ClusterDiscoveryStore {
	return ss.clusterDiscovery
}

func (ss *SqlStore) Compliance() ComplianceStore {
	return ss.compliance
}

func (ss *SqlStore) OAuth() OAuthStore {
	return ss.oauth
}

func (ss *SqlStore) System() SystemStore {
	return ss.system
}

func (ss *SqlStore) Webhook() WebhookStore {
	return ss.webhook
}

func (ss *SqlStore) Command() CommandStore {
	return ss.command
}

func (ss *SqlStore) Preference() PreferenceStore {
	return ss.preference
}

func (ss *SqlStore) License() LicenseStore {
	return ss.license
}

func (ss *SqlStore) Token() TokenStore {
	return ss.token
}

func (ss *SqlStore) Emoji() EmojiStore {
	return ss.emoji
}

func (ss *SqlStore) Status() StatusStore {
	return ss.status
}

func (ss *SqlStore) FileInfo() FileInfoStore {
	return ss.fileInfo
}

func (ss *SqlStore) Reaction() ReactionStore {
	return ss.reaction
}

func (ss *SqlStore) DropAllTables() {
	ss.master.TruncateTables()
}

type mattermConverter struct{}

func (me mattermConverter) ToDb(val interface{}) (interface{}, error) {

	switch t := val.(type) {
	case model.StringMap:
		return model.MapToJson(t), nil
	case model.StringArray:
		return model.ArrayToJson(t), nil
	case model.EncryptStringMap:
		return encrypt([]byte(utils.Cfg.SqlSettings.AtRestEncryptKey), model.MapToJson(t))
	case model.StringInterface:
		return model.StringInterfaceToJson(t), nil
	}

	return val, nil
}

func (me mattermConverter) FromDb(target interface{}) (gorp.CustomScanner, bool) {
	switch target.(type) {
	case *model.StringMap:
		binder := func(holder, target interface{}) error {
			s, ok := holder.(*string)
			if !ok {
				return errors.New(utils.T("store.sql.convert_string_map"))
			}
			b := []byte(*s)
			return json.Unmarshal(b, target)
		}
		return gorp.CustomScanner{Holder: new(string), Target: target, Binder: binder}, true
	case *model.StringArray:
		binder := func(holder, target interface{}) error {
			s, ok := holder.(*string)
			if !ok {
				return errors.New(utils.T("store.sql.convert_string_array"))
			}
			b := []byte(*s)
			return json.Unmarshal(b, target)
		}
		return gorp.CustomScanner{Holder: new(string), Target: target, Binder: binder}, true
	case *model.EncryptStringMap:
		binder := func(holder, target interface{}) error {
			s, ok := holder.(*string)
			if !ok {
				return errors.New(utils.T("store.sql.convert_encrypt_string_map"))
			}

			ue, err := decrypt([]byte(utils.Cfg.SqlSettings.AtRestEncryptKey), *s)
			if err != nil {
				return err
			}

			b := []byte(ue)
			return json.Unmarshal(b, target)
		}
		return gorp.CustomScanner{Holder: new(string), Target: target, Binder: binder}, true
	case *model.StringInterface:
		binder := func(holder, target interface{}) error {
			s, ok := holder.(*string)
			if !ok {
				return errors.New(utils.T("store.sql.convert_string_interface"))
			}
			b := []byte(*s)
			return json.Unmarshal(b, target)
		}
		return gorp.CustomScanner{Holder: new(string), Target: target, Binder: binder}, true
	}

	return gorp.CustomScanner{}, false
}

func convertMySQLFullTextColumnsToPostgres(columnNames string) string {
	columns := strings.Split(columnNames, ", ")
	concatenatedColumnNames := ""
	for i, c := range columns {
		concatenatedColumnNames += c
		if i < len(columns)-1 {
			concatenatedColumnNames += " || ' ' || "
		}
	}

	return concatenatedColumnNames
}

func encrypt(key []byte, text string) (string, error) {

	if text == "" || text == "{}" {
		return "", nil
	}

	plaintext := []byte(text)
	skey := sha512.Sum512(key)
	ekey, akey := skey[:32], skey[32:]

	block, err := aes.NewCipher(ekey)
	if err != nil {
		return "", err
	}

	macfn := hmac.New(sha256.New, akey)
	ciphertext := make([]byte, aes.BlockSize+macfn.Size()+len(plaintext))
	iv := ciphertext[:aes.BlockSize]
	if _, err := io.ReadFull(crand.Reader, iv); err != nil {
		return "", err
	}

	stream := cipher.NewCFBEncrypter(block, iv)
	stream.XORKeyStream(ciphertext[aes.BlockSize+macfn.Size():], plaintext)
	macfn.Write(ciphertext[aes.BlockSize+macfn.Size():])
	mac := macfn.Sum(nil)
	copy(ciphertext[aes.BlockSize:aes.BlockSize+macfn.Size()], mac)

	return base64.URLEncoding.EncodeToString(ciphertext), nil
}

func decrypt(key []byte, cryptoText string) (string, error) {

	if cryptoText == "" || cryptoText == "{}" {
		return "{}", nil
	}

	ciphertext, err := base64.URLEncoding.DecodeString(cryptoText)
	if err != nil {
		return "", err
	}

	skey := sha512.Sum512(key)
	ekey, akey := skey[:32], skey[32:]
	macfn := hmac.New(sha256.New, akey)
	if len(ciphertext) < aes.BlockSize+macfn.Size() {
		return "", errors.New(utils.T("store.sql.short_ciphertext"))
	}

	macfn.Write(ciphertext[aes.BlockSize+macfn.Size():])
	expectedMac := macfn.Sum(nil)
	mac := ciphertext[aes.BlockSize : aes.BlockSize+macfn.Size()]
	if hmac.Equal(expectedMac, mac) != true {
		return "", errors.New(utils.T("store.sql.incorrect_mac"))
	}

	block, err := aes.NewCipher(ekey)
	if err != nil {
		return "", err
	}

	if len(ciphertext) < aes.BlockSize {
		return "", errors.New(utils.T("store.sql.too_short_ciphertext"))
	}
	iv := ciphertext[:aes.BlockSize]
	ciphertext = ciphertext[aes.BlockSize+macfn.Size():]

	stream := cipher.NewCFBDecrypter(block, iv)

	stream.XORKeyStream(ciphertext, ciphertext)

	return fmt.Sprintf("%s", ciphertext), nil
}<|MERGE_RESOLUTION|>--- conflicted
+++ resolved
@@ -66,7 +66,6 @@
 )
 
 type SqlStore struct {
-<<<<<<< HEAD
 	master           *gorp.DbMap
 	replicas         []*gorp.DbMap
 	team             TeamStore
@@ -83,37 +82,13 @@
 	command          CommandStore
 	preference       PreferenceStore
 	license          LicenseStore
-	recovery         PasswordRecoveryStore
+	token            TokenStore
 	emoji            EmojiStore
 	status           StatusStore
 	fileInfo         FileInfoStore
 	reaction         ReactionStore
 	SchemaVersion    string
 	rrCounter        int64
-=======
-	master        *gorp.DbMap
-	replicas      []*gorp.DbMap
-	team          TeamStore
-	channel       ChannelStore
-	post          PostStore
-	user          UserStore
-	audit         AuditStore
-	compliance    ComplianceStore
-	session       SessionStore
-	oauth         OAuthStore
-	system        SystemStore
-	webhook       WebhookStore
-	command       CommandStore
-	preference    PreferenceStore
-	license       LicenseStore
-	token         TokenStore
-	emoji         EmojiStore
-	status        StatusStore
-	fileInfo      FileInfoStore
-	reaction      ReactionStore
-	SchemaVersion string
-	rrCounter     int64
->>>>>>> 84977e00
 }
 
 func initConnection() *SqlStore {
