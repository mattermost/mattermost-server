--- conflicted
+++ resolved
@@ -54,11 +54,7 @@
 func (us SqlUserStore) CreateIndexesIfNotExists() {
 	us.CreateIndexIfNotExists("idx_users_email", "Users", "Email")
 
-<<<<<<< HEAD
-	us.CreateFullTextIndexIfNotExists("idx_users_username_and_email_txt", "Users", "Username, Email")
-=======
 	us.CreateFullTextIndexIfNotExists("idx_users_username_txt", "Users", "Username")
->>>>>>> 18650699
 }
 
 func (us SqlUserStore) Save(user *model.User) StoreChannel {
@@ -551,35 +547,26 @@
 	return storeChannel
 }
 
-<<<<<<< HEAD
 func (us SqlUserStore) InvalidateProfilesInChannelCache(channelId string) {
 	profilesInChannelCache.Remove(channelId)
 }
 
-func (us SqlUserStore) GetProfilesInChannel(channelId string, allowFromCache bool) StoreChannel {
-=======
 func (us SqlUserStore) GetProfilesInChannel(channelId string, offset int, limit int) StoreChannel {
->>>>>>> 18650699
 
 	storeChannel := make(StoreChannel)
 
 	go func() {
 		result := StoreResult{}
 
-<<<<<<< HEAD
-		if allowFromCache {
-			if cacheItem, ok := profilesInChannelCache.Get(channelId); ok {
-				result.Data = cacheItem.(map[string]*model.User)
-				storeChannel <- result
-				close(storeChannel)
-				return
-			}
-		}
-
-		var users []*model.User
-
-		if _, err := us.GetReplica().Select(&users, "SELECT Users.* FROM Users, ChannelMembers WHERE ChannelMembers.ChannelId = :ChannelId AND Users.Id = ChannelMembers.UserId AND Users.DeleteAt = 0", map[string]interface{}{"ChannelId": channelId}); err != nil {
-=======
+		// if allowFromCache {
+		// 	if cacheItem, ok := profilesInChannelCache.Get(channelId); ok {
+		// 		result.Data = cacheItem.(map[string]*model.User)
+		// 		storeChannel <- result
+		// 		close(storeChannel)
+		// 		return
+		// 	}
+		// }
+
 		var users []*model.User
 
 		query := "SELECT Users.* FROM Users, ChannelMembers WHERE ChannelMembers.ChannelId = :ChannelId AND Users.Id = ChannelMembers.UserId AND Users.DeleteAt = 0"
@@ -589,7 +576,6 @@
 		}
 
 		if _, err := us.GetReplica().Select(&users, query, map[string]interface{}{"ChannelId": channelId, "Offset": offset, "Limit": limit}); err != nil {
->>>>>>> 18650699
 			result.Err = model.NewLocAppError("SqlUserStore.GetProfilesInChannel", "store.sql_user.get_profiles.app_error", nil, err.Error())
 		} else {
 
@@ -603,12 +589,10 @@
 			}
 
 			result.Data = userMap
-<<<<<<< HEAD
-
-			if allowFromCache {
-				profilesInChannelCache.AddWithExpiresInSecs(channelId, userMap, PROFILES_IN_CHANNEL_CACHE_SEC)
-			}
-=======
+
+			// if allowFromCache {
+			// 	profilesInChannelCache.AddWithExpiresInSecs(channelId, userMap, PROFILES_IN_CHANNEL_CACHE_SEC)
+			// }
 		}
 
 		storeChannel <- result
@@ -654,7 +638,6 @@
 			}
 
 			result.Data = userMap
->>>>>>> 18650699
 		}
 
 		storeChannel <- result
@@ -1159,11 +1142,6 @@
 	storeChannel := make(StoreChannel, 1)
 
 	go func() {
-<<<<<<< HEAD
-		result := StoreResult{}
-
-=======
->>>>>>> 18650699
 		searchQuery := ""
 		if teamId == "" {
 			searchQuery = `
@@ -1188,38 +1166,6 @@
 				AND Users.DeleteAt = 0
 				SEARCH_CLAUSE
 				ORDER BY Users.Username ASC
-<<<<<<< HEAD
-			LIMIT 50`
-		}
-
-		if term == "" {
-			searchQuery = strings.Replace(searchQuery, "SEARCH_CLAUSE", "", 1)
-		} else if utils.Cfg.SqlSettings.DriverName == model.DATABASE_DRIVER_POSTGRES {
-			term = term + ":*"
-			searchClause := "AND (Username, Email) @@  to_tsquery(:Term)"
-			searchQuery = strings.Replace(searchQuery, "SEARCH_CLAUSE", searchClause, 1)
-		} else if utils.Cfg.SqlSettings.DriverName == model.DATABASE_DRIVER_MYSQL {
-			term = term + "*"
-			searchClause := "AND MATCH (Username, Email) AGAINST (:Term IN BOOLEAN MODE)"
-			searchQuery = strings.Replace(searchQuery, "SEARCH_CLAUSE", searchClause, 1)
-		}
-
-		var users []*model.User
-
-		if _, err := us.GetReplica().Select(&users, searchQuery, map[string]interface{}{"TeamId": teamId, "Term": term}); err != nil {
-			result.Err = model.NewLocAppError("SqlUserStore.Search", "store.sql_user.search.app_error", nil, "term="+term+", "+err.Error())
-		} else {
-			for _, u := range users {
-				u.Password = ""
-				u.AuthData = new(string)
-				*u.AuthData = ""
-			}
-
-			result.Data = users
-		}
-
-		storeChannel <- result
-=======
 			LIMIT 100`
 		}
 
@@ -1291,14 +1237,11 @@
         LIMIT 100`
 
 		storeChannel <- us.performSearch(searchQuery, term, map[string]interface{}{"ChannelId": channelId})
->>>>>>> 18650699
-		close(storeChannel)
-
-	}()
-
-	return storeChannel
-<<<<<<< HEAD
-=======
+		close(storeChannel)
+
+	}()
+
+	return storeChannel
 }
 
 func (us SqlUserStore) performSearch(searchQuery string, term string, parameters map[string]interface{}) StoreResult {
@@ -1333,5 +1276,4 @@
 	}
 
 	return result
->>>>>>> 18650699
 }