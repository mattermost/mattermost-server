// Copyright (c) 2015-present Mattermost, Inc. All Rights Reserved.
// See License.txt for license information.

package sqlstore

import (
	"database/sql"
	"fmt"
	"net/http"
	"sort"
	"strconv"
	"strings"

	"github.com/mattermost/gorp"
	"github.com/pkg/errors"

	sq "github.com/Masterminds/squirrel"
	"github.com/mattermost/mattermost-server/einterfaces"
	"github.com/mattermost/mattermost-server/mlog"
	"github.com/mattermost/mattermost-server/model"
	"github.com/mattermost/mattermost-server/store"
	"github.com/mattermost/mattermost-server/utils"
)

const (
	ALL_CHANNEL_MEMBERS_FOR_USER_CACHE_SIZE = model.SESSION_CACHE_SIZE
	ALL_CHANNEL_MEMBERS_FOR_USER_CACHE_SEC  = 900 // 15 mins

	ALL_CHANNEL_MEMBERS_NOTIFY_PROPS_FOR_CHANNEL_CACHE_SIZE = model.SESSION_CACHE_SIZE
	ALL_CHANNEL_MEMBERS_NOTIFY_PROPS_FOR_CHANNEL_CACHE_SEC  = 1800 // 30 mins

	CHANNEL_MEMBERS_COUNTS_CACHE_SIZE = model.CHANNEL_CACHE_SIZE
	CHANNEL_MEMBERS_COUNTS_CACHE_SEC  = 1800 // 30 mins

	CHANNEL_GUESTS_COUNTS_CACHE_SIZE = model.CHANNEL_CACHE_SIZE
	CHANNEL_GUESTS_COUNTS_CACHE_SEC  = 1800 // 30 mins

	CHANNEL_PINNEDPOSTS_COUNTS_CACHE_SIZE = model.CHANNEL_CACHE_SIZE
	CHANNEL_PINNEDPOSTS_COUNTS_CACHE_SEC  = 1800 // 30 mins

	CHANNEL_CACHE_SEC = 900 // 15 mins
)

type SqlChannelStore struct {
	SqlStore
	metrics einterfaces.MetricsInterface
}

type channelMember struct {
	ChannelId    string
	UserId       string
	Roles        string
	LastViewedAt int64
	MsgCount     int64
	MentionCount int64
	NotifyProps  model.StringMap
	LastUpdateAt int64
	SchemeUser   sql.NullBool
	SchemeAdmin  sql.NullBool
	SchemeGuest  sql.NullBool
}

func NewChannelMemberFromModel(cm *model.ChannelMember) *channelMember {
	return &channelMember{
		ChannelId:    cm.ChannelId,
		UserId:       cm.UserId,
		Roles:        cm.ExplicitRoles,
		LastViewedAt: cm.LastViewedAt,
		MsgCount:     cm.MsgCount,
		MentionCount: cm.MentionCount,
		NotifyProps:  cm.NotifyProps,
		LastUpdateAt: cm.LastUpdateAt,
		SchemeGuest:  sql.NullBool{Valid: true, Bool: cm.SchemeGuest},
		SchemeUser:   sql.NullBool{Valid: true, Bool: cm.SchemeUser},
		SchemeAdmin:  sql.NullBool{Valid: true, Bool: cm.SchemeAdmin},
	}
}

type channelMemberWithSchemeRoles struct {
	ChannelId                     string
	UserId                        string
	Roles                         string
	LastViewedAt                  int64
	MsgCount                      int64
	MentionCount                  int64
	NotifyProps                   model.StringMap
	LastUpdateAt                  int64
	SchemeGuest                   sql.NullBool
	SchemeUser                    sql.NullBool
	SchemeAdmin                   sql.NullBool
	TeamSchemeDefaultGuestRole    sql.NullString
	TeamSchemeDefaultUserRole     sql.NullString
	TeamSchemeDefaultAdminRole    sql.NullString
	ChannelSchemeDefaultGuestRole sql.NullString
	ChannelSchemeDefaultUserRole  sql.NullString
	ChannelSchemeDefaultAdminRole sql.NullString
}

type channelMemberWithSchemeRolesList []channelMemberWithSchemeRoles

func (db channelMemberWithSchemeRoles) ToModel() *model.ChannelMember {
	var roles []string
	var explicitRoles []string

	// Identify any system-wide scheme derived roles that are in "Roles" field due to not yet being migrated,
	// and exclude them from ExplicitRoles field.
	schemeGuest := db.SchemeGuest.Valid && db.SchemeGuest.Bool
	schemeUser := db.SchemeUser.Valid && db.SchemeUser.Bool
	schemeAdmin := db.SchemeAdmin.Valid && db.SchemeAdmin.Bool
	for _, role := range strings.Fields(db.Roles) {
		isImplicit := false
		if role == model.CHANNEL_GUEST_ROLE_ID {
			// We have an implicit role via the system scheme. Override the "schemeGuest" field to true.
			schemeGuest = true
			isImplicit = true
		} else if role == model.CHANNEL_USER_ROLE_ID {
			// We have an implicit role via the system scheme. Override the "schemeUser" field to true.
			schemeUser = true
			isImplicit = true
		} else if role == model.CHANNEL_ADMIN_ROLE_ID {
			// We have an implicit role via the system scheme.
			schemeAdmin = true
			isImplicit = true
		}

		if !isImplicit {
			explicitRoles = append(explicitRoles, role)
		}
		roles = append(roles, role)
	}

	// Add any scheme derived roles that are not in the Roles field due to being Implicit from the Scheme, and add
	// them to the Roles field for backwards compatibility reasons.
	var schemeImpliedRoles []string
	if db.SchemeGuest.Valid && db.SchemeGuest.Bool {
		if db.ChannelSchemeDefaultGuestRole.Valid && db.ChannelSchemeDefaultGuestRole.String != "" {
			schemeImpliedRoles = append(schemeImpliedRoles, db.ChannelSchemeDefaultGuestRole.String)
		} else if db.TeamSchemeDefaultGuestRole.Valid && db.TeamSchemeDefaultGuestRole.String != "" {
			schemeImpliedRoles = append(schemeImpliedRoles, db.TeamSchemeDefaultGuestRole.String)
		} else {
			schemeImpliedRoles = append(schemeImpliedRoles, model.CHANNEL_GUEST_ROLE_ID)
		}
	}
	if db.SchemeUser.Valid && db.SchemeUser.Bool {
		if db.ChannelSchemeDefaultUserRole.Valid && db.ChannelSchemeDefaultUserRole.String != "" {
			schemeImpliedRoles = append(schemeImpliedRoles, db.ChannelSchemeDefaultUserRole.String)
		} else if db.TeamSchemeDefaultUserRole.Valid && db.TeamSchemeDefaultUserRole.String != "" {
			schemeImpliedRoles = append(schemeImpliedRoles, db.TeamSchemeDefaultUserRole.String)
		} else {
			schemeImpliedRoles = append(schemeImpliedRoles, model.CHANNEL_USER_ROLE_ID)
		}
	}
	if db.SchemeAdmin.Valid && db.SchemeAdmin.Bool {
		if db.ChannelSchemeDefaultAdminRole.Valid && db.ChannelSchemeDefaultAdminRole.String != "" {
			schemeImpliedRoles = append(schemeImpliedRoles, db.ChannelSchemeDefaultAdminRole.String)
		} else if db.TeamSchemeDefaultAdminRole.Valid && db.TeamSchemeDefaultAdminRole.String != "" {
			schemeImpliedRoles = append(schemeImpliedRoles, db.TeamSchemeDefaultAdminRole.String)
		} else {
			schemeImpliedRoles = append(schemeImpliedRoles, model.CHANNEL_ADMIN_ROLE_ID)
		}
	}
	for _, impliedRole := range schemeImpliedRoles {
		alreadyThere := false
		for _, role := range roles {
			if role == impliedRole {
				alreadyThere = true
			}
		}
		if !alreadyThere {
			roles = append(roles, impliedRole)
		}
	}

	return &model.ChannelMember{
		ChannelId:     db.ChannelId,
		UserId:        db.UserId,
		Roles:         strings.Join(roles, " "),
		LastViewedAt:  db.LastViewedAt,
		MsgCount:      db.MsgCount,
		MentionCount:  db.MentionCount,
		NotifyProps:   db.NotifyProps,
		LastUpdateAt:  db.LastUpdateAt,
		SchemeAdmin:   schemeAdmin,
		SchemeUser:    schemeUser,
		SchemeGuest:   schemeGuest,
		ExplicitRoles: strings.Join(explicitRoles, " "),
	}
}

func (db channelMemberWithSchemeRolesList) ToModel() *model.ChannelMembers {
	cms := model.ChannelMembers{}

	for _, cm := range db {
		cms = append(cms, *cm.ToModel())
	}

	return &cms
}

type allChannelMember struct {
	ChannelId                     string
	Roles                         string
	SchemeGuest                   sql.NullBool
	SchemeUser                    sql.NullBool
	SchemeAdmin                   sql.NullBool
	TeamSchemeDefaultGuestRole    sql.NullString
	TeamSchemeDefaultUserRole     sql.NullString
	TeamSchemeDefaultAdminRole    sql.NullString
	ChannelSchemeDefaultGuestRole sql.NullString
	ChannelSchemeDefaultUserRole  sql.NullString
	ChannelSchemeDefaultAdminRole sql.NullString
}

type allChannelMembers []allChannelMember

func (db allChannelMember) Process() (string, string) {
	roles := strings.Fields(db.Roles)

	// Add any scheme derived roles that are not in the Roles field due to being Implicit from the Scheme, and add
	// them to the Roles field for backwards compatibility reasons.
	var schemeImpliedRoles []string
	if db.SchemeGuest.Valid && db.SchemeGuest.Bool {
		if db.ChannelSchemeDefaultGuestRole.Valid && db.ChannelSchemeDefaultGuestRole.String != "" {
			schemeImpliedRoles = append(schemeImpliedRoles, db.ChannelSchemeDefaultGuestRole.String)
		} else if db.TeamSchemeDefaultGuestRole.Valid && db.TeamSchemeDefaultGuestRole.String != "" {
			schemeImpliedRoles = append(schemeImpliedRoles, db.TeamSchemeDefaultGuestRole.String)
		} else {
			schemeImpliedRoles = append(schemeImpliedRoles, model.CHANNEL_GUEST_ROLE_ID)
		}
	}
	if db.SchemeUser.Valid && db.SchemeUser.Bool {
		if db.ChannelSchemeDefaultUserRole.Valid && db.ChannelSchemeDefaultUserRole.String != "" {
			schemeImpliedRoles = append(schemeImpliedRoles, db.ChannelSchemeDefaultUserRole.String)
		} else if db.TeamSchemeDefaultUserRole.Valid && db.TeamSchemeDefaultUserRole.String != "" {
			schemeImpliedRoles = append(schemeImpliedRoles, db.TeamSchemeDefaultUserRole.String)
		} else {
			schemeImpliedRoles = append(schemeImpliedRoles, model.CHANNEL_USER_ROLE_ID)
		}
	}
	if db.SchemeAdmin.Valid && db.SchemeAdmin.Bool {
		if db.ChannelSchemeDefaultAdminRole.Valid && db.ChannelSchemeDefaultAdminRole.String != "" {
			schemeImpliedRoles = append(schemeImpliedRoles, db.ChannelSchemeDefaultAdminRole.String)
		} else if db.TeamSchemeDefaultAdminRole.Valid && db.TeamSchemeDefaultAdminRole.String != "" {
			schemeImpliedRoles = append(schemeImpliedRoles, db.TeamSchemeDefaultAdminRole.String)
		} else {
			schemeImpliedRoles = append(schemeImpliedRoles, model.CHANNEL_ADMIN_ROLE_ID)
		}
	}
	for _, impliedRole := range schemeImpliedRoles {
		alreadyThere := false
		for _, role := range roles {
			if role == impliedRole {
				alreadyThere = true
			}
		}
		if !alreadyThere {
			roles = append(roles, impliedRole)
		}
	}

	return db.ChannelId, strings.Join(roles, " ")
}

func (db allChannelMembers) ToMapStringString() map[string]string {
	result := make(map[string]string)

	for _, item := range db {
		key, value := item.Process()
		result[key] = value
	}

	return result
}

// publicChannel is a subset of the metadata corresponding to public channels only.
type publicChannel struct {
	Id          string `json:"id"`
	DeleteAt    int64  `json:"delete_at"`
	TeamId      string `json:"team_id"`
	DisplayName string `json:"display_name"`
	Name        string `json:"name"`
	Header      string `json:"header"`
	Purpose     string `json:"purpose"`
}

var channelMemberCountsCache = utils.NewLru(CHANNEL_MEMBERS_COUNTS_CACHE_SIZE)
var channelPinnedPostCountsCache = utils.NewLru(CHANNEL_PINNEDPOSTS_COUNTS_CACHE_SIZE)
var channelGuestCountsCache = utils.NewLru(CHANNEL_GUESTS_COUNTS_CACHE_SIZE)
var allChannelMembersForUserCache = utils.NewLru(ALL_CHANNEL_MEMBERS_FOR_USER_CACHE_SIZE)
var allChannelMembersNotifyPropsForChannelCache = utils.NewLru(ALL_CHANNEL_MEMBERS_NOTIFY_PROPS_FOR_CHANNEL_CACHE_SIZE)
var channelCache = utils.NewLru(model.CHANNEL_CACHE_SIZE)
var channelByNameCache = utils.NewLru(model.CHANNEL_CACHE_SIZE)

func (s SqlChannelStore) ClearCaches() {
	channelMemberCountsCache.Purge()
	channelPinnedPostCountsCache.Purge()
	channelGuestCountsCache.Purge()
	allChannelMembersForUserCache.Purge()
	allChannelMembersNotifyPropsForChannelCache.Purge()
	channelCache.Purge()
	channelByNameCache.Purge()

	if s.metrics != nil {
		s.metrics.IncrementMemCacheInvalidationCounter("Channel Member Counts - Purge")
		s.metrics.IncrementMemCacheInvalidationCounter("Channel Pinned Post Counts - Purge")
		s.metrics.IncrementMemCacheInvalidationCounter("All Channel Members for User - Purge")
		s.metrics.IncrementMemCacheInvalidationCounter("All Channel Members Notify Props for Channel - Purge")
		s.metrics.IncrementMemCacheInvalidationCounter("Channel - Purge")
		s.metrics.IncrementMemCacheInvalidationCounter("Channel By Name - Purge")
	}
}

func NewSqlChannelStore(sqlStore SqlStore, metrics einterfaces.MetricsInterface) store.ChannelStore {
	s := &SqlChannelStore{
		SqlStore: sqlStore,
		metrics:  metrics,
	}

	for _, db := range sqlStore.GetAllConns() {
		table := db.AddTableWithName(model.Channel{}, "Channels").SetKeys(false, "Id")
		table.ColMap("Id").SetMaxSize(26)
		table.ColMap("TeamId").SetMaxSize(26)
		table.ColMap("Type").SetMaxSize(1)
		table.ColMap("DisplayName").SetMaxSize(64)
		table.ColMap("Name").SetMaxSize(64)
		table.SetUniqueTogether("Name", "TeamId")
		table.ColMap("Header").SetMaxSize(1024)
		table.ColMap("Purpose").SetMaxSize(250)
		table.ColMap("CreatorId").SetMaxSize(26)
		table.ColMap("SchemeId").SetMaxSize(26)

		tablem := db.AddTableWithName(channelMember{}, "ChannelMembers").SetKeys(false, "ChannelId", "UserId")
		tablem.ColMap("ChannelId").SetMaxSize(26)
		tablem.ColMap("UserId").SetMaxSize(26)
		tablem.ColMap("Roles").SetMaxSize(64)
		tablem.ColMap("NotifyProps").SetMaxSize(2000)

		tablePublicChannels := db.AddTableWithName(publicChannel{}, "PublicChannels").SetKeys(false, "Id")
		tablePublicChannels.ColMap("Id").SetMaxSize(26)
		tablePublicChannels.ColMap("TeamId").SetMaxSize(26)
		tablePublicChannels.ColMap("DisplayName").SetMaxSize(64)
		tablePublicChannels.ColMap("Name").SetMaxSize(64)
		tablePublicChannels.SetUniqueTogether("Name", "TeamId")
		tablePublicChannels.ColMap("Header").SetMaxSize(1024)
		tablePublicChannels.ColMap("Purpose").SetMaxSize(250)
	}

	return s
}

func (s SqlChannelStore) CreateIndexesIfNotExists() {
	s.CreateIndexIfNotExists("idx_channels_team_id", "Channels", "TeamId")
	s.CreateIndexIfNotExists("idx_channels_name", "Channels", "Name")
	s.CreateIndexIfNotExists("idx_channels_update_at", "Channels", "UpdateAt")
	s.CreateIndexIfNotExists("idx_channels_create_at", "Channels", "CreateAt")
	s.CreateIndexIfNotExists("idx_channels_delete_at", "Channels", "DeleteAt")

	if s.DriverName() == model.DATABASE_DRIVER_POSTGRES {
		s.CreateIndexIfNotExists("idx_channels_name_lower", "Channels", "lower(Name)")
		s.CreateIndexIfNotExists("idx_channels_displayname_lower", "Channels", "lower(DisplayName)")
	}

	s.CreateIndexIfNotExists("idx_channelmembers_channel_id", "ChannelMembers", "ChannelId")
	s.CreateIndexIfNotExists("idx_channelmembers_user_id", "ChannelMembers", "UserId")

	s.CreateFullTextIndexIfNotExists("idx_channel_search_txt", "Channels", "Name, DisplayName, Purpose")

	s.CreateIndexIfNotExists("idx_publicchannels_team_id", "PublicChannels", "TeamId")
	s.CreateIndexIfNotExists("idx_publicchannels_name", "PublicChannels", "Name")
	s.CreateIndexIfNotExists("idx_publicchannels_delete_at", "PublicChannels", "DeleteAt")
	if s.DriverName() == model.DATABASE_DRIVER_POSTGRES {
		s.CreateIndexIfNotExists("idx_publicchannels_name_lower", "PublicChannels", "lower(Name)")
		s.CreateIndexIfNotExists("idx_publicchannels_displayname_lower", "PublicChannels", "lower(DisplayName)")
	}
	s.CreateFullTextIndexIfNotExists("idx_publicchannels_search_txt", "PublicChannels", "Name, DisplayName, Purpose")
}

// MigratePublicChannels initializes the PublicChannels table with data created before this version
// of the Mattermost server kept it up-to-date.
func (s SqlChannelStore) MigratePublicChannels() error {
	if _, err := s.GetMaster().Exec(`
		INSERT INTO PublicChannels
		    (Id, DeleteAt, TeamId, DisplayName, Name, Header, Purpose)
		SELECT
		    c.Id, c.DeleteAt, c.TeamId, c.DisplayName, c.Name, c.Header, c.Purpose
		FROM
		    Channels c
		LEFT JOIN
		    PublicChannels pc ON (pc.Id = c.Id)
		WHERE
		    c.Type = 'O'
		AND pc.Id IS NULL
	`); err != nil {
		return err
	}

	return nil
}

func (s SqlChannelStore) upsertPublicChannelT(transaction *gorp.Transaction, channel *model.Channel) error {
	publicChannel := &publicChannel{
		Id:          channel.Id,
		DeleteAt:    channel.DeleteAt,
		TeamId:      channel.TeamId,
		DisplayName: channel.DisplayName,
		Name:        channel.Name,
		Header:      channel.Header,
		Purpose:     channel.Purpose,
	}

	if channel.Type != model.CHANNEL_OPEN {
		if _, err := transaction.Delete(publicChannel); err != nil {
			return errors.Wrap(err, "failed to delete public channel")
		}

		return nil
	}

	if s.DriverName() == model.DATABASE_DRIVER_MYSQL {
		// Leverage native upsert for MySQL, since RowsAffected returns 0 if the row exists
		// but no changes were made, breaking the update-then-insert paradigm below when
		// the row already exists. (Postgres 9.4 doesn't support native upsert.)
		if _, err := transaction.Exec(`
			INSERT INTO
			    PublicChannels(Id, DeleteAt, TeamId, DisplayName, Name, Header, Purpose)
			VALUES
			    (:Id, :DeleteAt, :TeamId, :DisplayName, :Name, :Header, :Purpose)
			ON DUPLICATE KEY UPDATE
			    DeleteAt = :DeleteAt,
			    TeamId = :TeamId,
			    DisplayName = :DisplayName,
			    Name = :Name,
			    Header = :Header,
			    Purpose = :Purpose;
		`, map[string]interface{}{
			"Id":          publicChannel.Id,
			"DeleteAt":    publicChannel.DeleteAt,
			"TeamId":      publicChannel.TeamId,
			"DisplayName": publicChannel.DisplayName,
			"Name":        publicChannel.Name,
			"Header":      publicChannel.Header,
			"Purpose":     publicChannel.Purpose,
		}); err != nil {
			return errors.Wrap(err, "failed to insert public channel")
		}
	} else {
		count, err := transaction.Update(publicChannel)
		if err != nil {
			return errors.Wrap(err, "failed to update public channel")
		}
		if count > 0 {
			return nil
		}

		if err := transaction.Insert(publicChannel); err != nil {
			return errors.Wrap(err, "failed to insert public channel")
		}
	}

	return nil
}

// Save writes the (non-direct) channel channel to the database.
func (s SqlChannelStore) Save(channel *model.Channel, maxChannelsPerTeam int64) (*model.Channel, *model.AppError) {

	if channel.DeleteAt != 0 {
		return nil, model.NewAppError("SqlChannelStore.Save", "store.sql_channel.save.archived_channel.app_error", nil, "", http.StatusBadRequest)
	}

	if channel.Type == model.CHANNEL_DIRECT {
		return nil, model.NewAppError("SqlChannelStore.Save", "store.sql_channel.save.direct_channel.app_error", nil, "", http.StatusBadRequest)
	}

	transaction, err := s.GetMaster().Begin()
	if err != nil {
		return nil, model.NewAppError("SqlChannelStore.Save", "store.sql_channel.save.open_transaction.app_error", nil, err.Error(), http.StatusInternalServerError)
	}
	defer finalizeTransaction(transaction)

	newChannel, appErr := s.saveChannelT(transaction, channel, maxChannelsPerTeam)
	if appErr != nil {
		return newChannel, appErr
	}

	// Additionally propagate the write to the PublicChannels table.
	if err := s.upsertPublicChannelT(transaction, newChannel); err != nil {
		return nil, model.NewAppError("SqlChannelStore.Save", "store.sql_channel.save.upsert_public_channel.app_error", nil, err.Error(), http.StatusInternalServerError)

	}

	if err := transaction.Commit(); err != nil {
		return nil, model.NewAppError("SqlChannelStore.Save", "store.sql_channel.save.commit_transaction.app_error", nil, err.Error(), http.StatusInternalServerError)
	}

	return newChannel, nil
}

func (s SqlChannelStore) CreateDirectChannel(user *model.User, otherUser *model.User) (*model.Channel, *model.AppError) {
	channel := new(model.Channel)

	channel.DisplayName = ""
	channel.Name = model.GetDMNameFromIds(otherUser.Id, user.Id)

	channel.Header = ""
	channel.Type = model.CHANNEL_DIRECT

	cm1 := &model.ChannelMember{
		UserId:      user.Id,
		NotifyProps: model.GetDefaultChannelNotifyProps(),
		SchemeGuest: user.IsGuest(),
		SchemeUser:  !user.IsGuest(),
	}
	cm2 := &model.ChannelMember{
		UserId:      otherUser.Id,
		NotifyProps: model.GetDefaultChannelNotifyProps(),
		SchemeGuest: otherUser.IsGuest(),
		SchemeUser:  !otherUser.IsGuest(),
	}

	return s.SaveDirectChannel(channel, cm1, cm2)
}

func (s SqlChannelStore) SaveDirectChannel(directchannel *model.Channel, member1 *model.ChannelMember, member2 *model.ChannelMember) (*model.Channel, *model.AppError) {
	if directchannel.DeleteAt != 0 {
		return nil, model.NewAppError("SqlChannelStore.Save", "store.sql_channel.save.archived_channel.app_error", nil, "", http.StatusBadRequest)
	}

	if directchannel.Type != model.CHANNEL_DIRECT {
		return nil, model.NewAppError("SqlChannelStore.SaveDirectChannel", "store.sql_channel.save_direct_channel.not_direct.app_error", nil, "", http.StatusBadRequest)
	}

	transaction, err := s.GetMaster().Begin()
	if err != nil {
		return nil, model.NewAppError("SqlChannelStore.SaveDirectChannel", "store.sql_channel.save_direct_channel.open_transaction.app_error", nil, err.Error(), http.StatusInternalServerError)
	}
	defer finalizeTransaction(transaction)

	directchannel.TeamId = ""
	newChannel, appErr := s.saveChannelT(transaction, directchannel, 0)
	if appErr != nil {
		return newChannel, appErr
	}

	// Members need new channel ID
	member1.ChannelId = newChannel.Id
	member2.ChannelId = newChannel.Id

	_, member1SaveErr := s.saveMemberT(transaction, member1, newChannel)
	member2SaveErr := member1SaveErr
	if member1.UserId != member2.UserId {
		_, member2SaveErr = s.saveMemberT(transaction, member2, newChannel)
	}

	if member1SaveErr != nil || member2SaveErr != nil {
		details := ""
		if member1SaveErr != nil {
			details += "Member1Err: " + member1SaveErr.Message
		}
		if member2SaveErr != nil {
			details += "Member2Err: " + member2SaveErr.Message
		}
		return nil, model.NewAppError("SqlChannelStore.SaveDirectChannel", "store.sql_channel.save_direct_channel.add_members.app_error", nil, details, http.StatusInternalServerError)
	}

	if err := transaction.Commit(); err != nil {
		return nil, model.NewAppError("SqlChannelStore.SaveDirectChannel", "store.sql_channel.save_direct_channel.commit.app_error", nil, err.Error(), http.StatusInternalServerError)
	}

	return newChannel, nil

}

func (s SqlChannelStore) saveChannelT(transaction *gorp.Transaction, channel *model.Channel, maxChannelsPerTeam int64) (*model.Channel, *model.AppError) {
	if len(channel.Id) > 0 {
		return nil, model.NewAppError("SqlChannelStore.Save", "store.sql_channel.save_channel.existing.app_error", nil, "id="+channel.Id, http.StatusBadRequest)
	}

	channel.PreSave()
	if err := channel.IsValid(); err != nil {
		return nil, err
	}

	if channel.Type != model.CHANNEL_DIRECT && channel.Type != model.CHANNEL_GROUP && maxChannelsPerTeam >= 0 {
		if count, err := transaction.SelectInt("SELECT COUNT(0) FROM Channels WHERE TeamId = :TeamId AND DeleteAt = 0 AND (Type = 'O' OR Type = 'P')", map[string]interface{}{"TeamId": channel.TeamId}); err != nil {
			return nil, model.NewAppError("SqlChannelStore.Save", "store.sql_channel.save_channel.current_count.app_error", nil, "teamId="+channel.TeamId+", "+err.Error(), http.StatusInternalServerError)
		} else if count >= maxChannelsPerTeam {
			return nil, model.NewAppError("SqlChannelStore.Save", "store.sql_channel.save_channel.limit.app_error", nil, "teamId="+channel.TeamId, http.StatusBadRequest)
		}
	}

	if err := transaction.Insert(channel); err != nil {
		if IsUniqueConstraintError(err, []string{"Name", "channels_name_teamid_key"}) {
			dupChannel := model.Channel{}
			s.GetMaster().SelectOne(&dupChannel, "SELECT * FROM Channels WHERE TeamId = :TeamId AND Name = :Name", map[string]interface{}{"TeamId": channel.TeamId, "Name": channel.Name})
			if dupChannel.DeleteAt > 0 {
				return nil, model.NewAppError("SqlChannelStore.Save", "store.sql_channel.save_channel.previously.app_error", nil, "id="+channel.Id+", "+err.Error(), http.StatusBadRequest)
			}
			return &dupChannel, model.NewAppError("SqlChannelStore.Save", store.CHANNEL_EXISTS_ERROR, nil, "id="+channel.Id+", "+err.Error(), http.StatusBadRequest)
		}
		return nil, model.NewAppError("SqlChannelStore.Save", "store.sql_channel.save_channel.save.app_error", nil, "id="+channel.Id+", "+err.Error(), http.StatusInternalServerError)
	}
	return channel, nil
}

// Update writes the updated channel to the database.
func (s SqlChannelStore) Update(channel *model.Channel) (*model.Channel, *model.AppError) {
	transaction, err := s.GetMaster().Begin()
	if err != nil {
		return nil, model.NewAppError("SqlChannelStore.Update", "store.sql_channel.update.open_transaction.app_error", nil, err.Error(), http.StatusInternalServerError)
	}
	defer finalizeTransaction(transaction)

	updatedChannel, appErr := s.updateChannelT(transaction, channel)
	if appErr != nil {
		return nil, appErr
	}

	// Additionally propagate the write to the PublicChannels table.
	if err := s.upsertPublicChannelT(transaction, updatedChannel); err != nil {
		return nil, model.NewAppError("SqlChannelStore.Update", "store.sql_channel.update.upsert_public_channel.app_error", nil, err.Error(), http.StatusInternalServerError)
	}

	if err := transaction.Commit(); err != nil {
		return nil, model.NewAppError("SqlChannelStore.Update", "store.sql_channel.update.commit_transaction.app_error", nil, err.Error(), http.StatusInternalServerError)
	}
	return updatedChannel, nil
}

func (s SqlChannelStore) updateChannelT(transaction *gorp.Transaction, channel *model.Channel) (*model.Channel, *model.AppError) {
	channel.PreUpdate()

	if channel.DeleteAt != 0 {
		return nil, model.NewAppError("SqlChannelStore.Update", "store.sql_channel.update.archived_channel.app_error", nil, "", http.StatusBadRequest)
	}

	if err := channel.IsValid(); err != nil {
		return nil, err
	}

	count, err := transaction.Update(channel)
	if err != nil {
		if IsUniqueConstraintError(err, []string{"Name", "channels_name_teamid_key"}) {
			dupChannel := model.Channel{}
			s.GetReplica().SelectOne(&dupChannel, "SELECT * FROM Channels WHERE TeamId = :TeamId AND Name= :Name AND DeleteAt > 0", map[string]interface{}{"TeamId": channel.TeamId, "Name": channel.Name})
			if dupChannel.DeleteAt > 0 {
				return nil, model.NewAppError("SqlChannelStore.Update", "store.sql_channel.update.previously.app_error", nil, "id="+channel.Id+", "+err.Error(), http.StatusBadRequest)
			}
			return nil, model.NewAppError("SqlChannelStore.Update", "store.sql_channel.update.exists.app_error", nil, "id="+channel.Id+", "+err.Error(), http.StatusBadRequest)
		}
		return nil, model.NewAppError("SqlChannelStore.Update", "store.sql_channel.update.updating.app_error", nil, "id="+channel.Id+", "+err.Error(), http.StatusInternalServerError)
	}

	if count != 1 {
		return nil, model.NewAppError("SqlChannelStore.Update", "store.sql_channel.update.app_error", nil, "id="+channel.Id, http.StatusInternalServerError)
	}

	return channel, nil
}

func (s SqlChannelStore) GetChannelUnread(channelId, userId string) (*model.ChannelUnread, *model.AppError) {
	var unreadChannel model.ChannelUnread
	err := s.GetReplica().SelectOne(&unreadChannel,
		`SELECT
				Channels.TeamId TeamId, Channels.Id ChannelId, (Channels.TotalMsgCount - ChannelMembers.MsgCount) MsgCount, ChannelMembers.MentionCount MentionCount, ChannelMembers.NotifyProps NotifyProps
			FROM
				Channels, ChannelMembers
			WHERE
				Id = ChannelId
                AND Id = :ChannelId
                AND UserId = :UserId
                AND DeleteAt = 0`,
		map[string]interface{}{"ChannelId": channelId, "UserId": userId})

	if err != nil {
		if err == sql.ErrNoRows {
			return nil, model.NewAppError("SqlChannelStore.GetChannelUnread", "store.sql_channel.get_unread.app_error", nil, "channelId="+channelId+" "+err.Error(), http.StatusNotFound)
		}
		return nil, model.NewAppError("SqlChannelStore.GetChannelUnread", "store.sql_channel.get_unread.app_error", nil, "channelId="+channelId+" "+err.Error(), http.StatusInternalServerError)
	}
	return &unreadChannel, nil
}

func (s SqlChannelStore) InvalidateChannel(id string) {
	channelCache.Remove(id)
	if s.metrics != nil {
		s.metrics.IncrementMemCacheInvalidationCounter("Channel - Remove by ChannelId")
	}
}

func (s SqlChannelStore) InvalidateChannelByName(teamId, name string) {
	channelByNameCache.Remove(teamId + name)
	if s.metrics != nil {
		s.metrics.IncrementMemCacheInvalidationCounter("Channel by Name - Remove by TeamId and Name")
	}
}

func (s SqlChannelStore) Get(id string, allowFromCache bool) (*model.Channel, *model.AppError) {
	return s.get(id, false, allowFromCache)
}

func (s SqlChannelStore) GetPinnedPosts(channelId string) (*model.PostList, *model.AppError) {
	pl := model.NewPostList()

	var posts []*model.Post
	if _, err := s.GetReplica().Select(&posts, "SELECT * FROM Posts WHERE IsPinned = true AND ChannelId = :ChannelId AND DeleteAt = 0 ORDER BY CreateAt ASC", map[string]interface{}{"ChannelId": channelId}); err != nil {
		return nil, model.NewAppError("SqlPostStore.GetPinnedPosts", "store.sql_channel.pinned_posts.app_error", nil, err.Error(), http.StatusInternalServerError)
	}
	for _, post := range posts {
		pl.AddPost(post)
		pl.AddOrder(post.Id)
	}
	return pl, nil
}

func (s SqlChannelStore) GetFromMaster(id string) (*model.Channel, *model.AppError) {
	return s.get(id, true, false)
}

func (s SqlChannelStore) get(id string, master bool, allowFromCache bool) (*model.Channel, *model.AppError) {
	var db *gorp.DbMap

	if master {
		db = s.GetMaster()
	} else {
		db = s.GetReplica()
	}

	if allowFromCache {
		if cacheItem, ok := channelCache.Get(id); ok {
			if s.metrics != nil {
				s.metrics.IncrementMemCacheHitCounter("Channel")
			}
			ch := cacheItem.(*model.Channel).DeepCopy()
			return ch, nil
		}
	}

	if s.metrics != nil {
		s.metrics.IncrementMemCacheMissCounter("Channel")
	}

	obj, err := db.Get(model.Channel{}, id)
	if err != nil {
		return nil, model.NewAppError("SqlChannelStore.Get", "store.sql_channel.get.find.app_error", nil, "id="+id+", "+err.Error(), http.StatusInternalServerError)
	}

	if obj == nil {
		return nil, model.NewAppError("SqlChannelStore.Get", "store.sql_channel.get.existing.app_error", nil, "id="+id, http.StatusNotFound)
	}

	ch := obj.(*model.Channel)
	channelCache.AddWithExpiresInSecs(id, ch, CHANNEL_CACHE_SEC)
	return ch, nil
}

// Delete records the given deleted timestamp to the channel in question.
func (s SqlChannelStore) Delete(channelId string, time int64) *model.AppError {
	return s.SetDeleteAt(channelId, time, time)
}

// Restore reverts a previous deleted timestamp from the channel in question.
func (s SqlChannelStore) Restore(channelId string, time int64) *model.AppError {
	return s.SetDeleteAt(channelId, 0, time)
}

// SetDeleteAt records the given deleted and updated timestamp to the channel in question.
func (s SqlChannelStore) SetDeleteAt(channelId string, deleteAt, updateAt int64) *model.AppError {
	defer s.InvalidateChannel(channelId)

	transaction, err := s.GetMaster().Begin()
	if err != nil {
		return model.NewAppError("SqlChannelStore.SetDeleteAt", "store.sql_channel.set_delete_at.open_transaction.app_error", nil, err.Error(), http.StatusInternalServerError)
	}
	defer finalizeTransaction(transaction)

	appErr := s.setDeleteAtT(transaction, channelId, deleteAt, updateAt)
	if appErr != nil {
		return appErr
	}

	// Additionally propagate the write to the PublicChannels table.
	if _, err := transaction.Exec(`
			UPDATE
			    PublicChannels
			SET
			    DeleteAt = :DeleteAt
			WHERE
			    Id = :ChannelId
		`, map[string]interface{}{
		"DeleteAt":  deleteAt,
		"ChannelId": channelId,
	}); err != nil {
		return model.NewAppError("SqlChannelStore.SetDeleteAt", "store.sql_channel.set_delete_at.update_public_channel.app_error", nil, "channel_id="+channelId+", "+err.Error(), http.StatusInternalServerError)
	}

	if err := transaction.Commit(); err != nil {
		return model.NewAppError("SqlChannelStore.SetDeleteAt", "store.sql_channel.set_delete_at.commit_transaction.app_error", nil, err.Error(), http.StatusInternalServerError)
	}

	return nil
}

func (s SqlChannelStore) setDeleteAtT(transaction *gorp.Transaction, channelId string, deleteAt, updateAt int64) *model.AppError {
	_, err := transaction.Exec("Update Channels SET DeleteAt = :DeleteAt, UpdateAt = :UpdateAt WHERE Id = :ChannelId", map[string]interface{}{"DeleteAt": deleteAt, "UpdateAt": updateAt, "ChannelId": channelId})
	if err != nil {
		return model.NewAppError("SqlChannelStore.Delete", "store.sql_channel.delete.channel.app_error", nil, "id="+channelId+", err="+err.Error(), http.StatusInternalServerError)
	}

	return nil
}

// PermanentDeleteByTeam removes all channels for the given team from the database.
func (s SqlChannelStore) PermanentDeleteByTeam(teamId string) *model.AppError {
	transaction, err := s.GetMaster().Begin()
	if err != nil {
		return model.NewAppError("SqlChannelStore.PermanentDeleteByTeam", "store.sql_channel.permanent_delete_by_team.open_transaction.app_error", nil, err.Error(), http.StatusInternalServerError)
	}
	defer finalizeTransaction(transaction)

	if err := s.permanentDeleteByTeamtT(transaction, teamId); err != nil {
		return err
	}

	// Additionally propagate the deletions to the PublicChannels table.
	if _, err := transaction.Exec(`
			DELETE FROM
			    PublicChannels
			WHERE
			    TeamId = :TeamId
		`, map[string]interface{}{
		"TeamId": teamId,
	}); err != nil {
		return model.NewAppError("SqlChannelStore.PermanentDeleteByTeamt", "store.sql_channel.permanent_delete_by_team.delete_public_channels.app_error", nil, "team_id="+teamId+", "+err.Error(), http.StatusInternalServerError)
	}

	if err := transaction.Commit(); err != nil {
		return model.NewAppError("SqlChannelStore.PermanentDeleteByTeam", "store.sql_channel.permanent_delete_by_team.commit_transaction.app_error", nil, err.Error(), http.StatusInternalServerError)
	}

	return nil
}

func (s SqlChannelStore) permanentDeleteByTeamtT(transaction *gorp.Transaction, teamId string) *model.AppError {
	if _, err := transaction.Exec("DELETE FROM Channels WHERE TeamId = :TeamId", map[string]interface{}{"TeamId": teamId}); err != nil {
		return model.NewAppError("SqlChannelStore.PermanentDeleteByTeam", "store.sql_channel.permanent_delete_by_team.app_error", nil, "teamId="+teamId+", "+err.Error(), http.StatusInternalServerError)
	}

	return nil
}

// PermanentDelete removes the given channel from the database.
func (s SqlChannelStore) PermanentDelete(channelId string) *model.AppError {
	transaction, err := s.GetMaster().Begin()
	if err != nil {
		return model.NewAppError("SqlChannelStore.PermanentDelete", "store.sql_channel.permanent_delete.open_transaction.app_error", nil, err.Error(), http.StatusInternalServerError)
	}
	defer finalizeTransaction(transaction)

	if err := s.permanentDeleteT(transaction, channelId); err != nil {
		return err
	}

	// Additionally propagate the deletion to the PublicChannels table.
	if _, err := transaction.Exec(`
			DELETE FROM
			    PublicChannels
			WHERE
			    Id = :ChannelId
		`, map[string]interface{}{
		"ChannelId": channelId,
	}); err != nil {
		return model.NewAppError("SqlChannelStore.PermanentDelete", "store.sql_channel.permanent_delete.delete_public_channel.app_error", nil, "channel_id="+channelId+", "+err.Error(), http.StatusInternalServerError)
	}

	if err := transaction.Commit(); err != nil {
		return model.NewAppError("SqlChannelStore.PermanentDelete", "store.sql_channel.permanent_delete.commit_transaction.app_error", nil, err.Error(), http.StatusInternalServerError)
	}

	return nil
}

func (s SqlChannelStore) permanentDeleteT(transaction *gorp.Transaction, channelId string) *model.AppError {
	if _, err := transaction.Exec("DELETE FROM Channels WHERE Id = :ChannelId", map[string]interface{}{"ChannelId": channelId}); err != nil {
		return model.NewAppError("SqlChannelStore.PermanentDelete", "store.sql_channel.permanent_delete.app_error", nil, "channel_id="+channelId+", "+err.Error(), http.StatusInternalServerError)
	}

	return nil
}

func (s SqlChannelStore) PermanentDeleteMembersByChannel(channelId string) *model.AppError {
	_, err := s.GetMaster().Exec("DELETE FROM ChannelMembers WHERE ChannelId = :ChannelId", map[string]interface{}{"ChannelId": channelId})
	if err != nil {
		return model.NewAppError("SqlChannelStore.RemoveAllMembersByChannel", "store.sql_channel.remove_member.app_error", nil, "channel_id="+channelId+", "+err.Error(), http.StatusInternalServerError)
	}

	return nil
}

func (s SqlChannelStore) GetChannels(teamId string, userId string, includeDeleted bool) (*model.ChannelList, *model.AppError) {
	query := "SELECT Channels.* FROM Channels, ChannelMembers WHERE Id = ChannelId AND UserId = :UserId AND DeleteAt = 0 AND (TeamId = :TeamId OR TeamId = '') ORDER BY DisplayName"
	if includeDeleted {
		query = "SELECT Channels.* FROM Channels, ChannelMembers WHERE Id = ChannelId AND UserId = :UserId AND (TeamId = :TeamId OR TeamId = '') ORDER BY DisplayName"
	}
	channels := &model.ChannelList{}
	_, err := s.GetReplica().Select(channels, query, map[string]interface{}{"TeamId": teamId, "UserId": userId})

	if err != nil {
		return nil, model.NewAppError("SqlChannelStore.GetChannels", "store.sql_channel.get_channels.get.app_error", nil, "teamId="+teamId+", userId="+userId+", err="+err.Error(), http.StatusInternalServerError)
	}

	if len(*channels) == 0 {
		return nil, model.NewAppError("SqlChannelStore.GetChannels", "store.sql_channel.get_channels.not_found.app_error", nil, "teamId="+teamId+", userId="+userId, http.StatusBadRequest)
	}

	return channels, nil
}

<<<<<<< HEAD
func (s SqlChannelStore) GetChannelsOpt(opt *model.GetChannelsOptions) (*model.ChannelList, *model.AppError) {
=======
func (s SqlChannelStore) GetChannelsWithOptions(opt *model.GetChannelsOptions) (*model.ChannelList, *model.AppError) {
>>>>>>> 53ae998a
	query := s.getQueryBuilder().
		Select("c.*").
		From("Channels AS c")

	if len(opt.ChannelTypes) > 0 {
		query = query.Where(fmt.Sprintf("c.Type IN ('%s')", strings.Join(opt.ChannelTypes, "', '")))
	}

	if len(opt.UserIds) > 0 {
		query = query.Where(fmt.Sprintf("c.Id IN (SELECT DISTINCT(ChannelId) FROM ChannelMembers where UserId IN ('%s'))", strings.Join(opt.UserIds, "', '")))
	}

<<<<<<< HEAD
	if opt.Page != 0 {
		query = query.Limit(uint64(opt.Page))
	}

	if opt.PerPage != 0 {
		query = query.Offset(uint64(opt.PerPage))
=======
	if opt.Page >= 0 && opt.PerPage >= 0 {
		query = query.Limit(uint64(opt.Page)).Offset(uint64(opt.PerPage))
>>>>>>> 53ae998a
	}

	queryString, args, err := query.ToSql()
	if err != nil {
<<<<<<< HEAD
		return nil, model.NewAppError("SqlChannelStore.GetChannelsOpt", "store.sql.build_query.app_error", nil, err.Error(), http.StatusInternalServerError)
=======
		return nil, model.NewAppError("SqlChannelStore.GetChannelsWithOptions", "store.sql.build_query.app_error", nil, err.Error(), http.StatusInternalServerError)
>>>>>>> 53ae998a
	}

	channels := &model.ChannelList{}
	if _, err = s.GetReplica().Select(channels, queryString, args...); err != nil {
<<<<<<< HEAD
		return nil, model.NewAppError("SqlChannelStore.GetChannelsOpt", "store.sql_channel.get_channels_opt.get.app_error", nil, err.Error(), http.StatusInternalServerError)
=======
		return nil, model.NewAppError("SqlChannelStore.GetChannelsWithOptions", "store.sql_channel.get_channels_with_options.get.app_error", nil, err.Error(), http.StatusInternalServerError)
>>>>>>> 53ae998a
	}

	return channels, nil

}

func (s SqlChannelStore) GetAllChannels(offset, limit int, opts store.ChannelSearchOpts) (*model.ChannelListWithTeamData, *model.AppError) {
	query := s.getAllChannelsQuery(opts, false)

	query = query.OrderBy("c.DisplayName, Teams.DisplayName").Limit(uint64(limit)).Offset(uint64(offset))

	queryString, args, err := query.ToSql()
	if err != nil {
		return nil, model.NewAppError("SqlChannelStore.GetAllChannels", "store.sql.build_query.app_error", nil, err.Error(), http.StatusInternalServerError)
	}

	data := &model.ChannelListWithTeamData{}
	_, err = s.GetReplica().Select(data, queryString, args...)

	if err != nil {
		return nil, model.NewAppError("SqlChannelStore.GetAllChannels", "store.sql_channel.get_all_channels.get.app_error", nil, err.Error(), http.StatusInternalServerError)
	}

	return data, nil
}

func (s SqlChannelStore) GetAllChannelsCount(opts store.ChannelSearchOpts) (int64, *model.AppError) {
	query := s.getAllChannelsQuery(opts, true)

	queryString, args, err := query.ToSql()
	if err != nil {
		return 0, model.NewAppError("SqlChannelStore.GetAllChannelsCount", "store.sql.build_query.app_error", nil, err.Error(), http.StatusInternalServerError)
	}

	count, err := s.GetReplica().SelectInt(queryString, args...)
	if err != nil {
		return 0, model.NewAppError("SqlChannelStore.GetAllChannelsCount", "store.sql_channel.get_all_channels.get.app_error", nil, err.Error(), http.StatusInternalServerError)
	}

	return count, nil
}

func (s SqlChannelStore) getAllChannelsQuery(opts store.ChannelSearchOpts, forCount bool) sq.SelectBuilder {
	var selectStr string
	if forCount {
		selectStr = "count(c.Id)"
	} else {
		selectStr = "c.*, Teams.DisplayName AS TeamDisplayName, Teams.Name AS TeamName, Teams.UpdateAt AS TeamUpdateAt"
	}

	query := s.getQueryBuilder().
		Select(selectStr).
		From("Channels AS c").
		Where(sq.Eq{"c.Type": []string{model.CHANNEL_PRIVATE, model.CHANNEL_OPEN}})

	if !forCount {
		query = query.Join("Teams ON Teams.Id = c.TeamId")
	}

	if !opts.IncludeDeleted {
		query = query.Where(sq.Eq{"c.DeleteAt": int(0)})
	}

	if len(opts.NotAssociatedToGroup) > 0 {
		query = query.Where("c.Id NOT IN (SELECT ChannelId FROM GroupChannels WHERE GroupChannels.GroupId = ? AND GroupChannels.DeleteAt = 0)", opts.NotAssociatedToGroup)
	}

	if len(opts.ExcludeChannelNames) > 0 {
		query = query.Where(fmt.Sprintf("c.Name NOT IN ('%s')", strings.Join(opts.ExcludeChannelNames, "', '")))
	}

	return query
}

func (s SqlChannelStore) GetMoreChannels(teamId string, userId string, offset int, limit int) (*model.ChannelList, *model.AppError) {
	channels := &model.ChannelList{}
	_, err := s.GetReplica().Select(channels, `
		SELECT
			Channels.*
		FROM
			Channels
		JOIN
			PublicChannels c ON (c.Id = Channels.Id)
		WHERE
			c.TeamId = :TeamId
		AND c.DeleteAt = 0
		AND c.Id NOT IN (
			SELECT
				c.Id
			FROM
				PublicChannels c
			JOIN
				ChannelMembers cm ON (cm.ChannelId = c.Id)
			WHERE
				c.TeamId = :TeamId
			AND cm.UserId = :UserId
			AND c.DeleteAt = 0
		)
		ORDER BY
			c.DisplayName
		LIMIT :Limit
		OFFSET :Offset
		`, map[string]interface{}{
		"TeamId": teamId,
		"UserId": userId,
		"Limit":  limit,
		"Offset": offset,
	})

	if err != nil {
		return nil, model.NewAppError("SqlChannelStore.GetMoreChannels", "store.sql_channel.get_more_channels.get.app_error", nil, "teamId="+teamId+", userId="+userId+", err="+err.Error(), http.StatusInternalServerError)
	}

	return channels, nil
}

func (s SqlChannelStore) GetPublicChannelsForTeam(teamId string, offset int, limit int) (*model.ChannelList, *model.AppError) {
	channels := &model.ChannelList{}
	_, err := s.GetReplica().Select(channels, `
		SELECT
			Channels.*
		FROM
			Channels
		JOIN
			PublicChannels pc ON (pc.Id = Channels.Id)
		WHERE
			pc.TeamId = :TeamId
		AND pc.DeleteAt = 0
		ORDER BY pc.DisplayName
		LIMIT :Limit
		OFFSET :Offset
		`, map[string]interface{}{
		"TeamId": teamId,
		"Limit":  limit,
		"Offset": offset,
	})

	if err != nil {
		return nil, model.NewAppError("SqlChannelStore.GetPublicChannelsForTeam", "store.sql_channel.get_public_channels.get.app_error", nil, "teamId="+teamId+", err="+err.Error(), http.StatusInternalServerError)
	}

	return channels, nil
}

func (s SqlChannelStore) GetPublicChannelsByIdsForTeam(teamId string, channelIds []string) (*model.ChannelList, *model.AppError) {
	props := make(map[string]interface{})
	props["teamId"] = teamId

	idQuery := ""

	for index, channelId := range channelIds {
		if len(idQuery) > 0 {
			idQuery += ", "
		}

		props["channelId"+strconv.Itoa(index)] = channelId
		idQuery += ":channelId" + strconv.Itoa(index)
	}

	data := &model.ChannelList{}
	_, err := s.GetReplica().Select(data, `
		SELECT
			Channels.*
		FROM
			Channels
		JOIN
			PublicChannels pc ON (pc.Id = Channels.Id)
		WHERE
			pc.TeamId = :teamId
		AND pc.DeleteAt = 0
		AND pc.Id IN (`+idQuery+`)
		ORDER BY pc.DisplayName
		`, props)

	if err != nil {
		return nil, model.NewAppError("SqlChannelStore.GetPublicChannelsByIdsForTeam", "store.sql_channel.get_channels_by_ids.get.app_error", nil, err.Error(), http.StatusInternalServerError)
	}

	if len(*data) == 0 {
		return nil, model.NewAppError("SqlChannelStore.GetPublicChannelsByIdsForTeam", "store.sql_channel.get_channels_by_ids.not_found.app_error", nil, "", http.StatusNotFound)
	}

	return data, nil
}

type channelIdWithCountAndUpdateAt struct {
	Id            string
	TotalMsgCount int64
	UpdateAt      int64
}

func (s SqlChannelStore) GetChannelCounts(teamId string, userId string) (*model.ChannelCounts, *model.AppError) {
	var data []channelIdWithCountAndUpdateAt
	_, err := s.GetReplica().Select(&data, "SELECT Id, TotalMsgCount, UpdateAt FROM Channels WHERE Id IN (SELECT ChannelId FROM ChannelMembers WHERE UserId = :UserId) AND (TeamId = :TeamId OR TeamId = '') AND DeleteAt = 0 ORDER BY DisplayName", map[string]interface{}{"TeamId": teamId, "UserId": userId})

	if err != nil {
		return nil, model.NewAppError("SqlChannelStore.GetChannelCounts", "store.sql_channel.get_channel_counts.get.app_error", nil, "teamId="+teamId+", userId="+userId+", err="+err.Error(), http.StatusInternalServerError)
	}

	counts := &model.ChannelCounts{Counts: make(map[string]int64), UpdateTimes: make(map[string]int64)}
	for i := range data {
		v := data[i]
		counts.Counts[v.Id] = v.TotalMsgCount
		counts.UpdateTimes[v.Id] = v.UpdateAt
	}

	return counts, nil
}

func (s SqlChannelStore) GetTeamChannels(teamId string) (*model.ChannelList, *model.AppError) {
	data := &model.ChannelList{}
	_, err := s.GetReplica().Select(data, "SELECT * FROM Channels WHERE TeamId = :TeamId And Type != 'D' ORDER BY DisplayName", map[string]interface{}{"TeamId": teamId})

	if err != nil {
		return nil, model.NewAppError("SqlChannelStore.GetTeamChannels", "store.sql_channel.get_channels.get.app_error", nil, "teamId="+teamId+",  err="+err.Error(), http.StatusInternalServerError)
	}

	if len(*data) == 0 {
		return nil, model.NewAppError("SqlChannelStore.GetTeamChannels", "store.sql_channel.get_channels.not_found.app_error", nil, "teamId="+teamId, http.StatusNotFound)
	}

	return data, nil
}

func (s SqlChannelStore) GetByName(teamId string, name string, allowFromCache bool) (*model.Channel, *model.AppError) {
	return s.getByName(teamId, name, false, allowFromCache)
}

func (s SqlChannelStore) GetByNames(teamId string, names []string, allowFromCache bool) ([]*model.Channel, *model.AppError) {
	var channels []*model.Channel

	if allowFromCache {
		var misses []string
		visited := make(map[string]struct{})
		for _, name := range names {
			if _, ok := visited[name]; ok {
				continue
			}
			visited[name] = struct{}{}
			if cacheItem, ok := channelByNameCache.Get(teamId + name); ok {
				if s.metrics != nil {
					s.metrics.IncrementMemCacheHitCounter("Channel By Name")
				}
				channels = append(channels, cacheItem.(*model.Channel))
			} else {
				if s.metrics != nil {
					s.metrics.IncrementMemCacheMissCounter("Channel By Name")
				}
				misses = append(misses, name)
			}
		}
		names = misses
	}

	if len(names) > 0 {
		props := map[string]interface{}{}
		var namePlaceholders []string
		for _, name := range names {
			key := fmt.Sprintf("Name%v", len(namePlaceholders))
			props[key] = name
			namePlaceholders = append(namePlaceholders, ":"+key)
		}

		var query string
		if teamId == "" {
			query = `SELECT * FROM Channels WHERE Name IN (` + strings.Join(namePlaceholders, ", ") + `) AND DeleteAt = 0`
		} else {
			props["TeamId"] = teamId
			query = `SELECT * FROM Channels WHERE Name IN (` + strings.Join(namePlaceholders, ", ") + `) AND TeamId = :TeamId AND DeleteAt = 0`
		}

		var dbChannels []*model.Channel
		if _, err := s.GetReplica().Select(&dbChannels, query, props); err != nil && err != sql.ErrNoRows {
			return nil, model.NewAppError("SqlChannelStore.GetByName", "store.sql_channel.get_by_name.existing.app_error", nil, "teamId="+teamId+", "+err.Error(), http.StatusInternalServerError)
		}
		for _, channel := range dbChannels {
			channelByNameCache.AddWithExpiresInSecs(teamId+channel.Name, channel, CHANNEL_CACHE_SEC)
			channels = append(channels, channel)
		}
	}

	return channels, nil
}

func (s SqlChannelStore) GetByNameIncludeDeleted(teamId string, name string, allowFromCache bool) (*model.Channel, *model.AppError) {
	return s.getByName(teamId, name, true, allowFromCache)
}

func (s SqlChannelStore) getByName(teamId string, name string, includeDeleted bool, allowFromCache bool) (*model.Channel, *model.AppError) {
	var query string
	if includeDeleted {
		query = "SELECT * FROM Channels WHERE (TeamId = :TeamId OR TeamId = '') AND Name = :Name"
	} else {
		query = "SELECT * FROM Channels WHERE (TeamId = :TeamId OR TeamId = '') AND Name = :Name AND DeleteAt = 0"
	}
	channel := model.Channel{}

	if allowFromCache {
		if cacheItem, ok := channelByNameCache.Get(teamId + name); ok {
			if s.metrics != nil {
				s.metrics.IncrementMemCacheHitCounter("Channel By Name")
			}
			return cacheItem.(*model.Channel), nil
		}
		if s.metrics != nil {
			s.metrics.IncrementMemCacheMissCounter("Channel By Name")
		}
	}

	if err := s.GetReplica().SelectOne(&channel, query, map[string]interface{}{"TeamId": teamId, "Name": name}); err != nil {
		if err == sql.ErrNoRows {
			return nil, model.NewAppError("SqlChannelStore.GetByName", store.MISSING_CHANNEL_ERROR, nil, "teamId="+teamId+", "+"name="+name+", "+err.Error(), http.StatusNotFound)
		}
		return nil, model.NewAppError("SqlChannelStore.GetByName", "store.sql_channel.get_by_name.existing.app_error", nil, "teamId="+teamId+", "+"name="+name+", "+err.Error(), http.StatusInternalServerError)
	}

	channelByNameCache.AddWithExpiresInSecs(teamId+name, &channel, CHANNEL_CACHE_SEC)
	return &channel, nil
}

func (s SqlChannelStore) GetDeletedByName(teamId string, name string) (*model.Channel, *model.AppError) {
	channel := model.Channel{}

	if err := s.GetReplica().SelectOne(&channel, "SELECT * FROM Channels WHERE (TeamId = :TeamId OR TeamId = '') AND Name = :Name AND DeleteAt != 0", map[string]interface{}{"TeamId": teamId, "Name": name}); err != nil {
		if err == sql.ErrNoRows {
			return nil, model.NewAppError("SqlChannelStore.GetDeletedByName", "store.sql_channel.get_deleted_by_name.missing.app_error", nil, "teamId="+teamId+", "+"name="+name+", "+err.Error(), http.StatusNotFound)
		}
		return nil, model.NewAppError("SqlChannelStore.GetDeletedByName", "store.sql_channel.get_deleted_by_name.existing.app_error", nil, "teamId="+teamId+", "+"name="+name+", "+err.Error(), http.StatusInternalServerError)
	}

	return &channel, nil
}

func (s SqlChannelStore) GetDeleted(teamId string, offset int, limit int) (*model.ChannelList, *model.AppError) {
	channels := &model.ChannelList{}

	if _, err := s.GetReplica().Select(channels, "SELECT * FROM Channels WHERE (TeamId = :TeamId OR TeamId = '') AND DeleteAt != 0 ORDER BY DisplayName LIMIT :Limit OFFSET :Offset", map[string]interface{}{"TeamId": teamId, "Limit": limit, "Offset": offset}); err != nil {
		if err == sql.ErrNoRows {
			return nil, model.NewAppError("SqlChannelStore.GetDeleted", "store.sql_channel.get_deleted.missing.app_error", nil, "teamId="+teamId+", "+err.Error(), http.StatusNotFound)
		}
		return nil, model.NewAppError("SqlChannelStore.GetDeleted", "store.sql_channel.get_deleted.existing.app_error", nil, "teamId="+teamId+", "+err.Error(), http.StatusInternalServerError)
	}

	return channels, nil
}

var CHANNEL_MEMBERS_WITH_SCHEME_SELECT_QUERY = `
	SELECT
		ChannelMembers.*,
		TeamScheme.DefaultChannelGuestRole TeamSchemeDefaultGuestRole,
		TeamScheme.DefaultChannelUserRole TeamSchemeDefaultUserRole,
		TeamScheme.DefaultChannelAdminRole TeamSchemeDefaultAdminRole,
		ChannelScheme.DefaultChannelGuestRole ChannelSchemeDefaultGuestRole,
		ChannelScheme.DefaultChannelUserRole ChannelSchemeDefaultUserRole,
		ChannelScheme.DefaultChannelAdminRole ChannelSchemeDefaultAdminRole
	FROM
		ChannelMembers
	INNER JOIN
		Channels ON ChannelMembers.ChannelId = Channels.Id
	LEFT JOIN
		Schemes ChannelScheme ON Channels.SchemeId = ChannelScheme.Id
	LEFT JOIN
		Teams ON Channels.TeamId = Teams.Id
	LEFT JOIN
		Schemes TeamScheme ON Teams.SchemeId = TeamScheme.Id
`

func (s SqlChannelStore) SaveMember(member *model.ChannelMember) (*model.ChannelMember, *model.AppError) {
	defer s.InvalidateAllChannelMembersForUser(member.UserId)

	// Grab the channel we are saving this member to
	channel, errCh := s.GetFromMaster(member.ChannelId)
	if errCh != nil {
		return nil, errCh
	}

	transaction, err := s.GetMaster().Begin()
	if err != nil {
		return nil, model.NewAppError("SqlChannelStore.SaveMember", "store.sql_channel.save_member.open_transaction.app_error", nil, err.Error(), http.StatusInternalServerError)
	}
	defer finalizeTransaction(transaction)

	newMember, appErr := s.saveMemberT(transaction, member, channel)
	if appErr != nil {
		return nil, appErr
	}

	if err := transaction.Commit(); err != nil {
		return nil, model.NewAppError("SqlChannelStore.SaveMember", "store.sql_channel.save_member.commit_transaction.app_error", nil, err.Error(), http.StatusInternalServerError)
	}

	return newMember, nil
}

func (s SqlChannelStore) saveMemberT(transaction *gorp.Transaction, member *model.ChannelMember, channel *model.Channel) (*model.ChannelMember, *model.AppError) {
	member.PreSave()
	if err := member.IsValid(); err != nil {
		return nil, err
	}

	dbMember := NewChannelMemberFromModel(member)

	if err := transaction.Insert(dbMember); err != nil {
		if IsUniqueConstraintError(err, []string{"ChannelId", "channelmembers_pkey"}) {
			return nil, model.NewAppError("SqlChannelStore.SaveMember", "store.sql_channel.save_member.exists.app_error", nil, "channel_id="+member.ChannelId+", user_id="+member.UserId+", "+err.Error(), http.StatusBadRequest)
		}
		return nil, model.NewAppError("SqlChannelStore.SaveMember", "store.sql_channel.save_member.save.app_error", nil, "channel_id="+member.ChannelId+", user_id="+member.UserId+", "+err.Error(), http.StatusInternalServerError)
	}

	var retrievedMember channelMemberWithSchemeRoles
	if err := transaction.SelectOne(&retrievedMember, CHANNEL_MEMBERS_WITH_SCHEME_SELECT_QUERY+"WHERE ChannelMembers.ChannelId = :ChannelId AND ChannelMembers.UserId = :UserId", map[string]interface{}{"ChannelId": dbMember.ChannelId, "UserId": dbMember.UserId}); err != nil {
		if err == sql.ErrNoRows {
			return nil, model.NewAppError("SqlChannelStore.GetMember", store.MISSING_CHANNEL_MEMBER_ERROR, nil, "channel_id="+dbMember.ChannelId+"user_id="+dbMember.UserId+","+err.Error(), http.StatusNotFound)
		}
		return nil, model.NewAppError("SqlChannelStore.GetMember", "store.sql_channel.get_member.app_error", nil, "channel_id="+dbMember.ChannelId+"user_id="+dbMember.UserId+","+err.Error(), http.StatusInternalServerError)
	}

	return retrievedMember.ToModel(), nil
}

func (s SqlChannelStore) UpdateMember(member *model.ChannelMember) (*model.ChannelMember, *model.AppError) {
	member.PreUpdate()

	if err := member.IsValid(); err != nil {
		return nil, err
	}

	if _, err := s.GetMaster().Update(NewChannelMemberFromModel(member)); err != nil {
		return nil, model.NewAppError("SqlChannelStore.UpdateMember", "store.sql_channel.update_member.app_error", nil, "channel_id="+member.ChannelId+", "+"user_id="+member.UserId+", "+err.Error(), http.StatusInternalServerError)
	}

	var dbMember channelMemberWithSchemeRoles

	if err := s.GetReplica().SelectOne(&dbMember, CHANNEL_MEMBERS_WITH_SCHEME_SELECT_QUERY+"WHERE ChannelMembers.ChannelId = :ChannelId AND ChannelMembers.UserId = :UserId", map[string]interface{}{"ChannelId": member.ChannelId, "UserId": member.UserId}); err != nil {
		if err == sql.ErrNoRows {
			return nil, model.NewAppError("SqlChannelStore.GetMember", store.MISSING_CHANNEL_MEMBER_ERROR, nil, "channel_id="+member.ChannelId+"user_id="+member.UserId+","+err.Error(), http.StatusNotFound)
		}
		return nil, model.NewAppError("SqlChannelStore.GetMember", "store.sql_channel.get_member.app_error", nil, "channel_id="+member.ChannelId+"user_id="+member.UserId+","+err.Error(), http.StatusInternalServerError)
	}
	return dbMember.ToModel(), nil
}

func (s SqlChannelStore) GetMembers(channelId string, offset, limit int) (*model.ChannelMembers, *model.AppError) {
	var dbMembers channelMemberWithSchemeRolesList
	_, err := s.GetReplica().Select(&dbMembers, CHANNEL_MEMBERS_WITH_SCHEME_SELECT_QUERY+"WHERE ChannelId = :ChannelId LIMIT :Limit OFFSET :Offset", map[string]interface{}{"ChannelId": channelId, "Limit": limit, "Offset": offset})
	if err != nil {
		return nil, model.NewAppError("SqlChannelStore.GetMembers", "store.sql_channel.get_members.app_error", nil, "channel_id="+channelId+","+err.Error(), http.StatusInternalServerError)
	}

	return dbMembers.ToModel(), nil
}

func (s SqlChannelStore) GetChannelMembersTimezones(channelId string) ([]model.StringMap, *model.AppError) {
	var dbMembersTimezone []model.StringMap
	_, err := s.GetReplica().Select(&dbMembersTimezone, `
		SELECT
			Users.Timezone
		FROM
			ChannelMembers
		LEFT JOIN
			Users  ON ChannelMembers.UserId = Id
		WHERE ChannelId = :ChannelId
	`, map[string]interface{}{"ChannelId": channelId})

	if err != nil {
		return nil, model.NewAppError("SqlChannelStore.GetChannelMembersTimezones", "store.sql_channel.get_members.app_error", nil, "channel_id="+channelId+","+err.Error(), http.StatusInternalServerError)
	}

	return dbMembersTimezone, nil
}

func (s SqlChannelStore) GetMember(channelId string, userId string) (*model.ChannelMember, *model.AppError) {
	var dbMember channelMemberWithSchemeRoles

	if err := s.GetReplica().SelectOne(&dbMember, CHANNEL_MEMBERS_WITH_SCHEME_SELECT_QUERY+"WHERE ChannelMembers.ChannelId = :ChannelId AND ChannelMembers.UserId = :UserId", map[string]interface{}{"ChannelId": channelId, "UserId": userId}); err != nil {
		if err == sql.ErrNoRows {
			return nil, model.NewAppError("SqlChannelStore.GetMember", store.MISSING_CHANNEL_MEMBER_ERROR, nil, "channel_id="+channelId+"user_id="+userId+","+err.Error(), http.StatusNotFound)
		}
		return nil, model.NewAppError("SqlChannelStore.GetMember", "store.sql_channel.get_member.app_error", nil, "channel_id="+channelId+"user_id="+userId+","+err.Error(), http.StatusInternalServerError)
	}

	return dbMember.ToModel(), nil
}

func (s SqlChannelStore) InvalidateAllChannelMembersForUser(userId string) {
	allChannelMembersForUserCache.Remove(userId)
	allChannelMembersForUserCache.Remove(userId + "_deleted")
	if s.metrics != nil {
		s.metrics.IncrementMemCacheInvalidationCounter("All Channel Members for User - Remove by UserId")
	}
}

func (s SqlChannelStore) IsUserInChannelUseCache(userId string, channelId string) bool {
	if cacheItem, ok := allChannelMembersForUserCache.Get(userId); ok {
		if s.metrics != nil {
			s.metrics.IncrementMemCacheHitCounter("All Channel Members for User")
		}
		ids := cacheItem.(map[string]string)
		if _, ok := ids[channelId]; ok {
			return true
		}
		return false
	}

	if s.metrics != nil {
		s.metrics.IncrementMemCacheMissCounter("All Channel Members for User")
	}

	ids, err := s.GetAllChannelMembersForUser(userId, true, false)
	if err != nil {
		mlog.Error("Error getting all channel members for user", mlog.Err(err))
		return false
	}

	if _, ok := ids[channelId]; ok {
		return true
	}

	return false
}

func (s SqlChannelStore) GetMemberForPost(postId string, userId string) (*model.ChannelMember, *model.AppError) {
	var dbMember channelMemberWithSchemeRoles
	query := `
		SELECT
			ChannelMembers.*,
			TeamScheme.DefaultChannelGuestRole TeamSchemeDefaultGuestRole,
			TeamScheme.DefaultChannelUserRole TeamSchemeDefaultUserRole,
			TeamScheme.DefaultChannelAdminRole TeamSchemeDefaultAdminRole,
			ChannelScheme.DefaultChannelGuestRole ChannelSchemeDefaultGuestRole,
			ChannelScheme.DefaultChannelUserRole ChannelSchemeDefaultUserRole,
			ChannelScheme.DefaultChannelAdminRole ChannelSchemeDefaultAdminRole
		FROM
			ChannelMembers
		INNER JOIN
			Posts ON ChannelMembers.ChannelId = Posts.ChannelId
		INNER JOIN
			Channels ON ChannelMembers.ChannelId = Channels.Id
		LEFT JOIN
			Schemes ChannelScheme ON Channels.SchemeId = ChannelScheme.Id
		LEFT JOIN
			Teams ON Channels.TeamId = Teams.Id
		LEFT JOIN
			Schemes TeamScheme ON Teams.SchemeId = TeamScheme.Id
		WHERE
			ChannelMembers.UserId = :UserId
		AND
			Posts.Id = :PostId`
	if err := s.GetReplica().SelectOne(&dbMember, query, map[string]interface{}{"UserId": userId, "PostId": postId}); err != nil {
		return nil, model.NewAppError("SqlChannelStore.GetMemberForPost", "store.sql_channel.get_member_for_post.app_error", nil, "postId="+postId+", err="+err.Error(), http.StatusInternalServerError)
	}
	return dbMember.ToModel(), nil
}

func (s SqlChannelStore) GetAllChannelMembersForUser(userId string, allowFromCache bool, includeDeleted bool) (map[string]string, *model.AppError) {
	cache_key := userId
	if includeDeleted {
		cache_key += "_deleted"
	}
	if allowFromCache {
		if cacheItem, ok := allChannelMembersForUserCache.Get(cache_key); ok {
			if s.metrics != nil {
				s.metrics.IncrementMemCacheHitCounter("All Channel Members for User")
			}
			ids := cacheItem.(map[string]string)
			return ids, nil
		}
	}

	if s.metrics != nil {
		s.metrics.IncrementMemCacheMissCounter("All Channel Members for User")
	}

	var deletedClause string
	if !includeDeleted {
		deletedClause = "Channels.DeleteAt = 0 AND"
	}

	var data allChannelMembers
	_, err := s.GetReplica().Select(&data, `
			SELECT
				ChannelMembers.ChannelId, ChannelMembers.Roles,
				ChannelMembers.SchemeGuest, ChannelMembers.SchemeUser, ChannelMembers.SchemeAdmin,
				TeamScheme.DefaultChannelGuestRole TeamSchemeDefaultGuestRole,
				TeamScheme.DefaultChannelUserRole TeamSchemeDefaultUserRole,
				TeamScheme.DefaultChannelAdminRole TeamSchemeDefaultAdminRole,
				ChannelScheme.DefaultChannelGuestRole ChannelSchemeDefaultGuestRole,
				ChannelScheme.DefaultChannelUserRole ChannelSchemeDefaultUserRole,
				ChannelScheme.DefaultChannelAdminRole ChannelSchemeDefaultAdminRole
			FROM
				ChannelMembers
			INNER JOIN
				Channels ON ChannelMembers.ChannelId = Channels.Id
			LEFT JOIN
				Schemes ChannelScheme ON Channels.SchemeId = ChannelScheme.Id
			LEFT JOIN
				Teams ON Channels.TeamId = Teams.Id
			LEFT JOIN
				Schemes TeamScheme ON Teams.SchemeId = TeamScheme.Id
			WHERE
				`+deletedClause+`
				ChannelMembers.UserId = :UserId`, map[string]interface{}{"UserId": userId})

	if err != nil {
		return nil, model.NewAppError("SqlChannelStore.GetAllChannelMembersForUser", "store.sql_channel.get_channels.get.app_error", nil, "userId="+userId+", err="+err.Error(), http.StatusInternalServerError)
	}

	ids := data.ToMapStringString()

	if allowFromCache {
		allChannelMembersForUserCache.AddWithExpiresInSecs(cache_key, ids, ALL_CHANNEL_MEMBERS_FOR_USER_CACHE_SEC)
	}
	return ids, nil
}

func (s SqlChannelStore) InvalidateCacheForChannelMembersNotifyProps(channelId string) {
	allChannelMembersNotifyPropsForChannelCache.Remove(channelId)
	if s.metrics != nil {
		s.metrics.IncrementMemCacheInvalidationCounter("All Channel Members Notify Props for Channel - Remove by ChannelId")
	}
}

type allChannelMemberNotifyProps struct {
	UserId      string
	NotifyProps model.StringMap
}

func (s SqlChannelStore) GetAllChannelMembersNotifyPropsForChannel(channelId string, allowFromCache bool) (map[string]model.StringMap, *model.AppError) {
	if allowFromCache {
		if cacheItem, ok := allChannelMembersNotifyPropsForChannelCache.Get(channelId); ok {
			if s.metrics != nil {
				s.metrics.IncrementMemCacheHitCounter("All Channel Members Notify Props for Channel")
			}
			return cacheItem.(map[string]model.StringMap), nil
		}
	}

	if s.metrics != nil {
		s.metrics.IncrementMemCacheMissCounter("All Channel Members Notify Props for Channel")
	}

	var data []allChannelMemberNotifyProps
	_, err := s.GetReplica().Select(&data, `
		SELECT UserId, NotifyProps
		FROM ChannelMembers
		WHERE ChannelId = :ChannelId`, map[string]interface{}{"ChannelId": channelId})

	if err != nil {
		return nil, model.NewAppError("SqlChannelStore.GetAllChannelMembersPropsForChannel", "store.sql_channel.get_members.app_error", nil, "channelId="+channelId+", err="+err.Error(), http.StatusInternalServerError)
	}

	props := make(map[string]model.StringMap)
	for i := range data {
		props[data[i].UserId] = data[i].NotifyProps
	}

	allChannelMembersNotifyPropsForChannelCache.AddWithExpiresInSecs(channelId, props, ALL_CHANNEL_MEMBERS_NOTIFY_PROPS_FOR_CHANNEL_CACHE_SEC)

	return props, nil
}

func (s SqlChannelStore) InvalidateMemberCount(channelId string) {
	channelMemberCountsCache.Remove(channelId)
	if s.metrics != nil {
		s.metrics.IncrementMemCacheInvalidationCounter("Channel Member Counts - Remove by ChannelId")
	}
}

func (s SqlChannelStore) GetMemberCountFromCache(channelId string) int64 {
	if cacheItem, ok := channelMemberCountsCache.Get(channelId); ok {
		if s.metrics != nil {
			s.metrics.IncrementMemCacheHitCounter("Channel Member Counts")
		}
		return cacheItem.(int64)
	}

	if s.metrics != nil {
		s.metrics.IncrementMemCacheMissCounter("Channel Member Counts")
	}

	count, err := s.GetMemberCount(channelId, true)
	if err != nil {
		return 0
	}

	return count
}

func (s SqlChannelStore) GetMemberCount(channelId string, allowFromCache bool) (int64, *model.AppError) {
	if allowFromCache {
		if cacheItem, ok := channelMemberCountsCache.Get(channelId); ok {
			if s.metrics != nil {
				s.metrics.IncrementMemCacheHitCounter("Channel Member Counts")
			}
			return cacheItem.(int64), nil
		}
	}

	if s.metrics != nil {
		s.metrics.IncrementMemCacheMissCounter("Channel Member Counts")
	}

	count, err := s.GetReplica().SelectInt(`
		SELECT
			count(*)
		FROM
			ChannelMembers,
			Users
		WHERE
			ChannelMembers.UserId = Users.Id
			AND ChannelMembers.ChannelId = :ChannelId
			AND Users.DeleteAt = 0`, map[string]interface{}{"ChannelId": channelId})
	if err != nil {
		return 0, model.NewAppError("SqlChannelStore.GetMemberCount", "store.sql_channel.get_member_count.app_error", nil, "channel_id="+channelId+", "+err.Error(), http.StatusInternalServerError)
	}

	if allowFromCache {
		channelMemberCountsCache.AddWithExpiresInSecs(channelId, count, CHANNEL_MEMBERS_COUNTS_CACHE_SEC)
	}

	return count, nil
}

func (s SqlChannelStore) InvalidatePinnedPostCount(channelId string) {
	channelPinnedPostCountsCache.Remove(channelId)
	if s.metrics != nil {
		s.metrics.IncrementMemCacheInvalidationCounter("Channel Pinned Post Counts - Remove by ChannelId")
	}
}

func (s SqlChannelStore) GetPinnedPostCountFromCache(channelId string) int64 {
	if cacheItem, ok := channelPinnedPostCountsCache.Get(channelId); ok {
		if s.metrics != nil {
			s.metrics.IncrementMemCacheHitCounter("Channel Pinned Post Counts")
		}
		return cacheItem.(int64)
	}

	if s.metrics != nil {
		s.metrics.IncrementMemCacheMissCounter("Channel Pinned Post Counts")
	}

	count, err := s.GetPinnedPostCount(channelId, true)
	if err != nil {
		return 0
	}

	return count
}

func (s SqlChannelStore) GetPinnedPostCount(channelId string, allowFromCache bool) (int64, *model.AppError) {
	if allowFromCache {
		if cacheItem, ok := channelPinnedPostCountsCache.Get(channelId); ok {
			if s.metrics != nil {
				s.metrics.IncrementMemCacheHitCounter("Channel Pinned Post Counts")
			}
			return cacheItem.(int64), nil
		}
	}

	if s.metrics != nil {
		s.metrics.IncrementMemCacheMissCounter("Channel Pinned Post Counts")
	}

	count, err := s.GetReplica().SelectInt(`
		SELECT count(*)
			FROM Posts
		WHERE
			IsPinned = true
			AND ChannelId = :ChannelId 
			AND DeleteAt = 0`, map[string]interface{}{"ChannelId": channelId})

	if err != nil {
		return 0, model.NewAppError("SqlChannelStore.GetPinnedPostCount", "store.sql_channel.get_pinnedpost_count.app_error", nil, "channel_id="+channelId+", "+err.Error(), http.StatusInternalServerError)
	}

	if allowFromCache {
		channelPinnedPostCountsCache.AddWithExpiresInSecs(channelId, count, CHANNEL_PINNEDPOSTS_COUNTS_CACHE_SEC)
	}

	return count, nil
}

func (s SqlChannelStore) InvalidateGuestCount(channelId string) {
	channelGuestCountsCache.Remove(channelId)
	if s.metrics != nil {
		s.metrics.IncrementMemCacheInvalidationCounter("Channel Guest Counts - Remove by ChannelId")
	}
}

func (s SqlChannelStore) GetGuestCountFromCache(channelId string) int64 {
	if cacheItem, ok := channelGuestCountsCache.Get(channelId); ok {
		if s.metrics != nil {
			s.metrics.IncrementMemCacheHitCounter("Channel Guest Counts")
		}
		return cacheItem.(int64)
	}

	if s.metrics != nil {
		s.metrics.IncrementMemCacheMissCounter("Channel Guest Counts")
	}

	count, err := s.GetGuestCount(channelId, true)
	if err != nil {
		return 0
	}

	return count
}

func (s SqlChannelStore) GetGuestCount(channelId string, allowFromCache bool) (int64, *model.AppError) {
	if allowFromCache {
		if cacheItem, ok := channelGuestCountsCache.Get(channelId); ok {
			if s.metrics != nil {
				s.metrics.IncrementMemCacheHitCounter("Channel Guest Counts")
			}
			return cacheItem.(int64), nil
		}
	}

	if s.metrics != nil {
		s.metrics.IncrementMemCacheMissCounter("Channel Guest Counts")
	}

	count, err := s.GetReplica().SelectInt(`
		SELECT
			count(*)
		FROM
			ChannelMembers,
			Users
		WHERE
			ChannelMembers.UserId = Users.Id
			AND ChannelMembers.ChannelId = :ChannelId
			AND ChannelMembers.SchemeGuest = TRUE
			AND Users.DeleteAt = 0`, map[string]interface{}{"ChannelId": channelId})
	if err != nil {
		return 0, model.NewAppError("SqlChannelStore.GetGuestCount", "store.sql_channel.get_member_count.app_error", nil, "channel_id="+channelId+", "+err.Error(), http.StatusInternalServerError)
	}

	if allowFromCache {
		channelGuestCountsCache.AddWithExpiresInSecs(channelId, count, CHANNEL_GUESTS_COUNTS_CACHE_SEC)
	}

	return count, nil
}

func (s SqlChannelStore) RemoveMember(channelId string, userId string) *model.AppError {
	_, err := s.GetMaster().Exec("DELETE FROM ChannelMembers WHERE ChannelId = :ChannelId AND UserId = :UserId", map[string]interface{}{"ChannelId": channelId, "UserId": userId})
	if err != nil {
		return model.NewAppError("SqlChannelStore.RemoveMember", "store.sql_channel.remove_member.app_error", nil, "channel_id="+channelId+", user_id="+userId+", "+err.Error(), http.StatusInternalServerError)
	}
	return nil
}

func (s SqlChannelStore) RemoveAllDeactivatedMembers(channelId string) *model.AppError {
	query := `
		DELETE
		FROM
			ChannelMembers
		WHERE
			UserId IN (
				SELECT
					Id
				FROM
					Users
				WHERE
					Users.DeleteAt != 0
			)
		AND
			ChannelMembers.ChannelId = :ChannelId
	`

	_, err := s.GetMaster().Exec(query, map[string]interface{}{"ChannelId": channelId})
	if err != nil {
		return model.NewAppError("SqlChannelStore.RemoveAllDeactivatedMembers", "store.sql_channel.remove_all_deactivated_members.app_error", nil, "channel_id="+channelId+", "+err.Error(), http.StatusInternalServerError)
	}
	return nil
}

func (s SqlChannelStore) PermanentDeleteMembersByUser(userId string) *model.AppError {
	if _, err := s.GetMaster().Exec("DELETE FROM ChannelMembers WHERE UserId = :UserId", map[string]interface{}{"UserId": userId}); err != nil {
		return model.NewAppError("SqlChannelStore.RemoveMember", "store.sql_channel.permanent_delete_members_by_user.app_error", nil, "user_id="+userId+", "+err.Error(), http.StatusInternalServerError)
	}
	return nil
}

func (s SqlChannelStore) UpdateLastViewedAt(channelIds []string, userId string) (map[string]int64, *model.AppError) {
	props := make(map[string]interface{})

	updateIdQuery := ""
	for index, channelId := range channelIds {
		if len(updateIdQuery) > 0 {
			updateIdQuery += " OR "
		}

		props["channelId"+strconv.Itoa(index)] = channelId
		updateIdQuery += "ChannelId = :channelId" + strconv.Itoa(index)
	}

	selectIdQuery := strings.Replace(updateIdQuery, "ChannelId", "Id", -1)

	var lastPostAtTimes []struct {
		Id            string
		LastPostAt    int64
		TotalMsgCount int64
	}

	selectQuery := "SELECT Id, LastPostAt, TotalMsgCount FROM Channels WHERE (" + selectIdQuery + ")"

	if _, err := s.GetMaster().Select(&lastPostAtTimes, selectQuery, props); err != nil || len(lastPostAtTimes) <= 0 {
		var extra string
		status := http.StatusInternalServerError
		if err == nil {
			status = http.StatusBadRequest
			extra = "No channels found"
		} else {
			extra = err.Error()
		}
		return nil, model.NewAppError("SqlChannelStore.UpdateLastViewedAt", "store.sql_channel.update_last_viewed_at.app_error", nil, "channel_ids="+strings.Join(channelIds, ",")+", user_id="+userId+", "+extra, status)
	}

	times := map[string]int64{}
	msgCountQuery := ""
	lastViewedQuery := ""
	for index, t := range lastPostAtTimes {
		times[t.Id] = t.LastPostAt

		props["msgCount"+strconv.Itoa(index)] = t.TotalMsgCount
		msgCountQuery += fmt.Sprintf("WHEN :channelId%d THEN GREATEST(MsgCount, :msgCount%d) ", index, index)

		props["lastViewed"+strconv.Itoa(index)] = t.LastPostAt
		lastViewedQuery += fmt.Sprintf("WHEN :channelId%d THEN GREATEST(LastViewedAt, :lastViewed%d) ", index, index)

		props["channelId"+strconv.Itoa(index)] = t.Id
	}

	var updateQuery string

	if s.DriverName() == model.DATABASE_DRIVER_POSTGRES {
		updateQuery = `UPDATE
			ChannelMembers
		SET
			MentionCount = 0,
			MsgCount = CAST(CASE ChannelId ` + msgCountQuery + ` END AS BIGINT),
			LastViewedAt = CAST(CASE ChannelId ` + lastViewedQuery + ` END AS BIGINT),
			LastUpdateAt = CAST(CASE ChannelId ` + lastViewedQuery + ` END AS BIGINT)
		WHERE
				UserId = :UserId
				AND (` + updateIdQuery + `)`
	} else if s.DriverName() == model.DATABASE_DRIVER_MYSQL {
		updateQuery = `UPDATE
			ChannelMembers
		SET
			MentionCount = 0,
			MsgCount = CASE ChannelId ` + msgCountQuery + ` END,
			LastViewedAt = CASE ChannelId ` + lastViewedQuery + ` END,
			LastUpdateAt = CASE ChannelId ` + lastViewedQuery + ` END
		WHERE
				UserId = :UserId
				AND (` + updateIdQuery + `)`
	}

	props["UserId"] = userId

	if _, err := s.GetMaster().Exec(updateQuery, props); err != nil {
		return nil, model.NewAppError("SqlChannelStore.UpdateLastViewedAt", "store.sql_channel.update_last_viewed_at.app_error", nil, "channel_ids="+strings.Join(channelIds, ",")+", user_id="+userId+", "+err.Error(), http.StatusInternalServerError)
	}

	return times, nil
}

func (s SqlChannelStore) IncrementMentionCount(channelId string, userId string) *model.AppError {
	_, err := s.GetMaster().Exec(
		`UPDATE
			ChannelMembers
		SET
			MentionCount = MentionCount + 1,
			LastUpdateAt = :LastUpdateAt
		WHERE
			UserId = :UserId
				AND ChannelId = :ChannelId`,
		map[string]interface{}{"ChannelId": channelId, "UserId": userId, "LastUpdateAt": model.GetMillis()})
	if err != nil {
		return model.NewAppError("SqlChannelStore.IncrementMentionCount", "store.sql_channel.increment_mention_count.app_error", nil, "channel_id="+channelId+", user_id="+userId+", "+err.Error(), http.StatusInternalServerError)
	}

	return nil
}

func (s SqlChannelStore) GetAll(teamId string) ([]*model.Channel, *model.AppError) {
	var data []*model.Channel
	_, err := s.GetReplica().Select(&data, "SELECT * FROM Channels WHERE TeamId = :TeamId AND Type != 'D' ORDER BY Name", map[string]interface{}{"TeamId": teamId})

	if err != nil {
		return nil, model.NewAppError("SqlChannelStore.GetAll", "store.sql_channel.get_all.app_error", nil, "teamId="+teamId+", err="+err.Error(), http.StatusInternalServerError)
	}

	return data, nil
}

func (s SqlChannelStore) GetChannelsByIds(channelIds []string) ([]*model.Channel, *model.AppError) {
	keys, params := MapStringsToQueryParams(channelIds, "Channel")
	query := `SELECT * FROM Channels WHERE Id IN ` + keys + ` ORDER BY Name`

	var channels []*model.Channel
	_, err := s.GetReplica().Select(&channels, query, params)

	if err != nil {
		mlog.Error("Query error getting channels by ids", mlog.Err(err))
		return nil, model.NewAppError("SqlChannelStore.GetChannelsByIds", "store.sql_channel.get_channels_by_ids.app_error", nil, "", http.StatusInternalServerError)
	}
	return channels, nil
}

func (s SqlChannelStore) GetForPost(postId string) (*model.Channel, *model.AppError) {
	channel := &model.Channel{}
	if err := s.GetReplica().SelectOne(
		channel,
		`SELECT
			Channels.*
		FROM
			Channels,
			Posts
		WHERE
			Channels.Id = Posts.ChannelId
			AND Posts.Id = :PostId`, map[string]interface{}{"PostId": postId}); err != nil {
		return nil, model.NewAppError("SqlChannelStore.GetForPost", "store.sql_channel.get_for_post.app_error", nil, "postId="+postId+", err="+err.Error(), http.StatusInternalServerError)

	}
	return channel, nil
}

func (s SqlChannelStore) AnalyticsTypeCount(teamId string, channelType string) (int64, *model.AppError) {
	query := "SELECT COUNT(Id) AS Value FROM Channels WHERE Type = :ChannelType"

	if len(teamId) > 0 {
		query += " AND TeamId = :TeamId"
	}

	value, err := s.GetReplica().SelectInt(query, map[string]interface{}{"TeamId": teamId, "ChannelType": channelType})
	if err != nil {
		return int64(0), model.NewAppError("SqlChannelStore.AnalyticsTypeCount", "store.sql_channel.analytics_type_count.app_error", nil, err.Error(), http.StatusInternalServerError)
	}
	return value, nil
}

func (s SqlChannelStore) AnalyticsDeletedTypeCount(teamId string, channelType string) (int64, *model.AppError) {
	query := "SELECT COUNT(Id) AS Value FROM Channels WHERE Type = :ChannelType AND DeleteAt > 0"

	if len(teamId) > 0 {
		query += " AND TeamId = :TeamId"
	}

	v, err := s.GetReplica().SelectInt(query, map[string]interface{}{"TeamId": teamId, "ChannelType": channelType})
	if err != nil {
		return 0, model.NewAppError("SqlChannelStore.AnalyticsDeletedTypeCount", "store.sql_channel.analytics_deleted_type_count.app_error", nil, err.Error(), http.StatusInternalServerError)
	}

	return v, nil
}

func (s SqlChannelStore) GetMembersForUser(teamId string, userId string) (*model.ChannelMembers, *model.AppError) {
	var dbMembers channelMemberWithSchemeRolesList
	_, err := s.GetReplica().Select(&dbMembers, CHANNEL_MEMBERS_WITH_SCHEME_SELECT_QUERY+"WHERE ChannelMembers.UserId = :UserId AND (Teams.Id = :TeamId OR Teams.Id = '' OR Teams.Id IS NULL)", map[string]interface{}{"TeamId": teamId, "UserId": userId})
	if err != nil {
		return nil, model.NewAppError("SqlChannelStore.GetMembersForUser", "store.sql_channel.get_members.app_error", nil, "teamId="+teamId+", userId="+userId+", err="+err.Error(), http.StatusInternalServerError)
	}

	return dbMembers.ToModel(), nil
}

func (s SqlChannelStore) GetMembersForUserWithPagination(teamId, userId string, page, perPage int) (*model.ChannelMembers, *model.AppError) {
	var dbMembers channelMemberWithSchemeRolesList
	offset := page * perPage
	_, err := s.GetReplica().Select(&dbMembers, CHANNEL_MEMBERS_WITH_SCHEME_SELECT_QUERY+"WHERE ChannelMembers.UserId = :UserId Limit :Limit Offset :Offset", map[string]interface{}{"TeamId": teamId, "UserId": userId, "Limit": perPage, "Offset": offset})

	if err != nil {
		return nil, model.NewAppError("SqlChannelStore.GetMembersForUserWithPagination", "store.sql_channel.get_members.app_error", nil, "teamId="+teamId+", userId="+userId+", err="+err.Error(), http.StatusInternalServerError)
	}

	return dbMembers.ToModel(), nil
}

func (s SqlChannelStore) AutocompleteInTeam(teamId string, term string, includeDeleted bool) (*model.ChannelList, *model.AppError) {
	deleteFilter := "AND c.DeleteAt = 0"
	if includeDeleted {
		deleteFilter = ""
	}

	queryFormat := `
		SELECT
			Channels.*
		FROM
			Channels
		JOIN
			PublicChannels c ON (c.Id = Channels.Id)
		WHERE
			c.TeamId = :TeamId
			` + deleteFilter + `
			%v
		LIMIT ` + strconv.Itoa(model.CHANNEL_SEARCH_DEFAULT_LIMIT)

	var channels model.ChannelList

	if likeClause, likeTerm := s.buildLIKEClause(term, "c.Name, c.DisplayName, c.Purpose"); likeClause == "" {
		if _, err := s.GetReplica().Select(&channels, fmt.Sprintf(queryFormat, ""), map[string]interface{}{"TeamId": teamId}); err != nil {
			return nil, model.NewAppError("SqlChannelStore.AutocompleteInTeam", "store.sql_channel.search.app_error", nil, "term="+term+", "+", "+err.Error(), http.StatusInternalServerError)
		}
	} else {
		// Using a UNION results in index_merge and fulltext queries and is much faster than the ref
		// query you would get using an OR of the LIKE and full-text clauses.
		fulltextClause, fulltextTerm := s.buildFulltextClause(term, "c.Name, c.DisplayName, c.Purpose")
		likeQuery := fmt.Sprintf(queryFormat, "AND "+likeClause)
		fulltextQuery := fmt.Sprintf(queryFormat, "AND "+fulltextClause)
		query := fmt.Sprintf("(%v) UNION (%v) LIMIT 50", likeQuery, fulltextQuery)

		if _, err := s.GetReplica().Select(&channels, query, map[string]interface{}{"TeamId": teamId, "LikeTerm": likeTerm, "FulltextTerm": fulltextTerm}); err != nil {
			return nil, model.NewAppError("SqlChannelStore.AutocompleteInTeam", "store.sql_channel.search.app_error", nil, "term="+term+", "+", "+err.Error(), http.StatusInternalServerError)
		}
	}

	sort.Slice(channels, func(a, b int) bool {
		return strings.ToLower(channels[a].DisplayName) < strings.ToLower(channels[b].DisplayName)
	})
	return &channels, nil
}

func (s SqlChannelStore) AutocompleteInTeamForSearch(teamId string, userId string, term string, includeDeleted bool) (*model.ChannelList, *model.AppError) {
	deleteFilter := "AND DeleteAt = 0"
	if includeDeleted {
		deleteFilter = ""
	}

	queryFormat := `
		SELECT
			C.*
		FROM
			Channels AS C
		JOIN
			ChannelMembers AS CM ON CM.ChannelId = C.Id
		WHERE
			(C.TeamId = :TeamId OR (C.TeamId = '' AND C.Type = 'G'))
			AND CM.UserId = :UserId
			` + deleteFilter + `
			%v
		LIMIT 50`

	var channels model.ChannelList

	if likeClause, likeTerm := s.buildLIKEClause(term, "Name, DisplayName, Purpose"); likeClause == "" {
		if _, err := s.GetReplica().Select(&channels, fmt.Sprintf(queryFormat, ""), map[string]interface{}{"TeamId": teamId, "UserId": userId}); err != nil {
			return nil, model.NewAppError("SqlChannelStore.AutocompleteInTeamForSearch", "store.sql_channel.search.app_error", nil, "term="+term+", "+", "+err.Error(), http.StatusInternalServerError)
		}
	} else {
		// Using a UNION results in index_merge and fulltext queries and is much faster than the ref
		// query you would get using an OR of the LIKE and full-text clauses.
		fulltextClause, fulltextTerm := s.buildFulltextClause(term, "Name, DisplayName, Purpose")
		likeQuery := fmt.Sprintf(queryFormat, "AND "+likeClause)
		fulltextQuery := fmt.Sprintf(queryFormat, "AND "+fulltextClause)
		query := fmt.Sprintf("(%v) UNION (%v) LIMIT 50", likeQuery, fulltextQuery)

		if _, err := s.GetReplica().Select(&channels, query, map[string]interface{}{"TeamId": teamId, "UserId": userId, "LikeTerm": likeTerm, "FulltextTerm": fulltextTerm}); err != nil {
			return nil, model.NewAppError("SqlChannelStore.AutocompleteInTeamForSearch", "store.sql_channel.search.app_error", nil, "term="+term+", "+", "+err.Error(), http.StatusInternalServerError)
		}
	}

	directChannels, err := s.autocompleteInTeamForSearchDirectMessages(userId, term)
	if err != nil {
		return nil, err
	}

	channels = append(channels, directChannels...)

	sort.Slice(channels, func(a, b int) bool {
		return strings.ToLower(channels[a].DisplayName) < strings.ToLower(channels[b].DisplayName)
	})
	return &channels, nil
}

func (s SqlChannelStore) autocompleteInTeamForSearchDirectMessages(userId string, term string) ([]*model.Channel, *model.AppError) {
	queryFormat := `
			SELECT
				C.*,
				OtherUsers.Username as DisplayName
			FROM
				Channels AS C
			JOIN
				ChannelMembers AS CM ON CM.ChannelId = C.Id
			INNER JOIN (
				SELECT
					ICM.ChannelId AS ChannelId, IU.Username AS Username
				FROM
					Users as IU
				JOIN
					ChannelMembers AS ICM ON ICM.UserId = IU.Id
				WHERE
					IU.Id != :UserId
					%v
				) AS OtherUsers ON OtherUsers.ChannelId = C.Id
			WHERE
			    C.Type = 'D'
				AND CM.UserId = :UserId
			LIMIT 50`

	var channels model.ChannelList

	if likeClause, likeTerm := s.buildLIKEClause(term, "IU.Username, IU.Nickname"); likeClause == "" {
		if _, err := s.GetReplica().Select(&channels, fmt.Sprintf(queryFormat, ""), map[string]interface{}{"UserId": userId}); err != nil {
			return nil, model.NewAppError("SqlChannelStore.AutocompleteInTeamForSearch", "store.sql_channel.search.app_error", nil, "term="+term+", "+", "+err.Error(), http.StatusInternalServerError)
		}
	} else {
		query := fmt.Sprintf(queryFormat, "AND "+likeClause)

		if _, err := s.GetReplica().Select(&channels, query, map[string]interface{}{"UserId": userId, "LikeTerm": likeTerm}); err != nil {
			return nil, model.NewAppError("SqlChannelStore.AutocompleteInTeamForSearch", "store.sql_channel.search.app_error", nil, "term="+term+", "+", "+err.Error(), http.StatusInternalServerError)
		}
	}

	return channels, nil
}

func (s SqlChannelStore) SearchInTeam(teamId string, term string, includeDeleted bool) (*model.ChannelList, *model.AppError) {
	deleteFilter := "AND c.DeleteAt = 0"
	if includeDeleted {
		deleteFilter = ""
	}

	return s.performSearch(`
		SELECT
			Channels.*
		FROM
			Channels
		JOIN
			PublicChannels c ON (c.Id = Channels.Id)
		WHERE
			c.TeamId = :TeamId
			`+deleteFilter+`
			SEARCH_CLAUSE
		ORDER BY c.DisplayName
		LIMIT 100
		`, term, map[string]interface{}{
		"TeamId": teamId,
	})
}

func (s SqlChannelStore) SearchForUserInTeam(userId string, teamId string, term string, includeDeleted bool) (*model.ChannelList, *model.AppError) {
	deleteFilter := "AND c.DeleteAt = 0"
	if includeDeleted {
		deleteFilter = ""
	}

	return s.performSearch(`
		SELECT
			Channels.*
		FROM
			Channels
		JOIN
			PublicChannels c ON (c.Id = Channels.Id)
        JOIN
            ChannelMembers cm ON (c.Id = cm.ChannelId)
		WHERE
			c.TeamId = :TeamId
        AND
            cm.UserId = :UserId
			`+deleteFilter+`
			SEARCH_CLAUSE
		ORDER BY c.DisplayName
		LIMIT 100
		`, term, map[string]interface{}{
		"TeamId": teamId,
		"UserId": userId,
	})
}

func (s SqlChannelStore) SearchAllChannels(term string, opts store.ChannelSearchOpts) (*model.ChannelListWithTeamData, *model.AppError) {
	query := s.getQueryBuilder().
		Select("c.*, t.DisplayName AS TeamDisplayName, t.Name AS TeamName, t.UpdateAt as TeamUpdateAt").
		From("Channels AS c").
		Join("Teams AS t ON t.Id = c.TeamId").
		Where(sq.Eq{"c.Type": []string{model.CHANNEL_PRIVATE, model.CHANNEL_OPEN}}).
		OrderBy("c.DisplayName, t.DisplayName").
		Limit(uint64(100))

	if !opts.IncludeDeleted {
		query = query.Where(sq.Eq{"c.DeleteAt": int(0)})
	}

	likeClause, likeTerm := s.buildLIKEClause(term, "c.Name, c.DisplayName, c.Purpose")
	if len(likeTerm) > 0 {
		likeClause = strings.ReplaceAll(likeClause, ":LikeTerm", "'"+likeTerm+"'")
		fulltextClause, fulltextTerm := s.buildFulltextClause(term, "c.Name, c.DisplayName, c.Purpose")
		fulltextClause = strings.ReplaceAll(fulltextClause, ":FulltextTerm", "'"+fulltextTerm+"'")
		query = query.Where("(" + likeClause + " OR " + fulltextClause + ")")
	}

	if len(opts.ExcludeChannelNames) > 0 {
		query = query.Where(fmt.Sprintf("c.Name NOT IN ('%s')", strings.Join(opts.ExcludeChannelNames, "', '")))
	}

	if len(opts.NotAssociatedToGroup) > 0 {
		query = query.Where("c.Id NOT IN (SELECT ChannelId FROM GroupChannels WHERE GroupChannels.GroupId = ? AND GroupChannels.DeleteAt = 0)", opts.NotAssociatedToGroup)
	}

	queryString, args, err := query.ToSql()
	if err != nil {
		return nil, model.NewAppError("SqlChannelStore.SearchAllChannels", "store.sql.build_query.app_error", nil, err.Error(), http.StatusInternalServerError)
	}

	var channels model.ChannelListWithTeamData

	if _, err := s.GetReplica().Select(&channels, queryString, args...); err != nil {
		return nil, model.NewAppError("SqlChannelStore.Search", "store.sql_channel.search.app_error", nil, "term="+term+", "+", "+err.Error(), http.StatusInternalServerError)
	}

	return &channels, nil
}

func (s SqlChannelStore) SearchMore(userId string, teamId string, term string) (*model.ChannelList, *model.AppError) {
	return s.performSearch(`
		SELECT
			Channels.*
		FROM
			Channels
		JOIN
			PublicChannels c ON (c.Id = Channels.Id)
		WHERE
			c.TeamId = :TeamId
		AND c.DeleteAt = 0
		AND c.Id NOT IN (
			SELECT
				c.Id
			FROM
				PublicChannels c
			JOIN
				ChannelMembers cm ON (cm.ChannelId = c.Id)
			WHERE
				c.TeamId = :TeamId
			AND cm.UserId = :UserId
			AND c.DeleteAt = 0
			)
		SEARCH_CLAUSE
		ORDER BY c.DisplayName
		LIMIT 100
		`, term, map[string]interface{}{
		"TeamId": teamId,
		"UserId": userId,
	})
}

func (s SqlChannelStore) buildLIKEClause(term string, searchColumns string) (likeClause, likeTerm string) {
	likeTerm = sanitizeSearchTerm(term, "*")

	if likeTerm == "" {
		return
	}

	// Prepare the LIKE portion of the query.
	var searchFields []string
	for _, field := range strings.Split(searchColumns, ", ") {
		if s.DriverName() == model.DATABASE_DRIVER_POSTGRES {
			searchFields = append(searchFields, fmt.Sprintf("lower(%s) LIKE lower(%s) escape '*'", field, ":LikeTerm"))
		} else {
			searchFields = append(searchFields, fmt.Sprintf("%s LIKE %s escape '*'", field, ":LikeTerm"))
		}
	}

	likeClause = fmt.Sprintf("(%s)", strings.Join(searchFields, " OR "))
	likeTerm += "%"
	return
}

func (s SqlChannelStore) buildFulltextClause(term string, searchColumns string) (fulltextClause, fulltextTerm string) {
	// Copy the terms as we will need to prepare them differently for each search type.
	fulltextTerm = term

	// These chars must be treated as spaces in the fulltext query.
	for _, c := range spaceFulltextSearchChar {
		fulltextTerm = strings.Replace(fulltextTerm, c, " ", -1)
	}

	// Prepare the FULLTEXT portion of the query.
	if s.DriverName() == model.DATABASE_DRIVER_POSTGRES {
		fulltextTerm = strings.Replace(fulltextTerm, "|", "", -1)

		splitTerm := strings.Fields(fulltextTerm)
		for i, t := range strings.Fields(fulltextTerm) {
			if i == len(splitTerm)-1 {
				splitTerm[i] = t + ":*"
			} else {
				splitTerm[i] = t + ":* &"
			}
		}

		fulltextTerm = strings.Join(splitTerm, " ")

		fulltextClause = fmt.Sprintf("((to_tsvector('english', %s)) @@ to_tsquery('english', :FulltextTerm))", convertMySQLFullTextColumnsToPostgres(searchColumns))
	} else if s.DriverName() == model.DATABASE_DRIVER_MYSQL {
		splitTerm := strings.Fields(fulltextTerm)
		for i, t := range strings.Fields(fulltextTerm) {
			splitTerm[i] = "+" + t + "*"
		}

		fulltextTerm = strings.Join(splitTerm, " ")

		fulltextClause = fmt.Sprintf("MATCH(%s) AGAINST (:FulltextTerm IN BOOLEAN MODE)", searchColumns)
	}

	return
}

func (s SqlChannelStore) performSearch(searchQuery string, term string, parameters map[string]interface{}) (*model.ChannelList, *model.AppError) {
	likeClause, likeTerm := s.buildLIKEClause(term, "c.Name, c.DisplayName, c.Purpose")
	if likeTerm == "" {
		// If the likeTerm is empty after preparing, then don't bother searching.
		searchQuery = strings.Replace(searchQuery, "SEARCH_CLAUSE", "", 1)
	} else {
		parameters["LikeTerm"] = likeTerm
		fulltextClause, fulltextTerm := s.buildFulltextClause(term, "c.Name, c.DisplayName, c.Purpose")
		parameters["FulltextTerm"] = fulltextTerm
		searchQuery = strings.Replace(searchQuery, "SEARCH_CLAUSE", "AND ("+likeClause+" OR "+fulltextClause+")", 1)
	}

	var channels model.ChannelList

	if _, err := s.GetReplica().Select(&channels, searchQuery, parameters); err != nil {
		return nil, model.NewAppError("SqlChannelStore.Search", "store.sql_channel.search.app_error", nil, "term="+term+", "+", "+err.Error(), http.StatusInternalServerError)
	}

	return &channels, nil
}

func (s SqlChannelStore) getSearchGroupChannelsQuery(userId, term string, isPostgreSQL bool) (string, map[string]interface{}) {
	var query, baseLikeClause string
	if isPostgreSQL {
		baseLikeClause = "ARRAY_TO_STRING(ARRAY_AGG(u.Username), ', ') LIKE %s"
		query = `
            SELECT
                *
            FROM
                Channels
            WHERE
                Id IN (
                    SELECT
                        cc.Id
                    FROM (
                        SELECT
                            c.Id
                        FROM
                            Channels c
                        JOIN
                            ChannelMembers cm on c.Id = cm.ChannelId
                        JOIN
                            Users u on u.Id = cm.UserId
                        WHERE
                            c.Type = 'G'
                        AND
                            u.Id = :UserId
                        GROUP BY
                            c.Id
                    ) cc
                    JOIN
                        ChannelMembers cm on cc.Id = cm.ChannelId
                    JOIN
                        Users u on u.Id = cm.UserId
                    GROUP BY
                        cc.Id
                    HAVING
                        %s
                    LIMIT
                        ` + strconv.Itoa(model.CHANNEL_SEARCH_DEFAULT_LIMIT) + `
                )`
	} else {
		baseLikeClause = "GROUP_CONCAT(u.Username SEPARATOR ', ') LIKE %s"
		query = `
            SELECT
                cc.*
            FROM (
                SELECT
                    c.*
                FROM
                    Channels c
                JOIN
                    ChannelMembers cm on c.Id = cm.ChannelId
                JOIN
                    Users u on u.Id = cm.UserId
                WHERE
                    c.Type = 'G'
                AND
                    u.Id = :UserId
                GROUP BY
                    c.Id
            ) cc
            JOIN
                ChannelMembers cm on cc.Id = cm.ChannelId
            JOIN
                Users u on u.Id = cm.UserId
            GROUP BY
                cc.Id
            HAVING
                %s
            LIMIT
                ` + strconv.Itoa(model.CHANNEL_SEARCH_DEFAULT_LIMIT)
	}

	var likeClauses []string
	args := map[string]interface{}{"UserId": userId}
	terms := strings.Split(strings.ToLower(strings.Trim(term, " ")), " ")

	for idx, term := range terms {
		argName := fmt.Sprintf("Term%v", idx)
		term = sanitizeSearchTerm(term, "\\")
		likeClauses = append(likeClauses, fmt.Sprintf(baseLikeClause, ":"+argName))
		args[argName] = "%" + term + "%"
	}

	query = fmt.Sprintf(query, strings.Join(likeClauses, " AND "))
	return query, args
}

func (s SqlChannelStore) SearchGroupChannels(userId, term string) (*model.ChannelList, *model.AppError) {
	isPostgreSQL := s.DriverName() == model.DATABASE_DRIVER_POSTGRES
	queryString, args := s.getSearchGroupChannelsQuery(userId, term, isPostgreSQL)

	var groupChannels model.ChannelList
	if _, err := s.GetReplica().Select(&groupChannels, queryString, args); err != nil {
		return nil, model.NewAppError("SqlChannelStore.SearchGroupChannels", "store.sql_channel.search_group_channels.app_error", nil, "userId="+userId+", term="+term+", err="+err.Error(), http.StatusInternalServerError)
	}
	return &groupChannels, nil
}

func (s SqlChannelStore) GetMembersByIds(channelId string, userIds []string) (*model.ChannelMembers, *model.AppError) {
	var dbMembers channelMemberWithSchemeRolesList
	props := make(map[string]interface{})
	idQuery := ""

	for index, userId := range userIds {
		if len(idQuery) > 0 {
			idQuery += ", "
		}

		props["userId"+strconv.Itoa(index)] = userId
		idQuery += ":userId" + strconv.Itoa(index)
	}

	props["ChannelId"] = channelId

	if _, err := s.GetReplica().Select(&dbMembers, CHANNEL_MEMBERS_WITH_SCHEME_SELECT_QUERY+"WHERE ChannelMembers.ChannelId = :ChannelId AND ChannelMembers.UserId IN ("+idQuery+")", props); err != nil {
		return nil, model.NewAppError("SqlChannelStore.GetMembersByIds", "store.sql_channel.get_members_by_ids.app_error", nil, "channelId="+channelId+" "+err.Error(), http.StatusInternalServerError)
	}

	return dbMembers.ToModel(), nil
}

func (s SqlChannelStore) GetChannelsByScheme(schemeId string, offset int, limit int) (model.ChannelList, *model.AppError) {
	var channels model.ChannelList
	_, err := s.GetReplica().Select(&channels, "SELECT * FROM Channels WHERE SchemeId = :SchemeId ORDER BY DisplayName LIMIT :Limit OFFSET :Offset", map[string]interface{}{"SchemeId": schemeId, "Offset": offset, "Limit": limit})
	if err != nil {
		return nil, model.NewAppError("SqlChannelStore.GetChannelsByScheme", "store.sql_channel.get_by_scheme.app_error", nil, "schemeId="+schemeId+" "+err.Error(), http.StatusInternalServerError)
	}
	return channels, nil
}

// This function does the Advanced Permissions Phase 2 migration for ChannelMember objects. It performs the migration
// in batches as a single transaction per batch to ensure consistency but to also minimise execution time to avoid
// causing unnecessary table locks. **THIS FUNCTION SHOULD NOT BE USED FOR ANY OTHER PURPOSE.** Executing this function
// *after* the new Schemes functionality has been used on an installation will have unintended consequences.
func (s SqlChannelStore) MigrateChannelMembers(fromChannelId string, fromUserId string) (map[string]string, *model.AppError) {
	var transaction *gorp.Transaction
	var err error

	if transaction, err = s.GetMaster().Begin(); err != nil {
		return nil, model.NewAppError("SqlChannelStore.MigrateChannelMembers", "store.sql_channel.migrate_channel_members.open_transaction.app_error", nil, err.Error(), http.StatusInternalServerError)
	}
	defer finalizeTransaction(transaction)

	var channelMembers []channelMember
	if _, err := transaction.Select(&channelMembers, "SELECT * from ChannelMembers WHERE (ChannelId, UserId) > (:FromChannelId, :FromUserId) ORDER BY ChannelId, UserId LIMIT 100", map[string]interface{}{"FromChannelId": fromChannelId, "FromUserId": fromUserId}); err != nil {
		return nil, model.NewAppError("SqlChannelStore.MigrateChannelMembers", "store.sql_channel.migrate_channel_members.select.app_error", nil, err.Error(), http.StatusInternalServerError)
	}

	if len(channelMembers) == 0 {
		// No more channel members in query result means that the migration has finished.
		return nil, nil
	}

	for _, member := range channelMembers {
		roles := strings.Fields(member.Roles)
		var newRoles []string
		if !member.SchemeAdmin.Valid {
			member.SchemeAdmin = sql.NullBool{Bool: false, Valid: true}
		}
		if !member.SchemeUser.Valid {
			member.SchemeUser = sql.NullBool{Bool: false, Valid: true}
		}
		if !member.SchemeGuest.Valid {
			member.SchemeGuest = sql.NullBool{Bool: false, Valid: true}
		}
		for _, role := range roles {
			if role == model.CHANNEL_ADMIN_ROLE_ID {
				member.SchemeAdmin = sql.NullBool{Bool: true, Valid: true}
			} else if role == model.CHANNEL_USER_ROLE_ID {
				member.SchemeUser = sql.NullBool{Bool: true, Valid: true}
			} else if role == model.CHANNEL_GUEST_ROLE_ID {
				member.SchemeGuest = sql.NullBool{Bool: true, Valid: true}
			} else {
				newRoles = append(newRoles, role)
			}
		}
		member.Roles = strings.Join(newRoles, " ")

		if _, err := transaction.Update(&member); err != nil {
			return nil, model.NewAppError("SqlChannelStore.MigrateChannelMembers", "store.sql_channel.migrate_channel_members.update.app_error", nil, err.Error(), http.StatusInternalServerError)
		}

	}

	if err := transaction.Commit(); err != nil {
		return nil, model.NewAppError("SqlChannelStore.MigrateChannelMembers", "store.sql_channel.migrate_channel_members.commit_transaction.app_error", nil, err.Error(), http.StatusInternalServerError)
	}

	data := make(map[string]string)
	data["ChannelId"] = channelMembers[len(channelMembers)-1].ChannelId
	data["UserId"] = channelMembers[len(channelMembers)-1].UserId
	return data, nil
}

func (s SqlChannelStore) ResetAllChannelSchemes() *model.AppError {
	transaction, err := s.GetMaster().Begin()
	if err != nil {
		return model.NewAppError("SqlChannelStore.ResetAllChannelSchemes", "store.sql_channel.reset_all_channel_schemes.open_transaction.app_error", nil, err.Error(), http.StatusInternalServerError)
	}
	defer finalizeTransaction(transaction)

	resetErr := s.resetAllChannelSchemesT(transaction)
	if resetErr != nil {
		return resetErr
	}

	if err := transaction.Commit(); err != nil {
		return model.NewAppError("SqlChannelStore.ResetAllChannelSchemes", "store.sql_channel.reset_all_channel_schemes.commit_transaction.app_error", nil, err.Error(), http.StatusInternalServerError)
	}

	return nil
}

func (s SqlChannelStore) resetAllChannelSchemesT(transaction *gorp.Transaction) *model.AppError {
	if _, err := transaction.Exec("UPDATE Channels SET SchemeId=''"); err != nil {
		return model.NewAppError("SqlChannelStore.ResetAllChannelSchemes", "store.sql_channel.reset_all_channel_schemes.app_error", nil, err.Error(), http.StatusInternalServerError)
	}

	return nil
}

func (s SqlChannelStore) ClearAllCustomRoleAssignments() *model.AppError {
	builtInRoles := model.MakeDefaultRoles()
	lastUserId := strings.Repeat("0", 26)
	lastChannelId := strings.Repeat("0", 26)

	for {
		var transaction *gorp.Transaction
		var err error

		if transaction, err = s.GetMaster().Begin(); err != nil {
			return model.NewAppError("SqlChannelStore.ClearAllCustomRoleAssignments", "store.sql_channel.clear_all_custom_role_assignments.open_transaction.app_error", nil, err.Error(), http.StatusInternalServerError)
		}

		var channelMembers []*channelMember
		if _, err := transaction.Select(&channelMembers, "SELECT * from ChannelMembers WHERE (ChannelId, UserId) > (:ChannelId, :UserId) ORDER BY ChannelId, UserId LIMIT 1000", map[string]interface{}{"ChannelId": lastChannelId, "UserId": lastUserId}); err != nil {
			finalizeTransaction(transaction)
			return model.NewAppError("SqlChannelStore.ClearAllCustomRoleAssignments", "store.sql_channel.clear_all_custom_role_assignments.select.app_error", nil, err.Error(), http.StatusInternalServerError)
		}

		if len(channelMembers) == 0 {
			finalizeTransaction(transaction)
			break
		}

		for _, member := range channelMembers {
			lastUserId = member.UserId
			lastChannelId = member.ChannelId

			var newRoles []string

			for _, role := range strings.Fields(member.Roles) {
				for name := range builtInRoles {
					if name == role {
						newRoles = append(newRoles, role)
						break
					}
				}
			}

			newRolesString := strings.Join(newRoles, " ")
			if newRolesString != member.Roles {
				if _, err := transaction.Exec("UPDATE ChannelMembers SET Roles = :Roles WHERE UserId = :UserId AND ChannelId = :ChannelId", map[string]interface{}{"Roles": newRolesString, "ChannelId": member.ChannelId, "UserId": member.UserId}); err != nil {
					finalizeTransaction(transaction)
					return model.NewAppError("SqlChannelStore.ClearAllCustomRoleAssignments", "store.sql_channel.clear_all_custom_role_assignments.update.app_error", nil, err.Error(), http.StatusInternalServerError)
				}
			}
		}

		if err := transaction.Commit(); err != nil {
			finalizeTransaction(transaction)
			return model.NewAppError("SqlChannelStore.ClearAllCustomRoleAssignments", "store.sql_channel.clear_all_custom_role_assignments.commit_transaction.app_error", nil, err.Error(), http.StatusInternalServerError)
		}
	}

	return nil
}

func (s SqlChannelStore) GetAllChannelsForExportAfter(limit int, afterId string) ([]*model.ChannelForExport, *model.AppError) {
	var channels []*model.ChannelForExport
	if _, err := s.GetReplica().Select(&channels, `
		SELECT
			Channels.*,
			Teams.Name as TeamName,
			Schemes.Name as SchemeName
		FROM Channels
		INNER JOIN
			Teams ON Channels.TeamId = Teams.Id
		LEFT JOIN
			Schemes ON Channels.SchemeId = Schemes.Id
		WHERE
			Channels.Id > :AfterId
			AND Channels.Type IN ('O', 'P')
		ORDER BY
			Id
		LIMIT :Limit`,
		map[string]interface{}{"AfterId": afterId, "Limit": limit}); err != nil {
		return nil, model.NewAppError("SqlChannelStore.GetAllChannelsForExportAfter", "store.sql_channel.get_all.app_error", nil, err.Error(), http.StatusInternalServerError)
	}

	return channels, nil
}

func (s SqlChannelStore) GetChannelMembersForExport(userId string, teamId string) ([]*model.ChannelMemberForExport, *model.AppError) {
	var members []*model.ChannelMemberForExport
	_, err := s.GetReplica().Select(&members, `
		SELECT
			ChannelMembers.ChannelId,
			ChannelMembers.UserId,
			ChannelMembers.Roles,
			ChannelMembers.LastViewedAt,
			ChannelMembers.MsgCount,
			ChannelMembers.MentionCount,
			ChannelMembers.NotifyProps,
			ChannelMembers.LastUpdateAt,
			ChannelMembers.SchemeUser,
			ChannelMembers.SchemeAdmin,
			(ChannelMembers.SchemeGuest IS NOT NULL AND ChannelMembers.SchemeGuest) as SchemeGuest,
			Channels.Name as ChannelName
		FROM
			ChannelMembers
		INNER JOIN
			Channels ON ChannelMembers.ChannelId = Channels.Id
		WHERE
			ChannelMembers.UserId = :UserId
			AND Channels.TeamId = :TeamId
			AND Channels.DeleteAt = 0`,
		map[string]interface{}{"TeamId": teamId, "UserId": userId})

	if err != nil {
		return nil, model.NewAppError("SqlChannelStore.GetChannelMembersForExport", "store.sql_channel.get_members.app_error", nil, "teamId="+teamId+", userId="+userId+", err="+err.Error(), http.StatusInternalServerError)
	}

	return members, nil
}

func (s SqlChannelStore) GetAllDirectChannelsForExportAfter(limit int, afterId string) ([]*model.DirectChannelForExport, *model.AppError) {
	var directChannelsForExport []*model.DirectChannelForExport
	query := s.getQueryBuilder().
		Select("Channels.*").
		From("Channels").
		Where(sq.And{
			sq.Gt{"Channels.Id": afterId},
			sq.Eq{"Channels.DeleteAt": int(0)},
			sq.Eq{"Channels.Type": []string{"D", "G"}},
		}).
		OrderBy("Channels.Id").
		Limit(uint64(limit))

	queryString, args, err := query.ToSql()
	if err != nil {
		return nil, model.NewAppError("SqlChannelStore.GetAllDirectChannelsForExportAfter", "store.sql_channel.get_all_direct.app_error", nil, err.Error(), http.StatusInternalServerError)
	}

	if _, err = s.GetReplica().Select(&directChannelsForExport, queryString, args...); err != nil {
		return nil, model.NewAppError("SqlChannelStore.GetAllDirectChannelsForExportAfter", "store.sql_channel.get_all_direct.app_error", nil, err.Error(), http.StatusInternalServerError)
	}

	var channelIds []string
	for _, channel := range directChannelsForExport {
		channelIds = append(channelIds, channel.Id)
	}
	query = s.getQueryBuilder().
		Select("u.Username as Username, ChannelId, UserId, cm.Roles as Roles, LastViewedAt, MsgCount, MentionCount, cm.NotifyProps as NotifyProps, LastUpdateAt, SchemeUser, SchemeAdmin, (SchemeGuest IS NOT NULL AND SchemeGuest) as SchemeGuest").
		From("ChannelMembers cm").
		Join("Users u ON ( u.Id = cm.UserId )").
		Where(sq.And{
			sq.Eq{"cm.ChannelId": channelIds},
			sq.Eq{"u.DeleteAt": int(0)},
		})

	queryString, args, err = query.ToSql()
	if err != nil {
		return nil, model.NewAppError("SqlChannelStore.GetAllDirectChannelsForExportAfter", "store.sql_channel.get_all_direct.app_error", nil, err.Error(), http.StatusInternalServerError)
	}

	var channelMembers []*model.ChannelMemberForExport
	if _, err := s.GetReplica().Select(&channelMembers, queryString, args...); err != nil {
		return nil, model.NewAppError("SqlChannelStore.GetAllDirectChannelsForExportAfter", "store.sql_channel.get_all_direct.app_error", nil, err.Error(), http.StatusInternalServerError)
	}

	// Populate each channel with its members
	dmChannelsMap := make(map[string]*model.DirectChannelForExport)
	for _, channel := range directChannelsForExport {
		channel.Members = &[]string{}
		dmChannelsMap[channel.Id] = channel
	}
	for _, member := range channelMembers {
		members := dmChannelsMap[member.ChannelId].Members
		*members = append(*members, member.Username)
	}

	return directChannelsForExport, nil
}

func (s SqlChannelStore) GetChannelsBatchForIndexing(startTime, endTime int64, limit int) ([]*model.Channel, *model.AppError) {
	query :=
		`SELECT
			 *
		 FROM
			 Channels
		 WHERE
			 Type = 'O'
		 AND
			 CreateAt >= :StartTime
		 AND
			 CreateAt < :EndTime
		 ORDER BY
			 CreateAt
		 LIMIT
			 :NumChannels`

	var channels []*model.Channel
	_, err := s.GetSearchReplica().Select(&channels, query, map[string]interface{}{"StartTime": startTime, "EndTime": endTime, "NumChannels": limit})
	if err != nil {
		return nil, model.NewAppError("SqlChannelStore.GetChannelsBatchForIndexing", "store.sql_channel.get_channels_batch_for_indexing.get.app_error", nil, err.Error(), http.StatusInternalServerError)
	}

	return channels, nil
}

func (s SqlChannelStore) UserBelongsToChannels(userId string, channelIds []string) (bool, *model.AppError) {
	query := s.getQueryBuilder().
		Select("Count(*)").
		From("ChannelMembers").
		Where(sq.And{
			sq.Eq{"UserId": userId},
			sq.Eq{"ChannelId": channelIds},
		})

	queryString, args, err := query.ToSql()
	if err != nil {
		return false, model.NewAppError("SqlChannelStore.UserBelongsToChannels", "store.sql_channel.user_belongs_to_channels.app_error", nil, err.Error(), http.StatusInternalServerError)
	}
	c, err := s.GetReplica().SelectInt(queryString, args...)
	if err != nil {
		return false, model.NewAppError("SqlChannelStore.UserBelongsToChannels", "store.sql_channel.user_belongs_to_channels.app_error", nil, err.Error(), http.StatusInternalServerError)
	}
	return c > 0, nil
}<|MERGE_RESOLUTION|>--- conflicted
+++ resolved
@@ -915,11 +915,7 @@
 	return channels, nil
 }
 
-<<<<<<< HEAD
-func (s SqlChannelStore) GetChannelsOpt(opt *model.GetChannelsOptions) (*model.ChannelList, *model.AppError) {
-=======
 func (s SqlChannelStore) GetChannelsWithOptions(opt *model.GetChannelsOptions) (*model.ChannelList, *model.AppError) {
->>>>>>> 53ae998a
 	query := s.getQueryBuilder().
 		Select("c.*").
 		From("Channels AS c")
@@ -932,35 +928,18 @@
 		query = query.Where(fmt.Sprintf("c.Id IN (SELECT DISTINCT(ChannelId) FROM ChannelMembers where UserId IN ('%s'))", strings.Join(opt.UserIds, "', '")))
 	}
 
-<<<<<<< HEAD
-	if opt.Page != 0 {
-		query = query.Limit(uint64(opt.Page))
-	}
-
-	if opt.PerPage != 0 {
-		query = query.Offset(uint64(opt.PerPage))
-=======
 	if opt.Page >= 0 && opt.PerPage >= 0 {
 		query = query.Limit(uint64(opt.Page)).Offset(uint64(opt.PerPage))
->>>>>>> 53ae998a
 	}
 
 	queryString, args, err := query.ToSql()
 	if err != nil {
-<<<<<<< HEAD
-		return nil, model.NewAppError("SqlChannelStore.GetChannelsOpt", "store.sql.build_query.app_error", nil, err.Error(), http.StatusInternalServerError)
-=======
 		return nil, model.NewAppError("SqlChannelStore.GetChannelsWithOptions", "store.sql.build_query.app_error", nil, err.Error(), http.StatusInternalServerError)
->>>>>>> 53ae998a
 	}
 
 	channels := &model.ChannelList{}
 	if _, err = s.GetReplica().Select(channels, queryString, args...); err != nil {
-<<<<<<< HEAD
-		return nil, model.NewAppError("SqlChannelStore.GetChannelsOpt", "store.sql_channel.get_channels_opt.get.app_error", nil, err.Error(), http.StatusInternalServerError)
-=======
 		return nil, model.NewAppError("SqlChannelStore.GetChannelsWithOptions", "store.sql_channel.get_channels_with_options.get.app_error", nil, err.Error(), http.StatusInternalServerError)
->>>>>>> 53ae998a
 	}
 
 	return channels, nil
