// Copyright (c) 2015-present Mattermost, Inc. All Rights Reserved.
// See LICENSE.txt for license information.

package sqlstore

import (
	"context"
	"database/sql"
	"fmt"
	"sort"
	"strconv"
	"strings"
	"time"

	sq "github.com/Masterminds/squirrel"
	"github.com/mattermost/gorp"
	"github.com/pkg/errors"

	"github.com/mattermost/mattermost-server/v5/einterfaces"
	"github.com/mattermost/mattermost-server/v5/model"
	"github.com/mattermost/mattermost-server/v5/services/cache"
	"github.com/mattermost/mattermost-server/v5/shared/mlog"
	"github.com/mattermost/mattermost-server/v5/store"
)

const (
	AllChannelMembersForUserCacheSize     = model.SESSION_CACHE_SIZE
	AllChannelMembersForUserCacheDuration = 15 * time.Minute // 15 mins

	AllChannelMembersNotifyPropsForChannelCacheSize     = model.SESSION_CACHE_SIZE
	AllChannelMembersNotifyPropsForChannelCacheDuration = 30 * time.Minute // 30 mins

	ChannelCacheDuration = 15 * time.Minute // 15 mins
)

type SqlChannelStore struct {
	*SqlStore
	metrics einterfaces.MetricsInterface
}

type channelMember struct {
	ChannelId        string
	UserId           string
	Roles            string
	LastViewedAt     int64
	MsgCount         int64
	MentionCount     int64
	NotifyProps      model.StringMap
	LastUpdateAt     int64
	SchemeUser       sql.NullBool
	SchemeAdmin      sql.NullBool
	SchemeGuest      sql.NullBool
	MentionCountRoot int64
	MsgCountRoot     int64
}

func NewChannelMemberFromModel(cm *model.ChannelMember) *channelMember {
	return &channelMember{
		ChannelId:        cm.ChannelId,
		UserId:           cm.UserId,
		Roles:            cm.ExplicitRoles,
		LastViewedAt:     cm.LastViewedAt,
		MsgCount:         cm.MsgCount,
		MentionCount:     cm.MentionCount,
		MentionCountRoot: cm.MentionCountRoot,
		MsgCountRoot:     cm.MsgCountRoot,
		NotifyProps:      cm.NotifyProps,
		LastUpdateAt:     cm.LastUpdateAt,
		SchemeGuest:      sql.NullBool{Valid: true, Bool: cm.SchemeGuest},
		SchemeUser:       sql.NullBool{Valid: true, Bool: cm.SchemeUser},
		SchemeAdmin:      sql.NullBool{Valid: true, Bool: cm.SchemeAdmin},
	}
}

type channelMemberWithSchemeRoles struct {
	ChannelId                     string
	UserId                        string
	Roles                         string
	LastViewedAt                  int64
	MsgCount                      int64
	MentionCount                  int64
	MentionCountRoot              int64
	NotifyProps                   model.StringMap
	LastUpdateAt                  int64
	SchemeGuest                   sql.NullBool
	SchemeUser                    sql.NullBool
	SchemeAdmin                   sql.NullBool
	TeamSchemeDefaultGuestRole    sql.NullString
	TeamSchemeDefaultUserRole     sql.NullString
	TeamSchemeDefaultAdminRole    sql.NullString
	ChannelSchemeDefaultGuestRole sql.NullString
	ChannelSchemeDefaultUserRole  sql.NullString
	ChannelSchemeDefaultAdminRole sql.NullString
	MsgCountRoot                  int64
}

func channelMemberSliceColumns() []string {
	return []string{"ChannelId", "UserId", "Roles", "LastViewedAt", "MsgCount", "MsgCountRoot", "MentionCount", "MentionCountRoot", "NotifyProps", "LastUpdateAt", "SchemeUser", "SchemeAdmin", "SchemeGuest"}
}

func channelMemberToSlice(member *model.ChannelMember) []interface{} {
	resultSlice := []interface{}{}
	resultSlice = append(resultSlice, member.ChannelId)
	resultSlice = append(resultSlice, member.UserId)
	resultSlice = append(resultSlice, member.ExplicitRoles)
	resultSlice = append(resultSlice, member.LastViewedAt)
	resultSlice = append(resultSlice, member.MsgCount)
	resultSlice = append(resultSlice, member.MsgCountRoot)
	resultSlice = append(resultSlice, member.MentionCount)
	resultSlice = append(resultSlice, member.MentionCountRoot)
	resultSlice = append(resultSlice, model.MapToJson(member.NotifyProps))
	resultSlice = append(resultSlice, member.LastUpdateAt)
	resultSlice = append(resultSlice, member.SchemeUser)
	resultSlice = append(resultSlice, member.SchemeAdmin)
	resultSlice = append(resultSlice, member.SchemeGuest)
	return resultSlice
}

type channelMemberWithSchemeRolesList []channelMemberWithSchemeRoles

func getChannelRoles(schemeGuest, schemeUser, schemeAdmin bool, defaultTeamGuestRole, defaultTeamUserRole, defaultTeamAdminRole, defaultChannelGuestRole, defaultChannelUserRole, defaultChannelAdminRole string,
	roles []string) rolesInfo {
	result := rolesInfo{
		roles:         []string{},
		explicitRoles: []string{},
		schemeGuest:   schemeGuest,
		schemeUser:    schemeUser,
		schemeAdmin:   schemeAdmin,
	}

	// Identify any scheme derived roles that are in "Roles" field due to not yet being migrated, and exclude
	// them from ExplicitRoles field.
	for _, role := range roles {
		switch role {
		case model.CHANNEL_GUEST_ROLE_ID:
			result.schemeGuest = true
		case model.CHANNEL_USER_ROLE_ID:
			result.schemeUser = true
		case model.CHANNEL_ADMIN_ROLE_ID:
			result.schemeAdmin = true
		default:
			result.explicitRoles = append(result.explicitRoles, role)
			result.roles = append(result.roles, role)
		}
	}

	// Add any scheme derived roles that are not in the Roles field due to being Implicit from the Scheme, and add
	// them to the Roles field for backwards compatibility reasons.
	var schemeImpliedRoles []string
	if result.schemeGuest {
		if defaultChannelGuestRole != "" {
			schemeImpliedRoles = append(schemeImpliedRoles, defaultChannelGuestRole)
		} else if defaultTeamGuestRole != "" {
			schemeImpliedRoles = append(schemeImpliedRoles, defaultTeamGuestRole)
		} else {
			schemeImpliedRoles = append(schemeImpliedRoles, model.CHANNEL_GUEST_ROLE_ID)
		}
	}
	if result.schemeUser {
		if defaultChannelUserRole != "" {
			schemeImpliedRoles = append(schemeImpliedRoles, defaultChannelUserRole)
		} else if defaultTeamUserRole != "" {
			schemeImpliedRoles = append(schemeImpliedRoles, defaultTeamUserRole)
		} else {
			schemeImpliedRoles = append(schemeImpliedRoles, model.CHANNEL_USER_ROLE_ID)
		}
	}
	if result.schemeAdmin {
		if defaultChannelAdminRole != "" {
			schemeImpliedRoles = append(schemeImpliedRoles, defaultChannelAdminRole)
		} else if defaultTeamAdminRole != "" {
			schemeImpliedRoles = append(schemeImpliedRoles, defaultTeamAdminRole)
		} else {
			schemeImpliedRoles = append(schemeImpliedRoles, model.CHANNEL_ADMIN_ROLE_ID)
		}
	}
	for _, impliedRole := range schemeImpliedRoles {
		alreadyThere := false
		for _, role := range result.roles {
			if role == impliedRole {
				alreadyThere = true
				break
			}
		}
		if !alreadyThere {
			result.roles = append(result.roles, impliedRole)
		}
	}
	return result
}

func (db channelMemberWithSchemeRoles) ToModel() *model.ChannelMember {
	// Identify any system-wide scheme derived roles that are in "Roles" field due to not yet being migrated,
	// and exclude them from ExplicitRoles field.
	schemeGuest := db.SchemeGuest.Valid && db.SchemeGuest.Bool
	schemeUser := db.SchemeUser.Valid && db.SchemeUser.Bool
	schemeAdmin := db.SchemeAdmin.Valid && db.SchemeAdmin.Bool

	defaultTeamGuestRole := ""
	if db.TeamSchemeDefaultGuestRole.Valid {
		defaultTeamGuestRole = db.TeamSchemeDefaultGuestRole.String
	}

	defaultTeamUserRole := ""
	if db.TeamSchemeDefaultUserRole.Valid {
		defaultTeamUserRole = db.TeamSchemeDefaultUserRole.String
	}

	defaultTeamAdminRole := ""
	if db.TeamSchemeDefaultAdminRole.Valid {
		defaultTeamAdminRole = db.TeamSchemeDefaultAdminRole.String
	}

	defaultChannelGuestRole := ""
	if db.ChannelSchemeDefaultGuestRole.Valid {
		defaultChannelGuestRole = db.ChannelSchemeDefaultGuestRole.String
	}

	defaultChannelUserRole := ""
	if db.ChannelSchemeDefaultUserRole.Valid {
		defaultChannelUserRole = db.ChannelSchemeDefaultUserRole.String
	}

	defaultChannelAdminRole := ""
	if db.ChannelSchemeDefaultAdminRole.Valid {
		defaultChannelAdminRole = db.ChannelSchemeDefaultAdminRole.String
	}

	rolesResult := getChannelRoles(
		schemeGuest, schemeUser, schemeAdmin,
		defaultTeamGuestRole, defaultTeamUserRole, defaultTeamAdminRole,
		defaultChannelGuestRole, defaultChannelUserRole, defaultChannelAdminRole,
		strings.Fields(db.Roles),
	)
	return &model.ChannelMember{
		ChannelId:        db.ChannelId,
		UserId:           db.UserId,
		Roles:            strings.Join(rolesResult.roles, " "),
		LastViewedAt:     db.LastViewedAt,
		MsgCount:         db.MsgCount,
		MsgCountRoot:     db.MsgCountRoot,
		MentionCount:     db.MentionCount,
		MentionCountRoot: db.MentionCountRoot,
		NotifyProps:      db.NotifyProps,
		LastUpdateAt:     db.LastUpdateAt,
		SchemeAdmin:      rolesResult.schemeAdmin,
		SchemeUser:       rolesResult.schemeUser,
		SchemeGuest:      rolesResult.schemeGuest,
		ExplicitRoles:    strings.Join(rolesResult.explicitRoles, " "),
	}
}

func (db channelMemberWithSchemeRolesList) ToModel() *model.ChannelMembers {
	cms := model.ChannelMembers{}

	for _, cm := range db {
		cms = append(cms, *cm.ToModel())
	}

	return &cms
}

type allChannelMember struct {
	ChannelId                     string
	Roles                         string
	SchemeGuest                   sql.NullBool
	SchemeUser                    sql.NullBool
	SchemeAdmin                   sql.NullBool
	TeamSchemeDefaultGuestRole    sql.NullString
	TeamSchemeDefaultUserRole     sql.NullString
	TeamSchemeDefaultAdminRole    sql.NullString
	ChannelSchemeDefaultGuestRole sql.NullString
	ChannelSchemeDefaultUserRole  sql.NullString
	ChannelSchemeDefaultAdminRole sql.NullString
}

type allChannelMembers []allChannelMember

func (db allChannelMember) Process() (string, string) {
	roles := strings.Fields(db.Roles)

	// Add any scheme derived roles that are not in the Roles field due to being Implicit from the Scheme, and add
	// them to the Roles field for backwards compatibility reasons.
	var schemeImpliedRoles []string
	if db.SchemeGuest.Valid && db.SchemeGuest.Bool {
		if db.ChannelSchemeDefaultGuestRole.Valid && db.ChannelSchemeDefaultGuestRole.String != "" {
			schemeImpliedRoles = append(schemeImpliedRoles, db.ChannelSchemeDefaultGuestRole.String)
		} else if db.TeamSchemeDefaultGuestRole.Valid && db.TeamSchemeDefaultGuestRole.String != "" {
			schemeImpliedRoles = append(schemeImpliedRoles, db.TeamSchemeDefaultGuestRole.String)
		} else {
			schemeImpliedRoles = append(schemeImpliedRoles, model.CHANNEL_GUEST_ROLE_ID)
		}
	}
	if db.SchemeUser.Valid && db.SchemeUser.Bool {
		if db.ChannelSchemeDefaultUserRole.Valid && db.ChannelSchemeDefaultUserRole.String != "" {
			schemeImpliedRoles = append(schemeImpliedRoles, db.ChannelSchemeDefaultUserRole.String)
		} else if db.TeamSchemeDefaultUserRole.Valid && db.TeamSchemeDefaultUserRole.String != "" {
			schemeImpliedRoles = append(schemeImpliedRoles, db.TeamSchemeDefaultUserRole.String)
		} else {
			schemeImpliedRoles = append(schemeImpliedRoles, model.CHANNEL_USER_ROLE_ID)
		}
	}
	if db.SchemeAdmin.Valid && db.SchemeAdmin.Bool {
		if db.ChannelSchemeDefaultAdminRole.Valid && db.ChannelSchemeDefaultAdminRole.String != "" {
			schemeImpliedRoles = append(schemeImpliedRoles, db.ChannelSchemeDefaultAdminRole.String)
		} else if db.TeamSchemeDefaultAdminRole.Valid && db.TeamSchemeDefaultAdminRole.String != "" {
			schemeImpliedRoles = append(schemeImpliedRoles, db.TeamSchemeDefaultAdminRole.String)
		} else {
			schemeImpliedRoles = append(schemeImpliedRoles, model.CHANNEL_ADMIN_ROLE_ID)
		}
	}
	for _, impliedRole := range schemeImpliedRoles {
		alreadyThere := false
		for _, role := range roles {
			if role == impliedRole {
				alreadyThere = true
			}
		}
		if !alreadyThere {
			roles = append(roles, impliedRole)
		}
	}

	return db.ChannelId, strings.Join(roles, " ")
}

func (db allChannelMembers) ToMapStringString() map[string]string {
	result := make(map[string]string)

	for _, item := range db {
		key, value := item.Process()
		result[key] = value
	}

	return result
}

// publicChannel is a subset of the metadata corresponding to public channels only.
type publicChannel struct {
	Id          string `json:"id"`
	DeleteAt    int64  `json:"delete_at"`
	TeamId      string `json:"team_id"`
	DisplayName string `json:"display_name"`
	Name        string `json:"name"`
	Header      string `json:"header"`
	Purpose     string `json:"purpose"`
}

var allChannelMembersForUserCache = cache.NewLRU(cache.LRUOptions{
	Size: AllChannelMembersForUserCacheSize,
})
var allChannelMembersNotifyPropsForChannelCache = cache.NewLRU(cache.LRUOptions{
	Size: AllChannelMembersNotifyPropsForChannelCacheSize,
})
var channelByNameCache = cache.NewLRU(cache.LRUOptions{
	Size: model.CHANNEL_CACHE_SIZE,
})

func (s SqlChannelStore) ClearCaches() {
	allChannelMembersForUserCache.Purge()
	allChannelMembersNotifyPropsForChannelCache.Purge()
	channelByNameCache.Purge()

	if s.metrics != nil {
		s.metrics.IncrementMemCacheInvalidationCounter("All Channel Members for User - Purge")
		s.metrics.IncrementMemCacheInvalidationCounter("All Channel Members Notify Props for Channel - Purge")
		s.metrics.IncrementMemCacheInvalidationCounter("Channel By Name - Purge")
	}
}

func newSqlChannelStore(sqlStore *SqlStore, metrics einterfaces.MetricsInterface) store.ChannelStore {
	s := &SqlChannelStore{
		SqlStore: sqlStore,
		metrics:  metrics,
	}

	for _, db := range sqlStore.GetAllConns() {
		table := db.AddTableWithName(model.Channel{}, "Channels").SetKeys(false, "Id")
		table.ColMap("Id").SetMaxSize(26)
		table.ColMap("TeamId").SetMaxSize(26)
		table.ColMap("Type").SetMaxSize(1)
		table.ColMap("DisplayName").SetMaxSize(64)
		table.ColMap("Name").SetMaxSize(64)
		table.SetUniqueTogether("Name", "TeamId")
		table.ColMap("Header").SetMaxSize(1024)
		table.ColMap("Purpose").SetMaxSize(250)
		table.ColMap("CreatorId").SetMaxSize(26)
		table.ColMap("SchemeId").SetMaxSize(26)

		tablem := db.AddTableWithName(channelMember{}, "ChannelMembers").SetKeys(false, "ChannelId", "UserId")
		tablem.ColMap("ChannelId").SetMaxSize(26)
		tablem.ColMap("UserId").SetMaxSize(26)
		tablem.ColMap("Roles").SetMaxSize(64)
		tablem.ColMap("NotifyProps").SetMaxSize(2000)

		tablePublicChannels := db.AddTableWithName(publicChannel{}, "PublicChannels").SetKeys(false, "Id")
		tablePublicChannels.ColMap("Id").SetMaxSize(26)
		tablePublicChannels.ColMap("TeamId").SetMaxSize(26)
		tablePublicChannels.ColMap("DisplayName").SetMaxSize(64)
		tablePublicChannels.ColMap("Name").SetMaxSize(64)
		tablePublicChannels.SetUniqueTogether("Name", "TeamId")
		tablePublicChannels.ColMap("Header").SetMaxSize(1024)
		tablePublicChannels.ColMap("Purpose").SetMaxSize(250)

		tableSidebarCategories := db.AddTableWithName(model.SidebarCategory{}, "SidebarCategories").SetKeys(false, "Id")
		tableSidebarCategories.ColMap("Id").SetMaxSize(128)
		tableSidebarCategories.ColMap("UserId").SetMaxSize(26)
		tableSidebarCategories.ColMap("TeamId").SetMaxSize(26)
		tableSidebarCategories.ColMap("Sorting").SetMaxSize(64)
		tableSidebarCategories.ColMap("Type").SetMaxSize(64)
		tableSidebarCategories.ColMap("DisplayName").SetMaxSize(64)

		tableSidebarChannels := db.AddTableWithName(model.SidebarChannel{}, "SidebarChannels").SetKeys(false, "ChannelId", "UserId", "CategoryId")
		tableSidebarChannels.ColMap("ChannelId").SetMaxSize(26)
		tableSidebarChannels.ColMap("UserId").SetMaxSize(26)
		tableSidebarChannels.ColMap("CategoryId").SetMaxSize(128)
	}

	return s
}

func (s SqlChannelStore) createIndexesIfNotExists() {
	s.CreateIndexIfNotExists("idx_channels_team_id", "Channels", "TeamId")
	s.CreateIndexIfNotExists("idx_channels_name", "Channels", "Name")
	s.CreateIndexIfNotExists("idx_channels_update_at", "Channels", "UpdateAt")
	s.CreateIndexIfNotExists("idx_channels_create_at", "Channels", "CreateAt")
	s.CreateIndexIfNotExists("idx_channels_delete_at", "Channels", "DeleteAt")

	if s.DriverName() == model.DATABASE_DRIVER_POSTGRES {
		s.CreateIndexIfNotExists("idx_channels_name_lower", "Channels", "lower(Name)")
		s.CreateIndexIfNotExists("idx_channels_displayname_lower", "Channels", "lower(DisplayName)")
	}

	s.CreateIndexIfNotExists("idx_channelmembers_channel_id", "ChannelMembers", "ChannelId")
	s.CreateIndexIfNotExists("idx_channelmembers_user_id", "ChannelMembers", "UserId")

	s.CreateFullTextIndexIfNotExists("idx_channel_search_txt", "Channels", "Name, DisplayName, Purpose")

	s.CreateIndexIfNotExists("idx_publicchannels_team_id", "PublicChannels", "TeamId")
	s.CreateIndexIfNotExists("idx_publicchannels_name", "PublicChannels", "Name")
	s.CreateIndexIfNotExists("idx_publicchannels_delete_at", "PublicChannels", "DeleteAt")
	if s.DriverName() == model.DATABASE_DRIVER_POSTGRES {
		s.CreateIndexIfNotExists("idx_publicchannels_name_lower", "PublicChannels", "lower(Name)")
		s.CreateIndexIfNotExists("idx_publicchannels_displayname_lower", "PublicChannels", "lower(DisplayName)")
	}
	s.CreateFullTextIndexIfNotExists("idx_publicchannels_search_txt", "PublicChannels", "Name, DisplayName, Purpose")
	s.CreateIndexIfNotExists("idx_channels_scheme_id", "Channels", "SchemeId")
}

// MigratePublicChannels initializes the PublicChannels table with data created before this version
// of the Mattermost server kept it up-to-date.
func (s SqlChannelStore) MigratePublicChannels() error {
	if _, err := s.GetMaster().Exec(`
		INSERT INTO PublicChannels
		    (Id, DeleteAt, TeamId, DisplayName, Name, Header, Purpose)
		SELECT
		    c.Id, c.DeleteAt, c.TeamId, c.DisplayName, c.Name, c.Header, c.Purpose
		FROM
		    Channels c
		LEFT JOIN
		    PublicChannels pc ON (pc.Id = c.Id)
		WHERE
		    c.Type = 'O'
		AND pc.Id IS NULL
	`); err != nil {
		return err
	}

	return nil
}

func (s SqlChannelStore) upsertPublicChannelT(transaction *gorp.Transaction, channel *model.Channel) error {
	publicChannel := &publicChannel{
		Id:          channel.Id,
		DeleteAt:    channel.DeleteAt,
		TeamId:      channel.TeamId,
		DisplayName: channel.DisplayName,
		Name:        channel.Name,
		Header:      channel.Header,
		Purpose:     channel.Purpose,
	}

	if channel.Type != model.CHANNEL_OPEN {
		if _, err := transaction.Delete(publicChannel); err != nil {
			return errors.Wrap(err, "failed to delete public channel")
		}

		return nil
	}

	if s.DriverName() == model.DATABASE_DRIVER_MYSQL {
		// Leverage native upsert for MySQL, since RowsAffected returns 0 if the row exists
		// but no changes were made, breaking the update-then-insert paradigm below when
		// the row already exists. (Postgres 9.4 doesn't support native upsert.)
		if _, err := transaction.Exec(`
			INSERT INTO
			    PublicChannels(Id, DeleteAt, TeamId, DisplayName, Name, Header, Purpose)
			VALUES
			    (:Id, :DeleteAt, :TeamId, :DisplayName, :Name, :Header, :Purpose)
			ON DUPLICATE KEY UPDATE
			    DeleteAt = :DeleteAt,
			    TeamId = :TeamId,
			    DisplayName = :DisplayName,
			    Name = :Name,
			    Header = :Header,
			    Purpose = :Purpose;
		`, map[string]interface{}{
			"Id":          publicChannel.Id,
			"DeleteAt":    publicChannel.DeleteAt,
			"TeamId":      publicChannel.TeamId,
			"DisplayName": publicChannel.DisplayName,
			"Name":        publicChannel.Name,
			"Header":      publicChannel.Header,
			"Purpose":     publicChannel.Purpose,
		}); err != nil {
			return errors.Wrap(err, "failed to insert public channel")
		}
	} else {
		count, err := transaction.Update(publicChannel)
		if err != nil {
			return errors.Wrap(err, "failed to update public channel")
		}
		if count > 0 {
			return nil
		}

		if err := transaction.Insert(publicChannel); err != nil {
			return errors.Wrap(err, "failed to insert public channel")
		}
	}

	return nil
}

// Save writes the (non-direct) channel channel to the database.
func (s SqlChannelStore) Save(channel *model.Channel, maxChannelsPerTeam int64) (*model.Channel, error) {
	if channel.DeleteAt != 0 {
		return nil, store.NewErrInvalidInput("Channel", "DeleteAt", channel.DeleteAt)
	}

	if channel.Type == model.CHANNEL_DIRECT {
		return nil, store.NewErrInvalidInput("Channel", "Type", channel.Type)
	}

	var newChannel *model.Channel
	transaction, err := s.GetMaster().Begin()
	if err != nil {
		return nil, errors.Wrap(err, "begin_transaction")
	}
	defer finalizeTransaction(transaction)

	newChannel, err = s.saveChannelT(transaction, channel, maxChannelsPerTeam)
	if err != nil {
		return newChannel, err
	}

	// Additionally propagate the write to the PublicChannels table.
	if err = s.upsertPublicChannelT(transaction, newChannel); err != nil {
		return nil, errors.Wrap(err, "upsert_public_channel")
	}

	if err = transaction.Commit(); err != nil {
		return nil, errors.Wrap(err, "commit_transaction")
	}
	// There are cases when in case of conflict, the original channel value is returned.
	// So we return both and let the caller do the checks.
	return newChannel, err
}

func (s SqlChannelStore) CreateDirectChannel(user *model.User, otherUser *model.User, channelOptions ...model.ChannelOption) (*model.Channel, error) {
	channel := new(model.Channel)

	for _, option := range channelOptions {
		option(channel)
	}

	channel.DisplayName = ""
	channel.Name = model.GetDMNameFromIds(otherUser.Id, user.Id)

	channel.Header = ""
	channel.Type = model.CHANNEL_DIRECT
	channel.Shared = model.NewBool(user.IsRemote() || otherUser.IsRemote())
	channel.CreatorId = user.Id

	cm1 := &model.ChannelMember{
		UserId:      user.Id,
		NotifyProps: model.GetDefaultChannelNotifyProps(),
		SchemeGuest: user.IsGuest(),
		SchemeUser:  !user.IsGuest(),
	}
	cm2 := &model.ChannelMember{
		UserId:      otherUser.Id,
		NotifyProps: model.GetDefaultChannelNotifyProps(),
		SchemeGuest: otherUser.IsGuest(),
		SchemeUser:  !otherUser.IsGuest(),
	}

	return s.SaveDirectChannel(channel, cm1, cm2)
}

func (s SqlChannelStore) SaveDirectChannel(directChannel *model.Channel, member1 *model.ChannelMember, member2 *model.ChannelMember) (*model.Channel, error) {
	if directChannel.DeleteAt != 0 {
		return nil, store.NewErrInvalidInput("Channel", "DeleteAt", directChannel.DeleteAt)
	}

	if directChannel.Type != model.CHANNEL_DIRECT {
		return nil, store.NewErrInvalidInput("Channel", "Type", directChannel.Type)
	}

	transaction, err := s.GetMaster().Begin()
	if err != nil {
		return nil, errors.Wrap(err, "begin_transaction")
	}
	defer finalizeTransaction(transaction)

	directChannel.TeamId = ""
	newChannel, err := s.saveChannelT(transaction, directChannel, 0)
	if err != nil {
		return newChannel, err
	}

	// Members need new channel ID
	member1.ChannelId = newChannel.Id
	member2.ChannelId = newChannel.Id

	if member1.UserId != member2.UserId {
		_, err = s.saveMultipleMembers([]*model.ChannelMember{member1, member2})
	} else {
		_, err = s.saveMemberT(member2)
	}
	if err != nil {
		return nil, err
	}

	if err := transaction.Commit(); err != nil {
		return nil, errors.Wrap(err, "commit_transaction")
	}

	return newChannel, nil

}

func (s SqlChannelStore) saveChannelT(transaction *gorp.Transaction, channel *model.Channel, maxChannelsPerTeam int64) (*model.Channel, error) {
	if channel.Id != "" && !channel.IsShared() {
		return nil, store.NewErrInvalidInput("Channel", "Id", channel.Id)
	}

	channel.PreSave()
	if err := channel.IsValid(); err != nil { // TODO: this needs to return plain error in v6.
		return nil, err // we just pass through the error as-is for now.
	}

	if channel.Type != model.CHANNEL_DIRECT && channel.Type != model.CHANNEL_GROUP && maxChannelsPerTeam >= 0 {
		if count, err := transaction.SelectInt("SELECT COUNT(0) FROM Channels WHERE TeamId = :TeamId AND DeleteAt = 0 AND (Type = 'O' OR Type = 'P')", map[string]interface{}{"TeamId": channel.TeamId}); err != nil {
			return nil, errors.Wrapf(err, "save_channel_count: teamId=%s", channel.TeamId)
		} else if count >= maxChannelsPerTeam {
			return nil, store.NewErrLimitExceeded("channels_per_team", int(count), "teamId="+channel.TeamId)
		}
	}

	if err := transaction.Insert(channel); err != nil {
		if IsUniqueConstraintError(err, []string{"Name", "channels_name_teamid_key"}) {
			dupChannel := model.Channel{}
			s.GetMaster().SelectOne(&dupChannel, "SELECT * FROM Channels WHERE TeamId = :TeamId AND Name = :Name", map[string]interface{}{"TeamId": channel.TeamId, "Name": channel.Name})
			return &dupChannel, store.NewErrConflict("Channel", err, "id="+channel.Id)
		}
		return nil, errors.Wrapf(err, "save_channel: id=%s", channel.Id)
	}
	return channel, nil
}

// Update writes the updated channel to the database.
func (s SqlChannelStore) Update(channel *model.Channel) (*model.Channel, error) {
	transaction, err := s.GetMaster().Begin()
	if err != nil {
		return nil, errors.Wrap(err, "begin_transaction")
	}
	defer finalizeTransaction(transaction)

	updatedChannel, err := s.updateChannelT(transaction, channel)
	if err != nil {
		return nil, err
	}

	// Additionally propagate the write to the PublicChannels table.
	if err := s.upsertPublicChannelT(transaction, updatedChannel); err != nil {
		return nil, errors.Wrap(err, "upsertPublicChannelT: failed to upsert channel")
	}

	if err := transaction.Commit(); err != nil {
		return nil, errors.Wrap(err, "commit_transaction")
	}
	return updatedChannel, nil
}

func (s SqlChannelStore) updateChannelT(transaction *gorp.Transaction, channel *model.Channel) (*model.Channel, error) {
	channel.PreUpdate()

	if channel.DeleteAt != 0 {
		return nil, store.NewErrInvalidInput("Channel", "DeleteAt", channel.DeleteAt)
	}

	if err := channel.IsValid(); err != nil {
		return nil, err
	}

	count, err := transaction.Update(channel)
	if err != nil {
		if IsUniqueConstraintError(err, []string{"Name", "channels_name_teamid_key"}) {
			dupChannel := model.Channel{}
			s.GetReplica().SelectOne(&dupChannel, "SELECT * FROM Channels WHERE TeamId = :TeamId AND Name= :Name AND DeleteAt > 0", map[string]interface{}{"TeamId": channel.TeamId, "Name": channel.Name})
			if dupChannel.DeleteAt > 0 {
				return nil, store.NewErrInvalidInput("Channel", "Id", channel.Id)
			}
			return nil, store.NewErrInvalidInput("Channel", "Id", channel.Id)
		}
		return nil, errors.Wrapf(err, "failed to update channel with id=%s", channel.Id)
	}

	if count > 1 {
		return nil, fmt.Errorf("the expected number of channels to be updated is <=1 but was %d", count)
	}

	return channel, nil
}

func (s SqlChannelStore) GetChannelUnread(channelId, userId string) (*model.ChannelUnread, error) {
	var unreadChannel model.ChannelUnread
	err := s.GetReplica().SelectOne(&unreadChannel,
		`SELECT
				Channels.TeamId TeamId, Channels.Id ChannelId, (Channels.TotalMsgCount - ChannelMembers.MsgCount) MsgCount, (Channels.TotalMsgCountRoot - ChannelMembers.MsgCountRoot) MsgCountRoot, ChannelMembers.MentionCount MentionCount, ChannelMembers.MentionCountRoot MentionCountRoot, ChannelMembers.NotifyProps NotifyProps
			FROM
				Channels, ChannelMembers
			WHERE
				Id = ChannelId
                AND Id = :ChannelId
                AND UserId = :UserId
                AND DeleteAt = 0`,
		map[string]interface{}{"ChannelId": channelId, "UserId": userId})

	if err != nil {
		if err == sql.ErrNoRows {
			return nil, store.NewErrNotFound("Channel", fmt.Sprintf("channelId=%s,userId=%s", channelId, userId))
		}
		return nil, errors.Wrapf(err, "failed to get Channel with channelId=%s and userId=%s", channelId, userId)
	}
	return &unreadChannel, nil
}

//nolint:unparam
func (s SqlChannelStore) InvalidateChannel(id string) {
}

func (s SqlChannelStore) InvalidateChannelByName(teamId, name string) {
	channelByNameCache.Remove(teamId + name)
	if s.metrics != nil {
		s.metrics.IncrementMemCacheInvalidationCounter("Channel by Name - Remove by TeamId and Name")
	}
}

//nolint:unparam
func (s SqlChannelStore) Get(id string, allowFromCache bool) (*model.Channel, error) {
	return s.get(id, false)
}

func (s SqlChannelStore) GetPinnedPosts(channelId string) (*model.PostList, error) {
	pl := model.NewPostList()

	var posts []*model.Post
	if _, err := s.GetReplica().Select(&posts, "SELECT *, (SELECT count(Posts.Id) FROM Posts WHERE Posts.RootId = (CASE WHEN p.RootId = '' THEN p.Id ELSE p.RootId END) AND Posts.DeleteAt = 0) as ReplyCount  FROM Posts p WHERE IsPinned = true AND ChannelId = :ChannelId AND DeleteAt = 0 ORDER BY CreateAt ASC", map[string]interface{}{"ChannelId": channelId}); err != nil {
		return nil, errors.Wrap(err, "failed to find Posts")
	}
	for _, post := range posts {
		pl.AddPost(post)
		pl.AddOrder(post.Id)
	}
	return pl, nil
}

func (s SqlChannelStore) GetFromMaster(id string) (*model.Channel, error) {
	return s.get(id, true)
}

func (s SqlChannelStore) get(id string, master bool) (*model.Channel, error) {
	var db *gorp.DbMap

	if master {
		db = s.GetMaster()
	} else {
		db = s.GetReplica()
	}

	obj, err := db.Get(model.Channel{}, id)
	if err != nil {
		return nil, errors.Wrapf(err, "failed to find channel with id = %s", id)
	}

	if obj == nil {
		return nil, store.NewErrNotFound("Channel", id)
	}

	ch := obj.(*model.Channel)
	return ch, nil
}

// Delete records the given deleted timestamp to the channel in question.
func (s SqlChannelStore) Delete(channelId string, time int64) error {
	return s.SetDeleteAt(channelId, time, time)
}

// Restore reverts a previous deleted timestamp from the channel in question.
func (s SqlChannelStore) Restore(channelId string, time int64) error {
	return s.SetDeleteAt(channelId, 0, time)
}

// SetDeleteAt records the given deleted and updated timestamp to the channel in question.
func (s SqlChannelStore) SetDeleteAt(channelId string, deleteAt, updateAt int64) error {
	defer s.InvalidateChannel(channelId)

	transaction, err := s.GetMaster().Begin()
	if err != nil {
		return errors.Wrap(err, "SetDeleteAt: begin_transaction")
	}
	defer finalizeTransaction(transaction)

	err = s.setDeleteAtT(transaction, channelId, deleteAt, updateAt)
	if err != nil {
		return errors.Wrap(err, "setDeleteAtT")
	}

	// Additionally propagate the write to the PublicChannels table.
	if _, err := transaction.Exec(`
			UPDATE
			    PublicChannels
			SET
			    DeleteAt = :DeleteAt
			WHERE
			    Id = :ChannelId
		`, map[string]interface{}{
		"DeleteAt":  deleteAt,
		"ChannelId": channelId,
	}); err != nil {
		return errors.Wrapf(err, "failed to delete public channels with id=%s", channelId)
	}

	if err := transaction.Commit(); err != nil {
		return errors.Wrapf(err, "SetDeleteAt: commit_transaction")
	}

	return nil
}

func (s SqlChannelStore) setDeleteAtT(transaction *gorp.Transaction, channelId string, deleteAt, updateAt int64) error {
	_, err := transaction.Exec("Update Channels SET DeleteAt = :DeleteAt, UpdateAt = :UpdateAt WHERE Id = :ChannelId", map[string]interface{}{"DeleteAt": deleteAt, "UpdateAt": updateAt, "ChannelId": channelId})
	if err != nil {
		return errors.Wrapf(err, "failed to delete channel with id=%s", channelId)
	}

	return nil
}

// PermanentDeleteByTeam removes all channels for the given team from the database.
func (s SqlChannelStore) PermanentDeleteByTeam(teamId string) error {
	transaction, err := s.GetMaster().Begin()
	if err != nil {
		return errors.Wrap(err, "PermanentDeleteByTeam: begin_transaction")
	}
	defer finalizeTransaction(transaction)

	if err := s.permanentDeleteByTeamtT(transaction, teamId); err != nil {
		return errors.Wrap(err, "permanentDeleteByTeamtT")
	}

	// Additionally propagate the deletions to the PublicChannels table.
	if _, err := transaction.Exec(`
			DELETE FROM
			    PublicChannels
			WHERE
			    TeamId = :TeamId
		`, map[string]interface{}{
		"TeamId": teamId,
	}); err != nil {
		return errors.Wrapf(err, "failed to delete public channels by team with teamId=%s", teamId)
	}

	if err := transaction.Commit(); err != nil {
		return errors.Wrap(err, "PermanentDeleteByTeam: commit_transaction")
	}

	return nil
}

func (s SqlChannelStore) permanentDeleteByTeamtT(transaction *gorp.Transaction, teamId string) error {
	if _, err := transaction.Exec("DELETE FROM Channels WHERE TeamId = :TeamId", map[string]interface{}{"TeamId": teamId}); err != nil {
		return errors.Wrapf(err, "failed to delete channel by team with teamId=%s", teamId)
	}

	return nil
}

// PermanentDelete removes the given channel from the database.
func (s SqlChannelStore) PermanentDelete(channelId string) error {
	transaction, err := s.GetMaster().Begin()
	if err != nil {
		return errors.Wrap(err, "PermanentDelete: begin_transaction")
	}
	defer finalizeTransaction(transaction)

	if err := s.permanentDeleteT(transaction, channelId); err != nil {
		return errors.Wrap(err, "permanentDeleteT")
	}

	// Additionally propagate the deletion to the PublicChannels table.
	if _, err := transaction.Exec(`
			DELETE FROM
			    PublicChannels
			WHERE
			    Id = :ChannelId
		`, map[string]interface{}{
		"ChannelId": channelId,
	}); err != nil {
		return errors.Wrapf(err, "failed to delete public channels with id=%s", channelId)
	}

	if err := transaction.Commit(); err != nil {
		return errors.Wrap(err, "PermanentDelete: commit_transaction")
	}

	return nil
}

func (s SqlChannelStore) permanentDeleteT(transaction *gorp.Transaction, channelId string) error {
	if _, err := transaction.Exec("DELETE FROM Channels WHERE Id = :ChannelId", map[string]interface{}{"ChannelId": channelId}); err != nil {
		return errors.Wrapf(err, "failed to delete channel with id=%s", channelId)
	}

	return nil
}

func (s SqlChannelStore) PermanentDeleteMembersByChannel(channelId string) error {
	_, err := s.GetMaster().Exec("DELETE FROM ChannelMembers WHERE ChannelId = :ChannelId", map[string]interface{}{"ChannelId": channelId})
	if err != nil {
		return errors.Wrapf(err, "failed to delete Channel with channelId=%s", channelId)
	}

	return nil
}

func (s SqlChannelStore) GetChannels(teamId string, userId string, includeDeleted bool, lastDeleteAt int) (*model.ChannelList, error) {
	query := s.getQueryBuilder().
		Select("Channels.*").
		From("Channels, ChannelMembers").
		Where(
			sq.And{
				sq.Expr("Id = ChannelId"),
				sq.Eq{"UserId": userId},
				sq.Or{
					sq.Eq{"TeamId": teamId},
					sq.Eq{"TeamId": ""},
				},
			},
		).
		OrderBy("DisplayName")

	if includeDeleted {
		if lastDeleteAt != 0 {
			// We filter by non-archived, and archived >= a timestamp.
			query = query.Where(sq.Or{
				sq.Eq{"DeleteAt": 0},
				sq.GtOrEq{"DeleteAt": lastDeleteAt},
			})
		}
		// If lastDeleteAt is not set, we include everything. That means no filter is needed.
	} else {
		// Don't include archived channels.
		query = query.Where(sq.Eq{"DeleteAt": 0})
	}

	channels := &model.ChannelList{}
	sql, args, err := query.ToSql()
	if err != nil {
		return nil, errors.Wrapf(err, "getchannels_tosql")
	}

	_, err = s.GetReplica().Select(channels, sql, args...)
	if err != nil {
		return nil, errors.Wrapf(err, "failed to get channels with TeamId=%s and UserId=%s", teamId, userId)
	}

	if len(*channels) == 0 {
		return nil, store.NewErrNotFound("Channel", "userId="+userId)
	}

	return channels, nil
}

func (s SqlChannelStore) GetAllChannels(offset, limit int, opts store.ChannelSearchOpts) (*model.ChannelListWithTeamData, error) {
	query := s.getAllChannelsQuery(opts, false)

	query = query.OrderBy("c.DisplayName, Teams.DisplayName").Limit(uint64(limit)).Offset(uint64(offset))

	queryString, args, err := query.ToSql()
	if err != nil {
		return nil, errors.Wrap(err, "failed to create query")
	}

	data := &model.ChannelListWithTeamData{}
	_, err = s.GetReplica().Select(data, queryString, args...)

	if err != nil {
		return nil, errors.Wrap(err, "failed to get all channels")
	}

	return data, nil
}

func (s SqlChannelStore) GetAllChannelsCount(opts store.ChannelSearchOpts) (int64, error) {
	query := s.getAllChannelsQuery(opts, true)

	queryString, args, err := query.ToSql()
	if err != nil {
		return 0, errors.Wrap(err, "failed to create query")
	}

	count, err := s.GetReplica().SelectInt(queryString, args...)
	if err != nil {
		return 0, errors.Wrap(err, "failed to count all channels")
	}

	return count, nil
}

func (s SqlChannelStore) getAllChannelsQuery(opts store.ChannelSearchOpts, forCount bool) sq.SelectBuilder {
	var selectStr string
	if forCount {
		selectStr = "count(c.Id)"
	} else {
		selectStr = "c.*, Teams.DisplayName AS TeamDisplayName, Teams.Name AS TeamName, Teams.UpdateAt AS TeamUpdateAt"
		if opts.IncludePolicyID {
			selectStr += ", RetentionPoliciesChannels.PolicyId"
		}
	}

	query := s.getQueryBuilder().
		Select(selectStr).
		From("Channels AS c").
		Where(sq.Eq{"c.Type": []string{model.CHANNEL_PRIVATE, model.CHANNEL_OPEN}})

	if !forCount {
		query = query.Join("Teams ON Teams.Id = c.TeamId")
	}

	if !opts.IncludeDeleted {
		query = query.Where(sq.Eq{"c.DeleteAt": int(0)})
	}

	if opts.NotAssociatedToGroup != "" {
		query = query.Where("c.Id NOT IN (SELECT ChannelId FROM GroupChannels WHERE GroupChannels.GroupId = ? AND GroupChannels.DeleteAt = 0)", opts.NotAssociatedToGroup)
	}

	if len(opts.ExcludeChannelNames) > 0 {
		query = query.Where(sq.NotEq{"c.Name": opts.ExcludeChannelNames})
	}

	if opts.ExcludePolicyConstrained || opts.IncludePolicyID {
		query = query.LeftJoin("RetentionPoliciesChannels ON c.Id = RetentionPoliciesChannels.ChannelId")
	}
	if opts.ExcludePolicyConstrained {
		query = query.Where("RetentionPoliciesChannels.ChannelId IS NULL")
	}

	return query
}

func (s SqlChannelStore) GetMoreChannels(teamId string, userId string, offset int, limit int) (*model.ChannelList, error) {
	channels := &model.ChannelList{}
	_, err := s.GetReplica().Select(channels, `
		SELECT
			Channels.*
		FROM
			Channels
		JOIN
			PublicChannels c ON (c.Id = Channels.Id)
		WHERE
			c.TeamId = :TeamId
		AND c.DeleteAt = 0
		AND c.Id NOT IN (
			SELECT
				c.Id
			FROM
				PublicChannels c
			JOIN
				ChannelMembers cm ON (cm.ChannelId = c.Id)
			WHERE
				c.TeamId = :TeamId
			AND cm.UserId = :UserId
			AND c.DeleteAt = 0
		)
		ORDER BY
			c.DisplayName
		LIMIT :Limit
		OFFSET :Offset
		`, map[string]interface{}{
		"TeamId": teamId,
		"UserId": userId,
		"Limit":  limit,
		"Offset": offset,
	})

	if err != nil {
		return nil, errors.Wrapf(err, "failed getting channels with teamId=%s and userId=%s", teamId, userId)
	}

	return channels, nil
}

func (s SqlChannelStore) GetPrivateChannelsForTeam(teamId string, offset int, limit int) (*model.ChannelList, error) {
	channels := &model.ChannelList{}

	builder := s.getQueryBuilder().
		Select("*").
		From("Channels").
		Where(sq.Eq{"Type": model.CHANNEL_PRIVATE, "TeamId": teamId, "DeleteAt": 0}).
		OrderBy("DisplayName").
		Limit(uint64(limit)).
		Offset(uint64(offset))

	query, args, err := builder.ToSql()
	if err != nil {
		return nil, errors.Wrap(err, "channels_tosql")
	}

	_, err = s.GetReplica().Select(channels, query, args...)
	if err != nil {
		return nil, errors.Wrapf(err, "failed to find chaneld with teamId=%s", teamId)
	}
	return channels, nil
}

func (s SqlChannelStore) GetPublicChannelsForTeam(teamId string, offset int, limit int) (*model.ChannelList, error) {
	channels := &model.ChannelList{}
	_, err := s.GetReplica().Select(channels, `
		SELECT
			Channels.*
		FROM
			Channels
		JOIN
			PublicChannels pc ON (pc.Id = Channels.Id)
		WHERE
			pc.TeamId = :TeamId
		AND pc.DeleteAt = 0
		ORDER BY pc.DisplayName
		LIMIT :Limit
		OFFSET :Offset
		`, map[string]interface{}{
		"TeamId": teamId,
		"Limit":  limit,
		"Offset": offset,
	})

	if err != nil {
		return nil, errors.Wrapf(err, "failed to find chaneld with teamId=%s", teamId)
	}

	return channels, nil
}

func (s SqlChannelStore) GetPublicChannelsByIdsForTeam(teamId string, channelIds []string) (*model.ChannelList, error) {
	props := make(map[string]interface{})
	props["teamId"] = teamId

	idQuery := ""

	for index, channelId := range channelIds {
		if idQuery != "" {
			idQuery += ", "
		}

		props["channelId"+strconv.Itoa(index)] = channelId
		idQuery += ":channelId" + strconv.Itoa(index)
	}

	data := &model.ChannelList{}
	_, err := s.GetReplica().Select(data, `
		SELECT
			Channels.*
		FROM
			Channels
		JOIN
			PublicChannels pc ON (pc.Id = Channels.Id)
		WHERE
			pc.TeamId = :teamId
		AND pc.DeleteAt = 0
		AND pc.Id IN (`+idQuery+`)
		ORDER BY pc.DisplayName
		`, props)

	if err != nil {
		return nil, errors.Wrap(err, "failed to find Channels")
	}

	if len(*data) == 0 {
		return nil, store.NewErrNotFound("Channel", fmt.Sprintf("teamId=%s, channelIds=%v", teamId, channelIds))
	}

	return data, nil
}

type channelIdWithCountAndUpdateAt struct {
	Id                string
	TotalMsgCount     int64
	TotalMsgCountRoot int64
	UpdateAt          int64
}

func (s SqlChannelStore) GetChannelCounts(teamId string, userId string) (*model.ChannelCounts, error) {
	var data []channelIdWithCountAndUpdateAt
	_, err := s.GetReplica().Select(&data, "SELECT Id, TotalMsgCount, TotalMsgCountRoot, UpdateAt FROM Channels WHERE Id IN (SELECT ChannelId FROM ChannelMembers WHERE UserId = :UserId) AND (TeamId = :TeamId OR TeamId = '') AND DeleteAt = 0 ORDER BY DisplayName", map[string]interface{}{"TeamId": teamId, "UserId": userId})

	if err != nil {
		return nil, errors.Wrapf(err, "failed to get channels count with teamId=%s and userId=%s", teamId, userId)
	}

	counts := &model.ChannelCounts{Counts: make(map[string]int64), CountsRoot: make(map[string]int64), UpdateTimes: make(map[string]int64)}
	for i := range data {
		v := data[i]
		counts.Counts[v.Id] = v.TotalMsgCount
		counts.CountsRoot[v.Id] = v.TotalMsgCountRoot
		counts.UpdateTimes[v.Id] = v.UpdateAt
	}

	return counts, nil
}

func (s SqlChannelStore) GetTeamChannels(teamId string) (*model.ChannelList, error) {
	data := &model.ChannelList{}
	_, err := s.GetReplica().Select(data, "SELECT * FROM Channels WHERE TeamId = :TeamId And Type != 'D' ORDER BY DisplayName", map[string]interface{}{"TeamId": teamId})

	if err != nil {
		return nil, errors.Wrapf(err, "failed to find Channels with teamId=%s", teamId)
	}

	if len(*data) == 0 {
		return nil, store.NewErrNotFound("Channel", fmt.Sprintf("teamId=%s", teamId))
	}

	return data, nil
}

func (s SqlChannelStore) GetByName(teamId string, name string, allowFromCache bool) (*model.Channel, error) {
	return s.getByName(teamId, name, false, allowFromCache)
}

func (s SqlChannelStore) GetByNames(teamId string, names []string, allowFromCache bool) ([]*model.Channel, error) {
	var channels []*model.Channel

	if allowFromCache {
		var misses []string
		visited := make(map[string]struct{})
		for _, name := range names {
			if _, ok := visited[name]; ok {
				continue
			}
			visited[name] = struct{}{}
			var cacheItem *model.Channel
			if err := channelByNameCache.Get(teamId+name, &cacheItem); err == nil {
				channels = append(channels, cacheItem)
			} else {
				misses = append(misses, name)
			}
		}
		names = misses
	}

	if len(names) > 0 {
		props := map[string]interface{}{}
		var namePlaceholders []string
		for _, name := range names {
			key := fmt.Sprintf("Name%v", len(namePlaceholders))
			props[key] = name
			namePlaceholders = append(namePlaceholders, ":"+key)
		}

		var query string
		if teamId == "" {
			query = `SELECT * FROM Channels WHERE Name IN (` + strings.Join(namePlaceholders, ", ") + `) AND DeleteAt = 0`
		} else {
			props["TeamId"] = teamId
			query = `SELECT * FROM Channels WHERE Name IN (` + strings.Join(namePlaceholders, ", ") + `) AND TeamId = :TeamId AND DeleteAt = 0`
		}

		var dbChannels []*model.Channel
		if _, err := s.GetReplica().Select(&dbChannels, query, props); err != nil && err != sql.ErrNoRows {
			msg := fmt.Sprintf("failed to get channels with names=%v", names)
			if teamId != "" {
				msg += fmt.Sprintf("teamId=%s", teamId)
			}
			return nil, errors.Wrap(err, msg)
		}
		for _, channel := range dbChannels {
			channelByNameCache.SetWithExpiry(teamId+channel.Name, channel, ChannelCacheDuration)
			channels = append(channels, channel)
		}
		// Not all channels are in cache. Increment aggregate miss counter.
		if s.metrics != nil {
			s.metrics.IncrementMemCacheMissCounter("Channel By Name - Aggregate")
		}
	} else {
		// All of the channel names are in cache. Increment aggregate hit counter.
		if s.metrics != nil {
			s.metrics.IncrementMemCacheHitCounter("Channel By Name - Aggregate")
		}
	}

	return channels, nil
}

func (s SqlChannelStore) GetByNameIncludeDeleted(teamId string, name string, allowFromCache bool) (*model.Channel, error) {
	return s.getByName(teamId, name, true, allowFromCache)
}

func (s SqlChannelStore) getByName(teamId string, name string, includeDeleted bool, allowFromCache bool) (*model.Channel, error) {
	var query string
	if includeDeleted {
		query = "SELECT * FROM Channels WHERE (TeamId = :TeamId OR TeamId = '') AND Name = :Name"
	} else {
		query = "SELECT * FROM Channels WHERE (TeamId = :TeamId OR TeamId = '') AND Name = :Name AND DeleteAt = 0"
	}
	channel := model.Channel{}

	if allowFromCache {
		var cacheItem *model.Channel
		if err := channelByNameCache.Get(teamId+name, &cacheItem); err == nil {
			if s.metrics != nil {
				s.metrics.IncrementMemCacheHitCounter("Channel By Name")
			}
			return cacheItem, nil
		}
		if s.metrics != nil {
			s.metrics.IncrementMemCacheMissCounter("Channel By Name")
		}
	}

	if err := s.GetReplica().SelectOne(&channel, query, map[string]interface{}{"TeamId": teamId, "Name": name}); err != nil {
		if err == sql.ErrNoRows {
			return nil, store.NewErrNotFound("Channel", fmt.Sprintf("TeamId=%s&Name=%s", teamId, name))
		}
		return nil, errors.Wrapf(err, "failed to find channel with TeamId=%s and Name=%s", teamId, name)
	}

	channelByNameCache.SetWithExpiry(teamId+name, &channel, ChannelCacheDuration)
	return &channel, nil
}

func (s SqlChannelStore) GetDeletedByName(teamId string, name string) (*model.Channel, error) {
	channel := model.Channel{}

	if err := s.GetReplica().SelectOne(&channel, "SELECT * FROM Channels WHERE (TeamId = :TeamId OR TeamId = '') AND Name = :Name AND DeleteAt != 0", map[string]interface{}{"TeamId": teamId, "Name": name}); err != nil {
		if err == sql.ErrNoRows {
			return nil, store.NewErrNotFound("Channel", fmt.Sprintf("name=%s", name))
		}
		return nil, errors.Wrapf(err, "failed to get channel by teamId=%s and name=%s", teamId, name)
	}

	return &channel, nil
}

func (s SqlChannelStore) GetDeleted(teamId string, offset int, limit int, userId string) (*model.ChannelList, error) {
	channels := &model.ChannelList{}

	query := `
		SELECT * FROM Channels
		WHERE (TeamId = :TeamId OR TeamId = '')
		AND DeleteAt != 0
		AND Type != 'P'
		UNION
			SELECT * FROM Channels
			WHERE (TeamId = :TeamId OR TeamId = '')
			AND DeleteAt != 0
			AND Type = 'P'
			AND Id IN (SELECT ChannelId FROM ChannelMembers WHERE UserId = :UserId)
		ORDER BY DisplayName LIMIT :Limit OFFSET :Offset
	`

	if _, err := s.GetReplica().Select(channels, query, map[string]interface{}{"TeamId": teamId, "Limit": limit, "Offset": offset, "UserId": userId}); err != nil {
		if err == sql.ErrNoRows {
			return nil, store.NewErrNotFound("Channel", fmt.Sprintf("TeamId=%s,UserId=%s", teamId, userId))
		}
		return nil, errors.Wrapf(err, "failed to get deleted channels with TeamId=%s and UserId=%s", teamId, userId)
	}

	return channels, nil
}

var ChannelMembersWithSchemeSelectQuery = `
	SELECT
		ChannelMembers.*,
		TeamScheme.DefaultChannelGuestRole TeamSchemeDefaultGuestRole,
		TeamScheme.DefaultChannelUserRole TeamSchemeDefaultUserRole,
		TeamScheme.DefaultChannelAdminRole TeamSchemeDefaultAdminRole,
		ChannelScheme.DefaultChannelGuestRole ChannelSchemeDefaultGuestRole,
		ChannelScheme.DefaultChannelUserRole ChannelSchemeDefaultUserRole,
		ChannelScheme.DefaultChannelAdminRole ChannelSchemeDefaultAdminRole
	FROM
		ChannelMembers
	INNER JOIN
		Channels ON ChannelMembers.ChannelId = Channels.Id
	LEFT JOIN
		Schemes ChannelScheme ON Channels.SchemeId = ChannelScheme.Id
	LEFT JOIN
		Teams ON Channels.TeamId = Teams.Id
	LEFT JOIN
		Schemes TeamScheme ON Teams.SchemeId = TeamScheme.Id
`

func (s SqlChannelStore) SaveMultipleMembers(members []*model.ChannelMember) ([]*model.ChannelMember, error) {
	for _, member := range members {
		defer s.InvalidateAllChannelMembersForUser(member.UserId)
	}

	newMembers, err := s.saveMultipleMembers(members)
	if err != nil {
		return nil, err
	}

	return newMembers, nil
}

func (s SqlChannelStore) SaveMember(member *model.ChannelMember) (*model.ChannelMember, error) {
	newMembers, err := s.SaveMultipleMembers([]*model.ChannelMember{member})
	if err != nil {
		return nil, err
	}
	return newMembers[0], nil
}

func (s SqlChannelStore) saveMultipleMembers(members []*model.ChannelMember) ([]*model.ChannelMember, error) {
	newChannelMembers := map[string]int{}
	users := map[string]bool{}
	for _, member := range members {
		if val, ok := newChannelMembers[member.ChannelId]; val < 1 || !ok {
			newChannelMembers[member.ChannelId] = 1
		} else {
			newChannelMembers[member.ChannelId]++
		}
		users[member.UserId] = true

		member.PreSave()
		if err := member.IsValid(); err != nil { // TODO: this needs to return plain error in v6.
			return nil, err
		}
	}

	channels := []string{}
	for channel := range newChannelMembers {
		channels = append(channels, channel)
	}

	defaultChannelRolesByChannel := map[string]struct {
		Id    string
		Guest sql.NullString
		User  sql.NullString
		Admin sql.NullString
	}{}

	channelRolesQuery := s.getQueryBuilder().
		Select(
			"Channels.Id as Id",
			"ChannelScheme.DefaultChannelGuestRole as Guest",
			"ChannelScheme.DefaultChannelUserRole as User",
			"ChannelScheme.DefaultChannelAdminRole as Admin",
		).
		From("Channels").
		LeftJoin("Schemes ChannelScheme ON Channels.SchemeId = ChannelScheme.Id").
		Where(sq.Eq{"Channels.Id": channels})

	channelRolesSql, channelRolesArgs, err := channelRolesQuery.ToSql()
	if err != nil {
		return nil, errors.Wrap(err, "channel_roles_tosql")
	}

	var defaultChannelsRoles []struct {
		Id    string
		Guest sql.NullString
		User  sql.NullString
		Admin sql.NullString
	}
	_, err = s.GetMaster().Select(&defaultChannelsRoles, channelRolesSql, channelRolesArgs...)
	if err != nil {
		return nil, errors.Wrap(err, "default_channel_roles_select")
	}

	for _, defaultRoles := range defaultChannelsRoles {
		defaultChannelRolesByChannel[defaultRoles.Id] = defaultRoles
	}

	defaultTeamRolesByChannel := map[string]struct {
		Id    string
		Guest sql.NullString
		User  sql.NullString
		Admin sql.NullString
	}{}

	teamRolesQuery := s.getQueryBuilder().
		Select(
			"Channels.Id as Id",
			"TeamScheme.DefaultChannelGuestRole as Guest",
			"TeamScheme.DefaultChannelUserRole as User",
			"TeamScheme.DefaultChannelAdminRole as Admin",
		).
		From("Channels").
		LeftJoin("Teams ON Teams.Id = Channels.TeamId").
		LeftJoin("Schemes TeamScheme ON Teams.SchemeId = TeamScheme.Id").
		Where(sq.Eq{"Channels.Id": channels})

	teamRolesSql, teamRolesArgs, err := teamRolesQuery.ToSql()
	if err != nil {
		return nil, errors.Wrap(err, "team_roles_tosql")
	}

	var defaultTeamsRoles []struct {
		Id    string
		Guest sql.NullString
		User  sql.NullString
		Admin sql.NullString
	}
	_, err = s.GetMaster().Select(&defaultTeamsRoles, teamRolesSql, teamRolesArgs...)
	if err != nil {
		return nil, errors.Wrap(err, "default_team_roles_select")
	}

	for _, defaultRoles := range defaultTeamsRoles {
		defaultTeamRolesByChannel[defaultRoles.Id] = defaultRoles
	}

	query := s.getQueryBuilder().Insert("ChannelMembers").Columns(channelMemberSliceColumns()...)
	for _, member := range members {
		query = query.Values(channelMemberToSlice(member)...)
	}

	sql, args, err := query.ToSql()
	if err != nil {
		return nil, errors.Wrap(err, "channel_members_tosql")
	}

	if _, err := s.GetMaster().Exec(sql, args...); err != nil {
		if IsUniqueConstraintError(err, []string{"ChannelId", "channelmembers_pkey", "PRIMARY"}) {
			return nil, store.NewErrConflict("ChannelMembers", err, "")
		}
		return nil, errors.Wrap(err, "channel_members_save")
	}

	newMembers := []*model.ChannelMember{}
	for _, member := range members {
		defaultTeamGuestRole := defaultTeamRolesByChannel[member.ChannelId].Guest.String
		defaultTeamUserRole := defaultTeamRolesByChannel[member.ChannelId].User.String
		defaultTeamAdminRole := defaultTeamRolesByChannel[member.ChannelId].Admin.String
		defaultChannelGuestRole := defaultChannelRolesByChannel[member.ChannelId].Guest.String
		defaultChannelUserRole := defaultChannelRolesByChannel[member.ChannelId].User.String
		defaultChannelAdminRole := defaultChannelRolesByChannel[member.ChannelId].Admin.String
		rolesResult := getChannelRoles(
			member.SchemeGuest, member.SchemeUser, member.SchemeAdmin,
			defaultTeamGuestRole, defaultTeamUserRole, defaultTeamAdminRole,
			defaultChannelGuestRole, defaultChannelUserRole, defaultChannelAdminRole,
			strings.Fields(member.ExplicitRoles),
		)
		newMember := *member
		newMember.SchemeGuest = rolesResult.schemeGuest
		newMember.SchemeUser = rolesResult.schemeUser
		newMember.SchemeAdmin = rolesResult.schemeAdmin
		newMember.Roles = strings.Join(rolesResult.roles, " ")
		newMember.ExplicitRoles = strings.Join(rolesResult.explicitRoles, " ")
		newMembers = append(newMembers, &newMember)
	}
	return newMembers, nil
}

func (s SqlChannelStore) saveMemberT(member *model.ChannelMember) (*model.ChannelMember, error) {
	members, err := s.saveMultipleMembers([]*model.ChannelMember{member})
	if err != nil {
		return nil, err
	}
	return members[0], nil
}

func (s SqlChannelStore) UpdateMultipleMembers(members []*model.ChannelMember) ([]*model.ChannelMember, error) {
	for _, member := range members {
		member.PreUpdate()

		if err := member.IsValid(); err != nil {
			return nil, err
		}
	}

	var transaction *gorp.Transaction
	var err error

	if transaction, err = s.GetMaster().Begin(); err != nil {
		return nil, errors.Wrap(err, "begin_transaction")
	}
	defer finalizeTransaction(transaction)

	updatedMembers := []*model.ChannelMember{}
	for _, member := range members {
		if _, err := transaction.Update(NewChannelMemberFromModel(member)); err != nil {
			return nil, errors.Wrap(err, "failed to update ChannelMember")
		}

		// TODO: Get this out of the transaction when is possible
		var dbMember channelMemberWithSchemeRoles
		if err := transaction.SelectOne(&dbMember, ChannelMembersWithSchemeSelectQuery+"WHERE ChannelMembers.ChannelId = :ChannelId AND ChannelMembers.UserId = :UserId", map[string]interface{}{"ChannelId": member.ChannelId, "UserId": member.UserId}); err != nil {
			if err == sql.ErrNoRows {
				return nil, store.NewErrNotFound("ChannelMember", fmt.Sprintf("channelId=%s, userId=%s", member.ChannelId, member.UserId))
			}
			return nil, errors.Wrapf(err, "failed to get ChannelMember with channelId=%s and userId=%s", member.ChannelId, member.UserId)
		}
		updatedMembers = append(updatedMembers, dbMember.ToModel())
	}

	if err := transaction.Commit(); err != nil {
		return nil, errors.Wrap(err, "commit_transaction")
	}
	return updatedMembers, nil
}

func (s SqlChannelStore) UpdateMember(member *model.ChannelMember) (*model.ChannelMember, error) {
	updatedMembers, err := s.UpdateMultipleMembers([]*model.ChannelMember{member})
	if err != nil {
		return nil, err
	}
	return updatedMembers[0], nil
}

func (s SqlChannelStore) GetMembers(channelId string, offset, limit int) (*model.ChannelMembers, error) {
	var dbMembers channelMemberWithSchemeRolesList
	_, err := s.GetReplica().Select(&dbMembers, ChannelMembersWithSchemeSelectQuery+"WHERE ChannelId = :ChannelId LIMIT :Limit OFFSET :Offset", map[string]interface{}{"ChannelId": channelId, "Limit": limit, "Offset": offset})
	if err != nil {
		return nil, errors.Wrapf(err, "failed to get ChannelMembers with channelId=%s", channelId)
	}

	return dbMembers.ToModel(), nil
}

func (s SqlChannelStore) GetChannelMembersTimezones(channelId string) ([]model.StringMap, error) {
	var dbMembersTimezone []model.StringMap
	_, err := s.GetReplica().Select(&dbMembersTimezone, `
		SELECT
			Users.Timezone
		FROM
			ChannelMembers
		LEFT JOIN
			Users  ON ChannelMembers.UserId = Id
		WHERE ChannelId = :ChannelId
	`, map[string]interface{}{"ChannelId": channelId})

	if err != nil {
		return nil, errors.Wrapf(err, "failed to find user timezones for users in channels with channelId=%s", channelId)
	}

	return dbMembersTimezone, nil
}

func (s SqlChannelStore) GetMember(ctx context.Context, channelId string, userId string) (*model.ChannelMember, error) {
	var dbMember channelMemberWithSchemeRoles

	if err := s.DBFromContext(ctx).SelectOne(&dbMember, ChannelMembersWithSchemeSelectQuery+"WHERE ChannelMembers.ChannelId = :ChannelId AND ChannelMembers.UserId = :UserId", map[string]interface{}{"ChannelId": channelId, "UserId": userId}); err != nil {
		if err == sql.ErrNoRows {
			return nil, store.NewErrNotFound("ChannelMember", fmt.Sprintf("channelId=%s, userId=%s", channelId, userId))
		}
		return nil, errors.Wrapf(err, "failed to get ChannelMember with channelId=%s and userId=%s", channelId, userId)
	}

	return dbMember.ToModel(), nil
}

func (s SqlChannelStore) InvalidateAllChannelMembersForUser(userId string) {
	allChannelMembersForUserCache.Remove(userId)
	allChannelMembersForUserCache.Remove(userId + "_deleted")
	if s.metrics != nil {
		s.metrics.IncrementMemCacheInvalidationCounter("All Channel Members for User - Remove by UserId")
	}
}

func (s SqlChannelStore) IsUserInChannelUseCache(userId string, channelId string) bool {
	var ids map[string]string
	if err := allChannelMembersForUserCache.Get(userId, &ids); err == nil {
		if s.metrics != nil {
			s.metrics.IncrementMemCacheHitCounter("All Channel Members for User")
		}
		if _, ok := ids[channelId]; ok {
			return true
		}
		return false
	}

	if s.metrics != nil {
		s.metrics.IncrementMemCacheMissCounter("All Channel Members for User")
	}

	ids, err := s.GetAllChannelMembersForUser(userId, true, false)
	if err != nil {
		mlog.Error("Error getting all channel members for user", mlog.Err(err))
		return false
	}

	if _, ok := ids[channelId]; ok {
		return true
	}

	return false
}

func (s SqlChannelStore) GetMemberForPost(postId string, userId string) (*model.ChannelMember, error) {
	var dbMember channelMemberWithSchemeRoles
	query := `
		SELECT
			ChannelMembers.*,
			TeamScheme.DefaultChannelGuestRole TeamSchemeDefaultGuestRole,
			TeamScheme.DefaultChannelUserRole TeamSchemeDefaultUserRole,
			TeamScheme.DefaultChannelAdminRole TeamSchemeDefaultAdminRole,
			ChannelScheme.DefaultChannelGuestRole ChannelSchemeDefaultGuestRole,
			ChannelScheme.DefaultChannelUserRole ChannelSchemeDefaultUserRole,
			ChannelScheme.DefaultChannelAdminRole ChannelSchemeDefaultAdminRole
		FROM
			ChannelMembers
		INNER JOIN
			Posts ON ChannelMembers.ChannelId = Posts.ChannelId
		INNER JOIN
			Channels ON ChannelMembers.ChannelId = Channels.Id
		LEFT JOIN
			Schemes ChannelScheme ON Channels.SchemeId = ChannelScheme.Id
		LEFT JOIN
			Teams ON Channels.TeamId = Teams.Id
		LEFT JOIN
			Schemes TeamScheme ON Teams.SchemeId = TeamScheme.Id
		WHERE
			ChannelMembers.UserId = :UserId
		AND
			Posts.Id = :PostId`
	if err := s.GetReplica().SelectOne(&dbMember, query, map[string]interface{}{"UserId": userId, "PostId": postId}); err != nil {
		return nil, errors.Wrapf(err, "failed to get ChannelMember with postId=%s and userId=%s", postId, userId)
	}
	return dbMember.ToModel(), nil
}

func (s SqlChannelStore) GetAllChannelMembersForUser(userId string, allowFromCache bool, includeDeleted bool) (map[string]string, error) {
	cache_key := userId
	if includeDeleted {
		cache_key += "_deleted"
	}
	if allowFromCache {
		var ids map[string]string
		if err := allChannelMembersForUserCache.Get(cache_key, &ids); err == nil {
			if s.metrics != nil {
				s.metrics.IncrementMemCacheHitCounter("All Channel Members for User")
			}
			return ids, nil
		}
	}

	if s.metrics != nil {
		s.metrics.IncrementMemCacheMissCounter("All Channel Members for User")
	}

	query := s.getQueryBuilder().
		Select(`
				ChannelMembers.ChannelId, ChannelMembers.Roles, ChannelMembers.SchemeGuest,
				ChannelMembers.SchemeUser, ChannelMembers.SchemeAdmin,
				TeamScheme.DefaultChannelGuestRole TeamSchemeDefaultGuestRole,
				TeamScheme.DefaultChannelUserRole TeamSchemeDefaultUserRole,
				TeamScheme.DefaultChannelAdminRole TeamSchemeDefaultAdminRole,
				ChannelScheme.DefaultChannelGuestRole ChannelSchemeDefaultGuestRole,
				ChannelScheme.DefaultChannelUserRole ChannelSchemeDefaultUserRole,
				ChannelScheme.DefaultChannelAdminRole ChannelSchemeDefaultAdminRole
		`).
		From("ChannelMembers").
		Join("Channels ON ChannelMembers.ChannelId = Channels.Id").
		LeftJoin("Schemes ChannelScheme ON Channels.SchemeId = ChannelScheme.Id").
		LeftJoin("Teams ON Channels.TeamId = Teams.Id").
		LeftJoin("Schemes TeamScheme ON Teams.SchemeId = TeamScheme.Id").
		Where(sq.Eq{"ChannelMembers.UserId": userId})
	if !includeDeleted {
		query = query.Where(sq.Eq{"Channels.DeleteAt": 0})
	}
	queryString, args, err := query.ToSql()
	if err != nil {
		return nil, errors.Wrap(err, "channel_tosql")
	}

	rows, err := s.GetReplica().Db.Query(queryString, args...)
	if err != nil {
		return nil, errors.Wrap(err, "failed to find ChannelMembers, TeamScheme and ChannelScheme data")
	}

	var data allChannelMembers
	defer rows.Close()
	for rows.Next() {
		var cm allChannelMember
		err = rows.Scan(
			&cm.ChannelId, &cm.Roles, &cm.SchemeGuest, &cm.SchemeUser,
			&cm.SchemeAdmin, &cm.TeamSchemeDefaultGuestRole, &cm.TeamSchemeDefaultUserRole,
			&cm.TeamSchemeDefaultAdminRole, &cm.ChannelSchemeDefaultGuestRole,
			&cm.ChannelSchemeDefaultUserRole, &cm.ChannelSchemeDefaultAdminRole,
		)
		if err != nil {
			return nil, errors.Wrap(err, "unable to scan columns")
		}
		data = append(data, cm)
	}
	if err = rows.Err(); err != nil {
		return nil, errors.Wrap(err, "error while iterating over rows")
	}
	ids := data.ToMapStringString()

	if allowFromCache {
		allChannelMembersForUserCache.SetWithExpiry(cache_key, ids, AllChannelMembersForUserCacheDuration)
	}
	return ids, nil
}

func (s SqlChannelStore) InvalidateCacheForChannelMembersNotifyProps(channelId string) {
	allChannelMembersNotifyPropsForChannelCache.Remove(channelId)
	if s.metrics != nil {
		s.metrics.IncrementMemCacheInvalidationCounter("All Channel Members Notify Props for Channel - Remove by ChannelId")
	}
}

type allChannelMemberNotifyProps struct {
	UserId      string
	NotifyProps model.StringMap
}

func (s SqlChannelStore) GetAllChannelMembersNotifyPropsForChannel(channelId string, allowFromCache bool) (map[string]model.StringMap, error) {
	if allowFromCache {
		var cacheItem map[string]model.StringMap
		if err := allChannelMembersNotifyPropsForChannelCache.Get(channelId, &cacheItem); err == nil {
			if s.metrics != nil {
				s.metrics.IncrementMemCacheHitCounter("All Channel Members Notify Props for Channel")
			}
			return cacheItem, nil
		}
	}

	if s.metrics != nil {
		s.metrics.IncrementMemCacheMissCounter("All Channel Members Notify Props for Channel")
	}

	var data []allChannelMemberNotifyProps
	_, err := s.GetReplica().Select(&data, `
		SELECT UserId, NotifyProps
		FROM ChannelMembers
		WHERE ChannelId = :ChannelId`, map[string]interface{}{"ChannelId": channelId})

	if err != nil {
		return nil, errors.Wrapf(err, "failed to find data from ChannelMembers with channelId=%s", channelId)
	}

	props := make(map[string]model.StringMap)
	for i := range data {
		props[data[i].UserId] = data[i].NotifyProps
	}

	allChannelMembersNotifyPropsForChannelCache.SetWithExpiry(channelId, props, AllChannelMembersNotifyPropsForChannelCacheDuration)

	return props, nil
}

//nolint:unparam
func (s SqlChannelStore) InvalidateMemberCount(channelId string) {
}

func (s SqlChannelStore) GetMemberCountFromCache(channelId string) int64 {
	count, _ := s.GetMemberCount(channelId, true)
	return count
}

//nolint:unparam
func (s SqlChannelStore) GetMemberCount(channelId string, allowFromCache bool) (int64, error) {
	count, err := s.GetReplica().SelectInt(`
		SELECT
			count(*)
		FROM
			ChannelMembers,
			Users
		WHERE
			ChannelMembers.UserId = Users.Id
			AND ChannelMembers.ChannelId = :ChannelId
			AND Users.DeleteAt = 0`, map[string]interface{}{"ChannelId": channelId})
	if err != nil {
		return 0, errors.Wrapf(err, "failed to count ChanenelMembers with channelId=%s", channelId)
	}

	return count, nil
}

// GetMemberCountsByGroup returns a slice of ChannelMemberCountByGroup for a given channel
// which contains the number of channel members for each group and optionally the number of unique timezones present for each group in the channel
func (s SqlChannelStore) GetMemberCountsByGroup(ctx context.Context, channelID string, includeTimezones bool) ([]*model.ChannelMemberCountByGroup, error) {
	selectStr := "GroupMembers.GroupId, COUNT(ChannelMembers.UserId) AS ChannelMemberCount"

	if includeTimezones {
		// Length of default timezone (len {"automaticTimezone":"","manualTimezone":"","useAutomaticTimezone":"true"})
		defaultTimezoneLength := `74`

		// Beginning and end of the value for the automatic and manual timezones respectively
		autoTimezone := `LOCATE(':', Users.Timezone) + 2`
		autoTimezoneEnd := `LOCATE(',', Users.Timezone) - LOCATE(':', Users.Timezone) - 3`
		manualTimezone := `LOCATE(',', Users.Timezone) + 19`
		manualTimezoneEnd := `LOCATE('useAutomaticTimezone', Users.Timezone) - 22 - LOCATE(',', Users.Timezone)`

		if s.DriverName() == model.DATABASE_DRIVER_POSTGRES {
			autoTimezone = `POSITION(':' IN Users.Timezone) + 2`
			autoTimezoneEnd = `POSITION(',' IN Users.Timezone) - POSITION(':' IN Users.Timezone) - 3`
			manualTimezone = `POSITION(',' IN Users.Timezone) + 19`
			manualTimezoneEnd = `POSITION('useAutomaticTimezone' IN Users.Timezone) - 22 - POSITION(',' IN Users.Timezone)`
		}

		selectStr = `
			GroupMembers.GroupId,
			COUNT(ChannelMembers.UserId) AS ChannelMemberCount,
			COUNT(DISTINCT
				(
					CASE WHEN Timezone like '%"useAutomaticTimezone":"true"}' AND LENGTH(Timezone) > ` + defaultTimezoneLength + `
					THEN
					SUBSTRING(
						Timezone
						FROM ` + autoTimezone + `
						FOR ` + autoTimezoneEnd + `
					)
					WHEN Timezone like '%"useAutomaticTimezone":"false"}' AND LENGTH(Timezone) > ` + defaultTimezoneLength + `
					THEN
						SUBSTRING(
						Timezone
						FROM ` + manualTimezone + `
						FOR ` + manualTimezoneEnd + `
					)
					END
				)
			) AS ChannelMemberTimezonesCount
		`
	}

	query := s.getQueryBuilder().
		Select(selectStr).
		From("ChannelMembers").
		Join("GroupMembers ON GroupMembers.UserId = ChannelMembers.UserId")

	if includeTimezones {
		query = query.Join("Users ON Users.Id = GroupMembers.UserId")
	}

	query = query.Where(sq.Eq{"ChannelMembers.ChannelId": channelID}).GroupBy("GroupMembers.GroupId")

	queryString, args, err := query.ToSql()
	if err != nil {
		return nil, errors.Wrap(err, "channel_tosql")
	}
	var data []*model.ChannelMemberCountByGroup
	if _, err = s.DBFromContext(ctx).Select(&data, queryString, args...); err != nil {
		return nil, errors.Wrapf(err, "failed to count ChannelMembers with channelId=%s", channelID)
	}

	return data, nil
}

//nolint:unparam
func (s SqlChannelStore) InvalidatePinnedPostCount(channelId string) {
}

//nolint:unparam
func (s SqlChannelStore) GetPinnedPostCount(channelId string, allowFromCache bool) (int64, error) {
	count, err := s.GetReplica().SelectInt(`
		SELECT count(*)
			FROM Posts
		WHERE
			IsPinned = true
			AND ChannelId = :ChannelId
			AND DeleteAt = 0`, map[string]interface{}{"ChannelId": channelId})

	if err != nil {
		return 0, errors.Wrapf(err, "failed to count pinned Posts with channelId=%s", channelId)
	}

	return count, nil
}

//nolint:unparam
func (s SqlChannelStore) InvalidateGuestCount(channelId string) {
}

//nolint:unparam
func (s SqlChannelStore) GetGuestCount(channelId string, allowFromCache bool) (int64, error) {
	count, err := s.GetReplica().SelectInt(`
		SELECT
			count(*)
		FROM
			ChannelMembers,
			Users
		WHERE
			ChannelMembers.UserId = Users.Id
			AND ChannelMembers.ChannelId = :ChannelId
			AND ChannelMembers.SchemeGuest = TRUE
			AND Users.DeleteAt = 0`, map[string]interface{}{"ChannelId": channelId})
	if err != nil {
		return 0, errors.Wrapf(err, "failed to count Guests with channelId=%s", channelId)
	}
	return count, nil
}

func (s SqlChannelStore) RemoveMembers(channelId string, userIds []string) error {
	builder := s.getQueryBuilder().
		Delete("ChannelMembers").
		Where(sq.Eq{"ChannelId": channelId}).
		Where(sq.Eq{"UserId": userIds})
	query, args, err := builder.ToSql()
	if err != nil {
		return errors.Wrap(err, "channel_tosql")
	}
	_, err = s.GetMaster().Exec(query, args...)
	if err != nil {
		return errors.Wrap(err, "failed to delete ChannelMembers")
	}

	// cleanup sidebarchannels table if the user is no longer a member of that channel
	query, args, err = s.getQueryBuilder().
		Delete("SidebarChannels").
		Where(sq.And{
			sq.Eq{"ChannelId": channelId},
			sq.Eq{"UserId": userIds},
		}).ToSql()
	if err != nil {
		return errors.Wrap(err, "channel_tosql")
	}
	_, err = s.GetMaster().Exec(query, args...)
	if err != nil {
		return errors.Wrap(err, "failed to delete SidebarChannels")
	}
	return nil
}

func (s SqlChannelStore) RemoveMember(channelId string, userId string) error {
	return s.RemoveMembers(channelId, []string{userId})
}

func (s SqlChannelStore) RemoveAllDeactivatedMembers(channelId string) error {
	query := `
		DELETE
		FROM
			ChannelMembers
		WHERE
			UserId IN (
				SELECT
					Id
				FROM
					Users
				WHERE
					Users.DeleteAt != 0
			)
		AND
			ChannelMembers.ChannelId = :ChannelId
	`

	_, err := s.GetMaster().Exec(query, map[string]interface{}{"ChannelId": channelId})
	if err != nil {
		return errors.Wrapf(err, "failed to delete ChannelMembers with channelId=%s", channelId)
	}
	return nil
}

func (s SqlChannelStore) PermanentDeleteMembersByUser(userId string) error {
	if _, err := s.GetMaster().Exec("DELETE FROM ChannelMembers WHERE UserId = :UserId", map[string]interface{}{"UserId": userId}); err != nil {
		return errors.Wrapf(err, "failed to permanent delete ChannelMembers with userId=%s", userId)
	}
	return nil
}

func (s SqlChannelStore) UpdateLastViewedAt(channelIds []string, userId string, updateThreads bool) (map[string]int64, error) {
	var threadsToUpdate []string
	now := model.GetMillis()
	if updateThreads {
		var err error
		threadsToUpdate, err = s.Thread().CollectThreadsWithNewerReplies(userId, channelIds, now)
		if err != nil {
			return nil, err
		}
	}

	keys, props := MapStringsToQueryParams(channelIds, "Channel")
	props["UserId"] = userId

	var lastPostAtTimes []struct {
		Id                string
		LastPostAt        int64
		TotalMsgCount     int64
		TotalMsgCountRoot int64
	}

	query := `SELECT Id, LastPostAt, TotalMsgCount, TotalMsgCountRoot FROM Channels WHERE Id IN ` + keys
	// TODO: use a CTE for mysql too when version 8 becomes the minimum supported version.
	if s.DriverName() == model.DATABASE_DRIVER_POSTGRES {
		query = `WITH c AS ( ` + query + `),
	updated AS (
	UPDATE
		ChannelMembers cm
	SET
		MentionCount = 0,
		MentionCountRoot = 0,
		MsgCount = greatest(cm.MsgCount, c.TotalMsgCount),
		MsgCountRoot = greatest(cm.MsgCountRoot, c.TotalMsgCountRoot),
		LastViewedAt = greatest(cm.LastViewedAt, c.LastPostAt),
		LastUpdateAt = greatest(cm.LastViewedAt, c.LastPostAt)
	FROM c
		WHERE cm.UserId = :UserId
		AND c.Id=cm.ChannelId
)
	SELECT Id, LastPostAt FROM c`
	}

	_, err := s.GetMaster().Select(&lastPostAtTimes, query, props)
	if err != nil {
		return nil, errors.Wrapf(err, "failed to find ChannelMembers data with userId=%s and channelId in %v", userId, channelIds)
	}

	if len(lastPostAtTimes) == 0 {
		return nil, store.NewErrInvalidInput("Channel", "Id", fmt.Sprintf("%v", channelIds))
	}

	times := map[string]int64{}
	if s.DriverName() == model.DATABASE_DRIVER_POSTGRES {
		for _, t := range lastPostAtTimes {
			times[t.Id] = t.LastPostAt
		}
		if updateThreads {
			s.Thread().UpdateUnreadsByChannel(userId, threadsToUpdate, now, true)
		}
		return times, nil
	}

	msgCountQuery := ""
	msgCountQueryRoot := ""
	lastViewedQuery := ""

	for index, t := range lastPostAtTimes {
		times[t.Id] = t.LastPostAt

		props["msgCount"+strconv.Itoa(index)] = t.TotalMsgCount
		msgCountQuery += fmt.Sprintf("WHEN :channelId%d THEN GREATEST(MsgCount, :msgCount%d) ", index, index)

		props["msgCountRoot"+strconv.Itoa(index)] = t.TotalMsgCountRoot
		msgCountQueryRoot += fmt.Sprintf("WHEN :channelId%d THEN GREATEST(MsgCountRoot, :msgCountRoot%d) ", index, index)

		props["lastViewed"+strconv.Itoa(index)] = t.LastPostAt
		lastViewedQuery += fmt.Sprintf("WHEN :channelId%d THEN GREATEST(LastViewedAt, :lastViewed%d) ", index, index)

		props["channelId"+strconv.Itoa(index)] = t.Id
	}

	updateQuery := `UPDATE
			ChannelMembers
		SET
			MentionCount = 0,
			MentionCountRoot = 0,
			MsgCount = CASE ChannelId ` + msgCountQuery + ` END,
			MsgCountRoot = CASE ChannelId ` + msgCountQueryRoot + ` END,
			LastViewedAt = CASE ChannelId ` + lastViewedQuery + ` END,
			LastUpdateAt = LastViewedAt
		WHERE
				UserId = :UserId
				AND ChannelId IN ` + keys

	if _, err := s.GetMaster().Exec(updateQuery, props); err != nil {
		return nil, errors.Wrapf(err, "failed to update ChannelMembers with userId=%s and channelId in %v", userId, channelIds)
	}

	if updateThreads {
		s.Thread().UpdateUnreadsByChannel(userId, threadsToUpdate, now, true)
	}
	return times, nil
}

// CountPostsAfter returns the number of posts in the given channel created after but not including the given timestamp. If given a non-empty user ID, only counts posts made by that user.
func (s SqlChannelStore) CountPostsAfter(channelId string, timestamp int64, userId string) (int, int, error) {
	joinLeavePostTypes := []string{
		// These types correspond to the ones checked by Post.IsJoinLeaveMessage
		model.POST_JOIN_LEAVE,
		model.POST_ADD_REMOVE,
		model.POST_JOIN_CHANNEL,
		model.POST_LEAVE_CHANNEL,
		model.POST_JOIN_TEAM,
		model.POST_LEAVE_TEAM,
		model.POST_ADD_TO_CHANNEL,
		model.POST_REMOVE_FROM_CHANNEL,
		model.POST_ADD_TO_TEAM,
		model.POST_REMOVE_FROM_TEAM,
	}
	query := s.getQueryBuilder().Select("count(*)").From("Posts").Where(sq.Eq{"ChannelId": channelId}).Where(sq.Gt{"CreateAt": timestamp}).Where(sq.NotEq{"Type": joinLeavePostTypes}).Where(sq.Eq{"DeleteAt": 0})

	if userId != "" {
		query = query.Where(sq.Eq{"UserId": userId})
	}
	sql, args, _ := query.ToSql()

	unread, err := s.GetReplica().SelectInt(sql, args...)
	if err != nil {
		return 0, 0, errors.Wrap(err, "failed to count Posts")
	}
	sql2, args2, _ := query.Where(sq.Eq{"RootId": ""}).ToSql()

	unreadRoot, err := s.GetReplica().SelectInt(sql2, args2...)
	if err != nil {
		return 0, 0, errors.Wrap(err, "failed to count root Posts")
	}
	return int(unread), int(unreadRoot), nil
}

// UpdateLastViewedAtPost updates a ChannelMember as if the user last read the channel at the time of the given post.
// If the provided mentionCount is -1, the given post and all posts after it are considered to be mentions. Returns
// an updated model.ChannelUnreadAt that can be returned to the client.
func (s SqlChannelStore) UpdateLastViewedAtPost(unreadPost *model.Post, userID string, mentionCount, mentionCountRoot int, updateThreads bool) (*model.ChannelUnreadAt, error) {
	var threadsToUpdate []string
	unreadDate := unreadPost.CreateAt - 1
	if updateThreads {
		var err error
		threadsToUpdate, err = s.Thread().CollectThreadsWithNewerReplies(userID, []string{unreadPost.ChannelId}, unreadDate)
		if err != nil {
			return nil, err
		}
	}

	unread, unreadRoot, err := s.CountPostsAfter(unreadPost.ChannelId, unreadDate, "")
	if err != nil {
		return nil, err
	}

	params := map[string]interface{}{
		"mentions":        mentionCount,
		"mentionsRoot":    mentionCountRoot,
		"unreadCount":     unread,
		"unreadCountRoot": unreadRoot,
		"lastViewedAt":    unreadDate,
		"userId":          userID,
		"channelId":       unreadPost.ChannelId,
		"updatedAt":       model.GetMillis(),
	}

	// msg count uses the value from channels to prevent counting on older channels where no. of messages can be high.
	// we only count the unread which will be a lot less in 99% cases
	setUnreadQuery := `
	UPDATE
		ChannelMembers
	SET
		MentionCount = :mentions,
		MentionCountRoot = :mentionsRoot,
		MsgCount = (SELECT TotalMsgCount FROM Channels WHERE ID = :channelId) - :unreadCount,
		MsgCountRoot = (SELECT TotalMsgCountRoot FROM Channels WHERE ID = :channelId) - :unreadCountRoot,
		LastViewedAt = :lastViewedAt,
		LastUpdateAt = :updatedAt
	WHERE
		UserId = :userId
		AND ChannelId = :channelId
	`
	_, err = s.GetMaster().Exec(setUnreadQuery, params)
	if err != nil {
		return nil, errors.Wrap(err, "failed to update ChannelMembers")
	}

	chanUnreadQuery := `
	SELECT
		c.TeamId TeamId,
		cm.UserId UserId,
		cm.ChannelId ChannelId,
		cm.MsgCount MsgCount,
		cm.MsgCountRoot MsgCountRoot,
		cm.MentionCount MentionCount,
		cm.MentionCountRoot MentionCountRoot,
		cm.LastViewedAt LastViewedAt,
		cm.NotifyProps NotifyProps
	FROM
		ChannelMembers cm
	LEFT JOIN Channels c ON c.Id=cm.ChannelId
	WHERE
		cm.UserId = :userId
		AND cm.channelId = :channelId
		AND c.DeleteAt = 0
	`
	result := &model.ChannelUnreadAt{}
	if err = s.GetMaster().SelectOne(result, chanUnreadQuery, params); err != nil {
		return nil, errors.Wrapf(err, "failed to get ChannelMember with channelId=%s", unreadPost.ChannelId)
	}

	if updateThreads {
		s.Thread().UpdateUnreadsByChannel(userID, threadsToUpdate, unreadDate, true)
	}
	return result, nil
}

func (s SqlChannelStore) IncrementMentionCount(channelId string, userId string, updateThreads, isRoot bool) error {
	now := model.GetMillis()
	var threadsToUpdate []string
	if updateThreads {
		var err error
		threadsToUpdate, err = s.Thread().CollectThreadsWithNewerReplies(userId, []string{channelId}, now)
		if err != nil {
			return err
		}
	}
	rootInc := 0
	if isRoot {
		rootInc = 1
	}
	_, err := s.GetMaster().Exec(
		`UPDATE
			ChannelMembers
		SET
			MentionCount = MentionCount + 1,
			MentionCountRoot = MentionCountRoot + :RootInc,
			LastUpdateAt = :LastUpdateAt
		WHERE
			UserId = :UserId
			AND ChannelId = :ChannelId`,
		map[string]interface{}{"ChannelId": channelId, "UserId": userId, "LastUpdateAt": now, "RootInc": rootInc})
	if err != nil {
		return errors.Wrapf(err, "failed to Update ChannelMembers with channelId=%s and userId=%s", channelId, userId)
	}
	if updateThreads {
		s.Thread().UpdateUnreadsByChannel(userId, threadsToUpdate, now, false)
	}
	return nil
}

func (s SqlChannelStore) GetAll(teamId string) ([]*model.Channel, error) {
	var data []*model.Channel
	_, err := s.GetReplica().Select(&data, "SELECT * FROM Channels WHERE TeamId = :TeamId AND Type != 'D' ORDER BY Name", map[string]interface{}{"TeamId": teamId})

	if err != nil {
		return nil, errors.Wrapf(err, "failed to find Channels with teamId=%s", teamId)
	}

	return data, nil
}

func (s SqlChannelStore) GetChannelsByIds(channelIds []string, includeDeleted bool) ([]*model.Channel, error) {
	keys, params := MapStringsToQueryParams(channelIds, "Channel")
	query := `SELECT * FROM Channels WHERE Id IN ` + keys + ` ORDER BY Name`
	if !includeDeleted {
		query = `SELECT * FROM Channels WHERE DeleteAt=0 AND Id IN ` + keys + ` ORDER BY Name`
	}

	var channels []*model.Channel
	_, err := s.GetReplica().Select(&channels, query, params)

	if err != nil {
		return nil, errors.Wrap(err, "failed to find Channels")
	}
	return channels, nil
}

func (s SqlChannelStore) GetForPost(postId string) (*model.Channel, error) {
	channel := &model.Channel{}
	if err := s.GetReplica().SelectOne(
		channel,
		`SELECT
			Channels.*
		FROM
			Channels,
			Posts
		WHERE
			Channels.Id = Posts.ChannelId
			AND Posts.Id = :PostId`, map[string]interface{}{"PostId": postId}); err != nil {
		return nil, errors.Wrapf(err, "failed to get Channel with postId=%s", postId)

	}
	return channel, nil
}

func (s SqlChannelStore) AnalyticsTypeCount(teamId string, channelType string) (int64, error) {
	query := "SELECT COUNT(Id) AS Value FROM Channels WHERE Type = :ChannelType"

	if teamId != "" {
		query += " AND TeamId = :TeamId"
	}

	value, err := s.GetReplica().SelectInt(query, map[string]interface{}{"TeamId": teamId, "ChannelType": channelType})
	if err != nil {
		return int64(0), errors.Wrap(err, "failed to count Channels")
	}
	return value, nil
}

func (s SqlChannelStore) AnalyticsDeletedTypeCount(teamId string, channelType string) (int64, error) {
	query := "SELECT COUNT(Id) AS Value FROM Channels WHERE Type = :ChannelType AND DeleteAt > 0"

	if teamId != "" {
		query += " AND TeamId = :TeamId"
	}

	v, err := s.GetReplica().SelectInt(query, map[string]interface{}{"TeamId": teamId, "ChannelType": channelType})
	if err != nil {
		return 0, errors.Wrapf(err, "failed to count Channels with teamId=%s and channelType=%s", teamId, channelType)
	}

	return v, nil
}

func (s SqlChannelStore) GetMembersForUser(teamId string, userId string) (*model.ChannelMembers, error) {
	var dbMembers channelMemberWithSchemeRolesList
	_, err := s.GetReplica().Select(&dbMembers, ChannelMembersWithSchemeSelectQuery+"WHERE ChannelMembers.UserId = :UserId AND (Teams.Id = :TeamId OR Teams.Id = '' OR Teams.Id IS NULL)", map[string]interface{}{"TeamId": teamId, "UserId": userId})
	if err != nil {
		return nil, errors.Wrapf(err, "failed to find ChannelMembers data with teamId=%s and userId=%s", teamId, userId)
	}

	return dbMembers.ToModel(), nil
}

func (s SqlChannelStore) GetMembersForUserWithPagination(teamId, userId string, page, perPage int) (*model.ChannelMembers, error) {
	var dbMembers channelMemberWithSchemeRolesList
	offset := page * perPage
	_, err := s.GetReplica().Select(&dbMembers, ChannelMembersWithSchemeSelectQuery+"WHERE ChannelMembers.UserId = :UserId Limit :Limit Offset :Offset", map[string]interface{}{"TeamId": teamId, "UserId": userId, "Limit": perPage, "Offset": offset})

	if err != nil {
		return nil, errors.Wrapf(err, "failed to find ChannelMembers data with teamId=%s and userId=%s", teamId, userId)
	}

	return dbMembers.ToModel(), nil
}

func (s SqlChannelStore) AutocompleteInTeam(teamId string, term string, includeDeleted bool) (*model.ChannelList, error) {
	deleteFilter := "AND Channels.DeleteAt = 0"
	if includeDeleted {
		deleteFilter = ""
	}

	queryFormat := `
		SELECT
			Channels.*
		FROM
			Channels
		JOIN
			PublicChannels c ON (c.Id = Channels.Id)
		WHERE
			Channels.TeamId = :TeamId
			` + deleteFilter + `
			%v
		LIMIT ` + strconv.Itoa(model.CHANNEL_SEARCH_DEFAULT_LIMIT)

	var channels model.ChannelList

	if likeClause, likeTerm := s.buildLIKEClause(term, "c.Name, c.DisplayName, c.Purpose"); likeClause == "" {
		if _, err := s.GetReplica().Select(&channels, fmt.Sprintf(queryFormat, ""), map[string]interface{}{"TeamId": teamId}); err != nil {
			return nil, errors.Wrapf(err, "failed to find Channels with term='%s'", term)
		}
	} else {
		// Using a UNION results in index_merge and fulltext queries and is much faster than the ref
		// query you would get using an OR of the LIKE and full-text clauses.
		fulltextClause, fulltextTerm := s.buildFulltextClause(term, "c.Name, c.DisplayName, c.Purpose")
		likeQuery := fmt.Sprintf(queryFormat, "AND "+likeClause)
		fulltextQuery := fmt.Sprintf(queryFormat, "AND "+fulltextClause)
		query := fmt.Sprintf("(%v) UNION (%v) LIMIT 50", likeQuery, fulltextQuery)

		if _, err := s.GetReplica().Select(&channels, query, map[string]interface{}{"TeamId": teamId, "LikeTerm": likeTerm, "FulltextTerm": fulltextTerm}); err != nil {
			return nil, errors.Wrapf(err, "failed to find Channels with term='%s'", term)
		}
	}

	sort.Slice(channels, func(a, b int) bool {
		return strings.ToLower(channels[a].DisplayName) < strings.ToLower(channels[b].DisplayName)
	})
	return &channels, nil
}

func (s SqlChannelStore) AutocompleteInTeamForSearch(teamId string, userId string, term string, includeDeleted bool) (*model.ChannelList, error) {
	deleteFilter := "AND DeleteAt = 0"
	if includeDeleted {
		deleteFilter = ""
	}

	queryFormat := `
		SELECT
			C.*
		FROM
			Channels AS C
		JOIN
			ChannelMembers AS CM ON CM.ChannelId = C.Id
		WHERE
			(C.TeamId = :TeamId OR (C.TeamId = '' AND C.Type = 'G'))
			AND CM.UserId = :UserId
			` + deleteFilter + `
			%v
		LIMIT 50`

	var channels model.ChannelList

	if likeClause, likeTerm := s.buildLIKEClause(term, "Name, DisplayName, Purpose"); likeClause == "" {
		if _, err := s.GetReplica().Select(&channels, fmt.Sprintf(queryFormat, ""), map[string]interface{}{"TeamId": teamId, "UserId": userId}); err != nil {
			return nil, errors.Wrapf(err, "failed to find Channels with term='%s'", term)
		}
	} else {
		// Using a UNION results in index_merge and fulltext queries and is much faster than the ref
		// query you would get using an OR of the LIKE and full-text clauses.
		fulltextClause, fulltextTerm := s.buildFulltextClause(term, "Name, DisplayName, Purpose")
		likeQuery := fmt.Sprintf(queryFormat, "AND "+likeClause)
		fulltextQuery := fmt.Sprintf(queryFormat, "AND "+fulltextClause)
		query := fmt.Sprintf("(%v) UNION (%v) LIMIT 50", likeQuery, fulltextQuery)

		if _, err := s.GetReplica().Select(&channels, query, map[string]interface{}{"TeamId": teamId, "UserId": userId, "LikeTerm": likeTerm, "FulltextTerm": fulltextTerm}); err != nil {
			return nil, errors.Wrapf(err, "failed to find Channels with term='%s'", term)
		}
	}

	directChannels, err := s.autocompleteInTeamForSearchDirectMessages(userId, term)
	if err != nil {
		return nil, err
	}

	channels = append(channels, directChannels...)

	sort.Slice(channels, func(a, b int) bool {
		return strings.ToLower(channels[a].DisplayName) < strings.ToLower(channels[b].DisplayName)
	})
	return &channels, nil
}

func (s SqlChannelStore) autocompleteInTeamForSearchDirectMessages(userId string, term string) ([]*model.Channel, error) {
	queryFormat := `
			SELECT
				C.*,
				OtherUsers.Username as DisplayName
			FROM
				Channels AS C
			JOIN
				ChannelMembers AS CM ON CM.ChannelId = C.Id
			INNER JOIN (
				SELECT
					ICM.ChannelId AS ChannelId, IU.Username AS Username
				FROM
					Users as IU
				JOIN
					ChannelMembers AS ICM ON ICM.UserId = IU.Id
				WHERE
					IU.Id != :UserId
					%v
				) AS OtherUsers ON OtherUsers.ChannelId = C.Id
			WHERE
			    C.Type = 'D'
				AND CM.UserId = :UserId
			LIMIT 50`

	var channels model.ChannelList

	if likeClause, likeTerm := s.buildLIKEClause(term, "IU.Username, IU.Nickname"); likeClause == "" {
		if _, err := s.GetReplica().Select(&channels, fmt.Sprintf(queryFormat, ""), map[string]interface{}{"UserId": userId}); err != nil {
			return nil, errors.Wrapf(err, "failed to find Channels with term='%s'", term)
		}
	} else {
		query := fmt.Sprintf(queryFormat, "AND "+likeClause)

		if _, err := s.GetReplica().Select(&channels, query, map[string]interface{}{"UserId": userId, "LikeTerm": likeTerm}); err != nil {
			return nil, errors.Wrapf(err, "failed to find Channels with term='%s'", term)
		}
	}

	return channels, nil
}

func (s SqlChannelStore) SearchInTeam(teamId string, term string, includeDeleted bool) (*model.ChannelList, error) {
	deleteFilter := "AND c.DeleteAt = 0"
	if includeDeleted {
		deleteFilter = ""
	}

	return s.performSearch(`
		SELECT
			Channels.*
		FROM
			Channels
		JOIN
			PublicChannels c ON (c.Id = Channels.Id)
		WHERE
			c.TeamId = :TeamId
			`+deleteFilter+`
			SEARCH_CLAUSE
		ORDER BY c.DisplayName
		LIMIT 100
		`, term, map[string]interface{}{
		"TeamId": teamId,
	})
}

func (s SqlChannelStore) SearchArchivedInTeam(teamId string, term string, userId string) (*model.ChannelList, error) {
	publicChannels, publicErr := s.performSearch(`
		SELECT
			Channels.*
		FROM
			Channels
		JOIN
			Channels c ON (c.Id = Channels.Id)
		WHERE
			c.TeamId = :TeamId
			SEARCH_CLAUSE
			AND c.DeleteAt != 0
			AND c.Type != 'P'
		ORDER BY c.DisplayName
		LIMIT 100
		`, term, map[string]interface{}{
		"TeamId": teamId,
		"UserId": userId,
	})

	privateChannels, privateErr := s.performSearch(`
		SELECT
			Channels.*
		FROM
			Channels
		JOIN
			Channels c ON (c.Id = Channels.Id)
		WHERE
			c.TeamId = :TeamId
			SEARCH_CLAUSE
			AND c.DeleteAt != 0
			AND c.Type = 'P'
			AND c.Id IN (SELECT ChannelId FROM ChannelMembers WHERE UserId = :UserId)
		ORDER BY c.DisplayName
		LIMIT 100
		`, term, map[string]interface{}{
		"TeamId": teamId,
		"UserId": userId,
	})

	outputErr := publicErr
	if privateErr != nil {
		outputErr = privateErr
	}

	if outputErr != nil {
		return nil, outputErr
	}

	output := *publicChannels
	output = append(output, *privateChannels...)

	return &output, nil
}

func (s SqlChannelStore) SearchForUserInTeam(userId string, teamId string, term string, includeDeleted bool) (*model.ChannelList, error) {
	deleteFilter := "AND c.DeleteAt = 0"
	if includeDeleted {
		deleteFilter = ""
	}

	return s.performSearch(`
		SELECT
			Channels.*
		FROM
			Channels
		JOIN
			PublicChannels c ON (c.Id = Channels.Id)
        JOIN
            ChannelMembers cm ON (c.Id = cm.ChannelId)
		WHERE
			c.TeamId = :TeamId
        AND
            cm.UserId = :UserId
			`+deleteFilter+`
			SEARCH_CLAUSE
		ORDER BY c.DisplayName
		LIMIT 100
		`, term, map[string]interface{}{
		"TeamId": teamId,
		"UserId": userId,
	})
}

func (s SqlChannelStore) channelSearchQuery(opts *store.ChannelSearchOpts) sq.SelectBuilder {
	var limit int
	if opts.PerPage != nil {
		limit = *opts.PerPage
	} else {
		limit = 100
	}

	var selectStr string
	if opts.CountOnly {
		selectStr = "count(*)"
	} else {
		selectStr = "c.*"
		if opts.IncludeTeamInfo {
			selectStr += ", t.DisplayName AS TeamDisplayName, t.Name AS TeamName, t.UpdateAt as TeamUpdateAt"
		}
		if opts.IncludePolicyID {
			selectStr += ", RetentionPoliciesChannels.PolicyId"
		}
	}

	query := s.getQueryBuilder().
		Select(selectStr).
		From("Channels AS c").
		Join("Teams AS t ON t.Id = c.TeamId")

	// don't bother ordering or limiting if we're just getting the count
	if !opts.CountOnly {
		query = query.
			OrderBy("c.DisplayName, t.DisplayName").
			Limit(uint64(limit))
	}
	if opts.Deleted {
		query = query.Where(sq.NotEq{"c.DeleteAt": int(0)})
	} else if !opts.IncludeDeleted {
		query = query.Where(sq.Eq{"c.DeleteAt": int(0)})
	}

	if opts.IsPaginated() && !opts.CountOnly {
		query = query.Offset(uint64(*opts.Page * *opts.PerPage))
	}

	if opts.PolicyID != "" {
		query = query.
			InnerJoin("RetentionPoliciesChannels ON c.Id = RetentionPoliciesChannels.ChannelId").
<<<<<<< HEAD
			Where("RetentionPoliciesChannels.PolicyId = ?", opts.PolicyID)
=======
			Where(sq.Eq{"RetentionPoliciesChannels.PolicyId": opts.PolicyID})
>>>>>>> 469662cf
	} else if opts.ExcludePolicyConstrained {
		query = query.
			LeftJoin("RetentionPoliciesChannels ON c.Id = RetentionPoliciesChannels.ChannelId").
			Where("RetentionPoliciesChannels.ChannelId IS NULL")
<<<<<<< HEAD
	}

	likeClause, likeTerm := s.buildLIKEClause(term, "c.Name, c.DisplayName, c.Purpose")
=======
	} else if opts.IncludePolicyID {
		query = query.
			LeftJoin("RetentionPoliciesChannels ON c.Id = RetentionPoliciesChannels.ChannelId")
	}

	likeClause, likeTerm := s.buildLIKEClause(opts.Term, "c.Name, c.DisplayName, c.Purpose")
>>>>>>> 469662cf
	if likeTerm != "" {
		likeClause = strings.ReplaceAll(likeClause, ":LikeTerm", "?")
		fulltextClause, fulltextTerm := s.buildFulltextClause(opts.Term, "c.Name, c.DisplayName, c.Purpose")
		fulltextClause = strings.ReplaceAll(fulltextClause, ":FulltextTerm", "?")
		query = query.Where(sq.Or{
			sq.Expr(likeClause, likeTerm, likeTerm, likeTerm), // Keep the number of likeTerms same as the number
			// of columns (c.Name, c.DisplayName, c.Purpose)
			sq.Expr(fulltextClause, fulltextTerm),
		})
	}

	if len(opts.ExcludeChannelNames) > 0 {
		query = query.Where(sq.NotEq{"c.Name": opts.ExcludeChannelNames})
	}

	if opts.NotAssociatedToGroup != "" {
		query = query.Where("c.Id NOT IN (SELECT ChannelId FROM GroupChannels WHERE GroupChannels.GroupId = ? AND GroupChannels.DeleteAt = 0)", opts.NotAssociatedToGroup)
	}

	if len(opts.TeamIds) > 0 {
		query = query.Where(sq.Eq{"c.TeamId": opts.TeamIds})
	}

	if opts.GroupConstrained {
		query = query.Where(sq.Eq{"c.GroupConstrained": true})
	} else if opts.ExcludeGroupConstrained {
		query = query.Where(sq.Or{
			sq.NotEq{"c.GroupConstrained": true},
			sq.Eq{"c.GroupConstrained": nil},
		})
	}

	if opts.Public && !opts.Private {
		query = query.InnerJoin("PublicChannels ON c.Id = PublicChannels.Id")
	} else if opts.Private && !opts.Public {
		query = query.Where(sq.Eq{"c.Type": model.CHANNEL_PRIVATE})
	} else {
		query = query.Where(sq.Or{
			sq.Eq{"c.Type": model.CHANNEL_OPEN},
			sq.Eq{"c.Type": model.CHANNEL_PRIVATE},
		})
	}

	return query
}

func (s SqlChannelStore) SearchAllChannels(term string, opts store.ChannelSearchOpts) (*model.ChannelListWithTeamData, int64, error) {
	opts.Term = term
	opts.IncludeTeamInfo = true
	queryString, args, err := s.channelSearchQuery(&opts).ToSql()
	if err != nil {
		return nil, 0, errors.Wrap(err, "channel_tosql")
	}
	var channels model.ChannelListWithTeamData
	if _, err = s.GetReplica().Select(&channels, queryString, args...); err != nil {
		return nil, 0, errors.Wrapf(err, "failed to find Channels with term='%s'", term)
	}

	var totalCount int64

	// only query a 2nd time for the count if the results are being requested paginated.
	if opts.IsPaginated() {
		opts.CountOnly = true
		queryString, args, err = s.channelSearchQuery(&opts).ToSql()
		if err != nil {
			return nil, 0, errors.Wrap(err, "channel_tosql")
		}
		if totalCount, err = s.GetReplica().SelectInt(queryString, args...); err != nil {
			return nil, 0, errors.Wrapf(err, "failed to find Channels with term='%s'", term)
		}
	} else {
		totalCount = int64(len(channels))
	}

	return &channels, totalCount, nil
}

func (s SqlChannelStore) SearchMore(userId string, teamId string, term string) (*model.ChannelList, error) {
	return s.performSearch(`
		SELECT
			Channels.*
		FROM
			Channels
		JOIN
			PublicChannels c ON (c.Id = Channels.Id)
		WHERE
			c.TeamId = :TeamId
		AND c.DeleteAt = 0
		AND c.Id NOT IN (
			SELECT
				c.Id
			FROM
				PublicChannels c
			JOIN
				ChannelMembers cm ON (cm.ChannelId = c.Id)
			WHERE
				c.TeamId = :TeamId
			AND cm.UserId = :UserId
			AND c.DeleteAt = 0
			)
		SEARCH_CLAUSE
		ORDER BY c.DisplayName
		LIMIT 100
		`, term, map[string]interface{}{
		"TeamId": teamId,
		"UserId": userId,
	})
}

func (s SqlChannelStore) buildLIKEClause(term string, searchColumns string) (likeClause, likeTerm string) {
	likeTerm = sanitizeSearchTerm(term, "*")

	if likeTerm == "" {
		return
	}

	// Prepare the LIKE portion of the query.
	var searchFields []string
	for _, field := range strings.Split(searchColumns, ", ") {
		if s.DriverName() == model.DATABASE_DRIVER_POSTGRES {
			searchFields = append(searchFields, fmt.Sprintf("lower(%s) LIKE lower(%s) escape '*'", field, ":LikeTerm"))
		} else {
			searchFields = append(searchFields, fmt.Sprintf("%s LIKE %s escape '*'", field, ":LikeTerm"))
		}
	}

	likeClause = fmt.Sprintf("(%s)", strings.Join(searchFields, " OR "))
	likeTerm = wildcardSearchTerm(likeTerm)
	return
}

func (s SqlChannelStore) buildFulltextClause(term string, searchColumns string) (fulltextClause, fulltextTerm string) {
	// Copy the terms as we will need to prepare them differently for each search type.
	fulltextTerm = term

	// These chars must be treated as spaces in the fulltext query.
	for _, c := range spaceFulltextSearchChar {
		fulltextTerm = strings.Replace(fulltextTerm, c, " ", -1)
	}

	// Prepare the FULLTEXT portion of the query.
	if s.DriverName() == model.DATABASE_DRIVER_POSTGRES {
		fulltextTerm = strings.Replace(fulltextTerm, "|", "", -1)

		splitTerm := strings.Fields(fulltextTerm)
		for i, t := range strings.Fields(fulltextTerm) {
			if i == len(splitTerm)-1 {
				splitTerm[i] = t + ":*"
			} else {
				splitTerm[i] = t + ":* &"
			}
		}

		fulltextTerm = strings.Join(splitTerm, " ")

		fulltextClause = fmt.Sprintf("((to_tsvector('english', %s)) @@ to_tsquery('english', :FulltextTerm))", convertMySQLFullTextColumnsToPostgres(searchColumns))
	} else if s.DriverName() == model.DATABASE_DRIVER_MYSQL {
		splitTerm := strings.Fields(fulltextTerm)
		for i, t := range strings.Fields(fulltextTerm) {
			splitTerm[i] = "+" + t + "*"
		}

		fulltextTerm = strings.Join(splitTerm, " ")

		fulltextClause = fmt.Sprintf("MATCH(%s) AGAINST (:FulltextTerm IN BOOLEAN MODE)", searchColumns)
	}

	return
}

func (s SqlChannelStore) performSearch(searchQuery string, term string, parameters map[string]interface{}) (*model.ChannelList, error) {
	likeClause, likeTerm := s.buildLIKEClause(term, "c.Name, c.DisplayName, c.Purpose")
	if likeTerm == "" {
		// If the likeTerm is empty after preparing, then don't bother searching.
		searchQuery = strings.Replace(searchQuery, "SEARCH_CLAUSE", "", 1)
	} else {
		parameters["LikeTerm"] = likeTerm
		fulltextClause, fulltextTerm := s.buildFulltextClause(term, "c.Name, c.DisplayName, c.Purpose")
		parameters["FulltextTerm"] = fulltextTerm
		searchQuery = strings.Replace(searchQuery, "SEARCH_CLAUSE", "AND ("+likeClause+" OR "+fulltextClause+")", 1)
	}

	var channels model.ChannelList

	if _, err := s.GetReplica().Select(&channels, searchQuery, parameters); err != nil {
		return nil, errors.Wrapf(err, "failed to find Channels with term='%s'", term)
	}

	return &channels, nil
}

func (s SqlChannelStore) getSearchGroupChannelsQuery(userId, term string, isPostgreSQL bool) (string, map[string]interface{}) {
	var query, baseLikeClause string
	if isPostgreSQL {
		baseLikeClause = "ARRAY_TO_STRING(ARRAY_AGG(u.Username), ', ') LIKE %s"
		query = `
            SELECT
                *
            FROM
                Channels
            WHERE
                Id IN (
                    SELECT
                        cc.Id
                    FROM (
                        SELECT
                            c.Id
                        FROM
                            Channels c
                        JOIN
                            ChannelMembers cm on c.Id = cm.ChannelId
                        JOIN
                            Users u on u.Id = cm.UserId
                        WHERE
                            c.Type = 'G'
                        AND
                            u.Id = :UserId
                        GROUP BY
                            c.Id
                    ) cc
                    JOIN
                        ChannelMembers cm on cc.Id = cm.ChannelId
                    JOIN
                        Users u on u.Id = cm.UserId
                    GROUP BY
                        cc.Id
                    HAVING
                        %s
                    LIMIT
                        ` + strconv.Itoa(model.CHANNEL_SEARCH_DEFAULT_LIMIT) + `
                )`
	} else {
		baseLikeClause = "GROUP_CONCAT(u.Username SEPARATOR ', ') LIKE %s"
		query = `
            SELECT
                cc.*
            FROM (
                SELECT
                    c.*
                FROM
                    Channels c
                JOIN
                    ChannelMembers cm on c.Id = cm.ChannelId
                JOIN
                    Users u on u.Id = cm.UserId
                WHERE
                    c.Type = 'G'
                AND
                    u.Id = :UserId
                GROUP BY
                    c.Id
            ) cc
            JOIN
                ChannelMembers cm on cc.Id = cm.ChannelId
            JOIN
                Users u on u.Id = cm.UserId
            GROUP BY
                cc.Id
            HAVING
                %s
            LIMIT
                ` + strconv.Itoa(model.CHANNEL_SEARCH_DEFAULT_LIMIT)
	}

	var likeClauses []string
	args := map[string]interface{}{"UserId": userId}
	terms := strings.Split(strings.ToLower(strings.Trim(term, " ")), " ")

	for idx, term := range terms {
		argName := fmt.Sprintf("Term%v", idx)
		term = sanitizeSearchTerm(term, "\\")
		likeClauses = append(likeClauses, fmt.Sprintf(baseLikeClause, ":"+argName))
		args[argName] = "%" + term + "%"
	}

	query = fmt.Sprintf(query, strings.Join(likeClauses, " AND "))
	return query, args
}

func (s SqlChannelStore) SearchGroupChannels(userId, term string) (*model.ChannelList, error) {
	isPostgreSQL := s.DriverName() == model.DATABASE_DRIVER_POSTGRES
	queryString, args := s.getSearchGroupChannelsQuery(userId, term, isPostgreSQL)

	var groupChannels model.ChannelList
	if _, err := s.GetReplica().Select(&groupChannels, queryString, args); err != nil {
		return nil, errors.Wrapf(err, "failed to find Channels with term='%s' and userId=%s", term, userId)
	}
	return &groupChannels, nil
}

func (s SqlChannelStore) GetMembersByIds(channelId string, userIds []string) (*model.ChannelMembers, error) {
	var dbMembers channelMemberWithSchemeRolesList

	keys, props := MapStringsToQueryParams(userIds, "User")
	props["ChannelId"] = channelId

	if _, err := s.GetReplica().Select(&dbMembers, ChannelMembersWithSchemeSelectQuery+"WHERE ChannelMembers.ChannelId = :ChannelId AND ChannelMembers.UserId IN "+keys, props); err != nil {
		return nil, errors.Wrapf(err, "failed to find ChannelMembers with channelId=%s and userId in %v", channelId, userIds)
	}

	return dbMembers.ToModel(), nil
}

func (s SqlChannelStore) GetMembersByChannelIds(channelIds []string, userId string) (*model.ChannelMembers, error) {
	var dbMembers channelMemberWithSchemeRolesList

	keys, props := MapStringsToQueryParams(channelIds, "Channel")
	props["UserId"] = userId

	if _, err := s.GetReplica().Select(&dbMembers, ChannelMembersWithSchemeSelectQuery+"WHERE ChannelMembers.UserId = :UserId AND ChannelMembers.ChannelId IN "+keys, props); err != nil {
		return nil, errors.Wrapf(err, "failed to find ChannelMembers with userId=%s and channelId in %v", userId, channelIds)
	}

	return dbMembers.ToModel(), nil
}

func (s SqlChannelStore) GetChannelsByScheme(schemeId string, offset int, limit int) (model.ChannelList, error) {
	var channels model.ChannelList
	_, err := s.GetReplica().Select(&channels, "SELECT * FROM Channels WHERE SchemeId = :SchemeId ORDER BY DisplayName LIMIT :Limit OFFSET :Offset", map[string]interface{}{"SchemeId": schemeId, "Offset": offset, "Limit": limit})
	if err != nil {
		return nil, errors.Wrapf(err, "failed to find Channels with schemeId=%s", schemeId)
	}
	return channels, nil
}

// This function does the Advanced Permissions Phase 2 migration for ChannelMember objects. It performs the migration
// in batches as a single transaction per batch to ensure consistency but to also minimise execution time to avoid
// causing unnecessary table locks. **THIS FUNCTION SHOULD NOT BE USED FOR ANY OTHER PURPOSE.** Executing this function
// *after* the new Schemes functionality has been used on an installation will have unintended consequences.
func (s SqlChannelStore) MigrateChannelMembers(fromChannelId string, fromUserId string) (map[string]string, error) {
	var transaction *gorp.Transaction
	var err error

	if transaction, err = s.GetMaster().Begin(); err != nil {
		return nil, errors.Wrap(err, "begin_transaction")
	}
	defer finalizeTransaction(transaction)

	var channelMembers []channelMember
	if _, err := transaction.Select(&channelMembers, "SELECT * from ChannelMembers WHERE (ChannelId, UserId) > (:FromChannelId, :FromUserId) ORDER BY ChannelId, UserId LIMIT 100", map[string]interface{}{"FromChannelId": fromChannelId, "FromUserId": fromUserId}); err != nil {
		return nil, errors.Wrap(err, "failed to find ChannelMembers")
	}

	if len(channelMembers) == 0 {
		// No more channel members in query result means that the migration has finished.
		return nil, nil
	}

	for i := range channelMembers {
		member := channelMembers[i]
		roles := strings.Fields(member.Roles)
		var newRoles []string
		if !member.SchemeAdmin.Valid {
			member.SchemeAdmin = sql.NullBool{Bool: false, Valid: true}
		}
		if !member.SchemeUser.Valid {
			member.SchemeUser = sql.NullBool{Bool: false, Valid: true}
		}
		if !member.SchemeGuest.Valid {
			member.SchemeGuest = sql.NullBool{Bool: false, Valid: true}
		}
		for _, role := range roles {
			if role == model.CHANNEL_ADMIN_ROLE_ID {
				member.SchemeAdmin = sql.NullBool{Bool: true, Valid: true}
			} else if role == model.CHANNEL_USER_ROLE_ID {
				member.SchemeUser = sql.NullBool{Bool: true, Valid: true}
			} else if role == model.CHANNEL_GUEST_ROLE_ID {
				member.SchemeGuest = sql.NullBool{Bool: true, Valid: true}
			} else {
				newRoles = append(newRoles, role)
			}
		}
		member.Roles = strings.Join(newRoles, " ")

		if _, err := transaction.Update(&member); err != nil {
			return nil, errors.Wrap(err, "failed to update ChannelMember")
		}

	}

	if err := transaction.Commit(); err != nil {
		return nil, errors.Wrap(err, "commit_transaction")
	}

	data := make(map[string]string)
	data["ChannelId"] = channelMembers[len(channelMembers)-1].ChannelId
	data["UserId"] = channelMembers[len(channelMembers)-1].UserId
	return data, nil
}

func (s SqlChannelStore) ResetAllChannelSchemes() error {
	transaction, err := s.GetMaster().Begin()
	if err != nil {
		return errors.Wrap(err, "begin_transaction")
	}
	defer finalizeTransaction(transaction)

	err = s.resetAllChannelSchemesT(transaction)
	if err != nil {
		return err
	}

	if err := transaction.Commit(); err != nil {
		return errors.Wrap(err, "commit_transaction")
	}

	return nil
}

func (s SqlChannelStore) resetAllChannelSchemesT(transaction *gorp.Transaction) error {
	if _, err := transaction.Exec("UPDATE Channels SET SchemeId=''"); err != nil {
		return errors.Wrap(err, "failed to update Channels")
	}

	return nil
}

func (s SqlChannelStore) ClearAllCustomRoleAssignments() error {
	builtInRoles := model.MakeDefaultRoles()
	lastUserId := strings.Repeat("0", 26)
	lastChannelId := strings.Repeat("0", 26)

	for {
		var transaction *gorp.Transaction
		var err error

		if transaction, err = s.GetMaster().Begin(); err != nil {
			return errors.Wrap(err, "begin_transaction")
		}

		var channelMembers []*channelMember
		if _, err := transaction.Select(&channelMembers, "SELECT * from ChannelMembers WHERE (ChannelId, UserId) > (:ChannelId, :UserId) ORDER BY ChannelId, UserId LIMIT 1000", map[string]interface{}{"ChannelId": lastChannelId, "UserId": lastUserId}); err != nil {
			finalizeTransaction(transaction)
			return errors.Wrap(err, "failed to find ChannelMembers")
		}

		if len(channelMembers) == 0 {
			finalizeTransaction(transaction)
			break
		}

		for _, member := range channelMembers {
			lastUserId = member.UserId
			lastChannelId = member.ChannelId

			var newRoles []string

			for _, role := range strings.Fields(member.Roles) {
				for name := range builtInRoles {
					if name == role {
						newRoles = append(newRoles, role)
						break
					}
				}
			}

			newRolesString := strings.Join(newRoles, " ")
			if newRolesString != member.Roles {
				if _, err := transaction.Exec("UPDATE ChannelMembers SET Roles = :Roles WHERE UserId = :UserId AND ChannelId = :ChannelId", map[string]interface{}{"Roles": newRolesString, "ChannelId": member.ChannelId, "UserId": member.UserId}); err != nil {
					finalizeTransaction(transaction)
					return errors.Wrap(err, "failed to update ChannelMembers")
				}
			}
		}

		if err := transaction.Commit(); err != nil {
			finalizeTransaction(transaction)
			return errors.Wrap(err, "commit_transaction")
		}
	}

	return nil
}

func (s SqlChannelStore) GetAllChannelsForExportAfter(limit int, afterId string) ([]*model.ChannelForExport, error) {
	var channels []*model.ChannelForExport
	if _, err := s.GetReplica().Select(&channels, `
		SELECT
			Channels.*,
			Teams.Name as TeamName,
			Schemes.Name as SchemeName
		FROM Channels
		INNER JOIN
			Teams ON Channels.TeamId = Teams.Id
		LEFT JOIN
			Schemes ON Channels.SchemeId = Schemes.Id
		WHERE
			Channels.Id > :AfterId
			AND Channels.Type IN ('O', 'P')
		ORDER BY
			Id
		LIMIT :Limit`,
		map[string]interface{}{"AfterId": afterId, "Limit": limit}); err != nil {
		return nil, errors.Wrap(err, "failed to find Channels for export")
	}

	return channels, nil
}

func (s SqlChannelStore) GetChannelMembersForExport(userId string, teamId string) ([]*model.ChannelMemberForExport, error) {
	var members []*model.ChannelMemberForExport
	_, err := s.GetReplica().Select(&members, `
		SELECT
			ChannelMembers.ChannelId,
			ChannelMembers.UserId,
			ChannelMembers.Roles,
			ChannelMembers.LastViewedAt,
			ChannelMembers.MsgCount,
			ChannelMembers.MentionCount,
			ChannelMembers.MentionCountRoot,
			ChannelMembers.NotifyProps,
			ChannelMembers.LastUpdateAt,
			ChannelMembers.SchemeUser,
			ChannelMembers.SchemeAdmin,
			(ChannelMembers.SchemeGuest IS NOT NULL AND ChannelMembers.SchemeGuest) as SchemeGuest,
			Channels.Name as ChannelName
		FROM
			ChannelMembers
		INNER JOIN
			Channels ON ChannelMembers.ChannelId = Channels.Id
		WHERE
			ChannelMembers.UserId = :UserId
			AND Channels.TeamId = :TeamId
			AND Channels.DeleteAt = 0`,
		map[string]interface{}{"TeamId": teamId, "UserId": userId})

	if err != nil {
		return nil, errors.Wrap(err, "failed to find Channels for export")
	}

	return members, nil
}

func (s SqlChannelStore) GetAllDirectChannelsForExportAfter(limit int, afterId string) ([]*model.DirectChannelForExport, error) {
	var directChannelsForExport []*model.DirectChannelForExport
	query := s.getQueryBuilder().
		Select("Channels.*").
		From("Channels").
		Where(sq.And{
			sq.Gt{"Channels.Id": afterId},
			sq.Eq{"Channels.DeleteAt": int(0)},
			sq.Eq{"Channels.Type": []string{"D", "G"}},
		}).
		OrderBy("Channels.Id").
		Limit(uint64(limit))

	queryString, args, err := query.ToSql()
	if err != nil {
		return nil, errors.Wrap(err, "channel_tosql")
	}

	if _, err = s.GetReplica().Select(&directChannelsForExport, queryString, args...); err != nil {
		return nil, errors.Wrap(err, "failed to find direct Channels for export")
	}

	var channelIds []string
	for _, channel := range directChannelsForExport {
		channelIds = append(channelIds, channel.Id)
	}
	query = s.getQueryBuilder().
		Select("u.Username as Username, ChannelId, UserId, cm.Roles as Roles, LastViewedAt, MsgCount, MentionCount, MentionCountRoot, cm.NotifyProps as NotifyProps, LastUpdateAt, SchemeUser, SchemeAdmin, (SchemeGuest IS NOT NULL AND SchemeGuest) as SchemeGuest").
		From("ChannelMembers cm").
		Join("Users u ON ( u.Id = cm.UserId )").
		Where(sq.And{
			sq.Eq{"cm.ChannelId": channelIds},
			sq.Eq{"u.DeleteAt": int(0)},
		})

	queryString, args, err = query.ToSql()
	if err != nil {
		return nil, errors.Wrap(err, "channel_tosql")
	}

	var channelMembers []*model.ChannelMemberForExport
	if _, err := s.GetReplica().Select(&channelMembers, queryString, args...); err != nil {
		return nil, errors.Wrap(err, "failed to find ChannelMembers")
	}

	// Populate each channel with its members
	dmChannelsMap := make(map[string]*model.DirectChannelForExport)
	for _, channel := range directChannelsForExport {
		channel.Members = &[]string{}
		dmChannelsMap[channel.Id] = channel
	}
	for _, member := range channelMembers {
		members := dmChannelsMap[member.ChannelId].Members
		*members = append(*members, member.Username)
	}

	return directChannelsForExport, nil
}

func (s SqlChannelStore) GetChannelsBatchForIndexing(startTime, endTime int64, limit int) ([]*model.Channel, error) {
	query :=
		`SELECT
			 *
		 FROM
			 Channels
		 WHERE
			 Type = 'O'
		 AND
			 CreateAt >= :StartTime
		 AND
			 CreateAt < :EndTime
		 ORDER BY
			 CreateAt
		 LIMIT
			 :NumChannels`

	var channels []*model.Channel
	_, err := s.GetSearchReplica().Select(&channels, query, map[string]interface{}{"StartTime": startTime, "EndTime": endTime, "NumChannels": limit})
	if err != nil {
		return nil, errors.Wrap(err, "failed to find Channels")
	}

	return channels, nil
}

func (s SqlChannelStore) UserBelongsToChannels(userId string, channelIds []string) (bool, error) {
	query := s.getQueryBuilder().
		Select("Count(*)").
		From("ChannelMembers").
		Where(sq.And{
			sq.Eq{"UserId": userId},
			sq.Eq{"ChannelId": channelIds},
		})

	queryString, args, err := query.ToSql()
	if err != nil {
		return false, errors.Wrap(err, "channel_tosql")
	}
	c, err := s.GetReplica().SelectInt(queryString, args...)
	if err != nil {
		return false, errors.Wrap(err, "failed to count ChannelMembers")
	}
	return c > 0, nil
}

func (s SqlChannelStore) UpdateMembersRole(channelID string, userIDs []string) error {
	sql := fmt.Sprintf(`
		UPDATE
			ChannelMembers
		SET
			SchemeAdmin = CASE WHEN UserId IN ('%s') THEN
				TRUE
			ELSE
				FALSE
			END
		WHERE
			ChannelId = :ChannelId
			AND (SchemeGuest = false OR SchemeGuest IS NULL)
			`, strings.Join(userIDs, "', '"))

	if _, err := s.GetMaster().Exec(sql, map[string]interface{}{"ChannelId": channelID}); err != nil {
		return errors.Wrap(err, "failed to update ChannelMembers")
	}

	return nil
}

func (s SqlChannelStore) GroupSyncedChannelCount() (int64, error) {
	query := s.getQueryBuilder().Select("COUNT(*)").From("Channels").Where(sq.Eq{"GroupConstrained": true, "DeleteAt": 0})

	sql, args, err := query.ToSql()
	if err != nil {
		return 0, errors.Wrap(err, "channel_tosql")
	}

	count, err := s.GetReplica().SelectInt(sql, args...)
	if err != nil {
		return 0, errors.Wrap(err, "failed to count Channels")
	}

	return count, nil
}

// SetShared sets the Shared flag true/false
func (s SqlChannelStore) SetShared(channelId string, shared bool) error {
	squery, args, err := s.getQueryBuilder().
		Update("Channels").
		Set("Shared", shared).
		Where(sq.Eq{"Id": channelId}).
		ToSql()
	if err != nil {
		return errors.Wrap(err, "channel_set_shared_tosql")
	}

	result, err := s.GetMaster().Exec(squery, args...)
	if err != nil {
		return errors.Wrap(err, "failed to update `Shared` for Channels")
	}

	count, err := result.RowsAffected()
	if err != nil {
		return errors.Wrap(err, "failed to determine rows affected")
	}
	if count == 0 {
		return fmt.Errorf("id not found: %s", channelId)
	}
	return nil
}

// GetTeamForChannel returns the team for a given channelID.
func (s SqlChannelStore) GetTeamForChannel(channelID string) (*model.Team, error) {
	nestedQ, nestedArgs, err := s.getQueryBuilder().Select("TeamId").From("Channels").Where(sq.Eq{"Id": channelID}).ToSql()
	if err != nil {
		return nil, errors.Wrap(err, "get_team_for_channel_nested_tosql")
	}
	query, args, err := s.getQueryBuilder().
		Select("*").
		From("Teams").Where(sq.Expr("Id = ("+nestedQ+")", nestedArgs...)).ToSql()
	if err != nil {
		return nil, errors.Wrap(err, "get_team_for_channel_tosql")
	}

	team := model.Team{}
	err = s.GetReplica().SelectOne(&team, query, args...)
	if err != nil {
		if err == sql.ErrNoRows {
			return nil, store.NewErrNotFound("Team", fmt.Sprintf("channel_id=%s", channelID))
		}
		return nil, errors.Wrapf(err, "failed to find team with channel_id=%s", channelID)
	}
	return &team, nil
}<|MERGE_RESOLUTION|>--- conflicted
+++ resolved
@@ -2715,27 +2715,17 @@
 	if opts.PolicyID != "" {
 		query = query.
 			InnerJoin("RetentionPoliciesChannels ON c.Id = RetentionPoliciesChannels.ChannelId").
-<<<<<<< HEAD
-			Where("RetentionPoliciesChannels.PolicyId = ?", opts.PolicyID)
-=======
 			Where(sq.Eq{"RetentionPoliciesChannels.PolicyId": opts.PolicyID})
->>>>>>> 469662cf
 	} else if opts.ExcludePolicyConstrained {
 		query = query.
 			LeftJoin("RetentionPoliciesChannels ON c.Id = RetentionPoliciesChannels.ChannelId").
 			Where("RetentionPoliciesChannels.ChannelId IS NULL")
-<<<<<<< HEAD
-	}
-
-	likeClause, likeTerm := s.buildLIKEClause(term, "c.Name, c.DisplayName, c.Purpose")
-=======
 	} else if opts.IncludePolicyID {
 		query = query.
 			LeftJoin("RetentionPoliciesChannels ON c.Id = RetentionPoliciesChannels.ChannelId")
 	}
 
 	likeClause, likeTerm := s.buildLIKEClause(opts.Term, "c.Name, c.DisplayName, c.Purpose")
->>>>>>> 469662cf
 	if likeTerm != "" {
 		likeClause = strings.ReplaceAll(likeClause, ":LikeTerm", "?")
 		fulltextClause, fulltextTerm := s.buildFulltextClause(opts.Term, "c.Name, c.DisplayName, c.Purpose")
