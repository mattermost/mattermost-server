--- conflicted
+++ resolved
@@ -1686,9 +1686,10 @@
 	}
 
 	failure := func(err error) *model.AppError {
+		// TODO: This error key would go away once this store method is migrated to return plain errors
 		return model.NewAppError(
 			"SqlChannelStore.GetAllChannelMembersForUser",
-			"store.sql_channel.get_channels.get.app_error",
+			"app.channel.get_channels.get.app_error",
 			nil,
 			"userId="+userId+", err="+err.Error(),
 			http.StatusInternalServerError,
@@ -1722,12 +1723,7 @@
 
 	rows, err := s.GetReplica().Db.Query(queryString, args...)
 	if err != nil {
-<<<<<<< HEAD
 		return nil, failure(err)
-=======
-		// TODO: This error key would go away once this store method is migrated to return plain errors
-		return nil, model.NewAppError("SqlChannelStore.GetAllChannelMembersForUser", "app.channel.get_channels.get.app_error", nil, "userId="+userId+", err="+err.Error(), http.StatusInternalServerError)
->>>>>>> 11812ae8
 	}
 
 	var data allChannelMembers
