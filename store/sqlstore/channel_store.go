// Copyright (c) 2015-present Mattermost, Inc. All Rights Reserved.
// See LICENSE.txt for license information.

package sqlstore

import (
	"database/sql"
	"fmt"
	"net/http"
	"sort"
	"strconv"
	"strings"
	"time"

	"github.com/mattermost/gorp"
	"github.com/mattermost/mattermost-server/v5/einterfaces"
	"github.com/mattermost/mattermost-server/v5/mlog"
	"github.com/mattermost/mattermost-server/v5/model"
	"github.com/mattermost/mattermost-server/v5/services/cache"
	"github.com/mattermost/mattermost-server/v5/store"

	sq "github.com/Masterminds/squirrel"
	"github.com/pkg/errors"
)

const (
	ALL_CHANNEL_MEMBERS_FOR_USER_CACHE_SIZE     = model.SESSION_CACHE_SIZE
	ALL_CHANNEL_MEMBERS_FOR_USER_CACHE_DURATION = 15 * time.Minute // 15 mins

	ALL_CHANNEL_MEMBERS_NOTIFY_PROPS_FOR_CHANNEL_CACHE_SIZE     = model.SESSION_CACHE_SIZE
	ALL_CHANNEL_MEMBERS_NOTIFY_PROPS_FOR_CHANNEL_CACHE_DURATION = 30 * time.Minute // 30 mins

	CHANNEL_CACHE_DURATION = 15 * time.Minute // 15 mins
)

type SqlChannelStore struct {
	SqlStore
	metrics einterfaces.MetricsInterface
}

type channelMember struct {
	ChannelId    string
	UserId       string
	Roles        string
	LastViewedAt int64
	MsgCount     int64
	MentionCount int64
	NotifyProps  model.StringMap
	LastUpdateAt int64
	SchemeUser   sql.NullBool
	SchemeAdmin  sql.NullBool
	SchemeGuest  sql.NullBool
}

func NewChannelMemberFromModel(cm *model.ChannelMember) *channelMember {
	return &channelMember{
		ChannelId:    cm.ChannelId,
		UserId:       cm.UserId,
		Roles:        cm.ExplicitRoles,
		LastViewedAt: cm.LastViewedAt,
		MsgCount:     cm.MsgCount,
		MentionCount: cm.MentionCount,
		NotifyProps:  cm.NotifyProps,
		LastUpdateAt: cm.LastUpdateAt,
		SchemeGuest:  sql.NullBool{Valid: true, Bool: cm.SchemeGuest},
		SchemeUser:   sql.NullBool{Valid: true, Bool: cm.SchemeUser},
		SchemeAdmin:  sql.NullBool{Valid: true, Bool: cm.SchemeAdmin},
	}
}

type channelMemberWithSchemeRoles struct {
	ChannelId                     string
	UserId                        string
	Roles                         string
	LastViewedAt                  int64
	MsgCount                      int64
	MentionCount                  int64
	NotifyProps                   model.StringMap
	LastUpdateAt                  int64
	SchemeGuest                   sql.NullBool
	SchemeUser                    sql.NullBool
	SchemeAdmin                   sql.NullBool
	TeamSchemeDefaultGuestRole    sql.NullString
	TeamSchemeDefaultUserRole     sql.NullString
	TeamSchemeDefaultAdminRole    sql.NullString
	ChannelSchemeDefaultGuestRole sql.NullString
	ChannelSchemeDefaultUserRole  sql.NullString
	ChannelSchemeDefaultAdminRole sql.NullString
}

func channelMemberSliceColumns() []string {
	return []string{"ChannelId", "UserId", "Roles", "LastViewedAt", "MsgCount", "MentionCount", "NotifyProps", "LastUpdateAt", "SchemeUser", "SchemeAdmin", "SchemeGuest"}
}

func channelMemberToSlice(member *model.ChannelMember) []interface{} {
	resultSlice := []interface{}{}
	resultSlice = append(resultSlice, member.ChannelId)
	resultSlice = append(resultSlice, member.UserId)
	resultSlice = append(resultSlice, member.ExplicitRoles)
	resultSlice = append(resultSlice, member.LastViewedAt)
	resultSlice = append(resultSlice, member.MsgCount)
	resultSlice = append(resultSlice, member.MentionCount)
	resultSlice = append(resultSlice, model.MapToJson(member.NotifyProps))
	resultSlice = append(resultSlice, member.LastUpdateAt)
	resultSlice = append(resultSlice, member.SchemeUser)
	resultSlice = append(resultSlice, member.SchemeAdmin)
	resultSlice = append(resultSlice, member.SchemeGuest)
	return resultSlice
}

type channelMemberWithSchemeRolesList []channelMemberWithSchemeRoles

func getChannelRoles(schemeGuest, schemeUser, schemeAdmin bool, defaultTeamGuestRole, defaultTeamUserRole, defaultTeamAdminRole, defaultChannelGuestRole, defaultChannelUserRole, defaultChannelAdminRole string, roles []string) rolesInfo {
	result := rolesInfo{
		roles:         []string{},
		explicitRoles: []string{},
		schemeGuest:   schemeGuest,
		schemeUser:    schemeUser,
		schemeAdmin:   schemeAdmin,
	}

	// Identify any scheme derived roles that are in "Roles" field due to not yet being migrated, and exclude
	// them from ExplicitRoles field.
	for _, role := range roles {
		switch role {
		case model.CHANNEL_GUEST_ROLE_ID:
			result.schemeGuest = true
		case model.CHANNEL_USER_ROLE_ID:
			result.schemeUser = true
		case model.CHANNEL_ADMIN_ROLE_ID:
			result.schemeAdmin = true
		default:
			result.explicitRoles = append(result.explicitRoles, role)
			result.roles = append(result.roles, role)
		}
	}

	// Add any scheme derived roles that are not in the Roles field due to being Implicit from the Scheme, and add
	// them to the Roles field for backwards compatibility reasons.
	var schemeImpliedRoles []string
	if result.schemeGuest {
		if defaultChannelGuestRole != "" {
			schemeImpliedRoles = append(schemeImpliedRoles, defaultChannelGuestRole)
		} else if defaultTeamGuestRole != "" {
			schemeImpliedRoles = append(schemeImpliedRoles, defaultTeamGuestRole)
		} else {
			schemeImpliedRoles = append(schemeImpliedRoles, model.CHANNEL_GUEST_ROLE_ID)
		}
	}
	if result.schemeUser {
		if defaultChannelUserRole != "" {
			schemeImpliedRoles = append(schemeImpliedRoles, defaultChannelUserRole)
		} else if defaultTeamUserRole != "" {
			schemeImpliedRoles = append(schemeImpliedRoles, defaultTeamUserRole)
		} else {
			schemeImpliedRoles = append(schemeImpliedRoles, model.CHANNEL_USER_ROLE_ID)
		}
	}
	if result.schemeAdmin {
		if defaultChannelAdminRole != "" {
			schemeImpliedRoles = append(schemeImpliedRoles, defaultChannelAdminRole)
		} else if defaultTeamAdminRole != "" {
			schemeImpliedRoles = append(schemeImpliedRoles, defaultTeamAdminRole)
		} else {
			schemeImpliedRoles = append(schemeImpliedRoles, model.CHANNEL_ADMIN_ROLE_ID)
		}
	}
	for _, impliedRole := range schemeImpliedRoles {
		alreadyThere := false
		for _, role := range result.roles {
			if role == impliedRole {
				alreadyThere = true
				break
			}
		}
		if !alreadyThere {
			result.roles = append(result.roles, impliedRole)
		}
	}
	return result
}

func (db channelMemberWithSchemeRoles) ToModel() *model.ChannelMember {
	// Identify any system-wide scheme derived roles that are in "Roles" field due to not yet being migrated,
	// and exclude them from ExplicitRoles field.
	schemeGuest := db.SchemeGuest.Valid && db.SchemeGuest.Bool
	schemeUser := db.SchemeUser.Valid && db.SchemeUser.Bool
	schemeAdmin := db.SchemeAdmin.Valid && db.SchemeAdmin.Bool

	defaultTeamGuestRole := ""
	if db.TeamSchemeDefaultGuestRole.Valid {
		defaultTeamGuestRole = db.TeamSchemeDefaultGuestRole.String
	}

	defaultTeamUserRole := ""
	if db.TeamSchemeDefaultUserRole.Valid {
		defaultTeamUserRole = db.TeamSchemeDefaultUserRole.String
	}

	defaultTeamAdminRole := ""
	if db.TeamSchemeDefaultAdminRole.Valid {
		defaultTeamAdminRole = db.TeamSchemeDefaultAdminRole.String
	}

	defaultChannelGuestRole := ""
	if db.ChannelSchemeDefaultGuestRole.Valid {
		defaultChannelGuestRole = db.ChannelSchemeDefaultGuestRole.String
	}

	defaultChannelUserRole := ""
	if db.ChannelSchemeDefaultUserRole.Valid {
		defaultChannelUserRole = db.ChannelSchemeDefaultUserRole.String
	}

	defaultChannelAdminRole := ""
	if db.ChannelSchemeDefaultAdminRole.Valid {
		defaultChannelAdminRole = db.ChannelSchemeDefaultAdminRole.String
	}

	rolesResult := getChannelRoles(
		schemeGuest, schemeUser, schemeAdmin,
		defaultTeamGuestRole, defaultTeamUserRole, defaultTeamAdminRole,
		defaultChannelGuestRole, defaultChannelUserRole, defaultChannelAdminRole,
		strings.Fields(db.Roles),
	)
	return &model.ChannelMember{
		ChannelId:     db.ChannelId,
		UserId:        db.UserId,
		Roles:         strings.Join(rolesResult.roles, " "),
		LastViewedAt:  db.LastViewedAt,
		MsgCount:      db.MsgCount,
		MentionCount:  db.MentionCount,
		NotifyProps:   db.NotifyProps,
		LastUpdateAt:  db.LastUpdateAt,
		SchemeAdmin:   rolesResult.schemeAdmin,
		SchemeUser:    rolesResult.schemeUser,
		SchemeGuest:   rolesResult.schemeGuest,
		ExplicitRoles: strings.Join(rolesResult.explicitRoles, " "),
	}
}

func (db channelMemberWithSchemeRolesList) ToModel() *model.ChannelMembers {
	cms := model.ChannelMembers{}

	for _, cm := range db {
		cms = append(cms, *cm.ToModel())
	}

	return &cms
}

type allChannelMember struct {
	ChannelId                     string
	Roles                         string
	SchemeGuest                   sql.NullBool
	SchemeUser                    sql.NullBool
	SchemeAdmin                   sql.NullBool
	TeamSchemeDefaultGuestRole    sql.NullString
	TeamSchemeDefaultUserRole     sql.NullString
	TeamSchemeDefaultAdminRole    sql.NullString
	ChannelSchemeDefaultGuestRole sql.NullString
	ChannelSchemeDefaultUserRole  sql.NullString
	ChannelSchemeDefaultAdminRole sql.NullString
}

type allChannelMembers []allChannelMember

func (db allChannelMember) Process() (string, string) {
	roles := strings.Fields(db.Roles)

	// Add any scheme derived roles that are not in the Roles field due to being Implicit from the Scheme, and add
	// them to the Roles field for backwards compatibility reasons.
	var schemeImpliedRoles []string
	if db.SchemeGuest.Valid && db.SchemeGuest.Bool {
		if db.ChannelSchemeDefaultGuestRole.Valid && db.ChannelSchemeDefaultGuestRole.String != "" {
			schemeImpliedRoles = append(schemeImpliedRoles, db.ChannelSchemeDefaultGuestRole.String)
		} else if db.TeamSchemeDefaultGuestRole.Valid && db.TeamSchemeDefaultGuestRole.String != "" {
			schemeImpliedRoles = append(schemeImpliedRoles, db.TeamSchemeDefaultGuestRole.String)
		} else {
			schemeImpliedRoles = append(schemeImpliedRoles, model.CHANNEL_GUEST_ROLE_ID)
		}
	}
	if db.SchemeUser.Valid && db.SchemeUser.Bool {
		if db.ChannelSchemeDefaultUserRole.Valid && db.ChannelSchemeDefaultUserRole.String != "" {
			schemeImpliedRoles = append(schemeImpliedRoles, db.ChannelSchemeDefaultUserRole.String)
		} else if db.TeamSchemeDefaultUserRole.Valid && db.TeamSchemeDefaultUserRole.String != "" {
			schemeImpliedRoles = append(schemeImpliedRoles, db.TeamSchemeDefaultUserRole.String)
		} else {
			schemeImpliedRoles = append(schemeImpliedRoles, model.CHANNEL_USER_ROLE_ID)
		}
	}
	if db.SchemeAdmin.Valid && db.SchemeAdmin.Bool {
		if db.ChannelSchemeDefaultAdminRole.Valid && db.ChannelSchemeDefaultAdminRole.String != "" {
			schemeImpliedRoles = append(schemeImpliedRoles, db.ChannelSchemeDefaultAdminRole.String)
		} else if db.TeamSchemeDefaultAdminRole.Valid && db.TeamSchemeDefaultAdminRole.String != "" {
			schemeImpliedRoles = append(schemeImpliedRoles, db.TeamSchemeDefaultAdminRole.String)
		} else {
			schemeImpliedRoles = append(schemeImpliedRoles, model.CHANNEL_ADMIN_ROLE_ID)
		}
	}
	for _, impliedRole := range schemeImpliedRoles {
		alreadyThere := false
		for _, role := range roles {
			if role == impliedRole {
				alreadyThere = true
			}
		}
		if !alreadyThere {
			roles = append(roles, impliedRole)
		}
	}

	return db.ChannelId, strings.Join(roles, " ")
}

func (db allChannelMembers) ToMapStringString() map[string]string {
	result := make(map[string]string)

	for _, item := range db {
		key, value := item.Process()
		result[key] = value
	}

	return result
}

// publicChannel is a subset of the metadata corresponding to public channels only.
type publicChannel struct {
	Id          string `json:"id"`
	DeleteAt    int64  `json:"delete_at"`
	TeamId      string `json:"team_id"`
	DisplayName string `json:"display_name"`
	Name        string `json:"name"`
	Header      string `json:"header"`
	Purpose     string `json:"purpose"`
}

var allChannelMembersForUserCache = cache.NewLRU(&cache.LRUOptions{
	Size: ALL_CHANNEL_MEMBERS_FOR_USER_CACHE_SIZE,
})
var allChannelMembersNotifyPropsForChannelCache = cache.NewLRU(&cache.LRUOptions{
	Size: ALL_CHANNEL_MEMBERS_NOTIFY_PROPS_FOR_CHANNEL_CACHE_SIZE,
})
var channelByNameCache = cache.NewLRU(&cache.LRUOptions{
	Size: model.CHANNEL_CACHE_SIZE,
})

func (s SqlChannelStore) ClearCaches() {
	allChannelMembersForUserCache.Purge()
	allChannelMembersNotifyPropsForChannelCache.Purge()
	channelByNameCache.Purge()

	if s.metrics != nil {
		s.metrics.IncrementMemCacheInvalidationCounter("All Channel Members for User - Purge")
		s.metrics.IncrementMemCacheInvalidationCounter("All Channel Members Notify Props for Channel - Purge")
		s.metrics.IncrementMemCacheInvalidationCounter("Channel By Name - Purge")
	}
}

func newSqlChannelStore(sqlStore SqlStore, metrics einterfaces.MetricsInterface) store.ChannelStore {
	s := &SqlChannelStore{
		SqlStore: sqlStore,
		metrics:  metrics,
	}

	for _, db := range sqlStore.GetAllConns() {
		table := db.AddTableWithName(model.Channel{}, "Channels").SetKeys(false, "Id")
		table.ColMap("Id").SetMaxSize(26)
		table.ColMap("TeamId").SetMaxSize(26)
		table.ColMap("Type").SetMaxSize(1)
		table.ColMap("DisplayName").SetMaxSize(64)
		table.ColMap("Name").SetMaxSize(64)
		table.SetUniqueTogether("Name", "TeamId")
		table.ColMap("Header").SetMaxSize(1024)
		table.ColMap("Purpose").SetMaxSize(250)
		table.ColMap("CreatorId").SetMaxSize(26)
		table.ColMap("SchemeId").SetMaxSize(26)

		tablem := db.AddTableWithName(channelMember{}, "ChannelMembers").SetKeys(false, "ChannelId", "UserId")
		tablem.ColMap("ChannelId").SetMaxSize(26)
		tablem.ColMap("UserId").SetMaxSize(26)
		tablem.ColMap("Roles").SetMaxSize(64)
		tablem.ColMap("NotifyProps").SetMaxSize(2000)

		tablePublicChannels := db.AddTableWithName(publicChannel{}, "PublicChannels").SetKeys(false, "Id")
		tablePublicChannels.ColMap("Id").SetMaxSize(26)
		tablePublicChannels.ColMap("TeamId").SetMaxSize(26)
		tablePublicChannels.ColMap("DisplayName").SetMaxSize(64)
		tablePublicChannels.ColMap("Name").SetMaxSize(64)
		tablePublicChannels.SetUniqueTogether("Name", "TeamId")
		tablePublicChannels.ColMap("Header").SetMaxSize(1024)
		tablePublicChannels.ColMap("Purpose").SetMaxSize(250)

		tableSidebarCategories := db.AddTableWithName(model.SidebarCategory{}, "SidebarCategories").SetKeys(false, "Id")
		tableSidebarCategories.ColMap("Id").SetMaxSize(26)
		tableSidebarCategories.ColMap("UserId").SetMaxSize(26)
		tableSidebarCategories.ColMap("TeamId").SetMaxSize(26)
		tableSidebarCategories.ColMap("Sorting").SetMaxSize(64)
		tableSidebarCategories.ColMap("Type").SetMaxSize(64)
		tableSidebarCategories.ColMap("DisplayName").SetMaxSize(64)

		tableSidebarChannels := db.AddTableWithName(model.SidebarChannel{}, "SidebarChannels").SetKeys(false, "ChannelId", "UserId", "CategoryId")
		tableSidebarChannels.ColMap("ChannelId").SetMaxSize(26)
		tableSidebarChannels.ColMap("UserId").SetMaxSize(26)
		tableSidebarChannels.ColMap("CategoryId").SetMaxSize(26)
	}

	return s
}

func (s SqlChannelStore) createIndexesIfNotExists() {
	s.CreateIndexIfNotExists("idx_channels_team_id", "Channels", "TeamId")
	s.CreateIndexIfNotExists("idx_channels_name", "Channels", "Name")
	s.CreateIndexIfNotExists("idx_channels_update_at", "Channels", "UpdateAt")
	s.CreateIndexIfNotExists("idx_channels_create_at", "Channels", "CreateAt")
	s.CreateIndexIfNotExists("idx_channels_delete_at", "Channels", "DeleteAt")

	if s.DriverName() == model.DATABASE_DRIVER_POSTGRES {
		s.CreateIndexIfNotExists("idx_channels_name_lower", "Channels", "lower(Name)")
		s.CreateIndexIfNotExists("idx_channels_displayname_lower", "Channels", "lower(DisplayName)")
	}

	s.CreateIndexIfNotExists("idx_channelmembers_channel_id", "ChannelMembers", "ChannelId")
	s.CreateIndexIfNotExists("idx_channelmembers_user_id", "ChannelMembers", "UserId")

	s.CreateFullTextIndexIfNotExists("idx_channel_search_txt", "Channels", "Name, DisplayName, Purpose")

	s.CreateIndexIfNotExists("idx_publicchannels_team_id", "PublicChannels", "TeamId")
	s.CreateIndexIfNotExists("idx_publicchannels_name", "PublicChannels", "Name")
	s.CreateIndexIfNotExists("idx_publicchannels_delete_at", "PublicChannels", "DeleteAt")
	if s.DriverName() == model.DATABASE_DRIVER_POSTGRES {
		s.CreateIndexIfNotExists("idx_publicchannels_name_lower", "PublicChannels", "lower(Name)")
		s.CreateIndexIfNotExists("idx_publicchannels_displayname_lower", "PublicChannels", "lower(DisplayName)")
	}
	s.CreateFullTextIndexIfNotExists("idx_publicchannels_search_txt", "PublicChannels", "Name, DisplayName, Purpose")
	s.CreateIndexIfNotExists("idx_channels_scheme_id", "Channels", "SchemeId")
}

// MigratePublicChannels initializes the PublicChannels table with data created before this version
// of the Mattermost server kept it up-to-date.
func (s SqlChannelStore) MigratePublicChannels() error {
	if _, err := s.GetMaster().Exec(`
		INSERT INTO PublicChannels
		    (Id, DeleteAt, TeamId, DisplayName, Name, Header, Purpose)
		SELECT
		    c.Id, c.DeleteAt, c.TeamId, c.DisplayName, c.Name, c.Header, c.Purpose
		FROM
		    Channels c
		LEFT JOIN
		    PublicChannels pc ON (pc.Id = c.Id)
		WHERE
		    c.Type = 'O'
		AND pc.Id IS NULL
	`); err != nil {
		return err
	}

	return nil
}

func (s SqlChannelStore) upsertPublicChannelT(transaction *gorp.Transaction, channel *model.Channel) error {
	publicChannel := &publicChannel{
		Id:          channel.Id,
		DeleteAt:    channel.DeleteAt,
		TeamId:      channel.TeamId,
		DisplayName: channel.DisplayName,
		Name:        channel.Name,
		Header:      channel.Header,
		Purpose:     channel.Purpose,
	}

	if channel.Type != model.CHANNEL_OPEN {
		if _, err := transaction.Delete(publicChannel); err != nil {
			return errors.Wrap(err, "failed to delete public channel")
		}

		return nil
	}

	if s.DriverName() == model.DATABASE_DRIVER_MYSQL {
		// Leverage native upsert for MySQL, since RowsAffected returns 0 if the row exists
		// but no changes were made, breaking the update-then-insert paradigm below when
		// the row already exists. (Postgres 9.4 doesn't support native upsert.)
		if _, err := transaction.Exec(`
			INSERT INTO
			    PublicChannels(Id, DeleteAt, TeamId, DisplayName, Name, Header, Purpose)
			VALUES
			    (:Id, :DeleteAt, :TeamId, :DisplayName, :Name, :Header, :Purpose)
			ON DUPLICATE KEY UPDATE
			    DeleteAt = :DeleteAt,
			    TeamId = :TeamId,
			    DisplayName = :DisplayName,
			    Name = :Name,
			    Header = :Header,
			    Purpose = :Purpose;
		`, map[string]interface{}{
			"Id":          publicChannel.Id,
			"DeleteAt":    publicChannel.DeleteAt,
			"TeamId":      publicChannel.TeamId,
			"DisplayName": publicChannel.DisplayName,
			"Name":        publicChannel.Name,
			"Header":      publicChannel.Header,
			"Purpose":     publicChannel.Purpose,
		}); err != nil {
			return errors.Wrap(err, "failed to insert public channel")
		}
	} else {
		count, err := transaction.Update(publicChannel)
		if err != nil {
			return errors.Wrap(err, "failed to update public channel")
		}
		if count > 0 {
			return nil
		}

		if err := transaction.Insert(publicChannel); err != nil {
			return errors.Wrap(err, "failed to insert public channel")
		}
	}

	return nil
}

// Save writes the (non-direct) channel channel to the database.
func (s SqlChannelStore) Save(channel *model.Channel, maxChannelsPerTeam int64) (*model.Channel, error) {
	if channel.DeleteAt != 0 {
		return nil, store.NewErrInvalidInput("Channel", "DeleteAt", channel.DeleteAt)
	}

	if channel.Type == model.CHANNEL_DIRECT {
		return nil, store.NewErrInvalidInput("Channel", "Type", channel.Type)
	}

	var newChannel *model.Channel
	transaction, err := s.GetMaster().Begin()
	if err != nil {
		return nil, errors.Wrap(err, "begin_transaction")
	}
	defer finalizeTransaction(transaction)

	newChannel, err = s.saveChannelT(transaction, channel, maxChannelsPerTeam)
	if err != nil {
		return newChannel, err
	}

	// Additionally propagate the write to the PublicChannels table.
	if err = s.upsertPublicChannelT(transaction, newChannel); err != nil {
		return nil, errors.Wrap(err, "upsert_public_channel")
	}

	if err = transaction.Commit(); err != nil {
		return nil, errors.Wrap(err, "commit_transaction")
	}
	// There are cases when in case of conflict, the original channel value is returned.
	// So we return both and let the caller do the checks.
	return newChannel, err
}

func (s SqlChannelStore) CreateDirectChannel(user *model.User, otherUser *model.User) (*model.Channel, error) {
	channel := new(model.Channel)

	channel.DisplayName = ""
	channel.Name = model.GetDMNameFromIds(otherUser.Id, user.Id)

	channel.Header = ""
	channel.Type = model.CHANNEL_DIRECT

	cm1 := &model.ChannelMember{
		UserId:      user.Id,
		NotifyProps: model.GetDefaultChannelNotifyProps(),
		SchemeGuest: user.IsGuest(),
		SchemeUser:  !user.IsGuest(),
	}
	cm2 := &model.ChannelMember{
		UserId:      otherUser.Id,
		NotifyProps: model.GetDefaultChannelNotifyProps(),
		SchemeGuest: otherUser.IsGuest(),
		SchemeUser:  !otherUser.IsGuest(),
	}

	return s.SaveDirectChannel(channel, cm1, cm2)
}

func (s SqlChannelStore) SaveDirectChannel(directchannel *model.Channel, member1 *model.ChannelMember, member2 *model.ChannelMember) (*model.Channel, error) {
	if directchannel.DeleteAt != 0 {
		return nil, store.NewErrInvalidInput("Channel", "DeleteAt", directchannel.DeleteAt)
	}

	if directchannel.Type != model.CHANNEL_DIRECT {
		return nil, store.NewErrInvalidInput("Channel", "Type", directchannel.Type)
	}

	transaction, err := s.GetMaster().Begin()
	if err != nil {
		return nil, errors.Wrap(err, "begin_transaction")
	}
	defer finalizeTransaction(transaction)

	directchannel.TeamId = ""
	newChannel, err := s.saveChannelT(transaction, directchannel, 0)
	if err != nil {
		return newChannel, err
	}

	// Members need new channel ID
	member1.ChannelId = newChannel.Id
	member2.ChannelId = newChannel.Id

	if member1.UserId != member2.UserId {
		_, err = s.saveMultipleMembersT(transaction, []*model.ChannelMember{member1, member2})
	} else {
		_, err = s.saveMemberT(transaction, member2)
	}
	if err != nil {
		return nil, err
	}

	if err := transaction.Commit(); err != nil {
		return nil, errors.Wrap(err, "commit_transaction")
	}

	return newChannel, nil

}

func (s SqlChannelStore) saveChannelT(transaction *gorp.Transaction, channel *model.Channel, maxChannelsPerTeam int64) (*model.Channel, error) {
	if len(channel.Id) > 0 {
		return nil, store.NewErrInvalidInput("Channel", "Id", channel.Id)
	}

	channel.PreSave()
	if err := channel.IsValid(); err != nil { // TODO: this needs to return plain error in v6.
		return nil, err // we just pass through the error as-is for now.
	}

	if channel.Type != model.CHANNEL_DIRECT && channel.Type != model.CHANNEL_GROUP && maxChannelsPerTeam >= 0 {
		if count, err := transaction.SelectInt("SELECT COUNT(0) FROM Channels WHERE TeamId = :TeamId AND DeleteAt = 0 AND (Type = 'O' OR Type = 'P')", map[string]interface{}{"TeamId": channel.TeamId}); err != nil {
			return nil, errors.Wrapf(err, "save_channel_count: teamId=%s", channel.TeamId)
		} else if count >= maxChannelsPerTeam {
			return nil, store.NewErrLimitExceeded("channels_per_team", int(count), "teamId="+channel.TeamId)
		}
	}

	if err := transaction.Insert(channel); err != nil {
		if IsUniqueConstraintError(err, []string{"Name", "channels_name_teamid_key"}) {
			dupChannel := model.Channel{}
			s.GetMaster().SelectOne(&dupChannel, "SELECT * FROM Channels WHERE TeamId = :TeamId AND Name = :Name", map[string]interface{}{"TeamId": channel.TeamId, "Name": channel.Name})
			return &dupChannel, store.NewErrConflict("Channel", err, "id="+channel.Id)
		}
		return nil, errors.Wrapf(err, "save_channel: id=%s", channel.Id)
	}
	return channel, nil
}

// Update writes the updated channel to the database.
func (s SqlChannelStore) Update(channel *model.Channel) (*model.Channel, error) {
	transaction, err := s.GetMaster().Begin()
	if err != nil {
		return nil, errors.Wrap(err, "begin_transaction")
	}
	defer finalizeTransaction(transaction)

	updatedChannel, appErr := s.updateChannelT(transaction, channel)
	if appErr != nil {
		return nil, appErr
	}

	// Additionally propagate the write to the PublicChannels table.
	if err := s.upsertPublicChannelT(transaction, updatedChannel); err != nil {
		return nil, errors.Wrap(err, "upsertPublicChannelT: failed to upsert channel")
	}

	if err := transaction.Commit(); err != nil {
		return nil, errors.Wrap(err, "commit_transaction")
	}
	return updatedChannel, nil
}

func (s SqlChannelStore) updateChannelT(transaction *gorp.Transaction, channel *model.Channel) (*model.Channel, error) {
	channel.PreUpdate()

	if channel.DeleteAt != 0 {
		return nil, store.NewErrInvalidInput("Channel", "DeleteAt", channel.DeleteAt)
	}

	if err := channel.IsValid(); err != nil {
		return nil, err
	}

	count, err := transaction.Update(channel)
	if err != nil {
		if IsUniqueConstraintError(err, []string{"Name", "channels_name_teamid_key"}) {
			dupChannel := model.Channel{}
			s.GetReplica().SelectOne(&dupChannel, "SELECT * FROM Channels WHERE TeamId = :TeamId AND Name= :Name AND DeleteAt > 0", map[string]interface{}{"TeamId": channel.TeamId, "Name": channel.Name})
			if dupChannel.DeleteAt > 0 {
				return nil, store.NewErrInvalidInput("Channel", "Id", channel.Id)
			}
			return nil, store.NewErrInvalidInput("Channel", "Id", channel.Id)
		}
		return nil, errors.Wrapf(err, "failed to update channel with id=%s", channel.Id)
	}

	if count > 1 {
		return nil, fmt.Errorf("the expected number of channels to be updated is <=1 but was %d", count)
	}

	return channel, nil
}

func (s SqlChannelStore) GetChannelUnread(channelId, userId string) (*model.ChannelUnread, error) {
	var unreadChannel model.ChannelUnread
	err := s.GetReplica().SelectOne(&unreadChannel,
		`SELECT
				Channels.TeamId TeamId, Channels.Id ChannelId, (Channels.TotalMsgCount - ChannelMembers.MsgCount) MsgCount, ChannelMembers.MentionCount MentionCount, ChannelMembers.NotifyProps NotifyProps
			FROM
				Channels, ChannelMembers
			WHERE
				Id = ChannelId
                AND Id = :ChannelId
                AND UserId = :UserId
                AND DeleteAt = 0`,
		map[string]interface{}{"ChannelId": channelId, "UserId": userId})

	if err != nil {
		if err == sql.ErrNoRows {
			return nil, store.NewErrNotFound("Channel", fmt.Sprintf("channelId=%s,userId=%s", channelId, userId))
		}
		return nil, errors.Wrapf(err, "failed to get Channel with channelId=%s and userId=%s", channelId, userId)
	}
	return &unreadChannel, nil
}

func (s SqlChannelStore) InvalidateChannel(id string) {
}

func (s SqlChannelStore) InvalidateChannelByName(teamId, name string) {
	channelByNameCache.Remove(teamId + name)
	if s.metrics != nil {
		s.metrics.IncrementMemCacheInvalidationCounter("Channel by Name - Remove by TeamId and Name")
	}
}

func (s SqlChannelStore) Get(id string, allowFromCache bool) (*model.Channel, error) {
	return s.get(id, false, allowFromCache)
}

func (s SqlChannelStore) GetPinnedPosts(channelId string) (*model.PostList, error) {
	pl := model.NewPostList()

	var posts []*model.Post
	if _, err := s.GetReplica().Select(&posts, "SELECT *, (SELECT count(Posts.Id) FROM Posts WHERE Posts.RootId = (CASE WHEN p.RootId = '' THEN p.Id ELSE p.RootId END) AND Posts.DeleteAt = 0) as ReplyCount  FROM Posts p WHERE IsPinned = true AND ChannelId = :ChannelId AND DeleteAt = 0 ORDER BY CreateAt ASC", map[string]interface{}{"ChannelId": channelId}); err != nil {
		return nil, errors.Wrap(err, "failed to find Posts")
	}
	for _, post := range posts {
		pl.AddPost(post)
		pl.AddOrder(post.Id)
	}
	return pl, nil
}

func (s SqlChannelStore) GetFromMaster(id string) (*model.Channel, error) {
	return s.get(id, true, false)
}

func (s SqlChannelStore) get(id string, master bool, allowFromCache bool) (*model.Channel, error) {
	var db *gorp.DbMap

	if master {
		db = s.GetMaster()
	} else {
		db = s.GetReplica()
	}

	obj, err := db.Get(model.Channel{}, id)
	if err != nil {
		return nil, errors.Wrapf(err, "failed to find channel with id = %s", id)
	}

	if obj == nil {
		return nil, store.NewErrNotFound("Channel", id)
	}

	ch := obj.(*model.Channel)
	return ch, nil
}

// Delete records the given deleted timestamp to the channel in question.
func (s SqlChannelStore) Delete(channelId string, time int64) error {
	return s.SetDeleteAt(channelId, time, time)
}

// Restore reverts a previous deleted timestamp from the channel in question.
func (s SqlChannelStore) Restore(channelId string, time int64) error {
	return s.SetDeleteAt(channelId, 0, time)
}

// SetDeleteAt records the given deleted and updated timestamp to the channel in question.
func (s SqlChannelStore) SetDeleteAt(channelId string, deleteAt, updateAt int64) error {
	defer s.InvalidateChannel(channelId)

	transaction, err := s.GetMaster().Begin()
	if err != nil {
		return errors.Wrap(err, "SetDeleteAt: begin_transaction")
	}
	defer finalizeTransaction(transaction)

	err = s.setDeleteAtT(transaction, channelId, deleteAt, updateAt)
	if err != nil {
		return errors.Wrap(err, "setDeleteAtT")
	}

	// Additionally propagate the write to the PublicChannels table.
	if _, err := transaction.Exec(`
			UPDATE
			    PublicChannels
			SET
			    DeleteAt = :DeleteAt
			WHERE
			    Id = :ChannelId
		`, map[string]interface{}{
		"DeleteAt":  deleteAt,
		"ChannelId": channelId,
	}); err != nil {
		return errors.Wrapf(err, "failed to delete public channels with id=%s", channelId)
	}

	if err := transaction.Commit(); err != nil {
		return errors.Wrapf(err, "SetDeleteAt: commit_transaction")
	}

	return nil
}

func (s SqlChannelStore) setDeleteAtT(transaction *gorp.Transaction, channelId string, deleteAt, updateAt int64) error {
	_, err := transaction.Exec("Update Channels SET DeleteAt = :DeleteAt, UpdateAt = :UpdateAt WHERE Id = :ChannelId", map[string]interface{}{"DeleteAt": deleteAt, "UpdateAt": updateAt, "ChannelId": channelId})
	if err != nil {
		return errors.Wrapf(err, "failed to delete channel with id=%s", channelId)
	}

	return nil
}

// PermanentDeleteByTeam removes all channels for the given team from the database.
func (s SqlChannelStore) PermanentDeleteByTeam(teamId string) error {
	transaction, err := s.GetMaster().Begin()
	if err != nil {
		return errors.Wrap(err, "PermanentDeleteByTeam: begin_transaction")
	}
	defer finalizeTransaction(transaction)

	if err := s.permanentDeleteByTeamtT(transaction, teamId); err != nil {
		return errors.Wrap(err, "permanentDeleteByTeamtT")
	}

	// Additionally propagate the deletions to the PublicChannels table.
	if _, err := transaction.Exec(`
			DELETE FROM
			    PublicChannels
			WHERE
			    TeamId = :TeamId
		`, map[string]interface{}{
		"TeamId": teamId,
	}); err != nil {
		return errors.Wrapf(err, "failed to delete public channels by team with teamId=%s", teamId)
	}

	if err := transaction.Commit(); err != nil {
		return errors.Wrap(err, "PermanentDeleteByTeam: commit_transaction")
	}

	return nil
}

func (s SqlChannelStore) permanentDeleteByTeamtT(transaction *gorp.Transaction, teamId string) error {
	if _, err := transaction.Exec("DELETE FROM Channels WHERE TeamId = :TeamId", map[string]interface{}{"TeamId": teamId}); err != nil {
		return errors.Wrapf(err, "failed to delete channel by team with teamId=%s", teamId)
	}

	return nil
}

// PermanentDelete removes the given channel from the database.
func (s SqlChannelStore) PermanentDelete(channelId string) error {
	transaction, err := s.GetMaster().Begin()
	if err != nil {
		return errors.Wrap(err, "PermanentDelete: begin_transaction")
	}
	defer finalizeTransaction(transaction)

	if err := s.permanentDeleteT(transaction, channelId); err != nil {
		return errors.Wrap(err, "permanentDeleteT")
	}

	// Additionally propagate the deletion to the PublicChannels table.
	if _, err := transaction.Exec(`
			DELETE FROM
			    PublicChannels
			WHERE
			    Id = :ChannelId
		`, map[string]interface{}{
		"ChannelId": channelId,
	}); err != nil {
		return errors.Wrapf(err, "failed to delete public channels with id=%s", channelId)
	}

	if err := transaction.Commit(); err != nil {
		return errors.Wrap(err, "PermanentDelete: commit_transaction")
	}

	return nil
}

func (s SqlChannelStore) permanentDeleteT(transaction *gorp.Transaction, channelId string) error {
	if _, err := transaction.Exec("DELETE FROM Channels WHERE Id = :ChannelId", map[string]interface{}{"ChannelId": channelId}); err != nil {
		return errors.Wrapf(err, "failed to delete channel with id=%s", channelId)
	}

	return nil
}

func (s SqlChannelStore) PermanentDeleteMembersByChannel(channelId string) error {
	_, err := s.GetMaster().Exec("DELETE FROM ChannelMembers WHERE ChannelId = :ChannelId", map[string]interface{}{"ChannelId": channelId})
	if err != nil {
		return errors.Wrapf(err, "failed to delete Channel with channelId=%s", channelId)
	}

	return nil
}

func (s SqlChannelStore) GetChannels(teamId string, userId string, includeDeleted bool, lastDeleteAt int) (*model.ChannelList, error) {
	query := s.getQueryBuilder().
		Select("Channels.*").
		From("Channels, ChannelMembers").
		Where(
			sq.And{
				sq.Expr("Id = ChannelId"),
				sq.Eq{"UserId": userId},
				sq.Or{
					sq.Eq{"TeamId": teamId},
					sq.Eq{"TeamId": ""},
				},
			},
		).
		OrderBy("DisplayName")

	if includeDeleted {
		if lastDeleteAt != 0 {
			// We filter by non-archived, and archived >= a timestamp.
			query = query.Where(sq.Or{
				sq.Eq{"DeleteAt": 0},
				sq.GtOrEq{"DeleteAt": lastDeleteAt},
			})
		}
		// If lastDeleteAt is not set, we include everything. That means no filter is needed.
	} else {
		// Don't include archived channels.
		query = query.Where(sq.Eq{"DeleteAt": 0})
	}

	channels := &model.ChannelList{}
	sql, args, err := query.ToSql()
	if err != nil {
		return nil, errors.Wrapf(err, "getchannels_tosql")
	}

	_, err = s.GetReplica().Select(channels, sql, args...)
	if err != nil {
		return nil, errors.Wrapf(err, "failed to get channels with TeamId=%s and UserId=%s", teamId, userId)
	}

	if len(*channels) == 0 {
		return nil, store.NewErrNotFound("Channel", "userId="+userId)
	}

	return channels, nil
}

func (s SqlChannelStore) GetAllChannels(offset, limit int, opts store.ChannelSearchOpts) (*model.ChannelListWithTeamData, error) {
	query := s.getAllChannelsQuery(opts, false)

	query = query.OrderBy("c.DisplayName, Teams.DisplayName").Limit(uint64(limit)).Offset(uint64(offset))

	queryString, args, err := query.ToSql()
	if err != nil {
		return nil, errors.Wrap(err, "failed to create query")
	}

	data := &model.ChannelListWithTeamData{}
	_, err = s.GetReplica().Select(data, queryString, args...)

	if err != nil {
		return nil, errors.Wrap(err, "failed to get all channels")
	}

	return data, nil
}

func (s SqlChannelStore) GetAllChannelsCount(opts store.ChannelSearchOpts) (int64, error) {
	query := s.getAllChannelsQuery(opts, true)

	queryString, args, err := query.ToSql()
	if err != nil {
		return 0, errors.Wrap(err, "failed to create query")
	}

	count, err := s.GetReplica().SelectInt(queryString, args...)
	if err != nil {
		return 0, errors.Wrap(err, "failed to count all channels")
	}

	return count, nil
}

func (s SqlChannelStore) getAllChannelsQuery(opts store.ChannelSearchOpts, forCount bool) sq.SelectBuilder {
	var selectStr string
	if forCount {
		selectStr = "count(c.Id)"
	} else {
		selectStr = "c.*, Teams.DisplayName AS TeamDisplayName, Teams.Name AS TeamName, Teams.UpdateAt AS TeamUpdateAt"
	}

	query := s.getQueryBuilder().
		Select(selectStr).
		From("Channels AS c").
		Where(sq.Eq{"c.Type": []string{model.CHANNEL_PRIVATE, model.CHANNEL_OPEN}})

	if !forCount {
		query = query.Join("Teams ON Teams.Id = c.TeamId")
	}

	if !opts.IncludeDeleted {
		query = query.Where(sq.Eq{"c.DeleteAt": int(0)})
	}

	if len(opts.NotAssociatedToGroup) > 0 {
		query = query.Where("c.Id NOT IN (SELECT ChannelId FROM GroupChannels WHERE GroupChannels.GroupId = ? AND GroupChannels.DeleteAt = 0)", opts.NotAssociatedToGroup)
	}

	if len(opts.ExcludeChannelNames) > 0 {
		query = query.Where(sq.NotEq{"c.Name": opts.ExcludeChannelNames})
	}

	return query
}

func (s SqlChannelStore) GetMoreChannels(teamId string, userId string, offset int, limit int) (*model.ChannelList, error) {
	channels := &model.ChannelList{}
	_, err := s.GetReplica().Select(channels, `
		SELECT
			Channels.*
		FROM
			Channels
		JOIN
			PublicChannels c ON (c.Id = Channels.Id)
		WHERE
			c.TeamId = :TeamId
		AND c.DeleteAt = 0
		AND c.Id NOT IN (
			SELECT
				c.Id
			FROM
				PublicChannels c
			JOIN
				ChannelMembers cm ON (cm.ChannelId = c.Id)
			WHERE
				c.TeamId = :TeamId
			AND cm.UserId = :UserId
			AND c.DeleteAt = 0
		)
		ORDER BY
			c.DisplayName
		LIMIT :Limit
		OFFSET :Offset
		`, map[string]interface{}{
		"TeamId": teamId,
		"UserId": userId,
		"Limit":  limit,
		"Offset": offset,
	})

	if err != nil {
		return nil, errors.Wrapf(err, "failed getting channels with teamId=%s and userId=%s", teamId, userId)
	}

	return channels, nil
}

func (s SqlChannelStore) GetPrivateChannelsForTeam(teamId string, offset int, limit int) (*model.ChannelList, error) {
	channels := &model.ChannelList{}

	builder := s.getQueryBuilder().
		Select("*").
		From("Channels").
		Where(sq.Eq{"Type": model.CHANNEL_PRIVATE, "TeamId": teamId, "DeleteAt": 0}).
		OrderBy("DisplayName").
		Limit(uint64(limit)).
		Offset(uint64(offset))

	query, args, err := builder.ToSql()
	if err != nil {
		return nil, errors.Wrap(err, "channels_tosql")
	}

	_, err = s.GetReplica().Select(channels, query, args...)
	if err != nil {
		return nil, errors.Wrapf(err, "failed to find chaneld with teamId=%s", teamId)
	}
	return channels, nil
}

func (s SqlChannelStore) GetPublicChannelsForTeam(teamId string, offset int, limit int) (*model.ChannelList, error) {
	channels := &model.ChannelList{}
	_, err := s.GetReplica().Select(channels, `
		SELECT
			Channels.*
		FROM
			Channels
		JOIN
			PublicChannels pc ON (pc.Id = Channels.Id)
		WHERE
			pc.TeamId = :TeamId
		AND pc.DeleteAt = 0
		ORDER BY pc.DisplayName
		LIMIT :Limit
		OFFSET :Offset
		`, map[string]interface{}{
		"TeamId": teamId,
		"Limit":  limit,
		"Offset": offset,
	})

	if err != nil {
		return nil, errors.Wrapf(err, "failed to find chaneld with teamId=%s", teamId)
	}

	return channels, nil
}

func (s SqlChannelStore) GetPublicChannelsByIdsForTeam(teamId string, channelIds []string) (*model.ChannelList, error) {
	props := make(map[string]interface{})
	props["teamId"] = teamId

	idQuery := ""

	for index, channelId := range channelIds {
		if len(idQuery) > 0 {
			idQuery += ", "
		}

		props["channelId"+strconv.Itoa(index)] = channelId
		idQuery += ":channelId" + strconv.Itoa(index)
	}

	data := &model.ChannelList{}
	_, err := s.GetReplica().Select(data, `
		SELECT
			Channels.*
		FROM
			Channels
		JOIN
			PublicChannels pc ON (pc.Id = Channels.Id)
		WHERE
			pc.TeamId = :teamId
		AND pc.DeleteAt = 0
		AND pc.Id IN (`+idQuery+`)
		ORDER BY pc.DisplayName
		`, props)

	if err != nil {
		return nil, errors.Wrap(err, "failed to find Channels")
	}

	if len(*data) == 0 {
		return nil, store.NewErrNotFound("Channel", fmt.Sprintf("teamId=%s, channelIds=%v", teamId, channelIds))
	}

	return data, nil
}

type channelIdWithCountAndUpdateAt struct {
	Id            string
	TotalMsgCount int64
	UpdateAt      int64
}

func (s SqlChannelStore) GetChannelCounts(teamId string, userId string) (*model.ChannelCounts, error) {
	var data []channelIdWithCountAndUpdateAt
	_, err := s.GetReplica().Select(&data, "SELECT Id, TotalMsgCount, UpdateAt FROM Channels WHERE Id IN (SELECT ChannelId FROM ChannelMembers WHERE UserId = :UserId) AND (TeamId = :TeamId OR TeamId = '') AND DeleteAt = 0 ORDER BY DisplayName", map[string]interface{}{"TeamId": teamId, "UserId": userId})

	if err != nil {
		return nil, errors.Wrapf(err, "failed to get channels count with teamId=%s and userId=%s", teamId, userId)
	}

	counts := &model.ChannelCounts{Counts: make(map[string]int64), UpdateTimes: make(map[string]int64)}
	for i := range data {
		v := data[i]
		counts.Counts[v.Id] = v.TotalMsgCount
		counts.UpdateTimes[v.Id] = v.UpdateAt
	}

	return counts, nil
}

func (s SqlChannelStore) GetTeamChannels(teamId string) (*model.ChannelList, error) {
	data := &model.ChannelList{}
	_, err := s.GetReplica().Select(data, "SELECT * FROM Channels WHERE TeamId = :TeamId And Type != 'D' ORDER BY DisplayName", map[string]interface{}{"TeamId": teamId})

	if err != nil {
		return nil, errors.Wrapf(err, "failed to find Channels with teamId=%s", teamId)
	}

	if len(*data) == 0 {
		return nil, store.NewErrNotFound("Channel", fmt.Sprintf("teamId=%s", teamId))
	}

	return data, nil
}

func (s SqlChannelStore) GetByName(teamId string, name string, allowFromCache bool) (*model.Channel, error) {
	return s.getByName(teamId, name, false, allowFromCache)
}

func (s SqlChannelStore) GetByNames(teamId string, names []string, allowFromCache bool) ([]*model.Channel, error) {
	var channels []*model.Channel

	if allowFromCache {
		var misses []string
		visited := make(map[string]struct{})
		for _, name := range names {
			if _, ok := visited[name]; ok {
				continue
			}
			visited[name] = struct{}{}
			var cacheItem *model.Channel
			if err := channelByNameCache.Get(teamId+name, &cacheItem); err == nil {
				channels = append(channels, cacheItem)
			} else {
				misses = append(misses, name)
			}
		}
		names = misses
	}

	if len(names) > 0 {
		props := map[string]interface{}{}
		var namePlaceholders []string
		for _, name := range names {
			key := fmt.Sprintf("Name%v", len(namePlaceholders))
			props[key] = name
			namePlaceholders = append(namePlaceholders, ":"+key)
		}

		var query string
		if teamId == "" {
			query = `SELECT * FROM Channels WHERE Name IN (` + strings.Join(namePlaceholders, ", ") + `) AND DeleteAt = 0`
		} else {
			props["TeamId"] = teamId
			query = `SELECT * FROM Channels WHERE Name IN (` + strings.Join(namePlaceholders, ", ") + `) AND TeamId = :TeamId AND DeleteAt = 0`
		}

		var dbChannels []*model.Channel
		if _, err := s.GetReplica().Select(&dbChannels, query, props); err != nil && err != sql.ErrNoRows {
			msg := fmt.Sprintf("failed to get channels with names=%v", names)
			if teamId != "" {
				msg += fmt.Sprintf("teamId=%s", teamId)
			}
			return nil, errors.Wrap(err, msg)
		}
		for _, channel := range dbChannels {
			channelByNameCache.SetWithExpiry(teamId+channel.Name, channel, CHANNEL_CACHE_DURATION)
			channels = append(channels, channel)
		}
		// Not all channels are in cache. Increment aggregate miss counter.
		if s.metrics != nil {
			s.metrics.IncrementMemCacheMissCounter("Channel By Name - Aggregate")
		}
	} else {
		// All of the channel names are in cache. Increment aggregate hit counter.
		if s.metrics != nil {
			s.metrics.IncrementMemCacheHitCounter("Channel By Name - Aggregate")
		}
	}

	return channels, nil
}

func (s SqlChannelStore) GetByNameIncludeDeleted(teamId string, name string, allowFromCache bool) (*model.Channel, error) {
	return s.getByName(teamId, name, true, allowFromCache)
}

func (s SqlChannelStore) getByName(teamId string, name string, includeDeleted bool, allowFromCache bool) (*model.Channel, error) {
	var query string
	if includeDeleted {
		query = "SELECT * FROM Channels WHERE (TeamId = :TeamId OR TeamId = '') AND Name = :Name"
	} else {
		query = "SELECT * FROM Channels WHERE (TeamId = :TeamId OR TeamId = '') AND Name = :Name AND DeleteAt = 0"
	}
	channel := model.Channel{}

	if allowFromCache {
		var cacheItem *model.Channel
		if err := channelByNameCache.Get(teamId+name, &cacheItem); err == nil {
			if s.metrics != nil {
				s.metrics.IncrementMemCacheHitCounter("Channel By Name")
			}
			return cacheItem, nil
		}
		if s.metrics != nil {
			s.metrics.IncrementMemCacheMissCounter("Channel By Name")
		}
	}

	if err := s.GetReplica().SelectOne(&channel, query, map[string]interface{}{"TeamId": teamId, "Name": name}); err != nil {
		if err == sql.ErrNoRows {
			return nil, store.NewErrNotFound("Channel", fmt.Sprintf("TeamId=%s&Name=%s", teamId, name))
		}
		return nil, errors.Wrapf(err, "failed to find channel with TeamId=%s and Name=%s", teamId, name)
	}

	channelByNameCache.SetWithExpiry(teamId+name, &channel, CHANNEL_CACHE_DURATION)
	return &channel, nil
}

func (s SqlChannelStore) GetDeletedByName(teamId string, name string) (*model.Channel, error) {
	channel := model.Channel{}

	if err := s.GetReplica().SelectOne(&channel, "SELECT * FROM Channels WHERE (TeamId = :TeamId OR TeamId = '') AND Name = :Name AND DeleteAt != 0", map[string]interface{}{"TeamId": teamId, "Name": name}); err != nil {
		if err == sql.ErrNoRows {
			return nil, store.NewErrNotFound("Channel", fmt.Sprintf("name=%s", name))
		}
		return nil, errors.Wrapf(err, "failed to get channel by teamId=%s and name=%s", teamId, name)
	}

	return &channel, nil
}

func (s SqlChannelStore) GetDeleted(teamId string, offset int, limit int, userId string) (*model.ChannelList, error) {
	channels := &model.ChannelList{}

	query := `
		SELECT * FROM Channels
		WHERE (TeamId = :TeamId OR TeamId = '')
		AND DeleteAt != 0
		AND Type != 'P'
		UNION
			SELECT * FROM Channels
			WHERE (TeamId = :TeamId OR TeamId = '')
			AND DeleteAt != 0
			AND Type = 'P'
			AND Id IN (SELECT ChannelId FROM ChannelMembers WHERE UserId = :UserId)
		ORDER BY DisplayName LIMIT :Limit OFFSET :Offset
	`

	if _, err := s.GetReplica().Select(channels, query, map[string]interface{}{"TeamId": teamId, "Limit": limit, "Offset": offset, "UserId": userId}); err != nil {
		if err == sql.ErrNoRows {
			return nil, store.NewErrNotFound("Channel", fmt.Sprintf("TeamId=%s,UserId=%s", teamId, userId))
		}
		return nil, errors.Wrapf(err, "failed to get deleted channels with TeamId=%s and UserId=%s", teamId, userId)
	}

	return channels, nil
}

var CHANNEL_MEMBERS_WITH_SCHEME_SELECT_QUERY = `
	SELECT
		ChannelMembers.*,
		TeamScheme.DefaultChannelGuestRole TeamSchemeDefaultGuestRole,
		TeamScheme.DefaultChannelUserRole TeamSchemeDefaultUserRole,
		TeamScheme.DefaultChannelAdminRole TeamSchemeDefaultAdminRole,
		ChannelScheme.DefaultChannelGuestRole ChannelSchemeDefaultGuestRole,
		ChannelScheme.DefaultChannelUserRole ChannelSchemeDefaultUserRole,
		ChannelScheme.DefaultChannelAdminRole ChannelSchemeDefaultAdminRole
	FROM
		ChannelMembers
	INNER JOIN
		Channels ON ChannelMembers.ChannelId = Channels.Id
	LEFT JOIN
		Schemes ChannelScheme ON Channels.SchemeId = ChannelScheme.Id
	LEFT JOIN
		Teams ON Channels.TeamId = Teams.Id
	LEFT JOIN
		Schemes TeamScheme ON Teams.SchemeId = TeamScheme.Id
`

func (s SqlChannelStore) SaveMultipleMembers(members []*model.ChannelMember) ([]*model.ChannelMember, error) {
	for _, member := range members {
		defer s.InvalidateAllChannelMembersForUser(member.UserId)
	}

	transaction, err := s.GetMaster().Begin()
	if err != nil {
		return nil, errors.Wrap(err, "begin_transaction")
	}
	defer finalizeTransaction(transaction)

	newMembers, err := s.saveMultipleMembersT(transaction, members)
	if err != nil {
		return nil, err
	}

	if err := transaction.Commit(); err != nil {
		return nil, errors.Wrap(err, "commit_transaction")
	}

	return newMembers, nil
}

func (s SqlChannelStore) SaveMember(member *model.ChannelMember) (*model.ChannelMember, error) {
	newMembers, err := s.SaveMultipleMembers([]*model.ChannelMember{member})
	if err != nil {
		return nil, err
	}
	return newMembers[0], nil
}

func (s SqlChannelStore) saveMultipleMembersT(transaction *gorp.Transaction, members []*model.ChannelMember) ([]*model.ChannelMember, error) {
	newChannelMembers := map[string]int{}
	users := map[string]bool{}
	for _, member := range members {
		if val, ok := newChannelMembers[member.ChannelId]; val < 1 || !ok {
			newChannelMembers[member.ChannelId] = 1
		} else {
			newChannelMembers[member.ChannelId]++
		}
		users[member.UserId] = true

		member.PreSave()
		if err := member.IsValid(); err != nil { // TODO: this needs to return plain error in v6.
			return nil, err
		}
	}

	channels := []string{}
	for channel := range newChannelMembers {
		channels = append(channels, channel)
	}

	defaultChannelRolesByChannel := map[string]struct {
		Id    string
		Guest sql.NullString
		User  sql.NullString
		Admin sql.NullString
	}{}

	channelRolesQuery := s.getQueryBuilder().
		Select(
			"Channels.Id as Id",
			"ChannelScheme.DefaultChannelGuestRole as Guest",
			"ChannelScheme.DefaultChannelUserRole as User",
			"ChannelScheme.DefaultChannelAdminRole as Admin",
		).
		From("Channels").
		LeftJoin("Schemes ChannelScheme ON Channels.SchemeId = ChannelScheme.Id").
		Where(sq.Eq{"Channels.Id": channels})

	channelRolesSql, channelRolesArgs, err := channelRolesQuery.ToSql()
	if err != nil {
		return nil, errors.Wrap(err, "channel_roles_tosql")
	}

	var defaultChannelsRoles []struct {
		Id    string
		Guest sql.NullString
		User  sql.NullString
		Admin sql.NullString
	}
	_, err = s.GetMaster().Select(&defaultChannelsRoles, channelRolesSql, channelRolesArgs...)
	if err != nil {
		return nil, errors.Wrap(err, "default_channel_roles_select")
	}

	for _, defaultRoles := range defaultChannelsRoles {
		defaultChannelRolesByChannel[defaultRoles.Id] = defaultRoles
	}

	defaultTeamRolesByChannel := map[string]struct {
		Id    string
		Guest sql.NullString
		User  sql.NullString
		Admin sql.NullString
	}{}

	teamRolesQuery := s.getQueryBuilder().
		Select(
			"Channels.Id as Id",
			"TeamScheme.DefaultChannelGuestRole as Guest",
			"TeamScheme.DefaultChannelUserRole as User",
			"TeamScheme.DefaultChannelAdminRole as Admin",
		).
		From("Channels").
		LeftJoin("Teams ON Teams.Id = Channels.TeamId").
		LeftJoin("Schemes TeamScheme ON Teams.SchemeId = TeamScheme.Id").
		Where(sq.Eq{"Channels.Id": channels})

	teamRolesSql, teamRolesArgs, err := teamRolesQuery.ToSql()
	if err != nil {
		return nil, errors.Wrap(err, "team_roles_tosql")
	}

	var defaultTeamsRoles []struct {
		Id    string
		Guest sql.NullString
		User  sql.NullString
		Admin sql.NullString
	}
	_, err = s.GetMaster().Select(&defaultTeamsRoles, teamRolesSql, teamRolesArgs...)
	if err != nil {
		return nil, errors.Wrap(err, "default_team_roles_select")
	}

	for _, defaultRoles := range defaultTeamsRoles {
		defaultTeamRolesByChannel[defaultRoles.Id] = defaultRoles
	}

	query := s.getQueryBuilder().Insert("ChannelMembers").Columns(channelMemberSliceColumns()...)
	for _, member := range members {
		query = query.Values(channelMemberToSlice(member)...)
	}

	sql, args, err := query.ToSql()
	if err != nil {
		return nil, errors.Wrap(err, "channel_members_tosql")
	}

	if _, err := s.GetMaster().Exec(sql, args...); err != nil {
		if IsUniqueConstraintError(err, []string{"ChannelId", "channelmembers_pkey", "PRIMARY"}) {
			return nil, store.NewErrConflict("ChannelMembers", err, "")
		}
		return nil, errors.Wrap(err, "channel_members_save")
	}

	newMembers := []*model.ChannelMember{}
	for _, member := range members {
		defaultTeamGuestRole := defaultTeamRolesByChannel[member.ChannelId].Guest.String
		defaultTeamUserRole := defaultTeamRolesByChannel[member.ChannelId].User.String
		defaultTeamAdminRole := defaultTeamRolesByChannel[member.ChannelId].Admin.String
		defaultChannelGuestRole := defaultChannelRolesByChannel[member.ChannelId].Guest.String
		defaultChannelUserRole := defaultChannelRolesByChannel[member.ChannelId].User.String
		defaultChannelAdminRole := defaultChannelRolesByChannel[member.ChannelId].Admin.String
		rolesResult := getChannelRoles(
			member.SchemeGuest, member.SchemeUser, member.SchemeAdmin,
			defaultTeamGuestRole, defaultTeamUserRole, defaultTeamAdminRole,
			defaultChannelGuestRole, defaultChannelUserRole, defaultChannelAdminRole,
			strings.Fields(member.ExplicitRoles),
		)
		newMember := *member
		newMember.SchemeGuest = rolesResult.schemeGuest
		newMember.SchemeUser = rolesResult.schemeUser
		newMember.SchemeAdmin = rolesResult.schemeAdmin
		newMember.Roles = strings.Join(rolesResult.roles, " ")
		newMember.ExplicitRoles = strings.Join(rolesResult.explicitRoles, " ")
		newMembers = append(newMembers, &newMember)
	}
	return newMembers, nil
}

func (s SqlChannelStore) saveMemberT(transaction *gorp.Transaction, member *model.ChannelMember) (*model.ChannelMember, error) {
	members, err := s.saveMultipleMembersT(transaction, []*model.ChannelMember{member})
	if err != nil {
		return nil, err
	}
	return members[0], nil
}

func (s SqlChannelStore) UpdateMultipleMembers(members []*model.ChannelMember) ([]*model.ChannelMember, error) {
	for _, member := range members {
		member.PreUpdate()

		if err := member.IsValid(); err != nil {
			return nil, err
		}
	}

	var transaction *gorp.Transaction
	var err error

	if transaction, err = s.GetMaster().Begin(); err != nil {
		return nil, errors.Wrap(err, "begin_transaction")
	}
	defer finalizeTransaction(transaction)

	updatedMembers := []*model.ChannelMember{}
	for _, member := range members {
		if _, err := transaction.Update(NewChannelMemberFromModel(member)); err != nil {
			return nil, errors.Wrap(err, "failed to update ChannelMember")
		}

		// TODO: Get this out of the transaction when is possible
		var dbMember channelMemberWithSchemeRoles
		if err := transaction.SelectOne(&dbMember, CHANNEL_MEMBERS_WITH_SCHEME_SELECT_QUERY+"WHERE ChannelMembers.ChannelId = :ChannelId AND ChannelMembers.UserId = :UserId", map[string]interface{}{"ChannelId": member.ChannelId, "UserId": member.UserId}); err != nil {
			if err == sql.ErrNoRows {
				return nil, store.NewErrNotFound("ChannelMember", fmt.Sprintf("channelId=%s, userId=%s", member.ChannelId, member.UserId))
			}
			return nil, errors.Wrapf(err, "failed to get ChannelMember with channelId=%s and userId=%s", member.ChannelId, member.UserId)
		}
		updatedMembers = append(updatedMembers, dbMember.ToModel())
	}

	if err := transaction.Commit(); err != nil {
		return nil, errors.Wrap(err, "commit_transaction")
	}
	return updatedMembers, nil
}

func (s SqlChannelStore) UpdateMember(member *model.ChannelMember) (*model.ChannelMember, error) {
	updatedMembers, err := s.UpdateMultipleMembers([]*model.ChannelMember{member})
	if err != nil {
		return nil, err
	}
	return updatedMembers[0], nil
}

func (s SqlChannelStore) GetMembers(channelId string, offset, limit int) (*model.ChannelMembers, error) {
	var dbMembers channelMemberWithSchemeRolesList
	_, err := s.GetReplica().Select(&dbMembers, CHANNEL_MEMBERS_WITH_SCHEME_SELECT_QUERY+"WHERE ChannelId = :ChannelId LIMIT :Limit OFFSET :Offset", map[string]interface{}{"ChannelId": channelId, "Limit": limit, "Offset": offset})
	if err != nil {
<<<<<<< HEAD
		return nil, model.NewAppError("SqlChannelStore.GetMembers", "app.channel.get_members.app_error", nil, "channel_id="+channelId+","+err.Error(), http.StatusInternalServerError)
=======
		return nil, errors.Wrapf(err, "failed to get ChannelMembers with channelId=%s", channelId)
>>>>>>> 9ee9c784
	}

	return dbMembers.ToModel(), nil
}

func (s SqlChannelStore) GetChannelMembersTimezones(channelId string) ([]model.StringMap, error) {
	var dbMembersTimezone []model.StringMap
	_, err := s.GetReplica().Select(&dbMembersTimezone, `
		SELECT
			Users.Timezone
		FROM
			ChannelMembers
		LEFT JOIN
			Users  ON ChannelMembers.UserId = Id
		WHERE ChannelId = :ChannelId
	`, map[string]interface{}{"ChannelId": channelId})

	if err != nil {
<<<<<<< HEAD
		return nil, model.NewAppError("SqlChannelStore.GetChannelMembersTimezones", "app.channel.get_members.app_error", nil, "channel_id="+channelId+","+err.Error(), http.StatusInternalServerError)
=======
		return nil, errors.Wrapf(err, "failed to find user timezones for users in channels with channelId=%s", channelId)
>>>>>>> 9ee9c784
	}

	return dbMembersTimezone, nil
}

func (s SqlChannelStore) GetMember(channelId string, userId string) (*model.ChannelMember, error) {
	var dbMember channelMemberWithSchemeRoles

	if err := s.GetReplica().SelectOne(&dbMember, CHANNEL_MEMBERS_WITH_SCHEME_SELECT_QUERY+"WHERE ChannelMembers.ChannelId = :ChannelId AND ChannelMembers.UserId = :UserId", map[string]interface{}{"ChannelId": channelId, "UserId": userId}); err != nil {
		if err == sql.ErrNoRows {
			return nil, store.NewErrNotFound("ChannelMember", fmt.Sprintf("channelId=%s, userId=%s", channelId, userId))
		}
		return nil, errors.Wrapf(err, "failed to get ChannelMember with channelId=%s and userId=%s", channelId, userId)
	}

	return dbMember.ToModel(), nil
}

func (s SqlChannelStore) InvalidateAllChannelMembersForUser(userId string) {
	allChannelMembersForUserCache.Remove(userId)
	allChannelMembersForUserCache.Remove(userId + "_deleted")
	if s.metrics != nil {
		s.metrics.IncrementMemCacheInvalidationCounter("All Channel Members for User - Remove by UserId")
	}
}

func (s SqlChannelStore) IsUserInChannelUseCache(userId string, channelId string) bool {
	var ids map[string]string
	if err := allChannelMembersForUserCache.Get(userId, &ids); err == nil {
		if s.metrics != nil {
			s.metrics.IncrementMemCacheHitCounter("All Channel Members for User")
		}
		if _, ok := ids[channelId]; ok {
			return true
		}
		return false
	}

	if s.metrics != nil {
		s.metrics.IncrementMemCacheMissCounter("All Channel Members for User")
	}

	ids, err := s.GetAllChannelMembersForUser(userId, true, false)
	if err != nil {
		mlog.Error("Error getting all channel members for user", mlog.Err(err))
		return false
	}

	if _, ok := ids[channelId]; ok {
		return true
	}

	return false
}

func (s SqlChannelStore) GetMemberForPost(postId string, userId string) (*model.ChannelMember, error) {
	var dbMember channelMemberWithSchemeRoles
	query := `
		SELECT
			ChannelMembers.*,
			TeamScheme.DefaultChannelGuestRole TeamSchemeDefaultGuestRole,
			TeamScheme.DefaultChannelUserRole TeamSchemeDefaultUserRole,
			TeamScheme.DefaultChannelAdminRole TeamSchemeDefaultAdminRole,
			ChannelScheme.DefaultChannelGuestRole ChannelSchemeDefaultGuestRole,
			ChannelScheme.DefaultChannelUserRole ChannelSchemeDefaultUserRole,
			ChannelScheme.DefaultChannelAdminRole ChannelSchemeDefaultAdminRole
		FROM
			ChannelMembers
		INNER JOIN
			Posts ON ChannelMembers.ChannelId = Posts.ChannelId
		INNER JOIN
			Channels ON ChannelMembers.ChannelId = Channels.Id
		LEFT JOIN
			Schemes ChannelScheme ON Channels.SchemeId = ChannelScheme.Id
		LEFT JOIN
			Teams ON Channels.TeamId = Teams.Id
		LEFT JOIN
			Schemes TeamScheme ON Teams.SchemeId = TeamScheme.Id
		WHERE
			ChannelMembers.UserId = :UserId
		AND
			Posts.Id = :PostId`
	if err := s.GetReplica().SelectOne(&dbMember, query, map[string]interface{}{"UserId": userId, "PostId": postId}); err != nil {
		return nil, errors.Wrapf(err, "failed to get ChannelMember with postId=%s and userId=%s", postId, userId)
	}
	return dbMember.ToModel(), nil
}

func (s SqlChannelStore) GetAllChannelMembersForUser(userId string, allowFromCache bool, includeDeleted bool) (map[string]string, error) {
	cache_key := userId
	if includeDeleted {
		cache_key += "_deleted"
	}
	if allowFromCache {
		var ids map[string]string
		if err := allChannelMembersForUserCache.Get(cache_key, &ids); err == nil {
			if s.metrics != nil {
				s.metrics.IncrementMemCacheHitCounter("All Channel Members for User")
			}
			return ids, nil
		}
	}

	if s.metrics != nil {
		s.metrics.IncrementMemCacheMissCounter("All Channel Members for User")
	}

	query := s.getQueryBuilder().
		Select(`
				ChannelMembers.ChannelId, ChannelMembers.Roles, ChannelMembers.SchemeGuest,
				ChannelMembers.SchemeUser, ChannelMembers.SchemeAdmin,
				TeamScheme.DefaultChannelGuestRole TeamSchemeDefaultGuestRole,
				TeamScheme.DefaultChannelUserRole TeamSchemeDefaultUserRole,
				TeamScheme.DefaultChannelAdminRole TeamSchemeDefaultAdminRole,
				ChannelScheme.DefaultChannelGuestRole ChannelSchemeDefaultGuestRole,
				ChannelScheme.DefaultChannelUserRole ChannelSchemeDefaultUserRole,
				ChannelScheme.DefaultChannelAdminRole ChannelSchemeDefaultAdminRole
		`).
		From("ChannelMembers").
		Join("Channels ON ChannelMembers.ChannelId = Channels.Id").
		LeftJoin("Schemes ChannelScheme ON Channels.SchemeId = ChannelScheme.Id").
		LeftJoin("Teams ON Channels.TeamId = Teams.Id").
		LeftJoin("Schemes TeamScheme ON Teams.SchemeId = TeamScheme.Id").
		Where(sq.Eq{"ChannelMembers.UserId": userId})
	if !includeDeleted {
		query = query.Where(sq.Eq{"Channels.DeleteAt": 0})
	}
	queryString, args, err := query.ToSql()
	if err != nil {
		return nil, errors.Wrap(err, "channel_tosql")
	}

	rows, err := s.GetReplica().Db.Query(queryString, args...)
	if err != nil {
		return nil, errors.Wrap(err, "failed to find ChannelMembers, TeamScheme and ChannelScheme data")
	}

	var data allChannelMembers
	defer rows.Close()
	for rows.Next() {
		var cm allChannelMember
		err = rows.Scan(
			&cm.ChannelId, &cm.Roles, &cm.SchemeGuest, &cm.SchemeUser,
			&cm.SchemeAdmin, &cm.TeamSchemeDefaultGuestRole, &cm.TeamSchemeDefaultUserRole,
			&cm.TeamSchemeDefaultAdminRole, &cm.ChannelSchemeDefaultGuestRole,
			&cm.ChannelSchemeDefaultUserRole, &cm.ChannelSchemeDefaultAdminRole,
		)
		if err != nil {
			return nil, errors.Wrap(err, "unable to scan columns")
		}
		data = append(data, cm)
	}
	if err = rows.Err(); err != nil {
		return nil, errors.Wrap(err, "error while iterating over rows")
	}
	ids := data.ToMapStringString()

	if allowFromCache {
		allChannelMembersForUserCache.SetWithExpiry(cache_key, ids, ALL_CHANNEL_MEMBERS_FOR_USER_CACHE_DURATION)
	}
	return ids, nil
}

func (s SqlChannelStore) InvalidateCacheForChannelMembersNotifyProps(channelId string) {
	allChannelMembersNotifyPropsForChannelCache.Remove(channelId)
	if s.metrics != nil {
		s.metrics.IncrementMemCacheInvalidationCounter("All Channel Members Notify Props for Channel - Remove by ChannelId")
	}
}

type allChannelMemberNotifyProps struct {
	UserId      string
	NotifyProps model.StringMap
}

func (s SqlChannelStore) GetAllChannelMembersNotifyPropsForChannel(channelId string, allowFromCache bool) (map[string]model.StringMap, error) {
	if allowFromCache {
		var cacheItem map[string]model.StringMap
		if err := allChannelMembersNotifyPropsForChannelCache.Get(channelId, &cacheItem); err == nil {
			if s.metrics != nil {
				s.metrics.IncrementMemCacheHitCounter("All Channel Members Notify Props for Channel")
			}
			return cacheItem, nil
		}
	}

	if s.metrics != nil {
		s.metrics.IncrementMemCacheMissCounter("All Channel Members Notify Props for Channel")
	}

	var data []allChannelMemberNotifyProps
	_, err := s.GetReplica().Select(&data, `
		SELECT UserId, NotifyProps
		FROM ChannelMembers
		WHERE ChannelId = :ChannelId`, map[string]interface{}{"ChannelId": channelId})

	if err != nil {
<<<<<<< HEAD
		return nil, model.NewAppError("SqlChannelStore.GetAllChannelMembersPropsForChannel", "app.channel.get_members.app_error", nil, "channelId="+channelId+", err="+err.Error(), http.StatusInternalServerError)
=======
		return nil, errors.Wrapf(err, "failed to find data from ChannelMembers with channelId=%s", channelId)
>>>>>>> 9ee9c784
	}

	props := make(map[string]model.StringMap)
	for i := range data {
		props[data[i].UserId] = data[i].NotifyProps
	}

	allChannelMembersNotifyPropsForChannelCache.SetWithExpiry(channelId, props, ALL_CHANNEL_MEMBERS_NOTIFY_PROPS_FOR_CHANNEL_CACHE_DURATION)

	return props, nil
}

func (s SqlChannelStore) InvalidateMemberCount(channelId string) {
}

func (s SqlChannelStore) GetMemberCountFromCache(channelId string) int64 {
	count, _ := s.GetMemberCount(channelId, true)
	return count
}

func (s SqlChannelStore) GetMemberCount(channelId string, allowFromCache bool) (int64, error) {
	count, err := s.GetReplica().SelectInt(`
		SELECT
			count(*)
		FROM
			ChannelMembers,
			Users
		WHERE
			ChannelMembers.UserId = Users.Id
			AND ChannelMembers.ChannelId = :ChannelId
			AND Users.DeleteAt = 0`, map[string]interface{}{"ChannelId": channelId})
	if err != nil {
		return 0, errors.Wrapf(err, "failed to count ChanenelMembers with channelId=%s", channelId)
	}

	return count, nil
}

// GetMemberCountsByGroup returns a slice of ChannelMemberCountByGroup for a given channel
// which contains the number of channel members for each group and optionally the number of unique timezones present for each group in the channel
func (s SqlChannelStore) GetMemberCountsByGroup(channelID string, includeTimezones bool) ([]*model.ChannelMemberCountByGroup, error) {
	selectStr := "GroupMembers.GroupId, COUNT(ChannelMembers.UserId) AS ChannelMemberCount"

	if includeTimezones {
		// Length of default timezone (len {"automaticTimezone":"","manualTimezone":"","useAutomaticTimezone":"true"})
		defaultTimezoneLength := `74`

		// Beginning and end of the value for the automatic and manual timezones respectively
		autoTimezone := `LOCATE(':', Users.Timezone) + 2`
		autoTimezoneEnd := `LOCATE(',', Users.Timezone) - LOCATE(':', Users.Timezone) - 3`
		manualTimezone := `LOCATE(',', Users.Timezone) + 19`
		manualTimezoneEnd := `LOCATE('useAutomaticTimezone', Users.Timezone) - 22 - LOCATE(',', Users.Timezone)`

		if s.DriverName() == model.DATABASE_DRIVER_POSTGRES {
			autoTimezone = `POSITION(':' IN Users.Timezone) + 2`
			autoTimezoneEnd = `POSITION(',' IN Users.Timezone) - POSITION(':' IN Users.Timezone) - 3`
			manualTimezone = `POSITION(',' IN Users.Timezone) + 19`
			manualTimezoneEnd = `POSITION('useAutomaticTimezone' IN Users.Timezone) - 22 - POSITION(',' IN Users.Timezone)`
		}

		selectStr = `
			GroupMembers.GroupId,
			COUNT(ChannelMembers.UserId) AS ChannelMemberCount,
			COUNT(DISTINCT
				(
					CASE WHEN Timezone like '%"useAutomaticTimezone":"true"}' AND LENGTH(Timezone) > ` + defaultTimezoneLength + `
					THEN
					SUBSTRING(
						Timezone
						FROM ` + autoTimezone + `
						FOR ` + autoTimezoneEnd + `
					)
					WHEN Timezone like '%"useAutomaticTimezone":"false"}' AND LENGTH(Timezone) > ` + defaultTimezoneLength + `
					THEN
						SUBSTRING(
						Timezone
						FROM ` + manualTimezone + `
						FOR ` + manualTimezoneEnd + `
					)
					END
				)
			) AS ChannelMemberTimezonesCount
		`
	}

	query := s.getQueryBuilder().
		Select(selectStr).
		From("ChannelMembers").
		Join("GroupMembers ON GroupMembers.UserId = ChannelMembers.UserId")

	if includeTimezones {
		query = query.Join("Users ON Users.Id = GroupMembers.UserId")
	}

	query = query.Where(sq.Eq{"ChannelMembers.ChannelId": channelID}).GroupBy("GroupMembers.GroupId")

	queryString, args, err := query.ToSql()
	if err != nil {
		return nil, errors.Wrap(err, "channel_tosql")
	}
	var data []*model.ChannelMemberCountByGroup
	if _, err = s.GetReplica().Select(&data, queryString, args...); err != nil {
		return nil, errors.Wrapf(err, "failed to count ChannelMembers with channelId=%s", channelID)
	}

	return data, nil
}

func (s SqlChannelStore) InvalidatePinnedPostCount(channelId string) {
}

func (s SqlChannelStore) GetPinnedPostCount(channelId string, allowFromCache bool) (int64, error) {
	count, err := s.GetReplica().SelectInt(`
		SELECT count(*)
			FROM Posts
		WHERE
			IsPinned = true
			AND ChannelId = :ChannelId
			AND DeleteAt = 0`, map[string]interface{}{"ChannelId": channelId})

	if err != nil {
		return 0, errors.Wrapf(err, "failed to count pinned Posts with channelId=%s", channelId)
	}

	return count, nil
}

func (s SqlChannelStore) InvalidateGuestCount(channelId string) {
}

func (s SqlChannelStore) GetGuestCount(channelId string, allowFromCache bool) (int64, error) {
	count, err := s.GetReplica().SelectInt(`
		SELECT
			count(*)
		FROM
			ChannelMembers,
			Users
		WHERE
			ChannelMembers.UserId = Users.Id
			AND ChannelMembers.ChannelId = :ChannelId
			AND ChannelMembers.SchemeGuest = TRUE
			AND Users.DeleteAt = 0`, map[string]interface{}{"ChannelId": channelId})
	if err != nil {
		return 0, errors.Wrapf(err, "failed to count Guests with channelId=%s", channelId)
	}
	return count, nil
}

func (s SqlChannelStore) RemoveMembers(channelId string, userIds []string) error {
	builder := s.getQueryBuilder().
		Delete("ChannelMembers").
		Where(sq.Eq{"ChannelId": channelId}).
		Where(sq.Eq{"UserId": userIds})
	query, args, err := builder.ToSql()
	if err != nil {
		return errors.Wrap(err, "channel_tosql")
	}
	_, err = s.GetMaster().Exec(query, args...)
	if err != nil {
		return errors.Wrap(err, "failed to delete ChannelMembers")
	}

	// cleanup sidebarchannels table if the user is no longer a member of that channel
	query, args, err = s.getQueryBuilder().
		Delete("SidebarChannels").
		Where(sq.And{
			sq.Eq{"ChannelId": channelId},
			sq.Eq{"UserId": userIds},
		}).ToSql()
	if err != nil {
		return errors.Wrap(err, "channel_tosql")
	}
	_, err = s.GetMaster().Exec(query, args...)
	if err != nil {
		return errors.Wrap(err, "failed to delete SidebarChannels")
	}
	return nil
}

func (s SqlChannelStore) RemoveMember(channelId string, userId string) error {
	return s.RemoveMembers(channelId, []string{userId})
}

func (s SqlChannelStore) RemoveAllDeactivatedMembers(channelId string) error {
	query := `
		DELETE
		FROM
			ChannelMembers
		WHERE
			UserId IN (
				SELECT
					Id
				FROM
					Users
				WHERE
					Users.DeleteAt != 0
			)
		AND
			ChannelMembers.ChannelId = :ChannelId
	`

	_, err := s.GetMaster().Exec(query, map[string]interface{}{"ChannelId": channelId})
	if err != nil {
		return errors.Wrapf(err, "failed to delete Channel with channelId=%s", channelId)
	}
	return nil
}

func (s SqlChannelStore) PermanentDeleteMembersByUser(userId string) error {
	if _, err := s.GetMaster().Exec("DELETE FROM ChannelMembers WHERE UserId = :UserId", map[string]interface{}{"UserId": userId}); err != nil {
		return errors.Wrapf(err, "failed to permanent delete ChannelMembers with userId=%s", userId)
	}
	return nil
}

func (s SqlChannelStore) UpdateLastViewedAt(channelIds []string, userId string) (map[string]int64, error) {
	keys, props := MapStringsToQueryParams(channelIds, "Channel")
	props["UserId"] = userId

	var lastPostAtTimes []struct {
		Id            string
		LastPostAt    int64
		TotalMsgCount int64
	}

	query := `SELECT Id, LastPostAt, TotalMsgCount FROM Channels WHERE Id IN ` + keys
	// TODO: use a CTE for mysql too when version 8 becomes the minimum supported version.
	if s.DriverName() == model.DATABASE_DRIVER_POSTGRES {
		query = `WITH c AS ( ` + query + `),
	updated AS (
	UPDATE
		ChannelMembers cm
	SET
		MentionCount = 0,
		MsgCount = greatest(cm.MsgCount, c.TotalMsgCount),
		LastViewedAt = greatest(cm.LastViewedAt, c.LastPostAt),
		LastUpdateAt = greatest(cm.LastViewedAt, c.LastPostAt)
	FROM c
		WHERE cm.UserId = :UserId
		AND c.Id=cm.ChannelId
)
	SELECT Id, LastPostAt FROM c`
	}

	_, err := s.GetMaster().Select(&lastPostAtTimes, query, props)
	if err != nil {
		return nil, errors.Wrapf(err, "failed to find ChannelMembers data with userId=%s and channelId in %v", userId, channelIds)
	}

	if len(lastPostAtTimes) == 0 {
		return nil, store.NewErrInvalidInput("Channel", "Id", fmt.Sprintf("%v", channelIds))
	}

	times := map[string]int64{}
	if s.DriverName() == model.DATABASE_DRIVER_POSTGRES {
		for _, t := range lastPostAtTimes {
			times[t.Id] = t.LastPostAt
		}
		return times, nil
	}

	msgCountQuery := ""
	lastViewedQuery := ""
	for index, t := range lastPostAtTimes {
		times[t.Id] = t.LastPostAt

		props["msgCount"+strconv.Itoa(index)] = t.TotalMsgCount
		msgCountQuery += fmt.Sprintf("WHEN :channelId%d THEN GREATEST(MsgCount, :msgCount%d) ", index, index)

		props["lastViewed"+strconv.Itoa(index)] = t.LastPostAt
		lastViewedQuery += fmt.Sprintf("WHEN :channelId%d THEN GREATEST(LastViewedAt, :lastViewed%d) ", index, index)

		props["channelId"+strconv.Itoa(index)] = t.Id
	}

	updateQuery := `UPDATE
			ChannelMembers
		SET
			MentionCount = 0,
			MsgCount = CASE ChannelId ` + msgCountQuery + ` END,
			LastViewedAt = CASE ChannelId ` + lastViewedQuery + ` END,
			LastUpdateAt = LastViewedAt
		WHERE
				UserId = :UserId
				AND ChannelId IN ` + keys

	if _, err := s.GetMaster().Exec(updateQuery, props); err != nil {
		return nil, errors.Wrapf(err, "failed to update ChannelMembers with userId=%s and channelId in %v", userId, channelIds)
	}

	return times, nil
}

// CountPostsAfter returns the number of posts in the given channel created after but not including the given timestamp. If given a non-empty user ID, only counts posts made by that user.
func (s SqlChannelStore) CountPostsAfter(channelId string, timestamp int64, userId string) (int, error) {
	joinLeavePostTypes, params := MapStringsToQueryParams([]string{
		// These types correspond to the ones checked by Post.IsJoinLeaveMessage
		model.POST_JOIN_LEAVE,
		model.POST_ADD_REMOVE,
		model.POST_JOIN_CHANNEL,
		model.POST_LEAVE_CHANNEL,
		model.POST_JOIN_TEAM,
		model.POST_LEAVE_TEAM,
		model.POST_ADD_TO_CHANNEL,
		model.POST_REMOVE_FROM_CHANNEL,
		model.POST_ADD_TO_TEAM,
		model.POST_REMOVE_FROM_TEAM,
	}, "PostType")

	query := `
	SELECT count(*)
	FROM Posts
	WHERE
		ChannelId = :ChannelId
		AND CreateAt > :CreateAt
		AND Type NOT IN ` + joinLeavePostTypes + `
		AND DeleteAt = 0
	`

	params["ChannelId"] = channelId
	params["CreateAt"] = timestamp

	if userId != "" {
		query += " AND UserId = :UserId"
		params["UserId"] = userId
	}

	unread, err := s.GetReplica().SelectInt(query, params)
	if err != nil {
		return 0, errors.Wrap(err, "failed to count Posts")
	}
	return int(unread), nil
}

// UpdateLastViewedAtPost updates a ChannelMember as if the user last read the channel at the time of the given post.
// If the provided mentionCount is -1, the given post and all posts after it are considered to be mentions. Returns
// an updated model.ChannelUnreadAt that can be returned to the client.
func (s SqlChannelStore) UpdateLastViewedAtPost(unreadPost *model.Post, userID string, mentionCount int) (*model.ChannelUnreadAt, error) {
	unreadDate := unreadPost.CreateAt - 1

	unread, err := s.CountPostsAfter(unreadPost.ChannelId, unreadDate, "")
	if err != nil {
		return nil, err
	}

	params := map[string]interface{}{
		"mentions":     mentionCount,
		"unreadCount":  unread,
		"lastViewedAt": unreadDate,
		"userId":       userID,
		"channelId":    unreadPost.ChannelId,
		"updatedAt":    model.GetMillis(),
	}

	// msg count uses the value from channels to prevent counting on older channels where no. of messages can be high.
	// we only count the unread which will be a lot less in 99% cases
	setUnreadQuery := `
	UPDATE
		ChannelMembers
	SET
		MentionCount = :mentions,
		MsgCount = (SELECT TotalMsgCount FROM Channels WHERE ID = :channelId) - :unreadCount,
		LastViewedAt = :lastViewedAt,
		LastUpdateAt = :updatedAt
	WHERE
		UserId = :userId
		AND ChannelId = :channelId
	`
	_, err = s.GetMaster().Exec(setUnreadQuery, params)
	if err != nil {
		return nil, errors.Wrap(err, "failed to update ChannelMembers")
	}

	chanUnreadQuery := `
	SELECT
		c.TeamId TeamId,
		cm.UserId UserId,
		cm.ChannelId ChannelId,
		cm.MsgCount MsgCount,
		cm.MentionCount MentionCount,
		cm.LastViewedAt LastViewedAt,
		cm.NotifyProps NotifyProps
	FROM
		ChannelMembers cm
	LEFT JOIN Channels c ON c.Id=cm.ChannelId
	WHERE
		cm.UserId = :userId
		AND cm.channelId = :channelId
		AND c.DeleteAt = 0
	`
	result := &model.ChannelUnreadAt{}
	if err = s.GetMaster().SelectOne(result, chanUnreadQuery, params); err != nil {
		return nil, errors.Wrapf(err, "failed to get ChannelMember with channelId=%s", unreadPost.ChannelId)
	}
	return result, nil
}

func (s SqlChannelStore) IncrementMentionCount(channelId string, userId string) error {
	_, err := s.GetMaster().Exec(
		`UPDATE
			ChannelMembers
		SET
			MentionCount = MentionCount + 1,
			LastUpdateAt = :LastUpdateAt
		WHERE
			UserId = :UserId
				AND ChannelId = :ChannelId`,
		map[string]interface{}{"ChannelId": channelId, "UserId": userId, "LastUpdateAt": model.GetMillis()})
	if err != nil {
		return errors.Wrapf(err, "failed to Update ChannelMembers with channelId=%s and userId=%s", channelId, userId)
	}

	return nil
}

func (s SqlChannelStore) GetAll(teamId string) ([]*model.Channel, error) {
	var data []*model.Channel
	_, err := s.GetReplica().Select(&data, "SELECT * FROM Channels WHERE TeamId = :TeamId AND Type != 'D' ORDER BY Name", map[string]interface{}{"TeamId": teamId})

	if err != nil {
		return nil, errors.Wrapf(err, "failed to find Channels with teamId=%s", teamId)
	}

	return data, nil
}

func (s SqlChannelStore) GetChannelsByIds(channelIds []string, includeDeleted bool) ([]*model.Channel, error) {
	keys, params := MapStringsToQueryParams(channelIds, "Channel")
	query := `SELECT * FROM Channels WHERE Id IN ` + keys + ` ORDER BY Name`
	if !includeDeleted {
		query = `SELECT * FROM Channels WHERE DeleteAt=0 AND Id IN ` + keys + ` ORDER BY Name`
	}

	var channels []*model.Channel
	_, err := s.GetReplica().Select(&channels, query, params)

	if err != nil {
		return nil, errors.Wrap(err, "failed to find Channels")
	}
	return channels, nil
}

func (s SqlChannelStore) GetForPost(postId string) (*model.Channel, error) {
	channel := &model.Channel{}
	if err := s.GetReplica().SelectOne(
		channel,
		`SELECT
			Channels.*
		FROM
			Channels,
			Posts
		WHERE
			Channels.Id = Posts.ChannelId
			AND Posts.Id = :PostId`, map[string]interface{}{"PostId": postId}); err != nil {
		return nil, errors.Wrapf(err, "failed to get Channel with postId=%s", postId)

	}
	return channel, nil
}

func (s SqlChannelStore) AnalyticsTypeCount(teamId string, channelType string) (int64, error) {
	query := "SELECT COUNT(Id) AS Value FROM Channels WHERE Type = :ChannelType"

	if len(teamId) > 0 {
		query += " AND TeamId = :TeamId"
	}

	value, err := s.GetReplica().SelectInt(query, map[string]interface{}{"TeamId": teamId, "ChannelType": channelType})
	if err != nil {
		return int64(0), errors.Wrap(err, "failed to count Channels")
	}
	return value, nil
}

func (s SqlChannelStore) AnalyticsDeletedTypeCount(teamId string, channelType string) (int64, error) {
	query := "SELECT COUNT(Id) AS Value FROM Channels WHERE Type = :ChannelType AND DeleteAt > 0"

	if len(teamId) > 0 {
		query += " AND TeamId = :TeamId"
	}

	v, err := s.GetReplica().SelectInt(query, map[string]interface{}{"TeamId": teamId, "ChannelType": channelType})
	if err != nil {
		return 0, errors.Wrapf(err, "failed to count Channels with teamId=%s and channelType=%s", teamId, channelType)
	}

	return v, nil
}

func (s SqlChannelStore) GetMembersForUser(teamId string, userId string) (*model.ChannelMembers, error) {
	var dbMembers channelMemberWithSchemeRolesList
	_, err := s.GetReplica().Select(&dbMembers, CHANNEL_MEMBERS_WITH_SCHEME_SELECT_QUERY+"WHERE ChannelMembers.UserId = :UserId AND (Teams.Id = :TeamId OR Teams.Id = '' OR Teams.Id IS NULL)", map[string]interface{}{"TeamId": teamId, "UserId": userId})
	if err != nil {
<<<<<<< HEAD
		return nil, model.NewAppError("SqlChannelStore.GetMembersForUser", "app.channel.get_members.app_error", nil, "teamId="+teamId+", userId="+userId+", err="+err.Error(), http.StatusInternalServerError)
=======
		return nil, errors.Wrapf(err, "failed to find ChannelMembers data with teamId=%s and userId=%s", teamId, userId)
>>>>>>> 9ee9c784
	}

	return dbMembers.ToModel(), nil
}

func (s SqlChannelStore) GetMembersForUserWithPagination(teamId, userId string, page, perPage int) (*model.ChannelMembers, error) {
	var dbMembers channelMemberWithSchemeRolesList
	offset := page * perPage
	_, err := s.GetReplica().Select(&dbMembers, CHANNEL_MEMBERS_WITH_SCHEME_SELECT_QUERY+"WHERE ChannelMembers.UserId = :UserId Limit :Limit Offset :Offset", map[string]interface{}{"TeamId": teamId, "UserId": userId, "Limit": perPage, "Offset": offset})

	if err != nil {
<<<<<<< HEAD
		return nil, model.NewAppError("SqlChannelStore.GetMembersForUserWithPagination", "app.channel.get_members.app_error", nil, "teamId="+teamId+", userId="+userId+", err="+err.Error(), http.StatusInternalServerError)
=======
		return nil, errors.Wrapf(err, "failed to find ChannelMembers data with teamId=%s and userId=%s", teamId, userId)
>>>>>>> 9ee9c784
	}

	return dbMembers.ToModel(), nil
}

func (s SqlChannelStore) AutocompleteInTeam(teamId string, term string, includeDeleted bool) (*model.ChannelList, error) {
	deleteFilter := "AND Channels.DeleteAt = 0"
	if includeDeleted {
		deleteFilter = ""
	}

	queryFormat := `
		SELECT
			Channels.*
		FROM
			Channels
		JOIN
			PublicChannels c ON (c.Id = Channels.Id)
		WHERE
			Channels.TeamId = :TeamId
			` + deleteFilter + `
			%v
		LIMIT ` + strconv.Itoa(model.CHANNEL_SEARCH_DEFAULT_LIMIT)

	var channels model.ChannelList

	if likeClause, likeTerm := s.buildLIKEClause(term, "c.Name, c.DisplayName, c.Purpose"); likeClause == "" {
		if _, err := s.GetReplica().Select(&channels, fmt.Sprintf(queryFormat, ""), map[string]interface{}{"TeamId": teamId}); err != nil {
			return nil, errors.Wrapf(err, "failed to find Channels with term='%s'", term)
		}
	} else {
		// Using a UNION results in index_merge and fulltext queries and is much faster than the ref
		// query you would get using an OR of the LIKE and full-text clauses.
		fulltextClause, fulltextTerm := s.buildFulltextClause(term, "c.Name, c.DisplayName, c.Purpose")
		likeQuery := fmt.Sprintf(queryFormat, "AND "+likeClause)
		fulltextQuery := fmt.Sprintf(queryFormat, "AND "+fulltextClause)
		query := fmt.Sprintf("(%v) UNION (%v) LIMIT 50", likeQuery, fulltextQuery)

		if _, err := s.GetReplica().Select(&channels, query, map[string]interface{}{"TeamId": teamId, "LikeTerm": likeTerm, "FulltextTerm": fulltextTerm}); err != nil {
			return nil, errors.Wrapf(err, "failed to find Channels with term='%s'", term)
		}
	}

	sort.Slice(channels, func(a, b int) bool {
		return strings.ToLower(channels[a].DisplayName) < strings.ToLower(channels[b].DisplayName)
	})
	return &channels, nil
}

func (s SqlChannelStore) AutocompleteInTeamForSearch(teamId string, userId string, term string, includeDeleted bool) (*model.ChannelList, error) {
	deleteFilter := "AND DeleteAt = 0"
	if includeDeleted {
		deleteFilter = ""
	}

	queryFormat := `
		SELECT
			C.*
		FROM
			Channels AS C
		JOIN
			ChannelMembers AS CM ON CM.ChannelId = C.Id
		WHERE
			(C.TeamId = :TeamId OR (C.TeamId = '' AND C.Type = 'G'))
			AND CM.UserId = :UserId
			` + deleteFilter + `
			%v
		LIMIT 50`

	var channels model.ChannelList

	if likeClause, likeTerm := s.buildLIKEClause(term, "Name, DisplayName, Purpose"); likeClause == "" {
		if _, err := s.GetReplica().Select(&channels, fmt.Sprintf(queryFormat, ""), map[string]interface{}{"TeamId": teamId, "UserId": userId}); err != nil {
			return nil, errors.Wrapf(err, "failed to find Channels with term='%s'", term)
		}
	} else {
		// Using a UNION results in index_merge and fulltext queries and is much faster than the ref
		// query you would get using an OR of the LIKE and full-text clauses.
		fulltextClause, fulltextTerm := s.buildFulltextClause(term, "Name, DisplayName, Purpose")
		likeQuery := fmt.Sprintf(queryFormat, "AND "+likeClause)
		fulltextQuery := fmt.Sprintf(queryFormat, "AND "+fulltextClause)
		query := fmt.Sprintf("(%v) UNION (%v) LIMIT 50", likeQuery, fulltextQuery)

		if _, err := s.GetReplica().Select(&channels, query, map[string]interface{}{"TeamId": teamId, "UserId": userId, "LikeTerm": likeTerm, "FulltextTerm": fulltextTerm}); err != nil {
			return nil, errors.Wrapf(err, "failed to find Channels with term='%s'", term)
		}
	}

	directChannels, err := s.autocompleteInTeamForSearchDirectMessages(userId, term)
	if err != nil {
		return nil, err
	}

	channels = append(channels, directChannels...)

	sort.Slice(channels, func(a, b int) bool {
		return strings.ToLower(channels[a].DisplayName) < strings.ToLower(channels[b].DisplayName)
	})
	return &channels, nil
}

func (s SqlChannelStore) autocompleteInTeamForSearchDirectMessages(userId string, term string) ([]*model.Channel, error) {
	queryFormat := `
			SELECT
				C.*,
				OtherUsers.Username as DisplayName
			FROM
				Channels AS C
			JOIN
				ChannelMembers AS CM ON CM.ChannelId = C.Id
			INNER JOIN (
				SELECT
					ICM.ChannelId AS ChannelId, IU.Username AS Username
				FROM
					Users as IU
				JOIN
					ChannelMembers AS ICM ON ICM.UserId = IU.Id
				WHERE
					IU.Id != :UserId
					%v
				) AS OtherUsers ON OtherUsers.ChannelId = C.Id
			WHERE
			    C.Type = 'D'
				AND CM.UserId = :UserId
			LIMIT 50`

	var channels model.ChannelList

	if likeClause, likeTerm := s.buildLIKEClause(term, "IU.Username, IU.Nickname"); likeClause == "" {
		if _, err := s.GetReplica().Select(&channels, fmt.Sprintf(queryFormat, ""), map[string]interface{}{"UserId": userId}); err != nil {
			return nil, errors.Wrapf(err, "failed to find Channels with term='%s'", term)
		}
	} else {
		query := fmt.Sprintf(queryFormat, "AND "+likeClause)

		if _, err := s.GetReplica().Select(&channels, query, map[string]interface{}{"UserId": userId, "LikeTerm": likeTerm}); err != nil {
			return nil, errors.Wrapf(err, "failed to find Channels with term='%s'", term)
		}
	}

	return channels, nil
}

func (s SqlChannelStore) SearchInTeam(teamId string, term string, includeDeleted bool) (*model.ChannelList, error) {
	deleteFilter := "AND c.DeleteAt = 0"
	if includeDeleted {
		deleteFilter = ""
	}

	return s.performSearch(`
		SELECT
			Channels.*
		FROM
			Channels
		JOIN
			PublicChannels c ON (c.Id = Channels.Id)
		WHERE
			c.TeamId = :TeamId
			`+deleteFilter+`
			SEARCH_CLAUSE
		ORDER BY c.DisplayName
		LIMIT 100
		`, term, map[string]interface{}{
		"TeamId": teamId,
	})
}

func (s SqlChannelStore) SearchArchivedInTeam(teamId string, term string, userId string) (*model.ChannelList, error) {
	publicChannels, publicErr := s.performSearch(`
		SELECT
			Channels.*
		FROM
			Channels
		JOIN
			Channels c ON (c.Id = Channels.Id)
		WHERE
			c.TeamId = :TeamId
			SEARCH_CLAUSE
			AND c.DeleteAt != 0
			AND c.Type != 'P'
		ORDER BY c.DisplayName
		LIMIT 100
		`, term, map[string]interface{}{
		"TeamId": teamId,
		"UserId": userId,
	})

	privateChannels, privateErr := s.performSearch(`
		SELECT
			Channels.*
		FROM
			Channels
		JOIN
			Channels c ON (c.Id = Channels.Id)
		WHERE
			c.TeamId = :TeamId
			SEARCH_CLAUSE
			AND c.DeleteAt != 0
			AND c.Type = 'P'
			AND c.Id IN (SELECT ChannelId FROM ChannelMembers WHERE UserId = :UserId)
		ORDER BY c.DisplayName
		LIMIT 100
		`, term, map[string]interface{}{
		"TeamId": teamId,
		"UserId": userId,
	})

	output := *publicChannels
	output = append(output, *privateChannels...)

	outputErr := publicErr
	if privateErr != nil {
		outputErr = privateErr
	}

	return &output, outputErr
}

func (s SqlChannelStore) SearchForUserInTeam(userId string, teamId string, term string, includeDeleted bool) (*model.ChannelList, error) {
	deleteFilter := "AND c.DeleteAt = 0"
	if includeDeleted {
		deleteFilter = ""
	}

	return s.performSearch(`
		SELECT
			Channels.*
		FROM
			Channels
		JOIN
			PublicChannels c ON (c.Id = Channels.Id)
        JOIN
            ChannelMembers cm ON (c.Id = cm.ChannelId)
		WHERE
			c.TeamId = :TeamId
        AND
            cm.UserId = :UserId
			`+deleteFilter+`
			SEARCH_CLAUSE
		ORDER BY c.DisplayName
		LIMIT 100
		`, term, map[string]interface{}{
		"TeamId": teamId,
		"UserId": userId,
	})
}

func (s SqlChannelStore) channelSearchQuery(term string, opts store.ChannelSearchOpts, countQuery bool) sq.SelectBuilder {
	var limit int
	if opts.PerPage != nil {
		limit = *opts.PerPage
	} else {
		limit = 100
	}

	var selectStr string
	if countQuery {
		selectStr = "count(*)"
	} else {
		selectStr = "c.*, t.DisplayName AS TeamDisplayName, t.Name AS TeamName, t.UpdateAt as TeamUpdateAt"
	}

	query := s.getQueryBuilder().
		Select(selectStr).
		From("Channels AS c").
		Join("Teams AS t ON t.Id = c.TeamId")

	// don't bother ordering or limiting if we're just getting the count
	if !countQuery {
		query = query.
			OrderBy("c.DisplayName, t.DisplayName").
			Limit(uint64(limit))
	}
	if opts.Deleted {
		query = query.Where(sq.NotEq{"c.DeleteAt": int(0)})
	} else if !opts.IncludeDeleted {
		query = query.Where(sq.Eq{"c.DeleteAt": int(0)})
	}

	if opts.IsPaginated() && !countQuery {
		query = query.Offset(uint64(*opts.Page * *opts.PerPage))
	}

	likeClause, likeTerm := s.buildLIKEClause(term, "c.Name, c.DisplayName, c.Purpose")
	if likeTerm != "" {
		likeClause = strings.ReplaceAll(likeClause, ":LikeTerm", "?")
		fulltextClause, fulltextTerm := s.buildFulltextClause(term, "c.Name, c.DisplayName, c.Purpose")
		fulltextClause = strings.ReplaceAll(fulltextClause, ":FulltextTerm", "?")
		query = query.Where(sq.Or{
			sq.Expr(likeClause, likeTerm, likeTerm, likeTerm), // Keep the number of likeTerms same as the number
			// of columns (c.Name, c.DisplayName, c.Purpose)
			sq.Expr(fulltextClause, fulltextTerm),
		})
	}

	if len(opts.ExcludeChannelNames) > 0 {
		query = query.Where(sq.NotEq{"c.Name": opts.ExcludeChannelNames})
	}

	if len(opts.NotAssociatedToGroup) > 0 {
		query = query.Where("c.Id NOT IN (SELECT ChannelId FROM GroupChannels WHERE GroupChannels.GroupId = ? AND GroupChannels.DeleteAt = 0)", opts.NotAssociatedToGroup)
	}

	if len(opts.TeamIds) > 0 {
		query = query.Where(sq.Eq{"c.TeamId": opts.TeamIds})
	}

	if opts.GroupConstrained {
		query = query.Where(sq.Eq{"c.GroupConstrained": true})
	} else if opts.ExcludeGroupConstrained {
		query = query.Where(sq.Or{
			sq.NotEq{"c.GroupConstrained": true},
			sq.Eq{"c.GroupConstrained": nil},
		})
	}

	if opts.Public && !opts.Private {
		query = query.Where(sq.Eq{"c.Type": model.CHANNEL_OPEN})
	} else if opts.Private && !opts.Public {
		query = query.Where(sq.Eq{"c.Type": model.CHANNEL_PRIVATE})
	} else {
		query = query.Where(sq.Or{
			sq.Eq{"c.Type": model.CHANNEL_OPEN},
			sq.Eq{"c.Type": model.CHANNEL_PRIVATE},
		})
	}

	return query
}

func (s SqlChannelStore) SearchAllChannels(term string, opts store.ChannelSearchOpts) (*model.ChannelListWithTeamData, int64, error) {
	queryString, args, err := s.channelSearchQuery(term, opts, false).ToSql()
	if err != nil {
		return nil, 0, errors.Wrap(err, "channel_tosql")
	}
	var channels model.ChannelListWithTeamData
	if _, err = s.GetReplica().Select(&channels, queryString, args...); err != nil {
		return nil, 0, errors.Wrapf(err, "failed to find Channels with term='%s'", term)
	}

	var totalCount int64

	// only query a 2nd time for the count if the results are being requested paginated.
	if opts.IsPaginated() {
		queryString, args, err = s.channelSearchQuery(term, opts, true).ToSql()
		if err != nil {
			return nil, 0, errors.Wrap(err, "channel_tosql")
		}
		if totalCount, err = s.GetReplica().SelectInt(queryString, args...); err != nil {
			return nil, 0, errors.Wrapf(err, "failed to find Channels with term='%s'", term)
		}
	} else {
		totalCount = int64(len(channels))
	}

	return &channels, totalCount, nil
}

func (s SqlChannelStore) SearchMore(userId string, teamId string, term string) (*model.ChannelList, error) {
	return s.performSearch(`
		SELECT
			Channels.*
		FROM
			Channels
		JOIN
			PublicChannels c ON (c.Id = Channels.Id)
		WHERE
			c.TeamId = :TeamId
		AND c.DeleteAt = 0
		AND c.Id NOT IN (
			SELECT
				c.Id
			FROM
				PublicChannels c
			JOIN
				ChannelMembers cm ON (cm.ChannelId = c.Id)
			WHERE
				c.TeamId = :TeamId
			AND cm.UserId = :UserId
			AND c.DeleteAt = 0
			)
		SEARCH_CLAUSE
		ORDER BY c.DisplayName
		LIMIT 100
		`, term, map[string]interface{}{
		"TeamId": teamId,
		"UserId": userId,
	})
}

func (s SqlChannelStore) buildLIKEClause(term string, searchColumns string) (likeClause, likeTerm string) {
	likeTerm = sanitizeSearchTerm(term, "*")

	if likeTerm == "" {
		return
	}

	// Prepare the LIKE portion of the query.
	var searchFields []string
	for _, field := range strings.Split(searchColumns, ", ") {
		if s.DriverName() == model.DATABASE_DRIVER_POSTGRES {
			searchFields = append(searchFields, fmt.Sprintf("lower(%s) LIKE lower(%s) escape '*'", field, ":LikeTerm"))
		} else {
			searchFields = append(searchFields, fmt.Sprintf("%s LIKE %s escape '*'", field, ":LikeTerm"))
		}
	}

	likeClause = fmt.Sprintf("(%s)", strings.Join(searchFields, " OR "))
	likeTerm = wildcardSearchTerm(likeTerm)
	return
}

func (s SqlChannelStore) buildFulltextClause(term string, searchColumns string) (fulltextClause, fulltextTerm string) {
	// Copy the terms as we will need to prepare them differently for each search type.
	fulltextTerm = term

	// These chars must be treated as spaces in the fulltext query.
	for _, c := range spaceFulltextSearchChar {
		fulltextTerm = strings.Replace(fulltextTerm, c, " ", -1)
	}

	// Prepare the FULLTEXT portion of the query.
	if s.DriverName() == model.DATABASE_DRIVER_POSTGRES {
		fulltextTerm = strings.Replace(fulltextTerm, "|", "", -1)

		splitTerm := strings.Fields(fulltextTerm)
		for i, t := range strings.Fields(fulltextTerm) {
			if i == len(splitTerm)-1 {
				splitTerm[i] = t + ":*"
			} else {
				splitTerm[i] = t + ":* &"
			}
		}

		fulltextTerm = strings.Join(splitTerm, " ")

		fulltextClause = fmt.Sprintf("((to_tsvector('english', %s)) @@ to_tsquery('english', :FulltextTerm))", convertMySQLFullTextColumnsToPostgres(searchColumns))
	} else if s.DriverName() == model.DATABASE_DRIVER_MYSQL {
		splitTerm := strings.Fields(fulltextTerm)
		for i, t := range strings.Fields(fulltextTerm) {
			splitTerm[i] = "+" + t + "*"
		}

		fulltextTerm = strings.Join(splitTerm, " ")

		fulltextClause = fmt.Sprintf("MATCH(%s) AGAINST (:FulltextTerm IN BOOLEAN MODE)", searchColumns)
	}

	return
}

func (s SqlChannelStore) performSearch(searchQuery string, term string, parameters map[string]interface{}) (*model.ChannelList, error) {
	likeClause, likeTerm := s.buildLIKEClause(term, "c.Name, c.DisplayName, c.Purpose")
	if likeTerm == "" {
		// If the likeTerm is empty after preparing, then don't bother searching.
		searchQuery = strings.Replace(searchQuery, "SEARCH_CLAUSE", "", 1)
	} else {
		parameters["LikeTerm"] = likeTerm
		fulltextClause, fulltextTerm := s.buildFulltextClause(term, "c.Name, c.DisplayName, c.Purpose")
		parameters["FulltextTerm"] = fulltextTerm
		searchQuery = strings.Replace(searchQuery, "SEARCH_CLAUSE", "AND ("+likeClause+" OR "+fulltextClause+")", 1)
	}

	var channels model.ChannelList

	if _, err := s.GetReplica().Select(&channels, searchQuery, parameters); err != nil {
		return nil, errors.Wrapf(err, "failed to find Channels with term='%s'", term)
	}

	return &channels, nil
}

func (s SqlChannelStore) getSearchGroupChannelsQuery(userId, term string, isPostgreSQL bool) (string, map[string]interface{}) {
	var query, baseLikeClause string
	if isPostgreSQL {
		baseLikeClause = "ARRAY_TO_STRING(ARRAY_AGG(u.Username), ', ') LIKE %s"
		query = `
            SELECT
                *
            FROM
                Channels
            WHERE
                Id IN (
                    SELECT
                        cc.Id
                    FROM (
                        SELECT
                            c.Id
                        FROM
                            Channels c
                        JOIN
                            ChannelMembers cm on c.Id = cm.ChannelId
                        JOIN
                            Users u on u.Id = cm.UserId
                        WHERE
                            c.Type = 'G'
                        AND
                            u.Id = :UserId
                        GROUP BY
                            c.Id
                    ) cc
                    JOIN
                        ChannelMembers cm on cc.Id = cm.ChannelId
                    JOIN
                        Users u on u.Id = cm.UserId
                    GROUP BY
                        cc.Id
                    HAVING
                        %s
                    LIMIT
                        ` + strconv.Itoa(model.CHANNEL_SEARCH_DEFAULT_LIMIT) + `
                )`
	} else {
		baseLikeClause = "GROUP_CONCAT(u.Username SEPARATOR ', ') LIKE %s"
		query = `
            SELECT
                cc.*
            FROM (
                SELECT
                    c.*
                FROM
                    Channels c
                JOIN
                    ChannelMembers cm on c.Id = cm.ChannelId
                JOIN
                    Users u on u.Id = cm.UserId
                WHERE
                    c.Type = 'G'
                AND
                    u.Id = :UserId
                GROUP BY
                    c.Id
            ) cc
            JOIN
                ChannelMembers cm on cc.Id = cm.ChannelId
            JOIN
                Users u on u.Id = cm.UserId
            GROUP BY
                cc.Id
            HAVING
                %s
            LIMIT
                ` + strconv.Itoa(model.CHANNEL_SEARCH_DEFAULT_LIMIT)
	}

	var likeClauses []string
	args := map[string]interface{}{"UserId": userId}
	terms := strings.Split(strings.ToLower(strings.Trim(term, " ")), " ")

	for idx, term := range terms {
		argName := fmt.Sprintf("Term%v", idx)
		term = sanitizeSearchTerm(term, "\\")
		likeClauses = append(likeClauses, fmt.Sprintf(baseLikeClause, ":"+argName))
		args[argName] = "%" + term + "%"
	}

	query = fmt.Sprintf(query, strings.Join(likeClauses, " AND "))
	return query, args
}

func (s SqlChannelStore) SearchGroupChannels(userId, term string) (*model.ChannelList, error) {
	isPostgreSQL := s.DriverName() == model.DATABASE_DRIVER_POSTGRES
	queryString, args := s.getSearchGroupChannelsQuery(userId, term, isPostgreSQL)

	var groupChannels model.ChannelList
	if _, err := s.GetReplica().Select(&groupChannels, queryString, args); err != nil {
		return nil, errors.Wrapf(err, "failed to find Channels with term='%s' and userId=%s", term, userId)
	}
	return &groupChannels, nil
}

func (s SqlChannelStore) GetMembersByIds(channelId string, userIds []string) (*model.ChannelMembers, error) {
	var dbMembers channelMemberWithSchemeRolesList
	props := make(map[string]interface{})
	idQuery := ""

	for index, userId := range userIds {
		if len(idQuery) > 0 {
			idQuery += ", "
		}

		props["userId"+strconv.Itoa(index)] = userId
		idQuery += ":userId" + strconv.Itoa(index)
	}

	props["ChannelId"] = channelId

	if _, err := s.GetReplica().Select(&dbMembers, CHANNEL_MEMBERS_WITH_SCHEME_SELECT_QUERY+"WHERE ChannelMembers.ChannelId = :ChannelId AND ChannelMembers.UserId IN ("+idQuery+")", props); err != nil {
		return nil, errors.Wrapf(err, "failed to find ChannelMembers with channelId=%s and userId in %v", channelId, userIds)
	}

	return dbMembers.ToModel(), nil
}

func (s SqlChannelStore) GetChannelsByScheme(schemeId string, offset int, limit int) (model.ChannelList, error) {
	var channels model.ChannelList
	_, err := s.GetReplica().Select(&channels, "SELECT * FROM Channels WHERE SchemeId = :SchemeId ORDER BY DisplayName LIMIT :Limit OFFSET :Offset", map[string]interface{}{"SchemeId": schemeId, "Offset": offset, "Limit": limit})
	if err != nil {
		return nil, errors.Wrapf(err, "failed to find Channels with schemeId=%s", schemeId)
	}
	return channels, nil
}

// This function does the Advanced Permissions Phase 2 migration for ChannelMember objects. It performs the migration
// in batches as a single transaction per batch to ensure consistency but to also minimise execution time to avoid
// causing unnecessary table locks. **THIS FUNCTION SHOULD NOT BE USED FOR ANY OTHER PURPOSE.** Executing this function
// *after* the new Schemes functionality has been used on an installation will have unintended consequences.
func (s SqlChannelStore) MigrateChannelMembers(fromChannelId string, fromUserId string) (map[string]string, error) {
	var transaction *gorp.Transaction
	var err error

	if transaction, err = s.GetMaster().Begin(); err != nil {
		return nil, errors.Wrap(err, "begin_transaction")
	}
	defer finalizeTransaction(transaction)

	var channelMembers []channelMember
	if _, err := transaction.Select(&channelMembers, "SELECT * from ChannelMembers WHERE (ChannelId, UserId) > (:FromChannelId, :FromUserId) ORDER BY ChannelId, UserId LIMIT 100", map[string]interface{}{"FromChannelId": fromChannelId, "FromUserId": fromUserId}); err != nil {
		return nil, errors.Wrap(err, "failed to find ChannelMembers")
	}

	if len(channelMembers) == 0 {
		// No more channel members in query result means that the migration has finished.
		return nil, nil
	}

	for i := range channelMembers {
		member := channelMembers[i]
		roles := strings.Fields(member.Roles)
		var newRoles []string
		if !member.SchemeAdmin.Valid {
			member.SchemeAdmin = sql.NullBool{Bool: false, Valid: true}
		}
		if !member.SchemeUser.Valid {
			member.SchemeUser = sql.NullBool{Bool: false, Valid: true}
		}
		if !member.SchemeGuest.Valid {
			member.SchemeGuest = sql.NullBool{Bool: false, Valid: true}
		}
		for _, role := range roles {
			if role == model.CHANNEL_ADMIN_ROLE_ID {
				member.SchemeAdmin = sql.NullBool{Bool: true, Valid: true}
			} else if role == model.CHANNEL_USER_ROLE_ID {
				member.SchemeUser = sql.NullBool{Bool: true, Valid: true}
			} else if role == model.CHANNEL_GUEST_ROLE_ID {
				member.SchemeGuest = sql.NullBool{Bool: true, Valid: true}
			} else {
				newRoles = append(newRoles, role)
			}
		}
		member.Roles = strings.Join(newRoles, " ")

		if _, err := transaction.Update(&member); err != nil {
			return nil, errors.Wrap(err, "failed to update ChannelMember")
		}

	}

	if err := transaction.Commit(); err != nil {
		return nil, errors.Wrap(err, "commit_transaction")
	}

	data := make(map[string]string)
	data["ChannelId"] = channelMembers[len(channelMembers)-1].ChannelId
	data["UserId"] = channelMembers[len(channelMembers)-1].UserId
	return data, nil
}

func (s SqlChannelStore) ResetAllChannelSchemes() error {
	transaction, err := s.GetMaster().Begin()
	if err != nil {
		return errors.Wrap(err, "begin_transaction")
	}
	defer finalizeTransaction(transaction)

	err = s.resetAllChannelSchemesT(transaction)
	if err != nil {
		return err
	}

	if err := transaction.Commit(); err != nil {
		return errors.Wrap(err, "commit_transaction")
	}

	return nil
}

func (s SqlChannelStore) resetAllChannelSchemesT(transaction *gorp.Transaction) error {
	if _, err := transaction.Exec("UPDATE Channels SET SchemeId=''"); err != nil {
		return errors.Wrap(err, "failed to update Channels")
	}

	return nil
}

func (s SqlChannelStore) ClearAllCustomRoleAssignments() error {
	builtInRoles := model.MakeDefaultRoles()
	lastUserId := strings.Repeat("0", 26)
	lastChannelId := strings.Repeat("0", 26)

	for {
		var transaction *gorp.Transaction
		var err error

		if transaction, err = s.GetMaster().Begin(); err != nil {
			return errors.Wrap(err, "begin_transaction")
		}

		var channelMembers []*channelMember
		if _, err := transaction.Select(&channelMembers, "SELECT * from ChannelMembers WHERE (ChannelId, UserId) > (:ChannelId, :UserId) ORDER BY ChannelId, UserId LIMIT 1000", map[string]interface{}{"ChannelId": lastChannelId, "UserId": lastUserId}); err != nil {
			finalizeTransaction(transaction)
			return errors.Wrap(err, "failed to find ChannelMembers")
		}

		if len(channelMembers) == 0 {
			finalizeTransaction(transaction)
			break
		}

		for _, member := range channelMembers {
			lastUserId = member.UserId
			lastChannelId = member.ChannelId

			var newRoles []string

			for _, role := range strings.Fields(member.Roles) {
				for name := range builtInRoles {
					if name == role {
						newRoles = append(newRoles, role)
						break
					}
				}
			}

			newRolesString := strings.Join(newRoles, " ")
			if newRolesString != member.Roles {
				if _, err := transaction.Exec("UPDATE ChannelMembers SET Roles = :Roles WHERE UserId = :UserId AND ChannelId = :ChannelId", map[string]interface{}{"Roles": newRolesString, "ChannelId": member.ChannelId, "UserId": member.UserId}); err != nil {
					finalizeTransaction(transaction)
					return errors.Wrap(err, "failed to update ChannelMembers")
				}
			}
		}

		if err := transaction.Commit(); err != nil {
			finalizeTransaction(transaction)
			return errors.Wrap(err, "commit_transaction")
		}
	}

	return nil
}

func (s SqlChannelStore) GetAllChannelsForExportAfter(limit int, afterId string) ([]*model.ChannelForExport, error) {
	var channels []*model.ChannelForExport
	if _, err := s.GetReplica().Select(&channels, `
		SELECT
			Channels.*,
			Teams.Name as TeamName,
			Schemes.Name as SchemeName
		FROM Channels
		INNER JOIN
			Teams ON Channels.TeamId = Teams.Id
		LEFT JOIN
			Schemes ON Channels.SchemeId = Schemes.Id
		WHERE
			Channels.Id > :AfterId
			AND Channels.Type IN ('O', 'P')
		ORDER BY
			Id
		LIMIT :Limit`,
		map[string]interface{}{"AfterId": afterId, "Limit": limit}); err != nil {
		return nil, errors.Wrap(err, "failed to find Channels for export")
	}

	return channels, nil
}

func (s SqlChannelStore) GetChannelMembersForExport(userId string, teamId string) ([]*model.ChannelMemberForExport, error) {
	var members []*model.ChannelMemberForExport
	_, err := s.GetReplica().Select(&members, `
		SELECT
			ChannelMembers.ChannelId,
			ChannelMembers.UserId,
			ChannelMembers.Roles,
			ChannelMembers.LastViewedAt,
			ChannelMembers.MsgCount,
			ChannelMembers.MentionCount,
			ChannelMembers.NotifyProps,
			ChannelMembers.LastUpdateAt,
			ChannelMembers.SchemeUser,
			ChannelMembers.SchemeAdmin,
			(ChannelMembers.SchemeGuest IS NOT NULL AND ChannelMembers.SchemeGuest) as SchemeGuest,
			Channels.Name as ChannelName
		FROM
			ChannelMembers
		INNER JOIN
			Channels ON ChannelMembers.ChannelId = Channels.Id
		WHERE
			ChannelMembers.UserId = :UserId
			AND Channels.TeamId = :TeamId
			AND Channels.DeleteAt = 0`,
		map[string]interface{}{"TeamId": teamId, "UserId": userId})

	if err != nil {
<<<<<<< HEAD
		return nil, errors.Wrap(err, "failed to find Channels for export")
=======
		return nil, model.NewAppError("SqlChannelStore.GetChannelMembersForExport", "app.channel.get_members.app_error", nil, "teamId="+teamId+", userId="+userId+", err="+err.Error(), http.StatusInternalServerError)
>>>>>>> 9ee9c784
	}

	return members, nil
}

func (s SqlChannelStore) GetAllDirectChannelsForExportAfter(limit int, afterId string) ([]*model.DirectChannelForExport, error) {
	var directChannelsForExport []*model.DirectChannelForExport
	query := s.getQueryBuilder().
		Select("Channels.*").
		From("Channels").
		Where(sq.And{
			sq.Gt{"Channels.Id": afterId},
			sq.Eq{"Channels.DeleteAt": int(0)},
			sq.Eq{"Channels.Type": []string{"D", "G"}},
		}).
		OrderBy("Channels.Id").
		Limit(uint64(limit))

	queryString, args, err := query.ToSql()
	if err != nil {
		return nil, errors.Wrap(err, "channel_tosql")
	}

	if _, err = s.GetReplica().Select(&directChannelsForExport, queryString, args...); err != nil {
		return nil, errors.Wrap(err, "failed to find direct Channels for export")
	}

	var channelIds []string
	for _, channel := range directChannelsForExport {
		channelIds = append(channelIds, channel.Id)
	}
	query = s.getQueryBuilder().
		Select("u.Username as Username, ChannelId, UserId, cm.Roles as Roles, LastViewedAt, MsgCount, MentionCount, cm.NotifyProps as NotifyProps, LastUpdateAt, SchemeUser, SchemeAdmin, (SchemeGuest IS NOT NULL AND SchemeGuest) as SchemeGuest").
		From("ChannelMembers cm").
		Join("Users u ON ( u.Id = cm.UserId )").
		Where(sq.And{
			sq.Eq{"cm.ChannelId": channelIds},
			sq.Eq{"u.DeleteAt": int(0)},
		})

	queryString, args, err = query.ToSql()
	if err != nil {
		return nil, errors.Wrap(err, "channel_tosql")
	}

	var channelMembers []*model.ChannelMemberForExport
	if _, err := s.GetReplica().Select(&channelMembers, queryString, args...); err != nil {
		return nil, errors.Wrap(err, "failed to find ChannelMembers")
	}

	// Populate each channel with its members
	dmChannelsMap := make(map[string]*model.DirectChannelForExport)
	for _, channel := range directChannelsForExport {
		channel.Members = &[]string{}
		dmChannelsMap[channel.Id] = channel
	}
	for _, member := range channelMembers {
		members := dmChannelsMap[member.ChannelId].Members
		*members = append(*members, member.Username)
	}

	return directChannelsForExport, nil
}

func (s SqlChannelStore) GetChannelsBatchForIndexing(startTime, endTime int64, limit int) ([]*model.Channel, error) {
	query :=
		`SELECT
			 *
		 FROM
			 Channels
		 WHERE
			 Type = 'O'
		 AND
			 CreateAt >= :StartTime
		 AND
			 CreateAt < :EndTime
		 ORDER BY
			 CreateAt
		 LIMIT
			 :NumChannels`

	var channels []*model.Channel
	_, err := s.GetSearchReplica().Select(&channels, query, map[string]interface{}{"StartTime": startTime, "EndTime": endTime, "NumChannels": limit})
	if err != nil {
		return nil, errors.Wrap(err, "failed to find Channels")
	}

	return channels, nil
}

func (s SqlChannelStore) UserBelongsToChannels(userId string, channelIds []string) (bool, error) {
	query := s.getQueryBuilder().
		Select("Count(*)").
		From("ChannelMembers").
		Where(sq.And{
			sq.Eq{"UserId": userId},
			sq.Eq{"ChannelId": channelIds},
		})

	queryString, args, err := query.ToSql()
	if err != nil {
		return false, errors.Wrap(err, "channel_tosql")
	}
	c, err := s.GetReplica().SelectInt(queryString, args...)
	if err != nil {
		return false, errors.Wrap(err, "failed to count ChannelMembers")
	}
	return c > 0, nil
}

func (s SqlChannelStore) UpdateMembersRole(channelID string, userIDs []string) error {
	sql := fmt.Sprintf(`
		UPDATE
			ChannelMembers
		SET
			SchemeAdmin = CASE WHEN UserId IN ('%s') THEN
				TRUE
			ELSE
				FALSE
			END
		WHERE
			ChannelId = :ChannelId
			AND (SchemeGuest = false OR SchemeGuest IS NULL)
			`, strings.Join(userIDs, "', '"))

	if _, err := s.GetMaster().Exec(sql, map[string]interface{}{"ChannelId": channelID}); err != nil {
		return errors.Wrap(err, "failed to update ChannelMembers")
	}

	return nil
}

func (s SqlChannelStore) GroupSyncedChannelCount() (int64, error) {
	query := s.getQueryBuilder().Select("COUNT(*)").From("Channels").Where(sq.Eq{"GroupConstrained": true, "DeleteAt": 0})

	sql, args, err := query.ToSql()
	if err != nil {
		return 0, errors.Wrap(err, "channel_tosql")
	}

	count, err := s.GetReplica().SelectInt(sql, args...)
	if err != nil {
		return 0, errors.Wrap(err, "failed to count Channels")
	}

	return count, nil
}<|MERGE_RESOLUTION|>--- conflicted
+++ resolved
@@ -1614,11 +1614,7 @@
 	var dbMembers channelMemberWithSchemeRolesList
 	_, err := s.GetReplica().Select(&dbMembers, CHANNEL_MEMBERS_WITH_SCHEME_SELECT_QUERY+"WHERE ChannelId = :ChannelId LIMIT :Limit OFFSET :Offset", map[string]interface{}{"ChannelId": channelId, "Limit": limit, "Offset": offset})
 	if err != nil {
-<<<<<<< HEAD
-		return nil, model.NewAppError("SqlChannelStore.GetMembers", "app.channel.get_members.app_error", nil, "channel_id="+channelId+","+err.Error(), http.StatusInternalServerError)
-=======
 		return nil, errors.Wrapf(err, "failed to get ChannelMembers with channelId=%s", channelId)
->>>>>>> 9ee9c784
 	}
 
 	return dbMembers.ToModel(), nil
@@ -1637,11 +1633,7 @@
 	`, map[string]interface{}{"ChannelId": channelId})
 
 	if err != nil {
-<<<<<<< HEAD
-		return nil, model.NewAppError("SqlChannelStore.GetChannelMembersTimezones", "app.channel.get_members.app_error", nil, "channel_id="+channelId+","+err.Error(), http.StatusInternalServerError)
-=======
 		return nil, errors.Wrapf(err, "failed to find user timezones for users in channels with channelId=%s", channelId)
->>>>>>> 9ee9c784
 	}
 
 	return dbMembersTimezone, nil
@@ -1839,11 +1831,7 @@
 		WHERE ChannelId = :ChannelId`, map[string]interface{}{"ChannelId": channelId})
 
 	if err != nil {
-<<<<<<< HEAD
-		return nil, model.NewAppError("SqlChannelStore.GetAllChannelMembersPropsForChannel", "app.channel.get_members.app_error", nil, "channelId="+channelId+", err="+err.Error(), http.StatusInternalServerError)
-=======
 		return nil, errors.Wrapf(err, "failed to find data from ChannelMembers with channelId=%s", channelId)
->>>>>>> 9ee9c784
 	}
 
 	props := make(map[string]model.StringMap)
@@ -2337,11 +2325,7 @@
 	var dbMembers channelMemberWithSchemeRolesList
 	_, err := s.GetReplica().Select(&dbMembers, CHANNEL_MEMBERS_WITH_SCHEME_SELECT_QUERY+"WHERE ChannelMembers.UserId = :UserId AND (Teams.Id = :TeamId OR Teams.Id = '' OR Teams.Id IS NULL)", map[string]interface{}{"TeamId": teamId, "UserId": userId})
 	if err != nil {
-<<<<<<< HEAD
-		return nil, model.NewAppError("SqlChannelStore.GetMembersForUser", "app.channel.get_members.app_error", nil, "teamId="+teamId+", userId="+userId+", err="+err.Error(), http.StatusInternalServerError)
-=======
 		return nil, errors.Wrapf(err, "failed to find ChannelMembers data with teamId=%s and userId=%s", teamId, userId)
->>>>>>> 9ee9c784
 	}
 
 	return dbMembers.ToModel(), nil
@@ -2353,11 +2337,7 @@
 	_, err := s.GetReplica().Select(&dbMembers, CHANNEL_MEMBERS_WITH_SCHEME_SELECT_QUERY+"WHERE ChannelMembers.UserId = :UserId Limit :Limit Offset :Offset", map[string]interface{}{"TeamId": teamId, "UserId": userId, "Limit": perPage, "Offset": offset})
 
 	if err != nil {
-<<<<<<< HEAD
-		return nil, model.NewAppError("SqlChannelStore.GetMembersForUserWithPagination", "app.channel.get_members.app_error", nil, "teamId="+teamId+", userId="+userId+", err="+err.Error(), http.StatusInternalServerError)
-=======
 		return nil, errors.Wrapf(err, "failed to find ChannelMembers data with teamId=%s and userId=%s", teamId, userId)
->>>>>>> 9ee9c784
 	}
 
 	return dbMembers.ToModel(), nil
@@ -3162,11 +3142,7 @@
 		map[string]interface{}{"TeamId": teamId, "UserId": userId})
 
 	if err != nil {
-<<<<<<< HEAD
 		return nil, errors.Wrap(err, "failed to find Channels for export")
-=======
-		return nil, model.NewAppError("SqlChannelStore.GetChannelMembersForExport", "app.channel.get_members.app_error", nil, "teamId="+teamId+", userId="+userId+", err="+err.Error(), http.StatusInternalServerError)
->>>>>>> 9ee9c784
 	}
 
 	return members, nil
