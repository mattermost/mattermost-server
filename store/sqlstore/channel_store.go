// Copyright (c) 2015-present Mattermost, Inc. All Rights Reserved.
// See License.txt for license information.

package sqlstore

import (
	"database/sql"
	"fmt"
	"net/http"
	"sort"
	"strconv"
	"strings"

	"github.com/mattermost/gorp"
	"github.com/pkg/errors"

	sq "github.com/Masterminds/squirrel"
	"github.com/mattermost/mattermost-server/einterfaces"
	"github.com/mattermost/mattermost-server/mlog"
	"github.com/mattermost/mattermost-server/model"
	"github.com/mattermost/mattermost-server/store"
	"github.com/mattermost/mattermost-server/utils"
)

const (
	ALL_CHANNEL_MEMBERS_FOR_USER_CACHE_SIZE = model.SESSION_CACHE_SIZE
	ALL_CHANNEL_MEMBERS_FOR_USER_CACHE_SEC  = 900 // 15 mins

	ALL_CHANNEL_MEMBERS_NOTIFY_PROPS_FOR_CHANNEL_CACHE_SIZE = model.SESSION_CACHE_SIZE
	ALL_CHANNEL_MEMBERS_NOTIFY_PROPS_FOR_CHANNEL_CACHE_SEC  = 1800 // 30 mins

	CHANNEL_MEMBERS_COUNTS_CACHE_SIZE = model.CHANNEL_CACHE_SIZE
	CHANNEL_MEMBERS_COUNTS_CACHE_SEC  = 1800 // 30 mins

	CHANNEL_GUESTS_COUNTS_CACHE_SIZE = model.CHANNEL_CACHE_SIZE
	CHANNEL_GUESTS_COUNTS_CACHE_SEC  = 1800 // 30 mins

	CHANNEL_CACHE_SEC = 900 // 15 mins
)

type SqlChannelStore struct {
	SqlStore
	metrics einterfaces.MetricsInterface
}

type channelMember struct {
	ChannelId    string
	UserId       string
	Roles        string
	LastViewedAt int64
	MsgCount     int64
	MentionCount int64
	NotifyProps  model.StringMap
	LastUpdateAt int64
	SchemeGuest  sql.NullBool
	SchemeUser   sql.NullBool
	SchemeAdmin  sql.NullBool
}

func NewChannelMemberFromModel(cm *model.ChannelMember) *channelMember {
	return &channelMember{
		ChannelId:    cm.ChannelId,
		UserId:       cm.UserId,
		Roles:        cm.ExplicitRoles,
		LastViewedAt: cm.LastViewedAt,
		MsgCount:     cm.MsgCount,
		MentionCount: cm.MentionCount,
		NotifyProps:  cm.NotifyProps,
		LastUpdateAt: cm.LastUpdateAt,
		SchemeGuest:  sql.NullBool{Valid: true, Bool: cm.SchemeGuest},
		SchemeUser:   sql.NullBool{Valid: true, Bool: cm.SchemeUser},
		SchemeAdmin:  sql.NullBool{Valid: true, Bool: cm.SchemeAdmin},
	}
}

type channelMemberWithSchemeRoles struct {
	ChannelId                     string
	UserId                        string
	Roles                         string
	LastViewedAt                  int64
	MsgCount                      int64
	MentionCount                  int64
	NotifyProps                   model.StringMap
	LastUpdateAt                  int64
	SchemeGuest                   sql.NullBool
	SchemeUser                    sql.NullBool
	SchemeAdmin                   sql.NullBool
	TeamSchemeDefaultGuestRole    sql.NullString
	TeamSchemeDefaultUserRole     sql.NullString
	TeamSchemeDefaultAdminRole    sql.NullString
	ChannelSchemeDefaultGuestRole sql.NullString
	ChannelSchemeDefaultUserRole  sql.NullString
	ChannelSchemeDefaultAdminRole sql.NullString
}

type channelMemberWithSchemeRolesList []channelMemberWithSchemeRoles

func (db channelMemberWithSchemeRoles) ToModel() *model.ChannelMember {
	var roles []string
	var explicitRoles []string

	// Identify any system-wide scheme derived roles that are in "Roles" field due to not yet being migrated,
	// and exclude them from ExplicitRoles field.
	schemeGuest := db.SchemeGuest.Valid && db.SchemeGuest.Bool
	schemeUser := db.SchemeUser.Valid && db.SchemeUser.Bool
	schemeAdmin := db.SchemeAdmin.Valid && db.SchemeAdmin.Bool
	for _, role := range strings.Fields(db.Roles) {
		isImplicit := false
		if role == model.CHANNEL_GUEST_ROLE_ID {
			// We have an implicit role via the system scheme. Override the "schemeGuest" field to true.
			schemeGuest = true
			isImplicit = true
		} else if role == model.CHANNEL_USER_ROLE_ID {
			// We have an implicit role via the system scheme. Override the "schemeUser" field to true.
			schemeUser = true
			isImplicit = true
		} else if role == model.CHANNEL_ADMIN_ROLE_ID {
			// We have an implicit role via the system scheme.
			schemeAdmin = true
			isImplicit = true
		}

		if !isImplicit {
			explicitRoles = append(explicitRoles, role)
		}
		roles = append(roles, role)
	}

	// Add any scheme derived roles that are not in the Roles field due to being Implicit from the Scheme, and add
	// them to the Roles field for backwards compatibility reasons.
	var schemeImpliedRoles []string
	if db.SchemeGuest.Valid && db.SchemeGuest.Bool {
		if db.ChannelSchemeDefaultGuestRole.Valid && db.ChannelSchemeDefaultGuestRole.String != "" {
			schemeImpliedRoles = append(schemeImpliedRoles, db.ChannelSchemeDefaultGuestRole.String)
		} else if db.TeamSchemeDefaultGuestRole.Valid && db.TeamSchemeDefaultGuestRole.String != "" {
			schemeImpliedRoles = append(schemeImpliedRoles, db.TeamSchemeDefaultGuestRole.String)
		} else {
			schemeImpliedRoles = append(schemeImpliedRoles, model.CHANNEL_GUEST_ROLE_ID)
		}
	}
	if db.SchemeUser.Valid && db.SchemeUser.Bool {
		if db.ChannelSchemeDefaultUserRole.Valid && db.ChannelSchemeDefaultUserRole.String != "" {
			schemeImpliedRoles = append(schemeImpliedRoles, db.ChannelSchemeDefaultUserRole.String)
		} else if db.TeamSchemeDefaultUserRole.Valid && db.TeamSchemeDefaultUserRole.String != "" {
			schemeImpliedRoles = append(schemeImpliedRoles, db.TeamSchemeDefaultUserRole.String)
		} else {
			schemeImpliedRoles = append(schemeImpliedRoles, model.CHANNEL_USER_ROLE_ID)
		}
	}
	if db.SchemeAdmin.Valid && db.SchemeAdmin.Bool {
		if db.ChannelSchemeDefaultAdminRole.Valid && db.ChannelSchemeDefaultAdminRole.String != "" {
			schemeImpliedRoles = append(schemeImpliedRoles, db.ChannelSchemeDefaultAdminRole.String)
		} else if db.TeamSchemeDefaultAdminRole.Valid && db.TeamSchemeDefaultAdminRole.String != "" {
			schemeImpliedRoles = append(schemeImpliedRoles, db.TeamSchemeDefaultAdminRole.String)
		} else {
			schemeImpliedRoles = append(schemeImpliedRoles, model.CHANNEL_ADMIN_ROLE_ID)
		}
	}
	for _, impliedRole := range schemeImpliedRoles {
		alreadyThere := false
		for _, role := range roles {
			if role == impliedRole {
				alreadyThere = true
			}
		}
		if !alreadyThere {
			roles = append(roles, impliedRole)
		}
	}

	return &model.ChannelMember{
		ChannelId:     db.ChannelId,
		UserId:        db.UserId,
		Roles:         strings.Join(roles, " "),
		LastViewedAt:  db.LastViewedAt,
		MsgCount:      db.MsgCount,
		MentionCount:  db.MentionCount,
		NotifyProps:   db.NotifyProps,
		LastUpdateAt:  db.LastUpdateAt,
		SchemeAdmin:   schemeAdmin,
		SchemeUser:    schemeUser,
		SchemeGuest:   schemeGuest,
		ExplicitRoles: strings.Join(explicitRoles, " "),
	}
}

func (db channelMemberWithSchemeRolesList) ToModel() *model.ChannelMembers {
	cms := model.ChannelMembers{}

	for _, cm := range db {
		cms = append(cms, *cm.ToModel())
	}

	return &cms
}

type allChannelMember struct {
	ChannelId                     string
	Roles                         string
	SchemeGuest                   sql.NullBool
	SchemeUser                    sql.NullBool
	SchemeAdmin                   sql.NullBool
	TeamSchemeDefaultGuestRole    sql.NullString
	TeamSchemeDefaultUserRole     sql.NullString
	TeamSchemeDefaultAdminRole    sql.NullString
	ChannelSchemeDefaultGuestRole sql.NullString
	ChannelSchemeDefaultUserRole  sql.NullString
	ChannelSchemeDefaultAdminRole sql.NullString
}

type allChannelMembers []allChannelMember

func (db allChannelMember) Process() (string, string) {
	roles := strings.Fields(db.Roles)

	// Add any scheme derived roles that are not in the Roles field due to being Implicit from the Scheme, and add
	// them to the Roles field for backwards compatibility reasons.
	var schemeImpliedRoles []string
	if db.SchemeGuest.Valid && db.SchemeGuest.Bool {
		if db.ChannelSchemeDefaultGuestRole.Valid && db.ChannelSchemeDefaultGuestRole.String != "" {
			schemeImpliedRoles = append(schemeImpliedRoles, db.ChannelSchemeDefaultGuestRole.String)
		} else if db.TeamSchemeDefaultGuestRole.Valid && db.TeamSchemeDefaultGuestRole.String != "" {
			schemeImpliedRoles = append(schemeImpliedRoles, db.TeamSchemeDefaultGuestRole.String)
		} else {
			schemeImpliedRoles = append(schemeImpliedRoles, model.CHANNEL_GUEST_ROLE_ID)
		}
	}
	if db.SchemeUser.Valid && db.SchemeUser.Bool {
		if db.ChannelSchemeDefaultUserRole.Valid && db.ChannelSchemeDefaultUserRole.String != "" {
			schemeImpliedRoles = append(schemeImpliedRoles, db.ChannelSchemeDefaultUserRole.String)
		} else if db.TeamSchemeDefaultUserRole.Valid && db.TeamSchemeDefaultUserRole.String != "" {
			schemeImpliedRoles = append(schemeImpliedRoles, db.TeamSchemeDefaultUserRole.String)
		} else {
			schemeImpliedRoles = append(schemeImpliedRoles, model.CHANNEL_USER_ROLE_ID)
		}
	}
	if db.SchemeAdmin.Valid && db.SchemeAdmin.Bool {
		if db.ChannelSchemeDefaultAdminRole.Valid && db.ChannelSchemeDefaultAdminRole.String != "" {
			schemeImpliedRoles = append(schemeImpliedRoles, db.ChannelSchemeDefaultAdminRole.String)
		} else if db.TeamSchemeDefaultAdminRole.Valid && db.TeamSchemeDefaultAdminRole.String != "" {
			schemeImpliedRoles = append(schemeImpliedRoles, db.TeamSchemeDefaultAdminRole.String)
		} else {
			schemeImpliedRoles = append(schemeImpliedRoles, model.CHANNEL_ADMIN_ROLE_ID)
		}
	}
	for _, impliedRole := range schemeImpliedRoles {
		alreadyThere := false
		for _, role := range roles {
			if role == impliedRole {
				alreadyThere = true
			}
		}
		if !alreadyThere {
			roles = append(roles, impliedRole)
		}
	}

	return db.ChannelId, strings.Join(roles, " ")
}

func (db allChannelMembers) ToMapStringString() map[string]string {
	result := make(map[string]string)

	for _, item := range db {
		key, value := item.Process()
		result[key] = value
	}

	return result
}

// publicChannel is a subset of the metadata corresponding to public channels only.
type publicChannel struct {
	Id          string `json:"id"`
	DeleteAt    int64  `json:"delete_at"`
	TeamId      string `json:"team_id"`
	DisplayName string `json:"display_name"`
	Name        string `json:"name"`
	Header      string `json:"header"`
	Purpose     string `json:"purpose"`
}

var channelMemberCountsCache = utils.NewLru(CHANNEL_MEMBERS_COUNTS_CACHE_SIZE)
var channelGuestCountsCache = utils.NewLru(CHANNEL_GUESTS_COUNTS_CACHE_SIZE)
var allChannelMembersForUserCache = utils.NewLru(ALL_CHANNEL_MEMBERS_FOR_USER_CACHE_SIZE)
var allChannelMembersNotifyPropsForChannelCache = utils.NewLru(ALL_CHANNEL_MEMBERS_NOTIFY_PROPS_FOR_CHANNEL_CACHE_SIZE)
var channelCache = utils.NewLru(model.CHANNEL_CACHE_SIZE)
var channelByNameCache = utils.NewLru(model.CHANNEL_CACHE_SIZE)

func (s SqlChannelStore) ClearCaches() {
	channelMemberCountsCache.Purge()
	channelGuestCountsCache.Purge()
	allChannelMembersForUserCache.Purge()
	allChannelMembersNotifyPropsForChannelCache.Purge()
	channelCache.Purge()
	channelByNameCache.Purge()

	if s.metrics != nil {
		s.metrics.IncrementMemCacheInvalidationCounter("Channel Member Counts - Purge")
		s.metrics.IncrementMemCacheInvalidationCounter("All Channel Members for User - Purge")
		s.metrics.IncrementMemCacheInvalidationCounter("All Channel Members Notify Props for Channel - Purge")
		s.metrics.IncrementMemCacheInvalidationCounter("Channel - Purge")
		s.metrics.IncrementMemCacheInvalidationCounter("Channel By Name - Purge")
	}
}

func NewSqlChannelStore(sqlStore SqlStore, metrics einterfaces.MetricsInterface) store.ChannelStore {
	s := &SqlChannelStore{
		SqlStore: sqlStore,
		metrics:  metrics,
	}

	for _, db := range sqlStore.GetAllConns() {
		table := db.AddTableWithName(model.Channel{}, "Channels").SetKeys(false, "Id")
		table.ColMap("Id").SetMaxSize(26)
		table.ColMap("TeamId").SetMaxSize(26)
		table.ColMap("Type").SetMaxSize(1)
		table.ColMap("DisplayName").SetMaxSize(64)
		table.ColMap("Name").SetMaxSize(64)
		table.SetUniqueTogether("Name", "TeamId")
		table.ColMap("Header").SetMaxSize(1024)
		table.ColMap("Purpose").SetMaxSize(250)
		table.ColMap("CreatorId").SetMaxSize(26)
		table.ColMap("SchemeId").SetMaxSize(26)

		tablem := db.AddTableWithName(channelMember{}, "ChannelMembers").SetKeys(false, "ChannelId", "UserId")
		tablem.ColMap("ChannelId").SetMaxSize(26)
		tablem.ColMap("UserId").SetMaxSize(26)
		tablem.ColMap("Roles").SetMaxSize(64)
		tablem.ColMap("NotifyProps").SetMaxSize(2000)

		tablePublicChannels := db.AddTableWithName(publicChannel{}, "PublicChannels").SetKeys(false, "Id")
		tablePublicChannels.ColMap("Id").SetMaxSize(26)
		tablePublicChannels.ColMap("TeamId").SetMaxSize(26)
		tablePublicChannels.ColMap("DisplayName").SetMaxSize(64)
		tablePublicChannels.ColMap("Name").SetMaxSize(64)
		tablePublicChannels.SetUniqueTogether("Name", "TeamId")
		tablePublicChannels.ColMap("Header").SetMaxSize(1024)
		tablePublicChannels.ColMap("Purpose").SetMaxSize(250)
	}

	return s
}

func (s SqlChannelStore) CreateIndexesIfNotExists() {
	s.CreateIndexIfNotExists("idx_channels_team_id", "Channels", "TeamId")
	s.CreateIndexIfNotExists("idx_channels_name", "Channels", "Name")
	s.CreateIndexIfNotExists("idx_channels_update_at", "Channels", "UpdateAt")
	s.CreateIndexIfNotExists("idx_channels_create_at", "Channels", "CreateAt")
	s.CreateIndexIfNotExists("idx_channels_delete_at", "Channels", "DeleteAt")

	if s.DriverName() == model.DATABASE_DRIVER_POSTGRES {
		s.CreateIndexIfNotExists("idx_channels_name_lower", "Channels", "lower(Name)")
		s.CreateIndexIfNotExists("idx_channels_displayname_lower", "Channels", "lower(DisplayName)")
	}

	s.CreateIndexIfNotExists("idx_channelmembers_channel_id", "ChannelMembers", "ChannelId")
	s.CreateIndexIfNotExists("idx_channelmembers_user_id", "ChannelMembers", "UserId")

	s.CreateFullTextIndexIfNotExists("idx_channel_search_txt", "Channels", "Name, DisplayName, Purpose")

	s.CreateIndexIfNotExists("idx_publicchannels_team_id", "PublicChannels", "TeamId")
	s.CreateIndexIfNotExists("idx_publicchannels_name", "PublicChannels", "Name")
	s.CreateIndexIfNotExists("idx_publicchannels_delete_at", "PublicChannels", "DeleteAt")
	if s.DriverName() == model.DATABASE_DRIVER_POSTGRES {
		s.CreateIndexIfNotExists("idx_publicchannels_name_lower", "PublicChannels", "lower(Name)")
		s.CreateIndexIfNotExists("idx_publicchannels_displayname_lower", "PublicChannels", "lower(DisplayName)")
	}
	s.CreateFullTextIndexIfNotExists("idx_publicchannels_search_txt", "PublicChannels", "Name, DisplayName, Purpose")
}

// MigratePublicChannels initializes the PublicChannels table with data created before this version
// of the Mattermost server kept it up-to-date.
func (s SqlChannelStore) MigratePublicChannels() error {
	if _, err := s.GetMaster().Exec(`
		INSERT INTO PublicChannels
		    (Id, DeleteAt, TeamId, DisplayName, Name, Header, Purpose)
		SELECT
		    c.Id, c.DeleteAt, c.TeamId, c.DisplayName, c.Name, c.Header, c.Purpose
		FROM
		    Channels c
		LEFT JOIN
		    PublicChannels pc ON (pc.Id = c.Id)
		WHERE
		    c.Type = 'O'
		AND pc.Id IS NULL
	`); err != nil {
		return err
	}

	return nil
}

func (s SqlChannelStore) upsertPublicChannelT(transaction *gorp.Transaction, channel *model.Channel) error {
	publicChannel := &publicChannel{
		Id:          channel.Id,
		DeleteAt:    channel.DeleteAt,
		TeamId:      channel.TeamId,
		DisplayName: channel.DisplayName,
		Name:        channel.Name,
		Header:      channel.Header,
		Purpose:     channel.Purpose,
	}

	if channel.Type != model.CHANNEL_OPEN {
		if _, err := transaction.Delete(publicChannel); err != nil {
			return errors.Wrap(err, "failed to delete public channel")
		}

		return nil
	}

	if s.DriverName() == model.DATABASE_DRIVER_MYSQL {
		// Leverage native upsert for MySQL, since RowsAffected returns 0 if the row exists
		// but no changes were made, breaking the update-then-insert paradigm below when
		// the row already exists. (Postgres 9.4 doesn't support native upsert.)
		if _, err := transaction.Exec(`
			INSERT INTO
			    PublicChannels(Id, DeleteAt, TeamId, DisplayName, Name, Header, Purpose)
			VALUES
			    (:Id, :DeleteAt, :TeamId, :DisplayName, :Name, :Header, :Purpose)
			ON DUPLICATE KEY UPDATE
			    DeleteAt = :DeleteAt,
			    TeamId = :TeamId,
			    DisplayName = :DisplayName,
			    Name = :Name,
			    Header = :Header,
			    Purpose = :Purpose;
		`, map[string]interface{}{
			"Id":          publicChannel.Id,
			"DeleteAt":    publicChannel.DeleteAt,
			"TeamId":      publicChannel.TeamId,
			"DisplayName": publicChannel.DisplayName,
			"Name":        publicChannel.Name,
			"Header":      publicChannel.Header,
			"Purpose":     publicChannel.Purpose,
		}); err != nil {
			return errors.Wrap(err, "failed to insert public channel")
		}
	} else {
		count, err := transaction.Update(publicChannel)
		if err != nil {
			return errors.Wrap(err, "failed to update public channel")
		}
		if count > 0 {
			return nil
		}

		if err := transaction.Insert(publicChannel); err != nil {
			return errors.Wrap(err, "failed to insert public channel")
		}
	}

	return nil
}

// Save writes the (non-direct) channel channel to the database.
func (s SqlChannelStore) Save(channel *model.Channel, maxChannelsPerTeam int64) (*model.Channel, *model.AppError) {

	if channel.DeleteAt != 0 {
		return nil, model.NewAppError("SqlChannelStore.Save", "store.sql_channel.save.archived_channel.app_error", nil, "", http.StatusBadRequest)
	}

	if channel.Type == model.CHANNEL_DIRECT {
		return nil, model.NewAppError("SqlChannelStore.Save", "store.sql_channel.save.direct_channel.app_error", nil, "", http.StatusBadRequest)
	}

	transaction, err := s.GetMaster().Begin()
	if err != nil {
		return nil, model.NewAppError("SqlChannelStore.Save", "store.sql_channel.save.open_transaction.app_error", nil, err.Error(), http.StatusInternalServerError)
	}
	defer finalizeTransaction(transaction)

	newChannel, appErr := s.saveChannelT(transaction, channel, maxChannelsPerTeam)
	if appErr != nil {
		return newChannel, appErr
	}

	// Additionally propagate the write to the PublicChannels table.
	if err := s.upsertPublicChannelT(transaction, newChannel); err != nil {
		return nil, model.NewAppError("SqlChannelStore.Save", "store.sql_channel.save.upsert_public_channel.app_error", nil, err.Error(), http.StatusInternalServerError)

	}

	if err := transaction.Commit(); err != nil {
		return nil, model.NewAppError("SqlChannelStore.Save", "store.sql_channel.save.commit_transaction.app_error", nil, err.Error(), http.StatusInternalServerError)
	}

	return newChannel, nil
}

func (s SqlChannelStore) CreateDirectChannel(userId string, otherUserId string) (*model.Channel, *model.AppError) {
	channel := new(model.Channel)

	channel.DisplayName = ""
	channel.Name = model.GetDMNameFromIds(otherUserId, userId)

	channel.Header = ""
	channel.Type = model.CHANNEL_DIRECT

	cm1 := &model.ChannelMember{
		UserId:      userId,
		NotifyProps: model.GetDefaultChannelNotifyProps(),
		SchemeUser:  true,
	}
	cm2 := &model.ChannelMember{
		UserId:      otherUserId,
		NotifyProps: model.GetDefaultChannelNotifyProps(),
		SchemeUser:  true,
	}

	return s.SaveDirectChannel(channel, cm1, cm2)
}

func (s SqlChannelStore) SaveDirectChannel(directchannel *model.Channel, member1 *model.ChannelMember, member2 *model.ChannelMember) (*model.Channel, *model.AppError) {
	if directchannel.DeleteAt != 0 {
		return nil, model.NewAppError("SqlChannelStore.Save", "store.sql_channel.save.archived_channel.app_error", nil, "", http.StatusBadRequest)
	}

	if directchannel.Type != model.CHANNEL_DIRECT {
		return nil, model.NewAppError("SqlChannelStore.SaveDirectChannel", "store.sql_channel.save_direct_channel.not_direct.app_error", nil, "", http.StatusBadRequest)
	}

	transaction, err := s.GetMaster().Begin()
	if err != nil {
		return nil, model.NewAppError("SqlChannelStore.SaveDirectChannel", "store.sql_channel.save_direct_channel.open_transaction.app_error", nil, err.Error(), http.StatusInternalServerError)
	}
	defer finalizeTransaction(transaction)

	directchannel.TeamId = ""
	newChannel, appErr := s.saveChannelT(transaction, directchannel, 0)
	if appErr != nil {
		return newChannel, appErr
	}

	// Members need new channel ID
	member1.ChannelId = newChannel.Id
	member2.ChannelId = newChannel.Id

	_, member1SaveErr := s.saveMemberT(transaction, member1, newChannel)
	member2SaveErr := member1SaveErr
	if member1.UserId != member2.UserId {
		_, member2SaveErr = s.saveMemberT(transaction, member2, newChannel)
	}

	if member1SaveErr != nil || member2SaveErr != nil {
		details := ""
		if member1SaveErr != nil {
			details += "Member1Err: " + member1SaveErr.Message
		}
		if member2SaveErr != nil {
			details += "Member2Err: " + member2SaveErr.Message
		}
		return nil, model.NewAppError("SqlChannelStore.SaveDirectChannel", "store.sql_channel.save_direct_channel.add_members.app_error", nil, details, http.StatusInternalServerError)
	}

	if err := transaction.Commit(); err != nil {
		return nil, model.NewAppError("SqlChannelStore.SaveDirectChannel", "store.sql_channel.save_direct_channel.commit.app_error", nil, err.Error(), http.StatusInternalServerError)
	}

	return newChannel, nil

}

func (s SqlChannelStore) saveChannelT(transaction *gorp.Transaction, channel *model.Channel, maxChannelsPerTeam int64) (*model.Channel, *model.AppError) {
	if len(channel.Id) > 0 {
		return nil, model.NewAppError("SqlChannelStore.Save", "store.sql_channel.save_channel.existing.app_error", nil, "id="+channel.Id, http.StatusBadRequest)
	}

	channel.PreSave()
	if err := channel.IsValid(); err != nil {
		return nil, err
	}

	if channel.Type != model.CHANNEL_DIRECT && channel.Type != model.CHANNEL_GROUP && maxChannelsPerTeam >= 0 {
		if count, err := transaction.SelectInt("SELECT COUNT(0) FROM Channels WHERE TeamId = :TeamId AND DeleteAt = 0 AND (Type = 'O' OR Type = 'P')", map[string]interface{}{"TeamId": channel.TeamId}); err != nil {
			return nil, model.NewAppError("SqlChannelStore.Save", "store.sql_channel.save_channel.current_count.app_error", nil, "teamId="+channel.TeamId+", "+err.Error(), http.StatusInternalServerError)
		} else if count >= maxChannelsPerTeam {
			return nil, model.NewAppError("SqlChannelStore.Save", "store.sql_channel.save_channel.limit.app_error", nil, "teamId="+channel.TeamId, http.StatusBadRequest)
		}
	}

	if err := transaction.Insert(channel); err != nil {
		if IsUniqueConstraintError(err, []string{"Name", "channels_name_teamid_key"}) {
			dupChannel := model.Channel{}
			s.GetMaster().SelectOne(&dupChannel, "SELECT * FROM Channels WHERE TeamId = :TeamId AND Name = :Name", map[string]interface{}{"TeamId": channel.TeamId, "Name": channel.Name})
			if dupChannel.DeleteAt > 0 {
				return nil, model.NewAppError("SqlChannelStore.Save", "store.sql_channel.save_channel.previously.app_error", nil, "id="+channel.Id+", "+err.Error(), http.StatusBadRequest)
			}
			return &dupChannel, model.NewAppError("SqlChannelStore.Save", store.CHANNEL_EXISTS_ERROR, nil, "id="+channel.Id+", "+err.Error(), http.StatusBadRequest)
		}
		return nil, model.NewAppError("SqlChannelStore.Save", "store.sql_channel.save_channel.save.app_error", nil, "id="+channel.Id+", "+err.Error(), http.StatusInternalServerError)
	}
	return channel, nil
}

// Update writes the updated channel to the database.
func (s SqlChannelStore) Update(channel *model.Channel) (*model.Channel, *model.AppError) {
	transaction, err := s.GetMaster().Begin()
	if err != nil {
		return nil, model.NewAppError("SqlChannelStore.Update", "store.sql_channel.update.open_transaction.app_error", nil, err.Error(), http.StatusInternalServerError)
	}
	defer finalizeTransaction(transaction)

	updatedChannel, appErr := s.updateChannelT(transaction, channel)
	if appErr != nil {
		return nil, appErr
	}

	// Additionally propagate the write to the PublicChannels table.
	if err := s.upsertPublicChannelT(transaction, updatedChannel); err != nil {
		return nil, model.NewAppError("SqlChannelStore.Update", "store.sql_channel.update.upsert_public_channel.app_error", nil, err.Error(), http.StatusInternalServerError)
	}

	if err := transaction.Commit(); err != nil {
		return nil, model.NewAppError("SqlChannelStore.Update", "store.sql_channel.update.commit_transaction.app_error", nil, err.Error(), http.StatusInternalServerError)
	}
	return updatedChannel, nil
}

func (s SqlChannelStore) updateChannelT(transaction *gorp.Transaction, channel *model.Channel) (*model.Channel, *model.AppError) {
	channel.PreUpdate()

	if channel.DeleteAt != 0 {
		return nil, model.NewAppError("SqlChannelStore.Update", "store.sql_channel.update.archived_channel.app_error", nil, "", http.StatusBadRequest)
	}

	if err := channel.IsValid(); err != nil {
		return nil, err
	}

	count, err := transaction.Update(channel)
	if err != nil {
		if IsUniqueConstraintError(err, []string{"Name", "channels_name_teamid_key"}) {
			dupChannel := model.Channel{}
			s.GetReplica().SelectOne(&dupChannel, "SELECT * FROM Channels WHERE TeamId = :TeamId AND Name= :Name AND DeleteAt > 0", map[string]interface{}{"TeamId": channel.TeamId, "Name": channel.Name})
			if dupChannel.DeleteAt > 0 {
				return nil, model.NewAppError("SqlChannelStore.Update", "store.sql_channel.update.previously.app_error", nil, "id="+channel.Id+", "+err.Error(), http.StatusBadRequest)
			}
			return nil, model.NewAppError("SqlChannelStore.Update", "store.sql_channel.update.exists.app_error", nil, "id="+channel.Id+", "+err.Error(), http.StatusBadRequest)
		}
		return nil, model.NewAppError("SqlChannelStore.Update", "store.sql_channel.update.updating.app_error", nil, "id="+channel.Id+", "+err.Error(), http.StatusInternalServerError)
	}

	if count != 1 {
		return nil, model.NewAppError("SqlChannelStore.Update", "store.sql_channel.update.app_error", nil, "id="+channel.Id, http.StatusInternalServerError)
	}

	return channel, nil
}

func (s SqlChannelStore) GetChannelUnread(channelId, userId string) (*model.ChannelUnread, *model.AppError) {
	var unreadChannel model.ChannelUnread
	err := s.GetReplica().SelectOne(&unreadChannel,
		`SELECT
				Channels.TeamId TeamId, Channels.Id ChannelId, (Channels.TotalMsgCount - ChannelMembers.MsgCount) MsgCount, ChannelMembers.MentionCount MentionCount, ChannelMembers.NotifyProps NotifyProps
			FROM
				Channels, ChannelMembers
			WHERE
				Id = ChannelId
                AND Id = :ChannelId
                AND UserId = :UserId
                AND DeleteAt = 0`,
		map[string]interface{}{"ChannelId": channelId, "UserId": userId})

	if err != nil {
		if err == sql.ErrNoRows {
			return nil, model.NewAppError("SqlChannelStore.GetChannelUnread", "store.sql_channel.get_unread.app_error", nil, "channelId="+channelId+" "+err.Error(), http.StatusNotFound)
		}
		return nil, model.NewAppError("SqlChannelStore.GetChannelUnread", "store.sql_channel.get_unread.app_error", nil, "channelId="+channelId+" "+err.Error(), http.StatusInternalServerError)
	}
	return &unreadChannel, nil
}

func (s SqlChannelStore) InvalidateChannel(id string) {
	channelCache.Remove(id)
	if s.metrics != nil {
		s.metrics.IncrementMemCacheInvalidationCounter("Channel - Remove by ChannelId")
	}
}

func (s SqlChannelStore) InvalidateChannelByName(teamId, name string) {
	channelByNameCache.Remove(teamId + name)
	if s.metrics != nil {
		s.metrics.IncrementMemCacheInvalidationCounter("Channel by Name - Remove by TeamId and Name")
	}
}

func (s SqlChannelStore) Get(id string, allowFromCache bool) (*model.Channel, *model.AppError) {
	return s.get(id, false, allowFromCache)
}

func (s SqlChannelStore) GetPinnedPosts(channelId string) (*model.PostList, *model.AppError) {
	pl := model.NewPostList()

	var posts []*model.Post
	if _, err := s.GetReplica().Select(&posts, "SELECT * FROM Posts WHERE IsPinned = true AND ChannelId = :ChannelId AND DeleteAt = 0 ORDER BY CreateAt ASC", map[string]interface{}{"ChannelId": channelId}); err != nil {
		return nil, model.NewAppError("SqlPostStore.GetPinnedPosts", "store.sql_channel.pinned_posts.app_error", nil, err.Error(), http.StatusInternalServerError)
	}
	for _, post := range posts {
		pl.AddPost(post)
		pl.AddOrder(post.Id)
	}
	return pl, nil
}

func (s SqlChannelStore) GetFromMaster(id string) (*model.Channel, *model.AppError) {
	return s.get(id, true, false)
}

func (s SqlChannelStore) get(id string, master bool, allowFromCache bool) (*model.Channel, *model.AppError) {
	var db *gorp.DbMap

	if master {
		db = s.GetMaster()
	} else {
		db = s.GetReplica()
	}

	if allowFromCache {
		if cacheItem, ok := channelCache.Get(id); ok {
			if s.metrics != nil {
				s.metrics.IncrementMemCacheHitCounter("Channel")
			}
			ch := cacheItem.(*model.Channel).DeepCopy()
			return ch, nil
		}
	}

	if s.metrics != nil {
		s.metrics.IncrementMemCacheMissCounter("Channel")
	}

	obj, err := db.Get(model.Channel{}, id)
	if err != nil {
		return nil, model.NewAppError("SqlChannelStore.Get", "store.sql_channel.get.find.app_error", nil, "id="+id+", "+err.Error(), http.StatusInternalServerError)
	}

	if obj == nil {
		return nil, model.NewAppError("SqlChannelStore.Get", "store.sql_channel.get.existing.app_error", nil, "id="+id, http.StatusNotFound)
	}

	ch := obj.(*model.Channel)
	channelCache.AddWithExpiresInSecs(id, ch, CHANNEL_CACHE_SEC)
	return ch, nil
}

// Delete records the given deleted timestamp to the channel in question.
func (s SqlChannelStore) Delete(channelId string, time int64) *model.AppError {
	return s.SetDeleteAt(channelId, time, time)
}

// Restore reverts a previous deleted timestamp from the channel in question.
func (s SqlChannelStore) Restore(channelId string, time int64) *model.AppError {
	return s.SetDeleteAt(channelId, 0, time)
}

// SetDeleteAt records the given deleted and updated timestamp to the channel in question.
func (s SqlChannelStore) SetDeleteAt(channelId string, deleteAt, updateAt int64) *model.AppError {
	defer s.InvalidateChannel(channelId)

	transaction, err := s.GetMaster().Begin()
	if err != nil {
		return model.NewAppError("SqlChannelStore.SetDeleteAt", "store.sql_channel.set_delete_at.open_transaction.app_error", nil, err.Error(), http.StatusInternalServerError)
	}
	defer finalizeTransaction(transaction)

	appErr := s.setDeleteAtT(transaction, channelId, deleteAt, updateAt)
	if appErr != nil {
		return appErr
	}

	// Additionally propagate the write to the PublicChannels table.
	if _, err := transaction.Exec(`
			UPDATE
			    PublicChannels
			SET
			    DeleteAt = :DeleteAt
			WHERE
			    Id = :ChannelId
		`, map[string]interface{}{
		"DeleteAt":  deleteAt,
		"ChannelId": channelId,
	}); err != nil {
		return model.NewAppError("SqlChannelStore.SetDeleteAt", "store.sql_channel.set_delete_at.update_public_channel.app_error", nil, "channel_id="+channelId+", "+err.Error(), http.StatusInternalServerError)
	}

	if err := transaction.Commit(); err != nil {
		return model.NewAppError("SqlChannelStore.SetDeleteAt", "store.sql_channel.set_delete_at.commit_transaction.app_error", nil, err.Error(), http.StatusInternalServerError)
	}

	return nil
}

func (s SqlChannelStore) setDeleteAtT(transaction *gorp.Transaction, channelId string, deleteAt, updateAt int64) *model.AppError {
	_, err := transaction.Exec("Update Channels SET DeleteAt = :DeleteAt, UpdateAt = :UpdateAt WHERE Id = :ChannelId", map[string]interface{}{"DeleteAt": deleteAt, "UpdateAt": updateAt, "ChannelId": channelId})
	if err != nil {
		return model.NewAppError("SqlChannelStore.Delete", "store.sql_channel.delete.channel.app_error", nil, "id="+channelId+", err="+err.Error(), http.StatusInternalServerError)
	}

	return nil
}

// PermanentDeleteByTeam removes all channels for the given team from the database.
func (s SqlChannelStore) PermanentDeleteByTeam(teamId string) *model.AppError {
	transaction, err := s.GetMaster().Begin()
	if err != nil {
		return model.NewAppError("SqlChannelStore.PermanentDeleteByTeam", "store.sql_channel.permanent_delete_by_team.open_transaction.app_error", nil, err.Error(), http.StatusInternalServerError)
	}
	defer finalizeTransaction(transaction)

	if err := s.permanentDeleteByTeamtT(transaction, teamId); err != nil {
		return err
	}

	// Additionally propagate the deletions to the PublicChannels table.
	if _, err := transaction.Exec(`
			DELETE FROM
			    PublicChannels
			WHERE
			    TeamId = :TeamId
		`, map[string]interface{}{
		"TeamId": teamId,
	}); err != nil {
		return model.NewAppError("SqlChannelStore.PermanentDeleteByTeamt", "store.sql_channel.permanent_delete_by_team.delete_public_channels.app_error", nil, "team_id="+teamId+", "+err.Error(), http.StatusInternalServerError)
	}

	if err := transaction.Commit(); err != nil {
		return model.NewAppError("SqlChannelStore.PermanentDeleteByTeam", "store.sql_channel.permanent_delete_by_team.commit_transaction.app_error", nil, err.Error(), http.StatusInternalServerError)
	}

	return nil
}

func (s SqlChannelStore) permanentDeleteByTeamtT(transaction *gorp.Transaction, teamId string) *model.AppError {
	if _, err := transaction.Exec("DELETE FROM Channels WHERE TeamId = :TeamId", map[string]interface{}{"TeamId": teamId}); err != nil {
		return model.NewAppError("SqlChannelStore.PermanentDeleteByTeam", "store.sql_channel.permanent_delete_by_team.app_error", nil, "teamId="+teamId+", "+err.Error(), http.StatusInternalServerError)
	}

	return nil
}

// PermanentDelete removes the given channel from the database.
func (s SqlChannelStore) PermanentDelete(channelId string) *model.AppError {
	transaction, err := s.GetMaster().Begin()
	if err != nil {
		return model.NewAppError("SqlChannelStore.PermanentDelete", "store.sql_channel.permanent_delete.open_transaction.app_error", nil, err.Error(), http.StatusInternalServerError)
	}
	defer finalizeTransaction(transaction)

	if err := s.permanentDeleteT(transaction, channelId); err != nil {
		return err
	}

	// Additionally propagate the deletion to the PublicChannels table.
	if _, err := transaction.Exec(`
			DELETE FROM
			    PublicChannels
			WHERE
			    Id = :ChannelId
		`, map[string]interface{}{
		"ChannelId": channelId,
	}); err != nil {
		return model.NewAppError("SqlChannelStore.PermanentDelete", "store.sql_channel.permanent_delete.delete_public_channel.app_error", nil, "channel_id="+channelId+", "+err.Error(), http.StatusInternalServerError)
	}

	if err := transaction.Commit(); err != nil {
		return model.NewAppError("SqlChannelStore.PermanentDelete", "store.sql_channel.permanent_delete.commit_transaction.app_error", nil, err.Error(), http.StatusInternalServerError)
	}

	return nil
}

func (s SqlChannelStore) permanentDeleteT(transaction *gorp.Transaction, channelId string) *model.AppError {
	if _, err := transaction.Exec("DELETE FROM Channels WHERE Id = :ChannelId", map[string]interface{}{"ChannelId": channelId}); err != nil {
		return model.NewAppError("SqlChannelStore.PermanentDelete", "store.sql_channel.permanent_delete.app_error", nil, "channel_id="+channelId+", "+err.Error(), http.StatusInternalServerError)
	}

	return nil
}

func (s SqlChannelStore) PermanentDeleteMembersByChannel(channelId string) *model.AppError {
	_, err := s.GetMaster().Exec("DELETE FROM ChannelMembers WHERE ChannelId = :ChannelId", map[string]interface{}{"ChannelId": channelId})
	if err != nil {
		return model.NewAppError("SqlChannelStore.RemoveAllMembersByChannel", "store.sql_channel.remove_member.app_error", nil, "channel_id="+channelId+", "+err.Error(), http.StatusInternalServerError)
	}

	return nil
}

func (s SqlChannelStore) GetChannels(teamId string, userId string, includeDeleted bool) (*model.ChannelList, *model.AppError) {
	query := "SELECT Channels.* FROM Channels, ChannelMembers WHERE Id = ChannelId AND UserId = :UserId AND DeleteAt = 0 AND (TeamId = :TeamId OR TeamId = '') ORDER BY DisplayName"
	if includeDeleted {
		query = "SELECT Channels.* FROM Channels, ChannelMembers WHERE Id = ChannelId AND UserId = :UserId AND (TeamId = :TeamId OR TeamId = '') ORDER BY DisplayName"
	}
	channels := &model.ChannelList{}
	_, err := s.GetReplica().Select(channels, query, map[string]interface{}{"TeamId": teamId, "UserId": userId})

	if err != nil {
		return nil, model.NewAppError("SqlChannelStore.GetChannels", "store.sql_channel.get_channels.get.app_error", nil, "teamId="+teamId+", userId="+userId+", err="+err.Error(), http.StatusInternalServerError)
	}

	if len(*channels) == 0 {
		return nil, model.NewAppError("SqlChannelStore.GetChannels", "store.sql_channel.get_channels.not_found.app_error", nil, "teamId="+teamId+", userId="+userId, http.StatusBadRequest)
	}

	return channels, nil
}

func (s SqlChannelStore) GetAllChannels(offset, limit int, opts store.ChannelSearchOpts) (*model.ChannelListWithTeamData, *model.AppError) {
	query := s.getAllChannelsQuery(opts, false)

	query = query.OrderBy("c.DisplayName, Teams.DisplayName").Limit(uint64(limit)).Offset(uint64(offset))

	queryString, args, err := query.ToSql()
	if err != nil {
		return nil, model.NewAppError("SqlChannelStore.GetAllChannels", "store.sql.build_query.app_error", nil, err.Error(), http.StatusInternalServerError)
	}

	data := &model.ChannelListWithTeamData{}
	_, err = s.GetReplica().Select(data, queryString, args...)

	if err != nil {
		return nil, model.NewAppError("SqlChannelStore.GetAllChannels", "store.sql_channel.get_all_channels.get.app_error", nil, err.Error(), http.StatusInternalServerError)
	}

	return data, nil
}

func (s SqlChannelStore) GetAllChannelsCount(opts store.ChannelSearchOpts) (int64, *model.AppError) {
	query := s.getAllChannelsQuery(opts, true)

	queryString, args, err := query.ToSql()
	if err != nil {
		return 0, model.NewAppError("SqlChannelStore.GetAllChannelsCount", "store.sql.build_query.app_error", nil, err.Error(), http.StatusInternalServerError)
	}

	count, err := s.GetReplica().SelectInt(queryString, args...)
	if err != nil {
		return 0, model.NewAppError("SqlChannelStore.GetAllChannelsCount", "store.sql_channel.get_all_channels.get.app_error", nil, err.Error(), http.StatusInternalServerError)
	}

	return count, nil
}

func (s SqlChannelStore) getAllChannelsQuery(opts store.ChannelSearchOpts, forCount bool) sq.SelectBuilder {
	var selectStr string
	if forCount {
		selectStr = "count(c.Id)"
	} else {
		selectStr = "c.*, Teams.DisplayName AS TeamDisplayName, Teams.Name AS TeamName, Teams.UpdateAt AS TeamUpdateAt"
	}

	query := s.getQueryBuilder().
		Select(selectStr).
		From("Channels AS c").
		Where(sq.Eq{"c.Type": []string{model.CHANNEL_PRIVATE, model.CHANNEL_OPEN}})

	if !forCount {
		query = query.Join("Teams ON Teams.Id = c.TeamId")
	}

	if !opts.IncludeDeleted {
		query = query.Where(sq.Eq{"c.DeleteAt": int(0)})
	}

	if len(opts.NotAssociatedToGroup) > 0 {
		query = query.Where("c.Id NOT IN (SELECT ChannelId FROM GroupChannels WHERE GroupChannels.GroupId = ? AND GroupChannels.DeleteAt = 0)", opts.NotAssociatedToGroup)
	}

	if len(opts.ExcludeChannelNames) > 0 {
		query = query.Where(fmt.Sprintf("c.Name NOT IN ('%s')", strings.Join(opts.ExcludeChannelNames, "', '")))
	}

	return query
}

func (s SqlChannelStore) GetMoreChannels(teamId string, userId string, offset int, limit int) (*model.ChannelList, *model.AppError) {
	channels := &model.ChannelList{}
	_, err := s.GetReplica().Select(channels, `
		SELECT
			Channels.*
		FROM
			Channels
		JOIN
			PublicChannels c ON (c.Id = Channels.Id)
		WHERE
			c.TeamId = :TeamId
		AND c.DeleteAt = 0
		AND c.Id NOT IN (
			SELECT
				c.Id
			FROM
				PublicChannels c
			JOIN
				ChannelMembers cm ON (cm.ChannelId = c.Id)
			WHERE
				c.TeamId = :TeamId
			AND cm.UserId = :UserId
			AND c.DeleteAt = 0
		)
		ORDER BY
			c.DisplayName
		LIMIT :Limit
		OFFSET :Offset
		`, map[string]interface{}{
		"TeamId": teamId,
		"UserId": userId,
		"Limit":  limit,
		"Offset": offset,
	})

	if err != nil {
		return nil, model.NewAppError("SqlChannelStore.GetMoreChannels", "store.sql_channel.get_more_channels.get.app_error", nil, "teamId="+teamId+", userId="+userId+", err="+err.Error(), http.StatusInternalServerError)
	}

	return channels, nil
}

func (s SqlChannelStore) GetPublicChannelsForTeam(teamId string, offset int, limit int) (*model.ChannelList, *model.AppError) {
	channels := &model.ChannelList{}
	_, err := s.GetReplica().Select(channels, `
		SELECT
			Channels.*
		FROM
			Channels
		JOIN
			PublicChannels pc ON (pc.Id = Channels.Id)
		WHERE
			pc.TeamId = :TeamId
		AND pc.DeleteAt = 0
		ORDER BY pc.DisplayName
		LIMIT :Limit
		OFFSET :Offset
		`, map[string]interface{}{
		"TeamId": teamId,
		"Limit":  limit,
		"Offset": offset,
	})

	if err != nil {
		return nil, model.NewAppError("SqlChannelStore.GetPublicChannelsForTeam", "store.sql_channel.get_public_channels.get.app_error", nil, "teamId="+teamId+", err="+err.Error(), http.StatusInternalServerError)
	}

	return channels, nil
}

func (s SqlChannelStore) GetPublicChannelsByIdsForTeam(teamId string, channelIds []string) (*model.ChannelList, *model.AppError) {
	props := make(map[string]interface{})
	props["teamId"] = teamId

	idQuery := ""

	for index, channelId := range channelIds {
		if len(idQuery) > 0 {
			idQuery += ", "
		}

		props["channelId"+strconv.Itoa(index)] = channelId
		idQuery += ":channelId" + strconv.Itoa(index)
	}

	data := &model.ChannelList{}
	_, err := s.GetReplica().Select(data, `
		SELECT
			Channels.*
		FROM
			Channels
		JOIN
			PublicChannels pc ON (pc.Id = Channels.Id)
		WHERE
			pc.TeamId = :teamId
		AND pc.DeleteAt = 0
		AND pc.Id IN (`+idQuery+`)
		ORDER BY pc.DisplayName
		`, props)

	if err != nil {
		return nil, model.NewAppError("SqlChannelStore.GetPublicChannelsByIdsForTeam", "store.sql_channel.get_channels_by_ids.get.app_error", nil, err.Error(), http.StatusInternalServerError)
	}

	if len(*data) == 0 {
		return nil, model.NewAppError("SqlChannelStore.GetPublicChannelsByIdsForTeam", "store.sql_channel.get_channels_by_ids.not_found.app_error", nil, "", http.StatusNotFound)
	}

	return data, nil
}

type channelIdWithCountAndUpdateAt struct {
	Id            string
	TotalMsgCount int64
	UpdateAt      int64
}

func (s SqlChannelStore) GetChannelCounts(teamId string, userId string) (*model.ChannelCounts, *model.AppError) {
	var data []channelIdWithCountAndUpdateAt
	_, err := s.GetReplica().Select(&data, "SELECT Id, TotalMsgCount, UpdateAt FROM Channels WHERE Id IN (SELECT ChannelId FROM ChannelMembers WHERE UserId = :UserId) AND (TeamId = :TeamId OR TeamId = '') AND DeleteAt = 0 ORDER BY DisplayName", map[string]interface{}{"TeamId": teamId, "UserId": userId})

	if err != nil {
		return nil, model.NewAppError("SqlChannelStore.GetChannelCounts", "store.sql_channel.get_channel_counts.get.app_error", nil, "teamId="+teamId+", userId="+userId+", err="+err.Error(), http.StatusInternalServerError)
	}

	counts := &model.ChannelCounts{Counts: make(map[string]int64), UpdateTimes: make(map[string]int64)}
	for i := range data {
		v := data[i]
		counts.Counts[v.Id] = v.TotalMsgCount
		counts.UpdateTimes[v.Id] = v.UpdateAt
	}

	return counts, nil
}

func (s SqlChannelStore) GetTeamChannels(teamId string) (*model.ChannelList, *model.AppError) {
	data := &model.ChannelList{}
	_, err := s.GetReplica().Select(data, "SELECT * FROM Channels WHERE TeamId = :TeamId And Type != 'D' ORDER BY DisplayName", map[string]interface{}{"TeamId": teamId})

	if err != nil {
		return nil, model.NewAppError("SqlChannelStore.GetTeamChannels", "store.sql_channel.get_channels.get.app_error", nil, "teamId="+teamId+",  err="+err.Error(), http.StatusInternalServerError)
	}

	if len(*data) == 0 {
		return nil, model.NewAppError("SqlChannelStore.GetTeamChannels", "store.sql_channel.get_channels.not_found.app_error", nil, "teamId="+teamId, http.StatusNotFound)
	}

	return data, nil
}

func (s SqlChannelStore) GetByName(teamId string, name string, allowFromCache bool) (*model.Channel, *model.AppError) {
	return s.getByName(teamId, name, false, allowFromCache)
}

func (s SqlChannelStore) GetByNames(teamId string, names []string, allowFromCache bool) ([]*model.Channel, *model.AppError) {
	var channels []*model.Channel

	if allowFromCache {
		var misses []string
		visited := make(map[string]struct{})
		for _, name := range names {
			if _, ok := visited[name]; ok {
				continue
			}
			visited[name] = struct{}{}
			if cacheItem, ok := channelByNameCache.Get(teamId + name); ok {
				if s.metrics != nil {
					s.metrics.IncrementMemCacheHitCounter("Channel By Name")
				}
				channels = append(channels, cacheItem.(*model.Channel))
			} else {
				if s.metrics != nil {
					s.metrics.IncrementMemCacheMissCounter("Channel By Name")
				}
				misses = append(misses, name)
			}
		}
		names = misses
	}

	if len(names) > 0 {
		props := map[string]interface{}{}
		var namePlaceholders []string
		for _, name := range names {
			key := fmt.Sprintf("Name%v", len(namePlaceholders))
			props[key] = name
			namePlaceholders = append(namePlaceholders, ":"+key)
		}

		var query string
		if teamId == "" {
			query = `SELECT * FROM Channels WHERE Name IN (` + strings.Join(namePlaceholders, ", ") + `) AND DeleteAt = 0`
		} else {
			props["TeamId"] = teamId
			query = `SELECT * FROM Channels WHERE Name IN (` + strings.Join(namePlaceholders, ", ") + `) AND TeamId = :TeamId AND DeleteAt = 0`
		}

		var dbChannels []*model.Channel
		if _, err := s.GetReplica().Select(&dbChannels, query, props); err != nil && err != sql.ErrNoRows {
			return nil, model.NewAppError("SqlChannelStore.GetByName", "store.sql_channel.get_by_name.existing.app_error", nil, "teamId="+teamId+", "+err.Error(), http.StatusInternalServerError)
		}
		for _, channel := range dbChannels {
			channelByNameCache.AddWithExpiresInSecs(teamId+channel.Name, channel, CHANNEL_CACHE_SEC)
			channels = append(channels, channel)
		}
	}

	return channels, nil
}

func (s SqlChannelStore) GetByNameIncludeDeleted(teamId string, name string, allowFromCache bool) (*model.Channel, *model.AppError) {
	return s.getByName(teamId, name, true, allowFromCache)
}

func (s SqlChannelStore) getByName(teamId string, name string, includeDeleted bool, allowFromCache bool) (*model.Channel, *model.AppError) {
	var query string
	if includeDeleted {
		query = "SELECT * FROM Channels WHERE (TeamId = :TeamId OR TeamId = '') AND Name = :Name"
	} else {
		query = "SELECT * FROM Channels WHERE (TeamId = :TeamId OR TeamId = '') AND Name = :Name AND DeleteAt = 0"
	}
	channel := model.Channel{}

	if allowFromCache {
		if cacheItem, ok := channelByNameCache.Get(teamId + name); ok {
			if s.metrics != nil {
				s.metrics.IncrementMemCacheHitCounter("Channel By Name")
			}
			return cacheItem.(*model.Channel), nil
		}
		if s.metrics != nil {
			s.metrics.IncrementMemCacheMissCounter("Channel By Name")
		}
	}

	if err := s.GetReplica().SelectOne(&channel, query, map[string]interface{}{"TeamId": teamId, "Name": name}); err != nil {
		if err == sql.ErrNoRows {
			return nil, model.NewAppError("SqlChannelStore.GetByName", store.MISSING_CHANNEL_ERROR, nil, "teamId="+teamId+", "+"name="+name+", "+err.Error(), http.StatusNotFound)
		}
		return nil, model.NewAppError("SqlChannelStore.GetByName", "store.sql_channel.get_by_name.existing.app_error", nil, "teamId="+teamId+", "+"name="+name+", "+err.Error(), http.StatusInternalServerError)
	}

	channelByNameCache.AddWithExpiresInSecs(teamId+name, &channel, CHANNEL_CACHE_SEC)
	return &channel, nil
}

func (s SqlChannelStore) GetDeletedByName(teamId string, name string) (*model.Channel, *model.AppError) {
	channel := model.Channel{}

	if err := s.GetReplica().SelectOne(&channel, "SELECT * FROM Channels WHERE (TeamId = :TeamId OR TeamId = '') AND Name = :Name AND DeleteAt != 0", map[string]interface{}{"TeamId": teamId, "Name": name}); err != nil {
		if err == sql.ErrNoRows {
			return nil, model.NewAppError("SqlChannelStore.GetDeletedByName", "store.sql_channel.get_deleted_by_name.missing.app_error", nil, "teamId="+teamId+", "+"name="+name+", "+err.Error(), http.StatusNotFound)
		}
		return nil, model.NewAppError("SqlChannelStore.GetDeletedByName", "store.sql_channel.get_deleted_by_name.existing.app_error", nil, "teamId="+teamId+", "+"name="+name+", "+err.Error(), http.StatusInternalServerError)
	}

	return &channel, nil
}

func (s SqlChannelStore) GetDeleted(teamId string, offset int, limit int) (*model.ChannelList, *model.AppError) {
	channels := &model.ChannelList{}

	if _, err := s.GetReplica().Select(channels, "SELECT * FROM Channels WHERE (TeamId = :TeamId OR TeamId = '') AND DeleteAt != 0 ORDER BY DisplayName LIMIT :Limit OFFSET :Offset", map[string]interface{}{"TeamId": teamId, "Limit": limit, "Offset": offset}); err != nil {
		if err == sql.ErrNoRows {
			return nil, model.NewAppError("SqlChannelStore.GetDeleted", "store.sql_channel.get_deleted.missing.app_error", nil, "teamId="+teamId+", "+err.Error(), http.StatusNotFound)
		}
		return nil, model.NewAppError("SqlChannelStore.GetDeleted", "store.sql_channel.get_deleted.existing.app_error", nil, "teamId="+teamId+", "+err.Error(), http.StatusInternalServerError)
	}

	return channels, nil
}

var CHANNEL_MEMBERS_WITH_SCHEME_SELECT_QUERY = `
	SELECT
		ChannelMembers.*,
		TeamScheme.DefaultChannelGuestRole TeamSchemeDefaultGuestRole,
		TeamScheme.DefaultChannelUserRole TeamSchemeDefaultUserRole,
		TeamScheme.DefaultChannelAdminRole TeamSchemeDefaultAdminRole,
		ChannelScheme.DefaultChannelGuestRole ChannelSchemeDefaultGuestRole,
		ChannelScheme.DefaultChannelUserRole ChannelSchemeDefaultUserRole,
		ChannelScheme.DefaultChannelAdminRole ChannelSchemeDefaultAdminRole
	FROM
		ChannelMembers
	INNER JOIN
		Channels ON ChannelMembers.ChannelId = Channels.Id
	LEFT JOIN
		Schemes ChannelScheme ON Channels.SchemeId = ChannelScheme.Id
	LEFT JOIN
		Teams ON Channels.TeamId = Teams.Id
	LEFT JOIN
		Schemes TeamScheme ON Teams.SchemeId = TeamScheme.Id
`

func (s SqlChannelStore) SaveMember(member *model.ChannelMember) (*model.ChannelMember, *model.AppError) {
	defer s.InvalidateAllChannelMembersForUser(member.UserId)

	// Grab the channel we are saving this member to
	channel, errCh := s.GetFromMaster(member.ChannelId)
	if errCh != nil {
		return nil, errCh
	}

	transaction, err := s.GetMaster().Begin()
	if err != nil {
		return nil, model.NewAppError("SqlChannelStore.SaveMember", "store.sql_channel.save_member.open_transaction.app_error", nil, err.Error(), http.StatusInternalServerError)
	}
	defer finalizeTransaction(transaction)

<<<<<<< HEAD
		newMember, appErr := s.saveMemberT(transaction, member, channel)
		result.Data = newMember
		result.Err = appErr
		if result.Err != nil {
			return
		}
=======
	storeResult := s.saveMemberT(transaction, member, channel)
	if storeResult.Err != nil {
		return nil, storeResult.Err
	}
>>>>>>> c362f0e8

	if err := transaction.Commit(); err != nil {
		return nil, model.NewAppError("SqlChannelStore.SaveMember", "store.sql_channel.save_member.commit_transaction.app_error", nil, err.Error(), http.StatusInternalServerError)
	}

	return storeResult.Data.(*model.ChannelMember), nil
}

func (s SqlChannelStore) saveMemberT(transaction *gorp.Transaction, member *model.ChannelMember, channel *model.Channel) (*model.ChannelMember, *model.AppError) {
	member.PreSave()
	if err := member.IsValid(); err != nil {
		return nil, err
	}

	dbMember := NewChannelMemberFromModel(member)

	if err := transaction.Insert(dbMember); err != nil {
		if IsUniqueConstraintError(err, []string{"ChannelId", "channelmembers_pkey"}) {
			return nil, model.NewAppError("SqlChannelStore.SaveMember", "store.sql_channel.save_member.exists.app_error", nil, "channel_id="+member.ChannelId+", user_id="+member.UserId+", "+err.Error(), http.StatusBadRequest)
		}
		return nil, model.NewAppError("SqlChannelStore.SaveMember", "store.sql_channel.save_member.save.app_error", nil, "channel_id="+member.ChannelId+", user_id="+member.UserId+", "+err.Error(), http.StatusInternalServerError)
	}

	var retrievedMember channelMemberWithSchemeRoles
	if err := transaction.SelectOne(&retrievedMember, CHANNEL_MEMBERS_WITH_SCHEME_SELECT_QUERY+"WHERE ChannelMembers.ChannelId = :ChannelId AND ChannelMembers.UserId = :UserId", map[string]interface{}{"ChannelId": dbMember.ChannelId, "UserId": dbMember.UserId}); err != nil {
		if err == sql.ErrNoRows {
			return nil, model.NewAppError("SqlChannelStore.GetMember", store.MISSING_CHANNEL_MEMBER_ERROR, nil, "channel_id="+dbMember.ChannelId+"user_id="+dbMember.UserId+","+err.Error(), http.StatusNotFound)
		}
		return nil, model.NewAppError("SqlChannelStore.GetMember", "store.sql_channel.get_member.app_error", nil, "channel_id="+dbMember.ChannelId+"user_id="+dbMember.UserId+","+err.Error(), http.StatusInternalServerError)
	}

	return retrievedMember.ToModel(), nil
}

func (s SqlChannelStore) UpdateMember(member *model.ChannelMember) (*model.ChannelMember, *model.AppError) {
	member.PreUpdate()

	if err := member.IsValid(); err != nil {
		return nil, err
	}

	if _, err := s.GetMaster().Update(NewChannelMemberFromModel(member)); err != nil {
		return nil, model.NewAppError("SqlChannelStore.UpdateMember", "store.sql_channel.update_member.app_error", nil, "channel_id="+member.ChannelId+", "+"user_id="+member.UserId+", "+err.Error(), http.StatusInternalServerError)
	}

	var dbMember channelMemberWithSchemeRoles

	if err := s.GetReplica().SelectOne(&dbMember, CHANNEL_MEMBERS_WITH_SCHEME_SELECT_QUERY+"WHERE ChannelMembers.ChannelId = :ChannelId AND ChannelMembers.UserId = :UserId", map[string]interface{}{"ChannelId": member.ChannelId, "UserId": member.UserId}); err != nil {
		if err == sql.ErrNoRows {
			return nil, model.NewAppError("SqlChannelStore.GetMember", store.MISSING_CHANNEL_MEMBER_ERROR, nil, "channel_id="+member.ChannelId+"user_id="+member.UserId+","+err.Error(), http.StatusNotFound)
		}
		return nil, model.NewAppError("SqlChannelStore.GetMember", "store.sql_channel.get_member.app_error", nil, "channel_id="+member.ChannelId+"user_id="+member.UserId+","+err.Error(), http.StatusInternalServerError)
	}
	return dbMember.ToModel(), nil
}

func (s SqlChannelStore) GetMembers(channelId string, offset, limit int) (*model.ChannelMembers, *model.AppError) {
	var dbMembers channelMemberWithSchemeRolesList
	_, err := s.GetReplica().Select(&dbMembers, CHANNEL_MEMBERS_WITH_SCHEME_SELECT_QUERY+"WHERE ChannelId = :ChannelId LIMIT :Limit OFFSET :Offset", map[string]interface{}{"ChannelId": channelId, "Limit": limit, "Offset": offset})
	if err != nil {
		return nil, model.NewAppError("SqlChannelStore.GetMembers", "store.sql_channel.get_members.app_error", nil, "channel_id="+channelId+","+err.Error(), http.StatusInternalServerError)
	}

	return dbMembers.ToModel(), nil
}

func (s SqlChannelStore) GetChannelMembersTimezones(channelId string) ([]model.StringMap, *model.AppError) {
	var dbMembersTimezone []model.StringMap
	_, err := s.GetReplica().Select(&dbMembersTimezone, `
		SELECT
			Users.Timezone
		FROM
			ChannelMembers
		LEFT JOIN
			Users  ON ChannelMembers.UserId = Id
		WHERE ChannelId = :ChannelId
	`, map[string]interface{}{"ChannelId": channelId})

	if err != nil {
		return nil, model.NewAppError("SqlChannelStore.GetChannelMembersTimezones", "store.sql_channel.get_members.app_error", nil, "channel_id="+channelId+","+err.Error(), http.StatusInternalServerError)
	}

	return dbMembersTimezone, nil
}

func (s SqlChannelStore) GetMember(channelId string, userId string) (*model.ChannelMember, *model.AppError) {
	var dbMember channelMemberWithSchemeRoles

	if err := s.GetReplica().SelectOne(&dbMember, CHANNEL_MEMBERS_WITH_SCHEME_SELECT_QUERY+"WHERE ChannelMembers.ChannelId = :ChannelId AND ChannelMembers.UserId = :UserId", map[string]interface{}{"ChannelId": channelId, "UserId": userId}); err != nil {
		if err == sql.ErrNoRows {
			return nil, model.NewAppError("SqlChannelStore.GetMember", store.MISSING_CHANNEL_MEMBER_ERROR, nil, "channel_id="+channelId+"user_id="+userId+","+err.Error(), http.StatusNotFound)
		}
		return nil, model.NewAppError("SqlChannelStore.GetMember", "store.sql_channel.get_member.app_error", nil, "channel_id="+channelId+"user_id="+userId+","+err.Error(), http.StatusInternalServerError)
	}

	return dbMember.ToModel(), nil
}

func (s SqlChannelStore) InvalidateAllChannelMembersForUser(userId string) {
	allChannelMembersForUserCache.Remove(userId)
	allChannelMembersForUserCache.Remove(userId + "_deleted")
	if s.metrics != nil {
		s.metrics.IncrementMemCacheInvalidationCounter("All Channel Members for User - Remove by UserId")
	}
}

func (s SqlChannelStore) IsUserInChannelUseCache(userId string, channelId string) bool {
	if cacheItem, ok := allChannelMembersForUserCache.Get(userId); ok {
		if s.metrics != nil {
			s.metrics.IncrementMemCacheHitCounter("All Channel Members for User")
		}
		ids := cacheItem.(map[string]string)
		if _, ok := ids[channelId]; ok {
			return true
		}
		return false
	}

	if s.metrics != nil {
		s.metrics.IncrementMemCacheMissCounter("All Channel Members for User")
	}

	ids, err := s.GetAllChannelMembersForUser(userId, true, false)
	if err != nil {
		mlog.Error("SqlChannelStore.IsUserInChannelUseCache: " + err.Error())
		return false
	}

	if _, ok := ids[channelId]; ok {
		return true
	}

	return false
}

func (s SqlChannelStore) GetMemberForPost(postId string, userId string) (*model.ChannelMember, *model.AppError) {
	var dbMember channelMemberWithSchemeRoles
	query := `
		SELECT
			ChannelMembers.*,
			TeamScheme.DefaultChannelGuestRole TeamSchemeDefaultGuestRole,
			TeamScheme.DefaultChannelUserRole TeamSchemeDefaultUserRole,
			TeamScheme.DefaultChannelAdminRole TeamSchemeDefaultAdminRole,
			ChannelScheme.DefaultChannelGuestRole ChannelSchemeDefaultGuestRole,
			ChannelScheme.DefaultChannelUserRole ChannelSchemeDefaultUserRole,
			ChannelScheme.DefaultChannelAdminRole ChannelSchemeDefaultAdminRole
		FROM
			ChannelMembers
		INNER JOIN
			Posts ON ChannelMembers.ChannelId = Posts.ChannelId
		INNER JOIN
			Channels ON ChannelMembers.ChannelId = Channels.Id
		LEFT JOIN
			Schemes ChannelScheme ON Channels.SchemeId = ChannelScheme.Id
		LEFT JOIN
			Teams ON Channels.TeamId = Teams.Id
		LEFT JOIN
			Schemes TeamScheme ON Teams.SchemeId = TeamScheme.Id
		WHERE
			ChannelMembers.UserId = :UserId
		AND
			Posts.Id = :PostId`
	if err := s.GetReplica().SelectOne(&dbMember, query, map[string]interface{}{"UserId": userId, "PostId": postId}); err != nil {
		return nil, model.NewAppError("SqlChannelStore.GetMemberForPost", "store.sql_channel.get_member_for_post.app_error", nil, "postId="+postId+", err="+err.Error(), http.StatusInternalServerError)
	}
	return dbMember.ToModel(), nil
}

func (s SqlChannelStore) GetAllChannelMembersForUser(userId string, allowFromCache bool, includeDeleted bool) (map[string]string, *model.AppError) {
	cache_key := userId
	if includeDeleted {
		cache_key += "_deleted"
	}
	if allowFromCache {
		if cacheItem, ok := allChannelMembersForUserCache.Get(cache_key); ok {
			if s.metrics != nil {
				s.metrics.IncrementMemCacheHitCounter("All Channel Members for User")
			}
			ids := cacheItem.(map[string]string)
			return ids, nil
		}
	}

	if s.metrics != nil {
		s.metrics.IncrementMemCacheMissCounter("All Channel Members for User")
	}

	var deletedClause string
	if !includeDeleted {
		deletedClause = "Channels.DeleteAt = 0 AND"
	}

	var data allChannelMembers
	_, err := s.GetReplica().Select(&data, `
			SELECT
				ChannelMembers.ChannelId, ChannelMembers.Roles,
				ChannelMembers.SchemeGuest, ChannelMembers.SchemeUser, ChannelMembers.SchemeAdmin,
				TeamScheme.DefaultChannelGuestRole TeamSchemeDefaultGuestRole,
				TeamScheme.DefaultChannelUserRole TeamSchemeDefaultUserRole,
				TeamScheme.DefaultChannelAdminRole TeamSchemeDefaultAdminRole,
				ChannelScheme.DefaultChannelGuestRole ChannelSchemeDefaultGuestRole,
				ChannelScheme.DefaultChannelUserRole ChannelSchemeDefaultUserRole,
				ChannelScheme.DefaultChannelAdminRole ChannelSchemeDefaultAdminRole
			FROM
				ChannelMembers
			INNER JOIN
				Channels ON ChannelMembers.ChannelId = Channels.Id
			LEFT JOIN
				Schemes ChannelScheme ON Channels.SchemeId = ChannelScheme.Id
			LEFT JOIN
				Teams ON Channels.TeamId = Teams.Id
			LEFT JOIN
				Schemes TeamScheme ON Teams.SchemeId = TeamScheme.Id
			WHERE
				`+deletedClause+`
				ChannelMembers.UserId = :UserId`, map[string]interface{}{"UserId": userId})

	if err != nil {
		return nil, model.NewAppError("SqlChannelStore.GetAllChannelMembersForUser", "store.sql_channel.get_channels.get.app_error", nil, "userId="+userId+", err="+err.Error(), http.StatusInternalServerError)
	}

	ids := data.ToMapStringString()

	if allowFromCache {
		allChannelMembersForUserCache.AddWithExpiresInSecs(cache_key, ids, ALL_CHANNEL_MEMBERS_FOR_USER_CACHE_SEC)
	}
	return ids, nil
}

func (s SqlChannelStore) InvalidateCacheForChannelMembersNotifyProps(channelId string) {
	allChannelMembersNotifyPropsForChannelCache.Remove(channelId)
	if s.metrics != nil {
		s.metrics.IncrementMemCacheInvalidationCounter("All Channel Members Notify Props for Channel - Remove by ChannelId")
	}
}

type allChannelMemberNotifyProps struct {
	UserId      string
	NotifyProps model.StringMap
}

func (s SqlChannelStore) GetAllChannelMembersNotifyPropsForChannel(channelId string, allowFromCache bool) (map[string]model.StringMap, *model.AppError) {
	if allowFromCache {
		if cacheItem, ok := allChannelMembersNotifyPropsForChannelCache.Get(channelId); ok {
			if s.metrics != nil {
				s.metrics.IncrementMemCacheHitCounter("All Channel Members Notify Props for Channel")
			}
			return cacheItem.(map[string]model.StringMap), nil
		}
	}

	if s.metrics != nil {
		s.metrics.IncrementMemCacheMissCounter("All Channel Members Notify Props for Channel")
	}

	var data []allChannelMemberNotifyProps
	_, err := s.GetReplica().Select(&data, `
		SELECT UserId, NotifyProps
		FROM ChannelMembers
		WHERE ChannelId = :ChannelId`, map[string]interface{}{"ChannelId": channelId})

	if err != nil {
		return nil, model.NewAppError("SqlChannelStore.GetAllChannelMembersPropsForChannel", "store.sql_channel.get_members.app_error", nil, "channelId="+channelId+", err="+err.Error(), http.StatusInternalServerError)
	}

	props := make(map[string]model.StringMap)
	for i := range data {
		props[data[i].UserId] = data[i].NotifyProps
	}

	allChannelMembersNotifyPropsForChannelCache.AddWithExpiresInSecs(channelId, props, ALL_CHANNEL_MEMBERS_NOTIFY_PROPS_FOR_CHANNEL_CACHE_SEC)

	return props, nil
}

func (s SqlChannelStore) InvalidateMemberCount(channelId string) {
	channelMemberCountsCache.Remove(channelId)
	if s.metrics != nil {
		s.metrics.IncrementMemCacheInvalidationCounter("Channel Member Counts - Remove by ChannelId")
	}
}

func (s SqlChannelStore) GetMemberCountFromCache(channelId string) int64 {
	if cacheItem, ok := channelMemberCountsCache.Get(channelId); ok {
		if s.metrics != nil {
			s.metrics.IncrementMemCacheHitCounter("Channel Member Counts")
		}
		return cacheItem.(int64)
	}

	if s.metrics != nil {
		s.metrics.IncrementMemCacheMissCounter("Channel Member Counts")
	}

	count, err := s.GetMemberCount(channelId, true)
	if err != nil {
		return 0
	}

	return count
}

func (s SqlChannelStore) GetMemberCount(channelId string, allowFromCache bool) (int64, *model.AppError) {
	if allowFromCache {
		if cacheItem, ok := channelMemberCountsCache.Get(channelId); ok {
			if s.metrics != nil {
				s.metrics.IncrementMemCacheHitCounter("Channel Member Counts")
			}
			return cacheItem.(int64), nil
		}
	}

	if s.metrics != nil {
		s.metrics.IncrementMemCacheMissCounter("Channel Member Counts")
	}

	count, err := s.GetReplica().SelectInt(`
		SELECT
			count(*)
		FROM
			ChannelMembers,
			Users
		WHERE
			ChannelMembers.UserId = Users.Id
			AND ChannelMembers.ChannelId = :ChannelId
			AND Users.DeleteAt = 0`, map[string]interface{}{"ChannelId": channelId})
	if err != nil {
		return 0, model.NewAppError("SqlChannelStore.GetMemberCount", "store.sql_channel.get_member_count.app_error", nil, "channel_id="+channelId+", "+err.Error(), http.StatusInternalServerError)
	}

	if allowFromCache {
		channelMemberCountsCache.AddWithExpiresInSecs(channelId, count, CHANNEL_MEMBERS_COUNTS_CACHE_SEC)
	}

	return count, nil
}

func (s SqlChannelStore) InvalidateGuestCount(channelId string) {
	channelGuestCountsCache.Remove(channelId)
	if s.metrics != nil {
		s.metrics.IncrementMemCacheInvalidationCounter("Channel Guest Counts - Remove by ChannelId")
	}
}

func (s SqlChannelStore) GetGuestCountFromCache(channelId string) int64 {
	if cacheItem, ok := channelGuestCountsCache.Get(channelId); ok {
		if s.metrics != nil {
			s.metrics.IncrementMemCacheHitCounter("Channel Guest Counts")
		}
		return cacheItem.(int64)
	}

	if s.metrics != nil {
		s.metrics.IncrementMemCacheMissCounter("Channel Guest Counts")
	}

	count, err := s.GetGuestCount(channelId, true)
	if err != nil {
		return 0
	}

	return count
}

func (s SqlChannelStore) GetGuestCount(channelId string, allowFromCache bool) (int64, *model.AppError) {
	if allowFromCache {
		if cacheItem, ok := channelGuestCountsCache.Get(channelId); ok {
			if s.metrics != nil {
				s.metrics.IncrementMemCacheHitCounter("Channel Guest Counts")
			}
			return cacheItem.(int64), nil
		}
	}

	if s.metrics != nil {
		s.metrics.IncrementMemCacheMissCounter("Channel Guest Counts")
	}

	count, err := s.GetReplica().SelectInt(`
		SELECT
			count(*)
		FROM
			ChannelMembers,
			Users
		WHERE
			ChannelMembers.UserId = Users.Id
			AND ChannelMembers.ChannelId = :ChannelId
			AND ChannelMembers.SchemeGuest = TRUE
			AND Users.DeleteAt = 0`, map[string]interface{}{"ChannelId": channelId})
	if err != nil {
		return 0, model.NewAppError("SqlChannelStore.GetGuestCount", "store.sql_channel.get_member_count.app_error", nil, "channel_id="+channelId+", "+err.Error(), http.StatusInternalServerError)
	}

	if allowFromCache {
		channelGuestCountsCache.AddWithExpiresInSecs(channelId, count, CHANNEL_GUESTS_COUNTS_CACHE_SEC)
	}

	return count, nil
}

func (s SqlChannelStore) RemoveMember(channelId string, userId string) *model.AppError {
	_, err := s.GetMaster().Exec("DELETE FROM ChannelMembers WHERE ChannelId = :ChannelId AND UserId = :UserId", map[string]interface{}{"ChannelId": channelId, "UserId": userId})
	if err != nil {
		return model.NewAppError("SqlChannelStore.RemoveMember", "store.sql_channel.remove_member.app_error", nil, "channel_id="+channelId+", user_id="+userId+", "+err.Error(), http.StatusInternalServerError)
	}
	return nil
}

func (s SqlChannelStore) RemoveAllDeactivatedMembers(channelId string) *model.AppError {
	query := `
		DELETE
		FROM
			ChannelMembers
		WHERE
			UserId IN (
				SELECT
					Id
				FROM
					Users
				WHERE
					Users.DeleteAt != 0
			)
		AND
			ChannelMembers.ChannelId = :ChannelId
	`

	_, err := s.GetMaster().Exec(query, map[string]interface{}{"ChannelId": channelId})
	if err != nil {
		return model.NewAppError("SqlChannelStore.RemoveAllDeactivatedMembers", "store.sql_channel.remove_all_deactivated_members.app_error", nil, "channel_id="+channelId+", "+err.Error(), http.StatusInternalServerError)
	}
	return nil
}

func (s SqlChannelStore) PermanentDeleteMembersByUser(userId string) *model.AppError {
	if _, err := s.GetMaster().Exec("DELETE FROM ChannelMembers WHERE UserId = :UserId", map[string]interface{}{"UserId": userId}); err != nil {
		return model.NewAppError("SqlChannelStore.RemoveMember", "store.sql_channel.permanent_delete_members_by_user.app_error", nil, "user_id="+userId+", "+err.Error(), http.StatusInternalServerError)
	}
	return nil
}

func (s SqlChannelStore) UpdateLastViewedAt(channelIds []string, userId string) (map[string]int64, *model.AppError) {
	props := make(map[string]interface{})

	updateIdQuery := ""
	for index, channelId := range channelIds {
		if len(updateIdQuery) > 0 {
			updateIdQuery += " OR "
		}

		props["channelId"+strconv.Itoa(index)] = channelId
		updateIdQuery += "ChannelId = :channelId" + strconv.Itoa(index)
	}

	selectIdQuery := strings.Replace(updateIdQuery, "ChannelId", "Id", -1)

	var lastPostAtTimes []struct {
		Id            string
		LastPostAt    int64
		TotalMsgCount int64
	}

	selectQuery := "SELECT Id, LastPostAt, TotalMsgCount FROM Channels WHERE (" + selectIdQuery + ")"

	if _, err := s.GetMaster().Select(&lastPostAtTimes, selectQuery, props); err != nil || len(lastPostAtTimes) <= 0 {
		var extra string
		status := http.StatusInternalServerError
		if err == nil {
			status = http.StatusBadRequest
			extra = "No channels found"
		} else {
			extra = err.Error()
		}
		return nil, model.NewAppError("SqlChannelStore.UpdateLastViewedAt", "store.sql_channel.update_last_viewed_at.app_error", nil, "channel_ids="+strings.Join(channelIds, ",")+", user_id="+userId+", "+extra, status)
	}

	times := map[string]int64{}
	msgCountQuery := ""
	lastViewedQuery := ""
	for index, t := range lastPostAtTimes {
		times[t.Id] = t.LastPostAt

		props["msgCount"+strconv.Itoa(index)] = t.TotalMsgCount
		msgCountQuery += fmt.Sprintf("WHEN :channelId%d THEN GREATEST(MsgCount, :msgCount%d) ", index, index)

		props["lastViewed"+strconv.Itoa(index)] = t.LastPostAt
		lastViewedQuery += fmt.Sprintf("WHEN :channelId%d THEN GREATEST(LastViewedAt, :lastViewed%d) ", index, index)

		props["channelId"+strconv.Itoa(index)] = t.Id
	}

	var updateQuery string

	if s.DriverName() == model.DATABASE_DRIVER_POSTGRES {
		updateQuery = `UPDATE
			ChannelMembers
		SET
			MentionCount = 0,
			MsgCount = CAST(CASE ChannelId ` + msgCountQuery + ` END AS BIGINT),
			LastViewedAt = CAST(CASE ChannelId ` + lastViewedQuery + ` END AS BIGINT),
			LastUpdateAt = CAST(CASE ChannelId ` + lastViewedQuery + ` END AS BIGINT)
		WHERE
				UserId = :UserId
				AND (` + updateIdQuery + `)`
	} else if s.DriverName() == model.DATABASE_DRIVER_MYSQL {
		updateQuery = `UPDATE
			ChannelMembers
		SET
			MentionCount = 0,
			MsgCount = CASE ChannelId ` + msgCountQuery + ` END,
			LastViewedAt = CASE ChannelId ` + lastViewedQuery + ` END,
			LastUpdateAt = CASE ChannelId ` + lastViewedQuery + ` END
		WHERE
				UserId = :UserId
				AND (` + updateIdQuery + `)`
	}

	props["UserId"] = userId

	if _, err := s.GetMaster().Exec(updateQuery, props); err != nil {
		return nil, model.NewAppError("SqlChannelStore.UpdateLastViewedAt", "store.sql_channel.update_last_viewed_at.app_error", nil, "channel_ids="+strings.Join(channelIds, ",")+", user_id="+userId+", "+err.Error(), http.StatusInternalServerError)
	}

	return times, nil
}

func (s SqlChannelStore) IncrementMentionCount(channelId string, userId string) *model.AppError {
	_, err := s.GetMaster().Exec(
		`UPDATE
			ChannelMembers
		SET
			MentionCount = MentionCount + 1,
			LastUpdateAt = :LastUpdateAt
		WHERE
			UserId = :UserId
				AND ChannelId = :ChannelId`,
		map[string]interface{}{"ChannelId": channelId, "UserId": userId, "LastUpdateAt": model.GetMillis()})
	if err != nil {
		return model.NewAppError("SqlChannelStore.IncrementMentionCount", "store.sql_channel.increment_mention_count.app_error", nil, "channel_id="+channelId+", user_id="+userId+", "+err.Error(), http.StatusInternalServerError)
	}

	return nil
}

func (s SqlChannelStore) GetAll(teamId string) ([]*model.Channel, *model.AppError) {
	var data []*model.Channel
	_, err := s.GetReplica().Select(&data, "SELECT * FROM Channels WHERE TeamId = :TeamId AND Type != 'D' ORDER BY Name", map[string]interface{}{"TeamId": teamId})

	if err != nil {
		return nil, model.NewAppError("SqlChannelStore.GetAll", "store.sql_channel.get_all.app_error", nil, "teamId="+teamId+", err="+err.Error(), http.StatusInternalServerError)
	}

	return data, nil
}

func (s SqlChannelStore) GetChannelsByIds(channelIds []string) ([]*model.Channel, *model.AppError) {
	keys, params := MapStringsToQueryParams(channelIds, "Channel")
	query := `SELECT * FROM Channels WHERE Id IN ` + keys + ` ORDER BY Name`

	var channels []*model.Channel
	_, err := s.GetReplica().Select(&channels, query, params)

	if err != nil {
		mlog.Error(fmt.Sprint(err))
		return nil, model.NewAppError("SqlChannelStore.GetChannelsByIds", "store.sql_channel.get_channels_by_ids.app_error", nil, "", http.StatusInternalServerError)
	}
	return channels, nil
}

func (s SqlChannelStore) GetForPost(postId string) (*model.Channel, *model.AppError) {
	channel := &model.Channel{}
	if err := s.GetReplica().SelectOne(
		channel,
		`SELECT
			Channels.*
		FROM
			Channels,
			Posts
		WHERE
			Channels.Id = Posts.ChannelId
			AND Posts.Id = :PostId`, map[string]interface{}{"PostId": postId}); err != nil {
		return nil, model.NewAppError("SqlChannelStore.GetForPost", "store.sql_channel.get_for_post.app_error", nil, "postId="+postId+", err="+err.Error(), http.StatusInternalServerError)

	}
	return channel, nil
}

func (s SqlChannelStore) AnalyticsTypeCount(teamId string, channelType string) (int64, *model.AppError) {
	query := "SELECT COUNT(Id) AS Value FROM Channels WHERE Type = :ChannelType"

	if len(teamId) > 0 {
		query += " AND TeamId = :TeamId"
	}

	value, err := s.GetReplica().SelectInt(query, map[string]interface{}{"TeamId": teamId, "ChannelType": channelType})
	if err != nil {
		return int64(0), model.NewAppError("SqlChannelStore.AnalyticsTypeCount", "store.sql_channel.analytics_type_count.app_error", nil, err.Error(), http.StatusInternalServerError)
	}
	return value, nil
}

func (s SqlChannelStore) AnalyticsDeletedTypeCount(teamId string, channelType string) (int64, *model.AppError) {
	query := "SELECT COUNT(Id) AS Value FROM Channels WHERE Type = :ChannelType AND DeleteAt > 0"

	if len(teamId) > 0 {
		query += " AND TeamId = :TeamId"
	}

	v, err := s.GetReplica().SelectInt(query, map[string]interface{}{"TeamId": teamId, "ChannelType": channelType})
	if err != nil {
		return 0, model.NewAppError("SqlChannelStore.AnalyticsDeletedTypeCount", "store.sql_channel.analytics_deleted_type_count.app_error", nil, err.Error(), http.StatusInternalServerError)
	}

	return v, nil
}

func (s SqlChannelStore) GetMembersForUser(teamId string, userId string) (*model.ChannelMembers, *model.AppError) {
	var dbMembers channelMemberWithSchemeRolesList
	_, err := s.GetReplica().Select(&dbMembers, CHANNEL_MEMBERS_WITH_SCHEME_SELECT_QUERY+"WHERE ChannelMembers.UserId = :UserId AND (Teams.Id = :TeamId OR Teams.Id = '' OR Teams.Id IS NULL)", map[string]interface{}{"TeamId": teamId, "UserId": userId})
	if err != nil {
		return nil, model.NewAppError("SqlChannelStore.GetMembersForUser", "store.sql_channel.get_members.app_error", nil, "teamId="+teamId+", userId="+userId+", err="+err.Error(), http.StatusInternalServerError)
	}

	return dbMembers.ToModel(), nil
}

func (s SqlChannelStore) GetMembersForUserWithPagination(teamId, userId string, page, perPage int) (*model.ChannelMembers, *model.AppError) {
	var dbMembers channelMemberWithSchemeRolesList
	offset := page * perPage
	_, err := s.GetReplica().Select(&dbMembers, CHANNEL_MEMBERS_WITH_SCHEME_SELECT_QUERY+"WHERE ChannelMembers.UserId = :UserId Limit :Limit Offset :Offset", map[string]interface{}{"TeamId": teamId, "UserId": userId, "Limit": perPage, "Offset": offset})

	if err != nil {
		return nil, model.NewAppError("SqlChannelStore.GetMembersForUserWithPagination", "store.sql_channel.get_members.app_error", nil, "teamId="+teamId+", userId="+userId+", err="+err.Error(), http.StatusInternalServerError)
	}

	return dbMembers.ToModel(), nil
}

func (s SqlChannelStore) AutocompleteInTeam(teamId string, term string, includeDeleted bool) (*model.ChannelList, *model.AppError) {
	deleteFilter := "AND c.DeleteAt = 0"
	if includeDeleted {
		deleteFilter = ""
	}

	queryFormat := `
		SELECT
			Channels.*
		FROM
			Channels
		JOIN
			PublicChannels c ON (c.Id = Channels.Id)
		WHERE
			c.TeamId = :TeamId
			` + deleteFilter + `
			%v
		LIMIT ` + strconv.Itoa(model.CHANNEL_SEARCH_DEFAULT_LIMIT)

	var channels model.ChannelList

	if likeClause, likeTerm := s.buildLIKEClause(term, "c.Name, c.DisplayName, c.Purpose"); likeClause == "" {
		if _, err := s.GetReplica().Select(&channels, fmt.Sprintf(queryFormat, ""), map[string]interface{}{"TeamId": teamId}); err != nil {
			return nil, model.NewAppError("SqlChannelStore.AutocompleteInTeam", "store.sql_channel.search.app_error", nil, "term="+term+", "+", "+err.Error(), http.StatusInternalServerError)
		}
	} else {
		// Using a UNION results in index_merge and fulltext queries and is much faster than the ref
		// query you would get using an OR of the LIKE and full-text clauses.
		fulltextClause, fulltextTerm := s.buildFulltextClause(term, "c.Name, c.DisplayName, c.Purpose")
		likeQuery := fmt.Sprintf(queryFormat, "AND "+likeClause)
		fulltextQuery := fmt.Sprintf(queryFormat, "AND "+fulltextClause)
		query := fmt.Sprintf("(%v) UNION (%v) LIMIT 50", likeQuery, fulltextQuery)

		if _, err := s.GetReplica().Select(&channels, query, map[string]interface{}{"TeamId": teamId, "LikeTerm": likeTerm, "FulltextTerm": fulltextTerm}); err != nil {
			return nil, model.NewAppError("SqlChannelStore.AutocompleteInTeam", "store.sql_channel.search.app_error", nil, "term="+term+", "+", "+err.Error(), http.StatusInternalServerError)
		}
	}

	sort.Slice(channels, func(a, b int) bool {
		return strings.ToLower(channels[a].DisplayName) < strings.ToLower(channels[b].DisplayName)
	})
	return &channels, nil
}

func (s SqlChannelStore) AutocompleteInTeamForSearch(teamId string, userId string, term string, includeDeleted bool) (*model.ChannelList, *model.AppError) {
	deleteFilter := "AND DeleteAt = 0"
	if includeDeleted {
		deleteFilter = ""
	}

	queryFormat := `
		SELECT
			C.*
		FROM
			Channels AS C
		JOIN
			ChannelMembers AS CM ON CM.ChannelId = C.Id
		WHERE
			(C.TeamId = :TeamId OR (C.TeamId = '' AND C.Type = 'G'))
			AND CM.UserId = :UserId
			` + deleteFilter + `
			%v
		LIMIT 50`

	var channels model.ChannelList

	if likeClause, likeTerm := s.buildLIKEClause(term, "Name, DisplayName, Purpose"); likeClause == "" {
		if _, err := s.GetReplica().Select(&channels, fmt.Sprintf(queryFormat, ""), map[string]interface{}{"TeamId": teamId, "UserId": userId}); err != nil {
			return nil, model.NewAppError("SqlChannelStore.AutocompleteInTeamForSearch", "store.sql_channel.search.app_error", nil, "term="+term+", "+", "+err.Error(), http.StatusInternalServerError)
		}
	} else {
		// Using a UNION results in index_merge and fulltext queries and is much faster than the ref
		// query you would get using an OR of the LIKE and full-text clauses.
		fulltextClause, fulltextTerm := s.buildFulltextClause(term, "Name, DisplayName, Purpose")
		likeQuery := fmt.Sprintf(queryFormat, "AND "+likeClause)
		fulltextQuery := fmt.Sprintf(queryFormat, "AND "+fulltextClause)
		query := fmt.Sprintf("(%v) UNION (%v) LIMIT 50", likeQuery, fulltextQuery)

		if _, err := s.GetReplica().Select(&channels, query, map[string]interface{}{"TeamId": teamId, "UserId": userId, "LikeTerm": likeTerm, "FulltextTerm": fulltextTerm}); err != nil {
			return nil, model.NewAppError("SqlChannelStore.AutocompleteInTeamForSearch", "store.sql_channel.search.app_error", nil, "term="+term+", "+", "+err.Error(), http.StatusInternalServerError)
		}
	}

	directChannels, err := s.autocompleteInTeamForSearchDirectMessages(userId, term)
	if err != nil {
		return nil, err
	}

	channels = append(channels, directChannels...)

	sort.Slice(channels, func(a, b int) bool {
		return strings.ToLower(channels[a].DisplayName) < strings.ToLower(channels[b].DisplayName)
	})
	return &channels, nil
}

func (s SqlChannelStore) autocompleteInTeamForSearchDirectMessages(userId string, term string) ([]*model.Channel, *model.AppError) {
	queryFormat := `
			SELECT
				C.*,
				OtherUsers.Username as DisplayName
			FROM
				Channels AS C
			JOIN
				ChannelMembers AS CM ON CM.ChannelId = C.Id
			INNER JOIN (
				SELECT
					ICM.ChannelId AS ChannelId, IU.Username AS Username
				FROM
					Users as IU
				JOIN
					ChannelMembers AS ICM ON ICM.UserId = IU.Id
				WHERE
					IU.Id != :UserId
					%v
				) AS OtherUsers ON OtherUsers.ChannelId = C.Id
			WHERE
			    C.Type = 'D'
				AND CM.UserId = :UserId
			LIMIT 50`

	var channels model.ChannelList

	if likeClause, likeTerm := s.buildLIKEClause(term, "IU.Username, IU.Nickname"); likeClause == "" {
		if _, err := s.GetReplica().Select(&channels, fmt.Sprintf(queryFormat, ""), map[string]interface{}{"UserId": userId}); err != nil {
			return nil, model.NewAppError("SqlChannelStore.AutocompleteInTeamForSearch", "store.sql_channel.search.app_error", nil, "term="+term+", "+", "+err.Error(), http.StatusInternalServerError)
		}
	} else {
		query := fmt.Sprintf(queryFormat, "AND "+likeClause)

		if _, err := s.GetReplica().Select(&channels, query, map[string]interface{}{"UserId": userId, "LikeTerm": likeTerm}); err != nil {
			return nil, model.NewAppError("SqlChannelStore.AutocompleteInTeamForSearch", "store.sql_channel.search.app_error", nil, "term="+term+", "+", "+err.Error(), http.StatusInternalServerError)
		}
	}

	return channels, nil
}

func (s SqlChannelStore) SearchInTeam(teamId string, term string, includeDeleted bool) (*model.ChannelList, *model.AppError) {
	deleteFilter := "AND c.DeleteAt = 0"
	if includeDeleted {
		deleteFilter = ""
	}

	return s.performSearch(`
		SELECT
			Channels.*
		FROM
			Channels
		JOIN
			PublicChannels c ON (c.Id = Channels.Id)
		WHERE
			c.TeamId = :TeamId
			`+deleteFilter+`
			SEARCH_CLAUSE
		ORDER BY c.DisplayName
		LIMIT 100
		`, term, map[string]interface{}{
		"TeamId": teamId,
	})
}

func (s SqlChannelStore) SearchForUserInTeam(userId string, teamId string, term string, includeDeleted bool) (*model.ChannelList, *model.AppError) {
	deleteFilter := "AND c.DeleteAt = 0"
	if includeDeleted {
		deleteFilter = ""
	}

	return s.performSearch(`
		SELECT
			Channels.*
		FROM
			Channels
		JOIN
			PublicChannels c ON (c.Id = Channels.Id)
        JOIN
            ChannelMembers cm ON (c.Id = cm.ChannelId)
		WHERE
			c.TeamId = :TeamId
        AND
            cm.UserId = :UserId
			`+deleteFilter+`
			SEARCH_CLAUSE
		ORDER BY c.DisplayName
		LIMIT 100
		`, term, map[string]interface{}{
		"TeamId": teamId,
		"UserId": userId,
	})
}

func (s SqlChannelStore) SearchAllChannels(term string, opts store.ChannelSearchOpts) (*model.ChannelListWithTeamData, *model.AppError) {
	query := s.getQueryBuilder().
		Select("c.*, t.DisplayName AS TeamDisplayName, t.Name AS TeamName, t.UpdateAt as TeamUpdateAt").
		From("Channels AS c").
		Join("Teams AS t ON t.Id = c.TeamId").
		Where(sq.Eq{"c.Type": []string{model.CHANNEL_PRIVATE, model.CHANNEL_OPEN}}).
		OrderBy("c.DisplayName, t.DisplayName").
		Limit(uint64(100))

	if !opts.IncludeDeleted {
		query = query.Where(sq.Eq{"c.DeleteAt": int(0)})
	}

	likeClause, likeTerm := s.buildLIKEClause(term, "c.Name, c.DisplayName, c.Purpose")
	if len(likeTerm) > 0 {
		likeClause = strings.ReplaceAll(likeClause, ":LikeTerm", "'"+likeTerm+"'")
		fulltextClause, fulltextTerm := s.buildFulltextClause(term, "c.Name, c.DisplayName, c.Purpose")
		fulltextClause = strings.ReplaceAll(fulltextClause, ":FulltextTerm", "'"+fulltextTerm+"'")
		query = query.Where("(" + likeClause + " OR " + fulltextClause + ")")
	}

	if len(opts.ExcludeChannelNames) > 0 {
		query = query.Where(fmt.Sprintf("c.Name NOT IN ('%s')", strings.Join(opts.ExcludeChannelNames, "', '")))
	}

	if len(opts.NotAssociatedToGroup) > 0 {
		query = query.Where("c.Id NOT IN (SELECT ChannelId FROM GroupChannels WHERE GroupChannels.GroupId = ? AND GroupChannels.DeleteAt = 0)", opts.NotAssociatedToGroup)
	}

	queryString, args, err := query.ToSql()
	if err != nil {
		return nil, model.NewAppError("SqlChannelStore.SearchAllChannels", "store.sql.build_query.app_error", nil, err.Error(), http.StatusInternalServerError)
	}

	var channels model.ChannelListWithTeamData

	if _, err := s.GetReplica().Select(&channels, queryString, args...); err != nil {
		return nil, model.NewAppError("SqlChannelStore.Search", "store.sql_channel.search.app_error", nil, "term="+term+", "+", "+err.Error(), http.StatusInternalServerError)
	}

	return &channels, nil
}

func (s SqlChannelStore) SearchMore(userId string, teamId string, term string) (*model.ChannelList, *model.AppError) {
	return s.performSearch(`
		SELECT
			Channels.*
		FROM
			Channels
		JOIN
			PublicChannels c ON (c.Id = Channels.Id)
		WHERE
			c.TeamId = :TeamId
		AND c.DeleteAt = 0
		AND c.Id NOT IN (
			SELECT
				c.Id
			FROM
				PublicChannels c
			JOIN
				ChannelMembers cm ON (cm.ChannelId = c.Id)
			WHERE
				c.TeamId = :TeamId
			AND cm.UserId = :UserId
			AND c.DeleteAt = 0
			)
		SEARCH_CLAUSE
		ORDER BY c.DisplayName
		LIMIT 100
		`, term, map[string]interface{}{
		"TeamId": teamId,
		"UserId": userId,
	})
}

func (s SqlChannelStore) buildLIKEClause(term string, searchColumns string) (likeClause, likeTerm string) {
	likeTerm = term

	// These chars must be removed from the like query.
	for _, c := range ignoreLikeSearchChar {
		likeTerm = strings.Replace(likeTerm, c, "", -1)
	}

	// These chars must be escaped in the like query.
	for _, c := range escapeLikeSearchChar {
		likeTerm = strings.Replace(likeTerm, c, "*"+c, -1)
	}

	if likeTerm == "" {
		return
	}

	// Prepare the LIKE portion of the query.
	var searchFields []string
	for _, field := range strings.Split(searchColumns, ", ") {
		if s.DriverName() == model.DATABASE_DRIVER_POSTGRES {
			searchFields = append(searchFields, fmt.Sprintf("lower(%s) LIKE lower(%s) escape '*'", field, ":LikeTerm"))
		} else {
			searchFields = append(searchFields, fmt.Sprintf("%s LIKE %s escape '*'", field, ":LikeTerm"))
		}
	}

	likeClause = fmt.Sprintf("(%s)", strings.Join(searchFields, " OR "))
	likeTerm += "%"
	return
}

func (s SqlChannelStore) buildFulltextClause(term string, searchColumns string) (fulltextClause, fulltextTerm string) {
	// Copy the terms as we will need to prepare them differently for each search type.
	fulltextTerm = term

	// These chars must be treated as spaces in the fulltext query.
	for _, c := range spaceFulltextSearchChar {
		fulltextTerm = strings.Replace(fulltextTerm, c, " ", -1)
	}

	// Prepare the FULLTEXT portion of the query.
	if s.DriverName() == model.DATABASE_DRIVER_POSTGRES {
		fulltextTerm = strings.Replace(fulltextTerm, "|", "", -1)

		splitTerm := strings.Fields(fulltextTerm)
		for i, t := range strings.Fields(fulltextTerm) {
			if i == len(splitTerm)-1 {
				splitTerm[i] = t + ":*"
			} else {
				splitTerm[i] = t + ":* &"
			}
		}

		fulltextTerm = strings.Join(splitTerm, " ")

		fulltextClause = fmt.Sprintf("((to_tsvector('english', %s)) @@ to_tsquery(:FulltextTerm))", convertMySQLFullTextColumnsToPostgres(searchColumns))
	} else if s.DriverName() == model.DATABASE_DRIVER_MYSQL {
		splitTerm := strings.Fields(fulltextTerm)
		for i, t := range strings.Fields(fulltextTerm) {
			splitTerm[i] = "+" + t + "*"
		}

		fulltextTerm = strings.Join(splitTerm, " ")

		fulltextClause = fmt.Sprintf("MATCH(%s) AGAINST (:FulltextTerm IN BOOLEAN MODE)", searchColumns)
	}

	return
}

func (s SqlChannelStore) performSearch(searchQuery string, term string, parameters map[string]interface{}) (*model.ChannelList, *model.AppError) {
	likeClause, likeTerm := s.buildLIKEClause(term, "c.Name, c.DisplayName, c.Purpose")
	if likeTerm == "" {
		// If the likeTerm is empty after preparing, then don't bother searching.
		searchQuery = strings.Replace(searchQuery, "SEARCH_CLAUSE", "", 1)
	} else {
		parameters["LikeTerm"] = likeTerm
		fulltextClause, fulltextTerm := s.buildFulltextClause(term, "c.Name, c.DisplayName, c.Purpose")
		parameters["FulltextTerm"] = fulltextTerm
		searchQuery = strings.Replace(searchQuery, "SEARCH_CLAUSE", "AND ("+likeClause+" OR "+fulltextClause+")", 1)
	}

	var channels model.ChannelList

	if _, err := s.GetReplica().Select(&channels, searchQuery, parameters); err != nil {
		return nil, model.NewAppError("SqlChannelStore.Search", "store.sql_channel.search.app_error", nil, "term="+term+", "+", "+err.Error(), http.StatusInternalServerError)
	}

	return &channels, nil
}

func (s SqlChannelStore) getSearchGroupChannelsQuery(userId, term string, isPostgreSQL bool) (string, map[string]interface{}) {
	var query, baseLikeClause string
	if isPostgreSQL {
		baseLikeClause = "ARRAY_TO_STRING(ARRAY_AGG(u.Username), ', ') LIKE %s"
		query = `
            SELECT
                *
            FROM
                Channels
            WHERE
                Id IN (
                    SELECT
                        cc.Id
                    FROM (
                        SELECT
                            c.Id
                        FROM
                            Channels c
                        JOIN
                            ChannelMembers cm on c.Id = cm.ChannelId
                        JOIN
                            Users u on u.Id = cm.UserId
                        WHERE
                            c.Type = 'G'
                        AND
                            u.Id = :UserId
                        GROUP BY
                            c.Id
                    ) cc
                    JOIN
                        ChannelMembers cm on cc.Id = cm.ChannelId
                    JOIN
                        Users u on u.Id = cm.UserId
                    GROUP BY
                        cc.Id
                    HAVING
                        %s
                    LIMIT
                        ` + strconv.Itoa(model.CHANNEL_SEARCH_DEFAULT_LIMIT) + `
                )`
	} else {
		baseLikeClause = "GROUP_CONCAT(u.Username SEPARATOR ', ') LIKE %s"
		query = `
            SELECT
                cc.*
            FROM (
                SELECT
                    c.*
                FROM
                    Channels c
                JOIN
                    ChannelMembers cm on c.Id = cm.ChannelId
                JOIN
                    Users u on u.Id = cm.UserId
                WHERE
                    c.Type = 'G'
                AND
                    u.Id = :UserId
                GROUP BY
                    c.Id
            ) cc
            JOIN
                ChannelMembers cm on cc.Id = cm.ChannelId
            JOIN
                Users u on u.Id = cm.UserId
            GROUP BY
                cc.Id
            HAVING
                %s
            LIMIT
                ` + strconv.Itoa(model.CHANNEL_SEARCH_DEFAULT_LIMIT)
	}

	var likeClauses []string
	args := map[string]interface{}{"UserId": userId}
	terms := strings.Split(strings.ToLower(strings.Trim(term, " ")), " ")

	for idx, term := range terms {
		argName := fmt.Sprintf("Term%v", idx)
		likeClauses = append(likeClauses, fmt.Sprintf(baseLikeClause, ":"+argName))
		args[argName] = "%" + term + "%"
	}

	query = fmt.Sprintf(query, strings.Join(likeClauses, " AND "))
	return query, args
}

func (s SqlChannelStore) SearchGroupChannels(userId, term string) (*model.ChannelList, *model.AppError) {
	isPostgreSQL := s.DriverName() == model.DATABASE_DRIVER_POSTGRES
	queryString, args := s.getSearchGroupChannelsQuery(userId, term, isPostgreSQL)

	var groupChannels model.ChannelList
	if _, err := s.GetReplica().Select(&groupChannels, queryString, args); err != nil {
		return nil, model.NewAppError("SqlChannelStore.SearchGroupChannels", "store.sql_channel.search_group_channels.app_error", nil, "userId="+userId+", term="+term+", err="+err.Error(), http.StatusInternalServerError)
	}
	return &groupChannels, nil
}

func (s SqlChannelStore) GetMembersByIds(channelId string, userIds []string) (*model.ChannelMembers, *model.AppError) {
	var dbMembers channelMemberWithSchemeRolesList
	props := make(map[string]interface{})
	idQuery := ""

	for index, userId := range userIds {
		if len(idQuery) > 0 {
			idQuery += ", "
		}

		props["userId"+strconv.Itoa(index)] = userId
		idQuery += ":userId" + strconv.Itoa(index)
	}

	props["ChannelId"] = channelId

	if _, err := s.GetReplica().Select(&dbMembers, CHANNEL_MEMBERS_WITH_SCHEME_SELECT_QUERY+"WHERE ChannelMembers.ChannelId = :ChannelId AND ChannelMembers.UserId IN ("+idQuery+")", props); err != nil {
		return nil, model.NewAppError("SqlChannelStore.GetMembersByIds", "store.sql_channel.get_members_by_ids.app_error", nil, "channelId="+channelId+" "+err.Error(), http.StatusInternalServerError)
	}

	return dbMembers.ToModel(), nil
}

func (s SqlChannelStore) GetChannelsByScheme(schemeId string, offset int, limit int) (model.ChannelList, *model.AppError) {
	var channels model.ChannelList
	_, err := s.GetReplica().Select(&channels, "SELECT * FROM Channels WHERE SchemeId = :SchemeId ORDER BY DisplayName LIMIT :Limit OFFSET :Offset", map[string]interface{}{"SchemeId": schemeId, "Offset": offset, "Limit": limit})
	if err != nil {
		return nil, model.NewAppError("SqlChannelStore.GetChannelsByScheme", "store.sql_channel.get_by_scheme.app_error", nil, "schemeId="+schemeId+" "+err.Error(), http.StatusInternalServerError)
	}
	return channels, nil
}

// This function does the Advanced Permissions Phase 2 migration for ChannelMember objects. It performs the migration
// in batches as a single transaction per batch to ensure consistency but to also minimise execution time to avoid
// causing unnecessary table locks. **THIS FUNCTION SHOULD NOT BE USED FOR ANY OTHER PURPOSE.** Executing this function
// *after* the new Schemes functionality has been used on an installation will have unintended consequences.
func (s SqlChannelStore) MigrateChannelMembers(fromChannelId string, fromUserId string) (map[string]string, *model.AppError) {
	var transaction *gorp.Transaction
	var err error

	if transaction, err = s.GetMaster().Begin(); err != nil {
		return nil, model.NewAppError("SqlChannelStore.MigrateChannelMembers", "store.sql_channel.migrate_channel_members.open_transaction.app_error", nil, err.Error(), http.StatusInternalServerError)
	}
	defer finalizeTransaction(transaction)

	var channelMembers []channelMember
	if _, err := transaction.Select(&channelMembers, "SELECT * from ChannelMembers WHERE (ChannelId, UserId) > (:FromChannelId, :FromUserId) ORDER BY ChannelId, UserId LIMIT 100", map[string]interface{}{"FromChannelId": fromChannelId, "FromUserId": fromUserId}); err != nil {
		return nil, model.NewAppError("SqlChannelStore.MigrateChannelMembers", "store.sql_channel.migrate_channel_members.select.app_error", nil, err.Error(), http.StatusInternalServerError)
	}

	if len(channelMembers) == 0 {
		// No more channel members in query result means that the migration has finished.
		return nil, nil
	}

	for _, member := range channelMembers {
		roles := strings.Fields(member.Roles)
		var newRoles []string
		if !member.SchemeAdmin.Valid {
			member.SchemeAdmin = sql.NullBool{Bool: false, Valid: true}
		}
		if !member.SchemeUser.Valid {
			member.SchemeUser = sql.NullBool{Bool: false, Valid: true}
		}
		if !member.SchemeGuest.Valid {
			member.SchemeGuest = sql.NullBool{Bool: false, Valid: true}
		}
		for _, role := range roles {
			if role == model.CHANNEL_ADMIN_ROLE_ID {
				member.SchemeAdmin = sql.NullBool{Bool: true, Valid: true}
			} else if role == model.CHANNEL_USER_ROLE_ID {
				member.SchemeUser = sql.NullBool{Bool: true, Valid: true}
			} else if role == model.CHANNEL_GUEST_ROLE_ID {
				member.SchemeGuest = sql.NullBool{Bool: true, Valid: true}
			} else {
				newRoles = append(newRoles, role)
			}
		}
		member.Roles = strings.Join(newRoles, " ")

		if _, err := transaction.Update(&member); err != nil {
			return nil, model.NewAppError("SqlChannelStore.MigrateChannelMembers", "store.sql_channel.migrate_channel_members.update.app_error", nil, err.Error(), http.StatusInternalServerError)
		}

	}

	if err := transaction.Commit(); err != nil {
		return nil, model.NewAppError("SqlChannelStore.MigrateChannelMembers", "store.sql_channel.migrate_channel_members.commit_transaction.app_error", nil, err.Error(), http.StatusInternalServerError)
	}

	data := make(map[string]string)
	data["ChannelId"] = channelMembers[len(channelMembers)-1].ChannelId
	data["UserId"] = channelMembers[len(channelMembers)-1].UserId
	return data, nil
}

func (s SqlChannelStore) ResetAllChannelSchemes() *model.AppError {
	transaction, err := s.GetMaster().Begin()
	if err != nil {
		return model.NewAppError("SqlChannelStore.ResetAllChannelSchemes", "store.sql_channel.reset_all_channel_schemes.open_transaction.app_error", nil, err.Error(), http.StatusInternalServerError)
	}
	defer finalizeTransaction(transaction)

	resetErr := s.resetAllChannelSchemesT(transaction)
	if resetErr != nil {
		return resetErr
	}

	if err := transaction.Commit(); err != nil {
		return model.NewAppError("SqlChannelStore.ResetAllChannelSchemes", "store.sql_channel.reset_all_channel_schemes.commit_transaction.app_error", nil, err.Error(), http.StatusInternalServerError)
	}

	return nil
}

func (s SqlChannelStore) resetAllChannelSchemesT(transaction *gorp.Transaction) *model.AppError {
	if _, err := transaction.Exec("UPDATE Channels SET SchemeId=''"); err != nil {
		return model.NewAppError("SqlChannelStore.ResetAllChannelSchemes", "store.sql_channel.reset_all_channel_schemes.app_error", nil, err.Error(), http.StatusInternalServerError)
	}

	return nil
}

func (s SqlChannelStore) ClearAllCustomRoleAssignments() *model.AppError {
	builtInRoles := model.MakeDefaultRoles()
	lastUserId := strings.Repeat("0", 26)
	lastChannelId := strings.Repeat("0", 26)

	for {
		var transaction *gorp.Transaction
		var err error

		if transaction, err = s.GetMaster().Begin(); err != nil {
			return model.NewAppError("SqlChannelStore.ClearAllCustomRoleAssignments", "store.sql_channel.clear_all_custom_role_assignments.open_transaction.app_error", nil, err.Error(), http.StatusInternalServerError)
		}

		var channelMembers []*channelMember
		if _, err := transaction.Select(&channelMembers, "SELECT * from ChannelMembers WHERE (ChannelId, UserId) > (:ChannelId, :UserId) ORDER BY ChannelId, UserId LIMIT 1000", map[string]interface{}{"ChannelId": lastChannelId, "UserId": lastUserId}); err != nil {
			finalizeTransaction(transaction)
			return model.NewAppError("SqlChannelStore.ClearAllCustomRoleAssignments", "store.sql_channel.clear_all_custom_role_assignments.select.app_error", nil, err.Error(), http.StatusInternalServerError)
		}

		if len(channelMembers) == 0 {
			finalizeTransaction(transaction)
			break
		}

		for _, member := range channelMembers {
			lastUserId = member.UserId
			lastChannelId = member.ChannelId

			var newRoles []string

			for _, role := range strings.Fields(member.Roles) {
				for name := range builtInRoles {
					if name == role {
						newRoles = append(newRoles, role)
						break
					}
				}
			}

			newRolesString := strings.Join(newRoles, " ")
			if newRolesString != member.Roles {
				if _, err := transaction.Exec("UPDATE ChannelMembers SET Roles = :Roles WHERE UserId = :UserId AND ChannelId = :ChannelId", map[string]interface{}{"Roles": newRolesString, "ChannelId": member.ChannelId, "UserId": member.UserId}); err != nil {
					finalizeTransaction(transaction)
					return model.NewAppError("SqlChannelStore.ClearAllCustomRoleAssignments", "store.sql_channel.clear_all_custom_role_assignments.update.app_error", nil, err.Error(), http.StatusInternalServerError)
				}
			}
		}

		if err := transaction.Commit(); err != nil {
			finalizeTransaction(transaction)
			return model.NewAppError("SqlChannelStore.ClearAllCustomRoleAssignments", "store.sql_channel.clear_all_custom_role_assignments.commit_transaction.app_error", nil, err.Error(), http.StatusInternalServerError)
		}
	}

	return nil
}

func (s SqlChannelStore) GetAllChannelsForExportAfter(limit int, afterId string) ([]*model.ChannelForExport, *model.AppError) {
	var channels []*model.ChannelForExport
	if _, err := s.GetReplica().Select(&channels, `
		SELECT
			Channels.*,
			Teams.Name as TeamName,
			Schemes.Name as SchemeName
		FROM Channels
		INNER JOIN
			Teams ON Channels.TeamId = Teams.Id
		LEFT JOIN
			Schemes ON Channels.SchemeId = Schemes.Id
		WHERE
			Channels.Id > :AfterId
			AND Channels.Type IN ('O', 'P')
		ORDER BY
			Id
		LIMIT :Limit`,
		map[string]interface{}{"AfterId": afterId, "Limit": limit}); err != nil {
		return nil, model.NewAppError("SqlChannelStore.GetAllChannelsForExportAfter", "store.sql_channel.get_all.app_error", nil, err.Error(), http.StatusInternalServerError)
	}

	return channels, nil
}

func (s SqlChannelStore) GetChannelMembersForExport(userId string, teamId string) ([]*model.ChannelMemberForExport, *model.AppError) {
	var members []*model.ChannelMemberForExport
	_, err := s.GetReplica().Select(&members, `
		SELECT
			ChannelMembers.ChannelId,
			ChannelMembers.UserId,
			ChannelMembers.Roles,
			ChannelMembers.LastViewedAt,
			ChannelMembers.MsgCount,
			ChannelMembers.MentionCount,
			ChannelMembers.NotifyProps,
			ChannelMembers.LastUpdateAt,
			ChannelMembers.SchemeUser,
			ChannelMembers.SchemeAdmin,
			(ChannelMembers.SchemeGuest IS NOT NULL AND ChannelMembers.SchemeGuest) as SchemeGuest,
			Channels.Name as ChannelName
		FROM
			ChannelMembers
		INNER JOIN
			Channels ON ChannelMembers.ChannelId = Channels.Id
		WHERE
			ChannelMembers.UserId = :UserId
			AND Channels.TeamId = :TeamId
			AND Channels.DeleteAt = 0`,
		map[string]interface{}{"TeamId": teamId, "UserId": userId})

	if err != nil {
		return nil, model.NewAppError("SqlChannelStore.GetChannelMembersForExport", "store.sql_channel.get_members.app_error", nil, "teamId="+teamId+", userId="+userId+", err="+err.Error(), http.StatusInternalServerError)
	}

	return members, nil
}

func (s SqlChannelStore) GetAllDirectChannelsForExportAfter(limit int, afterId string) ([]*model.DirectChannelForExport, *model.AppError) {
	var directChannelsForExport []*model.DirectChannelForExport
	query := s.getQueryBuilder().
		Select("Channels.*").
		From("Channels").
		Where(sq.And{
			sq.Gt{"Channels.Id": afterId},
			sq.Eq{"Channels.DeleteAt": int(0)},
			sq.Eq{"Channels.Type": []string{"D", "G"}},
		}).
		OrderBy("Channels.Id").
		Limit(uint64(limit))

	queryString, args, err := query.ToSql()
	if err != nil {
		return nil, model.NewAppError("SqlChannelStore.GetAllDirectChannelsForExportAfter", "store.sql_channel.get_all_direct.app_error", nil, err.Error(), http.StatusInternalServerError)
	}

	if _, err = s.GetReplica().Select(&directChannelsForExport, queryString, args...); err != nil {
		return nil, model.NewAppError("SqlChannelStore.GetAllDirectChannelsForExportAfter", "store.sql_channel.get_all_direct.app_error", nil, err.Error(), http.StatusInternalServerError)
	}

	var channelIds []string
	for _, channel := range directChannelsForExport {
		channelIds = append(channelIds, channel.Id)
	}
	query = s.getQueryBuilder().
		Select("u.Username as Username, ChannelId, UserId, cm.Roles as Roles, LastViewedAt, MsgCount, MentionCount, cm.NotifyProps as NotifyProps, LastUpdateAt, SchemeUser, SchemeAdmin, (SchemeGuest IS NOT NULL AND SchemeGuest) as SchemeGuest").
		From("ChannelMembers cm").
		Join("Users u ON ( u.Id = cm.UserId )").
		Where(sq.And{
			sq.Eq{"cm.ChannelId": channelIds},
			sq.Eq{"u.DeleteAt": int(0)},
		})

	queryString, args, err = query.ToSql()
	if err != nil {
		return nil, model.NewAppError("SqlChannelStore.GetAllDirectChannelsForExportAfter", "store.sql_channel.get_all_direct.app_error", nil, err.Error(), http.StatusInternalServerError)
	}

	var channelMembers []*model.ChannelMemberForExport
	if _, err := s.GetReplica().Select(&channelMembers, queryString, args...); err != nil {
		return nil, model.NewAppError("SqlChannelStore.GetAllDirectChannelsForExportAfter", "store.sql_channel.get_all_direct.app_error", nil, err.Error(), http.StatusInternalServerError)
	}

	// Populate each channel with its members
	dmChannelsMap := make(map[string]*model.DirectChannelForExport)
	for _, channel := range directChannelsForExport {
		channel.Members = &[]string{}
		dmChannelsMap[channel.Id] = channel
	}
	for _, member := range channelMembers {
		members := dmChannelsMap[member.ChannelId].Members
		*members = append(*members, member.Username)
	}

	return directChannelsForExport, nil
}

func (s SqlChannelStore) GetChannelsBatchForIndexing(startTime, endTime int64, limit int) ([]*model.Channel, *model.AppError) {
	query :=
		`SELECT
			 *
		 FROM
			 Channels
		 WHERE
			 Type = 'O'
		 AND
			 CreateAt >= :StartTime
		 AND
			 CreateAt < :EndTime
		 ORDER BY
			 CreateAt
		 LIMIT
			 :NumChannels`

	var channels []*model.Channel
	_, err := s.GetSearchReplica().Select(&channels, query, map[string]interface{}{"StartTime": startTime, "EndTime": endTime, "NumChannels": limit})
	if err != nil {
		return nil, model.NewAppError("SqlChannelStore.GetChannelsBatchForIndexing", "store.sql_channel.get_channels_batch_for_indexing.get.app_error", nil, err.Error(), http.StatusInternalServerError)
	}

	return channels, nil
}

func (s SqlChannelStore) UserBelongsToChannels(userId string, channelIds []string) (bool, *model.AppError) {
	query := s.getQueryBuilder().
		Select("Count(*)").
		From("ChannelMembers").
		Where(sq.And{
			sq.Eq{"UserId": userId},
			sq.Eq{"ChannelId": channelIds},
		})

	queryString, args, err := query.ToSql()
	if err != nil {
		return false, model.NewAppError("SqlChannelStore.UserBelongsToChannels", "store.sql_channel.user_belongs_to_channels.app_error", nil, err.Error(), http.StatusInternalServerError)
	}
	c, err := s.GetReplica().SelectInt(queryString, args...)
	if err != nil {
		return false, model.NewAppError("SqlChannelStore.UserBelongsToChannels", "store.sql_channel.user_belongs_to_channels.app_error", nil, err.Error(), http.StatusInternalServerError)
	}
	return c > 0, nil
}<|MERGE_RESOLUTION|>--- conflicted
+++ resolved
@@ -1283,25 +1283,16 @@
 	}
 	defer finalizeTransaction(transaction)
 
-<<<<<<< HEAD
-		newMember, appErr := s.saveMemberT(transaction, member, channel)
-		result.Data = newMember
-		result.Err = appErr
-		if result.Err != nil {
-			return
-		}
-=======
-	storeResult := s.saveMemberT(transaction, member, channel)
-	if storeResult.Err != nil {
-		return nil, storeResult.Err
-	}
->>>>>>> c362f0e8
+	newMember, appErr := s.saveMemberT(transaction, member, channel)
+	if appErr != nil {
+		return nil, appErr
+	}
 
 	if err := transaction.Commit(); err != nil {
 		return nil, model.NewAppError("SqlChannelStore.SaveMember", "store.sql_channel.save_member.commit_transaction.app_error", nil, err.Error(), http.StatusInternalServerError)
 	}
 
-	return storeResult.Data.(*model.ChannelMember), nil
+	return newMember, nil
 }
 
 func (s SqlChannelStore) saveMemberT(transaction *gorp.Transaction, member *model.ChannelMember, channel *model.Channel) (*model.ChannelMember, *model.AppError) {
