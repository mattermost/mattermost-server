// Copyright (c) 2015-present Mattermost, Inc. All Rights Reserved.
// See LICENSE.txt for license information.

package sqlstore

import (
	"database/sql"
	"fmt"
	"sort"
	"strconv"
	"strings"
	"time"

	"github.com/mattermost/gorp"
	"github.com/mattermost/mattermost-server/v5/einterfaces"
	"github.com/mattermost/mattermost-server/v5/mlog"
	"github.com/mattermost/mattermost-server/v5/model"
	"github.com/mattermost/mattermost-server/v5/services/cache"
	"github.com/mattermost/mattermost-server/v5/store"

	sq "github.com/Masterminds/squirrel"
	"github.com/pkg/errors"
)

const (
	AllChannelMembersForUserCacheSize     = model.SESSION_CACHE_SIZE
	AllChannelMembersForUserCacheDuration = 15 * time.Minute // 15 mins

	AllChannelMembersNotifyPropsForChannelCacheSize     = model.SESSION_CACHE_SIZE
	AllChannelMembersNotifyPropsForChannelCacheDuration = 30 * time.Minute // 30 mins

	ChannelCacheDuration = 15 * time.Minute // 15 mins
)

type SqlChannelStore struct {
<<<<<<< HEAD
	*SqlSupplier
=======
	*SqlStore
>>>>>>> 837b818b
	metrics einterfaces.MetricsInterface
}

type channelMember struct {
	ChannelId    string
	UserId       string
	Roles        string
	LastViewedAt int64
	MsgCount     int64
	MentionCount int64
	NotifyProps  model.StringMap
	LastUpdateAt int64
	SchemeUser   sql.NullBool
	SchemeAdmin  sql.NullBool
	SchemeGuest  sql.NullBool
}

func NewChannelMemberFromModel(cm *model.ChannelMember) *channelMember {
	return &channelMember{
		ChannelId:    cm.ChannelId,
		UserId:       cm.UserId,
		Roles:        cm.ExplicitRoles,
		LastViewedAt: cm.LastViewedAt,
		MsgCount:     cm.MsgCount,
		MentionCount: cm.MentionCount,
		NotifyProps:  cm.NotifyProps,
		LastUpdateAt: cm.LastUpdateAt,
		SchemeGuest:  sql.NullBool{Valid: true, Bool: cm.SchemeGuest},
		SchemeUser:   sql.NullBool{Valid: true, Bool: cm.SchemeUser},
		SchemeAdmin:  sql.NullBool{Valid: true, Bool: cm.SchemeAdmin},
	}
}

type channelMemberWithSchemeRoles struct {
	ChannelId                     string
	UserId                        string
	Roles                         string
	LastViewedAt                  int64
	MsgCount                      int64
	MentionCount                  int64
	NotifyProps                   model.StringMap
	LastUpdateAt                  int64
	SchemeGuest                   sql.NullBool
	SchemeUser                    sql.NullBool
	SchemeAdmin                   sql.NullBool
	TeamSchemeDefaultGuestRole    sql.NullString
	TeamSchemeDefaultUserRole     sql.NullString
	TeamSchemeDefaultAdminRole    sql.NullString
	ChannelSchemeDefaultGuestRole sql.NullString
	ChannelSchemeDefaultUserRole  sql.NullString
	ChannelSchemeDefaultAdminRole sql.NullString
}

func channelMemberSliceColumns() []string {
	return []string{"ChannelId", "UserId", "Roles", "LastViewedAt", "MsgCount", "MentionCount", "NotifyProps", "LastUpdateAt", "SchemeUser", "SchemeAdmin", "SchemeGuest"}
}

func channelMemberToSlice(member *model.ChannelMember) []interface{} {
	resultSlice := []interface{}{}
	resultSlice = append(resultSlice, member.ChannelId)
	resultSlice = append(resultSlice, member.UserId)
	resultSlice = append(resultSlice, member.ExplicitRoles)
	resultSlice = append(resultSlice, member.LastViewedAt)
	resultSlice = append(resultSlice, member.MsgCount)
	resultSlice = append(resultSlice, member.MentionCount)
	resultSlice = append(resultSlice, model.MapToJson(member.NotifyProps))
	resultSlice = append(resultSlice, member.LastUpdateAt)
	resultSlice = append(resultSlice, member.SchemeUser)
	resultSlice = append(resultSlice, member.SchemeAdmin)
	resultSlice = append(resultSlice, member.SchemeGuest)
	return resultSlice
}

type channelMemberWithSchemeRolesList []channelMemberWithSchemeRoles

func getChannelRoles(schemeGuest, schemeUser, schemeAdmin bool, defaultTeamGuestRole, defaultTeamUserRole, defaultTeamAdminRole, defaultChannelGuestRole, defaultChannelUserRole, defaultChannelAdminRole string, roles []string) rolesInfo {
	result := rolesInfo{
		roles:         []string{},
		explicitRoles: []string{},
		schemeGuest:   schemeGuest,
		schemeUser:    schemeUser,
		schemeAdmin:   schemeAdmin,
	}

	// Identify any scheme derived roles that are in "Roles" field due to not yet being migrated, and exclude
	// them from ExplicitRoles field.
	for _, role := range roles {
		switch role {
		case model.CHANNEL_GUEST_ROLE_ID:
			result.schemeGuest = true
		case model.CHANNEL_USER_ROLE_ID:
			result.schemeUser = true
		case model.CHANNEL_ADMIN_ROLE_ID:
			result.schemeAdmin = true
		default:
			result.explicitRoles = append(result.explicitRoles, role)
			result.roles = append(result.roles, role)
		}
	}

	// Add any scheme derived roles that are not in the Roles field due to being Implicit from the Scheme, and add
	// them to the Roles field for backwards compatibility reasons.
	var schemeImpliedRoles []string
	if result.schemeGuest {
		if defaultChannelGuestRole != "" {
			schemeImpliedRoles = append(schemeImpliedRoles, defaultChannelGuestRole)
		} else if defaultTeamGuestRole != "" {
			schemeImpliedRoles = append(schemeImpliedRoles, defaultTeamGuestRole)
		} else {
			schemeImpliedRoles = append(schemeImpliedRoles, model.CHANNEL_GUEST_ROLE_ID)
		}
	}
	if result.schemeUser {
		if defaultChannelUserRole != "" {
			schemeImpliedRoles = append(schemeImpliedRoles, defaultChannelUserRole)
		} else if defaultTeamUserRole != "" {
			schemeImpliedRoles = append(schemeImpliedRoles, defaultTeamUserRole)
		} else {
			schemeImpliedRoles = append(schemeImpliedRoles, model.CHANNEL_USER_ROLE_ID)
		}
	}
	if result.schemeAdmin {
		if defaultChannelAdminRole != "" {
			schemeImpliedRoles = append(schemeImpliedRoles, defaultChannelAdminRole)
		} else if defaultTeamAdminRole != "" {
			schemeImpliedRoles = append(schemeImpliedRoles, defaultTeamAdminRole)
		} else {
			schemeImpliedRoles = append(schemeImpliedRoles, model.CHANNEL_ADMIN_ROLE_ID)
		}
	}
	for _, impliedRole := range schemeImpliedRoles {
		alreadyThere := false
		for _, role := range result.roles {
			if role == impliedRole {
				alreadyThere = true
				break
			}
		}
		if !alreadyThere {
			result.roles = append(result.roles, impliedRole)
		}
	}
	return result
}

func (db channelMemberWithSchemeRoles) ToModel() *model.ChannelMember {
	// Identify any system-wide scheme derived roles that are in "Roles" field due to not yet being migrated,
	// and exclude them from ExplicitRoles field.
	schemeGuest := db.SchemeGuest.Valid && db.SchemeGuest.Bool
	schemeUser := db.SchemeUser.Valid && db.SchemeUser.Bool
	schemeAdmin := db.SchemeAdmin.Valid && db.SchemeAdmin.Bool

	defaultTeamGuestRole := ""
	if db.TeamSchemeDefaultGuestRole.Valid {
		defaultTeamGuestRole = db.TeamSchemeDefaultGuestRole.String
	}

	defaultTeamUserRole := ""
	if db.TeamSchemeDefaultUserRole.Valid {
		defaultTeamUserRole = db.TeamSchemeDefaultUserRole.String
	}

	defaultTeamAdminRole := ""
	if db.TeamSchemeDefaultAdminRole.Valid {
		defaultTeamAdminRole = db.TeamSchemeDefaultAdminRole.String
	}

	defaultChannelGuestRole := ""
	if db.ChannelSchemeDefaultGuestRole.Valid {
		defaultChannelGuestRole = db.ChannelSchemeDefaultGuestRole.String
	}

	defaultChannelUserRole := ""
	if db.ChannelSchemeDefaultUserRole.Valid {
		defaultChannelUserRole = db.ChannelSchemeDefaultUserRole.String
	}

	defaultChannelAdminRole := ""
	if db.ChannelSchemeDefaultAdminRole.Valid {
		defaultChannelAdminRole = db.ChannelSchemeDefaultAdminRole.String
	}

	rolesResult := getChannelRoles(
		schemeGuest, schemeUser, schemeAdmin,
		defaultTeamGuestRole, defaultTeamUserRole, defaultTeamAdminRole,
		defaultChannelGuestRole, defaultChannelUserRole, defaultChannelAdminRole,
		strings.Fields(db.Roles),
	)
	return &model.ChannelMember{
		ChannelId:     db.ChannelId,
		UserId:        db.UserId,
		Roles:         strings.Join(rolesResult.roles, " "),
		LastViewedAt:  db.LastViewedAt,
		MsgCount:      db.MsgCount,
		MentionCount:  db.MentionCount,
		NotifyProps:   db.NotifyProps,
		LastUpdateAt:  db.LastUpdateAt,
		SchemeAdmin:   rolesResult.schemeAdmin,
		SchemeUser:    rolesResult.schemeUser,
		SchemeGuest:   rolesResult.schemeGuest,
		ExplicitRoles: strings.Join(rolesResult.explicitRoles, " "),
	}
}

func (db channelMemberWithSchemeRolesList) ToModel() *model.ChannelMembers {
	cms := model.ChannelMembers{}

	for _, cm := range db {
		cms = append(cms, *cm.ToModel())
	}

	return &cms
}

type allChannelMember struct {
	ChannelId                     string
	Roles                         string
	SchemeGuest                   sql.NullBool
	SchemeUser                    sql.NullBool
	SchemeAdmin                   sql.NullBool
	TeamSchemeDefaultGuestRole    sql.NullString
	TeamSchemeDefaultUserRole     sql.NullString
	TeamSchemeDefaultAdminRole    sql.NullString
	ChannelSchemeDefaultGuestRole sql.NullString
	ChannelSchemeDefaultUserRole  sql.NullString
	ChannelSchemeDefaultAdminRole sql.NullString
}

type allChannelMembers []allChannelMember

func (db allChannelMember) Process() (string, string) {
	roles := strings.Fields(db.Roles)

	// Add any scheme derived roles that are not in the Roles field due to being Implicit from the Scheme, and add
	// them to the Roles field for backwards compatibility reasons.
	var schemeImpliedRoles []string
	if db.SchemeGuest.Valid && db.SchemeGuest.Bool {
		if db.ChannelSchemeDefaultGuestRole.Valid && db.ChannelSchemeDefaultGuestRole.String != "" {
			schemeImpliedRoles = append(schemeImpliedRoles, db.ChannelSchemeDefaultGuestRole.String)
		} else if db.TeamSchemeDefaultGuestRole.Valid && db.TeamSchemeDefaultGuestRole.String != "" {
			schemeImpliedRoles = append(schemeImpliedRoles, db.TeamSchemeDefaultGuestRole.String)
		} else {
			schemeImpliedRoles = append(schemeImpliedRoles, model.CHANNEL_GUEST_ROLE_ID)
		}
	}
	if db.SchemeUser.Valid && db.SchemeUser.Bool {
		if db.ChannelSchemeDefaultUserRole.Valid && db.ChannelSchemeDefaultUserRole.String != "" {
			schemeImpliedRoles = append(schemeImpliedRoles, db.ChannelSchemeDefaultUserRole.String)
		} else if db.TeamSchemeDefaultUserRole.Valid && db.TeamSchemeDefaultUserRole.String != "" {
			schemeImpliedRoles = append(schemeImpliedRoles, db.TeamSchemeDefaultUserRole.String)
		} else {
			schemeImpliedRoles = append(schemeImpliedRoles, model.CHANNEL_USER_ROLE_ID)
		}
	}
	if db.SchemeAdmin.Valid && db.SchemeAdmin.Bool {
		if db.ChannelSchemeDefaultAdminRole.Valid && db.ChannelSchemeDefaultAdminRole.String != "" {
			schemeImpliedRoles = append(schemeImpliedRoles, db.ChannelSchemeDefaultAdminRole.String)
		} else if db.TeamSchemeDefaultAdminRole.Valid && db.TeamSchemeDefaultAdminRole.String != "" {
			schemeImpliedRoles = append(schemeImpliedRoles, db.TeamSchemeDefaultAdminRole.String)
		} else {
			schemeImpliedRoles = append(schemeImpliedRoles, model.CHANNEL_ADMIN_ROLE_ID)
		}
	}
	for _, impliedRole := range schemeImpliedRoles {
		alreadyThere := false
		for _, role := range roles {
			if role == impliedRole {
				alreadyThere = true
			}
		}
		if !alreadyThere {
			roles = append(roles, impliedRole)
		}
	}

	return db.ChannelId, strings.Join(roles, " ")
}

func (db allChannelMembers) ToMapStringString() map[string]string {
	result := make(map[string]string)

	for _, item := range db {
		key, value := item.Process()
		result[key] = value
	}

	return result
}

// publicChannel is a subset of the metadata corresponding to public channels only.
type publicChannel struct {
	Id          string `json:"id"`
	DeleteAt    int64  `json:"delete_at"`
	TeamId      string `json:"team_id"`
	DisplayName string `json:"display_name"`
	Name        string `json:"name"`
	Header      string `json:"header"`
	Purpose     string `json:"purpose"`
}

var allChannelMembersForUserCache = cache.NewLRU(cache.LRUOptions{
	Size: AllChannelMembersForUserCacheSize,
})
var allChannelMembersNotifyPropsForChannelCache = cache.NewLRU(cache.LRUOptions{
	Size: AllChannelMembersNotifyPropsForChannelCacheSize,
})
var channelByNameCache = cache.NewLRU(cache.LRUOptions{
	Size: model.CHANNEL_CACHE_SIZE,
})

func (s SqlChannelStore) ClearCaches() {
	allChannelMembersForUserCache.Purge()
	allChannelMembersNotifyPropsForChannelCache.Purge()
	channelByNameCache.Purge()

	if s.metrics != nil {
		s.metrics.IncrementMemCacheInvalidationCounter("All Channel Members for User - Purge")
		s.metrics.IncrementMemCacheInvalidationCounter("All Channel Members Notify Props for Channel - Purge")
		s.metrics.IncrementMemCacheInvalidationCounter("Channel By Name - Purge")
	}
}

<<<<<<< HEAD
func newSqlChannelStore(sqlSupplier *SqlSupplier, metrics einterfaces.MetricsInterface) store.ChannelStore {
=======
func newSqlChannelStore(sqlStore *SqlStore, metrics einterfaces.MetricsInterface) store.ChannelStore {
>>>>>>> 837b818b
	s := &SqlChannelStore{
		SqlSupplier: sqlSupplier,
		metrics:     metrics,
	}

	for _, db := range sqlSupplier.GetAllConns() {
		table := db.AddTableWithName(model.Channel{}, "Channels").SetKeys(false, "Id")
		table.ColMap("Id").SetMaxSize(26)
		table.ColMap("TeamId").SetMaxSize(26)
		table.ColMap("Type").SetMaxSize(1)
		table.ColMap("DisplayName").SetMaxSize(64)
		table.ColMap("Name").SetMaxSize(64)
		table.SetUniqueTogether("Name", "TeamId")
		table.ColMap("Header").SetMaxSize(1024)
		table.ColMap("Purpose").SetMaxSize(250)
		table.ColMap("CreatorId").SetMaxSize(26)
		table.ColMap("SchemeId").SetMaxSize(26)

		tablem := db.AddTableWithName(channelMember{}, "ChannelMembers").SetKeys(false, "ChannelId", "UserId")
		tablem.ColMap("ChannelId").SetMaxSize(26)
		tablem.ColMap("UserId").SetMaxSize(26)
		tablem.ColMap("Roles").SetMaxSize(64)
		tablem.ColMap("NotifyProps").SetMaxSize(2000)

		tablePublicChannels := db.AddTableWithName(publicChannel{}, "PublicChannels").SetKeys(false, "Id")
		tablePublicChannels.ColMap("Id").SetMaxSize(26)
		tablePublicChannels.ColMap("TeamId").SetMaxSize(26)
		tablePublicChannels.ColMap("DisplayName").SetMaxSize(64)
		tablePublicChannels.ColMap("Name").SetMaxSize(64)
		tablePublicChannels.SetUniqueTogether("Name", "TeamId")
		tablePublicChannels.ColMap("Header").SetMaxSize(1024)
		tablePublicChannels.ColMap("Purpose").SetMaxSize(250)

		tableSidebarCategories := db.AddTableWithName(model.SidebarCategory{}, "SidebarCategories").SetKeys(false, "Id")
		tableSidebarCategories.ColMap("Id").SetMaxSize(128)
		tableSidebarCategories.ColMap("UserId").SetMaxSize(26)
		tableSidebarCategories.ColMap("TeamId").SetMaxSize(26)
		tableSidebarCategories.ColMap("Sorting").SetMaxSize(64)
		tableSidebarCategories.ColMap("Type").SetMaxSize(64)
		tableSidebarCategories.ColMap("DisplayName").SetMaxSize(64)

		tableSidebarChannels := db.AddTableWithName(model.SidebarChannel{}, "SidebarChannels").SetKeys(false, "ChannelId", "UserId", "CategoryId")
		tableSidebarChannels.ColMap("ChannelId").SetMaxSize(26)
		tableSidebarChannels.ColMap("UserId").SetMaxSize(26)
		tableSidebarChannels.ColMap("CategoryId").SetMaxSize(128)
	}

	return s
}

func (s SqlChannelStore) createIndexesIfNotExists() {
	s.CreateIndexIfNotExists("idx_channels_team_id", "Channels", "TeamId")
	s.CreateIndexIfNotExists("idx_channels_name", "Channels", "Name")
	s.CreateIndexIfNotExists("idx_channels_update_at", "Channels", "UpdateAt")
	s.CreateIndexIfNotExists("idx_channels_create_at", "Channels", "CreateAt")
	s.CreateIndexIfNotExists("idx_channels_delete_at", "Channels", "DeleteAt")

	if s.DriverName() == model.DATABASE_DRIVER_POSTGRES {
		s.CreateIndexIfNotExists("idx_channels_name_lower", "Channels", "lower(Name)")
		s.CreateIndexIfNotExists("idx_channels_displayname_lower", "Channels", "lower(DisplayName)")
	}

	s.CreateIndexIfNotExists("idx_channelmembers_channel_id", "ChannelMembers", "ChannelId")
	s.CreateIndexIfNotExists("idx_channelmembers_user_id", "ChannelMembers", "UserId")

	s.CreateFullTextIndexIfNotExists("idx_channel_search_txt", "Channels", "Name, DisplayName, Purpose")

	s.CreateIndexIfNotExists("idx_publicchannels_team_id", "PublicChannels", "TeamId")
	s.CreateIndexIfNotExists("idx_publicchannels_name", "PublicChannels", "Name")
	s.CreateIndexIfNotExists("idx_publicchannels_delete_at", "PublicChannels", "DeleteAt")
	if s.DriverName() == model.DATABASE_DRIVER_POSTGRES {
		s.CreateIndexIfNotExists("idx_publicchannels_name_lower", "PublicChannels", "lower(Name)")
		s.CreateIndexIfNotExists("idx_publicchannels_displayname_lower", "PublicChannels", "lower(DisplayName)")
	}
	s.CreateFullTextIndexIfNotExists("idx_publicchannels_search_txt", "PublicChannels", "Name, DisplayName, Purpose")
	s.CreateIndexIfNotExists("idx_channels_scheme_id", "Channels", "SchemeId")
}

// MigratePublicChannels initializes the PublicChannels table with data created before this version
// of the Mattermost server kept it up-to-date.
func (s SqlChannelStore) MigratePublicChannels() error {
	if _, err := s.GetMaster().Exec(`
		INSERT INTO PublicChannels
		    (Id, DeleteAt, TeamId, DisplayName, Name, Header, Purpose)
		SELECT
		    c.Id, c.DeleteAt, c.TeamId, c.DisplayName, c.Name, c.Header, c.Purpose
		FROM
		    Channels c
		LEFT JOIN
		    PublicChannels pc ON (pc.Id = c.Id)
		WHERE
		    c.Type = 'O'
		AND pc.Id IS NULL
	`); err != nil {
		return err
	}

	return nil
}

func (s SqlChannelStore) upsertPublicChannelT(transaction *gorp.Transaction, channel *model.Channel) error {
	publicChannel := &publicChannel{
		Id:          channel.Id,
		DeleteAt:    channel.DeleteAt,
		TeamId:      channel.TeamId,
		DisplayName: channel.DisplayName,
		Name:        channel.Name,
		Header:      channel.Header,
		Purpose:     channel.Purpose,
	}

	if channel.Type != model.CHANNEL_OPEN {
		if _, err := transaction.Delete(publicChannel); err != nil {
			return errors.Wrap(err, "failed to delete public channel")
		}

		return nil
	}

	if s.DriverName() == model.DATABASE_DRIVER_MYSQL {
		// Leverage native upsert for MySQL, since RowsAffected returns 0 if the row exists
		// but no changes were made, breaking the update-then-insert paradigm below when
		// the row already exists. (Postgres 9.4 doesn't support native upsert.)
		if _, err := transaction.Exec(`
			INSERT INTO
			    PublicChannels(Id, DeleteAt, TeamId, DisplayName, Name, Header, Purpose)
			VALUES
			    (:Id, :DeleteAt, :TeamId, :DisplayName, :Name, :Header, :Purpose)
			ON DUPLICATE KEY UPDATE
			    DeleteAt = :DeleteAt,
			    TeamId = :TeamId,
			    DisplayName = :DisplayName,
			    Name = :Name,
			    Header = :Header,
			    Purpose = :Purpose;
		`, map[string]interface{}{
			"Id":          publicChannel.Id,
			"DeleteAt":    publicChannel.DeleteAt,
			"TeamId":      publicChannel.TeamId,
			"DisplayName": publicChannel.DisplayName,
			"Name":        publicChannel.Name,
			"Header":      publicChannel.Header,
			"Purpose":     publicChannel.Purpose,
		}); err != nil {
			return errors.Wrap(err, "failed to insert public channel")
		}
	} else {
		count, err := transaction.Update(publicChannel)
		if err != nil {
			return errors.Wrap(err, "failed to update public channel")
		}
		if count > 0 {
			return nil
		}

		if err := transaction.Insert(publicChannel); err != nil {
			return errors.Wrap(err, "failed to insert public channel")
		}
	}

	return nil
}

// Save writes the (non-direct) channel channel to the database.
func (s SqlChannelStore) Save(channel *model.Channel, maxChannelsPerTeam int64) (*model.Channel, error) {
	if channel.DeleteAt != 0 {
		return nil, store.NewErrInvalidInput("Channel", "DeleteAt", channel.DeleteAt)
	}

	if channel.Type == model.CHANNEL_DIRECT {
		return nil, store.NewErrInvalidInput("Channel", "Type", channel.Type)
	}

	var newChannel *model.Channel
	transaction, err := s.GetMaster().Begin()
	if err != nil {
		return nil, errors.Wrap(err, "begin_transaction")
	}
	defer finalizeTransaction(transaction)

	newChannel, err = s.saveChannelT(transaction, channel, maxChannelsPerTeam)
	if err != nil {
		return newChannel, err
	}

	// Additionally propagate the write to the PublicChannels table.
	if err = s.upsertPublicChannelT(transaction, newChannel); err != nil {
		return nil, errors.Wrap(err, "upsert_public_channel")
	}

	if err = transaction.Commit(); err != nil {
		return nil, errors.Wrap(err, "commit_transaction")
	}
	// There are cases when in case of conflict, the original channel value is returned.
	// So we return both and let the caller do the checks.
	return newChannel, err
}

func (s SqlChannelStore) CreateDirectChannel(user *model.User, otherUser *model.User) (*model.Channel, error) {
	channel := new(model.Channel)

	channel.DisplayName = ""
	channel.Name = model.GetDMNameFromIds(otherUser.Id, user.Id)

	channel.Header = ""
	channel.Type = model.CHANNEL_DIRECT

	cm1 := &model.ChannelMember{
		UserId:      user.Id,
		NotifyProps: model.GetDefaultChannelNotifyProps(),
		SchemeGuest: user.IsGuest(),
		SchemeUser:  !user.IsGuest(),
	}
	cm2 := &model.ChannelMember{
		UserId:      otherUser.Id,
		NotifyProps: model.GetDefaultChannelNotifyProps(),
		SchemeGuest: otherUser.IsGuest(),
		SchemeUser:  !otherUser.IsGuest(),
	}

	return s.SaveDirectChannel(channel, cm1, cm2)
}

func (s SqlChannelStore) SaveDirectChannel(directchannel *model.Channel, member1 *model.ChannelMember, member2 *model.ChannelMember) (*model.Channel, error) {
	if directchannel.DeleteAt != 0 {
		return nil, store.NewErrInvalidInput("Channel", "DeleteAt", directchannel.DeleteAt)
	}

	if directchannel.Type != model.CHANNEL_DIRECT {
		return nil, store.NewErrInvalidInput("Channel", "Type", directchannel.Type)
	}

	transaction, err := s.GetMaster().Begin()
	if err != nil {
		return nil, errors.Wrap(err, "begin_transaction")
	}
	defer finalizeTransaction(transaction)

	directchannel.TeamId = ""
	newChannel, err := s.saveChannelT(transaction, directchannel, 0)
	if err != nil {
		return newChannel, err
	}

	// Members need new channel ID
	member1.ChannelId = newChannel.Id
	member2.ChannelId = newChannel.Id

	if member1.UserId != member2.UserId {
		_, err = s.saveMultipleMembersT(transaction, []*model.ChannelMember{member1, member2})
	} else {
		_, err = s.saveMemberT(transaction, member2)
	}
	if err != nil {
		return nil, err
	}

	if err := transaction.Commit(); err != nil {
		return nil, errors.Wrap(err, "commit_transaction")
	}

	return newChannel, nil

}

func (s SqlChannelStore) saveChannelT(transaction *gorp.Transaction, channel *model.Channel, maxChannelsPerTeam int64) (*model.Channel, error) {
	if len(channel.Id) > 0 {
		return nil, store.NewErrInvalidInput("Channel", "Id", channel.Id)
	}

	channel.PreSave()
	if err := channel.IsValid(); err != nil { // TODO: this needs to return plain error in v6.
		return nil, err // we just pass through the error as-is for now.
	}

	if channel.Type != model.CHANNEL_DIRECT && channel.Type != model.CHANNEL_GROUP && maxChannelsPerTeam >= 0 {
		if count, err := transaction.SelectInt("SELECT COUNT(0) FROM Channels WHERE TeamId = :TeamId AND DeleteAt = 0 AND (Type = 'O' OR Type = 'P')", map[string]interface{}{"TeamId": channel.TeamId}); err != nil {
			return nil, errors.Wrapf(err, "save_channel_count: teamId=%s", channel.TeamId)
		} else if count >= maxChannelsPerTeam {
			return nil, store.NewErrLimitExceeded("channels_per_team", int(count), "teamId="+channel.TeamId)
		}
	}

	if err := transaction.Insert(channel); err != nil {
		if IsUniqueConstraintError(err, []string{"Name", "channels_name_teamid_key"}) {
			dupChannel := model.Channel{}
			s.GetMaster().SelectOne(&dupChannel, "SELECT * FROM Channels WHERE TeamId = :TeamId AND Name = :Name", map[string]interface{}{"TeamId": channel.TeamId, "Name": channel.Name})
			return &dupChannel, store.NewErrConflict("Channel", err, "id="+channel.Id)
		}
		return nil, errors.Wrapf(err, "save_channel: id=%s", channel.Id)
	}
	return channel, nil
}

// Update writes the updated channel to the database.
func (s SqlChannelStore) Update(channel *model.Channel) (*model.Channel, error) {
	transaction, err := s.GetMaster().Begin()
	if err != nil {
		return nil, errors.Wrap(err, "begin_transaction")
	}
	defer finalizeTransaction(transaction)

	updatedChannel, appErr := s.updateChannelT(transaction, channel)
	if appErr != nil {
		return nil, appErr
	}

	// Additionally propagate the write to the PublicChannels table.
	if err := s.upsertPublicChannelT(transaction, updatedChannel); err != nil {
		return nil, errors.Wrap(err, "upsertPublicChannelT: failed to upsert channel")
	}

	if err := transaction.Commit(); err != nil {
		return nil, errors.Wrap(err, "commit_transaction")
	}
	return updatedChannel, nil
}

func (s SqlChannelStore) updateChannelT(transaction *gorp.Transaction, channel *model.Channel) (*model.Channel, error) {
	channel.PreUpdate()

	if channel.DeleteAt != 0 {
		return nil, store.NewErrInvalidInput("Channel", "DeleteAt", channel.DeleteAt)
	}

	if err := channel.IsValid(); err != nil {
		return nil, err
	}

	count, err := transaction.Update(channel)
	if err != nil {
		if IsUniqueConstraintError(err, []string{"Name", "channels_name_teamid_key"}) {
			dupChannel := model.Channel{}
			s.GetReplica().SelectOne(&dupChannel, "SELECT * FROM Channels WHERE TeamId = :TeamId AND Name= :Name AND DeleteAt > 0", map[string]interface{}{"TeamId": channel.TeamId, "Name": channel.Name})
			if dupChannel.DeleteAt > 0 {
				return nil, store.NewErrInvalidInput("Channel", "Id", channel.Id)
			}
			return nil, store.NewErrInvalidInput("Channel", "Id", channel.Id)
		}
		return nil, errors.Wrapf(err, "failed to update channel with id=%s", channel.Id)
	}

	if count > 1 {
		return nil, fmt.Errorf("the expected number of channels to be updated is <=1 but was %d", count)
	}

	return channel, nil
}

func (s SqlChannelStore) GetChannelUnread(channelId, userId string) (*model.ChannelUnread, error) {
	var unreadChannel model.ChannelUnread
	err := s.GetReplica().SelectOne(&unreadChannel,
		`SELECT
				Channels.TeamId TeamId, Channels.Id ChannelId, (Channels.TotalMsgCount - ChannelMembers.MsgCount) MsgCount, ChannelMembers.MentionCount MentionCount, ChannelMembers.NotifyProps NotifyProps
			FROM
				Channels, ChannelMembers
			WHERE
				Id = ChannelId
                AND Id = :ChannelId
                AND UserId = :UserId
                AND DeleteAt = 0`,
		map[string]interface{}{"ChannelId": channelId, "UserId": userId})

	if err != nil {
		if err == sql.ErrNoRows {
			return nil, store.NewErrNotFound("Channel", fmt.Sprintf("channelId=%s,userId=%s", channelId, userId))
		}
		return nil, errors.Wrapf(err, "failed to get Channel with channelId=%s and userId=%s", channelId, userId)
	}
	return &unreadChannel, nil
}

func (s SqlChannelStore) InvalidateChannel(id string) {
}

func (s SqlChannelStore) InvalidateChannelByName(teamId, name string) {
	channelByNameCache.Remove(teamId + name)
	if s.metrics != nil {
		s.metrics.IncrementMemCacheInvalidationCounter("Channel by Name - Remove by TeamId and Name")
	}
}

func (s SqlChannelStore) Get(id string, allowFromCache bool) (*model.Channel, error) {
	return s.get(id, false, allowFromCache)
}

func (s SqlChannelStore) GetPinnedPosts(channelId string) (*model.PostList, error) {
	pl := model.NewPostList()

	var posts []*model.Post
	if _, err := s.GetReplica().Select(&posts, "SELECT *, (SELECT count(Posts.Id) FROM Posts WHERE Posts.RootId = (CASE WHEN p.RootId = '' THEN p.Id ELSE p.RootId END) AND Posts.DeleteAt = 0) as ReplyCount  FROM Posts p WHERE IsPinned = true AND ChannelId = :ChannelId AND DeleteAt = 0 ORDER BY CreateAt ASC", map[string]interface{}{"ChannelId": channelId}); err != nil {
		return nil, errors.Wrap(err, "failed to find Posts")
	}
	for _, post := range posts {
		pl.AddPost(post)
		pl.AddOrder(post.Id)
	}
	return pl, nil
}

func (s SqlChannelStore) GetFromMaster(id string) (*model.Channel, error) {
	return s.get(id, true, false)
}

func (s SqlChannelStore) get(id string, master bool, allowFromCache bool) (*model.Channel, error) {
	var db *gorp.DbMap

	if master {
		db = s.GetMaster()
	} else {
		db = s.GetReplica()
	}

	obj, err := db.Get(model.Channel{}, id)
	if err != nil {
		return nil, errors.Wrapf(err, "failed to find channel with id = %s", id)
	}

	if obj == nil {
		return nil, store.NewErrNotFound("Channel", id)
	}

	ch := obj.(*model.Channel)
	return ch, nil
}

// Delete records the given deleted timestamp to the channel in question.
func (s SqlChannelStore) Delete(channelId string, time int64) error {
	return s.SetDeleteAt(channelId, time, time)
}

// Restore reverts a previous deleted timestamp from the channel in question.
func (s SqlChannelStore) Restore(channelId string, time int64) error {
	return s.SetDeleteAt(channelId, 0, time)
}

// SetDeleteAt records the given deleted and updated timestamp to the channel in question.
func (s SqlChannelStore) SetDeleteAt(channelId string, deleteAt, updateAt int64) error {
	defer s.InvalidateChannel(channelId)

	transaction, err := s.GetMaster().Begin()
	if err != nil {
		return errors.Wrap(err, "SetDeleteAt: begin_transaction")
	}
	defer finalizeTransaction(transaction)

	err = s.setDeleteAtT(transaction, channelId, deleteAt, updateAt)
	if err != nil {
		return errors.Wrap(err, "setDeleteAtT")
	}

	// Additionally propagate the write to the PublicChannels table.
	if _, err := transaction.Exec(`
			UPDATE
			    PublicChannels
			SET
			    DeleteAt = :DeleteAt
			WHERE
			    Id = :ChannelId
		`, map[string]interface{}{
		"DeleteAt":  deleteAt,
		"ChannelId": channelId,
	}); err != nil {
		return errors.Wrapf(err, "failed to delete public channels with id=%s", channelId)
	}

	if err := transaction.Commit(); err != nil {
		return errors.Wrapf(err, "SetDeleteAt: commit_transaction")
	}

	return nil
}

func (s SqlChannelStore) setDeleteAtT(transaction *gorp.Transaction, channelId string, deleteAt, updateAt int64) error {
	_, err := transaction.Exec("Update Channels SET DeleteAt = :DeleteAt, UpdateAt = :UpdateAt WHERE Id = :ChannelId", map[string]interface{}{"DeleteAt": deleteAt, "UpdateAt": updateAt, "ChannelId": channelId})
	if err != nil {
		return errors.Wrapf(err, "failed to delete channel with id=%s", channelId)
	}

	return nil
}

// PermanentDeleteByTeam removes all channels for the given team from the database.
func (s SqlChannelStore) PermanentDeleteByTeam(teamId string) error {
	transaction, err := s.GetMaster().Begin()
	if err != nil {
		return errors.Wrap(err, "PermanentDeleteByTeam: begin_transaction")
	}
	defer finalizeTransaction(transaction)

	if err := s.permanentDeleteByTeamtT(transaction, teamId); err != nil {
		return errors.Wrap(err, "permanentDeleteByTeamtT")
	}

	// Additionally propagate the deletions to the PublicChannels table.
	if _, err := transaction.Exec(`
			DELETE FROM
			    PublicChannels
			WHERE
			    TeamId = :TeamId
		`, map[string]interface{}{
		"TeamId": teamId,
	}); err != nil {
		return errors.Wrapf(err, "failed to delete public channels by team with teamId=%s", teamId)
	}

	if err := transaction.Commit(); err != nil {
		return errors.Wrap(err, "PermanentDeleteByTeam: commit_transaction")
	}

	return nil
}

func (s SqlChannelStore) permanentDeleteByTeamtT(transaction *gorp.Transaction, teamId string) error {
	if _, err := transaction.Exec("DELETE FROM Channels WHERE TeamId = :TeamId", map[string]interface{}{"TeamId": teamId}); err != nil {
		return errors.Wrapf(err, "failed to delete channel by team with teamId=%s", teamId)
	}

	return nil
}

// PermanentDelete removes the given channel from the database.
func (s SqlChannelStore) PermanentDelete(channelId string) error {
	transaction, err := s.GetMaster().Begin()
	if err != nil {
		return errors.Wrap(err, "PermanentDelete: begin_transaction")
	}
	defer finalizeTransaction(transaction)

	if err := s.permanentDeleteT(transaction, channelId); err != nil {
		return errors.Wrap(err, "permanentDeleteT")
	}

	// Additionally propagate the deletion to the PublicChannels table.
	if _, err := transaction.Exec(`
			DELETE FROM
			    PublicChannels
			WHERE
			    Id = :ChannelId
		`, map[string]interface{}{
		"ChannelId": channelId,
	}); err != nil {
		return errors.Wrapf(err, "failed to delete public channels with id=%s", channelId)
	}

	if err := transaction.Commit(); err != nil {
		return errors.Wrap(err, "PermanentDelete: commit_transaction")
	}

	return nil
}

func (s SqlChannelStore) permanentDeleteT(transaction *gorp.Transaction, channelId string) error {
	if _, err := transaction.Exec("DELETE FROM Channels WHERE Id = :ChannelId", map[string]interface{}{"ChannelId": channelId}); err != nil {
		return errors.Wrapf(err, "failed to delete channel with id=%s", channelId)
	}

	return nil
}

func (s SqlChannelStore) PermanentDeleteMembersByChannel(channelId string) error {
	_, err := s.GetMaster().Exec("DELETE FROM ChannelMembers WHERE ChannelId = :ChannelId", map[string]interface{}{"ChannelId": channelId})
	if err != nil {
		return errors.Wrapf(err, "failed to delete Channel with channelId=%s", channelId)
	}

	return nil
}

func (s SqlChannelStore) GetChannels(teamId string, userId string, includeDeleted bool, lastDeleteAt int) (*model.ChannelList, error) {
	query := s.getQueryBuilder().
		Select("Channels.*").
		From("Channels, ChannelMembers").
		Where(
			sq.And{
				sq.Expr("Id = ChannelId"),
				sq.Eq{"UserId": userId},
				sq.Or{
					sq.Eq{"TeamId": teamId},
					sq.Eq{"TeamId": ""},
				},
			},
		).
		OrderBy("DisplayName")

	if includeDeleted {
		if lastDeleteAt != 0 {
			// We filter by non-archived, and archived >= a timestamp.
			query = query.Where(sq.Or{
				sq.Eq{"DeleteAt": 0},
				sq.GtOrEq{"DeleteAt": lastDeleteAt},
			})
		}
		// If lastDeleteAt is not set, we include everything. That means no filter is needed.
	} else {
		// Don't include archived channels.
		query = query.Where(sq.Eq{"DeleteAt": 0})
	}

	channels := &model.ChannelList{}
	sql, args, err := query.ToSql()
	if err != nil {
		return nil, errors.Wrapf(err, "getchannels_tosql")
	}

	_, err = s.GetReplica().Select(channels, sql, args...)
	if err != nil {
		return nil, errors.Wrapf(err, "failed to get channels with TeamId=%s and UserId=%s", teamId, userId)
	}

	if len(*channels) == 0 {
		return nil, store.NewErrNotFound("Channel", "userId="+userId)
	}

	return channels, nil
}

func (s SqlChannelStore) GetAllChannels(offset, limit int, opts store.ChannelSearchOpts) (*model.ChannelListWithTeamData, error) {
	query := s.getAllChannelsQuery(opts, false)

	query = query.OrderBy("c.DisplayName, Teams.DisplayName").Limit(uint64(limit)).Offset(uint64(offset))

	queryString, args, err := query.ToSql()
	if err != nil {
		return nil, errors.Wrap(err, "failed to create query")
	}

	data := &model.ChannelListWithTeamData{}
	_, err = s.GetReplica().Select(data, queryString, args...)

	if err != nil {
		return nil, errors.Wrap(err, "failed to get all channels")
	}

	return data, nil
}

func (s SqlChannelStore) GetAllChannelsCount(opts store.ChannelSearchOpts) (int64, error) {
	query := s.getAllChannelsQuery(opts, true)

	queryString, args, err := query.ToSql()
	if err != nil {
		return 0, errors.Wrap(err, "failed to create query")
	}

	count, err := s.GetReplica().SelectInt(queryString, args...)
	if err != nil {
		return 0, errors.Wrap(err, "failed to count all channels")
	}

	return count, nil
}

func (s SqlChannelStore) getAllChannelsQuery(opts store.ChannelSearchOpts, forCount bool) sq.SelectBuilder {
	var selectStr string
	if forCount {
		selectStr = "count(c.Id)"
	} else {
		selectStr = "c.*, Teams.DisplayName AS TeamDisplayName, Teams.Name AS TeamName, Teams.UpdateAt AS TeamUpdateAt"
	}

	query := s.getQueryBuilder().
		Select(selectStr).
		From("Channels AS c").
		Where(sq.Eq{"c.Type": []string{model.CHANNEL_PRIVATE, model.CHANNEL_OPEN}})

	if !forCount {
		query = query.Join("Teams ON Teams.Id = c.TeamId")
	}

	if !opts.IncludeDeleted {
		query = query.Where(sq.Eq{"c.DeleteAt": int(0)})
	}

	if len(opts.NotAssociatedToGroup) > 0 {
		query = query.Where("c.Id NOT IN (SELECT ChannelId FROM GroupChannels WHERE GroupChannels.GroupId = ? AND GroupChannels.DeleteAt = 0)", opts.NotAssociatedToGroup)
	}

	if len(opts.ExcludeChannelNames) > 0 {
		query = query.Where(sq.NotEq{"c.Name": opts.ExcludeChannelNames})
	}

	return query
}

func (s SqlChannelStore) GetMoreChannels(teamId string, userId string, offset int, limit int) (*model.ChannelList, error) {
	channels := &model.ChannelList{}
	_, err := s.GetReplica().Select(channels, `
		SELECT
			Channels.*
		FROM
			Channels
		JOIN
			PublicChannels c ON (c.Id = Channels.Id)
		WHERE
			c.TeamId = :TeamId
		AND c.DeleteAt = 0
		AND c.Id NOT IN (
			SELECT
				c.Id
			FROM
				PublicChannels c
			JOIN
				ChannelMembers cm ON (cm.ChannelId = c.Id)
			WHERE
				c.TeamId = :TeamId
			AND cm.UserId = :UserId
			AND c.DeleteAt = 0
		)
		ORDER BY
			c.DisplayName
		LIMIT :Limit
		OFFSET :Offset
		`, map[string]interface{}{
		"TeamId": teamId,
		"UserId": userId,
		"Limit":  limit,
		"Offset": offset,
	})

	if err != nil {
		return nil, errors.Wrapf(err, "failed getting channels with teamId=%s and userId=%s", teamId, userId)
	}

	return channels, nil
}

func (s SqlChannelStore) GetPrivateChannelsForTeam(teamId string, offset int, limit int) (*model.ChannelList, error) {
	channels := &model.ChannelList{}

	builder := s.getQueryBuilder().
		Select("*").
		From("Channels").
		Where(sq.Eq{"Type": model.CHANNEL_PRIVATE, "TeamId": teamId, "DeleteAt": 0}).
		OrderBy("DisplayName").
		Limit(uint64(limit)).
		Offset(uint64(offset))

	query, args, err := builder.ToSql()
	if err != nil {
		return nil, errors.Wrap(err, "channels_tosql")
	}

	_, err = s.GetReplica().Select(channels, query, args...)
	if err != nil {
		return nil, errors.Wrapf(err, "failed to find chaneld with teamId=%s", teamId)
	}
	return channels, nil
}

func (s SqlChannelStore) GetPublicChannelsForTeam(teamId string, offset int, limit int) (*model.ChannelList, error) {
	channels := &model.ChannelList{}
	_, err := s.GetReplica().Select(channels, `
		SELECT
			Channels.*
		FROM
			Channels
		JOIN
			PublicChannels pc ON (pc.Id = Channels.Id)
		WHERE
			pc.TeamId = :TeamId
		AND pc.DeleteAt = 0
		ORDER BY pc.DisplayName
		LIMIT :Limit
		OFFSET :Offset
		`, map[string]interface{}{
		"TeamId": teamId,
		"Limit":  limit,
		"Offset": offset,
	})

	if err != nil {
		return nil, errors.Wrapf(err, "failed to find chaneld with teamId=%s", teamId)
	}

	return channels, nil
}

func (s SqlChannelStore) GetPublicChannelsByIdsForTeam(teamId string, channelIds []string) (*model.ChannelList, error) {
	props := make(map[string]interface{})
	props["teamId"] = teamId

	idQuery := ""

	for index, channelId := range channelIds {
		if len(idQuery) > 0 {
			idQuery += ", "
		}

		props["channelId"+strconv.Itoa(index)] = channelId
		idQuery += ":channelId" + strconv.Itoa(index)
	}

	data := &model.ChannelList{}
	_, err := s.GetReplica().Select(data, `
		SELECT
			Channels.*
		FROM
			Channels
		JOIN
			PublicChannels pc ON (pc.Id = Channels.Id)
		WHERE
			pc.TeamId = :teamId
		AND pc.DeleteAt = 0
		AND pc.Id IN (`+idQuery+`)
		ORDER BY pc.DisplayName
		`, props)

	if err != nil {
		return nil, errors.Wrap(err, "failed to find Channels")
	}

	if len(*data) == 0 {
		return nil, store.NewErrNotFound("Channel", fmt.Sprintf("teamId=%s, channelIds=%v", teamId, channelIds))
	}

	return data, nil
}

type channelIdWithCountAndUpdateAt struct {
	Id            string
	TotalMsgCount int64
	UpdateAt      int64
}

func (s SqlChannelStore) GetChannelCounts(teamId string, userId string) (*model.ChannelCounts, error) {
	var data []channelIdWithCountAndUpdateAt
	_, err := s.GetReplica().Select(&data, "SELECT Id, TotalMsgCount, UpdateAt FROM Channels WHERE Id IN (SELECT ChannelId FROM ChannelMembers WHERE UserId = :UserId) AND (TeamId = :TeamId OR TeamId = '') AND DeleteAt = 0 ORDER BY DisplayName", map[string]interface{}{"TeamId": teamId, "UserId": userId})

	if err != nil {
		return nil, errors.Wrapf(err, "failed to get channels count with teamId=%s and userId=%s", teamId, userId)
	}

	counts := &model.ChannelCounts{Counts: make(map[string]int64), UpdateTimes: make(map[string]int64)}
	for i := range data {
		v := data[i]
		counts.Counts[v.Id] = v.TotalMsgCount
		counts.UpdateTimes[v.Id] = v.UpdateAt
	}

	return counts, nil
}

func (s SqlChannelStore) GetTeamChannels(teamId string) (*model.ChannelList, error) {
	data := &model.ChannelList{}
	_, err := s.GetReplica().Select(data, "SELECT * FROM Channels WHERE TeamId = :TeamId And Type != 'D' ORDER BY DisplayName", map[string]interface{}{"TeamId": teamId})

	if err != nil {
		return nil, errors.Wrapf(err, "failed to find Channels with teamId=%s", teamId)
	}

	if len(*data) == 0 {
		return nil, store.NewErrNotFound("Channel", fmt.Sprintf("teamId=%s", teamId))
	}

	return data, nil
}

func (s SqlChannelStore) GetByName(teamId string, name string, allowFromCache bool) (*model.Channel, error) {
	return s.getByName(teamId, name, false, allowFromCache)
}

func (s SqlChannelStore) GetByNames(teamId string, names []string, allowFromCache bool) ([]*model.Channel, error) {
	var channels []*model.Channel

	if allowFromCache {
		var misses []string
		visited := make(map[string]struct{})
		for _, name := range names {
			if _, ok := visited[name]; ok {
				continue
			}
			visited[name] = struct{}{}
			var cacheItem *model.Channel
			if err := channelByNameCache.Get(teamId+name, &cacheItem); err == nil {
				channels = append(channels, cacheItem)
			} else {
				misses = append(misses, name)
			}
		}
		names = misses
	}

	if len(names) > 0 {
		props := map[string]interface{}{}
		var namePlaceholders []string
		for _, name := range names {
			key := fmt.Sprintf("Name%v", len(namePlaceholders))
			props[key] = name
			namePlaceholders = append(namePlaceholders, ":"+key)
		}

		var query string
		if teamId == "" {
			query = `SELECT * FROM Channels WHERE Name IN (` + strings.Join(namePlaceholders, ", ") + `) AND DeleteAt = 0`
		} else {
			props["TeamId"] = teamId
			query = `SELECT * FROM Channels WHERE Name IN (` + strings.Join(namePlaceholders, ", ") + `) AND TeamId = :TeamId AND DeleteAt = 0`
		}

		var dbChannels []*model.Channel
		if _, err := s.GetReplica().Select(&dbChannels, query, props); err != nil && err != sql.ErrNoRows {
			msg := fmt.Sprintf("failed to get channels with names=%v", names)
			if teamId != "" {
				msg += fmt.Sprintf("teamId=%s", teamId)
			}
			return nil, errors.Wrap(err, msg)
		}
		for _, channel := range dbChannels {
			channelByNameCache.SetWithExpiry(teamId+channel.Name, channel, ChannelCacheDuration)
			channels = append(channels, channel)
		}
		// Not all channels are in cache. Increment aggregate miss counter.
		if s.metrics != nil {
			s.metrics.IncrementMemCacheMissCounter("Channel By Name - Aggregate")
		}
	} else {
		// All of the channel names are in cache. Increment aggregate hit counter.
		if s.metrics != nil {
			s.metrics.IncrementMemCacheHitCounter("Channel By Name - Aggregate")
		}
	}

	return channels, nil
}

func (s SqlChannelStore) GetByNameIncludeDeleted(teamId string, name string, allowFromCache bool) (*model.Channel, error) {
	return s.getByName(teamId, name, true, allowFromCache)
}

func (s SqlChannelStore) getByName(teamId string, name string, includeDeleted bool, allowFromCache bool) (*model.Channel, error) {
	var query string
	if includeDeleted {
		query = "SELECT * FROM Channels WHERE (TeamId = :TeamId OR TeamId = '') AND Name = :Name"
	} else {
		query = "SELECT * FROM Channels WHERE (TeamId = :TeamId OR TeamId = '') AND Name = :Name AND DeleteAt = 0"
	}
	channel := model.Channel{}

	if allowFromCache {
		var cacheItem *model.Channel
		if err := channelByNameCache.Get(teamId+name, &cacheItem); err == nil {
			if s.metrics != nil {
				s.metrics.IncrementMemCacheHitCounter("Channel By Name")
			}
			return cacheItem, nil
		}
		if s.metrics != nil {
			s.metrics.IncrementMemCacheMissCounter("Channel By Name")
		}
	}

	if err := s.GetReplica().SelectOne(&channel, query, map[string]interface{}{"TeamId": teamId, "Name": name}); err != nil {
		if err == sql.ErrNoRows {
			return nil, store.NewErrNotFound("Channel", fmt.Sprintf("TeamId=%s&Name=%s", teamId, name))
		}
		return nil, errors.Wrapf(err, "failed to find channel with TeamId=%s and Name=%s", teamId, name)
	}

	channelByNameCache.SetWithExpiry(teamId+name, &channel, ChannelCacheDuration)
	return &channel, nil
}

func (s SqlChannelStore) GetDeletedByName(teamId string, name string) (*model.Channel, error) {
	channel := model.Channel{}

	if err := s.GetReplica().SelectOne(&channel, "SELECT * FROM Channels WHERE (TeamId = :TeamId OR TeamId = '') AND Name = :Name AND DeleteAt != 0", map[string]interface{}{"TeamId": teamId, "Name": name}); err != nil {
		if err == sql.ErrNoRows {
			return nil, store.NewErrNotFound("Channel", fmt.Sprintf("name=%s", name))
		}
		return nil, errors.Wrapf(err, "failed to get channel by teamId=%s and name=%s", teamId, name)
	}

	return &channel, nil
}

func (s SqlChannelStore) GetDeleted(teamId string, offset int, limit int, userId string) (*model.ChannelList, error) {
	channels := &model.ChannelList{}

	query := `
		SELECT * FROM Channels
		WHERE (TeamId = :TeamId OR TeamId = '')
		AND DeleteAt != 0
		AND Type != 'P'
		UNION
			SELECT * FROM Channels
			WHERE (TeamId = :TeamId OR TeamId = '')
			AND DeleteAt != 0
			AND Type = 'P'
			AND Id IN (SELECT ChannelId FROM ChannelMembers WHERE UserId = :UserId)
		ORDER BY DisplayName LIMIT :Limit OFFSET :Offset
	`

	if _, err := s.GetReplica().Select(channels, query, map[string]interface{}{"TeamId": teamId, "Limit": limit, "Offset": offset, "UserId": userId}); err != nil {
		if err == sql.ErrNoRows {
			return nil, store.NewErrNotFound("Channel", fmt.Sprintf("TeamId=%s,UserId=%s", teamId, userId))
		}
		return nil, errors.Wrapf(err, "failed to get deleted channels with TeamId=%s and UserId=%s", teamId, userId)
	}

	return channels, nil
}

var ChannelMembersWithSchemeSelectQuery = `
	SELECT
		ChannelMembers.*,
		TeamScheme.DefaultChannelGuestRole TeamSchemeDefaultGuestRole,
		TeamScheme.DefaultChannelUserRole TeamSchemeDefaultUserRole,
		TeamScheme.DefaultChannelAdminRole TeamSchemeDefaultAdminRole,
		ChannelScheme.DefaultChannelGuestRole ChannelSchemeDefaultGuestRole,
		ChannelScheme.DefaultChannelUserRole ChannelSchemeDefaultUserRole,
		ChannelScheme.DefaultChannelAdminRole ChannelSchemeDefaultAdminRole
	FROM
		ChannelMembers
	INNER JOIN
		Channels ON ChannelMembers.ChannelId = Channels.Id
	LEFT JOIN
		Schemes ChannelScheme ON Channels.SchemeId = ChannelScheme.Id
	LEFT JOIN
		Teams ON Channels.TeamId = Teams.Id
	LEFT JOIN
		Schemes TeamScheme ON Teams.SchemeId = TeamScheme.Id
`

func (s SqlChannelStore) SaveMultipleMembers(members []*model.ChannelMember) ([]*model.ChannelMember, error) {
	for _, member := range members {
		defer s.InvalidateAllChannelMembersForUser(member.UserId)
	}

	transaction, err := s.GetMaster().Begin()
	if err != nil {
		return nil, errors.Wrap(err, "begin_transaction")
	}
	defer finalizeTransaction(transaction)

	newMembers, err := s.saveMultipleMembersT(transaction, members)
	if err != nil {
		return nil, err
	}

	if err := transaction.Commit(); err != nil {
		return nil, errors.Wrap(err, "commit_transaction")
	}

	return newMembers, nil
}

func (s SqlChannelStore) SaveMember(member *model.ChannelMember) (*model.ChannelMember, error) {
	newMembers, err := s.SaveMultipleMembers([]*model.ChannelMember{member})
	if err != nil {
		return nil, err
	}
	return newMembers[0], nil
}

func (s SqlChannelStore) saveMultipleMembersT(transaction *gorp.Transaction, members []*model.ChannelMember) ([]*model.ChannelMember, error) {
	newChannelMembers := map[string]int{}
	users := map[string]bool{}
	for _, member := range members {
		if val, ok := newChannelMembers[member.ChannelId]; val < 1 || !ok {
			newChannelMembers[member.ChannelId] = 1
		} else {
			newChannelMembers[member.ChannelId]++
		}
		users[member.UserId] = true

		member.PreSave()
		if err := member.IsValid(); err != nil { // TODO: this needs to return plain error in v6.
			return nil, err
		}
	}

	channels := []string{}
	for channel := range newChannelMembers {
		channels = append(channels, channel)
	}

	defaultChannelRolesByChannel := map[string]struct {
		Id    string
		Guest sql.NullString
		User  sql.NullString
		Admin sql.NullString
	}{}

	channelRolesQuery := s.getQueryBuilder().
		Select(
			"Channels.Id as Id",
			"ChannelScheme.DefaultChannelGuestRole as Guest",
			"ChannelScheme.DefaultChannelUserRole as User",
			"ChannelScheme.DefaultChannelAdminRole as Admin",
		).
		From("Channels").
		LeftJoin("Schemes ChannelScheme ON Channels.SchemeId = ChannelScheme.Id").
		Where(sq.Eq{"Channels.Id": channels})

	channelRolesSql, channelRolesArgs, err := channelRolesQuery.ToSql()
	if err != nil {
		return nil, errors.Wrap(err, "channel_roles_tosql")
	}

	var defaultChannelsRoles []struct {
		Id    string
		Guest sql.NullString
		User  sql.NullString
		Admin sql.NullString
	}
	_, err = s.GetMaster().Select(&defaultChannelsRoles, channelRolesSql, channelRolesArgs...)
	if err != nil {
		return nil, errors.Wrap(err, "default_channel_roles_select")
	}

	for _, defaultRoles := range defaultChannelsRoles {
		defaultChannelRolesByChannel[defaultRoles.Id] = defaultRoles
	}

	defaultTeamRolesByChannel := map[string]struct {
		Id    string
		Guest sql.NullString
		User  sql.NullString
		Admin sql.NullString
	}{}

	teamRolesQuery := s.getQueryBuilder().
		Select(
			"Channels.Id as Id",
			"TeamScheme.DefaultChannelGuestRole as Guest",
			"TeamScheme.DefaultChannelUserRole as User",
			"TeamScheme.DefaultChannelAdminRole as Admin",
		).
		From("Channels").
		LeftJoin("Teams ON Teams.Id = Channels.TeamId").
		LeftJoin("Schemes TeamScheme ON Teams.SchemeId = TeamScheme.Id").
		Where(sq.Eq{"Channels.Id": channels})

	teamRolesSql, teamRolesArgs, err := teamRolesQuery.ToSql()
	if err != nil {
		return nil, errors.Wrap(err, "team_roles_tosql")
	}

	var defaultTeamsRoles []struct {
		Id    string
		Guest sql.NullString
		User  sql.NullString
		Admin sql.NullString
	}
	_, err = s.GetMaster().Select(&defaultTeamsRoles, teamRolesSql, teamRolesArgs...)
	if err != nil {
		return nil, errors.Wrap(err, "default_team_roles_select")
	}

	for _, defaultRoles := range defaultTeamsRoles {
		defaultTeamRolesByChannel[defaultRoles.Id] = defaultRoles
	}

	query := s.getQueryBuilder().Insert("ChannelMembers").Columns(channelMemberSliceColumns()...)
	for _, member := range members {
		query = query.Values(channelMemberToSlice(member)...)
	}

	sql, args, err := query.ToSql()
	if err != nil {
		return nil, errors.Wrap(err, "channel_members_tosql")
	}

	if _, err := s.GetMaster().Exec(sql, args...); err != nil {
		if IsUniqueConstraintError(err, []string{"ChannelId", "channelmembers_pkey", "PRIMARY"}) {
			return nil, store.NewErrConflict("ChannelMembers", err, "")
		}
		return nil, errors.Wrap(err, "channel_members_save")
	}

	newMembers := []*model.ChannelMember{}
	for _, member := range members {
		defaultTeamGuestRole := defaultTeamRolesByChannel[member.ChannelId].Guest.String
		defaultTeamUserRole := defaultTeamRolesByChannel[member.ChannelId].User.String
		defaultTeamAdminRole := defaultTeamRolesByChannel[member.ChannelId].Admin.String
		defaultChannelGuestRole := defaultChannelRolesByChannel[member.ChannelId].Guest.String
		defaultChannelUserRole := defaultChannelRolesByChannel[member.ChannelId].User.String
		defaultChannelAdminRole := defaultChannelRolesByChannel[member.ChannelId].Admin.String
		rolesResult := getChannelRoles(
			member.SchemeGuest, member.SchemeUser, member.SchemeAdmin,
			defaultTeamGuestRole, defaultTeamUserRole, defaultTeamAdminRole,
			defaultChannelGuestRole, defaultChannelUserRole, defaultChannelAdminRole,
			strings.Fields(member.ExplicitRoles),
		)
		newMember := *member
		newMember.SchemeGuest = rolesResult.schemeGuest
		newMember.SchemeUser = rolesResult.schemeUser
		newMember.SchemeAdmin = rolesResult.schemeAdmin
		newMember.Roles = strings.Join(rolesResult.roles, " ")
		newMember.ExplicitRoles = strings.Join(rolesResult.explicitRoles, " ")
		newMembers = append(newMembers, &newMember)
	}
	return newMembers, nil
}

func (s SqlChannelStore) saveMemberT(transaction *gorp.Transaction, member *model.ChannelMember) (*model.ChannelMember, error) {
	members, err := s.saveMultipleMembersT(transaction, []*model.ChannelMember{member})
	if err != nil {
		return nil, err
	}
	return members[0], nil
}

func (s SqlChannelStore) UpdateMultipleMembers(members []*model.ChannelMember) ([]*model.ChannelMember, error) {
	for _, member := range members {
		member.PreUpdate()

		if err := member.IsValid(); err != nil {
			return nil, err
		}
	}

	var transaction *gorp.Transaction
	var err error

	if transaction, err = s.GetMaster().Begin(); err != nil {
		return nil, errors.Wrap(err, "begin_transaction")
	}
	defer finalizeTransaction(transaction)

	updatedMembers := []*model.ChannelMember{}
	for _, member := range members {
		if _, err := transaction.Update(NewChannelMemberFromModel(member)); err != nil {
			return nil, errors.Wrap(err, "failed to update ChannelMember")
		}

		// TODO: Get this out of the transaction when is possible
		var dbMember channelMemberWithSchemeRoles
		if err := transaction.SelectOne(&dbMember, ChannelMembersWithSchemeSelectQuery+"WHERE ChannelMembers.ChannelId = :ChannelId AND ChannelMembers.UserId = :UserId", map[string]interface{}{"ChannelId": member.ChannelId, "UserId": member.UserId}); err != nil {
			if err == sql.ErrNoRows {
				return nil, store.NewErrNotFound("ChannelMember", fmt.Sprintf("channelId=%s, userId=%s", member.ChannelId, member.UserId))
			}
			return nil, errors.Wrapf(err, "failed to get ChannelMember with channelId=%s and userId=%s", member.ChannelId, member.UserId)
		}
		updatedMembers = append(updatedMembers, dbMember.ToModel())
	}

	if err := transaction.Commit(); err != nil {
		return nil, errors.Wrap(err, "commit_transaction")
	}
	return updatedMembers, nil
}

func (s SqlChannelStore) UpdateMember(member *model.ChannelMember) (*model.ChannelMember, error) {
	updatedMembers, err := s.UpdateMultipleMembers([]*model.ChannelMember{member})
	if err != nil {
		return nil, err
	}
	return updatedMembers[0], nil
}

func (s SqlChannelStore) GetMembers(channelId string, offset, limit int) (*model.ChannelMembers, error) {
	var dbMembers channelMemberWithSchemeRolesList
	_, err := s.GetReplica().Select(&dbMembers, ChannelMembersWithSchemeSelectQuery+"WHERE ChannelId = :ChannelId LIMIT :Limit OFFSET :Offset", map[string]interface{}{"ChannelId": channelId, "Limit": limit, "Offset": offset})
	if err != nil {
		return nil, errors.Wrapf(err, "failed to get ChannelMembers with channelId=%s", channelId)
	}

	return dbMembers.ToModel(), nil
}

func (s SqlChannelStore) GetChannelMembersTimezones(channelId string) ([]model.StringMap, error) {
	var dbMembersTimezone []model.StringMap
	_, err := s.GetReplica().Select(&dbMembersTimezone, `
		SELECT
			Users.Timezone
		FROM
			ChannelMembers
		LEFT JOIN
			Users  ON ChannelMembers.UserId = Id
		WHERE ChannelId = :ChannelId
	`, map[string]interface{}{"ChannelId": channelId})

	if err != nil {
		return nil, errors.Wrapf(err, "failed to find user timezones for users in channels with channelId=%s", channelId)
	}

	return dbMembersTimezone, nil
}

func (s SqlChannelStore) GetMember(channelId string, userId string) (*model.ChannelMember, error) {
	var dbMember channelMemberWithSchemeRoles

	if err := s.GetReplica().SelectOne(&dbMember, ChannelMembersWithSchemeSelectQuery+"WHERE ChannelMembers.ChannelId = :ChannelId AND ChannelMembers.UserId = :UserId", map[string]interface{}{"ChannelId": channelId, "UserId": userId}); err != nil {
		if err == sql.ErrNoRows {
			return nil, store.NewErrNotFound("ChannelMember", fmt.Sprintf("channelId=%s, userId=%s", channelId, userId))
		}
		return nil, errors.Wrapf(err, "failed to get ChannelMember with channelId=%s and userId=%s", channelId, userId)
	}

	return dbMember.ToModel(), nil
}

func (s SqlChannelStore) InvalidateAllChannelMembersForUser(userId string) {
	allChannelMembersForUserCache.Remove(userId)
	allChannelMembersForUserCache.Remove(userId + "_deleted")
	if s.metrics != nil {
		s.metrics.IncrementMemCacheInvalidationCounter("All Channel Members for User - Remove by UserId")
	}
}

func (s SqlChannelStore) IsUserInChannelUseCache(userId string, channelId string) bool {
	var ids map[string]string
	if err := allChannelMembersForUserCache.Get(userId, &ids); err == nil {
		if s.metrics != nil {
			s.metrics.IncrementMemCacheHitCounter("All Channel Members for User")
		}
		if _, ok := ids[channelId]; ok {
			return true
		}
		return false
	}

	if s.metrics != nil {
		s.metrics.IncrementMemCacheMissCounter("All Channel Members for User")
	}

	ids, err := s.GetAllChannelMembersForUser(userId, true, false)
	if err != nil {
		mlog.Error("Error getting all channel members for user", mlog.Err(err))
		return false
	}

	if _, ok := ids[channelId]; ok {
		return true
	}

	return false
}

func (s SqlChannelStore) GetMemberForPost(postId string, userId string) (*model.ChannelMember, error) {
	var dbMember channelMemberWithSchemeRoles
	query := `
		SELECT
			ChannelMembers.*,
			TeamScheme.DefaultChannelGuestRole TeamSchemeDefaultGuestRole,
			TeamScheme.DefaultChannelUserRole TeamSchemeDefaultUserRole,
			TeamScheme.DefaultChannelAdminRole TeamSchemeDefaultAdminRole,
			ChannelScheme.DefaultChannelGuestRole ChannelSchemeDefaultGuestRole,
			ChannelScheme.DefaultChannelUserRole ChannelSchemeDefaultUserRole,
			ChannelScheme.DefaultChannelAdminRole ChannelSchemeDefaultAdminRole
		FROM
			ChannelMembers
		INNER JOIN
			Posts ON ChannelMembers.ChannelId = Posts.ChannelId
		INNER JOIN
			Channels ON ChannelMembers.ChannelId = Channels.Id
		LEFT JOIN
			Schemes ChannelScheme ON Channels.SchemeId = ChannelScheme.Id
		LEFT JOIN
			Teams ON Channels.TeamId = Teams.Id
		LEFT JOIN
			Schemes TeamScheme ON Teams.SchemeId = TeamScheme.Id
		WHERE
			ChannelMembers.UserId = :UserId
		AND
			Posts.Id = :PostId`
	if err := s.GetReplica().SelectOne(&dbMember, query, map[string]interface{}{"UserId": userId, "PostId": postId}); err != nil {
		return nil, errors.Wrapf(err, "failed to get ChannelMember with postId=%s and userId=%s", postId, userId)
	}
	return dbMember.ToModel(), nil
}

func (s SqlChannelStore) GetAllChannelMembersForUser(userId string, allowFromCache bool, includeDeleted bool) (map[string]string, error) {
	cache_key := userId
	if includeDeleted {
		cache_key += "_deleted"
	}
	if allowFromCache {
		var ids map[string]string
		if err := allChannelMembersForUserCache.Get(cache_key, &ids); err == nil {
			if s.metrics != nil {
				s.metrics.IncrementMemCacheHitCounter("All Channel Members for User")
			}
			return ids, nil
		}
	}

	if s.metrics != nil {
		s.metrics.IncrementMemCacheMissCounter("All Channel Members for User")
	}

	query := s.getQueryBuilder().
		Select(`
				ChannelMembers.ChannelId, ChannelMembers.Roles, ChannelMembers.SchemeGuest,
				ChannelMembers.SchemeUser, ChannelMembers.SchemeAdmin,
				TeamScheme.DefaultChannelGuestRole TeamSchemeDefaultGuestRole,
				TeamScheme.DefaultChannelUserRole TeamSchemeDefaultUserRole,
				TeamScheme.DefaultChannelAdminRole TeamSchemeDefaultAdminRole,
				ChannelScheme.DefaultChannelGuestRole ChannelSchemeDefaultGuestRole,
				ChannelScheme.DefaultChannelUserRole ChannelSchemeDefaultUserRole,
				ChannelScheme.DefaultChannelAdminRole ChannelSchemeDefaultAdminRole
		`).
		From("ChannelMembers").
		Join("Channels ON ChannelMembers.ChannelId = Channels.Id").
		LeftJoin("Schemes ChannelScheme ON Channels.SchemeId = ChannelScheme.Id").
		LeftJoin("Teams ON Channels.TeamId = Teams.Id").
		LeftJoin("Schemes TeamScheme ON Teams.SchemeId = TeamScheme.Id").
		Where(sq.Eq{"ChannelMembers.UserId": userId})
	if !includeDeleted {
		query = query.Where(sq.Eq{"Channels.DeleteAt": 0})
	}
	queryString, args, err := query.ToSql()
	if err != nil {
		return nil, errors.Wrap(err, "channel_tosql")
	}

	rows, err := s.GetReplica().Db.Query(queryString, args...)
	if err != nil {
		return nil, errors.Wrap(err, "failed to find ChannelMembers, TeamScheme and ChannelScheme data")
	}

	var data allChannelMembers
	defer rows.Close()
	for rows.Next() {
		var cm allChannelMember
		err = rows.Scan(
			&cm.ChannelId, &cm.Roles, &cm.SchemeGuest, &cm.SchemeUser,
			&cm.SchemeAdmin, &cm.TeamSchemeDefaultGuestRole, &cm.TeamSchemeDefaultUserRole,
			&cm.TeamSchemeDefaultAdminRole, &cm.ChannelSchemeDefaultGuestRole,
			&cm.ChannelSchemeDefaultUserRole, &cm.ChannelSchemeDefaultAdminRole,
		)
		if err != nil {
			return nil, errors.Wrap(err, "unable to scan columns")
		}
		data = append(data, cm)
	}
	if err = rows.Err(); err != nil {
		return nil, errors.Wrap(err, "error while iterating over rows")
	}
	ids := data.ToMapStringString()

	if allowFromCache {
		allChannelMembersForUserCache.SetWithExpiry(cache_key, ids, AllChannelMembersForUserCacheDuration)
	}
	return ids, nil
}

func (s SqlChannelStore) InvalidateCacheForChannelMembersNotifyProps(channelId string) {
	allChannelMembersNotifyPropsForChannelCache.Remove(channelId)
	if s.metrics != nil {
		s.metrics.IncrementMemCacheInvalidationCounter("All Channel Members Notify Props for Channel - Remove by ChannelId")
	}
}

type allChannelMemberNotifyProps struct {
	UserId      string
	NotifyProps model.StringMap
}

func (s SqlChannelStore) GetAllChannelMembersNotifyPropsForChannel(channelId string, allowFromCache bool) (map[string]model.StringMap, error) {
	if allowFromCache {
		var cacheItem map[string]model.StringMap
		if err := allChannelMembersNotifyPropsForChannelCache.Get(channelId, &cacheItem); err == nil {
			if s.metrics != nil {
				s.metrics.IncrementMemCacheHitCounter("All Channel Members Notify Props for Channel")
			}
			return cacheItem, nil
		}
	}

	if s.metrics != nil {
		s.metrics.IncrementMemCacheMissCounter("All Channel Members Notify Props for Channel")
	}

	var data []allChannelMemberNotifyProps
	_, err := s.GetReplica().Select(&data, `
		SELECT UserId, NotifyProps
		FROM ChannelMembers
		WHERE ChannelId = :ChannelId`, map[string]interface{}{"ChannelId": channelId})

	if err != nil {
		return nil, errors.Wrapf(err, "failed to find data from ChannelMembers with channelId=%s", channelId)
	}

	props := make(map[string]model.StringMap)
	for i := range data {
		props[data[i].UserId] = data[i].NotifyProps
	}

	allChannelMembersNotifyPropsForChannelCache.SetWithExpiry(channelId, props, AllChannelMembersNotifyPropsForChannelCacheDuration)

	return props, nil
}

func (s SqlChannelStore) InvalidateMemberCount(channelId string) {
}

func (s SqlChannelStore) GetMemberCountFromCache(channelId string) int64 {
	count, _ := s.GetMemberCount(channelId, true)
	return count
}

func (s SqlChannelStore) GetMemberCount(channelId string, allowFromCache bool) (int64, error) {
	count, err := s.GetReplica().SelectInt(`
		SELECT
			count(*)
		FROM
			ChannelMembers,
			Users
		WHERE
			ChannelMembers.UserId = Users.Id
			AND ChannelMembers.ChannelId = :ChannelId
			AND Users.DeleteAt = 0`, map[string]interface{}{"ChannelId": channelId})
	if err != nil {
		return 0, errors.Wrapf(err, "failed to count ChanenelMembers with channelId=%s", channelId)
	}

	return count, nil
}

// GetMemberCountsByGroup returns a slice of ChannelMemberCountByGroup for a given channel
// which contains the number of channel members for each group and optionally the number of unique timezones present for each group in the channel
func (s SqlChannelStore) GetMemberCountsByGroup(channelID string, includeTimezones bool) ([]*model.ChannelMemberCountByGroup, error) {
	selectStr := "GroupMembers.GroupId, COUNT(ChannelMembers.UserId) AS ChannelMemberCount"

	if includeTimezones {
		// Length of default timezone (len {"automaticTimezone":"","manualTimezone":"","useAutomaticTimezone":"true"})
		defaultTimezoneLength := `74`

		// Beginning and end of the value for the automatic and manual timezones respectively
		autoTimezone := `LOCATE(':', Users.Timezone) + 2`
		autoTimezoneEnd := `LOCATE(',', Users.Timezone) - LOCATE(':', Users.Timezone) - 3`
		manualTimezone := `LOCATE(',', Users.Timezone) + 19`
		manualTimezoneEnd := `LOCATE('useAutomaticTimezone', Users.Timezone) - 22 - LOCATE(',', Users.Timezone)`

		if s.DriverName() == model.DATABASE_DRIVER_POSTGRES {
			autoTimezone = `POSITION(':' IN Users.Timezone) + 2`
			autoTimezoneEnd = `POSITION(',' IN Users.Timezone) - POSITION(':' IN Users.Timezone) - 3`
			manualTimezone = `POSITION(',' IN Users.Timezone) + 19`
			manualTimezoneEnd = `POSITION('useAutomaticTimezone' IN Users.Timezone) - 22 - POSITION(',' IN Users.Timezone)`
		}

		selectStr = `
			GroupMembers.GroupId,
			COUNT(ChannelMembers.UserId) AS ChannelMemberCount,
			COUNT(DISTINCT
				(
					CASE WHEN Timezone like '%"useAutomaticTimezone":"true"}' AND LENGTH(Timezone) > ` + defaultTimezoneLength + `
					THEN
					SUBSTRING(
						Timezone
						FROM ` + autoTimezone + `
						FOR ` + autoTimezoneEnd + `
					)
					WHEN Timezone like '%"useAutomaticTimezone":"false"}' AND LENGTH(Timezone) > ` + defaultTimezoneLength + `
					THEN
						SUBSTRING(
						Timezone
						FROM ` + manualTimezone + `
						FOR ` + manualTimezoneEnd + `
					)
					END
				)
			) AS ChannelMemberTimezonesCount
		`
	}

	query := s.getQueryBuilder().
		Select(selectStr).
		From("ChannelMembers").
		Join("GroupMembers ON GroupMembers.UserId = ChannelMembers.UserId")

	if includeTimezones {
		query = query.Join("Users ON Users.Id = GroupMembers.UserId")
	}

	query = query.Where(sq.Eq{"ChannelMembers.ChannelId": channelID}).GroupBy("GroupMembers.GroupId")

	queryString, args, err := query.ToSql()
	if err != nil {
		return nil, errors.Wrap(err, "channel_tosql")
	}
	var data []*model.ChannelMemberCountByGroup
	if _, err = s.GetReplica().Select(&data, queryString, args...); err != nil {
		return nil, errors.Wrapf(err, "failed to count ChannelMembers with channelId=%s", channelID)
	}

	return data, nil
}

func (s SqlChannelStore) InvalidatePinnedPostCount(channelId string) {
}

func (s SqlChannelStore) GetPinnedPostCount(channelId string, allowFromCache bool) (int64, error) {
	count, err := s.GetReplica().SelectInt(`
		SELECT count(*)
			FROM Posts
		WHERE
			IsPinned = true
			AND ChannelId = :ChannelId
			AND DeleteAt = 0`, map[string]interface{}{"ChannelId": channelId})

	if err != nil {
		return 0, errors.Wrapf(err, "failed to count pinned Posts with channelId=%s", channelId)
	}

	return count, nil
}

func (s SqlChannelStore) InvalidateGuestCount(channelId string) {
}

func (s SqlChannelStore) GetGuestCount(channelId string, allowFromCache bool) (int64, error) {
	count, err := s.GetReplica().SelectInt(`
		SELECT
			count(*)
		FROM
			ChannelMembers,
			Users
		WHERE
			ChannelMembers.UserId = Users.Id
			AND ChannelMembers.ChannelId = :ChannelId
			AND ChannelMembers.SchemeGuest = TRUE
			AND Users.DeleteAt = 0`, map[string]interface{}{"ChannelId": channelId})
	if err != nil {
		return 0, errors.Wrapf(err, "failed to count Guests with channelId=%s", channelId)
	}
	return count, nil
}

func (s SqlChannelStore) RemoveMembers(channelId string, userIds []string) error {
	builder := s.getQueryBuilder().
		Delete("ChannelMembers").
		Where(sq.Eq{"ChannelId": channelId}).
		Where(sq.Eq{"UserId": userIds})
	query, args, err := builder.ToSql()
	if err != nil {
		return errors.Wrap(err, "channel_tosql")
	}
	_, err = s.GetMaster().Exec(query, args...)
	if err != nil {
		return errors.Wrap(err, "failed to delete ChannelMembers")
	}

	// cleanup sidebarchannels table if the user is no longer a member of that channel
	query, args, err = s.getQueryBuilder().
		Delete("SidebarChannels").
		Where(sq.And{
			sq.Eq{"ChannelId": channelId},
			sq.Eq{"UserId": userIds},
		}).ToSql()
	if err != nil {
		return errors.Wrap(err, "channel_tosql")
	}
	_, err = s.GetMaster().Exec(query, args...)
	if err != nil {
		return errors.Wrap(err, "failed to delete SidebarChannels")
	}
	return nil
}

func (s SqlChannelStore) RemoveMember(channelId string, userId string) error {
	return s.RemoveMembers(channelId, []string{userId})
}

func (s SqlChannelStore) RemoveAllDeactivatedMembers(channelId string) error {
	query := `
		DELETE
		FROM
			ChannelMembers
		WHERE
			UserId IN (
				SELECT
					Id
				FROM
					Users
				WHERE
					Users.DeleteAt != 0
			)
		AND
			ChannelMembers.ChannelId = :ChannelId
	`

	_, err := s.GetMaster().Exec(query, map[string]interface{}{"ChannelId": channelId})
	if err != nil {
		return errors.Wrapf(err, "failed to delete ChannelMembers with channelId=%s", channelId)
	}
	return nil
}

func (s SqlChannelStore) PermanentDeleteMembersByUser(userId string) error {
	if _, err := s.GetMaster().Exec("DELETE FROM ChannelMembers WHERE UserId = :UserId", map[string]interface{}{"UserId": userId}); err != nil {
		return errors.Wrapf(err, "failed to permanent delete ChannelMembers with userId=%s", userId)
	}
	return nil
}

func (s SqlChannelStore) UpdateLastViewedAt(channelIds []string, userId string, updateThreads bool) (map[string]int64, error) {
	var threadsToUpdate []string
	now := model.GetMillis()
	if updateThreads {
		var err error
		threadsToUpdate, err = s.Thread().CollectThreadsWithNewerReplies(userId, channelIds, now)
		if err != nil {
			return nil, err
		}
	}

	keys, props := MapStringsToQueryParams(channelIds, "Channel")
	props["UserId"] = userId

	var lastPostAtTimes []struct {
		Id            string
		LastPostAt    int64
		TotalMsgCount int64
	}

	query := `SELECT Id, LastPostAt, TotalMsgCount FROM Channels WHERE Id IN ` + keys
	// TODO: use a CTE for mysql too when version 8 becomes the minimum supported version.
	if s.DriverName() == model.DATABASE_DRIVER_POSTGRES {
		query = `WITH c AS ( ` + query + `),
	updated AS (
	UPDATE
		ChannelMembers cm
	SET
		MentionCount = 0,
		MsgCount = greatest(cm.MsgCount, c.TotalMsgCount),
		LastViewedAt = greatest(cm.LastViewedAt, c.LastPostAt),
		LastUpdateAt = greatest(cm.LastViewedAt, c.LastPostAt)
	FROM c
		WHERE cm.UserId = :UserId
		AND c.Id=cm.ChannelId
)
	SELECT Id, LastPostAt FROM c`
	}

	_, err := s.GetMaster().Select(&lastPostAtTimes, query, props)
	if err != nil {
		return nil, errors.Wrapf(err, "failed to find ChannelMembers data with userId=%s and channelId in %v", userId, channelIds)
	}

	if len(lastPostAtTimes) == 0 {
		return nil, store.NewErrInvalidInput("Channel", "Id", fmt.Sprintf("%v", channelIds))
	}

	times := map[string]int64{}
	if s.DriverName() == model.DATABASE_DRIVER_POSTGRES {
		for _, t := range lastPostAtTimes {
			times[t.Id] = t.LastPostAt
		}
		if updateThreads {
			s.Thread().UpdateUnreadsByChannel(userId, threadsToUpdate, now, true)
		}
		return times, nil
	}

	msgCountQuery := ""
	lastViewedQuery := ""

	for index, t := range lastPostAtTimes {
		times[t.Id] = t.LastPostAt

		props["msgCount"+strconv.Itoa(index)] = t.TotalMsgCount
		msgCountQuery += fmt.Sprintf("WHEN :channelId%d THEN GREATEST(MsgCount, :msgCount%d) ", index, index)

		props["lastViewed"+strconv.Itoa(index)] = t.LastPostAt
		lastViewedQuery += fmt.Sprintf("WHEN :channelId%d THEN GREATEST(LastViewedAt, :lastViewed%d) ", index, index)

		props["channelId"+strconv.Itoa(index)] = t.Id
	}

	updateQuery := `UPDATE
			ChannelMembers
		SET
			MentionCount = 0,
			MsgCount = CASE ChannelId ` + msgCountQuery + ` END,
			LastViewedAt = CASE ChannelId ` + lastViewedQuery + ` END,
			LastUpdateAt = LastViewedAt
		WHERE
				UserId = :UserId
				AND ChannelId IN ` + keys

	if _, err := s.GetMaster().Exec(updateQuery, props); err != nil {
		return nil, errors.Wrapf(err, "failed to update ChannelMembers with userId=%s and channelId in %v", userId, channelIds)
	}

	if updateThreads {
		s.Thread().UpdateUnreadsByChannel(userId, threadsToUpdate, now, true)
	}
	return times, nil
}

// CountPostsAfter returns the number of posts in the given channel created after but not including the given timestamp. If given a non-empty user ID, only counts posts made by that user.
func (s SqlChannelStore) CountPostsAfter(channelId string, timestamp int64, userId string) (int, error) {
	joinLeavePostTypes, params := MapStringsToQueryParams([]string{
		// These types correspond to the ones checked by Post.IsJoinLeaveMessage
		model.POST_JOIN_LEAVE,
		model.POST_ADD_REMOVE,
		model.POST_JOIN_CHANNEL,
		model.POST_LEAVE_CHANNEL,
		model.POST_JOIN_TEAM,
		model.POST_LEAVE_TEAM,
		model.POST_ADD_TO_CHANNEL,
		model.POST_REMOVE_FROM_CHANNEL,
		model.POST_ADD_TO_TEAM,
		model.POST_REMOVE_FROM_TEAM,
	}, "PostType")

	query := `
	SELECT count(*)
	FROM Posts
	WHERE
		ChannelId = :ChannelId
		AND CreateAt > :CreateAt
		AND Type NOT IN ` + joinLeavePostTypes + `
		AND DeleteAt = 0
	`

	params["ChannelId"] = channelId
	params["CreateAt"] = timestamp

	if userId != "" {
		query += " AND UserId = :UserId"
		params["UserId"] = userId
	}

	unread, err := s.GetReplica().SelectInt(query, params)
	if err != nil {
		return 0, errors.Wrap(err, "failed to count Posts")
	}
	return int(unread), nil
}

// UpdateLastViewedAtPost updates a ChannelMember as if the user last read the channel at the time of the given post.
// If the provided mentionCount is -1, the given post and all posts after it are considered to be mentions. Returns
// an updated model.ChannelUnreadAt that can be returned to the client.
func (s SqlChannelStore) UpdateLastViewedAtPost(unreadPost *model.Post, userID string, mentionCount int, updateThreads bool) (*model.ChannelUnreadAt, error) {
	var threadsToUpdate []string
	unreadDate := unreadPost.CreateAt - 1
	if updateThreads {
		var err error
		threadsToUpdate, err = s.Thread().CollectThreadsWithNewerReplies(userID, []string{unreadPost.ChannelId}, unreadDate)
		if err != nil {
			return nil, err
		}
	}

	unread, err := s.CountPostsAfter(unreadPost.ChannelId, unreadDate, "")
	if err != nil {
		return nil, err
	}

	params := map[string]interface{}{
		"mentions":     mentionCount,
		"unreadCount":  unread,
		"lastViewedAt": unreadDate,
		"userId":       userID,
		"channelId":    unreadPost.ChannelId,
		"updatedAt":    model.GetMillis(),
	}

	// msg count uses the value from channels to prevent counting on older channels where no. of messages can be high.
	// we only count the unread which will be a lot less in 99% cases
	setUnreadQuery := `
	UPDATE
		ChannelMembers
	SET
		MentionCount = :mentions,
		MsgCount = (SELECT TotalMsgCount FROM Channels WHERE ID = :channelId) - :unreadCount,
		LastViewedAt = :lastViewedAt,
		LastUpdateAt = :updatedAt
	WHERE
		UserId = :userId
		AND ChannelId = :channelId
	`
	_, err = s.GetMaster().Exec(setUnreadQuery, params)
	if err != nil {
		return nil, errors.Wrap(err, "failed to update ChannelMembers")
	}

	chanUnreadQuery := `
	SELECT
		c.TeamId TeamId,
		cm.UserId UserId,
		cm.ChannelId ChannelId,
		cm.MsgCount MsgCount,
		cm.MentionCount MentionCount,
		cm.LastViewedAt LastViewedAt,
		cm.NotifyProps NotifyProps
	FROM
		ChannelMembers cm
	LEFT JOIN Channels c ON c.Id=cm.ChannelId
	WHERE
		cm.UserId = :userId
		AND cm.channelId = :channelId
		AND c.DeleteAt = 0
	`
	result := &model.ChannelUnreadAt{}
	if err = s.GetMaster().SelectOne(result, chanUnreadQuery, params); err != nil {
		return nil, errors.Wrapf(err, "failed to get ChannelMember with channelId=%s", unreadPost.ChannelId)
	}

	if updateThreads {
		s.Thread().UpdateUnreadsByChannel(userID, threadsToUpdate, unreadDate, true)
	}
	return result, nil
}

func (s SqlChannelStore) IncrementMentionCount(channelId string, userId string, updateThreads bool) error {
	now := model.GetMillis()
	var threadsToUpdate []string
	if updateThreads {
		var err error
		threadsToUpdate, err = s.Thread().CollectThreadsWithNewerReplies(userId, []string{channelId}, now)
		if err != nil {
			return err
		}
	}

	_, err := s.GetMaster().Exec(
		`UPDATE
			ChannelMembers
		SET
			MentionCount = MentionCount + 1,
			LastUpdateAt = :LastUpdateAt
		WHERE
			UserId = :UserId
				AND ChannelId = :ChannelId`,
		map[string]interface{}{"ChannelId": channelId, "UserId": userId, "LastUpdateAt": now})
	if err != nil {
		return errors.Wrapf(err, "failed to Update ChannelMembers with channelId=%s and userId=%s", channelId, userId)
	}
	if updateThreads {
		s.Thread().UpdateUnreadsByChannel(userId, threadsToUpdate, now, false)
	}
	return nil
}

func (s SqlChannelStore) GetAll(teamId string) ([]*model.Channel, error) {
	var data []*model.Channel
	_, err := s.GetReplica().Select(&data, "SELECT * FROM Channels WHERE TeamId = :TeamId AND Type != 'D' ORDER BY Name", map[string]interface{}{"TeamId": teamId})

	if err != nil {
		return nil, errors.Wrapf(err, "failed to find Channels with teamId=%s", teamId)
	}

	return data, nil
}

func (s SqlChannelStore) GetChannelsByIds(channelIds []string, includeDeleted bool) ([]*model.Channel, error) {
	keys, params := MapStringsToQueryParams(channelIds, "Channel")
	query := `SELECT * FROM Channels WHERE Id IN ` + keys + ` ORDER BY Name`
	if !includeDeleted {
		query = `SELECT * FROM Channels WHERE DeleteAt=0 AND Id IN ` + keys + ` ORDER BY Name`
	}

	var channels []*model.Channel
	_, err := s.GetReplica().Select(&channels, query, params)

	if err != nil {
		return nil, errors.Wrap(err, "failed to find Channels")
	}
	return channels, nil
}

func (s SqlChannelStore) GetForPost(postId string) (*model.Channel, error) {
	channel := &model.Channel{}
	if err := s.GetReplica().SelectOne(
		channel,
		`SELECT
			Channels.*
		FROM
			Channels,
			Posts
		WHERE
			Channels.Id = Posts.ChannelId
			AND Posts.Id = :PostId`, map[string]interface{}{"PostId": postId}); err != nil {
		return nil, errors.Wrapf(err, "failed to get Channel with postId=%s", postId)

	}
	return channel, nil
}

func (s SqlChannelStore) AnalyticsTypeCount(teamId string, channelType string) (int64, error) {
	query := "SELECT COUNT(Id) AS Value FROM Channels WHERE Type = :ChannelType"

	if len(teamId) > 0 {
		query += " AND TeamId = :TeamId"
	}

	value, err := s.GetReplica().SelectInt(query, map[string]interface{}{"TeamId": teamId, "ChannelType": channelType})
	if err != nil {
		return int64(0), errors.Wrap(err, "failed to count Channels")
	}
	return value, nil
}

func (s SqlChannelStore) AnalyticsDeletedTypeCount(teamId string, channelType string) (int64, error) {
	query := "SELECT COUNT(Id) AS Value FROM Channels WHERE Type = :ChannelType AND DeleteAt > 0"

	if len(teamId) > 0 {
		query += " AND TeamId = :TeamId"
	}

	v, err := s.GetReplica().SelectInt(query, map[string]interface{}{"TeamId": teamId, "ChannelType": channelType})
	if err != nil {
		return 0, errors.Wrapf(err, "failed to count Channels with teamId=%s and channelType=%s", teamId, channelType)
	}

	return v, nil
}

func (s SqlChannelStore) GetMembersForUser(teamId string, userId string) (*model.ChannelMembers, error) {
	var dbMembers channelMemberWithSchemeRolesList
	_, err := s.GetReplica().Select(&dbMembers, ChannelMembersWithSchemeSelectQuery+"WHERE ChannelMembers.UserId = :UserId AND (Teams.Id = :TeamId OR Teams.Id = '' OR Teams.Id IS NULL)", map[string]interface{}{"TeamId": teamId, "UserId": userId})
	if err != nil {
		return nil, errors.Wrapf(err, "failed to find ChannelMembers data with teamId=%s and userId=%s", teamId, userId)
	}

	return dbMembers.ToModel(), nil
}

func (s SqlChannelStore) GetMembersForUserWithPagination(teamId, userId string, page, perPage int) (*model.ChannelMembers, error) {
	var dbMembers channelMemberWithSchemeRolesList
	offset := page * perPage
	_, err := s.GetReplica().Select(&dbMembers, ChannelMembersWithSchemeSelectQuery+"WHERE ChannelMembers.UserId = :UserId Limit :Limit Offset :Offset", map[string]interface{}{"TeamId": teamId, "UserId": userId, "Limit": perPage, "Offset": offset})

	if err != nil {
		return nil, errors.Wrapf(err, "failed to find ChannelMembers data with teamId=%s and userId=%s", teamId, userId)
	}

	return dbMembers.ToModel(), nil
}

func (s SqlChannelStore) AutocompleteInTeam(teamId string, term string, includeDeleted bool) (*model.ChannelList, error) {
	deleteFilter := "AND Channels.DeleteAt = 0"
	if includeDeleted {
		deleteFilter = ""
	}

	queryFormat := `
		SELECT
			Channels.*
		FROM
			Channels
		JOIN
			PublicChannels c ON (c.Id = Channels.Id)
		WHERE
			Channels.TeamId = :TeamId
			` + deleteFilter + `
			%v
		LIMIT ` + strconv.Itoa(model.CHANNEL_SEARCH_DEFAULT_LIMIT)

	var channels model.ChannelList

	if likeClause, likeTerm := s.buildLIKEClause(term, "c.Name, c.DisplayName, c.Purpose"); likeClause == "" {
		if _, err := s.GetReplica().Select(&channels, fmt.Sprintf(queryFormat, ""), map[string]interface{}{"TeamId": teamId}); err != nil {
			return nil, errors.Wrapf(err, "failed to find Channels with term='%s'", term)
		}
	} else {
		// Using a UNION results in index_merge and fulltext queries and is much faster than the ref
		// query you would get using an OR of the LIKE and full-text clauses.
		fulltextClause, fulltextTerm := s.buildFulltextClause(term, "c.Name, c.DisplayName, c.Purpose")
		likeQuery := fmt.Sprintf(queryFormat, "AND "+likeClause)
		fulltextQuery := fmt.Sprintf(queryFormat, "AND "+fulltextClause)
		query := fmt.Sprintf("(%v) UNION (%v) LIMIT 50", likeQuery, fulltextQuery)

		if _, err := s.GetReplica().Select(&channels, query, map[string]interface{}{"TeamId": teamId, "LikeTerm": likeTerm, "FulltextTerm": fulltextTerm}); err != nil {
			return nil, errors.Wrapf(err, "failed to find Channels with term='%s'", term)
		}
	}

	sort.Slice(channels, func(a, b int) bool {
		return strings.ToLower(channels[a].DisplayName) < strings.ToLower(channels[b].DisplayName)
	})
	return &channels, nil
}

func (s SqlChannelStore) AutocompleteInTeamForSearch(teamId string, userId string, term string, includeDeleted bool) (*model.ChannelList, error) {
	deleteFilter := "AND DeleteAt = 0"
	if includeDeleted {
		deleteFilter = ""
	}

	queryFormat := `
		SELECT
			C.*
		FROM
			Channels AS C
		JOIN
			ChannelMembers AS CM ON CM.ChannelId = C.Id
		WHERE
			(C.TeamId = :TeamId OR (C.TeamId = '' AND C.Type = 'G'))
			AND CM.UserId = :UserId
			` + deleteFilter + `
			%v
		LIMIT 50`

	var channels model.ChannelList

	if likeClause, likeTerm := s.buildLIKEClause(term, "Name, DisplayName, Purpose"); likeClause == "" {
		if _, err := s.GetReplica().Select(&channels, fmt.Sprintf(queryFormat, ""), map[string]interface{}{"TeamId": teamId, "UserId": userId}); err != nil {
			return nil, errors.Wrapf(err, "failed to find Channels with term='%s'", term)
		}
	} else {
		// Using a UNION results in index_merge and fulltext queries and is much faster than the ref
		// query you would get using an OR of the LIKE and full-text clauses.
		fulltextClause, fulltextTerm := s.buildFulltextClause(term, "Name, DisplayName, Purpose")
		likeQuery := fmt.Sprintf(queryFormat, "AND "+likeClause)
		fulltextQuery := fmt.Sprintf(queryFormat, "AND "+fulltextClause)
		query := fmt.Sprintf("(%v) UNION (%v) LIMIT 50", likeQuery, fulltextQuery)

		if _, err := s.GetReplica().Select(&channels, query, map[string]interface{}{"TeamId": teamId, "UserId": userId, "LikeTerm": likeTerm, "FulltextTerm": fulltextTerm}); err != nil {
			return nil, errors.Wrapf(err, "failed to find Channels with term='%s'", term)
		}
	}

	directChannels, err := s.autocompleteInTeamForSearchDirectMessages(userId, term)
	if err != nil {
		return nil, err
	}

	channels = append(channels, directChannels...)

	sort.Slice(channels, func(a, b int) bool {
		return strings.ToLower(channels[a].DisplayName) < strings.ToLower(channels[b].DisplayName)
	})
	return &channels, nil
}

func (s SqlChannelStore) autocompleteInTeamForSearchDirectMessages(userId string, term string) ([]*model.Channel, error) {
	queryFormat := `
			SELECT
				C.*,
				OtherUsers.Username as DisplayName
			FROM
				Channels AS C
			JOIN
				ChannelMembers AS CM ON CM.ChannelId = C.Id
			INNER JOIN (
				SELECT
					ICM.ChannelId AS ChannelId, IU.Username AS Username
				FROM
					Users as IU
				JOIN
					ChannelMembers AS ICM ON ICM.UserId = IU.Id
				WHERE
					IU.Id != :UserId
					%v
				) AS OtherUsers ON OtherUsers.ChannelId = C.Id
			WHERE
			    C.Type = 'D'
				AND CM.UserId = :UserId
			LIMIT 50`

	var channels model.ChannelList

	if likeClause, likeTerm := s.buildLIKEClause(term, "IU.Username, IU.Nickname"); likeClause == "" {
		if _, err := s.GetReplica().Select(&channels, fmt.Sprintf(queryFormat, ""), map[string]interface{}{"UserId": userId}); err != nil {
			return nil, errors.Wrapf(err, "failed to find Channels with term='%s'", term)
		}
	} else {
		query := fmt.Sprintf(queryFormat, "AND "+likeClause)

		if _, err := s.GetReplica().Select(&channels, query, map[string]interface{}{"UserId": userId, "LikeTerm": likeTerm}); err != nil {
			return nil, errors.Wrapf(err, "failed to find Channels with term='%s'", term)
		}
	}

	return channels, nil
}

func (s SqlChannelStore) SearchInTeam(teamId string, term string, includeDeleted bool) (*model.ChannelList, error) {
	deleteFilter := "AND c.DeleteAt = 0"
	if includeDeleted {
		deleteFilter = ""
	}

	return s.performSearch(`
		SELECT
			Channels.*
		FROM
			Channels
		JOIN
			PublicChannels c ON (c.Id = Channels.Id)
		WHERE
			c.TeamId = :TeamId
			`+deleteFilter+`
			SEARCH_CLAUSE
		ORDER BY c.DisplayName
		LIMIT 100
		`, term, map[string]interface{}{
		"TeamId": teamId,
	})
}

func (s SqlChannelStore) SearchArchivedInTeam(teamId string, term string, userId string) (*model.ChannelList, error) {
	publicChannels, publicErr := s.performSearch(`
		SELECT
			Channels.*
		FROM
			Channels
		JOIN
			Channels c ON (c.Id = Channels.Id)
		WHERE
			c.TeamId = :TeamId
			SEARCH_CLAUSE
			AND c.DeleteAt != 0
			AND c.Type != 'P'
		ORDER BY c.DisplayName
		LIMIT 100
		`, term, map[string]interface{}{
		"TeamId": teamId,
		"UserId": userId,
	})

	privateChannels, privateErr := s.performSearch(`
		SELECT
			Channels.*
		FROM
			Channels
		JOIN
			Channels c ON (c.Id = Channels.Id)
		WHERE
			c.TeamId = :TeamId
			SEARCH_CLAUSE
			AND c.DeleteAt != 0
			AND c.Type = 'P'
			AND c.Id IN (SELECT ChannelId FROM ChannelMembers WHERE UserId = :UserId)
		ORDER BY c.DisplayName
		LIMIT 100
		`, term, map[string]interface{}{
		"TeamId": teamId,
		"UserId": userId,
	})

	outputErr := publicErr
	if privateErr != nil {
		outputErr = privateErr
	}

	if outputErr != nil {
		return nil, outputErr
	}

	output := *publicChannels
	output = append(output, *privateChannels...)

	return &output, nil
}

func (s SqlChannelStore) SearchForUserInTeam(userId string, teamId string, term string, includeDeleted bool) (*model.ChannelList, error) {
	deleteFilter := "AND c.DeleteAt = 0"
	if includeDeleted {
		deleteFilter = ""
	}

	return s.performSearch(`
		SELECT
			Channels.*
		FROM
			Channels
		JOIN
			PublicChannels c ON (c.Id = Channels.Id)
        JOIN
            ChannelMembers cm ON (c.Id = cm.ChannelId)
		WHERE
			c.TeamId = :TeamId
        AND
            cm.UserId = :UserId
			`+deleteFilter+`
			SEARCH_CLAUSE
		ORDER BY c.DisplayName
		LIMIT 100
		`, term, map[string]interface{}{
		"TeamId": teamId,
		"UserId": userId,
	})
}

func (s SqlChannelStore) channelSearchQuery(term string, opts store.ChannelSearchOpts, countQuery bool) sq.SelectBuilder {
	var limit int
	if opts.PerPage != nil {
		limit = *opts.PerPage
	} else {
		limit = 100
	}

	var selectStr string
	if countQuery {
		selectStr = "count(*)"
	} else {
		selectStr = "c.*, t.DisplayName AS TeamDisplayName, t.Name AS TeamName, t.UpdateAt as TeamUpdateAt"
	}

	query := s.getQueryBuilder().
		Select(selectStr).
		From("Channels AS c").
		Join("Teams AS t ON t.Id = c.TeamId")

	// don't bother ordering or limiting if we're just getting the count
	if !countQuery {
		query = query.
			OrderBy("c.DisplayName, t.DisplayName").
			Limit(uint64(limit))
	}
	if opts.Deleted {
		query = query.Where(sq.NotEq{"c.DeleteAt": int(0)})
	} else if !opts.IncludeDeleted {
		query = query.Where(sq.Eq{"c.DeleteAt": int(0)})
	}

	if opts.IsPaginated() && !countQuery {
		query = query.Offset(uint64(*opts.Page * *opts.PerPage))
	}

	likeClause, likeTerm := s.buildLIKEClause(term, "c.Name, c.DisplayName, c.Purpose")
	if likeTerm != "" {
		likeClause = strings.ReplaceAll(likeClause, ":LikeTerm", "?")
		fulltextClause, fulltextTerm := s.buildFulltextClause(term, "c.Name, c.DisplayName, c.Purpose")
		fulltextClause = strings.ReplaceAll(fulltextClause, ":FulltextTerm", "?")
		query = query.Where(sq.Or{
			sq.Expr(likeClause, likeTerm, likeTerm, likeTerm), // Keep the number of likeTerms same as the number
			// of columns (c.Name, c.DisplayName, c.Purpose)
			sq.Expr(fulltextClause, fulltextTerm),
		})
	}

	if len(opts.ExcludeChannelNames) > 0 {
		query = query.Where(sq.NotEq{"c.Name": opts.ExcludeChannelNames})
	}

	if len(opts.NotAssociatedToGroup) > 0 {
		query = query.Where("c.Id NOT IN (SELECT ChannelId FROM GroupChannels WHERE GroupChannels.GroupId = ? AND GroupChannels.DeleteAt = 0)", opts.NotAssociatedToGroup)
	}

	if len(opts.TeamIds) > 0 {
		query = query.Where(sq.Eq{"c.TeamId": opts.TeamIds})
	}

	if opts.GroupConstrained {
		query = query.Where(sq.Eq{"c.GroupConstrained": true})
	} else if opts.ExcludeGroupConstrained {
		query = query.Where(sq.Or{
			sq.NotEq{"c.GroupConstrained": true},
			sq.Eq{"c.GroupConstrained": nil},
		})
	}

	if opts.Public && !opts.Private {
		query = query.Where(sq.Eq{"c.Type": model.CHANNEL_OPEN})
	} else if opts.Private && !opts.Public {
		query = query.Where(sq.Eq{"c.Type": model.CHANNEL_PRIVATE})
	} else {
		query = query.Where(sq.Or{
			sq.Eq{"c.Type": model.CHANNEL_OPEN},
			sq.Eq{"c.Type": model.CHANNEL_PRIVATE},
		})
	}

	return query
}

func (s SqlChannelStore) SearchAllChannels(term string, opts store.ChannelSearchOpts) (*model.ChannelListWithTeamData, int64, error) {
	queryString, args, err := s.channelSearchQuery(term, opts, false).ToSql()
	if err != nil {
		return nil, 0, errors.Wrap(err, "channel_tosql")
	}
	var channels model.ChannelListWithTeamData
	if _, err = s.GetReplica().Select(&channels, queryString, args...); err != nil {
		return nil, 0, errors.Wrapf(err, "failed to find Channels with term='%s'", term)
	}

	var totalCount int64

	// only query a 2nd time for the count if the results are being requested paginated.
	if opts.IsPaginated() {
		queryString, args, err = s.channelSearchQuery(term, opts, true).ToSql()
		if err != nil {
			return nil, 0, errors.Wrap(err, "channel_tosql")
		}
		if totalCount, err = s.GetReplica().SelectInt(queryString, args...); err != nil {
			return nil, 0, errors.Wrapf(err, "failed to find Channels with term='%s'", term)
		}
	} else {
		totalCount = int64(len(channels))
	}

	return &channels, totalCount, nil
}

func (s SqlChannelStore) SearchMore(userId string, teamId string, term string) (*model.ChannelList, error) {
	return s.performSearch(`
		SELECT
			Channels.*
		FROM
			Channels
		JOIN
			PublicChannels c ON (c.Id = Channels.Id)
		WHERE
			c.TeamId = :TeamId
		AND c.DeleteAt = 0
		AND c.Id NOT IN (
			SELECT
				c.Id
			FROM
				PublicChannels c
			JOIN
				ChannelMembers cm ON (cm.ChannelId = c.Id)
			WHERE
				c.TeamId = :TeamId
			AND cm.UserId = :UserId
			AND c.DeleteAt = 0
			)
		SEARCH_CLAUSE
		ORDER BY c.DisplayName
		LIMIT 100
		`, term, map[string]interface{}{
		"TeamId": teamId,
		"UserId": userId,
	})
}

func (s SqlChannelStore) buildLIKEClause(term string, searchColumns string) (likeClause, likeTerm string) {
	likeTerm = sanitizeSearchTerm(term, "*")

	if likeTerm == "" {
		return
	}

	// Prepare the LIKE portion of the query.
	var searchFields []string
	for _, field := range strings.Split(searchColumns, ", ") {
		if s.DriverName() == model.DATABASE_DRIVER_POSTGRES {
			searchFields = append(searchFields, fmt.Sprintf("lower(%s) LIKE lower(%s) escape '*'", field, ":LikeTerm"))
		} else {
			searchFields = append(searchFields, fmt.Sprintf("%s LIKE %s escape '*'", field, ":LikeTerm"))
		}
	}

	likeClause = fmt.Sprintf("(%s)", strings.Join(searchFields, " OR "))
	likeTerm = wildcardSearchTerm(likeTerm)
	return
}

func (s SqlChannelStore) buildFulltextClause(term string, searchColumns string) (fulltextClause, fulltextTerm string) {
	// Copy the terms as we will need to prepare them differently for each search type.
	fulltextTerm = term

	// These chars must be treated as spaces in the fulltext query.
	for _, c := range spaceFulltextSearchChar {
		fulltextTerm = strings.Replace(fulltextTerm, c, " ", -1)
	}

	// Prepare the FULLTEXT portion of the query.
	if s.DriverName() == model.DATABASE_DRIVER_POSTGRES {
		fulltextTerm = strings.Replace(fulltextTerm, "|", "", -1)

		splitTerm := strings.Fields(fulltextTerm)
		for i, t := range strings.Fields(fulltextTerm) {
			if i == len(splitTerm)-1 {
				splitTerm[i] = t + ":*"
			} else {
				splitTerm[i] = t + ":* &"
			}
		}

		fulltextTerm = strings.Join(splitTerm, " ")

		fulltextClause = fmt.Sprintf("((to_tsvector('english', %s)) @@ to_tsquery('english', :FulltextTerm))", convertMySQLFullTextColumnsToPostgres(searchColumns))
	} else if s.DriverName() == model.DATABASE_DRIVER_MYSQL {
		splitTerm := strings.Fields(fulltextTerm)
		for i, t := range strings.Fields(fulltextTerm) {
			splitTerm[i] = "+" + t + "*"
		}

		fulltextTerm = strings.Join(splitTerm, " ")

		fulltextClause = fmt.Sprintf("MATCH(%s) AGAINST (:FulltextTerm IN BOOLEAN MODE)", searchColumns)
	}

	return
}

func (s SqlChannelStore) performSearch(searchQuery string, term string, parameters map[string]interface{}) (*model.ChannelList, error) {
	likeClause, likeTerm := s.buildLIKEClause(term, "c.Name, c.DisplayName, c.Purpose")
	if likeTerm == "" {
		// If the likeTerm is empty after preparing, then don't bother searching.
		searchQuery = strings.Replace(searchQuery, "SEARCH_CLAUSE", "", 1)
	} else {
		parameters["LikeTerm"] = likeTerm
		fulltextClause, fulltextTerm := s.buildFulltextClause(term, "c.Name, c.DisplayName, c.Purpose")
		parameters["FulltextTerm"] = fulltextTerm
		searchQuery = strings.Replace(searchQuery, "SEARCH_CLAUSE", "AND ("+likeClause+" OR "+fulltextClause+")", 1)
	}

	var channels model.ChannelList

	if _, err := s.GetReplica().Select(&channels, searchQuery, parameters); err != nil {
		return nil, errors.Wrapf(err, "failed to find Channels with term='%s'", term)
	}

	return &channels, nil
}

func (s SqlChannelStore) getSearchGroupChannelsQuery(userId, term string, isPostgreSQL bool) (string, map[string]interface{}) {
	var query, baseLikeClause string
	if isPostgreSQL {
		baseLikeClause = "ARRAY_TO_STRING(ARRAY_AGG(u.Username), ', ') LIKE %s"
		query = `
            SELECT
                *
            FROM
                Channels
            WHERE
                Id IN (
                    SELECT
                        cc.Id
                    FROM (
                        SELECT
                            c.Id
                        FROM
                            Channels c
                        JOIN
                            ChannelMembers cm on c.Id = cm.ChannelId
                        JOIN
                            Users u on u.Id = cm.UserId
                        WHERE
                            c.Type = 'G'
                        AND
                            u.Id = :UserId
                        GROUP BY
                            c.Id
                    ) cc
                    JOIN
                        ChannelMembers cm on cc.Id = cm.ChannelId
                    JOIN
                        Users u on u.Id = cm.UserId
                    GROUP BY
                        cc.Id
                    HAVING
                        %s
                    LIMIT
                        ` + strconv.Itoa(model.CHANNEL_SEARCH_DEFAULT_LIMIT) + `
                )`
	} else {
		baseLikeClause = "GROUP_CONCAT(u.Username SEPARATOR ', ') LIKE %s"
		query = `
            SELECT
                cc.*
            FROM (
                SELECT
                    c.*
                FROM
                    Channels c
                JOIN
                    ChannelMembers cm on c.Id = cm.ChannelId
                JOIN
                    Users u on u.Id = cm.UserId
                WHERE
                    c.Type = 'G'
                AND
                    u.Id = :UserId
                GROUP BY
                    c.Id
            ) cc
            JOIN
                ChannelMembers cm on cc.Id = cm.ChannelId
            JOIN
                Users u on u.Id = cm.UserId
            GROUP BY
                cc.Id
            HAVING
                %s
            LIMIT
                ` + strconv.Itoa(model.CHANNEL_SEARCH_DEFAULT_LIMIT)
	}

	var likeClauses []string
	args := map[string]interface{}{"UserId": userId}
	terms := strings.Split(strings.ToLower(strings.Trim(term, " ")), " ")

	for idx, term := range terms {
		argName := fmt.Sprintf("Term%v", idx)
		term = sanitizeSearchTerm(term, "\\")
		likeClauses = append(likeClauses, fmt.Sprintf(baseLikeClause, ":"+argName))
		args[argName] = "%" + term + "%"
	}

	query = fmt.Sprintf(query, strings.Join(likeClauses, " AND "))
	return query, args
}

func (s SqlChannelStore) SearchGroupChannels(userId, term string) (*model.ChannelList, error) {
	isPostgreSQL := s.DriverName() == model.DATABASE_DRIVER_POSTGRES
	queryString, args := s.getSearchGroupChannelsQuery(userId, term, isPostgreSQL)

	var groupChannels model.ChannelList
	if _, err := s.GetReplica().Select(&groupChannels, queryString, args); err != nil {
		return nil, errors.Wrapf(err, "failed to find Channels with term='%s' and userId=%s", term, userId)
	}
	return &groupChannels, nil
}

func (s SqlChannelStore) GetMembersByIds(channelId string, userIds []string) (*model.ChannelMembers, error) {
	var dbMembers channelMemberWithSchemeRolesList

	keys, props := MapStringsToQueryParams(userIds, "User")
	props["ChannelId"] = channelId

	if _, err := s.GetReplica().Select(&dbMembers, ChannelMembersWithSchemeSelectQuery+"WHERE ChannelMembers.ChannelId = :ChannelId AND ChannelMembers.UserId IN "+keys, props); err != nil {
		return nil, errors.Wrapf(err, "failed to find ChannelMembers with channelId=%s and userId in %v", channelId, userIds)
	}

	return dbMembers.ToModel(), nil
}

func (s SqlChannelStore) GetMembersByChannelIds(channelIds []string, userId string) (*model.ChannelMembers, error) {
	var dbMembers channelMemberWithSchemeRolesList

	keys, props := MapStringsToQueryParams(channelIds, "Channel")
	props["UserId"] = userId

	if _, err := s.GetReplica().Select(&dbMembers, ChannelMembersWithSchemeSelectQuery+"WHERE ChannelMembers.UserId = :UserId AND ChannelMembers.ChannelId IN "+keys, props); err != nil {
		return nil, errors.Wrapf(err, "failed to find ChannelMembers with userId=%s and channelId in %v", userId, channelIds)
	}

	return dbMembers.ToModel(), nil
}

func (s SqlChannelStore) GetChannelsByScheme(schemeId string, offset int, limit int) (model.ChannelList, error) {
	var channels model.ChannelList
	_, err := s.GetReplica().Select(&channels, "SELECT * FROM Channels WHERE SchemeId = :SchemeId ORDER BY DisplayName LIMIT :Limit OFFSET :Offset", map[string]interface{}{"SchemeId": schemeId, "Offset": offset, "Limit": limit})
	if err != nil {
		return nil, errors.Wrapf(err, "failed to find Channels with schemeId=%s", schemeId)
	}
	return channels, nil
}

// This function does the Advanced Permissions Phase 2 migration for ChannelMember objects. It performs the migration
// in batches as a single transaction per batch to ensure consistency but to also minimise execution time to avoid
// causing unnecessary table locks. **THIS FUNCTION SHOULD NOT BE USED FOR ANY OTHER PURPOSE.** Executing this function
// *after* the new Schemes functionality has been used on an installation will have unintended consequences.
func (s SqlChannelStore) MigrateChannelMembers(fromChannelId string, fromUserId string) (map[string]string, error) {
	var transaction *gorp.Transaction
	var err error

	if transaction, err = s.GetMaster().Begin(); err != nil {
		return nil, errors.Wrap(err, "begin_transaction")
	}
	defer finalizeTransaction(transaction)

	var channelMembers []channelMember
	if _, err := transaction.Select(&channelMembers, "SELECT * from ChannelMembers WHERE (ChannelId, UserId) > (:FromChannelId, :FromUserId) ORDER BY ChannelId, UserId LIMIT 100", map[string]interface{}{"FromChannelId": fromChannelId, "FromUserId": fromUserId}); err != nil {
		return nil, errors.Wrap(err, "failed to find ChannelMembers")
	}

	if len(channelMembers) == 0 {
		// No more channel members in query result means that the migration has finished.
		return nil, nil
	}

	for i := range channelMembers {
		member := channelMembers[i]
		roles := strings.Fields(member.Roles)
		var newRoles []string
		if !member.SchemeAdmin.Valid {
			member.SchemeAdmin = sql.NullBool{Bool: false, Valid: true}
		}
		if !member.SchemeUser.Valid {
			member.SchemeUser = sql.NullBool{Bool: false, Valid: true}
		}
		if !member.SchemeGuest.Valid {
			member.SchemeGuest = sql.NullBool{Bool: false, Valid: true}
		}
		for _, role := range roles {
			if role == model.CHANNEL_ADMIN_ROLE_ID {
				member.SchemeAdmin = sql.NullBool{Bool: true, Valid: true}
			} else if role == model.CHANNEL_USER_ROLE_ID {
				member.SchemeUser = sql.NullBool{Bool: true, Valid: true}
			} else if role == model.CHANNEL_GUEST_ROLE_ID {
				member.SchemeGuest = sql.NullBool{Bool: true, Valid: true}
			} else {
				newRoles = append(newRoles, role)
			}
		}
		member.Roles = strings.Join(newRoles, " ")

		if _, err := transaction.Update(&member); err != nil {
			return nil, errors.Wrap(err, "failed to update ChannelMember")
		}

	}

	if err := transaction.Commit(); err != nil {
		return nil, errors.Wrap(err, "commit_transaction")
	}

	data := make(map[string]string)
	data["ChannelId"] = channelMembers[len(channelMembers)-1].ChannelId
	data["UserId"] = channelMembers[len(channelMembers)-1].UserId
	return data, nil
}

func (s SqlChannelStore) ResetAllChannelSchemes() error {
	transaction, err := s.GetMaster().Begin()
	if err != nil {
		return errors.Wrap(err, "begin_transaction")
	}
	defer finalizeTransaction(transaction)

	err = s.resetAllChannelSchemesT(transaction)
	if err != nil {
		return err
	}

	if err := transaction.Commit(); err != nil {
		return errors.Wrap(err, "commit_transaction")
	}

	return nil
}

func (s SqlChannelStore) resetAllChannelSchemesT(transaction *gorp.Transaction) error {
	if _, err := transaction.Exec("UPDATE Channels SET SchemeId=''"); err != nil {
		return errors.Wrap(err, "failed to update Channels")
	}

	return nil
}

func (s SqlChannelStore) ClearAllCustomRoleAssignments() error {
	builtInRoles := model.MakeDefaultRoles()
	lastUserId := strings.Repeat("0", 26)
	lastChannelId := strings.Repeat("0", 26)

	for {
		var transaction *gorp.Transaction
		var err error

		if transaction, err = s.GetMaster().Begin(); err != nil {
			return errors.Wrap(err, "begin_transaction")
		}

		var channelMembers []*channelMember
		if _, err := transaction.Select(&channelMembers, "SELECT * from ChannelMembers WHERE (ChannelId, UserId) > (:ChannelId, :UserId) ORDER BY ChannelId, UserId LIMIT 1000", map[string]interface{}{"ChannelId": lastChannelId, "UserId": lastUserId}); err != nil {
			finalizeTransaction(transaction)
			return errors.Wrap(err, "failed to find ChannelMembers")
		}

		if len(channelMembers) == 0 {
			finalizeTransaction(transaction)
			break
		}

		for _, member := range channelMembers {
			lastUserId = member.UserId
			lastChannelId = member.ChannelId

			var newRoles []string

			for _, role := range strings.Fields(member.Roles) {
				for name := range builtInRoles {
					if name == role {
						newRoles = append(newRoles, role)
						break
					}
				}
			}

			newRolesString := strings.Join(newRoles, " ")
			if newRolesString != member.Roles {
				if _, err := transaction.Exec("UPDATE ChannelMembers SET Roles = :Roles WHERE UserId = :UserId AND ChannelId = :ChannelId", map[string]interface{}{"Roles": newRolesString, "ChannelId": member.ChannelId, "UserId": member.UserId}); err != nil {
					finalizeTransaction(transaction)
					return errors.Wrap(err, "failed to update ChannelMembers")
				}
			}
		}

		if err := transaction.Commit(); err != nil {
			finalizeTransaction(transaction)
			return errors.Wrap(err, "commit_transaction")
		}
	}

	return nil
}

func (s SqlChannelStore) GetAllChannelsForExportAfter(limit int, afterId string) ([]*model.ChannelForExport, error) {
	var channels []*model.ChannelForExport
	if _, err := s.GetReplica().Select(&channels, `
		SELECT
			Channels.*,
			Teams.Name as TeamName,
			Schemes.Name as SchemeName
		FROM Channels
		INNER JOIN
			Teams ON Channels.TeamId = Teams.Id
		LEFT JOIN
			Schemes ON Channels.SchemeId = Schemes.Id
		WHERE
			Channels.Id > :AfterId
			AND Channels.Type IN ('O', 'P')
		ORDER BY
			Id
		LIMIT :Limit`,
		map[string]interface{}{"AfterId": afterId, "Limit": limit}); err != nil {
		return nil, errors.Wrap(err, "failed to find Channels for export")
	}

	return channels, nil
}

func (s SqlChannelStore) GetChannelMembersForExport(userId string, teamId string) ([]*model.ChannelMemberForExport, error) {
	var members []*model.ChannelMemberForExport
	_, err := s.GetReplica().Select(&members, `
		SELECT
			ChannelMembers.ChannelId,
			ChannelMembers.UserId,
			ChannelMembers.Roles,
			ChannelMembers.LastViewedAt,
			ChannelMembers.MsgCount,
			ChannelMembers.MentionCount,
			ChannelMembers.NotifyProps,
			ChannelMembers.LastUpdateAt,
			ChannelMembers.SchemeUser,
			ChannelMembers.SchemeAdmin,
			(ChannelMembers.SchemeGuest IS NOT NULL AND ChannelMembers.SchemeGuest) as SchemeGuest,
			Channels.Name as ChannelName
		FROM
			ChannelMembers
		INNER JOIN
			Channels ON ChannelMembers.ChannelId = Channels.Id
		WHERE
			ChannelMembers.UserId = :UserId
			AND Channels.TeamId = :TeamId
			AND Channels.DeleteAt = 0`,
		map[string]interface{}{"TeamId": teamId, "UserId": userId})

	if err != nil {
		return nil, errors.Wrap(err, "failed to find Channels for export")
	}

	return members, nil
}

func (s SqlChannelStore) GetAllDirectChannelsForExportAfter(limit int, afterId string) ([]*model.DirectChannelForExport, error) {
	var directChannelsForExport []*model.DirectChannelForExport
	query := s.getQueryBuilder().
		Select("Channels.*").
		From("Channels").
		Where(sq.And{
			sq.Gt{"Channels.Id": afterId},
			sq.Eq{"Channels.DeleteAt": int(0)},
			sq.Eq{"Channels.Type": []string{"D", "G"}},
		}).
		OrderBy("Channels.Id").
		Limit(uint64(limit))

	queryString, args, err := query.ToSql()
	if err != nil {
		return nil, errors.Wrap(err, "channel_tosql")
	}

	if _, err = s.GetReplica().Select(&directChannelsForExport, queryString, args...); err != nil {
		return nil, errors.Wrap(err, "failed to find direct Channels for export")
	}

	var channelIds []string
	for _, channel := range directChannelsForExport {
		channelIds = append(channelIds, channel.Id)
	}
	query = s.getQueryBuilder().
		Select("u.Username as Username, ChannelId, UserId, cm.Roles as Roles, LastViewedAt, MsgCount, MentionCount, cm.NotifyProps as NotifyProps, LastUpdateAt, SchemeUser, SchemeAdmin, (SchemeGuest IS NOT NULL AND SchemeGuest) as SchemeGuest").
		From("ChannelMembers cm").
		Join("Users u ON ( u.Id = cm.UserId )").
		Where(sq.And{
			sq.Eq{"cm.ChannelId": channelIds},
			sq.Eq{"u.DeleteAt": int(0)},
		})

	queryString, args, err = query.ToSql()
	if err != nil {
		return nil, errors.Wrap(err, "channel_tosql")
	}

	var channelMembers []*model.ChannelMemberForExport
	if _, err := s.GetReplica().Select(&channelMembers, queryString, args...); err != nil {
		return nil, errors.Wrap(err, "failed to find ChannelMembers")
	}

	// Populate each channel with its members
	dmChannelsMap := make(map[string]*model.DirectChannelForExport)
	for _, channel := range directChannelsForExport {
		channel.Members = &[]string{}
		dmChannelsMap[channel.Id] = channel
	}
	for _, member := range channelMembers {
		members := dmChannelsMap[member.ChannelId].Members
		*members = append(*members, member.Username)
	}

	return directChannelsForExport, nil
}

func (s SqlChannelStore) GetChannelsBatchForIndexing(startTime, endTime int64, limit int) ([]*model.Channel, error) {
	query :=
		`SELECT
			 *
		 FROM
			 Channels
		 WHERE
			 Type = 'O'
		 AND
			 CreateAt >= :StartTime
		 AND
			 CreateAt < :EndTime
		 ORDER BY
			 CreateAt
		 LIMIT
			 :NumChannels`

	var channels []*model.Channel
	_, err := s.GetSearchReplica().Select(&channels, query, map[string]interface{}{"StartTime": startTime, "EndTime": endTime, "NumChannels": limit})
	if err != nil {
		return nil, errors.Wrap(err, "failed to find Channels")
	}

	return channels, nil
}

func (s SqlChannelStore) UserBelongsToChannels(userId string, channelIds []string) (bool, error) {
	query := s.getQueryBuilder().
		Select("Count(*)").
		From("ChannelMembers").
		Where(sq.And{
			sq.Eq{"UserId": userId},
			sq.Eq{"ChannelId": channelIds},
		})

	queryString, args, err := query.ToSql()
	if err != nil {
		return false, errors.Wrap(err, "channel_tosql")
	}
	c, err := s.GetReplica().SelectInt(queryString, args...)
	if err != nil {
		return false, errors.Wrap(err, "failed to count ChannelMembers")
	}
	return c > 0, nil
}

func (s SqlChannelStore) UpdateMembersRole(channelID string, userIDs []string) error {
	sql := fmt.Sprintf(`
		UPDATE
			ChannelMembers
		SET
			SchemeAdmin = CASE WHEN UserId IN ('%s') THEN
				TRUE
			ELSE
				FALSE
			END
		WHERE
			ChannelId = :ChannelId
			AND (SchemeGuest = false OR SchemeGuest IS NULL)
			`, strings.Join(userIDs, "', '"))

	if _, err := s.GetMaster().Exec(sql, map[string]interface{}{"ChannelId": channelID}); err != nil {
		return errors.Wrap(err, "failed to update ChannelMembers")
	}

	return nil
}

func (s SqlChannelStore) GroupSyncedChannelCount() (int64, error) {
	query := s.getQueryBuilder().Select("COUNT(*)").From("Channels").Where(sq.Eq{"GroupConstrained": true, "DeleteAt": 0})

	sql, args, err := query.ToSql()
	if err != nil {
		return 0, errors.Wrap(err, "channel_tosql")
	}

	count, err := s.GetReplica().SelectInt(sql, args...)
	if err != nil {
		return 0, errors.Wrap(err, "failed to count Channels")
	}

	return count, nil
}<|MERGE_RESOLUTION|>--- conflicted
+++ resolved
@@ -33,11 +33,7 @@
 )
 
 type SqlChannelStore struct {
-<<<<<<< HEAD
-	*SqlSupplier
-=======
 	*SqlStore
->>>>>>> 837b818b
 	metrics einterfaces.MetricsInterface
 }
 
@@ -360,17 +356,13 @@
 	}
 }
 
-<<<<<<< HEAD
-func newSqlChannelStore(sqlSupplier *SqlSupplier, metrics einterfaces.MetricsInterface) store.ChannelStore {
-=======
 func newSqlChannelStore(sqlStore *SqlStore, metrics einterfaces.MetricsInterface) store.ChannelStore {
->>>>>>> 837b818b
 	s := &SqlChannelStore{
-		SqlSupplier: sqlSupplier,
-		metrics:     metrics,
-	}
-
-	for _, db := range sqlSupplier.GetAllConns() {
+		SqlStore: sqlStore,
+		metrics:  metrics,
+	}
+
+	for _, db := range sqlStore.GetAllConns() {
 		table := db.AddTableWithName(model.Channel{}, "Channels").SetKeys(false, "Id")
 		table.ColMap("Id").SetMaxSize(26)
 		table.ColMap("TeamId").SetMaxSize(26)
