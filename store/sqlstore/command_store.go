// Copyright (c) 2015-present Mattermost, Inc. All Rights Reserved.
// See LICENSE.txt for license information.

package sqlstore

import (
	"database/sql"

	sq "github.com/Masterminds/squirrel"

	"github.com/mattermost/mattermost-server/v5/model"
	"github.com/mattermost/mattermost-server/v5/store"

	"github.com/pkg/errors"
)

type SqlCommandStore struct {
	SqlStore

	commandsQuery sq.SelectBuilder
}

func newSqlCommandStore(sqlStore SqlStore) store.CommandStore {
	s := &SqlCommandStore{SqlStore: sqlStore}

	s.commandsQuery = s.getQueryBuilder().
		Select("*").
		From("Commands")
	for _, db := range sqlStore.GetAllConns() {
		tableo := db.AddTableWithName(model.Command{}, "Commands").SetKeys(false, "Id")
		tableo.ColMap("Id").SetMaxSize(26)
		tableo.ColMap("Token").SetMaxSize(26)
		tableo.ColMap("CreatorId").SetMaxSize(26)
		tableo.ColMap("TeamId").SetMaxSize(26)
		tableo.ColMap("Trigger").SetMaxSize(128)
		tableo.ColMap("URL").SetMaxSize(1024)
		tableo.ColMap("Method").SetMaxSize(1)
		tableo.ColMap("Username").SetMaxSize(64)
		tableo.ColMap("IconURL").SetMaxSize(1024)
		tableo.ColMap("AutoCompleteDesc").SetMaxSize(1024)
		tableo.ColMap("AutoCompleteHint").SetMaxSize(1024)
		tableo.ColMap("DisplayName").SetMaxSize(64)
		tableo.ColMap("Description").SetMaxSize(128)
	}

	return s
}

func (s SqlCommandStore) createIndexesIfNotExists() {
	s.CreateIndexIfNotExists("idx_command_team_id", "Commands", "TeamId")
	s.CreateIndexIfNotExists("idx_command_update_at", "Commands", "UpdateAt")
	s.CreateIndexIfNotExists("idx_command_create_at", "Commands", "CreateAt")
	s.CreateIndexIfNotExists("idx_command_delete_at", "Commands", "DeleteAt")
}

func (s SqlCommandStore) Save(command *model.Command) (*model.Command, error) {
	if len(command.Id) > 0 {
		return nil, store.NewErrInvalidInput("Command", "CommandId", command.Id)
	}

	command.PreSave()
	if err := command.IsValid(); err != nil {
		return nil, err
	}

	if err := s.GetMaster().Insert(command); err != nil {
		return nil, errors.Wrapf(err, "insert: command_id=%s", command.Id)
	}

	return command, nil
}

func (s SqlCommandStore) Get(id string) (*model.Command, error) {
	var command model.Command

<<<<<<< HEAD
	if err := s.GetReplica().SelectOne(&command, "SELECT * FROM Commands WHERE Id = :Id AND DeleteAt = 0", map[string]interface{}{"Id": id}); err == sql.ErrNoRows {
		return nil, store.NewErrNotFound("Command", id)
	} else if err != nil {
		return nil, errors.Wrapf(err, "selectone: command_id=%s", id)
=======
	sql, args, err := s.commandsQuery.
		Where(sq.Eq{"Id": id, "DeleteAt": 0}).ToSql()
	if err != nil {
		return nil, model.NewAppError("SqlCommandStore.Get", "store.sql.build_query.app_error", nil, err.Error(), http.StatusInternalServerError)
	}
	if err = s.GetReplica().SelectOne(&command, sql, args...); err != nil {
		return nil, model.NewAppError("SqlCommandStore.Get", "store.sql_command.save.get.app_error", nil, "id="+id+", err="+err.Error(), http.StatusInternalServerError)
>>>>>>> 90ff87a7
	}

	return &command, nil
}

func (s SqlCommandStore) GetByTeam(teamId string) ([]*model.Command, error) {
	var commands []*model.Command
<<<<<<< HEAD

	if _, err := s.GetReplica().Select(&commands, "SELECT * FROM Commands WHERE TeamId = :TeamId AND DeleteAt = 0", map[string]interface{}{"TeamId": teamId}); err != nil {
		return nil, errors.Wrapf(err, "select: team_id=%s", teamId)
=======
	sql, args, err := s.commandsQuery.
		Where(sq.Eq{"TeamId": teamId, "DeleteAt": 0}).ToSql()
	if err != nil {
		return nil, model.NewAppError("SqlCommandStore.GetByTeam", "store.sql.build_query.app_error", nil, err.Error(), http.StatusInternalServerError)
	}
	if _, err := s.GetReplica().Select(&commands, sql, args...); err != nil {
		return nil, model.NewAppError("SqlCommandStore.GetByTeam", "store.sql_command.save.get_team.app_error", nil, "teamId="+teamId+", err="+err.Error(), http.StatusInternalServerError)
>>>>>>> 90ff87a7
	}

	return commands, nil
}

func (s SqlCommandStore) GetByTrigger(teamId string, trigger string) (*model.Command, error) {
	var command model.Command
	var triggerStr string
	if s.DriverName() == "mysql" {
		triggerStr = "`Trigger`"
	} else {
		triggerStr = "\"trigger\""
	}

	sql, args, err := s.commandsQuery.
		Where(sq.Eq{"TeamId": teamId, "DeleteAt": 0, triggerStr: trigger}).ToSql()
	if err != nil {
		return nil, model.NewAppError("SqlCommandStore.GetByTrigger", "store.sql.build_query.app_error", nil, err.Error(), http.StatusInternalServerError)
	}

<<<<<<< HEAD
	if err := s.GetReplica().SelectOne(&command, query, map[string]interface{}{"TeamId": teamId, "Trigger": trigger}); err == sql.ErrNoRows {
		errorId := "teamId=" + teamId + ", trigger=" + trigger
		return nil, store.NewErrNotFound("Command", errorId)
	} else if err != nil {
		return nil, errors.Wrapf(err, "selectone: team_id=%s, trigger=%s", teamId, trigger)
=======
	if err := s.GetReplica().SelectOne(&command, sql, args...); err != nil {
		return nil, model.NewAppError("SqlCommandStore.GetByTrigger", "store.sql_command.get_by_trigger.app_error", nil, "teamId="+teamId+", trigger="+trigger+", err="+err.Error(), http.StatusInternalServerError)
>>>>>>> 90ff87a7
	}

	return &command, nil
}

<<<<<<< HEAD
func (s SqlCommandStore) Delete(commandId string, time int64) error {
	_, err := s.GetMaster().Exec("Update Commands SET DeleteAt = :DeleteAt, UpdateAt = :UpdateAt WHERE Id = :Id", map[string]interface{}{"DeleteAt": time, "UpdateAt": time, "Id": commandId})
=======
func (s SqlCommandStore) Delete(commandId string, time int64) *model.AppError {
	sql, args, err := s.getQueryBuilder().
		Update("Commands").
		SetMap(sq.Eq{"DeleteAt": time, "UpdateAt": time}).
		Where(sq.Eq{"Id": commandId}).ToSql()
	if err != nil {
		return model.NewAppError("SqlCommandStore.Delete", "store.sql.build_query.app_error", nil, err.Error(), http.StatusInternalServerError)
	}

	_, err = s.GetMaster().Exec(sql, args...)
>>>>>>> 90ff87a7
	if err != nil {
		errors.Wrapf(err, "delete: command_id=%s", commandId)
	}

	return nil
}

<<<<<<< HEAD
func (s SqlCommandStore) PermanentDeleteByTeam(teamId string) error {
	_, err := s.GetMaster().Exec("DELETE FROM Commands WHERE TeamId = :TeamId", map[string]interface{}{"TeamId": teamId})
=======
func (s SqlCommandStore) PermanentDeleteByTeam(teamId string) *model.AppError {
	sql, args, err := s.getQueryBuilder().
		Delete("Commands").
		Where(sq.Eq{"TeamId": teamId}).ToSql()
	if err != nil {
		return model.NewAppError("SqlCommandStore.DeleteByTeam", "store.sql.build_query.app_error", nil, err.Error(), http.StatusInternalServerError)
	}
	_, err = s.GetMaster().Exec(sql, args...)
>>>>>>> 90ff87a7
	if err != nil {
		return errors.Wrapf(err, "delete: team_id=%s", teamId)
	}
	return nil
}

<<<<<<< HEAD
func (s SqlCommandStore) PermanentDeleteByUser(userId string) error {
	_, err := s.GetMaster().Exec("DELETE FROM Commands WHERE CreatorId = :UserId", map[string]interface{}{"UserId": userId})
=======
func (s SqlCommandStore) PermanentDeleteByUser(userId string) *model.AppError {
	sql, args, err := s.getQueryBuilder().
		Delete("Commands").
		Where(sq.Eq{"CreatorId": userId}).ToSql()
	if err != nil {
		return model.NewAppError("SqlCommandStore.DeleteByUser", "store.sql.build_query.app_error", nil, err.Error(), http.StatusInternalServerError)
	}
	_, err = s.GetMaster().Exec(sql, args...)
>>>>>>> 90ff87a7
	if err != nil {
		return errors.Wrapf(err, "delete: user_id=%s", userId)
	}

	return nil
}

func (s SqlCommandStore) Update(cmd *model.Command) (*model.Command, error) {
	cmd.UpdateAt = model.GetMillis()

	if err := cmd.IsValid(); err != nil {
		return nil, err
	}

	if _, err := s.GetMaster().Update(cmd); err != nil {
		return nil, errors.Wrapf(err, "update: command_id=%s", cmd.Id)
	}

	return cmd, nil
}

<<<<<<< HEAD
func (s SqlCommandStore) AnalyticsCommandCount(teamId string) (int64, error) {
	query :=
		`SELECT
			COUNT(*)
		FROM
			Commands
		WHERE
			DeleteAt = 0`
=======
func (s SqlCommandStore) AnalyticsCommandCount(teamId string) (int64, *model.AppError) {
	query := s.getQueryBuilder().
		Select("COUNT(*)").
		From("Commands").
		Where(sq.Eq{"DeleteAt": 0})
>>>>>>> 90ff87a7

	if len(teamId) > 0 {
		query = query.Where(sq.Eq{"TeamId": teamId})
	}

	sql, args, err := query.ToSql()
	if err != nil {
		return 0, model.NewAppError("SqlCommandStore.AnalyticsCommandCount", "store.sql.build_query.app_error", nil, err.Error(), http.StatusInternalServerError)
	}

	c, err := s.GetReplica().SelectInt(sql, args...)
	if err != nil {
		return 0, errors.Wrapf(err, "unable to count the commands: team_id=%s", teamId)
	}
	return c, nil
}<|MERGE_RESOLUTION|>--- conflicted
+++ resolved
@@ -4,13 +4,10 @@
 package sqlstore
 
 import (
-	"database/sql"
-
-	sq "github.com/Masterminds/squirrel"
-
 	"github.com/mattermost/mattermost-server/v5/model"
 	"github.com/mattermost/mattermost-server/v5/store"
 
+	sq "github.com/Masterminds/squirrel"
 	"github.com/pkg/errors"
 )
 
@@ -73,20 +70,15 @@
 func (s SqlCommandStore) Get(id string) (*model.Command, error) {
 	var command model.Command
 
-<<<<<<< HEAD
-	if err := s.GetReplica().SelectOne(&command, "SELECT * FROM Commands WHERE Id = :Id AND DeleteAt = 0", map[string]interface{}{"Id": id}); err == sql.ErrNoRows {
+	sql, args, err := s.commandsQuery.
+		Where(sq.Eq{"Id": id, "DeleteAt": 0}).ToSql()
+	if err != nil {
+		return nil, errors.Wrapf(err, "commands_tosql")
+	}
+	if err = s.GetReplica().SelectOne(&command, sql, args...); err == sql.ErrNoRows {
 		return nil, store.NewErrNotFound("Command", id)
 	} else if err != nil {
 		return nil, errors.Wrapf(err, "selectone: command_id=%s", id)
-=======
-	sql, args, err := s.commandsQuery.
-		Where(sq.Eq{"Id": id, "DeleteAt": 0}).ToSql()
-	if err != nil {
-		return nil, model.NewAppError("SqlCommandStore.Get", "store.sql.build_query.app_error", nil, err.Error(), http.StatusInternalServerError)
-	}
-	if err = s.GetReplica().SelectOne(&command, sql, args...); err != nil {
-		return nil, model.NewAppError("SqlCommandStore.Get", "store.sql_command.save.get.app_error", nil, "id="+id+", err="+err.Error(), http.StatusInternalServerError)
->>>>>>> 90ff87a7
 	}
 
 	return &command, nil
@@ -94,19 +86,14 @@
 
 func (s SqlCommandStore) GetByTeam(teamId string) ([]*model.Command, error) {
 	var commands []*model.Command
-<<<<<<< HEAD
-
-	if _, err := s.GetReplica().Select(&commands, "SELECT * FROM Commands WHERE TeamId = :TeamId AND DeleteAt = 0", map[string]interface{}{"TeamId": teamId}); err != nil {
-		return nil, errors.Wrapf(err, "select: team_id=%s", teamId)
-=======
+
 	sql, args, err := s.commandsQuery.
 		Where(sq.Eq{"TeamId": teamId, "DeleteAt": 0}).ToSql()
 	if err != nil {
-		return nil, model.NewAppError("SqlCommandStore.GetByTeam", "store.sql.build_query.app_error", nil, err.Error(), http.StatusInternalServerError)
+		return nil, errors.Wrapf(err, "commands_tosql")
 	}
 	if _, err := s.GetReplica().Select(&commands, sql, args...); err != nil {
-		return nil, model.NewAppError("SqlCommandStore.GetByTeam", "store.sql_command.save.get_team.app_error", nil, "teamId="+teamId+", err="+err.Error(), http.StatusInternalServerError)
->>>>>>> 90ff87a7
+		return nil, errors.Wrapf(err, "select: team_id=%s", teamId)
 	}
 
 	return commands, nil
@@ -124,39 +111,29 @@
 	sql, args, err := s.commandsQuery.
 		Where(sq.Eq{"TeamId": teamId, "DeleteAt": 0, triggerStr: trigger}).ToSql()
 	if err != nil {
-		return nil, model.NewAppError("SqlCommandStore.GetByTrigger", "store.sql.build_query.app_error", nil, err.Error(), http.StatusInternalServerError)
-	}
-
-<<<<<<< HEAD
-	if err := s.GetReplica().SelectOne(&command, query, map[string]interface{}{"TeamId": teamId, "Trigger": trigger}); err == sql.ErrNoRows {
+		return nil, errors.Wrapf(err, "commands_tosql")
+	}
+
+	if err := s.GetReplica().SelectOne(&command, sql, args...); err == sql.ErrNoRows {
 		errorId := "teamId=" + teamId + ", trigger=" + trigger
 		return nil, store.NewErrNotFound("Command", errorId)
 	} else if err != nil {
 		return nil, errors.Wrapf(err, "selectone: team_id=%s, trigger=%s", teamId, trigger)
-=======
-	if err := s.GetReplica().SelectOne(&command, sql, args...); err != nil {
-		return nil, model.NewAppError("SqlCommandStore.GetByTrigger", "store.sql_command.get_by_trigger.app_error", nil, "teamId="+teamId+", trigger="+trigger+", err="+err.Error(), http.StatusInternalServerError)
->>>>>>> 90ff87a7
 	}
 
 	return &command, nil
 }
 
-<<<<<<< HEAD
 func (s SqlCommandStore) Delete(commandId string, time int64) error {
-	_, err := s.GetMaster().Exec("Update Commands SET DeleteAt = :DeleteAt, UpdateAt = :UpdateAt WHERE Id = :Id", map[string]interface{}{"DeleteAt": time, "UpdateAt": time, "Id": commandId})
-=======
-func (s SqlCommandStore) Delete(commandId string, time int64) *model.AppError {
 	sql, args, err := s.getQueryBuilder().
 		Update("Commands").
 		SetMap(sq.Eq{"DeleteAt": time, "UpdateAt": time}).
 		Where(sq.Eq{"Id": commandId}).ToSql()
 	if err != nil {
-		return model.NewAppError("SqlCommandStore.Delete", "store.sql.build_query.app_error", nil, err.Error(), http.StatusInternalServerError)
+		return errors.Wrapf(err, "commands_tosql")
 	}
 
 	_, err = s.GetMaster().Exec(sql, args...)
->>>>>>> 90ff87a7
 	if err != nil {
 		errors.Wrapf(err, "delete: command_id=%s", commandId)
 	}
@@ -164,38 +141,28 @@
 	return nil
 }
 
-<<<<<<< HEAD
 func (s SqlCommandStore) PermanentDeleteByTeam(teamId string) error {
-	_, err := s.GetMaster().Exec("DELETE FROM Commands WHERE TeamId = :TeamId", map[string]interface{}{"TeamId": teamId})
-=======
-func (s SqlCommandStore) PermanentDeleteByTeam(teamId string) *model.AppError {
 	sql, args, err := s.getQueryBuilder().
 		Delete("Commands").
 		Where(sq.Eq{"TeamId": teamId}).ToSql()
 	if err != nil {
-		return model.NewAppError("SqlCommandStore.DeleteByTeam", "store.sql.build_query.app_error", nil, err.Error(), http.StatusInternalServerError)
+		return errors.Wrapf(err, "commands_tosql")
 	}
 	_, err = s.GetMaster().Exec(sql, args...)
->>>>>>> 90ff87a7
 	if err != nil {
 		return errors.Wrapf(err, "delete: team_id=%s", teamId)
 	}
 	return nil
 }
 
-<<<<<<< HEAD
 func (s SqlCommandStore) PermanentDeleteByUser(userId string) error {
-	_, err := s.GetMaster().Exec("DELETE FROM Commands WHERE CreatorId = :UserId", map[string]interface{}{"UserId": userId})
-=======
-func (s SqlCommandStore) PermanentDeleteByUser(userId string) *model.AppError {
 	sql, args, err := s.getQueryBuilder().
 		Delete("Commands").
 		Where(sq.Eq{"CreatorId": userId}).ToSql()
 	if err != nil {
-		return model.NewAppError("SqlCommandStore.DeleteByUser", "store.sql.build_query.app_error", nil, err.Error(), http.StatusInternalServerError)
+		return errors.Wrapf(err, "commands_tosql")
 	}
 	_, err = s.GetMaster().Exec(sql, args...)
->>>>>>> 90ff87a7
 	if err != nil {
 		return errors.Wrapf(err, "delete: user_id=%s", userId)
 	}
@@ -217,22 +184,11 @@
 	return cmd, nil
 }
 
-<<<<<<< HEAD
 func (s SqlCommandStore) AnalyticsCommandCount(teamId string) (int64, error) {
-	query :=
-		`SELECT
-			COUNT(*)
-		FROM
-			Commands
-		WHERE
-			DeleteAt = 0`
-=======
-func (s SqlCommandStore) AnalyticsCommandCount(teamId string) (int64, *model.AppError) {
 	query := s.getQueryBuilder().
 		Select("COUNT(*)").
 		From("Commands").
 		Where(sq.Eq{"DeleteAt": 0})
->>>>>>> 90ff87a7
 
 	if len(teamId) > 0 {
 		query = query.Where(sq.Eq{"TeamId": teamId})
@@ -240,7 +196,7 @@
 
 	sql, args, err := query.ToSql()
 	if err != nil {
-		return 0, model.NewAppError("SqlCommandStore.AnalyticsCommandCount", "store.sql.build_query.app_error", nil, err.Error(), http.StatusInternalServerError)
+		return 0, errors.Wrapf(err, "commands_tosql")
 	}
 
 	c, err := s.GetReplica().SelectInt(sql, args...)
