--- conflicted
+++ resolved
@@ -209,13 +209,7 @@
 		} else {
 			result.Data = cposts
 		}
-<<<<<<< HEAD
-
-		storeChannel <- result
-		close(storeChannel)
-	}()
-
-	return storeChannel
+	})
 }
 
 func (s SqlComplianceStore) MessageExport(after int64, limit int64) store.StoreChannel {
@@ -295,7 +289,4 @@
 	}()
 
 	return storeChannel
-=======
-	})
->>>>>>> f7997386
 }