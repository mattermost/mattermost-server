// Copyright (c) 2015-present Mattermost, Inc. All Rights Reserved.
// See License.txt for license information.

package sqlstore

import (
	"testing"

<<<<<<< HEAD
	"github.com/mattermost/mattermost-server/model"
	"github.com/stretchr/testify/assert"
	"github.com/mattermost/mattermost-server/store"
)

func TestSqlComplianceStore(t *testing.T) {
	ss := Setup()

	compliance1 := &model.Compliance{Desc: "Audit for federal subpoena case #22443", UserId: model.NewId(), Status: model.COMPLIANCE_STATUS_FAILED, StartAt: model.GetMillis() - 1, EndAt: model.GetMillis() + 1, Type: model.COMPLIANCE_TYPE_ADHOC}
	store.Must(ss.Compliance().Save(compliance1))
	time.Sleep(100 * time.Millisecond)

	compliance2 := &model.Compliance{Desc: "Audit for federal subpoena case #11458", UserId: model.NewId(), Status: model.COMPLIANCE_STATUS_RUNNING, StartAt: model.GetMillis() - 1, EndAt: model.GetMillis() + 1, Type: model.COMPLIANCE_TYPE_ADHOC}
	store.Must(ss.Compliance().Save(compliance2))
	time.Sleep(100 * time.Millisecond)

	c := ss.Compliance().GetAll(0, 1000)
	result := <-c
	compliances := result.Data.(model.Compliances)

	if compliances[0].Status != model.COMPLIANCE_STATUS_RUNNING && compliance2.Id != compliances[0].Id {
		t.Fatal()
	}

	compliance2.Status = model.COMPLIANCE_STATUS_FAILED
	store.Must(ss.Compliance().Update(compliance2))

	c = ss.Compliance().GetAll(0, 1000)
	result = <-c
	compliances = result.Data.(model.Compliances)

	if compliances[0].Status != model.COMPLIANCE_STATUS_FAILED && compliance2.Id != compliances[0].Id {
		t.Fatal()
	}

	c = ss.Compliance().GetAll(0, 1)
	result = <-c
	compliances = result.Data.(model.Compliances)

	if len(compliances) != 1 {
		t.Fatal("should only have returned 1")
	}

	c = ss.Compliance().GetAll(1, 1)
	result = <-c
	compliances = result.Data.(model.Compliances)

	if len(compliances) != 1 {
		t.Fatal("should only have returned 1")
	}

	rc2 := (<-ss.Compliance().Get(compliance2.Id)).Data.(*model.Compliance)
	if rc2.Status != compliance2.Status {
		t.Fatal()
	}
}

func TestComplianceExport(t *testing.T) {
	ss := Setup()

	time.Sleep(100 * time.Millisecond)

	t1 := &model.Team{}
	t1.DisplayName = "DisplayName"
	t1.Name = "zz" + model.NewId() + "b"
	t1.Email = model.NewId() + "@nowhere.com"
	t1.Type = model.TEAM_OPEN
	t1 = store.Must(ss.Team().Save(t1)).(*model.Team)

	u1 := &model.User{}
	u1.Email = model.NewId()
	u1.Username = model.NewId()
	u1 = store.Must(ss.User().Save(u1)).(*model.User)
	store.Must(ss.Team().SaveMember(&model.TeamMember{TeamId: t1.Id, UserId: u1.Id}))

	u2 := &model.User{}
	u2.Email = model.NewId()
	u2.Username = model.NewId()
	u2 = store.Must(ss.User().Save(u2)).(*model.User)
	store.Must(ss.Team().SaveMember(&model.TeamMember{TeamId: t1.Id, UserId: u2.Id}))

	c1 := &model.Channel{}
	c1.TeamId = t1.Id
	c1.DisplayName = "Channel2"
	c1.Name = "zz" + model.NewId() + "b"
	c1.Type = model.CHANNEL_OPEN
	c1 = store.Must(ss.Channel().Save(c1)).(*model.Channel)

	o1 := &model.Post{}
	o1.ChannelId = c1.Id
	o1.UserId = u1.Id
	o1.CreateAt = model.GetMillis()
	o1.Message = "zz" + model.NewId() + "b"
	o1 = store.Must(ss.Post().Save(o1)).(*model.Post)

	o1a := &model.Post{}
	o1a.ChannelId = c1.Id
	o1a.UserId = u1.Id
	o1a.CreateAt = o1.CreateAt + 10
	o1a.Message = "zz" + model.NewId() + "b"
	o1a = store.Must(ss.Post().Save(o1a)).(*model.Post)

	o2 := &model.Post{}
	o2.ChannelId = c1.Id
	o2.UserId = u1.Id
	o2.CreateAt = o1.CreateAt + 20
	o2.Message = "zz" + model.NewId() + "b"
	o2 = store.Must(ss.Post().Save(o2)).(*model.Post)

	o2a := &model.Post{}
	o2a.ChannelId = c1.Id
	o2a.UserId = u2.Id
	o2a.CreateAt = o1.CreateAt + 30
	o2a.Message = "zz" + model.NewId() + "b"
	o2a = store.Must(ss.Post().Save(o2a)).(*model.Post)

	time.Sleep(100 * time.Millisecond)

	cr1 := &model.Compliance{Desc: "test" + model.NewId(), StartAt: o1.CreateAt - 1, EndAt: o2a.CreateAt + 1}
	if r1 := <-ss.Compliance().ComplianceExport(cr1); r1.Err != nil {
		t.Fatal(r1.Err)
	} else {
		cposts := r1.Data.([]*model.CompliancePost)

		if len(cposts) != 4 {
			t.Fatal("return wrong results length")
		}

		if cposts[0].PostId != o1.Id {
			t.Fatal("Wrong sort")
		}

		if cposts[3].PostId != o2a.Id {
			t.Fatal("Wrong sort")
		}
	}

	cr2 := &model.Compliance{Desc: "test" + model.NewId(), StartAt: o1.CreateAt - 1, EndAt: o2a.CreateAt + 1, Emails: u2.Email}
	if r1 := <-ss.Compliance().ComplianceExport(cr2); r1.Err != nil {
		t.Fatal(r1.Err)
	} else {
		cposts := r1.Data.([]*model.CompliancePost)

		if len(cposts) != 1 {
			t.Fatal("return wrong results length")
		}

		if cposts[0].PostId != o2a.Id {
			t.Fatal("Wrong sort")
		}
	}

	cr3 := &model.Compliance{Desc: "test" + model.NewId(), StartAt: o1.CreateAt - 1, EndAt: o2a.CreateAt + 1, Emails: u2.Email + ", " + u1.Email}
	if r1 := <-ss.Compliance().ComplianceExport(cr3); r1.Err != nil {
		t.Fatal(r1.Err)
	} else {
		cposts := r1.Data.([]*model.CompliancePost)

		if len(cposts) != 4 {
			t.Fatal("return wrong results length")
		}

		if cposts[0].PostId != o1.Id {
			t.Fatal("Wrong sort")
		}

		if cposts[3].PostId != o2a.Id {
			t.Fatal("Wrong sort")
		}
	}

	cr4 := &model.Compliance{Desc: "test" + model.NewId(), StartAt: o1.CreateAt - 1, EndAt: o2a.CreateAt + 1, Keywords: o2a.Message}
	if r1 := <-ss.Compliance().ComplianceExport(cr4); r1.Err != nil {
		t.Fatal(r1.Err)
	} else {
		cposts := r1.Data.([]*model.CompliancePost)

		if len(cposts) != 1 {
			t.Fatal("return wrong results length")
		}

		if cposts[0].PostId != o2a.Id {
			t.Fatal("Wrong sort")
		}
	}

	cr5 := &model.Compliance{Desc: "test" + model.NewId(), StartAt: o1.CreateAt - 1, EndAt: o2a.CreateAt + 1, Keywords: o2a.Message + " " + o1.Message}
	if r1 := <-ss.Compliance().ComplianceExport(cr5); r1.Err != nil {
		t.Fatal(r1.Err)
	} else {
		cposts := r1.Data.([]*model.CompliancePost)

		if len(cposts) != 2 {
			t.Fatal("return wrong results length")
		}

		if cposts[0].PostId != o1.Id {
			t.Fatal("Wrong sort")
		}
	}

	cr6 := &model.Compliance{Desc: "test" + model.NewId(), StartAt: o1.CreateAt - 1, EndAt: o2a.CreateAt + 1, Emails: u2.Email + ", " + u1.Email, Keywords: o2a.Message + " " + o1.Message}
	if r1 := <-ss.Compliance().ComplianceExport(cr6); r1.Err != nil {
		t.Fatal(r1.Err)
	} else {
		cposts := r1.Data.([]*model.CompliancePost)

		if len(cposts) != 2 {
			t.Fatal("return wrong results length")
		}

		if cposts[0].PostId != o1.Id {
			t.Fatal("Wrong sort")
		}

		if cposts[1].PostId != o2a.Id {
			t.Fatal("Wrong sort")
		}
	}
}

func TestComplianceExportDirectMessages(t *testing.T) {
	ss := Setup()

	time.Sleep(100 * time.Millisecond)

	t1 := &model.Team{}
	t1.DisplayName = "DisplayName"
	t1.Name = "zz" + model.NewId() + "b"
	t1.Email = model.NewId() + "@nowhere.com"
	t1.Type = model.TEAM_OPEN
	t1 = store.Must(ss.Team().Save(t1)).(*model.Team)

	u1 := &model.User{}
	u1.Email = model.NewId()
	u1.Username = model.NewId()
	u1 = store.Must(ss.User().Save(u1)).(*model.User)
	store.Must(ss.Team().SaveMember(&model.TeamMember{TeamId: t1.Id, UserId: u1.Id}))

	u2 := &model.User{}
	u2.Email = model.NewId()
	u2.Username = model.NewId()
	u2 = store.Must(ss.User().Save(u2)).(*model.User)
	store.Must(ss.Team().SaveMember(&model.TeamMember{TeamId: t1.Id, UserId: u2.Id}))

	c1 := &model.Channel{}
	c1.TeamId = t1.Id
	c1.DisplayName = "Channel2"
	c1.Name = "zz" + model.NewId() + "b"
	c1.Type = model.CHANNEL_OPEN
	c1 = store.Must(ss.Channel().Save(c1)).(*model.Channel)

	cDM := store.Must(ss.Channel().CreateDirectChannel(u1.Id, u2.Id)).(*model.Channel)

	o1 := &model.Post{}
	o1.ChannelId = c1.Id
	o1.UserId = u1.Id
	o1.CreateAt = model.GetMillis()
	o1.Message = "zz" + model.NewId() + "b"
	o1 = store.Must(ss.Post().Save(o1)).(*model.Post)

	o1a := &model.Post{}
	o1a.ChannelId = c1.Id
	o1a.UserId = u1.Id
	o1a.CreateAt = o1.CreateAt + 10
	o1a.Message = "zz" + model.NewId() + "b"
	o1a = store.Must(ss.Post().Save(o1a)).(*model.Post)

	o2 := &model.Post{}
	o2.ChannelId = c1.Id
	o2.UserId = u1.Id
	o2.CreateAt = o1.CreateAt + 20
	o2.Message = "zz" + model.NewId() + "b"
	o2 = store.Must(ss.Post().Save(o2)).(*model.Post)

	o2a := &model.Post{}
	o2a.ChannelId = c1.Id
	o2a.UserId = u2.Id
	o2a.CreateAt = o1.CreateAt + 30
	o2a.Message = "zz" + model.NewId() + "b"
	o2a = store.Must(ss.Post().Save(o2a)).(*model.Post)

	o3 := &model.Post{}
	o3.ChannelId = cDM.Id
	o3.UserId = u1.Id
	o3.CreateAt = o1.CreateAt + 40
	o3.Message = "zz" + model.NewId() + "b"
	o3 = store.Must(ss.Post().Save(o3)).(*model.Post)

	time.Sleep(100 * time.Millisecond)

	cr1 := &model.Compliance{Desc: "test" + model.NewId(), StartAt: o1.CreateAt - 1, EndAt: o3.CreateAt + 1, Emails: u1.Email}
	if r1 := <-ss.Compliance().ComplianceExport(cr1); r1.Err != nil {
		t.Fatal(r1.Err)
	} else {
		cposts := r1.Data.([]*model.CompliancePost)

		if len(cposts) != 4 {
			t.Fatal("return wrong results length")
		}

		if cposts[0].PostId != o1.Id {
			t.Fatal("Wrong sort")
		}

		if cposts[len(cposts)-1].PostId != o3.Id {
			t.Fatal("Wrong sort")
		}
	}
}

func TestMessageExport(t *testing.T) {
	ss := Setup()

	// get the starting number of message export entries
	startTime := model.GetMillis()
	var numMessageExports = 0
	if r1 := <-ss.Compliance().MessageExport(startTime - 10, 10); r1.Err != nil {
		t.Fatal(r1.Err)
	} else {
		messages := r1.Data.([]*model.MessageExport)
		numMessageExports = len(messages)
	}

	// need a team
	team := &model.Team{
		DisplayName: "DisplayName",
		Name: "zz" + model.NewId() + "b",
		Email: model.NewId() + "@nowhere.com",
		Type: model.TEAM_OPEN,
	}
	team = store.Must(ss.Team().Save(team)).(*model.Team)

	// and two users that are a part of that team
	user1 := &model.User{
		Email:    model.NewId(),
		Username: model.NewId(),
	}
	user1 = store.Must(ss.User().Save(user1)).(*model.User)
	store.Must(ss.Team().SaveMember(&model.TeamMember{
		TeamId: team.Id,
		UserId: user1.Id,
	}))

	user2 := &model.User{
		Email: model.NewId(),
		Username: model.NewId(),
	}
	user2 = store.Must(ss.User().Save(user2)).(*model.User)
	store.Must(ss.Team().SaveMember(&model.TeamMember{
		TeamId: team.Id,
		UserId: user2.Id,
	}))

	// need a public channel as well as a DM channel between the two users
	channel := &model.Channel{
		TeamId: team.Id,
		DisplayName: "Channel2",
		Name: "zz" + model.NewId() + "b",
		Type: model.CHANNEL_OPEN,
	}
	channel = store.Must(ss.Channel().Save(channel)).(*model.Channel)
	directMessageChannel := store.Must(ss.Channel().CreateDirectChannel(user1.Id, user2.Id)).(*model.Channel)

	// user1 posts twice in the public channel
	post1 := &model.Post{
		ChannelId: channel.Id,
		UserId: user1.Id,
		CreateAt: startTime,
		Message: "zz" + model.NewId() + "a",
	}
	post1 = store.Must(ss.Post().Save(post1)).(*model.Post)

	post2 := &model.Post{
		ChannelId: channel.Id,
		UserId: user1.Id,
		CreateAt: startTime + 10,
		Message: "zz" + model.NewId() + "b",
	}
	post2 = store.Must(ss.Post().Save(post2)).(*model.Post)

	// they also send a DM to user2
	post3 := &model.Post{
		ChannelId: directMessageChannel.Id,
		UserId: user1.Id,
		CreateAt: startTime + 20,
		Message: "zz" + model.NewId() + "c",
	}
	post3 = store.Must(ss.Post().Save(post3)).(*model.Post)

	// user2 has seen all messages in the public channel
	channelMember1 := &model.ChannelMember{
		ChannelId: channel.Id,
		UserId: user2.Id,
		LastViewedAt: startTime + 30,
		LastUpdateAt: startTime + 30,
		NotifyProps: model.GetDefaultChannelNotifyProps(),
	}
	channelMember1 = store.Must(ss.Channel().SaveMember(channelMember1)).(*model.ChannelMember)

	// a ChannelMember record is implicitly created for all users in a DM, so we need to update the existing record for
	// user2 to make it look like they've read the message that user1 sent
	channelMember2 := &model.ChannelMember{
		ChannelId: directMessageChannel.Id,
		UserId: user2.Id,
		LastViewedAt: startTime + 30,
		LastUpdateAt: startTime + 30,
		NotifyProps: model.GetDefaultChannelNotifyProps(),
	}
	channelMember2 = store.Must(ss.Channel().UpdateMember(channelMember2)).(*model.ChannelMember)

	// fetch the message exports for all three posts that user1 sent
	messageExportMap := map[string]model.MessageExport{}
	if r1 := <-ss.Compliance().MessageExport(startTime - 10, 10); r1.Err != nil {
		t.Fatal(r1.Err)
	} else {
		messages := r1.Data.([]*model.MessageExport)
		assert.Equal(t, numMessageExports + 3, len(messages))

		for _, v := range messages {
			messageExportMap[*v.PostId] = *v
		}
	}

	// post1 was made by user1 in channel1 and team1, but has no channel member because user1 hasn't viewed the channel
	assert.Equal(t, post1.Message, *messageExportMap[post1.Id].PostMessage)
	assert.Equal(t, channel.Id, *messageExportMap[post1.Id].ChannelId)
	assert.Equal(t, user1.Id, *messageExportMap[post1.Id].UserId)
	assert.Equal(t, team.Id, *messageExportMap[post1.Id].TeamId)
	assert.Empty(t, messageExportMap[post1.Id].ChannelMemberLastViewedAt)

	// post2 was made by user1 in channel1 and team1, but has no channel member because user1 hasn't viewed the channel
	assert.Equal(t, post2.Message, *messageExportMap[post2.Id].PostMessage)
	assert.Equal(t, channel.Id, *messageExportMap[post2.Id].ChannelId)
	assert.Equal(t, user1.Id, *messageExportMap[post2.Id].UserId)
	assert.Equal(t, team.Id, *messageExportMap[post2.Id].TeamId)
	assert.Empty(t, messageExportMap[post2.Id].ChannelMemberLastViewedAt)

	// post3 is a DM, so it has no team info, and channel member records were implicitly created for both users
	assert.Equal(t, post3.Message, *messageExportMap[post3.Id].PostMessage)
	assert.Equal(t, directMessageChannel.Id, *messageExportMap[post3.Id].ChannelId)
	assert.Equal(t, user1.Id, *messageExportMap[post3.Id].UserId)
	assert.Empty(t, messageExportMap[post3.Id].TeamId)
	assert.Equal(t, int64(0), *messageExportMap[post3.Id].ChannelMemberLastViewedAt)
=======
	"github.com/mattermost/mattermost-server/store/storetest"
)

func TestComplianceStore(t *testing.T) {
	StoreTest(t, storetest.TestComplianceStore)
>>>>>>> f7997386
}<|MERGE_RESOLUTION|>--- conflicted
+++ resolved
@@ -6,317 +6,10 @@
 import (
 	"testing"
 
-<<<<<<< HEAD
 	"github.com/mattermost/mattermost-server/model"
+	"github.com/mattermost/mattermost-server/store"
 	"github.com/stretchr/testify/assert"
-	"github.com/mattermost/mattermost-server/store"
 )
-
-func TestSqlComplianceStore(t *testing.T) {
-	ss := Setup()
-
-	compliance1 := &model.Compliance{Desc: "Audit for federal subpoena case #22443", UserId: model.NewId(), Status: model.COMPLIANCE_STATUS_FAILED, StartAt: model.GetMillis() - 1, EndAt: model.GetMillis() + 1, Type: model.COMPLIANCE_TYPE_ADHOC}
-	store.Must(ss.Compliance().Save(compliance1))
-	time.Sleep(100 * time.Millisecond)
-
-	compliance2 := &model.Compliance{Desc: "Audit for federal subpoena case #11458", UserId: model.NewId(), Status: model.COMPLIANCE_STATUS_RUNNING, StartAt: model.GetMillis() - 1, EndAt: model.GetMillis() + 1, Type: model.COMPLIANCE_TYPE_ADHOC}
-	store.Must(ss.Compliance().Save(compliance2))
-	time.Sleep(100 * time.Millisecond)
-
-	c := ss.Compliance().GetAll(0, 1000)
-	result := <-c
-	compliances := result.Data.(model.Compliances)
-
-	if compliances[0].Status != model.COMPLIANCE_STATUS_RUNNING && compliance2.Id != compliances[0].Id {
-		t.Fatal()
-	}
-
-	compliance2.Status = model.COMPLIANCE_STATUS_FAILED
-	store.Must(ss.Compliance().Update(compliance2))
-
-	c = ss.Compliance().GetAll(0, 1000)
-	result = <-c
-	compliances = result.Data.(model.Compliances)
-
-	if compliances[0].Status != model.COMPLIANCE_STATUS_FAILED && compliance2.Id != compliances[0].Id {
-		t.Fatal()
-	}
-
-	c = ss.Compliance().GetAll(0, 1)
-	result = <-c
-	compliances = result.Data.(model.Compliances)
-
-	if len(compliances) != 1 {
-		t.Fatal("should only have returned 1")
-	}
-
-	c = ss.Compliance().GetAll(1, 1)
-	result = <-c
-	compliances = result.Data.(model.Compliances)
-
-	if len(compliances) != 1 {
-		t.Fatal("should only have returned 1")
-	}
-
-	rc2 := (<-ss.Compliance().Get(compliance2.Id)).Data.(*model.Compliance)
-	if rc2.Status != compliance2.Status {
-		t.Fatal()
-	}
-}
-
-func TestComplianceExport(t *testing.T) {
-	ss := Setup()
-
-	time.Sleep(100 * time.Millisecond)
-
-	t1 := &model.Team{}
-	t1.DisplayName = "DisplayName"
-	t1.Name = "zz" + model.NewId() + "b"
-	t1.Email = model.NewId() + "@nowhere.com"
-	t1.Type = model.TEAM_OPEN
-	t1 = store.Must(ss.Team().Save(t1)).(*model.Team)
-
-	u1 := &model.User{}
-	u1.Email = model.NewId()
-	u1.Username = model.NewId()
-	u1 = store.Must(ss.User().Save(u1)).(*model.User)
-	store.Must(ss.Team().SaveMember(&model.TeamMember{TeamId: t1.Id, UserId: u1.Id}))
-
-	u2 := &model.User{}
-	u2.Email = model.NewId()
-	u2.Username = model.NewId()
-	u2 = store.Must(ss.User().Save(u2)).(*model.User)
-	store.Must(ss.Team().SaveMember(&model.TeamMember{TeamId: t1.Id, UserId: u2.Id}))
-
-	c1 := &model.Channel{}
-	c1.TeamId = t1.Id
-	c1.DisplayName = "Channel2"
-	c1.Name = "zz" + model.NewId() + "b"
-	c1.Type = model.CHANNEL_OPEN
-	c1 = store.Must(ss.Channel().Save(c1)).(*model.Channel)
-
-	o1 := &model.Post{}
-	o1.ChannelId = c1.Id
-	o1.UserId = u1.Id
-	o1.CreateAt = model.GetMillis()
-	o1.Message = "zz" + model.NewId() + "b"
-	o1 = store.Must(ss.Post().Save(o1)).(*model.Post)
-
-	o1a := &model.Post{}
-	o1a.ChannelId = c1.Id
-	o1a.UserId = u1.Id
-	o1a.CreateAt = o1.CreateAt + 10
-	o1a.Message = "zz" + model.NewId() + "b"
-	o1a = store.Must(ss.Post().Save(o1a)).(*model.Post)
-
-	o2 := &model.Post{}
-	o2.ChannelId = c1.Id
-	o2.UserId = u1.Id
-	o2.CreateAt = o1.CreateAt + 20
-	o2.Message = "zz" + model.NewId() + "b"
-	o2 = store.Must(ss.Post().Save(o2)).(*model.Post)
-
-	o2a := &model.Post{}
-	o2a.ChannelId = c1.Id
-	o2a.UserId = u2.Id
-	o2a.CreateAt = o1.CreateAt + 30
-	o2a.Message = "zz" + model.NewId() + "b"
-	o2a = store.Must(ss.Post().Save(o2a)).(*model.Post)
-
-	time.Sleep(100 * time.Millisecond)
-
-	cr1 := &model.Compliance{Desc: "test" + model.NewId(), StartAt: o1.CreateAt - 1, EndAt: o2a.CreateAt + 1}
-	if r1 := <-ss.Compliance().ComplianceExport(cr1); r1.Err != nil {
-		t.Fatal(r1.Err)
-	} else {
-		cposts := r1.Data.([]*model.CompliancePost)
-
-		if len(cposts) != 4 {
-			t.Fatal("return wrong results length")
-		}
-
-		if cposts[0].PostId != o1.Id {
-			t.Fatal("Wrong sort")
-		}
-
-		if cposts[3].PostId != o2a.Id {
-			t.Fatal("Wrong sort")
-		}
-	}
-
-	cr2 := &model.Compliance{Desc: "test" + model.NewId(), StartAt: o1.CreateAt - 1, EndAt: o2a.CreateAt + 1, Emails: u2.Email}
-	if r1 := <-ss.Compliance().ComplianceExport(cr2); r1.Err != nil {
-		t.Fatal(r1.Err)
-	} else {
-		cposts := r1.Data.([]*model.CompliancePost)
-
-		if len(cposts) != 1 {
-			t.Fatal("return wrong results length")
-		}
-
-		if cposts[0].PostId != o2a.Id {
-			t.Fatal("Wrong sort")
-		}
-	}
-
-	cr3 := &model.Compliance{Desc: "test" + model.NewId(), StartAt: o1.CreateAt - 1, EndAt: o2a.CreateAt + 1, Emails: u2.Email + ", " + u1.Email}
-	if r1 := <-ss.Compliance().ComplianceExport(cr3); r1.Err != nil {
-		t.Fatal(r1.Err)
-	} else {
-		cposts := r1.Data.([]*model.CompliancePost)
-
-		if len(cposts) != 4 {
-			t.Fatal("return wrong results length")
-		}
-
-		if cposts[0].PostId != o1.Id {
-			t.Fatal("Wrong sort")
-		}
-
-		if cposts[3].PostId != o2a.Id {
-			t.Fatal("Wrong sort")
-		}
-	}
-
-	cr4 := &model.Compliance{Desc: "test" + model.NewId(), StartAt: o1.CreateAt - 1, EndAt: o2a.CreateAt + 1, Keywords: o2a.Message}
-	if r1 := <-ss.Compliance().ComplianceExport(cr4); r1.Err != nil {
-		t.Fatal(r1.Err)
-	} else {
-		cposts := r1.Data.([]*model.CompliancePost)
-
-		if len(cposts) != 1 {
-			t.Fatal("return wrong results length")
-		}
-
-		if cposts[0].PostId != o2a.Id {
-			t.Fatal("Wrong sort")
-		}
-	}
-
-	cr5 := &model.Compliance{Desc: "test" + model.NewId(), StartAt: o1.CreateAt - 1, EndAt: o2a.CreateAt + 1, Keywords: o2a.Message + " " + o1.Message}
-	if r1 := <-ss.Compliance().ComplianceExport(cr5); r1.Err != nil {
-		t.Fatal(r1.Err)
-	} else {
-		cposts := r1.Data.([]*model.CompliancePost)
-
-		if len(cposts) != 2 {
-			t.Fatal("return wrong results length")
-		}
-
-		if cposts[0].PostId != o1.Id {
-			t.Fatal("Wrong sort")
-		}
-	}
-
-	cr6 := &model.Compliance{Desc: "test" + model.NewId(), StartAt: o1.CreateAt - 1, EndAt: o2a.CreateAt + 1, Emails: u2.Email + ", " + u1.Email, Keywords: o2a.Message + " " + o1.Message}
-	if r1 := <-ss.Compliance().ComplianceExport(cr6); r1.Err != nil {
-		t.Fatal(r1.Err)
-	} else {
-		cposts := r1.Data.([]*model.CompliancePost)
-
-		if len(cposts) != 2 {
-			t.Fatal("return wrong results length")
-		}
-
-		if cposts[0].PostId != o1.Id {
-			t.Fatal("Wrong sort")
-		}
-
-		if cposts[1].PostId != o2a.Id {
-			t.Fatal("Wrong sort")
-		}
-	}
-}
-
-func TestComplianceExportDirectMessages(t *testing.T) {
-	ss := Setup()
-
-	time.Sleep(100 * time.Millisecond)
-
-	t1 := &model.Team{}
-	t1.DisplayName = "DisplayName"
-	t1.Name = "zz" + model.NewId() + "b"
-	t1.Email = model.NewId() + "@nowhere.com"
-	t1.Type = model.TEAM_OPEN
-	t1 = store.Must(ss.Team().Save(t1)).(*model.Team)
-
-	u1 := &model.User{}
-	u1.Email = model.NewId()
-	u1.Username = model.NewId()
-	u1 = store.Must(ss.User().Save(u1)).(*model.User)
-	store.Must(ss.Team().SaveMember(&model.TeamMember{TeamId: t1.Id, UserId: u1.Id}))
-
-	u2 := &model.User{}
-	u2.Email = model.NewId()
-	u2.Username = model.NewId()
-	u2 = store.Must(ss.User().Save(u2)).(*model.User)
-	store.Must(ss.Team().SaveMember(&model.TeamMember{TeamId: t1.Id, UserId: u2.Id}))
-
-	c1 := &model.Channel{}
-	c1.TeamId = t1.Id
-	c1.DisplayName = "Channel2"
-	c1.Name = "zz" + model.NewId() + "b"
-	c1.Type = model.CHANNEL_OPEN
-	c1 = store.Must(ss.Channel().Save(c1)).(*model.Channel)
-
-	cDM := store.Must(ss.Channel().CreateDirectChannel(u1.Id, u2.Id)).(*model.Channel)
-
-	o1 := &model.Post{}
-	o1.ChannelId = c1.Id
-	o1.UserId = u1.Id
-	o1.CreateAt = model.GetMillis()
-	o1.Message = "zz" + model.NewId() + "b"
-	o1 = store.Must(ss.Post().Save(o1)).(*model.Post)
-
-	o1a := &model.Post{}
-	o1a.ChannelId = c1.Id
-	o1a.UserId = u1.Id
-	o1a.CreateAt = o1.CreateAt + 10
-	o1a.Message = "zz" + model.NewId() + "b"
-	o1a = store.Must(ss.Post().Save(o1a)).(*model.Post)
-
-	o2 := &model.Post{}
-	o2.ChannelId = c1.Id
-	o2.UserId = u1.Id
-	o2.CreateAt = o1.CreateAt + 20
-	o2.Message = "zz" + model.NewId() + "b"
-	o2 = store.Must(ss.Post().Save(o2)).(*model.Post)
-
-	o2a := &model.Post{}
-	o2a.ChannelId = c1.Id
-	o2a.UserId = u2.Id
-	o2a.CreateAt = o1.CreateAt + 30
-	o2a.Message = "zz" + model.NewId() + "b"
-	o2a = store.Must(ss.Post().Save(o2a)).(*model.Post)
-
-	o3 := &model.Post{}
-	o3.ChannelId = cDM.Id
-	o3.UserId = u1.Id
-	o3.CreateAt = o1.CreateAt + 40
-	o3.Message = "zz" + model.NewId() + "b"
-	o3 = store.Must(ss.Post().Save(o3)).(*model.Post)
-
-	time.Sleep(100 * time.Millisecond)
-
-	cr1 := &model.Compliance{Desc: "test" + model.NewId(), StartAt: o1.CreateAt - 1, EndAt: o3.CreateAt + 1, Emails: u1.Email}
-	if r1 := <-ss.Compliance().ComplianceExport(cr1); r1.Err != nil {
-		t.Fatal(r1.Err)
-	} else {
-		cposts := r1.Data.([]*model.CompliancePost)
-
-		if len(cposts) != 4 {
-			t.Fatal("return wrong results length")
-		}
-
-		if cposts[0].PostId != o1.Id {
-			t.Fatal("Wrong sort")
-		}
-
-		if cposts[len(cposts)-1].PostId != o3.Id {
-			t.Fatal("Wrong sort")
-		}
-	}
-}
 
 func TestMessageExport(t *testing.T) {
 	ss := Setup()
@@ -324,7 +17,7 @@
 	// get the starting number of message export entries
 	startTime := model.GetMillis()
 	var numMessageExports = 0
-	if r1 := <-ss.Compliance().MessageExport(startTime - 10, 10); r1.Err != nil {
+	if r1 := <-ss.Compliance().MessageExport(startTime-10, 10); r1.Err != nil {
 		t.Fatal(r1.Err)
 	} else {
 		messages := r1.Data.([]*model.MessageExport)
@@ -334,9 +27,9 @@
 	// need a team
 	team := &model.Team{
 		DisplayName: "DisplayName",
-		Name: "zz" + model.NewId() + "b",
-		Email: model.NewId() + "@nowhere.com",
-		Type: model.TEAM_OPEN,
+		Name:        "zz" + model.NewId() + "b",
+		Email:       model.NewId() + "@nowhere.com",
+		Type:        model.TEAM_OPEN,
 	}
 	team = store.Must(ss.Team().Save(team)).(*model.Team)
 
@@ -352,7 +45,7 @@
 	}))
 
 	user2 := &model.User{
-		Email: model.NewId(),
+		Email:    model.NewId(),
 		Username: model.NewId(),
 	}
 	user2 = store.Must(ss.User().Save(user2)).(*model.User)
@@ -363,10 +56,10 @@
 
 	// need a public channel as well as a DM channel between the two users
 	channel := &model.Channel{
-		TeamId: team.Id,
+		TeamId:      team.Id,
 		DisplayName: "Channel2",
-		Name: "zz" + model.NewId() + "b",
-		Type: model.CHANNEL_OPEN,
+		Name:        "zz" + model.NewId() + "b",
+		Type:        model.CHANNEL_OPEN,
 	}
 	channel = store.Must(ss.Channel().Save(channel)).(*model.Channel)
 	directMessageChannel := store.Must(ss.Channel().CreateDirectChannel(user1.Id, user2.Id)).(*model.Channel)
@@ -374,57 +67,57 @@
 	// user1 posts twice in the public channel
 	post1 := &model.Post{
 		ChannelId: channel.Id,
-		UserId: user1.Id,
-		CreateAt: startTime,
-		Message: "zz" + model.NewId() + "a",
+		UserId:    user1.Id,
+		CreateAt:  startTime,
+		Message:   "zz" + model.NewId() + "a",
 	}
 	post1 = store.Must(ss.Post().Save(post1)).(*model.Post)
 
 	post2 := &model.Post{
 		ChannelId: channel.Id,
-		UserId: user1.Id,
-		CreateAt: startTime + 10,
-		Message: "zz" + model.NewId() + "b",
+		UserId:    user1.Id,
+		CreateAt:  startTime + 10,
+		Message:   "zz" + model.NewId() + "b",
 	}
 	post2 = store.Must(ss.Post().Save(post2)).(*model.Post)
 
 	// they also send a DM to user2
 	post3 := &model.Post{
 		ChannelId: directMessageChannel.Id,
-		UserId: user1.Id,
-		CreateAt: startTime + 20,
-		Message: "zz" + model.NewId() + "c",
+		UserId:    user1.Id,
+		CreateAt:  startTime + 20,
+		Message:   "zz" + model.NewId() + "c",
 	}
 	post3 = store.Must(ss.Post().Save(post3)).(*model.Post)
 
 	// user2 has seen all messages in the public channel
 	channelMember1 := &model.ChannelMember{
-		ChannelId: channel.Id,
-		UserId: user2.Id,
+		ChannelId:    channel.Id,
+		UserId:       user2.Id,
 		LastViewedAt: startTime + 30,
 		LastUpdateAt: startTime + 30,
-		NotifyProps: model.GetDefaultChannelNotifyProps(),
+		NotifyProps:  model.GetDefaultChannelNotifyProps(),
 	}
 	channelMember1 = store.Must(ss.Channel().SaveMember(channelMember1)).(*model.ChannelMember)
 
 	// a ChannelMember record is implicitly created for all users in a DM, so we need to update the existing record for
 	// user2 to make it look like they've read the message that user1 sent
 	channelMember2 := &model.ChannelMember{
-		ChannelId: directMessageChannel.Id,
-		UserId: user2.Id,
+		ChannelId:    directMessageChannel.Id,
+		UserId:       user2.Id,
 		LastViewedAt: startTime + 30,
 		LastUpdateAt: startTime + 30,
-		NotifyProps: model.GetDefaultChannelNotifyProps(),
+		NotifyProps:  model.GetDefaultChannelNotifyProps(),
 	}
 	channelMember2 = store.Must(ss.Channel().UpdateMember(channelMember2)).(*model.ChannelMember)
 
 	// fetch the message exports for all three posts that user1 sent
 	messageExportMap := map[string]model.MessageExport{}
-	if r1 := <-ss.Compliance().MessageExport(startTime - 10, 10); r1.Err != nil {
+	if r1 := <-ss.Compliance().MessageExport(startTime-10, 10); r1.Err != nil {
 		t.Fatal(r1.Err)
 	} else {
 		messages := r1.Data.([]*model.MessageExport)
-		assert.Equal(t, numMessageExports + 3, len(messages))
+		assert.Equal(t, numMessageExports+3, len(messages))
 
 		for _, v := range messages {
 			messageExportMap[*v.PostId] = *v
@@ -451,11 +144,4 @@
 	assert.Equal(t, user1.Id, *messageExportMap[post3.Id].UserId)
 	assert.Empty(t, messageExportMap[post3.Id].TeamId)
 	assert.Equal(t, int64(0), *messageExportMap[post3.Id].ChannelMemberLastViewedAt)
-=======
-	"github.com/mattermost/mattermost-server/store/storetest"
-)
-
-func TestComplianceStore(t *testing.T) {
-	StoreTest(t, storetest.TestComplianceStore)
->>>>>>> f7997386
 }