--- conflicted
+++ resolved
@@ -16,14 +16,9 @@
 )
 
 type SqlFileInfoStore struct {
-<<<<<<< HEAD
 	*SqlSupplier
-	metrics einterfaces.MetricsInterface
-=======
-	SqlStore
 	metrics     einterfaces.MetricsInterface
 	queryFields []string
->>>>>>> 537b5a5b
 }
 
 func (fs SqlFileInfoStore) ClearCaches() {
@@ -35,9 +30,6 @@
 		metrics:     metrics,
 	}
 
-<<<<<<< HEAD
-	for _, db := range sqlSupplier.GetAllConns() {
-=======
 	s.queryFields = []string{
 		"FileInfo.Id",
 		"FileInfo.CreatorId",
@@ -59,8 +51,7 @@
 		"Coalesce(FileInfo.Content, '') AS Content",
 	}
 
-	for _, db := range sqlStore.GetAllConns() {
->>>>>>> 537b5a5b
+	for _, db := range sqlSupplier.GetAllConns() {
 		table := db.AddTableWithName(model.FileInfo{}, "FileInfo").SetKeys(false, "Id")
 		table.ColMap("Id").SetMaxSize(26)
 		table.ColMap("CreatorId").SetMaxSize(26)
