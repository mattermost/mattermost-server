// Copyright (c) 2015-present Mattermost, Inc. All Rights Reserved.
// See LICENSE.txt for license information.

package sqlstore

import (
	"database/sql"
	"fmt"
	"net/http"
	"strings"

	sq "github.com/Masterminds/squirrel"

	"github.com/mattermost/mattermost-server/v5/model"
	"github.com/mattermost/mattermost-server/v5/store"
)

type selectType int

const (
	selectGroups selectType = iota
	selectCountGroups
)

type groupTeam struct {
	model.GroupSyncable
	TeamId string `db:"TeamId"`
}

type groupChannel struct {
	model.GroupSyncable
	ChannelId string `db:"ChannelId"`
}

type groupTeamJoin struct {
	groupTeam
	TeamDisplayName string `db:"TeamDisplayName"`
	TeamType        string `db:"TeamType"`
}

type groupChannelJoin struct {
	groupChannel
	ChannelDisplayName string `db:"ChannelDisplayName"`
	TeamDisplayName    string `db:"TeamDisplayName"`
	TeamType           string `db:"TeamType"`
	ChannelType        string `db:"ChannelType"`
	TeamID             string `db:"TeamId"`
}

type SqlGroupStore struct {
	SqlStore
}

func newSqlGroupStore(sqlStore SqlStore) store.GroupStore {
	s := &SqlGroupStore{SqlStore: sqlStore}
	for _, db := range sqlStore.GetAllConns() {
		groups := db.AddTableWithName(model.Group{}, "UserGroups").SetKeys(false, "Id")
		groups.ColMap("Id").SetMaxSize(26)
		groups.ColMap("Name").SetMaxSize(model.GroupNameMaxLength).SetUnique(true)
		groups.ColMap("DisplayName").SetMaxSize(model.GroupDisplayNameMaxLength)
		groups.ColMap("Description").SetMaxSize(model.GroupDescriptionMaxLength)
		groups.ColMap("Source").SetMaxSize(model.GroupSourceMaxLength)
		groups.ColMap("RemoteId").SetMaxSize(model.GroupRemoteIDMaxLength)
		groups.SetUniqueTogether("Source", "RemoteId")

		groupMembers := db.AddTableWithName(model.GroupMember{}, "GroupMembers").SetKeys(false, "GroupId", "UserId")
		groupMembers.ColMap("GroupId").SetMaxSize(26)
		groupMembers.ColMap("UserId").SetMaxSize(26)

		groupTeams := db.AddTableWithName(groupTeam{}, "GroupTeams").SetKeys(false, "GroupId", "TeamId")
		groupTeams.ColMap("GroupId").SetMaxSize(26)
		groupTeams.ColMap("TeamId").SetMaxSize(26)

		groupChannels := db.AddTableWithName(groupChannel{}, "GroupChannels").SetKeys(false, "GroupId", "ChannelId")
		groupChannels.ColMap("GroupId").SetMaxSize(26)
		groupChannels.ColMap("ChannelId").SetMaxSize(26)
	}
	return s
}

func (s *SqlGroupStore) createIndexesIfNotExists() {
	s.CreateIndexIfNotExists("idx_groupmembers_create_at", "GroupMembers", "CreateAt")
	s.CreateIndexIfNotExists("idx_usergroups_remote_id", "UserGroups", "RemoteId")
	s.CreateIndexIfNotExists("idx_usergroups_delete_at", "UserGroups", "DeleteAt")
	s.CreateIndexIfNotExists("idx_groupteams_teamid", "GroupTeams", "TeamId")
	s.CreateIndexIfNotExists("idx_groupchannels_channelid", "GroupChannels", "ChannelId")
	s.CreateColumnIfNotExistsNoDefault("Channels", "GroupConstrained", "tinyint(1)", "boolean")
	s.CreateColumnIfNotExistsNoDefault("Teams", "GroupConstrained", "tinyint(1)", "boolean")
	s.CreateIndexIfNotExists("idx_groupteams_schemeadmin", "GroupTeams", "SchemeAdmin")
	s.CreateIndexIfNotExists("idx_groupchannels_schemeadmin", "GroupChannels", "SchemeAdmin")
}

func (s *SqlGroupStore) Create(group *model.Group) (*model.Group, *model.AppError) {
	if len(group.Id) != 0 {
		return nil, model.NewAppError("SqlGroupStore.GroupCreate", "model.group.id.app_error", nil, "", http.StatusBadRequest)
	}

	if err := group.IsValidForCreate(); err != nil {
		return nil, err
	}

	group.Id = model.NewId()
	group.CreateAt = model.GetMillis()
	group.UpdateAt = group.CreateAt

	if err := s.GetMaster().Insert(group); err != nil {
		if IsUniqueConstraintError(err, []string{"Name", "groups_name_key"}) {
			return nil, model.NewAppError("SqlGroupStore.GroupCreate", "store.sql_group.unique_constraint", nil, err.Error(), http.StatusInternalServerError)
		}
		return nil, model.NewAppError("SqlGroupStore.GroupCreate", "store.insert_error", nil, err.Error(), http.StatusInternalServerError)
	}

	return group, nil
}

func (s *SqlGroupStore) Get(groupId string) (*model.Group, *model.AppError) {
	var group *model.Group
	if err := s.GetReplica().SelectOne(&group, "SELECT * from UserGroups WHERE Id = :Id", map[string]interface{}{"Id": groupId}); err != nil {
		if err == sql.ErrNoRows {
			return nil, model.NewAppError("SqlGroupStore.GroupGet", "store.sql_group.no_rows", nil, err.Error(), http.StatusNotFound)
		}
		return nil, model.NewAppError("SqlGroupStore.GroupGet", "store.select_error", nil, err.Error(), http.StatusInternalServerError)
	}

	return group, nil
}

func (s *SqlGroupStore) GetByName(name string, opts model.GroupSearchOpts) (*model.Group, *model.AppError) {
	var group *model.Group
	query := s.getQueryBuilder().Select("*").From("UserGroups").Where(sq.Eq{"Name": name})
	if opts.FilterAllowReference {
		query = query.Where("AllowReference = true")
	}

	queryString, args, err := query.ToSql()

	if err != nil {
		return nil, model.NewAppError("SqlGroupStore.GetByName", "store.sql_group.app_error", nil, err.Error(), http.StatusInternalServerError)
	}
	if err := s.GetReplica().SelectOne(&group, queryString, args...); err != nil {
		if err == sql.ErrNoRows {
			return nil, model.NewAppError("SqlGroupStore.GroupGetByName", "store.sql_group.no_rows", nil, err.Error(), http.StatusNotFound)
		}
		return nil, model.NewAppError("SqlGroupStore.GroupGetByName", "store.select_error", nil, err.Error(), http.StatusInternalServerError)
	}

	return group, nil
}

func (s *SqlGroupStore) GetByIDs(groupIDs []string) ([]*model.Group, *model.AppError) {
	var groups []*model.Group
	query := s.getQueryBuilder().Select("*").From("UserGroups").Where(sq.Eq{"Id": groupIDs})
	queryString, args, err := query.ToSql()
	if err != nil {
		return nil, model.NewAppError("SqlGroupStore.GetByIDs", "store.sql_group.app_error", nil, err.Error(), http.StatusInternalServerError)
	}
	if _, err := s.GetReplica().Select(&groups, queryString, args...); err != nil {
		return nil, model.NewAppError("SqlGroupStore.GetByIDs", "store.select_error", nil, err.Error(), http.StatusInternalServerError)
	}
	return groups, nil
}

func (s *SqlGroupStore) GetByRemoteID(remoteID string, groupSource model.GroupSource) (*model.Group, *model.AppError) {
	var group *model.Group
	if err := s.GetReplica().SelectOne(&group, "SELECT * from UserGroups WHERE RemoteId = :RemoteId AND Source = :Source", map[string]interface{}{"RemoteId": remoteID, "Source": groupSource}); err != nil {
		if err == sql.ErrNoRows {
			return nil, model.NewAppError("SqlGroupStore.GroupGetByRemoteID", "store.sql_group.no_rows", nil, err.Error(), http.StatusNotFound)
		}
		return nil, model.NewAppError("SqlGroupStore.GroupGetByRemoteID", "store.select_error", nil, err.Error(), http.StatusInternalServerError)
	}

	return group, nil
}

func (s *SqlGroupStore) GetAllBySource(groupSource model.GroupSource) ([]*model.Group, *model.AppError) {
	var groups []*model.Group

	if _, err := s.GetReplica().Select(&groups, "SELECT * from UserGroups WHERE DeleteAt = 0 AND Source = :Source", map[string]interface{}{"Source": groupSource}); err != nil {
		return nil, model.NewAppError("SqlGroupStore.GroupGetAllBySource", "store.select_error", nil, err.Error(), http.StatusInternalServerError)
	}

	return groups, nil
}

func (s *SqlGroupStore) GetByUser(userId string) ([]*model.Group, *model.AppError) {
	var groups []*model.Group

	query := `
		SELECT
			UserGroups.*
		FROM
			GroupMembers
			JOIN UserGroups ON UserGroups.Id = GroupMembers.GroupId
		WHERE
			GroupMembers.DeleteAt = 0
			AND UserId = :UserId`

	if _, err := s.GetReplica().Select(&groups, query, map[string]interface{}{"UserId": userId}); err != nil {
		return nil, model.NewAppError("SqlGroupStore.GetByUser", "store.select_error", nil, err.Error(), http.StatusInternalServerError)
	}

	return groups, nil
}

func (s *SqlGroupStore) Update(group *model.Group) (*model.Group, *model.AppError) {
	var retrievedGroup *model.Group
	if err := s.GetReplica().SelectOne(&retrievedGroup, "SELECT * FROM UserGroups WHERE Id = :Id", map[string]interface{}{"Id": group.Id}); err != nil {
		if err == sql.ErrNoRows {
			return nil, model.NewAppError("SqlGroupStore.GroupUpdate", "store.sql_group.no_rows", nil, "id="+group.Id+","+err.Error(), http.StatusNotFound)
		}
		return nil, model.NewAppError("SqlGroupStore.GroupUpdate", "store.select_error", nil, "id="+group.Id+","+err.Error(), http.StatusInternalServerError)
	}

	// If updating DeleteAt it can only be to 0
	if group.DeleteAt != retrievedGroup.DeleteAt && group.DeleteAt != 0 {
		return nil, model.NewAppError("SqlGroupStore.GroupUpdate", "model.group.delete_at.app_error", nil, "", http.StatusInternalServerError)
	}

	// Reset these properties, don't update them based on input
	group.CreateAt = retrievedGroup.CreateAt
	group.UpdateAt = model.GetMillis()

	if err := group.IsValidForUpdate(); err != nil {
		return nil, err
	}

	rowsChanged, err := s.GetMaster().Update(group)
	if err != nil {
		if IsUniqueConstraintError(err, []string{"Name", "groups_name_key"}) {
			return nil, model.NewAppError("SqlGroupStore.GroupUpdate", "store.sql_group.unique_constraint", nil, err.Error(), http.StatusInternalServerError)
		}
		return nil, model.NewAppError("SqlGroupStore.GroupUpdate", "store.update_error", nil, err.Error(), http.StatusInternalServerError)
	}
	if rowsChanged != 1 {
		return nil, model.NewAppError("SqlGroupStore.GroupUpdate", "store.sql_group.no_rows_changed", nil, "", http.StatusInternalServerError)
	}

	return group, nil
}

func (s *SqlGroupStore) Delete(groupID string) (*model.Group, *model.AppError) {
	var group *model.Group
	if err := s.GetReplica().SelectOne(&group, "SELECT * from UserGroups WHERE Id = :Id AND DeleteAt = 0", map[string]interface{}{"Id": groupID}); err != nil {
		if err == sql.ErrNoRows {
			return nil, model.NewAppError("SqlGroupStore.GroupDelete", "store.sql_group.no_rows", nil, "Id="+groupID+", "+err.Error(), http.StatusNotFound)
		}
		return nil, model.NewAppError("SqlGroupStore.GroupDelete", "store.select_error", nil, err.Error(), http.StatusInternalServerError)
	}

	time := model.GetMillis()
	group.DeleteAt = time
	group.UpdateAt = time

	if _, err := s.GetMaster().Update(group); err != nil {
		return nil, model.NewAppError("SqlGroupStore.GroupDelete", "store.update_error", nil, err.Error(), http.StatusInternalServerError)
	}

	return group, nil
}

func (s *SqlGroupStore) GetMemberUsers(groupID string) ([]*model.User, *model.AppError) {
	var groupMembers []*model.User

	query := `
		SELECT
			Users.*
		FROM
			GroupMembers
			JOIN Users ON Users.Id = GroupMembers.UserId
		WHERE
			GroupMembers.DeleteAt = 0
			AND Users.DeleteAt = 0
			AND GroupId = :GroupId`

	if _, err := s.GetReplica().Select(&groupMembers, query, map[string]interface{}{"GroupId": groupID}); err != nil {
		return nil, model.NewAppError("SqlGroupStore.GetMemberUsers", "store.select_error", nil, err.Error(), http.StatusInternalServerError)
	}

	return groupMembers, nil
}

func (s *SqlGroupStore) GetMemberUsersPage(groupID string, page int, perPage int) ([]*model.User, *model.AppError) {
	var groupMembers []*model.User

	query := `
		SELECT
			Users.*
		FROM
			GroupMembers
			JOIN Users ON Users.Id = GroupMembers.UserId
		WHERE
			GroupMembers.DeleteAt = 0
			AND Users.DeleteAt = 0
			AND GroupId = :GroupId
		ORDER BY
			GroupMembers.CreateAt DESC
		LIMIT
			:Limit
		OFFSET
			:Offset`

	if _, err := s.GetReplica().Select(&groupMembers, query, map[string]interface{}{"GroupId": groupID, "Limit": perPage, "Offset": page * perPage}); err != nil {
		return nil, model.NewAppError("SqlGroupStore.GroupGetMemberUsersPage", "store.select_error", nil, err.Error(), http.StatusInternalServerError)
	}

	return groupMembers, nil
}

func (s *SqlGroupStore) GetMemberCount(groupID string) (int64, *model.AppError) {
	query := `
		SELECT
			count(*)
		FROM
			GroupMembers
			JOIN Users ON Users.Id = GroupMembers.UserId
		WHERE
			GroupMembers.GroupId = :GroupId
			AND Users.DeleteAt = 0`

	count, err := s.GetReplica().SelectInt(query, map[string]interface{}{"GroupId": groupID})
	if err != nil {
		return int64(0), model.NewAppError("SqlGroupStore.GroupGetMemberUsersPage", "store.select_error", nil, err.Error(), http.StatusInternalServerError)
	}

	return count, nil
}

func (s *SqlGroupStore) GetMemberUsersInTeam(groupID string, teamID string) ([]*model.User, *model.AppError) {
	var groupMembers []*model.User

	query := `
		SELECT
			Users.*
		FROM
			GroupMembers
			JOIN Users ON Users.Id = GroupMembers.UserId
		WHERE
			GroupId = :GroupId
			AND GroupMembers.UserId IN (
				SELECT TeamMembers.UserId
				FROM TeamMembers
				JOIN Teams ON Teams.Id = :TeamId
				WHERE TeamMembers.TeamId = Teams.Id
				AND TeamMembers.DeleteAt = 0
			)
			AND GroupMembers.DeleteAt = 0
			AND Users.DeleteAt = 0
		`

	if _, err := s.GetReplica().Select(&groupMembers, query, map[string]interface{}{"GroupId": groupID, "TeamId": teamID}); err != nil {
		return nil, model.NewAppError("SqlGroupStore.GetMemberUsersInTeam", "store.select_error", nil, err.Error(), http.StatusInternalServerError)
	}

	return groupMembers, nil
}

func (s *SqlGroupStore) GetMemberUsersNotInChannel(groupID string, channelID string) ([]*model.User, *model.AppError) {
	var groupMembers []*model.User

	query := `
		SELECT
			Users.*
		FROM
			GroupMembers
			JOIN Users ON Users.Id = GroupMembers.UserId
		WHERE
			GroupId = :GroupId
			AND GroupMembers.UserId NOT IN (
				SELECT ChannelMembers.UserId
				FROM ChannelMembers
				WHERE ChannelMembers.ChannelId = :ChannelId
			)
			AND GroupMembers.UserId IN (
				SELECT TeamMembers.UserId
				FROM TeamMembers
				JOIN Channels ON Channels.Id = :ChannelId
				JOIN Teams ON Teams.Id = Channels.TeamId
				WHERE TeamMembers.TeamId = Teams.Id
				AND TeamMembers.DeleteAt = 0
			)
			AND GroupMembers.DeleteAt = 0
			AND Users.DeleteAt = 0
		`

	if _, err := s.GetReplica().Select(&groupMembers, query, map[string]interface{}{"GroupId": groupID, "ChannelId": channelID}); err != nil {
		return nil, model.NewAppError("SqlGroupStore.GetMemberUsersNotInChannel", "store.select_error", nil, err.Error(), http.StatusInternalServerError)
	}

	return groupMembers, nil
}

func (s *SqlGroupStore) UpsertMember(groupID string, userID string) (*model.GroupMember, *model.AppError) {
	member := &model.GroupMember{
		GroupId:  groupID,
		UserId:   userID,
		CreateAt: model.GetMillis(),
	}

	if err := member.IsValid(); err != nil {
		return nil, err
	}

	var retrievedGroup *model.Group
	if err := s.GetReplica().SelectOne(&retrievedGroup, "SELECT * FROM UserGroups WHERE Id = :Id", map[string]interface{}{"Id": groupID}); err != nil {
		return nil, model.NewAppError("SqlGroupStore.GroupCreateOrRestoreMember", "store.insert_error", nil, "group_id="+member.GroupId+"user_id="+member.UserId+","+err.Error(), http.StatusInternalServerError)
	}

	var retrievedMember *model.GroupMember
	if err := s.GetReplica().SelectOne(&retrievedMember, "SELECT * FROM GroupMembers WHERE GroupId = :GroupId AND UserId = :UserId", map[string]interface{}{"GroupId": member.GroupId, "UserId": member.UserId}); err != nil {
		if err != sql.ErrNoRows {
			return nil, model.NewAppError("SqlGroupStore.GroupCreateOrRestoreMember", "store.select_error", nil, "group_id="+member.GroupId+"user_id="+member.UserId+","+err.Error(), http.StatusInternalServerError)
		}
	}

	if retrievedMember == nil {
		if err := s.GetMaster().Insert(member); err != nil {
			if IsUniqueConstraintError(err, []string{"GroupId", "UserId", "groupmembers_pkey", "PRIMARY"}) {
				return nil, model.NewAppError("SqlGroupStore.GroupCreateOrRestoreMember", "store.sql_group.uniqueness_error", nil, "group_id="+member.GroupId+", user_id="+member.UserId+", "+err.Error(), http.StatusBadRequest)
			}
			return nil, model.NewAppError("SqlGroupStore.GroupCreateOrRestoreMember", "store.insert_error", nil, "group_id="+member.GroupId+", user_id="+member.UserId+", "+err.Error(), http.StatusInternalServerError)
		}
	} else {
		member.DeleteAt = 0
		var rowsChanged int64
		var err error
		if rowsChanged, err = s.GetMaster().Update(member); err != nil {
			return nil, model.NewAppError("SqlGroupStore.GroupCreateOrRestoreMember", "store.update_error", nil, "group_id="+member.GroupId+", user_id="+member.UserId+", "+err.Error(), http.StatusInternalServerError)
		}
		if rowsChanged != 1 {
			return nil, model.NewAppError("SqlGroupStore.GroupCreateOrRestoreMember", "store.sql_group.no_rows_changed", nil, "", http.StatusInternalServerError)
		}
	}

	return member, nil
}

func (s *SqlGroupStore) DeleteMember(groupID string, userID string) (*model.GroupMember, *model.AppError) {
	var retrievedMember *model.GroupMember
	if err := s.GetReplica().SelectOne(&retrievedMember, "SELECT * FROM GroupMembers WHERE GroupId = :GroupId AND UserId = :UserId AND DeleteAt = 0", map[string]interface{}{"GroupId": groupID, "UserId": userID}); err != nil {
		if err == sql.ErrNoRows {
			return nil, model.NewAppError("SqlGroupStore.GroupDeleteMember", "store.sql_group.no_rows", nil, "group_id="+groupID+"user_id="+userID+","+err.Error(), http.StatusNotFound)
		}
		return nil, model.NewAppError("SqlGroupStore.GroupDeleteMember", "store.select_error", nil, "group_id="+groupID+"user_id="+userID+","+err.Error(), http.StatusInternalServerError)
	}

	retrievedMember.DeleteAt = model.GetMillis()

	if _, err := s.GetMaster().Update(retrievedMember); err != nil {
		return nil, model.NewAppError("SqlGroupStore.GroupDeleteMember", "store.update_error", nil, err.Error(), http.StatusInternalServerError)
	}

	return retrievedMember, nil
}

func (s *SqlGroupStore) PermanentDeleteMembersByUser(userId string) *model.AppError {
	if _, err := s.GetMaster().Exec("DELETE FROM GroupMembers WHERE UserId = :UserId", map[string]interface{}{"UserId": userId}); err != nil {
		return model.NewAppError("SqlGroupStore.GroupPermanentDeleteMembersByUser", "store.sql_group.permanent_delete_members_by_user.app_error", map[string]interface{}{"UserId": userId}, "", http.StatusInternalServerError)
	}
	return nil
}

func (s *SqlGroupStore) CreateGroupSyncable(groupSyncable *model.GroupSyncable) (*model.GroupSyncable, *model.AppError) {
	if err := groupSyncable.IsValid(); err != nil {
		return nil, err
	}

	// Reset values that shouldn't be updatable by parameter
	groupSyncable.DeleteAt = 0
	groupSyncable.CreateAt = model.GetMillis()
	groupSyncable.UpdateAt = groupSyncable.CreateAt

	var insertErr error

	switch groupSyncable.Type {
	case model.GroupSyncableTypeTeam:
		if _, err := s.Team().Get(groupSyncable.SyncableId); err != nil {
			return nil, err
		}

		insertErr = s.GetMaster().Insert(groupSyncableToGroupTeam(groupSyncable))
	case model.GroupSyncableTypeChannel:
		if _, err := s.Channel().Get(groupSyncable.SyncableId, false); err != nil {
			return nil, err
		}

		insertErr = s.GetMaster().Insert(groupSyncableToGroupChannel(groupSyncable))
	default:
		return nil, model.NewAppError("SqlGroupStore.GroupCreateGroupSyncable", "model.group_syncable.type.app_error", nil, "group_id="+groupSyncable.GroupId+", syncable_id="+groupSyncable.SyncableId, http.StatusInternalServerError)
	}

	if insertErr != nil {
		return nil, model.NewAppError("SqlGroupStore.GroupCreateGroupSyncable", "store.insert_error", nil, "group_id="+groupSyncable.GroupId+", syncable_id="+groupSyncable.SyncableId+", "+insertErr.Error(), http.StatusInternalServerError)
	}

	return groupSyncable, nil
}

func (s *SqlGroupStore) GetGroupSyncable(groupID string, syncableID string, syncableType model.GroupSyncableType) (*model.GroupSyncable, *model.AppError) {
	groupSyncable, err := s.getGroupSyncable(groupID, syncableID, syncableType)
	if err != nil {
		if err == sql.ErrNoRows {
			return nil, model.NewAppError("SqlGroupStore.GroupGetGroupSyncable", "store.sql_group.no_rows", nil, err.Error(), http.StatusNotFound)
		}
		return nil, model.NewAppError("SqlGroupStore.GroupGetGroupSyncable", "store.select_error", nil, err.Error(), http.StatusInternalServerError)
	}

	return groupSyncable, nil
}

func (s *SqlGroupStore) getGroupSyncable(groupID string, syncableID string, syncableType model.GroupSyncableType) (*model.GroupSyncable, error) {
	var err error
	var result interface{}

	switch syncableType {
	case model.GroupSyncableTypeTeam:
		result, err = s.GetReplica().Get(groupTeam{}, groupID, syncableID)
	case model.GroupSyncableTypeChannel:
		result, err = s.GetReplica().Get(groupChannel{}, groupID, syncableID)
	}

	if err != nil {
		return nil, err
	}

	if result == nil {
		return nil, sql.ErrNoRows
	}

	groupSyncable := model.GroupSyncable{}
	switch syncableType {
	case model.GroupSyncableTypeTeam:
		groupTeam := result.(*groupTeam)
		groupSyncable.SyncableId = groupTeam.TeamId
		groupSyncable.GroupId = groupTeam.GroupId
		groupSyncable.AutoAdd = groupTeam.AutoAdd
		groupSyncable.CreateAt = groupTeam.CreateAt
		groupSyncable.DeleteAt = groupTeam.DeleteAt
		groupSyncable.UpdateAt = groupTeam.UpdateAt
		groupSyncable.Type = syncableType
	case model.GroupSyncableTypeChannel:
		groupChannel := result.(*groupChannel)
		groupSyncable.SyncableId = groupChannel.ChannelId
		groupSyncable.GroupId = groupChannel.GroupId
		groupSyncable.AutoAdd = groupChannel.AutoAdd
		groupSyncable.CreateAt = groupChannel.CreateAt
		groupSyncable.DeleteAt = groupChannel.DeleteAt
		groupSyncable.UpdateAt = groupChannel.UpdateAt
		groupSyncable.Type = syncableType
	default:
		return nil, fmt.Errorf("unable to convert syncableType: %s", syncableType.String())
	}

	return &groupSyncable, nil
}

func (s *SqlGroupStore) GetAllGroupSyncablesByGroupId(groupID string, syncableType model.GroupSyncableType) ([]*model.GroupSyncable, *model.AppError) {
	args := map[string]interface{}{"GroupId": groupID}

	appErrF := func(msg string) *model.AppError {
		return model.NewAppError("SqlGroupStore.GroupGetAllGroupSyncablesByGroup", "store.select_error", nil, msg, http.StatusInternalServerError)
	}

	groupSyncables := []*model.GroupSyncable{}

	switch syncableType {
	case model.GroupSyncableTypeTeam:
		sqlQuery := `
			SELECT
				GroupTeams.*,
				Teams.DisplayName AS TeamDisplayName,
				Teams.Type AS TeamType
			FROM
				GroupTeams
				JOIN Teams ON Teams.Id = GroupTeams.TeamId
			WHERE
				GroupId = :GroupId AND GroupTeams.DeleteAt = 0`

		results := []*groupTeamJoin{}
		_, err := s.GetReplica().Select(&results, sqlQuery, args)
		if err != nil {
			return nil, appErrF(err.Error())
		}
		for _, result := range results {
			groupSyncable := &model.GroupSyncable{
				SyncableId:      result.TeamId,
				GroupId:         result.GroupId,
				AutoAdd:         result.AutoAdd,
				CreateAt:        result.CreateAt,
				DeleteAt:        result.DeleteAt,
				UpdateAt:        result.UpdateAt,
				Type:            syncableType,
				TeamDisplayName: result.TeamDisplayName,
				TeamType:        result.TeamType,
				SchemeAdmin:     result.SchemeAdmin,
			}
			groupSyncables = append(groupSyncables, groupSyncable)
		}
	case model.GroupSyncableTypeChannel:
		sqlQuery := `
			SELECT
				GroupChannels.*,
				Channels.DisplayName AS ChannelDisplayName,
				Teams.DisplayName AS TeamDisplayName,
				Channels.Type As ChannelType,
				Teams.Type As TeamType,
				Teams.Id AS TeamId
			FROM
				GroupChannels
				JOIN Channels ON Channels.Id = GroupChannels.ChannelId
				JOIN Teams ON Teams.Id = Channels.TeamId
			WHERE
				GroupId = :GroupId AND GroupChannels.DeleteAt = 0`

		results := []*groupChannelJoin{}
		_, err := s.GetReplica().Select(&results, sqlQuery, args)
		if err != nil {
			return nil, appErrF(err.Error())
		}
		for _, result := range results {
			groupSyncable := &model.GroupSyncable{
				SyncableId:         result.ChannelId,
				GroupId:            result.GroupId,
				AutoAdd:            result.AutoAdd,
				CreateAt:           result.CreateAt,
				DeleteAt:           result.DeleteAt,
				UpdateAt:           result.UpdateAt,
				Type:               syncableType,
				ChannelDisplayName: result.ChannelDisplayName,
				ChannelType:        result.ChannelType,
				TeamDisplayName:    result.TeamDisplayName,
				TeamType:           result.TeamType,
				TeamID:             result.TeamID,
				SchemeAdmin:        result.SchemeAdmin,
			}
			groupSyncables = append(groupSyncables, groupSyncable)
		}
	}

	return groupSyncables, nil
}

func (s *SqlGroupStore) UpdateGroupSyncable(groupSyncable *model.GroupSyncable) (*model.GroupSyncable, *model.AppError) {
	retrievedGroupSyncable, err := s.getGroupSyncable(groupSyncable.GroupId, groupSyncable.SyncableId, groupSyncable.Type)
	if err != nil {
		if err == sql.ErrNoRows {
			return nil, model.NewAppError("SqlGroupStore.GroupUpdateGroupSyncable", "store.sql_group.no_rows", nil, err.Error(), http.StatusInternalServerError)
		}
		return nil, model.NewAppError("SqlGroupStore.GroupUpdateGroupSyncable", "store.select_error", nil, "GroupId="+groupSyncable.GroupId+", SyncableId="+groupSyncable.SyncableId+", SyncableType="+groupSyncable.Type.String()+", "+err.Error(), http.StatusInternalServerError)
	}

	if err := groupSyncable.IsValid(); err != nil {
		return nil, err
	}

	// If updating DeleteAt it can only be to 0
	if groupSyncable.DeleteAt != retrievedGroupSyncable.DeleteAt && groupSyncable.DeleteAt != 0 {
		return nil, model.NewAppError("SqlGroupStore.GroupUpdateGroupSyncable", "model.group.delete_at.app_error", nil, "", http.StatusInternalServerError)
	}

	// Reset these properties, don't update them based on input
	groupSyncable.CreateAt = retrievedGroupSyncable.CreateAt
	groupSyncable.UpdateAt = model.GetMillis()

	switch groupSyncable.Type {
	case model.GroupSyncableTypeTeam:
		_, err = s.GetMaster().Update(groupSyncableToGroupTeam(groupSyncable))
	case model.GroupSyncableTypeChannel:
		_, err = s.GetMaster().Update(groupSyncableToGroupChannel(groupSyncable))
	default:
		return nil, model.NewAppError("SqlGroupStore.GroupUpdateGroupSyncable", "model.group_syncable.type.app_error", nil, "group_id="+groupSyncable.GroupId+", syncable_id="+groupSyncable.SyncableId, http.StatusInternalServerError)
	}

	if err != nil {
		return nil, model.NewAppError("SqlGroupStore.GroupUpdateGroupSyncable", "store.update_error", nil, err.Error(), http.StatusInternalServerError)
	}

	return groupSyncable, nil
}

func (s *SqlGroupStore) DeleteGroupSyncable(groupID string, syncableID string, syncableType model.GroupSyncableType) (*model.GroupSyncable, *model.AppError) {
	groupSyncable, err := s.getGroupSyncable(groupID, syncableID, syncableType)
	if err != nil {
		if err == sql.ErrNoRows {
			return nil, model.NewAppError("SqlGroupStore.GroupDeleteGroupSyncable", "store.sql_group.no_rows", nil, "Id="+groupID+", "+err.Error(), http.StatusNotFound)
		}
		return nil, model.NewAppError("SqlGroupStore.GroupDeleteGroupSyncable", "store.select_error", nil, err.Error(), http.StatusInternalServerError)
	}

	if groupSyncable.DeleteAt != 0 {
		return nil, model.NewAppError("SqlGroupStore.GroupDeleteGroupSyncable", "store.sql_group.group_syncable_already_deleted", nil, "group_id="+groupID+"syncable_id="+syncableID, http.StatusBadRequest)
	}

	time := model.GetMillis()
	groupSyncable.DeleteAt = time
	groupSyncable.UpdateAt = time

	switch groupSyncable.Type {
	case model.GroupSyncableTypeTeam:
		_, err = s.GetMaster().Update(groupSyncableToGroupTeam(groupSyncable))
	case model.GroupSyncableTypeChannel:
		_, err = s.GetMaster().Update(groupSyncableToGroupChannel(groupSyncable))
	default:
		return nil, model.NewAppError("SqlGroupStore.GroupDeleteGroupSyncable", "model.group_syncable.type.app_error", nil, "group_id="+groupSyncable.GroupId+", syncable_id="+groupSyncable.SyncableId, http.StatusInternalServerError)
	}

	if err != nil {
		return nil, model.NewAppError("SqlGroupStore.GroupDeleteGroupSyncable", "store.update_error", nil, err.Error(), http.StatusInternalServerError)
	}

	return groupSyncable, nil
}

func (s *SqlGroupStore) TeamMembersToAdd(since int64, teamID *string) ([]*model.UserTeamIDPair, *model.AppError) {
	query := s.getQueryBuilder().Select("GroupMembers.UserId", "GroupTeams.TeamId").
		From("GroupMembers").
		Join("GroupTeams ON GroupTeams.GroupId = GroupMembers.GroupId").
		Join("UserGroups ON UserGroups.Id = GroupMembers.GroupId").
		Join("Teams ON Teams.Id = GroupTeams.TeamId").
		JoinClause("LEFT OUTER JOIN TeamMembers ON TeamMembers.TeamId = GroupTeams.TeamId AND TeamMembers.UserId = GroupMembers.UserId").
		Where(sq.Eq{
			"TeamMembers.UserId":    nil,
			"UserGroups.DeleteAt":   0,
			"GroupTeams.DeleteAt":   0,
			"GroupTeams.AutoAdd":    true,
			"GroupMembers.DeleteAt": 0,
			"Teams.DeleteAt":        0,
		}).
		Where("(GroupMembers.CreateAt >= ? OR GroupTeams.UpdateAt >= ?)", since, since)

	if teamID != nil {
		query = query.Where(sq.Eq{"Teams.Id": *teamID})
	}

	sql, params, err := query.ToSql()
	if err != nil {
		return nil, model.NewAppError("SqlGroupStore.TeamMembersToAdd", "store.sql_group.app_error", nil, err.Error(), http.StatusInternalServerError)
	}

	var teamMembers []*model.UserTeamIDPair

	_, err = s.GetReplica().Select(&teamMembers, sql, params...)
	if err != nil {
		return nil, model.NewAppError("SqlGroupStore.TeamMembersToAdd", "store.select_error", nil, err.Error(), http.StatusInternalServerError)
	}

	return teamMembers, nil
}

func (s *SqlGroupStore) ChannelMembersToAdd(since int64, channelID *string) ([]*model.UserChannelIDPair, *model.AppError) {
	query := s.getQueryBuilder().Select("GroupMembers.UserId", "GroupChannels.ChannelId").
		From("GroupMembers").
		Join("GroupChannels ON GroupChannels.GroupId = GroupMembers.GroupId").
		Join("UserGroups ON UserGroups.Id = GroupMembers.GroupId").
		Join("Channels ON Channels.Id = GroupChannels.ChannelId").
		JoinClause("LEFT OUTER JOIN ChannelMemberHistory ON ChannelMemberHistory.ChannelId = GroupChannels.ChannelId AND ChannelMemberHistory.UserId = GroupMembers.UserId").
		Where(sq.Eq{
			"ChannelMemberHistory.UserId":    nil,
			"ChannelMemberHistory.LeaveTime": nil,
			"UserGroups.DeleteAt":            0,
			"GroupChannels.DeleteAt":         0,
			"GroupChannels.AutoAdd":          true,
			"GroupMembers.DeleteAt":          0,
			"Channels.DeleteAt":              0,
		}).
		Where("(GroupMembers.CreateAt >= ? OR GroupChannels.UpdateAt >= ?)", since, since)

	if channelID != nil {
		query = query.Where(sq.Eq{"Channels.Id": *channelID})
	}

	sql, params, err := query.ToSql()
	if err != nil {
		return nil, model.NewAppError("SqlGroupStore.ChannelMembersToAdd", "store.sql_group.app_error", nil, err.Error(), http.StatusInternalServerError)
	}

	var channelMembers []*model.UserChannelIDPair

	_, err = s.GetReplica().Select(&channelMembers, sql, params...)
	if err != nil {
		return nil, model.NewAppError("SqlGroupStore.ChannelMembersToAdd", "store.select_error", nil, "", http.StatusInternalServerError)
	}

	return channelMembers, nil
}

func groupSyncableToGroupTeam(groupSyncable *model.GroupSyncable) *groupTeam {
	return &groupTeam{
		GroupSyncable: *groupSyncable,
		TeamId:        groupSyncable.SyncableId,
	}
}

func groupSyncableToGroupChannel(groupSyncable *model.GroupSyncable) *groupChannel {
	return &groupChannel{
		GroupSyncable: *groupSyncable,
		ChannelId:     groupSyncable.SyncableId,
	}
}

func (s *SqlGroupStore) TeamMembersToRemove(teamID *string) ([]*model.TeamMember, *model.AppError) {
	whereStmt := `
		(TeamMembers.TeamId,
			TeamMembers.UserId)
		NOT IN (
			SELECT
				Teams.Id AS TeamId,
				GroupMembers.UserId
			FROM
				Teams
				JOIN GroupTeams ON GroupTeams.TeamId = Teams.Id
				JOIN UserGroups ON UserGroups.Id = GroupTeams.GroupId
				JOIN GroupMembers ON GroupMembers.GroupId = UserGroups.Id
			WHERE
				Teams.GroupConstrained = TRUE
				AND GroupTeams.DeleteAt = 0
				AND UserGroups.DeleteAt = 0
				AND Teams.DeleteAt = 0
				AND GroupMembers.DeleteAt = 0
			GROUP BY
				Teams.Id,
				GroupMembers.UserId)`

	query := s.getQueryBuilder().Select(
		"TeamMembers.TeamId",
		"TeamMembers.UserId",
		"TeamMembers.Roles",
		"TeamMembers.DeleteAt",
		"TeamMembers.SchemeUser",
		"TeamMembers.SchemeAdmin",
		"(TeamMembers.SchemeGuest IS NOT NULL AND TeamMembers.SchemeGuest) AS SchemeGuest",
	).
		From("TeamMembers").
		Join("Teams ON Teams.Id = TeamMembers.TeamId").
		LeftJoin("Bots ON Bots.UserId = TeamMembers.UserId").
		Where(sq.Eq{"TeamMembers.DeleteAt": 0, "Teams.DeleteAt": 0, "Teams.GroupConstrained": true, "Bots.UserId": nil}).
		Where(whereStmt)

	if teamID != nil {
		query = query.Where(sq.Eq{"TeamMembers.TeamId": *teamID})
	}

	sql, params, err := query.ToSql()
	if err != nil {
		return nil, model.NewAppError("SqlGroupStore.TeamMembersToRemove", "store.sql_group.app_error", nil, err.Error(), http.StatusInternalServerError)
	}

	var teamMembers []*model.TeamMember

	_, err = s.GetReplica().Select(&teamMembers, sql, params...)
	if err != nil {
		return nil, model.NewAppError("SqlGroupStore.TeamMembersToRemove", "store.select_error", nil, "", http.StatusInternalServerError)
	}

	return teamMembers, nil
}

func (s *SqlGroupStore) CountGroupsByChannel(channelId string, opts model.GroupSearchOpts) (int64, *model.AppError) {
	countQuery := s.groupsBySyncableBaseQuery(model.GroupSyncableTypeChannel, selectCountGroups, channelId, opts)

	countQueryString, args, err := countQuery.ToSql()
	if err != nil {
		return int64(0), model.NewAppError("SqlGroupStore.CountGroupsByChannel", "store.sql_group.app_error", nil, err.Error(), http.StatusInternalServerError)
	}

	count, err := s.GetReplica().SelectInt(countQueryString, args...)
	if err != nil {
		return int64(0), model.NewAppError("SqlGroupStore.CountGroupsByChannel", "store.select_error", nil, err.Error(), http.StatusInternalServerError)
	}

	return count, nil
}

func (s *SqlGroupStore) GetGroupsByChannel(channelId string, opts model.GroupSearchOpts) ([]*model.GroupWithSchemeAdmin, *model.AppError) {
	query := s.groupsBySyncableBaseQuery(model.GroupSyncableTypeChannel, selectGroups, channelId, opts)

	if opts.PageOpts != nil {
		offset := uint64(opts.PageOpts.Page * opts.PageOpts.PerPage)
		query = query.OrderBy("ug.DisplayName").Limit(uint64(opts.PageOpts.PerPage)).Offset(offset)
	}

	queryString, args, err := query.ToSql()
	if err != nil {
		return nil, model.NewAppError("SqlGroupStore.GetGroupsByChannel", "store.sql_group.app_error", nil, err.Error(), http.StatusInternalServerError)
	}

	var groups []*model.GroupWithSchemeAdmin

	_, err = s.GetReplica().Select(&groups, queryString, args...)
	if err != nil {
		return nil, model.NewAppError("SqlGroupStore.GetGroupsByChannel", "store.select_error", nil, err.Error(), http.StatusInternalServerError)
	}

	return groups, nil
}

func (s *SqlGroupStore) ChannelMembersToRemove(channelID *string) ([]*model.ChannelMember, *model.AppError) {
	whereStmt := `
		(ChannelMembers.ChannelId,
			ChannelMembers.UserId)
		NOT IN (
			SELECT
				Channels.Id AS ChannelId,
				GroupMembers.UserId
			FROM
				Channels
				JOIN GroupChannels ON GroupChannels.ChannelId = Channels.Id
				JOIN UserGroups ON UserGroups.Id = GroupChannels.GroupId
				JOIN GroupMembers ON GroupMembers.GroupId = UserGroups.Id
			WHERE
				Channels.GroupConstrained = TRUE
				AND GroupChannels.DeleteAt = 0
				AND UserGroups.DeleteAt = 0
				AND Channels.DeleteAt = 0
				AND GroupMembers.DeleteAt = 0
			GROUP BY
				Channels.Id,
				GroupMembers.UserId)`

	query := s.getQueryBuilder().Select(
		"ChannelMembers.ChannelId",
		"ChannelMembers.UserId",
		"ChannelMembers.LastViewedAt",
		"ChannelMembers.MsgCount",
		"ChannelMembers.MentionCount",
		"ChannelMembers.NotifyProps",
		"ChannelMembers.LastUpdateAt",
		"ChannelMembers.LastUpdateAt",
		"ChannelMembers.SchemeUser",
		"ChannelMembers.SchemeAdmin",
		"(ChannelMembers.SchemeGuest IS NOT NULL AND ChannelMembers.SchemeGuest) AS SchemeGuest",
	).
		From("ChannelMembers").
		Join("Channels ON Channels.Id = ChannelMembers.ChannelId").
		LeftJoin("Bots ON Bots.UserId = ChannelMembers.UserId").
		Where(sq.Eq{"Channels.DeleteAt": 0, "Channels.GroupConstrained": true, "Bots.UserId": nil}).
		Where(whereStmt)

	if channelID != nil {
		query = query.Where(sq.Eq{"ChannelMembers.ChannelId": *channelID})
	}

	sql, params, err := query.ToSql()
	if err != nil {
		return nil, model.NewAppError("SqlGroupStore.ChannelMembersToRemove", "store.sql_group.app_error", nil, err.Error(), http.StatusInternalServerError)
	}

	var channelMembers []*model.ChannelMember

	_, err = s.GetReplica().Select(&channelMembers, sql, params...)
	if err != nil {
		return nil, model.NewAppError("SqlGroupStore.ChannelMembersToRemove", "store.select_error", nil, err.Error(), http.StatusInternalServerError)
	}

	return channelMembers, nil
}

func (s *SqlGroupStore) groupsBySyncableBaseQuery(st model.GroupSyncableType, t selectType, syncableID string, opts model.GroupSearchOpts) sq.SelectBuilder {
	selectStrs := map[selectType]string{
		selectGroups:      "ug.*, gs.SchemeAdmin AS SyncableSchemeAdmin",
		selectCountGroups: "COUNT(*)",
	}

	var table string
	var idCol string
	if st == model.GroupSyncableTypeTeam {
		table = "GroupTeams"
		idCol = "TeamId"
	} else {
		table = "GroupChannels"
		idCol = "ChannelId"
	}

	query := s.getQueryBuilder().
		Select(selectStrs[t]).
		From(fmt.Sprintf("%s gs", table)).
		LeftJoin("UserGroups ug ON gs.GroupId = ug.Id").
		Where(fmt.Sprintf("ug.DeleteAt = 0 AND gs.%s = ? AND gs.DeleteAt = 0", idCol), syncableID)

	if opts.IncludeMemberCount && t == selectGroups {
		query = s.getQueryBuilder().
			Select(fmt.Sprintf("ug.*, coalesce(Members.MemberCount, 0) AS MemberCount, Group%ss.SchemeAdmin AS SyncableSchemeAdmin", st)).
			From("UserGroups ug").
			LeftJoin("(SELECT GroupMembers.GroupId, COUNT(*) AS MemberCount FROM GroupMembers LEFT JOIN Users ON Users.Id = GroupMembers.UserId WHERE GroupMembers.DeleteAt = 0 AND Users.DeleteAt = 0 GROUP BY GroupId) AS Members ON Members.GroupId = ug.Id").
			LeftJoin(fmt.Sprintf("%[1]s ON %[1]s.GroupId = ug.Id", table)).
			Where(fmt.Sprintf("ug.DeleteAt = 0 AND %[1]s.DeleteAt = 0 AND %[1]s.%[2]s = ?", table, idCol), syncableID).
			OrderBy("ug.DisplayName")
	}

	if opts.FilterAllowReference && t == selectGroups {
		query = query.Where("ug.AllowReference = true")
	}

	if len(opts.Q) > 0 {
		pattern := fmt.Sprintf("%%%s%%", sanitizeSearchTerm(opts.Q, "\\"))
		operatorKeyword := "ILIKE"
		if s.DriverName() == model.DATABASE_DRIVER_MYSQL {
			operatorKeyword = "LIKE"
		}
		query = query.Where(fmt.Sprintf("(ug.Name %[1]s ? OR ug.DisplayName %[1]s ?)", operatorKeyword), pattern, pattern)
	}

	return query
}

func (s *SqlGroupStore) getGroupsAssociatedToChannelsByTeam(st model.GroupSyncableType, teamID string, opts model.GroupSearchOpts) sq.SelectBuilder {
	query := s.getQueryBuilder().
		Select("gc.ChannelId, ug.*, gc.SchemeAdmin AS SyncableSchemeAdmin").
		From("UserGroups ug").
<<<<<<< HEAD
		LeftJoin(`(
			SELECT
=======
		LeftJoin(`
			(SELECT
>>>>>>> 729a84a3
				GroupChannels.GroupId, GroupChannels.ChannelId, GroupChannels.DeleteAt, GroupChannels.SchemeAdmin
			FROM
				GroupChannels
			LEFT JOIN
				Channels ON (Channels.Id = GroupChannels.ChannelId)
			WHERE
				GroupChannels.DeleteAt = 0
				AND Channels.DeleteAt = 0
<<<<<<< HEAD
				AND Channels.TeamId = ?) AS gc
			ON gc.GroupId = ug.Id`, teamID).
=======
				AND Channels.TeamId = ?) AS gc ON gc.GroupId = ug.Id`, teamID).
>>>>>>> 729a84a3
		Where("ug.DeleteAt = 0 AND gc.DeleteAt = 0").
		OrderBy("ug.DisplayName")

	if opts.IncludeMemberCount {
		query = s.getQueryBuilder().
			Select("gc.ChannelId, ug.*, coalesce(Members.MemberCount, 0) AS MemberCount, gc.SchemeAdmin AS SyncableSchemeAdmin").
			From("UserGroups ug").
<<<<<<< HEAD
			LeftJoin(`(
				SELECT
=======
			LeftJoin(`
				(SELECT
>>>>>>> 729a84a3
					GroupChannels.ChannelId, GroupChannels.DeleteAt, GroupChannels.GroupId, GroupChannels.SchemeAdmin
				FROM
					GroupChannels
				LEFT JOIN
					Channels ON (Channels.Id = GroupChannels.ChannelId)
				WHERE
					GroupChannels.DeleteAt = 0
					AND Channels.DeleteAt = 0
<<<<<<< HEAD
					AND Channels.TeamId = ?) AS gc
			ON gc.GroupId = ug.Id`, teamID).
=======
					AND Channels.TeamId = ?) AS gc ON gc.GroupId = ug.Id`, teamID).
>>>>>>> 729a84a3
			LeftJoin(`(
				SELECT
					GroupMembers.GroupId, COUNT(*) AS MemberCount
				FROM
					GroupMembers
				LEFT JOIN
					Users ON Users.Id = GroupMembers.UserId
				WHERE
					GroupMembers.DeleteAt = 0
					AND Users.DeleteAt = 0
				GROUP BY GroupId) AS Members
			ON Members.GroupId = ug.Id`).
			Where("ug.DeleteAt = 0 AND gc.DeleteAt = 0").
			OrderBy("ug.DisplayName")
	}

	if opts.FilterAllowReference {
		query = query.Where("ug.AllowReference = true")
	}

	if len(opts.Q) > 0 {
		pattern := fmt.Sprintf("%%%s%%", sanitizeSearchTerm(opts.Q, "\\"))
		operatorKeyword := "ILIKE"
		if s.DriverName() == model.DATABASE_DRIVER_MYSQL {
			operatorKeyword = "LIKE"
		}
		query = query.Where(fmt.Sprintf("(ug.Name %[1]s ? OR ug.DisplayName %[1]s ?)", operatorKeyword), pattern, pattern)
	}

	return query
}

func (s *SqlGroupStore) CountGroupsByTeam(teamId string, opts model.GroupSearchOpts) (int64, *model.AppError) {
	countQuery := s.groupsBySyncableBaseQuery(model.GroupSyncableTypeTeam, selectCountGroups, teamId, opts)

	countQueryString, args, err := countQuery.ToSql()
	if err != nil {
		return int64(0), model.NewAppError("SqlGroupStore.CountGroupsByTeam", "store.sql_group.app_error", nil, err.Error(), http.StatusInternalServerError)
	}

	count, err := s.GetReplica().SelectInt(countQueryString, args...)
	if err != nil {
		return int64(0), model.NewAppError("SqlGroupStore.CountGroupsByTeam", "store.select_error", nil, err.Error(), http.StatusInternalServerError)
	}

	return count, nil
}

func (s *SqlGroupStore) GetGroupsByTeam(teamId string, opts model.GroupSearchOpts) ([]*model.GroupWithSchemeAdmin, *model.AppError) {
	query := s.groupsBySyncableBaseQuery(model.GroupSyncableTypeTeam, selectGroups, teamId, opts)

	if opts.PageOpts != nil {
		offset := uint64(opts.PageOpts.Page * opts.PageOpts.PerPage)
		query = query.OrderBy("ug.DisplayName").Limit(uint64(opts.PageOpts.PerPage)).Offset(offset)
	}

	queryString, args, err := query.ToSql()
	if err != nil {
		return nil, model.NewAppError("SqlGroupStore.GetGroupsByTeam", "store.sql_group.app_error", nil, err.Error(), http.StatusInternalServerError)
	}

	var groups []*model.GroupWithSchemeAdmin

	_, err = s.GetReplica().Select(&groups, queryString, args...)
	if err != nil {
		return nil, model.NewAppError("SqlGroupStore.GetGroupsByTeam", "store.select_error", nil, err.Error(), http.StatusInternalServerError)
	}

	return groups, nil
}

func (s *SqlGroupStore) GetGroupsAssociatedToChannelsByTeam(teamId string, opts model.GroupSearchOpts) (map[string][]*model.GroupWithSchemeAdmin, *model.AppError) {
	query := s.getGroupsAssociatedToChannelsByTeam(model.GroupSyncableTypeTeam, teamId, opts)

	if opts.PageOpts != nil {
		offset := uint64(opts.PageOpts.Page * opts.PageOpts.PerPage)
		query = query.OrderBy("ug.DisplayName").Limit(uint64(opts.PageOpts.PerPage)).Offset(offset)
	}

	queryString, args, err := query.ToSql()
	if err != nil {
		return nil, model.NewAppError("SqlGroupStore.GetGroupsAssociatedToChannelsByTeam", "store.sql_group.app_error", nil, err.Error(), http.StatusInternalServerError)
	}

	var tgroups []*model.GroupsAssociatedToChannelWithSchemeAdmin

	_, err = s.GetReplica().Select(&tgroups, queryString, args...)
	if err != nil {
		return nil, model.NewAppError("SqlGroupStore.GetGroupsAssociatedToChannelsByTeam", "store.select_error", nil, err.Error(), http.StatusInternalServerError)
	}

	groups := map[string][]*model.GroupWithSchemeAdmin{}
	for _, tgroup := range tgroups {
		var group = model.GroupWithSchemeAdmin{}
		group.Group = tgroup.Group
		group.SchemeAdmin = tgroup.SchemeAdmin

		if val, ok := groups[tgroup.ChannelId]; ok {
			groups[tgroup.ChannelId] = append(val, &group)
		} else {
			groups[tgroup.ChannelId] = []*model.GroupWithSchemeAdmin{&group}
		}
	}

	return groups, nil
}

func (s *SqlGroupStore) GetGroups(page, perPage int, opts model.GroupSearchOpts) ([]*model.Group, *model.AppError) {
	var groups []*model.Group

	groupsQuery := s.getQueryBuilder().Select("g.*")

	if opts.IncludeMemberCount {
		groupsQuery = s.getQueryBuilder().
			Select("g.*, coalesce(Members.MemberCount, 0) AS MemberCount").
			LeftJoin("(SELECT GroupMembers.GroupId, COUNT(*) AS MemberCount FROM GroupMembers LEFT JOIN Users ON Users.Id = GroupMembers.UserId WHERE GroupMembers.DeleteAt = 0 AND Users.DeleteAt = 0 GROUP BY GroupId) AS Members ON Members.GroupId = g.Id")
	}

	groupsQuery = groupsQuery.
		From("UserGroups g").
		OrderBy("g.DisplayName")

	if opts.Since > 0 {
		groupsQuery = groupsQuery.Where(sq.Gt{
			"g.UpdateAt": opts.Since,
		})
	} else {
		groupsQuery = groupsQuery.Where("g.DeleteAt = 0")
	}

	if perPage != 0 {
		groupsQuery = groupsQuery.
			Limit(uint64(perPage)).
			Offset(uint64(page * perPage))
	}

	if opts.FilterAllowReference {
		groupsQuery = groupsQuery.Where("g.AllowReference = true")
	}

	if len(opts.Q) > 0 {
		pattern := fmt.Sprintf("%%%s%%", sanitizeSearchTerm(opts.Q, "\\"))
		operatorKeyword := "ILIKE"
		if s.DriverName() == model.DATABASE_DRIVER_MYSQL {
			operatorKeyword = "LIKE"
		}
		groupsQuery = groupsQuery.Where(fmt.Sprintf("(g.Name %[1]s ? OR g.DisplayName %[1]s ?)", operatorKeyword), pattern, pattern)
	}

	if len(opts.NotAssociatedToTeam) == 26 {
		groupsQuery = groupsQuery.Where(`
			g.Id NOT IN (
				SELECT
					Id
				FROM
					UserGroups
					JOIN GroupTeams ON GroupTeams.GroupId = UserGroups.Id
				WHERE
					GroupTeams.DeleteAt = 0
					AND UserGroups.DeleteAt = 0
					AND GroupTeams.TeamId = ?
			)
		`, opts.NotAssociatedToTeam)
	}

	if len(opts.NotAssociatedToChannel) == 26 {
		groupsQuery = groupsQuery.Where(`
			g.Id NOT IN (
				SELECT
					Id
				FROM
					UserGroups
					JOIN GroupChannels ON GroupChannels.GroupId = UserGroups.Id
				WHERE
					GroupChannels.DeleteAt = 0
					AND UserGroups.DeleteAt = 0
					AND GroupChannels.ChannelId = ?
			)
		`, opts.NotAssociatedToChannel)
	}

	queryString, args, err := groupsQuery.ToSql()
	if err != nil {
		return nil, model.NewAppError("SqlGroupStore.GetGroups", "store.sql_group.app_error", nil, err.Error(), http.StatusInternalServerError)
	}

	if _, err = s.GetReplica().Select(&groups, queryString, args...); err != nil {
		return nil, model.NewAppError("SqlGroupStore.GetGroups", "store.select_error", nil, err.Error(), http.StatusInternalServerError)
	}

	return groups, nil
}

func (s *SqlGroupStore) teamMembersMinusGroupMembersQuery(teamID string, groupIDs []string, isCount bool) sq.SelectBuilder {
	var selectStr string

	if isCount {
		selectStr = "count(DISTINCT Users.Id)"
	} else {
		tmpl := "Users.*, coalesce(TeamMembers.SchemeGuest, false), TeamMembers.SchemeAdmin, TeamMembers.SchemeUser, %s AS GroupIDs"
		if s.DriverName() == model.DATABASE_DRIVER_MYSQL {
			selectStr = fmt.Sprintf(tmpl, "group_concat(UserGroups.Id)")
		} else {
			selectStr = fmt.Sprintf(tmpl, "string_agg(UserGroups.Id, ',')")
		}
	}

	subQuery := s.getQueryBuilder().Select("GroupMembers.UserId").
		From("GroupMembers").
		Join("UserGroups ON UserGroups.Id = GroupMembers.GroupId").
		Where("GroupMembers.DeleteAt = 0").
		Where(fmt.Sprintf("GroupMembers.GroupId IN ('%s')", strings.Join(groupIDs, "', '")))

	sql, _ := subQuery.MustSql()

	query := s.getQueryBuilder().Select(selectStr).
		From("TeamMembers").
		Join("Teams ON Teams.Id = TeamMembers.TeamId").
		Join("Users ON Users.Id = TeamMembers.UserId").
		LeftJoin("Bots ON Bots.UserId = TeamMembers.UserId").
		LeftJoin("GroupMembers ON GroupMembers.UserId = Users.Id").
		LeftJoin("UserGroups ON UserGroups.Id = GroupMembers.GroupId").
		Where("TeamMembers.DeleteAt = 0").
		Where("Teams.DeleteAt = 0").
		Where("Users.DeleteAt = 0").
		Where("Bots.UserId IS NULL").
		Where("Teams.Id = ?", teamID).
		Where(fmt.Sprintf("Users.Id NOT IN (%s)", sql))

	if !isCount {
		query = query.GroupBy("Users.Id, TeamMembers.SchemeGuest, TeamMembers.SchemeAdmin, TeamMembers.SchemeUser")
	}

	return query
}

// TeamMembersMinusGroupMembers returns the set of users on the given team minus the set of users in the given
// groups.
func (s *SqlGroupStore) TeamMembersMinusGroupMembers(teamID string, groupIDs []string, page, perPage int) ([]*model.UserWithGroups, *model.AppError) {
	query := s.teamMembersMinusGroupMembersQuery(teamID, groupIDs, false)
	query = query.OrderBy("Users.Username ASC").Limit(uint64(perPage)).Offset(uint64(page * perPage))

	queryString, args, err := query.ToSql()
	if err != nil {
		return nil, model.NewAppError("SqlGroupStore.TeamMembersMinusGroupMembers", "store.sql_group.app_error", nil, err.Error(), http.StatusInternalServerError)
	}

	var users []*model.UserWithGroups
	if _, err = s.GetReplica().Select(&users, queryString, args...); err != nil {
		return nil, model.NewAppError("SqlGroupStore.TeamMembersMinusGroupMembers", "store.select_error", nil, err.Error(), http.StatusInternalServerError)
	}

	return users, nil
}

// CountTeamMembersMinusGroupMembers returns the count of the set of users on the given team minus the set of users
// in the given groups.
func (s *SqlGroupStore) CountTeamMembersMinusGroupMembers(teamID string, groupIDs []string) (int64, *model.AppError) {
	queryString, args, err := s.teamMembersMinusGroupMembersQuery(teamID, groupIDs, true).ToSql()
	if err != nil {
		return 0, model.NewAppError("SqlGroupStore.CountTeamMembersMinusGroupMembers", "store.sql_group.app_error", nil, err.Error(), http.StatusInternalServerError)
	}

	var count int64
	if count, err = s.GetReplica().SelectInt(queryString, args...); err != nil {
		return 0, model.NewAppError("SqlGroupStore.CountTeamMembersMinusGroupMembers", "store.select_error", nil, err.Error(), http.StatusInternalServerError)
	}

	return count, nil
}

func (s *SqlGroupStore) channelMembersMinusGroupMembersQuery(channelID string, groupIDs []string, isCount bool) sq.SelectBuilder {
	var selectStr string

	if isCount {
		selectStr = "count(DISTINCT Users.Id)"
	} else {
		tmpl := "Users.*, coalesce(ChannelMembers.SchemeGuest, false), ChannelMembers.SchemeAdmin, ChannelMembers.SchemeUser, %s AS GroupIDs"
		if s.DriverName() == model.DATABASE_DRIVER_MYSQL {
			selectStr = fmt.Sprintf(tmpl, "group_concat(UserGroups.Id)")
		} else {
			selectStr = fmt.Sprintf(tmpl, "string_agg(UserGroups.Id, ',')")
		}
	}

	subQuery := s.getQueryBuilder().Select("GroupMembers.UserId").
		From("GroupMembers").
		Join("UserGroups ON UserGroups.Id = GroupMembers.GroupId").
		Where("GroupMembers.DeleteAt = 0").
		Where(fmt.Sprintf("GroupMembers.GroupId IN ('%s')", strings.Join(groupIDs, "', '")))

	sql, _ := subQuery.MustSql()

	query := s.getQueryBuilder().Select(selectStr).
		From("ChannelMembers").
		Join("Channels ON Channels.Id = ChannelMembers.ChannelId").
		Join("Users ON Users.Id = ChannelMembers.UserId").
		LeftJoin("Bots ON Bots.UserId = ChannelMembers.UserId").
		LeftJoin("GroupMembers ON GroupMembers.UserId = Users.Id").
		LeftJoin("UserGroups ON UserGroups.Id = GroupMembers.GroupId").
		Where("Channels.DeleteAt = 0").
		Where("Users.DeleteAt = 0").
		Where("Bots.UserId IS NULL").
		Where("Channels.Id = ?", channelID).
		Where(fmt.Sprintf("Users.Id NOT IN (%s)", sql))

	if !isCount {
		query = query.GroupBy("Users.Id, ChannelMembers.SchemeGuest, ChannelMembers.SchemeAdmin, ChannelMembers.SchemeUser")
	}

	return query
}

// ChannelMembersMinusGroupMembers returns the set of users in the given channel minus the set of users in the given
// groups.
func (s *SqlGroupStore) ChannelMembersMinusGroupMembers(channelID string, groupIDs []string, page, perPage int) ([]*model.UserWithGroups, *model.AppError) {
	query := s.channelMembersMinusGroupMembersQuery(channelID, groupIDs, false)
	query = query.OrderBy("Users.Username ASC").Limit(uint64(perPage)).Offset(uint64(page * perPage))

	queryString, args, err := query.ToSql()
	if err != nil {
		return nil, model.NewAppError("SqlGroupStore.ChannelMembersMinusGroupMembers", "store.sql_group.app_error", nil, err.Error(), http.StatusInternalServerError)
	}

	var users []*model.UserWithGroups
	if _, err = s.GetReplica().Select(&users, queryString, args...); err != nil {
		return nil, model.NewAppError("SqlGroupStore.ChannelMembersMinusGroupMembers", "store.select_error", nil, err.Error(), http.StatusInternalServerError)
	}

	return users, nil
}

// CountChannelMembersMinusGroupMembers returns the count of the set of users in the given channel minus the set of users
// in the given groups.
func (s *SqlGroupStore) CountChannelMembersMinusGroupMembers(channelID string, groupIDs []string) (int64, *model.AppError) {
	queryString, args, err := s.channelMembersMinusGroupMembersQuery(channelID, groupIDs, true).ToSql()
	if err != nil {
		return 0, model.NewAppError("SqlGroupStore.CountChannelMembersMinusGroupMembers", "store.sql_group.app_error", nil, err.Error(), http.StatusInternalServerError)
	}

	var count int64
	if count, err = s.GetReplica().SelectInt(queryString, args...); err != nil {
		return 0, model.NewAppError("SqlGroupStore.CountChannelMembersMinusGroupMembers", "store.select_error", nil, err.Error(), http.StatusInternalServerError)
	}

	return count, nil
}

func (s *SqlGroupStore) AdminRoleGroupsForSyncableMember(userID, syncableID string, syncableType model.GroupSyncableType) ([]string, *model.AppError) {
	var groupIds []string

	sql := fmt.Sprintf(`
		SELECT
			GroupMembers.GroupId
		FROM
			GroupMembers
		INNER JOIN
			Group%[1]ss ON Group%[1]ss.GroupId = GroupMembers.GroupId
		WHERE
			GroupMembers.UserId = :UserId
			AND GroupMembers.DeleteAt = 0
			AND %[1]sId = :%[1]sId
			AND Group%[1]ss.DeleteAt = 0
			AND Group%[1]ss.SchemeAdmin = TRUE`, syncableType)

	_, err := s.GetReplica().Select(&groupIds, sql, map[string]interface{}{"UserId": userID, fmt.Sprintf("%sId", syncableType): syncableID})
	if err != nil {
		return nil, model.NewAppError("SqlGroupStore AdminRoleGroupsForSyncableMember", "store.select_error", nil, err.Error(), http.StatusInternalServerError)
	}

	return groupIds, nil
}

func (s *SqlGroupStore) PermittedSyncableAdmins(syncableID string, syncableType model.GroupSyncableType) ([]string, *model.AppError) {
	query := s.getQueryBuilder().Select("UserId").
		From(fmt.Sprintf("Group%ss", syncableType)).
		Join(fmt.Sprintf("GroupMembers ON GroupMembers.GroupId = Group%ss.GroupId AND Group%[1]ss.SchemeAdmin = TRUE AND GroupMembers.DeleteAt = 0", syncableType.String())).Where(fmt.Sprintf("Group%[1]ss.%[1]sId = ?", syncableType.String()), syncableID)

	sql, args, err := query.ToSql()
	if err != nil {
		return nil, model.NewAppError("SqlGroupStore.PermittedSyncableAdmins", "store.sql_group.app_error", nil, err.Error(), http.StatusInternalServerError)
	}

	var userIDs []string
	if _, err = s.GetReplica().Select(&userIDs, sql, args...); err != nil {
		return nil, model.NewAppError("SqlGroupStore.PermittedSyncableAdmins", "store.select_error", nil, err.Error(), http.StatusInternalServerError)
	}

	return userIDs, nil
}

func (s *SqlGroupStore) GroupCount() (int64, *model.AppError) {
	return s.countTable("UserGroups")
}

func (s *SqlGroupStore) GroupTeamCount() (int64, *model.AppError) {
	return s.countTable("GroupTeams")
}

func (s *SqlGroupStore) GroupChannelCount() (int64, *model.AppError) {
	return s.countTable("GroupChannels")
}

func (s *SqlGroupStore) GroupMemberCount() (int64, *model.AppError) {
	return s.countTable("GroupMembers")
}

func (s *SqlGroupStore) DistinctGroupMemberCount() (int64, *model.AppError) {
	return s.countTableWithSelect("COUNT(DISTINCT UserId)", "GroupMembers")
}

func (s *SqlGroupStore) countTable(tableName string) (int64, *model.AppError) {
	return s.countTableWithSelect("COUNT(*)", tableName)
}

func (s *SqlGroupStore) countTableWithSelect(selectStr, tableName string) (int64, *model.AppError) {
	query := s.getQueryBuilder().Select(selectStr).From(tableName).Where(sq.Eq{"DeleteAt": 0})

	sql, args, err := query.ToSql()
	if err != nil {
		return 0, model.NewAppError("SqlGroupStore.countTableWithSelect", "store.sql_group.app_error", nil, err.Error(), http.StatusInternalServerError)
	}

	count, err := s.GetReplica().SelectInt(sql, args...)
	if err != nil {
		return 0, model.NewAppError("SqlGroupStore.countTableWithSelect", "store.select_error", nil, err.Error(), http.StatusInternalServerError)
	}

	return count, nil
}<|MERGE_RESOLUTION|>--- conflicted
+++ resolved
@@ -1006,13 +1006,8 @@
 	query := s.getQueryBuilder().
 		Select("gc.ChannelId, ug.*, gc.SchemeAdmin AS SyncableSchemeAdmin").
 		From("UserGroups ug").
-<<<<<<< HEAD
-		LeftJoin(`(
-			SELECT
-=======
 		LeftJoin(`
 			(SELECT
->>>>>>> 729a84a3
 				GroupChannels.GroupId, GroupChannels.ChannelId, GroupChannels.DeleteAt, GroupChannels.SchemeAdmin
 			FROM
 				GroupChannels
@@ -1021,12 +1016,7 @@
 			WHERE
 				GroupChannels.DeleteAt = 0
 				AND Channels.DeleteAt = 0
-<<<<<<< HEAD
-				AND Channels.TeamId = ?) AS gc
-			ON gc.GroupId = ug.Id`, teamID).
-=======
 				AND Channels.TeamId = ?) AS gc ON gc.GroupId = ug.Id`, teamID).
->>>>>>> 729a84a3
 		Where("ug.DeleteAt = 0 AND gc.DeleteAt = 0").
 		OrderBy("ug.DisplayName")
 
@@ -1034,13 +1024,8 @@
 		query = s.getQueryBuilder().
 			Select("gc.ChannelId, ug.*, coalesce(Members.MemberCount, 0) AS MemberCount, gc.SchemeAdmin AS SyncableSchemeAdmin").
 			From("UserGroups ug").
-<<<<<<< HEAD
-			LeftJoin(`(
-				SELECT
-=======
 			LeftJoin(`
 				(SELECT
->>>>>>> 729a84a3
 					GroupChannels.ChannelId, GroupChannels.DeleteAt, GroupChannels.GroupId, GroupChannels.SchemeAdmin
 				FROM
 					GroupChannels
@@ -1049,12 +1034,7 @@
 				WHERE
 					GroupChannels.DeleteAt = 0
 					AND Channels.DeleteAt = 0
-<<<<<<< HEAD
-					AND Channels.TeamId = ?) AS gc
-			ON gc.GroupId = ug.Id`, teamID).
-=======
 					AND Channels.TeamId = ?) AS gc ON gc.GroupId = ug.Id`, teamID).
->>>>>>> 729a84a3
 			LeftJoin(`(
 				SELECT
 					GroupMembers.GroupId, COUNT(*) AS MemberCount
