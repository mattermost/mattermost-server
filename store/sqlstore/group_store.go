--- conflicted
+++ resolved
@@ -1147,15 +1147,14 @@
 		Where("g.DeleteAt = 0").
 		OrderBy("g.DisplayName")
 
-<<<<<<< HEAD
 	if perPage != 0 {
 		groupsQuery = groupsQuery.
 			Limit(uint64(perPage)).
 			Offset(uint64(page * perPage))
-=======
+	}
+
 	if opts.FilterAllowReference {
 		groupsQuery = groupsQuery.Where("g.AllowReference = true")
->>>>>>> b90f4f46
 	}
 
 	if len(opts.Q) > 0 {
