--- conflicted
+++ resolved
@@ -326,11 +326,7 @@
 		WHERE
 			Category = :Category
 			AND Name = :Name`, map[string]interface{}{"Category": model.PREFERENCE_CATEGORY_AUTHORIZED_OAUTH_APP, "Name": clientId}); err != nil {
-<<<<<<< HEAD
-		return model.NewAppError("SqlOAuthStore.DeleteApp", "app.preference.delete.app_error", nil, err.Error(), http.StatusInternalServerError)
-=======
 		return errors.Wrapf(err, "failed to delete Preferences with name=%s", clientId)
->>>>>>> e5edf268
 	}
 
 	return nil
