--- conflicted
+++ resolved
@@ -959,7 +959,6 @@
 	return list, nil
 }
 
-<<<<<<< HEAD
 func (s *SqlPostStore) CheckIfAutoResponseByUserInChannelSince(options model.GetPostsSinceOptions, userId string) (bool, error) {
 	query := `
 		SELECT 1
@@ -988,7 +987,8 @@
 	}
 
 	return exist > 0, nil
-=======
+}
+
 func (s *SqlPostStore) GetPostsSinceForSync(options model.GetPostsSinceForSyncOptions, _ /* allowFromCache */ bool) ([]*model.Post, error) {
 	if options.Limit < 0 || options.Limit > 1000 {
 		return nil, store.NewErrInvalidInput("Post", "<options.Limit>", options.Limit)
@@ -1037,7 +1037,6 @@
 	}
 
 	return posts, nil
->>>>>>> fef3158b
 }
 
 func (s *SqlPostStore) GetPostsBefore(options model.GetPostsOptions) (*model.PostList, error) {
