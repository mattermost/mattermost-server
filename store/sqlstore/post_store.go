--- conflicted
+++ resolved
@@ -442,56 +442,15 @@
 	return list, err
 }
 
-<<<<<<< HEAD
 func (s *SqlPostStore) GetPostsSince(channelId string, time int64, allowFromCache bool) (*model.PostList, *model.AppError) {
 	if s.metrics != nil {
 		s.metrics.IncrementMemCacheMissCounter("Last Post Time")
-=======
-func (s *SqlPostStore) GetPostsSince(options model.GetPostsSinceOptions, allowFromCache bool) (*model.PostList, *model.AppError) {
+	}
+	var query string
 	var posts []*model.Post
-
-	replyCountQuery1 := ""
-	replyCountQuery2 := ""
-	if options.SkipFetchThreads {
-		replyCountQuery1 = `, (SELECT COUNT(Posts.Id) FROM Posts WHERE p1.RootId = '' AND Posts.RootId = p1.Id AND Posts.DeleteAt = 0) as ReplyCount`
-		replyCountQuery2 = `, (SELECT COUNT(Posts.Id) FROM Posts WHERE p2.RootId = '' AND Posts.RootId = p2.Id AND Posts.DeleteAt = 0) as ReplyCount`
->>>>>>> 49308e91
-	}
-	var query string
-
-<<<<<<< HEAD
-	var posts []*model.Post
-	_, err := s.GetReplica().Select(&posts,
-		`(SELECT
-			*
-		FROM
-			Posts
-		WHERE
-			(UpdateAt > :Time
-				AND ChannelId = :ChannelId)
-			LIMIT 1000)
-		UNION
-			(SELECT
-			    *
-			FROM
-			    Posts
-			WHERE
-			    Id
-			IN
-			    (SELECT * FROM (SELECT
-			        RootId
-			    FROM
-			        Posts
-			    WHERE
-			        UpdateAt > :Time
-						AND ChannelId = :ChannelId
-				LIMIT 1000) temp_tab))
-		ORDER BY CreateAt DESC`,
-		map[string]interface{}{"ChannelId": channelId, "Time": time})
-=======
 	// union of IDs and then join to get full posts is faster in mysql
 	if s.DriverName() == model.DATABASE_DRIVER_MYSQL {
-		query = `SELECT *` + replyCountQuery1 + ` FROM Posts p1 JOIN (
+		query = `SELECT * FROM Posts p1 JOIN (
 			(SELECT
               Id
 			  FROM
@@ -521,7 +480,7 @@
 	} else if s.DriverName() == model.DATABASE_DRIVER_POSTGRES {
 		query = `
 			(SELECT
-                       *` + replyCountQuery1 + `
+                       *
                FROM
                        Posts p1
                WHERE
@@ -530,7 +489,7 @@
                        LIMIT 1000)
                UNION
                        (SELECT
-                           *` + replyCountQuery2 + `
+                           *
                        FROM
                            Posts p2
                        WHERE
@@ -546,8 +505,7 @@
                                LIMIT 1000) temp_tab))
                ORDER BY CreateAt DESC`
 	}
-	_, err := s.GetReplica().Select(&posts, query, map[string]interface{}{"ChannelId": options.ChannelId, "Time": options.Time})
->>>>>>> 49308e91
+	_, err := s.GetReplica().Select(&posts, query, map[string]interface{}{"ChannelId": channelId, "Time": time})
 
 	if err != nil {
 		return nil, model.NewAppError("SqlPostStore.GetPostsSince", "store.sql_post.get_posts_since.app_error", nil, "channelId="+channelId+err.Error(), http.StatusInternalServerError)
@@ -738,12 +696,9 @@
 	return posts, nil
 }
 
-<<<<<<< HEAD
 func (s *SqlPostStore) getParentsPosts(channelId string, offset int, limit int) ([]*model.Post, *model.AppError) {
-=======
-func (s *SqlPostStore) getParentsPosts(channelId string, offset int, limit int, skipFetchThreads bool) ([]*model.Post, *model.AppError) {
 	if s.DriverName() == model.DATABASE_DRIVER_POSTGRES {
-		return s.getParentsPostsPostgreSQL(channelId, offset, limit, skipFetchThreads)
+		return s.getParentsPostsPostgreSQL(channelId, offset, limit)
 	}
 
 	// query parent Ids first
@@ -781,16 +736,10 @@
 	}
 	placeholderString := strings.Join(placeholders, ", ")
 	params["ChannelId"] = channelId
-	replyCountQuery := ""
-	whereStatement := "p.Id IN (" + placeholderString + ")"
-	if skipFetchThreads {
-		replyCountQuery = `, (SELECT COUNT(Posts.Id) FROM Posts WHERE p.RootId = '' AND Posts.RootId = p.Id AND Posts.DeleteAt = 0) as ReplyCount`
-	} else {
-		whereStatement += " OR p.RootId IN (" + placeholderString + ")"
-	}
+	whereStatement := "p.Id IN (" + placeholderString + ") OR p.RootId IN (" + placeholderString + ")"
 	var posts []*model.Post
 	_, err = s.GetReplica().Select(&posts, `
-		SELECT p.*`+replyCountQuery+`
+		SELECT p.*
 		FROM
 			Posts p
 		WHERE
@@ -805,36 +754,10 @@
 	return posts, nil
 }
 
-func (s *SqlPostStore) getParentsPostsPostgreSQL(channelId string, offset int, limit int, skipFetchThreads bool) ([]*model.Post, *model.AppError) {
->>>>>>> 49308e91
+func (s *SqlPostStore) getParentsPostsPostgreSQL(channelId string, offset int, limit int) ([]*model.Post, *model.AppError) {
 	var posts []*model.Post
 	_, err := s.GetReplica().Select(&posts,
-<<<<<<< HEAD
-		`SELECT
-			q2.*
-		FROM
-			Posts q2
-				INNER JOIN
-			(SELECT DISTINCT
-				q3.RootId
-			FROM
-				(SELECT
-					RootId
-				FROM
-					Posts
-				WHERE
-					ChannelId = :ChannelId1
-						AND DeleteAt = 0
-				ORDER BY CreateAt DESC
-				LIMIT :Limit OFFSET :Offset) q3
-			WHERE q3.RootId != '') q1
-			ON q1.RootId = q2.Id OR q1.RootId = q2.RootId
-		WHERE
-			ChannelId = :ChannelId2
-				AND DeleteAt = 0
-		ORDER BY CreateAt`,
-=======
-		`SELECT q2.*`+replyCountQuery+`
+		`SELECT q2.*
         FROM
             Posts q2
                 INNER JOIN
@@ -851,12 +774,11 @@
                 ORDER BY CreateAt DESC
                 LIMIT :Limit OFFSET :Offset) q3
             WHERE q3.RootId != '') q1
-            ON `+onStatement+`
+            ON q1.RootId = q2.Id OR q1.RootId = q2.RootId
         WHERE
             ChannelId = :ChannelId2
                 AND DeleteAt = 0
         ORDER BY CreateAt`,
->>>>>>> 49308e91
 		map[string]interface{}{"ChannelId1": channelId, "Offset": offset, "Limit": limit, "ChannelId2": channelId})
 	if err != nil {
 		return nil, model.NewAppError("SqlPostStore.GetLinearPosts", "store.sql_post.get_parents_posts.app_error", nil, "channelId="+channelId+" err="+err.Error(), http.StatusInternalServerError)
