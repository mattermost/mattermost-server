// Copyright (c) 2015-present Mattermost, Inc. All Rights Reserved.
// See LICENSE.txt for license information.

package sqlstore

import (
	"fmt"

	sq "github.com/Masterminds/squirrel"
	"github.com/mattermost/gorp"
	"github.com/mattermost/mattermost-server/v5/model"
	"github.com/mattermost/mattermost-server/v5/shared/mlog"
	"github.com/mattermost/mattermost-server/v5/store"
	"github.com/pkg/errors"
)

type SqlPreferenceStore struct {
	*SqlStore
}

func newSqlPreferenceStore(sqlStore *SqlStore) store.PreferenceStore {
	s := &SqlPreferenceStore{sqlStore}

	for _, db := range sqlStore.GetAllConns() {
		table := db.AddTableWithName(model.Preference{}, "Preferences").SetKeys(false, "UserId", "Category", "Name")
		table.ColMap("UserId").SetMaxSize(26)
		table.ColMap("Category").SetMaxSize(32)
		table.ColMap("Name").SetMaxSize(32)
		table.ColMap("Value").SetMaxSize(2000)
	}

	return s
}

func (s SqlPreferenceStore) createIndexesIfNotExists() {
	s.CreateIndexIfNotExists("idx_preferences_user_id", "Preferences", "UserId")
	s.CreateIndexIfNotExists("idx_preferences_category", "Preferences", "Category")
	s.CreateIndexIfNotExists("idx_preferences_name", "Preferences", "Name")
}

func (s SqlPreferenceStore) deleteUnusedFeatures() {
	mlog.Debug("Deleting any unused pre-release features")
	sql, args, err := s.getQueryBuilder().
		Delete("Preferences").
		Where(sq.Eq{"Category": model.PREFERENCE_CATEGORY_ADVANCED_SETTINGS}).
		Where(sq.Eq{"Value": "false"}).
		Where(sq.Like{"Name": store.FeatureTogglePrefix + "%"}).ToSql()
	if err != nil {
		mlog.Warn(errors.Wrap(err, "could not build sql query to delete unused features!").Error())
	}
	if _, err = s.GetMaster().Exec(sql, args...); err != nil {
		mlog.Warn("Failed to delete unused features", mlog.Err(err))
	}
}

func (s SqlPreferenceStore) Save(preferences *model.Preferences) error {
	// wrap in a transaction so that if one fails, everything fails
	transaction, err := s.GetMaster().Begin()
	if err != nil {
		return errors.Wrap(err, "begin_transaction")
	}

	defer finalizeTransaction(transaction)
	for _, preference := range *preferences {
		preference := preference
		if upsertErr := s.save(transaction, &preference); upsertErr != nil {
			return upsertErr
		}
	}

	if err := transaction.Commit(); err != nil {
		// don't need to rollback here since the transaction is already closed
		return errors.Wrap(err, "commit_transaction")
	}
	return nil
}

func (s SqlPreferenceStore) save(transaction *gorp.Transaction, preference *model.Preference) error {
	preference.PreUpdate()

	if err := preference.IsValid(); err != nil {
		return err
	}

	if s.DriverName() == model.DATABASE_DRIVER_MYSQL {
		queryString, args, err := s.getQueryBuilder().
			Insert("Preferences").
			Columns("UserId", "Category", "Name", "Value").
			Values(preference.UserId, preference.Category, preference.Name, preference.Value).
			SuffixExpr(sq.Expr("ON DUPLICATE KEY UPDATE Value = ?", preference.Value)).
			ToSql()

		if err != nil {
			return errors.Wrap(err, "failed to generate sqlquery")
		}

		if _, err = transaction.Exec(queryString, args...); err != nil {
			return errors.Wrap(err, "failed to save Preference")
		}
		return nil
	} else if s.DriverName() == model.DATABASE_DRIVER_POSTGRES {

		// postgres has no way to upsert values until version 9.5 and trying inserting and then updating causes transactions to abort
		queryString, args, err := s.getQueryBuilder().
			Select("count(0)").
			From("Preferences").
			Where(sq.Eq{"UserId": preference.UserId}).
			Where(sq.Eq{"Category": preference.Category}).
			Where(sq.Eq{"Name": preference.Name}).
			ToSql()

		if err != nil {
			return errors.Wrap(err, "failed to generate sqlquery")
		}

		count, err := transaction.SelectInt(queryString, args...)
		if err != nil {
			return errors.Wrap(err, "failed to count Preferences")
		}

		if count == 1 {
			return s.update(transaction, preference)
		}
		return s.insert(transaction, preference)
	}
	return store.NewErrNotImplemented("failed to update preference because of missing driver")
}

func (s SqlPreferenceStore) insert(transaction *gorp.Transaction, preference *model.Preference) error {
	if err := transaction.Insert(preference); err != nil {
		if IsUniqueConstraintError(err, []string{"UserId", "preferences_pkey"}) {
			return store.NewErrInvalidInput("Preference", "<userId, category, name>", fmt.Sprintf("<%s, %s, %s>", preference.UserId, preference.Category, preference.Name))
		}
		return errors.Wrapf(err, "failed to save Preference with userId=%s, category=%s, name=%s", preference.UserId, preference.Category, preference.Name)
	}

	return nil
}

func (s SqlPreferenceStore) update(transaction *gorp.Transaction, preference *model.Preference) error {
	if _, err := transaction.Update(preference); err != nil {
		return errors.Wrapf(err, "failed to update Preference with userId=%s, category=%s, name=%s", preference.UserId, preference.Category, preference.Name)
	}

	return nil
}

func (s SqlPreferenceStore) Get(userId string, category string, name string) (*model.Preference, error) {
	var preference *model.Preference
	query, args, err := s.getQueryBuilder().
		Select("*").
		From("Preferences").
		Where(sq.Eq{"UserId": userId}).
		Where(sq.Eq{"Category": category}).
		Where(sq.Eq{"Name": name}).
		ToSql()

	if err != nil {
		return nil, errors.Wrap(err, "could not build sql query to get preference")
	}
	if err = s.GetReplica().SelectOne(&preference, query, args...); err != nil {
		return nil, errors.Wrapf(err, "failed to find Preference with userId=%s, category=%s, name=%s", userId, category, name)
	}

	return preference, nil
}

func (s SqlPreferenceStore) GetCategory(userId string, category string) (model.Preferences, error) {
	var preferences model.Preferences
	query, args, err := s.getQueryBuilder().
		Select("*").
		From("Preferences").
		Where(sq.Eq{"UserId": userId}).
		Where(sq.Eq{"Category": category}).
		ToSql()
	if err != nil {
		return nil, errors.Wrap(err, "could not build sql query to get preference")
	}
	if _, err = s.GetReplica().Select(&preferences, query, args...); err != nil {
		return nil, errors.Wrapf(err, "failed to find Preference with userId=%s, category=%s", userId, category)
	}
	return preferences, nil

}

func (s SqlPreferenceStore) GetAll(userId string) (model.Preferences, error) {
	var preferences model.Preferences
	query, args, err := s.getQueryBuilder().
		Select("*").
		From("Preferences").
		Where(sq.Eq{"UserId": userId}).
		ToSql()
	if err != nil {
		return nil, errors.Wrap(err, "could not build sql query to get preference")
	}
	if _, err = s.GetReplica().Select(&preferences, query, args...); err != nil {
		return nil, errors.Wrapf(err, "failed to find Preference with userId=%s", userId)
	}
	return preferences, nil
}

func (s SqlPreferenceStore) PermanentDeleteByUser(userId string) error {
	sql, args, err := s.getQueryBuilder().
		Delete("Preferences").
		Where(sq.Eq{"UserId": userId}).ToSql()
	if err != nil {
		return errors.Wrap(err, "could not build sql query to get delete preference by user")
	}
	if _, err := s.GetMaster().Exec(sql, args...); err != nil {
		return errors.Wrapf(err, "failed to delete Preference with userId=%s", userId)
	}
	return nil
}

func (s SqlPreferenceStore) Delete(userId, category, name string) error {

	sql, args, err := s.getQueryBuilder().
		Delete("Preferences").
		Where(sq.Eq{"UserId": userId}).
		Where(sq.Eq{"Category": category}).
		Where(sq.Eq{"Name": name}).ToSql()

	if err != nil {
		return errors.Wrap(err, "could not build sql query to get delete preference")
	}

	if _, err = s.GetMaster().Exec(sql, args...); err != nil {
		return errors.Wrapf(err, "failed to delete Preference with userId=%s, category=%s and name=%s", userId, category, name)
	}

	return nil
}

func (s SqlPreferenceStore) DeleteCategory(userId string, category string) error {

	sql, args, err := s.getQueryBuilder().
		Delete("Preferences").
		Where(sq.Eq{"UserId": userId}).
		Where(sq.Eq{"Category": category}).ToSql()

	if err != nil {
		return errors.Wrap(err, "could not build sql query to get delete preference by category")
	}

	if _, err = s.GetMaster().Exec(sql, args...); err != nil {
		return errors.Wrapf(err, "failed to delete Preference with userId=%s and category=%s", userId, category)
	}

	return nil
}

func (s SqlPreferenceStore) DeleteCategoryAndName(category string, name string) error {
	sql, args, err := s.getQueryBuilder().
		Delete("Preferences").
		Where(sq.Eq{"Name": name}).
		Where(sq.Eq{"Category": category}).ToSql()

	if err != nil {
		return errors.Wrap(err, "could not build sql query to get delete preference by category and name")
	}

	if _, err = s.GetMaster().Exec(sql, args...); err != nil {
		return errors.Wrapf(err, "failed to delete Preference with category=%s and name=%s", category, name)
	}

	return nil
}

<<<<<<< HEAD
// DeleteOrphanedRows removes entries from Preferences (flagged post) when a
// corresponding post no longer exists.
func (s *SqlPreferenceStore) DeleteOrphanedRows(limit int) (deleted int64, err error) {
	// We need the extra level of nesting to deal with MySQL's locking
	const query = `
	DELETE FROM Preferences WHERE Name IN (
		SELECT * FROM (
			SELECT Preferences.Name FROM Preferences
			LEFT JOIN Posts ON Preferences.Name = Posts.Id
			WHERE Posts.Id IS NULL AND Category = :Category
			LIMIT :Limit
		) AS A
	)`
	props := map[string]interface{}{"Limit": limit, "Category": model.PREFERENCE_CATEGORY_FLAGGED_POST}
	result, err := s.GetMaster().Exec(query, props)
	if err != nil {
		return
	}
	deleted, err = result.RowsAffected()
	return
=======
func (s SqlPreferenceStore) CleanupFlagsBatch(limit int64) (int64, error) {
	if limit < 0 {
		// uint64 does not throw an error, it overflows if it is negative.
		// it is better to manually check here, or change the function type to uint64
		return int64(0), errors.Errorf("Received a negative limit")
	}
	nameInQ, nameInArgs, err := sq.Select("*").
		FromSelect(
			sq.Select("Preferences.Name").
				From("Preferences").
				LeftJoin("Posts ON Preferences.Name = Posts.Id").
				Where(sq.Eq{"Preferences.Category": model.PREFERENCE_CATEGORY_FLAGGED_POST}).
				Where(sq.Eq{"Posts.Id": nil}).
				Limit(uint64(limit)),
			"t").
		ToSql()
	if err != nil {
		return int64(0), errors.Wrap(err, "could not build nested sql query to delete preference")
	}
	query, args, err := s.getQueryBuilder().Delete("Preferences").
		Where(sq.Eq{"Category": model.PREFERENCE_CATEGORY_FLAGGED_POST}).
		Where(sq.Expr("name IN ("+nameInQ+")", nameInArgs...)).
		ToSql()

	if err != nil {
		return int64(0), errors.Wrap(err, "could not build sql query to delete preference")
	}

	sqlResult, err := s.GetMaster().Exec(query, args...)
	if err != nil {
		return int64(0), errors.Wrap(err, "failed to delete Preference")
	}
	rowsAffected, err := sqlResult.RowsAffected()
	if err != nil {
		return int64(0), errors.Wrap(err, "unable to get rows affected")
	}

	return rowsAffected, nil
>>>>>>> 869da7a7
}<|MERGE_RESOLUTION|>--- conflicted
+++ resolved
@@ -266,7 +266,6 @@
 	return nil
 }
 
-<<<<<<< HEAD
 // DeleteOrphanedRows removes entries from Preferences (flagged post) when a
 // corresponding post no longer exists.
 func (s *SqlPreferenceStore) DeleteOrphanedRows(limit int) (deleted int64, err error) {
@@ -287,44 +286,4 @@
 	}
 	deleted, err = result.RowsAffected()
 	return
-=======
-func (s SqlPreferenceStore) CleanupFlagsBatch(limit int64) (int64, error) {
-	if limit < 0 {
-		// uint64 does not throw an error, it overflows if it is negative.
-		// it is better to manually check here, or change the function type to uint64
-		return int64(0), errors.Errorf("Received a negative limit")
-	}
-	nameInQ, nameInArgs, err := sq.Select("*").
-		FromSelect(
-			sq.Select("Preferences.Name").
-				From("Preferences").
-				LeftJoin("Posts ON Preferences.Name = Posts.Id").
-				Where(sq.Eq{"Preferences.Category": model.PREFERENCE_CATEGORY_FLAGGED_POST}).
-				Where(sq.Eq{"Posts.Id": nil}).
-				Limit(uint64(limit)),
-			"t").
-		ToSql()
-	if err != nil {
-		return int64(0), errors.Wrap(err, "could not build nested sql query to delete preference")
-	}
-	query, args, err := s.getQueryBuilder().Delete("Preferences").
-		Where(sq.Eq{"Category": model.PREFERENCE_CATEGORY_FLAGGED_POST}).
-		Where(sq.Expr("name IN ("+nameInQ+")", nameInArgs...)).
-		ToSql()
-
-	if err != nil {
-		return int64(0), errors.Wrap(err, "could not build sql query to delete preference")
-	}
-
-	sqlResult, err := s.GetMaster().Exec(query, args...)
-	if err != nil {
-		return int64(0), errors.Wrap(err, "failed to delete Preference")
-	}
-	rowsAffected, err := sqlResult.RowsAffected()
-	if err != nil {
-		return int64(0), errors.Wrap(err, "unable to get rows affected")
-	}
-
-	return rowsAffected, nil
->>>>>>> 869da7a7
 }