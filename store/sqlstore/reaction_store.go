// Copyright (c) 2015-present Mattermost, Inc. All Rights Reserved.
// See LICENSE.txt for license information.

package sqlstore

import (
<<<<<<< HEAD
	sq "github.com/Masterminds/squirrel"

=======
>>>>>>> efbad329
	"github.com/mattermost/mattermost-server/v5/mlog"
	"github.com/mattermost/mattermost-server/v5/model"
	"github.com/mattermost/mattermost-server/v5/store"

	"github.com/mattermost/gorp"
	"github.com/pkg/errors"
)

type SqlReactionStore struct {
	*SqlStore
}

func newSqlReactionStore(sqlStore *SqlStore) store.ReactionStore {
	s := &SqlReactionStore{sqlStore}

	for _, db := range sqlStore.GetAllConns() {
		table := db.AddTableWithName(model.Reaction{}, "Reactions").SetKeys(false, "PostId", "UserId", "EmojiName")
		table.ColMap("UserId").SetMaxSize(26)
		table.ColMap("PostId").SetMaxSize(26)
		table.ColMap("EmojiName").SetMaxSize(64)
	}

	return s
}

func (s *SqlReactionStore) Save(reaction *model.Reaction) (*model.Reaction, error) {
	reaction.PreSave()
	if err := reaction.IsValid(); err != nil {
		return nil, err
	}

	transaction, err := s.GetMaster().Begin()
	if err != nil {
		return nil, errors.Wrap(err, "begin_transaction")
	}
	defer finalizeTransaction(transaction)
	err = s.saveReactionAndUpdatePost(transaction, reaction)
	if err != nil {
		// We don't consider duplicated save calls as an error
		if !IsUniqueConstraintError(err, []string{"reactions_pkey", "PRIMARY"}) {
			return nil, errors.Wrap(err, "failed while saving reaction or updating post")
		}
	} else {
		if err := transaction.Commit(); err != nil {
			return nil, errors.Wrap(err, "commit_transaction")
		}
	}

	return reaction, nil
}

func (s *SqlReactionStore) Delete(reaction *model.Reaction) (*model.Reaction, error) {
	reaction.PreUpdate()

	transaction, err := s.GetMaster().Begin()
	if err != nil {
		return nil, errors.Wrap(err, "begin_transaction")
	}
	defer finalizeTransaction(transaction)

	if err := deleteReactionAndUpdatePost(transaction, reaction); err != nil {
		return nil, errors.Wrap(err, "deleteReactionAndUpdatePost")
	}

	if err := transaction.Commit(); err != nil {
		return nil, errors.Wrap(err, "commit_transaction")
	}

	return reaction, nil
}

// GetForPost returns all reactions associated with `postId` that are not deleted.
func (s *SqlReactionStore) GetForPost(postId string, allowFromCache bool) ([]*model.Reaction, error) {
	var reactions []*model.Reaction

	if _, err := s.GetReplica().Select(&reactions,
		`SELECT
				UserId,
				PostId,
				EmojiName,
				CreateAt,
				COALESCE(UpdateAt, CreateAt) As UpdateAt,
				COALESCE(DeleteAt, 0) As DeleteAt
			FROM
				Reactions
			WHERE
				PostId = :PostId AND COALESCE(DeleteAt, 0) = 0
			ORDER BY
				CreateAt`, map[string]interface{}{"PostId": postId}); err != nil {
		return nil, errors.Wrapf(err, "failed to get Reactions with postId=%s", postId)
	}

	return reactions, nil
}

// GetForPostSince returns all reactions associated with `postId` updated after `since`.
func (s *SqlReactionStore) GetForPostSince(postId string, since int64, allowFromCache bool, inclDeleted bool) ([]*model.Reaction, error) {

	query := s.getQueryBuilder().
		Select("UserId", "PostId", "EmojiName", "CreateAt", "COALESCE(UpdateAt, CreateAt) As UpdateAt", "COALESCE(DeleteAt, 0) As DeleteAt").
		From("Reactions").
		Where(sq.Eq{"PostId": postId}).
		Where(sq.Gt{"UpdateAt": since})

	if !inclDeleted {
		query = query.Where(sq.Eq{"COALESCE(DeleteAt, 0)": 0})
	}

	query.OrderBy("CreateAt")

	queryString, args, err := query.ToSql()
	if err != nil {
		return nil, errors.Wrap(err, "reactions_getforpostsince_tosql")
	}

	var reactions []*model.Reaction
	if _, err := s.GetReplica().Select(&reactions, queryString, args...); err != nil {
		return nil, errors.Wrapf(err, "failed to find reactions")
	}

	return reactions, nil
}

func (s *SqlReactionStore) BulkGetForPosts(postIds []string) ([]*model.Reaction, error) {
	keys, params := MapStringsToQueryParams(postIds, "postId")
	var reactions []*model.Reaction

	if _, err := s.GetReplica().Select(&reactions,
		`SELECT
				UserId,
				PostId,
				EmojiName,
				CreateAt,
				COALESCE(UpdateAt, CreateAt) As UpdateAt,
				COALESCE(DeleteAt, 0) As DeleteAt
			FROM
				Reactions
			WHERE
				PostId IN `+keys+` AND COALESCE(DeleteAt, 0) = 0
			ORDER BY
				CreateAt`, params); err != nil {
		return nil, errors.Wrap(err, "failed to get Reactions")
	}
	return reactions, nil
}

func (s *SqlReactionStore) DeleteAllWithEmojiName(emojiName string) error {
	var reactions []*model.Reaction
	now := model.GetMillis()

	params := map[string]interface{}{
		"EmojiName": emojiName,
		"UpdateAt":  now,
		"DeleteAt":  now,
	}

	if _, err := s.GetReplica().Select(&reactions,
		`SELECT
<<<<<<< HEAD
				UserId,
				PostId,
				EmojiName,
				CreateAt,
				COALESCE(UpdateAt, CreateAt) As UpdateAt,
				COALESCE(DeleteAt, 0) As DeleteAt
			FROM
				Reactions
			WHERE
				EmojiName = :EmojiName AND COALESCE(DeleteAt, 0) = 0`, params); err != nil {
=======
					UserId,
					PostId,
					EmojiName,
					CreateAt,
					COALESCE(UpdateAt, CreateAt) As UpdateAt,
					COALESCE(DeleteAt, 0) As DeleteAt
				FROM
					Reactions
				WHERE
					EmojiName = :EmojiName AND COALESCE(DeleteAt, 0) = 0`, params); err != nil {
>>>>>>> efbad329
		return errors.Wrapf(err, "failed to get Reactions with emojiName=%s", emojiName)
	}

	_, err := s.GetMaster().Exec(
		`UPDATE
			Reactions
		SET
			UpdateAt = :UpdateAt, DeleteAt = :DeleteAt
		WHERE
<<<<<<< HEAD
			EmojiName = :EmojiName`, params)
=======
			EmojiName = :EmojiName AND COALESCE(DeleteAt, 0) = 0`, params)
>>>>>>> efbad329
	if err != nil {
		return errors.Wrapf(err, "failed to delete Reactions with emojiName=%s", emojiName)
	}

	for _, reaction := range reactions {
		reaction := reaction
		_, err := s.GetMaster().Exec(UpdatePostHasReactionsOnDeleteQuery,
			map[string]interface{}{
				"PostId":   reaction.PostId,
				"UpdateAt": model.GetMillis(),
			})
		if err != nil {
			mlog.Warn("Unable to update Post.HasReactions while removing reactions",
				mlog.String("post_id", reaction.PostId),
				mlog.Err(err))
		}
	}

	return nil
}

func (s *SqlReactionStore) PermanentDeleteBatch(endTime int64, limit int64) (int64, error) {
	var query string
	if s.DriverName() == "postgres" {
		query = "DELETE from Reactions WHERE CreateAt = any (array (SELECT CreateAt FROM Reactions WHERE CreateAt < :EndTime LIMIT :Limit))"
	} else {
		query = "DELETE from Reactions WHERE CreateAt < :EndTime LIMIT :Limit"
	}

	sqlResult, err := s.GetMaster().Exec(query, map[string]interface{}{"EndTime": endTime, "Limit": limit})
	if err != nil {
		return 0, errors.Wrap(err, "failed to delete Reactions")
	}

	rowsAffected, err := sqlResult.RowsAffected()
	if err != nil {
		return 0, errors.Wrap(err, "unable to get rows affected for deleted Reactions")
	}
	return rowsAffected, nil
}

func (s *SqlReactionStore) saveReactionAndUpdatePost(transaction *gorp.Transaction, reaction *model.Reaction) error {
	params := map[string]interface{}{
		"UserId":    reaction.UserId,
		"PostId":    reaction.PostId,
		"EmojiName": reaction.EmojiName,
		"CreateAt":  reaction.CreateAt,
		"UpdateAt":  reaction.UpdateAt,
	}

	if s.DriverName() == model.DATABASE_DRIVER_MYSQL {
		if _, err := transaction.Exec(
			`INSERT INTO
				Reactions
				(UserId, PostId, EmojiName, CreateAt, UpdateAt, DeleteAt)
			VALUES
				(:UserId, :PostId, :EmojiName, :CreateAt, :UpdateAt, 0)
			ON DUPLICATE KEY UPDATE
				UpdateAt = :UpdateAt, DeleteAt = 0`, params); err != nil {
			return err
		}
	} else if s.DriverName() == model.DATABASE_DRIVER_POSTGRES {
		if _, err := transaction.Exec(
			`INSERT INTO
				Reactions
				(UserId, PostId, EmojiName, CreateAt, UpdateAt, DeleteAt)
			VALUES
				(:UserId, :PostId, :EmojiName, :CreateAt, :UpdateAt, 0)
			ON CONFLICT (UserId, PostId, EmojiName) 
				DO UPDATE SET UpdateAt = :UpdateAt, DeleteAt = 0`, params); err != nil {
			return err
		}
	}
	return updatePostForReactionsOnInsert(transaction, reaction.PostId)
}

func deleteReactionAndUpdatePost(transaction *gorp.Transaction, reaction *model.Reaction) error {
	params := map[string]interface{}{
		"UserId":    reaction.UserId,
		"PostId":    reaction.PostId,
		"EmojiName": reaction.EmojiName,
		"CreateAt":  reaction.CreateAt,
		"UpdateAt":  reaction.UpdateAt,
		"DeleteAt":  reaction.UpdateAt, // DeleteAt = UpdateAt
	}

	if _, err := transaction.Exec(
		`UPDATE
			Reactions
		SET 
			UpdateAt = :UpdateAt, DeleteAt = :DeleteAt
		WHERE
			PostId = :PostId AND
			UserId = :UserId AND
			EmojiName = :EmojiName`, params); err != nil {
		return err
	}

	return updatePostForReactionsOnDelete(transaction, reaction.PostId)
}

const (
	UpdatePostHasReactionsOnDeleteQuery = `UPDATE
			Posts
		SET
			UpdateAt = :UpdateAt,
			HasReactions = (SELECT count(0) > 0 FROM Reactions WHERE PostId = :PostId AND COALESCE(DeleteAt, 0) = 0)
		WHERE
			Id = :PostId`
)

func updatePostForReactionsOnDelete(transaction *gorp.Transaction, postId string) error {
	updateAt := model.GetMillis()
	_, err := transaction.Exec(UpdatePostHasReactionsOnDeleteQuery, map[string]interface{}{"PostId": postId, "UpdateAt": updateAt})
	return err
}

func updatePostForReactionsOnInsert(transaction *gorp.Transaction, postId string) error {
	_, err := transaction.Exec(
		`UPDATE
			Posts
		SET
			HasReactions = True,
			UpdateAt = :UpdateAt
		WHERE
			Id = :PostId`,
		map[string]interface{}{"PostId": postId, "UpdateAt": model.GetMillis()})

	return err
}<|MERGE_RESOLUTION|>--- conflicted
+++ resolved
@@ -4,11 +4,8 @@
 package sqlstore
 
 import (
-<<<<<<< HEAD
 	sq "github.com/Masterminds/squirrel"
 
-=======
->>>>>>> efbad329
 	"github.com/mattermost/mattermost-server/v5/mlog"
 	"github.com/mattermost/mattermost-server/v5/model"
 	"github.com/mattermost/mattermost-server/v5/store"
@@ -167,29 +164,16 @@
 
 	if _, err := s.GetReplica().Select(&reactions,
 		`SELECT
-<<<<<<< HEAD
-				UserId,
-				PostId,
-				EmojiName,
-				CreateAt,
-				COALESCE(UpdateAt, CreateAt) As UpdateAt,
-				COALESCE(DeleteAt, 0) As DeleteAt
-			FROM
-				Reactions
-			WHERE
-				EmojiName = :EmojiName AND COALESCE(DeleteAt, 0) = 0`, params); err != nil {
-=======
-					UserId,
-					PostId,
-					EmojiName,
-					CreateAt,
-					COALESCE(UpdateAt, CreateAt) As UpdateAt,
-					COALESCE(DeleteAt, 0) As DeleteAt
-				FROM
-					Reactions
-				WHERE
-					EmojiName = :EmojiName AND COALESCE(DeleteAt, 0) = 0`, params); err != nil {
->>>>>>> efbad329
+			UserId,
+			PostId,
+			EmojiName,
+			CreateAt,
+			COALESCE(UpdateAt, CreateAt) As UpdateAt,
+			COALESCE(DeleteAt, 0) As DeleteAt
+		FROM
+			Reactions
+		WHERE
+			EmojiName = :EmojiName AND COALESCE(DeleteAt, 0) = 0`, params); err != nil {
 		return errors.Wrapf(err, "failed to get Reactions with emojiName=%s", emojiName)
 	}
 
@@ -199,11 +183,7 @@
 		SET
 			UpdateAt = :UpdateAt, DeleteAt = :DeleteAt
 		WHERE
-<<<<<<< HEAD
-			EmojiName = :EmojiName`, params)
-=======
 			EmojiName = :EmojiName AND COALESCE(DeleteAt, 0) = 0`, params)
->>>>>>> efbad329
 	if err != nil {
 		return errors.Wrapf(err, "failed to delete Reactions with emojiName=%s", emojiName)
 	}
