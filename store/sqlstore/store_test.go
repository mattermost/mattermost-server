--- conflicted
+++ resolved
@@ -95,51 +95,6 @@
 	}
 }
 
-<<<<<<< HEAD
-func TestDBConnector(t *testing.T) {
-	testDrivers := []string{
-		model.DATABASE_DRIVER_POSTGRES,
-		model.DATABASE_DRIVER_MYSQL,
-	}
-
-	for _, dr := range testDrivers {
-		settings := makeSqlSettings(dr)
-
-		store := &SqlStore{
-			settings: settings,
-		}
-		connector, err := driver.NewConnector(*settings.DriverName, *settings.DataSource)
-		require.NoError(t, err)
-		db := sql.OpenDB(connector)
-
-		store.master = getDBMap(settings, db)
-		store.stores.post = newSqlPostStore(store, nil)
-		store.stores.channel = newSqlChannelStore(store, nil)
-		store.stores.team = newSqlTeamStore(store)
-		store.stores.thread = newSqlThreadStore(store)
-		store.stores.user = newSqlUserStore(store, nil)
-		store.stores.preference = newSqlPreferenceStore(store)
-		store.stores.bot = newSqlBotStore(store, nil)
-		store.stores.scheme = newSqlSchemeStore(store)
-		store.stores.retentionPolicy = newSqlRetentionPolicyStore(store, nil)
-		err = store.GetMaster().CreateTablesIfNotExists()
-		require.NoError(t, err)
-
-		store.stores.post.(*SqlPostStore).createIndexesIfNotExists()
-		store.stores.channel.(*SqlChannelStore).createIndexesIfNotExists()
-
-		t.Run(dr, func(t *testing.T) {
-			// Just testing post store for now.
-			// This will eventually go away when it is replaced with RPC.
-			storetest.TestPostStore(t, store, store)
-		})
-
-		store.Close()
-	}
-}
-
-=======
->>>>>>> 79d4e9e9
 func initStores() {
 	if testing.Short() {
 		return
