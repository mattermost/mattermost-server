--- conflicted
+++ resolved
@@ -923,13 +923,9 @@
 }
 
 func (ss *SqlSupplier) Close() {
-<<<<<<< HEAD
-	mlog.Info("Closing SqlStore")
 	if ss.runner != nil {
 		ss.runner.WaitWithTimeout(1 * time.Second)
 	}
-=======
->>>>>>> 5c9ffd00
 	ss.master.Db.Close()
 	for _, replica := range ss.replicas {
 		replica.Db.Close()
