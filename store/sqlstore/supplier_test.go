// Copyright (c) 2015-present Mattermost, Inc. All Rights Reserved.
// See LICENSE.txt for license information.

package sqlstore_test

import (
	"fmt"
	"regexp"
	"sync"
	"testing"

	"github.com/go-sql-driver/mysql"
	"github.com/lib/pq"
	"github.com/mattermost/gorp"
	_ "github.com/mattn/go-sqlite3"
	"github.com/pkg/errors"
	"github.com/stretchr/testify/assert"
	"github.com/stretchr/testify/require"

	"github.com/mattermost/mattermost-server/v5/model"
	"github.com/mattermost/mattermost-server/v5/store/sqlstore"
	"github.com/mattermost/mattermost-server/v5/store/storetest"
)

// This test was used to consistently reproduce the race
// before the fix in MM-28397.
// Keeping it here to help avoiding future regressions.
func TestSupplierLicenseRace(t *testing.T) {
	settings := makeSqlSettings(model.DATABASE_DRIVER_SQLITE)
	settings.DataSourceReplicas = []string{":memory:"}
	settings.DataSourceSearchReplicas = []string{":memory:"}
	supplier := sqlstore.NewSqlSupplier(*settings, nil)

	wg := sync.WaitGroup{}
	wg.Add(3)

	go func() {
		supplier.UpdateLicense(&model.License{})
		wg.Done()
	}()

	go func() {
		supplier.GetReplica()
		wg.Done()
	}()

	go func() {
		supplier.GetSearchReplica()
		wg.Done()
	}()

	wg.Wait()
}

func TestGetReplica(t *testing.T) {
	t.Parallel()
	testCases := []struct {
		Description              string
		DataSourceReplicas       []string
		DataSourceSearchReplicas []string
	}{
		{
			"no replicas",
			[]string{},
			[]string{},
		},
		{
			"one source replica",
			[]string{":memory:"},
			[]string{},
		},
		{
			"multiple source replicas",
			[]string{":memory:", ":memory:", ":memory:"},
			[]string{},
		},
		{
			"one source search replica",
			[]string{},
			[]string{":memory:"},
		},
		{
			"multiple source search replicas",
			[]string{},
			[]string{":memory:", ":memory:", ":memory:"},
		},
		{
			"one source replica, one source search replica",
			[]string{":memory:"},
			[]string{":memory:"},
		},
		{
			"one source replica, multiple source search replicas",
			[]string{":memory:"},
			[]string{":memory:", ":memory:", ":memory:"},
		},
		{
			"multiple source replica, one source search replica",
			[]string{":memory:", ":memory:", ":memory:"},
			[]string{":memory:"},
		},
		{
			"multiple source replica, multiple source search replicas",
			[]string{":memory:", ":memory:", ":memory:"},
			[]string{":memory:", ":memory:", ":memory:"},
		},
	}

	for _, testCase := range testCases {
		testCase := testCase
		t.Run(testCase.Description+" with license", func(t *testing.T) {
			t.Parallel()

			settings := makeSqlSettings(model.DATABASE_DRIVER_SQLITE)
			settings.DataSourceReplicas = testCase.DataSourceReplicas
			settings.DataSourceSearchReplicas = testCase.DataSourceSearchReplicas
			supplier := sqlstore.NewSqlSupplier(*settings, nil)
			supplier.UpdateLicense(&model.License{})

			replicas := make(map[*gorp.DbMap]bool)
			for i := 0; i < 5; i++ {
				replicas[supplier.GetReplica()] = true
			}

			searchReplicas := make(map[*gorp.DbMap]bool)
			for i := 0; i < 5; i++ {
				searchReplicas[supplier.GetSearchReplica()] = true
			}

			if len(testCase.DataSourceReplicas) > 0 {
				// If replicas were defined, ensure none are the master.
				assert.Len(t, replicas, len(testCase.DataSourceReplicas))

				for replica := range replicas {
					assert.NotEqual(t, supplier.GetMaster(), replica)
				}

			} else if assert.Len(t, replicas, 1) {
				// Otherwise ensure the replicas contains only the master.
				for replica := range replicas {
					assert.Equal(t, supplier.GetMaster(), replica)
				}
			}

			if len(testCase.DataSourceSearchReplicas) > 0 {
				// If search replicas were defined, ensure none are the master nor the replicas.
				assert.Len(t, searchReplicas, len(testCase.DataSourceSearchReplicas))

				for searchReplica := range searchReplicas {
					assert.NotEqual(t, supplier.GetMaster(), searchReplica)
					for replica := range replicas {
						assert.NotEqual(t, searchReplica, replica)
					}
				}

			} else if len(testCase.DataSourceReplicas) > 0 {
				// If no search replicas were defined, but replicas were, ensure they are equal.
				assert.Equal(t, replicas, searchReplicas)

			} else if assert.Len(t, searchReplicas, 1) {
				// Otherwise ensure the search replicas contains the master.
				for searchReplica := range searchReplicas {
					assert.Equal(t, supplier.GetMaster(), searchReplica)
				}
			}
		})

		t.Run(testCase.Description+" without license", func(t *testing.T) {
			t.Parallel()

			settings := makeSqlSettings(model.DATABASE_DRIVER_SQLITE)
			settings.DataSourceReplicas = testCase.DataSourceReplicas
			settings.DataSourceSearchReplicas = testCase.DataSourceSearchReplicas
			supplier := sqlstore.NewSqlSupplier(*settings, nil)

			replicas := make(map[*gorp.DbMap]bool)
			for i := 0; i < 5; i++ {
				replicas[supplier.GetReplica()] = true
			}

			searchReplicas := make(map[*gorp.DbMap]bool)
			for i := 0; i < 5; i++ {
				searchReplicas[supplier.GetSearchReplica()] = true
			}

			if len(testCase.DataSourceReplicas) > 0 {
				// If replicas were defined, ensure none are the master.
				assert.Len(t, replicas, 1)

				for replica := range replicas {
					assert.Same(t, supplier.GetMaster(), replica)
				}

			} else if assert.Len(t, replicas, 1) {
				// Otherwise ensure the replicas contains only the master.
				for replica := range replicas {
					assert.Equal(t, supplier.GetMaster(), replica)
				}
			}

			if len(testCase.DataSourceSearchReplicas) > 0 {
				// If search replicas were defined, ensure none are the master nor the replicas.
				assert.Len(t, searchReplicas, 1)

				for searchReplica := range searchReplicas {
					assert.Same(t, supplier.GetMaster(), searchReplica)
				}

			} else if len(testCase.DataSourceReplicas) > 0 {
				// If no search replicas were defined, but replicas were, ensure they are equal.
				assert.Equal(t, replicas, searchReplicas)

			} else if assert.Len(t, searchReplicas, 1) {
				// Otherwise ensure the search replicas contains the master.
				for searchReplica := range searchReplicas {
					assert.Equal(t, supplier.GetMaster(), searchReplica)
				}
			}
		})
	}
}

func TestGetDbVersion(t *testing.T) {
	testDrivers := []string{
		model.DATABASE_DRIVER_POSTGRES,
		model.DATABASE_DRIVER_MYSQL,
		model.DATABASE_DRIVER_SQLITE,
	}

	for _, driver := range testDrivers {
		t.Run("Should return db version for "+driver, func(t *testing.T) {
			t.Parallel()
			settings := makeSqlSettings(driver)
			supplier := sqlstore.NewSqlSupplier(*settings, nil)

			version, err := supplier.GetDbVersion()
			require.Nil(t, err)
			require.Regexp(t, regexp.MustCompile(`\d+\.\d+(\.\d+)?`), version)
		})
	}
}

func TestGetAllConns(t *testing.T) {
	t.Parallel()
	testCases := []struct {
		Description              string
		DataSourceReplicas       []string
		DataSourceSearchReplicas []string
		ExpectedNumConnections   int
	}{
		{
			"no replicas",
			[]string{},
			[]string{},
			1,
		},
		{
			"one source replica",
			[]string{":memory:"},
			[]string{},
			2,
		},
		{
			"multiple source replicas",
			[]string{":memory:", ":memory:", ":memory:"},
			[]string{},
			4,
		},
		{
			"one source search replica",
			[]string{},
			[]string{":memory:"},
			1,
		},
		{
			"multiple source search replicas",
			[]string{},
			[]string{":memory:", ":memory:", ":memory:"},
			1,
		},
		{
			"one source replica, one source search replica",
			[]string{":memory:"},
			[]string{":memory:"},
			2,
		},
		{
			"one source replica, multiple source search replicas",
			[]string{":memory:"},
			[]string{":memory:", ":memory:", ":memory:"},
			2,
		},
		{
			"multiple source replica, one source search replica",
			[]string{":memory:", ":memory:", ":memory:"},
			[]string{":memory:"},
			4,
		},
		{
			"multiple source replica, multiple source search replicas",
			[]string{":memory:", ":memory:", ":memory:"},
			[]string{":memory:", ":memory:", ":memory:"},
			4,
		},
	}

	for _, testCase := range testCases {
		testCase := testCase
		t.Run(testCase.Description, func(t *testing.T) {
			t.Parallel()
			settings := makeSqlSettings(model.DATABASE_DRIVER_SQLITE)
			settings.DataSourceReplicas = testCase.DataSourceReplicas
			settings.DataSourceSearchReplicas = testCase.DataSourceSearchReplicas
			supplier := sqlstore.NewSqlSupplier(*settings, nil)

			assert.Len(t, supplier.GetAllConns(), testCase.ExpectedNumConnections)
		})
	}
}

<<<<<<< HEAD
func TestGetColumnInfo(t *testing.T) {
	t.Run("Should return column info for mysql", func(t *testing.T) {
		settings := makeSqlSettings(model.DATABASE_DRIVER_MYSQL)
		supplier := sqlstore.NewSqlSupplier(*settings, nil)

		info, err := supplier.GetColumnInfo("Systems", "Name")
		require.NoError(t, err)
		require.Equal(t, info.DataType, "varchar")
		require.Equal(t, info.CharMaximumLength, 64)
	})
	t.Run("Should return column info for postgresql", func(t *testing.T) {
		settings := makeSqlSettings(model.DATABASE_DRIVER_POSTGRES)
		supplier := sqlstore.NewSqlSupplier(*settings, nil)

		info, err := supplier.GetColumnInfo("Systems", "Name")
		require.NoError(t, err)
		require.Equal(t, info.DataType, "character varying")
		require.Equal(t, info.CharMaximumLength, 64)
	})
	t.Run("Should return error if the column/table doesn't exists", func(t *testing.T) {
		settings := makeSqlSettings(model.DATABASE_DRIVER_POSTGRES)
		supplier := sqlstore.NewSqlSupplier(*settings, nil)

		_, err := supplier.GetColumnInfo("Unknown", "Type")
		require.Error(t, err)
		require.Contains(t, err.Error(), "no rows in result set")
	})
	t.Run("Should return error for other drivers", func(t *testing.T) {
		settings := makeSqlSettings(model.DATABASE_DRIVER_SQLITE)
		supplier := sqlstore.NewSqlSupplier(*settings, nil)

		_, err := supplier.GetColumnInfo("Systems", "Type")
		require.Error(t, err)
	})
=======
func TestIsDuplicate(t *testing.T) {
	testErrors := map[error]bool{
		&pq.Error{Code: "42P06"}:                                       false,
		&pq.Error{Code: sqlstore.PG_DUP_TABLE_ERROR_CODE}:              true,
		&mysql.MySQLError{Number: uint16(1000)}:                        false,
		&mysql.MySQLError{Number: sqlstore.MYSQL_DUP_TABLE_ERROR_CODE}: true,
		errors.New("Random error"):                                     false,
	}

	for err, expected := range testErrors {
		t.Run(fmt.Sprintf("Should return %t for %s", expected, err.Error()), func(t *testing.T) {
			t.Parallel()
			assert.Equal(t, expected, sqlstore.IsDuplicate(err))
		})
	}
>>>>>>> 3fdc6cb5
}

func makeSqlSettings(driver string) *model.SqlSettings {
	switch driver {
	case model.DATABASE_DRIVER_POSTGRES:
		return storetest.MakeSqlSettings(driver)
	case model.DATABASE_DRIVER_MYSQL:
		return storetest.MakeSqlSettings(driver)
	case model.DATABASE_DRIVER_SQLITE:
		return makeSqliteSettings()
	}

	return nil
}

func makeSqliteSettings() *model.SqlSettings {
	driverName := model.DATABASE_DRIVER_SQLITE
	dataSource := ":memory:"
	maxIdleConns := 1
	connMaxLifetimeMilliseconds := 3600000
	maxOpenConns := 1
	queryTimeout := 5

	return &model.SqlSettings{
		DriverName:                  &driverName,
		DataSource:                  &dataSource,
		MaxIdleConns:                &maxIdleConns,
		ConnMaxLifetimeMilliseconds: &connMaxLifetimeMilliseconds,
		MaxOpenConns:                &maxOpenConns,
		QueryTimeout:                &queryTimeout,
	}
}<|MERGE_RESOLUTION|>--- conflicted
+++ resolved
@@ -318,7 +318,6 @@
 	}
 }
 
-<<<<<<< HEAD
 func TestGetColumnInfo(t *testing.T) {
 	t.Run("Should return column info for mysql", func(t *testing.T) {
 		settings := makeSqlSettings(model.DATABASE_DRIVER_MYSQL)
@@ -353,7 +352,8 @@
 		_, err := supplier.GetColumnInfo("Systems", "Type")
 		require.Error(t, err)
 	})
-=======
+}
+
 func TestIsDuplicate(t *testing.T) {
 	testErrors := map[error]bool{
 		&pq.Error{Code: "42P06"}:                                       false,
@@ -369,7 +369,6 @@
 			assert.Equal(t, expected, sqlstore.IsDuplicate(err))
 		})
 	}
->>>>>>> 3fdc6cb5
 }
 
 func makeSqlSettings(driver string) *model.SqlSettings {
