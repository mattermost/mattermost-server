--- conflicted
+++ resolved
@@ -1059,11 +1059,7 @@
 	var dbMembers teamMemberWithSchemeRolesList
 	_, err = s.GetReplica().Select(&dbMembers, queryString, args...)
 	if err != nil {
-<<<<<<< HEAD
 		return nil, errors.Wrapf(err, "failed to find TeamMembers with teamId=%s", teamId)
-=======
-		return nil, model.NewAppError("SqlTeamStore.GetMembers", "app.team.get_members.app_error", nil, "teamId="+teamId+" "+err.Error(), http.StatusInternalServerError)
->>>>>>> b329635b
 	}
 
 	return dbMembers.ToModel(), nil
@@ -1149,23 +1145,15 @@
 	var dbMembers teamMemberWithSchemeRolesList
 	_, err = s.GetReplica().Select(&dbMembers, queryString, args...)
 	if err != nil {
-<<<<<<< HEAD
 		return nil, errors.Wrapf(err, "failed to find TeamMembers with userId=%s", userId)
-=======
-		return nil, model.NewAppError("SqlTeamStore.GetMembers", "app.team.get_members.app_error", nil, "userId="+userId+" "+err.Error(), http.StatusInternalServerError)
->>>>>>> b329635b
 	}
 
 	return dbMembers.ToModel(), nil
 }
 
-<<<<<<< HEAD
-func (s SqlTeamStore) GetTeamsForUserWithPagination(userId string, page, perPage int) ([]*model.TeamMember, error) {
-=======
 // GetTeamsForUserWithPagination returns limited TeamMembers according to the perPage parameter specified.
 // It also offsets the records as per the page parameter supplied.
-func (s SqlTeamStore) GetTeamsForUserWithPagination(userId string, page, perPage int) ([]*model.TeamMember, *model.AppError) {
->>>>>>> b329635b
+func (s SqlTeamStore) GetTeamsForUserWithPagination(userId string, page, perPage int) ([]*model.TeamMember, error) {
 	query := s.getTeamMembersWithSchemeSelectQuery().
 		Where(sq.Eq{"TeamMembers.UserId": userId}).
 		Limit(uint64(perPage)).
@@ -1179,23 +1167,15 @@
 	var dbMembers teamMemberWithSchemeRolesList
 	_, err = s.GetReplica().Select(&dbMembers, queryString, args...)
 	if err != nil {
-<<<<<<< HEAD
 		return nil, errors.Wrapf(err, "failed to find TeamMembers with userId=%s", userId)
-=======
-		return nil, model.NewAppError("SqlTeamStore.GetTeamsForUserWithPagination", "app.team.get_members.app_error", nil, "userId="+userId+" "+err.Error(), http.StatusInternalServerError)
->>>>>>> b329635b
 	}
 
 	return dbMembers.ToModel(), nil
 }
 
-<<<<<<< HEAD
-func (s SqlTeamStore) GetChannelUnreadsForAllTeams(excludeTeamId, userId string) ([]*model.ChannelUnread, error) {
-=======
 // GetChannelUnreadsForAllTeams returns unreads msg count, mention counts, and notifyProps
 // for all the channels in all the teams except the excluded ones.
-func (s SqlTeamStore) GetChannelUnreadsForAllTeams(excludeTeamId, userId string) ([]*model.ChannelUnread, *model.AppError) {
->>>>>>> b329635b
+func (s SqlTeamStore) GetChannelUnreadsForAllTeams(excludeTeamId, userId string) ([]*model.ChannelUnread, error) {
 	query, args, err := s.getQueryBuilder().
 		Select("Channels.TeamId TeamId", "Channels.Id ChannelId", "(Channels.TotalMsgCount - ChannelMembers.MsgCount) MsgCount", "ChannelMembers.MentionCount MentionCount", "ChannelMembers.NotifyProps NotifyProps").
 		From("Channels").
@@ -1216,12 +1196,8 @@
 	return data, nil
 }
 
-<<<<<<< HEAD
+// GetChannelUnreadsForTeam returns unreads msg count, mention counts and notifyProps for all the channels in a single team.
 func (s SqlTeamStore) GetChannelUnreadsForTeam(teamId, userId string) ([]*model.ChannelUnread, error) {
-=======
-// GetChannelUnreadsForTeam returns unreads msg count, mention counts and notifyProps for all the channels in a single team.
-func (s SqlTeamStore) GetChannelUnreadsForTeam(teamId, userId string) ([]*model.ChannelUnread, *model.AppError) {
->>>>>>> b329635b
 	query, args, err := s.getQueryBuilder().
 		Select("Channels.TeamId TeamId", "Channels.Id ChannelId", "(Channels.TotalMsgCount - ChannelMembers.MsgCount) MsgCount", "ChannelMembers.MentionCount MentionCount", "ChannelMembers.NotifyProps NotifyProps").
 		From("Channels").
@@ -1253,11 +1229,7 @@
 	}
 	_, err = s.GetMaster().Exec(query, args...)
 	if err != nil {
-<<<<<<< HEAD
 		return errors.Wrapf(err, "failed to delete TeamMembers with teamId=%s and userId in %v", teamId, userIds)
-=======
-		return model.NewAppError("SqlTeamStore.RemoveMembers", "app.team.remove_member.app_error", nil, "team_id="+teamId+", "+err.Error(), http.StatusInternalServerError)
->>>>>>> b329635b
 	}
 	return nil
 }
@@ -1278,11 +1250,7 @@
 
 	_, err = s.GetMaster().Exec(query, args...)
 	if err != nil {
-<<<<<<< HEAD
 		return errors.Wrapf(err, "failed to delete TeamMembers with teamId=%s", teamId)
-=======
-		return model.NewAppError("SqlTeamStore.RemoveMember", "app.team.remove_member.app_error", nil, "team_id="+teamId+", "+err.Error(), http.StatusInternalServerError)
->>>>>>> b329635b
 	}
 	return nil
 }
@@ -1297,11 +1265,7 @@
 	}
 	_, err = s.GetMaster().Exec(query, args...)
 	if err != nil {
-<<<<<<< HEAD
-		return model.NewAppError("SqlTeamStore.RemoveMember", "app.team.remove_member.app_error", nil, "user_id="+userId+", "+err.Error(), http.StatusInternalServerError)
-=======
 		return errors.Wrapf(err, "failed to delete TeamMembers with userId=%s", userId)
->>>>>>> b329635b
 	}
 	return nil
 }
@@ -1547,11 +1511,7 @@
 	}
 	_, err = s.GetReplica().Select(&members, query, args...)
 	if err != nil {
-<<<<<<< HEAD
-		return nil, model.NewAppError("SqlTeamStore.GetTeamMembersForExport", "app.team.get_members.app_error", nil, "userId="+userId+" "+err.Error(), http.StatusInternalServerError)
-=======
 		return nil, errors.Wrapf(err, "failed to find TeamMembers with userId=%s", userId)
->>>>>>> b329635b
 	}
 	return members, nil
 }
