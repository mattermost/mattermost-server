--- conflicted
+++ resolved
@@ -469,17 +469,7 @@
 		return nil, model.NewAppError("SqlTeamStore.SearchAll", "store.sql.build_query.app_error", nil, err.Error(), http.StatusInternalServerError)
 	}
 
-<<<<<<< HEAD
-	query, args, err := s.teamsQuery.Where(sq.Or{sq.Like{"Name": term + "%"}, sq.Like{"DisplayName": term + "%"}}).ToSql()
-
-	if err != nil {
-		return nil, model.NewAppError("SqlTeamStore.SearchAll", "store.sql.build_query.app_error", nil, err.Error(), http.StatusInternalServerError)
-	}
-
-	if _, err = s.GetReplica().Select(&teams, query, args...); err != nil {
-=======
 	if _, err = s.GetReplica().Select(&teams, queryString, args...); err != nil {
->>>>>>> 38307c0b
 		return nil, model.NewAppError("SqlTeamStore.SearchAll", "store.sql_team.search_all_team.app_error", nil, "term="+term+", "+err.Error(), http.StatusInternalServerError)
 	}
 
@@ -491,29 +481,6 @@
 	var teams []*model.Team
 	var totalCount int64
 
-<<<<<<< HEAD
-	query, args, err := s.teamsQuery.
-		Where(sq.Or{sq.Like{"Name": term + "%"}, sq.Like{"DisplayName": term + "%"}}).
-		OrderBy("DisplayName", "Name").
-		Limit(uint64(perPage)).
-		Offset(uint64(offset)).ToSql()
-
-	if err != nil {
-		return nil, 0, model.NewAppError("SqlTeamStore.SearchAllPage", "store.sql.build_query.app_error", nil, err.Error(), http.StatusInternalServerError)
-	}
-	if _, err = s.GetReplica().Select(&teams, query, args...); err != nil {
-		return nil, 0, model.NewAppError("SqlTeamStore.SearchAllPage", "store.sql_team.search_all_team.app_error", nil, "term="+term+", "+err.Error(), http.StatusInternalServerError)
-	}
-
-	query, args, err = s.getQueryBuilder().
-		Select("COUNT(*)").
-		From("Teams").
-		Where(sq.Or{sq.Like{"Name": term + "%"}, sq.Like{"DisplayName": term + "%"}}).ToSql()
-	if err != nil {
-		return nil, 0, model.NewAppError("SqlTeamStore.SearchAllPage", "store.sql.build_query.app_error", nil, err.Error(), http.StatusInternalServerError)
-	}
-	totalCount, err = s.GetReplica().SelectInt(query, args...)
-=======
 	queryString, args, err := s.teamSearchQuery(term, opts, false).ToSql()
 	if err != nil {
 		return nil, 0, model.NewAppError("SqlTeamStore.SearchAllPage", "store.sql.build_query.app_error", nil, err.Error(), http.StatusInternalServerError)
@@ -527,7 +494,6 @@
 		return nil, 0, model.NewAppError("SqlTeamStore.SearchAllPage", "store.sql.build_query.app_error", nil, err.Error(), http.StatusInternalServerError)
 	}
 	totalCount, err = s.GetReplica().SelectInt(queryString, args...)
->>>>>>> 38307c0b
 	if err != nil {
 		return nil, 0, model.NewAppError("SqlTeamStore.SearchAllPage", "store.sql_team.search_all_team.app_error", nil, "term="+term+", "+err.Error(), http.StatusInternalServerError)
 	}
@@ -541,25 +507,20 @@
 	var teams []*model.Team
 
 	term = sanitizeSearchTerm(term, "\\")
-<<<<<<< HEAD
-
-	query, args, err := s.teamsQuery.
-		Where(sq.Eq{"Type": "O", "AllowOpenInvite": true}).
-		Where(sq.Or{sq.Like{"Name": term + "%"}, sq.Like{"DisplayName": term + "%"}}).ToSql()
-
+	term = wildcardSearchTerm(term)
+	query := s.teamsQuery.Where(sq.Eq{"Type": "O", "AllowOpenInvite": true})
+	if s.DriverName() == model.DATABASE_DRIVER_MYSQL {
+		query = query.Where(sq.Or{sq.Like{"Name": term}, sq.Like{"DisplayName": term}})
+	} else {
+		query = query.Where(sq.Or{sq.ILike{"Name": term}, sq.ILike{"DisplayName": term}})
+	}
+
+	queryString, args, err := query.ToSql()
 	if err != nil {
 		return nil, model.NewAppError("SqlTeamStore.SearchOpen", "store.sql.build_query.app_error", nil, err.Error(), http.StatusInternalServerError)
 	}
-	if _, err = s.GetReplica().Select(&teams, query, args...); err != nil {
-=======
-	term = wildcardSearchTerm(term)
-	operatorKeyword := "ILIKE"
-	if s.DriverName() == model.DATABASE_DRIVER_MYSQL {
-		operatorKeyword = "LIKE"
-	}
-	queryString := fmt.Sprintf("SELECT * FROM Teams WHERE Type = 'O' AND AllowOpenInvite = true AND (Name %[1]s :Term OR DisplayName %[1]s :Term)", operatorKeyword)
-	if _, err := s.GetReplica().Select(&teams, queryString, map[string]interface{}{"Term": term}); err != nil {
->>>>>>> 38307c0b
+
+	if _, err = s.GetReplica().Select(&teams, queryString, args...); err != nil {
 		return nil, model.NewAppError("SqlTeamStore.SearchOpen", "store.sql_team.search_open_team.app_error", nil, "term="+term+", "+err.Error(), http.StatusInternalServerError)
 	}
 
@@ -572,32 +533,20 @@
 	var teams []*model.Team
 
 	term = sanitizeSearchTerm(term, "\\")
-<<<<<<< HEAD
-
-	query, args, err := s.teamsQuery.
-		Where(sq.Or{sq.NotEq{"Type": "O"}, sq.Eq{"AllowOpenInvite": false}}).
-		Where(sq.Or{sq.Like{"Name": term + "%"}, sq.Like{"DisplayName": term + "%"}}).ToSql()
-
+	term = wildcardSearchTerm(term)
+	query := s.teamsQuery.Where(sq.Eq{"Type": "O", "AllowOpenInvite": false})
+	if s.DriverName() == model.DATABASE_DRIVER_MYSQL {
+		query = query.Where(sq.Or{sq.Like{"Name": term}, sq.Like{"DisplayName": term}})
+	} else {
+		query = query.Where(sq.Or{sq.ILike{"Name": term}, sq.ILike{"DisplayName": term}})
+	}
+
+	queryString, args, err := query.ToSql()
 	if err != nil {
 		return nil, model.NewAppError("SqlTeamStore.SearchPrivate", "store.sql.build_query.app_error", nil, err.Error(), http.StatusInternalServerError)
 	}
 
-	if _, err = s.GetReplica().Select(&teams, query, args...); err != nil {
-=======
-	term = wildcardSearchTerm(term)
-	operatorKeyword := "ILIKE"
-	if s.DriverName() == model.DATABASE_DRIVER_MYSQL {
-		operatorKeyword = "LIKE"
-	}
-	query := fmt.Sprintf(`
-	SELECT *
-		FROM
-			Teams
-		WHERE
-			(Type != 'O' OR AllowOpenInvite = false) AND
-			(Name %[1]s :Term OR DisplayName %[1]s :Term)`, operatorKeyword)
-	if _, err := s.GetReplica().Select(&teams, query, map[string]interface{}{"Term": term}); err != nil {
->>>>>>> 38307c0b
+	if _, err = s.GetReplica().Select(&teams, queryString, args...); err != nil {
 		return nil, model.NewAppError("SqlTeamStore.SearchPrivate", "store.sql_team.search_private_team.app_error", nil, "term="+term+", "+err.Error(), http.StatusInternalServerError)
 	}
 	return teams, nil
