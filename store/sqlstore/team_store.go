--- conflicted
+++ resolved
@@ -222,15 +222,6 @@
 		return nil, model.NewAppError("SqlTeamStore.Update", "store.sql_team.update.find.app_error", nil, "id="+team.Id, http.StatusBadRequest)
 	}
 
-<<<<<<< HEAD
-		if oldTeam.DeleteAt == 0 && team.DeleteAt != 0 {
-			// Invalidate this cache after any team deletion
-			allTeamIdsForUserCache.Purge()
-		}
-
-		result.Data = team
-	})
-=======
 	oldTeam := oldResult.(*model.Team)
 	team.CreateAt = oldTeam.CreateAt
 	team.UpdateAt = model.GetMillis()
@@ -243,8 +234,12 @@
 		return nil, model.NewAppError("SqlTeamStore.Update", "store.sql_team.update.app_error", nil, "id="+team.Id, http.StatusInternalServerError)
 	}
 
+	if oldTeam.DeleteAt == 0 && team.DeleteAt != 0 {
+		// Invalidate this cache after any team deletion
+		allTeamIdsForUserCache.Purge()
+	}
+
 	return team, nil
->>>>>>> dc0441e2
 }
 
 func (s SqlTeamStore) UpdateDisplayName(name string, teamId string) store.StoreChannel {
