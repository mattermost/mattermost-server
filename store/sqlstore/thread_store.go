--- conflicted
+++ resolved
@@ -126,13 +126,10 @@
 		sq.Eq{"ThreadMemberships.UserId": userId},
 		sq.Eq{"ThreadMemberships.Following": true},
 	}
-<<<<<<< HEAD
-=======
 	if !opts.Deleted {
 		fetchConditions = sq.And{fetchConditions, sq.Eq{"Posts.DeleteAt": 0}}
 	}
 
->>>>>>> 11c6d07d
 	pageSize := uint64(30)
 	if opts.PageSize != 0 {
 		pageSize = opts.PageSize
