--- conflicted
+++ resolved
@@ -179,12 +179,6 @@
 	}()
 	go func() {
 		newFetchConditions := fetchConditions
-<<<<<<< HEAD
-		if !opts.Deleted {
-			newFetchConditions = sq.And{newFetchConditions, sq.Eq{"Posts.DeleteAt": 0}}
-		}
-=======
->>>>>>> 19324ab1
 		if opts.Since > 0 {
 			newFetchConditions = sq.And{newFetchConditions, sq.GtOrEq{"Threads.LastReplyAt": opts.Since}}
 		}
