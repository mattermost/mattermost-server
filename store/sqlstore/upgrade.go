// Copyright (c) 2015-present Mattermost, Inc. All Rights Reserved.
// See LICENSE.txt for license information.

package sqlstore

import (
	"encoding/json"
	"os"
	"strings"
	"time"

	"github.com/blang/semver"
	"github.com/pkg/errors"

	"github.com/mattermost/mattermost-server/v5/mlog"
	"github.com/mattermost/mattermost-server/v5/model"
	"github.com/mattermost/mattermost-server/v5/services/timezones"
)

const (
<<<<<<< HEAD
	CURRENT_SCHEMA_VERSION   = VERSION_5_18_0
=======
	CURRENT_SCHEMA_VERSION   = VERSION_5_19_0
	VERSION_5_20_0           = "5.20.0"
>>>>>>> f75c8c7c
	VERSION_5_19_0           = "5.19.0"
	VERSION_5_18_0           = "5.18.0"
	VERSION_5_17_0           = "5.17.0"
	VERSION_5_16_0           = "5.16.0"
	VERSION_5_15_0           = "5.15.0"
	VERSION_5_14_0           = "5.14.0"
	VERSION_5_13_0           = "5.13.0"
	VERSION_5_12_0           = "5.12.0"
	VERSION_5_11_0           = "5.11.0"
	VERSION_5_10_0           = "5.10.0"
	VERSION_5_9_0            = "5.9.0"
	VERSION_5_8_0            = "5.8.0"
	VERSION_5_7_0            = "5.7.0"
	VERSION_5_6_0            = "5.6.0"
	VERSION_5_5_0            = "5.5.0"
	VERSION_5_4_0            = "5.4.0"
	VERSION_5_3_0            = "5.3.0"
	VERSION_5_2_0            = "5.2.0"
	VERSION_5_1_0            = "5.1.0"
	VERSION_5_0_0            = "5.0.0"
	VERSION_4_10_0           = "4.10.0"
	VERSION_4_9_0            = "4.9.0"
	VERSION_4_8_1            = "4.8.1"
	VERSION_4_8_0            = "4.8.0"
	VERSION_4_7_2            = "4.7.2"
	VERSION_4_7_1            = "4.7.1"
	VERSION_4_7_0            = "4.7.0"
	VERSION_4_6_0            = "4.6.0"
	VERSION_4_5_0            = "4.5.0"
	VERSION_4_4_0            = "4.4.0"
	VERSION_4_3_0            = "4.3.0"
	VERSION_4_2_0            = "4.2.0"
	VERSION_4_1_0            = "4.1.0"
	VERSION_4_0_0            = "4.0.0"
	VERSION_3_10_0           = "3.10.0"
	VERSION_3_9_0            = "3.9.0"
	VERSION_3_8_0            = "3.8.0"
	VERSION_3_7_0            = "3.7.0"
	VERSION_3_6_0            = "3.6.0"
	VERSION_3_5_0            = "3.5.0"
	VERSION_3_4_0            = "3.4.0"
	VERSION_3_3_0            = "3.3.0"
	VERSION_3_2_0            = "3.2.0"
	VERSION_3_1_0            = "3.1.0"
	VERSION_3_0_0            = "3.0.0"
	OLDEST_SUPPORTED_VERSION = VERSION_3_0_0
)

const (
	EXIT_VERSION_SAVE                   = 1003
	EXIT_THEME_MIGRATION                = 1004
	EXIT_TEAM_INVITEID_MIGRATION_FAILED = 1006
)

// upgradeDatabase attempts to migrate the schema to the latest supported version.
// The value of model.CurrentVersion is accepted as a parameter for unit testing, but it is not
// used to stop migrations at that version.
func upgradeDatabase(sqlStore SqlStore, currentModelVersionString string) error {
	currentModelVersion, err := semver.Parse(currentModelVersionString)
	if err != nil {
		return errors.Wrapf(err, "failed to parse current model version %s", currentModelVersionString)
	}

	nextUnsupportedMajorVersion := semver.Version{
		Major: currentModelVersion.Major + 1,
	}

	oldestSupportedVersion, err := semver.Parse(OLDEST_SUPPORTED_VERSION)
	if err != nil {
		return errors.Wrapf(err, "failed to parse oldest supported version %s", OLDEST_SUPPORTED_VERSION)
	}

	var currentSchemaVersion *semver.Version
	currentSchemaVersionString := sqlStore.GetCurrentSchemaVersion()
	if currentSchemaVersionString != "" {
		currentSchemaVersion, err = semver.New(currentSchemaVersionString)
		if err != nil {
			return errors.Wrapf(err, "failed to parse database schema version %s", currentSchemaVersionString)
		}
	}

	// Assume a fresh database if no schema version has been recorded.
	if currentSchemaVersion == nil {
		if err := sqlStore.System().SaveOrUpdate(&model.System{Name: "Version", Value: currentModelVersion.String()}); err != nil {
			return errors.Wrap(err, "failed to initialize schema version for fresh database")
		}

		currentSchemaVersion = &currentModelVersion
		mlog.Info("The database schema version has been set", mlog.String("version", currentSchemaVersion.String()))
		return nil
	}

	// Upgrades prior to the oldest supported version are not supported.
	if currentSchemaVersion.LT(oldestSupportedVersion) {
		return errors.Errorf("Database schema version %s is no longer supported. This Mattermost server supports automatic upgrades from schema version %s through schema version %s. Please manually upgrade to at least version %s before continuing.", *currentSchemaVersion, oldestSupportedVersion, currentModelVersion, oldestSupportedVersion)
	}

	// Allow forwards compatibility only within the same major version.
	if currentSchemaVersion.GTE(nextUnsupportedMajorVersion) {
		return errors.Errorf("Database schema version %s is not supported. This Mattermost server supports only >=%s, <%s. Please upgrade to at least version %s before continuing.", *currentSchemaVersion, currentModelVersion, nextUnsupportedMajorVersion, nextUnsupportedMajorVersion)
	} else if currentSchemaVersion.GT(currentModelVersion) {
		mlog.Warn("The database schema version and model versions do not match", mlog.String("schema_version", currentSchemaVersion.String()), mlog.String("model_version", currentModelVersion.String()))
	}

	// Otherwise, apply any necessary migrations. Note that these methods currently invoke
	// os.Exit instead of returning an error.
	upgradeDatabaseToVersion31(sqlStore)
	upgradeDatabaseToVersion32(sqlStore)
	upgradeDatabaseToVersion33(sqlStore)
	upgradeDatabaseToVersion34(sqlStore)
	upgradeDatabaseToVersion35(sqlStore)
	upgradeDatabaseToVersion36(sqlStore)
	upgradeDatabaseToVersion37(sqlStore)
	upgradeDatabaseToVersion38(sqlStore)
	upgradeDatabaseToVersion39(sqlStore)
	upgradeDatabaseToVersion310(sqlStore)
	upgradeDatabaseToVersion40(sqlStore)
	upgradeDatabaseToVersion41(sqlStore)
	upgradeDatabaseToVersion42(sqlStore)
	upgradeDatabaseToVersion43(sqlStore)
	upgradeDatabaseToVersion44(sqlStore)
	upgradeDatabaseToVersion45(sqlStore)
	upgradeDatabaseToVersion46(sqlStore)
	upgradeDatabaseToVersion47(sqlStore)
	upgradeDatabaseToVersion471(sqlStore)
	upgradeDatabaseToVersion472(sqlStore)
	upgradeDatabaseToVersion48(sqlStore)
	upgradeDatabaseToVersion481(sqlStore)
	upgradeDatabaseToVersion49(sqlStore)
	upgradeDatabaseToVersion410(sqlStore)
	upgradeDatabaseToVersion50(sqlStore)
	upgradeDatabaseToVersion51(sqlStore)
	upgradeDatabaseToVersion52(sqlStore)
	upgradeDatabaseToVersion53(sqlStore)
	upgradeDatabaseToVersion54(sqlStore)
	upgradeDatabaseToVersion55(sqlStore)
	upgradeDatabaseToVersion56(sqlStore)
	upgradeDatabaseToVersion57(sqlStore)
	upgradeDatabaseToVersion58(sqlStore)
	upgradeDatabaseToVersion59(sqlStore)
	upgradeDatabaseToVersion510(sqlStore)
	upgradeDatabaseToVersion511(sqlStore)
	upgradeDatabaseToVersion512(sqlStore)
	upgradeDatabaseToVersion513(sqlStore)
	upgradeDatabaseToVersion514(sqlStore)
	upgradeDatabaseToVersion515(sqlStore)
	upgradeDatabaseToVersion516(sqlStore)
	upgradeDatabaseToVersion517(sqlStore)
	upgradeDatabaseToVersion518(sqlStore)
	upgradeDatabaseToVersion519(sqlStore)
<<<<<<< HEAD
=======
	upgradeDatabaseToVersion520(sqlStore)
>>>>>>> f75c8c7c

	return nil
}

func saveSchemaVersion(sqlStore SqlStore, version string) {
	if err := sqlStore.System().SaveOrUpdate(&model.System{Name: "Version", Value: version}); err != nil {
		mlog.Critical(err.Error())
		time.Sleep(time.Second)
		os.Exit(EXIT_VERSION_SAVE)
	}

	mlog.Warn("The database schema version has been upgraded", mlog.String("version", version))
}

func shouldPerformUpgrade(sqlStore SqlStore, currentSchemaVersion string, expectedSchemaVersion string) bool {
	if sqlStore.GetCurrentSchemaVersion() == currentSchemaVersion {
		mlog.Warn("Attempting to upgrade the database schema version", mlog.String("current_version", currentSchemaVersion), mlog.String("new_version", expectedSchemaVersion))

		return true
	}

	return false
}

func upgradeDatabaseToVersion31(sqlStore SqlStore) {
	if shouldPerformUpgrade(sqlStore, VERSION_3_0_0, VERSION_3_1_0) {
		sqlStore.CreateColumnIfNotExists("OutgoingWebhooks", "ContentType", "varchar(128)", "varchar(128)", "")
		saveSchemaVersion(sqlStore, VERSION_3_1_0)
	}
}

func upgradeDatabaseToVersion32(sqlStore SqlStore) {
	if shouldPerformUpgrade(sqlStore, VERSION_3_1_0, VERSION_3_2_0) {
		sqlStore.CreateColumnIfNotExists("TeamMembers", "DeleteAt", "bigint(20)", "bigint", "0")

		saveSchemaVersion(sqlStore, VERSION_3_2_0)
	}
}

func themeMigrationFailed(err error) {
	mlog.Critical("Failed to migrate User.ThemeProps to Preferences table", mlog.Err(err))
	time.Sleep(time.Second)
	os.Exit(EXIT_THEME_MIGRATION)
}

func upgradeDatabaseToVersion33(sqlStore SqlStore) {
	if shouldPerformUpgrade(sqlStore, VERSION_3_2_0, VERSION_3_3_0) {
		if sqlStore.DoesColumnExist("Users", "ThemeProps") {
			params := map[string]interface{}{
				"Category": model.PREFERENCE_CATEGORY_THEME,
				"Name":     "",
			}

			transaction, err := sqlStore.GetMaster().Begin()
			if err != nil {
				themeMigrationFailed(err)
			}
			defer finalizeTransaction(transaction)

			// increase size of Value column of Preferences table to match the size of the ThemeProps column
			if sqlStore.DriverName() == model.DATABASE_DRIVER_POSTGRES {
				if _, err := transaction.Exec("ALTER TABLE Preferences ALTER COLUMN Value TYPE varchar(2000)"); err != nil {
					themeMigrationFailed(err)
					return
				}
			} else if sqlStore.DriverName() == model.DATABASE_DRIVER_MYSQL {
				if _, err := transaction.Exec("ALTER TABLE Preferences MODIFY Value text"); err != nil {
					themeMigrationFailed(err)
					return
				}
			}

			// copy data across
			if _, err := transaction.Exec(
				`INSERT INTO
					Preferences(UserId, Category, Name, Value)
				SELECT
					Id, '`+model.PREFERENCE_CATEGORY_THEME+`', '', ThemeProps
				FROM
					Users
				WHERE
					Users.ThemeProps != 'null'`, params); err != nil {
				themeMigrationFailed(err)
				return
			}

			// delete old data
			if _, err := transaction.Exec("ALTER TABLE Users DROP COLUMN ThemeProps"); err != nil {
				themeMigrationFailed(err)
				return
			}

			if err := transaction.Commit(); err != nil {
				themeMigrationFailed(err)
				return
			}

			// rename solarized_* code themes to solarized-* to match client changes in 3.0
			var data model.Preferences
			if _, err := sqlStore.GetMaster().Select(&data, "SELECT * FROM Preferences WHERE Category = '"+model.PREFERENCE_CATEGORY_THEME+"' AND Value LIKE '%solarized_%'"); err == nil {
				for i := range data {
					data[i].Value = strings.Replace(data[i].Value, "solarized_", "solarized-", -1)
				}

				sqlStore.Preference().Save(&data)
			}
		}

		sqlStore.CreateColumnIfNotExists("OAuthApps", "IsTrusted", "tinyint(1)", "boolean", "0")
		sqlStore.CreateColumnIfNotExists("OAuthApps", "IconURL", "varchar(512)", "varchar(512)", "")
		sqlStore.CreateColumnIfNotExists("OAuthAccessData", "ClientId", "varchar(26)", "varchar(26)", "")
		sqlStore.CreateColumnIfNotExists("OAuthAccessData", "UserId", "varchar(26)", "varchar(26)", "")
		sqlStore.CreateColumnIfNotExists("OAuthAccessData", "ExpiresAt", "bigint", "bigint", "0")

		if sqlStore.DoesColumnExist("OAuthAccessData", "AuthCode") {
			sqlStore.RemoveIndexIfExists("idx_oauthaccessdata_auth_code", "OAuthAccessData")
			sqlStore.RemoveColumnIfExists("OAuthAccessData", "AuthCode")
		}

		sqlStore.RemoveColumnIfExists("Users", "LastActivityAt")
		sqlStore.RemoveColumnIfExists("Users", "LastPingAt")

		sqlStore.CreateColumnIfNotExists("OutgoingWebhooks", "TriggerWhen", "tinyint", "integer", "0")

		saveSchemaVersion(sqlStore, VERSION_3_3_0)
	}
}

func upgradeDatabaseToVersion34(sqlStore SqlStore) {
	if shouldPerformUpgrade(sqlStore, VERSION_3_3_0, VERSION_3_4_0) {
		sqlStore.CreateColumnIfNotExists("Status", "Manual", "BOOLEAN", "BOOLEAN", "0")
		sqlStore.CreateColumnIfNotExists("Status", "ActiveChannel", "varchar(26)", "varchar(26)", "")

		saveSchemaVersion(sqlStore, VERSION_3_4_0)
	}
}

func upgradeDatabaseToVersion35(sqlStore SqlStore) {
	if shouldPerformUpgrade(sqlStore, VERSION_3_4_0, VERSION_3_5_0) {
		sqlStore.GetMaster().Exec("UPDATE Users SET Roles = 'system_user' WHERE Roles = ''")
		sqlStore.GetMaster().Exec("UPDATE Users SET Roles = 'system_user system_admin' WHERE Roles = 'system_admin'")
		sqlStore.GetMaster().Exec("UPDATE TeamMembers SET Roles = 'team_user' WHERE Roles = ''")
		sqlStore.GetMaster().Exec("UPDATE TeamMembers SET Roles = 'team_user team_admin' WHERE Roles = 'admin'")
		sqlStore.GetMaster().Exec("UPDATE ChannelMembers SET Roles = 'channel_user' WHERE Roles = ''")
		sqlStore.GetMaster().Exec("UPDATE ChannelMembers SET Roles = 'channel_user channel_admin' WHERE Roles = 'admin'")

		// The rest of the migration from Filenames -> FileIds is done lazily in api.GetFileInfosForPost
		sqlStore.CreateColumnIfNotExists("Posts", "FileIds", "varchar(150)", "varchar(150)", "[]")

		// Increase maximum length of the Channel table Purpose column.
		if sqlStore.GetMaxLengthOfColumnIfExists("Channels", "Purpose") != "250" {
			sqlStore.AlterColumnTypeIfExists("Channels", "Purpose", "varchar(250)", "varchar(250)")
		}

		sqlStore.Session().RemoveAllSessions()

		saveSchemaVersion(sqlStore, VERSION_3_5_0)
	}
}

func upgradeDatabaseToVersion36(sqlStore SqlStore) {
	if shouldPerformUpgrade(sqlStore, VERSION_3_5_0, VERSION_3_6_0) {
		sqlStore.CreateColumnIfNotExists("Posts", "HasReactions", "tinyint", "boolean", "0")

		// Create Team Description column
		sqlStore.CreateColumnIfNotExists("Teams", "Description", "varchar(255)", "varchar(255)", "")

		// Add a Position column to users.
		sqlStore.CreateColumnIfNotExists("Users", "Position", "varchar(64)", "varchar(64)", "")

		// Remove ActiveChannel column from Status
		sqlStore.RemoveColumnIfExists("Status", "ActiveChannel")

		saveSchemaVersion(sqlStore, VERSION_3_6_0)
	}
}

func upgradeDatabaseToVersion37(sqlStore SqlStore) {
	if shouldPerformUpgrade(sqlStore, VERSION_3_6_0, VERSION_3_7_0) {
		// Add EditAt column to Posts
		sqlStore.CreateColumnIfNotExists("Posts", "EditAt", " bigint", " bigint", "0")

		saveSchemaVersion(sqlStore, VERSION_3_7_0)
	}
}

func upgradeDatabaseToVersion38(sqlStore SqlStore) {
	if shouldPerformUpgrade(sqlStore, VERSION_3_7_0, VERSION_3_8_0) {
		// Add the IsPinned column to posts.
		sqlStore.CreateColumnIfNotExists("Posts", "IsPinned", "boolean", "boolean", "0")

		saveSchemaVersion(sqlStore, VERSION_3_8_0)
	}
}

func upgradeDatabaseToVersion39(sqlStore SqlStore) {
	if shouldPerformUpgrade(sqlStore, VERSION_3_8_0, VERSION_3_9_0) {
		sqlStore.CreateColumnIfNotExists("OAuthAccessData", "Scope", "varchar(128)", "varchar(128)", model.DEFAULT_SCOPE)
		sqlStore.RemoveTableIfExists("PasswordRecovery")

		saveSchemaVersion(sqlStore, VERSION_3_9_0)
	}
}

func upgradeDatabaseToVersion310(sqlStore SqlStore) {
	if shouldPerformUpgrade(sqlStore, VERSION_3_9_0, VERSION_3_10_0) {
		saveSchemaVersion(sqlStore, VERSION_3_10_0)
	}
}

func upgradeDatabaseToVersion40(sqlStore SqlStore) {
	if shouldPerformUpgrade(sqlStore, VERSION_3_10_0, VERSION_4_0_0) {
		saveSchemaVersion(sqlStore, VERSION_4_0_0)
	}
}

func upgradeDatabaseToVersion41(sqlStore SqlStore) {
	if shouldPerformUpgrade(sqlStore, VERSION_4_0_0, VERSION_4_1_0) {
		// Increase maximum length of the Users table Roles column.
		if sqlStore.GetMaxLengthOfColumnIfExists("Users", "Roles") != "256" {
			sqlStore.AlterColumnTypeIfExists("Users", "Roles", "varchar(256)", "varchar(256)")
		}

		sqlStore.RemoveTableIfExists("JobStatuses")

		saveSchemaVersion(sqlStore, VERSION_4_1_0)
	}
}

func upgradeDatabaseToVersion42(sqlStore SqlStore) {
	if shouldPerformUpgrade(sqlStore, VERSION_4_1_0, VERSION_4_2_0) {
		saveSchemaVersion(sqlStore, VERSION_4_2_0)
	}
}

func upgradeDatabaseToVersion43(sqlStore SqlStore) {
	if shouldPerformUpgrade(sqlStore, VERSION_4_2_0, VERSION_4_3_0) {
		saveSchemaVersion(sqlStore, VERSION_4_3_0)
	}
}

func upgradeDatabaseToVersion44(sqlStore SqlStore) {
	if shouldPerformUpgrade(sqlStore, VERSION_4_3_0, VERSION_4_4_0) {
		// Add the IsActive column to UserAccessToken.
		sqlStore.CreateColumnIfNotExists("UserAccessTokens", "IsActive", "boolean", "boolean", "1")

		saveSchemaVersion(sqlStore, VERSION_4_4_0)
	}
}

func upgradeDatabaseToVersion45(sqlStore SqlStore) {
	if shouldPerformUpgrade(sqlStore, VERSION_4_4_0, VERSION_4_5_0) {
		saveSchemaVersion(sqlStore, VERSION_4_5_0)
	}
}

func upgradeDatabaseToVersion46(sqlStore SqlStore) {
	if shouldPerformUpgrade(sqlStore, VERSION_4_5_0, VERSION_4_6_0) {
		sqlStore.CreateColumnIfNotExists("IncomingWebhooks", "Username", "varchar(64)", "varchar(64)", "")
		sqlStore.CreateColumnIfNotExists("IncomingWebhooks", "IconURL", "varchar(1024)", "varchar(1024)", "")
		saveSchemaVersion(sqlStore, VERSION_4_6_0)
	}
}

func upgradeDatabaseToVersion47(sqlStore SqlStore) {
	if shouldPerformUpgrade(sqlStore, VERSION_4_6_0, VERSION_4_7_0) {
		sqlStore.AlterColumnTypeIfExists("Users", "Position", "varchar(128)", "varchar(128)")
		sqlStore.AlterColumnTypeIfExists("OAuthAuthData", "State", "varchar(1024)", "varchar(1024)")
		sqlStore.RemoveColumnIfExists("ChannelMemberHistory", "Email")
		sqlStore.RemoveColumnIfExists("ChannelMemberHistory", "Username")
		saveSchemaVersion(sqlStore, VERSION_4_7_0)
	}
}

func upgradeDatabaseToVersion471(sqlStore SqlStore) {
	// If any new instances started with 4.7, they would have the bad Email column on the
	// ChannelMemberHistory table. So for those cases we need to do an upgrade between
	// 4.7.0 and 4.7.1
	if shouldPerformUpgrade(sqlStore, VERSION_4_7_0, VERSION_4_7_1) {
		sqlStore.RemoveColumnIfExists("ChannelMemberHistory", "Email")
		saveSchemaVersion(sqlStore, VERSION_4_7_1)
	}
}

func upgradeDatabaseToVersion472(sqlStore SqlStore) {
	if shouldPerformUpgrade(sqlStore, VERSION_4_7_1, VERSION_4_7_2) {
		sqlStore.RemoveIndexIfExists("idx_channels_displayname", "Channels")
		saveSchemaVersion(sqlStore, VERSION_4_7_2)
	}
}

func upgradeDatabaseToVersion48(sqlStore SqlStore) {
	if shouldPerformUpgrade(sqlStore, VERSION_4_7_2, VERSION_4_8_0) {
		saveSchemaVersion(sqlStore, VERSION_4_8_0)
	}
}

func upgradeDatabaseToVersion481(sqlStore SqlStore) {
	if shouldPerformUpgrade(sqlStore, VERSION_4_8_0, VERSION_4_8_1) {
		sqlStore.RemoveIndexIfExists("idx_channels_displayname", "Channels")
		saveSchemaVersion(sqlStore, VERSION_4_8_1)
	}
}

func upgradeDatabaseToVersion49(sqlStore SqlStore) {
	// This version of Mattermost includes an App-Layer migration which migrates from hard-coded roles configured by
	// a number of parameters in `config.json` to a `Roles` table in the database. The migration code can be seen
	// in the file `app/app.go` in the function `DoAdvancedPermissionsMigration()`.

	if shouldPerformUpgrade(sqlStore, VERSION_4_8_1, VERSION_4_9_0) {
		sqlStore.CreateColumnIfNotExists("Teams", "LastTeamIconUpdate", "bigint", "bigint", "0")
		defaultTimezone := timezones.DefaultUserTimezone()
		defaultTimezoneValue, err := json.Marshal(defaultTimezone)
		if err != nil {
			mlog.Critical(err.Error())
		}
		sqlStore.CreateColumnIfNotExists("Users", "Timezone", "varchar(256)", "varchar(256)", string(defaultTimezoneValue))
		sqlStore.RemoveIndexIfExists("idx_channels_displayname", "Channels")
		saveSchemaVersion(sqlStore, VERSION_4_9_0)
	}
}

func upgradeDatabaseToVersion410(sqlStore SqlStore) {
	if shouldPerformUpgrade(sqlStore, VERSION_4_9_0, VERSION_4_10_0) {

		sqlStore.RemoveIndexIfExists("Name_2", "Channels")
		sqlStore.RemoveIndexIfExists("Name_2", "Emoji")
		sqlStore.RemoveIndexIfExists("ClientId_2", "OAuthAccessData")

		saveSchemaVersion(sqlStore, VERSION_4_10_0)
		sqlStore.GetMaster().Exec("UPDATE Users SET AuthData=LOWER(AuthData) WHERE AuthService = 'saml'")
	}
}

func upgradeDatabaseToVersion50(sqlStore SqlStore) {
	// This version of Mattermost includes an App-Layer migration which migrates from hard-coded emojis configured
	// in `config.json` to a `Permission` in the database. The migration code can be seen
	// in the file `app/app.go` in the function `DoEmojisPermissionsMigration()`.

	// This version of Mattermost also includes a online-migration which migrates some roles from the `Roles` columns of
	// TeamMember and ChannelMember rows to the new SchemeAdmin and SchemeUser columns. If you need to downgrade to a
	// version of Mattermost prior to 5.0, you should take your server offline and run the following SQL statements
	// prior to launching the downgraded version:
	//
	//    UPDATE Teams SET SchemeId = NULL;
	//    UPDATE Channels SET SchemeId = NULL;
	//    UPDATE TeamMembers SET Roles = CONCAT(Roles, ' team_user'), SchemeUser = NULL where SchemeUser = 1;
	//    UPDATE TeamMembers SET Roles = CONCAT(Roles, ' team_admin'), SchemeAdmin = NULL where SchemeAdmin = 1;
	//    UPDATE ChannelMembers SET Roles = CONCAT(Roles, ' channel_user'), SchemeUser = NULL where SchemeUser = 1;
	//    UPDATE ChannelMembers SET Roles = CONCAT(Roles, ' channel_admin'), SchemeAdmin = NULL where SchemeAdmin = 1;
	//    DELETE from Systems WHERE Name = 'migration_advanced_permissions_phase_2';

	if shouldPerformUpgrade(sqlStore, VERSION_4_10_0, VERSION_5_0_0) {

		sqlStore.CreateColumnIfNotExistsNoDefault("Teams", "SchemeId", "varchar(26)", "varchar(26)")
		sqlStore.CreateColumnIfNotExistsNoDefault("Channels", "SchemeId", "varchar(26)", "varchar(26)")

		sqlStore.CreateColumnIfNotExistsNoDefault("TeamMembers", "SchemeUser", "boolean", "boolean")
		sqlStore.CreateColumnIfNotExistsNoDefault("TeamMembers", "SchemeAdmin", "boolean", "boolean")
		sqlStore.CreateColumnIfNotExistsNoDefault("ChannelMembers", "SchemeUser", "boolean", "boolean")
		sqlStore.CreateColumnIfNotExistsNoDefault("ChannelMembers", "SchemeAdmin", "boolean", "boolean")

		sqlStore.CreateColumnIfNotExists("Roles", "BuiltIn", "boolean", "boolean", "0")
		sqlStore.GetMaster().Exec("UPDATE Roles SET BuiltIn=true")
		sqlStore.GetMaster().Exec("UPDATE Roles SET SchemeManaged=false WHERE Name NOT IN ('system_user', 'system_admin', 'team_user', 'team_admin', 'channel_user', 'channel_admin')")
		sqlStore.CreateColumnIfNotExists("IncomingWebhooks", "ChannelLocked", "boolean", "boolean", "0")

		sqlStore.RemoveIndexIfExists("idx_channels_txt", "Channels")

		saveSchemaVersion(sqlStore, VERSION_5_0_0)
	}
}

func upgradeDatabaseToVersion51(sqlStore SqlStore) {
	if shouldPerformUpgrade(sqlStore, VERSION_5_0_0, VERSION_5_1_0) {
		saveSchemaVersion(sqlStore, VERSION_5_1_0)
	}
}

func upgradeDatabaseToVersion52(sqlStore SqlStore) {
	if shouldPerformUpgrade(sqlStore, VERSION_5_1_0, VERSION_5_2_0) {
		sqlStore.CreateColumnIfNotExists("OutgoingWebhooks", "Username", "varchar(64)", "varchar(64)", "")
		sqlStore.CreateColumnIfNotExists("OutgoingWebhooks", "IconURL", "varchar(1024)", "varchar(1024)", "")
		saveSchemaVersion(sqlStore, VERSION_5_2_0)
	}
}

func upgradeDatabaseToVersion53(sqlStore SqlStore) {
	if shouldPerformUpgrade(sqlStore, VERSION_5_2_0, VERSION_5_3_0) {
		saveSchemaVersion(sqlStore, VERSION_5_3_0)
	}
}

func upgradeDatabaseToVersion54(sqlStore SqlStore) {
	if shouldPerformUpgrade(sqlStore, VERSION_5_3_0, VERSION_5_4_0) {
		sqlStore.AlterColumnTypeIfExists("OutgoingWebhooks", "Description", "varchar(500)", "varchar(500)")
		sqlStore.AlterColumnTypeIfExists("IncomingWebhooks", "Description", "varchar(500)", "varchar(500)")
		if err := sqlStore.Channel().MigratePublicChannels(); err != nil {
			mlog.Critical("Failed to migrate PublicChannels table", mlog.Err(err))
			time.Sleep(time.Second)
			os.Exit(EXIT_GENERIC_FAILURE)
		}
		saveSchemaVersion(sqlStore, VERSION_5_4_0)
	}
}

func upgradeDatabaseToVersion55(sqlStore SqlStore) {
	if shouldPerformUpgrade(sqlStore, VERSION_5_4_0, VERSION_5_5_0) {
		saveSchemaVersion(sqlStore, VERSION_5_5_0)
	}
}

func upgradeDatabaseToVersion56(sqlStore SqlStore) {
	if shouldPerformUpgrade(sqlStore, VERSION_5_5_0, VERSION_5_6_0) {
		sqlStore.CreateColumnIfNotExists("PluginKeyValueStore", "ExpireAt", "bigint(20)", "bigint", "0")

		// migrating user's accepted terms of service data into the new table
		sqlStore.GetMaster().Exec("INSERT INTO UserTermsOfService SELECT Id, AcceptedTermsOfServiceId as TermsOfServiceId, :CreateAt FROM Users WHERE AcceptedTermsOfServiceId != \"\" AND AcceptedTermsOfServiceId IS NOT NULL", map[string]interface{}{"CreateAt": model.GetMillis()})

		if sqlStore.DriverName() == model.DATABASE_DRIVER_POSTGRES {
			sqlStore.RemoveIndexIfExists("idx_users_email_lower", "lower(Email)")
			sqlStore.RemoveIndexIfExists("idx_users_username_lower", "lower(Username)")
			sqlStore.RemoveIndexIfExists("idx_users_nickname_lower", "lower(Nickname)")
			sqlStore.RemoveIndexIfExists("idx_users_firstname_lower", "lower(FirstName)")
			sqlStore.RemoveIndexIfExists("idx_users_lastname_lower", "lower(LastName)")
		}

		saveSchemaVersion(sqlStore, VERSION_5_6_0)
	}

}

func upgradeDatabaseToVersion57(sqlStore SqlStore) {
	if shouldPerformUpgrade(sqlStore, VERSION_5_6_0, VERSION_5_7_0) {
		saveSchemaVersion(sqlStore, VERSION_5_7_0)
	}
}

func upgradeDatabaseToVersion58(sqlStore SqlStore) {
	if shouldPerformUpgrade(sqlStore, VERSION_5_7_0, VERSION_5_8_0) {
		// idx_channels_txt was removed in `upgradeDatabaseToVersion50`, but merged as part of
		// v5.1, so the migration wouldn't apply to anyone upgrading from v5.0. Remove it again to
		// bring the upgraded (from v5.0) and fresh install schemas back in sync.
		sqlStore.RemoveIndexIfExists("idx_channels_txt", "Channels")

		// Fix column types and defaults where gorp converged on a different schema value than the
		// original migration.
		sqlStore.AlterColumnTypeIfExists("OutgoingWebhooks", "Description", "text", "VARCHAR(500)")
		sqlStore.AlterColumnTypeIfExists("IncomingWebhooks", "Description", "text", "VARCHAR(500)")
		sqlStore.AlterColumnTypeIfExists("OutgoingWebhooks", "IconURL", "text", "VARCHAR(1024)")
		sqlStore.AlterColumnDefaultIfExists("OutgoingWebhooks", "Username", model.NewString("NULL"), model.NewString(""))
		sqlStore.AlterColumnDefaultIfExists("OutgoingWebhooks", "IconURL", nil, model.NewString(""))
		sqlStore.AlterColumnDefaultIfExists("PluginKeyValueStore", "ExpireAt", model.NewString("NULL"), model.NewString("NULL"))

		saveSchemaVersion(sqlStore, VERSION_5_8_0)
	}
}

func upgradeDatabaseToVersion59(sqlStore SqlStore) {
	if shouldPerformUpgrade(sqlStore, VERSION_5_8_0, VERSION_5_9_0) {
		saveSchemaVersion(sqlStore, VERSION_5_9_0)
	}
}

func upgradeDatabaseToVersion510(sqlStore SqlStore) {
	if shouldPerformUpgrade(sqlStore, VERSION_5_9_0, VERSION_5_10_0) {
		sqlStore.CreateColumnIfNotExistsNoDefault("Channels", "GroupConstrained", "tinyint(4)", "boolean")
		sqlStore.CreateColumnIfNotExistsNoDefault("Teams", "GroupConstrained", "tinyint(4)", "boolean")

		sqlStore.CreateIndexIfNotExists("idx_groupteams_teamid", "GroupTeams", "TeamId")
		sqlStore.CreateIndexIfNotExists("idx_groupchannels_channelid", "GroupChannels", "ChannelId")

		saveSchemaVersion(sqlStore, VERSION_5_10_0)
	}
}

func upgradeDatabaseToVersion511(sqlStore SqlStore) {
	if shouldPerformUpgrade(sqlStore, VERSION_5_10_0, VERSION_5_11_0) {
		// Enforce all teams have an InviteID set
		var teams []*model.Team
		if _, err := sqlStore.GetReplica().Select(&teams, "SELECT * FROM Teams WHERE InviteId = ''"); err != nil {
			mlog.Error("Error fetching Teams without InviteID", mlog.Err(err))
		} else {
			for _, team := range teams {
				team.InviteId = model.NewId()
				if _, err := sqlStore.Team().Update(team); err != nil {
					mlog.Error("Error updating Team InviteIDs", mlog.String("team_id", team.Id), mlog.Err(err))
				}
			}
		}

		saveSchemaVersion(sqlStore, VERSION_5_11_0)
	}
}

func upgradeDatabaseToVersion512(sqlStore SqlStore) {
	if shouldPerformUpgrade(sqlStore, VERSION_5_11_0, VERSION_5_12_0) {
		sqlStore.CreateColumnIfNotExistsNoDefault("TeamMembers", "SchemeGuest", "boolean", "boolean")
		sqlStore.CreateColumnIfNotExistsNoDefault("ChannelMembers", "SchemeGuest", "boolean", "boolean")
		sqlStore.CreateColumnIfNotExistsNoDefault("Schemes", "DefaultTeamGuestRole", "text", "VARCHAR(64)")
		sqlStore.CreateColumnIfNotExistsNoDefault("Schemes", "DefaultChannelGuestRole", "text", "VARCHAR(64)")

		sqlStore.GetMaster().Exec("UPDATE Schemes SET DefaultTeamGuestRole = '', DefaultChannelGuestRole = ''")

		// Saturday, January 24, 2065 5:20:00 AM GMT. To remove all personal access token sessions.
		sqlStore.GetMaster().Exec("DELETE FROM Sessions WHERE ExpiresAt > 3000000000000")

		saveSchemaVersion(sqlStore, VERSION_5_12_0)
	}
}

func upgradeDatabaseToVersion513(sqlStore SqlStore) {
	if shouldPerformUpgrade(sqlStore, VERSION_5_12_0, VERSION_5_13_0) {
		// The previous jobs ran once per minute, cluttering the Jobs table with somewhat useless entries. Clean that up.
		sqlStore.GetMaster().Exec("DELETE FROM Jobs WHERE Type = 'plugins'")

		saveSchemaVersion(sqlStore, VERSION_5_13_0)
	}
}

func upgradeDatabaseToVersion514(sqlStore SqlStore) {
	if shouldPerformUpgrade(sqlStore, VERSION_5_13_0, VERSION_5_14_0) {
		saveSchemaVersion(sqlStore, VERSION_5_14_0)
	}
}

func upgradeDatabaseToVersion515(sqlStore SqlStore) {
	if shouldPerformUpgrade(sqlStore, VERSION_5_14_0, VERSION_5_15_0) {
		saveSchemaVersion(sqlStore, VERSION_5_15_0)
	}
}

func upgradeDatabaseToVersion516(sqlStore SqlStore) {
	if shouldPerformUpgrade(sqlStore, VERSION_5_15_0, VERSION_5_16_0) {
		if sqlStore.DriverName() == model.DATABASE_DRIVER_POSTGRES {
			sqlStore.GetMaster().Exec("ALTER TABLE Tokens ALTER COLUMN Extra TYPE varchar(2048)")
		} else if sqlStore.DriverName() == model.DATABASE_DRIVER_MYSQL {
			sqlStore.GetMaster().Exec("ALTER TABLE Tokens MODIFY Extra text")
		}
		saveSchemaVersion(sqlStore, VERSION_5_16_0)

		// Fix mismatches between the canonical and migrated schemas.
		sqlStore.AlterColumnTypeIfExists("TeamMembers", "SchemeGuest", "tinyint(4)", "boolean")
		sqlStore.AlterColumnTypeIfExists("Schemes", "DefaultTeamGuestRole", "varchar(64)", "VARCHAR(64)")
		sqlStore.AlterColumnTypeIfExists("Schemes", "DefaultChannelGuestRole", "varchar(64)", "VARCHAR(64)")
		sqlStore.AlterColumnTypeIfExists("Teams", "AllowedDomains", "text", "VARCHAR(1000)")
		sqlStore.AlterColumnTypeIfExists("Channels", "GroupConstrained", "tinyint(1)", "boolean")
		sqlStore.AlterColumnTypeIfExists("Teams", "GroupConstrained", "tinyint(1)", "boolean")

		// One known mismatch remains: ChannelMembers.SchemeGuest. The requisite migration
		// is left here for posterity, but we're avoiding fix this given the corresponding
		// table rewrite in most MySQL and Postgres instances.
		// sqlStore.AlterColumnTypeIfExists("ChannelMembers", "SchemeGuest", "tinyint(4)", "boolean")

		sqlStore.CreateIndexIfNotExists("idx_groupteams_teamid", "GroupTeams", "TeamId")
		sqlStore.CreateIndexIfNotExists("idx_groupchannels_channelid", "GroupChannels", "ChannelId")
	}
}

func upgradeDatabaseToVersion517(sqlStore SqlStore) {
	if shouldPerformUpgrade(sqlStore, VERSION_5_16_0, VERSION_5_17_0) {
		saveSchemaVersion(sqlStore, VERSION_5_17_0)
	}
}

func upgradeDatabaseToVersion518(sqlStore SqlStore) {
	if shouldPerformUpgrade(sqlStore, VERSION_5_17_0, VERSION_5_18_0) {
		saveSchemaVersion(sqlStore, VERSION_5_18_0)
	}
}

func upgradeDatabaseToVersion519(sqlStore SqlStore) {
<<<<<<< HEAD
	// TODO: Uncomment following condition when version 5.19.0 is released
	// if shouldPerformUpgrade(sqlStore, VERSION_5_18_0, VERSION_5_19_0) {
	sqlStore.AlterPrimaryKey("Reactions", []string{"PostId", "UserId", "EmojiName"})
	//  saveSchemaVersion(sqlStore, VERSION_5_19_0)
=======
	if shouldPerformUpgrade(sqlStore, VERSION_5_18_0, VERSION_5_19_0) {
		saveSchemaVersion(sqlStore, VERSION_5_19_0)
	}
}

func upgradeDatabaseToVersion520(sqlStore SqlStore) {
	// TODO: Uncomment following condition when version 5.20.0 is released
	// if shouldPerformUpgrade(sqlStore, VERSION_5_19_0, VERSION_5_20_0) {

	sqlStore.CreateColumnIfNotExistsNoDefault("Bots", "LastIconUpdate", "bigint", "bigint")

	// 	saveSchemaVersion(sqlStore, VERSION_5_20_0)
>>>>>>> f75c8c7c
	// }
}<|MERGE_RESOLUTION|>--- conflicted
+++ resolved
@@ -18,12 +18,8 @@
 )
 
 const (
-<<<<<<< HEAD
-	CURRENT_SCHEMA_VERSION   = VERSION_5_18_0
-=======
 	CURRENT_SCHEMA_VERSION   = VERSION_5_19_0
 	VERSION_5_20_0           = "5.20.0"
->>>>>>> f75c8c7c
 	VERSION_5_19_0           = "5.19.0"
 	VERSION_5_18_0           = "5.18.0"
 	VERSION_5_17_0           = "5.17.0"
@@ -174,10 +170,7 @@
 	upgradeDatabaseToVersion517(sqlStore)
 	upgradeDatabaseToVersion518(sqlStore)
 	upgradeDatabaseToVersion519(sqlStore)
-<<<<<<< HEAD
-=======
 	upgradeDatabaseToVersion520(sqlStore)
->>>>>>> f75c8c7c
 
 	return nil
 }
@@ -750,12 +743,6 @@
 }
 
 func upgradeDatabaseToVersion519(sqlStore SqlStore) {
-<<<<<<< HEAD
-	// TODO: Uncomment following condition when version 5.19.0 is released
-	// if shouldPerformUpgrade(sqlStore, VERSION_5_18_0, VERSION_5_19_0) {
-	sqlStore.AlterPrimaryKey("Reactions", []string{"PostId", "UserId", "EmojiName"})
-	//  saveSchemaVersion(sqlStore, VERSION_5_19_0)
-=======
 	if shouldPerformUpgrade(sqlStore, VERSION_5_18_0, VERSION_5_19_0) {
 		saveSchemaVersion(sqlStore, VERSION_5_19_0)
 	}
@@ -766,8 +753,8 @@
 	// if shouldPerformUpgrade(sqlStore, VERSION_5_19_0, VERSION_5_20_0) {
 
 	sqlStore.CreateColumnIfNotExistsNoDefault("Bots", "LastIconUpdate", "bigint", "bigint")
+	sqlStore.AlterPrimaryKey("Reactions", []string{"PostId", "UserId", "EmojiName"})
 
 	// 	saveSchemaVersion(sqlStore, VERSION_5_20_0)
->>>>>>> f75c8c7c
 	// }
 }