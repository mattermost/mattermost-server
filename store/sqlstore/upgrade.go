--- conflicted
+++ resolved
@@ -19,6 +19,7 @@
 
 const (
 	CURRENT_SCHEMA_VERSION   = VERSION_5_22_0
+	VERSION_5_23_0           = "5.23.0"
 	VERSION_5_22_0           = "5.22.0"
 	VERSION_5_21_0           = "5.21.0"
 	VERSION_5_20_0           = "5.20.0"
@@ -175,6 +176,7 @@
 	upgradeDatabaseToVersion520(sqlStore)
 	upgradeDatabaseToVersion521(sqlStore)
 	upgradeDatabaseToVersion522(sqlStore)
+	upgradeDatabaseToVersion523(sqlStore)
 
 	return nil
 }
@@ -773,27 +775,6 @@
 }
 
 func upgradeDatabaseToVersion522(sqlStore SqlStore) {
-<<<<<<< HEAD
-	// if shouldPerformUpgrade(sqlStore, VERSION_5_21_0, VERSION_5_22_0) {
-	sqlStore.CreateIndexIfNotExists("idx_teams_scheme_id", "Teams", "SchemeId")
-	sqlStore.CreateIndexIfNotExists("idx_channels_scheme_id", "Channels", "SchemeId")
-	sqlStore.CreateIndexIfNotExists("idx_channels_scheme_id", "Channels", "SchemeId")
-	sqlStore.CreateIndexIfNotExists("idx_schemes_channel_guest_role", "Schemes", "DefaultChannelGuestRole")
-	sqlStore.CreateIndexIfNotExists("idx_schemes_channel_user_role", "Schemes", "DefaultChannelUserRole")
-	sqlStore.CreateIndexIfNotExists("idx_schemes_channel_admin_role", "Schemes", "DefaultChannelAdminRole")
-
-	if err := sqlStore.Channel().MigrateChannelsToSidebar(); err != nil {
-		mlog.Critical("Failed to migrate Favorite channels", mlog.Err(err))
-		time.Sleep(time.Second)
-		os.Exit(EXIT_GENERIC_FAILURE)
-	}
-
-	// sqlStore.CreateColumnIfNotExistsNoDefault("Bots", "LastIconUpdate", "bigint", "bigint")
-	// sqlStore.AlterPrimaryKey("Reactions", []string{"PostId", "UserId", "EmojiName"})
-
-	// 	saveSchemaVersion(sqlStore, VERSION_5_22_0)
-	// }
-=======
 	if shouldPerformUpgrade(sqlStore, VERSION_5_21_0, VERSION_5_22_0) {
 		sqlStore.CreateIndexIfNotExists("idx_teams_scheme_id", "Teams", "SchemeId")
 		sqlStore.CreateIndexIfNotExists("idx_channels_scheme_id", "Channels", "SchemeId")
@@ -804,5 +785,15 @@
 
 		saveSchemaVersion(sqlStore, VERSION_5_22_0)
 	}
->>>>>>> f92d3fa5
+}
+
+func upgradeDatabaseToVersion523(sqlStore SqlStore) {
+	//if shouldPerformUpgrade(sqlStore, VERSION_5_22_0, VERSION_5_23_0) {
+	if err := sqlStore.Channel().MigrateChannelsToSidebar(); err != nil {
+		mlog.Critical("Failed to migrate Favorite channels", mlog.Err(err))
+		time.Sleep(time.Second)
+		os.Exit(EXIT_GENERIC_FAILURE)
+	}
+	// 	saveSchemaVersion(sqlStore, VERSION_5_23_0)
+	// }
 }