// Copyright (c) 2015-present Mattermost, Inc. All Rights Reserved.
// See LICENSE.txt for license information.

package sqlstore

import (
	"database/sql"
	"encoding/json"
	"os"
	"strings"
	"time"

	"github.com/blang/semver"
	"github.com/pkg/errors"

	"github.com/mattermost/mattermost-server/v5/mlog"
	"github.com/mattermost/mattermost-server/v5/model"
	"github.com/mattermost/mattermost-server/v5/services/timezones"
)

const (
	CURRENT_SCHEMA_VERSION   = VERSION_5_30_0
	VERSION_5_30_0           = "5.30.0"
	VERSION_5_29_0           = "5.29.0"
	VERSION_5_28_1           = "5.28.1"
	VERSION_5_28_0           = "5.28.0"
	VERSION_5_27_0           = "5.27.0"
	VERSION_5_26_0           = "5.26.0"
	VERSION_5_25_0           = "5.25.0"
	VERSION_5_24_0           = "5.24.0"
	VERSION_5_23_0           = "5.23.0"
	VERSION_5_22_0           = "5.22.0"
	VERSION_5_21_0           = "5.21.0"
	VERSION_5_20_0           = "5.20.0"
	VERSION_5_19_0           = "5.19.0"
	VERSION_5_18_0           = "5.18.0"
	VERSION_5_17_0           = "5.17.0"
	VERSION_5_16_0           = "5.16.0"
	VERSION_5_15_0           = "5.15.0"
	VERSION_5_14_0           = "5.14.0"
	VERSION_5_13_0           = "5.13.0"
	VERSION_5_12_0           = "5.12.0"
	VERSION_5_11_0           = "5.11.0"
	VERSION_5_10_0           = "5.10.0"
	VERSION_5_9_0            = "5.9.0"
	VERSION_5_8_0            = "5.8.0"
	VERSION_5_7_0            = "5.7.0"
	VERSION_5_6_0            = "5.6.0"
	VERSION_5_5_0            = "5.5.0"
	VERSION_5_4_0            = "5.4.0"
	VERSION_5_3_0            = "5.3.0"
	VERSION_5_2_0            = "5.2.0"
	VERSION_5_1_0            = "5.1.0"
	VERSION_5_0_0            = "5.0.0"
	VERSION_4_10_0           = "4.10.0"
	VERSION_4_9_0            = "4.9.0"
	VERSION_4_8_1            = "4.8.1"
	VERSION_4_8_0            = "4.8.0"
	VERSION_4_7_2            = "4.7.2"
	VERSION_4_7_1            = "4.7.1"
	VERSION_4_7_0            = "4.7.0"
	VERSION_4_6_0            = "4.6.0"
	VERSION_4_5_0            = "4.5.0"
	VERSION_4_4_0            = "4.4.0"
	VERSION_4_3_0            = "4.3.0"
	VERSION_4_2_0            = "4.2.0"
	VERSION_4_1_0            = "4.1.0"
	VERSION_4_0_0            = "4.0.0"
	VERSION_3_10_0           = "3.10.0"
	VERSION_3_9_0            = "3.9.0"
	VERSION_3_8_0            = "3.8.0"
	VERSION_3_7_0            = "3.7.0"
	VERSION_3_6_0            = "3.6.0"
	VERSION_3_5_0            = "3.5.0"
	VERSION_3_4_0            = "3.4.0"
	VERSION_3_3_0            = "3.3.0"
	VERSION_3_2_0            = "3.2.0"
	VERSION_3_1_0            = "3.1.0"
	VERSION_3_0_0            = "3.0.0"
	OLDEST_SUPPORTED_VERSION = VERSION_3_0_0
)

const (
	EXIT_VERSION_SAVE                   = 1003
	EXIT_THEME_MIGRATION                = 1004
	EXIT_TEAM_INVITEID_MIGRATION_FAILED = 1006
)

// upgradeDatabase attempts to migrate the schema to the latest supported version.
// The value of model.CurrentVersion is accepted as a parameter for unit testing, but it is not
// used to stop migrations at that version.
func upgradeDatabase(sqlSupplier *SqlSupplier, currentModelVersionString string) error {
	currentModelVersion, err := semver.Parse(currentModelVersionString)
	if err != nil {
		return errors.Wrapf(err, "failed to parse current model version %s", currentModelVersionString)
	}

	nextUnsupportedMajorVersion := semver.Version{
		Major: currentModelVersion.Major + 1,
	}

	oldestSupportedVersion, err := semver.Parse(OLDEST_SUPPORTED_VERSION)
	if err != nil {
		return errors.Wrapf(err, "failed to parse oldest supported version %s", OLDEST_SUPPORTED_VERSION)
	}

	var currentSchemaVersion *semver.Version
	currentSchemaVersionString := sqlSupplier.GetCurrentSchemaVersion()
	if currentSchemaVersionString != "" {
		currentSchemaVersion, err = semver.New(currentSchemaVersionString)
		if err != nil {
			return errors.Wrapf(err, "failed to parse database schema version %s", currentSchemaVersionString)
		}
	}

	// Assume a fresh database if no schema version has been recorded.
	if currentSchemaVersion == nil {
		if err := sqlSupplier.System().SaveOrUpdate(&model.System{Name: "Version", Value: currentModelVersion.String()}); err != nil {
			return errors.Wrap(err, "failed to initialize schema version for fresh database")
		}

		currentSchemaVersion = &currentModelVersion
		mlog.Info("The database schema version has been set", mlog.String("version", currentSchemaVersion.String()))
		return nil
	}

	// Upgrades prior to the oldest supported version are not supported.
	if currentSchemaVersion.LT(oldestSupportedVersion) {
		return errors.Errorf("Database schema version %s is no longer supported. This Mattermost server supports automatic upgrades from schema version %s through schema version %s. Please manually upgrade to at least version %s before continuing.", *currentSchemaVersion, oldestSupportedVersion, currentModelVersion, oldestSupportedVersion)
	}

	// Allow forwards compatibility only within the same major version.
	if currentSchemaVersion.GTE(nextUnsupportedMajorVersion) {
		return errors.Errorf("Database schema version %s is not supported. This Mattermost server supports only >=%s, <%s. Please upgrade to at least version %s before continuing.", *currentSchemaVersion, currentModelVersion, nextUnsupportedMajorVersion, nextUnsupportedMajorVersion)
	} else if currentSchemaVersion.GT(currentModelVersion) {
		mlog.Warn("The database schema version and model versions do not match", mlog.String("schema_version", currentSchemaVersion.String()), mlog.String("model_version", currentModelVersion.String()))
	}

	// Otherwise, apply any necessary migrations. Note that these methods currently invoke
	// os.Exit instead of returning an error.
	upgradeDatabaseToVersion31(sqlSupplier)
	upgradeDatabaseToVersion32(sqlSupplier)
	upgradeDatabaseToVersion33(sqlSupplier)
	upgradeDatabaseToVersion34(sqlSupplier)
	upgradeDatabaseToVersion35(sqlSupplier)
	upgradeDatabaseToVersion36(sqlSupplier)
	upgradeDatabaseToVersion37(sqlSupplier)
	upgradeDatabaseToVersion38(sqlSupplier)
	upgradeDatabaseToVersion39(sqlSupplier)
	upgradeDatabaseToVersion310(sqlSupplier)
	upgradeDatabaseToVersion40(sqlSupplier)
	upgradeDatabaseToVersion41(sqlSupplier)
	upgradeDatabaseToVersion42(sqlSupplier)
	upgradeDatabaseToVersion43(sqlSupplier)
	upgradeDatabaseToVersion44(sqlSupplier)
	upgradeDatabaseToVersion45(sqlSupplier)
	upgradeDatabaseToVersion46(sqlSupplier)
	upgradeDatabaseToVersion47(sqlSupplier)
	upgradeDatabaseToVersion471(sqlSupplier)
	upgradeDatabaseToVersion472(sqlSupplier)
	upgradeDatabaseToVersion48(sqlSupplier)
	upgradeDatabaseToVersion481(sqlSupplier)
	upgradeDatabaseToVersion49(sqlSupplier)
	upgradeDatabaseToVersion410(sqlSupplier)
	upgradeDatabaseToVersion50(sqlSupplier)
	upgradeDatabaseToVersion51(sqlSupplier)
	upgradeDatabaseToVersion52(sqlSupplier)
	upgradeDatabaseToVersion53(sqlSupplier)
	upgradeDatabaseToVersion54(sqlSupplier)
	upgradeDatabaseToVersion55(sqlSupplier)
	upgradeDatabaseToVersion56(sqlSupplier)
	upgradeDatabaseToVersion57(sqlSupplier)
	upgradeDatabaseToVersion58(sqlSupplier)
	upgradeDatabaseToVersion59(sqlSupplier)
	upgradeDatabaseToVersion510(sqlSupplier)
	upgradeDatabaseToVersion511(sqlSupplier)
	upgradeDatabaseToVersion512(sqlSupplier)
	upgradeDatabaseToVersion513(sqlSupplier)
	upgradeDatabaseToVersion514(sqlSupplier)
	upgradeDatabaseToVersion515(sqlSupplier)
	upgradeDatabaseToVersion516(sqlSupplier)
	upgradeDatabaseToVersion517(sqlSupplier)
	upgradeDatabaseToVersion518(sqlSupplier)
	upgradeDatabaseToVersion519(sqlSupplier)
	upgradeDatabaseToVersion520(sqlSupplier)
	upgradeDatabaseToVersion521(sqlSupplier)
	upgradeDatabaseToVersion522(sqlSupplier)
	upgradeDatabaseToVersion523(sqlSupplier)
	upgradeDatabaseToVersion524(sqlSupplier)
	upgradeDatabaseToVersion525(sqlSupplier)
	upgradeDatabaseToVersion526(sqlSupplier)
	upgradeDatabaseToVersion527(sqlSupplier)
	upgradeDatabaseToVersion528(sqlSupplier)
	upgradeDatabaseToVersion5281(sqlSupplier)
	upgradeDatabaseToVersion529(sqlSupplier)
	upgradeDatabaseToVersion530(sqlSupplier)

	return nil
}

func saveSchemaVersion(sqlSupplier *SqlSupplier, version string) {
	if err := sqlSupplier.System().SaveOrUpdate(&model.System{Name: "Version", Value: version}); err != nil {
		mlog.Critical(err.Error())
		time.Sleep(time.Second)
		os.Exit(EXIT_VERSION_SAVE)
	}

	mlog.Warn("The database schema version has been upgraded", mlog.String("version", version))
}

func shouldPerformUpgrade(sqlSupplier *SqlSupplier, currentSchemaVersion string, expectedSchemaVersion string) bool {
	if sqlSupplier.GetCurrentSchemaVersion() == currentSchemaVersion {
		mlog.Warn("Attempting to upgrade the database schema version", mlog.String("current_version", currentSchemaVersion), mlog.String("new_version", expectedSchemaVersion))

		return true
	}

	return false
}

func upgradeDatabaseToVersion31(sqlSupplier *SqlSupplier) {
	if shouldPerformUpgrade(sqlSupplier, VERSION_3_0_0, VERSION_3_1_0) {
		sqlSupplier.CreateColumnIfNotExists("OutgoingWebhooks", "ContentType", "varchar(128)", "varchar(128)", "")
		saveSchemaVersion(sqlSupplier, VERSION_3_1_0)
	}
}

func upgradeDatabaseToVersion32(sqlSupplier *SqlSupplier) {
	if shouldPerformUpgrade(sqlSupplier, VERSION_3_1_0, VERSION_3_2_0) {
		sqlSupplier.CreateColumnIfNotExists("TeamMembers", "DeleteAt", "bigint(20)", "bigint", "0")

		saveSchemaVersion(sqlSupplier, VERSION_3_2_0)
	}
}

func themeMigrationFailed(err error) {
	mlog.Critical("Failed to migrate User.ThemeProps to Preferences table", mlog.Err(err))
	time.Sleep(time.Second)
	os.Exit(EXIT_THEME_MIGRATION)
}

func upgradeDatabaseToVersion33(sqlSupplier *SqlSupplier) {
	if shouldPerformUpgrade(sqlSupplier, VERSION_3_2_0, VERSION_3_3_0) {
		if sqlSupplier.DoesColumnExist("Users", "ThemeProps") {
			params := map[string]interface{}{
				"Category": model.PREFERENCE_CATEGORY_THEME,
				"Name":     "",
			}

			transaction, err := sqlSupplier.GetMaster().Begin()
			if err != nil {
				themeMigrationFailed(err)
			}
			defer finalizeTransaction(transaction)

			// increase size of Value column of Preferences table to match the size of the ThemeProps column
			if sqlSupplier.DriverName() == model.DATABASE_DRIVER_POSTGRES {
				if _, err := transaction.Exec("ALTER TABLE Preferences ALTER COLUMN Value TYPE varchar(2000)"); err != nil {
					themeMigrationFailed(err)
					return
				}
			} else if sqlSupplier.DriverName() == model.DATABASE_DRIVER_MYSQL {
				if _, err := transaction.Exec("ALTER TABLE Preferences MODIFY Value text"); err != nil {
					themeMigrationFailed(err)
					return
				}
			}

			// copy data across
			if _, err := transaction.Exec(
				`INSERT INTO
					Preferences(UserId, Category, Name, Value)
				SELECT
					Id, '`+model.PREFERENCE_CATEGORY_THEME+`', '', ThemeProps
				FROM
					Users
				WHERE
					Users.ThemeProps != 'null'`, params); err != nil {
				themeMigrationFailed(err)
				return
			}

			// delete old data
			if _, err := transaction.Exec("ALTER TABLE Users DROP COLUMN ThemeProps"); err != nil {
				themeMigrationFailed(err)
				return
			}

			if err := transaction.Commit(); err != nil {
				themeMigrationFailed(err)
				return
			}

			// rename solarized_* code themes to solarized-* to match client changes in 3.0
			var data model.Preferences
			if _, err := sqlSupplier.GetMaster().Select(&data, "SELECT * FROM Preferences WHERE Category = '"+model.PREFERENCE_CATEGORY_THEME+"' AND Value LIKE '%solarized_%'"); err == nil {
				for i := range data {
					data[i].Value = strings.Replace(data[i].Value, "solarized_", "solarized-", -1)
				}

				sqlSupplier.Preference().Save(&data)
			}
		}

		sqlSupplier.CreateColumnIfNotExists("OAuthApps", "IsTrusted", "tinyint(1)", "boolean", "0")
		sqlSupplier.CreateColumnIfNotExists("OAuthApps", "IconURL", "varchar(512)", "varchar(512)", "")
		sqlSupplier.CreateColumnIfNotExists("OAuthAccessData", "ClientId", "varchar(26)", "varchar(26)", "")
		sqlSupplier.CreateColumnIfNotExists("OAuthAccessData", "UserId", "varchar(26)", "varchar(26)", "")
		sqlSupplier.CreateColumnIfNotExists("OAuthAccessData", "ExpiresAt", "bigint", "bigint", "0")

		if sqlSupplier.DoesColumnExist("OAuthAccessData", "AuthCode") {
			sqlSupplier.RemoveIndexIfExists("idx_oauthaccessdata_auth_code", "OAuthAccessData")
			sqlSupplier.RemoveColumnIfExists("OAuthAccessData", "AuthCode")
		}

		sqlSupplier.RemoveColumnIfExists("Users", "LastActivityAt")
		sqlSupplier.RemoveColumnIfExists("Users", "LastPingAt")

		sqlSupplier.CreateColumnIfNotExists("OutgoingWebhooks", "TriggerWhen", "tinyint", "integer", "0")

		saveSchemaVersion(sqlSupplier, VERSION_3_3_0)
	}
}

func upgradeDatabaseToVersion34(sqlSupplier *SqlSupplier) {
	if shouldPerformUpgrade(sqlSupplier, VERSION_3_3_0, VERSION_3_4_0) {
		sqlSupplier.CreateColumnIfNotExists("Status", "Manual", "BOOLEAN", "BOOLEAN", "0")
		sqlSupplier.CreateColumnIfNotExists("Status", "ActiveChannel", "varchar(26)", "varchar(26)", "")

		saveSchemaVersion(sqlSupplier, VERSION_3_4_0)
	}
}

func upgradeDatabaseToVersion35(sqlSupplier *SqlSupplier) {
	if shouldPerformUpgrade(sqlSupplier, VERSION_3_4_0, VERSION_3_5_0) {
		sqlSupplier.GetMaster().Exec("UPDATE Users SET Roles = 'system_user' WHERE Roles = ''")
		sqlSupplier.GetMaster().Exec("UPDATE Users SET Roles = 'system_user system_admin' WHERE Roles = 'system_admin'")
		sqlSupplier.GetMaster().Exec("UPDATE TeamMembers SET Roles = 'team_user' WHERE Roles = ''")
		sqlSupplier.GetMaster().Exec("UPDATE TeamMembers SET Roles = 'team_user team_admin' WHERE Roles = 'admin'")
		sqlSupplier.GetMaster().Exec("UPDATE ChannelMembers SET Roles = 'channel_user' WHERE Roles = ''")
		sqlSupplier.GetMaster().Exec("UPDATE ChannelMembers SET Roles = 'channel_user channel_admin' WHERE Roles = 'admin'")

		// The rest of the migration from Filenames -> FileIds is done lazily in api.GetFileInfosForPost
		sqlSupplier.CreateColumnIfNotExists("Posts", "FileIds", "varchar(150)", "varchar(150)", "[]")

		// Increase maximum length of the Channel table Purpose column.
		if sqlSupplier.GetMaxLengthOfColumnIfExists("Channels", "Purpose") != "250" {
			sqlSupplier.AlterColumnTypeIfExists("Channels", "Purpose", "varchar(250)", "varchar(250)")
		}

		sqlSupplier.Session().RemoveAllSessions()

		saveSchemaVersion(sqlSupplier, VERSION_3_5_0)
	}
}

func upgradeDatabaseToVersion36(sqlSupplier *SqlSupplier) {
	if shouldPerformUpgrade(sqlSupplier, VERSION_3_5_0, VERSION_3_6_0) {
		sqlSupplier.CreateColumnIfNotExists("Posts", "HasReactions", "tinyint", "boolean", "0")

		// Create Team Description column
		sqlSupplier.CreateColumnIfNotExists("Teams", "Description", "varchar(255)", "varchar(255)", "")

		// Add a Position column to users.
		sqlSupplier.CreateColumnIfNotExists("Users", "Position", "varchar(64)", "varchar(64)", "")

		// Remove ActiveChannel column from Status
		sqlSupplier.RemoveColumnIfExists("Status", "ActiveChannel")

		saveSchemaVersion(sqlSupplier, VERSION_3_6_0)
	}
}

func upgradeDatabaseToVersion37(sqlSupplier *SqlSupplier) {
	if shouldPerformUpgrade(sqlSupplier, VERSION_3_6_0, VERSION_3_7_0) {
		// Add EditAt column to Posts
		sqlSupplier.CreateColumnIfNotExists("Posts", "EditAt", " bigint", " bigint", "0")

		saveSchemaVersion(sqlSupplier, VERSION_3_7_0)
	}
}

func upgradeDatabaseToVersion38(sqlSupplier *SqlSupplier) {
	if shouldPerformUpgrade(sqlSupplier, VERSION_3_7_0, VERSION_3_8_0) {
		// Add the IsPinned column to posts.
		sqlSupplier.CreateColumnIfNotExists("Posts", "IsPinned", "boolean", "boolean", "0")

		saveSchemaVersion(sqlSupplier, VERSION_3_8_0)
	}
}

func upgradeDatabaseToVersion39(sqlSupplier *SqlSupplier) {
	if shouldPerformUpgrade(sqlSupplier, VERSION_3_8_0, VERSION_3_9_0) {
		sqlSupplier.CreateColumnIfNotExists("OAuthAccessData", "Scope", "varchar(128)", "varchar(128)", model.DEFAULT_SCOPE)
		sqlSupplier.RemoveTableIfExists("PasswordRecovery")

		saveSchemaVersion(sqlSupplier, VERSION_3_9_0)
	}
}

func upgradeDatabaseToVersion310(sqlSupplier *SqlSupplier) {
	if shouldPerformUpgrade(sqlSupplier, VERSION_3_9_0, VERSION_3_10_0) {
		saveSchemaVersion(sqlSupplier, VERSION_3_10_0)
	}
}

func upgradeDatabaseToVersion40(sqlSupplier *SqlSupplier) {
	if shouldPerformUpgrade(sqlSupplier, VERSION_3_10_0, VERSION_4_0_0) {
		saveSchemaVersion(sqlSupplier, VERSION_4_0_0)
	}
}

func upgradeDatabaseToVersion41(sqlSupplier *SqlSupplier) {
	if shouldPerformUpgrade(sqlSupplier, VERSION_4_0_0, VERSION_4_1_0) {
		// Increase maximum length of the Users table Roles column.
		if sqlSupplier.GetMaxLengthOfColumnIfExists("Users", "Roles") != "256" {
			sqlSupplier.AlterColumnTypeIfExists("Users", "Roles", "varchar(256)", "varchar(256)")
		}

		sqlSupplier.RemoveTableIfExists("JobStatuses")

		saveSchemaVersion(sqlSupplier, VERSION_4_1_0)
	}
}

func upgradeDatabaseToVersion42(sqlSupplier *SqlSupplier) {
	if shouldPerformUpgrade(sqlSupplier, VERSION_4_1_0, VERSION_4_2_0) {
		saveSchemaVersion(sqlSupplier, VERSION_4_2_0)
	}
}

func upgradeDatabaseToVersion43(sqlSupplier *SqlSupplier) {
	if shouldPerformUpgrade(sqlSupplier, VERSION_4_2_0, VERSION_4_3_0) {
		saveSchemaVersion(sqlSupplier, VERSION_4_3_0)
	}
}

func upgradeDatabaseToVersion44(sqlSupplier *SqlSupplier) {
	if shouldPerformUpgrade(sqlSupplier, VERSION_4_3_0, VERSION_4_4_0) {
		// Add the IsActive column to UserAccessToken.
		sqlSupplier.CreateColumnIfNotExists("UserAccessTokens", "IsActive", "boolean", "boolean", "1")

		saveSchemaVersion(sqlSupplier, VERSION_4_4_0)
	}
}

func upgradeDatabaseToVersion45(sqlSupplier *SqlSupplier) {
	if shouldPerformUpgrade(sqlSupplier, VERSION_4_4_0, VERSION_4_5_0) {
		saveSchemaVersion(sqlSupplier, VERSION_4_5_0)
	}
}

func upgradeDatabaseToVersion46(sqlSupplier *SqlSupplier) {
	if shouldPerformUpgrade(sqlSupplier, VERSION_4_5_0, VERSION_4_6_0) {
		sqlSupplier.CreateColumnIfNotExists("IncomingWebhooks", "Username", "varchar(64)", "varchar(64)", "")
		sqlSupplier.CreateColumnIfNotExists("IncomingWebhooks", "IconURL", "varchar(1024)", "varchar(1024)", "")
		saveSchemaVersion(sqlSupplier, VERSION_4_6_0)
	}
}

func upgradeDatabaseToVersion47(sqlSupplier *SqlSupplier) {
	if shouldPerformUpgrade(sqlSupplier, VERSION_4_6_0, VERSION_4_7_0) {
		sqlSupplier.AlterColumnTypeIfExists("Users", "Position", "varchar(128)", "varchar(128)")
		sqlSupplier.AlterColumnTypeIfExists("OAuthAuthData", "State", "varchar(1024)", "varchar(1024)")
		sqlSupplier.RemoveColumnIfExists("ChannelMemberHistory", "Email")
		sqlSupplier.RemoveColumnIfExists("ChannelMemberHistory", "Username")
		saveSchemaVersion(sqlSupplier, VERSION_4_7_0)
	}
}

func upgradeDatabaseToVersion471(sqlSupplier *SqlSupplier) {
	// If any new instances started with 4.7, they would have the bad Email column on the
	// ChannelMemberHistory table. So for those cases we need to do an upgrade between
	// 4.7.0 and 4.7.1
	if shouldPerformUpgrade(sqlSupplier, VERSION_4_7_0, VERSION_4_7_1) {
		sqlSupplier.RemoveColumnIfExists("ChannelMemberHistory", "Email")
		saveSchemaVersion(sqlSupplier, VERSION_4_7_1)
	}
}

func upgradeDatabaseToVersion472(sqlSupplier *SqlSupplier) {
	if shouldPerformUpgrade(sqlSupplier, VERSION_4_7_1, VERSION_4_7_2) {
		sqlSupplier.RemoveIndexIfExists("idx_channels_displayname", "Channels")
		saveSchemaVersion(sqlSupplier, VERSION_4_7_2)
	}
}

func upgradeDatabaseToVersion48(sqlSupplier *SqlSupplier) {
	if shouldPerformUpgrade(sqlSupplier, VERSION_4_7_2, VERSION_4_8_0) {
		saveSchemaVersion(sqlSupplier, VERSION_4_8_0)
	}
}

func upgradeDatabaseToVersion481(sqlSupplier *SqlSupplier) {
	if shouldPerformUpgrade(sqlSupplier, VERSION_4_8_0, VERSION_4_8_1) {
		sqlSupplier.RemoveIndexIfExists("idx_channels_displayname", "Channels")
		saveSchemaVersion(sqlSupplier, VERSION_4_8_1)
	}
}

func upgradeDatabaseToVersion49(sqlSupplier *SqlSupplier) {
	// This version of Mattermost includes an App-Layer migration which migrates from hard-coded roles configured by
	// a number of parameters in `config.json` to a `Roles` table in the database. The migration code can be seen
	// in the file `app/app.go` in the function `DoAdvancedPermissionsMigration()`.

	if shouldPerformUpgrade(sqlSupplier, VERSION_4_8_1, VERSION_4_9_0) {
		sqlSupplier.CreateColumnIfNotExists("Teams", "LastTeamIconUpdate", "bigint", "bigint", "0")
		defaultTimezone := timezones.DefaultUserTimezone()
		defaultTimezoneValue, err := json.Marshal(defaultTimezone)
		if err != nil {
			mlog.Critical(err.Error())
		}
		sqlSupplier.CreateColumnIfNotExists("Users", "Timezone", "varchar(256)", "varchar(256)", string(defaultTimezoneValue))
		sqlSupplier.RemoveIndexIfExists("idx_channels_displayname", "Channels")
		saveSchemaVersion(sqlSupplier, VERSION_4_9_0)
	}
}

func upgradeDatabaseToVersion410(sqlSupplier *SqlSupplier) {
	if shouldPerformUpgrade(sqlSupplier, VERSION_4_9_0, VERSION_4_10_0) {

		sqlSupplier.RemoveIndexIfExists("Name_2", "Channels")
		sqlSupplier.RemoveIndexIfExists("Name_2", "Emoji")
		sqlSupplier.RemoveIndexIfExists("ClientId_2", "OAuthAccessData")

		saveSchemaVersion(sqlSupplier, VERSION_4_10_0)
		sqlSupplier.GetMaster().Exec("UPDATE Users SET AuthData=LOWER(AuthData) WHERE AuthService = 'saml'")
	}
}

func upgradeDatabaseToVersion50(sqlSupplier *SqlSupplier) {
	// This version of Mattermost includes an App-Layer migration which migrates from hard-coded emojis configured
	// in `config.json` to a `Permission` in the database. The migration code can be seen
	// in the file `app/app.go` in the function `DoEmojisPermissionsMigration()`.

	// This version of Mattermost also includes a online-migration which migrates some roles from the `Roles` columns of
	// TeamMember and ChannelMember rows to the new SchemeAdmin and SchemeUser columns. If you need to downgrade to a
	// version of Mattermost prior to 5.0, you should take your server offline and run the following SQL statements
	// prior to launching the downgraded version:
	//
	//    UPDATE Teams SET SchemeId = NULL;
	//    UPDATE Channels SET SchemeId = NULL;
	//    UPDATE TeamMembers SET Roles = CONCAT(Roles, ' team_user'), SchemeUser = NULL where SchemeUser = 1;
	//    UPDATE TeamMembers SET Roles = CONCAT(Roles, ' team_admin'), SchemeAdmin = NULL where SchemeAdmin = 1;
	//    UPDATE ChannelMembers SET Roles = CONCAT(Roles, ' channel_user'), SchemeUser = NULL where SchemeUser = 1;
	//    UPDATE ChannelMembers SET Roles = CONCAT(Roles, ' channel_admin'), SchemeAdmin = NULL where SchemeAdmin = 1;
	//    DELETE from Systems WHERE Name = 'migration_advanced_permissions_phase_2';

	if shouldPerformUpgrade(sqlSupplier, VERSION_4_10_0, VERSION_5_0_0) {

		sqlSupplier.CreateColumnIfNotExistsNoDefault("Teams", "SchemeId", "varchar(26)", "varchar(26)")
		sqlSupplier.CreateColumnIfNotExistsNoDefault("Channels", "SchemeId", "varchar(26)", "varchar(26)")

		sqlSupplier.CreateColumnIfNotExistsNoDefault("TeamMembers", "SchemeUser", "boolean", "boolean")
		sqlSupplier.CreateColumnIfNotExistsNoDefault("TeamMembers", "SchemeAdmin", "boolean", "boolean")
		sqlSupplier.CreateColumnIfNotExistsNoDefault("ChannelMembers", "SchemeUser", "boolean", "boolean")
		sqlSupplier.CreateColumnIfNotExistsNoDefault("ChannelMembers", "SchemeAdmin", "boolean", "boolean")

		sqlSupplier.CreateColumnIfNotExists("Roles", "BuiltIn", "boolean", "boolean", "0")
		sqlSupplier.GetMaster().Exec("UPDATE Roles SET BuiltIn=true")
		sqlSupplier.GetMaster().Exec("UPDATE Roles SET SchemeManaged=false WHERE Name NOT IN ('system_user', 'system_admin', 'team_user', 'team_admin', 'channel_user', 'channel_admin')")
		sqlSupplier.CreateColumnIfNotExists("IncomingWebhooks", "ChannelLocked", "boolean", "boolean", "0")

		sqlSupplier.RemoveIndexIfExists("idx_channels_txt", "Channels")

		saveSchemaVersion(sqlSupplier, VERSION_5_0_0)
	}
}

func upgradeDatabaseToVersion51(sqlSupplier *SqlSupplier) {
	if shouldPerformUpgrade(sqlSupplier, VERSION_5_0_0, VERSION_5_1_0) {
		saveSchemaVersion(sqlSupplier, VERSION_5_1_0)
	}
}

func upgradeDatabaseToVersion52(sqlSupplier *SqlSupplier) {
	if shouldPerformUpgrade(sqlSupplier, VERSION_5_1_0, VERSION_5_2_0) {
		sqlSupplier.CreateColumnIfNotExists("OutgoingWebhooks", "Username", "varchar(64)", "varchar(64)", "")
		sqlSupplier.CreateColumnIfNotExists("OutgoingWebhooks", "IconURL", "varchar(1024)", "varchar(1024)", "")
		saveSchemaVersion(sqlSupplier, VERSION_5_2_0)
	}
}

func upgradeDatabaseToVersion53(sqlSupplier *SqlSupplier) {
	if shouldPerformUpgrade(sqlSupplier, VERSION_5_2_0, VERSION_5_3_0) {
		saveSchemaVersion(sqlSupplier, VERSION_5_3_0)
	}
}

func upgradeDatabaseToVersion54(sqlSupplier *SqlSupplier) {
	if shouldPerformUpgrade(sqlSupplier, VERSION_5_3_0, VERSION_5_4_0) {
		sqlSupplier.AlterColumnTypeIfExists("OutgoingWebhooks", "Description", "varchar(500)", "varchar(500)")
		sqlSupplier.AlterColumnTypeIfExists("IncomingWebhooks", "Description", "varchar(500)", "varchar(500)")
		if err := sqlSupplier.Channel().MigratePublicChannels(); err != nil {
			mlog.Critical("Failed to migrate PublicChannels table", mlog.Err(err))
			time.Sleep(time.Second)
			os.Exit(EXIT_GENERIC_FAILURE)
		}
		saveSchemaVersion(sqlSupplier, VERSION_5_4_0)
	}
}

func upgradeDatabaseToVersion55(sqlSupplier *SqlSupplier) {
	if shouldPerformUpgrade(sqlSupplier, VERSION_5_4_0, VERSION_5_5_0) {
		saveSchemaVersion(sqlSupplier, VERSION_5_5_0)
	}
}

func upgradeDatabaseToVersion56(sqlSupplier *SqlSupplier) {
	if shouldPerformUpgrade(sqlSupplier, VERSION_5_5_0, VERSION_5_6_0) {
		sqlSupplier.CreateColumnIfNotExists("PluginKeyValueStore", "ExpireAt", "bigint(20)", "bigint", "0")

		// migrating user's accepted terms of service data into the new table
		sqlSupplier.GetMaster().Exec("INSERT INTO UserTermsOfService SELECT Id, AcceptedTermsOfServiceId as TermsOfServiceId, :CreateAt FROM Users WHERE AcceptedTermsOfServiceId != \"\" AND AcceptedTermsOfServiceId IS NOT NULL", map[string]interface{}{"CreateAt": model.GetMillis()})

		if sqlSupplier.DriverName() == model.DATABASE_DRIVER_POSTGRES {
			sqlSupplier.RemoveIndexIfExists("idx_users_email_lower", "lower(Email)")
			sqlSupplier.RemoveIndexIfExists("idx_users_username_lower", "lower(Username)")
			sqlSupplier.RemoveIndexIfExists("idx_users_nickname_lower", "lower(Nickname)")
			sqlSupplier.RemoveIndexIfExists("idx_users_firstname_lower", "lower(FirstName)")
			sqlSupplier.RemoveIndexIfExists("idx_users_lastname_lower", "lower(LastName)")
		}

		saveSchemaVersion(sqlSupplier, VERSION_5_6_0)
	}

}

func upgradeDatabaseToVersion57(sqlSupplier *SqlSupplier) {
	if shouldPerformUpgrade(sqlSupplier, VERSION_5_6_0, VERSION_5_7_0) {
		saveSchemaVersion(sqlSupplier, VERSION_5_7_0)
	}
}

func upgradeDatabaseToVersion58(sqlSupplier *SqlSupplier) {
	if shouldPerformUpgrade(sqlSupplier, VERSION_5_7_0, VERSION_5_8_0) {
		// idx_channels_txt was removed in `upgradeDatabaseToVersion50`, but merged as part of
		// v5.1, so the migration wouldn't apply to anyone upgrading from v5.0. Remove it again to
		// bring the upgraded (from v5.0) and fresh install schemas back in sync.
		sqlSupplier.RemoveIndexIfExists("idx_channels_txt", "Channels")

		// Fix column types and defaults where gorp converged on a different schema value than the
		// original migration.
		sqlSupplier.AlterColumnTypeIfExists("OutgoingWebhooks", "Description", "text", "VARCHAR(500)")
		sqlSupplier.AlterColumnTypeIfExists("IncomingWebhooks", "Description", "text", "VARCHAR(500)")
		sqlSupplier.AlterColumnTypeIfExists("OutgoingWebhooks", "IconURL", "text", "VARCHAR(1024)")
		sqlSupplier.AlterColumnDefaultIfExists("OutgoingWebhooks", "Username", model.NewString("NULL"), model.NewString(""))
		sqlSupplier.AlterColumnDefaultIfExists("OutgoingWebhooks", "IconURL", nil, model.NewString(""))
		sqlSupplier.AlterColumnDefaultIfExists("PluginKeyValueStore", "ExpireAt", model.NewString("NULL"), model.NewString("NULL"))

		saveSchemaVersion(sqlSupplier, VERSION_5_8_0)
	}
}

func upgradeDatabaseToVersion59(sqlSupplier *SqlSupplier) {
	if shouldPerformUpgrade(sqlSupplier, VERSION_5_8_0, VERSION_5_9_0) {
		saveSchemaVersion(sqlSupplier, VERSION_5_9_0)
	}
}

func upgradeDatabaseToVersion510(sqlSupplier *SqlSupplier) {
	if shouldPerformUpgrade(sqlSupplier, VERSION_5_9_0, VERSION_5_10_0) {
		sqlSupplier.CreateColumnIfNotExistsNoDefault("Channels", "GroupConstrained", "tinyint(4)", "boolean")
		sqlSupplier.CreateColumnIfNotExistsNoDefault("Teams", "GroupConstrained", "tinyint(4)", "boolean")

		sqlSupplier.CreateIndexIfNotExists("idx_groupteams_teamid", "GroupTeams", "TeamId")
		sqlSupplier.CreateIndexIfNotExists("idx_groupchannels_channelid", "GroupChannels", "ChannelId")

		saveSchemaVersion(sqlSupplier, VERSION_5_10_0)
	}
}

func upgradeDatabaseToVersion511(sqlSupplier *SqlSupplier) {
	if shouldPerformUpgrade(sqlSupplier, VERSION_5_10_0, VERSION_5_11_0) {
		// Enforce all teams have an InviteID set
		var teams []*model.Team
		if _, err := sqlSupplier.GetReplica().Select(&teams, "SELECT * FROM Teams WHERE InviteId = ''"); err != nil {
			mlog.Error("Error fetching Teams without InviteID", mlog.Err(err))
		} else {
			for _, team := range teams {
				team.InviteId = model.NewId()
				if _, err := sqlSupplier.Team().Update(team); err != nil {
					mlog.Error("Error updating Team InviteIDs", mlog.String("team_id", team.Id), mlog.Err(err))
				}
			}
		}

		saveSchemaVersion(sqlSupplier, VERSION_5_11_0)
	}
}

func upgradeDatabaseToVersion512(sqlSupplier *SqlSupplier) {
	if shouldPerformUpgrade(sqlSupplier, VERSION_5_11_0, VERSION_5_12_0) {
		sqlSupplier.CreateColumnIfNotExistsNoDefault("TeamMembers", "SchemeGuest", "boolean", "boolean")
		sqlSupplier.CreateColumnIfNotExistsNoDefault("ChannelMembers", "SchemeGuest", "boolean", "boolean")
		sqlSupplier.CreateColumnIfNotExistsNoDefault("Schemes", "DefaultTeamGuestRole", "text", "VARCHAR(64)")
		sqlSupplier.CreateColumnIfNotExistsNoDefault("Schemes", "DefaultChannelGuestRole", "text", "VARCHAR(64)")

		sqlSupplier.GetMaster().Exec("UPDATE Schemes SET DefaultTeamGuestRole = '', DefaultChannelGuestRole = ''")

		// Saturday, January 24, 2065 5:20:00 AM GMT. To remove all personal access token sessions.
		sqlSupplier.GetMaster().Exec("DELETE FROM Sessions WHERE ExpiresAt > 3000000000000")

		saveSchemaVersion(sqlSupplier, VERSION_5_12_0)
	}
}

func upgradeDatabaseToVersion513(sqlSupplier *SqlSupplier) {
	if shouldPerformUpgrade(sqlSupplier, VERSION_5_12_0, VERSION_5_13_0) {
		// The previous jobs ran once per minute, cluttering the Jobs table with somewhat useless entries. Clean that up.
		sqlSupplier.GetMaster().Exec("DELETE FROM Jobs WHERE Type = 'plugins'")

		saveSchemaVersion(sqlSupplier, VERSION_5_13_0)
	}
}

func upgradeDatabaseToVersion514(sqlSupplier *SqlSupplier) {
	if shouldPerformUpgrade(sqlSupplier, VERSION_5_13_0, VERSION_5_14_0) {
		saveSchemaVersion(sqlSupplier, VERSION_5_14_0)
	}
}

func upgradeDatabaseToVersion515(sqlSupplier *SqlSupplier) {
	if shouldPerformUpgrade(sqlSupplier, VERSION_5_14_0, VERSION_5_15_0) {
		saveSchemaVersion(sqlSupplier, VERSION_5_15_0)
	}
}

func upgradeDatabaseToVersion516(sqlSupplier *SqlSupplier) {
	if shouldPerformUpgrade(sqlSupplier, VERSION_5_15_0, VERSION_5_16_0) {
		if sqlSupplier.DriverName() == model.DATABASE_DRIVER_POSTGRES {
			sqlSupplier.GetMaster().Exec("ALTER TABLE Tokens ALTER COLUMN Extra TYPE varchar(2048)")
		} else if sqlSupplier.DriverName() == model.DATABASE_DRIVER_MYSQL {
			sqlSupplier.GetMaster().Exec("ALTER TABLE Tokens MODIFY Extra text")
		}
		saveSchemaVersion(sqlSupplier, VERSION_5_16_0)

		// Fix mismatches between the canonical and migrated schemas.
		sqlSupplier.AlterColumnTypeIfExists("TeamMembers", "SchemeGuest", "tinyint(4)", "boolean")
		sqlSupplier.AlterColumnTypeIfExists("Schemes", "DefaultTeamGuestRole", "varchar(64)", "VARCHAR(64)")
		sqlSupplier.AlterColumnTypeIfExists("Schemes", "DefaultChannelGuestRole", "varchar(64)", "VARCHAR(64)")
		sqlSupplier.AlterColumnTypeIfExists("Teams", "AllowedDomains", "text", "VARCHAR(1000)")
		sqlSupplier.AlterColumnTypeIfExists("Channels", "GroupConstrained", "tinyint(1)", "boolean")
		sqlSupplier.AlterColumnTypeIfExists("Teams", "GroupConstrained", "tinyint(1)", "boolean")

		// One known mismatch remains: ChannelMembers.SchemeGuest. The requisite migration
		// is left here for posterity, but we're avoiding fix this given the corresponding
		// table rewrite in most MySQL and Postgres instances.
		// sqlSupplier.AlterColumnTypeIfExists("ChannelMembers", "SchemeGuest", "tinyint(4)", "boolean")

		sqlSupplier.CreateIndexIfNotExists("idx_groupteams_teamid", "GroupTeams", "TeamId")
		sqlSupplier.CreateIndexIfNotExists("idx_groupchannels_channelid", "GroupChannels", "ChannelId")
	}
}

func upgradeDatabaseToVersion517(sqlSupplier *SqlSupplier) {
	if shouldPerformUpgrade(sqlSupplier, VERSION_5_16_0, VERSION_5_17_0) {
		saveSchemaVersion(sqlSupplier, VERSION_5_17_0)
	}
}

func upgradeDatabaseToVersion518(sqlSupplier *SqlSupplier) {
	if shouldPerformUpgrade(sqlSupplier, VERSION_5_17_0, VERSION_5_18_0) {
		saveSchemaVersion(sqlSupplier, VERSION_5_18_0)
	}
}

func upgradeDatabaseToVersion519(sqlSupplier *SqlSupplier) {
	if shouldPerformUpgrade(sqlSupplier, VERSION_5_18_0, VERSION_5_19_0) {
		saveSchemaVersion(sqlSupplier, VERSION_5_19_0)
	}
}

func upgradeDatabaseToVersion520(sqlSupplier *SqlSupplier) {
	if shouldPerformUpgrade(sqlSupplier, VERSION_5_19_0, VERSION_5_20_0) {
		sqlSupplier.CreateColumnIfNotExistsNoDefault("Bots", "LastIconUpdate", "bigint", "bigint")

		sqlSupplier.CreateColumnIfNotExists("GroupTeams", "SchemeAdmin", "boolean", "boolean", "0")
		sqlSupplier.CreateIndexIfNotExists("idx_groupteams_schemeadmin", "GroupTeams", "SchemeAdmin")

		sqlSupplier.CreateColumnIfNotExists("GroupChannels", "SchemeAdmin", "boolean", "boolean", "0")
		sqlSupplier.CreateIndexIfNotExists("idx_groupchannels_schemeadmin", "GroupChannels", "SchemeAdmin")

		saveSchemaVersion(sqlSupplier, VERSION_5_20_0)
	}
}

func upgradeDatabaseToVersion521(sqlSupplier *SqlSupplier) {
	if shouldPerformUpgrade(sqlSupplier, VERSION_5_20_0, VERSION_5_21_0) {
		saveSchemaVersion(sqlSupplier, VERSION_5_21_0)
	}
}

func upgradeDatabaseToVersion522(sqlSupplier *SqlSupplier) {
	if shouldPerformUpgrade(sqlSupplier, VERSION_5_21_0, VERSION_5_22_0) {
		sqlSupplier.CreateIndexIfNotExists("idx_teams_scheme_id", "Teams", "SchemeId")
		sqlSupplier.CreateIndexIfNotExists("idx_channels_scheme_id", "Channels", "SchemeId")
		sqlSupplier.CreateIndexIfNotExists("idx_channels_scheme_id", "Channels", "SchemeId")
		sqlSupplier.CreateIndexIfNotExists("idx_schemes_channel_guest_role", "Schemes", "DefaultChannelGuestRole")
		sqlSupplier.CreateIndexIfNotExists("idx_schemes_channel_user_role", "Schemes", "DefaultChannelUserRole")
		sqlSupplier.CreateIndexIfNotExists("idx_schemes_channel_admin_role", "Schemes", "DefaultChannelAdminRole")

		saveSchemaVersion(sqlSupplier, VERSION_5_22_0)
	}
}

func upgradeDatabaseToVersion523(sqlSupplier *SqlSupplier) {
	if shouldPerformUpgrade(sqlSupplier, VERSION_5_22_0, VERSION_5_23_0) {
		saveSchemaVersion(sqlSupplier, VERSION_5_23_0)
	}
}

func upgradeDatabaseToVersion524(sqlSupplier *SqlSupplier) {
	if shouldPerformUpgrade(sqlSupplier, VERSION_5_23_0, VERSION_5_24_0) {
		sqlSupplier.CreateColumnIfNotExists("UserGroups", "AllowReference", "boolean", "boolean", "0")
		sqlSupplier.GetMaster().Exec("UPDATE UserGroups SET Name = null, AllowReference = false")
		sqlSupplier.AlterPrimaryKey("Reactions", []string{"PostId", "UserId", "EmojiName"})

		saveSchemaVersion(sqlSupplier, VERSION_5_24_0)
	}
}

func upgradeDatabaseToVersion525(sqlSupplier *SqlSupplier) {
	if shouldPerformUpgrade(sqlSupplier, VERSION_5_24_0, VERSION_5_25_0) {
		saveSchemaVersion(sqlSupplier, VERSION_5_25_0)
	}
}

func upgradeDatabaseToVersion526(sqlSupplier *SqlSupplier) {
	if shouldPerformUpgrade(sqlSupplier, VERSION_5_25_0, VERSION_5_26_0) {
		sqlSupplier.CreateColumnIfNotExists("Sessions", "ExpiredNotify", "boolean", "boolean", "0")

		saveSchemaVersion(sqlSupplier, VERSION_5_26_0)
	}
}

func upgradeDatabaseToVersion527(sqlSupplier *SqlSupplier) {
	if shouldPerformUpgrade(sqlSupplier, VERSION_5_26_0, VERSION_5_27_0) {
		saveSchemaVersion(sqlSupplier, VERSION_5_27_0)
	}
}

func upgradeDatabaseToVersion528(sqlSupplier *SqlSupplier) {
	if shouldPerformUpgrade(sqlSupplier, VERSION_5_27_0, VERSION_5_28_0) {
		if err := precheckMigrationToVersion528(sqlSupplier); err != nil {
			mlog.Error("Error upgrading DB schema to 5.28.0", mlog.Err(err))
			os.Exit(EXIT_GENERIC_FAILURE)
		}

		sqlSupplier.CreateColumnIfNotExistsNoDefault("Commands", "PluginId", "VARCHAR(190)", "VARCHAR(190)")
		sqlSupplier.GetMaster().Exec("UPDATE Commands SET PluginId = '' WHERE PluginId IS NULL")

		sqlSupplier.AlterColumnTypeIfExists("Teams", "Type", "VARCHAR(255)", "VARCHAR(255)")
		sqlSupplier.AlterColumnTypeIfExists("Teams", "SchemeId", "VARCHAR(26)", "VARCHAR(26)")
		sqlSupplier.AlterColumnTypeIfExists("IncomingWebhooks", "Username", "varchar(255)", "varchar(255)")
		sqlSupplier.AlterColumnTypeIfExists("IncomingWebhooks", "IconURL", "text", "varchar(1024)")

		saveSchemaVersion(sqlSupplier, VERSION_5_28_0)
	}
}

func upgradeDatabaseToVersion5281(sqlSupplier *SqlSupplier) {
	if shouldPerformUpgrade(sqlSupplier, VERSION_5_28_0, VERSION_5_28_1) {
		sqlSupplier.CreateColumnIfNotExistsNoDefault("FileInfo", "MiniPreview", "MEDIUMBLOB", "bytea")

		saveSchemaVersion(sqlSupplier, VERSION_5_28_1)
	}
}

func precheckMigrationToVersion528(sqlSupplier *SqlSupplier) error {
	teamsQuery, _, err := sqlSupplier.getQueryBuilder().Select(`COALESCE(SUM(CASE
				WHEN CHAR_LENGTH(SchemeId) > 26 THEN 1
				ELSE 0
			END),0) as schemeidwrong,
			COALESCE(SUM(CASE
				WHEN CHAR_LENGTH(Type) > 255 THEN 1
				ELSE 0
			END),0) as typewrong`).
		From("Teams").ToSql()
	if err != nil {
		return err
	}
	webhooksQuery, _, err := sqlSupplier.getQueryBuilder().Select(`COALESCE(SUM(CASE
				WHEN CHAR_LENGTH(Username) > 255 THEN 1
				ELSE 0
			END),0) as usernamewrong,
			COALESCE(SUM(CASE
				WHEN CHAR_LENGTH(IconURL) > 1024 THEN 1
				ELSE 0
			END),0) as iconurlwrong`).
		From("IncomingWebhooks").ToSql()
	if err != nil {
		return err
	}

	var schemeIDWrong, typeWrong int
	row := sqlSupplier.GetMaster().Db.QueryRow(teamsQuery)
	if err = row.Scan(&schemeIDWrong, &typeWrong); err != nil && err != sql.ErrNoRows {
		return err
	} else if err == nil && schemeIDWrong > 0 {
		return errors.New("Migration failure: " +
			"Teams column SchemeId has data larger that 26 characters")
	} else if err == nil && typeWrong > 0 {
		return errors.New("Migration failure: " +
			"Teams column Type has data larger that 255 characters")
	}

	var usernameWrong, iconURLWrong int
	row = sqlSupplier.GetMaster().Db.QueryRow(webhooksQuery)
	if err = row.Scan(&usernameWrong, &iconURLWrong); err != nil && err != sql.ErrNoRows {
		mlog.Error("Error fetching IncomingWebhooks columns data", mlog.Err(err))
	} else if err == nil && usernameWrong > 0 {
		return errors.New("Migration failure: " +
			"IncomingWebhooks column Username has data larger that 255 characters")
	} else if err == nil && iconURLWrong > 0 {
		return errors.New("Migration failure: " +
			"IncomingWebhooks column IconURL has data larger that 1024 characters")
	}

	return nil
}

<<<<<<< HEAD
func upgradeDatabaseToVersion529(sqlStore SqlStore) {
	if hasMissingMigrationsVersion529(sqlStore) {
		mlog.Info("Applying migrations for version 5.29")
		sqlStore.AlterColumnTypeIfExists("SidebarCategories", "Id", "VARCHAR(128)", "VARCHAR(128)")
		sqlStore.AlterColumnDefaultIfExists("SidebarCategories", "Id", model.NewString(""), nil)
		sqlStore.AlterColumnTypeIfExists("SidebarChannels", "CategoryId", "VARCHAR(128)", "VARCHAR(128)")
		sqlStore.AlterColumnDefaultIfExists("SidebarChannels", "CategoryId", model.NewString(""), nil)
=======
func upgradeDatabaseToVersion529(sqlSupplier *SqlSupplier) {
	if shouldPerformUpgrade(sqlSupplier, VERSION_5_28_1, VERSION_5_29_0) {
		sqlSupplier.AlterColumnTypeIfExists("SidebarCategories", "Id", "VARCHAR(128)", "VARCHAR(128)")
		sqlSupplier.AlterColumnDefaultIfExists("SidebarCategories", "Id", model.NewString(""), nil)
		sqlSupplier.AlterColumnTypeIfExists("SidebarChannels", "CategoryId", "VARCHAR(128)", "VARCHAR(128)")
		sqlSupplier.AlterColumnDefaultIfExists("SidebarChannels", "CategoryId", model.NewString(""), nil)
>>>>>>> 3fdc6cb5

		sqlSupplier.CreateColumnIfNotExistsNoDefault("Threads", "ChannelId", "VARCHAR(26)", "VARCHAR(26)")

		updateThreadChannelsQuery := "UPDATE Threads INNER JOIN Posts ON Posts.Id=Threads.PostId SET Threads.ChannelId=Posts.ChannelId WHERE Threads.ChannelId IS NULL"
		if sqlSupplier.DriverName() == model.DATABASE_DRIVER_POSTGRES {
			updateThreadChannelsQuery = "UPDATE Threads SET ChannelId=Posts.ChannelId FROM Posts WHERE Posts.Id=Threads.PostId AND Threads.ChannelId IS NULL"
		}
		if _, err := sqlSupplier.GetMaster().Exec(updateThreadChannelsQuery); err != nil {
			mlog.Error("Error updating ChannelId in Threads table", mlog.Err(err))
		}
	}

<<<<<<< HEAD
	if shouldPerformUpgrade(sqlStore, VERSION_5_28_1, VERSION_5_29_0) {
		saveSchemaVersion(sqlStore, VERSION_5_29_0)
	}
}

func hasMissingMigrationsVersion529(sqlStore SqlStore) bool {
	scIdInfo, err := sqlStore.GetColumnInfo("SidebarCategories", "Id")
	if err != nil {
		mlog.Error("Error getting column info for migration check",
			mlog.String("table", "SidebarCategories"),
			mlog.String("column", "Id"),
			mlog.Err(err),
		)
		return true
	}
	if !sqlStore.IsVarchar(scIdInfo.DataType) || scIdInfo.CharMaximumLength != 128 {
		return true
	}
	scCategoryIdInfo, err := sqlStore.GetColumnInfo("SidebarChannels", "CategoryId")
	if err != nil {
		mlog.Error("Error getting column info for migration check",
			mlog.String("table", "SidebarChannels"),
			mlog.String("column", "CategoryId"),
			mlog.Err(err),
		)
		return true
	}
	if !sqlStore.IsVarchar(scCategoryIdInfo.DataType) || scCategoryIdInfo.CharMaximumLength != 128 {
		return true
	}
	if !sqlStore.DoesColumnExist("Threads", "ChannelId") {
		return true
	}
	return false
}

func upgradeDatabaseToVersion530(sqlStore SqlStore) {
	if hasMissingMigrationsVersion530(sqlStore) {
		mlog.Info("Applying migrations for version 5.30")
		sqlStore.CreateColumnIfNotExistsNoDefault("FileInfo", "Content", "longtext", "text")
		sqlStore.CreateColumnIfNotExists("SidebarCategories", "Muted", "tinyint(1)", "boolean", "0")
	}
	if shouldPerformUpgrade(sqlStore, VERSION_5_29_0, VERSION_5_30_0) {
		saveSchemaVersion(sqlStore, VERSION_5_30_0)
	}
}

func hasMissingMigrationsVersion530(sqlStore SqlStore) bool {
	if !sqlStore.DoesColumnExist("FileInfo", "Content") {
		return true
	}
	if !sqlStore.DoesColumnExist("SidebarCategories", "Muted") {
		return true
	}
	return false
=======
		saveSchemaVersion(sqlSupplier, VERSION_5_29_0)
	}
}

func upgradeDatabaseToVersion530(sqlSupplier *SqlSupplier) {
	// if shouldPerformUpgrade(sqlSupplier, VERSION_5_29_0, VERSION_5_30_0) {

	sqlSupplier.CreateColumnIfNotExistsNoDefault("FileInfo", "Content", "longtext", "text")

	sqlSupplier.CreateColumnIfNotExists("SidebarCategories", "Muted", "tinyint(1)", "boolean", "0")

	// 	saveSchemaVersion(sqlSupplier, VERSION_5_30_0)
	// }
>>>>>>> 3fdc6cb5
}<|MERGE_RESOLUTION|>--- conflicted
+++ resolved
@@ -19,7 +19,7 @@
 )
 
 const (
-	CURRENT_SCHEMA_VERSION   = VERSION_5_30_0
+	CURRENT_SCHEMA_VERSION   = VERSION_5_29_0
 	VERSION_5_30_0           = "5.30.0"
 	VERSION_5_29_0           = "5.29.0"
 	VERSION_5_28_1           = "5.28.1"
@@ -920,22 +920,13 @@
 	return nil
 }
 
-<<<<<<< HEAD
-func upgradeDatabaseToVersion529(sqlStore SqlStore) {
-	if hasMissingMigrationsVersion529(sqlStore) {
+func upgradeDatabaseToVersion529(sqlSupplier *SqlSupplier) {
+	if hasMissingMigrationsVersion529(sqlSupplier) {
 		mlog.Info("Applying migrations for version 5.29")
-		sqlStore.AlterColumnTypeIfExists("SidebarCategories", "Id", "VARCHAR(128)", "VARCHAR(128)")
-		sqlStore.AlterColumnDefaultIfExists("SidebarCategories", "Id", model.NewString(""), nil)
-		sqlStore.AlterColumnTypeIfExists("SidebarChannels", "CategoryId", "VARCHAR(128)", "VARCHAR(128)")
-		sqlStore.AlterColumnDefaultIfExists("SidebarChannels", "CategoryId", model.NewString(""), nil)
-=======
-func upgradeDatabaseToVersion529(sqlSupplier *SqlSupplier) {
-	if shouldPerformUpgrade(sqlSupplier, VERSION_5_28_1, VERSION_5_29_0) {
 		sqlSupplier.AlterColumnTypeIfExists("SidebarCategories", "Id", "VARCHAR(128)", "VARCHAR(128)")
 		sqlSupplier.AlterColumnDefaultIfExists("SidebarCategories", "Id", model.NewString(""), nil)
 		sqlSupplier.AlterColumnTypeIfExists("SidebarChannels", "CategoryId", "VARCHAR(128)", "VARCHAR(128)")
 		sqlSupplier.AlterColumnDefaultIfExists("SidebarChannels", "CategoryId", model.NewString(""), nil)
->>>>>>> 3fdc6cb5
 
 		sqlSupplier.CreateColumnIfNotExistsNoDefault("Threads", "ChannelId", "VARCHAR(26)", "VARCHAR(26)")
 
@@ -948,14 +939,13 @@
 		}
 	}
 
-<<<<<<< HEAD
-	if shouldPerformUpgrade(sqlStore, VERSION_5_28_1, VERSION_5_29_0) {
-		saveSchemaVersion(sqlStore, VERSION_5_29_0)
-	}
-}
-
-func hasMissingMigrationsVersion529(sqlStore SqlStore) bool {
-	scIdInfo, err := sqlStore.GetColumnInfo("SidebarCategories", "Id")
+	if shouldPerformUpgrade(sqlSupplier, VERSION_5_28_1, VERSION_5_29_0) {
+		saveSchemaVersion(sqlSupplier, VERSION_5_29_0)
+	}
+}
+
+func hasMissingMigrationsVersion529(sqlSupplier *SqlSupplier) bool {
+	scIdInfo, err := sqlSupplier.GetColumnInfo("SidebarCategories", "Id")
 	if err != nil {
 		mlog.Error("Error getting column info for migration check",
 			mlog.String("table", "SidebarCategories"),
@@ -964,10 +954,10 @@
 		)
 		return true
 	}
-	if !sqlStore.IsVarchar(scIdInfo.DataType) || scIdInfo.CharMaximumLength != 128 {
+	if !sqlSupplier.IsVarchar(scIdInfo.DataType) || scIdInfo.CharMaximumLength != 128 {
 		return true
 	}
-	scCategoryIdInfo, err := sqlStore.GetColumnInfo("SidebarChannels", "CategoryId")
+	scCategoryIdInfo, err := sqlSupplier.GetColumnInfo("SidebarChannels", "CategoryId")
 	if err != nil {
 		mlog.Error("Error getting column info for migration check",
 			mlog.String("table", "SidebarChannels"),
@@ -976,47 +966,32 @@
 		)
 		return true
 	}
-	if !sqlStore.IsVarchar(scCategoryIdInfo.DataType) || scCategoryIdInfo.CharMaximumLength != 128 {
+	if !sqlSupplier.IsVarchar(scCategoryIdInfo.DataType) || scCategoryIdInfo.CharMaximumLength != 128 {
 		return true
 	}
-	if !sqlStore.DoesColumnExist("Threads", "ChannelId") {
+	if !sqlSupplier.DoesColumnExist("Threads", "ChannelId") {
 		return true
 	}
 	return false
 }
 
-func upgradeDatabaseToVersion530(sqlStore SqlStore) {
-	if hasMissingMigrationsVersion530(sqlStore) {
+func upgradeDatabaseToVersion530(sqlSupplier *SqlSupplier) {
+	if hasMissingMigrationsVersion530(sqlSupplier) {
 		mlog.Info("Applying migrations for version 5.30")
-		sqlStore.CreateColumnIfNotExistsNoDefault("FileInfo", "Content", "longtext", "text")
-		sqlStore.CreateColumnIfNotExists("SidebarCategories", "Muted", "tinyint(1)", "boolean", "0")
-	}
-	if shouldPerformUpgrade(sqlStore, VERSION_5_29_0, VERSION_5_30_0) {
-		saveSchemaVersion(sqlStore, VERSION_5_30_0)
-	}
-}
-
-func hasMissingMigrationsVersion530(sqlStore SqlStore) bool {
-	if !sqlStore.DoesColumnExist("FileInfo", "Content") {
+		sqlSupplier.CreateColumnIfNotExistsNoDefault("FileInfo", "Content", "longtext", "text")
+		sqlSupplier.CreateColumnIfNotExists("SidebarCategories", "Muted", "tinyint(1)", "boolean", "0")
+	}
+	if shouldPerformUpgrade(sqlSupplier, VERSION_5_29_0, VERSION_5_30_0) {
+		saveSchemaVersion(sqlSupplier, VERSION_5_30_0)
+	}
+}
+
+func hasMissingMigrationsVersion530(sqlSupplier *SqlSupplier) bool {
+	if !sqlSupplier.DoesColumnExist("FileInfo", "Content") {
 		return true
 	}
-	if !sqlStore.DoesColumnExist("SidebarCategories", "Muted") {
+	if !sqlSupplier.DoesColumnExist("SidebarCategories", "Muted") {
 		return true
 	}
 	return false
-=======
-		saveSchemaVersion(sqlSupplier, VERSION_5_29_0)
-	}
-}
-
-func upgradeDatabaseToVersion530(sqlSupplier *SqlSupplier) {
-	// if shouldPerformUpgrade(sqlSupplier, VERSION_5_29_0, VERSION_5_30_0) {
-
-	sqlSupplier.CreateColumnIfNotExistsNoDefault("FileInfo", "Content", "longtext", "text")
-
-	sqlSupplier.CreateColumnIfNotExists("SidebarCategories", "Muted", "tinyint(1)", "boolean", "0")
-
-	// 	saveSchemaVersion(sqlSupplier, VERSION_5_30_0)
-	// }
->>>>>>> 3fdc6cb5
 }