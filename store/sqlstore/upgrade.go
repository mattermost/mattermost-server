--- conflicted
+++ resolved
@@ -18,11 +18,7 @@
 )
 
 const (
-<<<<<<< HEAD
 	CURRENT_SCHEMA_VERSION   = VERSION_5_20_0
-=======
-	CURRENT_SCHEMA_VERSION   = VERSION_5_19_0
->>>>>>> aa0d0f99
 	VERSION_5_20_0           = "5.20.0"
 	VERSION_5_19_0           = "5.19.0"
 	VERSION_5_18_0           = "5.18.0"
@@ -753,17 +749,6 @@
 }
 
 func upgradeDatabaseToVersion520(sqlStore SqlStore) {
-<<<<<<< HEAD
-	if shouldPerformUpgrade(sqlStore, VERSION_5_19_0, VERSION_5_20_0) {
-		sqlStore.CreateColumnIfNotExists("GroupTeams", "SchemeAdmin", "boolean", "boolean", "0")
-		sqlStore.CreateIndexIfNotExists("idx_groupteams_schemeadmin", "GroupTeams", "SchemeAdmin")
-
-		sqlStore.CreateColumnIfNotExists("GroupChannels", "SchemeAdmin", "boolean", "boolean", "0")
-		sqlStore.CreateIndexIfNotExists("idx_groupchannels_schemeadmin", "GroupChannels", "SchemeAdmin")
-
-		saveSchemaVersion(sqlStore, VERSION_5_20_0)
-	}
-=======
 	// TODO: Uncomment following condition when version 5.20.0 is released
 	// if shouldPerformUpgrade(sqlStore, VERSION_5_19_0, VERSION_5_20_0) {
 
@@ -777,5 +762,4 @@
 
 	// 	saveSchemaVersion(sqlStore, VERSION_5_20_0)
 	// }
->>>>>>> aa0d0f99
 }