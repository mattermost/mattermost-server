// Copyright (c) 2016-present Mattermost, Inc. All Rights Reserved.
// See License.txt for license information.

package sqlstore

import (
	"encoding/json"
	"fmt"
	"os"
	"strings"
	"time"

	"github.com/mattermost/mattermost-server/mlog"
	"github.com/mattermost/mattermost-server/model"
)

const (
	VERSION_4_10_0           = "4.10.0"
	VERSION_4_9_0            = "4.9.0"
	VERSION_4_8_1            = "4.8.1"
	VERSION_4_8_0            = "4.8.0"
	VERSION_4_7_2            = "4.7.2"
	VERSION_4_7_1            = "4.7.1"
	VERSION_4_7_0            = "4.7.0"
	VERSION_4_6_0            = "4.6.0"
	VERSION_4_5_0            = "4.5.0"
	VERSION_4_4_0            = "4.4.0"
	VERSION_4_3_0            = "4.3.0"
	VERSION_4_2_0            = "4.2.0"
	VERSION_4_1_0            = "4.1.0"
	VERSION_4_0_0            = "4.0.0"
	VERSION_3_10_0           = "3.10.0"
	VERSION_3_9_0            = "3.9.0"
	VERSION_3_8_0            = "3.8.0"
	VERSION_3_7_0            = "3.7.0"
	VERSION_3_6_0            = "3.6.0"
	VERSION_3_5_0            = "3.5.0"
	VERSION_3_4_0            = "3.4.0"
	VERSION_3_3_0            = "3.3.0"
	VERSION_3_2_0            = "3.2.0"
	VERSION_3_1_0            = "3.1.0"
	VERSION_3_0_0            = "3.0.0"
	OLDEST_SUPPORTED_VERSION = VERSION_3_0_0
)

const (
	EXIT_VERSION_SAVE_MISSING = 1001
	EXIT_TOO_OLD              = 1002
	EXIT_VERSION_SAVE         = 1003
	EXIT_THEME_MIGRATION      = 1004
)

func UpgradeDatabase(sqlStore SqlStore) {

	UpgradeDatabaseToVersion31(sqlStore)
	UpgradeDatabaseToVersion32(sqlStore)
	UpgradeDatabaseToVersion33(sqlStore)
	UpgradeDatabaseToVersion34(sqlStore)
	UpgradeDatabaseToVersion35(sqlStore)
	UpgradeDatabaseToVersion36(sqlStore)
	UpgradeDatabaseToVersion37(sqlStore)
	UpgradeDatabaseToVersion38(sqlStore)
	UpgradeDatabaseToVersion39(sqlStore)
	UpgradeDatabaseToVersion310(sqlStore)
	UpgradeDatabaseToVersion40(sqlStore)
	UpgradeDatabaseToVersion41(sqlStore)
	UpgradeDatabaseToVersion42(sqlStore)
	UpgradeDatabaseToVersion43(sqlStore)
	UpgradeDatabaseToVersion44(sqlStore)
	UpgradeDatabaseToVersion45(sqlStore)
	UpgradeDatabaseToVersion46(sqlStore)
	UpgradeDatabaseToVersion47(sqlStore)
	UpgradeDatabaseToVersion471(sqlStore)
	UpgradeDatabaseToVersion472(sqlStore)
	UpgradeDatabaseToVersion48(sqlStore)
	UpgradeDatabaseToVersion481(sqlStore)
	UpgradeDatabaseToVersion49(sqlStore)
	UpgradeDatabaseToVersion410(sqlStore)

	// If the SchemaVersion is empty this this is the first time it has ran
	// so lets set it to the current version.
	if sqlStore.GetCurrentSchemaVersion() == "" {
		if result := <-sqlStore.System().SaveOrUpdate(&model.System{Name: "Version", Value: model.CurrentVersion}); result.Err != nil {
			mlog.Critical(result.Err.Error())
			time.Sleep(time.Second)
			os.Exit(EXIT_VERSION_SAVE_MISSING)
		}

		mlog.Info(fmt.Sprintf("The database schema has been set to version %v", model.CurrentVersion))
	}

	// If we're not on the current version then it's too old to be upgraded
	if sqlStore.GetCurrentSchemaVersion() != model.CurrentVersion {
		mlog.Critical(fmt.Sprintf("Database schema version %v is no longer supported. This Mattermost server supports automatic upgrades from schema version %v through schema version %v. Downgrades are not supported. Please manually upgrade to at least version %v before continuing", sqlStore.GetCurrentSchemaVersion(), OLDEST_SUPPORTED_VERSION, model.CurrentVersion, OLDEST_SUPPORTED_VERSION))
		time.Sleep(time.Second)
		os.Exit(EXIT_TOO_OLD)
	}
}

func saveSchemaVersion(sqlStore SqlStore, version string) {
	if result := <-sqlStore.System().Update(&model.System{Name: "Version", Value: version}); result.Err != nil {
		mlog.Critical(result.Err.Error())
		time.Sleep(time.Second)
		os.Exit(EXIT_VERSION_SAVE)
	}

	mlog.Warn(fmt.Sprintf("The database schema has been upgraded to version %v", version))
}

func shouldPerformUpgrade(sqlStore SqlStore, currentSchemaVersion string, expectedSchemaVersion string) bool {
	if sqlStore.GetCurrentSchemaVersion() == currentSchemaVersion {
		mlog.Warn(fmt.Sprintf("The database schema version of %v appears to be out of date", currentSchemaVersion))
		mlog.Warn(fmt.Sprintf("Attempting to upgrade the database schema version to %v", expectedSchemaVersion))

		return true
	}

	return false
}

func UpgradeDatabaseToVersion31(sqlStore SqlStore) {
	if shouldPerformUpgrade(sqlStore, VERSION_3_0_0, VERSION_3_1_0) {
		sqlStore.CreateColumnIfNotExists("OutgoingWebhooks", "ContentType", "varchar(128)", "varchar(128)", "")
		saveSchemaVersion(sqlStore, VERSION_3_1_0)
	}
}

func UpgradeDatabaseToVersion32(sqlStore SqlStore) {
	if shouldPerformUpgrade(sqlStore, VERSION_3_1_0, VERSION_3_2_0) {
		sqlStore.CreateColumnIfNotExists("TeamMembers", "DeleteAt", "bigint(20)", "bigint", "0")

		saveSchemaVersion(sqlStore, VERSION_3_2_0)
	}
}

func themeMigrationFailed(err error) {
	mlog.Critical(fmt.Sprintf("Failed to migrate User.ThemeProps to Preferences table %v", err))
	time.Sleep(time.Second)
	os.Exit(EXIT_THEME_MIGRATION)
}

func UpgradeDatabaseToVersion33(sqlStore SqlStore) {
	if shouldPerformUpgrade(sqlStore, VERSION_3_2_0, VERSION_3_3_0) {
		if sqlStore.DoesColumnExist("Users", "ThemeProps") {
			params := map[string]interface{}{
				"Category": model.PREFERENCE_CATEGORY_THEME,
				"Name":     "",
			}

			transaction, err := sqlStore.GetMaster().Begin()
			if err != nil {
				themeMigrationFailed(err)
			}

			// increase size of Value column of Preferences table to match the size of the ThemeProps column
			if sqlStore.DriverName() == model.DATABASE_DRIVER_POSTGRES {
				if _, err := transaction.Exec("ALTER TABLE Preferences ALTER COLUMN Value TYPE varchar(2000)"); err != nil {
					themeMigrationFailed(err)
				}
			} else if sqlStore.DriverName() == model.DATABASE_DRIVER_MYSQL {
				if _, err := transaction.Exec("ALTER TABLE Preferences MODIFY Value text"); err != nil {
					themeMigrationFailed(err)
				}
			}

			// copy data across
			if _, err := transaction.Exec(
				`INSERT INTO
					Preferences(UserId, Category, Name, Value)
				SELECT
					Id, '`+model.PREFERENCE_CATEGORY_THEME+`', '', ThemeProps
				FROM
					Users
				WHERE
					Users.ThemeProps != 'null'`, params); err != nil {
				themeMigrationFailed(err)
			}

			// delete old data
			if _, err := transaction.Exec("ALTER TABLE Users DROP COLUMN ThemeProps"); err != nil {
				themeMigrationFailed(err)
			}

			if err := transaction.Commit(); err != nil {
				themeMigrationFailed(err)
			}

			// rename solarized_* code themes to solarized-* to match client changes in 3.0
			var data model.Preferences
			if _, err := sqlStore.GetMaster().Select(&data, "SELECT * FROM Preferences WHERE Category = '"+model.PREFERENCE_CATEGORY_THEME+"' AND Value LIKE '%solarized_%'"); err == nil {
				for i := range data {
					data[i].Value = strings.Replace(data[i].Value, "solarized_", "solarized-", -1)
				}

				sqlStore.Preference().Save(&data)
			}
		}

		sqlStore.CreateColumnIfNotExists("OAuthApps", "IsTrusted", "tinyint(1)", "boolean", "0")
		sqlStore.CreateColumnIfNotExists("OAuthApps", "IconURL", "varchar(512)", "varchar(512)", "")
		sqlStore.CreateColumnIfNotExists("OAuthAccessData", "ClientId", "varchar(26)", "varchar(26)", "")
		sqlStore.CreateColumnIfNotExists("OAuthAccessData", "UserId", "varchar(26)", "varchar(26)", "")
		sqlStore.CreateColumnIfNotExists("OAuthAccessData", "ExpiresAt", "bigint", "bigint", "0")

		if sqlStore.DoesColumnExist("OAuthAccessData", "AuthCode") {
			sqlStore.RemoveIndexIfExists("idx_oauthaccessdata_auth_code", "OAuthAccessData")
			sqlStore.RemoveColumnIfExists("OAuthAccessData", "AuthCode")
		}

		sqlStore.RemoveColumnIfExists("Users", "LastActivityAt")
		sqlStore.RemoveColumnIfExists("Users", "LastPingAt")

		sqlStore.CreateColumnIfNotExists("OutgoingWebhooks", "TriggerWhen", "tinyint", "integer", "0")

		saveSchemaVersion(sqlStore, VERSION_3_3_0)
	}
}

func UpgradeDatabaseToVersion34(sqlStore SqlStore) {
	if shouldPerformUpgrade(sqlStore, VERSION_3_3_0, VERSION_3_4_0) {
		sqlStore.CreateColumnIfNotExists("Status", "Manual", "BOOLEAN", "BOOLEAN", "0")
		sqlStore.CreateColumnIfNotExists("Status", "ActiveChannel", "varchar(26)", "varchar(26)", "")

		saveSchemaVersion(sqlStore, VERSION_3_4_0)
	}
}

func UpgradeDatabaseToVersion35(sqlStore SqlStore) {
	if shouldPerformUpgrade(sqlStore, VERSION_3_4_0, VERSION_3_5_0) {
		sqlStore.GetMaster().Exec("UPDATE Users SET Roles = 'system_user' WHERE Roles = ''")
		sqlStore.GetMaster().Exec("UPDATE Users SET Roles = 'system_user system_admin' WHERE Roles = 'system_admin'")
		sqlStore.GetMaster().Exec("UPDATE TeamMembers SET Roles = 'team_user' WHERE Roles = ''")
		sqlStore.GetMaster().Exec("UPDATE TeamMembers SET Roles = 'team_user team_admin' WHERE Roles = 'admin'")
		sqlStore.GetMaster().Exec("UPDATE ChannelMembers SET Roles = 'channel_user' WHERE Roles = ''")
		sqlStore.GetMaster().Exec("UPDATE ChannelMembers SET Roles = 'channel_user channel_admin' WHERE Roles = 'admin'")

		// The rest of the migration from Filenames -> FileIds is done lazily in api.GetFileInfosForPost
		sqlStore.CreateColumnIfNotExists("Posts", "FileIds", "varchar(150)", "varchar(150)", "[]")

		// Increase maximum length of the Channel table Purpose column.
		if sqlStore.GetMaxLengthOfColumnIfExists("Channels", "Purpose") != "250" {
			sqlStore.AlterColumnTypeIfExists("Channels", "Purpose", "varchar(250)", "varchar(250)")
		}

		sqlStore.Session().RemoveAllSessions()

		saveSchemaVersion(sqlStore, VERSION_3_5_0)
	}
}

func UpgradeDatabaseToVersion36(sqlStore SqlStore) {
	if shouldPerformUpgrade(sqlStore, VERSION_3_5_0, VERSION_3_6_0) {
		sqlStore.CreateColumnIfNotExists("Posts", "HasReactions", "tinyint", "boolean", "0")

		// Create Team Description column
		sqlStore.CreateColumnIfNotExists("Teams", "Description", "varchar(255)", "varchar(255)", "")

		// Add a Position column to users.
		sqlStore.CreateColumnIfNotExists("Users", "Position", "varchar(64)", "varchar(64)", "")

		// Remove ActiveChannel column from Status
		sqlStore.RemoveColumnIfExists("Status", "ActiveChannel")

		saveSchemaVersion(sqlStore, VERSION_3_6_0)
	}
}

func UpgradeDatabaseToVersion37(sqlStore SqlStore) {
	if shouldPerformUpgrade(sqlStore, VERSION_3_6_0, VERSION_3_7_0) {
		// Add EditAt column to Posts
		sqlStore.CreateColumnIfNotExists("Posts", "EditAt", " bigint", " bigint", "0")

		saveSchemaVersion(sqlStore, VERSION_3_7_0)
	}
}

func UpgradeDatabaseToVersion38(sqlStore SqlStore) {
	if shouldPerformUpgrade(sqlStore, VERSION_3_7_0, VERSION_3_8_0) {
		// Add the IsPinned column to posts.
		sqlStore.CreateColumnIfNotExists("Posts", "IsPinned", "boolean", "boolean", "0")

		saveSchemaVersion(sqlStore, VERSION_3_8_0)
	}
}

func UpgradeDatabaseToVersion39(sqlStore SqlStore) {
	if shouldPerformUpgrade(sqlStore, VERSION_3_8_0, VERSION_3_9_0) {
		sqlStore.CreateColumnIfNotExists("OAuthAccessData", "Scope", "varchar(128)", "varchar(128)", model.DEFAULT_SCOPE)
		sqlStore.RemoveTableIfExists("PasswordRecovery")

		saveSchemaVersion(sqlStore, VERSION_3_9_0)
	}
}

func UpgradeDatabaseToVersion310(sqlStore SqlStore) {
	if shouldPerformUpgrade(sqlStore, VERSION_3_9_0, VERSION_3_10_0) {
		saveSchemaVersion(sqlStore, VERSION_3_10_0)
	}
}

func UpgradeDatabaseToVersion40(sqlStore SqlStore) {
	if shouldPerformUpgrade(sqlStore, VERSION_3_10_0, VERSION_4_0_0) {
		saveSchemaVersion(sqlStore, VERSION_4_0_0)
	}
}

func UpgradeDatabaseToVersion41(sqlStore SqlStore) {
	if shouldPerformUpgrade(sqlStore, VERSION_4_0_0, VERSION_4_1_0) {
		// Increase maximum length of the Users table Roles column.
		if sqlStore.GetMaxLengthOfColumnIfExists("Users", "Roles") != "256" {
			sqlStore.AlterColumnTypeIfExists("Users", "Roles", "varchar(256)", "varchar(256)")
		}

		sqlStore.RemoveTableIfExists("JobStatuses")

		saveSchemaVersion(sqlStore, VERSION_4_1_0)
	}
}

func UpgradeDatabaseToVersion42(sqlStore SqlStore) {
	if shouldPerformUpgrade(sqlStore, VERSION_4_1_0, VERSION_4_2_0) {
		saveSchemaVersion(sqlStore, VERSION_4_2_0)
	}
}

func UpgradeDatabaseToVersion43(sqlStore SqlStore) {
	if shouldPerformUpgrade(sqlStore, VERSION_4_2_0, VERSION_4_3_0) {
		saveSchemaVersion(sqlStore, VERSION_4_3_0)
	}
}

func UpgradeDatabaseToVersion44(sqlStore SqlStore) {
	if shouldPerformUpgrade(sqlStore, VERSION_4_3_0, VERSION_4_4_0) {
		// Add the IsActive column to UserAccessToken.
		sqlStore.CreateColumnIfNotExists("UserAccessTokens", "IsActive", "boolean", "boolean", "1")

		saveSchemaVersion(sqlStore, VERSION_4_4_0)
	}
}

func UpgradeDatabaseToVersion45(sqlStore SqlStore) {
	if shouldPerformUpgrade(sqlStore, VERSION_4_4_0, VERSION_4_5_0) {
		saveSchemaVersion(sqlStore, VERSION_4_5_0)
	}
}

func UpgradeDatabaseToVersion46(sqlStore SqlStore) {
	if shouldPerformUpgrade(sqlStore, VERSION_4_5_0, VERSION_4_6_0) {
		sqlStore.CreateColumnIfNotExists("IncomingWebhooks", "Username", "varchar(64)", "varchar(64)", "")
		sqlStore.CreateColumnIfNotExists("IncomingWebhooks", "IconURL", "varchar(1024)", "varchar(1024)", "")
		saveSchemaVersion(sqlStore, VERSION_4_6_0)
	}
}

func UpgradeDatabaseToVersion47(sqlStore SqlStore) {
	if shouldPerformUpgrade(sqlStore, VERSION_4_6_0, VERSION_4_7_0) {
		sqlStore.AlterColumnTypeIfExists("Users", "Position", "varchar(128)", "varchar(128)")
		sqlStore.AlterColumnTypeIfExists("OAuthAuthData", "State", "varchar(1024)", "varchar(1024)")
		sqlStore.RemoveColumnIfExists("ChannelMemberHistory", "Email")
		sqlStore.RemoveColumnIfExists("ChannelMemberHistory", "Username")
		saveSchemaVersion(sqlStore, VERSION_4_7_0)
	}
}

// If any new instances started with 4.7, they would have the bad Email column on the
// ChannelMemberHistory table. So for those cases we need to do an upgrade between
// 4.7.0 and 4.7.1
func UpgradeDatabaseToVersion471(sqlStore SqlStore) {
	if shouldPerformUpgrade(sqlStore, VERSION_4_7_0, VERSION_4_7_1) {
		sqlStore.RemoveColumnIfExists("ChannelMemberHistory", "Email")
		saveSchemaVersion(sqlStore, VERSION_4_7_1)
	}
}

func UpgradeDatabaseToVersion472(sqlStore SqlStore) {
	if shouldPerformUpgrade(sqlStore, VERSION_4_7_1, VERSION_4_7_2) {
		sqlStore.RemoveIndexIfExists("idx_channels_displayname", "Channels")
		saveSchemaVersion(sqlStore, VERSION_4_7_2)
	}
}

func UpgradeDatabaseToVersion48(sqlStore SqlStore) {
	if shouldPerformUpgrade(sqlStore, VERSION_4_7_2, VERSION_4_8_0) {
		saveSchemaVersion(sqlStore, VERSION_4_8_0)
	}
}

func UpgradeDatabaseToVersion481(sqlStore SqlStore) {
	if shouldPerformUpgrade(sqlStore, VERSION_4_8_0, VERSION_4_8_1) {
		sqlStore.RemoveIndexIfExists("idx_channels_displayname", "Channels")
		saveSchemaVersion(sqlStore, VERSION_4_8_1)
	}
}

func UpgradeDatabaseToVersion49(sqlStore SqlStore) {
	// This version of Mattermost includes an App-Layer migration which migrates from hard-coded roles configured by
	// a number of parameters in `config.json` to a `Roles` table in the database. The migration code can be seen
	// in the file `app/app.go` in the function `DoAdvancedPermissionsMigration()`.

	if shouldPerformUpgrade(sqlStore, VERSION_4_8_1, VERSION_4_9_0) {
		sqlStore.CreateColumnIfNotExists("Teams", "LastTeamIconUpdate", "bigint", "bigint", "0")
		defaultTimezone := model.DefaultUserTimezone()
		defaultTimezoneValue, err := json.Marshal(defaultTimezone)
		if err != nil {
			mlog.Critical(fmt.Sprint(err))
		}
		sqlStore.CreateColumnIfNotExists("Users", "Timezone", "varchar(256)", "varchar(256)", string(defaultTimezoneValue))
		sqlStore.RemoveIndexIfExists("idx_channels_displayname", "Channels")
		saveSchemaVersion(sqlStore, VERSION_4_9_0)
	}
}

func UpgradeDatabaseToVersion410(sqlStore SqlStore) {
	if shouldPerformUpgrade(sqlStore, VERSION_4_9_0, VERSION_4_10_0) {

		sqlStore.RemoveIndexIfExists("Name_2", "Channels")
		sqlStore.RemoveIndexIfExists("Name_2", "Emoji")
		sqlStore.RemoveIndexIfExists("ClientId_2", "OAuthAccessData")

<<<<<<< HEAD
		saveSchemaVersion(sqlStore, VERSION_4_10_0)
	}
=======
	//	saveSchemaVersion(sqlStore, VERSION_4_10_0)
	sqlStore.GetMaster().Exec("UPDATE Users SET AuthData=LOWER(AuthData) WHERE AuthService = 'saml'")
	//}
>>>>>>> fc513a9e
}<|MERGE_RESOLUTION|>--- conflicted
+++ resolved
@@ -417,12 +417,7 @@
 		sqlStore.RemoveIndexIfExists("Name_2", "Emoji")
 		sqlStore.RemoveIndexIfExists("ClientId_2", "OAuthAccessData")
 
-<<<<<<< HEAD
 		saveSchemaVersion(sqlStore, VERSION_4_10_0)
-	}
-=======
-	//	saveSchemaVersion(sqlStore, VERSION_4_10_0)
-	sqlStore.GetMaster().Exec("UPDATE Users SET AuthData=LOWER(AuthData) WHERE AuthService = 'saml'")
-	//}
->>>>>>> fc513a9e
+		sqlStore.GetMaster().Exec("UPDATE Users SET AuthData=LOWER(AuthData) WHERE AuthService = 'saml'")
+	}
 }