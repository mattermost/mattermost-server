// Copyright (c) 2015-present Mattermost, Inc. All Rights Reserved.
// See LICENSE.txt for license information.

package sqlstore

import (
	"database/sql"
	"encoding/json"
	"os"
	"strings"
	"time"

	"github.com/blang/semver"
	"github.com/pkg/errors"

	"github.com/mattermost/mattermost-server/v5/model"
	"github.com/mattermost/mattermost-server/v5/services/timezones"
	"github.com/mattermost/mattermost-server/v5/shared/mlog"
)

const (
	CurrentSchemaVersion   = Version5340
	Version5340            = "5.34.0"
	Version5330            = "5.33.0"
	Version5320            = "5.32.0"
	Version5310            = "5.31.0"
	Version5300            = "5.30.0"
	Version5291            = "5.29.1"
	Version5290            = "5.29.0"
	Version5281            = "5.28.1"
	Version5280            = "5.28.0"
	Version5270            = "5.27.0"
	Version5260            = "5.26.0"
	Version5250            = "5.25.0"
	Version5240            = "5.24.0"
	Version5230            = "5.23.0"
	Version5220            = "5.22.0"
	Version5210            = "5.21.0"
	Version5200            = "5.20.0"
	Version5190            = "5.19.0"
	Version5180            = "5.18.0"
	Version5170            = "5.17.0"
	Version5160            = "5.16.0"
	Version5150            = "5.15.0"
	Version5140            = "5.14.0"
	Version5130            = "5.13.0"
	Version5120            = "5.12.0"
	Version5110            = "5.11.0"
	Version5100            = "5.10.0"
	Version590             = "5.9.0"
	Version580             = "5.8.0"
	Version570             = "5.7.0"
	Version560             = "5.6.0"
	Version550             = "5.5.0"
	Version540             = "5.4.0"
	Version530             = "5.3.0"
	Version520             = "5.2.0"
	Version510             = "5.1.0"
	Version500             = "5.0.0"
	Version4100            = "4.10.0"
	Version490             = "4.9.0"
	Version481             = "4.8.1"
	Version480             = "4.8.0"
	Version472             = "4.7.2"
	Version471             = "4.7.1"
	Version470             = "4.7.0"
	Version460             = "4.6.0"
	Version450             = "4.5.0"
	Version440             = "4.4.0"
	Version430             = "4.3.0"
	Version420             = "4.2.0"
	Version410             = "4.1.0"
	Version400             = "4.0.0"
	Version3100            = "3.10.0"
	Version390             = "3.9.0"
	Version380             = "3.8.0"
	Version370             = "3.7.0"
	Version360             = "3.6.0"
	Version350             = "3.5.0"
	Version340             = "3.4.0"
	Version330             = "3.3.0"
	Version320             = "3.2.0"
	Version310             = "3.1.0"
	Version300             = "3.0.0"
	OldestSupportedVersion = Version300
)

const (
	ExitVersionSave                 = 1003
	ExitThemeMigration              = 1004
	ExitTeamInviteIDMigrationFailed = 1006
)

// upgradeDatabase attempts to migrate the schema to the latest supported version.
// The value of model.CurrentVersion is accepted as a parameter for unit testing, but it is not
// used to stop migrations at that version.
func upgradeDatabase(sqlStore *SqlStore, currentModelVersionString string) error {
	currentModelVersion, err := semver.Parse(currentModelVersionString)
	if err != nil {
		return errors.Wrapf(err, "failed to parse current model version %s", currentModelVersionString)
	}

	nextUnsupportedMajorVersion := semver.Version{
		Major: currentModelVersion.Major + 1,
	}

	oldestSupportedVersion, err := semver.Parse(OldestSupportedVersion)
	if err != nil {
		return errors.Wrapf(err, "failed to parse oldest supported version %s", OldestSupportedVersion)
	}

	var currentSchemaVersion *semver.Version
	currentSchemaVersionString := sqlStore.GetCurrentSchemaVersion()
	if currentSchemaVersionString != "" {
		currentSchemaVersion, err = semver.New(currentSchemaVersionString)
		if err != nil {
			return errors.Wrapf(err, "failed to parse database schema version %s", currentSchemaVersionString)
		}
	}

	// Assume a fresh database if no schema version has been recorded.
	if currentSchemaVersion == nil {
		if err := sqlStore.System().SaveOrUpdate(&model.System{Name: "Version", Value: currentModelVersion.String()}); err != nil {
			return errors.Wrap(err, "failed to initialize schema version for fresh database")
		}

		currentSchemaVersion = &currentModelVersion
		mlog.Info("The database schema version has been set", mlog.String("version", currentSchemaVersion.String()))
		return nil
	}

	// Upgrades prior to the oldest supported version are not supported.
	if currentSchemaVersion.LT(oldestSupportedVersion) {
		return errors.Errorf("Database schema version %s is no longer supported. This Mattermost server supports automatic upgrades from schema version %s through schema version %s. Please manually upgrade to at least version %s before continuing.", *currentSchemaVersion, oldestSupportedVersion, currentModelVersion, oldestSupportedVersion)
	}

	// Allow forwards compatibility only within the same major version.
	if currentSchemaVersion.GTE(nextUnsupportedMajorVersion) {
		return errors.Errorf("Database schema version %s is not supported. This Mattermost server supports only >=%s, <%s. Please upgrade to at least version %s before continuing.", *currentSchemaVersion, currentModelVersion, nextUnsupportedMajorVersion, nextUnsupportedMajorVersion)
	} else if currentSchemaVersion.GT(currentModelVersion) {
		mlog.Warn("The database schema version and model versions do not match", mlog.String("schema_version", currentSchemaVersion.String()), mlog.String("model_version", currentModelVersion.String()))
	}

	// Otherwise, apply any necessary migrations. Note that these methods currently invoke
	// os.Exit instead of returning an error.
	upgradeDatabaseToVersion31(sqlStore)
	upgradeDatabaseToVersion32(sqlStore)
	upgradeDatabaseToVersion33(sqlStore)
	upgradeDatabaseToVersion34(sqlStore)
	upgradeDatabaseToVersion35(sqlStore)
	upgradeDatabaseToVersion36(sqlStore)
	upgradeDatabaseToVersion37(sqlStore)
	upgradeDatabaseToVersion38(sqlStore)
	upgradeDatabaseToVersion39(sqlStore)
	upgradeDatabaseToVersion310(sqlStore)
	upgradeDatabaseToVersion40(sqlStore)
	upgradeDatabaseToVersion41(sqlStore)
	upgradeDatabaseToVersion42(sqlStore)
	upgradeDatabaseToVersion43(sqlStore)
	upgradeDatabaseToVersion44(sqlStore)
	upgradeDatabaseToVersion45(sqlStore)
	upgradeDatabaseToVersion46(sqlStore)
	upgradeDatabaseToVersion47(sqlStore)
	upgradeDatabaseToVersion471(sqlStore)
	upgradeDatabaseToVersion472(sqlStore)
	upgradeDatabaseToVersion48(sqlStore)
	upgradeDatabaseToVersion481(sqlStore)
	upgradeDatabaseToVersion49(sqlStore)
	upgradeDatabaseToVersion410(sqlStore)
	upgradeDatabaseToVersion50(sqlStore)
	upgradeDatabaseToVersion51(sqlStore)
	upgradeDatabaseToVersion52(sqlStore)
	upgradeDatabaseToVersion53(sqlStore)
	upgradeDatabaseToVersion54(sqlStore)
	upgradeDatabaseToVersion55(sqlStore)
	upgradeDatabaseToVersion56(sqlStore)
	upgradeDatabaseToVersion57(sqlStore)
	upgradeDatabaseToVersion58(sqlStore)
	upgradeDatabaseToVersion59(sqlStore)
	upgradeDatabaseToVersion510(sqlStore)
	upgradeDatabaseToVersion511(sqlStore)
	upgradeDatabaseToVersion512(sqlStore)
	upgradeDatabaseToVersion513(sqlStore)
	upgradeDatabaseToVersion514(sqlStore)
	upgradeDatabaseToVersion515(sqlStore)
	upgradeDatabaseToVersion516(sqlStore)
	upgradeDatabaseToVersion517(sqlStore)
	upgradeDatabaseToVersion518(sqlStore)
	upgradeDatabaseToVersion519(sqlStore)
	upgradeDatabaseToVersion520(sqlStore)
	upgradeDatabaseToVersion521(sqlStore)
	upgradeDatabaseToVersion522(sqlStore)
	upgradeDatabaseToVersion523(sqlStore)
	upgradeDatabaseToVersion524(sqlStore)
	upgradeDatabaseToVersion525(sqlStore)
	upgradeDatabaseToVersion526(sqlStore)
	upgradeDatabaseToVersion527(sqlStore)
	upgradeDatabaseToVersion528(sqlStore)
	upgradeDatabaseToVersion5281(sqlStore)
	upgradeDatabaseToVersion529(sqlStore)
	upgradeDatabaseToVersion5291(sqlStore)
	upgradeDatabaseToVersion530(sqlStore)
	upgradeDatabaseToVersion531(sqlStore)
	upgradeDatabaseToVersion532(sqlStore)
	upgradeDatabaseToVersion533(sqlStore)
	upgradeDatabaseToVersion534(sqlStore)

	return nil
}

func saveSchemaVersion(sqlStore *SqlStore, version string) {
	if err := sqlStore.System().SaveOrUpdate(&model.System{Name: "Version", Value: version}); err != nil {
		mlog.Critical(err.Error())
		time.Sleep(time.Second)
		os.Exit(ExitVersionSave)
	}

	mlog.Warn("The database schema version has been upgraded", mlog.String("version", version))
}

func shouldPerformUpgrade(sqlStore *SqlStore, currentSchemaVersion string, expectedSchemaVersion string) bool {
	if sqlStore.GetCurrentSchemaVersion() == currentSchemaVersion {
		mlog.Warn("Attempting to upgrade the database schema version", mlog.String("current_version", currentSchemaVersion), mlog.String("new_version", expectedSchemaVersion))

		return true
	}

	return false
}

func upgradeDatabaseToVersion31(sqlStore *SqlStore) {
	if shouldPerformUpgrade(sqlStore, Version300, Version310) {
		sqlStore.CreateColumnIfNotExists("OutgoingWebhooks", "ContentType", "varchar(128)", "varchar(128)", "")
		saveSchemaVersion(sqlStore, Version310)
	}
}

func upgradeDatabaseToVersion32(sqlStore *SqlStore) {
	if shouldPerformUpgrade(sqlStore, Version310, Version320) {
		saveSchemaVersion(sqlStore, Version320)
	}
}

func themeMigrationFailed(err error) {
	mlog.Critical("Failed to migrate User.ThemeProps to Preferences table", mlog.Err(err))
	time.Sleep(time.Second)
	os.Exit(ExitThemeMigration)
}

func upgradeDatabaseToVersion33(sqlStore *SqlStore) {
	if shouldPerformUpgrade(sqlStore, Version320, Version330) {
		if sqlStore.DoesColumnExist("Users", "ThemeProps") {
			params := map[string]interface{}{
				"Category": model.PREFERENCE_CATEGORY_THEME,
				"Name":     "",
			}

			transaction, err := sqlStore.GetMaster().Begin()
			if err != nil {
				themeMigrationFailed(err)
			}
			defer finalizeTransaction(transaction)

			// increase size of Value column of Preferences table to match the size of the ThemeProps column
			if sqlStore.DriverName() == model.DATABASE_DRIVER_POSTGRES {
				if _, err := transaction.Exec("ALTER TABLE Preferences ALTER COLUMN Value TYPE varchar(2000)"); err != nil {
					themeMigrationFailed(err)
					return
				}
			} else if sqlStore.DriverName() == model.DATABASE_DRIVER_MYSQL {
				if _, err := transaction.Exec("ALTER TABLE Preferences MODIFY Value text"); err != nil {
					themeMigrationFailed(err)
					return
				}
			}

			// copy data across
			if _, err := transaction.Exec(
				`INSERT INTO
					Preferences(UserId, Category, Name, Value)
				SELECT
					Id, '`+model.PREFERENCE_CATEGORY_THEME+`', '', ThemeProps
				FROM
					Users
				WHERE
					Users.ThemeProps != 'null'`, params); err != nil {
				themeMigrationFailed(err)
				return
			}

			// delete old data
			if _, err := transaction.Exec("ALTER TABLE Users DROP COLUMN ThemeProps"); err != nil {
				themeMigrationFailed(err)
				return
			}

			if err := transaction.Commit(); err != nil {
				themeMigrationFailed(err)
				return
			}

			// rename solarized_* code themes to solarized-* to match client changes in 3.0
			var data model.Preferences
			if _, err := sqlStore.GetMaster().Select(&data, "SELECT * FROM Preferences WHERE Category = '"+model.PREFERENCE_CATEGORY_THEME+"' AND Value LIKE '%solarized_%'"); err == nil {
				for i := range data {
					data[i].Value = strings.Replace(data[i].Value, "solarized_", "solarized-", -1)
				}

				sqlStore.Preference().Save(&data)
			}
		}

		sqlStore.CreateColumnIfNotExists("OAuthApps", "IsTrusted", "tinyint(1)", "boolean", "0")
		sqlStore.CreateColumnIfNotExists("OAuthApps", "IconURL", "varchar(512)", "varchar(512)", "")
		sqlStore.CreateColumnIfNotExists("OAuthAccessData", "ClientId", "varchar(26)", "varchar(26)", "")
		sqlStore.CreateColumnIfNotExists("OAuthAccessData", "UserId", "varchar(26)", "varchar(26)", "")
		sqlStore.CreateColumnIfNotExists("OAuthAccessData", "ExpiresAt", "bigint", "bigint", "0")

		if sqlStore.DoesColumnExist("OAuthAccessData", "AuthCode") {
			sqlStore.RemoveIndexIfExists("idx_oauthaccessdata_auth_code", "OAuthAccessData")
			sqlStore.RemoveColumnIfExists("OAuthAccessData", "AuthCode")
		}

		sqlStore.RemoveColumnIfExists("Users", "LastActivityAt")
		sqlStore.RemoveColumnIfExists("Users", "LastPingAt")

		sqlStore.CreateColumnIfNotExists("OutgoingWebhooks", "TriggerWhen", "tinyint", "integer", "0")

		saveSchemaVersion(sqlStore, Version330)
	}
}

func upgradeDatabaseToVersion34(sqlStore *SqlStore) {
	if shouldPerformUpgrade(sqlStore, Version330, Version340) {
		sqlStore.CreateColumnIfNotExists("Status", "Manual", "BOOLEAN", "BOOLEAN", "0")
		sqlStore.CreateColumnIfNotExists("Status", "ActiveChannel", "varchar(26)", "varchar(26)", "")

		saveSchemaVersion(sqlStore, Version340)
	}
}

func upgradeDatabaseToVersion35(sqlStore *SqlStore) {
	if shouldPerformUpgrade(sqlStore, Version340, Version350) {
		sqlStore.GetMaster().Exec("UPDATE Users SET Roles = 'system_user' WHERE Roles = ''")
		sqlStore.GetMaster().Exec("UPDATE Users SET Roles = 'system_user system_admin' WHERE Roles = 'system_admin'")
		sqlStore.GetMaster().Exec("UPDATE TeamMembers SET Roles = 'team_user' WHERE Roles = ''")
		sqlStore.GetMaster().Exec("UPDATE TeamMembers SET Roles = 'team_user team_admin' WHERE Roles = 'admin'")
		sqlStore.GetMaster().Exec("UPDATE ChannelMembers SET Roles = 'channel_user' WHERE Roles = ''")
		sqlStore.GetMaster().Exec("UPDATE ChannelMembers SET Roles = 'channel_user channel_admin' WHERE Roles = 'admin'")

		// The rest of the migration from Filenames -> FileIds is done lazily in api.GetFileInfosForPost
		sqlStore.CreateColumnIfNotExists("Posts", "FileIds", "varchar(150)", "varchar(150)", "[]")

		// Increase maximum length of the Channel table Purpose column.
		if sqlStore.GetMaxLengthOfColumnIfExists("Channels", "Purpose") != "250" {
			sqlStore.AlterColumnTypeIfExists("Channels", "Purpose", "varchar(250)", "varchar(250)")
		}

		sqlStore.Session().RemoveAllSessions()

		saveSchemaVersion(sqlStore, Version350)
	}
}

func upgradeDatabaseToVersion36(sqlStore *SqlStore) {
	if shouldPerformUpgrade(sqlStore, Version350, Version360) {
		sqlStore.CreateColumnIfNotExists("Posts", "HasReactions", "tinyint", "boolean", "0")

		// Add a Position column to users.
		sqlStore.CreateColumnIfNotExists("Users", "Position", "varchar(64)", "varchar(64)", "")

		// Remove ActiveChannel column from Status
		sqlStore.RemoveColumnIfExists("Status", "ActiveChannel")

		saveSchemaVersion(sqlStore, Version360)
	}
}

func upgradeDatabaseToVersion37(sqlStore *SqlStore) {
	if shouldPerformUpgrade(sqlStore, Version360, Version370) {
		// Add EditAt column to Posts
		sqlStore.CreateColumnIfNotExists("Posts", "EditAt", " bigint", " bigint", "0")

		saveSchemaVersion(sqlStore, Version370)
	}
}

func upgradeDatabaseToVersion38(sqlStore *SqlStore) {
	if shouldPerformUpgrade(sqlStore, Version370, Version380) {
		// Add the IsPinned column to posts.
		sqlStore.CreateColumnIfNotExists("Posts", "IsPinned", "boolean", "boolean", "0")

		saveSchemaVersion(sqlStore, Version380)
	}
}

func upgradeDatabaseToVersion39(sqlStore *SqlStore) {
	if shouldPerformUpgrade(sqlStore, Version380, Version390) {
		sqlStore.CreateColumnIfNotExists("OAuthAccessData", "Scope", "varchar(128)", "varchar(128)", model.DEFAULT_SCOPE)
		sqlStore.RemoveTableIfExists("PasswordRecovery")

		saveSchemaVersion(sqlStore, Version390)
	}
}

func upgradeDatabaseToVersion310(sqlStore *SqlStore) {
	if shouldPerformUpgrade(sqlStore, Version390, Version3100) {
		saveSchemaVersion(sqlStore, Version3100)
	}
}

func upgradeDatabaseToVersion40(sqlStore *SqlStore) {
	if shouldPerformUpgrade(sqlStore, Version3100, Version400) {
		saveSchemaVersion(sqlStore, Version400)
	}
}

func upgradeDatabaseToVersion41(sqlStore *SqlStore) {
	if shouldPerformUpgrade(sqlStore, Version400, Version410) {
		// Increase maximum length of the Users table Roles column.
		if sqlStore.GetMaxLengthOfColumnIfExists("Users", "Roles") != "256" {
			sqlStore.AlterColumnTypeIfExists("Users", "Roles", "varchar(256)", "varchar(256)")
		}

		sqlStore.RemoveTableIfExists("JobStatuses")

		saveSchemaVersion(sqlStore, Version410)
	}
}

func upgradeDatabaseToVersion42(sqlStore *SqlStore) {
	if shouldPerformUpgrade(sqlStore, Version410, Version420) {
		saveSchemaVersion(sqlStore, Version420)
	}
}

func upgradeDatabaseToVersion43(sqlStore *SqlStore) {
	if shouldPerformUpgrade(sqlStore, Version420, Version430) {
		saveSchemaVersion(sqlStore, Version430)
	}
}

func upgradeDatabaseToVersion44(sqlStore *SqlStore) {
	if shouldPerformUpgrade(sqlStore, Version430, Version440) {
		// Add the IsActive column to UserAccessToken.
		sqlStore.CreateColumnIfNotExists("UserAccessTokens", "IsActive", "boolean", "boolean", "1")

		saveSchemaVersion(sqlStore, Version440)
	}
}

func upgradeDatabaseToVersion45(sqlStore *SqlStore) {
	if shouldPerformUpgrade(sqlStore, Version440, Version450) {
		saveSchemaVersion(sqlStore, Version450)
	}
}

func upgradeDatabaseToVersion46(sqlStore *SqlStore) {
	if shouldPerformUpgrade(sqlStore, Version450, Version460) {
		sqlStore.CreateColumnIfNotExists("IncomingWebhooks", "Username", "varchar(64)", "varchar(64)", "")
		sqlStore.CreateColumnIfNotExists("IncomingWebhooks", "IconURL", "varchar(1024)", "varchar(1024)", "")
		saveSchemaVersion(sqlStore, Version460)
	}
}

func upgradeDatabaseToVersion47(sqlStore *SqlStore) {
	if shouldPerformUpgrade(sqlStore, Version460, Version470) {
		sqlStore.AlterColumnTypeIfExists("Users", "Position", "varchar(128)", "varchar(128)")
		sqlStore.AlterColumnTypeIfExists("OAuthAuthData", "State", "varchar(1024)", "varchar(1024)")
		sqlStore.RemoveColumnIfExists("ChannelMemberHistory", "Email")
		sqlStore.RemoveColumnIfExists("ChannelMemberHistory", "Username")
		saveSchemaVersion(sqlStore, Version470)
	}
}

func upgradeDatabaseToVersion471(sqlStore *SqlStore) {
	// If any new instances started with 4.7, they would have the bad Email column on the
	// ChannelMemberHistory table. So for those cases we need to do an upgrade between
	// 4.7.0 and 4.7.1
	if shouldPerformUpgrade(sqlStore, Version470, Version471) {
		sqlStore.RemoveColumnIfExists("ChannelMemberHistory", "Email")
		saveSchemaVersion(sqlStore, Version471)
	}
}

func upgradeDatabaseToVersion472(sqlStore *SqlStore) {
	if shouldPerformUpgrade(sqlStore, Version471, Version472) {
		sqlStore.RemoveIndexIfExists("idx_channels_displayname", "Channels")
		saveSchemaVersion(sqlStore, Version472)
	}
}

func upgradeDatabaseToVersion48(sqlStore *SqlStore) {
	if shouldPerformUpgrade(sqlStore, Version472, Version480) {
		saveSchemaVersion(sqlStore, Version480)
	}
}

func upgradeDatabaseToVersion481(sqlStore *SqlStore) {
	if shouldPerformUpgrade(sqlStore, Version480, Version481) {
		sqlStore.RemoveIndexIfExists("idx_channels_displayname", "Channels")
		saveSchemaVersion(sqlStore, Version481)
	}
}

func upgradeDatabaseToVersion49(sqlStore *SqlStore) {
	// This version of Mattermost includes an App-Layer migration which migrates from hard-coded roles configured by
	// a number of parameters in `config.json` to a `Roles` table in the database. The migration code can be seen
	// in the file `app/app.go` in the function `DoAdvancedPermissionsMigration()`.

	if shouldPerformUpgrade(sqlStore, Version481, Version490) {
		defaultTimezone := timezones.DefaultUserTimezone()
		defaultTimezoneValue, err := json.Marshal(defaultTimezone)
		if err != nil {
			mlog.Critical(err.Error())
		}
		sqlStore.CreateColumnIfNotExists("Users", "Timezone", "varchar(256)", "varchar(256)", string(defaultTimezoneValue))
		sqlStore.RemoveIndexIfExists("idx_channels_displayname", "Channels")
		saveSchemaVersion(sqlStore, Version490)
	}
}

func upgradeDatabaseToVersion410(sqlStore *SqlStore) {
	if shouldPerformUpgrade(sqlStore, Version490, Version4100) {

		sqlStore.RemoveIndexIfExists("Name_2", "Channels")
		sqlStore.RemoveIndexIfExists("Name_2", "Emoji")
		sqlStore.RemoveIndexIfExists("ClientId_2", "OAuthAccessData")

		saveSchemaVersion(sqlStore, Version4100)
		sqlStore.GetMaster().Exec("UPDATE Users SET AuthData=LOWER(AuthData) WHERE AuthService = 'saml'")
	}
}

func upgradeDatabaseToVersion50(sqlStore *SqlStore) {
	// This version of Mattermost includes an App-Layer migration which migrates from hard-coded emojis configured
	// in `config.json` to a `Permission` in the database. The migration code can be seen
	// in the file `app/app.go` in the function `DoEmojisPermissionsMigration()`.

	// This version of Mattermost also includes a online-migration which migrates some roles from the `Roles` columns of
	// TeamMember and ChannelMember rows to the new SchemeAdmin and SchemeUser columns. If you need to downgrade to a
	// version of Mattermost prior to 5.0, you should take your server offline and run the following SQL statements
	// prior to launching the downgraded version:
	//
	//    UPDATE Teams SET SchemeId = NULL;
	//    UPDATE Channels SET SchemeId = NULL;
	//    UPDATE TeamMembers SET Roles = CONCAT(Roles, ' team_user'), SchemeUser = NULL where SchemeUser = 1;
	//    UPDATE TeamMembers SET Roles = CONCAT(Roles, ' team_admin'), SchemeAdmin = NULL where SchemeAdmin = 1;
	//    UPDATE ChannelMembers SET Roles = CONCAT(Roles, ' channel_user'), SchemeUser = NULL where SchemeUser = 1;
	//    UPDATE ChannelMembers SET Roles = CONCAT(Roles, ' channel_admin'), SchemeAdmin = NULL where SchemeAdmin = 1;
	//    DELETE from Systems WHERE Name = 'migration_advanced_permissions_phase_2';

	if shouldPerformUpgrade(sqlStore, Version4100, Version500) {
		sqlStore.CreateColumnIfNotExistsNoDefault("Channels", "SchemeId", "varchar(26)", "varchar(26)")

		sqlStore.CreateColumnIfNotExistsNoDefault("ChannelMembers", "SchemeUser", "boolean", "boolean")
		sqlStore.CreateColumnIfNotExistsNoDefault("ChannelMembers", "SchemeAdmin", "boolean", "boolean")

		sqlStore.CreateColumnIfNotExists("Roles", "BuiltIn", "boolean", "boolean", "0")
		sqlStore.GetMaster().Exec("UPDATE Roles SET BuiltIn=true")
		sqlStore.GetMaster().Exec("UPDATE Roles SET SchemeManaged=false WHERE Name NOT IN ('system_user', 'system_admin', 'team_user', 'team_admin', 'channel_user', 'channel_admin')")
		sqlStore.CreateColumnIfNotExists("IncomingWebhooks", "ChannelLocked", "boolean", "boolean", "0")

		sqlStore.RemoveIndexIfExists("idx_channels_txt", "Channels")

		saveSchemaVersion(sqlStore, Version500)
	}
}

func upgradeDatabaseToVersion51(sqlStore *SqlStore) {
	if shouldPerformUpgrade(sqlStore, Version500, Version510) {
		saveSchemaVersion(sqlStore, Version510)
	}
}

func upgradeDatabaseToVersion52(sqlStore *SqlStore) {
	if shouldPerformUpgrade(sqlStore, Version510, Version520) {
		sqlStore.CreateColumnIfNotExists("OutgoingWebhooks", "Username", "varchar(64)", "varchar(64)", "")
		sqlStore.CreateColumnIfNotExists("OutgoingWebhooks", "IconURL", "varchar(1024)", "varchar(1024)", "")
		saveSchemaVersion(sqlStore, Version520)
	}
}

func upgradeDatabaseToVersion53(sqlStore *SqlStore) {
	if shouldPerformUpgrade(sqlStore, Version520, Version530) {
		saveSchemaVersion(sqlStore, Version530)
	}
}

func upgradeDatabaseToVersion54(sqlStore *SqlStore) {
	if shouldPerformUpgrade(sqlStore, Version530, Version540) {
		sqlStore.AlterColumnTypeIfExists("OutgoingWebhooks", "Description", "varchar(500)", "varchar(500)")
		sqlStore.AlterColumnTypeIfExists("IncomingWebhooks", "Description", "varchar(500)", "varchar(500)")
		if err := sqlStore.Channel().MigratePublicChannels(); err != nil {
			mlog.Critical("Failed to migrate PublicChannels table", mlog.Err(err))
			time.Sleep(time.Second)
			os.Exit(ExitGenericFailure)
		}
		saveSchemaVersion(sqlStore, Version540)
	}
}

func upgradeDatabaseToVersion55(sqlStore *SqlStore) {
	if shouldPerformUpgrade(sqlStore, Version540, Version550) {
		saveSchemaVersion(sqlStore, Version550)
	}
}

func upgradeDatabaseToVersion56(sqlStore *SqlStore) {
	if shouldPerformUpgrade(sqlStore, Version550, Version560) {
		sqlStore.CreateColumnIfNotExists("PluginKeyValueStore", "ExpireAt", "bigint(20)", "bigint", "0")

		// migrating user's accepted terms of service data into the new table
		sqlStore.GetMaster().Exec("INSERT INTO UserTermsOfService SELECT Id, AcceptedTermsOfServiceId as TermsOfServiceId, :CreateAt FROM Users WHERE AcceptedTermsOfServiceId != \"\" AND AcceptedTermsOfServiceId IS NOT NULL", map[string]interface{}{"CreateAt": model.GetMillis()})

		if sqlStore.DriverName() == model.DATABASE_DRIVER_POSTGRES {
			sqlStore.RemoveIndexIfExists("idx_users_email_lower", "lower(Email)")
			sqlStore.RemoveIndexIfExists("idx_users_username_lower", "lower(Username)")
			sqlStore.RemoveIndexIfExists("idx_users_nickname_lower", "lower(Nickname)")
			sqlStore.RemoveIndexIfExists("idx_users_firstname_lower", "lower(FirstName)")
			sqlStore.RemoveIndexIfExists("idx_users_lastname_lower", "lower(LastName)")
		}

		saveSchemaVersion(sqlStore, Version560)
	}

}

func upgradeDatabaseToVersion57(sqlStore *SqlStore) {
	if shouldPerformUpgrade(sqlStore, Version560, Version570) {
		saveSchemaVersion(sqlStore, Version570)
	}
}

func upgradeDatabaseToVersion58(sqlStore *SqlStore) {
	if shouldPerformUpgrade(sqlStore, Version570, Version580) {
		// idx_channels_txt was removed in `upgradeDatabaseToVersion50`, but merged as part of
		// v5.1, so the migration wouldn't apply to anyone upgrading from v5.0. Remove it again to
		// bring the upgraded (from v5.0) and fresh install schemas back in sync.
		sqlStore.RemoveIndexIfExists("idx_channels_txt", "Channels")

		// Fix column types and defaults where gorp converged on a different schema value than the
		// original migration.
		sqlStore.AlterColumnTypeIfExists("OutgoingWebhooks", "Description", "text", "VARCHAR(500)")
		sqlStore.AlterColumnTypeIfExists("IncomingWebhooks", "Description", "text", "VARCHAR(500)")
		sqlStore.AlterColumnTypeIfExists("OutgoingWebhooks", "IconURL", "text", "VARCHAR(1024)")
		sqlStore.AlterColumnDefaultIfExists("OutgoingWebhooks", "Username", model.NewString("NULL"), model.NewString(""))
		sqlStore.AlterColumnDefaultIfExists("OutgoingWebhooks", "IconURL", nil, model.NewString(""))
		sqlStore.AlterColumnDefaultIfExists("PluginKeyValueStore", "ExpireAt", model.NewString("NULL"), model.NewString("NULL"))

		saveSchemaVersion(sqlStore, Version580)
	}
}

func upgradeDatabaseToVersion59(sqlStore *SqlStore) {
	if shouldPerformUpgrade(sqlStore, Version580, Version590) {
		saveSchemaVersion(sqlStore, Version590)
	}
}

func upgradeDatabaseToVersion510(sqlStore *SqlStore) {
	if shouldPerformUpgrade(sqlStore, Version590, Version5100) {
		sqlStore.CreateColumnIfNotExistsNoDefault("Channels", "GroupConstrained", "tinyint(4)", "boolean")

		sqlStore.CreateIndexIfNotExists("idx_groupteams_teamid", "GroupTeams", "TeamId")
		sqlStore.CreateIndexIfNotExists("idx_groupchannels_channelid", "GroupChannels", "ChannelId")

		saveSchemaVersion(sqlStore, Version5100)
	}
}

func upgradeDatabaseToVersion511(sqlStore *SqlStore) {
	if shouldPerformUpgrade(sqlStore, Version5100, Version5110) {
		// Enforce all teams have an InviteID set
		var teams []*model.Team
		if _, err := sqlStore.GetReplica().Select(&teams, "SELECT * FROM Teams WHERE InviteId = ''"); err != nil {
			mlog.Error("Error fetching Teams without InviteID", mlog.Err(err))
		} else {
			for _, team := range teams {
				team.InviteId = model.NewId()
				if _, err := sqlStore.Team().Update(team); err != nil {
					mlog.Error("Error updating Team InviteIDs", mlog.String("team_id", team.Id), mlog.Err(err))
				}
			}
		}

		saveSchemaVersion(sqlStore, Version5110)
	}
}

func upgradeDatabaseToVersion512(sqlStore *SqlStore) {
	if shouldPerformUpgrade(sqlStore, Version5110, Version5120) {
		sqlStore.CreateColumnIfNotExistsNoDefault("ChannelMembers", "SchemeGuest", "boolean", "boolean")
		sqlStore.CreateColumnIfNotExistsNoDefault("Schemes", "DefaultTeamGuestRole", "text", "VARCHAR(64)")
		sqlStore.CreateColumnIfNotExistsNoDefault("Schemes", "DefaultChannelGuestRole", "text", "VARCHAR(64)")

		sqlStore.GetMaster().Exec("UPDATE Schemes SET DefaultTeamGuestRole = '', DefaultChannelGuestRole = ''")

		// Saturday, January 24, 2065 5:20:00 AM GMT. To remove all personal access token sessions.
		sqlStore.GetMaster().Exec("DELETE FROM Sessions WHERE ExpiresAt > 3000000000000")

		saveSchemaVersion(sqlStore, Version5120)
	}
}

func upgradeDatabaseToVersion513(sqlStore *SqlStore) {
	if shouldPerformUpgrade(sqlStore, Version5120, Version5130) {
		// The previous jobs ran once per minute, cluttering the Jobs table with somewhat useless entries. Clean that up.
		sqlStore.GetMaster().Exec("DELETE FROM Jobs WHERE Type = 'plugins'")

		saveSchemaVersion(sqlStore, Version5130)
	}
}

func upgradeDatabaseToVersion514(sqlStore *SqlStore) {
	if shouldPerformUpgrade(sqlStore, Version5130, Version5140) {
		saveSchemaVersion(sqlStore, Version5140)
	}
}

func upgradeDatabaseToVersion515(sqlStore *SqlStore) {
	if shouldPerformUpgrade(sqlStore, Version5140, Version5150) {
		saveSchemaVersion(sqlStore, Version5150)
	}
}

func upgradeDatabaseToVersion516(sqlStore *SqlStore) {
	if shouldPerformUpgrade(sqlStore, Version5150, Version5160) {
		if sqlStore.DriverName() == model.DATABASE_DRIVER_POSTGRES {
			sqlStore.GetMaster().Exec("ALTER TABLE Tokens ALTER COLUMN Extra TYPE varchar(2048)")
		} else if sqlStore.DriverName() == model.DATABASE_DRIVER_MYSQL {
			sqlStore.GetMaster().Exec("ALTER TABLE Tokens MODIFY Extra text")
		}
		saveSchemaVersion(sqlStore, Version5160)

		// Fix mismatches between the canonical and migrated schemas.
		sqlStore.AlterColumnTypeIfExists("Schemes", "DefaultTeamGuestRole", "varchar(64)", "VARCHAR(64)")
		sqlStore.AlterColumnTypeIfExists("Schemes", "DefaultChannelGuestRole", "varchar(64)", "VARCHAR(64)")
		sqlStore.AlterColumnTypeIfExists("Teams", "AllowedDomains", "text", "VARCHAR(1000)")
		sqlStore.AlterColumnTypeIfExists("Channels", "GroupConstrained", "tinyint(1)", "boolean")
		sqlStore.AlterColumnTypeIfExists("Teams", "GroupConstrained", "tinyint(1)", "boolean")

		// One known mismatch remains: ChannelMembers.SchemeGuest. The requisite migration
		// is left here for posterity, but we're avoiding fix this given the corresponding
		// table rewrite in most MySQL and Postgres instances.
		// sqlStore.AlterColumnTypeIfExists("ChannelMembers", "SchemeGuest", "tinyint(4)", "boolean")

		sqlStore.CreateIndexIfNotExists("idx_groupteams_teamid", "GroupTeams", "TeamId")
		sqlStore.CreateIndexIfNotExists("idx_groupchannels_channelid", "GroupChannels", "ChannelId")
	}
}

func upgradeDatabaseToVersion517(sqlStore *SqlStore) {
	if shouldPerformUpgrade(sqlStore, Version5160, Version5170) {
		saveSchemaVersion(sqlStore, Version5170)
	}
}

func upgradeDatabaseToVersion518(sqlStore *SqlStore) {
	if shouldPerformUpgrade(sqlStore, Version5170, Version5180) {
		saveSchemaVersion(sqlStore, Version5180)
	}
}

func upgradeDatabaseToVersion519(sqlStore *SqlStore) {
	if shouldPerformUpgrade(sqlStore, Version5180, Version5190) {
		saveSchemaVersion(sqlStore, Version5190)
	}
}

func upgradeDatabaseToVersion520(sqlStore *SqlStore) {
	if shouldPerformUpgrade(sqlStore, Version5190, Version5200) {
		sqlStore.CreateColumnIfNotExistsNoDefault("Bots", "LastIconUpdate", "bigint", "bigint")

		sqlStore.CreateColumnIfNotExists("GroupTeams", "SchemeAdmin", "boolean", "boolean", "0")
		sqlStore.CreateIndexIfNotExists("idx_groupteams_schemeadmin", "GroupTeams", "SchemeAdmin")

		sqlStore.CreateColumnIfNotExists("GroupChannels", "SchemeAdmin", "boolean", "boolean", "0")
		sqlStore.CreateIndexIfNotExists("idx_groupchannels_schemeadmin", "GroupChannels", "SchemeAdmin")

		saveSchemaVersion(sqlStore, Version5200)
	}
}

func upgradeDatabaseToVersion521(sqlStore *SqlStore) {
	if shouldPerformUpgrade(sqlStore, Version5200, Version5210) {
		saveSchemaVersion(sqlStore, Version5210)
	}
}

func upgradeDatabaseToVersion522(sqlStore *SqlStore) {
	if shouldPerformUpgrade(sqlStore, Version5210, Version5220) {
		sqlStore.CreateIndexIfNotExists("idx_teams_scheme_id", "Teams", "SchemeId")
		sqlStore.CreateIndexIfNotExists("idx_channels_scheme_id", "Channels", "SchemeId")
		sqlStore.CreateIndexIfNotExists("idx_channels_scheme_id", "Channels", "SchemeId")
		sqlStore.CreateIndexIfNotExists("idx_schemes_channel_guest_role", "Schemes", "DefaultChannelGuestRole")
		sqlStore.CreateIndexIfNotExists("idx_schemes_channel_user_role", "Schemes", "DefaultChannelUserRole")
		sqlStore.CreateIndexIfNotExists("idx_schemes_channel_admin_role", "Schemes", "DefaultChannelAdminRole")

		saveSchemaVersion(sqlStore, Version5220)
	}
}

func upgradeDatabaseToVersion523(sqlStore *SqlStore) {
	if shouldPerformUpgrade(sqlStore, Version5220, Version5230) {
		saveSchemaVersion(sqlStore, Version5230)
	}
}

func upgradeDatabaseToVersion524(sqlStore *SqlStore) {
	if shouldPerformUpgrade(sqlStore, Version5230, Version5240) {
		sqlStore.CreateColumnIfNotExists("UserGroups", "AllowReference", "boolean", "boolean", "0")
		sqlStore.GetMaster().Exec("UPDATE UserGroups SET Name = null, AllowReference = false")
		sqlStore.AlterPrimaryKey("Reactions", []string{"PostId", "UserId", "EmojiName"})

		saveSchemaVersion(sqlStore, Version5240)
	}
}

func upgradeDatabaseToVersion525(sqlStore *SqlStore) {
	if shouldPerformUpgrade(sqlStore, Version5240, Version5250) {
		saveSchemaVersion(sqlStore, Version5250)
	}
}

func upgradeDatabaseToVersion526(sqlStore *SqlStore) {
	if shouldPerformUpgrade(sqlStore, Version5250, Version5260) {
		sqlStore.CreateColumnIfNotExists("Sessions", "ExpiredNotify", "boolean", "boolean", "0")

		saveSchemaVersion(sqlStore, Version5260)
	}
}

func upgradeDatabaseToVersion527(sqlStore *SqlStore) {
	if shouldPerformUpgrade(sqlStore, Version5260, Version5270) {
		saveSchemaVersion(sqlStore, Version5270)
	}
}

func upgradeDatabaseToVersion528(sqlStore *SqlStore) {
	if shouldPerformUpgrade(sqlStore, Version5270, Version5280) {
		if err := precheckMigrationToVersion528(sqlStore); err != nil {
			mlog.Critical("Error upgrading DB schema to 5.28.0", mlog.Err(err))
			os.Exit(ExitGenericFailure)
		}

		sqlStore.CreateColumnIfNotExistsNoDefault("Commands", "PluginId", "VARCHAR(190)", "VARCHAR(190)")
		sqlStore.GetMaster().Exec("UPDATE Commands SET PluginId = '' WHERE PluginId IS NULL")

		sqlStore.AlterColumnTypeIfExists("Teams", "Type", "VARCHAR(255)", "VARCHAR(255)")
		sqlStore.AlterColumnTypeIfExists("Teams", "SchemeId", "VARCHAR(26)", "VARCHAR(26)")
		sqlStore.AlterColumnTypeIfExists("IncomingWebhooks", "Username", "varchar(255)", "varchar(255)")
		sqlStore.AlterColumnTypeIfExists("IncomingWebhooks", "IconURL", "text", "varchar(1024)")

		saveSchemaVersion(sqlStore, Version5280)
	}
}

func upgradeDatabaseToVersion5281(sqlStore *SqlStore) {
	if shouldPerformUpgrade(sqlStore, Version5280, Version5281) {
		sqlStore.CreateColumnIfNotExistsNoDefault("FileInfo", "MiniPreview", "MEDIUMBLOB", "bytea")

		saveSchemaVersion(sqlStore, Version5281)
	}
}

func precheckMigrationToVersion528(sqlStore *SqlStore) error {
	teamsQuery, _, err := sqlStore.getQueryBuilder().Select(`COALESCE(SUM(CASE
				WHEN CHAR_LENGTH(SchemeId) > 26 THEN 1
				ELSE 0
			END),0) as schemeidwrong,
			COALESCE(SUM(CASE
				WHEN CHAR_LENGTH(Type) > 255 THEN 1
				ELSE 0
			END),0) as typewrong`).
		From("Teams").ToSql()
	if err != nil {
		return err
	}
	webhooksQuery, _, err := sqlStore.getQueryBuilder().Select(`COALESCE(SUM(CASE
				WHEN CHAR_LENGTH(Username) > 255 THEN 1
				ELSE 0
			END),0) as usernamewrong,
			COALESCE(SUM(CASE
				WHEN CHAR_LENGTH(IconURL) > 1024 THEN 1
				ELSE 0
			END),0) as iconurlwrong`).
		From("IncomingWebhooks").ToSql()
	if err != nil {
		return err
	}

	var schemeIDWrong, typeWrong int
	row := sqlStore.GetMaster().Db.QueryRow(teamsQuery)
	if err = row.Scan(&schemeIDWrong, &typeWrong); err != nil && err != sql.ErrNoRows {
		return err
	} else if err == nil && schemeIDWrong > 0 {
		return errors.New("Migration failure: " +
			"Teams column SchemeId has data larger that 26 characters")
	} else if err == nil && typeWrong > 0 {
		return errors.New("Migration failure: " +
			"Teams column Type has data larger that 255 characters")
	}

	var usernameWrong, iconURLWrong int
	row = sqlStore.GetMaster().Db.QueryRow(webhooksQuery)
	if err = row.Scan(&usernameWrong, &iconURLWrong); err != nil && err != sql.ErrNoRows {
		mlog.Error("Error fetching IncomingWebhooks columns data", mlog.Err(err))
	} else if err == nil && usernameWrong > 0 {
		return errors.New("Migration failure: " +
			"IncomingWebhooks column Username has data larger that 255 characters")
	} else if err == nil && iconURLWrong > 0 {
		return errors.New("Migration failure: " +
			"IncomingWebhooks column IconURL has data larger that 1024 characters")
	}

	return nil
}

func upgradeDatabaseToVersion529(sqlStore *SqlStore) {
	if shouldPerformUpgrade(sqlStore, Version5281, Version5290) {
		sqlStore.AlterColumnTypeIfExists("SidebarCategories", "Id", "VARCHAR(128)", "VARCHAR(128)")
		sqlStore.AlterColumnDefaultIfExists("SidebarCategories", "Id", model.NewString(""), nil)
		sqlStore.AlterColumnTypeIfExists("SidebarChannels", "CategoryId", "VARCHAR(128)", "VARCHAR(128)")
		sqlStore.AlterColumnDefaultIfExists("SidebarChannels", "CategoryId", model.NewString(""), nil)

		sqlStore.CreateColumnIfNotExistsNoDefault("Threads", "ChannelId", "VARCHAR(26)", "VARCHAR(26)")

		updateThreadChannelsQuery := "UPDATE Threads INNER JOIN Posts ON Posts.Id=Threads.PostId SET Threads.ChannelId=Posts.ChannelId WHERE Threads.ChannelId IS NULL"
		if sqlStore.DriverName() == model.DATABASE_DRIVER_POSTGRES {
			updateThreadChannelsQuery = "UPDATE Threads SET ChannelId=Posts.ChannelId FROM Posts WHERE Posts.Id=Threads.PostId AND Threads.ChannelId IS NULL"
		}
		if _, err := sqlStore.GetMaster().Exec(updateThreadChannelsQuery); err != nil {
			mlog.Error("Error updating ChannelId in Threads table", mlog.Err(err))
		}

		saveSchemaVersion(sqlStore, Version5290)
	}
}

func upgradeDatabaseToVersion5291(sqlStore *SqlStore) {
	if shouldPerformUpgrade(sqlStore, Version5290, Version5291) {
		saveSchemaVersion(sqlStore, Version5291)
	}
}

func upgradeDatabaseToVersion530(sqlStore *SqlStore) {
	if shouldPerformUpgrade(sqlStore, Version5291, Version5300) {
		sqlStore.CreateColumnIfNotExistsNoDefault("FileInfo", "Content", "longtext", "text")

		sqlStore.CreateColumnIfNotExists("SidebarCategories", "Muted", "tinyint(1)", "boolean", "0")
		saveSchemaVersion(sqlStore, Version5300)
	}
}

func upgradeDatabaseToVersion531(sqlStore *SqlStore) {
	if shouldPerformUpgrade(sqlStore, Version5300, Version5310) {
		saveSchemaVersion(sqlStore, Version5310)
	}
}

func hasMissingMigrationsVersion532(sqlStore *SqlStore) bool {
	scIdInfo, err := sqlStore.GetColumnInfo("Posts", "FileIds")
	if err != nil {
		mlog.Error("Error getting column info for migration check",
			mlog.String("table", "Posts"),
			mlog.String("column", "FileIds"),
			mlog.Err(err),
		)
		return true
	}

	if sqlStore.DriverName() == model.DATABASE_DRIVER_POSTGRES {
		if !sqlStore.IsVarchar(scIdInfo.DataType) || scIdInfo.CharMaximumLength != 300 {
			return true
		}
	}

	return false
}

func upgradeDatabaseToVersion532(sqlStore *SqlStore) {
	if sqlStore.DriverName() == model.DATABASE_DRIVER_POSTGRES && hasMissingMigrationsVersion532(sqlStore) {
		sqlStore.AlterColumnTypeIfExists("Posts", "FileIds", "text", "varchar(300)")
	}
	if shouldPerformUpgrade(sqlStore, Version5310, Version5320) {
		sqlStore.CreateColumnIfNotExists("ThreadMemberships", "UnreadMentions", "bigint", "bigint", "0")
		sqlStore.CreateColumnIfNotExistsNoDefault("Channels", "Shared", "tinyint(1)", "boolean")
		sqlStore.CreateColumnIfNotExistsNoDefault("Reactions", "UpdateAt", "bigint", "bigint")
		sqlStore.CreateColumnIfNotExistsNoDefault("Reactions", "DeleteAt", "bigint", "bigint")
		saveSchemaVersion(sqlStore, Version5320)
	}
}

func upgradeDatabaseToVersion533(sqlStore *SqlStore) {
	if shouldPerformUpgrade(sqlStore, Version5320, Version5330) {
		saveSchemaVersion(sqlStore, Version5330)
	}
}

func upgradeDatabaseToVersion534(sqlStore *SqlStore) {
<<<<<<< HEAD
	// if shouldPerformUpgrade(sqlStore, Version5330, Version5340) {

	sqlStore.CreateColumnIfNotExists("SidebarCategories", "Collapsed", "tinyint(1)", "boolean", "0")

	// 	saveSchemaVersion(sqlStore, Version5340)
	// }
=======
	if shouldPerformUpgrade(sqlStore, Version5330, Version5340) {
		saveSchemaVersion(sqlStore, Version5340)
	}
>>>>>>> f865703c
}<|MERGE_RESOLUTION|>--- conflicted
+++ resolved
@@ -20,6 +20,7 @@
 
 const (
 	CurrentSchemaVersion   = Version5340
+	Version5350            = "5.35.0"
 	Version5340            = "5.34.0"
 	Version5330            = "5.33.0"
 	Version5320            = "5.32.0"
@@ -204,6 +205,7 @@
 	upgradeDatabaseToVersion532(sqlStore)
 	upgradeDatabaseToVersion533(sqlStore)
 	upgradeDatabaseToVersion534(sqlStore)
+	upgradeDatabaseToVersion535(sqlStore)
 
 	return nil
 }
@@ -999,16 +1001,16 @@
 }
 
 func upgradeDatabaseToVersion534(sqlStore *SqlStore) {
-<<<<<<< HEAD
-	// if shouldPerformUpgrade(sqlStore, Version5330, Version5340) {
-
-	sqlStore.CreateColumnIfNotExists("SidebarCategories", "Collapsed", "tinyint(1)", "boolean", "0")
-
-	// 	saveSchemaVersion(sqlStore, Version5340)
-	// }
-=======
 	if shouldPerformUpgrade(sqlStore, Version5330, Version5340) {
 		saveSchemaVersion(sqlStore, Version5340)
 	}
->>>>>>> f865703c
+}
+
+func upgradeDatabaseToVersion535(sqlStore *SqlStore) {
+	// if shouldPerformUpgrade(sqlStore, Version5340, Version5350) {
+
+	sqlStore.CreateColumnIfNotExists("SidebarCategories", "Collapsed", "tinyint(1)", "boolean", "0")
+
+	// 	saveSchemaVersion(sqlStore, Version5350)
+	// }
 }