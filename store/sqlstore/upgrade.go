// Copyright (c) 2015-present Mattermost, Inc. All Rights Reserved.
// See LICENSE.txt for license information.

package sqlstore

import (
	"encoding/json"
	"os"
	"strings"
	"time"

	"github.com/blang/semver"
	"github.com/pkg/errors"

	"github.com/mattermost/mattermost-server/v5/mlog"
	"github.com/mattermost/mattermost-server/v5/model"
	"github.com/mattermost/mattermost-server/v5/services/timezones"
)

const (
	CURRENT_SCHEMA_VERSION   = VERSION_5_21_0
	VERSION_5_21_0           = "5.21.0"
	VERSION_5_20_0           = "5.20.0"
	VERSION_5_19_0           = "5.19.0"
	VERSION_5_18_0           = "5.18.0"
	VERSION_5_17_0           = "5.17.0"
	VERSION_5_16_0           = "5.16.0"
	VERSION_5_15_0           = "5.15.0"
	VERSION_5_14_0           = "5.14.0"
	VERSION_5_13_0           = "5.13.0"
	VERSION_5_12_0           = "5.12.0"
	VERSION_5_11_0           = "5.11.0"
	VERSION_5_10_0           = "5.10.0"
	VERSION_5_9_0            = "5.9.0"
	VERSION_5_8_0            = "5.8.0"
	VERSION_5_7_0            = "5.7.0"
	VERSION_5_6_0            = "5.6.0"
	VERSION_5_5_0            = "5.5.0"
	VERSION_5_4_0            = "5.4.0"
	VERSION_5_3_0            = "5.3.0"
	VERSION_5_2_0            = "5.2.0"
	VERSION_5_1_0            = "5.1.0"
	VERSION_5_0_0            = "5.0.0"
	VERSION_4_10_0           = "4.10.0"
	VERSION_4_9_0            = "4.9.0"
	VERSION_4_8_1            = "4.8.1"
	VERSION_4_8_0            = "4.8.0"
	VERSION_4_7_2            = "4.7.2"
	VERSION_4_7_1            = "4.7.1"
	VERSION_4_7_0            = "4.7.0"
	VERSION_4_6_0            = "4.6.0"
	VERSION_4_5_0            = "4.5.0"
	VERSION_4_4_0            = "4.4.0"
	VERSION_4_3_0            = "4.3.0"
	VERSION_4_2_0            = "4.2.0"
	VERSION_4_1_0            = "4.1.0"
	VERSION_4_0_0            = "4.0.0"
	VERSION_3_10_0           = "3.10.0"
	VERSION_3_9_0            = "3.9.0"
	VERSION_3_8_0            = "3.8.0"
	VERSION_3_7_0            = "3.7.0"
	VERSION_3_6_0            = "3.6.0"
	VERSION_3_5_0            = "3.5.0"
	VERSION_3_4_0            = "3.4.0"
	VERSION_3_3_0            = "3.3.0"
	VERSION_3_2_0            = "3.2.0"
	VERSION_3_1_0            = "3.1.0"
	VERSION_3_0_0            = "3.0.0"
	OLDEST_SUPPORTED_VERSION = VERSION_3_0_0
)

const (
	EXIT_VERSION_SAVE                   = 1003
	EXIT_THEME_MIGRATION                = 1004
	EXIT_TEAM_INVITEID_MIGRATION_FAILED = 1006
)

// upgradeDatabase attempts to migrate the schema to the latest supported version.
// The value of model.CurrentVersion is accepted as a parameter for unit testing, but it is not
// used to stop migrations at that version.
func upgradeDatabase(sqlStore SqlStore, currentModelVersionString string) error {
	currentModelVersion, err := semver.Parse(currentModelVersionString)
	if err != nil {
		return errors.Wrapf(err, "failed to parse current model version %s", currentModelVersionString)
	}

	nextUnsupportedMajorVersion := semver.Version{
		Major: currentModelVersion.Major + 1,
	}

	oldestSupportedVersion, err := semver.Parse(OLDEST_SUPPORTED_VERSION)
	if err != nil {
		return errors.Wrapf(err, "failed to parse oldest supported version %s", OLDEST_SUPPORTED_VERSION)
	}

	var currentSchemaVersion *semver.Version
	currentSchemaVersionString := sqlStore.GetCurrentSchemaVersion()
	if currentSchemaVersionString != "" {
		currentSchemaVersion, err = semver.New(currentSchemaVersionString)
		if err != nil {
			return errors.Wrapf(err, "failed to parse database schema version %s", currentSchemaVersionString)
		}
	}

	// Assume a fresh database if no schema version has been recorded.
	if currentSchemaVersion == nil {
		if err := sqlStore.System().SaveOrUpdate(&model.System{Name: "Version", Value: currentModelVersion.String()}); err != nil {
			return errors.Wrap(err, "failed to initialize schema version for fresh database")
		}

		currentSchemaVersion = &currentModelVersion
		mlog.Info("The database schema version has been set", mlog.String("version", currentSchemaVersion.String()))
		return nil
	}

	// Upgrades prior to the oldest supported version are not supported.
	if currentSchemaVersion.LT(oldestSupportedVersion) {
		return errors.Errorf("Database schema version %s is no longer supported. This Mattermost server supports automatic upgrades from schema version %s through schema version %s. Please manually upgrade to at least version %s before continuing.", *currentSchemaVersion, oldestSupportedVersion, currentModelVersion, oldestSupportedVersion)
	}

	// Allow forwards compatibility only within the same major version.
	if currentSchemaVersion.GTE(nextUnsupportedMajorVersion) {
		return errors.Errorf("Database schema version %s is not supported. This Mattermost server supports only >=%s, <%s. Please upgrade to at least version %s before continuing.", *currentSchemaVersion, currentModelVersion, nextUnsupportedMajorVersion, nextUnsupportedMajorVersion)
	} else if currentSchemaVersion.GT(currentModelVersion) {
		mlog.Warn("The database schema version and model versions do not match", mlog.String("schema_version", currentSchemaVersion.String()), mlog.String("model_version", currentModelVersion.String()))
	}

	// Otherwise, apply any necessary migrations. Note that these methods currently invoke
	// os.Exit instead of returning an error.
	upgradeDatabaseToVersion31(sqlStore)
	upgradeDatabaseToVersion32(sqlStore)
	upgradeDatabaseToVersion33(sqlStore)
	upgradeDatabaseToVersion34(sqlStore)
	upgradeDatabaseToVersion35(sqlStore)
	upgradeDatabaseToVersion36(sqlStore)
	upgradeDatabaseToVersion37(sqlStore)
	upgradeDatabaseToVersion38(sqlStore)
	upgradeDatabaseToVersion39(sqlStore)
	upgradeDatabaseToVersion310(sqlStore)
	upgradeDatabaseToVersion40(sqlStore)
	upgradeDatabaseToVersion41(sqlStore)
	upgradeDatabaseToVersion42(sqlStore)
	upgradeDatabaseToVersion43(sqlStore)
	upgradeDatabaseToVersion44(sqlStore)
	upgradeDatabaseToVersion45(sqlStore)
	upgradeDatabaseToVersion46(sqlStore)
	upgradeDatabaseToVersion47(sqlStore)
	upgradeDatabaseToVersion471(sqlStore)
	upgradeDatabaseToVersion472(sqlStore)
	upgradeDatabaseToVersion48(sqlStore)
	upgradeDatabaseToVersion481(sqlStore)
	upgradeDatabaseToVersion49(sqlStore)
	upgradeDatabaseToVersion410(sqlStore)
	upgradeDatabaseToVersion50(sqlStore)
	upgradeDatabaseToVersion51(sqlStore)
	upgradeDatabaseToVersion52(sqlStore)
	upgradeDatabaseToVersion53(sqlStore)
	upgradeDatabaseToVersion54(sqlStore)
	upgradeDatabaseToVersion55(sqlStore)
	upgradeDatabaseToVersion56(sqlStore)
	upgradeDatabaseToVersion57(sqlStore)
	upgradeDatabaseToVersion58(sqlStore)
	upgradeDatabaseToVersion59(sqlStore)
	upgradeDatabaseToVersion510(sqlStore)
	upgradeDatabaseToVersion511(sqlStore)
	upgradeDatabaseToVersion512(sqlStore)
	upgradeDatabaseToVersion513(sqlStore)
	upgradeDatabaseToVersion514(sqlStore)
	upgradeDatabaseToVersion515(sqlStore)
	upgradeDatabaseToVersion516(sqlStore)
	upgradeDatabaseToVersion517(sqlStore)
	upgradeDatabaseToVersion518(sqlStore)
	upgradeDatabaseToVersion519(sqlStore)
	upgradeDatabaseToVersion520(sqlStore)
	upgradeDatabaseToVersion521(sqlStore)
<<<<<<< HEAD
=======
	upgradeDatabaseToVersion522(sqlStore)
>>>>>>> 771574b6

	return nil
}

func saveSchemaVersion(sqlStore SqlStore, version string) {
	if err := sqlStore.System().SaveOrUpdate(&model.System{Name: "Version", Value: version}); err != nil {
		mlog.Critical(err.Error())
		time.Sleep(time.Second)
		os.Exit(EXIT_VERSION_SAVE)
	}

	mlog.Warn("The database schema version has been upgraded", mlog.String("version", version))
}

func shouldPerformUpgrade(sqlStore SqlStore, currentSchemaVersion string, expectedSchemaVersion string) bool {
	if sqlStore.GetCurrentSchemaVersion() == currentSchemaVersion {
		mlog.Warn("Attempting to upgrade the database schema version", mlog.String("current_version", currentSchemaVersion), mlog.String("new_version", expectedSchemaVersion))

		return true
	}

	return false
}

func upgradeDatabaseToVersion31(sqlStore SqlStore) {
	if shouldPerformUpgrade(sqlStore, VERSION_3_0_0, VERSION_3_1_0) {
		sqlStore.CreateColumnIfNotExists("OutgoingWebhooks", "ContentType", "varchar(128)", "varchar(128)", "")
		saveSchemaVersion(sqlStore, VERSION_3_1_0)
	}
}

func upgradeDatabaseToVersion32(sqlStore SqlStore) {
	if shouldPerformUpgrade(sqlStore, VERSION_3_1_0, VERSION_3_2_0) {
		sqlStore.CreateColumnIfNotExists("TeamMembers", "DeleteAt", "bigint(20)", "bigint", "0")

		saveSchemaVersion(sqlStore, VERSION_3_2_0)
	}
}

func themeMigrationFailed(err error) {
	mlog.Critical("Failed to migrate User.ThemeProps to Preferences table", mlog.Err(err))
	time.Sleep(time.Second)
	os.Exit(EXIT_THEME_MIGRATION)
}

func upgradeDatabaseToVersion33(sqlStore SqlStore) {
	if shouldPerformUpgrade(sqlStore, VERSION_3_2_0, VERSION_3_3_0) {
		if sqlStore.DoesColumnExist("Users", "ThemeProps") {
			params := map[string]interface{}{
				"Category": model.PREFERENCE_CATEGORY_THEME,
				"Name":     "",
			}

			transaction, err := sqlStore.GetMaster().Begin()
			if err != nil {
				themeMigrationFailed(err)
			}
			defer finalizeTransaction(transaction)

			// increase size of Value column of Preferences table to match the size of the ThemeProps column
			if sqlStore.DriverName() == model.DATABASE_DRIVER_POSTGRES {
				if _, err := transaction.Exec("ALTER TABLE Preferences ALTER COLUMN Value TYPE varchar(2000)"); err != nil {
					themeMigrationFailed(err)
					return
				}
			} else if sqlStore.DriverName() == model.DATABASE_DRIVER_MYSQL {
				if _, err := transaction.Exec("ALTER TABLE Preferences MODIFY Value text"); err != nil {
					themeMigrationFailed(err)
					return
				}
			}

			// copy data across
			if _, err := transaction.Exec(
				`INSERT INTO
					Preferences(UserId, Category, Name, Value)
				SELECT
					Id, '`+model.PREFERENCE_CATEGORY_THEME+`', '', ThemeProps
				FROM
					Users
				WHERE
					Users.ThemeProps != 'null'`, params); err != nil {
				themeMigrationFailed(err)
				return
			}

			// delete old data
			if _, err := transaction.Exec("ALTER TABLE Users DROP COLUMN ThemeProps"); err != nil {
				themeMigrationFailed(err)
				return
			}

			if err := transaction.Commit(); err != nil {
				themeMigrationFailed(err)
				return
			}

			// rename solarized_* code themes to solarized-* to match client changes in 3.0
			var data model.Preferences
			if _, err := sqlStore.GetMaster().Select(&data, "SELECT * FROM Preferences WHERE Category = '"+model.PREFERENCE_CATEGORY_THEME+"' AND Value LIKE '%solarized_%'"); err == nil {
				for i := range data {
					data[i].Value = strings.Replace(data[i].Value, "solarized_", "solarized-", -1)
				}

				sqlStore.Preference().Save(&data)
			}
		}

		sqlStore.CreateColumnIfNotExists("OAuthApps", "IsTrusted", "tinyint(1)", "boolean", "0")
		sqlStore.CreateColumnIfNotExists("OAuthApps", "IconURL", "varchar(512)", "varchar(512)", "")
		sqlStore.CreateColumnIfNotExists("OAuthAccessData", "ClientId", "varchar(26)", "varchar(26)", "")
		sqlStore.CreateColumnIfNotExists("OAuthAccessData", "UserId", "varchar(26)", "varchar(26)", "")
		sqlStore.CreateColumnIfNotExists("OAuthAccessData", "ExpiresAt", "bigint", "bigint", "0")

		if sqlStore.DoesColumnExist("OAuthAccessData", "AuthCode") {
			sqlStore.RemoveIndexIfExists("idx_oauthaccessdata_auth_code", "OAuthAccessData")
			sqlStore.RemoveColumnIfExists("OAuthAccessData", "AuthCode")
		}

		sqlStore.RemoveColumnIfExists("Users", "LastActivityAt")
		sqlStore.RemoveColumnIfExists("Users", "LastPingAt")

		sqlStore.CreateColumnIfNotExists("OutgoingWebhooks", "TriggerWhen", "tinyint", "integer", "0")

		saveSchemaVersion(sqlStore, VERSION_3_3_0)
	}
}

func upgradeDatabaseToVersion34(sqlStore SqlStore) {
	if shouldPerformUpgrade(sqlStore, VERSION_3_3_0, VERSION_3_4_0) {
		sqlStore.CreateColumnIfNotExists("Status", "Manual", "BOOLEAN", "BOOLEAN", "0")
		sqlStore.CreateColumnIfNotExists("Status", "ActiveChannel", "varchar(26)", "varchar(26)", "")

		saveSchemaVersion(sqlStore, VERSION_3_4_0)
	}
}

func upgradeDatabaseToVersion35(sqlStore SqlStore) {
	if shouldPerformUpgrade(sqlStore, VERSION_3_4_0, VERSION_3_5_0) {
		sqlStore.GetMaster().Exec("UPDATE Users SET Roles = 'system_user' WHERE Roles = ''")
		sqlStore.GetMaster().Exec("UPDATE Users SET Roles = 'system_user system_admin' WHERE Roles = 'system_admin'")
		sqlStore.GetMaster().Exec("UPDATE TeamMembers SET Roles = 'team_user' WHERE Roles = ''")
		sqlStore.GetMaster().Exec("UPDATE TeamMembers SET Roles = 'team_user team_admin' WHERE Roles = 'admin'")
		sqlStore.GetMaster().Exec("UPDATE ChannelMembers SET Roles = 'channel_user' WHERE Roles = ''")
		sqlStore.GetMaster().Exec("UPDATE ChannelMembers SET Roles = 'channel_user channel_admin' WHERE Roles = 'admin'")

		// The rest of the migration from Filenames -> FileIds is done lazily in api.GetFileInfosForPost
		sqlStore.CreateColumnIfNotExists("Posts", "FileIds", "varchar(150)", "varchar(150)", "[]")

		// Increase maximum length of the Channel table Purpose column.
		if sqlStore.GetMaxLengthOfColumnIfExists("Channels", "Purpose") != "250" {
			sqlStore.AlterColumnTypeIfExists("Channels", "Purpose", "varchar(250)", "varchar(250)")
		}

		sqlStore.Session().RemoveAllSessions()

		saveSchemaVersion(sqlStore, VERSION_3_5_0)
	}
}

func upgradeDatabaseToVersion36(sqlStore SqlStore) {
	if shouldPerformUpgrade(sqlStore, VERSION_3_5_0, VERSION_3_6_0) {
		sqlStore.CreateColumnIfNotExists("Posts", "HasReactions", "tinyint", "boolean", "0")

		// Create Team Description column
		sqlStore.CreateColumnIfNotExists("Teams", "Description", "varchar(255)", "varchar(255)", "")

		// Add a Position column to users.
		sqlStore.CreateColumnIfNotExists("Users", "Position", "varchar(64)", "varchar(64)", "")

		// Remove ActiveChannel column from Status
		sqlStore.RemoveColumnIfExists("Status", "ActiveChannel")

		saveSchemaVersion(sqlStore, VERSION_3_6_0)
	}
}

func upgradeDatabaseToVersion37(sqlStore SqlStore) {
	if shouldPerformUpgrade(sqlStore, VERSION_3_6_0, VERSION_3_7_0) {
		// Add EditAt column to Posts
		sqlStore.CreateColumnIfNotExists("Posts", "EditAt", " bigint", " bigint", "0")

		saveSchemaVersion(sqlStore, VERSION_3_7_0)
	}
}

func upgradeDatabaseToVersion38(sqlStore SqlStore) {
	if shouldPerformUpgrade(sqlStore, VERSION_3_7_0, VERSION_3_8_0) {
		// Add the IsPinned column to posts.
		sqlStore.CreateColumnIfNotExists("Posts", "IsPinned", "boolean", "boolean", "0")

		saveSchemaVersion(sqlStore, VERSION_3_8_0)
	}
}

func upgradeDatabaseToVersion39(sqlStore SqlStore) {
	if shouldPerformUpgrade(sqlStore, VERSION_3_8_0, VERSION_3_9_0) {
		sqlStore.CreateColumnIfNotExists("OAuthAccessData", "Scope", "varchar(128)", "varchar(128)", model.DEFAULT_SCOPE)
		sqlStore.RemoveTableIfExists("PasswordRecovery")

		saveSchemaVersion(sqlStore, VERSION_3_9_0)
	}
}

func upgradeDatabaseToVersion310(sqlStore SqlStore) {
	if shouldPerformUpgrade(sqlStore, VERSION_3_9_0, VERSION_3_10_0) {
		saveSchemaVersion(sqlStore, VERSION_3_10_0)
	}
}

func upgradeDatabaseToVersion40(sqlStore SqlStore) {
	if shouldPerformUpgrade(sqlStore, VERSION_3_10_0, VERSION_4_0_0) {
		saveSchemaVersion(sqlStore, VERSION_4_0_0)
	}
}

func upgradeDatabaseToVersion41(sqlStore SqlStore) {
	if shouldPerformUpgrade(sqlStore, VERSION_4_0_0, VERSION_4_1_0) {
		// Increase maximum length of the Users table Roles column.
		if sqlStore.GetMaxLengthOfColumnIfExists("Users", "Roles") != "256" {
			sqlStore.AlterColumnTypeIfExists("Users", "Roles", "varchar(256)", "varchar(256)")
		}

		sqlStore.RemoveTableIfExists("JobStatuses")

		saveSchemaVersion(sqlStore, VERSION_4_1_0)
	}
}

func upgradeDatabaseToVersion42(sqlStore SqlStore) {
	if shouldPerformUpgrade(sqlStore, VERSION_4_1_0, VERSION_4_2_0) {
		saveSchemaVersion(sqlStore, VERSION_4_2_0)
	}
}

func upgradeDatabaseToVersion43(sqlStore SqlStore) {
	if shouldPerformUpgrade(sqlStore, VERSION_4_2_0, VERSION_4_3_0) {
		saveSchemaVersion(sqlStore, VERSION_4_3_0)
	}
}

func upgradeDatabaseToVersion44(sqlStore SqlStore) {
	if shouldPerformUpgrade(sqlStore, VERSION_4_3_0, VERSION_4_4_0) {
		// Add the IsActive column to UserAccessToken.
		sqlStore.CreateColumnIfNotExists("UserAccessTokens", "IsActive", "boolean", "boolean", "1")

		saveSchemaVersion(sqlStore, VERSION_4_4_0)
	}
}

func upgradeDatabaseToVersion45(sqlStore SqlStore) {
	if shouldPerformUpgrade(sqlStore, VERSION_4_4_0, VERSION_4_5_0) {
		saveSchemaVersion(sqlStore, VERSION_4_5_0)
	}
}

func upgradeDatabaseToVersion46(sqlStore SqlStore) {
	if shouldPerformUpgrade(sqlStore, VERSION_4_5_0, VERSION_4_6_0) {
		sqlStore.CreateColumnIfNotExists("IncomingWebhooks", "Username", "varchar(64)", "varchar(64)", "")
		sqlStore.CreateColumnIfNotExists("IncomingWebhooks", "IconURL", "varchar(1024)", "varchar(1024)", "")
		saveSchemaVersion(sqlStore, VERSION_4_6_0)
	}
}

func upgradeDatabaseToVersion47(sqlStore SqlStore) {
	if shouldPerformUpgrade(sqlStore, VERSION_4_6_0, VERSION_4_7_0) {
		sqlStore.AlterColumnTypeIfExists("Users", "Position", "varchar(128)", "varchar(128)")
		sqlStore.AlterColumnTypeIfExists("OAuthAuthData", "State", "varchar(1024)", "varchar(1024)")
		sqlStore.RemoveColumnIfExists("ChannelMemberHistory", "Email")
		sqlStore.RemoveColumnIfExists("ChannelMemberHistory", "Username")
		saveSchemaVersion(sqlStore, VERSION_4_7_0)
	}
}

func upgradeDatabaseToVersion471(sqlStore SqlStore) {
	// If any new instances started with 4.7, they would have the bad Email column on the
	// ChannelMemberHistory table. So for those cases we need to do an upgrade between
	// 4.7.0 and 4.7.1
	if shouldPerformUpgrade(sqlStore, VERSION_4_7_0, VERSION_4_7_1) {
		sqlStore.RemoveColumnIfExists("ChannelMemberHistory", "Email")
		saveSchemaVersion(sqlStore, VERSION_4_7_1)
	}
}

func upgradeDatabaseToVersion472(sqlStore SqlStore) {
	if shouldPerformUpgrade(sqlStore, VERSION_4_7_1, VERSION_4_7_2) {
		sqlStore.RemoveIndexIfExists("idx_channels_displayname", "Channels")
		saveSchemaVersion(sqlStore, VERSION_4_7_2)
	}
}

func upgradeDatabaseToVersion48(sqlStore SqlStore) {
	if shouldPerformUpgrade(sqlStore, VERSION_4_7_2, VERSION_4_8_0) {
		saveSchemaVersion(sqlStore, VERSION_4_8_0)
	}
}

func upgradeDatabaseToVersion481(sqlStore SqlStore) {
	if shouldPerformUpgrade(sqlStore, VERSION_4_8_0, VERSION_4_8_1) {
		sqlStore.RemoveIndexIfExists("idx_channels_displayname", "Channels")
		saveSchemaVersion(sqlStore, VERSION_4_8_1)
	}
}

func upgradeDatabaseToVersion49(sqlStore SqlStore) {
	// This version of Mattermost includes an App-Layer migration which migrates from hard-coded roles configured by
	// a number of parameters in `config.json` to a `Roles` table in the database. The migration code can be seen
	// in the file `app/app.go` in the function `DoAdvancedPermissionsMigration()`.

	if shouldPerformUpgrade(sqlStore, VERSION_4_8_1, VERSION_4_9_0) {
		sqlStore.CreateColumnIfNotExists("Teams", "LastTeamIconUpdate", "bigint", "bigint", "0")
		defaultTimezone := timezones.DefaultUserTimezone()
		defaultTimezoneValue, err := json.Marshal(defaultTimezone)
		if err != nil {
			mlog.Critical(err.Error())
		}
		sqlStore.CreateColumnIfNotExists("Users", "Timezone", "varchar(256)", "varchar(256)", string(defaultTimezoneValue))
		sqlStore.RemoveIndexIfExists("idx_channels_displayname", "Channels")
		saveSchemaVersion(sqlStore, VERSION_4_9_0)
	}
}

func upgradeDatabaseToVersion410(sqlStore SqlStore) {
	if shouldPerformUpgrade(sqlStore, VERSION_4_9_0, VERSION_4_10_0) {

		sqlStore.RemoveIndexIfExists("Name_2", "Channels")
		sqlStore.RemoveIndexIfExists("Name_2", "Emoji")
		sqlStore.RemoveIndexIfExists("ClientId_2", "OAuthAccessData")

		saveSchemaVersion(sqlStore, VERSION_4_10_0)
		sqlStore.GetMaster().Exec("UPDATE Users SET AuthData=LOWER(AuthData) WHERE AuthService = 'saml'")
	}
}

func upgradeDatabaseToVersion50(sqlStore SqlStore) {
	// This version of Mattermost includes an App-Layer migration which migrates from hard-coded emojis configured
	// in `config.json` to a `Permission` in the database. The migration code can be seen
	// in the file `app/app.go` in the function `DoEmojisPermissionsMigration()`.

	// This version of Mattermost also includes a online-migration which migrates some roles from the `Roles` columns of
	// TeamMember and ChannelMember rows to the new SchemeAdmin and SchemeUser columns. If you need to downgrade to a
	// version of Mattermost prior to 5.0, you should take your server offline and run the following SQL statements
	// prior to launching the downgraded version:
	//
	//    UPDATE Teams SET SchemeId = NULL;
	//    UPDATE Channels SET SchemeId = NULL;
	//    UPDATE TeamMembers SET Roles = CONCAT(Roles, ' team_user'), SchemeUser = NULL where SchemeUser = 1;
	//    UPDATE TeamMembers SET Roles = CONCAT(Roles, ' team_admin'), SchemeAdmin = NULL where SchemeAdmin = 1;
	//    UPDATE ChannelMembers SET Roles = CONCAT(Roles, ' channel_user'), SchemeUser = NULL where SchemeUser = 1;
	//    UPDATE ChannelMembers SET Roles = CONCAT(Roles, ' channel_admin'), SchemeAdmin = NULL where SchemeAdmin = 1;
	//    DELETE from Systems WHERE Name = 'migration_advanced_permissions_phase_2';

	if shouldPerformUpgrade(sqlStore, VERSION_4_10_0, VERSION_5_0_0) {

		sqlStore.CreateColumnIfNotExistsNoDefault("Teams", "SchemeId", "varchar(26)", "varchar(26)")
		sqlStore.CreateColumnIfNotExistsNoDefault("Channels", "SchemeId", "varchar(26)", "varchar(26)")

		sqlStore.CreateColumnIfNotExistsNoDefault("TeamMembers", "SchemeUser", "boolean", "boolean")
		sqlStore.CreateColumnIfNotExistsNoDefault("TeamMembers", "SchemeAdmin", "boolean", "boolean")
		sqlStore.CreateColumnIfNotExistsNoDefault("ChannelMembers", "SchemeUser", "boolean", "boolean")
		sqlStore.CreateColumnIfNotExistsNoDefault("ChannelMembers", "SchemeAdmin", "boolean", "boolean")

		sqlStore.CreateColumnIfNotExists("Roles", "BuiltIn", "boolean", "boolean", "0")
		sqlStore.GetMaster().Exec("UPDATE Roles SET BuiltIn=true")
		sqlStore.GetMaster().Exec("UPDATE Roles SET SchemeManaged=false WHERE Name NOT IN ('system_user', 'system_admin', 'team_user', 'team_admin', 'channel_user', 'channel_admin')")
		sqlStore.CreateColumnIfNotExists("IncomingWebhooks", "ChannelLocked", "boolean", "boolean", "0")

		sqlStore.RemoveIndexIfExists("idx_channels_txt", "Channels")

		saveSchemaVersion(sqlStore, VERSION_5_0_0)
	}
}

func upgradeDatabaseToVersion51(sqlStore SqlStore) {
	if shouldPerformUpgrade(sqlStore, VERSION_5_0_0, VERSION_5_1_0) {
		saveSchemaVersion(sqlStore, VERSION_5_1_0)
	}
}

func upgradeDatabaseToVersion52(sqlStore SqlStore) {
	if shouldPerformUpgrade(sqlStore, VERSION_5_1_0, VERSION_5_2_0) {
		sqlStore.CreateColumnIfNotExists("OutgoingWebhooks", "Username", "varchar(64)", "varchar(64)", "")
		sqlStore.CreateColumnIfNotExists("OutgoingWebhooks", "IconURL", "varchar(1024)", "varchar(1024)", "")
		saveSchemaVersion(sqlStore, VERSION_5_2_0)
	}
}

func upgradeDatabaseToVersion53(sqlStore SqlStore) {
	if shouldPerformUpgrade(sqlStore, VERSION_5_2_0, VERSION_5_3_0) {
		saveSchemaVersion(sqlStore, VERSION_5_3_0)
	}
}

func upgradeDatabaseToVersion54(sqlStore SqlStore) {
	if shouldPerformUpgrade(sqlStore, VERSION_5_3_0, VERSION_5_4_0) {
		sqlStore.AlterColumnTypeIfExists("OutgoingWebhooks", "Description", "varchar(500)", "varchar(500)")
		sqlStore.AlterColumnTypeIfExists("IncomingWebhooks", "Description", "varchar(500)", "varchar(500)")
		if err := sqlStore.Channel().MigratePublicChannels(); err != nil {
			mlog.Critical("Failed to migrate PublicChannels table", mlog.Err(err))
			time.Sleep(time.Second)
			os.Exit(EXIT_GENERIC_FAILURE)
		}
		saveSchemaVersion(sqlStore, VERSION_5_4_0)
	}
}

func upgradeDatabaseToVersion55(sqlStore SqlStore) {
	if shouldPerformUpgrade(sqlStore, VERSION_5_4_0, VERSION_5_5_0) {
		saveSchemaVersion(sqlStore, VERSION_5_5_0)
	}
}

func upgradeDatabaseToVersion56(sqlStore SqlStore) {
	if shouldPerformUpgrade(sqlStore, VERSION_5_5_0, VERSION_5_6_0) {
		sqlStore.CreateColumnIfNotExists("PluginKeyValueStore", "ExpireAt", "bigint(20)", "bigint", "0")

		// migrating user's accepted terms of service data into the new table
		sqlStore.GetMaster().Exec("INSERT INTO UserTermsOfService SELECT Id, AcceptedTermsOfServiceId as TermsOfServiceId, :CreateAt FROM Users WHERE AcceptedTermsOfServiceId != \"\" AND AcceptedTermsOfServiceId IS NOT NULL", map[string]interface{}{"CreateAt": model.GetMillis()})

		if sqlStore.DriverName() == model.DATABASE_DRIVER_POSTGRES {
			sqlStore.RemoveIndexIfExists("idx_users_email_lower", "lower(Email)")
			sqlStore.RemoveIndexIfExists("idx_users_username_lower", "lower(Username)")
			sqlStore.RemoveIndexIfExists("idx_users_nickname_lower", "lower(Nickname)")
			sqlStore.RemoveIndexIfExists("idx_users_firstname_lower", "lower(FirstName)")
			sqlStore.RemoveIndexIfExists("idx_users_lastname_lower", "lower(LastName)")
		}

		saveSchemaVersion(sqlStore, VERSION_5_6_0)
	}

}

func upgradeDatabaseToVersion57(sqlStore SqlStore) {
	if shouldPerformUpgrade(sqlStore, VERSION_5_6_0, VERSION_5_7_0) {
		saveSchemaVersion(sqlStore, VERSION_5_7_0)
	}
}

func upgradeDatabaseToVersion58(sqlStore SqlStore) {
	if shouldPerformUpgrade(sqlStore, VERSION_5_7_0, VERSION_5_8_0) {
		// idx_channels_txt was removed in `upgradeDatabaseToVersion50`, but merged as part of
		// v5.1, so the migration wouldn't apply to anyone upgrading from v5.0. Remove it again to
		// bring the upgraded (from v5.0) and fresh install schemas back in sync.
		sqlStore.RemoveIndexIfExists("idx_channels_txt", "Channels")

		// Fix column types and defaults where gorp converged on a different schema value than the
		// original migration.
		sqlStore.AlterColumnTypeIfExists("OutgoingWebhooks", "Description", "text", "VARCHAR(500)")
		sqlStore.AlterColumnTypeIfExists("IncomingWebhooks", "Description", "text", "VARCHAR(500)")
		sqlStore.AlterColumnTypeIfExists("OutgoingWebhooks", "IconURL", "text", "VARCHAR(1024)")
		sqlStore.AlterColumnDefaultIfExists("OutgoingWebhooks", "Username", model.NewString("NULL"), model.NewString(""))
		sqlStore.AlterColumnDefaultIfExists("OutgoingWebhooks", "IconURL", nil, model.NewString(""))
		sqlStore.AlterColumnDefaultIfExists("PluginKeyValueStore", "ExpireAt", model.NewString("NULL"), model.NewString("NULL"))

		saveSchemaVersion(sqlStore, VERSION_5_8_0)
	}
}

func upgradeDatabaseToVersion59(sqlStore SqlStore) {
	if shouldPerformUpgrade(sqlStore, VERSION_5_8_0, VERSION_5_9_0) {
		saveSchemaVersion(sqlStore, VERSION_5_9_0)
	}
}

func upgradeDatabaseToVersion510(sqlStore SqlStore) {
	if shouldPerformUpgrade(sqlStore, VERSION_5_9_0, VERSION_5_10_0) {
		sqlStore.CreateColumnIfNotExistsNoDefault("Channels", "GroupConstrained", "tinyint(4)", "boolean")
		sqlStore.CreateColumnIfNotExistsNoDefault("Teams", "GroupConstrained", "tinyint(4)", "boolean")

		sqlStore.CreateIndexIfNotExists("idx_groupteams_teamid", "GroupTeams", "TeamId")
		sqlStore.CreateIndexIfNotExists("idx_groupchannels_channelid", "GroupChannels", "ChannelId")

		saveSchemaVersion(sqlStore, VERSION_5_10_0)
	}
}

func upgradeDatabaseToVersion511(sqlStore SqlStore) {
	if shouldPerformUpgrade(sqlStore, VERSION_5_10_0, VERSION_5_11_0) {
		// Enforce all teams have an InviteID set
		var teams []*model.Team
		if _, err := sqlStore.GetReplica().Select(&teams, "SELECT * FROM Teams WHERE InviteId = ''"); err != nil {
			mlog.Error("Error fetching Teams without InviteID", mlog.Err(err))
		} else {
			for _, team := range teams {
				team.InviteId = model.NewId()
				if _, err := sqlStore.Team().Update(team); err != nil {
					mlog.Error("Error updating Team InviteIDs", mlog.String("team_id", team.Id), mlog.Err(err))
				}
			}
		}

		saveSchemaVersion(sqlStore, VERSION_5_11_0)
	}
}

func upgradeDatabaseToVersion512(sqlStore SqlStore) {
	if shouldPerformUpgrade(sqlStore, VERSION_5_11_0, VERSION_5_12_0) {
		sqlStore.CreateColumnIfNotExistsNoDefault("TeamMembers", "SchemeGuest", "boolean", "boolean")
		sqlStore.CreateColumnIfNotExistsNoDefault("ChannelMembers", "SchemeGuest", "boolean", "boolean")
		sqlStore.CreateColumnIfNotExistsNoDefault("Schemes", "DefaultTeamGuestRole", "text", "VARCHAR(64)")
		sqlStore.CreateColumnIfNotExistsNoDefault("Schemes", "DefaultChannelGuestRole", "text", "VARCHAR(64)")

		sqlStore.GetMaster().Exec("UPDATE Schemes SET DefaultTeamGuestRole = '', DefaultChannelGuestRole = ''")

		// Saturday, January 24, 2065 5:20:00 AM GMT. To remove all personal access token sessions.
		sqlStore.GetMaster().Exec("DELETE FROM Sessions WHERE ExpiresAt > 3000000000000")

		saveSchemaVersion(sqlStore, VERSION_5_12_0)
	}
}

func upgradeDatabaseToVersion513(sqlStore SqlStore) {
	if shouldPerformUpgrade(sqlStore, VERSION_5_12_0, VERSION_5_13_0) {
		// The previous jobs ran once per minute, cluttering the Jobs table with somewhat useless entries. Clean that up.
		sqlStore.GetMaster().Exec("DELETE FROM Jobs WHERE Type = 'plugins'")

		saveSchemaVersion(sqlStore, VERSION_5_13_0)
	}
}

func upgradeDatabaseToVersion514(sqlStore SqlStore) {
	if shouldPerformUpgrade(sqlStore, VERSION_5_13_0, VERSION_5_14_0) {
		saveSchemaVersion(sqlStore, VERSION_5_14_0)
	}
}

func upgradeDatabaseToVersion515(sqlStore SqlStore) {
	if shouldPerformUpgrade(sqlStore, VERSION_5_14_0, VERSION_5_15_0) {
		saveSchemaVersion(sqlStore, VERSION_5_15_0)
	}
}

func upgradeDatabaseToVersion516(sqlStore SqlStore) {
	if shouldPerformUpgrade(sqlStore, VERSION_5_15_0, VERSION_5_16_0) {
		if sqlStore.DriverName() == model.DATABASE_DRIVER_POSTGRES {
			sqlStore.GetMaster().Exec("ALTER TABLE Tokens ALTER COLUMN Extra TYPE varchar(2048)")
		} else if sqlStore.DriverName() == model.DATABASE_DRIVER_MYSQL {
			sqlStore.GetMaster().Exec("ALTER TABLE Tokens MODIFY Extra text")
		}
		saveSchemaVersion(sqlStore, VERSION_5_16_0)

		// Fix mismatches between the canonical and migrated schemas.
		sqlStore.AlterColumnTypeIfExists("TeamMembers", "SchemeGuest", "tinyint(4)", "boolean")
		sqlStore.AlterColumnTypeIfExists("Schemes", "DefaultTeamGuestRole", "varchar(64)", "VARCHAR(64)")
		sqlStore.AlterColumnTypeIfExists("Schemes", "DefaultChannelGuestRole", "varchar(64)", "VARCHAR(64)")
		sqlStore.AlterColumnTypeIfExists("Teams", "AllowedDomains", "text", "VARCHAR(1000)")
		sqlStore.AlterColumnTypeIfExists("Channels", "GroupConstrained", "tinyint(1)", "boolean")
		sqlStore.AlterColumnTypeIfExists("Teams", "GroupConstrained", "tinyint(1)", "boolean")

		// One known mismatch remains: ChannelMembers.SchemeGuest. The requisite migration
		// is left here for posterity, but we're avoiding fix this given the corresponding
		// table rewrite in most MySQL and Postgres instances.
		// sqlStore.AlterColumnTypeIfExists("ChannelMembers", "SchemeGuest", "tinyint(4)", "boolean")

		sqlStore.CreateIndexIfNotExists("idx_groupteams_teamid", "GroupTeams", "TeamId")
		sqlStore.CreateIndexIfNotExists("idx_groupchannels_channelid", "GroupChannels", "ChannelId")
	}
}

func upgradeDatabaseToVersion517(sqlStore SqlStore) {
	if shouldPerformUpgrade(sqlStore, VERSION_5_16_0, VERSION_5_17_0) {
		saveSchemaVersion(sqlStore, VERSION_5_17_0)
	}
}

func upgradeDatabaseToVersion518(sqlStore SqlStore) {
	if shouldPerformUpgrade(sqlStore, VERSION_5_17_0, VERSION_5_18_0) {
		saveSchemaVersion(sqlStore, VERSION_5_18_0)
	}
}

func upgradeDatabaseToVersion519(sqlStore SqlStore) {
	if shouldPerformUpgrade(sqlStore, VERSION_5_18_0, VERSION_5_19_0) {
		saveSchemaVersion(sqlStore, VERSION_5_19_0)
	}
}

func upgradeDatabaseToVersion520(sqlStore SqlStore) {
	if shouldPerformUpgrade(sqlStore, VERSION_5_19_0, VERSION_5_20_0) {

		sqlStore.CreateColumnIfNotExistsNoDefault("Bots", "LastIconUpdate", "bigint", "bigint")

		sqlStore.CreateColumnIfNotExists("GroupTeams", "SchemeAdmin", "boolean", "boolean", "0")
		sqlStore.CreateIndexIfNotExists("idx_groupteams_schemeadmin", "GroupTeams", "SchemeAdmin")

		sqlStore.CreateColumnIfNotExists("GroupChannels", "SchemeAdmin", "boolean", "boolean", "0")
		sqlStore.CreateIndexIfNotExists("idx_groupchannels_schemeadmin", "GroupChannels", "SchemeAdmin")

		saveSchemaVersion(sqlStore, VERSION_5_20_0)
	}
}

func upgradeDatabaseToVersion521(sqlStore SqlStore) {
<<<<<<< HEAD
	// TODO: Uncomment following condition when version 5.21.0 is released
	// if shouldPerformUpgrade(sqlStore, VERSION_5_20_0, VERSION_5_21_0) {

	sqlStore.CreateColumnIfNotExists("UserGroups", "AllowReference", "boolean", "boolean", "0")

	// 	saveSchemaVersion(sqlStore, VERSION_5_21_0)
=======
	if shouldPerformUpgrade(sqlStore, VERSION_5_20_0, VERSION_5_21_0) {
		saveSchemaVersion(sqlStore, VERSION_5_21_0)
	}
}

func upgradeDatabaseToVersion522(sqlStore SqlStore) {
	// TODO: Uncomment following condition when version 5.22.0 is released
	// if shouldPerformUpgrade(sqlStore, VERSION_5_21_0, VERSION_5_22_0) {

	// 	saveSchemaVersion(sqlStore, VERSION_5_22_0)
>>>>>>> 771574b6
	// }
}<|MERGE_RESOLUTION|>--- conflicted
+++ resolved
@@ -173,10 +173,7 @@
 	upgradeDatabaseToVersion519(sqlStore)
 	upgradeDatabaseToVersion520(sqlStore)
 	upgradeDatabaseToVersion521(sqlStore)
-<<<<<<< HEAD
-=======
 	upgradeDatabaseToVersion522(sqlStore)
->>>>>>> 771574b6
 
 	return nil
 }
@@ -770,14 +767,6 @@
 }
 
 func upgradeDatabaseToVersion521(sqlStore SqlStore) {
-<<<<<<< HEAD
-	// TODO: Uncomment following condition when version 5.21.0 is released
-	// if shouldPerformUpgrade(sqlStore, VERSION_5_20_0, VERSION_5_21_0) {
-
-	sqlStore.CreateColumnIfNotExists("UserGroups", "AllowReference", "boolean", "boolean", "0")
-
-	// 	saveSchemaVersion(sqlStore, VERSION_5_21_0)
-=======
 	if shouldPerformUpgrade(sqlStore, VERSION_5_20_0, VERSION_5_21_0) {
 		saveSchemaVersion(sqlStore, VERSION_5_21_0)
 	}
@@ -786,8 +775,7 @@
 func upgradeDatabaseToVersion522(sqlStore SqlStore) {
 	// TODO: Uncomment following condition when version 5.22.0 is released
 	// if shouldPerformUpgrade(sqlStore, VERSION_5_21_0, VERSION_5_22_0) {
-
+	sqlStore.CreateColumnIfNotExists("UserGroups", "AllowReference", "boolean", "boolean", "0")
 	// 	saveSchemaVersion(sqlStore, VERSION_5_22_0)
->>>>>>> 771574b6
 	// }
 }