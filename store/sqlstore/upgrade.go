// Copyright (c) 2015-present Mattermost, Inc. All Rights Reserved.
// See LICENSE.txt for license information.

package sqlstore

import (
	"encoding/json"
	"os"
	"strings"
	"time"

	"github.com/blang/semver"
	"github.com/pkg/errors"

	"github.com/mattermost/mattermost-server/v5/mlog"
	"github.com/mattermost/mattermost-server/v5/model"
	"github.com/mattermost/mattermost-server/v5/services/timezones"
)

const (
<<<<<<< HEAD
	CURRENT_SCHEMA_VERSION   = VERSION_5_20_0
	VERSION_5_22_0           = "5.22.0"
=======
	CURRENT_SCHEMA_VERSION   = VERSION_5_21_0
>>>>>>> b70d5df5
	VERSION_5_21_0           = "5.21.0"
	VERSION_5_20_0           = "5.20.0"
	VERSION_5_19_0           = "5.19.0"
	VERSION_5_18_0           = "5.18.0"
	VERSION_5_17_0           = "5.17.0"
	VERSION_5_16_0           = "5.16.0"
	VERSION_5_15_0           = "5.15.0"
	VERSION_5_14_0           = "5.14.0"
	VERSION_5_13_0           = "5.13.0"
	VERSION_5_12_0           = "5.12.0"
	VERSION_5_11_0           = "5.11.0"
	VERSION_5_10_0           = "5.10.0"
	VERSION_5_9_0            = "5.9.0"
	VERSION_5_8_0            = "5.8.0"
	VERSION_5_7_0            = "5.7.0"
	VERSION_5_6_0            = "5.6.0"
	VERSION_5_5_0            = "5.5.0"
	VERSION_5_4_0            = "5.4.0"
	VERSION_5_3_0            = "5.3.0"
	VERSION_5_2_0            = "5.2.0"
	VERSION_5_1_0            = "5.1.0"
	VERSION_5_0_0            = "5.0.0"
	VERSION_4_10_0           = "4.10.0"
	VERSION_4_9_0            = "4.9.0"
	VERSION_4_8_1            = "4.8.1"
	VERSION_4_8_0            = "4.8.0"
	VERSION_4_7_2            = "4.7.2"
	VERSION_4_7_1            = "4.7.1"
	VERSION_4_7_0            = "4.7.0"
	VERSION_4_6_0            = "4.6.0"
	VERSION_4_5_0            = "4.5.0"
	VERSION_4_4_0            = "4.4.0"
	VERSION_4_3_0            = "4.3.0"
	VERSION_4_2_0            = "4.2.0"
	VERSION_4_1_0            = "4.1.0"
	VERSION_4_0_0            = "4.0.0"
	VERSION_3_10_0           = "3.10.0"
	VERSION_3_9_0            = "3.9.0"
	VERSION_3_8_0            = "3.8.0"
	VERSION_3_7_0            = "3.7.0"
	VERSION_3_6_0            = "3.6.0"
	VERSION_3_5_0            = "3.5.0"
	VERSION_3_4_0            = "3.4.0"
	VERSION_3_3_0            = "3.3.0"
	VERSION_3_2_0            = "3.2.0"
	VERSION_3_1_0            = "3.1.0"
	VERSION_3_0_0            = "3.0.0"
	OLDEST_SUPPORTED_VERSION = VERSION_3_0_0
)

const (
	EXIT_VERSION_SAVE                   = 1003
	EXIT_THEME_MIGRATION                = 1004
	EXIT_TEAM_INVITEID_MIGRATION_FAILED = 1006
)

// upgradeDatabase attempts to migrate the schema to the latest supported version.
// The value of model.CurrentVersion is accepted as a parameter for unit testing, but it is not
// used to stop migrations at that version.
func upgradeDatabase(sqlStore SqlStore, currentModelVersionString string) error {
	currentModelVersion, err := semver.Parse(currentModelVersionString)
	if err != nil {
		return errors.Wrapf(err, "failed to parse current model version %s", currentModelVersionString)
	}

	nextUnsupportedMajorVersion := semver.Version{
		Major: currentModelVersion.Major + 1,
	}

	oldestSupportedVersion, err := semver.Parse(OLDEST_SUPPORTED_VERSION)
	if err != nil {
		return errors.Wrapf(err, "failed to parse oldest supported version %s", OLDEST_SUPPORTED_VERSION)
	}

	var currentSchemaVersion *semver.Version
	currentSchemaVersionString := sqlStore.GetCurrentSchemaVersion()
	if currentSchemaVersionString != "" {
		currentSchemaVersion, err = semver.New(currentSchemaVersionString)
		if err != nil {
			return errors.Wrapf(err, "failed to parse database schema version %s", currentSchemaVersionString)
		}
	}

	// Assume a fresh database if no schema version has been recorded.
	if currentSchemaVersion == nil {
		if err := sqlStore.System().SaveOrUpdate(&model.System{Name: "Version", Value: currentModelVersion.String()}); err != nil {
			return errors.Wrap(err, "failed to initialize schema version for fresh database")
		}

		currentSchemaVersion = &currentModelVersion
		mlog.Info("The database schema version has been set", mlog.String("version", currentSchemaVersion.String()))
		return nil
	}

	// Upgrades prior to the oldest supported version are not supported.
	if currentSchemaVersion.LT(oldestSupportedVersion) {
		return errors.Errorf("Database schema version %s is no longer supported. This Mattermost server supports automatic upgrades from schema version %s through schema version %s. Please manually upgrade to at least version %s before continuing.", *currentSchemaVersion, oldestSupportedVersion, currentModelVersion, oldestSupportedVersion)
	}

	// Allow forwards compatibility only within the same major version.
	if currentSchemaVersion.GTE(nextUnsupportedMajorVersion) {
		return errors.Errorf("Database schema version %s is not supported. This Mattermost server supports only >=%s, <%s. Please upgrade to at least version %s before continuing.", *currentSchemaVersion, currentModelVersion, nextUnsupportedMajorVersion, nextUnsupportedMajorVersion)
	} else if currentSchemaVersion.GT(currentModelVersion) {
		mlog.Warn("The database schema version and model versions do not match", mlog.String("schema_version", currentSchemaVersion.String()), mlog.String("model_version", currentModelVersion.String()))
	}

	// Otherwise, apply any necessary migrations. Note that these methods currently invoke
	// os.Exit instead of returning an error.
	upgradeDatabaseToVersion31(sqlStore)
	upgradeDatabaseToVersion32(sqlStore)
	upgradeDatabaseToVersion33(sqlStore)
	upgradeDatabaseToVersion34(sqlStore)
	upgradeDatabaseToVersion35(sqlStore)
	upgradeDatabaseToVersion36(sqlStore)
	upgradeDatabaseToVersion37(sqlStore)
	upgradeDatabaseToVersion38(sqlStore)
	upgradeDatabaseToVersion39(sqlStore)
	upgradeDatabaseToVersion310(sqlStore)
	upgradeDatabaseToVersion40(sqlStore)
	upgradeDatabaseToVersion41(sqlStore)
	upgradeDatabaseToVersion42(sqlStore)
	upgradeDatabaseToVersion43(sqlStore)
	upgradeDatabaseToVersion44(sqlStore)
	upgradeDatabaseToVersion45(sqlStore)
	upgradeDatabaseToVersion46(sqlStore)
	upgradeDatabaseToVersion47(sqlStore)
	upgradeDatabaseToVersion471(sqlStore)
	upgradeDatabaseToVersion472(sqlStore)
	upgradeDatabaseToVersion48(sqlStore)
	upgradeDatabaseToVersion481(sqlStore)
	upgradeDatabaseToVersion49(sqlStore)
	upgradeDatabaseToVersion410(sqlStore)
	upgradeDatabaseToVersion50(sqlStore)
	upgradeDatabaseToVersion51(sqlStore)
	upgradeDatabaseToVersion52(sqlStore)
	upgradeDatabaseToVersion53(sqlStore)
	upgradeDatabaseToVersion54(sqlStore)
	upgradeDatabaseToVersion55(sqlStore)
	upgradeDatabaseToVersion56(sqlStore)
	upgradeDatabaseToVersion57(sqlStore)
	upgradeDatabaseToVersion58(sqlStore)
	upgradeDatabaseToVersion59(sqlStore)
	upgradeDatabaseToVersion510(sqlStore)
	upgradeDatabaseToVersion511(sqlStore)
	upgradeDatabaseToVersion512(sqlStore)
	upgradeDatabaseToVersion513(sqlStore)
	upgradeDatabaseToVersion514(sqlStore)
	upgradeDatabaseToVersion515(sqlStore)
	upgradeDatabaseToVersion516(sqlStore)
	upgradeDatabaseToVersion517(sqlStore)
	upgradeDatabaseToVersion518(sqlStore)
	upgradeDatabaseToVersion519(sqlStore)
	upgradeDatabaseToVersion520(sqlStore)
	upgradeDatabaseToVersion521(sqlStore)
	upgradeDatabaseToVersion522(sqlStore)

	return nil
}

func saveSchemaVersion(sqlStore SqlStore, version string) {
	if err := sqlStore.System().SaveOrUpdate(&model.System{Name: "Version", Value: version}); err != nil {
		mlog.Critical(err.Error())
		time.Sleep(time.Second)
		os.Exit(EXIT_VERSION_SAVE)
	}

	mlog.Warn("The database schema version has been upgraded", mlog.String("version", version))
}

func shouldPerformUpgrade(sqlStore SqlStore, currentSchemaVersion string, expectedSchemaVersion string) bool {
	if sqlStore.GetCurrentSchemaVersion() == currentSchemaVersion {
		mlog.Warn("Attempting to upgrade the database schema version", mlog.String("current_version", currentSchemaVersion), mlog.String("new_version", expectedSchemaVersion))

		return true
	}

	return false
}

func upgradeDatabaseToVersion31(sqlStore SqlStore) {
	if shouldPerformUpgrade(sqlStore, VERSION_3_0_0, VERSION_3_1_0) {
		sqlStore.CreateColumnIfNotExists("OutgoingWebhooks", "ContentType", "varchar(128)", "varchar(128)", "")
		saveSchemaVersion(sqlStore, VERSION_3_1_0)
	}
}

func upgradeDatabaseToVersion32(sqlStore SqlStore) {
	if shouldPerformUpgrade(sqlStore, VERSION_3_1_0, VERSION_3_2_0) {
		sqlStore.CreateColumnIfNotExists("TeamMembers", "DeleteAt", "bigint(20)", "bigint", "0")

		saveSchemaVersion(sqlStore, VERSION_3_2_0)
	}
}

func themeMigrationFailed(err error) {
	mlog.Critical("Failed to migrate User.ThemeProps to Preferences table", mlog.Err(err))
	time.Sleep(time.Second)
	os.Exit(EXIT_THEME_MIGRATION)
}

func upgradeDatabaseToVersion33(sqlStore SqlStore) {
	if shouldPerformUpgrade(sqlStore, VERSION_3_2_0, VERSION_3_3_0) {
		if sqlStore.DoesColumnExist("Users", "ThemeProps") {
			params := map[string]interface{}{
				"Category": model.PREFERENCE_CATEGORY_THEME,
				"Name":     "",
			}

			transaction, err := sqlStore.GetMaster().Begin()
			if err != nil {
				themeMigrationFailed(err)
			}
			defer finalizeTransaction(transaction)

			// increase size of Value column of Preferences table to match the size of the ThemeProps column
			if sqlStore.DriverName() == model.DATABASE_DRIVER_POSTGRES {
				if _, err := transaction.Exec("ALTER TABLE Preferences ALTER COLUMN Value TYPE varchar(2000)"); err != nil {
					themeMigrationFailed(err)
					return
				}
			} else if sqlStore.DriverName() == model.DATABASE_DRIVER_MYSQL {
				if _, err := transaction.Exec("ALTER TABLE Preferences MODIFY Value text"); err != nil {
					themeMigrationFailed(err)
					return
				}
			}

			// copy data across
			if _, err := transaction.Exec(
				`INSERT INTO
					Preferences(UserId, Category, Name, Value)
				SELECT
					Id, '`+model.PREFERENCE_CATEGORY_THEME+`', '', ThemeProps
				FROM
					Users
				WHERE
					Users.ThemeProps != 'null'`, params); err != nil {
				themeMigrationFailed(err)
				return
			}

			// delete old data
			if _, err := transaction.Exec("ALTER TABLE Users DROP COLUMN ThemeProps"); err != nil {
				themeMigrationFailed(err)
				return
			}

			if err := transaction.Commit(); err != nil {
				themeMigrationFailed(err)
				return
			}

			// rename solarized_* code themes to solarized-* to match client changes in 3.0
			var data model.Preferences
			if _, err := sqlStore.GetMaster().Select(&data, "SELECT * FROM Preferences WHERE Category = '"+model.PREFERENCE_CATEGORY_THEME+"' AND Value LIKE '%solarized_%'"); err == nil {
				for i := range data {
					data[i].Value = strings.Replace(data[i].Value, "solarized_", "solarized-", -1)
				}

				sqlStore.Preference().Save(&data)
			}
		}

		sqlStore.CreateColumnIfNotExists("OAuthApps", "IsTrusted", "tinyint(1)", "boolean", "0")
		sqlStore.CreateColumnIfNotExists("OAuthApps", "IconURL", "varchar(512)", "varchar(512)", "")
		sqlStore.CreateColumnIfNotExists("OAuthAccessData", "ClientId", "varchar(26)", "varchar(26)", "")
		sqlStore.CreateColumnIfNotExists("OAuthAccessData", "UserId", "varchar(26)", "varchar(26)", "")
		sqlStore.CreateColumnIfNotExists("OAuthAccessData", "ExpiresAt", "bigint", "bigint", "0")

		if sqlStore.DoesColumnExist("OAuthAccessData", "AuthCode") {
			sqlStore.RemoveIndexIfExists("idx_oauthaccessdata_auth_code", "OAuthAccessData")
			sqlStore.RemoveColumnIfExists("OAuthAccessData", "AuthCode")
		}

		sqlStore.RemoveColumnIfExists("Users", "LastActivityAt")
		sqlStore.RemoveColumnIfExists("Users", "LastPingAt")

		sqlStore.CreateColumnIfNotExists("OutgoingWebhooks", "TriggerWhen", "tinyint", "integer", "0")

		saveSchemaVersion(sqlStore, VERSION_3_3_0)
	}
}

func upgradeDatabaseToVersion34(sqlStore SqlStore) {
	if shouldPerformUpgrade(sqlStore, VERSION_3_3_0, VERSION_3_4_0) {
		sqlStore.CreateColumnIfNotExists("Status", "Manual", "BOOLEAN", "BOOLEAN", "0")
		sqlStore.CreateColumnIfNotExists("Status", "ActiveChannel", "varchar(26)", "varchar(26)", "")

		saveSchemaVersion(sqlStore, VERSION_3_4_0)
	}
}

func upgradeDatabaseToVersion35(sqlStore SqlStore) {
	if shouldPerformUpgrade(sqlStore, VERSION_3_4_0, VERSION_3_5_0) {
		sqlStore.GetMaster().Exec("UPDATE Users SET Roles = 'system_user' WHERE Roles = ''")
		sqlStore.GetMaster().Exec("UPDATE Users SET Roles = 'system_user system_admin' WHERE Roles = 'system_admin'")
		sqlStore.GetMaster().Exec("UPDATE TeamMembers SET Roles = 'team_user' WHERE Roles = ''")
		sqlStore.GetMaster().Exec("UPDATE TeamMembers SET Roles = 'team_user team_admin' WHERE Roles = 'admin'")
		sqlStore.GetMaster().Exec("UPDATE ChannelMembers SET Roles = 'channel_user' WHERE Roles = ''")
		sqlStore.GetMaster().Exec("UPDATE ChannelMembers SET Roles = 'channel_user channel_admin' WHERE Roles = 'admin'")

		// The rest of the migration from Filenames -> FileIds is done lazily in api.GetFileInfosForPost
		sqlStore.CreateColumnIfNotExists("Posts", "FileIds", "varchar(150)", "varchar(150)", "[]")

		// Increase maximum length of the Channel table Purpose column.
		if sqlStore.GetMaxLengthOfColumnIfExists("Channels", "Purpose") != "250" {
			sqlStore.AlterColumnTypeIfExists("Channels", "Purpose", "varchar(250)", "varchar(250)")
		}

		sqlStore.Session().RemoveAllSessions()

		saveSchemaVersion(sqlStore, VERSION_3_5_0)
	}
}

func upgradeDatabaseToVersion36(sqlStore SqlStore) {
	if shouldPerformUpgrade(sqlStore, VERSION_3_5_0, VERSION_3_6_0) {
		sqlStore.CreateColumnIfNotExists("Posts", "HasReactions", "tinyint", "boolean", "0")

		// Create Team Description column
		sqlStore.CreateColumnIfNotExists("Teams", "Description", "varchar(255)", "varchar(255)", "")

		// Add a Position column to users.
		sqlStore.CreateColumnIfNotExists("Users", "Position", "varchar(64)", "varchar(64)", "")

		// Remove ActiveChannel column from Status
		sqlStore.RemoveColumnIfExists("Status", "ActiveChannel")

		saveSchemaVersion(sqlStore, VERSION_3_6_0)
	}
}

func upgradeDatabaseToVersion37(sqlStore SqlStore) {
	if shouldPerformUpgrade(sqlStore, VERSION_3_6_0, VERSION_3_7_0) {
		// Add EditAt column to Posts
		sqlStore.CreateColumnIfNotExists("Posts", "EditAt", " bigint", " bigint", "0")

		saveSchemaVersion(sqlStore, VERSION_3_7_0)
	}
}

func upgradeDatabaseToVersion38(sqlStore SqlStore) {
	if shouldPerformUpgrade(sqlStore, VERSION_3_7_0, VERSION_3_8_0) {
		// Add the IsPinned column to posts.
		sqlStore.CreateColumnIfNotExists("Posts", "IsPinned", "boolean", "boolean", "0")

		saveSchemaVersion(sqlStore, VERSION_3_8_0)
	}
}

func upgradeDatabaseToVersion39(sqlStore SqlStore) {
	if shouldPerformUpgrade(sqlStore, VERSION_3_8_0, VERSION_3_9_0) {
		sqlStore.CreateColumnIfNotExists("OAuthAccessData", "Scope", "varchar(128)", "varchar(128)", model.DEFAULT_SCOPE)
		sqlStore.RemoveTableIfExists("PasswordRecovery")

		saveSchemaVersion(sqlStore, VERSION_3_9_0)
	}
}

func upgradeDatabaseToVersion310(sqlStore SqlStore) {
	if shouldPerformUpgrade(sqlStore, VERSION_3_9_0, VERSION_3_10_0) {
		saveSchemaVersion(sqlStore, VERSION_3_10_0)
	}
}

func upgradeDatabaseToVersion40(sqlStore SqlStore) {
	if shouldPerformUpgrade(sqlStore, VERSION_3_10_0, VERSION_4_0_0) {
		saveSchemaVersion(sqlStore, VERSION_4_0_0)
	}
}

func upgradeDatabaseToVersion41(sqlStore SqlStore) {
	if shouldPerformUpgrade(sqlStore, VERSION_4_0_0, VERSION_4_1_0) {
		// Increase maximum length of the Users table Roles column.
		if sqlStore.GetMaxLengthOfColumnIfExists("Users", "Roles") != "256" {
			sqlStore.AlterColumnTypeIfExists("Users", "Roles", "varchar(256)", "varchar(256)")
		}

		sqlStore.RemoveTableIfExists("JobStatuses")

		saveSchemaVersion(sqlStore, VERSION_4_1_0)
	}
}

func upgradeDatabaseToVersion42(sqlStore SqlStore) {
	if shouldPerformUpgrade(sqlStore, VERSION_4_1_0, VERSION_4_2_0) {
		saveSchemaVersion(sqlStore, VERSION_4_2_0)
	}
}

func upgradeDatabaseToVersion43(sqlStore SqlStore) {
	if shouldPerformUpgrade(sqlStore, VERSION_4_2_0, VERSION_4_3_0) {
		saveSchemaVersion(sqlStore, VERSION_4_3_0)
	}
}

func upgradeDatabaseToVersion44(sqlStore SqlStore) {
	if shouldPerformUpgrade(sqlStore, VERSION_4_3_0, VERSION_4_4_0) {
		// Add the IsActive column to UserAccessToken.
		sqlStore.CreateColumnIfNotExists("UserAccessTokens", "IsActive", "boolean", "boolean", "1")

		saveSchemaVersion(sqlStore, VERSION_4_4_0)
	}
}

func upgradeDatabaseToVersion45(sqlStore SqlStore) {
	if shouldPerformUpgrade(sqlStore, VERSION_4_4_0, VERSION_4_5_0) {
		saveSchemaVersion(sqlStore, VERSION_4_5_0)
	}
}

func upgradeDatabaseToVersion46(sqlStore SqlStore) {
	if shouldPerformUpgrade(sqlStore, VERSION_4_5_0, VERSION_4_6_0) {
		sqlStore.CreateColumnIfNotExists("IncomingWebhooks", "Username", "varchar(64)", "varchar(64)", "")
		sqlStore.CreateColumnIfNotExists("IncomingWebhooks", "IconURL", "varchar(1024)", "varchar(1024)", "")
		saveSchemaVersion(sqlStore, VERSION_4_6_0)
	}
}

func upgradeDatabaseToVersion47(sqlStore SqlStore) {
	if shouldPerformUpgrade(sqlStore, VERSION_4_6_0, VERSION_4_7_0) {
		sqlStore.AlterColumnTypeIfExists("Users", "Position", "varchar(128)", "varchar(128)")
		sqlStore.AlterColumnTypeIfExists("OAuthAuthData", "State", "varchar(1024)", "varchar(1024)")
		sqlStore.RemoveColumnIfExists("ChannelMemberHistory", "Email")
		sqlStore.RemoveColumnIfExists("ChannelMemberHistory", "Username")
		saveSchemaVersion(sqlStore, VERSION_4_7_0)
	}
}

func upgradeDatabaseToVersion471(sqlStore SqlStore) {
	// If any new instances started with 4.7, they would have the bad Email column on the
	// ChannelMemberHistory table. So for those cases we need to do an upgrade between
	// 4.7.0 and 4.7.1
	if shouldPerformUpgrade(sqlStore, VERSION_4_7_0, VERSION_4_7_1) {
		sqlStore.RemoveColumnIfExists("ChannelMemberHistory", "Email")
		saveSchemaVersion(sqlStore, VERSION_4_7_1)
	}
}

func upgradeDatabaseToVersion472(sqlStore SqlStore) {
	if shouldPerformUpgrade(sqlStore, VERSION_4_7_1, VERSION_4_7_2) {
		sqlStore.RemoveIndexIfExists("idx_channels_displayname", "Channels")
		saveSchemaVersion(sqlStore, VERSION_4_7_2)
	}
}

func upgradeDatabaseToVersion48(sqlStore SqlStore) {
	if shouldPerformUpgrade(sqlStore, VERSION_4_7_2, VERSION_4_8_0) {
		saveSchemaVersion(sqlStore, VERSION_4_8_0)
	}
}

func upgradeDatabaseToVersion481(sqlStore SqlStore) {
	if shouldPerformUpgrade(sqlStore, VERSION_4_8_0, VERSION_4_8_1) {
		sqlStore.RemoveIndexIfExists("idx_channels_displayname", "Channels")
		saveSchemaVersion(sqlStore, VERSION_4_8_1)
	}
}

func upgradeDatabaseToVersion49(sqlStore SqlStore) {
	// This version of Mattermost includes an App-Layer migration which migrates from hard-coded roles configured by
	// a number of parameters in `config.json` to a `Roles` table in the database. The migration code can be seen
	// in the file `app/app.go` in the function `DoAdvancedPermissionsMigration()`.

	if shouldPerformUpgrade(sqlStore, VERSION_4_8_1, VERSION_4_9_0) {
		sqlStore.CreateColumnIfNotExists("Teams", "LastTeamIconUpdate", "bigint", "bigint", "0")
		defaultTimezone := timezones.DefaultUserTimezone()
		defaultTimezoneValue, err := json.Marshal(defaultTimezone)
		if err != nil {
			mlog.Critical(err.Error())
		}
		sqlStore.CreateColumnIfNotExists("Users", "Timezone", "varchar(256)", "varchar(256)", string(defaultTimezoneValue))
		sqlStore.RemoveIndexIfExists("idx_channels_displayname", "Channels")
		saveSchemaVersion(sqlStore, VERSION_4_9_0)
	}
}

func upgradeDatabaseToVersion410(sqlStore SqlStore) {
	if shouldPerformUpgrade(sqlStore, VERSION_4_9_0, VERSION_4_10_0) {

		sqlStore.RemoveIndexIfExists("Name_2", "Channels")
		sqlStore.RemoveIndexIfExists("Name_2", "Emoji")
		sqlStore.RemoveIndexIfExists("ClientId_2", "OAuthAccessData")

		saveSchemaVersion(sqlStore, VERSION_4_10_0)
		sqlStore.GetMaster().Exec("UPDATE Users SET AuthData=LOWER(AuthData) WHERE AuthService = 'saml'")
	}
}

func upgradeDatabaseToVersion50(sqlStore SqlStore) {
	// This version of Mattermost includes an App-Layer migration which migrates from hard-coded emojis configured
	// in `config.json` to a `Permission` in the database. The migration code can be seen
	// in the file `app/app.go` in the function `DoEmojisPermissionsMigration()`.

	// This version of Mattermost also includes a online-migration which migrates some roles from the `Roles` columns of
	// TeamMember and ChannelMember rows to the new SchemeAdmin and SchemeUser columns. If you need to downgrade to a
	// version of Mattermost prior to 5.0, you should take your server offline and run the following SQL statements
	// prior to launching the downgraded version:
	//
	//    UPDATE Teams SET SchemeId = NULL;
	//    UPDATE Channels SET SchemeId = NULL;
	//    UPDATE TeamMembers SET Roles = CONCAT(Roles, ' team_user'), SchemeUser = NULL where SchemeUser = 1;
	//    UPDATE TeamMembers SET Roles = CONCAT(Roles, ' team_admin'), SchemeAdmin = NULL where SchemeAdmin = 1;
	//    UPDATE ChannelMembers SET Roles = CONCAT(Roles, ' channel_user'), SchemeUser = NULL where SchemeUser = 1;
	//    UPDATE ChannelMembers SET Roles = CONCAT(Roles, ' channel_admin'), SchemeAdmin = NULL where SchemeAdmin = 1;
	//    DELETE from Systems WHERE Name = 'migration_advanced_permissions_phase_2';

	if shouldPerformUpgrade(sqlStore, VERSION_4_10_0, VERSION_5_0_0) {

		sqlStore.CreateColumnIfNotExistsNoDefault("Teams", "SchemeId", "varchar(26)", "varchar(26)")
		sqlStore.CreateColumnIfNotExistsNoDefault("Channels", "SchemeId", "varchar(26)", "varchar(26)")

		sqlStore.CreateColumnIfNotExistsNoDefault("TeamMembers", "SchemeUser", "boolean", "boolean")
		sqlStore.CreateColumnIfNotExistsNoDefault("TeamMembers", "SchemeAdmin", "boolean", "boolean")
		sqlStore.CreateColumnIfNotExistsNoDefault("ChannelMembers", "SchemeUser", "boolean", "boolean")
		sqlStore.CreateColumnIfNotExistsNoDefault("ChannelMembers", "SchemeAdmin", "boolean", "boolean")

		sqlStore.CreateColumnIfNotExists("Roles", "BuiltIn", "boolean", "boolean", "0")
		sqlStore.GetMaster().Exec("UPDATE Roles SET BuiltIn=true")
		sqlStore.GetMaster().Exec("UPDATE Roles SET SchemeManaged=false WHERE Name NOT IN ('system_user', 'system_admin', 'team_user', 'team_admin', 'channel_user', 'channel_admin')")
		sqlStore.CreateColumnIfNotExists("IncomingWebhooks", "ChannelLocked", "boolean", "boolean", "0")

		sqlStore.RemoveIndexIfExists("idx_channels_txt", "Channels")

		saveSchemaVersion(sqlStore, VERSION_5_0_0)
	}
}

func upgradeDatabaseToVersion51(sqlStore SqlStore) {
	if shouldPerformUpgrade(sqlStore, VERSION_5_0_0, VERSION_5_1_0) {
		saveSchemaVersion(sqlStore, VERSION_5_1_0)
	}
}

func upgradeDatabaseToVersion52(sqlStore SqlStore) {
	if shouldPerformUpgrade(sqlStore, VERSION_5_1_0, VERSION_5_2_0) {
		sqlStore.CreateColumnIfNotExists("OutgoingWebhooks", "Username", "varchar(64)", "varchar(64)", "")
		sqlStore.CreateColumnIfNotExists("OutgoingWebhooks", "IconURL", "varchar(1024)", "varchar(1024)", "")
		saveSchemaVersion(sqlStore, VERSION_5_2_0)
	}
}

func upgradeDatabaseToVersion53(sqlStore SqlStore) {
	if shouldPerformUpgrade(sqlStore, VERSION_5_2_0, VERSION_5_3_0) {
		saveSchemaVersion(sqlStore, VERSION_5_3_0)
	}
}

func upgradeDatabaseToVersion54(sqlStore SqlStore) {
	if shouldPerformUpgrade(sqlStore, VERSION_5_3_0, VERSION_5_4_0) {
		sqlStore.AlterColumnTypeIfExists("OutgoingWebhooks", "Description", "varchar(500)", "varchar(500)")
		sqlStore.AlterColumnTypeIfExists("IncomingWebhooks", "Description", "varchar(500)", "varchar(500)")
		if err := sqlStore.Channel().MigratePublicChannels(); err != nil {
			mlog.Critical("Failed to migrate PublicChannels table", mlog.Err(err))
			time.Sleep(time.Second)
			os.Exit(EXIT_GENERIC_FAILURE)
		}
		saveSchemaVersion(sqlStore, VERSION_5_4_0)
	}
}

func upgradeDatabaseToVersion55(sqlStore SqlStore) {
	if shouldPerformUpgrade(sqlStore, VERSION_5_4_0, VERSION_5_5_0) {
		saveSchemaVersion(sqlStore, VERSION_5_5_0)
	}
}

func upgradeDatabaseToVersion56(sqlStore SqlStore) {
	if shouldPerformUpgrade(sqlStore, VERSION_5_5_0, VERSION_5_6_0) {
		sqlStore.CreateColumnIfNotExists("PluginKeyValueStore", "ExpireAt", "bigint(20)", "bigint", "0")

		// migrating user's accepted terms of service data into the new table
		sqlStore.GetMaster().Exec("INSERT INTO UserTermsOfService SELECT Id, AcceptedTermsOfServiceId as TermsOfServiceId, :CreateAt FROM Users WHERE AcceptedTermsOfServiceId != \"\" AND AcceptedTermsOfServiceId IS NOT NULL", map[string]interface{}{"CreateAt": model.GetMillis()})

		if sqlStore.DriverName() == model.DATABASE_DRIVER_POSTGRES {
			sqlStore.RemoveIndexIfExists("idx_users_email_lower", "lower(Email)")
			sqlStore.RemoveIndexIfExists("idx_users_username_lower", "lower(Username)")
			sqlStore.RemoveIndexIfExists("idx_users_nickname_lower", "lower(Nickname)")
			sqlStore.RemoveIndexIfExists("idx_users_firstname_lower", "lower(FirstName)")
			sqlStore.RemoveIndexIfExists("idx_users_lastname_lower", "lower(LastName)")
		}

		saveSchemaVersion(sqlStore, VERSION_5_6_0)
	}

}

func upgradeDatabaseToVersion57(sqlStore SqlStore) {
	if shouldPerformUpgrade(sqlStore, VERSION_5_6_0, VERSION_5_7_0) {
		saveSchemaVersion(sqlStore, VERSION_5_7_0)
	}
}

func upgradeDatabaseToVersion58(sqlStore SqlStore) {
	if shouldPerformUpgrade(sqlStore, VERSION_5_7_0, VERSION_5_8_0) {
		// idx_channels_txt was removed in `upgradeDatabaseToVersion50`, but merged as part of
		// v5.1, so the migration wouldn't apply to anyone upgrading from v5.0. Remove it again to
		// bring the upgraded (from v5.0) and fresh install schemas back in sync.
		sqlStore.RemoveIndexIfExists("idx_channels_txt", "Channels")

		// Fix column types and defaults where gorp converged on a different schema value than the
		// original migration.
		sqlStore.AlterColumnTypeIfExists("OutgoingWebhooks", "Description", "text", "VARCHAR(500)")
		sqlStore.AlterColumnTypeIfExists("IncomingWebhooks", "Description", "text", "VARCHAR(500)")
		sqlStore.AlterColumnTypeIfExists("OutgoingWebhooks", "IconURL", "text", "VARCHAR(1024)")
		sqlStore.AlterColumnDefaultIfExists("OutgoingWebhooks", "Username", model.NewString("NULL"), model.NewString(""))
		sqlStore.AlterColumnDefaultIfExists("OutgoingWebhooks", "IconURL", nil, model.NewString(""))
		sqlStore.AlterColumnDefaultIfExists("PluginKeyValueStore", "ExpireAt", model.NewString("NULL"), model.NewString("NULL"))

		saveSchemaVersion(sqlStore, VERSION_5_8_0)
	}
}

func upgradeDatabaseToVersion59(sqlStore SqlStore) {
	if shouldPerformUpgrade(sqlStore, VERSION_5_8_0, VERSION_5_9_0) {
		saveSchemaVersion(sqlStore, VERSION_5_9_0)
	}
}

func upgradeDatabaseToVersion510(sqlStore SqlStore) {
	if shouldPerformUpgrade(sqlStore, VERSION_5_9_0, VERSION_5_10_0) {
		sqlStore.CreateColumnIfNotExistsNoDefault("Channels", "GroupConstrained", "tinyint(4)", "boolean")
		sqlStore.CreateColumnIfNotExistsNoDefault("Teams", "GroupConstrained", "tinyint(4)", "boolean")

		sqlStore.CreateIndexIfNotExists("idx_groupteams_teamid", "GroupTeams", "TeamId")
		sqlStore.CreateIndexIfNotExists("idx_groupchannels_channelid", "GroupChannels", "ChannelId")

		saveSchemaVersion(sqlStore, VERSION_5_10_0)
	}
}

func upgradeDatabaseToVersion511(sqlStore SqlStore) {
	if shouldPerformUpgrade(sqlStore, VERSION_5_10_0, VERSION_5_11_0) {
		// Enforce all teams have an InviteID set
		var teams []*model.Team
		if _, err := sqlStore.GetReplica().Select(&teams, "SELECT * FROM Teams WHERE InviteId = ''"); err != nil {
			mlog.Error("Error fetching Teams without InviteID", mlog.Err(err))
		} else {
			for _, team := range teams {
				team.InviteId = model.NewId()
				if _, err := sqlStore.Team().Update(team); err != nil {
					mlog.Error("Error updating Team InviteIDs", mlog.String("team_id", team.Id), mlog.Err(err))
				}
			}
		}

		saveSchemaVersion(sqlStore, VERSION_5_11_0)
	}
}

func upgradeDatabaseToVersion512(sqlStore SqlStore) {
	if shouldPerformUpgrade(sqlStore, VERSION_5_11_0, VERSION_5_12_0) {
		sqlStore.CreateColumnIfNotExistsNoDefault("TeamMembers", "SchemeGuest", "boolean", "boolean")
		sqlStore.CreateColumnIfNotExistsNoDefault("ChannelMembers", "SchemeGuest", "boolean", "boolean")
		sqlStore.CreateColumnIfNotExistsNoDefault("Schemes", "DefaultTeamGuestRole", "text", "VARCHAR(64)")
		sqlStore.CreateColumnIfNotExistsNoDefault("Schemes", "DefaultChannelGuestRole", "text", "VARCHAR(64)")

		sqlStore.GetMaster().Exec("UPDATE Schemes SET DefaultTeamGuestRole = '', DefaultChannelGuestRole = ''")

		// Saturday, January 24, 2065 5:20:00 AM GMT. To remove all personal access token sessions.
		sqlStore.GetMaster().Exec("DELETE FROM Sessions WHERE ExpiresAt > 3000000000000")

		saveSchemaVersion(sqlStore, VERSION_5_12_0)
	}
}

func upgradeDatabaseToVersion513(sqlStore SqlStore) {
	if shouldPerformUpgrade(sqlStore, VERSION_5_12_0, VERSION_5_13_0) {
		// The previous jobs ran once per minute, cluttering the Jobs table with somewhat useless entries. Clean that up.
		sqlStore.GetMaster().Exec("DELETE FROM Jobs WHERE Type = 'plugins'")

		saveSchemaVersion(sqlStore, VERSION_5_13_0)
	}
}

func upgradeDatabaseToVersion514(sqlStore SqlStore) {
	if shouldPerformUpgrade(sqlStore, VERSION_5_13_0, VERSION_5_14_0) {
		saveSchemaVersion(sqlStore, VERSION_5_14_0)
	}
}

func upgradeDatabaseToVersion515(sqlStore SqlStore) {
	if shouldPerformUpgrade(sqlStore, VERSION_5_14_0, VERSION_5_15_0) {
		saveSchemaVersion(sqlStore, VERSION_5_15_0)
	}
}

func upgradeDatabaseToVersion516(sqlStore SqlStore) {
	if shouldPerformUpgrade(sqlStore, VERSION_5_15_0, VERSION_5_16_0) {
		if sqlStore.DriverName() == model.DATABASE_DRIVER_POSTGRES {
			sqlStore.GetMaster().Exec("ALTER TABLE Tokens ALTER COLUMN Extra TYPE varchar(2048)")
		} else if sqlStore.DriverName() == model.DATABASE_DRIVER_MYSQL {
			sqlStore.GetMaster().Exec("ALTER TABLE Tokens MODIFY Extra text")
		}
		saveSchemaVersion(sqlStore, VERSION_5_16_0)

		// Fix mismatches between the canonical and migrated schemas.
		sqlStore.AlterColumnTypeIfExists("TeamMembers", "SchemeGuest", "tinyint(4)", "boolean")
		sqlStore.AlterColumnTypeIfExists("Schemes", "DefaultTeamGuestRole", "varchar(64)", "VARCHAR(64)")
		sqlStore.AlterColumnTypeIfExists("Schemes", "DefaultChannelGuestRole", "varchar(64)", "VARCHAR(64)")
		sqlStore.AlterColumnTypeIfExists("Teams", "AllowedDomains", "text", "VARCHAR(1000)")
		sqlStore.AlterColumnTypeIfExists("Channels", "GroupConstrained", "tinyint(1)", "boolean")
		sqlStore.AlterColumnTypeIfExists("Teams", "GroupConstrained", "tinyint(1)", "boolean")

		// One known mismatch remains: ChannelMembers.SchemeGuest. The requisite migration
		// is left here for posterity, but we're avoiding fix this given the corresponding
		// table rewrite in most MySQL and Postgres instances.
		// sqlStore.AlterColumnTypeIfExists("ChannelMembers", "SchemeGuest", "tinyint(4)", "boolean")

		sqlStore.CreateIndexIfNotExists("idx_groupteams_teamid", "GroupTeams", "TeamId")
		sqlStore.CreateIndexIfNotExists("idx_groupchannels_channelid", "GroupChannels", "ChannelId")
	}
}

func upgradeDatabaseToVersion517(sqlStore SqlStore) {
	if shouldPerformUpgrade(sqlStore, VERSION_5_16_0, VERSION_5_17_0) {
		saveSchemaVersion(sqlStore, VERSION_5_17_0)
	}
}

func upgradeDatabaseToVersion518(sqlStore SqlStore) {
	if shouldPerformUpgrade(sqlStore, VERSION_5_17_0, VERSION_5_18_0) {
		saveSchemaVersion(sqlStore, VERSION_5_18_0)
	}
}

func upgradeDatabaseToVersion519(sqlStore SqlStore) {
	if shouldPerformUpgrade(sqlStore, VERSION_5_18_0, VERSION_5_19_0) {
		saveSchemaVersion(sqlStore, VERSION_5_19_0)
	}
}

func upgradeDatabaseToVersion520(sqlStore SqlStore) {
	if shouldPerformUpgrade(sqlStore, VERSION_5_19_0, VERSION_5_20_0) {

		sqlStore.CreateColumnIfNotExistsNoDefault("Bots", "LastIconUpdate", "bigint", "bigint")

		sqlStore.CreateColumnIfNotExists("GroupTeams", "SchemeAdmin", "boolean", "boolean", "0")
		sqlStore.CreateIndexIfNotExists("idx_groupteams_schemeadmin", "GroupTeams", "SchemeAdmin")

		sqlStore.CreateColumnIfNotExists("GroupChannels", "SchemeAdmin", "boolean", "boolean", "0")
		sqlStore.CreateIndexIfNotExists("idx_groupchannels_schemeadmin", "GroupChannels", "SchemeAdmin")

		saveSchemaVersion(sqlStore, VERSION_5_20_0)
	}
}

func upgradeDatabaseToVersion521(sqlStore SqlStore) {
	if shouldPerformUpgrade(sqlStore, VERSION_5_20_0, VERSION_5_21_0) {
<<<<<<< HEAD
=======
		saveSchemaVersion(sqlStore, VERSION_5_21_0)
>>>>>>> b70d5df5
	}
}

func upgradeDatabaseToVersion522(sqlStore SqlStore) {
<<<<<<< HEAD
	// if shouldPerformUpgrade(sqlStore, VERSION_5_21_0, VERSION_5_22_0) {
	sqlStore.CreateIndexIfNotExists("idx_teams_scheme_id", "Teams", "SchemeId")
	sqlStore.CreateIndexIfNotExists("idx_channels_scheme_id", "Channels", "SchemeId")
	sqlStore.CreateIndexIfNotExists("idx_channels_scheme_id", "Channels", "SchemeId")
	sqlStore.CreateIndexIfNotExists("idx_schemes_channel_guest_role", "Schemes", "DefaultChannelGuestRole")
	sqlStore.CreateIndexIfNotExists("idx_schemes_channel_user_role", "Schemes", "DefaultChannelUserRole")
	sqlStore.CreateIndexIfNotExists("idx_schemes_channel_admin_role", "Schemes", "DefaultChannelAdminRole")
=======
	// TODO: Uncomment following condition when version 5.22.0 is released
	// if shouldPerformUpgrade(sqlStore, VERSION_5_21_0, VERSION_5_22_0) {

	// 	saveSchemaVersion(sqlStore, VERSION_5_22_0)
>>>>>>> b70d5df5
	// }
}<|MERGE_RESOLUTION|>--- conflicted
+++ resolved
@@ -18,12 +18,7 @@
 )
 
 const (
-<<<<<<< HEAD
-	CURRENT_SCHEMA_VERSION   = VERSION_5_20_0
-	VERSION_5_22_0           = "5.22.0"
-=======
 	CURRENT_SCHEMA_VERSION   = VERSION_5_21_0
->>>>>>> b70d5df5
 	VERSION_5_21_0           = "5.21.0"
 	VERSION_5_20_0           = "5.20.0"
 	VERSION_5_19_0           = "5.19.0"
@@ -773,15 +768,11 @@
 
 func upgradeDatabaseToVersion521(sqlStore SqlStore) {
 	if shouldPerformUpgrade(sqlStore, VERSION_5_20_0, VERSION_5_21_0) {
-<<<<<<< HEAD
-=======
 		saveSchemaVersion(sqlStore, VERSION_5_21_0)
->>>>>>> b70d5df5
 	}
 }
 
 func upgradeDatabaseToVersion522(sqlStore SqlStore) {
-<<<<<<< HEAD
 	// if shouldPerformUpgrade(sqlStore, VERSION_5_21_0, VERSION_5_22_0) {
 	sqlStore.CreateIndexIfNotExists("idx_teams_scheme_id", "Teams", "SchemeId")
 	sqlStore.CreateIndexIfNotExists("idx_channels_scheme_id", "Channels", "SchemeId")
@@ -789,11 +780,5 @@
 	sqlStore.CreateIndexIfNotExists("idx_schemes_channel_guest_role", "Schemes", "DefaultChannelGuestRole")
 	sqlStore.CreateIndexIfNotExists("idx_schemes_channel_user_role", "Schemes", "DefaultChannelUserRole")
 	sqlStore.CreateIndexIfNotExists("idx_schemes_channel_admin_role", "Schemes", "DefaultChannelAdminRole")
-=======
-	// TODO: Uncomment following condition when version 5.22.0 is released
-	// if shouldPerformUpgrade(sqlStore, VERSION_5_21_0, VERSION_5_22_0) {
-
-	// 	saveSchemaVersion(sqlStore, VERSION_5_22_0)
->>>>>>> b70d5df5
 	// }
 }