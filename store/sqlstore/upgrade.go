// Copyright (c) 2015-present Mattermost, Inc. All Rights Reserved.
// See LICENSE.txt for license information.

package sqlstore

import (
	"database/sql"
	"encoding/json"
	"os"
	"strings"
	"time"

	"github.com/blang/semver"
	"github.com/pkg/errors"

	"github.com/mattermost/mattermost-server/v5/model"
	"github.com/mattermost/mattermost-server/v5/services/timezones"
	"github.com/mattermost/mattermost-server/v5/shared/mlog"
)

const (
	CurrentSchemaVersion   = Version5340
	Version5340            = "5.34.0"
	Version5330            = "5.33.0"
	Version5320            = "5.32.0"
	Version5310            = "5.31.0"
	Version5300            = "5.30.0"
	Version5291            = "5.29.1"
	Version5290            = "5.29.0"
	Version5281            = "5.28.1"
	Version5280            = "5.28.0"
	Version5270            = "5.27.0"
	Version5260            = "5.26.0"
	Version5250            = "5.25.0"
	Version5240            = "5.24.0"
	Version5230            = "5.23.0"
	Version5220            = "5.22.0"
	Version5210            = "5.21.0"
	Version5200            = "5.20.0"
	Version5190            = "5.19.0"
	Version5180            = "5.18.0"
	Version5170            = "5.17.0"
	Version5160            = "5.16.0"
	Version5150            = "5.15.0"
	Version5140            = "5.14.0"
	Version5130            = "5.13.0"
	Version5120            = "5.12.0"
	Version5110            = "5.11.0"
	Version5100            = "5.10.0"
	Version590             = "5.9.0"
	Version580             = "5.8.0"
	Version570             = "5.7.0"
	Version560             = "5.6.0"
	Version550             = "5.5.0"
	Version540             = "5.4.0"
	Version530             = "5.3.0"
	Version520             = "5.2.0"
	Version510             = "5.1.0"
	Version500             = "5.0.0"
	Version4100            = "4.10.0"
	Version490             = "4.9.0"
	Version481             = "4.8.1"
	Version480             = "4.8.0"
	Version472             = "4.7.2"
	Version471             = "4.7.1"
	Version470             = "4.7.0"
	Version460             = "4.6.0"
	Version450             = "4.5.0"
	Version440             = "4.4.0"
	Version430             = "4.3.0"
	Version420             = "4.2.0"
	Version410             = "4.1.0"
	Version400             = "4.0.0"
	Version3100            = "3.10.0"
	Version390             = "3.9.0"
	Version380             = "3.8.0"
	Version370             = "3.7.0"
	Version360             = "3.6.0"
	Version350             = "3.5.0"
	Version340             = "3.4.0"
	Version330             = "3.3.0"
	Version320             = "3.2.0"
	Version310             = "3.1.0"
	Version300             = "3.0.0"
	OldestSupportedVersion = Version300
)

const (
	ExitVersionSave                 = 1003
	ExitThemeMigration              = 1004
	ExitTeamInviteIDMigrationFailed = 1006
)

// upgradeDatabase attempts to migrate the schema to the latest supported version.
// The value of model.CurrentVersion is accepted as a parameter for unit testing, but it is not
// used to stop migrations at that version.
func upgradeDatabase(sqlStore *SqlStore, currentModelVersionString string) error {
	currentModelVersion, err := semver.Parse(currentModelVersionString)
	if err != nil {
		return errors.Wrapf(err, "failed to parse current model version %s", currentModelVersionString)
	}

	nextUnsupportedMajorVersion := semver.Version{
		Major: currentModelVersion.Major + 1,
	}

	oldestSupportedVersion, err := semver.Parse(OldestSupportedVersion)
	if err != nil {
		return errors.Wrapf(err, "failed to parse oldest supported version %s", OldestSupportedVersion)
	}

	var currentSchemaVersion *semver.Version
	currentSchemaVersionString := sqlStore.GetCurrentSchemaVersion()
	if currentSchemaVersionString != "" {
		currentSchemaVersion, err = semver.New(currentSchemaVersionString)
		if err != nil {
			return errors.Wrapf(err, "failed to parse database schema version %s", currentSchemaVersionString)
		}
	}

	// Assume a fresh database if no schema version has been recorded.
	if currentSchemaVersion == nil {
		if err := sqlStore.System().SaveOrUpdate(&model.System{Name: "Version", Value: currentModelVersion.String()}); err != nil {
			return errors.Wrap(err, "failed to initialize schema version for fresh database")
		}

		currentSchemaVersion = &currentModelVersion
		mlog.Info("The database schema version has been set", mlog.String("version", currentSchemaVersion.String()))
		return nil
	}

	// Upgrades prior to the oldest supported version are not supported.
	if currentSchemaVersion.LT(oldestSupportedVersion) {
		return errors.Errorf("Database schema version %s is no longer supported. This Mattermost server supports automatic upgrades from schema version %s through schema version %s. Please manually upgrade to at least version %s before continuing.", *currentSchemaVersion, oldestSupportedVersion, currentModelVersion, oldestSupportedVersion)
	}

	// Allow forwards compatibility only within the same major version.
	if currentSchemaVersion.GTE(nextUnsupportedMajorVersion) {
		return errors.Errorf("Database schema version %s is not supported. This Mattermost server supports only >=%s, <%s. Please upgrade to at least version %s before continuing.", *currentSchemaVersion, currentModelVersion, nextUnsupportedMajorVersion, nextUnsupportedMajorVersion)
	} else if currentSchemaVersion.GT(currentModelVersion) {
		mlog.Warn("The database schema version and model versions do not match", mlog.String("schema_version", currentSchemaVersion.String()), mlog.String("model_version", currentModelVersion.String()))
	}

	// Otherwise, apply any necessary migrations. Note that these methods currently invoke
	// os.Exit instead of returning an error.
	upgradeDatabaseToVersion31(sqlStore)
	upgradeDatabaseToVersion32(sqlStore)
	upgradeDatabaseToVersion33(sqlStore)
	upgradeDatabaseToVersion34(sqlStore)
	upgradeDatabaseToVersion35(sqlStore)
	upgradeDatabaseToVersion36(sqlStore)
	upgradeDatabaseToVersion37(sqlStore)
	upgradeDatabaseToVersion38(sqlStore)
	upgradeDatabaseToVersion39(sqlStore)
	upgradeDatabaseToVersion310(sqlStore)
	upgradeDatabaseToVersion40(sqlStore)
	upgradeDatabaseToVersion41(sqlStore)
	upgradeDatabaseToVersion42(sqlStore)
	upgradeDatabaseToVersion43(sqlStore)
	upgradeDatabaseToVersion44(sqlStore)
	upgradeDatabaseToVersion45(sqlStore)
	upgradeDatabaseToVersion46(sqlStore)
	upgradeDatabaseToVersion47(sqlStore)
	upgradeDatabaseToVersion471(sqlStore)
	upgradeDatabaseToVersion472(sqlStore)
	upgradeDatabaseToVersion48(sqlStore)
	upgradeDatabaseToVersion481(sqlStore)
	upgradeDatabaseToVersion49(sqlStore)
	upgradeDatabaseToVersion410(sqlStore)
	upgradeDatabaseToVersion50(sqlStore)
	upgradeDatabaseToVersion51(sqlStore)
	upgradeDatabaseToVersion52(sqlStore)
	upgradeDatabaseToVersion53(sqlStore)
	upgradeDatabaseToVersion54(sqlStore)
	upgradeDatabaseToVersion55(sqlStore)
	upgradeDatabaseToVersion56(sqlStore)
	upgradeDatabaseToVersion57(sqlStore)
	upgradeDatabaseToVersion58(sqlStore)
	upgradeDatabaseToVersion59(sqlStore)
	upgradeDatabaseToVersion510(sqlStore)
	upgradeDatabaseToVersion511(sqlStore)
	upgradeDatabaseToVersion512(sqlStore)
	upgradeDatabaseToVersion513(sqlStore)
	upgradeDatabaseToVersion514(sqlStore)
	upgradeDatabaseToVersion515(sqlStore)
	upgradeDatabaseToVersion516(sqlStore)
	upgradeDatabaseToVersion517(sqlStore)
	upgradeDatabaseToVersion518(sqlStore)
	upgradeDatabaseToVersion519(sqlStore)
	upgradeDatabaseToVersion520(sqlStore)
	upgradeDatabaseToVersion521(sqlStore)
	upgradeDatabaseToVersion522(sqlStore)
	upgradeDatabaseToVersion523(sqlStore)
	upgradeDatabaseToVersion524(sqlStore)
	upgradeDatabaseToVersion525(sqlStore)
	upgradeDatabaseToVersion526(sqlStore)
	upgradeDatabaseToVersion527(sqlStore)
	upgradeDatabaseToVersion528(sqlStore)
	upgradeDatabaseToVersion5281(sqlStore)
	upgradeDatabaseToVersion529(sqlStore)
	upgradeDatabaseToVersion5291(sqlStore)
	upgradeDatabaseToVersion530(sqlStore)
	upgradeDatabaseToVersion531(sqlStore)
	upgradeDatabaseToVersion532(sqlStore)
	upgradeDatabaseToVersion533(sqlStore)
	upgradeDatabaseToVersion534(sqlStore)

	return nil
}

func saveSchemaVersion(sqlStore *SqlStore, version string) {
	if err := sqlStore.System().SaveOrUpdate(&model.System{Name: "Version", Value: version}); err != nil {
		mlog.Critical(err.Error())
		time.Sleep(time.Second)
		os.Exit(ExitVersionSave)
	}

	mlog.Warn("The database schema version has been upgraded", mlog.String("version", version))
}

func shouldPerformUpgrade(sqlStore *SqlStore, currentSchemaVersion string, expectedSchemaVersion string) bool {
	if sqlStore.GetCurrentSchemaVersion() == currentSchemaVersion {
		mlog.Warn("Attempting to upgrade the database schema version", mlog.String("current_version", currentSchemaVersion), mlog.String("new_version", expectedSchemaVersion))

		return true
	}

	return false
}

func upgradeDatabaseToVersion31(sqlStore *SqlStore) {
	if shouldPerformUpgrade(sqlStore, Version300, Version310) {
		sqlStore.CreateColumnIfNotExists("OutgoingWebhooks", "ContentType", "varchar(128)", "varchar(128)", "")
		saveSchemaVersion(sqlStore, Version310)
	}
}

func upgradeDatabaseToVersion32(sqlStore *SqlStore) {
	if shouldPerformUpgrade(sqlStore, Version310, Version320) {
		saveSchemaVersion(sqlStore, Version320)
	}
}

func themeMigrationFailed(err error) {
	mlog.Critical("Failed to migrate User.ThemeProps to Preferences table", mlog.Err(err))
	time.Sleep(time.Second)
	os.Exit(ExitThemeMigration)
}

func upgradeDatabaseToVersion33(sqlStore *SqlStore) {
	if shouldPerformUpgrade(sqlStore, Version320, Version330) {
		if sqlStore.DoesColumnExist("Users", "ThemeProps") {
			params := map[string]interface{}{
				"Category": model.PREFERENCE_CATEGORY_THEME,
				"Name":     "",
			}

			transaction, err := sqlStore.GetMaster().Begin()
			if err != nil {
				themeMigrationFailed(err)
			}
			defer finalizeTransaction(transaction)

			// increase size of Value column of Preferences table to match the size of the ThemeProps column
			if sqlStore.DriverName() == model.DATABASE_DRIVER_POSTGRES {
				if _, err := transaction.Exec("ALTER TABLE Preferences ALTER COLUMN Value TYPE varchar(2000)"); err != nil {
					themeMigrationFailed(err)
					return
				}
			} else if sqlStore.DriverName() == model.DATABASE_DRIVER_MYSQL {
				if _, err := transaction.Exec("ALTER TABLE Preferences MODIFY Value text"); err != nil {
					themeMigrationFailed(err)
					return
				}
			}

			// copy data across
			if _, err := transaction.Exec(
				`INSERT INTO
					Preferences(UserId, Category, Name, Value)
				SELECT
					Id, '`+model.PREFERENCE_CATEGORY_THEME+`', '', ThemeProps
				FROM
					Users
				WHERE
					Users.ThemeProps != 'null'`, params); err != nil {
				themeMigrationFailed(err)
				return
			}

			// delete old data
			if _, err := transaction.Exec("ALTER TABLE Users DROP COLUMN ThemeProps"); err != nil {
				themeMigrationFailed(err)
				return
			}

			if err := transaction.Commit(); err != nil {
				themeMigrationFailed(err)
				return
			}

			// rename solarized_* code themes to solarized-* to match client changes in 3.0
			var data model.Preferences
			if _, err := sqlStore.GetMaster().Select(&data, "SELECT * FROM Preferences WHERE Category = '"+model.PREFERENCE_CATEGORY_THEME+"' AND Value LIKE '%solarized_%'"); err == nil {
				for i := range data {
					data[i].Value = strings.Replace(data[i].Value, "solarized_", "solarized-", -1)
				}

				sqlStore.Preference().Save(&data)
			}
		}

		sqlStore.CreateColumnIfNotExists("OAuthApps", "IsTrusted", "tinyint(1)", "boolean", "0")
		sqlStore.CreateColumnIfNotExists("OAuthApps", "IconURL", "varchar(512)", "varchar(512)", "")
		sqlStore.CreateColumnIfNotExists("OAuthAccessData", "ClientId", "varchar(26)", "varchar(26)", "")
		sqlStore.CreateColumnIfNotExists("OAuthAccessData", "UserId", "varchar(26)", "varchar(26)", "")
		sqlStore.CreateColumnIfNotExists("OAuthAccessData", "ExpiresAt", "bigint", "bigint", "0")

		if sqlStore.DoesColumnExist("OAuthAccessData", "AuthCode") {
			sqlStore.RemoveIndexIfExists("idx_oauthaccessdata_auth_code", "OAuthAccessData")
			sqlStore.RemoveColumnIfExists("OAuthAccessData", "AuthCode")
		}

		sqlStore.RemoveColumnIfExists("Users", "LastActivityAt")
		sqlStore.RemoveColumnIfExists("Users", "LastPingAt")

		sqlStore.CreateColumnIfNotExists("OutgoingWebhooks", "TriggerWhen", "tinyint", "integer", "0")

		saveSchemaVersion(sqlStore, Version330)
	}
}

func upgradeDatabaseToVersion34(sqlStore *SqlStore) {
	if shouldPerformUpgrade(sqlStore, Version330, Version340) {
		sqlStore.CreateColumnIfNotExists("Status", "Manual", "BOOLEAN", "BOOLEAN", "0")
		sqlStore.CreateColumnIfNotExists("Status", "ActiveChannel", "varchar(26)", "varchar(26)", "")

		saveSchemaVersion(sqlStore, Version340)
	}
}

func upgradeDatabaseToVersion35(sqlStore *SqlStore) {
	if shouldPerformUpgrade(sqlStore, Version340, Version350) {
		sqlStore.GetMaster().Exec("UPDATE Users SET Roles = 'system_user' WHERE Roles = ''")
		sqlStore.GetMaster().Exec("UPDATE Users SET Roles = 'system_user system_admin' WHERE Roles = 'system_admin'")
		sqlStore.GetMaster().Exec("UPDATE TeamMembers SET Roles = 'team_user' WHERE Roles = ''")
		sqlStore.GetMaster().Exec("UPDATE TeamMembers SET Roles = 'team_user team_admin' WHERE Roles = 'admin'")
		sqlStore.GetMaster().Exec("UPDATE ChannelMembers SET Roles = 'channel_user' WHERE Roles = ''")
		sqlStore.GetMaster().Exec("UPDATE ChannelMembers SET Roles = 'channel_user channel_admin' WHERE Roles = 'admin'")

		// The rest of the migration from Filenames -> FileIds is done lazily in api.GetFileInfosForPost
		sqlStore.CreateColumnIfNotExists("Posts", "FileIds", "varchar(150)", "varchar(150)", "[]")

		// Increase maximum length of the Channel table Purpose column.
		if sqlStore.GetMaxLengthOfColumnIfExists("Channels", "Purpose") != "250" {
			sqlStore.AlterColumnTypeIfExists("Channels", "Purpose", "varchar(250)", "varchar(250)")
		}

		sqlStore.Session().RemoveAllSessions()

		saveSchemaVersion(sqlStore, Version350)
	}
}

func upgradeDatabaseToVersion36(sqlStore *SqlStore) {
	if shouldPerformUpgrade(sqlStore, Version350, Version360) {
		sqlStore.CreateColumnIfNotExists("Posts", "HasReactions", "tinyint", "boolean", "0")

		// Add a Position column to users.
		sqlStore.CreateColumnIfNotExists("Users", "Position", "varchar(64)", "varchar(64)", "")

		// Remove ActiveChannel column from Status
		sqlStore.RemoveColumnIfExists("Status", "ActiveChannel")

		saveSchemaVersion(sqlStore, Version360)
	}
}

func upgradeDatabaseToVersion37(sqlStore *SqlStore) {
	if shouldPerformUpgrade(sqlStore, Version360, Version370) {
		// Add EditAt column to Posts
		sqlStore.CreateColumnIfNotExists("Posts", "EditAt", " bigint", " bigint", "0")

		saveSchemaVersion(sqlStore, Version370)
	}
}

func upgradeDatabaseToVersion38(sqlStore *SqlStore) {
	if shouldPerformUpgrade(sqlStore, Version370, Version380) {
		// Add the IsPinned column to posts.
		sqlStore.CreateColumnIfNotExists("Posts", "IsPinned", "boolean", "boolean", "0")

		saveSchemaVersion(sqlStore, Version380)
	}
}

func upgradeDatabaseToVersion39(sqlStore *SqlStore) {
	if shouldPerformUpgrade(sqlStore, Version380, Version390) {
		sqlStore.CreateColumnIfNotExists("OAuthAccessData", "Scope", "varchar(128)", "varchar(128)", model.DEFAULT_SCOPE)
		sqlStore.RemoveTableIfExists("PasswordRecovery")

		saveSchemaVersion(sqlStore, Version390)
	}
}

func upgradeDatabaseToVersion310(sqlStore *SqlStore) {
	if shouldPerformUpgrade(sqlStore, Version390, Version3100) {
		saveSchemaVersion(sqlStore, Version3100)
	}
}

func upgradeDatabaseToVersion40(sqlStore *SqlStore) {
	if shouldPerformUpgrade(sqlStore, Version3100, Version400) {
		saveSchemaVersion(sqlStore, Version400)
	}
}

func upgradeDatabaseToVersion41(sqlStore *SqlStore) {
	if shouldPerformUpgrade(sqlStore, Version400, Version410) {
		// Increase maximum length of the Users table Roles column.
		if sqlStore.GetMaxLengthOfColumnIfExists("Users", "Roles") != "256" {
			sqlStore.AlterColumnTypeIfExists("Users", "Roles", "varchar(256)", "varchar(256)")
		}

		sqlStore.RemoveTableIfExists("JobStatuses")

		saveSchemaVersion(sqlStore, Version410)
	}
}

func upgradeDatabaseToVersion42(sqlStore *SqlStore) {
	if shouldPerformUpgrade(sqlStore, Version410, Version420) {
		saveSchemaVersion(sqlStore, Version420)
	}
}

func upgradeDatabaseToVersion43(sqlStore *SqlStore) {
	if shouldPerformUpgrade(sqlStore, Version420, Version430) {
		saveSchemaVersion(sqlStore, Version430)
	}
}

func upgradeDatabaseToVersion44(sqlStore *SqlStore) {
	if shouldPerformUpgrade(sqlStore, Version430, Version440) {
		// Add the IsActive column to UserAccessToken.
		sqlStore.CreateColumnIfNotExists("UserAccessTokens", "IsActive", "boolean", "boolean", "1")

		saveSchemaVersion(sqlStore, Version440)
	}
}

func upgradeDatabaseToVersion45(sqlStore *SqlStore) {
	if shouldPerformUpgrade(sqlStore, Version440, Version450) {
		saveSchemaVersion(sqlStore, Version450)
	}
}

func upgradeDatabaseToVersion46(sqlStore *SqlStore) {
	if shouldPerformUpgrade(sqlStore, Version450, Version460) {
		sqlStore.CreateColumnIfNotExists("IncomingWebhooks", "Username", "varchar(64)", "varchar(64)", "")
		sqlStore.CreateColumnIfNotExists("IncomingWebhooks", "IconURL", "varchar(1024)", "varchar(1024)", "")
		saveSchemaVersion(sqlStore, Version460)
	}
}

func upgradeDatabaseToVersion47(sqlStore *SqlStore) {
	if shouldPerformUpgrade(sqlStore, Version460, Version470) {
		sqlStore.AlterColumnTypeIfExists("Users", "Position", "varchar(128)", "varchar(128)")
		sqlStore.AlterColumnTypeIfExists("OAuthAuthData", "State", "varchar(1024)", "varchar(1024)")
		sqlStore.RemoveColumnIfExists("ChannelMemberHistory", "Email")
		sqlStore.RemoveColumnIfExists("ChannelMemberHistory", "Username")
		saveSchemaVersion(sqlStore, Version470)
	}
}

func upgradeDatabaseToVersion471(sqlStore *SqlStore) {
	// If any new instances started with 4.7, they would have the bad Email column on the
	// ChannelMemberHistory table. So for those cases we need to do an upgrade between
	// 4.7.0 and 4.7.1
	if shouldPerformUpgrade(sqlStore, Version470, Version471) {
		sqlStore.RemoveColumnIfExists("ChannelMemberHistory", "Email")
		saveSchemaVersion(sqlStore, Version471)
	}
}

func upgradeDatabaseToVersion472(sqlStore *SqlStore) {
	if shouldPerformUpgrade(sqlStore, Version471, Version472) {
		sqlStore.RemoveIndexIfExists("idx_channels_displayname", "Channels")
		saveSchemaVersion(sqlStore, Version472)
	}
}

func upgradeDatabaseToVersion48(sqlStore *SqlStore) {
	if shouldPerformUpgrade(sqlStore, Version472, Version480) {
		saveSchemaVersion(sqlStore, Version480)
	}
}

func upgradeDatabaseToVersion481(sqlStore *SqlStore) {
	if shouldPerformUpgrade(sqlStore, Version480, Version481) {
		sqlStore.RemoveIndexIfExists("idx_channels_displayname", "Channels")
		saveSchemaVersion(sqlStore, Version481)
	}
}

func upgradeDatabaseToVersion49(sqlStore *SqlStore) {
	// This version of Mattermost includes an App-Layer migration which migrates from hard-coded roles configured by
	// a number of parameters in `config.json` to a `Roles` table in the database. The migration code can be seen
	// in the file `app/app.go` in the function `DoAdvancedPermissionsMigration()`.

	if shouldPerformUpgrade(sqlStore, Version481, Version490) {
		defaultTimezone := timezones.DefaultUserTimezone()
		defaultTimezoneValue, err := json.Marshal(defaultTimezone)
		if err != nil {
			mlog.Critical(err.Error())
		}
		sqlStore.CreateColumnIfNotExists("Users", "Timezone", "varchar(256)", "varchar(256)", string(defaultTimezoneValue))
		sqlStore.RemoveIndexIfExists("idx_channels_displayname", "Channels")
		saveSchemaVersion(sqlStore, Version490)
	}
}

func upgradeDatabaseToVersion410(sqlStore *SqlStore) {
	if shouldPerformUpgrade(sqlStore, Version490, Version4100) {

		sqlStore.RemoveIndexIfExists("Name_2", "Channels")
		sqlStore.RemoveIndexIfExists("Name_2", "Emoji")
		sqlStore.RemoveIndexIfExists("ClientId_2", "OAuthAccessData")

		saveSchemaVersion(sqlStore, Version4100)
		sqlStore.GetMaster().Exec("UPDATE Users SET AuthData=LOWER(AuthData) WHERE AuthService = 'saml'")
	}
}

func upgradeDatabaseToVersion50(sqlStore *SqlStore) {
	// This version of Mattermost includes an App-Layer migration which migrates from hard-coded emojis configured
	// in `config.json` to a `Permission` in the database. The migration code can be seen
	// in the file `app/app.go` in the function `DoEmojisPermissionsMigration()`.

	// This version of Mattermost also includes a online-migration which migrates some roles from the `Roles` columns of
	// TeamMember and ChannelMember rows to the new SchemeAdmin and SchemeUser columns. If you need to downgrade to a
	// version of Mattermost prior to 5.0, you should take your server offline and run the following SQL statements
	// prior to launching the downgraded version:
	//
	//    UPDATE Teams SET SchemeId = NULL;
	//    UPDATE Channels SET SchemeId = NULL;
	//    UPDATE TeamMembers SET Roles = CONCAT(Roles, ' team_user'), SchemeUser = NULL where SchemeUser = 1;
	//    UPDATE TeamMembers SET Roles = CONCAT(Roles, ' team_admin'), SchemeAdmin = NULL where SchemeAdmin = 1;
	//    UPDATE ChannelMembers SET Roles = CONCAT(Roles, ' channel_user'), SchemeUser = NULL where SchemeUser = 1;
	//    UPDATE ChannelMembers SET Roles = CONCAT(Roles, ' channel_admin'), SchemeAdmin = NULL where SchemeAdmin = 1;
	//    DELETE from Systems WHERE Name = 'migration_advanced_permissions_phase_2';

	if shouldPerformUpgrade(sqlStore, Version4100, Version500) {
		sqlStore.CreateColumnIfNotExistsNoDefault("Channels", "SchemeId", "varchar(26)", "varchar(26)")

		sqlStore.CreateColumnIfNotExistsNoDefault("ChannelMembers", "SchemeUser", "boolean", "boolean")
		sqlStore.CreateColumnIfNotExistsNoDefault("ChannelMembers", "SchemeAdmin", "boolean", "boolean")

		sqlStore.CreateColumnIfNotExists("Roles", "BuiltIn", "boolean", "boolean", "0")
		sqlStore.GetMaster().Exec("UPDATE Roles SET BuiltIn=true")
		sqlStore.GetMaster().Exec("UPDATE Roles SET SchemeManaged=false WHERE Name NOT IN ('system_user', 'system_admin', 'team_user', 'team_admin', 'channel_user', 'channel_admin')")
		sqlStore.CreateColumnIfNotExists("IncomingWebhooks", "ChannelLocked", "boolean", "boolean", "0")

		sqlStore.RemoveIndexIfExists("idx_channels_txt", "Channels")

		saveSchemaVersion(sqlStore, Version500)
	}
}

func upgradeDatabaseToVersion51(sqlStore *SqlStore) {
	if shouldPerformUpgrade(sqlStore, Version500, Version510) {
		saveSchemaVersion(sqlStore, Version510)
	}
}

func upgradeDatabaseToVersion52(sqlStore *SqlStore) {
	if shouldPerformUpgrade(sqlStore, Version510, Version520) {
		sqlStore.CreateColumnIfNotExists("OutgoingWebhooks", "Username", "varchar(64)", "varchar(64)", "")
		sqlStore.CreateColumnIfNotExists("OutgoingWebhooks", "IconURL", "varchar(1024)", "varchar(1024)", "")
		saveSchemaVersion(sqlStore, Version520)
	}
}

func upgradeDatabaseToVersion53(sqlStore *SqlStore) {
	if shouldPerformUpgrade(sqlStore, Version520, Version530) {
		saveSchemaVersion(sqlStore, Version530)
	}
}

func upgradeDatabaseToVersion54(sqlStore *SqlStore) {
	if shouldPerformUpgrade(sqlStore, Version530, Version540) {
		sqlStore.AlterColumnTypeIfExists("OutgoingWebhooks", "Description", "varchar(500)", "varchar(500)")
		sqlStore.AlterColumnTypeIfExists("IncomingWebhooks", "Description", "varchar(500)", "varchar(500)")
		if err := sqlStore.Channel().MigratePublicChannels(); err != nil {
			mlog.Critical("Failed to migrate PublicChannels table", mlog.Err(err))
			time.Sleep(time.Second)
			os.Exit(ExitGenericFailure)
		}
		saveSchemaVersion(sqlStore, Version540)
	}
}

func upgradeDatabaseToVersion55(sqlStore *SqlStore) {
	if shouldPerformUpgrade(sqlStore, Version540, Version550) {
		saveSchemaVersion(sqlStore, Version550)
	}
}

func upgradeDatabaseToVersion56(sqlStore *SqlStore) {
	if shouldPerformUpgrade(sqlStore, Version550, Version560) {
		sqlStore.CreateColumnIfNotExists("PluginKeyValueStore", "ExpireAt", "bigint(20)", "bigint", "0")

		// migrating user's accepted terms of service data into the new table
		sqlStore.GetMaster().Exec("INSERT INTO UserTermsOfService SELECT Id, AcceptedTermsOfServiceId as TermsOfServiceId, :CreateAt FROM Users WHERE AcceptedTermsOfServiceId != \"\" AND AcceptedTermsOfServiceId IS NOT NULL", map[string]interface{}{"CreateAt": model.GetMillis()})

		if sqlStore.DriverName() == model.DATABASE_DRIVER_POSTGRES {
			sqlStore.RemoveIndexIfExists("idx_users_email_lower", "lower(Email)")
			sqlStore.RemoveIndexIfExists("idx_users_username_lower", "lower(Username)")
			sqlStore.RemoveIndexIfExists("idx_users_nickname_lower", "lower(Nickname)")
			sqlStore.RemoveIndexIfExists("idx_users_firstname_lower", "lower(FirstName)")
			sqlStore.RemoveIndexIfExists("idx_users_lastname_lower", "lower(LastName)")
		}

		saveSchemaVersion(sqlStore, Version560)
	}

}

func upgradeDatabaseToVersion57(sqlStore *SqlStore) {
	if shouldPerformUpgrade(sqlStore, Version560, Version570) {
		saveSchemaVersion(sqlStore, Version570)
	}
}

func upgradeDatabaseToVersion58(sqlStore *SqlStore) {
	if shouldPerformUpgrade(sqlStore, Version570, Version580) {
		// idx_channels_txt was removed in `upgradeDatabaseToVersion50`, but merged as part of
		// v5.1, so the migration wouldn't apply to anyone upgrading from v5.0. Remove it again to
		// bring the upgraded (from v5.0) and fresh install schemas back in sync.
		sqlStore.RemoveIndexIfExists("idx_channels_txt", "Channels")

		// Fix column types and defaults where gorp converged on a different schema value than the
		// original migration.
		sqlStore.AlterColumnTypeIfExists("OutgoingWebhooks", "Description", "text", "VARCHAR(500)")
		sqlStore.AlterColumnTypeIfExists("IncomingWebhooks", "Description", "text", "VARCHAR(500)")
		sqlStore.AlterColumnTypeIfExists("OutgoingWebhooks", "IconURL", "text", "VARCHAR(1024)")
		sqlStore.AlterColumnDefaultIfExists("OutgoingWebhooks", "Username", model.NewString("NULL"), model.NewString(""))
		sqlStore.AlterColumnDefaultIfExists("OutgoingWebhooks", "IconURL", nil, model.NewString(""))
		sqlStore.AlterColumnDefaultIfExists("PluginKeyValueStore", "ExpireAt", model.NewString("NULL"), model.NewString("NULL"))

		saveSchemaVersion(sqlStore, Version580)
	}
}

func upgradeDatabaseToVersion59(sqlStore *SqlStore) {
	if shouldPerformUpgrade(sqlStore, Version580, Version590) {
		saveSchemaVersion(sqlStore, Version590)
	}
}

func upgradeDatabaseToVersion510(sqlStore *SqlStore) {
	if shouldPerformUpgrade(sqlStore, Version590, Version5100) {
		sqlStore.CreateColumnIfNotExistsNoDefault("Channels", "GroupConstrained", "tinyint(4)", "boolean")

		sqlStore.CreateIndexIfNotExists("idx_groupteams_teamid", "GroupTeams", "TeamId")
		sqlStore.CreateIndexIfNotExists("idx_groupchannels_channelid", "GroupChannels", "ChannelId")

		saveSchemaVersion(sqlStore, Version5100)
	}
}

func upgradeDatabaseToVersion511(sqlStore *SqlStore) {
	if shouldPerformUpgrade(sqlStore, Version5100, Version5110) {
		// Enforce all teams have an InviteID set
		var teams []*model.Team
		if _, err := sqlStore.GetReplica().Select(&teams, "SELECT * FROM Teams WHERE InviteId = ''"); err != nil {
			mlog.Error("Error fetching Teams without InviteID", mlog.Err(err))
		} else {
			for _, team := range teams {
				team.InviteId = model.NewId()
				if _, err := sqlStore.Team().Update(team); err != nil {
					mlog.Error("Error updating Team InviteIDs", mlog.String("team_id", team.Id), mlog.Err(err))
				}
			}
		}

		saveSchemaVersion(sqlStore, Version5110)
	}
}

func upgradeDatabaseToVersion512(sqlStore *SqlStore) {
	if shouldPerformUpgrade(sqlStore, Version5110, Version5120) {
		sqlStore.CreateColumnIfNotExistsNoDefault("ChannelMembers", "SchemeGuest", "boolean", "boolean")
		sqlStore.CreateColumnIfNotExistsNoDefault("Schemes", "DefaultTeamGuestRole", "text", "VARCHAR(64)")
		sqlStore.CreateColumnIfNotExistsNoDefault("Schemes", "DefaultChannelGuestRole", "text", "VARCHAR(64)")

		sqlStore.GetMaster().Exec("UPDATE Schemes SET DefaultTeamGuestRole = '', DefaultChannelGuestRole = ''")

		// Saturday, January 24, 2065 5:20:00 AM GMT. To remove all personal access token sessions.
		sqlStore.GetMaster().Exec("DELETE FROM Sessions WHERE ExpiresAt > 3000000000000")

		saveSchemaVersion(sqlStore, Version5120)
	}
}

func upgradeDatabaseToVersion513(sqlStore *SqlStore) {
	if shouldPerformUpgrade(sqlStore, Version5120, Version5130) {
		// The previous jobs ran once per minute, cluttering the Jobs table with somewhat useless entries. Clean that up.
		sqlStore.GetMaster().Exec("DELETE FROM Jobs WHERE Type = 'plugins'")

		saveSchemaVersion(sqlStore, Version5130)
	}
}

func upgradeDatabaseToVersion514(sqlStore *SqlStore) {
	if shouldPerformUpgrade(sqlStore, Version5130, Version5140) {
		saveSchemaVersion(sqlStore, Version5140)
	}
}

func upgradeDatabaseToVersion515(sqlStore *SqlStore) {
	if shouldPerformUpgrade(sqlStore, Version5140, Version5150) {
		saveSchemaVersion(sqlStore, Version5150)
	}
}

func upgradeDatabaseToVersion516(sqlStore *SqlStore) {
	if shouldPerformUpgrade(sqlStore, Version5150, Version5160) {
		if sqlStore.DriverName() == model.DATABASE_DRIVER_POSTGRES {
			sqlStore.GetMaster().Exec("ALTER TABLE Tokens ALTER COLUMN Extra TYPE varchar(2048)")
		} else if sqlStore.DriverName() == model.DATABASE_DRIVER_MYSQL {
			sqlStore.GetMaster().Exec("ALTER TABLE Tokens MODIFY Extra text")
		}
		saveSchemaVersion(sqlStore, Version5160)

		// Fix mismatches between the canonical and migrated schemas.
		sqlStore.AlterColumnTypeIfExists("Schemes", "DefaultTeamGuestRole", "varchar(64)", "VARCHAR(64)")
		sqlStore.AlterColumnTypeIfExists("Schemes", "DefaultChannelGuestRole", "varchar(64)", "VARCHAR(64)")
		sqlStore.AlterColumnTypeIfExists("Teams", "AllowedDomains", "text", "VARCHAR(1000)")
		sqlStore.AlterColumnTypeIfExists("Channels", "GroupConstrained", "tinyint(1)", "boolean")
		sqlStore.AlterColumnTypeIfExists("Teams", "GroupConstrained", "tinyint(1)", "boolean")

		// One known mismatch remains: ChannelMembers.SchemeGuest. The requisite migration
		// is left here for posterity, but we're avoiding fix this given the corresponding
		// table rewrite in most MySQL and Postgres instances.
		// sqlStore.AlterColumnTypeIfExists("ChannelMembers", "SchemeGuest", "tinyint(4)", "boolean")

		sqlStore.CreateIndexIfNotExists("idx_groupteams_teamid", "GroupTeams", "TeamId")
		sqlStore.CreateIndexIfNotExists("idx_groupchannels_channelid", "GroupChannels", "ChannelId")
	}
}

func upgradeDatabaseToVersion517(sqlStore *SqlStore) {
	if shouldPerformUpgrade(sqlStore, Version5160, Version5170) {
		saveSchemaVersion(sqlStore, Version5170)
	}
}

func upgradeDatabaseToVersion518(sqlStore *SqlStore) {
	if shouldPerformUpgrade(sqlStore, Version5170, Version5180) {
		saveSchemaVersion(sqlStore, Version5180)
	}
}

func upgradeDatabaseToVersion519(sqlStore *SqlStore) {
	if shouldPerformUpgrade(sqlStore, Version5180, Version5190) {
		saveSchemaVersion(sqlStore, Version5190)
	}
}

func upgradeDatabaseToVersion520(sqlStore *SqlStore) {
	if shouldPerformUpgrade(sqlStore, Version5190, Version5200) {
		sqlStore.CreateColumnIfNotExistsNoDefault("Bots", "LastIconUpdate", "bigint", "bigint")

		sqlStore.CreateColumnIfNotExists("GroupTeams", "SchemeAdmin", "boolean", "boolean", "0")
		sqlStore.CreateIndexIfNotExists("idx_groupteams_schemeadmin", "GroupTeams", "SchemeAdmin")

		sqlStore.CreateColumnIfNotExists("GroupChannels", "SchemeAdmin", "boolean", "boolean", "0")
		sqlStore.CreateIndexIfNotExists("idx_groupchannels_schemeadmin", "GroupChannels", "SchemeAdmin")

		saveSchemaVersion(sqlStore, Version5200)
	}
}

func upgradeDatabaseToVersion521(sqlStore *SqlStore) {
	if shouldPerformUpgrade(sqlStore, Version5200, Version5210) {
		saveSchemaVersion(sqlStore, Version5210)
	}
}

func upgradeDatabaseToVersion522(sqlStore *SqlStore) {
	if shouldPerformUpgrade(sqlStore, Version5210, Version5220) {
		sqlStore.CreateIndexIfNotExists("idx_teams_scheme_id", "Teams", "SchemeId")
		sqlStore.CreateIndexIfNotExists("idx_channels_scheme_id", "Channels", "SchemeId")
		sqlStore.CreateIndexIfNotExists("idx_channels_scheme_id", "Channels", "SchemeId")
		sqlStore.CreateIndexIfNotExists("idx_schemes_channel_guest_role", "Schemes", "DefaultChannelGuestRole")
		sqlStore.CreateIndexIfNotExists("idx_schemes_channel_user_role", "Schemes", "DefaultChannelUserRole")
		sqlStore.CreateIndexIfNotExists("idx_schemes_channel_admin_role", "Schemes", "DefaultChannelAdminRole")

		saveSchemaVersion(sqlStore, Version5220)
	}
}

func upgradeDatabaseToVersion523(sqlStore *SqlStore) {
	if shouldPerformUpgrade(sqlStore, Version5220, Version5230) {
		saveSchemaVersion(sqlStore, Version5230)
	}
}

func upgradeDatabaseToVersion524(sqlStore *SqlStore) {
	if shouldPerformUpgrade(sqlStore, Version5230, Version5240) {
		sqlStore.CreateColumnIfNotExists("UserGroups", "AllowReference", "boolean", "boolean", "0")
		sqlStore.GetMaster().Exec("UPDATE UserGroups SET Name = null, AllowReference = false")
		sqlStore.AlterPrimaryKey("Reactions", []string{"PostId", "UserId", "EmojiName"})

		saveSchemaVersion(sqlStore, Version5240)
	}
}

func upgradeDatabaseToVersion525(sqlStore *SqlStore) {
	if shouldPerformUpgrade(sqlStore, Version5240, Version5250) {
		saveSchemaVersion(sqlStore, Version5250)
	}
}

func upgradeDatabaseToVersion526(sqlStore *SqlStore) {
	if shouldPerformUpgrade(sqlStore, Version5250, Version5260) {
		sqlStore.CreateColumnIfNotExists("Sessions", "ExpiredNotify", "boolean", "boolean", "0")

		saveSchemaVersion(sqlStore, Version5260)
	}
}

func upgradeDatabaseToVersion527(sqlStore *SqlStore) {
	if shouldPerformUpgrade(sqlStore, Version5260, Version5270) {
		saveSchemaVersion(sqlStore, Version5270)
	}
}

func upgradeDatabaseToVersion528(sqlStore *SqlStore) {
	if shouldPerformUpgrade(sqlStore, Version5270, Version5280) {
		if err := precheckMigrationToVersion528(sqlStore); err != nil {
			mlog.Critical("Error upgrading DB schema to 5.28.0", mlog.Err(err))
			os.Exit(ExitGenericFailure)
		}

		sqlStore.CreateColumnIfNotExistsNoDefault("Commands", "PluginId", "VARCHAR(190)", "VARCHAR(190)")
		sqlStore.GetMaster().Exec("UPDATE Commands SET PluginId = '' WHERE PluginId IS NULL")

		sqlStore.AlterColumnTypeIfExists("Teams", "Type", "VARCHAR(255)", "VARCHAR(255)")
		sqlStore.AlterColumnTypeIfExists("Teams", "SchemeId", "VARCHAR(26)", "VARCHAR(26)")
		sqlStore.AlterColumnTypeIfExists("IncomingWebhooks", "Username", "varchar(255)", "varchar(255)")
		sqlStore.AlterColumnTypeIfExists("IncomingWebhooks", "IconURL", "text", "varchar(1024)")

		saveSchemaVersion(sqlStore, Version5280)
	}
}

func upgradeDatabaseToVersion5281(sqlStore *SqlStore) {
	if shouldPerformUpgrade(sqlStore, Version5280, Version5281) {
		sqlStore.CreateColumnIfNotExistsNoDefault("FileInfo", "MiniPreview", "MEDIUMBLOB", "bytea")

		saveSchemaVersion(sqlStore, Version5281)
	}
}

func precheckMigrationToVersion528(sqlStore *SqlStore) error {
	teamsQuery, _, err := sqlStore.getQueryBuilder().Select(`COALESCE(SUM(CASE
				WHEN CHAR_LENGTH(SchemeId) > 26 THEN 1
				ELSE 0
			END),0) as schemeidwrong,
			COALESCE(SUM(CASE
				WHEN CHAR_LENGTH(Type) > 255 THEN 1
				ELSE 0
			END),0) as typewrong`).
		From("Teams").ToSql()
	if err != nil {
		return err
	}
	webhooksQuery, _, err := sqlStore.getQueryBuilder().Select(`COALESCE(SUM(CASE
				WHEN CHAR_LENGTH(Username) > 255 THEN 1
				ELSE 0
			END),0) as usernamewrong,
			COALESCE(SUM(CASE
				WHEN CHAR_LENGTH(IconURL) > 1024 THEN 1
				ELSE 0
			END),0) as iconurlwrong`).
		From("IncomingWebhooks").ToSql()
	if err != nil {
		return err
	}

	var schemeIDWrong, typeWrong int
	row := sqlStore.GetMaster().Db.QueryRow(teamsQuery)
	if err = row.Scan(&schemeIDWrong, &typeWrong); err != nil && err != sql.ErrNoRows {
		return err
	} else if err == nil && schemeIDWrong > 0 {
		return errors.New("Migration failure: " +
			"Teams column SchemeId has data larger that 26 characters")
	} else if err == nil && typeWrong > 0 {
		return errors.New("Migration failure: " +
			"Teams column Type has data larger that 255 characters")
	}

	var usernameWrong, iconURLWrong int
	row = sqlStore.GetMaster().Db.QueryRow(webhooksQuery)
	if err = row.Scan(&usernameWrong, &iconURLWrong); err != nil && err != sql.ErrNoRows {
		mlog.Error("Error fetching IncomingWebhooks columns data", mlog.Err(err))
	} else if err == nil && usernameWrong > 0 {
		return errors.New("Migration failure: " +
			"IncomingWebhooks column Username has data larger that 255 characters")
	} else if err == nil && iconURLWrong > 0 {
		return errors.New("Migration failure: " +
			"IncomingWebhooks column IconURL has data larger that 1024 characters")
	}

	return nil
}

func upgradeDatabaseToVersion529(sqlStore *SqlStore) {
	if shouldPerformUpgrade(sqlStore, Version5281, Version5290) {
		sqlStore.AlterColumnTypeIfExists("SidebarCategories", "Id", "VARCHAR(128)", "VARCHAR(128)")
		sqlStore.AlterColumnDefaultIfExists("SidebarCategories", "Id", model.NewString(""), nil)
		sqlStore.AlterColumnTypeIfExists("SidebarChannels", "CategoryId", "VARCHAR(128)", "VARCHAR(128)")
		sqlStore.AlterColumnDefaultIfExists("SidebarChannels", "CategoryId", model.NewString(""), nil)

		sqlStore.CreateColumnIfNotExistsNoDefault("Threads", "ChannelId", "VARCHAR(26)", "VARCHAR(26)")

		updateThreadChannelsQuery := "UPDATE Threads INNER JOIN Posts ON Posts.Id=Threads.PostId SET Threads.ChannelId=Posts.ChannelId WHERE Threads.ChannelId IS NULL"
		if sqlStore.DriverName() == model.DATABASE_DRIVER_POSTGRES {
			updateThreadChannelsQuery = "UPDATE Threads SET ChannelId=Posts.ChannelId FROM Posts WHERE Posts.Id=Threads.PostId AND Threads.ChannelId IS NULL"
		}
		if _, err := sqlStore.GetMaster().Exec(updateThreadChannelsQuery); err != nil {
			mlog.Error("Error updating ChannelId in Threads table", mlog.Err(err))
		}

		saveSchemaVersion(sqlStore, Version5290)
	}
}

func upgradeDatabaseToVersion5291(sqlStore *SqlStore) {
	if shouldPerformUpgrade(sqlStore, Version5290, Version5291) {
		saveSchemaVersion(sqlStore, Version5291)
	}
}

func upgradeDatabaseToVersion530(sqlStore *SqlStore) {
	if shouldPerformUpgrade(sqlStore, Version5291, Version5300) {
		sqlStore.CreateColumnIfNotExistsNoDefault("FileInfo", "Content", "longtext", "text")

		sqlStore.CreateColumnIfNotExists("SidebarCategories", "Muted", "tinyint(1)", "boolean", "0")
		saveSchemaVersion(sqlStore, Version5300)
	}
}

func upgradeDatabaseToVersion531(sqlStore *SqlStore) {
	if shouldPerformUpgrade(sqlStore, Version5300, Version5310) {
		saveSchemaVersion(sqlStore, Version5310)
	}
}

func hasMissingMigrationsVersion532(sqlStore *SqlStore) bool {
	scIdInfo, err := sqlStore.GetColumnInfo("Posts", "FileIds")
	if err != nil {
		mlog.Error("Error getting column info for migration check",
			mlog.String("table", "Posts"),
			mlog.String("column", "FileIds"),
			mlog.Err(err),
		)
		return true
	}

	if sqlStore.DriverName() == model.DATABASE_DRIVER_POSTGRES {
		if !sqlStore.IsVarchar(scIdInfo.DataType) || scIdInfo.CharMaximumLength != 300 {
			return true
		}
	}

	return false
}

func upgradeDatabaseToVersion532(sqlStore *SqlStore) {
	if sqlStore.DriverName() == model.DATABASE_DRIVER_POSTGRES && hasMissingMigrationsVersion532(sqlStore) {
		sqlStore.AlterColumnTypeIfExists("Posts", "FileIds", "text", "varchar(300)")
	}
	if shouldPerformUpgrade(sqlStore, Version5310, Version5320) {
		sqlStore.CreateColumnIfNotExists("ThreadMemberships", "UnreadMentions", "bigint", "bigint", "0")
		sqlStore.CreateColumnIfNotExistsNoDefault("Channels", "Shared", "tinyint(1)", "boolean")
		sqlStore.CreateColumnIfNotExistsNoDefault("Reactions", "UpdateAt", "bigint", "bigint")
		sqlStore.CreateColumnIfNotExistsNoDefault("Reactions", "DeleteAt", "bigint", "bigint")
		saveSchemaVersion(sqlStore, Version5320)
	}
}

func upgradeDatabaseToVersion533(sqlStore *SqlStore) {
	if shouldPerformUpgrade(sqlStore, Version5320, Version5330) {
		saveSchemaVersion(sqlStore, Version5330)
	}
}

func upgradeDatabaseToVersion534(sqlStore *SqlStore) {
<<<<<<< HEAD
	//if shouldPerformUpgrade(sqlStore, Version5330, Version5340) {
	sqlStore.AlterColumnTypeIfExists("Roles", "Permissions", "longtext", "text")
	//	saveSchemaVersion(sqlStore, Version5340)
	//}
=======
	if shouldPerformUpgrade(sqlStore, Version5330, Version5340) {
		saveSchemaVersion(sqlStore, Version5340)
	}
>>>>>>> cd0f92e2
}<|MERGE_RESOLUTION|>--- conflicted
+++ resolved
@@ -20,6 +20,7 @@
 
 const (
 	CurrentSchemaVersion   = Version5340
+	Versuib5350            = "5.35.0"
 	Version5340            = "5.34.0"
 	Version5330            = "5.33.0"
 	Version5320            = "5.32.0"
@@ -999,14 +1000,14 @@
 }
 
 func upgradeDatabaseToVersion534(sqlStore *SqlStore) {
-<<<<<<< HEAD
-	//if shouldPerformUpgrade(sqlStore, Version5330, Version5340) {
-	sqlStore.AlterColumnTypeIfExists("Roles", "Permissions", "longtext", "text")
-	//	saveSchemaVersion(sqlStore, Version5340)
-	//}
-=======
 	if shouldPerformUpgrade(sqlStore, Version5330, Version5340) {
 		saveSchemaVersion(sqlStore, Version5340)
 	}
->>>>>>> cd0f92e2
+}
+
+func upgradeDatabaseToVersion535(sqlStore *SqlStore) {
+	// if shouldPerformUpgrade(sqlStore, Version5330, Version5340) {
+	sqlStore.AlterColumnTypeIfExists("Roles", "Permissions", "longtext", "text")
+	// 	saveSchemaVersion(sqlStore, Version5340)
+	// }
 }