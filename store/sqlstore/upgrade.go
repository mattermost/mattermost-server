// Copyright (c) 2015-present Mattermost, Inc. All Rights Reserved.
// See LICENSE.txt for license information.

package sqlstore

import (
	"database/sql"
	"encoding/json"
	"os"
	"strings"
	"time"

	"github.com/blang/semver"
	"github.com/pkg/errors"

	"github.com/mattermost/mattermost-server/v5/model"
	"github.com/mattermost/mattermost-server/v5/services/timezones"
	"github.com/mattermost/mattermost-server/v5/shared/mlog"
)

const (
	CurrentSchemaVersion   = Version5340
	Version5350            = "5.35.0"
	Version5340            = "5.34.0"
	Version5330            = "5.33.0"
	Version5320            = "5.32.0"
	Version5310            = "5.31.0"
	Version5300            = "5.30.0"
	Version5291            = "5.29.1"
	Version5290            = "5.29.0"
	Version5281            = "5.28.1"
	Version5280            = "5.28.0"
	Version5270            = "5.27.0"
	Version5260            = "5.26.0"
	Version5250            = "5.25.0"
	Version5240            = "5.24.0"
	Version5230            = "5.23.0"
	Version5220            = "5.22.0"
	Version5210            = "5.21.0"
	Version5200            = "5.20.0"
	Version5190            = "5.19.0"
	Version5180            = "5.18.0"
	Version5170            = "5.17.0"
	Version5160            = "5.16.0"
	Version5150            = "5.15.0"
	Version5140            = "5.14.0"
	Version5130            = "5.13.0"
	Version5120            = "5.12.0"
	Version5110            = "5.11.0"
	Version5100            = "5.10.0"
	Version590             = "5.9.0"
	Version580             = "5.8.0"
	Version570             = "5.7.0"
	Version560             = "5.6.0"
	Version550             = "5.5.0"
	Version540             = "5.4.0"
	Version530             = "5.3.0"
	Version520             = "5.2.0"
	Version510             = "5.1.0"
	Version500             = "5.0.0"
	Version4100            = "4.10.0"
	Version490             = "4.9.0"
	Version481             = "4.8.1"
	Version480             = "4.8.0"
	Version472             = "4.7.2"
	Version471             = "4.7.1"
	Version470             = "4.7.0"
	Version460             = "4.6.0"
	Version450             = "4.5.0"
	Version440             = "4.4.0"
	Version430             = "4.3.0"
	Version420             = "4.2.0"
	Version410             = "4.1.0"
	Version400             = "4.0.0"
	Version3100            = "3.10.0"
	Version390             = "3.9.0"
	Version380             = "3.8.0"
	Version370             = "3.7.0"
	Version360             = "3.6.0"
	Version350             = "3.5.0"
	Version340             = "3.4.0"
	Version330             = "3.3.0"
	Version320             = "3.2.0"
	Version310             = "3.1.0"
	Version300             = "3.0.0"
	OldestSupportedVersion = Version300
)

const (
	ExitVersionSave                 = 1003
	ExitThemeMigration              = 1004
	ExitTeamInviteIDMigrationFailed = 1006
)

// upgradeDatabase attempts to migrate the schema to the latest supported version.
// The value of model.CurrentVersion is accepted as a parameter for unit testing, but it is not
// used to stop migrations at that version.
func upgradeDatabase(sqlStore *SqlStore, currentModelVersionString string) error {
	currentModelVersion, err := semver.Parse(currentModelVersionString)
	if err != nil {
		return errors.Wrapf(err, "failed to parse current model version %s", currentModelVersionString)
	}

	nextUnsupportedMajorVersion := semver.Version{
		Major: currentModelVersion.Major + 1,
	}

	oldestSupportedVersion, err := semver.Parse(OldestSupportedVersion)
	if err != nil {
		return errors.Wrapf(err, "failed to parse oldest supported version %s", OldestSupportedVersion)
	}

	var currentSchemaVersion *semver.Version
	currentSchemaVersionString := sqlStore.GetCurrentSchemaVersion()
	if currentSchemaVersionString != "" {
		currentSchemaVersion, err = semver.New(currentSchemaVersionString)
		if err != nil {
			return errors.Wrapf(err, "failed to parse database schema version %s", currentSchemaVersionString)
		}
	}

	// Assume a fresh database if no schema version has been recorded.
	if currentSchemaVersion == nil {
		if err := sqlStore.System().SaveOrUpdate(&model.System{Name: "Version", Value: currentModelVersion.String()}); err != nil {
			return errors.Wrap(err, "failed to initialize schema version for fresh database")
		}

		currentSchemaVersion = &currentModelVersion
		mlog.Info("The database schema version has been set", mlog.String("version", currentSchemaVersion.String()))
		return nil
	}

	// Upgrades prior to the oldest supported version are not supported.
	if currentSchemaVersion.LT(oldestSupportedVersion) {
		return errors.Errorf("Database schema version %s is no longer supported. This Mattermost server supports automatic upgrades from schema version %s through schema version %s. Please manually upgrade to at least version %s before continuing.", *currentSchemaVersion, oldestSupportedVersion, currentModelVersion, oldestSupportedVersion)
	}

	// Allow forwards compatibility only within the same major version.
	if currentSchemaVersion.GTE(nextUnsupportedMajorVersion) {
		return errors.Errorf("Database schema version %s is not supported. This Mattermost server supports only >=%s, <%s. Please upgrade to at least version %s before continuing.", *currentSchemaVersion, currentModelVersion, nextUnsupportedMajorVersion, nextUnsupportedMajorVersion)
	} else if currentSchemaVersion.GT(currentModelVersion) {
		mlog.Warn("The database schema version and model versions do not match", mlog.String("schema_version", currentSchemaVersion.String()), mlog.String("model_version", currentModelVersion.String()))
	}

	// Otherwise, apply any necessary migrations. Note that these methods currently invoke
	// os.Exit instead of returning an error.
	upgradeDatabaseToVersion31(sqlStore)
	upgradeDatabaseToVersion32(sqlStore)
	upgradeDatabaseToVersion33(sqlStore)
	upgradeDatabaseToVersion34(sqlStore)
	upgradeDatabaseToVersion35(sqlStore)
	upgradeDatabaseToVersion36(sqlStore)
	upgradeDatabaseToVersion37(sqlStore)
	upgradeDatabaseToVersion38(sqlStore)
	upgradeDatabaseToVersion39(sqlStore)
	upgradeDatabaseToVersion310(sqlStore)
	upgradeDatabaseToVersion40(sqlStore)
	upgradeDatabaseToVersion41(sqlStore)
	upgradeDatabaseToVersion42(sqlStore)
	upgradeDatabaseToVersion43(sqlStore)
	upgradeDatabaseToVersion44(sqlStore)
	upgradeDatabaseToVersion45(sqlStore)
	upgradeDatabaseToVersion46(sqlStore)
	upgradeDatabaseToVersion47(sqlStore)
	upgradeDatabaseToVersion471(sqlStore)
	upgradeDatabaseToVersion472(sqlStore)
	upgradeDatabaseToVersion48(sqlStore)
	upgradeDatabaseToVersion481(sqlStore)
	upgradeDatabaseToVersion49(sqlStore)
	upgradeDatabaseToVersion410(sqlStore)
	upgradeDatabaseToVersion50(sqlStore)
	upgradeDatabaseToVersion51(sqlStore)
	upgradeDatabaseToVersion52(sqlStore)
	upgradeDatabaseToVersion53(sqlStore)
	upgradeDatabaseToVersion54(sqlStore)
	upgradeDatabaseToVersion55(sqlStore)
	upgradeDatabaseToVersion56(sqlStore)
	upgradeDatabaseToVersion57(sqlStore)
	upgradeDatabaseToVersion58(sqlStore)
	upgradeDatabaseToVersion59(sqlStore)
	upgradeDatabaseToVersion510(sqlStore)
	upgradeDatabaseToVersion511(sqlStore)
	upgradeDatabaseToVersion512(sqlStore)
	upgradeDatabaseToVersion513(sqlStore)
	upgradeDatabaseToVersion514(sqlStore)
	upgradeDatabaseToVersion515(sqlStore)
	upgradeDatabaseToVersion516(sqlStore)
	upgradeDatabaseToVersion517(sqlStore)
	upgradeDatabaseToVersion518(sqlStore)
	upgradeDatabaseToVersion519(sqlStore)
	upgradeDatabaseToVersion520(sqlStore)
	upgradeDatabaseToVersion521(sqlStore)
	upgradeDatabaseToVersion522(sqlStore)
	upgradeDatabaseToVersion523(sqlStore)
	upgradeDatabaseToVersion524(sqlStore)
	upgradeDatabaseToVersion525(sqlStore)
	upgradeDatabaseToVersion526(sqlStore)
	upgradeDatabaseToVersion527(sqlStore)
	upgradeDatabaseToVersion528(sqlStore)
	upgradeDatabaseToVersion5281(sqlStore)
	upgradeDatabaseToVersion529(sqlStore)
	upgradeDatabaseToVersion5291(sqlStore)
	upgradeDatabaseToVersion530(sqlStore)
	upgradeDatabaseToVersion531(sqlStore)
	upgradeDatabaseToVersion532(sqlStore)
	upgradeDatabaseToVersion533(sqlStore)
	upgradeDatabaseToVersion534(sqlStore)
	upgradeDatabaseToVersion535(sqlStore)

	return nil
}

func saveSchemaVersion(sqlStore *SqlStore, version string) {
	if err := sqlStore.System().SaveOrUpdate(&model.System{Name: "Version", Value: version}); err != nil {
		mlog.Critical(err.Error())
		time.Sleep(time.Second)
		os.Exit(ExitVersionSave)
	}

	mlog.Warn("The database schema version has been upgraded", mlog.String("version", version))
}

func shouldPerformUpgrade(sqlStore *SqlStore, currentSchemaVersion string, expectedSchemaVersion string) bool {
	if sqlStore.GetCurrentSchemaVersion() == currentSchemaVersion {
		mlog.Warn("Attempting to upgrade the database schema version", mlog.String("current_version", currentSchemaVersion), mlog.String("new_version", expectedSchemaVersion))

		return true
	}

	return false
}

func upgradeDatabaseToVersion31(sqlStore *SqlStore) {
	if shouldPerformUpgrade(sqlStore, Version300, Version310) {
		sqlStore.CreateColumnIfNotExists("OutgoingWebhooks", "ContentType", "varchar(128)", "varchar(128)", "")
		saveSchemaVersion(sqlStore, Version310)
	}
}

func upgradeDatabaseToVersion32(sqlStore *SqlStore) {
	if shouldPerformUpgrade(sqlStore, Version310, Version320) {
		saveSchemaVersion(sqlStore, Version320)
	}
}

func themeMigrationFailed(err error) {
	mlog.Critical("Failed to migrate User.ThemeProps to Preferences table", mlog.Err(err))
	time.Sleep(time.Second)
	os.Exit(ExitThemeMigration)
}

func upgradeDatabaseToVersion33(sqlStore *SqlStore) {
	if shouldPerformUpgrade(sqlStore, Version320, Version330) {
		if sqlStore.DoesColumnExist("Users", "ThemeProps") {
			params := map[string]interface{}{
				"Category": model.PREFERENCE_CATEGORY_THEME,
				"Name":     "",
			}

			transaction, err := sqlStore.GetMaster().Begin()
			if err != nil {
				themeMigrationFailed(err)
			}
			defer finalizeTransaction(transaction)

			// increase size of Value column of Preferences table to match the size of the ThemeProps column
			if sqlStore.DriverName() == model.DATABASE_DRIVER_POSTGRES {
				if _, err := transaction.Exec("ALTER TABLE Preferences ALTER COLUMN Value TYPE varchar(2000)"); err != nil {
					themeMigrationFailed(err)
					return
				}
			} else if sqlStore.DriverName() == model.DATABASE_DRIVER_MYSQL {
				if _, err := transaction.Exec("ALTER TABLE Preferences MODIFY Value text"); err != nil {
					themeMigrationFailed(err)
					return
				}
			}

			// copy data across
			if _, err := transaction.Exec(
				`INSERT INTO
					Preferences(UserId, Category, Name, Value)
				SELECT
					Id, '`+model.PREFERENCE_CATEGORY_THEME+`', '', ThemeProps
				FROM
					Users
				WHERE
					Users.ThemeProps != 'null'`, params); err != nil {
				themeMigrationFailed(err)
				return
			}

			// delete old data
			if _, err := transaction.Exec("ALTER TABLE Users DROP COLUMN ThemeProps"); err != nil {
				themeMigrationFailed(err)
				return
			}

			if err := transaction.Commit(); err != nil {
				themeMigrationFailed(err)
				return
			}

			// rename solarized_* code themes to solarized-* to match client changes in 3.0
			var data model.Preferences
			if _, err := sqlStore.GetMaster().Select(&data, "SELECT * FROM Preferences WHERE Category = '"+model.PREFERENCE_CATEGORY_THEME+"' AND Value LIKE '%solarized_%'"); err == nil {
				for i := range data {
					data[i].Value = strings.Replace(data[i].Value, "solarized_", "solarized-", -1)
				}

				sqlStore.Preference().Save(&data)
			}
		}

		sqlStore.CreateColumnIfNotExists("OAuthApps", "IsTrusted", "tinyint(1)", "boolean", "0")
		sqlStore.CreateColumnIfNotExists("OAuthApps", "IconURL", "varchar(512)", "varchar(512)", "")
		sqlStore.CreateColumnIfNotExists("OAuthAccessData", "ClientId", "varchar(26)", "varchar(26)", "")
		sqlStore.CreateColumnIfNotExists("OAuthAccessData", "UserId", "varchar(26)", "varchar(26)", "")
		sqlStore.CreateColumnIfNotExists("OAuthAccessData", "ExpiresAt", "bigint", "bigint", "0")

		if sqlStore.DoesColumnExist("OAuthAccessData", "AuthCode") {
			sqlStore.RemoveIndexIfExists("idx_oauthaccessdata_auth_code", "OAuthAccessData")
			sqlStore.RemoveColumnIfExists("OAuthAccessData", "AuthCode")
		}

		sqlStore.RemoveColumnIfExists("Users", "LastActivityAt")
		sqlStore.RemoveColumnIfExists("Users", "LastPingAt")

		sqlStore.CreateColumnIfNotExists("OutgoingWebhooks", "TriggerWhen", "tinyint", "integer", "0")

		saveSchemaVersion(sqlStore, Version330)
	}
}

func upgradeDatabaseToVersion34(sqlStore *SqlStore) {
	if shouldPerformUpgrade(sqlStore, Version330, Version340) {
		sqlStore.CreateColumnIfNotExists("Status", "Manual", "BOOLEAN", "BOOLEAN", "0")
		sqlStore.CreateColumnIfNotExists("Status", "ActiveChannel", "varchar(26)", "varchar(26)", "")

		saveSchemaVersion(sqlStore, Version340)
	}
}

func upgradeDatabaseToVersion35(sqlStore *SqlStore) {
	if shouldPerformUpgrade(sqlStore, Version340, Version350) {
		sqlStore.GetMaster().Exec("UPDATE Users SET Roles = 'system_user' WHERE Roles = ''")
		sqlStore.GetMaster().Exec("UPDATE Users SET Roles = 'system_user system_admin' WHERE Roles = 'system_admin'")
		sqlStore.GetMaster().Exec("UPDATE TeamMembers SET Roles = 'team_user' WHERE Roles = ''")
		sqlStore.GetMaster().Exec("UPDATE TeamMembers SET Roles = 'team_user team_admin' WHERE Roles = 'admin'")
		sqlStore.GetMaster().Exec("UPDATE ChannelMembers SET Roles = 'channel_user' WHERE Roles = ''")
		sqlStore.GetMaster().Exec("UPDATE ChannelMembers SET Roles = 'channel_user channel_admin' WHERE Roles = 'admin'")

		// The rest of the migration from Filenames -> FileIds is done lazily in api.GetFileInfosForPost
		sqlStore.CreateColumnIfNotExists("Posts", "FileIds", "varchar(150)", "varchar(150)", "[]")

		// Increase maximum length of the Channel table Purpose column.
		if sqlStore.GetMaxLengthOfColumnIfExists("Channels", "Purpose") != "250" {
			sqlStore.AlterColumnTypeIfExists("Channels", "Purpose", "varchar(250)", "varchar(250)")
		}

		sqlStore.Session().RemoveAllSessions()

		saveSchemaVersion(sqlStore, Version350)
	}
}

func upgradeDatabaseToVersion36(sqlStore *SqlStore) {
	if shouldPerformUpgrade(sqlStore, Version350, Version360) {
		sqlStore.CreateColumnIfNotExists("Posts", "HasReactions", "tinyint", "boolean", "0")

		// Add a Position column to users.
		sqlStore.CreateColumnIfNotExists("Users", "Position", "varchar(64)", "varchar(64)", "")

		// Remove ActiveChannel column from Status
		sqlStore.RemoveColumnIfExists("Status", "ActiveChannel")

		saveSchemaVersion(sqlStore, Version360)
	}
}

func upgradeDatabaseToVersion37(sqlStore *SqlStore) {
	if shouldPerformUpgrade(sqlStore, Version360, Version370) {
		// Add EditAt column to Posts
		sqlStore.CreateColumnIfNotExists("Posts", "EditAt", " bigint", " bigint", "0")

		saveSchemaVersion(sqlStore, Version370)
	}
}

func upgradeDatabaseToVersion38(sqlStore *SqlStore) {
	if shouldPerformUpgrade(sqlStore, Version370, Version380) {
		// Add the IsPinned column to posts.
		sqlStore.CreateColumnIfNotExists("Posts", "IsPinned", "boolean", "boolean", "0")

		saveSchemaVersion(sqlStore, Version380)
	}
}

func upgradeDatabaseToVersion39(sqlStore *SqlStore) {
	if shouldPerformUpgrade(sqlStore, Version380, Version390) {
		sqlStore.CreateColumnIfNotExists("OAuthAccessData", "Scope", "varchar(128)", "varchar(128)", model.DEFAULT_SCOPE)
		sqlStore.RemoveTableIfExists("PasswordRecovery")

		saveSchemaVersion(sqlStore, Version390)
	}
}

func upgradeDatabaseToVersion310(sqlStore *SqlStore) {
	if shouldPerformUpgrade(sqlStore, Version390, Version3100) {
		saveSchemaVersion(sqlStore, Version3100)
	}
}

func upgradeDatabaseToVersion40(sqlStore *SqlStore) {
	if shouldPerformUpgrade(sqlStore, Version3100, Version400) {
		saveSchemaVersion(sqlStore, Version400)
	}
}

func upgradeDatabaseToVersion41(sqlStore *SqlStore) {
	if shouldPerformUpgrade(sqlStore, Version400, Version410) {
		// Increase maximum length of the Users table Roles column.
		if sqlStore.GetMaxLengthOfColumnIfExists("Users", "Roles") != "256" {
			sqlStore.AlterColumnTypeIfExists("Users", "Roles", "varchar(256)", "varchar(256)")
		}

		sqlStore.RemoveTableIfExists("JobStatuses")

		saveSchemaVersion(sqlStore, Version410)
	}
}

func upgradeDatabaseToVersion42(sqlStore *SqlStore) {
	if shouldPerformUpgrade(sqlStore, Version410, Version420) {
		saveSchemaVersion(sqlStore, Version420)
	}
}

func upgradeDatabaseToVersion43(sqlStore *SqlStore) {
	if shouldPerformUpgrade(sqlStore, Version420, Version430) {
		saveSchemaVersion(sqlStore, Version430)
	}
}

func upgradeDatabaseToVersion44(sqlStore *SqlStore) {
	if shouldPerformUpgrade(sqlStore, Version430, Version440) {
		// Add the IsActive column to UserAccessToken.
		sqlStore.CreateColumnIfNotExists("UserAccessTokens", "IsActive", "boolean", "boolean", "1")

		saveSchemaVersion(sqlStore, Version440)
	}
}

func upgradeDatabaseToVersion45(sqlStore *SqlStore) {
	if shouldPerformUpgrade(sqlStore, Version440, Version450) {
		saveSchemaVersion(sqlStore, Version450)
	}
}

func upgradeDatabaseToVersion46(sqlStore *SqlStore) {
	if shouldPerformUpgrade(sqlStore, Version450, Version460) {
		sqlStore.CreateColumnIfNotExists("IncomingWebhooks", "Username", "varchar(64)", "varchar(64)", "")
		sqlStore.CreateColumnIfNotExists("IncomingWebhooks", "IconURL", "varchar(1024)", "varchar(1024)", "")
		saveSchemaVersion(sqlStore, Version460)
	}
}

func upgradeDatabaseToVersion47(sqlStore *SqlStore) {
	if shouldPerformUpgrade(sqlStore, Version460, Version470) {
		sqlStore.AlterColumnTypeIfExists("Users", "Position", "varchar(128)", "varchar(128)")
		sqlStore.AlterColumnTypeIfExists("OAuthAuthData", "State", "varchar(1024)", "varchar(1024)")
		sqlStore.RemoveColumnIfExists("ChannelMemberHistory", "Email")
		sqlStore.RemoveColumnIfExists("ChannelMemberHistory", "Username")
		saveSchemaVersion(sqlStore, Version470)
	}
}

func upgradeDatabaseToVersion471(sqlStore *SqlStore) {
	// If any new instances started with 4.7, they would have the bad Email column on the
	// ChannelMemberHistory table. So for those cases we need to do an upgrade between
	// 4.7.0 and 4.7.1
	if shouldPerformUpgrade(sqlStore, Version470, Version471) {
		sqlStore.RemoveColumnIfExists("ChannelMemberHistory", "Email")
		saveSchemaVersion(sqlStore, Version471)
	}
}

func upgradeDatabaseToVersion472(sqlStore *SqlStore) {
	if shouldPerformUpgrade(sqlStore, Version471, Version472) {
		sqlStore.RemoveIndexIfExists("idx_channels_displayname", "Channels")
		saveSchemaVersion(sqlStore, Version472)
	}
}

func upgradeDatabaseToVersion48(sqlStore *SqlStore) {
	if shouldPerformUpgrade(sqlStore, Version472, Version480) {
		saveSchemaVersion(sqlStore, Version480)
	}
}

func upgradeDatabaseToVersion481(sqlStore *SqlStore) {
	if shouldPerformUpgrade(sqlStore, Version480, Version481) {
		sqlStore.RemoveIndexIfExists("idx_channels_displayname", "Channels")
		saveSchemaVersion(sqlStore, Version481)
	}
}

func upgradeDatabaseToVersion49(sqlStore *SqlStore) {
	// This version of Mattermost includes an App-Layer migration which migrates from hard-coded roles configured by
	// a number of parameters in `config.json` to a `Roles` table in the database. The migration code can be seen
	// in the file `app/app.go` in the function `DoAdvancedPermissionsMigration()`.

	if shouldPerformUpgrade(sqlStore, Version481, Version490) {
		defaultTimezone := timezones.DefaultUserTimezone()
		defaultTimezoneValue, err := json.Marshal(defaultTimezone)
		if err != nil {
			mlog.Critical(err.Error())
		}
		sqlStore.CreateColumnIfNotExists("Users", "Timezone", "varchar(256)", "varchar(256)", string(defaultTimezoneValue))
		sqlStore.RemoveIndexIfExists("idx_channels_displayname", "Channels")
		saveSchemaVersion(sqlStore, Version490)
	}
}

func upgradeDatabaseToVersion410(sqlStore *SqlStore) {
	if shouldPerformUpgrade(sqlStore, Version490, Version4100) {

		sqlStore.RemoveIndexIfExists("Name_2", "Channels")
		sqlStore.RemoveIndexIfExists("Name_2", "Emoji")
		sqlStore.RemoveIndexIfExists("ClientId_2", "OAuthAccessData")

		saveSchemaVersion(sqlStore, Version4100)
		sqlStore.GetMaster().Exec("UPDATE Users SET AuthData=LOWER(AuthData) WHERE AuthService = 'saml'")
	}
}

func upgradeDatabaseToVersion50(sqlStore *SqlStore) {
	// This version of Mattermost includes an App-Layer migration which migrates from hard-coded emojis configured
	// in `config.json` to a `Permission` in the database. The migration code can be seen
	// in the file `app/app.go` in the function `DoEmojisPermissionsMigration()`.

	// This version of Mattermost also includes a online-migration which migrates some roles from the `Roles` columns of
	// TeamMember and ChannelMember rows to the new SchemeAdmin and SchemeUser columns. If you need to downgrade to a
	// version of Mattermost prior to 5.0, you should take your server offline and run the following SQL statements
	// prior to launching the downgraded version:
	//
	//    UPDATE Teams SET SchemeId = NULL;
	//    UPDATE Channels SET SchemeId = NULL;
	//    UPDATE TeamMembers SET Roles = CONCAT(Roles, ' team_user'), SchemeUser = NULL where SchemeUser = 1;
	//    UPDATE TeamMembers SET Roles = CONCAT(Roles, ' team_admin'), SchemeAdmin = NULL where SchemeAdmin = 1;
	//    UPDATE ChannelMembers SET Roles = CONCAT(Roles, ' channel_user'), SchemeUser = NULL where SchemeUser = 1;
	//    UPDATE ChannelMembers SET Roles = CONCAT(Roles, ' channel_admin'), SchemeAdmin = NULL where SchemeAdmin = 1;
	//    DELETE from Systems WHERE Name = 'migration_advanced_permissions_phase_2';

	if shouldPerformUpgrade(sqlStore, Version4100, Version500) {
		sqlStore.CreateColumnIfNotExistsNoDefault("Channels", "SchemeId", "varchar(26)", "varchar(26)")

		sqlStore.CreateColumnIfNotExistsNoDefault("ChannelMembers", "SchemeUser", "boolean", "boolean")
		sqlStore.CreateColumnIfNotExistsNoDefault("ChannelMembers", "SchemeAdmin", "boolean", "boolean")

		sqlStore.CreateColumnIfNotExists("Roles", "BuiltIn", "boolean", "boolean", "0")
		sqlStore.GetMaster().Exec("UPDATE Roles SET BuiltIn=true")
		sqlStore.GetMaster().Exec("UPDATE Roles SET SchemeManaged=false WHERE Name NOT IN ('system_user', 'system_admin', 'team_user', 'team_admin', 'channel_user', 'channel_admin')")
		sqlStore.CreateColumnIfNotExists("IncomingWebhooks", "ChannelLocked", "boolean", "boolean", "0")

		sqlStore.RemoveIndexIfExists("idx_channels_txt", "Channels")

		saveSchemaVersion(sqlStore, Version500)
	}
}

func upgradeDatabaseToVersion51(sqlStore *SqlStore) {
	if shouldPerformUpgrade(sqlStore, Version500, Version510) {
		saveSchemaVersion(sqlStore, Version510)
	}
}

func upgradeDatabaseToVersion52(sqlStore *SqlStore) {
	if shouldPerformUpgrade(sqlStore, Version510, Version520) {
		sqlStore.CreateColumnIfNotExists("OutgoingWebhooks", "Username", "varchar(64)", "varchar(64)", "")
		sqlStore.CreateColumnIfNotExists("OutgoingWebhooks", "IconURL", "varchar(1024)", "varchar(1024)", "")
		saveSchemaVersion(sqlStore, Version520)
	}
}

func upgradeDatabaseToVersion53(sqlStore *SqlStore) {
	if shouldPerformUpgrade(sqlStore, Version520, Version530) {
		saveSchemaVersion(sqlStore, Version530)
	}
}

func upgradeDatabaseToVersion54(sqlStore *SqlStore) {
	if shouldPerformUpgrade(sqlStore, Version530, Version540) {
		sqlStore.AlterColumnTypeIfExists("OutgoingWebhooks", "Description", "varchar(500)", "varchar(500)")
		sqlStore.AlterColumnTypeIfExists("IncomingWebhooks", "Description", "varchar(500)", "varchar(500)")
		if err := sqlStore.Channel().MigratePublicChannels(); err != nil {
			mlog.Critical("Failed to migrate PublicChannels table", mlog.Err(err))
			time.Sleep(time.Second)
			os.Exit(ExitGenericFailure)
		}
		saveSchemaVersion(sqlStore, Version540)
	}
}

func upgradeDatabaseToVersion55(sqlStore *SqlStore) {
	if shouldPerformUpgrade(sqlStore, Version540, Version550) {
		saveSchemaVersion(sqlStore, Version550)
	}
}

func upgradeDatabaseToVersion56(sqlStore *SqlStore) {
	if shouldPerformUpgrade(sqlStore, Version550, Version560) {
		sqlStore.CreateColumnIfNotExists("PluginKeyValueStore", "ExpireAt", "bigint(20)", "bigint", "0")

		// migrating user's accepted terms of service data into the new table
		sqlStore.GetMaster().Exec("INSERT INTO UserTermsOfService SELECT Id, AcceptedTermsOfServiceId as TermsOfServiceId, :CreateAt FROM Users WHERE AcceptedTermsOfServiceId != \"\" AND AcceptedTermsOfServiceId IS NOT NULL", map[string]interface{}{"CreateAt": model.GetMillis()})

		if sqlStore.DriverName() == model.DATABASE_DRIVER_POSTGRES {
			sqlStore.RemoveIndexIfExists("idx_users_email_lower", "lower(Email)")
			sqlStore.RemoveIndexIfExists("idx_users_username_lower", "lower(Username)")
			sqlStore.RemoveIndexIfExists("idx_users_nickname_lower", "lower(Nickname)")
			sqlStore.RemoveIndexIfExists("idx_users_firstname_lower", "lower(FirstName)")
			sqlStore.RemoveIndexIfExists("idx_users_lastname_lower", "lower(LastName)")
		}

		saveSchemaVersion(sqlStore, Version560)
	}

}

func upgradeDatabaseToVersion57(sqlStore *SqlStore) {
	if shouldPerformUpgrade(sqlStore, Version560, Version570) {
		saveSchemaVersion(sqlStore, Version570)
	}
}

func upgradeDatabaseToVersion58(sqlStore *SqlStore) {
	if shouldPerformUpgrade(sqlStore, Version570, Version580) {
		// idx_channels_txt was removed in `upgradeDatabaseToVersion50`, but merged as part of
		// v5.1, so the migration wouldn't apply to anyone upgrading from v5.0. Remove it again to
		// bring the upgraded (from v5.0) and fresh install schemas back in sync.
		sqlStore.RemoveIndexIfExists("idx_channels_txt", "Channels")

		// Fix column types and defaults where gorp converged on a different schema value than the
		// original migration.
		sqlStore.AlterColumnTypeIfExists("OutgoingWebhooks", "Description", "text", "VARCHAR(500)")
		sqlStore.AlterColumnTypeIfExists("IncomingWebhooks", "Description", "text", "VARCHAR(500)")
		sqlStore.AlterColumnTypeIfExists("OutgoingWebhooks", "IconURL", "text", "VARCHAR(1024)")
		sqlStore.AlterColumnDefaultIfExists("OutgoingWebhooks", "Username", model.NewString("NULL"), model.NewString(""))
		sqlStore.AlterColumnDefaultIfExists("OutgoingWebhooks", "IconURL", nil, model.NewString(""))
		sqlStore.AlterColumnDefaultIfExists("PluginKeyValueStore", "ExpireAt", model.NewString("NULL"), model.NewString("NULL"))

		saveSchemaVersion(sqlStore, Version580)
	}
}

func upgradeDatabaseToVersion59(sqlStore *SqlStore) {
	if shouldPerformUpgrade(sqlStore, Version580, Version590) {
		saveSchemaVersion(sqlStore, Version590)
	}
}

func upgradeDatabaseToVersion510(sqlStore *SqlStore) {
	if shouldPerformUpgrade(sqlStore, Version590, Version5100) {
		sqlStore.CreateColumnIfNotExistsNoDefault("Channels", "GroupConstrained", "tinyint(4)", "boolean")

		sqlStore.CreateIndexIfNotExists("idx_groupteams_teamid", "GroupTeams", "TeamId")
		sqlStore.CreateIndexIfNotExists("idx_groupchannels_channelid", "GroupChannels", "ChannelId")

		saveSchemaVersion(sqlStore, Version5100)
	}
}

func upgradeDatabaseToVersion511(sqlStore *SqlStore) {
	if shouldPerformUpgrade(sqlStore, Version5100, Version5110) {
		// Enforce all teams have an InviteID set
		var teams []*model.Team
		if _, err := sqlStore.GetReplica().Select(&teams, "SELECT * FROM Teams WHERE InviteId = ''"); err != nil {
			mlog.Error("Error fetching Teams without InviteID", mlog.Err(err))
		} else {
			for _, team := range teams {
				team.InviteId = model.NewId()
				if _, err := sqlStore.Team().Update(team); err != nil {
					mlog.Error("Error updating Team InviteIDs", mlog.String("team_id", team.Id), mlog.Err(err))
				}
			}
		}

		saveSchemaVersion(sqlStore, Version5110)
	}
}

func upgradeDatabaseToVersion512(sqlStore *SqlStore) {
	if shouldPerformUpgrade(sqlStore, Version5110, Version5120) {
		sqlStore.CreateColumnIfNotExistsNoDefault("ChannelMembers", "SchemeGuest", "boolean", "boolean")
		sqlStore.CreateColumnIfNotExistsNoDefault("Schemes", "DefaultTeamGuestRole", "text", "VARCHAR(64)")
		sqlStore.CreateColumnIfNotExistsNoDefault("Schemes", "DefaultChannelGuestRole", "text", "VARCHAR(64)")

		sqlStore.GetMaster().Exec("UPDATE Schemes SET DefaultTeamGuestRole = '', DefaultChannelGuestRole = ''")

		// Saturday, January 24, 2065 5:20:00 AM GMT. To remove all personal access token sessions.
		sqlStore.GetMaster().Exec("DELETE FROM Sessions WHERE ExpiresAt > 3000000000000")

		saveSchemaVersion(sqlStore, Version5120)
	}
}

func upgradeDatabaseToVersion513(sqlStore *SqlStore) {
	if shouldPerformUpgrade(sqlStore, Version5120, Version5130) {
		// The previous jobs ran once per minute, cluttering the Jobs table with somewhat useless entries. Clean that up.
		sqlStore.GetMaster().Exec("DELETE FROM Jobs WHERE Type = 'plugins'")

		saveSchemaVersion(sqlStore, Version5130)
	}
}

func upgradeDatabaseToVersion514(sqlStore *SqlStore) {
	if shouldPerformUpgrade(sqlStore, Version5130, Version5140) {
		saveSchemaVersion(sqlStore, Version5140)
	}
}

func upgradeDatabaseToVersion515(sqlStore *SqlStore) {
	if shouldPerformUpgrade(sqlStore, Version5140, Version5150) {
		saveSchemaVersion(sqlStore, Version5150)
	}
}

func upgradeDatabaseToVersion516(sqlStore *SqlStore) {
	if shouldPerformUpgrade(sqlStore, Version5150, Version5160) {
		if sqlStore.DriverName() == model.DATABASE_DRIVER_POSTGRES {
			sqlStore.GetMaster().Exec("ALTER TABLE Tokens ALTER COLUMN Extra TYPE varchar(2048)")
		} else if sqlStore.DriverName() == model.DATABASE_DRIVER_MYSQL {
			sqlStore.GetMaster().Exec("ALTER TABLE Tokens MODIFY Extra text")
		}
		saveSchemaVersion(sqlStore, Version5160)

		// Fix mismatches between the canonical and migrated schemas.
		sqlStore.AlterColumnTypeIfExists("Schemes", "DefaultTeamGuestRole", "varchar(64)", "VARCHAR(64)")
		sqlStore.AlterColumnTypeIfExists("Schemes", "DefaultChannelGuestRole", "varchar(64)", "VARCHAR(64)")
		sqlStore.AlterColumnTypeIfExists("Teams", "AllowedDomains", "text", "VARCHAR(1000)")
		sqlStore.AlterColumnTypeIfExists("Channels", "GroupConstrained", "tinyint(1)", "boolean")
		sqlStore.AlterColumnTypeIfExists("Teams", "GroupConstrained", "tinyint(1)", "boolean")

		// One known mismatch remains: ChannelMembers.SchemeGuest. The requisite migration
		// is left here for posterity, but we're avoiding fix this given the corresponding
		// table rewrite in most MySQL and Postgres instances.
		// sqlStore.AlterColumnTypeIfExists("ChannelMembers", "SchemeGuest", "tinyint(4)", "boolean")

		sqlStore.CreateIndexIfNotExists("idx_groupteams_teamid", "GroupTeams", "TeamId")
		sqlStore.CreateIndexIfNotExists("idx_groupchannels_channelid", "GroupChannels", "ChannelId")
	}
}

func upgradeDatabaseToVersion517(sqlStore *SqlStore) {
	if shouldPerformUpgrade(sqlStore, Version5160, Version5170) {
		saveSchemaVersion(sqlStore, Version5170)
	}
}

func upgradeDatabaseToVersion518(sqlStore *SqlStore) {
	if shouldPerformUpgrade(sqlStore, Version5170, Version5180) {
		saveSchemaVersion(sqlStore, Version5180)
	}
}

func upgradeDatabaseToVersion519(sqlStore *SqlStore) {
	if shouldPerformUpgrade(sqlStore, Version5180, Version5190) {
		saveSchemaVersion(sqlStore, Version5190)
	}
}

func upgradeDatabaseToVersion520(sqlStore *SqlStore) {
	if shouldPerformUpgrade(sqlStore, Version5190, Version5200) {
		sqlStore.CreateColumnIfNotExistsNoDefault("Bots", "LastIconUpdate", "bigint", "bigint")

		sqlStore.CreateColumnIfNotExists("GroupTeams", "SchemeAdmin", "boolean", "boolean", "0")
		sqlStore.CreateIndexIfNotExists("idx_groupteams_schemeadmin", "GroupTeams", "SchemeAdmin")

		sqlStore.CreateColumnIfNotExists("GroupChannels", "SchemeAdmin", "boolean", "boolean", "0")
		sqlStore.CreateIndexIfNotExists("idx_groupchannels_schemeadmin", "GroupChannels", "SchemeAdmin")

		saveSchemaVersion(sqlStore, Version5200)
	}
}

func upgradeDatabaseToVersion521(sqlStore *SqlStore) {
	if shouldPerformUpgrade(sqlStore, Version5200, Version5210) {
		saveSchemaVersion(sqlStore, Version5210)
	}
}

func upgradeDatabaseToVersion522(sqlStore *SqlStore) {
	if shouldPerformUpgrade(sqlStore, Version5210, Version5220) {
		sqlStore.CreateIndexIfNotExists("idx_teams_scheme_id", "Teams", "SchemeId")
		sqlStore.CreateIndexIfNotExists("idx_channels_scheme_id", "Channels", "SchemeId")
		sqlStore.CreateIndexIfNotExists("idx_channels_scheme_id", "Channels", "SchemeId")
		sqlStore.CreateIndexIfNotExists("idx_schemes_channel_guest_role", "Schemes", "DefaultChannelGuestRole")
		sqlStore.CreateIndexIfNotExists("idx_schemes_channel_user_role", "Schemes", "DefaultChannelUserRole")
		sqlStore.CreateIndexIfNotExists("idx_schemes_channel_admin_role", "Schemes", "DefaultChannelAdminRole")

		saveSchemaVersion(sqlStore, Version5220)
	}
}

func upgradeDatabaseToVersion523(sqlStore *SqlStore) {
	if shouldPerformUpgrade(sqlStore, Version5220, Version5230) {
		saveSchemaVersion(sqlStore, Version5230)
	}
}

func upgradeDatabaseToVersion524(sqlStore *SqlStore) {
	if shouldPerformUpgrade(sqlStore, Version5230, Version5240) {
		sqlStore.CreateColumnIfNotExists("UserGroups", "AllowReference", "boolean", "boolean", "0")
		sqlStore.GetMaster().Exec("UPDATE UserGroups SET Name = null, AllowReference = false")
		sqlStore.AlterPrimaryKey("Reactions", []string{"PostId", "UserId", "EmojiName"})

		saveSchemaVersion(sqlStore, Version5240)
	}
}

func upgradeDatabaseToVersion525(sqlStore *SqlStore) {
	if shouldPerformUpgrade(sqlStore, Version5240, Version5250) {
		saveSchemaVersion(sqlStore, Version5250)
	}
}

func upgradeDatabaseToVersion526(sqlStore *SqlStore) {
	if shouldPerformUpgrade(sqlStore, Version5250, Version5260) {
		sqlStore.CreateColumnIfNotExists("Sessions", "ExpiredNotify", "boolean", "boolean", "0")

		saveSchemaVersion(sqlStore, Version5260)
	}
}

func upgradeDatabaseToVersion527(sqlStore *SqlStore) {
	if shouldPerformUpgrade(sqlStore, Version5260, Version5270) {
		saveSchemaVersion(sqlStore, Version5270)
	}
}

func upgradeDatabaseToVersion528(sqlStore *SqlStore) {
	if shouldPerformUpgrade(sqlStore, Version5270, Version5280) {
		if err := precheckMigrationToVersion528(sqlStore); err != nil {
			mlog.Critical("Error upgrading DB schema to 5.28.0", mlog.Err(err))
			os.Exit(ExitGenericFailure)
		}

		sqlStore.CreateColumnIfNotExistsNoDefault("Commands", "PluginId", "VARCHAR(190)", "VARCHAR(190)")
		sqlStore.GetMaster().Exec("UPDATE Commands SET PluginId = '' WHERE PluginId IS NULL")

		sqlStore.AlterColumnTypeIfExists("Teams", "Type", "VARCHAR(255)", "VARCHAR(255)")
		sqlStore.AlterColumnTypeIfExists("Teams", "SchemeId", "VARCHAR(26)", "VARCHAR(26)")
		sqlStore.AlterColumnTypeIfExists("IncomingWebhooks", "Username", "varchar(255)", "varchar(255)")
		sqlStore.AlterColumnTypeIfExists("IncomingWebhooks", "IconURL", "text", "varchar(1024)")

		saveSchemaVersion(sqlStore, Version5280)
	}
}

func upgradeDatabaseToVersion5281(sqlStore *SqlStore) {
	if shouldPerformUpgrade(sqlStore, Version5280, Version5281) {
		sqlStore.CreateColumnIfNotExistsNoDefault("FileInfo", "MiniPreview", "MEDIUMBLOB", "bytea")

		saveSchemaVersion(sqlStore, Version5281)
	}
}

func precheckMigrationToVersion528(sqlStore *SqlStore) error {
	teamsQuery, _, err := sqlStore.getQueryBuilder().Select(`COALESCE(SUM(CASE
				WHEN CHAR_LENGTH(SchemeId) > 26 THEN 1
				ELSE 0
			END),0) as schemeidwrong,
			COALESCE(SUM(CASE
				WHEN CHAR_LENGTH(Type) > 255 THEN 1
				ELSE 0
			END),0) as typewrong`).
		From("Teams").ToSql()
	if err != nil {
		return err
	}
	webhooksQuery, _, err := sqlStore.getQueryBuilder().Select(`COALESCE(SUM(CASE
				WHEN CHAR_LENGTH(Username) > 255 THEN 1
				ELSE 0
			END),0) as usernamewrong,
			COALESCE(SUM(CASE
				WHEN CHAR_LENGTH(IconURL) > 1024 THEN 1
				ELSE 0
			END),0) as iconurlwrong`).
		From("IncomingWebhooks").ToSql()
	if err != nil {
		return err
	}

	var schemeIDWrong, typeWrong int
	row := sqlStore.GetMaster().Db.QueryRow(teamsQuery)
	if err = row.Scan(&schemeIDWrong, &typeWrong); err != nil && err != sql.ErrNoRows {
		return err
	} else if err == nil && schemeIDWrong > 0 {
		return errors.New("Migration failure: " +
			"Teams column SchemeId has data larger that 26 characters")
	} else if err == nil && typeWrong > 0 {
		return errors.New("Migration failure: " +
			"Teams column Type has data larger that 255 characters")
	}

	var usernameWrong, iconURLWrong int
	row = sqlStore.GetMaster().Db.QueryRow(webhooksQuery)
	if err = row.Scan(&usernameWrong, &iconURLWrong); err != nil && err != sql.ErrNoRows {
		mlog.Error("Error fetching IncomingWebhooks columns data", mlog.Err(err))
	} else if err == nil && usernameWrong > 0 {
		return errors.New("Migration failure: " +
			"IncomingWebhooks column Username has data larger that 255 characters")
	} else if err == nil && iconURLWrong > 0 {
		return errors.New("Migration failure: " +
			"IncomingWebhooks column IconURL has data larger that 1024 characters")
	}

	return nil
}

func upgradeDatabaseToVersion529(sqlStore *SqlStore) {
	if shouldPerformUpgrade(sqlStore, Version5281, Version5290) {
		sqlStore.AlterColumnTypeIfExists("SidebarCategories", "Id", "VARCHAR(128)", "VARCHAR(128)")
		sqlStore.AlterColumnDefaultIfExists("SidebarCategories", "Id", model.NewString(""), nil)
		sqlStore.AlterColumnTypeIfExists("SidebarChannels", "CategoryId", "VARCHAR(128)", "VARCHAR(128)")
		sqlStore.AlterColumnDefaultIfExists("SidebarChannels", "CategoryId", model.NewString(""), nil)

		sqlStore.CreateColumnIfNotExistsNoDefault("Threads", "ChannelId", "VARCHAR(26)", "VARCHAR(26)")

		updateThreadChannelsQuery := "UPDATE Threads INNER JOIN Posts ON Posts.Id=Threads.PostId SET Threads.ChannelId=Posts.ChannelId WHERE Threads.ChannelId IS NULL"
		if sqlStore.DriverName() == model.DATABASE_DRIVER_POSTGRES {
			updateThreadChannelsQuery = "UPDATE Threads SET ChannelId=Posts.ChannelId FROM Posts WHERE Posts.Id=Threads.PostId AND Threads.ChannelId IS NULL"
		}
		if _, err := sqlStore.GetMaster().Exec(updateThreadChannelsQuery); err != nil {
			mlog.Error("Error updating ChannelId in Threads table", mlog.Err(err))
		}

		saveSchemaVersion(sqlStore, Version5290)
	}
}

func upgradeDatabaseToVersion5291(sqlStore *SqlStore) {
	if shouldPerformUpgrade(sqlStore, Version5290, Version5291) {
		saveSchemaVersion(sqlStore, Version5291)
	}
}

func upgradeDatabaseToVersion530(sqlStore *SqlStore) {
	if shouldPerformUpgrade(sqlStore, Version5291, Version5300) {
		sqlStore.CreateColumnIfNotExistsNoDefault("FileInfo", "Content", "longtext", "text")

		sqlStore.CreateColumnIfNotExists("SidebarCategories", "Muted", "tinyint(1)", "boolean", "0")
		saveSchemaVersion(sqlStore, Version5300)
	}
}

func upgradeDatabaseToVersion531(sqlStore *SqlStore) {
	if shouldPerformUpgrade(sqlStore, Version5300, Version5310) {
		saveSchemaVersion(sqlStore, Version5310)
	}
}

const RemoteClusterSiteURLUniqueIndex = "remote_clusters_site_url_unique"

func hasMissingMigrationsVersion532(sqlStore *SqlStore) bool {
	scIdInfo, err := sqlStore.GetColumnInfo("Posts", "FileIds")
	if err != nil {
		mlog.Error("Error getting column info for migration check",
			mlog.String("table", "Posts"),
			mlog.String("column", "FileIds"),
			mlog.Err(err),
		)
		return true
	}

	if sqlStore.DriverName() == model.DATABASE_DRIVER_POSTGRES {
		if !sqlStore.IsVarchar(scIdInfo.DataType) || scIdInfo.CharMaximumLength != 300 {
			return true
		}
	}

	return false
}

func upgradeDatabaseToVersion532(sqlStore *SqlStore) {
	if sqlStore.DriverName() == model.DATABASE_DRIVER_POSTGRES && hasMissingMigrationsVersion532(sqlStore) {
		sqlStore.AlterColumnTypeIfExists("Posts", "FileIds", "text", "varchar(300)")
	}
	if shouldPerformUpgrade(sqlStore, Version5310, Version5320) {
		sqlStore.CreateColumnIfNotExists("ThreadMemberships", "UnreadMentions", "bigint", "bigint", "0")
		// Shared channels support
		sqlStore.CreateColumnIfNotExistsNoDefault("Channels", "Shared", "tinyint(1)", "boolean")
		sqlStore.CreateColumnIfNotExistsNoDefault("Reactions", "UpdateAt", "bigint", "bigint")
		sqlStore.CreateColumnIfNotExistsNoDefault("Reactions", "DeleteAt", "bigint", "bigint")
		saveSchemaVersion(sqlStore, Version5320)
	}
}

func upgradeDatabaseToVersion533(sqlStore *SqlStore) {
	if shouldPerformUpgrade(sqlStore, Version5320, Version5330) {
		saveSchemaVersion(sqlStore, Version5330)
	}
}

func upgradeDatabaseToVersion534(sqlStore *SqlStore) {
<<<<<<< HEAD
	// if shouldPerformUpgrade(sqlStore, Version5330, Version5340) {
	sqlStore.CreateColumnIfNotExistsNoDefault("ChannelMembers", "MentionCountRoot", "bigint", "bigint")
	sqlStore.CreateColumnIfNotExistsNoDefault("Channels", "TotalMsgCountRoot", "bigint", "bigint")
	sqlStore.CreateColumnIfNotExistsNoDefault("ChannelMembers", "MsgCountRoot", "bigint", "bigint")
	channelCTE := "SELECT Channels.Id channelid, COALESCE(COUNT(CASE WHEN Posts.RootId = '' THEN 1 END),0) newcount FROM Channels LEFT JOIN Posts ON Channels.id = Posts.ChannelId GROUP BY Channels.Id"
	updateChannelsQuery := "WITH q AS (" + channelCTE + ") UPDATE channels SET totalmsgcountroot  = q.totalmsgcountroot FROM q where q.channelid=channels.id"
	channelMemberCTE := `
	SELECT ChannelMembers.ChannelId, ChannelMembers.UserId, COALESCE(COUNT(CASE WHEN Posts.RootId = '' AND Posts.UpdateAt < ChannelMembers.LastViewedAt THEN 1 END),0) newcount
		FROM ChannelMembers
		LEFT JOIN Posts ON ChannelMembers.ChannelId = Posts.ChannelId
		GROUP BY ChannelMembers.ChannelId, ChannelMembers.UserId`
	updateChannelMembersQuery := `WITH q AS (` + channelMemberCTE + `)	UPDATE ChannelMembers SET msgcountroot = q.newcount	FROM q	WHERE q.channelid=channelmembers.channelid AND q.userid=channelmembers.userid`
	updateMentionCountRootQuery := `
		WITH q AS
		(
				SELECT Threads.ChannelId,COALESCE(threadmemberships.UserId,'') AS UserId, COALESCE(SUM(UnreadMentions),0) AS UnreadMentions FROM Channels
				LEFT JOIN Threads ON Threads.ChannelId = Channels.Id
				LEFT Join ThreadMemberships ON Threads.PostId = ThreadMemberships.PostId
				Group BY Threads.ChannelId,threadmemberships.UserId
		)
		UPDATE ChannelMembers SET MentionCountRoot = GREATEST(ChannelMembers.MentionCount - q.UnreadMentions, 0)
		FROM q WHERE q.ChannelId = ChannelMembers.ChannelId AND (q.UserId=channelmembers.UserId OR q.UserId='')`
	if sqlStore.DriverName() == model.DATABASE_DRIVER_MYSQL {
		updateMentionCountRootQuery = `
	UPDATE ChannelMembers INNER JOIN (
		SELECT Threads.ChannelId,COALESCE(threadmemberships.UserId,'') AS UserId, COALESCE(SUM(UnreadMentions),0) AS UnreadMentions FROM Channels
		LEFT JOIN Threads ON Threads.ChannelId = Channels.Id
		LEFT Join ThreadMemberships ON Threads.PostId = ThreadMemberships.PostId
		Group BY Threads.ChannelId,ThreadMemberships.UserId
	) AS q ON q.ChannelId = ChannelMembers.ChannelId AND (q.UserId=ChannelMembers.UserId OR q.UserId='')
	SET MentionCountRoot = GREATEST(ChannelMembers.MentionCount - q.UnreadMentions, 0)`

		updateChannelsQuery = "UPDATE Channels INNER JOIN (" + channelCTE + ") AS q ON q.channelid=Channels.id SET totalmsgcountroot = q.newcount"
		updateChannelMembersQuery = "UPDATE ChannelMembers INNER JOIN (" + channelMemberCTE + ") AS q ON q.channelid=ChannelMembers.channelid SET msgcountroot = q.newcount"
	}
	if _, err := sqlStore.GetMaster().Exec(updateMentionCountRootQuery); err != nil {
		mlog.Error("Error updating MentionCountRoot in ChannelMembers table", mlog.Err(err))
	}
	if _, err := sqlStore.GetMaster().Exec(updateChannelsQuery); err != nil {
		mlog.Error("Error updating TotalMsgCountRoot in Channels table", mlog.Err(err))
	}
	if _, err := sqlStore.GetMaster().Exec(updateChannelMembersQuery); err != nil {
		mlog.Error("Error updating MsgCountRoot in ChannelMembers table", mlog.Err(err))
	}

	// 	saveSchemaVersion(sqlStore, Version5340)
=======
	if shouldPerformUpgrade(sqlStore, Version5330, Version5340) {
		saveSchemaVersion(sqlStore, Version5340)
	}
}

func upgradeDatabaseToVersion535(sqlStore *SqlStore) {
	// if shouldPerformUpgrade(sqlStore, Version5340, Version5350) {

	sqlStore.CreateColumnIfNotExists("SidebarCategories", "Collapsed", "tinyint(1)", "boolean", "0")

	// Shared channels support
	sqlStore.CreateColumnIfNotExistsNoDefault("Reactions", "RemoteId", "VARCHAR(26)", "VARCHAR(26)")
	sqlStore.CreateColumnIfNotExistsNoDefault("Users", "RemoteId", "VARCHAR(26)", "VARCHAR(26)")
	sqlStore.CreateColumnIfNotExistsNoDefault("Posts", "RemoteId", "VARCHAR(26)", "VARCHAR(26)")
	sqlStore.CreateColumnIfNotExistsNoDefault("FileInfo", "RemoteId", "VARCHAR(26)", "VARCHAR(26)")
	sqlStore.CreateColumnIfNotExists("UploadSessions", "RemoteId", "VARCHAR(26)", "VARCHAR(26)", "")
	sqlStore.CreateColumnIfNotExists("UploadSessions", "ReqFileId", "VARCHAR(26)", "VARCHAR(26)", "")
	if _, err := sqlStore.GetMaster().Exec("UPDATE UploadSessions SET RemoteId='', ReqFileId='' WHERE RemoteId IS NULL"); err != nil {
		mlog.Error("Error updating RemoteId,ReqFileId in UploadsSession table", mlog.Err(err))
	}
	uniquenessColumns := []string{"SiteUrl", "RemoteTeamId"}
	if sqlStore.DriverName() == model.DATABASE_DRIVER_MYSQL {
		uniquenessColumns = []string{"RemoteTeamId", "SiteUrl(168)"}
	}
	sqlStore.CreateUniqueCompositeIndexIfNotExists(RemoteClusterSiteURLUniqueIndex, "RemoteClusters", uniquenessColumns)

	// note: setting default 0 on pre-5.0 tables causes test-db-migration script to fail, so this column will be added to ignore list
	sqlStore.CreateColumnIfNotExists("ChannelMembers", "MentionCountRoot", "bigint", "bigint", "0")
	sqlStore.AlterColumnDefaultIfExists("ChannelMembers", "MentionCountRoot", model.NewString("0"), model.NewString("0"))

	mentionCountRootCTE := `
		SELECT ChannelId, COALESCE(SUM(UnreadMentions), 0) AS UnreadMentions, UserId
		FROM ThreadMemberships
		LEFT JOIN Threads ON ThreadMemberships.PostId = Threads.PostId
		GROUP BY Threads.ChannelId, ThreadMemberships.UserId
	`
	updateMentionCountRootQuery := `
		UPDATE ChannelMembers INNER JOIN (` + mentionCountRootCTE + `) AS q ON
			q.ChannelId = ChannelMembers.ChannelId AND
			q.UserId=ChannelMembers.UserId AND
			ChannelMembers.MentionCount > 0
		SET MentionCountRoot = ChannelMembers.MentionCount - q.UnreadMentions
	`
	if sqlStore.DriverName() == model.DATABASE_DRIVER_POSTGRES {
		updateMentionCountRootQuery = `
			WITH q AS (` + mentionCountRootCTE + `)
			UPDATE channelmembers
			SET MentionCountRoot = ChannelMembers.MentionCount - q.UnreadMentions
			FROM q
			WHERE
				q.ChannelId = ChannelMembers.ChannelId AND
				q.UserId = ChannelMembers.UserId AND
				ChannelMembers.MentionCount > 0
		`
	}
	if _, err := sqlStore.GetMaster().Exec(updateMentionCountRootQuery); err != nil {
		mlog.Error("Error updating ChannelId in Threads table", mlog.Err(err))
	}
	sqlStore.CreateColumnIfNotExists("Channels", "TotalMsgCountRoot", "bigint", "bigint", "0")
	sqlStore.CreateColumnIfNotExistsNoDefault("Channels", "LastRootPostAt", "bigint", "bigint")
	defer sqlStore.RemoveColumnIfExists("Channels", "LastRootPostAt")

	// note: setting default 0 on pre-5.0 tables causes test-db-migration script to fail, so this column will be added to ignore list
	sqlStore.CreateColumnIfNotExists("ChannelMembers", "MsgCountRoot", "bigint", "bigint", "0")
	sqlStore.AlterColumnDefaultIfExists("ChannelMembers", "MsgCountRoot", model.NewString("0"), model.NewString("0"))

	forceIndex := ""
	if sqlStore.DriverName() == model.DATABASE_DRIVER_MYSQL {
		forceIndex = "FORCE INDEX(idx_posts_channel_id)"
	}
	totalMsgCountRootCTE := `
		SELECT Channels.Id channelid, COALESCE(COUNT(*),0) newcount, COALESCE(MAX(Posts.CreateAt), 0) as lastpost
		FROM Channels
		LEFT JOIN Posts ` + forceIndex + ` ON Channels.Id = Posts.ChannelId
		WHERE Posts.RootId = ''
		GROUP BY Channels.Id
	`
	channelsCTE := "SELECT TotalMsgCountRoot, Id, LastRootPostAt from Channels"
	updateChannels := `
		WITH q AS (` + totalMsgCountRootCTE + `)
		UPDATE Channels SET TotalMsgCountRoot = q.newcount, LastRootPostAt=q.lastpost
		FROM q where q.channelid=Channels.Id;
	`
	updateChannelMembers := `
		WITH q as (` + channelsCTE + `)
		UPDATE ChannelMembers CM SET MsgCountRoot=TotalMsgCountRoot
		FROM q WHERE q.id=CM.ChannelId AND LastViewedAt >= q.lastrootpostat;
	`
	if sqlStore.DriverName() == model.DATABASE_DRIVER_MYSQL {
		updateChannels = `
			UPDATE Channels
			INNER Join (` + totalMsgCountRootCTE + `) as q
			ON q.channelid=Channels.Id
			SET TotalMsgCountRoot = q.newcount, LastRootPostAt=q.lastpost;
		`
		updateChannelMembers = `
			UPDATE ChannelMembers CM
			INNER JOIN (` + channelsCTE + `) as q
			ON q.id=CM.ChannelId and LastViewedAt >= q.lastrootpostat
			SET MsgCountRoot=TotalMsgCountRoot
			`
	}
	if _, err := sqlStore.GetMaster().Exec(updateChannels); err != nil {
		mlog.Error("Error updating Channels table", mlog.Err(err))
	}
	if _, err := sqlStore.GetMaster().Exec(updateChannelMembers); err != nil {
		mlog.Error("Error updating ChannelMembers table", mlog.Err(err))
	}

	// 	saveSchemaVersion(sqlStore, Version5350)
>>>>>>> 7573efe0
	// }
}<|MERGE_RESOLUTION|>--- conflicted
+++ resolved
@@ -1004,54 +1004,6 @@
 }
 
 func upgradeDatabaseToVersion534(sqlStore *SqlStore) {
-<<<<<<< HEAD
-	// if shouldPerformUpgrade(sqlStore, Version5330, Version5340) {
-	sqlStore.CreateColumnIfNotExistsNoDefault("ChannelMembers", "MentionCountRoot", "bigint", "bigint")
-	sqlStore.CreateColumnIfNotExistsNoDefault("Channels", "TotalMsgCountRoot", "bigint", "bigint")
-	sqlStore.CreateColumnIfNotExistsNoDefault("ChannelMembers", "MsgCountRoot", "bigint", "bigint")
-	channelCTE := "SELECT Channels.Id channelid, COALESCE(COUNT(CASE WHEN Posts.RootId = '' THEN 1 END),0) newcount FROM Channels LEFT JOIN Posts ON Channels.id = Posts.ChannelId GROUP BY Channels.Id"
-	updateChannelsQuery := "WITH q AS (" + channelCTE + ") UPDATE channels SET totalmsgcountroot  = q.totalmsgcountroot FROM q where q.channelid=channels.id"
-	channelMemberCTE := `
-	SELECT ChannelMembers.ChannelId, ChannelMembers.UserId, COALESCE(COUNT(CASE WHEN Posts.RootId = '' AND Posts.UpdateAt < ChannelMembers.LastViewedAt THEN 1 END),0) newcount
-		FROM ChannelMembers
-		LEFT JOIN Posts ON ChannelMembers.ChannelId = Posts.ChannelId
-		GROUP BY ChannelMembers.ChannelId, ChannelMembers.UserId`
-	updateChannelMembersQuery := `WITH q AS (` + channelMemberCTE + `)	UPDATE ChannelMembers SET msgcountroot = q.newcount	FROM q	WHERE q.channelid=channelmembers.channelid AND q.userid=channelmembers.userid`
-	updateMentionCountRootQuery := `
-		WITH q AS
-		(
-				SELECT Threads.ChannelId,COALESCE(threadmemberships.UserId,'') AS UserId, COALESCE(SUM(UnreadMentions),0) AS UnreadMentions FROM Channels
-				LEFT JOIN Threads ON Threads.ChannelId = Channels.Id
-				LEFT Join ThreadMemberships ON Threads.PostId = ThreadMemberships.PostId
-				Group BY Threads.ChannelId,threadmemberships.UserId
-		)
-		UPDATE ChannelMembers SET MentionCountRoot = GREATEST(ChannelMembers.MentionCount - q.UnreadMentions, 0)
-		FROM q WHERE q.ChannelId = ChannelMembers.ChannelId AND (q.UserId=channelmembers.UserId OR q.UserId='')`
-	if sqlStore.DriverName() == model.DATABASE_DRIVER_MYSQL {
-		updateMentionCountRootQuery = `
-	UPDATE ChannelMembers INNER JOIN (
-		SELECT Threads.ChannelId,COALESCE(threadmemberships.UserId,'') AS UserId, COALESCE(SUM(UnreadMentions),0) AS UnreadMentions FROM Channels
-		LEFT JOIN Threads ON Threads.ChannelId = Channels.Id
-		LEFT Join ThreadMemberships ON Threads.PostId = ThreadMemberships.PostId
-		Group BY Threads.ChannelId,ThreadMemberships.UserId
-	) AS q ON q.ChannelId = ChannelMembers.ChannelId AND (q.UserId=ChannelMembers.UserId OR q.UserId='')
-	SET MentionCountRoot = GREATEST(ChannelMembers.MentionCount - q.UnreadMentions, 0)`
-
-		updateChannelsQuery = "UPDATE Channels INNER JOIN (" + channelCTE + ") AS q ON q.channelid=Channels.id SET totalmsgcountroot = q.newcount"
-		updateChannelMembersQuery = "UPDATE ChannelMembers INNER JOIN (" + channelMemberCTE + ") AS q ON q.channelid=ChannelMembers.channelid SET msgcountroot = q.newcount"
-	}
-	if _, err := sqlStore.GetMaster().Exec(updateMentionCountRootQuery); err != nil {
-		mlog.Error("Error updating MentionCountRoot in ChannelMembers table", mlog.Err(err))
-	}
-	if _, err := sqlStore.GetMaster().Exec(updateChannelsQuery); err != nil {
-		mlog.Error("Error updating TotalMsgCountRoot in Channels table", mlog.Err(err))
-	}
-	if _, err := sqlStore.GetMaster().Exec(updateChannelMembersQuery); err != nil {
-		mlog.Error("Error updating MsgCountRoot in ChannelMembers table", mlog.Err(err))
-	}
-
-	// 	saveSchemaVersion(sqlStore, Version5340)
-=======
 	if shouldPerformUpgrade(sqlStore, Version5330, Version5340) {
 		saveSchemaVersion(sqlStore, Version5340)
 	}
@@ -1162,6 +1114,5 @@
 	}
 
 	// 	saveSchemaVersion(sqlStore, Version5350)
->>>>>>> 7573efe0
 	// }
 }