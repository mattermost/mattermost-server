// Copyright (c) 2015-present Mattermost, Inc. All Rights Reserved.
// See LICENSE.txt for license information.

package sqlstore

import (
	"database/sql"
	"encoding/json"
	"os"
	"strings"
	"time"

	"github.com/blang/semver"
	"github.com/pkg/errors"

	"github.com/mattermost/mattermost-server/v5/model"
	"github.com/mattermost/mattermost-server/v5/services/timezones"
	"github.com/mattermost/mattermost-server/v5/shared/mlog"
)

const (
	CurrentSchemaVersion   = Version5340
	Version5350            = "5.35.0"
	Version5340            = "5.34.0"
	Version5330            = "5.33.0"
	Version5320            = "5.32.0"
	Version5310            = "5.31.0"
	Version5300            = "5.30.0"
	Version5291            = "5.29.1"
	Version5290            = "5.29.0"
	Version5281            = "5.28.1"
	Version5280            = "5.28.0"
	Version5270            = "5.27.0"
	Version5260            = "5.26.0"
	Version5250            = "5.25.0"
	Version5240            = "5.24.0"
	Version5230            = "5.23.0"
	Version5220            = "5.22.0"
	Version5210            = "5.21.0"
	Version5200            = "5.20.0"
	Version5190            = "5.19.0"
	Version5180            = "5.18.0"
	Version5170            = "5.17.0"
	Version5160            = "5.16.0"
	Version5150            = "5.15.0"
	Version5140            = "5.14.0"
	Version5130            = "5.13.0"
	Version5120            = "5.12.0"
	Version5110            = "5.11.0"
	Version5100            = "5.10.0"
	Version590             = "5.9.0"
	Version580             = "5.8.0"
	Version570             = "5.7.0"
	Version560             = "5.6.0"
	Version550             = "5.5.0"
	Version540             = "5.4.0"
	Version530             = "5.3.0"
	Version520             = "5.2.0"
	Version510             = "5.1.0"
	Version500             = "5.0.0"
	Version4100            = "4.10.0"
	Version490             = "4.9.0"
	Version481             = "4.8.1"
	Version480             = "4.8.0"
	Version472             = "4.7.2"
	Version471             = "4.7.1"
	Version470             = "4.7.0"
	Version460             = "4.6.0"
	Version450             = "4.5.0"
	Version440             = "4.4.0"
	Version430             = "4.3.0"
	Version420             = "4.2.0"
	Version410             = "4.1.0"
	Version400             = "4.0.0"
	Version3100            = "3.10.0"
	Version390             = "3.9.0"
	Version380             = "3.8.0"
	Version370             = "3.7.0"
	Version360             = "3.6.0"
	Version350             = "3.5.0"
	Version340             = "3.4.0"
	Version330             = "3.3.0"
	Version320             = "3.2.0"
	Version310             = "3.1.0"
	Version300             = "3.0.0"
	OldestSupportedVersion = Version300
)

const (
	ExitVersionSave                 = 1003
	ExitThemeMigration              = 1004
	ExitTeamInviteIDMigrationFailed = 1006
)

// upgradeDatabase attempts to migrate the schema to the latest supported version.
// The value of model.CurrentVersion is accepted as a parameter for unit testing, but it is not
// used to stop migrations at that version.
func upgradeDatabase(sqlStore *SqlStore, currentModelVersionString string) error {
	currentModelVersion, err := semver.Parse(currentModelVersionString)
	if err != nil {
		return errors.Wrapf(err, "failed to parse current model version %s", currentModelVersionString)
	}

	nextUnsupportedMajorVersion := semver.Version{
		Major: currentModelVersion.Major + 1,
	}

	oldestSupportedVersion, err := semver.Parse(OldestSupportedVersion)
	if err != nil {
		return errors.Wrapf(err, "failed to parse oldest supported version %s", OldestSupportedVersion)
	}

	var currentSchemaVersion *semver.Version
	currentSchemaVersionString := sqlStore.GetCurrentSchemaVersion()
	if currentSchemaVersionString != "" {
		currentSchemaVersion, err = semver.New(currentSchemaVersionString)
		if err != nil {
			return errors.Wrapf(err, "failed to parse database schema version %s", currentSchemaVersionString)
		}
	}

	// Assume a fresh database if no schema version has been recorded.
	if currentSchemaVersion == nil {
		if err := sqlStore.System().SaveOrUpdate(&model.System{Name: "Version", Value: currentModelVersion.String()}); err != nil {
			return errors.Wrap(err, "failed to initialize schema version for fresh database")
		}

		currentSchemaVersion = &currentModelVersion
		mlog.Info("The database schema version has been set", mlog.String("version", currentSchemaVersion.String()))
		return nil
	}

	// Upgrades prior to the oldest supported version are not supported.
	if currentSchemaVersion.LT(oldestSupportedVersion) {
		return errors.Errorf("Database schema version %s is no longer supported. This Mattermost server supports automatic upgrades from schema version %s through schema version %s. Please manually upgrade to at least version %s before continuing.", *currentSchemaVersion, oldestSupportedVersion, currentModelVersion, oldestSupportedVersion)
	}

	// Allow forwards compatibility only within the same major version.
	if currentSchemaVersion.GTE(nextUnsupportedMajorVersion) {
		return errors.Errorf("Database schema version %s is not supported. This Mattermost server supports only >=%s, <%s. Please upgrade to at least version %s before continuing.", *currentSchemaVersion, currentModelVersion, nextUnsupportedMajorVersion, nextUnsupportedMajorVersion)
	} else if currentSchemaVersion.GT(currentModelVersion) {
		mlog.Warn("The database schema version and model versions do not match", mlog.String("schema_version", currentSchemaVersion.String()), mlog.String("model_version", currentModelVersion.String()))
	}

	// Otherwise, apply any necessary migrations. Note that these methods currently invoke
	// os.Exit instead of returning an error.
	upgradeDatabaseToVersion31(sqlStore)
	upgradeDatabaseToVersion32(sqlStore)
	upgradeDatabaseToVersion33(sqlStore)
	upgradeDatabaseToVersion34(sqlStore)
	upgradeDatabaseToVersion35(sqlStore)
	upgradeDatabaseToVersion36(sqlStore)
	upgradeDatabaseToVersion37(sqlStore)
	upgradeDatabaseToVersion38(sqlStore)
	upgradeDatabaseToVersion39(sqlStore)
	upgradeDatabaseToVersion310(sqlStore)
	upgradeDatabaseToVersion40(sqlStore)
	upgradeDatabaseToVersion41(sqlStore)
	upgradeDatabaseToVersion42(sqlStore)
	upgradeDatabaseToVersion43(sqlStore)
	upgradeDatabaseToVersion44(sqlStore)
	upgradeDatabaseToVersion45(sqlStore)
	upgradeDatabaseToVersion46(sqlStore)
	upgradeDatabaseToVersion47(sqlStore)
	upgradeDatabaseToVersion471(sqlStore)
	upgradeDatabaseToVersion472(sqlStore)
	upgradeDatabaseToVersion48(sqlStore)
	upgradeDatabaseToVersion481(sqlStore)
	upgradeDatabaseToVersion49(sqlStore)
	upgradeDatabaseToVersion410(sqlStore)
	upgradeDatabaseToVersion50(sqlStore)
	upgradeDatabaseToVersion51(sqlStore)
	upgradeDatabaseToVersion52(sqlStore)
	upgradeDatabaseToVersion53(sqlStore)
	upgradeDatabaseToVersion54(sqlStore)
	upgradeDatabaseToVersion55(sqlStore)
	upgradeDatabaseToVersion56(sqlStore)
	upgradeDatabaseToVersion57(sqlStore)
	upgradeDatabaseToVersion58(sqlStore)
	upgradeDatabaseToVersion59(sqlStore)
	upgradeDatabaseToVersion510(sqlStore)
	upgradeDatabaseToVersion511(sqlStore)
	upgradeDatabaseToVersion512(sqlStore)
	upgradeDatabaseToVersion513(sqlStore)
	upgradeDatabaseToVersion514(sqlStore)
	upgradeDatabaseToVersion515(sqlStore)
	upgradeDatabaseToVersion516(sqlStore)
	upgradeDatabaseToVersion517(sqlStore)
	upgradeDatabaseToVersion518(sqlStore)
	upgradeDatabaseToVersion519(sqlStore)
	upgradeDatabaseToVersion520(sqlStore)
	upgradeDatabaseToVersion521(sqlStore)
	upgradeDatabaseToVersion522(sqlStore)
	upgradeDatabaseToVersion523(sqlStore)
	upgradeDatabaseToVersion524(sqlStore)
	upgradeDatabaseToVersion525(sqlStore)
	upgradeDatabaseToVersion526(sqlStore)
	upgradeDatabaseToVersion527(sqlStore)
	upgradeDatabaseToVersion528(sqlStore)
	upgradeDatabaseToVersion5281(sqlStore)
	upgradeDatabaseToVersion529(sqlStore)
	upgradeDatabaseToVersion5291(sqlStore)
	upgradeDatabaseToVersion530(sqlStore)
	upgradeDatabaseToVersion531(sqlStore)
	upgradeDatabaseToVersion532(sqlStore)
	upgradeDatabaseToVersion533(sqlStore)
	upgradeDatabaseToVersion534(sqlStore)
	upgradeDatabaseToVersion535(sqlStore)

	return nil
}

func saveSchemaVersion(sqlStore *SqlStore, version string) {
	if err := sqlStore.System().SaveOrUpdate(&model.System{Name: "Version", Value: version}); err != nil {
		mlog.Critical(err.Error())
		time.Sleep(time.Second)
		os.Exit(ExitVersionSave)
	}

	mlog.Warn("The database schema version has been upgraded", mlog.String("version", version))
}

func shouldPerformUpgrade(sqlStore *SqlStore, currentSchemaVersion string, expectedSchemaVersion string) bool {
	if sqlStore.GetCurrentSchemaVersion() == currentSchemaVersion {
		mlog.Warn("Attempting to upgrade the database schema version", mlog.String("current_version", currentSchemaVersion), mlog.String("new_version", expectedSchemaVersion))

		return true
	}

	return false
}

func upgradeDatabaseToVersion31(sqlStore *SqlStore) {
	if shouldPerformUpgrade(sqlStore, Version300, Version310) {
		sqlStore.CreateColumnIfNotExists("OutgoingWebhooks", "ContentType", "varchar(128)", "varchar(128)", "")
		saveSchemaVersion(sqlStore, Version310)
	}
}

func upgradeDatabaseToVersion32(sqlStore *SqlStore) {
	if shouldPerformUpgrade(sqlStore, Version310, Version320) {
		saveSchemaVersion(sqlStore, Version320)
	}
}

func themeMigrationFailed(err error) {
	mlog.Critical("Failed to migrate User.ThemeProps to Preferences table", mlog.Err(err))
	time.Sleep(time.Second)
	os.Exit(ExitThemeMigration)
}

func upgradeDatabaseToVersion33(sqlStore *SqlStore) {
	if shouldPerformUpgrade(sqlStore, Version320, Version330) {
		if sqlStore.DoesColumnExist("Users", "ThemeProps") {
			params := map[string]interface{}{
				"Category": model.PREFERENCE_CATEGORY_THEME,
				"Name":     "",
			}

			transaction, err := sqlStore.GetMaster().Begin()
			if err != nil {
				themeMigrationFailed(err)
			}
			defer finalizeTransaction(transaction)

			// increase size of Value column of Preferences table to match the size of the ThemeProps column
			if sqlStore.DriverName() == model.DATABASE_DRIVER_POSTGRES {
				if _, err := transaction.Exec("ALTER TABLE Preferences ALTER COLUMN Value TYPE varchar(2000)"); err != nil {
					themeMigrationFailed(err)
					return
				}
			} else if sqlStore.DriverName() == model.DATABASE_DRIVER_MYSQL {
				if _, err := transaction.Exec("ALTER TABLE Preferences MODIFY Value text"); err != nil {
					themeMigrationFailed(err)
					return
				}
			}

			// copy data across
			if _, err := transaction.Exec(
				`INSERT INTO
					Preferences(UserId, Category, Name, Value)
				SELECT
					Id, '`+model.PREFERENCE_CATEGORY_THEME+`', '', ThemeProps
				FROM
					Users
				WHERE
					Users.ThemeProps != 'null'`, params); err != nil {
				themeMigrationFailed(err)
				return
			}

			// delete old data
			if _, err := transaction.Exec("ALTER TABLE Users DROP COLUMN ThemeProps"); err != nil {
				themeMigrationFailed(err)
				return
			}

			if err := transaction.Commit(); err != nil {
				themeMigrationFailed(err)
				return
			}

			// rename solarized_* code themes to solarized-* to match client changes in 3.0
			var data model.Preferences
			if _, err := sqlStore.GetMaster().Select(&data, "SELECT * FROM Preferences WHERE Category = '"+model.PREFERENCE_CATEGORY_THEME+"' AND Value LIKE '%solarized_%'"); err == nil {
				for i := range data {
					data[i].Value = strings.Replace(data[i].Value, "solarized_", "solarized-", -1)
				}

				sqlStore.Preference().Save(&data)
			}
		}

		sqlStore.CreateColumnIfNotExists("OAuthApps", "IsTrusted", "tinyint(1)", "boolean", "0")
		sqlStore.CreateColumnIfNotExists("OAuthApps", "IconURL", "varchar(512)", "varchar(512)", "")
		sqlStore.CreateColumnIfNotExists("OAuthAccessData", "ClientId", "varchar(26)", "varchar(26)", "")
		sqlStore.CreateColumnIfNotExists("OAuthAccessData", "UserId", "varchar(26)", "varchar(26)", "")
		sqlStore.CreateColumnIfNotExists("OAuthAccessData", "ExpiresAt", "bigint", "bigint", "0")

		if sqlStore.DoesColumnExist("OAuthAccessData", "AuthCode") {
			sqlStore.RemoveIndexIfExists("idx_oauthaccessdata_auth_code", "OAuthAccessData")
			sqlStore.RemoveColumnIfExists("OAuthAccessData", "AuthCode")
		}

		sqlStore.RemoveColumnIfExists("Users", "LastActivityAt")
		sqlStore.RemoveColumnIfExists("Users", "LastPingAt")

		sqlStore.CreateColumnIfNotExists("OutgoingWebhooks", "TriggerWhen", "tinyint", "integer", "0")

		saveSchemaVersion(sqlStore, Version330)
	}
}

func upgradeDatabaseToVersion34(sqlStore *SqlStore) {
	if shouldPerformUpgrade(sqlStore, Version330, Version340) {
		sqlStore.CreateColumnIfNotExists("Status", "Manual", "BOOLEAN", "BOOLEAN", "0")
		sqlStore.CreateColumnIfNotExists("Status", "ActiveChannel", "varchar(26)", "varchar(26)", "")

		saveSchemaVersion(sqlStore, Version340)
	}
}

func upgradeDatabaseToVersion35(sqlStore *SqlStore) {
	if shouldPerformUpgrade(sqlStore, Version340, Version350) {
		sqlStore.GetMaster().Exec("UPDATE Users SET Roles = 'system_user' WHERE Roles = ''")
		sqlStore.GetMaster().Exec("UPDATE Users SET Roles = 'system_user system_admin' WHERE Roles = 'system_admin'")
		sqlStore.GetMaster().Exec("UPDATE TeamMembers SET Roles = 'team_user' WHERE Roles = ''")
		sqlStore.GetMaster().Exec("UPDATE TeamMembers SET Roles = 'team_user team_admin' WHERE Roles = 'admin'")
		sqlStore.GetMaster().Exec("UPDATE ChannelMembers SET Roles = 'channel_user' WHERE Roles = ''")
		sqlStore.GetMaster().Exec("UPDATE ChannelMembers SET Roles = 'channel_user channel_admin' WHERE Roles = 'admin'")

		// The rest of the migration from Filenames -> FileIds is done lazily in api.GetFileInfosForPost
		sqlStore.CreateColumnIfNotExists("Posts", "FileIds", "varchar(150)", "varchar(150)", "[]")

		// Increase maximum length of the Channel table Purpose column.
		if sqlStore.GetMaxLengthOfColumnIfExists("Channels", "Purpose") != "250" {
			sqlStore.AlterColumnTypeIfExists("Channels", "Purpose", "varchar(250)", "varchar(250)")
		}

		sqlStore.Session().RemoveAllSessions()

		saveSchemaVersion(sqlStore, Version350)
	}
}

func upgradeDatabaseToVersion36(sqlStore *SqlStore) {
	if shouldPerformUpgrade(sqlStore, Version350, Version360) {
		sqlStore.CreateColumnIfNotExists("Posts", "HasReactions", "tinyint", "boolean", "0")

		// Add a Position column to users.
		sqlStore.CreateColumnIfNotExists("Users", "Position", "varchar(64)", "varchar(64)", "")

		// Remove ActiveChannel column from Status
		sqlStore.RemoveColumnIfExists("Status", "ActiveChannel")

		saveSchemaVersion(sqlStore, Version360)
	}
}

func upgradeDatabaseToVersion37(sqlStore *SqlStore) {
	if shouldPerformUpgrade(sqlStore, Version360, Version370) {
		// Add EditAt column to Posts
		sqlStore.CreateColumnIfNotExists("Posts", "EditAt", " bigint", " bigint", "0")

		saveSchemaVersion(sqlStore, Version370)
	}
}

func upgradeDatabaseToVersion38(sqlStore *SqlStore) {
	if shouldPerformUpgrade(sqlStore, Version370, Version380) {
		// Add the IsPinned column to posts.
		sqlStore.CreateColumnIfNotExists("Posts", "IsPinned", "boolean", "boolean", "0")

		saveSchemaVersion(sqlStore, Version380)
	}
}

func upgradeDatabaseToVersion39(sqlStore *SqlStore) {
	if shouldPerformUpgrade(sqlStore, Version380, Version390) {
		sqlStore.CreateColumnIfNotExists("OAuthAccessData", "Scope", "varchar(128)", "varchar(128)", model.DEFAULT_SCOPE)
		sqlStore.RemoveTableIfExists("PasswordRecovery")

		saveSchemaVersion(sqlStore, Version390)
	}
}

func upgradeDatabaseToVersion310(sqlStore *SqlStore) {
	if shouldPerformUpgrade(sqlStore, Version390, Version3100) {
		saveSchemaVersion(sqlStore, Version3100)
	}
}

func upgradeDatabaseToVersion40(sqlStore *SqlStore) {
	if shouldPerformUpgrade(sqlStore, Version3100, Version400) {
		saveSchemaVersion(sqlStore, Version400)
	}
}

func upgradeDatabaseToVersion41(sqlStore *SqlStore) {
	if shouldPerformUpgrade(sqlStore, Version400, Version410) {
		// Increase maximum length of the Users table Roles column.
		if sqlStore.GetMaxLengthOfColumnIfExists("Users", "Roles") != "256" {
			sqlStore.AlterColumnTypeIfExists("Users", "Roles", "varchar(256)", "varchar(256)")
		}

		sqlStore.RemoveTableIfExists("JobStatuses")

		saveSchemaVersion(sqlStore, Version410)
	}
}

func upgradeDatabaseToVersion42(sqlStore *SqlStore) {
	if shouldPerformUpgrade(sqlStore, Version410, Version420) {
		saveSchemaVersion(sqlStore, Version420)
	}
}

func upgradeDatabaseToVersion43(sqlStore *SqlStore) {
	if shouldPerformUpgrade(sqlStore, Version420, Version430) {
		saveSchemaVersion(sqlStore, Version430)
	}
}

func upgradeDatabaseToVersion44(sqlStore *SqlStore) {
	if shouldPerformUpgrade(sqlStore, Version430, Version440) {
		// Add the IsActive column to UserAccessToken.
		sqlStore.CreateColumnIfNotExists("UserAccessTokens", "IsActive", "boolean", "boolean", "1")

		saveSchemaVersion(sqlStore, Version440)
	}
}

func upgradeDatabaseToVersion45(sqlStore *SqlStore) {
	if shouldPerformUpgrade(sqlStore, Version440, Version450) {
		saveSchemaVersion(sqlStore, Version450)
	}
}

func upgradeDatabaseToVersion46(sqlStore *SqlStore) {
	if shouldPerformUpgrade(sqlStore, Version450, Version460) {
		sqlStore.CreateColumnIfNotExists("IncomingWebhooks", "Username", "varchar(64)", "varchar(64)", "")
		sqlStore.CreateColumnIfNotExists("IncomingWebhooks", "IconURL", "varchar(1024)", "varchar(1024)", "")
		saveSchemaVersion(sqlStore, Version460)
	}
}

func upgradeDatabaseToVersion47(sqlStore *SqlStore) {
	if shouldPerformUpgrade(sqlStore, Version460, Version470) {
		sqlStore.AlterColumnTypeIfExists("Users", "Position", "varchar(128)", "varchar(128)")
		sqlStore.AlterColumnTypeIfExists("OAuthAuthData", "State", "varchar(1024)", "varchar(1024)")
		sqlStore.RemoveColumnIfExists("ChannelMemberHistory", "Email")
		sqlStore.RemoveColumnIfExists("ChannelMemberHistory", "Username")
		saveSchemaVersion(sqlStore, Version470)
	}
}

func upgradeDatabaseToVersion471(sqlStore *SqlStore) {
	// If any new instances started with 4.7, they would have the bad Email column on the
	// ChannelMemberHistory table. So for those cases we need to do an upgrade between
	// 4.7.0 and 4.7.1
	if shouldPerformUpgrade(sqlStore, Version470, Version471) {
		sqlStore.RemoveColumnIfExists("ChannelMemberHistory", "Email")
		saveSchemaVersion(sqlStore, Version471)
	}
}

func upgradeDatabaseToVersion472(sqlStore *SqlStore) {
	if shouldPerformUpgrade(sqlStore, Version471, Version472) {
		sqlStore.RemoveIndexIfExists("idx_channels_displayname", "Channels")
		saveSchemaVersion(sqlStore, Version472)
	}
}

func upgradeDatabaseToVersion48(sqlStore *SqlStore) {
	if shouldPerformUpgrade(sqlStore, Version472, Version480) {
		saveSchemaVersion(sqlStore, Version480)
	}
}

func upgradeDatabaseToVersion481(sqlStore *SqlStore) {
	if shouldPerformUpgrade(sqlStore, Version480, Version481) {
		sqlStore.RemoveIndexIfExists("idx_channels_displayname", "Channels")
		saveSchemaVersion(sqlStore, Version481)
	}
}

func upgradeDatabaseToVersion49(sqlStore *SqlStore) {
	// This version of Mattermost includes an App-Layer migration which migrates from hard-coded roles configured by
	// a number of parameters in `config.json` to a `Roles` table in the database. The migration code can be seen
	// in the file `app/app.go` in the function `DoAdvancedPermissionsMigration()`.

	if shouldPerformUpgrade(sqlStore, Version481, Version490) {
		defaultTimezone := timezones.DefaultUserTimezone()
		defaultTimezoneValue, err := json.Marshal(defaultTimezone)
		if err != nil {
			mlog.Critical(err.Error())
		}
		sqlStore.CreateColumnIfNotExists("Users", "Timezone", "varchar(256)", "varchar(256)", string(defaultTimezoneValue))
		sqlStore.RemoveIndexIfExists("idx_channels_displayname", "Channels")
		saveSchemaVersion(sqlStore, Version490)
	}
}

func upgradeDatabaseToVersion410(sqlStore *SqlStore) {
	if shouldPerformUpgrade(sqlStore, Version490, Version4100) {

		sqlStore.RemoveIndexIfExists("Name_2", "Channels")
		sqlStore.RemoveIndexIfExists("Name_2", "Emoji")
		sqlStore.RemoveIndexIfExists("ClientId_2", "OAuthAccessData")

		saveSchemaVersion(sqlStore, Version4100)
		sqlStore.GetMaster().Exec("UPDATE Users SET AuthData=LOWER(AuthData) WHERE AuthService = 'saml'")
	}
}

func upgradeDatabaseToVersion50(sqlStore *SqlStore) {
	// This version of Mattermost includes an App-Layer migration which migrates from hard-coded emojis configured
	// in `config.json` to a `Permission` in the database. The migration code can be seen
	// in the file `app/app.go` in the function `DoEmojisPermissionsMigration()`.

	// This version of Mattermost also includes a online-migration which migrates some roles from the `Roles` columns of
	// TeamMember and ChannelMember rows to the new SchemeAdmin and SchemeUser columns. If you need to downgrade to a
	// version of Mattermost prior to 5.0, you should take your server offline and run the following SQL statements
	// prior to launching the downgraded version:
	//
	//    UPDATE Teams SET SchemeId = NULL;
	//    UPDATE Channels SET SchemeId = NULL;
	//    UPDATE TeamMembers SET Roles = CONCAT(Roles, ' team_user'), SchemeUser = NULL where SchemeUser = 1;
	//    UPDATE TeamMembers SET Roles = CONCAT(Roles, ' team_admin'), SchemeAdmin = NULL where SchemeAdmin = 1;
	//    UPDATE ChannelMembers SET Roles = CONCAT(Roles, ' channel_user'), SchemeUser = NULL where SchemeUser = 1;
	//    UPDATE ChannelMembers SET Roles = CONCAT(Roles, ' channel_admin'), SchemeAdmin = NULL where SchemeAdmin = 1;
	//    DELETE from Systems WHERE Name = 'migration_advanced_permissions_phase_2';

	if shouldPerformUpgrade(sqlStore, Version4100, Version500) {
		sqlStore.CreateColumnIfNotExistsNoDefault("Channels", "SchemeId", "varchar(26)", "varchar(26)")

		sqlStore.CreateColumnIfNotExistsNoDefault("ChannelMembers", "SchemeUser", "boolean", "boolean")
		sqlStore.CreateColumnIfNotExistsNoDefault("ChannelMembers", "SchemeAdmin", "boolean", "boolean")

		sqlStore.CreateColumnIfNotExists("Roles", "BuiltIn", "boolean", "boolean", "0")
		sqlStore.GetMaster().Exec("UPDATE Roles SET BuiltIn=true")
		sqlStore.GetMaster().Exec("UPDATE Roles SET SchemeManaged=false WHERE Name NOT IN ('system_user', 'system_admin', 'team_user', 'team_admin', 'channel_user', 'channel_admin')")
		sqlStore.CreateColumnIfNotExists("IncomingWebhooks", "ChannelLocked", "boolean", "boolean", "0")

		sqlStore.RemoveIndexIfExists("idx_channels_txt", "Channels")

		saveSchemaVersion(sqlStore, Version500)
	}
}

func upgradeDatabaseToVersion51(sqlStore *SqlStore) {
	if shouldPerformUpgrade(sqlStore, Version500, Version510) {
		saveSchemaVersion(sqlStore, Version510)
	}
}

func upgradeDatabaseToVersion52(sqlStore *SqlStore) {
	if shouldPerformUpgrade(sqlStore, Version510, Version520) {
		sqlStore.CreateColumnIfNotExists("OutgoingWebhooks", "Username", "varchar(64)", "varchar(64)", "")
		sqlStore.CreateColumnIfNotExists("OutgoingWebhooks", "IconURL", "varchar(1024)", "varchar(1024)", "")
		saveSchemaVersion(sqlStore, Version520)
	}
}

func upgradeDatabaseToVersion53(sqlStore *SqlStore) {
	if shouldPerformUpgrade(sqlStore, Version520, Version530) {
		saveSchemaVersion(sqlStore, Version530)
	}
}

func upgradeDatabaseToVersion54(sqlStore *SqlStore) {
	if shouldPerformUpgrade(sqlStore, Version530, Version540) {
		sqlStore.AlterColumnTypeIfExists("OutgoingWebhooks", "Description", "varchar(500)", "varchar(500)")
		sqlStore.AlterColumnTypeIfExists("IncomingWebhooks", "Description", "varchar(500)", "varchar(500)")
		if err := sqlStore.Channel().MigratePublicChannels(); err != nil {
			mlog.Critical("Failed to migrate PublicChannels table", mlog.Err(err))
			time.Sleep(time.Second)
			os.Exit(ExitGenericFailure)
		}
		saveSchemaVersion(sqlStore, Version540)
	}
}

func upgradeDatabaseToVersion55(sqlStore *SqlStore) {
	if shouldPerformUpgrade(sqlStore, Version540, Version550) {
		saveSchemaVersion(sqlStore, Version550)
	}
}

func upgradeDatabaseToVersion56(sqlStore *SqlStore) {
	if shouldPerformUpgrade(sqlStore, Version550, Version560) {
		sqlStore.CreateColumnIfNotExists("PluginKeyValueStore", "ExpireAt", "bigint(20)", "bigint", "0")

		// migrating user's accepted terms of service data into the new table
		sqlStore.GetMaster().Exec("INSERT INTO UserTermsOfService SELECT Id, AcceptedTermsOfServiceId as TermsOfServiceId, :CreateAt FROM Users WHERE AcceptedTermsOfServiceId != \"\" AND AcceptedTermsOfServiceId IS NOT NULL", map[string]interface{}{"CreateAt": model.GetMillis()})

		if sqlStore.DriverName() == model.DATABASE_DRIVER_POSTGRES {
			sqlStore.RemoveIndexIfExists("idx_users_email_lower", "lower(Email)")
			sqlStore.RemoveIndexIfExists("idx_users_username_lower", "lower(Username)")
			sqlStore.RemoveIndexIfExists("idx_users_nickname_lower", "lower(Nickname)")
			sqlStore.RemoveIndexIfExists("idx_users_firstname_lower", "lower(FirstName)")
			sqlStore.RemoveIndexIfExists("idx_users_lastname_lower", "lower(LastName)")
		}

		saveSchemaVersion(sqlStore, Version560)
	}

}

func upgradeDatabaseToVersion57(sqlStore *SqlStore) {
	if shouldPerformUpgrade(sqlStore, Version560, Version570) {
		saveSchemaVersion(sqlStore, Version570)
	}
}

func upgradeDatabaseToVersion58(sqlStore *SqlStore) {
	if shouldPerformUpgrade(sqlStore, Version570, Version580) {
		// idx_channels_txt was removed in `upgradeDatabaseToVersion50`, but merged as part of
		// v5.1, so the migration wouldn't apply to anyone upgrading from v5.0. Remove it again to
		// bring the upgraded (from v5.0) and fresh install schemas back in sync.
		sqlStore.RemoveIndexIfExists("idx_channels_txt", "Channels")

		// Fix column types and defaults where gorp converged on a different schema value than the
		// original migration.
		sqlStore.AlterColumnTypeIfExists("OutgoingWebhooks", "Description", "text", "VARCHAR(500)")
		sqlStore.AlterColumnTypeIfExists("IncomingWebhooks", "Description", "text", "VARCHAR(500)")
		sqlStore.AlterColumnTypeIfExists("OutgoingWebhooks", "IconURL", "text", "VARCHAR(1024)")
		sqlStore.AlterColumnDefaultIfExists("OutgoingWebhooks", "Username", model.NewString("NULL"), model.NewString(""))
		sqlStore.AlterColumnDefaultIfExists("OutgoingWebhooks", "IconURL", nil, model.NewString(""))
		sqlStore.AlterColumnDefaultIfExists("PluginKeyValueStore", "ExpireAt", model.NewString("NULL"), model.NewString("NULL"))

		saveSchemaVersion(sqlStore, Version580)
	}
}

func upgradeDatabaseToVersion59(sqlStore *SqlStore) {
	if shouldPerformUpgrade(sqlStore, Version580, Version590) {
		saveSchemaVersion(sqlStore, Version590)
	}
}

func upgradeDatabaseToVersion510(sqlStore *SqlStore) {
	if shouldPerformUpgrade(sqlStore, Version590, Version5100) {
		sqlStore.CreateColumnIfNotExistsNoDefault("Channels", "GroupConstrained", "tinyint(4)", "boolean")

		sqlStore.CreateIndexIfNotExists("idx_groupteams_teamid", "GroupTeams", "TeamId")
		sqlStore.CreateIndexIfNotExists("idx_groupchannels_channelid", "GroupChannels", "ChannelId")

		saveSchemaVersion(sqlStore, Version5100)
	}
}

func upgradeDatabaseToVersion511(sqlStore *SqlStore) {
	if shouldPerformUpgrade(sqlStore, Version5100, Version5110) {
		// Enforce all teams have an InviteID set
		var teams []*model.Team
		if _, err := sqlStore.GetReplica().Select(&teams, "SELECT * FROM Teams WHERE InviteId = ''"); err != nil {
			mlog.Error("Error fetching Teams without InviteID", mlog.Err(err))
		} else {
			for _, team := range teams {
				team.InviteId = model.NewId()
				if _, err := sqlStore.Team().Update(team); err != nil {
					mlog.Error("Error updating Team InviteIDs", mlog.String("team_id", team.Id), mlog.Err(err))
				}
			}
		}

		saveSchemaVersion(sqlStore, Version5110)
	}
}

func upgradeDatabaseToVersion512(sqlStore *SqlStore) {
	if shouldPerformUpgrade(sqlStore, Version5110, Version5120) {
		sqlStore.CreateColumnIfNotExistsNoDefault("ChannelMembers", "SchemeGuest", "boolean", "boolean")
		sqlStore.CreateColumnIfNotExistsNoDefault("Schemes", "DefaultTeamGuestRole", "text", "VARCHAR(64)")
		sqlStore.CreateColumnIfNotExistsNoDefault("Schemes", "DefaultChannelGuestRole", "text", "VARCHAR(64)")

		sqlStore.GetMaster().Exec("UPDATE Schemes SET DefaultTeamGuestRole = '', DefaultChannelGuestRole = ''")

		// Saturday, January 24, 2065 5:20:00 AM GMT. To remove all personal access token sessions.
		sqlStore.GetMaster().Exec("DELETE FROM Sessions WHERE ExpiresAt > 3000000000000")

		saveSchemaVersion(sqlStore, Version5120)
	}
}

func upgradeDatabaseToVersion513(sqlStore *SqlStore) {
	if shouldPerformUpgrade(sqlStore, Version5120, Version5130) {
		// The previous jobs ran once per minute, cluttering the Jobs table with somewhat useless entries. Clean that up.
		sqlStore.GetMaster().Exec("DELETE FROM Jobs WHERE Type = 'plugins'")

		saveSchemaVersion(sqlStore, Version5130)
	}
}

func upgradeDatabaseToVersion514(sqlStore *SqlStore) {
	if shouldPerformUpgrade(sqlStore, Version5130, Version5140) {
		saveSchemaVersion(sqlStore, Version5140)
	}
}

func upgradeDatabaseToVersion515(sqlStore *SqlStore) {
	if shouldPerformUpgrade(sqlStore, Version5140, Version5150) {
		saveSchemaVersion(sqlStore, Version5150)
	}
}

func upgradeDatabaseToVersion516(sqlStore *SqlStore) {
	if shouldPerformUpgrade(sqlStore, Version5150, Version5160) {
		if sqlStore.DriverName() == model.DATABASE_DRIVER_POSTGRES {
			sqlStore.GetMaster().Exec("ALTER TABLE Tokens ALTER COLUMN Extra TYPE varchar(2048)")
		} else if sqlStore.DriverName() == model.DATABASE_DRIVER_MYSQL {
			sqlStore.GetMaster().Exec("ALTER TABLE Tokens MODIFY Extra text")
		}
		saveSchemaVersion(sqlStore, Version5160)

		// Fix mismatches between the canonical and migrated schemas.
		sqlStore.AlterColumnTypeIfExists("Schemes", "DefaultTeamGuestRole", "varchar(64)", "VARCHAR(64)")
		sqlStore.AlterColumnTypeIfExists("Schemes", "DefaultChannelGuestRole", "varchar(64)", "VARCHAR(64)")
		sqlStore.AlterColumnTypeIfExists("Teams", "AllowedDomains", "text", "VARCHAR(1000)")
		sqlStore.AlterColumnTypeIfExists("Channels", "GroupConstrained", "tinyint(1)", "boolean")
		sqlStore.AlterColumnTypeIfExists("Teams", "GroupConstrained", "tinyint(1)", "boolean")

		// One known mismatch remains: ChannelMembers.SchemeGuest. The requisite migration
		// is left here for posterity, but we're avoiding fix this given the corresponding
		// table rewrite in most MySQL and Postgres instances.
		// sqlStore.AlterColumnTypeIfExists("ChannelMembers", "SchemeGuest", "tinyint(4)", "boolean")

		sqlStore.CreateIndexIfNotExists("idx_groupteams_teamid", "GroupTeams", "TeamId")
		sqlStore.CreateIndexIfNotExists("idx_groupchannels_channelid", "GroupChannels", "ChannelId")
	}
}

func upgradeDatabaseToVersion517(sqlStore *SqlStore) {
	if shouldPerformUpgrade(sqlStore, Version5160, Version5170) {
		saveSchemaVersion(sqlStore, Version5170)
	}
}

func upgradeDatabaseToVersion518(sqlStore *SqlStore) {
	if shouldPerformUpgrade(sqlStore, Version5170, Version5180) {
		saveSchemaVersion(sqlStore, Version5180)
	}
}

func upgradeDatabaseToVersion519(sqlStore *SqlStore) {
	if shouldPerformUpgrade(sqlStore, Version5180, Version5190) {
		saveSchemaVersion(sqlStore, Version5190)
	}
}

func upgradeDatabaseToVersion520(sqlStore *SqlStore) {
	if shouldPerformUpgrade(sqlStore, Version5190, Version5200) {
		sqlStore.CreateColumnIfNotExistsNoDefault("Bots", "LastIconUpdate", "bigint", "bigint")

		sqlStore.CreateColumnIfNotExists("GroupTeams", "SchemeAdmin", "boolean", "boolean", "0")
		sqlStore.CreateIndexIfNotExists("idx_groupteams_schemeadmin", "GroupTeams", "SchemeAdmin")

		sqlStore.CreateColumnIfNotExists("GroupChannels", "SchemeAdmin", "boolean", "boolean", "0")
		sqlStore.CreateIndexIfNotExists("idx_groupchannels_schemeadmin", "GroupChannels", "SchemeAdmin")

		saveSchemaVersion(sqlStore, Version5200)
	}
}

func upgradeDatabaseToVersion521(sqlStore *SqlStore) {
	if shouldPerformUpgrade(sqlStore, Version5200, Version5210) {
		saveSchemaVersion(sqlStore, Version5210)
	}
}

func upgradeDatabaseToVersion522(sqlStore *SqlStore) {
	if shouldPerformUpgrade(sqlStore, Version5210, Version5220) {
		sqlStore.CreateIndexIfNotExists("idx_teams_scheme_id", "Teams", "SchemeId")
		sqlStore.CreateIndexIfNotExists("idx_channels_scheme_id", "Channels", "SchemeId")
		sqlStore.CreateIndexIfNotExists("idx_channels_scheme_id", "Channels", "SchemeId")
		sqlStore.CreateIndexIfNotExists("idx_schemes_channel_guest_role", "Schemes", "DefaultChannelGuestRole")
		sqlStore.CreateIndexIfNotExists("idx_schemes_channel_user_role", "Schemes", "DefaultChannelUserRole")
		sqlStore.CreateIndexIfNotExists("idx_schemes_channel_admin_role", "Schemes", "DefaultChannelAdminRole")

		saveSchemaVersion(sqlStore, Version5220)
	}
}

func upgradeDatabaseToVersion523(sqlStore *SqlStore) {
	if shouldPerformUpgrade(sqlStore, Version5220, Version5230) {
		saveSchemaVersion(sqlStore, Version5230)
	}
}

func upgradeDatabaseToVersion524(sqlStore *SqlStore) {
	if shouldPerformUpgrade(sqlStore, Version5230, Version5240) {
		sqlStore.CreateColumnIfNotExists("UserGroups", "AllowReference", "boolean", "boolean", "0")
		sqlStore.GetMaster().Exec("UPDATE UserGroups SET Name = null, AllowReference = false")
		sqlStore.AlterPrimaryKey("Reactions", []string{"PostId", "UserId", "EmojiName"})

		saveSchemaVersion(sqlStore, Version5240)
	}
}

func upgradeDatabaseToVersion525(sqlStore *SqlStore) {
	if shouldPerformUpgrade(sqlStore, Version5240, Version5250) {
		saveSchemaVersion(sqlStore, Version5250)
	}
}

func upgradeDatabaseToVersion526(sqlStore *SqlStore) {
	if shouldPerformUpgrade(sqlStore, Version5250, Version5260) {
		sqlStore.CreateColumnIfNotExists("Sessions", "ExpiredNotify", "boolean", "boolean", "0")

		saveSchemaVersion(sqlStore, Version5260)
	}
}

func upgradeDatabaseToVersion527(sqlStore *SqlStore) {
	if shouldPerformUpgrade(sqlStore, Version5260, Version5270) {
		saveSchemaVersion(sqlStore, Version5270)
	}
}

func upgradeDatabaseToVersion528(sqlStore *SqlStore) {
	if shouldPerformUpgrade(sqlStore, Version5270, Version5280) {
		if err := precheckMigrationToVersion528(sqlStore); err != nil {
			mlog.Critical("Error upgrading DB schema to 5.28.0", mlog.Err(err))
			os.Exit(ExitGenericFailure)
		}

		sqlStore.CreateColumnIfNotExistsNoDefault("Commands", "PluginId", "VARCHAR(190)", "VARCHAR(190)")
		sqlStore.GetMaster().Exec("UPDATE Commands SET PluginId = '' WHERE PluginId IS NULL")

		sqlStore.AlterColumnTypeIfExists("Teams", "Type", "VARCHAR(255)", "VARCHAR(255)")
		sqlStore.AlterColumnTypeIfExists("Teams", "SchemeId", "VARCHAR(26)", "VARCHAR(26)")
		sqlStore.AlterColumnTypeIfExists("IncomingWebhooks", "Username", "varchar(255)", "varchar(255)")
		sqlStore.AlterColumnTypeIfExists("IncomingWebhooks", "IconURL", "text", "varchar(1024)")

		saveSchemaVersion(sqlStore, Version5280)
	}
}

func upgradeDatabaseToVersion5281(sqlStore *SqlStore) {
	if shouldPerformUpgrade(sqlStore, Version5280, Version5281) {
		sqlStore.CreateColumnIfNotExistsNoDefault("FileInfo", "MiniPreview", "MEDIUMBLOB", "bytea")

		saveSchemaVersion(sqlStore, Version5281)
	}
}

func precheckMigrationToVersion528(sqlStore *SqlStore) error {
	teamsQuery, _, err := sqlStore.getQueryBuilder().Select(`COALESCE(SUM(CASE
				WHEN CHAR_LENGTH(SchemeId) > 26 THEN 1
				ELSE 0
			END),0) as schemeidwrong,
			COALESCE(SUM(CASE
				WHEN CHAR_LENGTH(Type) > 255 THEN 1
				ELSE 0
			END),0) as typewrong`).
		From("Teams").ToSql()
	if err != nil {
		return err
	}
	webhooksQuery, _, err := sqlStore.getQueryBuilder().Select(`COALESCE(SUM(CASE
				WHEN CHAR_LENGTH(Username) > 255 THEN 1
				ELSE 0
			END),0) as usernamewrong,
			COALESCE(SUM(CASE
				WHEN CHAR_LENGTH(IconURL) > 1024 THEN 1
				ELSE 0
			END),0) as iconurlwrong`).
		From("IncomingWebhooks").ToSql()
	if err != nil {
		return err
	}

	var schemeIDWrong, typeWrong int
	row := sqlStore.GetMaster().Db.QueryRow(teamsQuery)
	if err = row.Scan(&schemeIDWrong, &typeWrong); err != nil && err != sql.ErrNoRows {
		return err
	} else if err == nil && schemeIDWrong > 0 {
		return errors.New("Migration failure: " +
			"Teams column SchemeId has data larger that 26 characters")
	} else if err == nil && typeWrong > 0 {
		return errors.New("Migration failure: " +
			"Teams column Type has data larger that 255 characters")
	}

	var usernameWrong, iconURLWrong int
	row = sqlStore.GetMaster().Db.QueryRow(webhooksQuery)
	if err = row.Scan(&usernameWrong, &iconURLWrong); err != nil && err != sql.ErrNoRows {
		mlog.Error("Error fetching IncomingWebhooks columns data", mlog.Err(err))
	} else if err == nil && usernameWrong > 0 {
		return errors.New("Migration failure: " +
			"IncomingWebhooks column Username has data larger that 255 characters")
	} else if err == nil && iconURLWrong > 0 {
		return errors.New("Migration failure: " +
			"IncomingWebhooks column IconURL has data larger that 1024 characters")
	}

	return nil
}

func upgradeDatabaseToVersion529(sqlStore *SqlStore) {
	if hasMissingMigrationsVersion529(sqlStore) {
		mlog.Info("Applying migrations for version 5.29")
		sqlStore.AlterColumnTypeIfExists("SidebarCategories", "Id", "VARCHAR(128)", "VARCHAR(128)")
		sqlStore.AlterColumnDefaultIfExists("SidebarCategories", "Id", model.NewString(""), nil)
		sqlStore.AlterColumnTypeIfExists("SidebarChannels", "CategoryId", "VARCHAR(128)", "VARCHAR(128)")
		sqlStore.AlterColumnDefaultIfExists("SidebarChannels", "CategoryId", model.NewString(""), nil)

		sqlStore.CreateColumnIfNotExistsNoDefault("Threads", "ChannelId", "VARCHAR(26)", "VARCHAR(26)")

		updateThreadChannelsQuery := "UPDATE Threads INNER JOIN Posts ON Posts.Id=Threads.PostId SET Threads.ChannelId=Posts.ChannelId WHERE Threads.ChannelId IS NULL"
		if sqlStore.DriverName() == model.DATABASE_DRIVER_POSTGRES {
			updateThreadChannelsQuery = "UPDATE Threads SET ChannelId=Posts.ChannelId FROM Posts WHERE Posts.Id=Threads.PostId AND Threads.ChannelId IS NULL"
		}
		if _, err := sqlStore.GetMaster().Exec(updateThreadChannelsQuery); err != nil {
			mlog.Error("Error updating ChannelId in Threads table", mlog.Err(err))
		}
	}

	if shouldPerformUpgrade(sqlStore, Version5281, Version5290) {
		saveSchemaVersion(sqlStore, Version5290)
	}
}

func hasMissingMigrationsVersion529(sqlStore *SqlStore) bool {
	scIdInfo, err := sqlStore.GetColumnInfo("SidebarCategories", "Id")
	if err != nil {
		mlog.Error("Error getting column info for migration check",
			mlog.String("table", "SidebarCategories"),
			mlog.String("column", "Id"),
			mlog.Err(err),
		)
		return true
	}
	if !sqlStore.IsVarchar(scIdInfo.DataType) || scIdInfo.CharMaximumLength != 128 {
		return true
	}
	scCategoryIdInfo, err := sqlStore.GetColumnInfo("SidebarChannels", "CategoryId")
	if err != nil {
		mlog.Error("Error getting column info for migration check",
			mlog.String("table", "SidebarChannels"),
			mlog.String("column", "CategoryId"),
			mlog.Err(err),
		)
		return true
	}
	if !sqlStore.IsVarchar(scCategoryIdInfo.DataType) || scCategoryIdInfo.CharMaximumLength != 128 {
		return true
	}
	if !sqlStore.DoesColumnExist("Threads", "ChannelId") {
		return true
	}
	return false
}

func upgradeDatabaseToVersion5291(sqlStore *SqlStore) {
	if shouldPerformUpgrade(sqlStore, Version5290, Version5291) {
		saveSchemaVersion(sqlStore, Version5291)
	}
}

func upgradeDatabaseToVersion530(sqlStore *SqlStore) {
	if hasMissingMigrationsVersion530(sqlStore) {
		mlog.Info("Applying migrations for version 5.30")
		sqlStore.CreateColumnIfNotExistsNoDefault("FileInfo", "Content", "longtext", "text")
		sqlStore.CreateColumnIfNotExists("SidebarCategories", "Muted", "tinyint(1)", "boolean", "0")
	}
	if shouldPerformUpgrade(sqlStore, Version5291, Version5300) {
		saveSchemaVersion(sqlStore, Version5300)
	}
}

func hasMissingMigrationsVersion530(sqlStore *SqlStore) bool {
	if !sqlStore.DoesColumnExist("FileInfo", "Content") {
		return true
	}
	if !sqlStore.DoesColumnExist("SidebarCategories", "Muted") {
		return true
	}
	return false
}

func upgradeDatabaseToVersion531(sqlStore *SqlStore) {
	if shouldPerformUpgrade(sqlStore, Version5300, Version5310) {
		saveSchemaVersion(sqlStore, Version5310)
	}
}

func hasMissingMigrationsVersion532(sqlStore *SqlStore) bool {
	scIdInfo, err := sqlStore.GetColumnInfo("Posts", "FileIds")
	if err != nil {
		mlog.Error("Error getting column info for migration check",
			mlog.String("table", "Posts"),
			mlog.String("column", "FileIds"),
			mlog.Err(err),
		)
		return true
	}

	if sqlStore.DriverName() == model.DATABASE_DRIVER_POSTGRES {
		if !sqlStore.IsVarchar(scIdInfo.DataType) || scIdInfo.CharMaximumLength != 300 {
			return true
		}
	}

	return false
}

func upgradeDatabaseToVersion532(sqlStore *SqlStore) {
<<<<<<< HEAD
	if hasMissingMigrationsVersion532(sqlStore) {
		// allow 10 files per post
		sqlStore.AlterColumnTypeIfExists("Posts", "FileIds", "text", "varchar(300)")
=======
	if sqlStore.DriverName() == model.DATABASE_DRIVER_POSTGRES && hasMissingMigrationsVersion532(sqlStore) {
		sqlStore.AlterColumnTypeIfExists("Posts", "FileIds", "text", "varchar(300)")
	}
	if shouldPerformUpgrade(sqlStore, Version5310, Version5320) {
		sqlStore.CreateColumnIfNotExists("ThreadMemberships", "UnreadMentions", "bigint", "bigint", "0")
>>>>>>> ca9f4c9e
		sqlStore.CreateColumnIfNotExistsNoDefault("Channels", "Shared", "tinyint(1)", "boolean")
		sqlStore.CreateColumnIfNotExists("ThreadMemberships", "UnreadMentions", "bigint", "bigint", "0")
		sqlStore.CreateColumnIfNotExistsNoDefault("Reactions", "UpdateAt", "bigint", "bigint")
		sqlStore.CreateColumnIfNotExistsNoDefault("Reactions", "DeleteAt", "bigint", "bigint")
	}

	if shouldPerformUpgrade(sqlStore, Version5310, Version5320) {
		saveSchemaVersion(sqlStore, Version5320)
	}
}

func hasMissingMigrationsVersion532(sqlStore *SqlStore) bool {
	scIdInfo, err := sqlStore.GetColumnInfo("Posts", "FileIds")
	if err != nil {
		mlog.Error("Error getting column info for migration check",
			mlog.String("table", "Posts"),
			mlog.String("column", "FileIds"),
			mlog.Err(err),
		)
		return true
	}

	if sqlStore.DriverName() == model.DATABASE_DRIVER_POSTGRES {
		if !sqlStore.IsVarchar(scIdInfo.DataType) || scIdInfo.CharMaximumLength != 300 {
			return true
		}
	} else if sqlStore.DriverName() == model.DATABASE_DRIVER_MYSQL {
		if scIdInfo.DataType != "text" {
			return true
		}
	}

	if !sqlStore.DoesColumnExist("Channels", "Shared") {
		return true
	}

	if !sqlStore.DoesColumnExist("ThreadMemberships", "UnreadMentions") {
		return true
	}

	if !sqlStore.DoesColumnExist("Reactions", "UpdateAt") {
		return true
	}

	if !sqlStore.DoesColumnExist("Reactions", "DeleteAt") {
		return true
	}

	return false
}

func upgradeDatabaseToVersion533(sqlStore *SqlStore) {
	if shouldPerformUpgrade(sqlStore, Version5320, Version5330) {
		saveSchemaVersion(sqlStore, Version5330)
	}
}

func upgradeDatabaseToVersion534(sqlStore *SqlStore) {
	if shouldPerformUpgrade(sqlStore, Version5330, Version5340) {
		saveSchemaVersion(sqlStore, Version5340)
	}
}

func upgradeDatabaseToVersion535(sqlStore *SqlStore) {
	// if shouldPerformUpgrade(sqlStore, Version5340, Version5350) {

	sqlStore.CreateColumnIfNotExists("SidebarCategories", "Collapsed", "tinyint(1)", "boolean", "0")

	// 	saveSchemaVersion(sqlStore, Version5350)
	// }
}<|MERGE_RESOLUTION|>--- conflicted
+++ resolved
@@ -1007,6 +1007,21 @@
 	}
 }
 
+func upgradeDatabaseToVersion532(sqlStore *SqlStore) {
+	if hasMissingMigrationsVersion532(sqlStore) {
+		// allow 10 files per post
+		sqlStore.AlterColumnTypeIfExists("Posts", "FileIds", "text", "varchar(300)")
+		sqlStore.CreateColumnIfNotExistsNoDefault("Channels", "Shared", "tinyint(1)", "boolean")
+		sqlStore.CreateColumnIfNotExists("ThreadMemberships", "UnreadMentions", "bigint", "bigint", "0")
+		sqlStore.CreateColumnIfNotExistsNoDefault("Reactions", "UpdateAt", "bigint", "bigint")
+		sqlStore.CreateColumnIfNotExistsNoDefault("Reactions", "DeleteAt", "bigint", "bigint")
+	}
+
+	if shouldPerformUpgrade(sqlStore, Version5310, Version5320) {
+		saveSchemaVersion(sqlStore, Version5320)
+	}
+}
+
 func hasMissingMigrationsVersion532(sqlStore *SqlStore) bool {
 	scIdInfo, err := sqlStore.GetColumnInfo("Posts", "FileIds")
 	if err != nil {
@@ -1022,49 +1037,6 @@
 		if !sqlStore.IsVarchar(scIdInfo.DataType) || scIdInfo.CharMaximumLength != 300 {
 			return true
 		}
-	}
-
-	return false
-}
-
-func upgradeDatabaseToVersion532(sqlStore *SqlStore) {
-<<<<<<< HEAD
-	if hasMissingMigrationsVersion532(sqlStore) {
-		// allow 10 files per post
-		sqlStore.AlterColumnTypeIfExists("Posts", "FileIds", "text", "varchar(300)")
-=======
-	if sqlStore.DriverName() == model.DATABASE_DRIVER_POSTGRES && hasMissingMigrationsVersion532(sqlStore) {
-		sqlStore.AlterColumnTypeIfExists("Posts", "FileIds", "text", "varchar(300)")
-	}
-	if shouldPerformUpgrade(sqlStore, Version5310, Version5320) {
-		sqlStore.CreateColumnIfNotExists("ThreadMemberships", "UnreadMentions", "bigint", "bigint", "0")
->>>>>>> ca9f4c9e
-		sqlStore.CreateColumnIfNotExistsNoDefault("Channels", "Shared", "tinyint(1)", "boolean")
-		sqlStore.CreateColumnIfNotExists("ThreadMemberships", "UnreadMentions", "bigint", "bigint", "0")
-		sqlStore.CreateColumnIfNotExistsNoDefault("Reactions", "UpdateAt", "bigint", "bigint")
-		sqlStore.CreateColumnIfNotExistsNoDefault("Reactions", "DeleteAt", "bigint", "bigint")
-	}
-
-	if shouldPerformUpgrade(sqlStore, Version5310, Version5320) {
-		saveSchemaVersion(sqlStore, Version5320)
-	}
-}
-
-func hasMissingMigrationsVersion532(sqlStore *SqlStore) bool {
-	scIdInfo, err := sqlStore.GetColumnInfo("Posts", "FileIds")
-	if err != nil {
-		mlog.Error("Error getting column info for migration check",
-			mlog.String("table", "Posts"),
-			mlog.String("column", "FileIds"),
-			mlog.Err(err),
-		)
-		return true
-	}
-
-	if sqlStore.DriverName() == model.DATABASE_DRIVER_POSTGRES {
-		if !sqlStore.IsVarchar(scIdInfo.DataType) || scIdInfo.CharMaximumLength != 300 {
-			return true
-		}
 	} else if sqlStore.DriverName() == model.DATABASE_DRIVER_MYSQL {
 		if scIdInfo.DataType != "text" {
 			return true
@@ -1103,10 +1075,19 @@
 }
 
 func upgradeDatabaseToVersion535(sqlStore *SqlStore) {
+	if hasMissingMigrationsVersion535(sqlStore) {
+		sqlStore.CreateColumnIfNotExists("SidebarCategories", "Collapsed", "tinyint(1)", "boolean", "0")
+	}
+
 	// if shouldPerformUpgrade(sqlStore, Version5340, Version5350) {
-
-	sqlStore.CreateColumnIfNotExists("SidebarCategories", "Collapsed", "tinyint(1)", "boolean", "0")
-
 	// 	saveSchemaVersion(sqlStore, Version5350)
 	// }
+}
+
+func hasMissingMigrationsVersion535(sqlStore *SqlStore) bool {
+	if !sqlStore.DoesColumnExist("SidebarCategories", "Collapsed") {
+		return true
+	}
+
+	return false
 }