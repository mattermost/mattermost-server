--- conflicted
+++ resolved
@@ -812,19 +812,6 @@
 		sqlStore.AlterColumnTypeIfExists("SidebarChannels", "CategoryId", "VARCHAR(128)", "VARCHAR(128)")
 		sqlStore.RemoveDefaultIfColumnExists("SidebarChannels", "CategoryId")
 
-<<<<<<< HEAD
-=======
-		sqlStore.CreateColumnIfNotExistsNoDefault("Threads", "ChannelId", "VARCHAR(26)", "VARCHAR(26)")
-
-		updateThreadChannelsQuery := "UPDATE Threads INNER JOIN Posts ON Posts.Id=Threads.PostId SET Threads.ChannelId=Posts.ChannelId WHERE Threads.ChannelId IS NULL"
-		if sqlStore.DriverName() == model.DATABASE_DRIVER_POSTGRES {
-			updateThreadChannelsQuery = "UPDATE Threads SET ChannelId=Posts.ChannelId FROM Posts WHERE Posts.Id=Threads.PostId AND Threads.ChannelId IS NULL"
-		}
-		if _, err := sqlStore.GetMaster().ExecNoTimeout(updateThreadChannelsQuery); err != nil {
-			mlog.Error("Error updating ChannelId in Threads table", mlog.Err(err))
-		}
-
->>>>>>> 6ac9cdc9
 		saveSchemaVersion(sqlStore, Version5290)
 	}
 }
@@ -890,9 +877,6 @@
 }
 
 func upgradeDatabaseToVersion532(sqlStore *SqlStore) {
-<<<<<<< HEAD
-	if shouldPerformUpgrade(sqlStore, Version5310, Version5320) {
-=======
 	if hasMissingMigrationsVersion532(sqlStore) {
 		// this migration was reverted on MySQL due to performance reasons. Doing
 		// it only on PostgreSQL for the time being.
@@ -901,9 +885,7 @@
 			sqlStore.AlterColumnTypeIfExists("Posts", "FileIds", "text", "varchar(300)")
 		}
 
-		sqlStore.CreateColumnIfNotExists("ThreadMemberships", "UnreadMentions", "bigint", "bigint", "0")
 		// Shared channels support
->>>>>>> 6ac9cdc9
 		sqlStore.CreateColumnIfNotExistsNoDefault("Channels", "Shared", "tinyint(1)", "boolean")
 	}
 
