--- conflicted
+++ resolved
@@ -223,15 +223,10 @@
 	GetFlaggedPostsForChannel(userId, channelId string, offset int, limit int) StoreChannel
 	GetPostsBefore(channelId string, postId string, numPosts int, offset int) StoreChannel
 	GetPostsAfter(channelId string, postId string, numPosts int, offset int) StoreChannel
-<<<<<<< HEAD
 	GetPostsSince(channelId string, time int64, limit int, allowFromCache bool) StoreChannel
 	GetPostAfterTime(channelId string, time int64) StoreChannel
 	GetPostBeforeTime(channelId string, time int64) StoreChannel
-	GetEtag(channelId string, allowFromCache bool) StoreChannel
-=======
-	GetPostsSince(channelId string, time int64, allowFromCache bool) StoreChannel
 	GetEtag(channelId string, allowFromCache bool) string
->>>>>>> d88de07b
 	Search(teamId string, userId string, params *model.SearchParams) StoreChannel
 	AnalyticsUserCountsWithPostsByDay(teamId string) StoreChannel
 	AnalyticsPostCountsByDay(teamId string) StoreChannel
