// Copyright (c) 2016-present Mattermost, Inc. All Rights Reserved.
// See License.txt for license information.

package store

import (
	"time"

	"github.com/mattermost/mattermost-server/model"
)

type StoreResult struct {
	Data interface{}
	Err  *model.AppError
}

type StoreChannel chan StoreResult

func Do(f func(result *StoreResult)) StoreChannel {
	storeChannel := make(StoreChannel, 1)
	go func() {
		result := StoreResult{}
		f(&result)
		storeChannel <- result
		close(storeChannel)
	}()
	return storeChannel
}

func Must(sc StoreChannel) interface{} {
	r := <-sc
	if r.Err != nil {

		time.Sleep(time.Second)
		panic(r.Err)
	}

	return r.Data
}

type Store interface {
	Team() TeamStore
	Channel() ChannelStore
	Post() PostStore
	User() UserStore
	Bot() BotStore
	Audit() AuditStore
	ClusterDiscovery() ClusterDiscoveryStore
	Compliance() ComplianceStore
	Session() SessionStore
	OAuth() OAuthStore
	System() SystemStore
	Webhook() WebhookStore
	Command() CommandStore
	CommandWebhook() CommandWebhookStore
	Preference() PreferenceStore
	License() LicenseStore
	Token() TokenStore
	Emoji() EmojiStore
	Status() StatusStore
	FileInfo() FileInfoStore
	Reaction() ReactionStore
	Role() RoleStore
	Scheme() SchemeStore
	Job() JobStore
	UserAccessToken() UserAccessTokenStore
	ChannelMemberHistory() ChannelMemberHistoryStore
	Plugin() PluginStore
	TermsOfService() TermsOfServiceStore
	Group() GroupStore
	UserTermsOfService() UserTermsOfServiceStore
	LinkMetadata() LinkMetadataStore
	MarkSystemRanUnitTests()
	Close()
	LockToMaster()
	UnlockFromMaster()
	DropAllTables()
	TotalMasterDbConnections() int
	TotalReadDbConnections() int
	TotalSearchDbConnections() int
}

type TeamStore interface {
	Save(team *model.Team) (*model.Team, *model.AppError)
	Update(team *model.Team) (*model.Team, *model.AppError)
	UpdateDisplayName(name string, teamId string) StoreChannel
	Get(id string) (*model.Team, *model.AppError)
	GetByName(name string) StoreChannel
	SearchByName(name string) StoreChannel
	SearchAll(term string) StoreChannel
	SearchOpen(term string) StoreChannel
	SearchPrivate(term string) StoreChannel
	GetAll() StoreChannel
	GetAllPage(offset int, limit int) StoreChannel
	GetAllPrivateTeamListing() StoreChannel
	GetAllPrivateTeamPageListing(offset int, limit int) StoreChannel
	GetAllTeamListing() StoreChannel
	GetAllTeamPageListing(offset int, limit int) StoreChannel
	GetTeamsByUserId(userId string) StoreChannel
	GetByInviteId(inviteId string) StoreChannel
	PermanentDelete(teamId string) StoreChannel
	AnalyticsTeamCount() StoreChannel
	SaveMember(member *model.TeamMember, maxUsersPerTeam int) StoreChannel
	UpdateMember(member *model.TeamMember) StoreChannel
	GetMember(teamId string, userId string) StoreChannel
	GetMembers(teamId string, offset int, limit int, restrictions *model.ViewUsersRestrictions) StoreChannel
	GetMembersByIds(teamId string, userIds []string, restrictions *model.ViewUsersRestrictions) StoreChannel
	GetTotalMemberCount(teamId string) StoreChannel
	GetActiveMemberCount(teamId string) StoreChannel
	GetTeamsForUser(userId string) StoreChannel
	GetTeamsForUserWithPagination(userId string, page, perPage int) StoreChannel
	GetChannelUnreadsForAllTeams(excludeTeamId, userId string) StoreChannel
	GetChannelUnreadsForTeam(teamId, userId string) StoreChannel
	RemoveMember(teamId string, userId string) StoreChannel
	RemoveAllMembersByTeam(teamId string) StoreChannel
	RemoveAllMembersByUser(userId string) StoreChannel
	UpdateLastTeamIconUpdate(teamId string, curTime int64) StoreChannel
	GetTeamsByScheme(schemeId string, offset int, limit int) StoreChannel
	MigrateTeamMembers(fromTeamId string, fromUserId string) StoreChannel
	ResetAllTeamSchemes() StoreChannel
	ClearAllCustomRoleAssignments() StoreChannel
	AnalyticsGetTeamCountForScheme(schemeId string) StoreChannel
	GetAllForExportAfter(limit int, afterId string) StoreChannel
	GetTeamMembersForExport(userId string) StoreChannel
	UserBelongsToTeams(userId string, teamIds []string) StoreChannel
	GetUserTeamIds(userId string, allowFromCache bool) StoreChannel
	InvalidateAllTeamIdsForUser(userId string)
	ClearCaches()
}

type ChannelStore interface {
	Save(channel *model.Channel, maxChannelsPerTeam int64) StoreChannel
	CreateDirectChannel(userId string, otherUserId string) (*model.Channel, *model.AppError)
	SaveDirectChannel(channel *model.Channel, member1 *model.ChannelMember, member2 *model.ChannelMember) (*model.Channel, *model.AppError)
	Update(channel *model.Channel) (*model.Channel, *model.AppError)
	Get(id string, allowFromCache bool) (*model.Channel, *model.AppError)
	InvalidateChannel(id string)
	InvalidateChannelByName(teamId, name string)
	GetFromMaster(id string) (*model.Channel, *model.AppError)
	Delete(channelId string, time int64) *model.AppError
	Restore(channelId string, time int64) *model.AppError
	SetDeleteAt(channelId string, deleteAt int64, updateAt int64) *model.AppError
	PermanentDeleteByTeam(teamId string) StoreChannel
	PermanentDelete(channelId string) StoreChannel
	GetByName(team_id string, name string, allowFromCache bool) StoreChannel
	GetByNames(team_id string, names []string, allowFromCache bool) StoreChannel
	GetByNameIncludeDeleted(team_id string, name string, allowFromCache bool) StoreChannel
	GetDeletedByName(team_id string, name string) StoreChannel
	GetDeleted(team_id string, offset int, limit int) StoreChannel
	GetChannels(teamId string, userId string, includeDeleted bool) StoreChannel
	GetAllChannels(page, perPage int, includeDeleted bool) StoreChannel
	GetMoreChannels(teamId string, userId string, offset int, limit int) StoreChannel
	GetPublicChannelsForTeam(teamId string, offset int, limit int) StoreChannel
	GetPublicChannelsByIdsForTeam(teamId string, channelIds []string) StoreChannel
	GetChannelCounts(teamId string, userId string) StoreChannel
	GetTeamChannels(teamId string) StoreChannel
	GetAll(teamId string) StoreChannel
	GetChannelsByIds(channelIds []string) StoreChannel
	GetForPost(postId string) StoreChannel
	SaveMember(member *model.ChannelMember) StoreChannel
	UpdateMember(member *model.ChannelMember) StoreChannel
	GetMembers(channelId string, offset, limit int) StoreChannel
	GetMember(channelId string, userId string) (*model.ChannelMember, *model.AppError)
	GetChannelMembersTimezones(channelId string) StoreChannel
	GetAllChannelMembersForUser(userId string, allowFromCache bool, includeDeleted bool) StoreChannel
	InvalidateAllChannelMembersForUser(userId string)
	IsUserInChannelUseCache(userId string, channelId string) bool
	GetAllChannelMembersNotifyPropsForChannel(channelId string, allowFromCache bool) StoreChannel
	InvalidateCacheForChannelMembersNotifyProps(channelId string)
	GetMemberForPost(postId string, userId string) StoreChannel
	InvalidateMemberCount(channelId string)
	GetMemberCountFromCache(channelId string) int64
	GetMemberCount(channelId string, allowFromCache bool) StoreChannel
	GetPinnedPosts(channelId string) StoreChannel
	RemoveMember(channelId string, userId string) StoreChannel
	PermanentDeleteMembersByUser(userId string) StoreChannel
	PermanentDeleteMembersByChannel(channelId string) StoreChannel
	UpdateLastViewedAt(channelIds []string, userId string) StoreChannel
	IncrementMentionCount(channelId string, userId string) StoreChannel
	AnalyticsTypeCount(teamId string, channelType string) StoreChannel
	GetMembersForUser(teamId string, userId string) StoreChannel
	GetMembersForUserWithPagination(teamId, userId string, page, perPage int) StoreChannel
	AutocompleteInTeam(teamId string, term string, includeDeleted bool) StoreChannel
	AutocompleteInTeamForSearch(teamId string, userId string, term string, includeDeleted bool) StoreChannel
	SearchAllChannels(term string, includeDeleted bool) StoreChannel
	SearchInTeam(teamId string, term string, includeDeleted bool) StoreChannel
	SearchMore(userId string, teamId string, term string) StoreChannel
	GetMembersByIds(channelId string, userIds []string) StoreChannel
	AnalyticsDeletedTypeCount(teamId string, channelType string) StoreChannel
	GetChannelUnread(channelId, userId string) (*model.ChannelUnread, *model.AppError)
	ClearCaches()
	GetChannelsByScheme(schemeId string, offset int, limit int) StoreChannel
	MigrateChannelMembers(fromChannelId string, fromUserId string) StoreChannel
	ResetAllChannelSchemes() StoreChannel
	ClearAllCustomRoleAssignments() StoreChannel
	MigratePublicChannels() error
	GetAllChannelsForExportAfter(limit int, afterId string) StoreChannel
	GetAllDirectChannelsForExportAfter(limit int, afterId string) StoreChannel
	GetChannelMembersForExport(userId string, teamId string) StoreChannel
	RemoveAllDeactivatedMembers(channelId string) StoreChannel
	GetChannelsBatchForIndexing(startTime, endTime int64, limit int) StoreChannel
	UserBelongsToChannels(userId string, channelIds []string) StoreChannel
}

type ChannelMemberHistoryStore interface {
	LogJoinEvent(userId string, channelId string, joinTime int64) StoreChannel
	LogLeaveEvent(userId string, channelId string, leaveTime int64) StoreChannel
	GetUsersInChannelDuring(startTime int64, endTime int64, channelId string) StoreChannel
	PermanentDeleteBatch(endTime int64, limit int64) StoreChannel
}

type PostStore interface {
	Save(post *model.Post) StoreChannel
	Update(newPost *model.Post, oldPost *model.Post) StoreChannel
	Get(id string) StoreChannel
	GetSingle(id string) StoreChannel
	Delete(postId string, time int64, deleteByID string) *model.AppError
	PermanentDeleteByUser(userId string) StoreChannel
	PermanentDeleteByChannel(channelId string) StoreChannel
	GetPosts(channelId string, offset int, limit int, allowFromCache bool) StoreChannel
	GetFlaggedPosts(userId string, offset int, limit int) StoreChannel
	GetFlaggedPostsForTeam(userId, teamId string, offset int, limit int) StoreChannel
	GetFlaggedPostsForChannel(userId, channelId string, offset int, limit int) StoreChannel
	GetPostsBefore(channelId string, postId string, numPosts int, offset int) StoreChannel
	GetPostsAfter(channelId string, postId string, numPosts int, offset int) StoreChannel
	GetPostsSince(channelId string, time int64, allowFromCache bool) StoreChannel
	GetEtag(channelId string, allowFromCache bool) StoreChannel
	Search(teamId string, userId string, params *model.SearchParams) StoreChannel
	AnalyticsUserCountsWithPostsByDay(teamId string) StoreChannel
	AnalyticsPostCountsByDay(teamId string) StoreChannel
	AnalyticsPostCount(teamId string, mustHaveFile bool, mustHaveHashtag bool) StoreChannel
	ClearCaches()
	InvalidateLastPostTimeCache(channelId string)
	GetPostsCreatedAt(channelId string, time int64) StoreChannel
	Overwrite(post *model.Post) StoreChannel
	GetPostsByIds(postIds []string) StoreChannel
	GetPostsBatchForIndexing(startTime int64, endTime int64, limit int) StoreChannel
	PermanentDeleteBatch(endTime int64, limit int64) StoreChannel
	GetOldest() StoreChannel
	GetMaxPostSize() StoreChannel
	GetParentsForExportAfter(limit int, afterId string) StoreChannel
	GetRepliesForExport(parentId string) StoreChannel
	GetDirectPostParentsForExportAfter(limit int, afterId string) StoreChannel
}

type UserStore interface {
	Save(user *model.User) StoreChannel
	Update(user *model.User, allowRoleUpdate bool) StoreChannel
	UpdateLastPictureUpdate(userId string) StoreChannel
	ResetLastPictureUpdate(userId string) StoreChannel
	UpdateUpdateAt(userId string) StoreChannel
	UpdatePassword(userId, newPassword string) StoreChannel
	UpdateAuthData(userId string, service string, authData *string, email string, resetMfa bool) StoreChannel
	UpdateMfaSecret(userId, secret string) StoreChannel
	UpdateMfaActive(userId string, active bool) StoreChannel
	Get(id string) (*model.User, *model.AppError)
	GetAll() StoreChannel
	ClearCaches()
	InvalidateProfilesInChannelCacheByUser(userId string)
	InvalidateProfilesInChannelCache(channelId string)
	GetProfilesInChannel(channelId string, offset int, limit int) StoreChannel
	GetProfilesInChannelByStatus(channelId string, offset int, limit int) StoreChannel
	GetAllProfilesInChannel(channelId string, allowFromCache bool) StoreChannel
	GetProfilesNotInChannel(teamId string, channelId string, groupConstrained bool, offset int, limit int, viewRestrictions *model.ViewUsersRestrictions) StoreChannel
	GetProfilesWithoutTeam(offset int, limit int, viewRestrictions *model.ViewUsersRestrictions) StoreChannel
	GetProfilesByUsernames(usernames []string, viewRestrictions *model.ViewUsersRestrictions) StoreChannel
	GetAllProfiles(options *model.UserGetOptions) StoreChannel
	GetProfiles(options *model.UserGetOptions) StoreChannel
	GetProfileByIds(userId []string, allowFromCache bool, viewRestrictions *model.ViewUsersRestrictions) StoreChannel
	InvalidatProfileCacheForUser(userId string)
	GetByEmail(email string) StoreChannel
	GetByAuth(authData *string, authService string) StoreChannel
	GetAllUsingAuthService(authService string) StoreChannel
	GetByUsername(username string) StoreChannel
	GetForLogin(loginId string, allowSignInWithUsername, allowSignInWithEmail bool) StoreChannel
	VerifyEmail(userId, email string) StoreChannel
	GetEtagForAllProfiles() StoreChannel
	GetEtagForProfiles(teamId string) StoreChannel
	UpdateFailedPasswordAttempts(userId string, attempts int) StoreChannel
	GetSystemAdminProfiles() StoreChannel
	PermanentDelete(userId string) StoreChannel
	AnalyticsActiveCount(time int64) StoreChannel
	GetUnreadCount(userId string) StoreChannel
	GetUnreadCountForChannel(userId string, channelId string) StoreChannel
	GetAnyUnreadPostCountForChannel(userId string, channelId string) StoreChannel
	GetRecentlyActiveUsersForTeam(teamId string, offset, limit int, viewRestrictions *model.ViewUsersRestrictions) StoreChannel
	GetNewUsersForTeam(teamId string, offset, limit int, viewRestrictions *model.ViewUsersRestrictions) StoreChannel
	Search(teamId string, term string, options *model.UserSearchOptions) StoreChannel
	SearchNotInTeam(notInTeamId string, term string, options *model.UserSearchOptions) StoreChannel
	SearchInChannel(channelId string, term string, options *model.UserSearchOptions) StoreChannel
	SearchNotInChannel(teamId string, channelId string, term string, options *model.UserSearchOptions) StoreChannel
	SearchWithoutTeam(term string, options *model.UserSearchOptions) StoreChannel
	AnalyticsGetInactiveUsersCount() StoreChannel
	AnalyticsGetSystemAdminCount() StoreChannel
	GetProfilesNotInTeam(teamId string, groupConstrained bool, offset int, limit int, viewRestrictions *model.ViewUsersRestrictions) StoreChannel
	GetEtagForProfilesNotInTeam(teamId string) StoreChannel
	ClearAllCustomRoleAssignments() StoreChannel
	InferSystemInstallDate() StoreChannel
	GetAllAfter(limit int, afterId string) StoreChannel
	GetUsersBatchForIndexing(startTime, endTime int64, limit int) StoreChannel
	Count(options model.UserCountOptions) StoreChannel
	GetTeamGroupUsers(teamID string) StoreChannel
	GetChannelGroupUsers(channelID string) StoreChannel
}

type BotStore interface {
	Get(userId string, includeDeleted bool) StoreChannel
	GetAll(options *model.BotGetOptions) StoreChannel
	Save(bot *model.Bot) StoreChannel
	Update(bot *model.Bot) StoreChannel
	PermanentDelete(userId string) StoreChannel
}

type SessionStore interface {
	Save(session *model.Session) StoreChannel
	Get(sessionIdOrToken string) StoreChannel
	GetSessions(userId string) StoreChannel
	GetSessionsWithActiveDeviceIds(userId string) StoreChannel
	Remove(sessionIdOrToken string) StoreChannel
	RemoveAllSessions() StoreChannel
	PermanentDeleteSessionsByUser(teamId string) StoreChannel
	UpdateLastActivityAt(sessionId string, time int64) StoreChannel
	UpdateRoles(userId string, roles string) StoreChannel
	UpdateDeviceId(id string, deviceId string, expiresAt int64) StoreChannel
	AnalyticsSessionCount() StoreChannel
	Cleanup(expiryTime int64, batchSize int64)
}

type AuditStore interface {
	Save(audit *model.Audit) *model.AppError
	Get(user_id string, offset int, limit int) (model.Audits, *model.AppError)
	PermanentDeleteByUser(userId string) *model.AppError
	PermanentDeleteBatch(endTime int64, limit int64) (int64, *model.AppError)
}

type ClusterDiscoveryStore interface {
	Save(discovery *model.ClusterDiscovery) *model.AppError
	Delete(discovery *model.ClusterDiscovery) (bool, *model.AppError)
	Exists(discovery *model.ClusterDiscovery) (bool, *model.AppError)
	GetAll(discoveryType, clusterName string) ([]*model.ClusterDiscovery, *model.AppError)
	SetLastPingAt(discovery *model.ClusterDiscovery) *model.AppError
	Cleanup() *model.AppError
}

type ComplianceStore interface {
	Save(compliance *model.Compliance) (*model.Compliance, *model.AppError)
	Update(compliance *model.Compliance) (*model.Compliance, *model.AppError)
	Get(id string) (*model.Compliance, *model.AppError)
	GetAll(offset, limit int) (model.Compliances, *model.AppError)
	ComplianceExport(compliance *model.Compliance) ([]*model.CompliancePost, *model.AppError)
	MessageExport(after int64, limit int) ([]*model.MessageExport, *model.AppError)
}

type OAuthStore interface {
	SaveApp(app *model.OAuthApp) StoreChannel
	UpdateApp(app *model.OAuthApp) StoreChannel
	GetApp(id string) StoreChannel
	GetAppByUser(userId string, offset, limit int) StoreChannel
	GetApps(offset, limit int) StoreChannel
	GetAuthorizedApps(userId string, offset, limit int) StoreChannel
	DeleteApp(id string) StoreChannel
	SaveAuthData(authData *model.AuthData) StoreChannel
	GetAuthData(code string) StoreChannel
	RemoveAuthData(code string) StoreChannel
	PermanentDeleteAuthDataByUser(userId string) StoreChannel
	SaveAccessData(accessData *model.AccessData) StoreChannel
	UpdateAccessData(accessData *model.AccessData) StoreChannel
	GetAccessData(token string) StoreChannel
	GetAccessDataByUserForApp(userId, clientId string) StoreChannel
	GetAccessDataByRefreshToken(token string) StoreChannel
	GetPreviousAccessData(userId, clientId string) StoreChannel
	RemoveAccessData(token string) StoreChannel
}

type SystemStore interface {
	Save(system *model.System) StoreChannel
	SaveOrUpdate(system *model.System) StoreChannel
	Update(system *model.System) StoreChannel
	Get() StoreChannel
	GetByName(name string) StoreChannel
	PermanentDeleteByName(name string) StoreChannel
}

type WebhookStore interface {
	SaveIncoming(webhook *model.IncomingWebhook) (*model.IncomingWebhook, *model.AppError)
	GetIncoming(id string, allowFromCache bool) (*model.IncomingWebhook, *model.AppError)
	GetIncomingList(offset, limit int) ([]*model.IncomingWebhook, *model.AppError)
	GetIncomingByTeam(teamId string, offset, limit int) ([]*model.IncomingWebhook, *model.AppError)
	UpdateIncoming(webhook *model.IncomingWebhook) (*model.IncomingWebhook, *model.AppError)
	GetIncomingByChannel(channelId string) ([]*model.IncomingWebhook, *model.AppError)
	DeleteIncoming(webhookId string, time int64) *model.AppError
	PermanentDeleteIncomingByChannel(channelId string) *model.AppError
	PermanentDeleteIncomingByUser(userId string) *model.AppError

	SaveOutgoing(webhook *model.OutgoingWebhook) (*model.OutgoingWebhook, *model.AppError)
	GetOutgoing(id string) (*model.OutgoingWebhook, *model.AppError)
	GetOutgoingByChannel(channelId string, offset, limit int) ([]*model.OutgoingWebhook, *model.AppError)
	GetOutgoingList(offset, limit int) ([]*model.OutgoingWebhook, *model.AppError)
	GetOutgoingByTeam(teamId string, offset, limit int) ([]*model.OutgoingWebhook, *model.AppError)
	DeleteOutgoing(webhookId string, time int64) *model.AppError
	PermanentDeleteOutgoingByChannel(channelId string) *model.AppError
	PermanentDeleteOutgoingByUser(userId string) *model.AppError
	UpdateOutgoing(hook *model.OutgoingWebhook) (*model.OutgoingWebhook, *model.AppError)

	AnalyticsIncomingCount(teamId string) (int64, *model.AppError)
	AnalyticsOutgoingCount(teamId string) (int64, *model.AppError)
	InvalidateWebhookCache(webhook string)
	ClearCaches()
}

type CommandStore interface {
	Save(webhook *model.Command) (*model.Command, *model.AppError)
	GetByTrigger(teamId string, trigger string) (*model.Command, *model.AppError)
	Get(id string) (*model.Command, *model.AppError)
	GetByTeam(teamId string) ([]*model.Command, *model.AppError)
	Delete(commandId string, time int64) *model.AppError
	PermanentDeleteByTeam(teamId string) *model.AppError
	PermanentDeleteByUser(userId string) *model.AppError
	Update(hook *model.Command) (*model.Command, *model.AppError)
	AnalyticsCommandCount(teamId string) (int64, *model.AppError)
}

type CommandWebhookStore interface {
	Save(webhook *model.CommandWebhook) StoreChannel
	Get(id string) StoreChannel
	TryUse(id string, limit int) StoreChannel
	Cleanup()
}

type PreferenceStore interface {
<<<<<<< HEAD
	Save(preferences *model.Preferences) (int, *model.AppError)
	Get(userId string, category string, name string) StoreChannel
	GetCategory(userId string, category string) StoreChannel
=======
	Save(preferences *model.Preferences) StoreChannel
	GetCategory(userId string, category string) (model.Preferences, *model.AppError)
	Get(userId string, category string, name string) (*model.Preference, *model.AppError)
>>>>>>> fab2e349
	GetAll(userId string) StoreChannel
	Delete(userId, category, name string) StoreChannel
	DeleteCategory(userId string, category string) StoreChannel
	DeleteCategoryAndName(category string, name string) StoreChannel
	PermanentDeleteByUser(userId string) StoreChannel
	IsFeatureEnabled(feature, userId string) StoreChannel
	CleanupFlagsBatch(limit int64) StoreChannel
}

type LicenseStore interface {
	Save(license *model.LicenseRecord) (*model.LicenseRecord, *model.AppError)
	Get(id string) (*model.LicenseRecord, *model.AppError)
}

type TokenStore interface {
	Save(recovery *model.Token) StoreChannel
	Delete(token string) StoreChannel
	GetByToken(token string) StoreChannel
	Cleanup()
	RemoveAllTokensByType(tokenType string) StoreChannel
}

type EmojiStore interface {
	Save(emoji *model.Emoji) StoreChannel
	Get(id string, allowFromCache bool) (*model.Emoji, *model.AppError)
	GetByName(name string) StoreChannel
	GetMultipleByName(names []string) StoreChannel
	GetList(offset, limit int, sort string) StoreChannel
	Delete(id string, time int64) StoreChannel
	Search(name string, prefixOnly bool, limit int) StoreChannel
}

type StatusStore interface {
	SaveOrUpdate(status *model.Status) StoreChannel
	Get(userId string) StoreChannel
	GetByIds(userIds []string) StoreChannel
	GetOnlineAway() StoreChannel
	GetOnline() StoreChannel
	GetAllFromTeam(teamId string) StoreChannel
	ResetAll() StoreChannel
	GetTotalActiveUsersCount() StoreChannel
	UpdateLastActivityAt(userId string, lastActivityAt int64) StoreChannel
}

type FileInfoStore interface {
	Save(info *model.FileInfo) (*model.FileInfo, *model.AppError)
	Get(id string) (*model.FileInfo, *model.AppError)
	GetByPath(path string) (*model.FileInfo, *model.AppError)
	GetForPost(postId string, readFromMaster bool, allowFromCache bool) ([]*model.FileInfo, *model.AppError)
	GetForUser(userId string) ([]*model.FileInfo, *model.AppError)
	InvalidateFileInfosForPostCache(postId string)
	AttachToPost(fileId string, postId string, creatorId string) *model.AppError
	DeleteForPost(postId string) (string, *model.AppError)
	PermanentDelete(fileId string) *model.AppError
	PermanentDeleteBatch(endTime int64, limit int64) (int64, *model.AppError)
	PermanentDeleteByUser(userId string) (int64, *model.AppError)
	ClearCaches()
}

type ReactionStore interface {
	Save(reaction *model.Reaction) (*model.Reaction, *model.AppError)
	Delete(reaction *model.Reaction) (*model.Reaction, *model.AppError)
	GetForPost(postId string, allowFromCache bool) ([]*model.Reaction, *model.AppError)
	DeleteAllWithEmojiName(emojiName string) *model.AppError
	PermanentDeleteBatch(endTime int64, limit int64) (int64, *model.AppError)
	BulkGetForPosts(postIds []string) ([]*model.Reaction, *model.AppError)
}

type JobStore interface {
	Save(job *model.Job) StoreChannel
	UpdateOptimistically(job *model.Job, currentStatus string) StoreChannel
	UpdateStatus(id string, status string) StoreChannel
	UpdateStatusOptimistically(id string, currentStatus string, newStatus string) StoreChannel
	Get(id string) StoreChannel
	GetAllPage(offset int, limit int) StoreChannel
	GetAllByType(jobType string) StoreChannel
	GetAllByTypePage(jobType string, offset int, limit int) StoreChannel
	GetAllByStatus(status string) StoreChannel
	GetNewestJobByStatusAndType(status string, jobType string) StoreChannel
	GetCountByStatusAndType(status string, jobType string) StoreChannel
	Delete(id string) StoreChannel
}

type UserAccessTokenStore interface {
	Save(token *model.UserAccessToken) StoreChannel
	Delete(tokenId string) StoreChannel
	DeleteAllForUser(userId string) StoreChannel
	Get(tokenId string) StoreChannel
	GetAll(offset int, limit int) StoreChannel
	GetByToken(tokenString string) StoreChannel
	GetByUser(userId string, page, perPage int) StoreChannel
	Search(term string) StoreChannel
	UpdateTokenEnable(tokenId string) StoreChannel
	UpdateTokenDisable(tokenId string) StoreChannel
}

type PluginStore interface {
	SaveOrUpdate(keyVal *model.PluginKeyValue) StoreChannel
	CompareAndSet(keyVal *model.PluginKeyValue, oldValue []byte) (bool, *model.AppError)
	Get(pluginId, key string) StoreChannel
	Delete(pluginId, key string) StoreChannel
	DeleteAllForPlugin(PluginId string) StoreChannel
	DeleteAllExpired() StoreChannel
	List(pluginId string, page, perPage int) StoreChannel
}

type RoleStore interface {
	Save(role *model.Role) StoreChannel
	Get(roleId string) StoreChannel
	GetAll() StoreChannel
	GetByName(name string) StoreChannel
	GetByNames(names []string) StoreChannel
	Delete(roldId string) StoreChannel
	PermanentDeleteAll() StoreChannel
}

type SchemeStore interface {
	Save(scheme *model.Scheme) StoreChannel
	Get(schemeId string) StoreChannel
	GetByName(schemeName string) StoreChannel
	GetAllPage(scope string, offset int, limit int) StoreChannel
	Delete(schemeId string) StoreChannel
	PermanentDeleteAll() StoreChannel
}

type TermsOfServiceStore interface {
	Save(termsOfService *model.TermsOfService) StoreChannel
	GetLatest(allowFromCache bool) StoreChannel
	Get(id string, allowFromCache bool) StoreChannel
}

type UserTermsOfServiceStore interface {
	GetByUser(userId string) StoreChannel
	Save(userTermsOfService *model.UserTermsOfService) StoreChannel
	Delete(userId, termsOfServiceId string) StoreChannel
}

type GroupStore interface {
	Create(group *model.Group) StoreChannel
	Get(groupID string) StoreChannel
	GetByRemoteID(remoteID string, groupSource model.GroupSource) StoreChannel
	GetAllBySource(groupSource model.GroupSource) StoreChannel
	Update(group *model.Group) StoreChannel
	Delete(groupID string) StoreChannel

	GetMemberUsers(groupID string) StoreChannel
	GetMemberUsersPage(groupID string, offset int, limit int) StoreChannel
	GetMemberCount(groupID string) StoreChannel
	CreateOrRestoreMember(groupID string, userID string) StoreChannel
	DeleteMember(groupID string, userID string) StoreChannel

	CreateGroupSyncable(groupSyncable *model.GroupSyncable) StoreChannel
	GetGroupSyncable(groupID string, syncableID string, syncableType model.GroupSyncableType) StoreChannel
	GetAllGroupSyncablesByGroupId(groupID string, syncableType model.GroupSyncableType) StoreChannel
	UpdateGroupSyncable(groupSyncable *model.GroupSyncable) StoreChannel
	DeleteGroupSyncable(groupID string, syncableID string, syncableType model.GroupSyncableType) StoreChannel

	TeamMembersToAdd(since int64) StoreChannel
	ChannelMembersToAdd(since int64) StoreChannel

	TeamMembersToRemove() StoreChannel
	ChannelMembersToRemove() StoreChannel

	GetGroupsByChannel(channelId string, opts model.GroupSearchOpts) StoreChannel
	CountGroupsByChannel(channelId string, opts model.GroupSearchOpts) StoreChannel

	GetGroupsByTeam(teamId string, opts model.GroupSearchOpts) StoreChannel
	CountGroupsByTeam(teamId string, opts model.GroupSearchOpts) StoreChannel

	GetGroups(page, perPage int, opts model.GroupSearchOpts) StoreChannel
}

type LinkMetadataStore interface {
	Save(linkMetadata *model.LinkMetadata) StoreChannel
	Get(url string, timestamp int64) StoreChannel
}<|MERGE_RESOLUTION|>--- conflicted
+++ resolved
@@ -428,15 +428,9 @@
 }
 
 type PreferenceStore interface {
-<<<<<<< HEAD
 	Save(preferences *model.Preferences) (int, *model.AppError)
-	Get(userId string, category string, name string) StoreChannel
-	GetCategory(userId string, category string) StoreChannel
-=======
-	Save(preferences *model.Preferences) StoreChannel
 	GetCategory(userId string, category string) (model.Preferences, *model.AppError)
 	Get(userId string, category string, name string) (*model.Preference, *model.AppError)
->>>>>>> fab2e349
 	GetAll(userId string) StoreChannel
 	Delete(userId, category, name string) StoreChannel
 	DeleteCategory(userId string, category string) StoreChannel
