// Copyright (c) 2016-present Mattermost, Inc. All Rights Reserved.
// See License.txt for license information.

package store

import (
	"time"

	"github.com/mattermost/mattermost-server/model"
)

type StoreResult struct {
	Data interface{}
	Err  *model.AppError
}

type StoreChannel chan StoreResult

func Do(f func(result *StoreResult)) StoreChannel {
	storeChannel := make(StoreChannel, 1)
	go func() {
		result := StoreResult{}
		f(&result)
		storeChannel <- result
		close(storeChannel)
	}()
	return storeChannel
}

func Must(sc StoreChannel) interface{} {
	r := <-sc
	if r.Err != nil {

		time.Sleep(time.Second)
		panic(r.Err)
	}

	return r.Data
}

type Store interface {
	Team() TeamStore
	Channel() ChannelStore
	Post() PostStore
	User() UserStore
	Bot() BotStore
	Audit() AuditStore
	ClusterDiscovery() ClusterDiscoveryStore
	Compliance() ComplianceStore
	Session() SessionStore
	OAuth() OAuthStore
	System() SystemStore
	Webhook() WebhookStore
	Command() CommandStore
	CommandWebhook() CommandWebhookStore
	Preference() PreferenceStore
	License() LicenseStore
	Token() TokenStore
	Emoji() EmojiStore
	Status() StatusStore
	FileInfo() FileInfoStore
	Reaction() ReactionStore
	Role() RoleStore
	Scheme() SchemeStore
	Job() JobStore
	UserAccessToken() UserAccessTokenStore
	ChannelMemberHistory() ChannelMemberHistoryStore
	Plugin() PluginStore
	TermsOfService() TermsOfServiceStore
	Group() GroupStore
	UserTermsOfService() UserTermsOfServiceStore
	LinkMetadata() LinkMetadataStore
	MarkSystemRanUnitTests()
	Close()
	LockToMaster()
	UnlockFromMaster()
	DropAllTables()
	TotalMasterDbConnections() int
	TotalReadDbConnections() int
	TotalSearchDbConnections() int
}

type TeamStore interface {
	Save(team *model.Team) (*model.Team, *model.AppError)
	Update(team *model.Team) (*model.Team, *model.AppError)
	UpdateDisplayName(name string, teamId string) StoreChannel
	Get(id string) (*model.Team, *model.AppError)
	GetByName(name string) StoreChannel
	SearchByName(name string) StoreChannel
	SearchAll(term string) StoreChannel
	SearchOpen(term string) StoreChannel
	SearchPrivate(term string) StoreChannel
	GetAll() StoreChannel
	GetAllPage(offset int, limit int) StoreChannel
	GetAllPrivateTeamListing() StoreChannel
	GetAllPrivateTeamPageListing(offset int, limit int) StoreChannel
	GetAllTeamListing() StoreChannel
	GetAllTeamPageListing(offset int, limit int) StoreChannel
	GetTeamsByUserId(userId string) StoreChannel
	GetByInviteId(inviteId string) StoreChannel
	PermanentDelete(teamId string) StoreChannel
	AnalyticsTeamCount() StoreChannel
	SaveMember(member *model.TeamMember, maxUsersPerTeam int) StoreChannel
	UpdateMember(member *model.TeamMember) StoreChannel
	GetMember(teamId string, userId string) StoreChannel
	GetMembers(teamId string, offset int, limit int, restrictions *model.ViewUsersRestrictions) StoreChannel
	GetMembersByIds(teamId string, userIds []string, restrictions *model.ViewUsersRestrictions) StoreChannel
	GetTotalMemberCount(teamId string) StoreChannel
	GetActiveMemberCount(teamId string) StoreChannel
	GetTeamsForUser(userId string) StoreChannel
	GetTeamsForUserWithPagination(userId string, page, perPage int) StoreChannel
	GetChannelUnreadsForAllTeams(excludeTeamId, userId string) StoreChannel
	GetChannelUnreadsForTeam(teamId, userId string) StoreChannel
	RemoveMember(teamId string, userId string) StoreChannel
	RemoveAllMembersByTeam(teamId string) StoreChannel
	RemoveAllMembersByUser(userId string) StoreChannel
	UpdateLastTeamIconUpdate(teamId string, curTime int64) StoreChannel
	GetTeamsByScheme(schemeId string, offset int, limit int) StoreChannel
	MigrateTeamMembers(fromTeamId string, fromUserId string) StoreChannel
	ResetAllTeamSchemes() StoreChannel
	ClearAllCustomRoleAssignments() StoreChannel
	AnalyticsGetTeamCountForScheme(schemeId string) StoreChannel
	GetAllForExportAfter(limit int, afterId string) StoreChannel
	GetTeamMembersForExport(userId string) StoreChannel
	UserBelongsToTeams(userId string, teamIds []string) StoreChannel
	GetUserTeamIds(userId string, allowFromCache bool) StoreChannel
	InvalidateAllTeamIdsForUser(userId string)
	ClearCaches()
}

type ChannelStore interface {
	Save(channel *model.Channel, maxChannelsPerTeam int64) (*model.Channel, *model.AppError)
	CreateDirectChannel(userId string, otherUserId string) (*model.Channel, *model.AppError)
	SaveDirectChannel(channel *model.Channel, member1 *model.ChannelMember, member2 *model.ChannelMember) (*model.Channel, *model.AppError)
	Update(channel *model.Channel) (*model.Channel, *model.AppError)
	Get(id string, allowFromCache bool) (*model.Channel, *model.AppError)
	InvalidateChannel(id string)
	InvalidateChannelByName(teamId, name string)
	GetFromMaster(id string) (*model.Channel, *model.AppError)
	Delete(channelId string, time int64) *model.AppError
	Restore(channelId string, time int64) *model.AppError
	SetDeleteAt(channelId string, deleteAt int64, updateAt int64) *model.AppError
	PermanentDeleteByTeam(teamId string) StoreChannel
	PermanentDelete(channelId string) StoreChannel
	GetByName(team_id string, name string, allowFromCache bool) StoreChannel
	GetByNames(team_id string, names []string, allowFromCache bool) StoreChannel
	GetByNameIncludeDeleted(team_id string, name string, allowFromCache bool) StoreChannel
	GetDeletedByName(team_id string, name string) StoreChannel
	GetDeleted(team_id string, offset int, limit int) StoreChannel
	GetChannels(teamId string, userId string, includeDeleted bool) StoreChannel
	GetAllChannels(page, perPage int, opts ChannelSearchOpts) StoreChannel
	GetMoreChannels(teamId string, userId string, offset int, limit int) StoreChannel
	GetPublicChannelsForTeam(teamId string, offset int, limit int) StoreChannel
	GetPublicChannelsByIdsForTeam(teamId string, channelIds []string) StoreChannel
	GetChannelCounts(teamId string, userId string) StoreChannel
	GetTeamChannels(teamId string) StoreChannel
	GetAll(teamId string) StoreChannel
	GetChannelsByIds(channelIds []string) StoreChannel
	GetForPost(postId string) StoreChannel
	SaveMember(member *model.ChannelMember) StoreChannel
	UpdateMember(member *model.ChannelMember) StoreChannel
	GetMembers(channelId string, offset, limit int) StoreChannel
	GetMember(channelId string, userId string) (*model.ChannelMember, *model.AppError)
	GetChannelMembersTimezones(channelId string) StoreChannel
	GetAllChannelMembersForUser(userId string, allowFromCache bool, includeDeleted bool) StoreChannel
	InvalidateAllChannelMembersForUser(userId string)
	IsUserInChannelUseCache(userId string, channelId string) bool
	GetAllChannelMembersNotifyPropsForChannel(channelId string, allowFromCache bool) StoreChannel
	InvalidateCacheForChannelMembersNotifyProps(channelId string)
	GetMemberForPost(postId string, userId string) StoreChannel
	InvalidateMemberCount(channelId string)
	GetMemberCountFromCache(channelId string) int64
	GetMemberCount(channelId string, allowFromCache bool) StoreChannel
	GetPinnedPosts(channelId string) StoreChannel
	RemoveMember(channelId string, userId string) StoreChannel
	PermanentDeleteMembersByUser(userId string) StoreChannel
	PermanentDeleteMembersByChannel(channelId string) StoreChannel
	UpdateLastViewedAt(channelIds []string, userId string) StoreChannel
	IncrementMentionCount(channelId string, userId string) StoreChannel
	AnalyticsTypeCount(teamId string, channelType string) StoreChannel
	GetMembersForUser(teamId string, userId string) StoreChannel
	GetMembersForUserWithPagination(teamId, userId string, page, perPage int) StoreChannel
	AutocompleteInTeam(teamId string, term string, includeDeleted bool) StoreChannel
	AutocompleteInTeamForSearch(teamId string, userId string, term string, includeDeleted bool) StoreChannel
	SearchAllChannels(term string, opts ChannelSearchOpts) StoreChannel
	SearchInTeam(teamId string, term string, includeDeleted bool) StoreChannel
	SearchMore(userId string, teamId string, term string) StoreChannel
	GetMembersByIds(channelId string, userIds []string) StoreChannel
	AnalyticsDeletedTypeCount(teamId string, channelType string) StoreChannel
	GetChannelUnread(channelId, userId string) (*model.ChannelUnread, *model.AppError)
	ClearCaches()
	GetChannelsByScheme(schemeId string, offset int, limit int) StoreChannel
	MigrateChannelMembers(fromChannelId string, fromUserId string) StoreChannel
	ResetAllChannelSchemes() StoreChannel
	ClearAllCustomRoleAssignments() StoreChannel
	MigratePublicChannels() error
	GetAllChannelsForExportAfter(limit int, afterId string) StoreChannel
	GetAllDirectChannelsForExportAfter(limit int, afterId string) StoreChannel
	GetChannelMembersForExport(userId string, teamId string) StoreChannel
	RemoveAllDeactivatedMembers(channelId string) StoreChannel
	GetChannelsBatchForIndexing(startTime, endTime int64, limit int) StoreChannel
	UserBelongsToChannels(userId string, channelIds []string) StoreChannel
}

type ChannelMemberHistoryStore interface {
	LogJoinEvent(userId string, channelId string, joinTime int64) StoreChannel
	LogLeaveEvent(userId string, channelId string, leaveTime int64) StoreChannel
	GetUsersInChannelDuring(startTime int64, endTime int64, channelId string) StoreChannel
	PermanentDeleteBatch(endTime int64, limit int64) StoreChannel
}

type PostStore interface {
	Save(post *model.Post) StoreChannel
	Update(newPost *model.Post, oldPost *model.Post) StoreChannel
	Get(id string) (*model.PostList, *model.AppError)
	GetSingle(id string) StoreChannel
	Delete(postId string, time int64, deleteByID string) *model.AppError
	PermanentDeleteByUser(userId string) StoreChannel
	PermanentDeleteByChannel(channelId string) *model.AppError
<<<<<<< HEAD
	GetPosts(channelId string, offset int, limit int, allowFromCache bool) (*model.PostList, *model.AppError)
	GetFlaggedPosts(userId string, offset int, limit int) StoreChannel
	GetFlaggedPostsForTeam(userId, teamId string, offset int, limit int) StoreChannel
=======
	GetPosts(channelId string, offset int, limit int, allowFromCache bool) StoreChannel
	GetFlaggedPosts(userId string, offset int, limit int) (*model.PostList, *model.AppError)
	GetFlaggedPostsForTeam(userId, teamId string, offset int, limit int) (*model.PostList, *model.AppError)
>>>>>>> 58363d34
	GetFlaggedPostsForChannel(userId, channelId string, offset int, limit int) StoreChannel
	GetPostsBefore(channelId string, postId string, numPosts int, offset int) StoreChannel
	GetPostsAfter(channelId string, postId string, numPosts int, offset int) StoreChannel
	GetPostsSince(channelId string, time int64, allowFromCache bool) StoreChannel
	GetEtag(channelId string, allowFromCache bool) StoreChannel
	Search(teamId string, userId string, params *model.SearchParams) StoreChannel
	AnalyticsUserCountsWithPostsByDay(teamId string) StoreChannel
	AnalyticsPostCountsByDay(teamId string) StoreChannel
	AnalyticsPostCount(teamId string, mustHaveFile bool, mustHaveHashtag bool) StoreChannel
	ClearCaches()
	InvalidateLastPostTimeCache(channelId string)
	GetPostsCreatedAt(channelId string, time int64) StoreChannel
	Overwrite(post *model.Post) (*model.Post, *model.AppError)
	GetPostsByIds(postIds []string) StoreChannel
	GetPostsBatchForIndexing(startTime int64, endTime int64, limit int) StoreChannel
	PermanentDeleteBatch(endTime int64, limit int64) StoreChannel
	GetOldest() StoreChannel
	GetMaxPostSize() int
	GetParentsForExportAfter(limit int, afterId string) StoreChannel
	GetRepliesForExport(parentId string) StoreChannel
	GetDirectPostParentsForExportAfter(limit int, afterId string) StoreChannel
}

type UserStore interface {
	Save(user *model.User) StoreChannel
	Update(user *model.User, allowRoleUpdate bool) (*model.UserUpdate, *model.AppError)
	UpdateLastPictureUpdate(userId string) StoreChannel
	ResetLastPictureUpdate(userId string) StoreChannel
	UpdateUpdateAt(userId string) StoreChannel
	UpdatePassword(userId, newPassword string) StoreChannel
	UpdateAuthData(userId string, service string, authData *string, email string, resetMfa bool) StoreChannel
	UpdateMfaSecret(userId, secret string) StoreChannel
	UpdateMfaActive(userId string, active bool) StoreChannel
	Get(id string) (*model.User, *model.AppError)
	GetAll() StoreChannel
	ClearCaches()
	InvalidateProfilesInChannelCacheByUser(userId string)
	InvalidateProfilesInChannelCache(channelId string)
	GetProfilesInChannel(channelId string, offset int, limit int) StoreChannel
	GetProfilesInChannelByStatus(channelId string, offset int, limit int) StoreChannel
	GetAllProfilesInChannel(channelId string, allowFromCache bool) StoreChannel
	GetProfilesNotInChannel(teamId string, channelId string, groupConstrained bool, offset int, limit int, viewRestrictions *model.ViewUsersRestrictions) StoreChannel
	GetProfilesWithoutTeam(offset int, limit int, viewRestrictions *model.ViewUsersRestrictions) StoreChannel
	GetProfilesByUsernames(usernames []string, viewRestrictions *model.ViewUsersRestrictions) StoreChannel
	GetAllProfiles(options *model.UserGetOptions) StoreChannel
	GetProfiles(options *model.UserGetOptions) StoreChannel
	GetProfileByIds(userId []string, allowFromCache bool, viewRestrictions *model.ViewUsersRestrictions) StoreChannel
	InvalidatProfileCacheForUser(userId string)
	GetByEmail(email string) StoreChannel
	GetByAuth(authData *string, authService string) StoreChannel
	GetAllUsingAuthService(authService string) StoreChannel
	GetByUsername(username string) StoreChannel
	GetForLogin(loginId string, allowSignInWithUsername, allowSignInWithEmail bool) StoreChannel
	VerifyEmail(userId, email string) StoreChannel
	GetEtagForAllProfiles() StoreChannel
	GetEtagForProfiles(teamId string) StoreChannel
	UpdateFailedPasswordAttempts(userId string, attempts int) StoreChannel
	GetSystemAdminProfiles() StoreChannel
	PermanentDelete(userId string) *model.AppError
	AnalyticsActiveCount(time int64) StoreChannel
	GetUnreadCount(userId string) StoreChannel
	GetUnreadCountForChannel(userId string, channelId string) StoreChannel
	GetAnyUnreadPostCountForChannel(userId string, channelId string) StoreChannel
	GetRecentlyActiveUsersForTeam(teamId string, offset, limit int, viewRestrictions *model.ViewUsersRestrictions) StoreChannel
	GetNewUsersForTeam(teamId string, offset, limit int, viewRestrictions *model.ViewUsersRestrictions) StoreChannel
	Search(teamId string, term string, options *model.UserSearchOptions) StoreChannel
	SearchNotInTeam(notInTeamId string, term string, options *model.UserSearchOptions) StoreChannel
	SearchInChannel(channelId string, term string, options *model.UserSearchOptions) StoreChannel
	SearchNotInChannel(teamId string, channelId string, term string, options *model.UserSearchOptions) StoreChannel
	SearchWithoutTeam(term string, options *model.UserSearchOptions) StoreChannel
	AnalyticsGetInactiveUsersCount() StoreChannel
	AnalyticsGetSystemAdminCount() StoreChannel
	GetProfilesNotInTeam(teamId string, groupConstrained bool, offset int, limit int, viewRestrictions *model.ViewUsersRestrictions) StoreChannel
	GetEtagForProfilesNotInTeam(teamId string) StoreChannel
	ClearAllCustomRoleAssignments() StoreChannel
	InferSystemInstallDate() StoreChannel
	GetAllAfter(limit int, afterId string) StoreChannel
	GetUsersBatchForIndexing(startTime, endTime int64, limit int) StoreChannel
	Count(options model.UserCountOptions) StoreChannel
	GetTeamGroupUsers(teamID string) StoreChannel
	GetChannelGroupUsers(channelID string) StoreChannel
}

type BotStore interface {
	Get(userId string, includeDeleted bool) StoreChannel
	GetAll(options *model.BotGetOptions) StoreChannel
	Save(bot *model.Bot) StoreChannel
	Update(bot *model.Bot) StoreChannel
	PermanentDelete(userId string) StoreChannel
}

type SessionStore interface {
	Save(session *model.Session) StoreChannel
	Get(sessionIdOrToken string) StoreChannel
	GetSessions(userId string) StoreChannel
	GetSessionsWithActiveDeviceIds(userId string) ([]*model.Session, *model.AppError)
	Remove(sessionIdOrToken string) StoreChannel
	RemoveAllSessions() StoreChannel
	PermanentDeleteSessionsByUser(teamId string) StoreChannel
	UpdateLastActivityAt(sessionId string, time int64) StoreChannel
	UpdateRoles(userId string, roles string) StoreChannel
	UpdateDeviceId(id string, deviceId string, expiresAt int64) StoreChannel
	AnalyticsSessionCount() (int64, *model.AppError)
	Cleanup(expiryTime int64, batchSize int64)
}

type AuditStore interface {
	Save(audit *model.Audit) *model.AppError
	Get(user_id string, offset int, limit int) (model.Audits, *model.AppError)
	PermanentDeleteByUser(userId string) *model.AppError
	PermanentDeleteBatch(endTime int64, limit int64) (int64, *model.AppError)
}

type ClusterDiscoveryStore interface {
	Save(discovery *model.ClusterDiscovery) *model.AppError
	Delete(discovery *model.ClusterDiscovery) (bool, *model.AppError)
	Exists(discovery *model.ClusterDiscovery) (bool, *model.AppError)
	GetAll(discoveryType, clusterName string) ([]*model.ClusterDiscovery, *model.AppError)
	SetLastPingAt(discovery *model.ClusterDiscovery) *model.AppError
	Cleanup() *model.AppError
}

type ComplianceStore interface {
	Save(compliance *model.Compliance) (*model.Compliance, *model.AppError)
	Update(compliance *model.Compliance) (*model.Compliance, *model.AppError)
	Get(id string) (*model.Compliance, *model.AppError)
	GetAll(offset, limit int) (model.Compliances, *model.AppError)
	ComplianceExport(compliance *model.Compliance) ([]*model.CompliancePost, *model.AppError)
	MessageExport(after int64, limit int) ([]*model.MessageExport, *model.AppError)
}

type OAuthStore interface {
	SaveApp(app *model.OAuthApp) StoreChannel
	UpdateApp(app *model.OAuthApp) StoreChannel
	GetApp(id string) StoreChannel
	GetAppByUser(userId string, offset, limit int) StoreChannel
	GetApps(offset, limit int) StoreChannel
	GetAuthorizedApps(userId string, offset, limit int) StoreChannel
	DeleteApp(id string) StoreChannel
	SaveAuthData(authData *model.AuthData) StoreChannel
	GetAuthData(code string) StoreChannel
	RemoveAuthData(code string) StoreChannel
	PermanentDeleteAuthDataByUser(userId string) StoreChannel
	SaveAccessData(accessData *model.AccessData) StoreChannel
	UpdateAccessData(accessData *model.AccessData) StoreChannel
	GetAccessData(token string) StoreChannel
	GetAccessDataByUserForApp(userId, clientId string) StoreChannel
	GetAccessDataByRefreshToken(token string) StoreChannel
	GetPreviousAccessData(userId, clientId string) StoreChannel
	RemoveAccessData(token string) StoreChannel
}

type SystemStore interface {
	Save(system *model.System) *model.AppError
	SaveOrUpdate(system *model.System) *model.AppError
	Update(system *model.System) *model.AppError
	Get() (model.StringMap, *model.AppError)
	GetByName(name string) (*model.System, *model.AppError)
	PermanentDeleteByName(name string) (*model.System, *model.AppError)
}

type WebhookStore interface {
	SaveIncoming(webhook *model.IncomingWebhook) (*model.IncomingWebhook, *model.AppError)
	GetIncoming(id string, allowFromCache bool) (*model.IncomingWebhook, *model.AppError)
	GetIncomingList(offset, limit int) ([]*model.IncomingWebhook, *model.AppError)
	GetIncomingByTeam(teamId string, offset, limit int) ([]*model.IncomingWebhook, *model.AppError)
	UpdateIncoming(webhook *model.IncomingWebhook) (*model.IncomingWebhook, *model.AppError)
	GetIncomingByChannel(channelId string) ([]*model.IncomingWebhook, *model.AppError)
	DeleteIncoming(webhookId string, time int64) *model.AppError
	PermanentDeleteIncomingByChannel(channelId string) *model.AppError
	PermanentDeleteIncomingByUser(userId string) *model.AppError

	SaveOutgoing(webhook *model.OutgoingWebhook) (*model.OutgoingWebhook, *model.AppError)
	GetOutgoing(id string) (*model.OutgoingWebhook, *model.AppError)
	GetOutgoingByChannel(channelId string, offset, limit int) ([]*model.OutgoingWebhook, *model.AppError)
	GetOutgoingList(offset, limit int) ([]*model.OutgoingWebhook, *model.AppError)
	GetOutgoingByTeam(teamId string, offset, limit int) ([]*model.OutgoingWebhook, *model.AppError)
	DeleteOutgoing(webhookId string, time int64) *model.AppError
	PermanentDeleteOutgoingByChannel(channelId string) *model.AppError
	PermanentDeleteOutgoingByUser(userId string) *model.AppError
	UpdateOutgoing(hook *model.OutgoingWebhook) (*model.OutgoingWebhook, *model.AppError)

	AnalyticsIncomingCount(teamId string) (int64, *model.AppError)
	AnalyticsOutgoingCount(teamId string) (int64, *model.AppError)
	InvalidateWebhookCache(webhook string)
	ClearCaches()
}

type CommandStore interface {
	Save(webhook *model.Command) (*model.Command, *model.AppError)
	GetByTrigger(teamId string, trigger string) (*model.Command, *model.AppError)
	Get(id string) (*model.Command, *model.AppError)
	GetByTeam(teamId string) ([]*model.Command, *model.AppError)
	Delete(commandId string, time int64) *model.AppError
	PermanentDeleteByTeam(teamId string) *model.AppError
	PermanentDeleteByUser(userId string) *model.AppError
	Update(hook *model.Command) (*model.Command, *model.AppError)
	AnalyticsCommandCount(teamId string) (int64, *model.AppError)
}

type CommandWebhookStore interface {
	Save(webhook *model.CommandWebhook) StoreChannel
	Get(id string) StoreChannel
	TryUse(id string, limit int) StoreChannel
	Cleanup()
}

type PreferenceStore interface {
	Save(preferences *model.Preferences) *model.AppError
	GetCategory(userId string, category string) (model.Preferences, *model.AppError)
	Get(userId string, category string, name string) (*model.Preference, *model.AppError)
	GetAll(userId string) StoreChannel
	Delete(userId, category, name string) StoreChannel
	DeleteCategory(userId string, category string) *model.AppError
	DeleteCategoryAndName(category string, name string) *model.AppError
	PermanentDeleteByUser(userId string) *model.AppError
	IsFeatureEnabled(feature, userId string) (bool, *model.AppError)
	CleanupFlagsBatch(limit int64) (int64, *model.AppError)
}

type LicenseStore interface {
	Save(license *model.LicenseRecord) (*model.LicenseRecord, *model.AppError)
	Get(id string) (*model.LicenseRecord, *model.AppError)
}

type TokenStore interface {
	Save(recovery *model.Token) StoreChannel
	Delete(token string) StoreChannel
	GetByToken(token string) StoreChannel
	Cleanup()
	RemoveAllTokensByType(tokenType string) StoreChannel
}

type EmojiStore interface {
	Save(emoji *model.Emoji) (*model.Emoji, *model.AppError)
	Get(id string, allowFromCache bool) (*model.Emoji, *model.AppError)
	GetByName(name string) StoreChannel
	GetMultipleByName(names []string) StoreChannel
	GetList(offset, limit int, sort string) StoreChannel
	Delete(id string, time int64) StoreChannel
	Search(name string, prefixOnly bool, limit int) StoreChannel
}

type StatusStore interface {
	SaveOrUpdate(status *model.Status) StoreChannel
	Get(userId string) StoreChannel
	GetByIds(userIds []string) StoreChannel
	GetOnlineAway() StoreChannel
	GetOnline() StoreChannel
	GetAllFromTeam(teamId string) StoreChannel
	ResetAll() StoreChannel
	GetTotalActiveUsersCount() StoreChannel
	UpdateLastActivityAt(userId string, lastActivityAt int64) StoreChannel
}

type FileInfoStore interface {
	Save(info *model.FileInfo) (*model.FileInfo, *model.AppError)
	Get(id string) (*model.FileInfo, *model.AppError)
	GetByPath(path string) (*model.FileInfo, *model.AppError)
	GetForPost(postId string, readFromMaster bool, allowFromCache bool) ([]*model.FileInfo, *model.AppError)
	GetForUser(userId string) ([]*model.FileInfo, *model.AppError)
	InvalidateFileInfosForPostCache(postId string)
	AttachToPost(fileId string, postId string, creatorId string) *model.AppError
	DeleteForPost(postId string) (string, *model.AppError)
	PermanentDelete(fileId string) *model.AppError
	PermanentDeleteBatch(endTime int64, limit int64) (int64, *model.AppError)
	PermanentDeleteByUser(userId string) (int64, *model.AppError)
	ClearCaches()
}

type ReactionStore interface {
	Save(reaction *model.Reaction) (*model.Reaction, *model.AppError)
	Delete(reaction *model.Reaction) (*model.Reaction, *model.AppError)
	GetForPost(postId string, allowFromCache bool) ([]*model.Reaction, *model.AppError)
	DeleteAllWithEmojiName(emojiName string) *model.AppError
	PermanentDeleteBatch(endTime int64, limit int64) (int64, *model.AppError)
	BulkGetForPosts(postIds []string) ([]*model.Reaction, *model.AppError)
}

type JobStore interface {
	Save(job *model.Job) StoreChannel
	UpdateOptimistically(job *model.Job, currentStatus string) StoreChannel
	UpdateStatus(id string, status string) StoreChannel
	UpdateStatusOptimistically(id string, currentStatus string, newStatus string) StoreChannel
	Get(id string) StoreChannel
	GetAllPage(offset int, limit int) StoreChannel
	GetAllByType(jobType string) StoreChannel
	GetAllByTypePage(jobType string, offset int, limit int) StoreChannel
	GetAllByStatus(status string) StoreChannel
	GetNewestJobByStatusAndType(status string, jobType string) StoreChannel
	GetCountByStatusAndType(status string, jobType string) StoreChannel
	Delete(id string) StoreChannel
}

type UserAccessTokenStore interface {
	Save(token *model.UserAccessToken) StoreChannel
	Delete(tokenId string) StoreChannel
	DeleteAllForUser(userId string) StoreChannel
	Get(tokenId string) StoreChannel
	GetAll(offset int, limit int) StoreChannel
	GetByToken(tokenString string) StoreChannel
	GetByUser(userId string, page, perPage int) StoreChannel
	Search(term string) StoreChannel
	UpdateTokenEnable(tokenId string) StoreChannel
	UpdateTokenDisable(tokenId string) StoreChannel
}

type PluginStore interface {
	SaveOrUpdate(keyVal *model.PluginKeyValue) StoreChannel
	CompareAndSet(keyVal *model.PluginKeyValue, oldValue []byte) (bool, *model.AppError)
	Get(pluginId, key string) StoreChannel
	Delete(pluginId, key string) StoreChannel
	DeleteAllForPlugin(PluginId string) StoreChannel
	DeleteAllExpired() StoreChannel
	List(pluginId string, page, perPage int) StoreChannel
}

type RoleStore interface {
	Save(role *model.Role) (*model.Role, *model.AppError)
	Get(roleId string) (*model.Role, *model.AppError)
	GetAll() ([]*model.Role, *model.AppError)
	GetByName(name string) (*model.Role, *model.AppError)
	GetByNames(names []string) ([]*model.Role, *model.AppError)
	Delete(roldId string) (*model.Role, *model.AppError)
	PermanentDeleteAll() *model.AppError
}

type SchemeStore interface {
	Save(scheme *model.Scheme) StoreChannel
	Get(schemeId string) StoreChannel
	GetByName(schemeName string) StoreChannel
	GetAllPage(scope string, offset int, limit int) StoreChannel
	Delete(schemeId string) StoreChannel
	PermanentDeleteAll() StoreChannel
}

type TermsOfServiceStore interface {
	Save(termsOfService *model.TermsOfService) StoreChannel
	GetLatest(allowFromCache bool) StoreChannel
	Get(id string, allowFromCache bool) StoreChannel
}

type UserTermsOfServiceStore interface {
	GetByUser(userId string) StoreChannel
	Save(userTermsOfService *model.UserTermsOfService) StoreChannel
	Delete(userId, termsOfServiceId string) StoreChannel
}

type GroupStore interface {
	Create(group *model.Group) StoreChannel
	Get(groupID string) StoreChannel
	GetByRemoteID(remoteID string, groupSource model.GroupSource) StoreChannel
	GetAllBySource(groupSource model.GroupSource) StoreChannel
	Update(group *model.Group) StoreChannel
	Delete(groupID string) StoreChannel

	GetMemberUsers(groupID string) StoreChannel
	GetMemberUsersPage(groupID string, offset int, limit int) StoreChannel
	GetMemberCount(groupID string) StoreChannel
	CreateOrRestoreMember(groupID string, userID string) StoreChannel
	DeleteMember(groupID string, userID string) StoreChannel

	CreateGroupSyncable(groupSyncable *model.GroupSyncable) StoreChannel
	GetGroupSyncable(groupID string, syncableID string, syncableType model.GroupSyncableType) StoreChannel
	GetAllGroupSyncablesByGroupId(groupID string, syncableType model.GroupSyncableType) StoreChannel
	UpdateGroupSyncable(groupSyncable *model.GroupSyncable) StoreChannel
	DeleteGroupSyncable(groupID string, syncableID string, syncableType model.GroupSyncableType) StoreChannel

	TeamMembersToAdd(since int64) StoreChannel
	ChannelMembersToAdd(since int64) StoreChannel

	TeamMembersToRemove() StoreChannel
	ChannelMembersToRemove() StoreChannel

	GetGroupsByChannel(channelId string, opts model.GroupSearchOpts) StoreChannel
	CountGroupsByChannel(channelId string, opts model.GroupSearchOpts) StoreChannel

	GetGroupsByTeam(teamId string, opts model.GroupSearchOpts) StoreChannel
	CountGroupsByTeam(teamId string, opts model.GroupSearchOpts) StoreChannel

	GetGroups(page, perPage int, opts model.GroupSearchOpts) StoreChannel
}

type LinkMetadataStore interface {
	Save(linkMetadata *model.LinkMetadata) StoreChannel
	Get(url string, timestamp int64) StoreChannel
}

// ChannelSearchOpts contains options for searching channels.
//
// NotAssociatedToGroup will exclude channels that have associated, active GroupChannels records.
// IncludeDeleted will include channel records where DeleteAt != 0.
// ExcludeChannelNames will exclude channels from the results by name.
//
type ChannelSearchOpts struct {
	NotAssociatedToGroup string
	IncludeDeleted       bool
	ExcludeChannelNames  []string
}<|MERGE_RESOLUTION|>--- conflicted
+++ resolved
@@ -217,15 +217,9 @@
 	Delete(postId string, time int64, deleteByID string) *model.AppError
 	PermanentDeleteByUser(userId string) StoreChannel
 	PermanentDeleteByChannel(channelId string) *model.AppError
-<<<<<<< HEAD
 	GetPosts(channelId string, offset int, limit int, allowFromCache bool) (*model.PostList, *model.AppError)
-	GetFlaggedPosts(userId string, offset int, limit int) StoreChannel
-	GetFlaggedPostsForTeam(userId, teamId string, offset int, limit int) StoreChannel
-=======
-	GetPosts(channelId string, offset int, limit int, allowFromCache bool) StoreChannel
 	GetFlaggedPosts(userId string, offset int, limit int) (*model.PostList, *model.AppError)
 	GetFlaggedPostsForTeam(userId, teamId string, offset int, limit int) (*model.PostList, *model.AppError)
->>>>>>> 58363d34
 	GetFlaggedPostsForChannel(userId, channelId string, offset int, limit int) StoreChannel
 	GetPostsBefore(channelId string, postId string, numPosts int, offset int) StoreChannel
 	GetPostsAfter(channelId string, postId string, numPosts int, offset int) StoreChannel
