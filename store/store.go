--- conflicted
+++ resolved
@@ -137,17 +137,10 @@
 	Get(id string, allowFromCache bool) (*model.Channel, error)
 	InvalidateChannel(id string)
 	InvalidateChannelByName(teamId, name string)
-<<<<<<< HEAD
-	GetFromMaster(id string) (*model.Channel, *model.AppError)
+	GetFromMaster(id string) (*model.Channel, error)
 	Delete(channelId string, time int64) error
 	Restore(channelId string, time int64) error
 	SetDeleteAt(channelId string, deleteAt int64, updateAt int64) error
-=======
-	GetFromMaster(id string) (*model.Channel, error)
-	Delete(channelId string, time int64) *model.AppError
-	Restore(channelId string, time int64) *model.AppError
-	SetDeleteAt(channelId string, deleteAt int64, updateAt int64) *model.AppError
->>>>>>> e0edd2be
 	PermanentDelete(channelId string) *model.AppError
 	PermanentDeleteByTeam(teamId string) *model.AppError
 	GetByName(team_id string, name string, allowFromCache bool) (*model.Channel, *model.AppError)
