// Copyright (c) 2016-present Mattermost, Inc. All Rights Reserved.
// See License.txt for license information.

package store

import (
	"time"

	"github.com/mattermost/mattermost-server/model"
)

type StoreResult struct {
	Data interface{}
	Err  *model.AppError
}

type StoreChannel chan StoreResult

func Do(f func(result *StoreResult)) StoreChannel {
	storeChannel := make(StoreChannel, 1)
	go func() {
		result := StoreResult{}
		f(&result)
		storeChannel <- result
		close(storeChannel)
	}()
	return storeChannel
}

func Must(sc StoreChannel) interface{} {
	r := <-sc
	if r.Err != nil {

		time.Sleep(time.Second)
		panic(r.Err)
	}

	return r.Data
}

type Store interface {
	Team() TeamStore
	Channel() ChannelStore
	Post() PostStore
	User() UserStore
	Bot() BotStore
	Audit() AuditStore
	ClusterDiscovery() ClusterDiscoveryStore
	Compliance() ComplianceStore
	Session() SessionStore
	OAuth() OAuthStore
	System() SystemStore
	Webhook() WebhookStore
	Command() CommandStore
	CommandWebhook() CommandWebhookStore
	Preference() PreferenceStore
	License() LicenseStore
	Token() TokenStore
	Emoji() EmojiStore
	Status() StatusStore
	FileInfo() FileInfoStore
	Reaction() ReactionStore
	Role() RoleStore
	Scheme() SchemeStore
	Job() JobStore
	UserAccessToken() UserAccessTokenStore
	ChannelMemberHistory() ChannelMemberHistoryStore
	Plugin() PluginStore
	TermsOfService() TermsOfServiceStore
	Group() GroupStore
	UserTermsOfService() UserTermsOfServiceStore
	LinkMetadata() LinkMetadataStore
	MarkSystemRanUnitTests()
	Close()
	LockToMaster()
	UnlockFromMaster()
	DropAllTables()
	TotalMasterDbConnections() int
	TotalReadDbConnections() int
	TotalSearchDbConnections() int
}

type TeamStore interface {
	Save(team *model.Team) (*model.Team, *model.AppError)
	Update(team *model.Team) (*model.Team, *model.AppError)
	UpdateDisplayName(name string, teamId string) *model.AppError
	Get(id string) (*model.Team, *model.AppError)
	GetByName(name string) (*model.Team, *model.AppError)
	SearchByName(name string) ([]*model.Team, *model.AppError)
	SearchAll(term string) ([]*model.Team, *model.AppError)
	SearchOpen(term string) ([]*model.Team, *model.AppError)
	SearchPrivate(term string) ([]*model.Team, *model.AppError)
	GetAll() ([]*model.Team, *model.AppError)
	GetAllPage(offset int, limit int) ([]*model.Team, *model.AppError)
	GetAllPrivateTeamListing() StoreChannel
	GetAllPrivateTeamPageListing(offset int, limit int) ([]*model.Team, *model.AppError)
	GetAllTeamListing() StoreChannel
	GetAllTeamPageListing(offset int, limit int) ([]*model.Team, *model.AppError)
	GetTeamsByUserId(userId string) StoreChannel
	GetByInviteId(inviteId string) (*model.Team, *model.AppError)
	PermanentDelete(teamId string) *model.AppError
	AnalyticsTeamCount() (int64, *model.AppError)
	SaveMember(member *model.TeamMember, maxUsersPerTeam int) StoreChannel
	UpdateMember(member *model.TeamMember) (*model.TeamMember, *model.AppError)
	GetMember(teamId string, userId string) (*model.TeamMember, *model.AppError)
	GetMembers(teamId string, offset int, limit int, restrictions *model.ViewUsersRestrictions) ([]*model.TeamMember, *model.AppError)
	GetMembersByIds(teamId string, userIds []string, restrictions *model.ViewUsersRestrictions) ([]*model.TeamMember, *model.AppError)
	GetTotalMemberCount(teamId string) (int64, *model.AppError)
	GetActiveMemberCount(teamId string) (int64, *model.AppError)
	GetTeamsForUser(userId string) ([]*model.TeamMember, *model.AppError)
	GetTeamsForUserWithPagination(userId string, page, perPage int) ([]*model.TeamMember, *model.AppError)
	GetChannelUnreadsForAllTeams(excludeTeamId, userId string) StoreChannel
	GetChannelUnreadsForTeam(teamId, userId string) ([]*model.ChannelUnread, *model.AppError)
	RemoveMember(teamId string, userId string) StoreChannel
	RemoveAllMembersByTeam(teamId string) StoreChannel
	RemoveAllMembersByUser(userId string) StoreChannel
	UpdateLastTeamIconUpdate(teamId string, curTime int64) StoreChannel
	GetTeamsByScheme(schemeId string, offset int, limit int) StoreChannel
	MigrateTeamMembers(fromTeamId string, fromUserId string) StoreChannel
	ResetAllTeamSchemes() StoreChannel
	ClearAllCustomRoleAssignments() StoreChannel
	AnalyticsGetTeamCountForScheme(schemeId string) StoreChannel
	GetAllForExportAfter(limit int, afterId string) StoreChannel
	GetTeamMembersForExport(userId string) StoreChannel
	UserBelongsToTeams(userId string, teamIds []string) StoreChannel
	GetUserTeamIds(userId string, allowFromCache bool) StoreChannel
	InvalidateAllTeamIdsForUser(userId string)
	ClearCaches()
}

type ChannelStore interface {
	Save(channel *model.Channel, maxChannelsPerTeam int64) (*model.Channel, *model.AppError)
	CreateDirectChannel(userId string, otherUserId string) (*model.Channel, *model.AppError)
	SaveDirectChannel(channel *model.Channel, member1 *model.ChannelMember, member2 *model.ChannelMember) (*model.Channel, *model.AppError)
	Update(channel *model.Channel) (*model.Channel, *model.AppError)
	Get(id string, allowFromCache bool) (*model.Channel, *model.AppError)
	InvalidateChannel(id string)
	InvalidateChannelByName(teamId, name string)
	GetFromMaster(id string) (*model.Channel, *model.AppError)
	Delete(channelId string, time int64) *model.AppError
	Restore(channelId string, time int64) *model.AppError
	SetDeleteAt(channelId string, deleteAt int64, updateAt int64) *model.AppError
	PermanentDeleteByTeam(teamId string) StoreChannel
	PermanentDelete(channelId string) StoreChannel
	GetByName(team_id string, name string, allowFromCache bool) (*model.Channel, *model.AppError)
	GetByNames(team_id string, names []string, allowFromCache bool) ([]*model.Channel, *model.AppError)
	GetByNameIncludeDeleted(team_id string, name string, allowFromCache bool) (*model.Channel, *model.AppError)
	GetDeletedByName(team_id string, name string) (*model.Channel, *model.AppError)
	GetDeleted(team_id string, offset int, limit int) (*model.ChannelList, *model.AppError)
	GetChannels(teamId string, userId string, includeDeleted bool) (*model.ChannelList, *model.AppError)
	GetAllChannels(page, perPage int, opts ChannelSearchOpts) (*model.ChannelListWithTeamData, *model.AppError)
	GetAllChannelsCount(opts ChannelSearchOpts) (int64, *model.AppError)
	GetMoreChannels(teamId string, userId string, offset int, limit int) (*model.ChannelList, *model.AppError)
	GetPublicChannelsForTeam(teamId string, offset int, limit int) (*model.ChannelList, *model.AppError)
	GetPublicChannelsByIdsForTeam(teamId string, channelIds []string) (*model.ChannelList, *model.AppError)
	GetChannelCounts(teamId string, userId string) (*model.ChannelCounts, *model.AppError)
	GetTeamChannels(teamId string) (*model.ChannelList, *model.AppError)
	GetAll(teamId string) ([]*model.Channel, *model.AppError)
	GetChannelsByIds(channelIds []string) ([]*model.Channel, *model.AppError)
	GetForPost(postId string) (*model.Channel, *model.AppError)
	SaveMember(member *model.ChannelMember) StoreChannel
	UpdateMember(member *model.ChannelMember) StoreChannel
	GetMembers(channelId string, offset, limit int) (*model.ChannelMembers, *model.AppError)
	GetMember(channelId string, userId string) (*model.ChannelMember, *model.AppError)
	GetChannelMembersTimezones(channelId string) ([]model.StringMap, *model.AppError)
	GetAllChannelMembersForUser(userId string, allowFromCache bool, includeDeleted bool) (map[string]string, *model.AppError)
	InvalidateAllChannelMembersForUser(userId string)
	IsUserInChannelUseCache(userId string, channelId string) bool
	GetAllChannelMembersNotifyPropsForChannel(channelId string, allowFromCache bool) (map[string]model.StringMap, *model.AppError)
	InvalidateCacheForChannelMembersNotifyProps(channelId string)
	GetMemberForPost(postId string, userId string) (*model.ChannelMember, *model.AppError)
	InvalidateMemberCount(channelId string)
	GetMemberCountFromCache(channelId string) int64
	GetMemberCount(channelId string, allowFromCache bool) (int64, *model.AppError)
	GetPinnedPosts(channelId string) StoreChannel
	RemoveMember(channelId string, userId string) *model.AppError
	PermanentDeleteMembersByUser(userId string) *model.AppError
	PermanentDeleteMembersByChannel(channelId string) *model.AppError
	UpdateLastViewedAt(channelIds []string, userId string) (map[string]int64, *model.AppError)
	IncrementMentionCount(channelId string, userId string) *model.AppError
	AnalyticsTypeCount(teamId string, channelType string) (int64, *model.AppError)
	GetMembersForUser(teamId string, userId string) (*model.ChannelMembers, *model.AppError)
	GetMembersForUserWithPagination(teamId, userId string, page, perPage int) StoreChannel
	AutocompleteInTeam(teamId string, term string, includeDeleted bool) (*model.ChannelList, *model.AppError)
	AutocompleteInTeamForSearch(teamId string, userId string, term string, includeDeleted bool) (*model.ChannelList, *model.AppError)
	SearchAllChannels(term string, opts ChannelSearchOpts) (*model.ChannelListWithTeamData, *model.AppError)
	SearchInTeam(teamId string, term string, includeDeleted bool) (*model.ChannelList, *model.AppError)
	SearchMore(userId string, teamId string, term string) (*model.ChannelList, *model.AppError)
	SearchGroupChannels(userId, term string) (*model.ChannelList, *model.AppError)
	GetMembersByIds(channelId string, userIds []string) (*model.ChannelMembers, *model.AppError)
	AnalyticsDeletedTypeCount(teamId string, channelType string) (int64, *model.AppError)
	GetChannelUnread(channelId, userId string) (*model.ChannelUnread, *model.AppError)
	ClearCaches()
	GetChannelsByScheme(schemeId string, offset int, limit int) StoreChannel
	MigrateChannelMembers(fromChannelId string, fromUserId string) (map[string]string, *model.AppError)
	ResetAllChannelSchemes() *model.AppError
	ClearAllCustomRoleAssignments() *model.AppError
	MigratePublicChannels() error
	GetAllChannelsForExportAfter(limit int, afterId string) ([]*model.ChannelForExport, *model.AppError)
	GetAllDirectChannelsForExportAfter(limit int, afterId string) ([]*model.DirectChannelForExport, *model.AppError)
	GetChannelMembersForExport(userId string, teamId string) ([]*model.ChannelMemberForExport, *model.AppError)
	RemoveAllDeactivatedMembers(channelId string) *model.AppError
	GetChannelsBatchForIndexing(startTime, endTime int64, limit int) ([]*model.Channel, *model.AppError)
	UserBelongsToChannels(userId string, channelIds []string) (bool, *model.AppError)
}

type ChannelMemberHistoryStore interface {
	LogJoinEvent(userId string, channelId string, joinTime int64) *model.AppError
	LogLeaveEvent(userId string, channelId string, leaveTime int64) *model.AppError
	GetUsersInChannelDuring(startTime int64, endTime int64, channelId string) ([]*model.ChannelMemberHistoryResult, *model.AppError)
	PermanentDeleteBatch(endTime int64, limit int64) (int64, *model.AppError)
}

type PostStore interface {
	Save(post *model.Post) (*model.Post, *model.AppError)
	Update(newPost *model.Post, oldPost *model.Post) (*model.Post, *model.AppError)
	Get(id string) (*model.PostList, *model.AppError)
	GetSingle(id string) (*model.Post, *model.AppError)
	Delete(postId string, time int64, deleteByID string) *model.AppError
	PermanentDeleteByUser(userId string) *model.AppError
	PermanentDeleteByChannel(channelId string) *model.AppError
	GetPosts(channelId string, offset int, limit int, allowFromCache bool) (*model.PostList, *model.AppError)
	GetFlaggedPosts(userId string, offset int, limit int) (*model.PostList, *model.AppError)
	GetFlaggedPostsForTeam(userId, teamId string, offset int, limit int) (*model.PostList, *model.AppError)
	GetFlaggedPostsForChannel(userId, channelId string, offset int, limit int) (*model.PostList, *model.AppError)
	GetPostsBefore(channelId string, postId string, numPosts int, offset int) (*model.PostList, *model.AppError)
	GetPostsAfter(channelId string, postId string, numPosts int, offset int) (*model.PostList, *model.AppError)
	GetPostsSince(channelId string, time int64, allowFromCache bool) (*model.PostList, *model.AppError)
	GetEtag(channelId string, allowFromCache bool) string
	Search(teamId string, userId string, params *model.SearchParams) StoreChannel
	AnalyticsUserCountsWithPostsByDay(teamId string) (model.AnalyticsRows, *model.AppError)
	AnalyticsPostCountsByDay(teamId string) (model.AnalyticsRows, *model.AppError)
	AnalyticsPostCount(teamId string, mustHaveFile bool, mustHaveHashtag bool) (int64, *model.AppError)
	ClearCaches()
	InvalidateLastPostTimeCache(channelId string)
	GetPostsCreatedAt(channelId string, time int64) ([]*model.Post, *model.AppError)
	Overwrite(post *model.Post) (*model.Post, *model.AppError)
	GetPostsByIds(postIds []string) ([]*model.Post, *model.AppError)
	GetPostsBatchForIndexing(startTime int64, endTime int64, limit int) ([]*model.PostForIndexing, *model.AppError)
	PermanentDeleteBatch(endTime int64, limit int64) (int64, *model.AppError)
	GetOldest() (*model.Post, *model.AppError)
	GetMaxPostSize() int
	GetParentsForExportAfter(limit int, afterId string) ([]*model.PostForExport, *model.AppError)
	GetRepliesForExport(parentId string) ([]*model.ReplyForExport, *model.AppError)
	GetDirectPostParentsForExportAfter(limit int, afterId string) ([]*model.DirectPostForExport, *model.AppError)
}

type UserStore interface {
	Save(user *model.User) StoreChannel
	Update(user *model.User, allowRoleUpdate bool) (*model.UserUpdate, *model.AppError)
	UpdateLastPictureUpdate(userId string) StoreChannel
	ResetLastPictureUpdate(userId string) StoreChannel
	UpdateUpdateAt(userId string) StoreChannel
	UpdatePassword(userId, newPassword string) StoreChannel
	UpdateAuthData(userId string, service string, authData *string, email string, resetMfa bool) (string, *model.AppError)
	UpdateMfaSecret(userId, secret string) StoreChannel
	UpdateMfaActive(userId string, active bool) StoreChannel
	Get(id string) (*model.User, *model.AppError)
	GetAll() StoreChannel
	ClearCaches()
	InvalidateProfilesInChannelCacheByUser(userId string)
	InvalidateProfilesInChannelCache(channelId string)
	GetProfilesInChannel(channelId string, offset int, limit int) StoreChannel
	GetProfilesInChannelByStatus(channelId string, offset int, limit int) StoreChannel
	GetAllProfilesInChannel(channelId string, allowFromCache bool) StoreChannel
	GetProfilesNotInChannel(teamId string, channelId string, groupConstrained bool, offset int, limit int, viewRestrictions *model.ViewUsersRestrictions) StoreChannel
	GetProfilesWithoutTeam(offset int, limit int, viewRestrictions *model.ViewUsersRestrictions) StoreChannel
	GetProfilesByUsernames(usernames []string, viewRestrictions *model.ViewUsersRestrictions) StoreChannel
	GetAllProfiles(options *model.UserGetOptions) StoreChannel
	GetProfiles(options *model.UserGetOptions) StoreChannel
	GetProfileByIds(userId []string, allowFromCache bool, viewRestrictions *model.ViewUsersRestrictions) StoreChannel
	GetProfileByGroupChannelIdsForUser(userId string, channelIds []string) (map[string][]*model.User, *model.AppError)
	InvalidatProfileCacheForUser(userId string)
	GetByEmail(email string) (*model.User, *model.AppError)
	GetByAuth(authData *string, authService string) (*model.User, *model.AppError)
	GetAllUsingAuthService(authService string) ([]*model.User, *model.AppError)
	GetByUsername(username string) StoreChannel
	GetForLogin(loginId string, allowSignInWithUsername, allowSignInWithEmail bool) StoreChannel
	VerifyEmail(userId, email string) (string, *model.AppError)
	GetEtagForAllProfiles() StoreChannel
	GetEtagForProfiles(teamId string) StoreChannel
	UpdateFailedPasswordAttempts(userId string, attempts int) StoreChannel
	GetSystemAdminProfiles() StoreChannel
	PermanentDelete(userId string) *model.AppError
	AnalyticsActiveCount(time int64) StoreChannel
	GetUnreadCount(userId string) (int64, error)
	GetUnreadCountForChannel(userId string, channelId string) StoreChannel
	GetAnyUnreadPostCountForChannel(userId string, channelId string) (int64, *model.AppError)
	GetRecentlyActiveUsersForTeam(teamId string, offset, limit int, viewRestrictions *model.ViewUsersRestrictions) ([]*model.User, *model.AppError)
	GetNewUsersForTeam(teamId string, offset, limit int, viewRestrictions *model.ViewUsersRestrictions) ([]*model.User, *model.AppError)
	Search(teamId string, term string, options *model.UserSearchOptions) ([]*model.User, *model.AppError)
	SearchNotInTeam(notInTeamId string, term string, options *model.UserSearchOptions) StoreChannel
	SearchInChannel(channelId string, term string, options *model.UserSearchOptions) StoreChannel
	SearchNotInChannel(teamId string, channelId string, term string, options *model.UserSearchOptions) StoreChannel
	SearchWithoutTeam(term string, options *model.UserSearchOptions) StoreChannel
	AnalyticsGetInactiveUsersCount() StoreChannel
	AnalyticsGetSystemAdminCount() StoreChannel
	GetProfilesNotInTeam(teamId string, groupConstrained bool, offset int, limit int, viewRestrictions *model.ViewUsersRestrictions) StoreChannel
	GetEtagForProfilesNotInTeam(teamId string) StoreChannel
	ClearAllCustomRoleAssignments() StoreChannel
	InferSystemInstallDate() StoreChannel
	GetAllAfter(limit int, afterId string) StoreChannel
	GetUsersBatchForIndexing(startTime, endTime int64, limit int) ([]*model.UserForIndexing, *model.AppError)
	Count(options model.UserCountOptions) (int64, *model.AppError)
	GetTeamGroupUsers(teamID string) ([]*model.User, *model.AppError)
	GetChannelGroupUsers(channelID string) ([]*model.User, *model.AppError)
}

type BotStore interface {
	Get(userId string, includeDeleted bool) (*model.Bot, *model.AppError)
	GetAll(options *model.BotGetOptions) ([]*model.Bot, *model.AppError)
	Save(bot *model.Bot) (*model.Bot, *model.AppError)
	Update(bot *model.Bot) (*model.Bot, *model.AppError)
	PermanentDelete(userId string) *model.AppError
}

type SessionStore interface {
	Get(sessionIdOrToken string) (*model.Session, *model.AppError)
	Save(session *model.Session) (*model.Session, *model.AppError)
	GetSessions(userId string) ([]*model.Session, *model.AppError)
	GetSessionsWithActiveDeviceIds(userId string) ([]*model.Session, *model.AppError)
	Remove(sessionIdOrToken string) *model.AppError
	RemoveAllSessions() *model.AppError
	PermanentDeleteSessionsByUser(teamId string) *model.AppError
	UpdateLastActivityAt(sessionId string, time int64) *model.AppError
	UpdateRoles(userId string, roles string) (string, *model.AppError)
	UpdateDeviceId(id string, deviceId string, expiresAt int64) (string, *model.AppError)
	AnalyticsSessionCount() (int64, *model.AppError)
	Cleanup(expiryTime int64, batchSize int64)
}

type AuditStore interface {
	Save(audit *model.Audit) *model.AppError
	Get(user_id string, offset int, limit int) (model.Audits, *model.AppError)
	PermanentDeleteByUser(userId string) *model.AppError
	PermanentDeleteBatch(endTime int64, limit int64) (int64, *model.AppError)
}

type ClusterDiscoveryStore interface {
	Save(discovery *model.ClusterDiscovery) *model.AppError
	Delete(discovery *model.ClusterDiscovery) (bool, *model.AppError)
	Exists(discovery *model.ClusterDiscovery) (bool, *model.AppError)
	GetAll(discoveryType, clusterName string) ([]*model.ClusterDiscovery, *model.AppError)
	SetLastPingAt(discovery *model.ClusterDiscovery) *model.AppError
	Cleanup() *model.AppError
}

type ComplianceStore interface {
	Save(compliance *model.Compliance) (*model.Compliance, *model.AppError)
	Update(compliance *model.Compliance) (*model.Compliance, *model.AppError)
	Get(id string) (*model.Compliance, *model.AppError)
	GetAll(offset, limit int) (model.Compliances, *model.AppError)
	ComplianceExport(compliance *model.Compliance) ([]*model.CompliancePost, *model.AppError)
	MessageExport(after int64, limit int) ([]*model.MessageExport, *model.AppError)
}

type OAuthStore interface {
	SaveApp(app *model.OAuthApp) (*model.OAuthApp, *model.AppError)
	UpdateApp(app *model.OAuthApp) (*model.OAuthApp, *model.AppError)
	GetApp(id string) (*model.OAuthApp, *model.AppError)
	GetAppByUser(userId string, offset, limit int) ([]*model.OAuthApp, *model.AppError)
	GetApps(offset, limit int) ([]*model.OAuthApp, *model.AppError)
	GetAuthorizedApps(userId string, offset, limit int) ([]*model.OAuthApp, *model.AppError)
	DeleteApp(id string) *model.AppError
	SaveAuthData(authData *model.AuthData) (*model.AuthData, *model.AppError)
	GetAuthData(code string) (*model.AuthData, *model.AppError)
	RemoveAuthData(code string) *model.AppError
	PermanentDeleteAuthDataByUser(userId string) *model.AppError
	SaveAccessData(accessData *model.AccessData) (*model.AccessData, *model.AppError)
	UpdateAccessData(accessData *model.AccessData) (*model.AccessData, *model.AppError)
	GetAccessData(token string) (*model.AccessData, *model.AppError)
	GetAccessDataByUserForApp(userId, clientId string) ([]*model.AccessData, *model.AppError)
	GetAccessDataByRefreshToken(token string) (*model.AccessData, *model.AppError)
	GetPreviousAccessData(userId, clientId string) (*model.AccessData, *model.AppError)
	RemoveAccessData(token string) *model.AppError
}

type SystemStore interface {
	Save(system *model.System) *model.AppError
	SaveOrUpdate(system *model.System) *model.AppError
	Update(system *model.System) *model.AppError
	Get() (model.StringMap, *model.AppError)
	GetByName(name string) (*model.System, *model.AppError)
	PermanentDeleteByName(name string) (*model.System, *model.AppError)
}

type WebhookStore interface {
	SaveIncoming(webhook *model.IncomingWebhook) (*model.IncomingWebhook, *model.AppError)
	GetIncoming(id string, allowFromCache bool) (*model.IncomingWebhook, *model.AppError)
	GetIncomingList(offset, limit int) ([]*model.IncomingWebhook, *model.AppError)
	GetIncomingByTeam(teamId string, offset, limit int) ([]*model.IncomingWebhook, *model.AppError)
	UpdateIncoming(webhook *model.IncomingWebhook) (*model.IncomingWebhook, *model.AppError)
	GetIncomingByChannel(channelId string) ([]*model.IncomingWebhook, *model.AppError)
	DeleteIncoming(webhookId string, time int64) *model.AppError
	PermanentDeleteIncomingByChannel(channelId string) *model.AppError
	PermanentDeleteIncomingByUser(userId string) *model.AppError

	SaveOutgoing(webhook *model.OutgoingWebhook) (*model.OutgoingWebhook, *model.AppError)
	GetOutgoing(id string) (*model.OutgoingWebhook, *model.AppError)
	GetOutgoingByChannel(channelId string, offset, limit int) ([]*model.OutgoingWebhook, *model.AppError)
	GetOutgoingList(offset, limit int) ([]*model.OutgoingWebhook, *model.AppError)
	GetOutgoingByTeam(teamId string, offset, limit int) ([]*model.OutgoingWebhook, *model.AppError)
	DeleteOutgoing(webhookId string, time int64) *model.AppError
	PermanentDeleteOutgoingByChannel(channelId string) *model.AppError
	PermanentDeleteOutgoingByUser(userId string) *model.AppError
	UpdateOutgoing(hook *model.OutgoingWebhook) (*model.OutgoingWebhook, *model.AppError)

	AnalyticsIncomingCount(teamId string) (int64, *model.AppError)
	AnalyticsOutgoingCount(teamId string) (int64, *model.AppError)
	InvalidateWebhookCache(webhook string)
	ClearCaches()
}

type CommandStore interface {
	Save(webhook *model.Command) (*model.Command, *model.AppError)
	GetByTrigger(teamId string, trigger string) (*model.Command, *model.AppError)
	Get(id string) (*model.Command, *model.AppError)
	GetByTeam(teamId string) ([]*model.Command, *model.AppError)
	Delete(commandId string, time int64) *model.AppError
	PermanentDeleteByTeam(teamId string) *model.AppError
	PermanentDeleteByUser(userId string) *model.AppError
	Update(hook *model.Command) (*model.Command, *model.AppError)
	AnalyticsCommandCount(teamId string) (int64, *model.AppError)
}

type CommandWebhookStore interface {
	Save(webhook *model.CommandWebhook) StoreChannel
	Get(id string) StoreChannel
	TryUse(id string, limit int) StoreChannel
	Cleanup()
}

type PreferenceStore interface {
	Save(preferences *model.Preferences) *model.AppError
	GetCategory(userId string, category string) (model.Preferences, *model.AppError)
	Get(userId string, category string, name string) (*model.Preference, *model.AppError)
	GetAll(userId string) (model.Preferences, *model.AppError)
	Delete(userId, category, name string) *model.AppError
	DeleteCategory(userId string, category string) *model.AppError
	DeleteCategoryAndName(category string, name string) *model.AppError
	PermanentDeleteByUser(userId string) *model.AppError
	IsFeatureEnabled(feature, userId string) (bool, *model.AppError)
	CleanupFlagsBatch(limit int64) (int64, *model.AppError)
}

type LicenseStore interface {
	Save(license *model.LicenseRecord) (*model.LicenseRecord, *model.AppError)
	Get(id string) (*model.LicenseRecord, *model.AppError)
}

type TokenStore interface {
<<<<<<< HEAD
	Save(recovery *model.Token) StoreChannel
	Delete(token string) *model.AppError
	GetByToken(token string) StoreChannel
=======
	Save(recovery *model.Token) *model.AppError
	Delete(token string) StoreChannel
	GetByToken(token string) (*model.Token, *model.AppError)
>>>>>>> eb8b4754
	Cleanup()
	RemoveAllTokensByType(tokenType string) StoreChannel
}

type EmojiStore interface {
	Save(emoji *model.Emoji) (*model.Emoji, *model.AppError)
	Get(id string, allowFromCache bool) (*model.Emoji, *model.AppError)
	GetByName(name string) (*model.Emoji, *model.AppError)
	GetMultipleByName(names []string) StoreChannel
	GetList(offset, limit int, sort string) ([]*model.Emoji, *model.AppError)
	Delete(id string, time int64) *model.AppError
	Search(name string, prefixOnly bool, limit int) ([]*model.Emoji, *model.AppError)
}

type StatusStore interface {
	SaveOrUpdate(status *model.Status) *model.AppError
	Get(userId string) StoreChannel
	GetByIds(userIds []string) ([]*model.Status, *model.AppError)
	GetOnlineAway() ([]*model.Status, *model.AppError)
	GetOnline() ([]*model.Status, *model.AppError)
	GetAllFromTeam(teamId string) ([]*model.Status, *model.AppError)
	ResetAll() StoreChannel
	GetTotalActiveUsersCount() (int64, *model.AppError)
	UpdateLastActivityAt(userId string, lastActivityAt int64) StoreChannel
}

type FileInfoStore interface {
	Save(info *model.FileInfo) (*model.FileInfo, *model.AppError)
	Get(id string) (*model.FileInfo, *model.AppError)
	GetByPath(path string) (*model.FileInfo, *model.AppError)
	GetForPost(postId string, readFromMaster bool, allowFromCache bool) ([]*model.FileInfo, *model.AppError)
	GetForUser(userId string) ([]*model.FileInfo, *model.AppError)
	InvalidateFileInfosForPostCache(postId string)
	AttachToPost(fileId string, postId string, creatorId string) *model.AppError
	DeleteForPost(postId string) (string, *model.AppError)
	PermanentDelete(fileId string) *model.AppError
	PermanentDeleteBatch(endTime int64, limit int64) (int64, *model.AppError)
	PermanentDeleteByUser(userId string) (int64, *model.AppError)
	ClearCaches()
}

type ReactionStore interface {
	Save(reaction *model.Reaction) (*model.Reaction, *model.AppError)
	Delete(reaction *model.Reaction) (*model.Reaction, *model.AppError)
	GetForPost(postId string, allowFromCache bool) ([]*model.Reaction, *model.AppError)
	DeleteAllWithEmojiName(emojiName string) *model.AppError
	PermanentDeleteBatch(endTime int64, limit int64) (int64, *model.AppError)
	BulkGetForPosts(postIds []string) ([]*model.Reaction, *model.AppError)
}

type JobStore interface {
	Save(job *model.Job) (*model.Job, *model.AppError)
	UpdateOptimistically(job *model.Job, currentStatus string) (bool, *model.AppError)
	UpdateStatus(id string, status string) (*model.Job, *model.AppError)
	UpdateStatusOptimistically(id string, currentStatus string, newStatus string) (bool, *model.AppError)
	Get(id string) (*model.Job, *model.AppError)
	GetAllPage(offset int, limit int) ([]*model.Job, *model.AppError)
	GetAllByType(jobType string) ([]*model.Job, *model.AppError)
	GetAllByTypePage(jobType string, offset int, limit int) ([]*model.Job, *model.AppError)
	GetAllByStatus(status string) ([]*model.Job, *model.AppError)
	GetNewestJobByStatusAndType(status string, jobType string) (*model.Job, *model.AppError)
	GetCountByStatusAndType(status string, jobType string) (int64, *model.AppError)
	Delete(id string) (string, *model.AppError)
}

type UserAccessTokenStore interface {
	Save(token *model.UserAccessToken) (*model.UserAccessToken, *model.AppError)
	DeleteAllForUser(userId string) *model.AppError
	Delete(tokenId string) *model.AppError
	Get(tokenId string) (*model.UserAccessToken, *model.AppError)
	GetAll(offset int, limit int) ([]*model.UserAccessToken, *model.AppError)
	GetByToken(tokenString string) (*model.UserAccessToken, *model.AppError)
	GetByUser(userId string, page, perPage int) ([]*model.UserAccessToken, *model.AppError)
	Search(term string) ([]*model.UserAccessToken, *model.AppError)
	UpdateTokenEnable(tokenId string) StoreChannel
	UpdateTokenDisable(tokenId string) *model.AppError
}

type PluginStore interface {
	SaveOrUpdate(keyVal *model.PluginKeyValue) StoreChannel
	CompareAndSet(keyVal *model.PluginKeyValue, oldValue []byte) (bool, *model.AppError)
	Get(pluginId, key string) StoreChannel
	Delete(pluginId, key string) StoreChannel
	DeleteAllForPlugin(PluginId string) StoreChannel
	DeleteAllExpired() StoreChannel
	List(pluginId string, page, perPage int) StoreChannel
}

type RoleStore interface {
	Save(role *model.Role) (*model.Role, *model.AppError)
	Get(roleId string) (*model.Role, *model.AppError)
	GetAll() ([]*model.Role, *model.AppError)
	GetByName(name string) (*model.Role, *model.AppError)
	GetByNames(names []string) ([]*model.Role, *model.AppError)
	Delete(roldId string) (*model.Role, *model.AppError)
	PermanentDeleteAll() *model.AppError
}

type SchemeStore interface {
	Save(scheme *model.Scheme) StoreChannel
	Get(schemeId string) StoreChannel
	GetByName(schemeName string) StoreChannel
	GetAllPage(scope string, offset int, limit int) StoreChannel
	Delete(schemeId string) StoreChannel
	PermanentDeleteAll() StoreChannel
}

type TermsOfServiceStore interface {
	Save(termsOfService *model.TermsOfService) StoreChannel
	GetLatest(allowFromCache bool) StoreChannel
	Get(id string, allowFromCache bool) StoreChannel
}

type UserTermsOfServiceStore interface {
	GetByUser(userId string) StoreChannel
	Save(userTermsOfService *model.UserTermsOfService) StoreChannel
	Delete(userId, termsOfServiceId string) StoreChannel
}

type GroupStore interface {
	Create(group *model.Group) StoreChannel
	Get(groupID string) StoreChannel
	GetByIDs(groupIDs []string) ([]*model.Group, *model.AppError)
	GetByRemoteID(remoteID string, groupSource model.GroupSource) StoreChannel
	GetAllBySource(groupSource model.GroupSource) StoreChannel
	Update(group *model.Group) StoreChannel
	Delete(groupID string) StoreChannel

	GetMemberUsers(groupID string) StoreChannel
	GetMemberUsersPage(groupID string, offset int, limit int) StoreChannel
	GetMemberCount(groupID string) StoreChannel
	CreateOrRestoreMember(groupID string, userID string) StoreChannel
	DeleteMember(groupID string, userID string) StoreChannel

	CreateGroupSyncable(groupSyncable *model.GroupSyncable) (*model.GroupSyncable, *model.AppError)
	GetGroupSyncable(groupID string, syncableID string, syncableType model.GroupSyncableType) (*model.GroupSyncable, *model.AppError)
	GetAllGroupSyncablesByGroupId(groupID string, syncableType model.GroupSyncableType) ([]*model.GroupSyncable, *model.AppError)
	UpdateGroupSyncable(groupSyncable *model.GroupSyncable) (*model.GroupSyncable, *model.AppError)
	DeleteGroupSyncable(groupID string, syncableID string, syncableType model.GroupSyncableType) (*model.GroupSyncable, *model.AppError)

	TeamMembersToAdd(since int64) ([]*model.UserTeamIDPair, *model.AppError)
	ChannelMembersToAdd(since int64) ([]*model.UserChannelIDPair, *model.AppError)

	TeamMembersToRemove() ([]*model.TeamMember, *model.AppError)
	ChannelMembersToRemove() ([]*model.ChannelMember, *model.AppError)

	GetGroupsByChannel(channelId string, opts model.GroupSearchOpts) ([]*model.Group, *model.AppError)
	CountGroupsByChannel(channelId string, opts model.GroupSearchOpts) (int64, *model.AppError)

	GetGroupsByTeam(teamId string, opts model.GroupSearchOpts) ([]*model.Group, *model.AppError)
	CountGroupsByTeam(teamId string, opts model.GroupSearchOpts) (int64, *model.AppError)

	GetGroups(page, perPage int, opts model.GroupSearchOpts) ([]*model.Group, *model.AppError)

	TeamMembersMinusGroupMembers(teamID string, groupIDs []string, page, perPage int) ([]*model.UserWithGroups, *model.AppError)
	CountTeamMembersMinusGroupMembers(teamID string, groupIDs []string) (int64, *model.AppError)
	ChannelMembersMinusGroupMembers(channelID string, groupIDs []string, page, perPage int) ([]*model.UserWithGroups, *model.AppError)
	CountChannelMembersMinusGroupMembers(channelID string, groupIDs []string) (int64, *model.AppError)
}

type LinkMetadataStore interface {
	Save(linkMetadata *model.LinkMetadata) StoreChannel
	Get(url string, timestamp int64) (*model.LinkMetadata, *model.AppError)
}

// ChannelSearchOpts contains options for searching channels.
//
// NotAssociatedToGroup will exclude channels that have associated, active GroupChannels records.
// IncludeDeleted will include channel records where DeleteAt != 0.
// ExcludeChannelNames will exclude channels from the results by name.
//
type ChannelSearchOpts struct {
	NotAssociatedToGroup string
	IncludeDeleted       bool
	ExcludeChannelNames  []string
}<|MERGE_RESOLUTION|>--- conflicted
+++ resolved
@@ -449,15 +449,9 @@
 }
 
 type TokenStore interface {
-<<<<<<< HEAD
-	Save(recovery *model.Token) StoreChannel
+	Save(recovery *model.Token) *model.AppError
 	Delete(token string) *model.AppError
-	GetByToken(token string) StoreChannel
-=======
-	Save(recovery *model.Token) *model.AppError
-	Delete(token string) StoreChannel
 	GetByToken(token string) (*model.Token, *model.AppError)
->>>>>>> eb8b4754
 	Cleanup()
 	RemoveAllTokensByType(tokenType string) StoreChannel
 }
