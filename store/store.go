//go:generate go run layer_generators/main.go

// Copyright (c) 2015-present Mattermost, Inc. All Rights Reserved.
// See LICENSE.txt for license information.

package store

import (
	"context"
	"time"

	"github.com/mattermost/mattermost-server/v5/model"
)

type StoreResult struct {
	Data interface{}
	Err  *model.AppError

	// NErr a temporary field used by the new code for the AppError migration. This will later become Err when the entire store is migrated.
	NErr error
}

type Store interface {
	Team() TeamStore
	Channel() ChannelStore
	Post() PostStore
	User() UserStore
	Bot() BotStore
	Audit() AuditStore
	ClusterDiscovery() ClusterDiscoveryStore
	Compliance() ComplianceStore
	Session() SessionStore
	OAuth() OAuthStore
	System() SystemStore
	Webhook() WebhookStore
	Command() CommandStore
	CommandWebhook() CommandWebhookStore
	Preference() PreferenceStore
	License() LicenseStore
	Token() TokenStore
	Emoji() EmojiStore
	Status() StatusStore
	FileInfo() FileInfoStore
	Reaction() ReactionStore
	Role() RoleStore
	Scheme() SchemeStore
	Job() JobStore
	UserAccessToken() UserAccessTokenStore
	ChannelMemberHistory() ChannelMemberHistoryStore
	Plugin() PluginStore
	TermsOfService() TermsOfServiceStore
	Group() GroupStore
	UserTermsOfService() UserTermsOfServiceStore
	LinkMetadata() LinkMetadataStore
	MarkSystemRanUnitTests()
	Close()
	LockToMaster()
	UnlockFromMaster()
	DropAllTables()
	RecycleDBConnections(d time.Duration)
	GetCurrentSchemaVersion() string
	GetDbVersion() (string, error)
	TotalMasterDbConnections() int
	TotalReadDbConnections() int
	TotalSearchDbConnections() int
	CheckIntegrity() <-chan model.IntegrityCheckResult
	SetContext(context context.Context)
	Context() context.Context
}

type TeamStore interface {
	Save(team *model.Team) (*model.Team, *model.AppError)
	Update(team *model.Team) (*model.Team, *model.AppError)
	Get(id string) (*model.Team, *model.AppError)
	GetByName(name string) (*model.Team, *model.AppError)
	GetByNames(name []string) ([]*model.Team, *model.AppError)
	SearchAll(term string, opts *model.TeamSearch) ([]*model.Team, *model.AppError)
	SearchAllPaged(term string, opts *model.TeamSearch) ([]*model.Team, int64, *model.AppError)
	SearchOpen(term string) ([]*model.Team, *model.AppError)
	SearchPrivate(term string) ([]*model.Team, *model.AppError)
	GetAll() ([]*model.Team, *model.AppError)
	GetAllPage(offset int, limit int) ([]*model.Team, *model.AppError)
	GetAllPrivateTeamListing() ([]*model.Team, *model.AppError)
	GetAllPrivateTeamPageListing(offset int, limit int) ([]*model.Team, *model.AppError)
	GetAllPublicTeamPageListing(offset int, limit int) ([]*model.Team, *model.AppError)
	GetAllTeamListing() ([]*model.Team, *model.AppError)
	GetAllTeamPageListing(offset int, limit int) ([]*model.Team, *model.AppError)
	GetTeamsByUserId(userId string) ([]*model.Team, *model.AppError)
	GetByInviteId(inviteId string) (*model.Team, *model.AppError)
	PermanentDelete(teamId string) *model.AppError
	AnalyticsTeamCount(includeDeleted bool) (int64, *model.AppError)
	AnalyticsPublicTeamCount() (int64, *model.AppError)
	AnalyticsPrivateTeamCount() (int64, *model.AppError)
	SaveMultipleMembers(members []*model.TeamMember, maxUsersPerTeam int) ([]*model.TeamMember, *model.AppError)
	SaveMember(member *model.TeamMember, maxUsersPerTeam int) (*model.TeamMember, *model.AppError)
	UpdateMember(member *model.TeamMember) (*model.TeamMember, *model.AppError)
	UpdateMultipleMembers(members []*model.TeamMember) ([]*model.TeamMember, *model.AppError)
	GetMember(teamId string, userId string) (*model.TeamMember, *model.AppError)
	GetMembers(teamId string, offset int, limit int, teamMembersGetOptions *model.TeamMembersGetOptions) ([]*model.TeamMember, *model.AppError)
	GetMembersByIds(teamId string, userIds []string, restrictions *model.ViewUsersRestrictions) ([]*model.TeamMember, *model.AppError)
	GetTotalMemberCount(teamId string, restrictions *model.ViewUsersRestrictions) (int64, *model.AppError)
	GetActiveMemberCount(teamId string, restrictions *model.ViewUsersRestrictions) (int64, *model.AppError)
	GetTeamsForUser(userId string) ([]*model.TeamMember, *model.AppError)
	GetTeamsForUserWithPagination(userId string, page, perPage int) ([]*model.TeamMember, *model.AppError)
	GetChannelUnreadsForAllTeams(excludeTeamId, userId string) ([]*model.ChannelUnread, *model.AppError)
	GetChannelUnreadsForTeam(teamId, userId string) ([]*model.ChannelUnread, *model.AppError)
	RemoveMember(teamId string, userId string) *model.AppError
	RemoveMembers(teamId string, userIds []string) *model.AppError
	RemoveAllMembersByTeam(teamId string) *model.AppError
	RemoveAllMembersByUser(userId string) *model.AppError
	UpdateLastTeamIconUpdate(teamId string, curTime int64) *model.AppError
	GetTeamsByScheme(schemeId string, offset int, limit int) ([]*model.Team, *model.AppError)
	MigrateTeamMembers(fromTeamId string, fromUserId string) (map[string]string, *model.AppError)
	ResetAllTeamSchemes() *model.AppError
	ClearAllCustomRoleAssignments() *model.AppError
	AnalyticsGetTeamCountForScheme(schemeId string) (int64, *model.AppError)
	GetAllForExportAfter(limit int, afterId string) ([]*model.TeamForExport, *model.AppError)
	GetTeamMembersForExport(userId string) ([]*model.TeamMemberForExport, *model.AppError)
	UserBelongsToTeams(userId string, teamIds []string) (bool, *model.AppError)
	GetUserTeamIds(userId string, allowFromCache bool) ([]string, *model.AppError)
	InvalidateAllTeamIdsForUser(userId string)
	ClearCaches()

	// UpdateMembersRole sets all of the given team members to admins and all of the other members of the team to
	// non-admin members.
	UpdateMembersRole(teamID string, userIDs []string) *model.AppError

	// GroupSyncedTeamCount returns the count of non-deleted group-constrained teams.
	GroupSyncedTeamCount() (int64, *model.AppError)
}

type ChannelStore interface {
	Save(channel *model.Channel, maxChannelsPerTeam int64) (*model.Channel, error)
	CreateDirectChannel(userId *model.User, otherUserId *model.User) (*model.Channel, error)
	SaveDirectChannel(channel *model.Channel, member1 *model.ChannelMember, member2 *model.ChannelMember) (*model.Channel, error)
	Update(channel *model.Channel) (*model.Channel, error)
	UpdateSidebarChannelCategoryOnMove(channel *model.Channel, newTeamId string) *model.AppError
	ClearSidebarOnTeamLeave(userId, teamId string) *model.AppError
	Get(id string, allowFromCache bool) (*model.Channel, error)
	InvalidateChannel(id string)
	InvalidateChannelByName(teamId, name string)
	GetFromMaster(id string) (*model.Channel, error)
	Delete(channelId string, time int64) error
	Restore(channelId string, time int64) error
	SetDeleteAt(channelId string, deleteAt int64, updateAt int64) error
	PermanentDelete(channelId string) error
	PermanentDeleteByTeam(teamId string) error
	GetByName(team_id string, name string, allowFromCache bool) (*model.Channel, error)
	GetByNames(team_id string, names []string, allowFromCache bool) ([]*model.Channel, error)
	GetByNameIncludeDeleted(team_id string, name string, allowFromCache bool) (*model.Channel, error)
	GetDeletedByName(team_id string, name string) (*model.Channel, error)
	GetDeleted(team_id string, offset int, limit int, userId string) (*model.ChannelList, error)
	GetChannels(teamId string, userId string, includeDeleted bool, lastDeleteAt int) (*model.ChannelList, error)
	GetAllChannels(page, perPage int, opts ChannelSearchOpts) (*model.ChannelListWithTeamData, error)
	GetAllChannelsCount(opts ChannelSearchOpts) (int64, error)
	GetMoreChannels(teamId string, userId string, offset int, limit int) (*model.ChannelList, error)
	GetPrivateChannelsForTeam(teamId string, offset int, limit int) (*model.ChannelList, *model.AppError)
	GetPublicChannelsForTeam(teamId string, offset int, limit int) (*model.ChannelList, *model.AppError)
	GetPublicChannelsByIdsForTeam(teamId string, channelIds []string) (*model.ChannelList, *model.AppError)
	GetChannelCounts(teamId string, userId string) (*model.ChannelCounts, *model.AppError)
	GetTeamChannels(teamId string) (*model.ChannelList, *model.AppError)
	GetAll(teamId string) ([]*model.Channel, *model.AppError)
	GetChannelsByIds(channelIds []string, includeDeleted bool) ([]*model.Channel, *model.AppError)
	GetForPost(postId string) (*model.Channel, *model.AppError)
	SaveMultipleMembers(members []*model.ChannelMember) ([]*model.ChannelMember, *model.AppError)
	SaveMember(member *model.ChannelMember) (*model.ChannelMember, *model.AppError)
	UpdateMember(member *model.ChannelMember) (*model.ChannelMember, *model.AppError)
	UpdateMultipleMembers(members []*model.ChannelMember) ([]*model.ChannelMember, *model.AppError)
	GetMembers(channelId string, offset, limit int) (*model.ChannelMembers, *model.AppError)
	GetMember(channelId string, userId string) (*model.ChannelMember, *model.AppError)
	GetChannelMembersTimezones(channelId string) ([]model.StringMap, *model.AppError)
	GetAllChannelMembersForUser(userId string, allowFromCache bool, includeDeleted bool) (map[string]string, *model.AppError)
	InvalidateAllChannelMembersForUser(userId string)
	IsUserInChannelUseCache(userId string, channelId string) bool
	GetAllChannelMembersNotifyPropsForChannel(channelId string, allowFromCache bool) (map[string]model.StringMap, *model.AppError)
	InvalidateCacheForChannelMembersNotifyProps(channelId string)
	GetMemberForPost(postId string, userId string) (*model.ChannelMember, *model.AppError)
	InvalidateMemberCount(channelId string)
	GetMemberCountFromCache(channelId string) int64
	GetMemberCount(channelId string, allowFromCache bool) (int64, *model.AppError)
	GetMemberCountsByGroup(channelID string, includeTimezones bool) ([]*model.ChannelMemberCountByGroup, *model.AppError)
	InvalidatePinnedPostCount(channelId string)
	GetPinnedPostCount(channelId string, allowFromCache bool) (int64, *model.AppError)
	InvalidateGuestCount(channelId string)
	GetGuestCount(channelId string, allowFromCache bool) (int64, *model.AppError)
	GetPinnedPosts(channelId string) (*model.PostList, *model.AppError)
	RemoveMember(channelId string, userId string) *model.AppError
	RemoveMembers(channelId string, userIds []string) *model.AppError
	PermanentDeleteMembersByUser(userId string) *model.AppError
	PermanentDeleteMembersByChannel(channelId string) *model.AppError
	UpdateLastViewedAt(channelIds []string, userId string) (map[string]int64, *model.AppError)
	UpdateLastViewedAtPost(unreadPost *model.Post, userID string, mentionCount int) (*model.ChannelUnreadAt, *model.AppError)
	CountPostsAfter(channelId string, timestamp int64, userId string) (int, *model.AppError)
	IncrementMentionCount(channelId string, userId string) *model.AppError
	AnalyticsTypeCount(teamId string, channelType string) (int64, *model.AppError)
	GetMembersForUser(teamId string, userId string) (*model.ChannelMembers, *model.AppError)
	GetMembersForUserWithPagination(teamId, userId string, page, perPage int) (*model.ChannelMembers, *model.AppError)
	AutocompleteInTeam(teamId string, term string, includeDeleted bool) (*model.ChannelList, *model.AppError)
	AutocompleteInTeamForSearch(teamId string, userId string, term string, includeDeleted bool) (*model.ChannelList, *model.AppError)
	SearchAllChannels(term string, opts ChannelSearchOpts) (*model.ChannelListWithTeamData, int64, *model.AppError)
	SearchInTeam(teamId string, term string, includeDeleted bool) (*model.ChannelList, *model.AppError)
	SearchArchivedInTeam(teamId string, term string, userId string) (*model.ChannelList, *model.AppError)
	SearchForUserInTeam(userId string, teamId string, term string, includeDeleted bool) (*model.ChannelList, *model.AppError)
	SearchMore(userId string, teamId string, term string) (*model.ChannelList, *model.AppError)
	SearchGroupChannels(userId, term string) (*model.ChannelList, *model.AppError)
	GetMembersByIds(channelId string, userIds []string) (*model.ChannelMembers, *model.AppError)
	AnalyticsDeletedTypeCount(teamId string, channelType string) (int64, *model.AppError)
	GetChannelUnread(channelId, userId string) (*model.ChannelUnread, *model.AppError)
	ClearCaches()
	GetChannelsByScheme(schemeId string, offset int, limit int) (model.ChannelList, *model.AppError)
	MigrateChannelMembers(fromChannelId string, fromUserId string) (map[string]string, *model.AppError)
	ResetAllChannelSchemes() *model.AppError
	ClearAllCustomRoleAssignments() *model.AppError
	MigratePublicChannels() error
	CreateInitialSidebarCategories(userId, teamId string) error
	GetSidebarCategories(userId, teamId string) (*model.OrderedSidebarCategories, *model.AppError)
	GetSidebarCategory(categoryId string) (*model.SidebarCategoryWithChannels, *model.AppError)
	GetSidebarCategoryOrder(userId, teamId string) ([]string, *model.AppError)
	CreateSidebarCategory(userId, teamId string, newCategory *model.SidebarCategoryWithChannels) (*model.SidebarCategoryWithChannels, *model.AppError)
	UpdateSidebarCategoryOrder(userId, teamId string, categoryOrder []string) *model.AppError
	UpdateSidebarCategories(userId, teamId string, categories []*model.SidebarCategoryWithChannels) ([]*model.SidebarCategoryWithChannels, *model.AppError)
	UpdateSidebarChannelsByPreferences(preferences *model.Preferences) error
	DeleteSidebarChannelsByPreferences(preferences *model.Preferences) error
	DeleteSidebarCategory(categoryId string) *model.AppError
	GetAllChannelsForExportAfter(limit int, afterId string) ([]*model.ChannelForExport, *model.AppError)
	GetAllDirectChannelsForExportAfter(limit int, afterId string) ([]*model.DirectChannelForExport, *model.AppError)
	GetChannelMembersForExport(userId string, teamId string) ([]*model.ChannelMemberForExport, *model.AppError)
	RemoveAllDeactivatedMembers(channelId string) *model.AppError
	GetChannelsBatchForIndexing(startTime, endTime int64, limit int) ([]*model.Channel, *model.AppError)
	UserBelongsToChannels(userId string, channelIds []string) (bool, *model.AppError)

	// UpdateMembersRole sets all of the given team members to admins and all of the other members of the team to
	// non-admin members.
	UpdateMembersRole(channelID string, userIDs []string) *model.AppError

	// GroupSyncedChannelCount returns the count of non-deleted group-constrained channels.
	GroupSyncedChannelCount() (int64, *model.AppError)
}

type ChannelMemberHistoryStore interface {
	LogJoinEvent(userId string, channelId string, joinTime int64) error
	LogLeaveEvent(userId string, channelId string, leaveTime int64) error
	GetUsersInChannelDuring(startTime int64, endTime int64, channelId string) ([]*model.ChannelMemberHistoryResult, error)
	PermanentDeleteBatch(endTime int64, limit int64) (int64, error)
}

type PostStore interface {
	SaveMultiple(posts []*model.Post) ([]*model.Post, int, *model.AppError)
	Save(post *model.Post) (*model.Post, *model.AppError)
	Update(newPost *model.Post, oldPost *model.Post) (*model.Post, *model.AppError)
	Get(id string, skipFetchThreads bool) (*model.PostList, *model.AppError)
	GetSingle(id string) (*model.Post, *model.AppError)
	Delete(postId string, time int64, deleteByID string) *model.AppError
	PermanentDeleteByUser(userId string) *model.AppError
	PermanentDeleteByChannel(channelId string) *model.AppError
	GetPosts(options model.GetPostsOptions, allowFromCache bool) (*model.PostList, *model.AppError)
	GetFlaggedPosts(userId string, offset int, limit int) (*model.PostList, *model.AppError)
	// @openTracingParams userId, teamId, offset, limit
	GetFlaggedPostsForTeam(userId, teamId string, offset int, limit int) (*model.PostList, *model.AppError)
	GetFlaggedPostsForChannel(userId, channelId string, offset int, limit int) (*model.PostList, *model.AppError)
	GetPostsBefore(options model.GetPostsOptions) (*model.PostList, *model.AppError)
	GetPostsAfter(options model.GetPostsOptions) (*model.PostList, *model.AppError)
	GetPostsSince(options model.GetPostsSinceOptions, allowFromCache bool) (*model.PostList, *model.AppError)
	GetPostAfterTime(channelId string, time int64) (*model.Post, *model.AppError)
	GetPostIdAfterTime(channelId string, time int64) (string, *model.AppError)
	GetPostIdBeforeTime(channelId string, time int64) (string, *model.AppError)
	GetEtag(channelId string, allowFromCache bool) string
	Search(teamId string, userId string, params *model.SearchParams) (*model.PostList, *model.AppError)
	AnalyticsUserCountsWithPostsByDay(teamId string) (model.AnalyticsRows, *model.AppError)
	AnalyticsPostCountsByDay(options *model.AnalyticsPostCountsOptions) (model.AnalyticsRows, *model.AppError)
	AnalyticsPostCount(teamId string, mustHaveFile bool, mustHaveHashtag bool) (int64, *model.AppError)
	ClearCaches()
	InvalidateLastPostTimeCache(channelId string)
	GetPostsCreatedAt(channelId string, time int64) ([]*model.Post, *model.AppError)
	Overwrite(post *model.Post) (*model.Post, *model.AppError)
	OverwriteMultiple(posts []*model.Post) ([]*model.Post, int, *model.AppError)
	GetPostsByIds(postIds []string) ([]*model.Post, *model.AppError)
	GetPostsBatchForIndexing(startTime int64, endTime int64, limit int) ([]*model.PostForIndexing, *model.AppError)
	PermanentDeleteBatch(endTime int64, limit int64) (int64, *model.AppError)
	GetOldest() (*model.Post, *model.AppError)
	GetMaxPostSize() int
	GetParentsForExportAfter(limit int, afterId string) ([]*model.PostForExport, *model.AppError)
	GetRepliesForExport(parentId string) ([]*model.ReplyForExport, *model.AppError)
	GetDirectPostParentsForExportAfter(limit int, afterId string) ([]*model.DirectPostForExport, *model.AppError)
	SearchPostsInTeamForUser(paramsList []*model.SearchParams, userId, teamId string, isOrSearch, includeDeletedChannels bool, page, perPage int) (*model.PostSearchResults, *model.AppError)
	GetOldestEntityCreationTime() (int64, *model.AppError)
}

type UserStore interface {
	Save(user *model.User) (*model.User, *model.AppError)
	Update(user *model.User, allowRoleUpdate bool) (*model.UserUpdate, *model.AppError)
	UpdateLastPictureUpdate(userId string) *model.AppError
	ResetLastPictureUpdate(userId string) *model.AppError
	UpdatePassword(userId, newPassword string) *model.AppError
	UpdateUpdateAt(userId string) (int64, *model.AppError)
	UpdateAuthData(userId string, service string, authData *string, email string, resetMfa bool) (string, *model.AppError)
	UpdateMfaSecret(userId, secret string) *model.AppError
	UpdateMfaActive(userId string, active bool) *model.AppError
	Get(id string) (*model.User, *model.AppError)
	GetAll() ([]*model.User, *model.AppError)
	ClearCaches()
	InvalidateProfilesInChannelCacheByUser(userId string)
	InvalidateProfilesInChannelCache(channelId string)
	GetProfilesInChannel(channelId string, offset int, limit int) ([]*model.User, *model.AppError)
	GetProfilesInChannelByStatus(channelId string, offset int, limit int) ([]*model.User, *model.AppError)
	GetAllProfilesInChannel(channelId string, allowFromCache bool) (map[string]*model.User, *model.AppError)
	GetProfilesNotInChannel(teamId string, channelId string, groupConstrained bool, offset int, limit int, viewRestrictions *model.ViewUsersRestrictions) ([]*model.User, *model.AppError)
	GetProfilesWithoutTeam(options *model.UserGetOptions) ([]*model.User, *model.AppError)
	GetProfilesByUsernames(usernames []string, viewRestrictions *model.ViewUsersRestrictions) ([]*model.User, *model.AppError)
	GetAllProfiles(options *model.UserGetOptions) ([]*model.User, *model.AppError)
	GetProfiles(options *model.UserGetOptions) ([]*model.User, *model.AppError)
	GetProfileByIds(userIds []string, options *UserGetByIdsOpts, allowFromCache bool) ([]*model.User, *model.AppError)
	GetProfileByGroupChannelIdsForUser(userId string, channelIds []string) (map[string][]*model.User, *model.AppError)
	InvalidateProfileCacheForUser(userId string)
	GetByEmail(email string) (*model.User, *model.AppError)
	GetByAuth(authData *string, authService string) (*model.User, *model.AppError)
	GetAllUsingAuthService(authService string) ([]*model.User, *model.AppError)
	GetAllNotInAuthService(authServices []string) ([]*model.User, *model.AppError)
	GetByUsername(username string) (*model.User, *model.AppError)
	GetForLogin(loginId string, allowSignInWithUsername, allowSignInWithEmail bool) (*model.User, *model.AppError)
	VerifyEmail(userId, email string) (string, *model.AppError)
	GetEtagForAllProfiles() string
	GetEtagForProfiles(teamId string) string
	UpdateFailedPasswordAttempts(userId string, attempts int) *model.AppError
	GetSystemAdminProfiles() (map[string]*model.User, *model.AppError)
	PermanentDelete(userId string) *model.AppError
	AnalyticsActiveCount(time int64, options model.UserCountOptions) (int64, *model.AppError)
	GetUnreadCount(userId string) (int64, *model.AppError)
	GetUnreadCountForChannel(userId string, channelId string) (int64, *model.AppError)
	GetAnyUnreadPostCountForChannel(userId string, channelId string) (int64, *model.AppError)
	GetRecentlyActiveUsersForTeam(teamId string, offset, limit int, viewRestrictions *model.ViewUsersRestrictions) ([]*model.User, *model.AppError)
	GetNewUsersForTeam(teamId string, offset, limit int, viewRestrictions *model.ViewUsersRestrictions) ([]*model.User, *model.AppError)
	Search(teamId string, term string, options *model.UserSearchOptions) ([]*model.User, *model.AppError)
	SearchNotInTeam(notInTeamId string, term string, options *model.UserSearchOptions) ([]*model.User, *model.AppError)
	SearchInChannel(channelId string, term string, options *model.UserSearchOptions) ([]*model.User, *model.AppError)
	SearchNotInChannel(teamId string, channelId string, term string, options *model.UserSearchOptions) ([]*model.User, *model.AppError)
	SearchWithoutTeam(term string, options *model.UserSearchOptions) ([]*model.User, *model.AppError)
	SearchInGroup(groupID string, term string, options *model.UserSearchOptions) ([]*model.User, *model.AppError)
	AnalyticsGetInactiveUsersCount() (int64, *model.AppError)
	AnalyticsGetSystemAdminCount() (int64, *model.AppError)
	AnalyticsGetGuestCount() (int64, *model.AppError)
	GetProfilesNotInTeam(teamId string, groupConstrained bool, offset int, limit int, viewRestrictions *model.ViewUsersRestrictions) ([]*model.User, *model.AppError)
	GetEtagForProfilesNotInTeam(teamId string) string
	ClearAllCustomRoleAssignments() *model.AppError
	InferSystemInstallDate() (int64, *model.AppError)
	GetAllAfter(limit int, afterId string) ([]*model.User, *model.AppError)
	GetUsersBatchForIndexing(startTime, endTime int64, limit int) ([]*model.UserForIndexing, *model.AppError)
	Count(options model.UserCountOptions) (int64, *model.AppError)
	GetTeamGroupUsers(teamID string) ([]*model.User, *model.AppError)
	GetChannelGroupUsers(channelID string) ([]*model.User, *model.AppError)
	PromoteGuestToUser(userID string) *model.AppError
	DemoteUserToGuest(userID string) *model.AppError
	DeactivateGuests() ([]string, *model.AppError)
	AutocompleteUsersInChannel(teamId, channelId, term string, options *model.UserSearchOptions) (*model.UserAutocompleteInChannel, *model.AppError)
	GetKnownUsers(userID string) ([]string, *model.AppError)
}

type BotStore interface {
	Get(userId string, includeDeleted bool) (*model.Bot, error)
	GetAll(options *model.BotGetOptions) ([]*model.Bot, error)
	Save(bot *model.Bot) (*model.Bot, error)
	Update(bot *model.Bot) (*model.Bot, error)
	PermanentDelete(userId string) error
}

type SessionStore interface {
	Get(sessionIdOrToken string) (*model.Session, error)
	Save(session *model.Session) (*model.Session, error)
	GetSessions(userId string) ([]*model.Session, error)
	GetSessionsWithActiveDeviceIds(userId string) ([]*model.Session, error)
	GetSessionsExpired(thresholdMillis int64, mobileOnly bool, unnotifiedOnly bool) ([]*model.Session, error)
	UpdateExpiredNotify(sessionid string, notified bool) error
	Remove(sessionIdOrToken string) error
	RemoveAllSessions() error
	PermanentDeleteSessionsByUser(teamId string) error
	UpdateExpiresAt(sessionId string, time int64) error
	UpdateLastActivityAt(sessionId string, time int64) error
	UpdateRoles(userId string, roles string) (string, error)
	UpdateDeviceId(id string, deviceId string, expiresAt int64) (string, error)
	UpdateProps(session *model.Session) error
	AnalyticsSessionCount() (int64, error)
	Cleanup(expiryTime int64, batchSize int64)
}

type AuditStore interface {
	Save(audit *model.Audit) error
	Get(user_id string, offset int, limit int) (model.Audits, error)
	PermanentDeleteByUser(userId string) error
}

type ClusterDiscoveryStore interface {
	Save(discovery *model.ClusterDiscovery) error
	Delete(discovery *model.ClusterDiscovery) (bool, error)
	Exists(discovery *model.ClusterDiscovery) (bool, error)
	GetAll(discoveryType, clusterName string) ([]*model.ClusterDiscovery, error)
	SetLastPingAt(discovery *model.ClusterDiscovery) error
	Cleanup() error
}

type ComplianceStore interface {
	Save(compliance *model.Compliance) (*model.Compliance, error)
	Update(compliance *model.Compliance) (*model.Compliance, error)
	Get(id string) (*model.Compliance, error)
	GetAll(offset, limit int) (model.Compliances, error)
	ComplianceExport(compliance *model.Compliance) ([]*model.CompliancePost, error)
	MessageExport(after int64, limit int) ([]*model.MessageExport, error)
}

type OAuthStore interface {
	SaveApp(app *model.OAuthApp) (*model.OAuthApp, error)
	UpdateApp(app *model.OAuthApp) (*model.OAuthApp, error)
	GetApp(id string) (*model.OAuthApp, error)
	GetAppByUser(userId string, offset, limit int) ([]*model.OAuthApp, error)
	GetApps(offset, limit int) ([]*model.OAuthApp, error)
	GetAuthorizedApps(userId string, offset, limit int) ([]*model.OAuthApp, error)
	DeleteApp(id string) error
	SaveAuthData(authData *model.AuthData) (*model.AuthData, error)
	GetAuthData(code string) (*model.AuthData, error)
	RemoveAuthData(code string) error
	PermanentDeleteAuthDataByUser(userId string) error
	SaveAccessData(accessData *model.AccessData) (*model.AccessData, error)
	UpdateAccessData(accessData *model.AccessData) (*model.AccessData, error)
	GetAccessData(token string) (*model.AccessData, error)
	GetAccessDataByUserForApp(userId, clientId string) ([]*model.AccessData, error)
	GetAccessDataByRefreshToken(token string) (*model.AccessData, error)
	GetPreviousAccessData(userId, clientId string) (*model.AccessData, error)
	RemoveAccessData(token string) error
	RemoveAllAccessData() error
}

type SystemStore interface {
	Save(system *model.System) *model.AppError
	SaveOrUpdate(system *model.System) *model.AppError
	Update(system *model.System) *model.AppError
	Get() (model.StringMap, *model.AppError)
	GetByName(name string) (*model.System, *model.AppError)
	PermanentDeleteByName(name string) (*model.System, *model.AppError)
	InsertIfExists(system *model.System) (*model.System, *model.AppError)
}

type WebhookStore interface {
	SaveIncoming(webhook *model.IncomingWebhook) (*model.IncomingWebhook, *model.AppError)
	GetIncoming(id string, allowFromCache bool) (*model.IncomingWebhook, *model.AppError)
	GetIncomingList(offset, limit int) ([]*model.IncomingWebhook, *model.AppError)
	GetIncomingListByUser(userId string, offset, limit int) ([]*model.IncomingWebhook, *model.AppError)
	GetIncomingByTeam(teamId string, offset, limit int) ([]*model.IncomingWebhook, *model.AppError)
	GetIncomingByTeamByUser(teamId string, userId string, offset, limit int) ([]*model.IncomingWebhook, *model.AppError)
	UpdateIncoming(webhook *model.IncomingWebhook) (*model.IncomingWebhook, *model.AppError)
	GetIncomingByChannel(channelId string) ([]*model.IncomingWebhook, *model.AppError)
	DeleteIncoming(webhookId string, time int64) *model.AppError
	PermanentDeleteIncomingByChannel(channelId string) *model.AppError
	PermanentDeleteIncomingByUser(userId string) *model.AppError

	SaveOutgoing(webhook *model.OutgoingWebhook) (*model.OutgoingWebhook, *model.AppError)
	GetOutgoing(id string) (*model.OutgoingWebhook, *model.AppError)
	GetOutgoingByChannel(channelId string, offset, limit int) ([]*model.OutgoingWebhook, *model.AppError)
	GetOutgoingByChannelByUser(channelId string, userId string, offset, limit int) ([]*model.OutgoingWebhook, *model.AppError)
	GetOutgoingList(offset, limit int) ([]*model.OutgoingWebhook, *model.AppError)
	GetOutgoingListByUser(userId string, offset, limit int) ([]*model.OutgoingWebhook, *model.AppError)
	GetOutgoingByTeam(teamId string, offset, limit int) ([]*model.OutgoingWebhook, *model.AppError)
	GetOutgoingByTeamByUser(teamId string, userId string, offset, limit int) ([]*model.OutgoingWebhook, *model.AppError)
	DeleteOutgoing(webhookId string, time int64) *model.AppError
	PermanentDeleteOutgoingByChannel(channelId string) *model.AppError
	PermanentDeleteOutgoingByUser(userId string) *model.AppError
	UpdateOutgoing(hook *model.OutgoingWebhook) (*model.OutgoingWebhook, *model.AppError)

	AnalyticsIncomingCount(teamId string) (int64, *model.AppError)
	AnalyticsOutgoingCount(teamId string) (int64, *model.AppError)
	InvalidateWebhookCache(webhook string)
	ClearCaches()
}

type CommandStore interface {
	Save(webhook *model.Command) (*model.Command, error)
	GetByTrigger(teamId string, trigger string) (*model.Command, error)
	Get(id string) (*model.Command, error)
	GetByTeam(teamId string) ([]*model.Command, error)
	Delete(commandId string, time int64) error
	PermanentDeleteByTeam(teamId string) error
	PermanentDeleteByUser(userId string) error
	Update(hook *model.Command) (*model.Command, error)
	AnalyticsCommandCount(teamId string) (int64, error)
}

type CommandWebhookStore interface {
	Save(webhook *model.CommandWebhook) (*model.CommandWebhook, error)
	Get(id string) (*model.CommandWebhook, error)
	TryUse(id string, limit int) error
	Cleanup()
}

type PreferenceStore interface {
	Save(preferences *model.Preferences) error
	GetCategory(userId string, category string) (model.Preferences, error)
	Get(userId string, category string, name string) (*model.Preference, error)
	GetAll(userId string) (model.Preferences, error)
	Delete(userId, category, name string) error
	DeleteCategory(userId string, category string) error
	DeleteCategoryAndName(category string, name string) error
	PermanentDeleteByUser(userId string) error
	CleanupFlagsBatch(limit int64) (int64, error)
}

type LicenseStore interface {
	Save(license *model.LicenseRecord) (*model.LicenseRecord, error)
	Get(id string) (*model.LicenseRecord, error)
}

type TokenStore interface {
	Save(recovery *model.Token) error
	Delete(token string) error
	GetByToken(token string) (*model.Token, error)
	Cleanup()
	RemoveAllTokensByType(tokenType string) error
}

type EmojiStore interface {
	Save(emoji *model.Emoji) (*model.Emoji, error)
	Get(id string, allowFromCache bool) (*model.Emoji, error)
	GetByName(name string, allowFromCache bool) (*model.Emoji, error)
	GetMultipleByName(names []string) ([]*model.Emoji, error)
	GetList(offset, limit int, sort string) ([]*model.Emoji, error)
	Delete(emoji *model.Emoji, time int64) error
	Search(name string, prefixOnly bool, limit int) ([]*model.Emoji, error)
}

type StatusStore interface {
	SaveOrUpdate(status *model.Status) *model.AppError
	Get(userId string) (*model.Status, *model.AppError)
	GetByIds(userIds []string) ([]*model.Status, *model.AppError)
	ResetAll() *model.AppError
	GetTotalActiveUsersCount() (int64, *model.AppError)
	UpdateLastActivityAt(userId string, lastActivityAt int64) *model.AppError
}

type FileInfoStore interface {
	Save(info *model.FileInfo) (*model.FileInfo, *model.AppError)
	Get(id string) (*model.FileInfo, *model.AppError)
	GetByPath(path string) (*model.FileInfo, *model.AppError)
	GetForPost(postId string, readFromMaster, includeDeleted, allowFromCache bool) ([]*model.FileInfo, *model.AppError)
	GetForUser(userId string) ([]*model.FileInfo, *model.AppError)
	GetWithOptions(page, perPage int, opt *model.GetFileInfosOptions) ([]*model.FileInfo, *model.AppError)
	InvalidateFileInfosForPostCache(postId string, deleted bool)
	AttachToPost(fileId string, postId string, creatorId string) *model.AppError
	DeleteForPost(postId string) (string, *model.AppError)
	PermanentDelete(fileId string) *model.AppError
	PermanentDeleteBatch(endTime int64, limit int64) (int64, *model.AppError)
	PermanentDeleteByUser(userId string) (int64, *model.AppError)
	ClearCaches()
}

type ReactionStore interface {
	Save(reaction *model.Reaction) (*model.Reaction, error)
	Delete(reaction *model.Reaction) (*model.Reaction, error)
	GetForPost(postId string, allowFromCache bool) ([]*model.Reaction, error)
	DeleteAllWithEmojiName(emojiName string) error
	PermanentDeleteBatch(endTime int64, limit int64) (int64, error)
	BulkGetForPosts(postIds []string) ([]*model.Reaction, error)
}

type JobStore interface {
	Save(job *model.Job) (*model.Job, *model.AppError)
	UpdateOptimistically(job *model.Job, currentStatus string) (bool, *model.AppError)
	UpdateStatus(id string, status string) (*model.Job, *model.AppError)
	UpdateStatusOptimistically(id string, currentStatus string, newStatus string) (bool, *model.AppError)
	Get(id string) (*model.Job, *model.AppError)
	GetAllPage(offset int, limit int) ([]*model.Job, *model.AppError)
	GetAllByType(jobType string) ([]*model.Job, *model.AppError)
	GetAllByTypePage(jobType string, offset int, limit int) ([]*model.Job, *model.AppError)
	GetAllByStatus(status string) ([]*model.Job, *model.AppError)
	GetNewestJobByStatusAndType(status string, jobType string) (*model.Job, *model.AppError)
	GetCountByStatusAndType(status string, jobType string) (int64, *model.AppError)
	Delete(id string) (string, *model.AppError)
}

type UserAccessTokenStore interface {
	Save(token *model.UserAccessToken) (*model.UserAccessToken, error)
	DeleteAllForUser(userId string) error
	Delete(tokenId string) error
	Get(tokenId string) (*model.UserAccessToken, error)
	GetAll(offset int, limit int) ([]*model.UserAccessToken, error)
	GetByToken(tokenString string) (*model.UserAccessToken, error)
	GetByUser(userId string, page, perPage int) ([]*model.UserAccessToken, error)
	Search(term string) ([]*model.UserAccessToken, error)
	UpdateTokenEnable(tokenId string) error
	UpdateTokenDisable(tokenId string) error
}

type PluginStore interface {
	SaveOrUpdate(keyVal *model.PluginKeyValue) (*model.PluginKeyValue, *model.AppError)
	CompareAndSet(keyVal *model.PluginKeyValue, oldValue []byte) (bool, *model.AppError)
	CompareAndDelete(keyVal *model.PluginKeyValue, oldValue []byte) (bool, *model.AppError)
	SetWithOptions(pluginId string, key string, value []byte, options model.PluginKVSetOptions) (bool, *model.AppError)
	Get(pluginId, key string) (*model.PluginKeyValue, *model.AppError)
	Delete(pluginId, key string) *model.AppError
	DeleteAllForPlugin(PluginId string) *model.AppError
	DeleteAllExpired() *model.AppError
	List(pluginId string, page, perPage int) ([]string, *model.AppError)
}

type RoleStore interface {
	Save(role *model.Role) (*model.Role, *model.AppError)
	Get(roleId string) (*model.Role, *model.AppError)
	GetAll() ([]*model.Role, *model.AppError)
	GetByName(name string) (*model.Role, *model.AppError)
	GetByNames(names []string) ([]*model.Role, *model.AppError)
	Delete(roleId string) (*model.Role, *model.AppError)
	PermanentDeleteAll() *model.AppError

	// HigherScopedPermissions retrieves the higher-scoped permissions of a list of role names. The higher-scope
	// (either team scheme or system scheme) is determined based on whether the team has a scheme or not.
	ChannelHigherScopedPermissions(roleNames []string) (map[string]*model.RolePermissions, *model.AppError)

	// AllChannelSchemeRoles returns all of the roles associated to channel schemes.
	AllChannelSchemeRoles() ([]*model.Role, *model.AppError)

	// ChannelRolesUnderTeamRole returns all of the non-deleted roles that are affected by updates to the
	// given role.
	ChannelRolesUnderTeamRole(roleName string) ([]*model.Role, *model.AppError)
}

type SchemeStore interface {
	Save(scheme *model.Scheme) (*model.Scheme, error)
	Get(schemeId string) (*model.Scheme, error)
	GetByName(schemeName string) (*model.Scheme, error)
	GetAllPage(scope string, offset int, limit int) ([]*model.Scheme, error)
	Delete(schemeId string) (*model.Scheme, error)
	PermanentDeleteAll() error
	CountByScope(scope string) (int64, error)
	CountWithoutPermission(scope, permissionID string, roleScope model.RoleScope, roleType model.RoleType) (int64, error)
}

type TermsOfServiceStore interface {
	Save(termsOfService *model.TermsOfService) (*model.TermsOfService, error)
	GetLatest(allowFromCache bool) (*model.TermsOfService, error)
	Get(id string, allowFromCache bool) (*model.TermsOfService, error)
}

type UserTermsOfServiceStore interface {
	GetByUser(userId string) (*model.UserTermsOfService, error)
	Save(userTermsOfService *model.UserTermsOfService) (*model.UserTermsOfService, error)
	Delete(userId, termsOfServiceId string) error
}

type GroupStore interface {
	Create(group *model.Group) (*model.Group, *model.AppError)
	Get(groupID string) (*model.Group, *model.AppError)
	GetByName(name string, opts model.GroupSearchOpts) (*model.Group, *model.AppError)
	GetByIDs(groupIDs []string) ([]*model.Group, *model.AppError)
	GetByRemoteID(remoteID string, groupSource model.GroupSource) (*model.Group, *model.AppError)
	GetAllBySource(groupSource model.GroupSource) ([]*model.Group, *model.AppError)
	GetByUser(userId string) ([]*model.Group, *model.AppError)
	Update(group *model.Group) (*model.Group, *model.AppError)
	Delete(groupID string) (*model.Group, *model.AppError)

	GetMemberUsers(groupID string) ([]*model.User, *model.AppError)
	GetMemberUsersPage(groupID string, page int, perPage int) ([]*model.User, *model.AppError)
	GetMemberCount(groupID string) (int64, *model.AppError)

	GetMemberUsersInTeam(groupID string, teamID string) ([]*model.User, *model.AppError)
	GetMemberUsersNotInChannel(groupID string, channelID string) ([]*model.User, *model.AppError)

	UpsertMember(groupID string, userID string) (*model.GroupMember, *model.AppError)
	DeleteMember(groupID string, userID string) (*model.GroupMember, *model.AppError)
	PermanentDeleteMembersByUser(userId string) *model.AppError

	CreateGroupSyncable(groupSyncable *model.GroupSyncable) (*model.GroupSyncable, *model.AppError)
	GetGroupSyncable(groupID string, syncableID string, syncableType model.GroupSyncableType) (*model.GroupSyncable, *model.AppError)
	GetAllGroupSyncablesByGroupId(groupID string, syncableType model.GroupSyncableType) ([]*model.GroupSyncable, *model.AppError)
	UpdateGroupSyncable(groupSyncable *model.GroupSyncable) (*model.GroupSyncable, *model.AppError)
	DeleteGroupSyncable(groupID string, syncableID string, syncableType model.GroupSyncableType) (*model.GroupSyncable, *model.AppError)

	// TeamMembersToAdd returns a slice of UserTeamIDPair that need newly created memberships
	// based on the groups configurations. The returned list can be optionally scoped to a single given team.
	//
	// Typically since will be the last successful group sync time.
	TeamMembersToAdd(since int64, teamID *string) ([]*model.UserTeamIDPair, *model.AppError)

	// ChannelMembersToAdd returns a slice of UserChannelIDPair that need newly created memberships
	// based on the groups configurations. The returned list can be optionally scoped to a single given channel.
	//
	// Typically since will be the last successful group sync time.
	ChannelMembersToAdd(since int64, channelID *string) ([]*model.UserChannelIDPair, *model.AppError)

	// TeamMembersToRemove returns all team members that should be removed based on group constraints.
	TeamMembersToRemove(teamID *string) ([]*model.TeamMember, *model.AppError)

	// ChannelMembersToRemove returns all channel members that should be removed based on group constraints.
	ChannelMembersToRemove(channelID *string) ([]*model.ChannelMember, *model.AppError)

	GetGroupsByChannel(channelId string, opts model.GroupSearchOpts) ([]*model.GroupWithSchemeAdmin, *model.AppError)
	CountGroupsByChannel(channelId string, opts model.GroupSearchOpts) (int64, *model.AppError)

	GetGroupsByTeam(teamId string, opts model.GroupSearchOpts) ([]*model.GroupWithSchemeAdmin, *model.AppError)
	GetGroupsAssociatedToChannelsByTeam(teamId string, opts model.GroupSearchOpts) (map[string][]*model.GroupWithSchemeAdmin, *model.AppError)
	CountGroupsByTeam(teamId string, opts model.GroupSearchOpts) (int64, *model.AppError)

	GetGroups(page, perPage int, opts model.GroupSearchOpts) ([]*model.Group, *model.AppError)

	TeamMembersMinusGroupMembers(teamID string, groupIDs []string, page, perPage int) ([]*model.UserWithGroups, *model.AppError)
	CountTeamMembersMinusGroupMembers(teamID string, groupIDs []string) (int64, *model.AppError)
	ChannelMembersMinusGroupMembers(channelID string, groupIDs []string, page, perPage int) ([]*model.UserWithGroups, *model.AppError)
	CountChannelMembersMinusGroupMembers(channelID string, groupIDs []string) (int64, *model.AppError)

	// AdminRoleGroupsForSyncableMember returns the IDs of all of the groups that the user is a member of that are
	// configured as SchemeAdmin: true for the given syncable.
	AdminRoleGroupsForSyncableMember(userID, syncableID string, syncableType model.GroupSyncableType) ([]string, *model.AppError)

	// PermittedSyncableAdmins returns the IDs of all of the user who are permitted by the group syncable to have
	// the admin role for the given syncable.
	PermittedSyncableAdmins(syncableID string, syncableType model.GroupSyncableType) ([]string, *model.AppError)

	// GroupCount returns the total count of records in the UserGroups table.
	GroupCount() (int64, *model.AppError)

	// GroupTeamCount returns the total count of records in the GroupTeams table.
	GroupTeamCount() (int64, *model.AppError)

	// GroupChannelCount returns the total count of records in the GroupChannels table.
	GroupChannelCount() (int64, *model.AppError)

	// GroupMemberCount returns the total count of records in the GroupMembers table.
	GroupMemberCount() (int64, *model.AppError)

	// DistinctGroupMemberCount returns the count of records in the GroupMembers table with distinct UserId values.
	DistinctGroupMemberCount() (int64, *model.AppError)

	// GroupCountWithAllowReference returns the count of records in the Groups table with AllowReference set to true.
	GroupCountWithAllowReference() (int64, *model.AppError)
}

type LinkMetadataStore interface {
	Save(linkMetadata *model.LinkMetadata) (*model.LinkMetadata, error)
	Get(url string, timestamp int64) (*model.LinkMetadata, error)
}

// ChannelSearchOpts contains options for searching channels.
//
// NotAssociatedToGroup will exclude channels that have associated, active GroupChannels records.
// IncludeDeleted will include channel records where DeleteAt != 0.
// ExcludeChannelNames will exclude channels from the results by name.
// Paginate whether to paginate the results.
// Page page requested, if results are paginated.
// PerPage number of results per page, if paginated.
//
type ChannelSearchOpts struct {
	NotAssociatedToGroup    string
	IncludeDeleted          bool
	Deleted                 bool
	ExcludeChannelNames     []string
	TeamIds                 []string
	GroupConstrained        bool
	ExcludeGroupConstrained bool
	Public                  bool
	Private                 bool
	Page                    *int
	PerPage                 *int
}

func (c *ChannelSearchOpts) IsPaginated() bool {
	return c.Page != nil && c.PerPage != nil
}

type UserGetByIdsOpts struct {
	// IsAdmin tracks whether or not the request is being made by an administrator. Does nothing when provided by a client.
	IsAdmin bool

	// Restrict to search in a list of teams and channels. Does nothing when provided by a client.
	ViewRestrictions *model.ViewUsersRestrictions

	// Since filters the users based on their UpdateAt timestamp.
	Since int64
}

<<<<<<< HEAD
type OrphanedRecord struct {
	ParentId *string
	ChildId  *string
}

type RelationalIntegrityCheckData struct {
	ParentName   string
	ChildName    string
	ParentIdAttr string
	ChildIdAttr  string
	Records      []OrphanedRecord
}

type IntegrityCheckResult struct {
	Data interface{}
	Err  error
=======
const mySQLDeadlockCode = uint16(1213)

// WithDeadlockRetry retries a given f if it throws a deadlock error.
// It breaks after a threshold and propagates the error upwards.
// TODO: This can be a separate retry layer in itself where transaction retries
// are automatically applied.
func WithDeadlockRetry(f func() error) error {
	var err error
	for i := 0; i < 3; i++ {
		err = f()
		if err == nil {
			// No error, return nil.
			return nil
		}
		// XXX: Possibly add check for postgres deadlocks later.
		// But deadlocks are very rarely seen in postgres.
		var mysqlErr *mysql.MySQLError
		if errors.As(err, &mysqlErr) && mysqlErr.Number == mySQLDeadlockCode {
			mlog.Warn("A deadlock happened. Retrying.", mlog.Err(err))
			// This is a deadlock, retry.
			continue
		}
		// Some other error, return as-is.
		return err
	}
	return errors.Wrap(err, "giving up after 3 consecutive deadlocks")
>>>>>>> d03c4c77
}<|MERGE_RESOLUTION|>--- conflicted
+++ resolved
@@ -770,51 +770,4 @@
 
 	// Since filters the users based on their UpdateAt timestamp.
 	Since int64
-}
-
-<<<<<<< HEAD
-type OrphanedRecord struct {
-	ParentId *string
-	ChildId  *string
-}
-
-type RelationalIntegrityCheckData struct {
-	ParentName   string
-	ChildName    string
-	ParentIdAttr string
-	ChildIdAttr  string
-	Records      []OrphanedRecord
-}
-
-type IntegrityCheckResult struct {
-	Data interface{}
-	Err  error
-=======
-const mySQLDeadlockCode = uint16(1213)
-
-// WithDeadlockRetry retries a given f if it throws a deadlock error.
-// It breaks after a threshold and propagates the error upwards.
-// TODO: This can be a separate retry layer in itself where transaction retries
-// are automatically applied.
-func WithDeadlockRetry(f func() error) error {
-	var err error
-	for i := 0; i < 3; i++ {
-		err = f()
-		if err == nil {
-			// No error, return nil.
-			return nil
-		}
-		// XXX: Possibly add check for postgres deadlocks later.
-		// But deadlocks are very rarely seen in postgres.
-		var mysqlErr *mysql.MySQLError
-		if errors.As(err, &mysqlErr) && mysqlErr.Number == mySQLDeadlockCode {
-			mlog.Warn("A deadlock happened. Retrying.", mlog.Err(err))
-			// This is a deadlock, retry.
-			continue
-		}
-		// Some other error, return as-is.
-		return err
-	}
-	return errors.Wrap(err, "giving up after 3 consecutive deadlocks")
->>>>>>> d03c4c77
 }