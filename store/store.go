--- conflicted
+++ resolved
@@ -578,12 +578,8 @@
 	GetByIds(userIds []string) ([]*model.Status, error)
 	ResetAll() error
 	GetTotalActiveUsersCount() (int64, error)
-<<<<<<< HEAD
-	UpdateLastActivityAt(userId string, lastActivityAt int64) error
+	UpdateLastActivityAt(userID string, lastActivityAt int64) error
 	UpdateExpiredDNDStatuses() ([]*model.Status, error)
-=======
-	UpdateLastActivityAt(userID string, lastActivityAt int64) error
->>>>>>> 343c5183
 }
 
 type FileInfoStore interface {
