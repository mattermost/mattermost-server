--- conflicted
+++ resolved
@@ -773,15 +773,12 @@
 	o1.DisplayName = "Channel1"
 	o1.Name = "zz" + model.NewId() + "b"
 	o1.Type = model.CHANNEL_OPEN
-<<<<<<< HEAD
+
 	_, err := ss.Channel().Save(&o1, -1)
 	require.Nil(t, err)
-	store.Must(ss.Channel().Delete(o1.Id, model.GetMillis()))
-=======
-	store.Must(ss.Channel().Save(&o1, -1))
+
 	err := ss.Channel().Delete(o1.Id, model.GetMillis())
 	require.Nil(t, err, "channel should have been deleted")
->>>>>>> fc672e98
 
 	cresult := <-ss.Channel().GetDeleted(o1.TeamId, 0, 100)
 	if cresult.Err != nil {
@@ -820,15 +817,12 @@
 	o3.DisplayName = "Channel3"
 	o3.Name = "zz" + model.NewId() + "b"
 	o3.Type = model.CHANNEL_OPEN
-<<<<<<< HEAD
+
 	_, err = ss.Channel().Save(&o3, -1)
 	require.Nil(t, err)
-	store.Must(ss.Channel().SetDeleteAt(o3.Id, model.GetMillis(), model.GetMillis()))
-=======
-	store.Must(ss.Channel().Save(&o3, -1))
+
 	err = ss.Channel().Delete(o3.Id, model.GetMillis())
 	require.Nil(t, err, "channel should have been deleted")
->>>>>>> fc672e98
 
 	cresult = <-ss.Channel().GetDeleted(o1.TeamId, 0, 100)
 	if cresult.Err != nil {
@@ -1280,15 +1274,11 @@
 		Name:        "zz" + model.NewId() + "b",
 		Type:        model.CHANNEL_OPEN,
 	}
-<<<<<<< HEAD
-	_, err = ss.Channel().Save(&o7, -1)
-	require.Nil(t, err)
-	store.Must(ss.Channel().Delete(o7.Id, model.GetMillis()))
-=======
-	store.Must(ss.Channel().Save(&o7, -1))
+	_, err := ss.Channel().Save(&o7, -1)
+	require.Nil(t, err)
+
 	err := ss.Channel().Delete(o7.Id, model.GetMillis())
 	require.Nil(t, err, "channel should have been deleted")
->>>>>>> fc672e98
 
 	t.Run("both o3 and o6 listed in more channels", func(t *testing.T) {
 		result := <-ss.Channel().GetMoreChannels(teamId, userId, 0, 100)
@@ -1377,15 +1367,10 @@
 		Name:        "zz" + model.NewId() + "b",
 		Type:        model.CHANNEL_OPEN,
 	}
-<<<<<<< HEAD
 	_, err = ss.Channel().Save(&o5, -1)
 	require.Nil(t, err)
-	store.Must(ss.Channel().Delete(o5.Id, model.GetMillis()))
-=======
-	store.Must(ss.Channel().Save(&o5, -1))
 	err := ss.Channel().Delete(o5.Id, model.GetMillis())
 	require.Nil(t, err, "channel should have been deleted")
->>>>>>> fc672e98
 
 	t.Run("both o1 and o4 listed in public channels", func(t *testing.T) {
 		cresult := <-ss.Channel().GetPublicChannelsForTeam(teamId, 0, 100)
@@ -1480,15 +1465,11 @@
 		Name:        "zz" + model.NewId() + "b",
 		Type:        model.CHANNEL_OPEN,
 	}
-<<<<<<< HEAD
 	_, err = ss.Channel().Save(&oc5, -1)
 	require.Nil(t, err)
-	store.Must(ss.Channel().Delete(oc5.Id, model.GetMillis()))
-=======
-	store.Must(ss.Channel().Save(&oc5, -1))
+
 	err := ss.Channel().Delete(oc5.Id, model.GetMillis())
 	require.Nil(t, err, "channel should have been deleted")
->>>>>>> fc672e98
 
 	t.Run("only oc1 and oc4, among others, should be found as a public channel in the team", func(t *testing.T) {
 		result := <-ss.Channel().GetPublicChannelsByIdsForTeam(teamId, []string{oc1.Id, oc2.Id, model.NewId(), pc3.Id, oc4.Id})
