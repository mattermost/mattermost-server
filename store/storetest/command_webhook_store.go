// Copyright (c) 2017-present Mattermost, Inc. All Rights Reserved.
// See License.txt for license information.

package storetest

import (
	"testing"

	"github.com/stretchr/testify/require"

	"net/http"

	"github.com/mattermost/mattermost-server/model"
	"github.com/mattermost/mattermost-server/store"
)

func TestCommandWebhookStore(t *testing.T, ss store.Store) {
	t.Run("", func(t *testing.T) { testCommandWebhookStore(t, ss) })
}

func testCommandWebhookStore(t *testing.T, ss store.Store) {
	cws := ss.CommandWebhook()

	h1 := &model.CommandWebhook{}
	h1.CommandId = model.NewId()
	h1.UserId = model.NewId()
	h1.ChannelId = model.NewId()
	h1, err := cws.Save(h1)
	require.Nil(t, err)

	if r1, err := cws.Get(h1.Id); err != nil {
		t.Fatal(err)
	} else {
		if *r1 != *h1 {
			t.Fatal("invalid returned webhook")
		}
	}

<<<<<<< HEAD
	if _, err := cws.Get("123"); err.StatusCode != http.StatusNotFound {
=======
	if err = (<-cws.Get("123")).Err; err.StatusCode != http.StatusNotFound {
>>>>>>> 25a2e7e9
		t.Fatal("Should have set the status as not found for missing id")
	}

	h2 := &model.CommandWebhook{}
	h2.CreateAt = model.GetMillis() - 2*model.COMMAND_WEBHOOK_LIFETIME
	h2.CommandId = model.NewId()
	h2.UserId = model.NewId()
	h2.ChannelId = model.NewId()
	h2, err = cws.Save(h2)
	require.Nil(t, err)

	if _, err := cws.Get(h2.Id); err == nil || err.StatusCode != http.StatusNotFound {
		t.Fatal("Should have set the status as not found for expired webhook")
	}

	cws.Cleanup()

	if _, err := cws.Get(h1.Id); err != nil {
		t.Fatal("Should have no error getting unexpired webhook")
	}

	if _, err := cws.Get(h2.Id); err.StatusCode != http.StatusNotFound {
		t.Fatal("Should have set the status as not found for expired webhook")
	}

	if err := (<-cws.TryUse(h1.Id, 1)).Err; err != nil {
		t.Fatal("Should be able to use webhook once")
	}

	if err := (<-cws.TryUse(h1.Id, 1)).Err; err == nil || err.StatusCode != http.StatusBadRequest {
		t.Fatal("Should be able to use webhook once")
	}
}<|MERGE_RESOLUTION|>--- conflicted
+++ resolved
@@ -28,7 +28,8 @@
 	h1, err := cws.Save(h1)
 	require.Nil(t, err)
 
-	if r1, err := cws.Get(h1.Id); err != nil {
+	var r1 *model.CommandWebhook
+	if r1, err = cws.Get(h1.Id); err != nil {
 		t.Fatal(err)
 	} else {
 		if *r1 != *h1 {
@@ -36,11 +37,7 @@
 		}
 	}
 
-<<<<<<< HEAD
-	if _, err := cws.Get("123"); err.StatusCode != http.StatusNotFound {
-=======
-	if err = (<-cws.Get("123")).Err; err.StatusCode != http.StatusNotFound {
->>>>>>> 25a2e7e9
+	if _, err = cws.Get("123"); err.StatusCode != http.StatusNotFound {
 		t.Fatal("Should have set the status as not found for missing id")
 	}
 
