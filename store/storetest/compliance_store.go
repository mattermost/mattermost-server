--- conflicted
+++ resolved
@@ -76,28 +76,18 @@
 	u1 := &model.User{}
 	u1.Email = MakeEmail()
 	u1.Username = model.NewId()
-<<<<<<< HEAD
-	u1 = store.Must(ss.User().Save(u1)).(*model.User)
+	u1, err = ss.User().Save(u1)
+	require.Nil(t, err)
 	_, err = ss.Team().SaveMember(&model.TeamMember{TeamId: t1.Id, UserId: u1.Id}, -1)
 	require.Nil(t, err)
-=======
-	u1, err = ss.User().Save(u1)
-	require.Nil(t, err)
-	store.Must(ss.Team().SaveMember(&model.TeamMember{TeamId: t1.Id, UserId: u1.Id}, -1))
->>>>>>> 9ce5b28c
 
 	u2 := &model.User{}
 	u2.Email = MakeEmail()
 	u2.Username = model.NewId()
-<<<<<<< HEAD
-	u2 = store.Must(ss.User().Save(u2)).(*model.User)
+	u2, err = ss.User().Save(u2)
+	require.Nil(t, err)
 	_, err = ss.Team().SaveMember(&model.TeamMember{TeamId: t1.Id, UserId: u2.Id}, -1)
 	require.Nil(t, err)
-=======
-	u2, err = ss.User().Save(u2)
-	require.Nil(t, err)
-	store.Must(ss.Team().SaveMember(&model.TeamMember{TeamId: t1.Id, UserId: u2.Id}, -1))
->>>>>>> 9ce5b28c
 
 	c1 := &model.Channel{}
 	c1.TeamId = t1.Id
@@ -195,28 +185,18 @@
 	u1 := &model.User{}
 	u1.Email = MakeEmail()
 	u1.Username = model.NewId()
-<<<<<<< HEAD
-	u1 = store.Must(ss.User().Save(u1)).(*model.User)
+	u1, err = ss.User().Save(u1)
+	require.Nil(t, err)
 	_, err = ss.Team().SaveMember(&model.TeamMember{TeamId: t1.Id, UserId: u1.Id}, -1)
 	require.Nil(t, err)
-=======
-	u1, err = ss.User().Save(u1)
-	require.Nil(t, err)
-	store.Must(ss.Team().SaveMember(&model.TeamMember{TeamId: t1.Id, UserId: u1.Id}, -1))
->>>>>>> 9ce5b28c
 
 	u2 := &model.User{}
 	u2.Email = MakeEmail()
 	u2.Username = model.NewId()
-<<<<<<< HEAD
-	u2 = store.Must(ss.User().Save(u2)).(*model.User)
+	u2, err = ss.User().Save(u2)
+	require.Nil(t, err)
 	_, err = ss.Team().SaveMember(&model.TeamMember{TeamId: t1.Id, UserId: u2.Id}, -1)
 	require.Nil(t, err)
-=======
-	u2, err = ss.User().Save(u2)
-	require.Nil(t, err)
-	store.Must(ss.Team().SaveMember(&model.TeamMember{TeamId: t1.Id, UserId: u2.Id}, -1))
->>>>>>> 9ce5b28c
 
 	c1 := &model.Channel{}
 	c1.TeamId = t1.Id
@@ -300,14 +280,9 @@
 		Email:    MakeEmail(),
 		Username: model.NewId(),
 	}
-<<<<<<< HEAD
-	user1 = store.Must(ss.User().Save(user1)).(*model.User)
-	_, err = ss.Team().SaveMember(&model.TeamMember{
-=======
 	user1, err = ss.User().Save(user1)
 	require.Nil(t, err)
-	store.Must(ss.Team().SaveMember(&model.TeamMember{
->>>>>>> 9ce5b28c
+	_, err = ss.Team().SaveMember(&model.TeamMember{
 		TeamId: team.Id,
 		UserId: user1.Id,
 	}, -1)
@@ -317,14 +292,9 @@
 		Email:    MakeEmail(),
 		Username: model.NewId(),
 	}
-<<<<<<< HEAD
-	user2 = store.Must(ss.User().Save(user2)).(*model.User)
-	_, err = ss.Team().SaveMember(&model.TeamMember{
-=======
 	user2, err = ss.User().Save(user2)
 	require.Nil(t, err)
-	store.Must(ss.Team().SaveMember(&model.TeamMember{
->>>>>>> 9ce5b28c
+	_, err = ss.Team().SaveMember(&model.TeamMember{
 		TeamId: team.Id,
 		UserId: user2.Id,
 	}, -1)
@@ -412,14 +382,9 @@
 		Email:    MakeEmail(),
 		Username: model.NewId(),
 	}
-<<<<<<< HEAD
-	user1 = store.Must(ss.User().Save(user1)).(*model.User)
-	_, err = ss.Team().SaveMember(&model.TeamMember{
-=======
 	user1, err = ss.User().Save(user1)
 	require.Nil(t, err)
-	store.Must(ss.Team().SaveMember(&model.TeamMember{
->>>>>>> 9ce5b28c
+	_, err = ss.Team().SaveMember(&model.TeamMember{
 		TeamId: team.Id,
 		UserId: user1.Id,
 	}, -1)
@@ -429,14 +394,9 @@
 		Email:    MakeEmail(),
 		Username: model.NewId(),
 	}
-<<<<<<< HEAD
-	user2 = store.Must(ss.User().Save(user2)).(*model.User)
-	_, err = ss.Team().SaveMember(&model.TeamMember{
-=======
 	user2, err = ss.User().Save(user2)
 	require.Nil(t, err)
-	store.Must(ss.Team().SaveMember(&model.TeamMember{
->>>>>>> 9ce5b28c
+	_, err = ss.Team().SaveMember(&model.TeamMember{
 		TeamId: team.Id,
 		UserId: user2.Id,
 	}, -1)
@@ -526,14 +486,9 @@
 		Email:    MakeEmail(),
 		Username: model.NewId(),
 	}
-<<<<<<< HEAD
-	user1 = store.Must(ss.User().Save(user1)).(*model.User)
-	_, err = ss.Team().SaveMember(&model.TeamMember{
-=======
 	user1, err = ss.User().Save(user1)
 	require.Nil(t, err)
-	store.Must(ss.Team().SaveMember(&model.TeamMember{
->>>>>>> 9ce5b28c
+	_, err = ss.Team().SaveMember(&model.TeamMember{
 		TeamId: team.Id,
 		UserId: user1.Id,
 	}, -1)
@@ -543,14 +498,9 @@
 		Email:    MakeEmail(),
 		Username: model.NewId(),
 	}
-<<<<<<< HEAD
-	user2 = store.Must(ss.User().Save(user2)).(*model.User)
-	_, err = ss.Team().SaveMember(&model.TeamMember{
-=======
 	user2, err = ss.User().Save(user2)
 	require.Nil(t, err)
-	store.Must(ss.Team().SaveMember(&model.TeamMember{
->>>>>>> 9ce5b28c
+	_, err = ss.Team().SaveMember(&model.TeamMember{
 		TeamId: team.Id,
 		UserId: user2.Id,
 	}, -1)
@@ -615,14 +565,9 @@
 		Email:    MakeEmail(),
 		Username: model.NewId(),
 	}
-<<<<<<< HEAD
-	user1 = store.Must(ss.User().Save(user1)).(*model.User)
-	_, err = ss.Team().SaveMember(&model.TeamMember{
-=======
 	user1, err = ss.User().Save(user1)
 	require.Nil(t, err)
-	store.Must(ss.Team().SaveMember(&model.TeamMember{
->>>>>>> 9ce5b28c
+	_, err = ss.Team().SaveMember(&model.TeamMember{
 		TeamId: team.Id,
 		UserId: user1.Id,
 	}, -1)
@@ -632,14 +577,9 @@
 		Email:    MakeEmail(),
 		Username: model.NewId(),
 	}
-<<<<<<< HEAD
-	user2 = store.Must(ss.User().Save(user2)).(*model.User)
-	_, err = ss.Team().SaveMember(&model.TeamMember{
-=======
 	user2, err = ss.User().Save(user2)
 	require.Nil(t, err)
-	store.Must(ss.Team().SaveMember(&model.TeamMember{
->>>>>>> 9ce5b28c
+	_, err = ss.Team().SaveMember(&model.TeamMember{
 		TeamId: team.Id,
 		UserId: user2.Id,
 	}, -1)
@@ -649,14 +589,9 @@
 		Email:    MakeEmail(),
 		Username: model.NewId(),
 	}
-<<<<<<< HEAD
-	user3 = store.Must(ss.User().Save(user3)).(*model.User)
-	_, err = ss.Team().SaveMember(&model.TeamMember{
-=======
 	user3, err = ss.User().Save(user3)
 	require.Nil(t, err)
-	store.Must(ss.Team().SaveMember(&model.TeamMember{
->>>>>>> 9ce5b28c
+	_, err = ss.Team().SaveMember(&model.TeamMember{
 		TeamId: team.Id,
 		UserId: user3.Id,
 	}, -1)
