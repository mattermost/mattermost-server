// Copyright (c) 2018-present Mattermost, Inc. All Rights Reserved.
// See License.txt for license information.

package storetest

import (
	"fmt"
	"math"
	"sort"
	"strings"
	"testing"

	"github.com/mattermost/mattermost-server/model"
	"github.com/mattermost/mattermost-server/store"
	"github.com/stretchr/testify/require"
)

func TestGroupStore(t *testing.T, ss store.Store) {
	t.Run("Create", func(t *testing.T) { testGroupStoreCreate(t, ss) })
	t.Run("Get", func(t *testing.T) { testGroupStoreGet(t, ss) })
	t.Run("GetByIDs", func(t *testing.T) { testGroupStoreGetByIDs(t, ss) })
	t.Run("GetByRemoteID", func(t *testing.T) { testGroupStoreGetByRemoteID(t, ss) })
	t.Run("GetAllBySource", func(t *testing.T) { testGroupStoreGetAllByType(t, ss) })
	t.Run("Update", func(t *testing.T) { testGroupStoreUpdate(t, ss) })
	t.Run("Delete", func(t *testing.T) { testGroupStoreDelete(t, ss) })

	t.Run("GetMemberUsers", func(t *testing.T) { testGroupGetMemberUsers(t, ss) })
	t.Run("GetMemberUsersPage", func(t *testing.T) { testGroupGetMemberUsersPage(t, ss) })
	t.Run("UpsertMember", func(t *testing.T) { testGroupCreateOrRestoreMember(t, ss) })
	t.Run("DeleteMember", func(t *testing.T) { testGroupDeleteMember(t, ss) })

	t.Run("CreateGroupSyncable", func(t *testing.T) { testCreateGroupSyncable(t, ss) })
	t.Run("GetGroupSyncable", func(t *testing.T) { testGetGroupSyncable(t, ss) })
	t.Run("GetAllGroupSyncablesByGroupId", func(t *testing.T) { testGetAllGroupSyncablesByGroup(t, ss) })
	t.Run("UpdateGroupSyncable", func(t *testing.T) { testUpdateGroupSyncable(t, ss) })
	t.Run("DeleteGroupSyncable", func(t *testing.T) { testDeleteGroupSyncable(t, ss) })

	t.Run("TeamMembersToAdd", func(t *testing.T) { testPendingAutoAddTeamMembers(t, ss) })
	t.Run("ChannelMembersToAdd", func(t *testing.T) { testPendingAutoAddChannelMembers(t, ss) })

	t.Run("TeamMembersToRemove", func(t *testing.T) { testTeamMemberRemovals(t, ss) })
	t.Run("ChannelMembersToRemove", func(t *testing.T) { testChannelMemberRemovals(t, ss) })

	t.Run("GetGroupsByChannel", func(t *testing.T) { testGetGroupsByChannel(t, ss) })
	t.Run("GetGroupsByTeam", func(t *testing.T) { testGetGroupsByTeam(t, ss) })

	t.Run("GetGroups", func(t *testing.T) { testGetGroups(t, ss) })

	t.Run("TeamMembersMinusGroupMembers", func(t *testing.T) { testTeamMembersMinusGroupMembers(t, ss) })
	t.Run("ChannelMembersMinusGroupMembers", func(t *testing.T) { testChannelMembersMinusGroupMembers(t, ss) })
}

func testGroupStoreCreate(t *testing.T, ss store.Store) {
	// Save a new group
	g1 := &model.Group{
		Name:        model.NewId(),
		DisplayName: model.NewId(),
		Source:      model.GroupSourceLdap,
		Description: model.NewId(),
		RemoteId:    model.NewId(),
	}

	// Happy path
	res1 := <-ss.Group().Create(g1)
	require.Nil(t, res1.Err)
	d1 := res1.Data.(*model.Group)
	require.Len(t, d1.Id, 26)
	require.Equal(t, g1.Name, d1.Name)
	require.Equal(t, g1.DisplayName, d1.DisplayName)
	require.Equal(t, g1.Description, d1.Description)
	require.Equal(t, g1.RemoteId, d1.RemoteId)
	require.NotZero(t, d1.CreateAt)
	require.NotZero(t, d1.UpdateAt)
	require.Zero(t, d1.DeleteAt)

	// Requires name and display name
	g2 := &model.Group{
		Name:        "",
		DisplayName: model.NewId(),
		Source:      model.GroupSourceLdap,
		RemoteId:    model.NewId(),
	}
	res2 := <-ss.Group().Create(g2)
	require.Nil(t, res2.Data)
	require.NotNil(t, res2.Err)
	require.Equal(t, res2.Err.Id, "model.group.name.app_error")

	g2.Name = model.NewId()
	g2.DisplayName = ""
	res3 := <-ss.Group().Create(g2)
	require.Nil(t, res3.Data)
	require.NotNil(t, res3.Err)
	require.Equal(t, res3.Err.Id, "model.group.display_name.app_error")

	// Won't accept a duplicate name
	g4 := &model.Group{
		Name:        model.NewId(),
		DisplayName: model.NewId(),
		Source:      model.GroupSourceLdap,
		RemoteId:    model.NewId(),
	}
	res5 := <-ss.Group().Create(g4)
	require.Nil(t, res5.Err)
	g4b := &model.Group{
		Name:        g4.Name,
		DisplayName: model.NewId(),
		Source:      model.GroupSourceLdap,
		RemoteId:    model.NewId(),
	}
	res5b := <-ss.Group().Create(g4b)
	require.Nil(t, res5b.Data)
	require.Equal(t, res5b.Err.Id, "store.sql_group.unique_constraint")

	// Fields cannot be greater than max values
	g5 := &model.Group{
		Name:        strings.Repeat("x", model.GroupNameMaxLength),
		DisplayName: strings.Repeat("x", model.GroupDisplayNameMaxLength),
		Description: strings.Repeat("x", model.GroupDescriptionMaxLength),
		Source:      model.GroupSourceLdap,
		RemoteId:    model.NewId(),
	}
	require.Nil(t, g5.IsValidForCreate())

	g5.Name = g5.Name + "x"
	require.Equal(t, g5.IsValidForCreate().Id, "model.group.name.app_error")
	g5.Name = model.NewId()
	require.Nil(t, g5.IsValidForCreate())

	g5.DisplayName = g5.DisplayName + "x"
	require.Equal(t, g5.IsValidForCreate().Id, "model.group.display_name.app_error")
	g5.DisplayName = model.NewId()
	require.Nil(t, g5.IsValidForCreate())

	g5.Description = g5.Description + "x"
	require.Equal(t, g5.IsValidForCreate().Id, "model.group.description.app_error")
	g5.Description = model.NewId()
	require.Nil(t, g5.IsValidForCreate())

	// Must use a valid type
	g6 := &model.Group{
		Name:        model.NewId(),
		DisplayName: model.NewId(),
		Description: model.NewId(),
		Source:      model.GroupSource("fake"),
		RemoteId:    model.NewId(),
	}
	require.Equal(t, g6.IsValidForCreate().Id, "model.group.source.app_error")
}

func testGroupStoreGet(t *testing.T, ss store.Store) {
	// Create a group
	g1 := &model.Group{
		Name:        model.NewId(),
		DisplayName: model.NewId(),
		Description: model.NewId(),
		Source:      model.GroupSourceLdap,
		RemoteId:    model.NewId(),
	}
	res1 := <-ss.Group().Create(g1)
	require.Nil(t, res1.Err)
	d1 := res1.Data.(*model.Group)
	require.Len(t, d1.Id, 26)

	// Get the group
	res2 := <-ss.Group().Get(d1.Id)
	require.Nil(t, res2.Err)
	d2 := res2.Data.(*model.Group)
	require.Equal(t, d1.Id, d2.Id)
	require.Equal(t, d1.Name, d2.Name)
	require.Equal(t, d1.DisplayName, d2.DisplayName)
	require.Equal(t, d1.Description, d2.Description)
	require.Equal(t, d1.RemoteId, d2.RemoteId)
	require.Equal(t, d1.CreateAt, d2.CreateAt)
	require.Equal(t, d1.UpdateAt, d2.UpdateAt)
	require.Equal(t, d1.DeleteAt, d2.DeleteAt)

	// Get an invalid group
	res3 := <-ss.Group().Get(model.NewId())
	require.NotNil(t, res3.Err)
	require.Equal(t, res3.Err.Id, "store.sql_group.no_rows")
}

func testGroupStoreGetByIDs(t *testing.T, ss store.Store) {
	var group1 *model.Group
	var group2 *model.Group

	for i := 0; i < 2; i++ {
		group := &model.Group{
			Name:        model.NewId(),
			DisplayName: model.NewId(),
			Description: model.NewId(),
			Source:      model.GroupSourceLdap,
			RemoteId:    model.NewId(),
		}
		res := <-ss.Group().Create(group)
		require.Nil(t, res.Err)
		group = res.Data.(*model.Group)
		switch i {
		case 0:
			group1 = group
		case 1:
			group2 = group
		}
	}

	groups, err := ss.Group().GetByIDs([]string{group1.Id, group2.Id})
	require.Nil(t, err)
	require.Len(t, groups, 2)

	for i := 0; i < 2; i++ {
		require.True(t, (groups[i].Id == group1.Id || groups[i].Id == group2.Id))
	}

	require.True(t, groups[0].Id != groups[1].Id)
}

func testGroupStoreGetByRemoteID(t *testing.T, ss store.Store) {
	// Create a group
	g1 := &model.Group{
		Name:        model.NewId(),
		DisplayName: model.NewId(),
		Description: model.NewId(),
		Source:      model.GroupSourceLdap,
		RemoteId:    model.NewId(),
	}
	res1 := <-ss.Group().Create(g1)
	require.Nil(t, res1.Err)
	d1 := res1.Data.(*model.Group)
	require.Len(t, d1.Id, 26)

	// Get the group
	res2 := <-ss.Group().GetByRemoteID(d1.RemoteId, model.GroupSourceLdap)
	require.Nil(t, res2.Err)
	d2 := res2.Data.(*model.Group)
	require.Equal(t, d1.Id, d2.Id)
	require.Equal(t, d1.Name, d2.Name)
	require.Equal(t, d1.DisplayName, d2.DisplayName)
	require.Equal(t, d1.Description, d2.Description)
	require.Equal(t, d1.RemoteId, d2.RemoteId)
	require.Equal(t, d1.CreateAt, d2.CreateAt)
	require.Equal(t, d1.UpdateAt, d2.UpdateAt)
	require.Equal(t, d1.DeleteAt, d2.DeleteAt)

	// Get an invalid group
	res3 := <-ss.Group().GetByRemoteID(model.NewId(), model.GroupSource("fake"))
	require.NotNil(t, res3.Err)
	require.Equal(t, res3.Err.Id, "store.sql_group.no_rows")
}

func testGroupStoreGetAllByType(t *testing.T, ss store.Store) {
	numGroups := 10

	groups := []*model.Group{}

	// Create groups
	for i := 0; i < numGroups; i++ {
		g := &model.Group{
			Name:        model.NewId(),
			DisplayName: model.NewId(),
			Description: model.NewId(),
			Source:      model.GroupSourceLdap,
			RemoteId:    model.NewId(),
		}
		groups = append(groups, g)
		res := <-ss.Group().Create(g)
		require.Nil(t, res.Err)
	}

	// Returns all the groups
	res1 := <-ss.Group().GetAllBySource(model.GroupSourceLdap)
	d1 := res1.Data.([]*model.Group)
	require.Condition(t, func() bool { return len(d1) >= numGroups })
	for _, expectedGroup := range groups {
		present := false
		for _, dbGroup := range d1 {
			if dbGroup.Id == expectedGroup.Id {
				present = true
				break
			}
		}
		require.True(t, present)
	}
}

func testGroupStoreUpdate(t *testing.T, ss store.Store) {
	// Save a new group
	g1 := &model.Group{
		Name:        "g1-test",
		DisplayName: model.NewId(),
		Source:      model.GroupSourceLdap,
		Description: model.NewId(),
		RemoteId:    model.NewId(),
	}

	// Create a group
	res := <-ss.Group().Create(g1)
	require.Nil(t, res.Err)
	d1 := res.Data.(*model.Group)

	// Update happy path
	g1Update := &model.Group{}
	*g1Update = *g1
	g1Update.Name = model.NewId()
	g1Update.DisplayName = model.NewId()
	g1Update.Description = model.NewId()
	g1Update.RemoteId = model.NewId()

	res2 := <-ss.Group().Update(g1Update)
	require.Nil(t, res2.Err)
	ud1 := res2.Data.(*model.Group)
	// Not changed...
	require.Equal(t, d1.Id, ud1.Id)
	require.Equal(t, d1.CreateAt, ud1.CreateAt)
	require.Equal(t, d1.Source, ud1.Source)
	// Still zero...
	require.Zero(t, ud1.DeleteAt)
	// Updated...
	require.Equal(t, g1Update.Name, ud1.Name)
	require.Equal(t, g1Update.DisplayName, ud1.DisplayName)
	require.Equal(t, g1Update.Description, ud1.Description)
	require.Equal(t, g1Update.RemoteId, ud1.RemoteId)

	// Requires name and display name
	res3 := <-ss.Group().Update(&model.Group{
		Id:          d1.Id,
		Name:        "",
		DisplayName: model.NewId(),
		Source:      model.GroupSourceLdap,
		RemoteId:    model.NewId(),
		Description: model.NewId(),
	})
	require.Nil(t, res3.Data)
	require.NotNil(t, res3.Err)
	require.Equal(t, res3.Err.Id, "model.group.name.app_error")

	res4 := <-ss.Group().Update(&model.Group{
		Id:          d1.Id,
		Name:        model.NewId(),
		DisplayName: "",
		Source:      model.GroupSourceLdap,
		RemoteId:    model.NewId(),
	})
	require.Nil(t, res4.Data)
	require.NotNil(t, res4.Err)
	require.Equal(t, res4.Err.Id, "model.group.display_name.app_error")

	// Create another Group
	g2 := &model.Group{
		Name:        model.NewId(),
		DisplayName: model.NewId(),
		Source:      model.GroupSourceLdap,
		Description: model.NewId(),
		RemoteId:    model.NewId(),
	}
	res5 := <-ss.Group().Create(g2)
	require.Nil(t, res5.Err)
	d2 := res5.Data.(*model.Group)

	// Can't update the name to be a duplicate of an existing group's name
	res6 := <-ss.Group().Update(&model.Group{
		Id:          d2.Id,
		Name:        g1Update.Name,
		DisplayName: model.NewId(),
		Source:      model.GroupSourceLdap,
		Description: model.NewId(),
		RemoteId:    model.NewId(),
	})
	require.Equal(t, res6.Err.Id, "store.update_error")

	// Cannot update CreateAt
	someVal := model.GetMillis()
	d1.CreateAt = someVal
	res7 := <-ss.Group().Update(d1)
	d3 := res7.Data.(*model.Group)
	require.NotEqual(t, someVal, d3.CreateAt)

	// Cannot update DeleteAt to non-zero
	d1.DeleteAt = 1
	res9 := <-ss.Group().Update(d1)
	require.Equal(t, "model.group.delete_at.app_error", res9.Err.Id)

	//...except for 0 for DeleteAt
	d1.DeleteAt = 0
	res8 := <-ss.Group().Update(d1)
	require.Nil(t, res8.Err)
	d4 := res8.Data.(*model.Group)
	require.Zero(t, d4.DeleteAt)
}

func testGroupStoreDelete(t *testing.T, ss store.Store) {
	// Save a group
	g1 := &model.Group{
		Name:        model.NewId(),
		DisplayName: model.NewId(),
		Description: model.NewId(),
		Source:      model.GroupSourceLdap,
		RemoteId:    model.NewId(),
	}

	res1 := <-ss.Group().Create(g1)
	require.Nil(t, res1.Err)
	d1 := res1.Data.(*model.Group)
	require.Len(t, d1.Id, 26)

	// Check the group is retrievable
	res2 := <-ss.Group().Get(d1.Id)
	require.Nil(t, res2.Err)

	// Get the before count
	res7 := <-ss.Group().GetAllBySource(model.GroupSourceLdap)
	d7 := res7.Data.([]*model.Group)
	beforeCount := len(d7)

	// Delete the group
	res3 := <-ss.Group().Delete(d1.Id)
	require.Nil(t, res3.Err)

	// Check the group is deleted
	res4 := <-ss.Group().Get(d1.Id)
	d4 := res4.Data.(*model.Group)
	require.NotZero(t, d4.DeleteAt)

	// Check the after count
	res5 := <-ss.Group().GetAllBySource(model.GroupSourceLdap)
	d5 := res5.Data.([]*model.Group)
	afterCount := len(d5)
	require.Condition(t, func() bool { return beforeCount == afterCount+1 })

	// Try and delete a nonexistent group
	res6 := <-ss.Group().Delete(model.NewId())
	require.NotNil(t, res6.Err)
	require.Equal(t, res6.Err.Id, "store.sql_group.no_rows")

	// Cannot delete again
	res8 := <-ss.Group().Delete(d1.Id)
	require.Equal(t, res8.Err.Id, "store.sql_group.no_rows")
}

func testGroupGetMemberUsers(t *testing.T, ss store.Store) {
	// Save a group
	g1 := &model.Group{
		Name:        model.NewId(),
		DisplayName: model.NewId(),
		Description: model.NewId(),
		Source:      model.GroupSourceLdap,
		RemoteId:    model.NewId(),
	}
	res := <-ss.Group().Create(g1)
	require.Nil(t, res.Err)
	group := res.Data.(*model.Group)

	u1 := &model.User{
		Email:    MakeEmail(),
		Username: model.NewId(),
	}
	res = <-ss.User().Save(u1)
	require.Nil(t, res.Err)
	user1 := res.Data.(*model.User)

<<<<<<< HEAD
	_, err := ss.Group().CreateOrRestoreMember(group.Id, user1.Id)
	require.Nil(t, err)
=======
	res = <-ss.Group().UpsertMember(group.Id, user1.Id)
	require.Nil(t, res.Err)
>>>>>>> ab4eaf89

	u2 := &model.User{
		Email:    MakeEmail(),
		Username: model.NewId(),
	}
	res = <-ss.User().Save(u2)
	require.Nil(t, res.Err)
	user2 := res.Data.(*model.User)

<<<<<<< HEAD
	_, err = ss.Group().CreateOrRestoreMember(group.Id, user2.Id)
	require.Nil(t, err)
=======
	res = <-ss.Group().UpsertMember(group.Id, user2.Id)
	require.Nil(t, res.Err)
>>>>>>> ab4eaf89

	// Check returns members
	groupMembers, err := ss.Group().GetMemberUsers(group.Id)
	require.Nil(t, err)
	require.Equal(t, 2, len(groupMembers))

	// Check madeup id
	groupMembers, err = ss.Group().GetMemberUsers(model.NewId())
	require.Nil(t, err)
	require.Equal(t, 0, len(groupMembers))

	// Delete a member
	_, err = ss.Group().DeleteMember(group.Id, user1.Id)
	require.Nil(t, err)

	// Should not return deleted members
	groupMembers, err = ss.Group().GetMemberUsers(group.Id)
	require.Nil(t, err)
	require.Equal(t, 1, len(groupMembers))
}

func testGroupGetMemberUsersPage(t *testing.T, ss store.Store) {
	// Save a group
	g1 := &model.Group{
		Name:        model.NewId(),
		DisplayName: model.NewId(),
		Description: model.NewId(),
		Source:      model.GroupSourceLdap,
		RemoteId:    model.NewId(),
	}
	res := <-ss.Group().Create(g1)
	require.Nil(t, res.Err)
	group := res.Data.(*model.Group)

	u1 := &model.User{
		Email:    MakeEmail(),
		Username: model.NewId(),
	}
	res = <-ss.User().Save(u1)
	require.Nil(t, res.Err)
	user1 := res.Data.(*model.User)

<<<<<<< HEAD
	_, err := ss.Group().CreateOrRestoreMember(group.Id, user1.Id)
	require.Nil(t, err)
=======
	res = <-ss.Group().UpsertMember(group.Id, user1.Id)
	require.Nil(t, res.Err)
>>>>>>> ab4eaf89

	u2 := &model.User{
		Email:    MakeEmail(),
		Username: model.NewId(),
	}
	res = <-ss.User().Save(u2)
	require.Nil(t, res.Err)
	user2 := res.Data.(*model.User)

<<<<<<< HEAD
	_, err = ss.Group().CreateOrRestoreMember(group.Id, user2.Id)
	require.Nil(t, err)
=======
	res = <-ss.Group().UpsertMember(group.Id, user2.Id)
	require.Nil(t, res.Err)
>>>>>>> ab4eaf89

	// Check returns members
	groupMembers, err := ss.Group().GetMemberUsersPage(group.Id, 0, 100)
	require.Nil(t, err)
	require.Equal(t, 2, len(groupMembers))

	// Check page 1
	groupMembers, err = ss.Group().GetMemberUsersPage(group.Id, 0, 1)
	require.Nil(t, err)
	require.Equal(t, 1, len(groupMembers))
	require.Equal(t, user2.Id, groupMembers[0].Id)

	// Check page 2
	groupMembers, err = ss.Group().GetMemberUsersPage(group.Id, 1, 1)
	require.Nil(t, err)
	require.Equal(t, 1, len(groupMembers))
	require.Equal(t, user1.Id, groupMembers[0].Id)

	// Check madeup id
	groupMembers, err = ss.Group().GetMemberUsersPage(model.NewId(), 0, 100)
	require.Nil(t, err)
	require.Equal(t, 0, len(groupMembers))

	// Delete a member
	_, err = ss.Group().DeleteMember(group.Id, user1.Id)
	require.Nil(t, err)

	// Should not return deleted members
	groupMembers, err = ss.Group().GetMemberUsersPage(group.Id, 0, 100)
	require.Nil(t, err)
	require.Equal(t, 1, len(groupMembers))
}

func testGroupCreateOrRestoreMember(t *testing.T, ss store.Store) {
	// Create group
	g1 := &model.Group{
		Name:        model.NewId(),
		DisplayName: model.NewId(),
		Source:      model.GroupSourceLdap,
		RemoteId:    model.NewId(),
	}
	res1 := <-ss.Group().Create(g1)
	require.Nil(t, res1.Err)
	group := res1.Data.(*model.Group)

	// Create user
	u1 := &model.User{
		Email:    MakeEmail(),
		Username: model.NewId(),
	}
	res2 := <-ss.User().Save(u1)
	require.Nil(t, res2.Err)
	user := res2.Data.(*model.User)

	// Happy path
<<<<<<< HEAD
	d2, err := ss.Group().CreateOrRestoreMember(group.Id, user.Id)
	require.Nil(t, err)
=======
	res3 := <-ss.Group().UpsertMember(group.Id, user.Id)
	require.Nil(t, res3.Err)
	d2 := res3.Data.(*model.GroupMember)
>>>>>>> ab4eaf89
	require.Equal(t, d2.GroupId, group.Id)
	require.Equal(t, d2.UserId, user.Id)
	require.NotZero(t, d2.CreateAt)
	require.Zero(t, d2.DeleteAt)

	// Duplicate composite key (GroupId, UserId)
<<<<<<< HEAD
	_, err = ss.Group().CreateOrRestoreMember(group.Id, user.Id)
	require.Equal(t, err.Id, "store.sql_group.uniqueness_error")

	// Invalid GroupId
	_, err = ss.Group().CreateOrRestoreMember(model.NewId(), user.Id)
	require.Equal(t, err.Id, "store.insert_error")

	// Restores a deleted member
	_, err = ss.Group().CreateOrRestoreMember(group.Id, user.Id)
	require.NotNil(t, err)
=======
	res4 := <-ss.Group().UpsertMember(group.Id, user.Id)
	require.Nil(t, res4.Err)

	// Invalid GroupId
	res6 := <-ss.Group().UpsertMember(model.NewId(), user.Id)
	require.Equal(t, res6.Err.Id, "store.insert_error")

	// Restores a deleted member
	res := <-ss.Group().UpsertMember(group.Id, user.Id)
	require.Nil(t, res.Err)
>>>>>>> ab4eaf89

	_, err = ss.Group().DeleteMember(group.Id, user.Id)
	require.Nil(t, err)

	groupMembers, err := ss.Group().GetMemberUsers(group.Id)
	beforeRestoreCount := len(groupMembers)

<<<<<<< HEAD
	_, err = ss.Group().CreateOrRestoreMember(group.Id, user.Id)
	require.Nil(t, err)
=======
	res = <-ss.Group().UpsertMember(group.Id, user.Id)
	require.Nil(t, res.Err)
>>>>>>> ab4eaf89

	groupMembers, err = ss.Group().GetMemberUsers(group.Id)
	afterRestoreCount := len(groupMembers)

	require.Equal(t, beforeRestoreCount+1, afterRestoreCount)
}

func testGroupDeleteMember(t *testing.T, ss store.Store) {
	// Create group
	g1 := &model.Group{
		Name:        model.NewId(),
		DisplayName: model.NewId(),
		Source:      model.GroupSourceLdap,
		RemoteId:    model.NewId(),
	}
	res1 := <-ss.Group().Create(g1)
	require.Nil(t, res1.Err)
	group := res1.Data.(*model.Group)

	// Create user
	u1 := &model.User{
		Email:    MakeEmail(),
		Username: model.NewId(),
	}
	res2 := <-ss.User().Save(u1)
	require.Nil(t, res2.Err)
	user := res2.Data.(*model.User)

	// Create member
<<<<<<< HEAD
	d1, err := ss.Group().CreateOrRestoreMember(group.Id, user.Id)
	require.Nil(t, err)
=======
	res3 := <-ss.Group().UpsertMember(group.Id, user.Id)
	require.Nil(t, res3.Err)
	d1 := res3.Data.(*model.GroupMember)
>>>>>>> ab4eaf89

	// Happy path
	d2, err := ss.Group().DeleteMember(group.Id, user.Id)
	require.Nil(t, err)
	require.Equal(t, d2.GroupId, group.Id)
	require.Equal(t, d2.UserId, user.Id)
	require.Equal(t, d2.CreateAt, d1.CreateAt)
	require.NotZero(t, d2.DeleteAt)

	// Delete an already deleted member
	_, err = ss.Group().DeleteMember(group.Id, user.Id)
	require.Equal(t, err.Id, "store.sql_group.no_rows")

	// Delete with non-existent User
	_, err = ss.Group().DeleteMember(group.Id, model.NewId())
	require.Equal(t, err.Id, "store.sql_group.no_rows")

	// Delete non-existent Group
	_, err = ss.Group().DeleteMember(model.NewId(), group.Id)
	require.Equal(t, err.Id, "store.sql_group.no_rows")
}

func testCreateGroupSyncable(t *testing.T, ss store.Store) {
	// Invalid GroupID
	_, err := ss.Group().CreateGroupSyncable(model.NewGroupTeam("x", model.NewId(), false))
	require.Equal(t, err.Id, "model.group_syncable.group_id.app_error")

	// Create Group
	g1 := &model.Group{
		Name:        model.NewId(),
		DisplayName: model.NewId(),
		Source:      model.GroupSourceLdap,
		RemoteId:    model.NewId(),
	}
	res4 := <-ss.Group().Create(g1)
	require.Nil(t, res4.Err)
	group := res4.Data.(*model.Group)

	// Create Team
	t1 := &model.Team{
		DisplayName:     "Name",
		Description:     "Some description",
		CompanyName:     "Some company name",
		AllowOpenInvite: false,
		InviteId:        "inviteid0",
		Name:            "z-z-" + model.NewId() + "a",
		Email:           "success+" + model.NewId() + "@simulator.amazonses.com",
		Type:            model.TEAM_OPEN,
	}
	team, err := ss.Team().Save(t1)
	require.Nil(t, err)

	// New GroupSyncable, happy path
	gt1 := model.NewGroupTeam(group.Id, team.Id, false)
	d1, err := ss.Group().CreateGroupSyncable(gt1)
	require.Nil(t, err)
	require.Equal(t, gt1.SyncableId, d1.SyncableId)
	require.Equal(t, gt1.GroupId, d1.GroupId)
	require.Equal(t, gt1.AutoAdd, d1.AutoAdd)
	require.NotZero(t, d1.CreateAt)
	require.Zero(t, d1.DeleteAt)
}

func testGetGroupSyncable(t *testing.T, ss store.Store) {
	// Create a group
	g1 := &model.Group{
		Name:        model.NewId(),
		DisplayName: model.NewId(),
		Description: model.NewId(),
		Source:      model.GroupSourceLdap,
		RemoteId:    model.NewId(),
	}
	res1 := <-ss.Group().Create(g1)
	require.Nil(t, res1.Err)
	group := res1.Data.(*model.Group)

	// Create Team
	t1 := &model.Team{
		DisplayName:     "Name",
		Description:     "Some description",
		CompanyName:     "Some company name",
		AllowOpenInvite: false,
		InviteId:        "inviteid0",
		Name:            "z-z-" + model.NewId() + "a",
		Email:           "success+" + model.NewId() + "@simulator.amazonses.com",
		Type:            model.TEAM_OPEN,
	}
	team, err := ss.Team().Save(t1)
	require.Nil(t, err)

	// Create GroupSyncable
	gt1 := model.NewGroupTeam(group.Id, team.Id, false)
	groupTeam, err := ss.Group().CreateGroupSyncable(gt1)
	require.Nil(t, err)

	// Get GroupSyncable
	dgt, err := ss.Group().GetGroupSyncable(groupTeam.GroupId, groupTeam.SyncableId, model.GroupSyncableTypeTeam)
	require.Nil(t, err)
	require.Equal(t, gt1.GroupId, dgt.GroupId)
	require.Equal(t, gt1.SyncableId, dgt.SyncableId)
	require.Equal(t, gt1.AutoAdd, dgt.AutoAdd)
	require.NotZero(t, gt1.CreateAt)
	require.NotZero(t, gt1.UpdateAt)
	require.Zero(t, gt1.DeleteAt)
}

func testGetAllGroupSyncablesByGroup(t *testing.T, ss store.Store) {
	numGroupSyncables := 10

	// Create group
	g := &model.Group{
		Name:        model.NewId(),
		DisplayName: model.NewId(),
		Description: model.NewId(),
		Source:      model.GroupSourceLdap,
		RemoteId:    model.NewId(),
	}
	res1 := <-ss.Group().Create(g)
	require.Nil(t, res1.Err)
	group := res1.Data.(*model.Group)

	groupTeams := []*model.GroupSyncable{}

	// Create groupTeams
	for i := 0; i < numGroupSyncables; i++ {
		// Create Team
		t1 := &model.Team{
			DisplayName:     "Name",
			Description:     "Some description",
			CompanyName:     "Some company name",
			AllowOpenInvite: false,
			InviteId:        "inviteid0",
			Name:            "z-z-" + model.NewId() + "a",
			Email:           "success+" + model.NewId() + "@simulator.amazonses.com",
			Type:            model.TEAM_OPEN,
		}
		team, err := ss.Team().Save(t1)
		require.Nil(t, err)

		// create groupteam
		groupTeam, err := ss.Group().CreateGroupSyncable(model.NewGroupTeam(group.Id, team.Id, false))
		require.Nil(t, err)
		groupTeams = append(groupTeams, groupTeam)
	}

	// Returns all the group teams
	d1, err := ss.Group().GetAllGroupSyncablesByGroupId(group.Id, model.GroupSyncableTypeTeam)
	require.Nil(t, err)
	require.Condition(t, func() bool { return len(d1) >= numGroupSyncables })
	for _, expectedGroupTeam := range groupTeams {
		present := false
		for _, dbGroupTeam := range d1 {
			if dbGroupTeam.GroupId == expectedGroupTeam.GroupId && dbGroupTeam.SyncableId == expectedGroupTeam.SyncableId {
				present = true
				break
			}
		}
		require.True(t, present)
	}
}

func testUpdateGroupSyncable(t *testing.T, ss store.Store) {
	// Create Group
	g1 := &model.Group{
		Name:        model.NewId(),
		DisplayName: model.NewId(),
		Source:      model.GroupSourceLdap,
		RemoteId:    model.NewId(),
	}
	res4 := <-ss.Group().Create(g1)
	require.Nil(t, res4.Err)
	group := res4.Data.(*model.Group)

	// Create Team
	t1 := &model.Team{
		DisplayName:     "Name",
		Description:     "Some description",
		CompanyName:     "Some company name",
		AllowOpenInvite: false,
		InviteId:        "inviteid0",
		Name:            "z-z-" + model.NewId() + "a",
		Email:           "success+" + model.NewId() + "@simulator.amazonses.com",
		Type:            model.TEAM_OPEN,
	}
	team, err := ss.Team().Save(t1)
	require.Nil(t, err)

	// New GroupSyncable, happy path
	gt1 := model.NewGroupTeam(group.Id, team.Id, false)
	d1, err := ss.Group().CreateGroupSyncable(gt1)
	require.Nil(t, err)

	// Update existing group team
	gt1.AutoAdd = true
	d2, err := ss.Group().UpdateGroupSyncable(gt1)
	require.Nil(t, err)
	require.True(t, d2.AutoAdd)

	// Non-existent Group
	gt2 := model.NewGroupTeam(model.NewId(), team.Id, false)
	_, err = ss.Group().UpdateGroupSyncable(gt2)
	require.Equal(t, err.Id, "store.sql_group.no_rows")

	// Non-existent Team
	gt3 := model.NewGroupTeam(group.Id, model.NewId(), false)
	_, err = ss.Group().UpdateGroupSyncable(gt3)
	require.Equal(t, err.Id, "store.sql_group.no_rows")

	// Cannot update CreateAt or DeleteAt
	origCreateAt := d1.CreateAt
	d1.CreateAt = model.GetMillis()
	d1.AutoAdd = true
	d3, err := ss.Group().UpdateGroupSyncable(d1)
	require.Nil(t, err)
	require.Equal(t, origCreateAt, d3.CreateAt)

	// Cannot update DeleteAt to arbitrary value
	d1.DeleteAt = 1
	_, err = ss.Group().UpdateGroupSyncable(d1)
	require.Equal(t, "model.group.delete_at.app_error", err.Id)

	// Can update DeleteAt to 0
	d1.DeleteAt = 0
	d4, err := ss.Group().UpdateGroupSyncable(d1)
	require.Nil(t, err)
	require.Zero(t, d4.DeleteAt)
}

func testDeleteGroupSyncable(t *testing.T, ss store.Store) {
	// Create Group
	g1 := &model.Group{
		Name:        model.NewId(),
		DisplayName: model.NewId(),
		Source:      model.GroupSourceLdap,
		RemoteId:    model.NewId(),
	}
	res1 := <-ss.Group().Create(g1)
	require.Nil(t, res1.Err)
	group := res1.Data.(*model.Group)

	// Create Team
	t1 := &model.Team{
		DisplayName:     "Name",
		Description:     "Some description",
		CompanyName:     "Some company name",
		AllowOpenInvite: false,
		InviteId:        "inviteid0",
		Name:            "z-z-" + model.NewId() + "a",
		Email:           "success+" + model.NewId() + "@simulator.amazonses.com",
		Type:            model.TEAM_OPEN,
	}
	team, err := ss.Team().Save(t1)
	require.Nil(t, err)

	// Create GroupSyncable
	gt1 := model.NewGroupTeam(group.Id, team.Id, false)
	groupTeam, err := ss.Group().CreateGroupSyncable(gt1)
	require.Nil(t, err)

	// Non-existent Group
	_, err = ss.Group().DeleteGroupSyncable(model.NewId(), groupTeam.SyncableId, model.GroupSyncableTypeTeam)
	require.Equal(t, err.Id, "store.sql_group.no_rows")

	// Non-existent Team
	_, err = ss.Group().DeleteGroupSyncable(groupTeam.GroupId, string(model.NewId()), model.GroupSyncableTypeTeam)
	require.Equal(t, err.Id, "store.sql_group.no_rows")

	// Happy path...
	d1, err := ss.Group().DeleteGroupSyncable(groupTeam.GroupId, groupTeam.SyncableId, model.GroupSyncableTypeTeam)
	require.Nil(t, err)
	require.NotZero(t, d1.DeleteAt)
	require.Equal(t, d1.GroupId, groupTeam.GroupId)
	require.Equal(t, d1.SyncableId, groupTeam.SyncableId)
	require.Equal(t, d1.AutoAdd, groupTeam.AutoAdd)
	require.Equal(t, d1.CreateAt, groupTeam.CreateAt)
	require.Condition(t, func() bool { return d1.UpdateAt > groupTeam.UpdateAt })

	// Record already deleted
	_, err = ss.Group().DeleteGroupSyncable(d1.GroupId, d1.SyncableId, d1.Type)
	require.NotNil(t, err)
	require.Equal(t, err.Id, "store.sql_group.group_syncable_already_deleted")
}

func testPendingAutoAddTeamMembers(t *testing.T, ss store.Store) {
	// Create Group
	res := <-ss.Group().Create(&model.Group{
		Name:        model.NewId(),
		DisplayName: "TeamMembersToAdd Test Group",
		RemoteId:    model.NewId(),
		Source:      model.GroupSourceLdap,
	})
	require.Nil(t, res.Err)
	group := res.Data.(*model.Group)

	// Create User
	user := &model.User{
		Email:    MakeEmail(),
		Username: model.NewId(),
	}
	res = <-ss.User().Save(user)
	require.Nil(t, res.Err)
	user = res.Data.(*model.User)

	// Create GroupMember
<<<<<<< HEAD
	_, err := ss.Group().CreateOrRestoreMember(group.Id, user.Id)
	require.Nil(t, err)
=======
	res = <-ss.Group().UpsertMember(group.Id, user.Id)
	require.Nil(t, res.Err)
>>>>>>> ab4eaf89

	// Create Team
	team := &model.Team{
		DisplayName:     "Name",
		Description:     "Some description",
		CompanyName:     "Some company name",
		AllowOpenInvite: false,
		InviteId:        "inviteid0",
		Name:            "z-z-" + model.NewId() + "a",
		Email:           "success+" + model.NewId() + "@simulator.amazonses.com",
		Type:            model.TEAM_OPEN,
	}
	team, err = ss.Team().Save(team)
	require.Nil(t, err)

	// Create GroupTeam
	syncable, err := ss.Group().CreateGroupSyncable(model.NewGroupTeam(group.Id, team.Id, true))
	require.Nil(t, err)

	// Time before syncable was created
	teamMembers, err := ss.Group().TeamMembersToAdd(syncable.CreateAt - 1)
	require.Nil(t, err)
	require.Len(t, teamMembers, 1)
	require.Equal(t, user.Id, teamMembers[0].UserID)
	require.Equal(t, team.Id, teamMembers[0].TeamID)

	// Time after syncable was created
	teamMembers, err = ss.Group().TeamMembersToAdd(syncable.CreateAt + 1)
	require.Nil(t, err)
	require.Len(t, teamMembers, 0)

	// Delete and restore GroupMember should return result
<<<<<<< HEAD
	_, err = ss.Group().DeleteMember(group.Id, user.Id)
	require.Nil(t, err)
	_, err = ss.Group().CreateOrRestoreMember(group.Id, user.Id)
	require.Nil(t, err)
=======
	res = <-ss.Group().DeleteMember(group.Id, user.Id)
	require.Nil(t, res.Err)
	res = <-ss.Group().UpsertMember(group.Id, user.Id)
	require.Nil(t, res.Err)
>>>>>>> ab4eaf89
	teamMembers, err = ss.Group().TeamMembersToAdd(syncable.CreateAt + 1)
	require.Nil(t, err)
	require.Len(t, teamMembers, 1)

	pristineSyncable := *syncable

	_, err = ss.Group().UpdateGroupSyncable(syncable)
	require.Nil(t, err)

	// Time before syncable was updated
	teamMembers, err = ss.Group().TeamMembersToAdd(syncable.UpdateAt - 1)
	require.Nil(t, err)
	require.Len(t, teamMembers, 1)
	require.Equal(t, user.Id, teamMembers[0].UserID)
	require.Equal(t, team.Id, teamMembers[0].TeamID)

	// Time after syncable was updated
	teamMembers, err = ss.Group().TeamMembersToAdd(syncable.UpdateAt + 1)
	require.Nil(t, err)
	require.Len(t, teamMembers, 0)

	// Only includes if auto-add
	syncable.AutoAdd = false
	_, err = ss.Group().UpdateGroupSyncable(syncable)
	require.Nil(t, err)
	teamMembers, err = ss.Group().TeamMembersToAdd(0)
	require.Nil(t, err)
	require.Len(t, teamMembers, 0)

	// reset state of syncable and verify
	_, err = ss.Group().UpdateGroupSyncable(&pristineSyncable)
	require.Nil(t, err)
	teamMembers, err = ss.Group().TeamMembersToAdd(0)
	require.Nil(t, err)
	require.Len(t, teamMembers, 1)

	// No result if Group deleted
	res = <-ss.Group().Delete(group.Id)
	require.Nil(t, res.Err)
	teamMembers, err = ss.Group().TeamMembersToAdd(0)
	require.Nil(t, err)
	require.Len(t, teamMembers, 0)

	// reset state of group and verify
	group.DeleteAt = 0
	res = <-ss.Group().Update(group)
	teamMembers, err = ss.Group().TeamMembersToAdd(0)
	require.Nil(t, err)
	require.Len(t, teamMembers, 1)

	// No result if Team deleted
	team.DeleteAt = model.GetMillis()
	team, err = ss.Team().Update(team)
	require.Nil(t, err)
	teamMembers, err = ss.Group().TeamMembersToAdd(0)
	require.Nil(t, err)
	require.Len(t, teamMembers, 0)

	// reset state of team and verify
	team.DeleteAt = 0
	team, err = ss.Team().Update(team)
	require.Nil(t, err)
	teamMembers, err = ss.Group().TeamMembersToAdd(0)
	require.Nil(t, err)
	require.Len(t, teamMembers, 1)

	// No result if GroupTeam deleted
	_, err = ss.Group().DeleteGroupSyncable(group.Id, team.Id, model.GroupSyncableTypeTeam)
	require.Nil(t, err)
	teamMembers, err = ss.Group().TeamMembersToAdd(0)
	require.Nil(t, err)
	require.Len(t, teamMembers, 0)

	// reset GroupTeam and verify
	_, err = ss.Group().UpdateGroupSyncable(&pristineSyncable)
	require.Nil(t, err)
	teamMembers, err = ss.Group().TeamMembersToAdd(0)
	require.Nil(t, err)
	require.Len(t, teamMembers, 1)

	// No result if GroupMember deleted
	_, err = ss.Group().DeleteMember(group.Id, user.Id)
	require.Nil(t, err)
	teamMembers, err = ss.Group().TeamMembersToAdd(0)
	require.Nil(t, err)
	require.Len(t, teamMembers, 0)

	// restore group member and verify
<<<<<<< HEAD
	_, err = ss.Group().CreateOrRestoreMember(group.Id, user.Id)
	require.Nil(t, err)
=======
	res = <-ss.Group().UpsertMember(group.Id, user.Id)
>>>>>>> ab4eaf89
	teamMembers, err = ss.Group().TeamMembersToAdd(0)
	require.Nil(t, err)
	require.Len(t, teamMembers, 1)

	// adding team membership stops returning result
	res = <-ss.Team().SaveMember(&model.TeamMember{
		TeamId: team.Id,
		UserId: user.Id,
	}, 999)
	require.Nil(t, res.Err)
	teamMembers, err = ss.Group().TeamMembersToAdd(0)
	require.Nil(t, err)
	require.Len(t, teamMembers, 0)
}

func testPendingAutoAddChannelMembers(t *testing.T, ss store.Store) {
	// Create Group
	res := <-ss.Group().Create(&model.Group{
		Name:        model.NewId(),
		DisplayName: "ChannelMembersToAdd Test Group",
		RemoteId:    model.NewId(),
		Source:      model.GroupSourceLdap,
	})
	require.Nil(t, res.Err)
	group := res.Data.(*model.Group)

	// Create User
	user := &model.User{
		Email:    MakeEmail(),
		Username: model.NewId(),
	}
	res = <-ss.User().Save(user)
	require.Nil(t, res.Err)
	user = res.Data.(*model.User)

	// Create GroupMember
<<<<<<< HEAD
	_, err := ss.Group().CreateOrRestoreMember(group.Id, user.Id)
=======
	res = <-ss.Group().UpsertMember(group.Id, user.Id)
>>>>>>> ab4eaf89
	require.Nil(t, res.Err)

	// Create Channel
	channel := &model.Channel{
		TeamId:      model.NewId(),
		DisplayName: "A Name",
		Name:        model.NewId(),
		Type:        model.CHANNEL_OPEN, // Query does not look at type so this shouldn't matter.
	}
	channel, err = ss.Channel().Save(channel, 9999)
	require.Nil(t, err)

	// Create GroupChannel
	syncable, err := ss.Group().CreateGroupSyncable(model.NewGroupChannel(group.Id, channel.Id, true))
	require.Nil(t, err)

	// Time before syncable was created
	channelMembers, err := ss.Group().ChannelMembersToAdd(syncable.CreateAt - 1)
	require.Nil(t, err)
	require.Len(t, channelMembers, 1)
	require.Equal(t, user.Id, channelMembers[0].UserID)
	require.Equal(t, channel.Id, channelMembers[0].ChannelID)

	// Time after syncable was created
	channelMembers, err = ss.Group().ChannelMembersToAdd(syncable.CreateAt + 1)
	require.Nil(t, err)
	require.Len(t, channelMembers, 0)

	// Delete and restore GroupMember should return result
<<<<<<< HEAD
	_, err = ss.Group().DeleteMember(group.Id, user.Id)
	require.Nil(t, err)
	_, err = ss.Group().CreateOrRestoreMember(group.Id, user.Id)
	require.Nil(t, err)
=======
	res = <-ss.Group().DeleteMember(group.Id, user.Id)
	require.Nil(t, res.Err)
	res = <-ss.Group().UpsertMember(group.Id, user.Id)
	require.Nil(t, res.Err)
>>>>>>> ab4eaf89
	channelMembers, err = ss.Group().ChannelMembersToAdd(syncable.CreateAt + 1)
	require.Nil(t, err)
	require.Len(t, channelMembers, 1)

	pristineSyncable := *syncable

	_, err = ss.Group().UpdateGroupSyncable(syncable)
	require.Nil(t, err)

	// Time before syncable was updated
	channelMembers, err = ss.Group().ChannelMembersToAdd(syncable.UpdateAt - 1)
	require.Nil(t, err)
	require.Len(t, channelMembers, 1)
	require.Equal(t, user.Id, channelMembers[0].UserID)
	require.Equal(t, channel.Id, channelMembers[0].ChannelID)

	// Time after syncable was updated
	channelMembers, err = ss.Group().ChannelMembersToAdd(syncable.UpdateAt + 1)
	require.Nil(t, err)
	require.Len(t, channelMembers, 0)

	// Only includes if auto-add
	syncable.AutoAdd = false
	_, err = ss.Group().UpdateGroupSyncable(syncable)
	require.Nil(t, err)
	channelMembers, err = ss.Group().ChannelMembersToAdd(0)
	require.Nil(t, err)
	require.Len(t, channelMembers, 0)

	// reset state of syncable and verify
	_, err = ss.Group().UpdateGroupSyncable(&pristineSyncable)
	require.Nil(t, err)
	channelMembers, err = ss.Group().ChannelMembersToAdd(0)
	require.Nil(t, err)
	require.Len(t, channelMembers, 1)

	// No result if Group deleted
	res = <-ss.Group().Delete(group.Id)
	require.Nil(t, res.Err)
	channelMembers, err = ss.Group().ChannelMembersToAdd(0)
	require.Nil(t, err)
	require.Len(t, channelMembers, 0)

	// reset state of group and verify
	group.DeleteAt = 0
	res = <-ss.Group().Update(group)
	channelMembers, err = ss.Group().ChannelMembersToAdd(0)
	require.Nil(t, err)
	require.Len(t, channelMembers, 1)

	// No result if Channel deleted
	err = ss.Channel().Delete(channel.Id, model.GetMillis())
	require.Nil(t, err)
	channelMembers, err = ss.Group().ChannelMembersToAdd(0)
	require.Nil(t, err)
	require.Len(t, channelMembers, 0)

	// reset state of channel and verify
	channel.DeleteAt = 0
	_, err = ss.Channel().Update(channel)
	require.Nil(t, err)
	channelMembers, err = ss.Group().ChannelMembersToAdd(0)
	require.Nil(t, err)
	require.Len(t, channelMembers, 1)

	// No result if GroupChannel deleted
	_, err = ss.Group().DeleteGroupSyncable(group.Id, channel.Id, model.GroupSyncableTypeChannel)
	require.Nil(t, err)
	channelMembers, err = ss.Group().ChannelMembersToAdd(0)
	require.Nil(t, err)
	require.Len(t, channelMembers, 0)

	// reset GroupChannel and verify
	_, err = ss.Group().UpdateGroupSyncable(&pristineSyncable)
	require.Nil(t, err)
	channelMembers, err = ss.Group().ChannelMembersToAdd(0)
	require.Nil(t, err)
	require.Len(t, channelMembers, 1)

	// No result if GroupMember deleted
	_, err = ss.Group().DeleteMember(group.Id, user.Id)
	require.Nil(t, err)
	channelMembers, err = ss.Group().ChannelMembersToAdd(0)
	require.Nil(t, err)
	require.Len(t, channelMembers, 0)

	// restore group member and verify
<<<<<<< HEAD
	_, err = ss.Group().CreateOrRestoreMember(group.Id, user.Id)
	require.Nil(t, err)
=======
	res = <-ss.Group().UpsertMember(group.Id, user.Id)
	require.Nil(t, res.Err)
>>>>>>> ab4eaf89
	channelMembers, err = ss.Group().ChannelMembersToAdd(0)
	require.Nil(t, err)
	require.Len(t, channelMembers, 1)

	// Adding Channel (ChannelMemberHistory) should stop returning result
	err = ss.ChannelMemberHistory().LogJoinEvent(user.Id, channel.Id, model.GetMillis())
	require.Nil(t, err)
	channelMembers, err = ss.Group().ChannelMembersToAdd(0)
	require.Nil(t, err)
	require.Len(t, channelMembers, 0)

	// Leaving Channel (ChannelMemberHistory) should still not return result
	err = ss.ChannelMemberHistory().LogLeaveEvent(user.Id, channel.Id, model.GetMillis())
	require.Nil(t, err)
	channelMembers, err = ss.Group().ChannelMembersToAdd(0)
	require.Nil(t, err)
	require.Len(t, channelMembers, 0)

	// Purging ChannelMemberHistory re-returns the result
	_, err = ss.ChannelMemberHistory().PermanentDeleteBatch(model.GetMillis()+1, 100)
	require.Nil(t, err)
	channelMembers, err = ss.Group().ChannelMembersToAdd(0)
	require.Nil(t, err)
	require.Len(t, channelMembers, 1)
}

func testTeamMemberRemovals(t *testing.T, ss store.Store) {
	data := pendingMemberRemovalsDataSetup(t, ss)

	// one result when both users are in the group (for user C)
	teamMembers, err := ss.Group().TeamMembersToRemove()
	require.Nil(t, err)
	require.Len(t, teamMembers, 1)
	require.Equal(t, data.UserC.Id, teamMembers[0].UserId)

	_, err = ss.Group().DeleteMember(data.Group.Id, data.UserB.Id)
	require.Nil(t, err)

	// user b and c should now be returned
	teamMembers, err = ss.Group().TeamMembersToRemove()
	require.Nil(t, err)
	require.Len(t, teamMembers, 2)

	var userIDs []string
	for _, item := range teamMembers {
		userIDs = append(userIDs, item.UserId)
	}
	require.Contains(t, userIDs, data.UserB.Id)
	require.Contains(t, userIDs, data.UserC.Id)
	require.Equal(t, data.ConstrainedTeam.Id, teamMembers[0].TeamId)
	require.Equal(t, data.ConstrainedTeam.Id, teamMembers[1].TeamId)

	_, err = ss.Group().DeleteMember(data.Group.Id, data.UserA.Id)
	require.Nil(t, err)

	teamMembers, err = ss.Group().TeamMembersToRemove()
	require.Nil(t, err)
	require.Len(t, teamMembers, 3)

	// Make one of them a bot
	teamMembers, err = ss.Group().TeamMembersToRemove()
	require.Nil(t, err)
	teamMember := teamMembers[0]
	bot := &model.Bot{
		UserId:      teamMember.UserId,
		Username:    "un_" + model.NewId(),
		DisplayName: "dn_" + model.NewId(),
		OwnerId:     teamMember.UserId,
	}
	bot, err = ss.Bot().Save(bot)
	require.Nil(t, err)

	// verify that bot is not returned in results
	teamMembers, err = ss.Group().TeamMembersToRemove()
	require.Nil(t, err)
	require.Len(t, teamMembers, 2)

	// delete the bot
	err = ss.Bot().PermanentDelete(bot.UserId)
	require.Nil(t, err)

	// Should be back to 3 users
	teamMembers, err = ss.Group().TeamMembersToRemove()
	require.Nil(t, err)
	require.Len(t, teamMembers, 3)

	// add users back to groups
	res := <-ss.Team().RemoveMember(data.ConstrainedTeam.Id, data.UserA.Id)
	require.Nil(t, res.Err)
	res = <-ss.Team().RemoveMember(data.ConstrainedTeam.Id, data.UserB.Id)
	require.Nil(t, res.Err)
	res = <-ss.Team().RemoveMember(data.ConstrainedTeam.Id, data.UserC.Id)
	require.Nil(t, res.Err)
	err = ss.Channel().RemoveMember(data.ConstrainedChannel.Id, data.UserA.Id)
	require.Nil(t, err)
	err = ss.Channel().RemoveMember(data.ConstrainedChannel.Id, data.UserB.Id)
	require.Nil(t, err)
	err = ss.Channel().RemoveMember(data.ConstrainedChannel.Id, data.UserC.Id)
	require.Nil(t, err)
}

func testChannelMemberRemovals(t *testing.T, ss store.Store) {
	data := pendingMemberRemovalsDataSetup(t, ss)

	// one result when both users are in the group (for user C)
	channelMembers, err := ss.Group().ChannelMembersToRemove()
	require.Nil(t, err)
	require.Len(t, channelMembers, 1)
	require.Equal(t, data.UserC.Id, channelMembers[0].UserId)

	_, err = ss.Group().DeleteMember(data.Group.Id, data.UserB.Id)
	require.Nil(t, err)

	// user b and c should now be returned
	channelMembers, err = ss.Group().ChannelMembersToRemove()
	require.Nil(t, err)
	require.Len(t, channelMembers, 2)

	var userIDs []string
	for _, item := range channelMembers {
		userIDs = append(userIDs, item.UserId)
	}
	require.Contains(t, userIDs, data.UserB.Id)
	require.Contains(t, userIDs, data.UserC.Id)
	require.Equal(t, data.ConstrainedChannel.Id, channelMembers[0].ChannelId)
	require.Equal(t, data.ConstrainedChannel.Id, channelMembers[1].ChannelId)

	_, err = ss.Group().DeleteMember(data.Group.Id, data.UserA.Id)
	require.Nil(t, err)

	channelMembers, err = ss.Group().ChannelMembersToRemove()
	require.Nil(t, err)
	require.Len(t, channelMembers, 3)

	// Make one of them a bot
	channelMembers, err = ss.Group().ChannelMembersToRemove()
	require.Nil(t, err)
	channelMember := channelMembers[0]
	bot := &model.Bot{
		UserId:      channelMember.UserId,
		Username:    "un_" + model.NewId(),
		DisplayName: "dn_" + model.NewId(),
		OwnerId:     channelMember.UserId,
	}
	bot, err = ss.Bot().Save(bot)
	require.Nil(t, err)

	// verify that bot is not returned in results
	channelMembers, err = ss.Group().ChannelMembersToRemove()
	require.Nil(t, err)
	require.Len(t, channelMembers, 2)

	// delete the bot
	err = ss.Bot().PermanentDelete(bot.UserId)
	require.Nil(t, err)

	// Should be back to 3 users
	channelMembers, err = ss.Group().ChannelMembersToRemove()
	require.Nil(t, err)
	require.Len(t, channelMembers, 3)

	// add users back to groups
	res := <-ss.Team().RemoveMember(data.ConstrainedTeam.Id, data.UserA.Id)
	require.Nil(t, res.Err)
	res = <-ss.Team().RemoveMember(data.ConstrainedTeam.Id, data.UserB.Id)
	require.Nil(t, res.Err)
	res = <-ss.Team().RemoveMember(data.ConstrainedTeam.Id, data.UserC.Id)
	require.Nil(t, res.Err)
	err = ss.Channel().RemoveMember(data.ConstrainedChannel.Id, data.UserA.Id)
	require.Nil(t, err)
	err = ss.Channel().RemoveMember(data.ConstrainedChannel.Id, data.UserB.Id)
	require.Nil(t, err)
	err = ss.Channel().RemoveMember(data.ConstrainedChannel.Id, data.UserC.Id)
	require.Nil(t, err)
}

type removalsData struct {
	UserA                *model.User
	UserB                *model.User
	UserC                *model.User
	ConstrainedChannel   *model.Channel
	UnconstrainedChannel *model.Channel
	ConstrainedTeam      *model.Team
	UnconstrainedTeam    *model.Team
	Group                *model.Group
}

func pendingMemberRemovalsDataSetup(t *testing.T, ss store.Store) *removalsData {
	// create group
	res := <-ss.Group().Create(&model.Group{
		Name:        model.NewId(),
		DisplayName: "Pending[Channel|Team]MemberRemovals Test Group",
		RemoteId:    model.NewId(),
		Source:      model.GroupSourceLdap,
	})
	require.Nil(t, res.Err)
	group := res.Data.(*model.Group)

	// create users
	// userA will get removed from the group
	userA := &model.User{
		Email:    MakeEmail(),
		Username: model.NewId(),
	}
	res = <-ss.User().Save(userA)
	require.Nil(t, res.Err)
	userA = res.Data.(*model.User)

	// userB will not get removed from the group
	userB := &model.User{
		Email:    MakeEmail(),
		Username: model.NewId(),
	}
	res = <-ss.User().Save(userB)
	require.Nil(t, res.Err)
	userB = res.Data.(*model.User)

	// userC was never in the group
	userC := &model.User{
		Email:    MakeEmail(),
		Username: model.NewId(),
	}
	res = <-ss.User().Save(userC)
	require.Nil(t, res.Err)
	userC = res.Data.(*model.User)

	// add users to group (but not userC)
<<<<<<< HEAD
	_, err := ss.Group().CreateOrRestoreMember(group.Id, userA.Id)
	require.Nil(t, err)

	_, err = ss.Group().CreateOrRestoreMember(group.Id, userB.Id)
	require.Nil(t, err)
=======
	res = <-ss.Group().UpsertMember(group.Id, userA.Id)
	require.Nil(t, res.Err)

	res = <-ss.Group().UpsertMember(group.Id, userB.Id)
	require.Nil(t, res.Err)
>>>>>>> ab4eaf89

	// create channels
	channelConstrained := &model.Channel{
		TeamId:           model.NewId(),
		DisplayName:      "A Name",
		Name:             model.NewId(),
		Type:             model.CHANNEL_PRIVATE,
		GroupConstrained: model.NewBool(true),
	}
	channelConstrained, err = ss.Channel().Save(channelConstrained, 9999)
	require.Nil(t, err)

	channelUnconstrained := &model.Channel{
		TeamId:      model.NewId(),
		DisplayName: "A Name",
		Name:        model.NewId(),
		Type:        model.CHANNEL_PRIVATE,
	}
	channelUnconstrained, err = ss.Channel().Save(channelUnconstrained, 9999)
	require.Nil(t, err)

	// create teams
	teamConstrained := &model.Team{
		DisplayName:      "Name",
		Description:      "Some description",
		CompanyName:      "Some company name",
		AllowOpenInvite:  false,
		InviteId:         "inviteid0",
		Name:             "z-z-" + model.NewId() + "a",
		Email:            "success+" + model.NewId() + "@simulator.amazonses.com",
		Type:             model.TEAM_INVITE,
		GroupConstrained: model.NewBool(true),
	}
	teamConstrained, err = ss.Team().Save(teamConstrained)
	require.Nil(t, err)

	teamUnconstrained := &model.Team{
		DisplayName:     "Name",
		Description:     "Some description",
		CompanyName:     "Some company name",
		AllowOpenInvite: false,
		InviteId:        "inviteid1",
		Name:            "z-z-" + model.NewId() + "a",
		Email:           "success+" + model.NewId() + "@simulator.amazonses.com",
		Type:            model.TEAM_INVITE,
	}
	teamUnconstrained, err = ss.Team().Save(teamUnconstrained)
	require.Nil(t, err)

	// create groupteams
	_, err = ss.Group().CreateGroupSyncable(model.NewGroupTeam(group.Id, teamConstrained.Id, true))
	require.Nil(t, err)

	_, err = ss.Group().CreateGroupSyncable(model.NewGroupTeam(group.Id, teamUnconstrained.Id, true))
	require.Nil(t, err)

	// create groupchannels
	_, err = ss.Group().CreateGroupSyncable(model.NewGroupChannel(group.Id, channelConstrained.Id, true))
	require.Nil(t, err)

	_, err = ss.Group().CreateGroupSyncable(model.NewGroupChannel(group.Id, channelUnconstrained.Id, true))
	require.Nil(t, err)

	// add users to teams
	userIDTeamIDs := [][]string{
		{userA.Id, teamConstrained.Id},
		{userB.Id, teamConstrained.Id},
		{userC.Id, teamConstrained.Id},
		{userA.Id, teamUnconstrained.Id},
		{userB.Id, teamUnconstrained.Id},
		{userC.Id, teamUnconstrained.Id},
	}

	for _, item := range userIDTeamIDs {
		res = <-ss.Team().SaveMember(&model.TeamMember{
			UserId: item[0],
			TeamId: item[1],
		}, 99)
		require.Nil(t, res.Err)
	}

	// add users to channels
	userIDChannelIDs := [][]string{
		{userA.Id, channelConstrained.Id},
		{userB.Id, channelConstrained.Id},
		{userC.Id, channelConstrained.Id},
		{userA.Id, channelUnconstrained.Id},
		{userB.Id, channelUnconstrained.Id},
		{userC.Id, channelUnconstrained.Id},
	}

	for _, item := range userIDChannelIDs {
		res = <-ss.Channel().SaveMember(&model.ChannelMember{
			UserId:      item[0],
			ChannelId:   item[1],
			NotifyProps: model.GetDefaultChannelNotifyProps(),
		})
		require.Nil(t, res.Err)
	}

	return &removalsData{
		UserA:                userA,
		UserB:                userB,
		UserC:                userC,
		ConstrainedChannel:   channelConstrained,
		UnconstrainedChannel: channelUnconstrained,
		ConstrainedTeam:      teamConstrained,
		UnconstrainedTeam:    teamUnconstrained,
		Group:                group,
	}
}

func testGetGroupsByChannel(t *testing.T, ss store.Store) {
	// Create Channel1
	channel1 := &model.Channel{
		TeamId:      model.NewId(),
		DisplayName: "Channel1",
		Name:        model.NewId(),
		Type:        model.CHANNEL_OPEN,
	}
	channel1, err := ss.Channel().Save(channel1, 9999)
	require.Nil(t, err)

	// Create Groups 1 and 2
	res := <-ss.Group().Create(&model.Group{
		Name:        model.NewId(),
		DisplayName: "group-1",
		RemoteId:    model.NewId(),
		Source:      model.GroupSourceLdap,
	})
	require.Nil(t, res.Err)
	group1 := res.Data.(*model.Group)

	res = <-ss.Group().Create(&model.Group{
		Name:        model.NewId(),
		DisplayName: "group-2",
		RemoteId:    model.NewId(),
		Source:      model.GroupSourceLdap,
	})
	require.Nil(t, res.Err)
	group2 := res.Data.(*model.Group)

	// And associate them with Channel1
	for _, g := range []*model.Group{group1, group2} {
		_, err = ss.Group().CreateGroupSyncable(&model.GroupSyncable{
			AutoAdd:    true,
			SyncableId: channel1.Id,
			Type:       model.GroupSyncableTypeChannel,
			GroupId:    g.Id,
		})
		require.Nil(t, err)
	}

	// Create Channel2
	channel2 := &model.Channel{
		TeamId:      model.NewId(),
		DisplayName: "Channel2",
		Name:        model.NewId(),
		Type:        model.CHANNEL_OPEN,
	}
	channel2, err = ss.Channel().Save(channel2, 9999)
	require.Nil(t, err)

	// Create Group3
	res = <-ss.Group().Create(&model.Group{
		Name:        model.NewId(),
		DisplayName: "group-3",
		RemoteId:    model.NewId(),
		Source:      model.GroupSourceLdap,
	})
	require.Nil(t, res.Err)
	group3 := res.Data.(*model.Group)

	// And associate it to Channel2
	_, err = ss.Group().CreateGroupSyncable(&model.GroupSyncable{
		AutoAdd:    true,
		SyncableId: channel2.Id,
		Type:       model.GroupSyncableTypeChannel,
		GroupId:    group3.Id,
	})
	require.Nil(t, err)

	// add members
	u1 := &model.User{
		Email:    MakeEmail(),
		Username: model.NewId(),
	}
	res = <-ss.User().Save(u1)
	require.Nil(t, res.Err)
	user1 := res.Data.(*model.User)
<<<<<<< HEAD

	_, err = ss.Group().CreateOrRestoreMember(group1.Id, user1.Id)
	require.Nil(t, err)
=======
	<-ss.Group().UpsertMember(group1.Id, user1.Id)
>>>>>>> ab4eaf89

	group1WithMemberCount := model.Group(*group1)
	group1WithMemberCount.MemberCount = model.NewInt(1)

	group2WithMemberCount := model.Group(*group2)
	group2WithMemberCount.MemberCount = model.NewInt(0)

	testCases := []struct {
		Name       string
		ChannelId  string
		Page       int
		PerPage    int
		Result     []*model.Group
		Opts       model.GroupSearchOpts
		TotalCount *int64
	}{
		{
			Name:       "Get the two Groups for Channel1",
			ChannelId:  channel1.Id,
			Opts:       model.GroupSearchOpts{},
			Page:       0,
			PerPage:    60,
			Result:     []*model.Group{group1, group2},
			TotalCount: model.NewInt64(2),
		},
		{
			Name:      "Get first Group for Channel1 with page 0 with 1 element",
			ChannelId: channel1.Id,
			Opts:      model.GroupSearchOpts{},
			Page:      0,
			PerPage:   1,
			Result:    []*model.Group{group1},
		},
		{
			Name:      "Get second Group for Channel1 with page 1 with 1 element",
			ChannelId: channel1.Id,
			Opts:      model.GroupSearchOpts{},
			Page:      1,
			PerPage:   1,
			Result:    []*model.Group{group2},
		},
		{
			Name:      "Get third Group for Channel2",
			ChannelId: channel2.Id,
			Opts:      model.GroupSearchOpts{},
			Page:      0,
			PerPage:   60,
			Result:    []*model.Group{group3},
		},
		{
			Name:       "Get empty Groups for a fake id",
			ChannelId:  model.NewId(),
			Opts:       model.GroupSearchOpts{},
			Page:       0,
			PerPage:    60,
			Result:     []*model.Group{},
			TotalCount: model.NewInt64(0),
		},
		{
			Name:       "Get group matching name",
			ChannelId:  channel1.Id,
			Opts:       model.GroupSearchOpts{Q: string([]rune(group1.Name)[2:10])}, // very low change of a name collision
			Page:       0,
			PerPage:    100,
			Result:     []*model.Group{group1},
			TotalCount: model.NewInt64(1),
		},
		{
			Name:       "Get group matching display name",
			ChannelId:  channel1.Id,
			Opts:       model.GroupSearchOpts{Q: "rouP-1"},
			Page:       0,
			PerPage:    100,
			Result:     []*model.Group{group1},
			TotalCount: model.NewInt64(1),
		},
		{
			Name:       "Get group matching multiple display names",
			ChannelId:  channel1.Id,
			Opts:       model.GroupSearchOpts{Q: "roUp-"},
			Page:       0,
			PerPage:    100,
			Result:     []*model.Group{group1, group2},
			TotalCount: model.NewInt64(2),
		},
		{
			Name:      "Include member counts",
			ChannelId: channel1.Id,
			Opts:      model.GroupSearchOpts{IncludeMemberCount: true},
			Page:      0,
			PerPage:   2,
			Result:    []*model.Group{&group1WithMemberCount, &group2WithMemberCount},
		},
	}

	for _, tc := range testCases {
		t.Run(tc.Name, func(t *testing.T) {
			if tc.Opts.PageOpts == nil {
				tc.Opts.PageOpts = &model.PageOpts{}
			}
			tc.Opts.PageOpts.Page = tc.Page
			tc.Opts.PageOpts.PerPage = tc.PerPage
			groups, err := ss.Group().GetGroupsByChannel(tc.ChannelId, tc.Opts)
			require.Nil(t, err)
			require.ElementsMatch(t, tc.Result, groups)
			if tc.TotalCount != nil {
				var count int64
				count, err = ss.Group().CountGroupsByChannel(tc.ChannelId, tc.Opts)
				require.Equal(t, *tc.TotalCount, count)
			}
		})
	}
}

func testGetGroupsByTeam(t *testing.T, ss store.Store) {
	// Create Team1
	team1 := &model.Team{
		DisplayName:     "Team1",
		Description:     model.NewId(),
		CompanyName:     model.NewId(),
		AllowOpenInvite: false,
		InviteId:        model.NewId(),
		Name:            model.NewId(),
		Email:           "success+" + model.NewId() + "@simulator.amazonses.com",
		Type:            model.TEAM_OPEN,
	}
	team1, err := ss.Team().Save(team1)
	require.Nil(t, err)

	// Create Groups 1 and 2
	res := <-ss.Group().Create(&model.Group{
		Name:        model.NewId(),
		DisplayName: "group-1",
		RemoteId:    model.NewId(),
		Source:      model.GroupSourceLdap,
	})
	require.Nil(t, res.Err)
	group1 := res.Data.(*model.Group)

	res = <-ss.Group().Create(&model.Group{
		Name:        model.NewId(),
		DisplayName: "group-2",
		RemoteId:    model.NewId(),
		Source:      model.GroupSourceLdap,
	})
	require.Nil(t, res.Err)
	group2 := res.Data.(*model.Group)

	// And associate them with Team1
	for _, g := range []*model.Group{group1, group2} {
		_, err = ss.Group().CreateGroupSyncable(&model.GroupSyncable{
			AutoAdd:    true,
			SyncableId: team1.Id,
			Type:       model.GroupSyncableTypeTeam,
			GroupId:    g.Id,
		})
		require.Nil(t, err)
	}

	// Create Team2
	team2 := &model.Team{
		DisplayName:     "Team2",
		Description:     model.NewId(),
		CompanyName:     model.NewId(),
		AllowOpenInvite: false,
		InviteId:        model.NewId(),
		Name:            model.NewId(),
		Email:           "success+" + model.NewId() + "@simulator.amazonses.com",
		Type:            model.TEAM_INVITE,
	}
	team2, err = ss.Team().Save(team2)
	require.Nil(t, err)

	// Create Group3
	res = <-ss.Group().Create(&model.Group{
		Name:        model.NewId(),
		DisplayName: "group-3",
		RemoteId:    model.NewId(),
		Source:      model.GroupSourceLdap,
	})
	require.Nil(t, res.Err)
	group3 := res.Data.(*model.Group)

	// And associate it to Team2
	_, err = ss.Group().CreateGroupSyncable(&model.GroupSyncable{
		AutoAdd:    true,
		SyncableId: team2.Id,
		Type:       model.GroupSyncableTypeTeam,
		GroupId:    group3.Id,
	})
	require.Nil(t, err)

	// add members
	u1 := &model.User{
		Email:    MakeEmail(),
		Username: model.NewId(),
	}
	res = <-ss.User().Save(u1)
	require.Nil(t, res.Err)
	user1 := res.Data.(*model.User)
<<<<<<< HEAD

	_, err = ss.Group().CreateOrRestoreMember(group1.Id, user1.Id)
	require.Nil(t, err)
=======
	<-ss.Group().UpsertMember(group1.Id, user1.Id)
>>>>>>> ab4eaf89

	group1WithMemberCount := model.Group(*group1)
	group1WithMemberCount.MemberCount = model.NewInt(1)

	group2WithMemberCount := model.Group(*group2)
	group2WithMemberCount.MemberCount = model.NewInt(0)

	testCases := []struct {
		Name       string
		TeamId     string
		Page       int
		PerPage    int
		Opts       model.GroupSearchOpts
		Result     []*model.Group
		TotalCount *int64
	}{
		{
			Name:       "Get the two Groups for Team1",
			TeamId:     team1.Id,
			Opts:       model.GroupSearchOpts{},
			Page:       0,
			PerPage:    60,
			Result:     []*model.Group{group1, group2},
			TotalCount: model.NewInt64(2),
		},
		{
			Name:    "Get first Group for Team1 with page 0 with 1 element",
			TeamId:  team1.Id,
			Opts:    model.GroupSearchOpts{},
			Page:    0,
			PerPage: 1,
			Result:  []*model.Group{group1},
		},
		{
			Name:    "Get second Group for Team1 with page 1 with 1 element",
			TeamId:  team1.Id,
			Opts:    model.GroupSearchOpts{},
			Page:    1,
			PerPage: 1,
			Result:  []*model.Group{group2},
		},
		{
			Name:       "Get third Group for Team2",
			TeamId:     team2.Id,
			Opts:       model.GroupSearchOpts{},
			Page:       0,
			PerPage:    60,
			Result:     []*model.Group{group3},
			TotalCount: model.NewInt64(1),
		},
		{
			Name:       "Get empty Groups for a fake id",
			TeamId:     model.NewId(),
			Opts:       model.GroupSearchOpts{},
			Page:       0,
			PerPage:    60,
			Result:     []*model.Group{},
			TotalCount: model.NewInt64(0),
		},
		{
			Name:       "Get group matching name",
			TeamId:     team1.Id,
			Opts:       model.GroupSearchOpts{Q: string([]rune(group1.Name)[2:10])}, // very low change of a name collision
			Page:       0,
			PerPage:    100,
			Result:     []*model.Group{group1},
			TotalCount: model.NewInt64(1),
		},
		{
			Name:       "Get group matching display name",
			TeamId:     team1.Id,
			Opts:       model.GroupSearchOpts{Q: "rouP-1"},
			Page:       0,
			PerPage:    100,
			Result:     []*model.Group{group1},
			TotalCount: model.NewInt64(1),
		},
		{
			Name:       "Get group matching multiple display names",
			TeamId:     team1.Id,
			Opts:       model.GroupSearchOpts{Q: "roUp-"},
			Page:       0,
			PerPage:    100,
			Result:     []*model.Group{group1, group2},
			TotalCount: model.NewInt64(2),
		},
		{
			Name:    "Include member counts",
			TeamId:  team1.Id,
			Opts:    model.GroupSearchOpts{IncludeMemberCount: true},
			Page:    0,
			PerPage: 2,
			Result:  []*model.Group{&group1WithMemberCount, &group2WithMemberCount},
		},
	}

	for _, tc := range testCases {
		t.Run(tc.Name, func(t *testing.T) {
			if tc.Opts.PageOpts == nil {
				tc.Opts.PageOpts = &model.PageOpts{}
			}
			tc.Opts.PageOpts.Page = tc.Page
			tc.Opts.PageOpts.PerPage = tc.PerPage
			groups, err := ss.Group().GetGroupsByTeam(tc.TeamId, tc.Opts)
			require.Nil(t, err)
			require.ElementsMatch(t, tc.Result, groups)
			if tc.TotalCount != nil {
				var count int64
				count, err = ss.Group().CountGroupsByTeam(tc.TeamId, tc.Opts)
				require.Equal(t, *tc.TotalCount, count)
			}
		})
	}
}

func testGetGroups(t *testing.T, ss store.Store) {
	// Create Team1
	team1 := &model.Team{
		DisplayName:     "Team1",
		Description:     model.NewId(),
		CompanyName:     model.NewId(),
		AllowOpenInvite: false,
		InviteId:        model.NewId(),
		Name:            model.NewId(),
		Email:           "success+" + model.NewId() + "@simulator.amazonses.com",
		Type:            model.TEAM_OPEN,
	}
	team1, err := ss.Team().Save(team1)
	require.Nil(t, err)

	// Create Channel1
	channel1 := &model.Channel{
		TeamId:      model.NewId(),
		DisplayName: "Channel1",
		Name:        model.NewId(),
		Type:        model.CHANNEL_PRIVATE,
	}
	channel1, err = ss.Channel().Save(channel1, 9999)
	require.Nil(t, err)

	// Create Groups 1 and 2
	res := <-ss.Group().Create(&model.Group{
		Name:        model.NewId(),
		DisplayName: "group-1",
		RemoteId:    model.NewId(),
		Source:      model.GroupSourceLdap,
	})
	require.Nil(t, res.Err)
	group1 := res.Data.(*model.Group)

	res = <-ss.Group().Create(&model.Group{
		Name:        model.NewId(),
		DisplayName: "group-2",
		RemoteId:    model.NewId(),
		Source:      model.GroupSourceLdap,
	})
	require.Nil(t, res.Err)
	group2 := res.Data.(*model.Group)

	// And associate them with Team1
	for _, g := range []*model.Group{group1, group2} {
		_, err = ss.Group().CreateGroupSyncable(&model.GroupSyncable{
			AutoAdd:    true,
			SyncableId: team1.Id,
			Type:       model.GroupSyncableTypeTeam,
			GroupId:    g.Id,
		})
		require.Nil(t, err)
	}

	// Create Team2
	team2 := &model.Team{
		DisplayName:     "Team2",
		Description:     model.NewId(),
		CompanyName:     model.NewId(),
		AllowOpenInvite: false,
		InviteId:        model.NewId(),
		Name:            model.NewId(),
		Email:           "success+" + model.NewId() + "@simulator.amazonses.com",
		Type:            model.TEAM_INVITE,
	}
	team2, err = ss.Team().Save(team2)
	require.Nil(t, err)

	// Create Channel2
	channel2 := &model.Channel{
		TeamId:      model.NewId(),
		DisplayName: "Channel2",
		Name:        model.NewId(),
		Type:        model.CHANNEL_PRIVATE,
	}
	channel2, err = ss.Channel().Save(channel2, 9999)
	require.Nil(t, err)

	// Create Group3
	res = <-ss.Group().Create(&model.Group{
		Name:        model.NewId(),
		DisplayName: "group-3",
		RemoteId:    model.NewId(),
		Source:      model.GroupSourceLdap,
	})
	require.Nil(t, res.Err)
	group3 := res.Data.(*model.Group)

	// And associate it to Team2
	_, err = ss.Group().CreateGroupSyncable(&model.GroupSyncable{
		AutoAdd:    true,
		SyncableId: team2.Id,
		Type:       model.GroupSyncableTypeTeam,
		GroupId:    group3.Id,
	})
	require.Nil(t, err)

	// And associate Group1 to Channel2
	_, err = ss.Group().CreateGroupSyncable(&model.GroupSyncable{
		AutoAdd:    true,
		SyncableId: channel2.Id,
		Type:       model.GroupSyncableTypeChannel,
		GroupId:    group1.Id,
	})
	require.Nil(t, err)

	// And associate Group2 and Group3 to Channel1
	for _, g := range []*model.Group{group2, group3} {
		_, err = ss.Group().CreateGroupSyncable(&model.GroupSyncable{
			AutoAdd:    true,
			SyncableId: channel1.Id,
			Type:       model.GroupSyncableTypeChannel,
			GroupId:    g.Id,
		})
		require.Nil(t, err)
	}

	// add members
	u1 := &model.User{
		Email:    MakeEmail(),
		Username: model.NewId(),
	}
	res = <-ss.User().Save(u1)
	require.Nil(t, res.Err)
	user1 := res.Data.(*model.User)
<<<<<<< HEAD

	_, err = ss.Group().CreateOrRestoreMember(group1.Id, user1.Id)
	require.Nil(t, err)
=======
	<-ss.Group().UpsertMember(group1.Id, user1.Id)
>>>>>>> ab4eaf89

	group1WithMemberCount := model.Group(*group1)
	group1WithMemberCount.MemberCount = model.NewInt(1)

	group2WithMemberCount := model.Group(*group2)
	group2WithMemberCount.MemberCount = model.NewInt(0)

	group2NameSubstring := string([]rune(group2.Name)[2:5])

	testCases := []struct {
		Name    string
		Page    int
		PerPage int
		Opts    model.GroupSearchOpts
		Resultf func([]*model.Group) bool
	}{
		{
			Name:    "Get all the Groups",
			Opts:    model.GroupSearchOpts{},
			Page:    0,
			PerPage: 3,
			Resultf: func(groups []*model.Group) bool { return len(groups) == 3 },
		},
		{
			Name:    "Get first Group with page 0 with 1 element",
			Opts:    model.GroupSearchOpts{},
			Page:    0,
			PerPage: 1,
			Resultf: func(groups []*model.Group) bool { return len(groups) == 1 },
		},
		{
			Name:    "Get single result from page 1",
			Opts:    model.GroupSearchOpts{},
			Page:    1,
			PerPage: 1,
			Resultf: func(groups []*model.Group) bool { return len(groups) == 1 },
		},
		{
			Name:    "Get multiple results from page 1",
			Opts:    model.GroupSearchOpts{},
			Page:    1,
			PerPage: 2,
			Resultf: func(groups []*model.Group) bool { return len(groups) == 2 },
		},
		{
			Name:    "Get group matching name",
			Opts:    model.GroupSearchOpts{Q: group2NameSubstring},
			Page:    0,
			PerPage: 100,
			Resultf: func(groups []*model.Group) bool {
				for _, g := range groups {
					if !strings.Contains(g.Name, group2NameSubstring) {
						return false
					}
				}
				return true
			},
		},
		{
			Name:    "Get group matching display name",
			Opts:    model.GroupSearchOpts{Q: "rouP-3"},
			Page:    0,
			PerPage: 100,
			Resultf: func(groups []*model.Group) bool {
				for _, g := range groups {
					if !strings.Contains(strings.ToLower(g.DisplayName), "roup-3") {
						return false
					}
				}
				return true
			},
		},
		{
			Name:    "Get group matching multiple display names",
			Opts:    model.GroupSearchOpts{Q: "groUp"},
			Page:    0,
			PerPage: 100,
			Resultf: func(groups []*model.Group) bool {
				for _, g := range groups {
					if !strings.Contains(strings.ToLower(g.DisplayName), "group") {
						return false
					}
				}
				return true
			},
		},
		{
			Name:    "Include member counts",
			Opts:    model.GroupSearchOpts{IncludeMemberCount: true},
			Page:    0,
			PerPage: 2,
			Resultf: func(groups []*model.Group) bool {
				for _, g := range groups {
					if g.MemberCount == nil {
						return false
					}
				}
				return true
			},
		},
		{
			Name:    "Not associated to team",
			Opts:    model.GroupSearchOpts{NotAssociatedToTeam: team2.Id},
			Page:    0,
			PerPage: 100,
			Resultf: func(groups []*model.Group) bool {
				if len(groups) == 0 {
					return false
				}
				for _, g := range groups {
					if g.Id == group3.Id {
						return false
					}
				}
				return true
			},
		},
		{
			Name:    "Not associated to other team",
			Opts:    model.GroupSearchOpts{NotAssociatedToTeam: team1.Id},
			Page:    0,
			PerPage: 100,
			Resultf: func(groups []*model.Group) bool {
				if len(groups) == 0 {
					return false
				}
				for _, g := range groups {
					if g.Id == group1.Id || g.Id == group2.Id {
						return false
					}
				}
				return true
			},
		},
	}

	for _, tc := range testCases {
		t.Run(tc.Name, func(t *testing.T) {
			groups, err := ss.Group().GetGroups(tc.Page, tc.PerPage, tc.Opts)
			require.Nil(t, err)
			require.True(t, tc.Resultf(groups))
		})
	}
}

func testTeamMembersMinusGroupMembers(t *testing.T, ss store.Store) {
	const numberOfGroups = 3
	const numberOfUsers = 4

	groups := []*model.Group{}
	users := []*model.User{}

	team := &model.Team{
		DisplayName:      model.NewId(),
		Description:      model.NewId(),
		CompanyName:      model.NewId(),
		AllowOpenInvite:  false,
		InviteId:         model.NewId(),
		Name:             model.NewId(),
		Email:            model.NewId() + "@simulator.amazonses.com",
		Type:             model.TEAM_OPEN,
		GroupConstrained: model.NewBool(true),
	}
	team, err := ss.Team().Save(team)
	require.Nil(t, err)

	for i := 0; i < numberOfUsers; i++ {
		user := &model.User{
			Email:    MakeEmail(),
			Username: model.NewId(),
		}
		res := <-ss.User().Save(user)
		require.Nil(t, res.Err)
		user = res.Data.(*model.User)
		users = append(users, user)

		trueOrFalse := int(math.Mod(float64(i), 2)) == 0
		res = <-ss.Team().SaveMember(&model.TeamMember{TeamId: team.Id, UserId: user.Id, SchemeUser: trueOrFalse, SchemeAdmin: !trueOrFalse}, 999)
		require.Nil(t, res.Err)
	}

	for i := 0; i < numberOfGroups; i++ {
		group := &model.Group{
			Name:        fmt.Sprintf("n_%d_%s", i, model.NewId()),
			DisplayName: model.NewId(),
			Source:      model.GroupSourceLdap,
			Description: model.NewId(),
			RemoteId:    model.NewId(),
		}
		res := <-ss.Group().Create(group)
		require.Nil(t, res.Err)
		group = res.Data.(*model.Group)
		groups = append(groups, group)
	}

	sort.Slice(users, func(i, j int) bool {
		return users[i].Id < users[j].Id
	})

	// Add even users to even group, and the inverse
	for i := 0; i < numberOfUsers; i++ {
		groupIndex := int(math.Mod(float64(i), 2))
<<<<<<< HEAD
		_, err := ss.Group().CreateOrRestoreMember(groups[groupIndex].Id, users[i].Id)
		require.Nil(t, err)

		// Add everyone to group 2
		_, err = ss.Group().CreateOrRestoreMember(groups[numberOfGroups-1].Id, users[i].Id)
		require.Nil(t, err)
=======
		res := <-ss.Group().UpsertMember(groups[groupIndex].Id, users[i].Id)
		require.Nil(t, res.Err)

		// Add everyone to group 2
		res = <-ss.Group().UpsertMember(groups[numberOfGroups-1].Id, users[i].Id)
		require.Nil(t, res.Err)
>>>>>>> ab4eaf89
	}

	testCases := map[string]struct {
		expectedUserIDs    []string
		expectedTotalCount int64
		groupIDs           []string
		page               int
		perPage            int
		setup              func()
		teardown           func()
	}{
		"No group IDs, all members": {
			expectedUserIDs:    []string{users[0].Id, users[1].Id, users[2].Id, users[3].Id},
			expectedTotalCount: numberOfUsers,
			groupIDs:           []string{},
			page:               0,
			perPage:            100,
		},
		"All members, page 1": {
			expectedUserIDs:    []string{users[0].Id, users[1].Id},
			expectedTotalCount: numberOfUsers,
			groupIDs:           []string{},
			page:               0,
			perPage:            2,
		},
		"All members, page 2": {
			expectedUserIDs:    []string{users[2].Id, users[3].Id},
			expectedTotalCount: numberOfUsers,
			groupIDs:           []string{},
			page:               1,
			perPage:            2,
		},
		"Group 1, even users would be removed": {
			expectedUserIDs:    []string{users[0].Id, users[2].Id},
			expectedTotalCount: 2,
			groupIDs:           []string{groups[1].Id},
			page:               0,
			perPage:            100,
		},
		"Group 0, odd users would be removed": {
			expectedUserIDs:    []string{users[1].Id, users[3].Id},
			expectedTotalCount: 2,
			groupIDs:           []string{groups[0].Id},
			page:               0,
			perPage:            100,
		},
		"All groups, no users would be removed": {
			expectedUserIDs:    []string{},
			expectedTotalCount: 0,
			groupIDs:           []string{groups[0].Id, groups[1].Id},
			page:               0,
			perPage:            100,
		},
	}

	mapUserIDs := func(users []*model.UserWithGroups) []string {
		ids := []string{}
		for _, user := range users {
			ids = append(ids, user.Id)
		}
		return ids
	}

	for tcName, tc := range testCases {
		t.Run(tcName, func(t *testing.T) {
			if tc.setup != nil {
				tc.setup()
			}

			if tc.teardown != nil {
				defer tc.teardown()
			}

			actual, err := ss.Group().TeamMembersMinusGroupMembers(team.Id, tc.groupIDs, tc.page, tc.perPage)
			require.Nil(t, err)
			require.ElementsMatch(t, tc.expectedUserIDs, mapUserIDs(actual))

			for _, user := range actual {
				require.NotNil(t, user.GroupIDs)
				require.True(t, (user.SchemeAdmin || user.SchemeUser))
			}

			actualCount, err := ss.Group().CountTeamMembersMinusGroupMembers(team.Id, tc.groupIDs)
			require.Nil(t, err)
			require.Equal(t, tc.expectedTotalCount, actualCount)
		})
	}
}

func testChannelMembersMinusGroupMembers(t *testing.T, ss store.Store) {
	const numberOfGroups = 3
	const numberOfUsers = 4

	groups := []*model.Group{}
	users := []*model.User{}

	channel := &model.Channel{
		TeamId:           model.NewId(),
		DisplayName:      "A Name",
		Name:             model.NewId(),
		Type:             model.CHANNEL_PRIVATE,
		GroupConstrained: model.NewBool(true),
	}
	channel, err := ss.Channel().Save(channel, 9999)
	require.Nil(t, err)

	for i := 0; i < numberOfUsers; i++ {
		user := &model.User{
			Email:    MakeEmail(),
			Username: model.NewId(),
		}
		res := <-ss.User().Save(user)
		require.Nil(t, res.Err)
		user = res.Data.(*model.User)
		users = append(users, user)

		trueOrFalse := int(math.Mod(float64(i), 2)) == 0
		res = <-ss.Channel().SaveMember(&model.ChannelMember{
			ChannelId:   channel.Id,
			UserId:      user.Id,
			SchemeUser:  trueOrFalse,
			SchemeAdmin: !trueOrFalse,
			NotifyProps: model.GetDefaultChannelNotifyProps(),
		})
		require.Nil(t, res.Err)
	}

	for i := 0; i < numberOfGroups; i++ {
		group := &model.Group{
			Name:        fmt.Sprintf("n_%d_%s", i, model.NewId()),
			DisplayName: model.NewId(),
			Source:      model.GroupSourceLdap,
			Description: model.NewId(),
			RemoteId:    model.NewId(),
		}
		res := <-ss.Group().Create(group)
		require.Nil(t, res.Err)
		group = res.Data.(*model.Group)
		groups = append(groups, group)
	}

	sort.Slice(users, func(i, j int) bool {
		return users[i].Id < users[j].Id
	})

	// Add even users to even group, and the inverse
	for i := 0; i < numberOfUsers; i++ {
		groupIndex := int(math.Mod(float64(i), 2))
<<<<<<< HEAD
		_, err := ss.Group().CreateOrRestoreMember(groups[groupIndex].Id, users[i].Id)
		require.Nil(t, err)

		// Add everyone to group 2
		_, err = ss.Group().CreateOrRestoreMember(groups[numberOfGroups-1].Id, users[i].Id)
		require.Nil(t, err)
=======
		res := <-ss.Group().UpsertMember(groups[groupIndex].Id, users[i].Id)
		require.Nil(t, res.Err)

		// Add everyone to group 2
		res = <-ss.Group().UpsertMember(groups[numberOfGroups-1].Id, users[i].Id)
		require.Nil(t, res.Err)
>>>>>>> ab4eaf89
	}

	testCases := map[string]struct {
		expectedUserIDs    []string
		expectedTotalCount int64
		groupIDs           []string
		page               int
		perPage            int
		setup              func()
		teardown           func()
	}{
		"No group IDs, all members": {
			expectedUserIDs:    []string{users[0].Id, users[1].Id, users[2].Id, users[3].Id},
			expectedTotalCount: numberOfUsers,
			groupIDs:           []string{},
			page:               0,
			perPage:            100,
		},
		"All members, page 1": {
			expectedUserIDs:    []string{users[0].Id, users[1].Id},
			expectedTotalCount: numberOfUsers,
			groupIDs:           []string{},
			page:               0,
			perPage:            2,
		},
		"All members, page 2": {
			expectedUserIDs:    []string{users[2].Id, users[3].Id},
			expectedTotalCount: numberOfUsers,
			groupIDs:           []string{},
			page:               1,
			perPage:            2,
		},
		"Group 1, even users would be removed": {
			expectedUserIDs:    []string{users[0].Id, users[2].Id},
			expectedTotalCount: 2,
			groupIDs:           []string{groups[1].Id},
			page:               0,
			perPage:            100,
		},
		"Group 0, odd users would be removed": {
			expectedUserIDs:    []string{users[1].Id, users[3].Id},
			expectedTotalCount: 2,
			groupIDs:           []string{groups[0].Id},
			page:               0,
			perPage:            100,
		},
		"All groups, no users would be removed": {
			expectedUserIDs:    []string{},
			expectedTotalCount: 0,
			groupIDs:           []string{groups[0].Id, groups[1].Id},
			page:               0,
			perPage:            100,
		},
	}

	mapUserIDs := func(users []*model.UserWithGroups) []string {
		ids := []string{}
		for _, user := range users {
			ids = append(ids, user.Id)
		}
		return ids
	}

	for tcName, tc := range testCases {
		t.Run(tcName, func(t *testing.T) {
			if tc.setup != nil {
				tc.setup()
			}

			if tc.teardown != nil {
				defer tc.teardown()
			}

			actual, err := ss.Group().ChannelMembersMinusGroupMembers(channel.Id, tc.groupIDs, tc.page, tc.perPage)
			require.Nil(t, err)
			require.ElementsMatch(t, tc.expectedUserIDs, mapUserIDs(actual))

			for _, user := range actual {
				require.NotNil(t, user.GroupIDs)
				require.True(t, (user.SchemeAdmin || user.SchemeUser))
			}

			actualCount, err := ss.Group().CountChannelMembersMinusGroupMembers(channel.Id, tc.groupIDs)
			require.Nil(t, err)
			require.Equal(t, tc.expectedTotalCount, actualCount)
		})
	}
}<|MERGE_RESOLUTION|>--- conflicted
+++ resolved
@@ -457,13 +457,8 @@
 	require.Nil(t, res.Err)
 	user1 := res.Data.(*model.User)
 
-<<<<<<< HEAD
-	_, err := ss.Group().CreateOrRestoreMember(group.Id, user1.Id)
-	require.Nil(t, err)
-=======
-	res = <-ss.Group().UpsertMember(group.Id, user1.Id)
-	require.Nil(t, res.Err)
->>>>>>> ab4eaf89
+	_, err := ss.Group().UpsertMember(group.Id, user1.Id)
+	require.Nil(t, err)
 
 	u2 := &model.User{
 		Email:    MakeEmail(),
@@ -473,13 +468,8 @@
 	require.Nil(t, res.Err)
 	user2 := res.Data.(*model.User)
 
-<<<<<<< HEAD
-	_, err = ss.Group().CreateOrRestoreMember(group.Id, user2.Id)
-	require.Nil(t, err)
-=======
-	res = <-ss.Group().UpsertMember(group.Id, user2.Id)
-	require.Nil(t, res.Err)
->>>>>>> ab4eaf89
+	_, err = ss.Group().UpsertMember(group.Id, user2.Id)
+	require.Nil(t, err)
 
 	// Check returns members
 	groupMembers, err := ss.Group().GetMemberUsers(group.Id)
@@ -522,13 +512,8 @@
 	require.Nil(t, res.Err)
 	user1 := res.Data.(*model.User)
 
-<<<<<<< HEAD
-	_, err := ss.Group().CreateOrRestoreMember(group.Id, user1.Id)
-	require.Nil(t, err)
-=======
-	res = <-ss.Group().UpsertMember(group.Id, user1.Id)
-	require.Nil(t, res.Err)
->>>>>>> ab4eaf89
+	_, err := ss.Group().UpsertMember(group.Id, user1.Id)
+	require.Nil(t, err)
 
 	u2 := &model.User{
 		Email:    MakeEmail(),
@@ -538,13 +523,8 @@
 	require.Nil(t, res.Err)
 	user2 := res.Data.(*model.User)
 
-<<<<<<< HEAD
-	_, err = ss.Group().CreateOrRestoreMember(group.Id, user2.Id)
-	require.Nil(t, err)
-=======
-	res = <-ss.Group().UpsertMember(group.Id, user2.Id)
-	require.Nil(t, res.Err)
->>>>>>> ab4eaf89
+	_, err = ss.Group().UpsertMember(group.Id, user2.Id)
+	require.Nil(t, err)
 
 	// Check returns members
 	groupMembers, err := ss.Group().GetMemberUsersPage(group.Id, 0, 100)
@@ -600,43 +580,24 @@
 	user := res2.Data.(*model.User)
 
 	// Happy path
-<<<<<<< HEAD
-	d2, err := ss.Group().CreateOrRestoreMember(group.Id, user.Id)
-	require.Nil(t, err)
-=======
-	res3 := <-ss.Group().UpsertMember(group.Id, user.Id)
-	require.Nil(t, res3.Err)
-	d2 := res3.Data.(*model.GroupMember)
->>>>>>> ab4eaf89
+	d2, err := ss.Group().UpsertMember(group.Id, user.Id)
+	require.Nil(t, err)
 	require.Equal(t, d2.GroupId, group.Id)
 	require.Equal(t, d2.UserId, user.Id)
 	require.NotZero(t, d2.CreateAt)
 	require.Zero(t, d2.DeleteAt)
 
 	// Duplicate composite key (GroupId, UserId)
-<<<<<<< HEAD
-	_, err = ss.Group().CreateOrRestoreMember(group.Id, user.Id)
+	_, err = ss.Group().UpsertMember(group.Id, user.Id)
 	require.Equal(t, err.Id, "store.sql_group.uniqueness_error")
 
 	// Invalid GroupId
-	_, err = ss.Group().CreateOrRestoreMember(model.NewId(), user.Id)
+	_, err = ss.Group().UpsertMember(model.NewId(), user.Id)
 	require.Equal(t, err.Id, "store.insert_error")
 
 	// Restores a deleted member
-	_, err = ss.Group().CreateOrRestoreMember(group.Id, user.Id)
+	_, err = ss.Group().UpsertMember(group.Id, user.Id)
 	require.NotNil(t, err)
-=======
-	res4 := <-ss.Group().UpsertMember(group.Id, user.Id)
-	require.Nil(t, res4.Err)
-
-	// Invalid GroupId
-	res6 := <-ss.Group().UpsertMember(model.NewId(), user.Id)
-	require.Equal(t, res6.Err.Id, "store.insert_error")
-
-	// Restores a deleted member
-	res := <-ss.Group().UpsertMember(group.Id, user.Id)
-	require.Nil(t, res.Err)
->>>>>>> ab4eaf89
 
 	_, err = ss.Group().DeleteMember(group.Id, user.Id)
 	require.Nil(t, err)
@@ -644,13 +605,8 @@
 	groupMembers, err := ss.Group().GetMemberUsers(group.Id)
 	beforeRestoreCount := len(groupMembers)
 
-<<<<<<< HEAD
-	_, err = ss.Group().CreateOrRestoreMember(group.Id, user.Id)
-	require.Nil(t, err)
-=======
-	res = <-ss.Group().UpsertMember(group.Id, user.Id)
-	require.Nil(t, res.Err)
->>>>>>> ab4eaf89
+	_, err = ss.Group().UpsertMember(group.Id, user.Id)
+	require.Nil(t, err)
 
 	groupMembers, err = ss.Group().GetMemberUsers(group.Id)
 	afterRestoreCount := len(groupMembers)
@@ -680,14 +636,8 @@
 	user := res2.Data.(*model.User)
 
 	// Create member
-<<<<<<< HEAD
-	d1, err := ss.Group().CreateOrRestoreMember(group.Id, user.Id)
-	require.Nil(t, err)
-=======
-	res3 := <-ss.Group().UpsertMember(group.Id, user.Id)
-	require.Nil(t, res3.Err)
-	d1 := res3.Data.(*model.GroupMember)
->>>>>>> ab4eaf89
+	d1, err := ss.Group().UpsertMember(group.Id, user.Id)
+	require.Nil(t, err)
 
 	// Happy path
 	d2, err := ss.Group().DeleteMember(group.Id, user.Id)
@@ -992,13 +942,8 @@
 	user = res.Data.(*model.User)
 
 	// Create GroupMember
-<<<<<<< HEAD
-	_, err := ss.Group().CreateOrRestoreMember(group.Id, user.Id)
-	require.Nil(t, err)
-=======
-	res = <-ss.Group().UpsertMember(group.Id, user.Id)
-	require.Nil(t, res.Err)
->>>>>>> ab4eaf89
+	_, err := ss.Group().UpsertMember(group.Id, user.Id)
+	require.Nil(t, err)
 
 	// Create Team
 	team := &model.Team{
@@ -1031,17 +976,10 @@
 	require.Len(t, teamMembers, 0)
 
 	// Delete and restore GroupMember should return result
-<<<<<<< HEAD
 	_, err = ss.Group().DeleteMember(group.Id, user.Id)
 	require.Nil(t, err)
-	_, err = ss.Group().CreateOrRestoreMember(group.Id, user.Id)
-	require.Nil(t, err)
-=======
-	res = <-ss.Group().DeleteMember(group.Id, user.Id)
-	require.Nil(t, res.Err)
-	res = <-ss.Group().UpsertMember(group.Id, user.Id)
-	require.Nil(t, res.Err)
->>>>>>> ab4eaf89
+	_, err = ss.Group().UpsertMember(group.Id, user.Id)
+	require.Nil(t, err)
 	teamMembers, err = ss.Group().TeamMembersToAdd(syncable.CreateAt + 1)
 	require.Nil(t, err)
 	require.Len(t, teamMembers, 1)
@@ -1130,12 +1068,8 @@
 	require.Len(t, teamMembers, 0)
 
 	// restore group member and verify
-<<<<<<< HEAD
-	_, err = ss.Group().CreateOrRestoreMember(group.Id, user.Id)
-	require.Nil(t, err)
-=======
-	res = <-ss.Group().UpsertMember(group.Id, user.Id)
->>>>>>> ab4eaf89
+	_, err = ss.Group().UpsertMember(group.Id, user.Id)
+	require.Nil(t, err)
 	teamMembers, err = ss.Group().TeamMembersToAdd(0)
 	require.Nil(t, err)
 	require.Len(t, teamMembers, 1)
@@ -1172,11 +1106,7 @@
 	user = res.Data.(*model.User)
 
 	// Create GroupMember
-<<<<<<< HEAD
-	_, err := ss.Group().CreateOrRestoreMember(group.Id, user.Id)
-=======
-	res = <-ss.Group().UpsertMember(group.Id, user.Id)
->>>>>>> ab4eaf89
+	_, err := ss.Group().UpsertMember(group.Id, user.Id)
 	require.Nil(t, res.Err)
 
 	// Create Channel
@@ -1206,17 +1136,10 @@
 	require.Len(t, channelMembers, 0)
 
 	// Delete and restore GroupMember should return result
-<<<<<<< HEAD
 	_, err = ss.Group().DeleteMember(group.Id, user.Id)
 	require.Nil(t, err)
-	_, err = ss.Group().CreateOrRestoreMember(group.Id, user.Id)
-	require.Nil(t, err)
-=======
-	res = <-ss.Group().DeleteMember(group.Id, user.Id)
-	require.Nil(t, res.Err)
-	res = <-ss.Group().UpsertMember(group.Id, user.Id)
-	require.Nil(t, res.Err)
->>>>>>> ab4eaf89
+	_, err = ss.Group().UpsertMember(group.Id, user.Id)
+	require.Nil(t, err)
 	channelMembers, err = ss.Group().ChannelMembersToAdd(syncable.CreateAt + 1)
 	require.Nil(t, err)
 	require.Len(t, channelMembers, 1)
@@ -1304,13 +1227,8 @@
 	require.Len(t, channelMembers, 0)
 
 	// restore group member and verify
-<<<<<<< HEAD
-	_, err = ss.Group().CreateOrRestoreMember(group.Id, user.Id)
-	require.Nil(t, err)
-=======
-	res = <-ss.Group().UpsertMember(group.Id, user.Id)
-	require.Nil(t, res.Err)
->>>>>>> ab4eaf89
+	_, err = ss.Group().UpsertMember(group.Id, user.Id)
+	require.Nil(t, err)
 	channelMembers, err = ss.Group().ChannelMembersToAdd(0)
 	require.Nil(t, err)
 	require.Len(t, channelMembers, 1)
@@ -1538,19 +1456,11 @@
 	userC = res.Data.(*model.User)
 
 	// add users to group (but not userC)
-<<<<<<< HEAD
-	_, err := ss.Group().CreateOrRestoreMember(group.Id, userA.Id)
-	require.Nil(t, err)
-
-	_, err = ss.Group().CreateOrRestoreMember(group.Id, userB.Id)
-	require.Nil(t, err)
-=======
-	res = <-ss.Group().UpsertMember(group.Id, userA.Id)
-	require.Nil(t, res.Err)
-
-	res = <-ss.Group().UpsertMember(group.Id, userB.Id)
-	require.Nil(t, res.Err)
->>>>>>> ab4eaf89
+	_, err := ss.Group().UpsertMember(group.Id, userA.Id)
+	require.Nil(t, err)
+
+	_, err = ss.Group().UpsertMember(group.Id, userB.Id)
+	require.Nil(t, err)
 
 	// create channels
 	channelConstrained := &model.Channel{
@@ -1741,13 +1651,9 @@
 	res = <-ss.User().Save(u1)
 	require.Nil(t, res.Err)
 	user1 := res.Data.(*model.User)
-<<<<<<< HEAD
-
-	_, err = ss.Group().CreateOrRestoreMember(group1.Id, user1.Id)
-	require.Nil(t, err)
-=======
-	<-ss.Group().UpsertMember(group1.Id, user1.Id)
->>>>>>> ab4eaf89
+
+	_, err = ss.Group().UpsertMember(group1.Id, user1.Id)
+	require.Nil(t, err)
 
 	group1WithMemberCount := model.Group(*group1)
 	group1WithMemberCount.MemberCount = model.NewInt(1)
@@ -1948,13 +1854,9 @@
 	res = <-ss.User().Save(u1)
 	require.Nil(t, res.Err)
 	user1 := res.Data.(*model.User)
-<<<<<<< HEAD
-
-	_, err = ss.Group().CreateOrRestoreMember(group1.Id, user1.Id)
-	require.Nil(t, err)
-=======
-	<-ss.Group().UpsertMember(group1.Id, user1.Id)
->>>>>>> ab4eaf89
+
+	_, err = ss.Group().UpsertMember(group1.Id, user1.Id)
+	require.Nil(t, err)
 
 	group1WithMemberCount := model.Group(*group1)
 	group1WithMemberCount.MemberCount = model.NewInt(1)
@@ -2196,13 +2098,9 @@
 	res = <-ss.User().Save(u1)
 	require.Nil(t, res.Err)
 	user1 := res.Data.(*model.User)
-<<<<<<< HEAD
-
-	_, err = ss.Group().CreateOrRestoreMember(group1.Id, user1.Id)
-	require.Nil(t, err)
-=======
-	<-ss.Group().UpsertMember(group1.Id, user1.Id)
->>>>>>> ab4eaf89
+
+	_, err = ss.Group().UpsertMember(group1.Id, user1.Id)
+	require.Nil(t, err)
 
 	group1WithMemberCount := model.Group(*group1)
 	group1WithMemberCount.MemberCount = model.NewInt(1)
@@ -2405,21 +2303,12 @@
 	// Add even users to even group, and the inverse
 	for i := 0; i < numberOfUsers; i++ {
 		groupIndex := int(math.Mod(float64(i), 2))
-<<<<<<< HEAD
-		_, err := ss.Group().CreateOrRestoreMember(groups[groupIndex].Id, users[i].Id)
+		_, err := ss.Group().UpsertMember(groups[groupIndex].Id, users[i].Id)
 		require.Nil(t, err)
 
 		// Add everyone to group 2
-		_, err = ss.Group().CreateOrRestoreMember(groups[numberOfGroups-1].Id, users[i].Id)
+		_, err = ss.Group().UpsertMember(groups[numberOfGroups-1].Id, users[i].Id)
 		require.Nil(t, err)
-=======
-		res := <-ss.Group().UpsertMember(groups[groupIndex].Id, users[i].Id)
-		require.Nil(t, res.Err)
-
-		// Add everyone to group 2
-		res = <-ss.Group().UpsertMember(groups[numberOfGroups-1].Id, users[i].Id)
-		require.Nil(t, res.Err)
->>>>>>> ab4eaf89
 	}
 
 	testCases := map[string]struct {
@@ -2568,21 +2457,12 @@
 	// Add even users to even group, and the inverse
 	for i := 0; i < numberOfUsers; i++ {
 		groupIndex := int(math.Mod(float64(i), 2))
-<<<<<<< HEAD
-		_, err := ss.Group().CreateOrRestoreMember(groups[groupIndex].Id, users[i].Id)
+		_, err := ss.Group().UpsertMember(groups[groupIndex].Id, users[i].Id)
 		require.Nil(t, err)
 
 		// Add everyone to group 2
-		_, err = ss.Group().CreateOrRestoreMember(groups[numberOfGroups-1].Id, users[i].Id)
+		_, err = ss.Group().UpsertMember(groups[numberOfGroups-1].Id, users[i].Id)
 		require.Nil(t, err)
-=======
-		res := <-ss.Group().UpsertMember(groups[groupIndex].Id, users[i].Id)
-		require.Nil(t, res.Err)
-
-		// Add everyone to group 2
-		res = <-ss.Group().UpsertMember(groups[numberOfGroups-1].Id, users[i].Id)
-		require.Nil(t, res.Err)
->>>>>>> ab4eaf89
 	}
 
 	testCases := map[string]struct {
