// Copyright (c) 2018-present Mattermost, Inc. All Rights Reserved.
// See License.txt for license information.

package storetest

import (
	"fmt"
	"math"
	"sort"
	"strings"
	"testing"

	"github.com/stretchr/testify/require"

	"github.com/mattermost/mattermost-server/model"
	"github.com/mattermost/mattermost-server/store"
)

func TestGroupStore(t *testing.T, ss store.Store) {
	t.Run("Create", func(t *testing.T) { testGroupStoreCreate(t, ss) })
	t.Run("Get", func(t *testing.T) { testGroupStoreGet(t, ss) })
	t.Run("GetByIDs", func(t *testing.T) { testGroupStoreGetByIDs(t, ss) })
	t.Run("GetByRemoteID", func(t *testing.T) { testGroupStoreGetByRemoteID(t, ss) })
	t.Run("GetAllBySource", func(t *testing.T) { testGroupStoreGetAllByType(t, ss) })
	t.Run("Update", func(t *testing.T) { testGroupStoreUpdate(t, ss) })
	t.Run("Delete", func(t *testing.T) { testGroupStoreDelete(t, ss) })

	t.Run("GetMemberUsers", func(t *testing.T) { testGroupGetMemberUsers(t, ss) })
	t.Run("GetMemberUsersPage", func(t *testing.T) { testGroupGetMemberUsersPage(t, ss) })
	t.Run("UpsertMember", func(t *testing.T) { testUpsertMember(t, ss) })
	t.Run("DeleteMember", func(t *testing.T) { testGroupDeleteMember(t, ss) })

	t.Run("CreateGroupSyncable", func(t *testing.T) { testCreateGroupSyncable(t, ss) })
	t.Run("GetGroupSyncable", func(t *testing.T) { testGetGroupSyncable(t, ss) })
	t.Run("GetAllGroupSyncablesByGroupId", func(t *testing.T) { testGetAllGroupSyncablesByGroup(t, ss) })
	t.Run("UpdateGroupSyncable", func(t *testing.T) { testUpdateGroupSyncable(t, ss) })
	t.Run("DeleteGroupSyncable", func(t *testing.T) { testDeleteGroupSyncable(t, ss) })

	t.Run("TeamMembersToAdd", func(t *testing.T) { testPendingAutoAddTeamMembers(t, ss) })
	t.Run("ChannelMembersToAdd", func(t *testing.T) { testPendingAutoAddChannelMembers(t, ss) })

	t.Run("TeamMembersToRemove", func(t *testing.T) { testTeamMemberRemovals(t, ss) })
	t.Run("ChannelMembersToRemove", func(t *testing.T) { testChannelMemberRemovals(t, ss) })

	t.Run("GetGroupsByChannel", func(t *testing.T) { testGetGroupsByChannel(t, ss) })
	t.Run("GetGroupsByTeam", func(t *testing.T) { testGetGroupsByTeam(t, ss) })

	t.Run("GetGroups", func(t *testing.T) { testGetGroups(t, ss) })

	t.Run("TeamMembersMinusGroupMembers", func(t *testing.T) { testTeamMembersMinusGroupMembers(t, ss) })
	t.Run("ChannelMembersMinusGroupMembers", func(t *testing.T) { testChannelMembersMinusGroupMembers(t, ss) })
}

func testGroupStoreCreate(t *testing.T, ss store.Store) {
	// Save a new group
	g1 := &model.Group{
		Name:        model.NewId(),
		DisplayName: model.NewId(),
		Source:      model.GroupSourceLdap,
		Description: model.NewId(),
		RemoteId:    model.NewId(),
	}

	// Happy path
	d1, err := ss.Group().Create(g1)
	require.Nil(t, err)
	require.Len(t, d1.Id, 26)
	require.Equal(t, g1.Name, d1.Name)
	require.Equal(t, g1.DisplayName, d1.DisplayName)
	require.Equal(t, g1.Description, d1.Description)
	require.Equal(t, g1.RemoteId, d1.RemoteId)
	require.NotZero(t, d1.CreateAt)
	require.NotZero(t, d1.UpdateAt)
	require.Zero(t, d1.DeleteAt)

	// Requires name and display name
	g2 := &model.Group{
		Name:        "",
		DisplayName: model.NewId(),
		Source:      model.GroupSourceLdap,
		RemoteId:    model.NewId(),
	}
	data, err := ss.Group().Create(g2)
	require.Nil(t, data)
	require.NotNil(t, err)
	require.Equal(t, err.Id, "model.group.name.app_error")

	g2.Name = model.NewId()
	g2.DisplayName = ""
	data, err = ss.Group().Create(g2)
	require.Nil(t, data)
	require.NotNil(t, err)
	require.Equal(t, err.Id, "model.group.display_name.app_error")

	// Won't accept a duplicate name
	g4 := &model.Group{
		Name:        model.NewId(),
		DisplayName: model.NewId(),
		Source:      model.GroupSourceLdap,
		RemoteId:    model.NewId(),
	}
	_, err = ss.Group().Create(g4)
	require.Nil(t, err)
	g4b := &model.Group{
		Name:        g4.Name,
		DisplayName: model.NewId(),
		Source:      model.GroupSourceLdap,
		RemoteId:    model.NewId(),
	}
	data, err = ss.Group().Create(g4b)
	require.Nil(t, data)
	require.Equal(t, err.Id, "store.sql_group.unique_constraint")

	// Fields cannot be greater than max values
	g5 := &model.Group{
		Name:        strings.Repeat("x", model.GroupNameMaxLength),
		DisplayName: strings.Repeat("x", model.GroupDisplayNameMaxLength),
		Description: strings.Repeat("x", model.GroupDescriptionMaxLength),
		Source:      model.GroupSourceLdap,
		RemoteId:    model.NewId(),
	}
	require.Nil(t, g5.IsValidForCreate())

	g5.Name = g5.Name + "x"
	require.Equal(t, g5.IsValidForCreate().Id, "model.group.name.app_error")
	g5.Name = model.NewId()
	require.Nil(t, g5.IsValidForCreate())

	g5.DisplayName = g5.DisplayName + "x"
	require.Equal(t, g5.IsValidForCreate().Id, "model.group.display_name.app_error")
	g5.DisplayName = model.NewId()
	require.Nil(t, g5.IsValidForCreate())

	g5.Description = g5.Description + "x"
	require.Equal(t, g5.IsValidForCreate().Id, "model.group.description.app_error")
	g5.Description = model.NewId()
	require.Nil(t, g5.IsValidForCreate())

	// Must use a valid type
	g6 := &model.Group{
		Name:        model.NewId(),
		DisplayName: model.NewId(),
		Description: model.NewId(),
		Source:      model.GroupSource("fake"),
		RemoteId:    model.NewId(),
	}
	require.Equal(t, g6.IsValidForCreate().Id, "model.group.source.app_error")
}

func testGroupStoreGet(t *testing.T, ss store.Store) {
	// Create a group
	g1 := &model.Group{
		Name:        model.NewId(),
		DisplayName: model.NewId(),
		Description: model.NewId(),
		Source:      model.GroupSourceLdap,
		RemoteId:    model.NewId(),
	}
	d1, err := ss.Group().Create(g1)
	require.Nil(t, err)
	require.Len(t, d1.Id, 26)

	// Get the group
	d2, err := ss.Group().Get(d1.Id)
	require.Nil(t, err)
	require.Equal(t, d1.Id, d2.Id)
	require.Equal(t, d1.Name, d2.Name)
	require.Equal(t, d1.DisplayName, d2.DisplayName)
	require.Equal(t, d1.Description, d2.Description)
	require.Equal(t, d1.RemoteId, d2.RemoteId)
	require.Equal(t, d1.CreateAt, d2.CreateAt)
	require.Equal(t, d1.UpdateAt, d2.UpdateAt)
	require.Equal(t, d1.DeleteAt, d2.DeleteAt)

	// Get an invalid group
	_, err = ss.Group().Get(model.NewId())
	require.NotNil(t, err)
	require.Equal(t, err.Id, "store.sql_group.no_rows")
}

func testGroupStoreGetByIDs(t *testing.T, ss store.Store) {
	var group1 *model.Group
	var group2 *model.Group

	for i := 0; i < 2; i++ {
		group := &model.Group{
			Name:        model.NewId(),
			DisplayName: model.NewId(),
			Description: model.NewId(),
			Source:      model.GroupSourceLdap,
			RemoteId:    model.NewId(),
		}
		group, err := ss.Group().Create(group)
		require.Nil(t, err)
		switch i {
		case 0:
			group1 = group
		case 1:
			group2 = group
		}
	}

	groups, err := ss.Group().GetByIDs([]string{group1.Id, group2.Id})
	require.Nil(t, err)
	require.Len(t, groups, 2)

	for i := 0; i < 2; i++ {
		require.True(t, (groups[i].Id == group1.Id || groups[i].Id == group2.Id))
	}

	require.True(t, groups[0].Id != groups[1].Id)
}

func testGroupStoreGetByRemoteID(t *testing.T, ss store.Store) {
	// Create a group
	g1 := &model.Group{
		Name:        model.NewId(),
		DisplayName: model.NewId(),
		Description: model.NewId(),
		Source:      model.GroupSourceLdap,
		RemoteId:    model.NewId(),
	}
	d1, err := ss.Group().Create(g1)
	require.Nil(t, err)
	require.Len(t, d1.Id, 26)

	// Get the group
	d2, err := ss.Group().GetByRemoteID(d1.RemoteId, model.GroupSourceLdap)
	require.Nil(t, err)
	require.Equal(t, d1.Id, d2.Id)
	require.Equal(t, d1.Name, d2.Name)
	require.Equal(t, d1.DisplayName, d2.DisplayName)
	require.Equal(t, d1.Description, d2.Description)
	require.Equal(t, d1.RemoteId, d2.RemoteId)
	require.Equal(t, d1.CreateAt, d2.CreateAt)
	require.Equal(t, d1.UpdateAt, d2.UpdateAt)
	require.Equal(t, d1.DeleteAt, d2.DeleteAt)

	// Get an invalid group
	_, err = ss.Group().GetByRemoteID(model.NewId(), model.GroupSource("fake"))
	require.NotNil(t, err)
	require.Equal(t, err.Id, "store.sql_group.no_rows")
}

func testGroupStoreGetAllByType(t *testing.T, ss store.Store) {
	numGroups := 10

	groups := []*model.Group{}

	// Create groups
	for i := 0; i < numGroups; i++ {
		g := &model.Group{
			Name:        model.NewId(),
			DisplayName: model.NewId(),
			Description: model.NewId(),
			Source:      model.GroupSourceLdap,
			RemoteId:    model.NewId(),
		}
		groups = append(groups, g)
		_, err := ss.Group().Create(g)
		require.Nil(t, err)
	}

	// Returns all the groups
	d1, err := ss.Group().GetAllBySource(model.GroupSourceLdap)
	require.Nil(t, err)
	require.Condition(t, func() bool { return len(d1) >= numGroups })
	for _, expectedGroup := range groups {
		present := false
		for _, dbGroup := range d1 {
			if dbGroup.Id == expectedGroup.Id {
				present = true
				break
			}
		}
		require.True(t, present)
	}
}

func testGroupStoreUpdate(t *testing.T, ss store.Store) {
	// Save a new group
	g1 := &model.Group{
		Name:        "g1-test",
		DisplayName: model.NewId(),
		Source:      model.GroupSourceLdap,
		Description: model.NewId(),
		RemoteId:    model.NewId(),
	}

	// Create a group
	d1, err := ss.Group().Create(g1)
	require.Nil(t, err)

	// Update happy path
	g1Update := &model.Group{}
	*g1Update = *g1
	g1Update.Name = model.NewId()
	g1Update.DisplayName = model.NewId()
	g1Update.Description = model.NewId()
	g1Update.RemoteId = model.NewId()

	ud1, err := ss.Group().Update(g1Update)
	require.Nil(t, err)
	// Not changed...
	require.Equal(t, d1.Id, ud1.Id)
	require.Equal(t, d1.CreateAt, ud1.CreateAt)
	require.Equal(t, d1.Source, ud1.Source)
	// Still zero...
	require.Zero(t, ud1.DeleteAt)
	// Updated...
	require.Equal(t, g1Update.Name, ud1.Name)
	require.Equal(t, g1Update.DisplayName, ud1.DisplayName)
	require.Equal(t, g1Update.Description, ud1.Description)
	require.Equal(t, g1Update.RemoteId, ud1.RemoteId)

	// Requires name and display name
	data, err := ss.Group().Update(&model.Group{
		Id:          d1.Id,
		Name:        "",
		DisplayName: model.NewId(),
		Source:      model.GroupSourceLdap,
		RemoteId:    model.NewId(),
		Description: model.NewId(),
	})
	require.Nil(t, data)
	require.NotNil(t, err)
	require.Equal(t, err.Id, "model.group.name.app_error")

	data, err = ss.Group().Update(&model.Group{
		Id:          d1.Id,
		Name:        model.NewId(),
		DisplayName: "",
		Source:      model.GroupSourceLdap,
		RemoteId:    model.NewId(),
	})
	require.Nil(t, data)
	require.NotNil(t, err)
	require.Equal(t, err.Id, "model.group.display_name.app_error")

	// Create another Group
	g2 := &model.Group{
		Name:        model.NewId(),
		DisplayName: model.NewId(),
		Source:      model.GroupSourceLdap,
		Description: model.NewId(),
		RemoteId:    model.NewId(),
	}
	d2, err := ss.Group().Create(g2)
	require.Nil(t, err)

	// Can't update the name to be a duplicate of an existing group's name
	_, err = ss.Group().Update(&model.Group{
		Id:          d2.Id,
		Name:        g1Update.Name,
		DisplayName: model.NewId(),
		Source:      model.GroupSourceLdap,
		Description: model.NewId(),
		RemoteId:    model.NewId(),
	})
	require.Equal(t, err.Id, "store.update_error")

	// Cannot update CreateAt
	someVal := model.GetMillis()
	d1.CreateAt = someVal
	d3, err := ss.Group().Update(d1)
	require.Nil(t, err)
	require.NotEqual(t, someVal, d3.CreateAt)

	// Cannot update DeleteAt to non-zero
	d1.DeleteAt = 1
	_, err = ss.Group().Update(d1)
	require.Equal(t, "model.group.delete_at.app_error", err.Id)

	//...except for 0 for DeleteAt
	d1.DeleteAt = 0
	d4, err := ss.Group().Update(d1)
	require.Nil(t, err)
	require.Zero(t, d4.DeleteAt)
}

func testGroupStoreDelete(t *testing.T, ss store.Store) {
	// Save a group
	g1 := &model.Group{
		Name:        model.NewId(),
		DisplayName: model.NewId(),
		Description: model.NewId(),
		Source:      model.GroupSourceLdap,
		RemoteId:    model.NewId(),
	}

	d1, err := ss.Group().Create(g1)
	require.Nil(t, err)
	require.Len(t, d1.Id, 26)

	// Check the group is retrievable
	_, err = ss.Group().Get(d1.Id)
	require.Nil(t, err)

	// Get the before count
	d7, err := ss.Group().GetAllBySource(model.GroupSourceLdap)
	require.Nil(t, err)
	beforeCount := len(d7)

	// Delete the group
	_, err = ss.Group().Delete(d1.Id)
	require.Nil(t, err)

	// Check the group is deleted
	d4, err := ss.Group().Get(d1.Id)
	require.Nil(t, err)
	require.NotZero(t, d4.DeleteAt)

	// Check the after count
	d5, err := ss.Group().GetAllBySource(model.GroupSourceLdap)
	require.Nil(t, err)
	afterCount := len(d5)
	require.Condition(t, func() bool { return beforeCount == afterCount+1 })

	// Try and delete a nonexistent group
	_, err = ss.Group().Delete(model.NewId())
	require.NotNil(t, err)
	require.Equal(t, err.Id, "store.sql_group.no_rows")

	// Cannot delete again
	_, err = ss.Group().Delete(d1.Id)
	require.Equal(t, err.Id, "store.sql_group.no_rows")
}

func testGroupGetMemberUsers(t *testing.T, ss store.Store) {
	// Save a group
	g1 := &model.Group{
		Name:        model.NewId(),
		DisplayName: model.NewId(),
		Description: model.NewId(),
		Source:      model.GroupSourceLdap,
		RemoteId:    model.NewId(),
	}
	group, err := ss.Group().Create(g1)
	require.Nil(t, err)

	u1 := &model.User{
		Email:    MakeEmail(),
		Username: model.NewId(),
	}
	user1, err := ss.User().Save(u1)
	require.Nil(t, err)

	_, err = ss.Group().UpsertMember(group.Id, user1.Id)
	require.Nil(t, err)

	u2 := &model.User{
		Email:    MakeEmail(),
		Username: model.NewId(),
	}
	user2, err := ss.User().Save(u2)
	require.Nil(t, err)

	_, err = ss.Group().UpsertMember(group.Id, user2.Id)
	require.Nil(t, err)

	// Check returns members
	groupMembers, err := ss.Group().GetMemberUsers(group.Id)
	require.Nil(t, err)
	require.Equal(t, 2, len(groupMembers))

	// Check madeup id
	groupMembers, err = ss.Group().GetMemberUsers(model.NewId())
	require.Nil(t, err)
	require.Equal(t, 0, len(groupMembers))

	// Delete a member
	_, err = ss.Group().DeleteMember(group.Id, user1.Id)
	require.Nil(t, err)

	// Should not return deleted members
	groupMembers, err = ss.Group().GetMemberUsers(group.Id)
	require.Nil(t, err)
	require.Equal(t, 1, len(groupMembers))
}

func testGroupGetMemberUsersPage(t *testing.T, ss store.Store) {
	// Save a group
	g1 := &model.Group{
		Name:        model.NewId(),
		DisplayName: model.NewId(),
		Description: model.NewId(),
		Source:      model.GroupSourceLdap,
		RemoteId:    model.NewId(),
	}
	group, err := ss.Group().Create(g1)
	require.Nil(t, err)

	u1 := &model.User{
		Email:    MakeEmail(),
		Username: model.NewId(),
	}
	user1, err := ss.User().Save(u1)
	require.Nil(t, err)

	_, err = ss.Group().UpsertMember(group.Id, user1.Id)
	require.Nil(t, err)

	u2 := &model.User{
		Email:    MakeEmail(),
		Username: model.NewId(),
	}
	user2, err := ss.User().Save(u2)
	require.Nil(t, err)

	_, err = ss.Group().UpsertMember(group.Id, user2.Id)
	require.Nil(t, err)

	// Check returns members
	groupMembers, err := ss.Group().GetMemberUsersPage(group.Id, 0, 100)
	require.Nil(t, err)
	require.Equal(t, 2, len(groupMembers))

	// Check page 1
	groupMembers, err = ss.Group().GetMemberUsersPage(group.Id, 0, 1)
	require.Nil(t, err)
	require.Equal(t, 1, len(groupMembers))
	require.Equal(t, user2.Id, groupMembers[0].Id)

	// Check page 2
	groupMembers, err = ss.Group().GetMemberUsersPage(group.Id, 1, 1)
	require.Nil(t, err)
	require.Equal(t, 1, len(groupMembers))
	require.Equal(t, user1.Id, groupMembers[0].Id)

	// Check madeup id
	groupMembers, err = ss.Group().GetMemberUsersPage(model.NewId(), 0, 100)
	require.Nil(t, err)
	require.Equal(t, 0, len(groupMembers))

	// Delete a member
	_, err = ss.Group().DeleteMember(group.Id, user1.Id)
	require.Nil(t, err)

	// Should not return deleted members
	groupMembers, err = ss.Group().GetMemberUsersPage(group.Id, 0, 100)
	require.Nil(t, err)
	require.Equal(t, 1, len(groupMembers))
}

func testUpsertMember(t *testing.T, ss store.Store) {
	// Create group
	g1 := &model.Group{
		Name:        model.NewId(),
		DisplayName: model.NewId(),
		Source:      model.GroupSourceLdap,
		RemoteId:    model.NewId(),
	}
	group, err := ss.Group().Create(g1)
	require.Nil(t, err)

	// Create user
	u1 := &model.User{
		Email:    MakeEmail(),
		Username: model.NewId(),
	}
	user, err := ss.User().Save(u1)
	require.Nil(t, err)

	// Happy path
	d2, err := ss.Group().UpsertMember(group.Id, user.Id)
	require.Nil(t, err)
	require.Equal(t, d2.GroupId, group.Id)
	require.Equal(t, d2.UserId, user.Id)
	require.NotZero(t, d2.CreateAt)
	require.Zero(t, d2.DeleteAt)

	// Duplicate composite key (GroupId, UserId)
	_, err = ss.Group().UpsertMember(group.Id, user.Id)
	require.Nil(t, err)

	// Invalid GroupId
	_, err = ss.Group().UpsertMember(model.NewId(), user.Id)
	require.Equal(t, err.Id, "store.insert_error")

	// Restores a deleted member
	_, err = ss.Group().UpsertMember(group.Id, user.Id)
	require.Nil(t, err)

	_, err = ss.Group().DeleteMember(group.Id, user.Id)
	require.Nil(t, err)

	groupMembers, err := ss.Group().GetMemberUsers(group.Id)
	beforeRestoreCount := len(groupMembers)

	_, err = ss.Group().UpsertMember(group.Id, user.Id)
	require.Nil(t, err)

	groupMembers, err = ss.Group().GetMemberUsers(group.Id)
	afterRestoreCount := len(groupMembers)

	require.Equal(t, beforeRestoreCount+1, afterRestoreCount)
}

func testGroupDeleteMember(t *testing.T, ss store.Store) {
	// Create group
	g1 := &model.Group{
		Name:        model.NewId(),
		DisplayName: model.NewId(),
		Source:      model.GroupSourceLdap,
		RemoteId:    model.NewId(),
	}
	group, err := ss.Group().Create(g1)
	require.Nil(t, err)

	// Create user
	u1 := &model.User{
		Email:    MakeEmail(),
		Username: model.NewId(),
	}
	user, err := ss.User().Save(u1)
	require.Nil(t, err)

	// Create member
	d1, err := ss.Group().UpsertMember(group.Id, user.Id)
	require.Nil(t, err)

	// Happy path
	d2, err := ss.Group().DeleteMember(group.Id, user.Id)
	require.Nil(t, err)
	require.Equal(t, d2.GroupId, group.Id)
	require.Equal(t, d2.UserId, user.Id)
	require.Equal(t, d2.CreateAt, d1.CreateAt)
	require.NotZero(t, d2.DeleteAt)

	// Delete an already deleted member
	_, err = ss.Group().DeleteMember(group.Id, user.Id)
	require.Equal(t, err.Id, "store.sql_group.no_rows")

	// Delete with non-existent User
	_, err = ss.Group().DeleteMember(group.Id, model.NewId())
	require.Equal(t, err.Id, "store.sql_group.no_rows")

	// Delete non-existent Group
	_, err = ss.Group().DeleteMember(model.NewId(), group.Id)
	require.Equal(t, err.Id, "store.sql_group.no_rows")
}

func testCreateGroupSyncable(t *testing.T, ss store.Store) {
	// Invalid GroupID
	_, err := ss.Group().CreateGroupSyncable(model.NewGroupTeam("x", model.NewId(), false))
	require.Equal(t, err.Id, "model.group_syncable.group_id.app_error")

	// Create Group
	g1 := &model.Group{
		Name:        model.NewId(),
		DisplayName: model.NewId(),
		Source:      model.GroupSourceLdap,
		RemoteId:    model.NewId(),
	}
	group, err := ss.Group().Create(g1)
	require.Nil(t, err)

	// Create Team
	t1 := &model.Team{
		DisplayName:     "Name",
		Description:     "Some description",
		CompanyName:     "Some company name",
		AllowOpenInvite: false,
		InviteId:        "inviteid0",
		Name:            "z-z-" + model.NewId() + "a",
		Email:           "success+" + model.NewId() + "@simulator.amazonses.com",
		Type:            model.TEAM_OPEN,
	}
	team, err := ss.Team().Save(t1)
	require.Nil(t, err)

	// New GroupSyncable, happy path
	gt1 := model.NewGroupTeam(group.Id, team.Id, false)
	d1, err := ss.Group().CreateGroupSyncable(gt1)
	require.Nil(t, err)
	require.Equal(t, gt1.SyncableId, d1.SyncableId)
	require.Equal(t, gt1.GroupId, d1.GroupId)
	require.Equal(t, gt1.AutoAdd, d1.AutoAdd)
	require.NotZero(t, d1.CreateAt)
	require.Zero(t, d1.DeleteAt)
}

func testGetGroupSyncable(t *testing.T, ss store.Store) {
	// Create a group
	g1 := &model.Group{
		Name:        model.NewId(),
		DisplayName: model.NewId(),
		Description: model.NewId(),
		Source:      model.GroupSourceLdap,
		RemoteId:    model.NewId(),
	}
	group, err := ss.Group().Create(g1)
	require.Nil(t, err)

	// Create Team
	t1 := &model.Team{
		DisplayName:     "Name",
		Description:     "Some description",
		CompanyName:     "Some company name",
		AllowOpenInvite: false,
		InviteId:        "inviteid0",
		Name:            "z-z-" + model.NewId() + "a",
		Email:           "success+" + model.NewId() + "@simulator.amazonses.com",
		Type:            model.TEAM_OPEN,
	}
	team, err := ss.Team().Save(t1)
	require.Nil(t, err)

	// Create GroupSyncable
	gt1 := model.NewGroupTeam(group.Id, team.Id, false)
	groupTeam, err := ss.Group().CreateGroupSyncable(gt1)
	require.Nil(t, err)

	// Get GroupSyncable
	dgt, err := ss.Group().GetGroupSyncable(groupTeam.GroupId, groupTeam.SyncableId, model.GroupSyncableTypeTeam)
	require.Nil(t, err)
	require.Equal(t, gt1.GroupId, dgt.GroupId)
	require.Equal(t, gt1.SyncableId, dgt.SyncableId)
	require.Equal(t, gt1.AutoAdd, dgt.AutoAdd)
	require.NotZero(t, gt1.CreateAt)
	require.NotZero(t, gt1.UpdateAt)
	require.Zero(t, gt1.DeleteAt)
}

func testGetAllGroupSyncablesByGroup(t *testing.T, ss store.Store) {
	numGroupSyncables := 10

	// Create group
	g := &model.Group{
		Name:        model.NewId(),
		DisplayName: model.NewId(),
		Description: model.NewId(),
		Source:      model.GroupSourceLdap,
		RemoteId:    model.NewId(),
	}
	group, err := ss.Group().Create(g)
	require.Nil(t, err)

	groupTeams := []*model.GroupSyncable{}

	// Create groupTeams
	for i := 0; i < numGroupSyncables; i++ {
		// Create Team
		t1 := &model.Team{
			DisplayName:     "Name",
			Description:     "Some description",
			CompanyName:     "Some company name",
			AllowOpenInvite: false,
			InviteId:        "inviteid0",
			Name:            "z-z-" + model.NewId() + "a",
			Email:           "success+" + model.NewId() + "@simulator.amazonses.com",
			Type:            model.TEAM_OPEN,
		}
		var team *model.Team
		team, err = ss.Team().Save(t1)
		require.Nil(t, err)

		// create groupteam
		var groupTeam *model.GroupSyncable
		groupTeam, err = ss.Group().CreateGroupSyncable(model.NewGroupTeam(group.Id, team.Id, false))
		require.Nil(t, err)
		groupTeams = append(groupTeams, groupTeam)
	}

	// Returns all the group teams
	d1, err := ss.Group().GetAllGroupSyncablesByGroupId(group.Id, model.GroupSyncableTypeTeam)
	require.Nil(t, err)
	require.Condition(t, func() bool { return len(d1) >= numGroupSyncables })
	for _, expectedGroupTeam := range groupTeams {
		present := false
		for _, dbGroupTeam := range d1 {
			if dbGroupTeam.GroupId == expectedGroupTeam.GroupId && dbGroupTeam.SyncableId == expectedGroupTeam.SyncableId {
				present = true
				break
			}
		}
		require.True(t, present)
	}
}

func testUpdateGroupSyncable(t *testing.T, ss store.Store) {
	// Create Group
	g1 := &model.Group{
		Name:        model.NewId(),
		DisplayName: model.NewId(),
		Source:      model.GroupSourceLdap,
		RemoteId:    model.NewId(),
	}
	group, err := ss.Group().Create(g1)
	require.Nil(t, err)

	// Create Team
	t1 := &model.Team{
		DisplayName:     "Name",
		Description:     "Some description",
		CompanyName:     "Some company name",
		AllowOpenInvite: false,
		InviteId:        "inviteid0",
		Name:            "z-z-" + model.NewId() + "a",
		Email:           "success+" + model.NewId() + "@simulator.amazonses.com",
		Type:            model.TEAM_OPEN,
	}
	team, err := ss.Team().Save(t1)
	require.Nil(t, err)

	// New GroupSyncable, happy path
	gt1 := model.NewGroupTeam(group.Id, team.Id, false)
	d1, err := ss.Group().CreateGroupSyncable(gt1)
	require.Nil(t, err)

	// Update existing group team
	gt1.AutoAdd = true
	d2, err := ss.Group().UpdateGroupSyncable(gt1)
	require.Nil(t, err)
	require.True(t, d2.AutoAdd)

	// Non-existent Group
	gt2 := model.NewGroupTeam(model.NewId(), team.Id, false)
	_, err = ss.Group().UpdateGroupSyncable(gt2)
	require.Equal(t, err.Id, "store.sql_group.no_rows")

	// Non-existent Team
	gt3 := model.NewGroupTeam(group.Id, model.NewId(), false)
	_, err = ss.Group().UpdateGroupSyncable(gt3)
	require.Equal(t, err.Id, "store.sql_group.no_rows")

	// Cannot update CreateAt or DeleteAt
	origCreateAt := d1.CreateAt
	d1.CreateAt = model.GetMillis()
	d1.AutoAdd = true
	d3, err := ss.Group().UpdateGroupSyncable(d1)
	require.Nil(t, err)
	require.Equal(t, origCreateAt, d3.CreateAt)

	// Cannot update DeleteAt to arbitrary value
	d1.DeleteAt = 1
	_, err = ss.Group().UpdateGroupSyncable(d1)
	require.Equal(t, "model.group.delete_at.app_error", err.Id)

	// Can update DeleteAt to 0
	d1.DeleteAt = 0
	d4, err := ss.Group().UpdateGroupSyncable(d1)
	require.Nil(t, err)
	require.Zero(t, d4.DeleteAt)
}

func testDeleteGroupSyncable(t *testing.T, ss store.Store) {
	// Create Group
	g1 := &model.Group{
		Name:        model.NewId(),
		DisplayName: model.NewId(),
		Source:      model.GroupSourceLdap,
		RemoteId:    model.NewId(),
	}
	group, err := ss.Group().Create(g1)
	require.Nil(t, err)

	// Create Team
	t1 := &model.Team{
		DisplayName:     "Name",
		Description:     "Some description",
		CompanyName:     "Some company name",
		AllowOpenInvite: false,
		InviteId:        "inviteid0",
		Name:            "z-z-" + model.NewId() + "a",
		Email:           "success+" + model.NewId() + "@simulator.amazonses.com",
		Type:            model.TEAM_OPEN,
	}
	team, err := ss.Team().Save(t1)
	require.Nil(t, err)

	// Create GroupSyncable
	gt1 := model.NewGroupTeam(group.Id, team.Id, false)
	groupTeam, err := ss.Group().CreateGroupSyncable(gt1)
	require.Nil(t, err)

	// Non-existent Group
	_, err = ss.Group().DeleteGroupSyncable(model.NewId(), groupTeam.SyncableId, model.GroupSyncableTypeTeam)
	require.Equal(t, err.Id, "store.sql_group.no_rows")

	// Non-existent Team
	_, err = ss.Group().DeleteGroupSyncable(groupTeam.GroupId, string(model.NewId()), model.GroupSyncableTypeTeam)
	require.Equal(t, err.Id, "store.sql_group.no_rows")

	// Happy path...
	d1, err := ss.Group().DeleteGroupSyncable(groupTeam.GroupId, groupTeam.SyncableId, model.GroupSyncableTypeTeam)
	require.Nil(t, err)
	require.NotZero(t, d1.DeleteAt)
	require.Equal(t, d1.GroupId, groupTeam.GroupId)
	require.Equal(t, d1.SyncableId, groupTeam.SyncableId)
	require.Equal(t, d1.AutoAdd, groupTeam.AutoAdd)
	require.Equal(t, d1.CreateAt, groupTeam.CreateAt)
	require.Condition(t, func() bool { return d1.UpdateAt > groupTeam.UpdateAt })

	// Record already deleted
	_, err = ss.Group().DeleteGroupSyncable(d1.GroupId, d1.SyncableId, d1.Type)
	require.NotNil(t, err)
	require.Equal(t, err.Id, "store.sql_group.group_syncable_already_deleted")
}

func testPendingAutoAddTeamMembers(t *testing.T, ss store.Store) {
	// Create Group
	group, err := ss.Group().Create(&model.Group{
		Name:        model.NewId(),
		DisplayName: "TeamMembersToAdd Test Group",
		RemoteId:    model.NewId(),
		Source:      model.GroupSourceLdap,
	})
	require.Nil(t, err)

	// Create User
	user := &model.User{
		Email:    MakeEmail(),
		Username: model.NewId(),
	}
	user, err = ss.User().Save(user)
	require.Nil(t, err)

	// Create GroupMember
	_, err = ss.Group().UpsertMember(group.Id, user.Id)
	require.Nil(t, err)

	// Create Team
	team := &model.Team{
		DisplayName:     "Name",
		Description:     "Some description",
		CompanyName:     "Some company name",
		AllowOpenInvite: false,
		InviteId:        "inviteid0",
		Name:            "z-z-" + model.NewId() + "a",
		Email:           "success+" + model.NewId() + "@simulator.amazonses.com",
		Type:            model.TEAM_OPEN,
	}
	team, err = ss.Team().Save(team)
	require.Nil(t, err)

	// Create GroupTeam
	syncable, err := ss.Group().CreateGroupSyncable(model.NewGroupTeam(group.Id, team.Id, true))
	require.Nil(t, err)

	// Time before syncable was created
	teamMembers, err := ss.Group().TeamMembersToAdd(syncable.CreateAt - 1)
	require.Nil(t, err)
	require.Len(t, teamMembers, 1)
	require.Equal(t, user.Id, teamMembers[0].UserID)
	require.Equal(t, team.Id, teamMembers[0].TeamID)

	// Time after syncable was created
	teamMembers, err = ss.Group().TeamMembersToAdd(syncable.CreateAt + 1)
	require.Nil(t, err)
	require.Len(t, teamMembers, 0)

	// Delete and restore GroupMember should return result
	_, err = ss.Group().DeleteMember(group.Id, user.Id)
	require.Nil(t, err)
	_, err = ss.Group().UpsertMember(group.Id, user.Id)
	require.Nil(t, err)
	teamMembers, err = ss.Group().TeamMembersToAdd(syncable.CreateAt + 1)
	require.Nil(t, err)
	require.Len(t, teamMembers, 1)

	pristineSyncable := *syncable

	_, err = ss.Group().UpdateGroupSyncable(syncable)
	require.Nil(t, err)

	// Time before syncable was updated
	teamMembers, err = ss.Group().TeamMembersToAdd(syncable.UpdateAt - 1)
	require.Nil(t, err)
	require.Len(t, teamMembers, 1)
	require.Equal(t, user.Id, teamMembers[0].UserID)
	require.Equal(t, team.Id, teamMembers[0].TeamID)

	// Time after syncable was updated
	teamMembers, err = ss.Group().TeamMembersToAdd(syncable.UpdateAt + 1)
	require.Nil(t, err)
	require.Len(t, teamMembers, 0)

	// Only includes if auto-add
	syncable.AutoAdd = false
	_, err = ss.Group().UpdateGroupSyncable(syncable)
	require.Nil(t, err)
	teamMembers, err = ss.Group().TeamMembersToAdd(0)
	require.Nil(t, err)
	require.Len(t, teamMembers, 0)

	// reset state of syncable and verify
	_, err = ss.Group().UpdateGroupSyncable(&pristineSyncable)
	require.Nil(t, err)
	teamMembers, err = ss.Group().TeamMembersToAdd(0)
	require.Nil(t, err)
	require.Len(t, teamMembers, 1)

	// No result if Group deleted
	_, err = ss.Group().Delete(group.Id)
	require.Nil(t, err)
	teamMembers, err = ss.Group().TeamMembersToAdd(0)
	require.Nil(t, err)
	require.Len(t, teamMembers, 0)

	// reset state of group and verify
	group.DeleteAt = 0
	_, err = ss.Group().Update(group)
	require.Nil(t, err)
	teamMembers, err = ss.Group().TeamMembersToAdd(0)
	require.Nil(t, err)
	require.Len(t, teamMembers, 1)

	// No result if Team deleted
	team.DeleteAt = model.GetMillis()
	team, err = ss.Team().Update(team)
	require.Nil(t, err)
	teamMembers, err = ss.Group().TeamMembersToAdd(0)
	require.Nil(t, err)
	require.Len(t, teamMembers, 0)

	// reset state of team and verify
	team.DeleteAt = 0
	team, err = ss.Team().Update(team)
	require.Nil(t, err)
	teamMembers, err = ss.Group().TeamMembersToAdd(0)
	require.Nil(t, err)
	require.Len(t, teamMembers, 1)

	// No result if GroupTeam deleted
	_, err = ss.Group().DeleteGroupSyncable(group.Id, team.Id, model.GroupSyncableTypeTeam)
	require.Nil(t, err)
	teamMembers, err = ss.Group().TeamMembersToAdd(0)
	require.Nil(t, err)
	require.Len(t, teamMembers, 0)

	// reset GroupTeam and verify
	_, err = ss.Group().UpdateGroupSyncable(&pristineSyncable)
	require.Nil(t, err)
	teamMembers, err = ss.Group().TeamMembersToAdd(0)
	require.Nil(t, err)
	require.Len(t, teamMembers, 1)

	// No result if GroupMember deleted
	_, err = ss.Group().DeleteMember(group.Id, user.Id)
	require.Nil(t, err)
	teamMembers, err = ss.Group().TeamMembersToAdd(0)
	require.Nil(t, err)
	require.Len(t, teamMembers, 0)

	// restore group member and verify
	_, err = ss.Group().UpsertMember(group.Id, user.Id)
	require.Nil(t, err)
	teamMembers, err = ss.Group().TeamMembersToAdd(0)
	require.Nil(t, err)
	require.Len(t, teamMembers, 1)

	// adding team membership stops returning result
<<<<<<< HEAD
	_, err = ss.Team().SaveMember(&model.TeamMember{
=======
	res := <-ss.Team().SaveMember(&model.TeamMember{
>>>>>>> 9ce5b28c
		TeamId: team.Id,
		UserId: user.Id,
	}, 999)
	require.Nil(t, err)
	teamMembers, err = ss.Group().TeamMembersToAdd(0)
	require.Nil(t, err)
	require.Len(t, teamMembers, 0)
}

func testPendingAutoAddChannelMembers(t *testing.T, ss store.Store) {
	// Create Group
	group, err := ss.Group().Create(&model.Group{
		Name:        model.NewId(),
		DisplayName: "ChannelMembersToAdd Test Group",
		RemoteId:    model.NewId(),
		Source:      model.GroupSourceLdap,
	})
	require.Nil(t, err)

	// Create User
	user := &model.User{
		Email:    MakeEmail(),
		Username: model.NewId(),
	}
	user, err = ss.User().Save(user)
	require.Nil(t, err)

	// Create GroupMember
	_, err = ss.Group().UpsertMember(group.Id, user.Id)
	require.Nil(t, err)

	// Create Channel
	channel := &model.Channel{
		TeamId:      model.NewId(),
		DisplayName: "A Name",
		Name:        model.NewId(),
		Type:        model.CHANNEL_OPEN, // Query does not look at type so this shouldn't matter.
	}
	channel, err = ss.Channel().Save(channel, 9999)
	require.Nil(t, err)

	// Create GroupChannel
	syncable, err := ss.Group().CreateGroupSyncable(model.NewGroupChannel(group.Id, channel.Id, true))
	require.Nil(t, err)

	// Time before syncable was created
	channelMembers, err := ss.Group().ChannelMembersToAdd(syncable.CreateAt - 1)
	require.Nil(t, err)
	require.Len(t, channelMembers, 1)
	require.Equal(t, user.Id, channelMembers[0].UserID)
	require.Equal(t, channel.Id, channelMembers[0].ChannelID)

	// Time after syncable was created
	channelMembers, err = ss.Group().ChannelMembersToAdd(syncable.CreateAt + 1)
	require.Nil(t, err)
	require.Len(t, channelMembers, 0)

	// Delete and restore GroupMember should return result
	_, err = ss.Group().DeleteMember(group.Id, user.Id)
	require.Nil(t, err)
	_, err = ss.Group().UpsertMember(group.Id, user.Id)
	require.Nil(t, err)
	channelMembers, err = ss.Group().ChannelMembersToAdd(syncable.CreateAt + 1)
	require.Nil(t, err)
	require.Len(t, channelMembers, 1)

	pristineSyncable := *syncable

	_, err = ss.Group().UpdateGroupSyncable(syncable)
	require.Nil(t, err)

	// Time before syncable was updated
	channelMembers, err = ss.Group().ChannelMembersToAdd(syncable.UpdateAt - 1)
	require.Nil(t, err)
	require.Len(t, channelMembers, 1)
	require.Equal(t, user.Id, channelMembers[0].UserID)
	require.Equal(t, channel.Id, channelMembers[0].ChannelID)

	// Time after syncable was updated
	channelMembers, err = ss.Group().ChannelMembersToAdd(syncable.UpdateAt + 1)
	require.Nil(t, err)
	require.Len(t, channelMembers, 0)

	// Only includes if auto-add
	syncable.AutoAdd = false
	_, err = ss.Group().UpdateGroupSyncable(syncable)
	require.Nil(t, err)
	channelMembers, err = ss.Group().ChannelMembersToAdd(0)
	require.Nil(t, err)
	require.Len(t, channelMembers, 0)

	// reset state of syncable and verify
	_, err = ss.Group().UpdateGroupSyncable(&pristineSyncable)
	require.Nil(t, err)
	channelMembers, err = ss.Group().ChannelMembersToAdd(0)
	require.Nil(t, err)
	require.Len(t, channelMembers, 1)

	// No result if Group deleted
	_, err = ss.Group().Delete(group.Id)
	require.Nil(t, err)
	channelMembers, err = ss.Group().ChannelMembersToAdd(0)
	require.Nil(t, err)
	require.Len(t, channelMembers, 0)

	// reset state of group and verify
	group.DeleteAt = 0
	_, err = ss.Group().Update(group)
	require.Nil(t, err)
	channelMembers, err = ss.Group().ChannelMembersToAdd(0)
	require.Nil(t, err)
	require.Len(t, channelMembers, 1)

	// No result if Channel deleted
	err = ss.Channel().Delete(channel.Id, model.GetMillis())
	require.Nil(t, err)
	channelMembers, err = ss.Group().ChannelMembersToAdd(0)
	require.Nil(t, err)
	require.Len(t, channelMembers, 0)

	// reset state of channel and verify
	channel.DeleteAt = 0
	_, err = ss.Channel().Update(channel)
	require.Nil(t, err)
	channelMembers, err = ss.Group().ChannelMembersToAdd(0)
	require.Nil(t, err)
	require.Len(t, channelMembers, 1)

	// No result if GroupChannel deleted
	_, err = ss.Group().DeleteGroupSyncable(group.Id, channel.Id, model.GroupSyncableTypeChannel)
	require.Nil(t, err)
	channelMembers, err = ss.Group().ChannelMembersToAdd(0)
	require.Nil(t, err)
	require.Len(t, channelMembers, 0)

	// reset GroupChannel and verify
	_, err = ss.Group().UpdateGroupSyncable(&pristineSyncable)
	require.Nil(t, err)
	channelMembers, err = ss.Group().ChannelMembersToAdd(0)
	require.Nil(t, err)
	require.Len(t, channelMembers, 1)

	// No result if GroupMember deleted
	_, err = ss.Group().DeleteMember(group.Id, user.Id)
	require.Nil(t, err)
	channelMembers, err = ss.Group().ChannelMembersToAdd(0)
	require.Nil(t, err)
	require.Len(t, channelMembers, 0)

	// restore group member and verify
	_, err = ss.Group().UpsertMember(group.Id, user.Id)
	require.Nil(t, err)
	channelMembers, err = ss.Group().ChannelMembersToAdd(0)
	require.Nil(t, err)
	require.Len(t, channelMembers, 1)

	// Adding Channel (ChannelMemberHistory) should stop returning result
	err = ss.ChannelMemberHistory().LogJoinEvent(user.Id, channel.Id, model.GetMillis())
	require.Nil(t, err)
	channelMembers, err = ss.Group().ChannelMembersToAdd(0)
	require.Nil(t, err)
	require.Len(t, channelMembers, 0)

	// Leaving Channel (ChannelMemberHistory) should still not return result
	err = ss.ChannelMemberHistory().LogLeaveEvent(user.Id, channel.Id, model.GetMillis())
	require.Nil(t, err)
	channelMembers, err = ss.Group().ChannelMembersToAdd(0)
	require.Nil(t, err)
	require.Len(t, channelMembers, 0)

	// Purging ChannelMemberHistory re-returns the result
	_, err = ss.ChannelMemberHistory().PermanentDeleteBatch(model.GetMillis()+1, 100)
	require.Nil(t, err)
	channelMembers, err = ss.Group().ChannelMembersToAdd(0)
	require.Nil(t, err)
	require.Len(t, channelMembers, 1)
}

func testTeamMemberRemovals(t *testing.T, ss store.Store) {
	data := pendingMemberRemovalsDataSetup(t, ss)

	// one result when both users are in the group (for user C)
	teamMembers, err := ss.Group().TeamMembersToRemove()
	require.Nil(t, err)
	require.Len(t, teamMembers, 1)
	require.Equal(t, data.UserC.Id, teamMembers[0].UserId)

	_, err = ss.Group().DeleteMember(data.Group.Id, data.UserB.Id)
	require.Nil(t, err)

	// user b and c should now be returned
	teamMembers, err = ss.Group().TeamMembersToRemove()
	require.Nil(t, err)
	require.Len(t, teamMembers, 2)

	var userIDs []string
	for _, item := range teamMembers {
		userIDs = append(userIDs, item.UserId)
	}
	require.Contains(t, userIDs, data.UserB.Id)
	require.Contains(t, userIDs, data.UserC.Id)
	require.Equal(t, data.ConstrainedTeam.Id, teamMembers[0].TeamId)
	require.Equal(t, data.ConstrainedTeam.Id, teamMembers[1].TeamId)

	_, err = ss.Group().DeleteMember(data.Group.Id, data.UserA.Id)
	require.Nil(t, err)

	teamMembers, err = ss.Group().TeamMembersToRemove()
	require.Nil(t, err)
	require.Len(t, teamMembers, 3)

	// Make one of them a bot
	teamMembers, err = ss.Group().TeamMembersToRemove()
	require.Nil(t, err)
	teamMember := teamMembers[0]
	bot := &model.Bot{
		UserId:      teamMember.UserId,
		Username:    "un_" + model.NewId(),
		DisplayName: "dn_" + model.NewId(),
		OwnerId:     teamMember.UserId,
	}
	bot, err = ss.Bot().Save(bot)
	require.Nil(t, err)

	// verify that bot is not returned in results
	teamMembers, err = ss.Group().TeamMembersToRemove()
	require.Nil(t, err)
	require.Len(t, teamMembers, 2)

	// delete the bot
	err = ss.Bot().PermanentDelete(bot.UserId)
	require.Nil(t, err)

	// Should be back to 3 users
	teamMembers, err = ss.Group().TeamMembersToRemove()
	require.Nil(t, err)
	require.Len(t, teamMembers, 3)

	// add users back to groups
	res := ss.Team().RemoveMember(data.ConstrainedTeam.Id, data.UserA.Id)
	require.Nil(t, res)
	res = ss.Team().RemoveMember(data.ConstrainedTeam.Id, data.UserB.Id)
	require.Nil(t, res)
	res = ss.Team().RemoveMember(data.ConstrainedTeam.Id, data.UserC.Id)
	require.Nil(t, res)
	err = ss.Channel().RemoveMember(data.ConstrainedChannel.Id, data.UserA.Id)
	require.Nil(t, err)
	err = ss.Channel().RemoveMember(data.ConstrainedChannel.Id, data.UserB.Id)
	require.Nil(t, err)
	err = ss.Channel().RemoveMember(data.ConstrainedChannel.Id, data.UserC.Id)
	require.Nil(t, err)
}

func testChannelMemberRemovals(t *testing.T, ss store.Store) {
	data := pendingMemberRemovalsDataSetup(t, ss)

	// one result when both users are in the group (for user C)
	channelMembers, err := ss.Group().ChannelMembersToRemove()
	require.Nil(t, err)
	require.Len(t, channelMembers, 1)
	require.Equal(t, data.UserC.Id, channelMembers[0].UserId)

	_, err = ss.Group().DeleteMember(data.Group.Id, data.UserB.Id)
	require.Nil(t, err)

	// user b and c should now be returned
	channelMembers, err = ss.Group().ChannelMembersToRemove()
	require.Nil(t, err)
	require.Len(t, channelMembers, 2)

	var userIDs []string
	for _, item := range channelMembers {
		userIDs = append(userIDs, item.UserId)
	}
	require.Contains(t, userIDs, data.UserB.Id)
	require.Contains(t, userIDs, data.UserC.Id)
	require.Equal(t, data.ConstrainedChannel.Id, channelMembers[0].ChannelId)
	require.Equal(t, data.ConstrainedChannel.Id, channelMembers[1].ChannelId)

	_, err = ss.Group().DeleteMember(data.Group.Id, data.UserA.Id)
	require.Nil(t, err)

	channelMembers, err = ss.Group().ChannelMembersToRemove()
	require.Nil(t, err)
	require.Len(t, channelMembers, 3)

	// Make one of them a bot
	channelMembers, err = ss.Group().ChannelMembersToRemove()
	require.Nil(t, err)
	channelMember := channelMembers[0]
	bot := &model.Bot{
		UserId:      channelMember.UserId,
		Username:    "un_" + model.NewId(),
		DisplayName: "dn_" + model.NewId(),
		OwnerId:     channelMember.UserId,
	}
	bot, err = ss.Bot().Save(bot)
	require.Nil(t, err)

	// verify that bot is not returned in results
	channelMembers, err = ss.Group().ChannelMembersToRemove()
	require.Nil(t, err)
	require.Len(t, channelMembers, 2)

	// delete the bot
	err = ss.Bot().PermanentDelete(bot.UserId)
	require.Nil(t, err)

	// Should be back to 3 users
	channelMembers, err = ss.Group().ChannelMembersToRemove()
	require.Nil(t, err)
	require.Len(t, channelMembers, 3)

	// add users back to groups
	res := ss.Team().RemoveMember(data.ConstrainedTeam.Id, data.UserA.Id)
	require.Nil(t, res)
	res = ss.Team().RemoveMember(data.ConstrainedTeam.Id, data.UserB.Id)
	require.Nil(t, res)
	res = ss.Team().RemoveMember(data.ConstrainedTeam.Id, data.UserC.Id)
	require.Nil(t, res)
	err = ss.Channel().RemoveMember(data.ConstrainedChannel.Id, data.UserA.Id)
	require.Nil(t, err)
	err = ss.Channel().RemoveMember(data.ConstrainedChannel.Id, data.UserB.Id)
	require.Nil(t, err)
	err = ss.Channel().RemoveMember(data.ConstrainedChannel.Id, data.UserC.Id)
	require.Nil(t, err)
}

type removalsData struct {
	UserA                *model.User
	UserB                *model.User
	UserC                *model.User
	ConstrainedChannel   *model.Channel
	UnconstrainedChannel *model.Channel
	ConstrainedTeam      *model.Team
	UnconstrainedTeam    *model.Team
	Group                *model.Group
}

func pendingMemberRemovalsDataSetup(t *testing.T, ss store.Store) *removalsData {
	// create group
	group, err := ss.Group().Create(&model.Group{
		Name:        model.NewId(),
		DisplayName: "Pending[Channel|Team]MemberRemovals Test Group",
		RemoteId:    model.NewId(),
		Source:      model.GroupSourceLdap,
	})
	require.Nil(t, err)

	// create users
	// userA will get removed from the group
	userA := &model.User{
		Email:    MakeEmail(),
		Username: model.NewId(),
	}
	userA, err = ss.User().Save(userA)
	require.Nil(t, err)

	// userB will not get removed from the group
	userB := &model.User{
		Email:    MakeEmail(),
		Username: model.NewId(),
	}
	userB, err = ss.User().Save(userB)
	require.Nil(t, err)

	// userC was never in the group
	userC := &model.User{
		Email:    MakeEmail(),
		Username: model.NewId(),
	}
	userC, err = ss.User().Save(userC)
	require.Nil(t, err)

	// add users to group (but not userC)
	_, err = ss.Group().UpsertMember(group.Id, userA.Id)
	require.Nil(t, err)

	_, err = ss.Group().UpsertMember(group.Id, userB.Id)
	require.Nil(t, err)

	// create channels
	channelConstrained := &model.Channel{
		TeamId:           model.NewId(),
		DisplayName:      "A Name",
		Name:             model.NewId(),
		Type:             model.CHANNEL_PRIVATE,
		GroupConstrained: model.NewBool(true),
	}
	channelConstrained, err = ss.Channel().Save(channelConstrained, 9999)
	require.Nil(t, err)

	channelUnconstrained := &model.Channel{
		TeamId:      model.NewId(),
		DisplayName: "A Name",
		Name:        model.NewId(),
		Type:        model.CHANNEL_PRIVATE,
	}
	channelUnconstrained, err = ss.Channel().Save(channelUnconstrained, 9999)
	require.Nil(t, err)

	// create teams
	teamConstrained := &model.Team{
		DisplayName:      "Name",
		Description:      "Some description",
		CompanyName:      "Some company name",
		AllowOpenInvite:  false,
		InviteId:         "inviteid0",
		Name:             "z-z-" + model.NewId() + "a",
		Email:            "success+" + model.NewId() + "@simulator.amazonses.com",
		Type:             model.TEAM_INVITE,
		GroupConstrained: model.NewBool(true),
	}
	teamConstrained, err = ss.Team().Save(teamConstrained)
	require.Nil(t, err)

	teamUnconstrained := &model.Team{
		DisplayName:     "Name",
		Description:     "Some description",
		CompanyName:     "Some company name",
		AllowOpenInvite: false,
		InviteId:        "inviteid1",
		Name:            "z-z-" + model.NewId() + "a",
		Email:           "success+" + model.NewId() + "@simulator.amazonses.com",
		Type:            model.TEAM_INVITE,
	}
	teamUnconstrained, err = ss.Team().Save(teamUnconstrained)
	require.Nil(t, err)

	// create groupteams
	_, err = ss.Group().CreateGroupSyncable(model.NewGroupTeam(group.Id, teamConstrained.Id, true))
	require.Nil(t, err)

	_, err = ss.Group().CreateGroupSyncable(model.NewGroupTeam(group.Id, teamUnconstrained.Id, true))
	require.Nil(t, err)

	// create groupchannels
	_, err = ss.Group().CreateGroupSyncable(model.NewGroupChannel(group.Id, channelConstrained.Id, true))
	require.Nil(t, err)

	_, err = ss.Group().CreateGroupSyncable(model.NewGroupChannel(group.Id, channelUnconstrained.Id, true))
	require.Nil(t, err)

	// add users to teams
	userIDTeamIDs := [][]string{
		{userA.Id, teamConstrained.Id},
		{userB.Id, teamConstrained.Id},
		{userC.Id, teamConstrained.Id},
		{userA.Id, teamUnconstrained.Id},
		{userB.Id, teamUnconstrained.Id},
		{userC.Id, teamUnconstrained.Id},
	}

	for _, item := range userIDTeamIDs {
<<<<<<< HEAD
		_, err = ss.Team().SaveMember(&model.TeamMember{
=======
		res := <-ss.Team().SaveMember(&model.TeamMember{
>>>>>>> 9ce5b28c
			UserId: item[0],
			TeamId: item[1],
		}, 99)
		require.Nil(t, err)
	}

	// add users to channels
	userIDChannelIDs := [][]string{
		{userA.Id, channelConstrained.Id},
		{userB.Id, channelConstrained.Id},
		{userC.Id, channelConstrained.Id},
		{userA.Id, channelUnconstrained.Id},
		{userB.Id, channelUnconstrained.Id},
		{userC.Id, channelUnconstrained.Id},
	}

	for _, item := range userIDChannelIDs {
		res := <-ss.Channel().SaveMember(&model.ChannelMember{
			UserId:      item[0],
			ChannelId:   item[1],
			NotifyProps: model.GetDefaultChannelNotifyProps(),
		})
		require.Nil(t, res.Err)
	}

	return &removalsData{
		UserA:                userA,
		UserB:                userB,
		UserC:                userC,
		ConstrainedChannel:   channelConstrained,
		UnconstrainedChannel: channelUnconstrained,
		ConstrainedTeam:      teamConstrained,
		UnconstrainedTeam:    teamUnconstrained,
		Group:                group,
	}
}

func testGetGroupsByChannel(t *testing.T, ss store.Store) {
	// Create Channel1
	channel1 := &model.Channel{
		TeamId:      model.NewId(),
		DisplayName: "Channel1",
		Name:        model.NewId(),
		Type:        model.CHANNEL_OPEN,
	}
	channel1, err := ss.Channel().Save(channel1, 9999)
	require.Nil(t, err)

	// Create Groups 1 and 2
	group1, err := ss.Group().Create(&model.Group{
		Name:        model.NewId(),
		DisplayName: "group-1",
		RemoteId:    model.NewId(),
		Source:      model.GroupSourceLdap,
	})
	require.Nil(t, err)

	group2, err := ss.Group().Create(&model.Group{
		Name:        model.NewId(),
		DisplayName: "group-2",
		RemoteId:    model.NewId(),
		Source:      model.GroupSourceLdap,
	})
	require.Nil(t, err)

	// And associate them with Channel1
	for _, g := range []*model.Group{group1, group2} {
		_, err = ss.Group().CreateGroupSyncable(&model.GroupSyncable{
			AutoAdd:    true,
			SyncableId: channel1.Id,
			Type:       model.GroupSyncableTypeChannel,
			GroupId:    g.Id,
		})
		require.Nil(t, err)
	}

	// Create Channel2
	channel2 := &model.Channel{
		TeamId:      model.NewId(),
		DisplayName: "Channel2",
		Name:        model.NewId(),
		Type:        model.CHANNEL_OPEN,
	}
	channel2, err = ss.Channel().Save(channel2, 9999)
	require.Nil(t, err)

	// Create Group3
	group3, err := ss.Group().Create(&model.Group{
		Name:        model.NewId(),
		DisplayName: "group-3",
		RemoteId:    model.NewId(),
		Source:      model.GroupSourceLdap,
	})
	require.Nil(t, err)

	// And associate it to Channel2
	_, err = ss.Group().CreateGroupSyncable(&model.GroupSyncable{
		AutoAdd:    true,
		SyncableId: channel2.Id,
		Type:       model.GroupSyncableTypeChannel,
		GroupId:    group3.Id,
	})
	require.Nil(t, err)

	// add members
	u1 := &model.User{
		Email:    MakeEmail(),
		Username: model.NewId(),
	}
	user1, err := ss.User().Save(u1)
	require.Nil(t, err)

	_, err = ss.Group().UpsertMember(group1.Id, user1.Id)
	require.Nil(t, err)

	group1WithMemberCount := model.Group(*group1)
	group1WithMemberCount.MemberCount = model.NewInt(1)

	group2WithMemberCount := model.Group(*group2)
	group2WithMemberCount.MemberCount = model.NewInt(0)

	testCases := []struct {
		Name       string
		ChannelId  string
		Page       int
		PerPage    int
		Result     []*model.Group
		Opts       model.GroupSearchOpts
		TotalCount *int64
	}{
		{
			Name:       "Get the two Groups for Channel1",
			ChannelId:  channel1.Id,
			Opts:       model.GroupSearchOpts{},
			Page:       0,
			PerPage:    60,
			Result:     []*model.Group{group1, group2},
			TotalCount: model.NewInt64(2),
		},
		{
			Name:      "Get first Group for Channel1 with page 0 with 1 element",
			ChannelId: channel1.Id,
			Opts:      model.GroupSearchOpts{},
			Page:      0,
			PerPage:   1,
			Result:    []*model.Group{group1},
		},
		{
			Name:      "Get second Group for Channel1 with page 1 with 1 element",
			ChannelId: channel1.Id,
			Opts:      model.GroupSearchOpts{},
			Page:      1,
			PerPage:   1,
			Result:    []*model.Group{group2},
		},
		{
			Name:      "Get third Group for Channel2",
			ChannelId: channel2.Id,
			Opts:      model.GroupSearchOpts{},
			Page:      0,
			PerPage:   60,
			Result:    []*model.Group{group3},
		},
		{
			Name:       "Get empty Groups for a fake id",
			ChannelId:  model.NewId(),
			Opts:       model.GroupSearchOpts{},
			Page:       0,
			PerPage:    60,
			Result:     []*model.Group{},
			TotalCount: model.NewInt64(0),
		},
		{
			Name:       "Get group matching name",
			ChannelId:  channel1.Id,
			Opts:       model.GroupSearchOpts{Q: string([]rune(group1.Name)[2:10])}, // very low change of a name collision
			Page:       0,
			PerPage:    100,
			Result:     []*model.Group{group1},
			TotalCount: model.NewInt64(1),
		},
		{
			Name:       "Get group matching display name",
			ChannelId:  channel1.Id,
			Opts:       model.GroupSearchOpts{Q: "rouP-1"},
			Page:       0,
			PerPage:    100,
			Result:     []*model.Group{group1},
			TotalCount: model.NewInt64(1),
		},
		{
			Name:       "Get group matching multiple display names",
			ChannelId:  channel1.Id,
			Opts:       model.GroupSearchOpts{Q: "roUp-"},
			Page:       0,
			PerPage:    100,
			Result:     []*model.Group{group1, group2},
			TotalCount: model.NewInt64(2),
		},
		{
			Name:      "Include member counts",
			ChannelId: channel1.Id,
			Opts:      model.GroupSearchOpts{IncludeMemberCount: true},
			Page:      0,
			PerPage:   2,
			Result:    []*model.Group{&group1WithMemberCount, &group2WithMemberCount},
		},
	}

	for _, tc := range testCases {
		t.Run(tc.Name, func(t *testing.T) {
			if tc.Opts.PageOpts == nil {
				tc.Opts.PageOpts = &model.PageOpts{}
			}
			tc.Opts.PageOpts.Page = tc.Page
			tc.Opts.PageOpts.PerPage = tc.PerPage
			groups, err := ss.Group().GetGroupsByChannel(tc.ChannelId, tc.Opts)
			require.Nil(t, err)
			require.ElementsMatch(t, tc.Result, groups)
			if tc.TotalCount != nil {
				var count int64
				count, err = ss.Group().CountGroupsByChannel(tc.ChannelId, tc.Opts)
				require.Equal(t, *tc.TotalCount, count)
			}
		})
	}
}

func testGetGroupsByTeam(t *testing.T, ss store.Store) {
	// Create Team1
	team1 := &model.Team{
		DisplayName:     "Team1",
		Description:     model.NewId(),
		CompanyName:     model.NewId(),
		AllowOpenInvite: false,
		InviteId:        model.NewId(),
		Name:            model.NewId(),
		Email:           "success+" + model.NewId() + "@simulator.amazonses.com",
		Type:            model.TEAM_OPEN,
	}
	team1, err := ss.Team().Save(team1)
	require.Nil(t, err)

	// Create Groups 1 and 2
	group1, err := ss.Group().Create(&model.Group{
		Name:        model.NewId(),
		DisplayName: "group-1",
		RemoteId:    model.NewId(),
		Source:      model.GroupSourceLdap,
	})
	require.Nil(t, err)

	group2, err := ss.Group().Create(&model.Group{
		Name:        model.NewId(),
		DisplayName: "group-2",
		RemoteId:    model.NewId(),
		Source:      model.GroupSourceLdap,
	})
	require.Nil(t, err)

	// And associate them with Team1
	for _, g := range []*model.Group{group1, group2} {
		_, err = ss.Group().CreateGroupSyncable(&model.GroupSyncable{
			AutoAdd:    true,
			SyncableId: team1.Id,
			Type:       model.GroupSyncableTypeTeam,
			GroupId:    g.Id,
		})
		require.Nil(t, err)
	}

	// Create Team2
	team2 := &model.Team{
		DisplayName:     "Team2",
		Description:     model.NewId(),
		CompanyName:     model.NewId(),
		AllowOpenInvite: false,
		InviteId:        model.NewId(),
		Name:            model.NewId(),
		Email:           "success+" + model.NewId() + "@simulator.amazonses.com",
		Type:            model.TEAM_INVITE,
	}
	team2, err = ss.Team().Save(team2)
	require.Nil(t, err)

	// Create Group3
	group3, err := ss.Group().Create(&model.Group{
		Name:        model.NewId(),
		DisplayName: "group-3",
		RemoteId:    model.NewId(),
		Source:      model.GroupSourceLdap,
	})
	require.Nil(t, err)

	// And associate it to Team2
	_, err = ss.Group().CreateGroupSyncable(&model.GroupSyncable{
		AutoAdd:    true,
		SyncableId: team2.Id,
		Type:       model.GroupSyncableTypeTeam,
		GroupId:    group3.Id,
	})
	require.Nil(t, err)

	// add members
	u1 := &model.User{
		Email:    MakeEmail(),
		Username: model.NewId(),
	}
	user1, err := ss.User().Save(u1)
	require.Nil(t, err)

	_, err = ss.Group().UpsertMember(group1.Id, user1.Id)
	require.Nil(t, err)

	group1WithMemberCount := model.Group(*group1)
	group1WithMemberCount.MemberCount = model.NewInt(1)

	group2WithMemberCount := model.Group(*group2)
	group2WithMemberCount.MemberCount = model.NewInt(0)

	testCases := []struct {
		Name       string
		TeamId     string
		Page       int
		PerPage    int
		Opts       model.GroupSearchOpts
		Result     []*model.Group
		TotalCount *int64
	}{
		{
			Name:       "Get the two Groups for Team1",
			TeamId:     team1.Id,
			Opts:       model.GroupSearchOpts{},
			Page:       0,
			PerPage:    60,
			Result:     []*model.Group{group1, group2},
			TotalCount: model.NewInt64(2),
		},
		{
			Name:    "Get first Group for Team1 with page 0 with 1 element",
			TeamId:  team1.Id,
			Opts:    model.GroupSearchOpts{},
			Page:    0,
			PerPage: 1,
			Result:  []*model.Group{group1},
		},
		{
			Name:    "Get second Group for Team1 with page 1 with 1 element",
			TeamId:  team1.Id,
			Opts:    model.GroupSearchOpts{},
			Page:    1,
			PerPage: 1,
			Result:  []*model.Group{group2},
		},
		{
			Name:       "Get third Group for Team2",
			TeamId:     team2.Id,
			Opts:       model.GroupSearchOpts{},
			Page:       0,
			PerPage:    60,
			Result:     []*model.Group{group3},
			TotalCount: model.NewInt64(1),
		},
		{
			Name:       "Get empty Groups for a fake id",
			TeamId:     model.NewId(),
			Opts:       model.GroupSearchOpts{},
			Page:       0,
			PerPage:    60,
			Result:     []*model.Group{},
			TotalCount: model.NewInt64(0),
		},
		{
			Name:       "Get group matching name",
			TeamId:     team1.Id,
			Opts:       model.GroupSearchOpts{Q: string([]rune(group1.Name)[2:10])}, // very low change of a name collision
			Page:       0,
			PerPage:    100,
			Result:     []*model.Group{group1},
			TotalCount: model.NewInt64(1),
		},
		{
			Name:       "Get group matching display name",
			TeamId:     team1.Id,
			Opts:       model.GroupSearchOpts{Q: "rouP-1"},
			Page:       0,
			PerPage:    100,
			Result:     []*model.Group{group1},
			TotalCount: model.NewInt64(1),
		},
		{
			Name:       "Get group matching multiple display names",
			TeamId:     team1.Id,
			Opts:       model.GroupSearchOpts{Q: "roUp-"},
			Page:       0,
			PerPage:    100,
			Result:     []*model.Group{group1, group2},
			TotalCount: model.NewInt64(2),
		},
		{
			Name:    "Include member counts",
			TeamId:  team1.Id,
			Opts:    model.GroupSearchOpts{IncludeMemberCount: true},
			Page:    0,
			PerPage: 2,
			Result:  []*model.Group{&group1WithMemberCount, &group2WithMemberCount},
		},
	}

	for _, tc := range testCases {
		t.Run(tc.Name, func(t *testing.T) {
			if tc.Opts.PageOpts == nil {
				tc.Opts.PageOpts = &model.PageOpts{}
			}
			tc.Opts.PageOpts.Page = tc.Page
			tc.Opts.PageOpts.PerPage = tc.PerPage
			groups, err := ss.Group().GetGroupsByTeam(tc.TeamId, tc.Opts)
			require.Nil(t, err)
			require.ElementsMatch(t, tc.Result, groups)
			if tc.TotalCount != nil {
				var count int64
				count, err = ss.Group().CountGroupsByTeam(tc.TeamId, tc.Opts)
				require.Equal(t, *tc.TotalCount, count)
			}
		})
	}
}

func testGetGroups(t *testing.T, ss store.Store) {
	// Create Team1
	team1 := &model.Team{
		DisplayName:     "Team1",
		Description:     model.NewId(),
		CompanyName:     model.NewId(),
		AllowOpenInvite: false,
		InviteId:        model.NewId(),
		Name:            model.NewId(),
		Email:           "success+" + model.NewId() + "@simulator.amazonses.com",
		Type:            model.TEAM_OPEN,
	}
	team1, err := ss.Team().Save(team1)
	require.Nil(t, err)

	// Create Channel1
	channel1 := &model.Channel{
		TeamId:      model.NewId(),
		DisplayName: "Channel1",
		Name:        model.NewId(),
		Type:        model.CHANNEL_PRIVATE,
	}
	channel1, err = ss.Channel().Save(channel1, 9999)
	require.Nil(t, err)

	// Create Groups 1 and 2
	group1, err := ss.Group().Create(&model.Group{
		Name:        model.NewId(),
		DisplayName: "group-1",
		RemoteId:    model.NewId(),
		Source:      model.GroupSourceLdap,
	})
	require.Nil(t, err)

	group2, err := ss.Group().Create(&model.Group{
		Name:        model.NewId(),
		DisplayName: "group-2",
		RemoteId:    model.NewId(),
		Source:      model.GroupSourceLdap,
	})
	require.Nil(t, err)

	// And associate them with Team1
	for _, g := range []*model.Group{group1, group2} {
		_, err = ss.Group().CreateGroupSyncable(&model.GroupSyncable{
			AutoAdd:    true,
			SyncableId: team1.Id,
			Type:       model.GroupSyncableTypeTeam,
			GroupId:    g.Id,
		})
		require.Nil(t, err)
	}

	// Create Team2
	team2 := &model.Team{
		DisplayName:     "Team2",
		Description:     model.NewId(),
		CompanyName:     model.NewId(),
		AllowOpenInvite: false,
		InviteId:        model.NewId(),
		Name:            model.NewId(),
		Email:           "success+" + model.NewId() + "@simulator.amazonses.com",
		Type:            model.TEAM_INVITE,
	}
	team2, err = ss.Team().Save(team2)
	require.Nil(t, err)

	// Create Channel2
	channel2 := &model.Channel{
		TeamId:      model.NewId(),
		DisplayName: "Channel2",
		Name:        model.NewId(),
		Type:        model.CHANNEL_PRIVATE,
	}
	channel2, err = ss.Channel().Save(channel2, 9999)
	require.Nil(t, err)

	// Create Group3
	group3, err := ss.Group().Create(&model.Group{
		Name:        model.NewId(),
		DisplayName: "group-3",
		RemoteId:    model.NewId(),
		Source:      model.GroupSourceLdap,
	})
	require.Nil(t, err)

	// And associate it to Team2
	_, err = ss.Group().CreateGroupSyncable(&model.GroupSyncable{
		AutoAdd:    true,
		SyncableId: team2.Id,
		Type:       model.GroupSyncableTypeTeam,
		GroupId:    group3.Id,
	})
	require.Nil(t, err)

	// And associate Group1 to Channel2
	_, err = ss.Group().CreateGroupSyncable(&model.GroupSyncable{
		AutoAdd:    true,
		SyncableId: channel2.Id,
		Type:       model.GroupSyncableTypeChannel,
		GroupId:    group1.Id,
	})
	require.Nil(t, err)

	// And associate Group2 and Group3 to Channel1
	for _, g := range []*model.Group{group2, group3} {
		_, err = ss.Group().CreateGroupSyncable(&model.GroupSyncable{
			AutoAdd:    true,
			SyncableId: channel1.Id,
			Type:       model.GroupSyncableTypeChannel,
			GroupId:    g.Id,
		})
		require.Nil(t, err)
	}

	// add members
	u1 := &model.User{
		Email:    MakeEmail(),
		Username: model.NewId(),
	}
	user1, err := ss.User().Save(u1)
	require.Nil(t, err)

	_, err = ss.Group().UpsertMember(group1.Id, user1.Id)
	require.Nil(t, err)

	group1WithMemberCount := model.Group(*group1)
	group1WithMemberCount.MemberCount = model.NewInt(1)

	group2WithMemberCount := model.Group(*group2)
	group2WithMemberCount.MemberCount = model.NewInt(0)

	group2NameSubstring := string([]rune(group2.Name)[2:5])

	testCases := []struct {
		Name    string
		Page    int
		PerPage int
		Opts    model.GroupSearchOpts
		Resultf func([]*model.Group) bool
	}{
		{
			Name:    "Get all the Groups",
			Opts:    model.GroupSearchOpts{},
			Page:    0,
			PerPage: 3,
			Resultf: func(groups []*model.Group) bool { return len(groups) == 3 },
		},
		{
			Name:    "Get first Group with page 0 with 1 element",
			Opts:    model.GroupSearchOpts{},
			Page:    0,
			PerPage: 1,
			Resultf: func(groups []*model.Group) bool { return len(groups) == 1 },
		},
		{
			Name:    "Get single result from page 1",
			Opts:    model.GroupSearchOpts{},
			Page:    1,
			PerPage: 1,
			Resultf: func(groups []*model.Group) bool { return len(groups) == 1 },
		},
		{
			Name:    "Get multiple results from page 1",
			Opts:    model.GroupSearchOpts{},
			Page:    1,
			PerPage: 2,
			Resultf: func(groups []*model.Group) bool { return len(groups) == 2 },
		},
		{
			Name:    "Get group matching name",
			Opts:    model.GroupSearchOpts{Q: group2NameSubstring},
			Page:    0,
			PerPage: 100,
			Resultf: func(groups []*model.Group) bool {
				for _, g := range groups {
					if !strings.Contains(g.Name, group2NameSubstring) && !strings.Contains(g.DisplayName, group2NameSubstring) {
						return false
					}
				}
				return true
			},
		},
		{
			Name:    "Get group matching display name",
			Opts:    model.GroupSearchOpts{Q: "rouP-3"},
			Page:    0,
			PerPage: 100,
			Resultf: func(groups []*model.Group) bool {
				for _, g := range groups {
					if !strings.Contains(strings.ToLower(g.DisplayName), "roup-3") {
						return false
					}
				}
				return true
			},
		},
		{
			Name:    "Get group matching multiple display names",
			Opts:    model.GroupSearchOpts{Q: "groUp"},
			Page:    0,
			PerPage: 100,
			Resultf: func(groups []*model.Group) bool {
				for _, g := range groups {
					if !strings.Contains(strings.ToLower(g.DisplayName), "group") {
						return false
					}
				}
				return true
			},
		},
		{
			Name:    "Include member counts",
			Opts:    model.GroupSearchOpts{IncludeMemberCount: true},
			Page:    0,
			PerPage: 2,
			Resultf: func(groups []*model.Group) bool {
				for _, g := range groups {
					if g.MemberCount == nil {
						return false
					}
				}
				return true
			},
		},
		{
			Name:    "Not associated to team",
			Opts:    model.GroupSearchOpts{NotAssociatedToTeam: team2.Id},
			Page:    0,
			PerPage: 100,
			Resultf: func(groups []*model.Group) bool {
				if len(groups) == 0 {
					return false
				}
				for _, g := range groups {
					if g.Id == group3.Id {
						return false
					}
				}
				return true
			},
		},
		{
			Name:    "Not associated to other team",
			Opts:    model.GroupSearchOpts{NotAssociatedToTeam: team1.Id},
			Page:    0,
			PerPage: 100,
			Resultf: func(groups []*model.Group) bool {
				if len(groups) == 0 {
					return false
				}
				for _, g := range groups {
					if g.Id == group1.Id || g.Id == group2.Id {
						return false
					}
				}
				return true
			},
		},
	}

	for _, tc := range testCases {
		t.Run(tc.Name, func(t *testing.T) {
			groups, err := ss.Group().GetGroups(tc.Page, tc.PerPage, tc.Opts)
			require.Nil(t, err)
			require.True(t, tc.Resultf(groups))
		})
	}
}

func testTeamMembersMinusGroupMembers(t *testing.T, ss store.Store) {
	const numberOfGroups = 3
	const numberOfUsers = 4

	groups := []*model.Group{}
	users := []*model.User{}

	team := &model.Team{
		DisplayName:      model.NewId(),
		Description:      model.NewId(),
		CompanyName:      model.NewId(),
		AllowOpenInvite:  false,
		InviteId:         model.NewId(),
		Name:             model.NewId(),
		Email:            model.NewId() + "@simulator.amazonses.com",
		Type:             model.TEAM_OPEN,
		GroupConstrained: model.NewBool(true),
	}
	team, err := ss.Team().Save(team)
	require.Nil(t, err)

	for i := 0; i < numberOfUsers; i++ {
		user := &model.User{
			Email:    MakeEmail(),
			Username: model.NewId(),
		}
		user, err = ss.User().Save(user)
		require.Nil(t, err)
		users = append(users, user)

		trueOrFalse := int(math.Mod(float64(i), 2)) == 0
<<<<<<< HEAD
		_, err = ss.Team().SaveMember(&model.TeamMember{TeamId: team.Id, UserId: user.Id, SchemeUser: trueOrFalse, SchemeAdmin: !trueOrFalse}, 999)
=======
		res := <-ss.Team().SaveMember(&model.TeamMember{TeamId: team.Id, UserId: user.Id, SchemeUser: trueOrFalse, SchemeAdmin: !trueOrFalse}, 999)
>>>>>>> 9ce5b28c
		require.Nil(t, res.Err)
	}

	for i := 0; i < numberOfGroups; i++ {
		group := &model.Group{
			Name:        fmt.Sprintf("n_%d_%s", i, model.NewId()),
			DisplayName: model.NewId(),
			Source:      model.GroupSourceLdap,
			Description: model.NewId(),
			RemoteId:    model.NewId(),
		}
		group, err := ss.Group().Create(group)
		require.Nil(t, err)
		groups = append(groups, group)
	}

	sort.Slice(users, func(i, j int) bool {
		return users[i].Id < users[j].Id
	})

	// Add even users to even group, and the inverse
	for i := 0; i < numberOfUsers; i++ {
		groupIndex := int(math.Mod(float64(i), 2))
		_, err := ss.Group().UpsertMember(groups[groupIndex].Id, users[i].Id)
		require.Nil(t, err)

		// Add everyone to group 2
		_, err = ss.Group().UpsertMember(groups[numberOfGroups-1].Id, users[i].Id)
		require.Nil(t, err)
	}

	testCases := map[string]struct {
		expectedUserIDs    []string
		expectedTotalCount int64
		groupIDs           []string
		page               int
		perPage            int
		setup              func()
		teardown           func()
	}{
		"No group IDs, all members": {
			expectedUserIDs:    []string{users[0].Id, users[1].Id, users[2].Id, users[3].Id},
			expectedTotalCount: numberOfUsers,
			groupIDs:           []string{},
			page:               0,
			perPage:            100,
		},
		"All members, page 1": {
			expectedUserIDs:    []string{users[0].Id, users[1].Id},
			expectedTotalCount: numberOfUsers,
			groupIDs:           []string{},
			page:               0,
			perPage:            2,
		},
		"All members, page 2": {
			expectedUserIDs:    []string{users[2].Id, users[3].Id},
			expectedTotalCount: numberOfUsers,
			groupIDs:           []string{},
			page:               1,
			perPage:            2,
		},
		"Group 1, even users would be removed": {
			expectedUserIDs:    []string{users[0].Id, users[2].Id},
			expectedTotalCount: 2,
			groupIDs:           []string{groups[1].Id},
			page:               0,
			perPage:            100,
		},
		"Group 0, odd users would be removed": {
			expectedUserIDs:    []string{users[1].Id, users[3].Id},
			expectedTotalCount: 2,
			groupIDs:           []string{groups[0].Id},
			page:               0,
			perPage:            100,
		},
		"All groups, no users would be removed": {
			expectedUserIDs:    []string{},
			expectedTotalCount: 0,
			groupIDs:           []string{groups[0].Id, groups[1].Id},
			page:               0,
			perPage:            100,
		},
	}

	mapUserIDs := func(users []*model.UserWithGroups) []string {
		ids := []string{}
		for _, user := range users {
			ids = append(ids, user.Id)
		}
		return ids
	}

	for tcName, tc := range testCases {
		t.Run(tcName, func(t *testing.T) {
			if tc.setup != nil {
				tc.setup()
			}

			if tc.teardown != nil {
				defer tc.teardown()
			}

			actual, err := ss.Group().TeamMembersMinusGroupMembers(team.Id, tc.groupIDs, tc.page, tc.perPage)
			require.Nil(t, err)
			require.ElementsMatch(t, tc.expectedUserIDs, mapUserIDs(actual))

			for _, user := range actual {
				require.NotNil(t, user.GroupIDs)
				require.True(t, (user.SchemeAdmin || user.SchemeUser))
			}

			actualCount, err := ss.Group().CountTeamMembersMinusGroupMembers(team.Id, tc.groupIDs)
			require.Nil(t, err)
			require.Equal(t, tc.expectedTotalCount, actualCount)
		})
	}
}

func testChannelMembersMinusGroupMembers(t *testing.T, ss store.Store) {
	const numberOfGroups = 3
	const numberOfUsers = 4

	groups := []*model.Group{}
	users := []*model.User{}

	channel := &model.Channel{
		TeamId:           model.NewId(),
		DisplayName:      "A Name",
		Name:             model.NewId(),
		Type:             model.CHANNEL_PRIVATE,
		GroupConstrained: model.NewBool(true),
	}
	channel, err := ss.Channel().Save(channel, 9999)
	require.Nil(t, err)

	for i := 0; i < numberOfUsers; i++ {
		user := &model.User{
			Email:    MakeEmail(),
			Username: model.NewId(),
		}
		user, err = ss.User().Save(user)
		require.Nil(t, err)
		users = append(users, user)

		trueOrFalse := int(math.Mod(float64(i), 2)) == 0
		res := <-ss.Channel().SaveMember(&model.ChannelMember{
			ChannelId:   channel.Id,
			UserId:      user.Id,
			SchemeUser:  trueOrFalse,
			SchemeAdmin: !trueOrFalse,
			NotifyProps: model.GetDefaultChannelNotifyProps(),
		})
		require.Nil(t, res.Err)
	}

	for i := 0; i < numberOfGroups; i++ {
		group := &model.Group{
			Name:        fmt.Sprintf("n_%d_%s", i, model.NewId()),
			DisplayName: model.NewId(),
			Source:      model.GroupSourceLdap,
			Description: model.NewId(),
			RemoteId:    model.NewId(),
		}
		group, err := ss.Group().Create(group)
		require.Nil(t, err)
		groups = append(groups, group)
	}

	sort.Slice(users, func(i, j int) bool {
		return users[i].Id < users[j].Id
	})

	// Add even users to even group, and the inverse
	for i := 0; i < numberOfUsers; i++ {
		groupIndex := int(math.Mod(float64(i), 2))
		_, err := ss.Group().UpsertMember(groups[groupIndex].Id, users[i].Id)
		require.Nil(t, err)

		// Add everyone to group 2
		_, err = ss.Group().UpsertMember(groups[numberOfGroups-1].Id, users[i].Id)
		require.Nil(t, err)
	}

	testCases := map[string]struct {
		expectedUserIDs    []string
		expectedTotalCount int64
		groupIDs           []string
		page               int
		perPage            int
		setup              func()
		teardown           func()
	}{
		"No group IDs, all members": {
			expectedUserIDs:    []string{users[0].Id, users[1].Id, users[2].Id, users[3].Id},
			expectedTotalCount: numberOfUsers,
			groupIDs:           []string{},
			page:               0,
			perPage:            100,
		},
		"All members, page 1": {
			expectedUserIDs:    []string{users[0].Id, users[1].Id},
			expectedTotalCount: numberOfUsers,
			groupIDs:           []string{},
			page:               0,
			perPage:            2,
		},
		"All members, page 2": {
			expectedUserIDs:    []string{users[2].Id, users[3].Id},
			expectedTotalCount: numberOfUsers,
			groupIDs:           []string{},
			page:               1,
			perPage:            2,
		},
		"Group 1, even users would be removed": {
			expectedUserIDs:    []string{users[0].Id, users[2].Id},
			expectedTotalCount: 2,
			groupIDs:           []string{groups[1].Id},
			page:               0,
			perPage:            100,
		},
		"Group 0, odd users would be removed": {
			expectedUserIDs:    []string{users[1].Id, users[3].Id},
			expectedTotalCount: 2,
			groupIDs:           []string{groups[0].Id},
			page:               0,
			perPage:            100,
		},
		"All groups, no users would be removed": {
			expectedUserIDs:    []string{},
			expectedTotalCount: 0,
			groupIDs:           []string{groups[0].Id, groups[1].Id},
			page:               0,
			perPage:            100,
		},
	}

	mapUserIDs := func(users []*model.UserWithGroups) []string {
		ids := []string{}
		for _, user := range users {
			ids = append(ids, user.Id)
		}
		return ids
	}

	for tcName, tc := range testCases {
		t.Run(tcName, func(t *testing.T) {
			if tc.setup != nil {
				tc.setup()
			}

			if tc.teardown != nil {
				defer tc.teardown()
			}

			actual, err := ss.Group().ChannelMembersMinusGroupMembers(channel.Id, tc.groupIDs, tc.page, tc.perPage)
			require.Nil(t, err)
			require.ElementsMatch(t, tc.expectedUserIDs, mapUserIDs(actual))

			for _, user := range actual {
				require.NotNil(t, user.GroupIDs)
				require.True(t, (user.SchemeAdmin || user.SchemeUser))
			}

			actualCount, err := ss.Group().CountChannelMembersMinusGroupMembers(channel.Id, tc.groupIDs)
			require.Nil(t, err)
			require.Equal(t, tc.expectedTotalCount, actualCount)
		})
	}
}<|MERGE_RESOLUTION|>--- conflicted
+++ resolved
@@ -1051,11 +1051,7 @@
 	require.Len(t, teamMembers, 1)
 
 	// adding team membership stops returning result
-<<<<<<< HEAD
 	_, err = ss.Team().SaveMember(&model.TeamMember{
-=======
-	res := <-ss.Team().SaveMember(&model.TeamMember{
->>>>>>> 9ce5b28c
 		TeamId: team.Id,
 		UserId: user.Id,
 	}, 999)
@@ -1510,11 +1506,7 @@
 	}
 
 	for _, item := range userIDTeamIDs {
-<<<<<<< HEAD
 		_, err = ss.Team().SaveMember(&model.TeamMember{
-=======
-		res := <-ss.Team().SaveMember(&model.TeamMember{
->>>>>>> 9ce5b28c
 			UserId: item[0],
 			TeamId: item[1],
 		}, 99)
@@ -2244,12 +2236,8 @@
 		users = append(users, user)
 
 		trueOrFalse := int(math.Mod(float64(i), 2)) == 0
-<<<<<<< HEAD
 		_, err = ss.Team().SaveMember(&model.TeamMember{TeamId: team.Id, UserId: user.Id, SchemeUser: trueOrFalse, SchemeAdmin: !trueOrFalse}, 999)
-=======
-		res := <-ss.Team().SaveMember(&model.TeamMember{TeamId: team.Id, UserId: user.Id, SchemeUser: trueOrFalse, SchemeAdmin: !trueOrFalse}, 999)
->>>>>>> 9ce5b28c
-		require.Nil(t, res.Err)
+		require.Nil(t, err)
 	}
 
 	for i := 0; i < numberOfGroups; i++ {
