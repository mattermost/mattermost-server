--- conflicted
+++ resolved
@@ -965,33 +965,18 @@
 
 	// Only includes if auto-add
 	syncable.AutoAdd = false
-<<<<<<< HEAD
 	_, err = ss.Group().UpdateGroupSyncable(syncable)
 	require.Nil(t, err)
-	res = <-ss.Group().TeamMembersToAdd(0)
-	require.Nil(t, res.Err)
-	require.Len(t, res.Data, 0)
+	teamMembers, err = ss.Group().TeamMembersToAdd(0)
+	require.Nil(t, err)
+	require.Len(t, teamMembers, 0)
 
 	// reset state of syncable and verify
 	_, err = ss.Group().UpdateGroupSyncable(&pristineSyncable)
 	require.Nil(t, err)
-	res = <-ss.Group().TeamMembersToAdd(0)
-	require.Nil(t, res.Err)
-	require.Len(t, res.Data, 1)
-=======
-	res = <-ss.Group().UpdateGroupSyncable(syncable)
-	require.Nil(t, res.Err)
 	teamMembers, err = ss.Group().TeamMembersToAdd(0)
 	require.Nil(t, err)
-	require.Len(t, teamMembers, 0)
-
-	// reset state of syncable and verify
-	res = <-ss.Group().UpdateGroupSyncable(&pristineSyncable)
-	require.Nil(t, res.Err)
-	teamMembers, err = ss.Group().TeamMembersToAdd(0)
-	require.Nil(t, err)
 	require.Len(t, teamMembers, 1)
->>>>>>> ec20d3a8
 
 	// No result if Group deleted
 	res = <-ss.Group().Delete(group.Id)
@@ -1024,33 +1009,18 @@
 	require.Len(t, teamMembers, 1)
 
 	// No result if GroupTeam deleted
-<<<<<<< HEAD
 	_, err = ss.Group().DeleteGroupSyncable(group.Id, team.Id, model.GroupSyncableTypeTeam)
 	require.Nil(t, err)
-	res = <-ss.Group().TeamMembersToAdd(0)
-	require.Nil(t, res.Err)
-	require.Len(t, res.Data, 0)
+	teamMembers, err = ss.Group().TeamMembersToAdd(0)
+	require.Nil(t, err)
+	require.Len(t, teamMembers, 0)
 
 	// reset GroupTeam and verify
 	_, err = ss.Group().UpdateGroupSyncable(&pristineSyncable)
 	require.Nil(t, err)
-	res = <-ss.Group().TeamMembersToAdd(0)
-	require.Nil(t, res.Err)
-	require.Len(t, res.Data, 1)
-=======
-	res = <-ss.Group().DeleteGroupSyncable(group.Id, team.Id, model.GroupSyncableTypeTeam)
-	require.Nil(t, res.Err)
 	teamMembers, err = ss.Group().TeamMembersToAdd(0)
 	require.Nil(t, err)
-	require.Len(t, teamMembers, 0)
-
-	// reset GroupTeam and verify
-	res = <-ss.Group().UpdateGroupSyncable(&pristineSyncable)
-	require.Nil(t, res.Err)
-	teamMembers, err = ss.Group().TeamMembersToAdd(0)
-	require.Nil(t, err)
 	require.Len(t, teamMembers, 1)
->>>>>>> ec20d3a8
 
 	// No result if GroupMember deleted
 	res = <-ss.Group().DeleteMember(group.Id, user.Id)
@@ -1154,33 +1124,18 @@
 
 	// Only includes if auto-add
 	syncable.AutoAdd = false
-<<<<<<< HEAD
 	_, err = ss.Group().UpdateGroupSyncable(syncable)
 	require.Nil(t, err)
-	res = <-ss.Group().ChannelMembersToAdd(0)
-	require.Nil(t, res.Err)
-	require.Len(t, res.Data, 0)
+	channelMembers, err = ss.Group().ChannelMembersToAdd(0)
+	require.Nil(t, err)
+	require.Len(t, channelMembers, 0)
 
 	// reset state of syncable and verify
 	_, err = ss.Group().UpdateGroupSyncable(&pristineSyncable)
 	require.Nil(t, err)
-	res = <-ss.Group().ChannelMembersToAdd(0)
-	require.Nil(t, res.Err)
-	require.Len(t, res.Data, 1)
-=======
-	res = <-ss.Group().UpdateGroupSyncable(syncable)
-	require.Nil(t, res.Err)
 	channelMembers, err = ss.Group().ChannelMembersToAdd(0)
 	require.Nil(t, err)
-	require.Len(t, channelMembers, 0)
-
-	// reset state of syncable and verify
-	res = <-ss.Group().UpdateGroupSyncable(&pristineSyncable)
-	require.Nil(t, res.Err)
-	channelMembers, err = ss.Group().ChannelMembersToAdd(0)
-	require.Nil(t, err)
 	require.Len(t, channelMembers, 1)
->>>>>>> ec20d3a8
 
 	// No result if Group deleted
 	res = <-ss.Group().Delete(group.Id)
@@ -1212,33 +1167,18 @@
 	require.Len(t, channelMembers, 1)
 
 	// No result if GroupChannel deleted
-<<<<<<< HEAD
 	_, err = ss.Group().DeleteGroupSyncable(group.Id, channel.Id, model.GroupSyncableTypeChannel)
 	require.Nil(t, err)
-	res = <-ss.Group().ChannelMembersToAdd(0)
-	require.Nil(t, res.Err)
-	require.Len(t, res.Data, 0)
+	channelMembers, err = ss.Group().ChannelMembersToAdd(0)
+	require.Nil(t, err)
+	require.Len(t, channelMembers, 0)
 
 	// reset GroupChannel and verify
 	_, err = ss.Group().UpdateGroupSyncable(&pristineSyncable)
 	require.Nil(t, err)
-	res = <-ss.Group().ChannelMembersToAdd(0)
-	require.Nil(t, res.Err)
-	require.Len(t, res.Data, 1)
-=======
-	res = <-ss.Group().DeleteGroupSyncable(group.Id, channel.Id, model.GroupSyncableTypeChannel)
-	require.Nil(t, res.Err)
 	channelMembers, err = ss.Group().ChannelMembersToAdd(0)
 	require.Nil(t, err)
-	require.Len(t, channelMembers, 0)
-
-	// reset GroupChannel and verify
-	res = <-ss.Group().UpdateGroupSyncable(&pristineSyncable)
-	require.Nil(t, res.Err)
-	channelMembers, err = ss.Group().ChannelMembersToAdd(0)
-	require.Nil(t, err)
 	require.Len(t, channelMembers, 1)
->>>>>>> ec20d3a8
 
 	// No result if GroupMember deleted
 	res = <-ss.Group().DeleteMember(group.Id, user.Id)
