// Code generated by mockery v1.0.0. DO NOT EDIT.

// Regenerate this file using `make store-mocks`.

package mocks

import (
	context "context"

	model "github.com/mattermost/mattermost-server/v5/model"
	mock "github.com/stretchr/testify/mock"
)

// PostStore is an autogenerated mock type for the PostStore type
type PostStore struct {
	mock.Mock
}

// AnalyticsPostCount provides a mock function with given fields: teamID, mustHaveFile, mustHaveHashtag
func (_m *PostStore) AnalyticsPostCount(teamID string, mustHaveFile bool, mustHaveHashtag bool) (int64, error) {
	ret := _m.Called(teamID, mustHaveFile, mustHaveHashtag)

	var r0 int64
	if rf, ok := ret.Get(0).(func(string, bool, bool) int64); ok {
		r0 = rf(teamID, mustHaveFile, mustHaveHashtag)
	} else {
		r0 = ret.Get(0).(int64)
	}

	var r1 error
	if rf, ok := ret.Get(1).(func(string, bool, bool) error); ok {
		r1 = rf(teamID, mustHaveFile, mustHaveHashtag)
	} else {
		r1 = ret.Error(1)
	}

	return r0, r1
}

// AnalyticsPostCountsByDay provides a mock function with given fields: options
func (_m *PostStore) AnalyticsPostCountsByDay(options *model.AnalyticsPostCountsOptions) (model.AnalyticsRows, error) {
	ret := _m.Called(options)

	var r0 model.AnalyticsRows
	if rf, ok := ret.Get(0).(func(*model.AnalyticsPostCountsOptions) model.AnalyticsRows); ok {
		r0 = rf(options)
	} else {
		if ret.Get(0) != nil {
			r0 = ret.Get(0).(model.AnalyticsRows)
		}
	}

	var r1 error
	if rf, ok := ret.Get(1).(func(*model.AnalyticsPostCountsOptions) error); ok {
		r1 = rf(options)
	} else {
		r1 = ret.Error(1)
	}

	return r0, r1
}

// AnalyticsUserCountsWithPostsByDay provides a mock function with given fields: teamID
func (_m *PostStore) AnalyticsUserCountsWithPostsByDay(teamID string) (model.AnalyticsRows, error) {
	ret := _m.Called(teamID)

	var r0 model.AnalyticsRows
	if rf, ok := ret.Get(0).(func(string) model.AnalyticsRows); ok {
		r0 = rf(teamID)
	} else {
		if ret.Get(0) != nil {
			r0 = ret.Get(0).(model.AnalyticsRows)
		}
	}

	var r1 error
	if rf, ok := ret.Get(1).(func(string) error); ok {
		r1 = rf(teamID)
	} else {
		r1 = ret.Error(1)
	}

	return r0, r1
}

// ClearCaches provides a mock function with given fields:
func (_m *PostStore) ClearCaches() {
	_m.Called()
}

// Delete provides a mock function with given fields: postID, time, deleteByID
func (_m *PostStore) Delete(postID string, time int64, deleteByID string) error {
	ret := _m.Called(postID, time, deleteByID)

	var r0 error
	if rf, ok := ret.Get(0).(func(string, int64, string) error); ok {
		r0 = rf(postID, time, deleteByID)
	} else {
		r0 = ret.Error(0)
	}

	return r0
}

<<<<<<< HEAD
// Get provides a mock function with given fields: id, skipFetchThreads, collapsedThreads, collapsedThreadsExtended, userId
func (_m *PostStore) Get(id string, skipFetchThreads bool, collapsedThreads bool, collapsedThreadsExtended bool, userId string) (*model.PostList, error) {
	ret := _m.Called(id, skipFetchThreads, collapsedThreads, collapsedThreadsExtended, userId)

	var r0 *model.PostList
	if rf, ok := ret.Get(0).(func(string, bool, bool, bool, string) *model.PostList); ok {
		r0 = rf(id, skipFetchThreads, collapsedThreads, collapsedThreadsExtended, userId)
=======
// Get provides a mock function with given fields: ctx, id, skipFetchThreads, collapsedThreads, collapsedThreadsExtended
func (_m *PostStore) Get(ctx context.Context, id string, skipFetchThreads bool, collapsedThreads bool, collapsedThreadsExtended bool) (*model.PostList, error) {
	ret := _m.Called(ctx, id, skipFetchThreads, collapsedThreads, collapsedThreadsExtended)

	var r0 *model.PostList
	if rf, ok := ret.Get(0).(func(context.Context, string, bool, bool, bool) *model.PostList); ok {
		r0 = rf(ctx, id, skipFetchThreads, collapsedThreads, collapsedThreadsExtended)
>>>>>>> 95b08098
	} else {
		if ret.Get(0) != nil {
			r0 = ret.Get(0).(*model.PostList)
		}
	}

	var r1 error
<<<<<<< HEAD
	if rf, ok := ret.Get(1).(func(string, bool, bool, bool, string) error); ok {
		r1 = rf(id, skipFetchThreads, collapsedThreads, collapsedThreadsExtended, userId)
=======
	if rf, ok := ret.Get(1).(func(context.Context, string, bool, bool, bool) error); ok {
		r1 = rf(ctx, id, skipFetchThreads, collapsedThreads, collapsedThreadsExtended)
>>>>>>> 95b08098
	} else {
		r1 = ret.Error(1)
	}

	return r0, r1
}

// GetDirectPostParentsForExportAfter provides a mock function with given fields: limit, afterID
func (_m *PostStore) GetDirectPostParentsForExportAfter(limit int, afterID string) ([]*model.DirectPostForExport, error) {
	ret := _m.Called(limit, afterID)

	var r0 []*model.DirectPostForExport
	if rf, ok := ret.Get(0).(func(int, string) []*model.DirectPostForExport); ok {
		r0 = rf(limit, afterID)
	} else {
		if ret.Get(0) != nil {
			r0 = ret.Get(0).([]*model.DirectPostForExport)
		}
	}

	var r1 error
	if rf, ok := ret.Get(1).(func(int, string) error); ok {
		r1 = rf(limit, afterID)
	} else {
		r1 = ret.Error(1)
	}

	return r0, r1
}

// GetEtag provides a mock function with given fields: channelID, allowFromCache, collapsedThreads
func (_m *PostStore) GetEtag(channelID string, allowFromCache bool, collapsedThreads bool) string {
	ret := _m.Called(channelID, allowFromCache, collapsedThreads)

	var r0 string
	if rf, ok := ret.Get(0).(func(string, bool, bool) string); ok {
		r0 = rf(channelID, allowFromCache, collapsedThreads)
	} else {
		r0 = ret.Get(0).(string)
	}

	return r0
}

// GetFlaggedPosts provides a mock function with given fields: userId, offset, limit
func (_m *PostStore) GetFlaggedPosts(userId string, offset int, limit int) (*model.PostList, error) {
	ret := _m.Called(userId, offset, limit)

	var r0 *model.PostList
	if rf, ok := ret.Get(0).(func(string, int, int) *model.PostList); ok {
		r0 = rf(userId, offset, limit)
	} else {
		if ret.Get(0) != nil {
			r0 = ret.Get(0).(*model.PostList)
		}
	}

	var r1 error
	if rf, ok := ret.Get(1).(func(string, int, int) error); ok {
		r1 = rf(userId, offset, limit)
	} else {
		r1 = ret.Error(1)
	}

	return r0, r1
}

// GetFlaggedPostsForChannel provides a mock function with given fields: userId, channelID, offset, limit
func (_m *PostStore) GetFlaggedPostsForChannel(userId string, channelID string, offset int, limit int) (*model.PostList, error) {
	ret := _m.Called(userId, channelID, offset, limit)

	var r0 *model.PostList
	if rf, ok := ret.Get(0).(func(string, string, int, int) *model.PostList); ok {
		r0 = rf(userId, channelID, offset, limit)
	} else {
		if ret.Get(0) != nil {
			r0 = ret.Get(0).(*model.PostList)
		}
	}

	var r1 error
	if rf, ok := ret.Get(1).(func(string, string, int, int) error); ok {
		r1 = rf(userId, channelID, offset, limit)
	} else {
		r1 = ret.Error(1)
	}

	return r0, r1
}

// GetFlaggedPostsForTeam provides a mock function with given fields: userId, teamID, offset, limit
func (_m *PostStore) GetFlaggedPostsForTeam(userId string, teamID string, offset int, limit int) (*model.PostList, error) {
	ret := _m.Called(userId, teamID, offset, limit)

	var r0 *model.PostList
	if rf, ok := ret.Get(0).(func(string, string, int, int) *model.PostList); ok {
		r0 = rf(userId, teamID, offset, limit)
	} else {
		if ret.Get(0) != nil {
			r0 = ret.Get(0).(*model.PostList)
		}
	}

	var r1 error
	if rf, ok := ret.Get(1).(func(string, string, int, int) error); ok {
		r1 = rf(userId, teamID, offset, limit)
	} else {
		r1 = ret.Error(1)
	}

	return r0, r1
}

// GetMaxPostSize provides a mock function with given fields:
func (_m *PostStore) GetMaxPostSize() int {
	ret := _m.Called()

	var r0 int
	if rf, ok := ret.Get(0).(func() int); ok {
		r0 = rf()
	} else {
		r0 = ret.Get(0).(int)
	}

	return r0
}

// GetOldest provides a mock function with given fields:
func (_m *PostStore) GetOldest() (*model.Post, error) {
	ret := _m.Called()

	var r0 *model.Post
	if rf, ok := ret.Get(0).(func() *model.Post); ok {
		r0 = rf()
	} else {
		if ret.Get(0) != nil {
			r0 = ret.Get(0).(*model.Post)
		}
	}

	var r1 error
	if rf, ok := ret.Get(1).(func() error); ok {
		r1 = rf()
	} else {
		r1 = ret.Error(1)
	}

	return r0, r1
}

// GetOldestEntityCreationTime provides a mock function with given fields:
func (_m *PostStore) GetOldestEntityCreationTime() (int64, error) {
	ret := _m.Called()

	var r0 int64
	if rf, ok := ret.Get(0).(func() int64); ok {
		r0 = rf()
	} else {
		r0 = ret.Get(0).(int64)
	}

	var r1 error
	if rf, ok := ret.Get(1).(func() error); ok {
		r1 = rf()
	} else {
		r1 = ret.Error(1)
	}

	return r0, r1
}

// GetParentsForExportAfter provides a mock function with given fields: limit, afterID
func (_m *PostStore) GetParentsForExportAfter(limit int, afterID string) ([]*model.PostForExport, error) {
	ret := _m.Called(limit, afterID)

	var r0 []*model.PostForExport
	if rf, ok := ret.Get(0).(func(int, string) []*model.PostForExport); ok {
		r0 = rf(limit, afterID)
	} else {
		if ret.Get(0) != nil {
			r0 = ret.Get(0).([]*model.PostForExport)
		}
	}

	var r1 error
	if rf, ok := ret.Get(1).(func(int, string) error); ok {
		r1 = rf(limit, afterID)
	} else {
		r1 = ret.Error(1)
	}

	return r0, r1
}

// GetPostAfterTime provides a mock function with given fields: channelID, time, collapsedThreads
func (_m *PostStore) GetPostAfterTime(channelID string, time int64, collapsedThreads bool) (*model.Post, error) {
	ret := _m.Called(channelID, time, collapsedThreads)

	var r0 *model.Post
	if rf, ok := ret.Get(0).(func(string, int64, bool) *model.Post); ok {
		r0 = rf(channelID, time, collapsedThreads)
	} else {
		if ret.Get(0) != nil {
			r0 = ret.Get(0).(*model.Post)
		}
	}

	var r1 error
	if rf, ok := ret.Get(1).(func(string, int64, bool) error); ok {
		r1 = rf(channelID, time, collapsedThreads)
	} else {
		r1 = ret.Error(1)
	}

	return r0, r1
}

// GetPostIdAfterTime provides a mock function with given fields: channelID, time, collapsedThreads
func (_m *PostStore) GetPostIdAfterTime(channelID string, time int64, collapsedThreads bool) (string, error) {
	ret := _m.Called(channelID, time, collapsedThreads)

	var r0 string
	if rf, ok := ret.Get(0).(func(string, int64, bool) string); ok {
		r0 = rf(channelID, time, collapsedThreads)
	} else {
		r0 = ret.Get(0).(string)
	}

	var r1 error
	if rf, ok := ret.Get(1).(func(string, int64, bool) error); ok {
		r1 = rf(channelID, time, collapsedThreads)
	} else {
		r1 = ret.Error(1)
	}

	return r0, r1
}

// GetPostIdBeforeTime provides a mock function with given fields: channelID, time, collapsedThreads
func (_m *PostStore) GetPostIdBeforeTime(channelID string, time int64, collapsedThreads bool) (string, error) {
	ret := _m.Called(channelID, time, collapsedThreads)

	var r0 string
	if rf, ok := ret.Get(0).(func(string, int64, bool) string); ok {
		r0 = rf(channelID, time, collapsedThreads)
	} else {
		r0 = ret.Get(0).(string)
	}

	var r1 error
	if rf, ok := ret.Get(1).(func(string, int64, bool) error); ok {
		r1 = rf(channelID, time, collapsedThreads)
	} else {
		r1 = ret.Error(1)
	}

	return r0, r1
}

// GetPosts provides a mock function with given fields: options, allowFromCache
func (_m *PostStore) GetPosts(options model.GetPostsOptions, allowFromCache bool) (*model.PostList, error) {
	ret := _m.Called(options, allowFromCache)

	var r0 *model.PostList
	if rf, ok := ret.Get(0).(func(model.GetPostsOptions, bool) *model.PostList); ok {
		r0 = rf(options, allowFromCache)
	} else {
		if ret.Get(0) != nil {
			r0 = ret.Get(0).(*model.PostList)
		}
	}

	var r1 error
	if rf, ok := ret.Get(1).(func(model.GetPostsOptions, bool) error); ok {
		r1 = rf(options, allowFromCache)
	} else {
		r1 = ret.Error(1)
	}

	return r0, r1
}

// GetPostsAfter provides a mock function with given fields: options
func (_m *PostStore) GetPostsAfter(options model.GetPostsOptions) (*model.PostList, error) {
	ret := _m.Called(options)

	var r0 *model.PostList
	if rf, ok := ret.Get(0).(func(model.GetPostsOptions) *model.PostList); ok {
		r0 = rf(options)
	} else {
		if ret.Get(0) != nil {
			r0 = ret.Get(0).(*model.PostList)
		}
	}

	var r1 error
	if rf, ok := ret.Get(1).(func(model.GetPostsOptions) error); ok {
		r1 = rf(options)
	} else {
		r1 = ret.Error(1)
	}

	return r0, r1
}

// GetPostsBatchForIndexing provides a mock function with given fields: startTime, endTime, limit
func (_m *PostStore) GetPostsBatchForIndexing(startTime int64, endTime int64, limit int) ([]*model.PostForIndexing, error) {
	ret := _m.Called(startTime, endTime, limit)

	var r0 []*model.PostForIndexing
	if rf, ok := ret.Get(0).(func(int64, int64, int) []*model.PostForIndexing); ok {
		r0 = rf(startTime, endTime, limit)
	} else {
		if ret.Get(0) != nil {
			r0 = ret.Get(0).([]*model.PostForIndexing)
		}
	}

	var r1 error
	if rf, ok := ret.Get(1).(func(int64, int64, int) error); ok {
		r1 = rf(startTime, endTime, limit)
	} else {
		r1 = ret.Error(1)
	}

	return r0, r1
}

// GetPostsBefore provides a mock function with given fields: options
func (_m *PostStore) GetPostsBefore(options model.GetPostsOptions) (*model.PostList, error) {
	ret := _m.Called(options)

	var r0 *model.PostList
	if rf, ok := ret.Get(0).(func(model.GetPostsOptions) *model.PostList); ok {
		r0 = rf(options)
	} else {
		if ret.Get(0) != nil {
			r0 = ret.Get(0).(*model.PostList)
		}
	}

	var r1 error
	if rf, ok := ret.Get(1).(func(model.GetPostsOptions) error); ok {
		r1 = rf(options)
	} else {
		r1 = ret.Error(1)
	}

	return r0, r1
}

// GetPostsByIds provides a mock function with given fields: postIds
func (_m *PostStore) GetPostsByIds(postIds []string) ([]*model.Post, error) {
	ret := _m.Called(postIds)

	var r0 []*model.Post
	if rf, ok := ret.Get(0).(func([]string) []*model.Post); ok {
		r0 = rf(postIds)
	} else {
		if ret.Get(0) != nil {
			r0 = ret.Get(0).([]*model.Post)
		}
	}

	var r1 error
	if rf, ok := ret.Get(1).(func([]string) error); ok {
		r1 = rf(postIds)
	} else {
		r1 = ret.Error(1)
	}

	return r0, r1
}

// GetPostsCreatedAt provides a mock function with given fields: channelID, time
func (_m *PostStore) GetPostsCreatedAt(channelID string, time int64) ([]*model.Post, error) {
	ret := _m.Called(channelID, time)

	var r0 []*model.Post
	if rf, ok := ret.Get(0).(func(string, int64) []*model.Post); ok {
		r0 = rf(channelID, time)
	} else {
		if ret.Get(0) != nil {
			r0 = ret.Get(0).([]*model.Post)
		}
	}

	var r1 error
	if rf, ok := ret.Get(1).(func(string, int64) error); ok {
		r1 = rf(channelID, time)
	} else {
		r1 = ret.Error(1)
	}

	return r0, r1
}

// GetPostsSince provides a mock function with given fields: options, allowFromCache
func (_m *PostStore) GetPostsSince(options model.GetPostsSinceOptions, allowFromCache bool) (*model.PostList, error) {
	ret := _m.Called(options, allowFromCache)

	var r0 *model.PostList
	if rf, ok := ret.Get(0).(func(model.GetPostsSinceOptions, bool) *model.PostList); ok {
		r0 = rf(options, allowFromCache)
	} else {
		if ret.Get(0) != nil {
			r0 = ret.Get(0).(*model.PostList)
		}
	}

	var r1 error
	if rf, ok := ret.Get(1).(func(model.GetPostsSinceOptions, bool) error); ok {
		r1 = rf(options, allowFromCache)
	} else {
		r1 = ret.Error(1)
	}

	return r0, r1
}

// GetRepliesForExport provides a mock function with given fields: parentID
func (_m *PostStore) GetRepliesForExport(parentID string) ([]*model.ReplyForExport, error) {
	ret := _m.Called(parentID)

	var r0 []*model.ReplyForExport
	if rf, ok := ret.Get(0).(func(string) []*model.ReplyForExport); ok {
		r0 = rf(parentID)
	} else {
		if ret.Get(0) != nil {
			r0 = ret.Get(0).([]*model.ReplyForExport)
		}
	}

	var r1 error
	if rf, ok := ret.Get(1).(func(string) error); ok {
		r1 = rf(parentID)
	} else {
		r1 = ret.Error(1)
	}

	return r0, r1
}

// GetSingle provides a mock function with given fields: id
func (_m *PostStore) GetSingle(id string) (*model.Post, error) {
	ret := _m.Called(id)

	var r0 *model.Post
	if rf, ok := ret.Get(0).(func(string) *model.Post); ok {
		r0 = rf(id)
	} else {
		if ret.Get(0) != nil {
			r0 = ret.Get(0).(*model.Post)
		}
	}

	var r1 error
	if rf, ok := ret.Get(1).(func(string) error); ok {
		r1 = rf(id)
	} else {
		r1 = ret.Error(1)
	}

	return r0, r1
}

// InvalidateLastPostTimeCache provides a mock function with given fields: channelID
func (_m *PostStore) InvalidateLastPostTimeCache(channelID string) {
	_m.Called(channelID)
}

// Overwrite provides a mock function with given fields: post
func (_m *PostStore) Overwrite(post *model.Post) (*model.Post, error) {
	ret := _m.Called(post)

	var r0 *model.Post
	if rf, ok := ret.Get(0).(func(*model.Post) *model.Post); ok {
		r0 = rf(post)
	} else {
		if ret.Get(0) != nil {
			r0 = ret.Get(0).(*model.Post)
		}
	}

	var r1 error
	if rf, ok := ret.Get(1).(func(*model.Post) error); ok {
		r1 = rf(post)
	} else {
		r1 = ret.Error(1)
	}

	return r0, r1
}

// OverwriteMultiple provides a mock function with given fields: posts
func (_m *PostStore) OverwriteMultiple(posts []*model.Post) ([]*model.Post, int, error) {
	ret := _m.Called(posts)

	var r0 []*model.Post
	if rf, ok := ret.Get(0).(func([]*model.Post) []*model.Post); ok {
		r0 = rf(posts)
	} else {
		if ret.Get(0) != nil {
			r0 = ret.Get(0).([]*model.Post)
		}
	}

	var r1 int
	if rf, ok := ret.Get(1).(func([]*model.Post) int); ok {
		r1 = rf(posts)
	} else {
		r1 = ret.Get(1).(int)
	}

	var r2 error
	if rf, ok := ret.Get(2).(func([]*model.Post) error); ok {
		r2 = rf(posts)
	} else {
		r2 = ret.Error(2)
	}

	return r0, r1, r2
}

// PermanentDeleteBatch provides a mock function with given fields: endTime, limit
func (_m *PostStore) PermanentDeleteBatch(endTime int64, limit int64) (int64, error) {
	ret := _m.Called(endTime, limit)

	var r0 int64
	if rf, ok := ret.Get(0).(func(int64, int64) int64); ok {
		r0 = rf(endTime, limit)
	} else {
		r0 = ret.Get(0).(int64)
	}

	var r1 error
	if rf, ok := ret.Get(1).(func(int64, int64) error); ok {
		r1 = rf(endTime, limit)
	} else {
		r1 = ret.Error(1)
	}

	return r0, r1
}

// PermanentDeleteByChannel provides a mock function with given fields: channelID
func (_m *PostStore) PermanentDeleteByChannel(channelID string) error {
	ret := _m.Called(channelID)

	var r0 error
	if rf, ok := ret.Get(0).(func(string) error); ok {
		r0 = rf(channelID)
	} else {
		r0 = ret.Error(0)
	}

	return r0
}

// PermanentDeleteByUser provides a mock function with given fields: userId
func (_m *PostStore) PermanentDeleteByUser(userId string) error {
	ret := _m.Called(userId)

	var r0 error
	if rf, ok := ret.Get(0).(func(string) error); ok {
		r0 = rf(userId)
	} else {
		r0 = ret.Error(0)
	}

	return r0
}

// Save provides a mock function with given fields: post
func (_m *PostStore) Save(post *model.Post) (*model.Post, error) {
	ret := _m.Called(post)

	var r0 *model.Post
	if rf, ok := ret.Get(0).(func(*model.Post) *model.Post); ok {
		r0 = rf(post)
	} else {
		if ret.Get(0) != nil {
			r0 = ret.Get(0).(*model.Post)
		}
	}

	var r1 error
	if rf, ok := ret.Get(1).(func(*model.Post) error); ok {
		r1 = rf(post)
	} else {
		r1 = ret.Error(1)
	}

	return r0, r1
}

// SaveMultiple provides a mock function with given fields: posts
func (_m *PostStore) SaveMultiple(posts []*model.Post) ([]*model.Post, int, error) {
	ret := _m.Called(posts)

	var r0 []*model.Post
	if rf, ok := ret.Get(0).(func([]*model.Post) []*model.Post); ok {
		r0 = rf(posts)
	} else {
		if ret.Get(0) != nil {
			r0 = ret.Get(0).([]*model.Post)
		}
	}

	var r1 int
	if rf, ok := ret.Get(1).(func([]*model.Post) int); ok {
		r1 = rf(posts)
	} else {
		r1 = ret.Get(1).(int)
	}

	var r2 error
	if rf, ok := ret.Get(2).(func([]*model.Post) error); ok {
		r2 = rf(posts)
	} else {
		r2 = ret.Error(2)
	}

	return r0, r1, r2
}

// Search provides a mock function with given fields: teamID, userId, params
func (_m *PostStore) Search(teamID string, userId string, params *model.SearchParams) (*model.PostList, error) {
	ret := _m.Called(teamID, userId, params)

	var r0 *model.PostList
	if rf, ok := ret.Get(0).(func(string, string, *model.SearchParams) *model.PostList); ok {
		r0 = rf(teamID, userId, params)
	} else {
		if ret.Get(0) != nil {
			r0 = ret.Get(0).(*model.PostList)
		}
	}

	var r1 error
	if rf, ok := ret.Get(1).(func(string, string, *model.SearchParams) error); ok {
		r1 = rf(teamID, userId, params)
	} else {
		r1 = ret.Error(1)
	}

	return r0, r1
}

// SearchPostsInTeamForUser provides a mock function with given fields: paramsList, userId, teamID, page, perPage
func (_m *PostStore) SearchPostsInTeamForUser(paramsList []*model.SearchParams, userId string, teamID string, page int, perPage int) (*model.PostSearchResults, error) {
	ret := _m.Called(paramsList, userId, teamID, page, perPage)

	var r0 *model.PostSearchResults
	if rf, ok := ret.Get(0).(func([]*model.SearchParams, string, string, int, int) *model.PostSearchResults); ok {
		r0 = rf(paramsList, userId, teamID, page, perPage)
	} else {
		if ret.Get(0) != nil {
			r0 = ret.Get(0).(*model.PostSearchResults)
		}
	}

	var r1 error
	if rf, ok := ret.Get(1).(func([]*model.SearchParams, string, string, int, int) error); ok {
		r1 = rf(paramsList, userId, teamID, page, perPage)
	} else {
		r1 = ret.Error(1)
	}

	return r0, r1
}

// Update provides a mock function with given fields: newPost, oldPost
func (_m *PostStore) Update(newPost *model.Post, oldPost *model.Post) (*model.Post, error) {
	ret := _m.Called(newPost, oldPost)

	var r0 *model.Post
	if rf, ok := ret.Get(0).(func(*model.Post, *model.Post) *model.Post); ok {
		r0 = rf(newPost, oldPost)
	} else {
		if ret.Get(0) != nil {
			r0 = ret.Get(0).(*model.Post)
		}
	}

	var r1 error
	if rf, ok := ret.Get(1).(func(*model.Post, *model.Post) error); ok {
		r1 = rf(newPost, oldPost)
	} else {
		r1 = ret.Error(1)
	}

	return r0, r1
}<|MERGE_RESOLUTION|>--- conflicted
+++ resolved
@@ -102,23 +102,13 @@
 	return r0
 }
 
-<<<<<<< HEAD
-// Get provides a mock function with given fields: id, skipFetchThreads, collapsedThreads, collapsedThreadsExtended, userId
-func (_m *PostStore) Get(id string, skipFetchThreads bool, collapsedThreads bool, collapsedThreadsExtended bool, userId string) (*model.PostList, error) {
-	ret := _m.Called(id, skipFetchThreads, collapsedThreads, collapsedThreadsExtended, userId)
+// Get provides a mock function with given fields: ctx, id, skipFetchThreads, collapsedThreads, collapsedThreadsExtended, userID
+func (_m *PostStore) Get(ctx context.Context, id string, skipFetchThreads bool, collapsedThreads bool, collapsedThreadsExtended bool, userID string) (*model.PostList, error) {
+	ret := _m.Called(ctx, id, skipFetchThreads, collapsedThreads, collapsedThreadsExtended, userID)
 
 	var r0 *model.PostList
-	if rf, ok := ret.Get(0).(func(string, bool, bool, bool, string) *model.PostList); ok {
-		r0 = rf(id, skipFetchThreads, collapsedThreads, collapsedThreadsExtended, userId)
-=======
-// Get provides a mock function with given fields: ctx, id, skipFetchThreads, collapsedThreads, collapsedThreadsExtended
-func (_m *PostStore) Get(ctx context.Context, id string, skipFetchThreads bool, collapsedThreads bool, collapsedThreadsExtended bool) (*model.PostList, error) {
-	ret := _m.Called(ctx, id, skipFetchThreads, collapsedThreads, collapsedThreadsExtended)
-
-	var r0 *model.PostList
-	if rf, ok := ret.Get(0).(func(context.Context, string, bool, bool, bool) *model.PostList); ok {
-		r0 = rf(ctx, id, skipFetchThreads, collapsedThreads, collapsedThreadsExtended)
->>>>>>> 95b08098
+	if rf, ok := ret.Get(0).(func(context.Context, string, bool, bool, bool, string) *model.PostList); ok {
+		r0 = rf(ctx, id, skipFetchThreads, collapsedThreads, collapsedThreadsExtended, userID)
 	} else {
 		if ret.Get(0) != nil {
 			r0 = ret.Get(0).(*model.PostList)
@@ -126,13 +116,8 @@
 	}
 
 	var r1 error
-<<<<<<< HEAD
-	if rf, ok := ret.Get(1).(func(string, bool, bool, bool, string) error); ok {
-		r1 = rf(id, skipFetchThreads, collapsedThreads, collapsedThreadsExtended, userId)
-=======
-	if rf, ok := ret.Get(1).(func(context.Context, string, bool, bool, bool) error); ok {
-		r1 = rf(ctx, id, skipFetchThreads, collapsedThreads, collapsedThreadsExtended)
->>>>>>> 95b08098
+	if rf, ok := ret.Get(1).(func(context.Context, string, bool, bool, bool, string) error); ok {
+		r1 = rf(ctx, id, skipFetchThreads, collapsedThreads, collapsedThreadsExtended, userID)
 	} else {
 		r1 = ret.Error(1)
 	}
