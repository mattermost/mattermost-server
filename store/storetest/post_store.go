// Copyright (c) 2015-present Mattermost, Inc. All Rights Reserved.
// See LICENSE.txt for license information.

package storetest

import (
	"fmt"
	"sort"
	"strings"
	"testing"
	"time"

	"github.com/mattermost/mattermost-server/v5/model"
	"github.com/mattermost/mattermost-server/v5/store"
	"github.com/mattermost/mattermost-server/v5/utils"
	"github.com/stretchr/testify/assert"
	"github.com/stretchr/testify/require"
)

func TestPostStore(t *testing.T, ss store.Store, s SqlSupplier) {
	t.Run("SaveMultiple", func(t *testing.T) { testPostStoreSaveMultiple(t, ss) })
	t.Run("Save", func(t *testing.T) { testPostStoreSave(t, ss) })
	t.Run("SaveAndUpdateChannelMsgCounts", func(t *testing.T) { testPostStoreSaveChannelMsgCounts(t, ss) })
	t.Run("Get", func(t *testing.T) { testPostStoreGet(t, ss) })
	t.Run("GetSingle", func(t *testing.T) { testPostStoreGetSingle(t, ss) })
	t.Run("Update", func(t *testing.T) { testPostStoreUpdate(t, ss) })
	t.Run("Delete", func(t *testing.T) { testPostStoreDelete(t, ss) })
	t.Run("Delete1Level", func(t *testing.T) { testPostStoreDelete1Level(t, ss) })
	t.Run("Delete2Level", func(t *testing.T) { testPostStoreDelete2Level(t, ss) })
	t.Run("PermDelete1Level", func(t *testing.T) { testPostStorePermDelete1Level(t, ss) })
	t.Run("PermDelete1Level2", func(t *testing.T) { testPostStorePermDelete1Level2(t, ss) })
	t.Run("GetWithChildren", func(t *testing.T) { testPostStoreGetWithChildren(t, ss) })
	t.Run("GetPostsWithDetails", func(t *testing.T) { testPostStoreGetPostsWithDetails(t, ss) })
	t.Run("GetPostsBeforeAfter", func(t *testing.T) { testPostStoreGetPostsBeforeAfter(t, ss) })
	t.Run("GetPostsSince", func(t *testing.T) { testPostStoreGetPostsSince(t, ss) })
	t.Run("GetPostBeforeAfter", func(t *testing.T) { testPostStoreGetPostBeforeAfter(t, ss) })
	t.Run("Search", func(t *testing.T) { testPostStoreSearch(t, ss) })
	t.Run("UserCountsWithPostsByDay", func(t *testing.T) { testUserCountsWithPostsByDay(t, ss) })
	t.Run("PostCountsByDay", func(t *testing.T) { testPostCountsByDay(t, ss) })
	t.Run("GetFlaggedPostsForTeam", func(t *testing.T) { testPostStoreGetFlaggedPostsForTeam(t, ss, s) })
	t.Run("GetFlaggedPosts", func(t *testing.T) { testPostStoreGetFlaggedPosts(t, ss) })
	t.Run("GetFlaggedPostsForChannel", func(t *testing.T) { testPostStoreGetFlaggedPostsForChannel(t, ss) })
	t.Run("GetPostsCreatedAt", func(t *testing.T) { testPostStoreGetPostsCreatedAt(t, ss) })
	t.Run("Overwrite", func(t *testing.T) { testPostStoreOverwrite(t, ss) })
	t.Run("OverwriteMultiple", func(t *testing.T) { testPostStoreOverwriteMultiple(t, ss) })
	t.Run("GetPostsByIds", func(t *testing.T) { testPostStoreGetPostsByIds(t, ss) })
	t.Run("GetPostsBatchForIndexing", func(t *testing.T) { testPostStoreGetPostsBatchForIndexing(t, ss) })
	t.Run("PermanentDeleteBatch", func(t *testing.T) { testPostStorePermanentDeleteBatch(t, ss) })
	t.Run("GetOldest", func(t *testing.T) { testPostStoreGetOldest(t, ss) })
	t.Run("TestGetMaxPostSize", func(t *testing.T) { testGetMaxPostSize(t, ss) })
	t.Run("GetParentsForExportAfter", func(t *testing.T) { testPostStoreGetParentsForExportAfter(t, ss) })
	t.Run("GetRepliesForExport", func(t *testing.T) { testPostStoreGetRepliesForExport(t, ss) })
	t.Run("GetDirectPostParentsForExportAfter", func(t *testing.T) { testPostStoreGetDirectPostParentsForExportAfter(t, ss, s) })
	t.Run("GetDirectPostParentsForExportAfterDeleted", func(t *testing.T) { testPostStoreGetDirectPostParentsForExportAfterDeleted(t, ss, s) })
	t.Run("GetDirectPostParentsForExportAfterBatched", func(t *testing.T) { testPostStoreGetDirectPostParentsForExportAfterBatched(t, ss, s) })
}

func testPostStoreSave(t *testing.T, ss store.Store) {
	t.Run("Save post", func(t *testing.T) {
		o1 := model.Post{}
		o1.ChannelId = model.NewId()
		o1.UserId = model.NewId()
		o1.Message = "zz" + model.NewId() + "b"

		_, err := ss.Post().Save(&o1)
		require.Nil(t, err, "couldn't save item")
	})

	t.Run("Try to save existing post", func(t *testing.T) {
		o1 := model.Post{}
		o1.ChannelId = model.NewId()
		o1.UserId = model.NewId()
		o1.Message = "zz" + model.NewId() + "b"

		_, err := ss.Post().Save(&o1)
		require.Nil(t, err, "couldn't save item")

		_, err = ss.Post().Save(&o1)
		require.NotNil(t, err, "shouldn't be able to update from save")
	})

	t.Run("Update reply should update the UpdateAt of the root post", func(t *testing.T) {
		rootPost := model.Post{}
		rootPost.ChannelId = model.NewId()
		rootPost.UserId = model.NewId()
		rootPost.Message = "zz" + model.NewId() + "b"

		_, err := ss.Post().Save(&rootPost)
		require.Nil(t, err)

		replyPost := model.Post{}
		replyPost.ChannelId = rootPost.ChannelId
		replyPost.UserId = model.NewId()
		replyPost.Message = "zz" + model.NewId() + "b"
		replyPost.RootId = rootPost.Id

		_, err = ss.Post().Save(&replyPost)
		require.Nil(t, err)

		rrootPost, err := ss.Post().GetSingle(rootPost.Id)
		require.Nil(t, err)
		assert.Greater(t, rrootPost.UpdateAt, rootPost.UpdateAt)
	})

	t.Run("Create a post should update the channel LastPostAt and the total messages count by one", func(t *testing.T) {
		channel := model.Channel{}
		channel.Name = "zz" + model.NewId() + "b"
		channel.DisplayName = "zz" + model.NewId() + "b"
		channel.Type = model.CHANNEL_OPEN

		_, err := ss.Channel().Save(&channel, 100)
		require.Nil(t, err)

		post := model.Post{}
		post.ChannelId = channel.Id
		post.UserId = model.NewId()
		post.Message = "zz" + model.NewId() + "b"

		_, err = ss.Post().Save(&post)
		require.Nil(t, err)

		rchannel, err := ss.Channel().Get(channel.Id, false)
		require.Nil(t, err)
		assert.Greater(t, rchannel.LastPostAt, channel.LastPostAt)
		assert.Equal(t, int64(1), rchannel.TotalMsgCount)

		post = model.Post{}
		post.ChannelId = channel.Id
		post.UserId = model.NewId()
		post.Message = "zz" + model.NewId() + "b"
		post.CreateAt = 5

		_, err = ss.Post().Save(&post)
		require.Nil(t, err)

		rchannel2, err := ss.Channel().Get(channel.Id, false)
		require.Nil(t, err)
		assert.Equal(t, rchannel.LastPostAt, rchannel2.LastPostAt)
		assert.Equal(t, int64(2), rchannel2.TotalMsgCount)

		post = model.Post{}
		post.ChannelId = channel.Id
		post.UserId = model.NewId()
		post.Message = "zz" + model.NewId() + "b"

		_, err = ss.Post().Save(&post)
		require.Nil(t, err)

		rchannel3, err := ss.Channel().Get(channel.Id, false)
		require.Nil(t, err)
		assert.Greater(t, rchannel3.LastPostAt, rchannel2.LastPostAt)
		assert.Equal(t, int64(3), rchannel3.TotalMsgCount)
	})
}

func testPostStoreSaveMultiple(t *testing.T, ss store.Store) {
	p1 := model.Post{}
	p1.ChannelId = model.NewId()
	p1.UserId = model.NewId()
	p1.Message = "zz" + model.NewId() + "b"

	p2 := model.Post{}
	p2.ChannelId = model.NewId()
	p2.UserId = model.NewId()
	p2.Message = "zz" + model.NewId() + "b"

	p3 := model.Post{}
	p3.ChannelId = model.NewId()
	p3.UserId = model.NewId()
	p3.Message = "zz" + model.NewId() + "b"

	p4 := model.Post{}
	p4.ChannelId = model.NewId()
	p4.UserId = model.NewId()
	p4.Message = "zz" + model.NewId() + "b"

	t.Run("Save correctly a new set of posts", func(t *testing.T) {
		newPosts, err := ss.Post().SaveMultiple([]*model.Post{&p1, &p2, &p3})
		require.Nil(t, err)
		for _, post := range newPosts {
			storedPost, err := ss.Post().GetSingle(post.Id)
			assert.Nil(t, err)
			assert.Equal(t, post.ChannelId, storedPost.ChannelId)
			assert.Equal(t, post.Message, storedPost.Message)
			assert.Equal(t, post.UserId, storedPost.UserId)
		}
	})

	t.Run("Try to save mixed, already saved and not saved posts", func(t *testing.T) {
		newPosts, err := ss.Post().SaveMultiple([]*model.Post{&p4, &p3})
		require.NotNil(t, err)
		require.Nil(t, newPosts)
		storedPost, err := ss.Post().GetSingle(p3.Id)
		assert.Nil(t, err)
		assert.Equal(t, p3.ChannelId, storedPost.ChannelId)
		assert.Equal(t, p3.Message, storedPost.Message)
		assert.Equal(t, p3.UserId, storedPost.UserId)

		storedPost, err = ss.Post().GetSingle(p4.Id)
		assert.NotNil(t, err)
		assert.Nil(t, storedPost)
	})

	t.Run("Update reply should update the UpdateAt of the root post", func(t *testing.T) {
		rootPost := model.Post{}
		rootPost.ChannelId = model.NewId()
		rootPost.UserId = model.NewId()
		rootPost.Message = "zz" + model.NewId() + "b"

		replyPost := model.Post{}
		replyPost.ChannelId = rootPost.ChannelId
		replyPost.UserId = model.NewId()
		replyPost.Message = "zz" + model.NewId() + "b"
		replyPost.RootId = rootPost.Id

		_, err := ss.Post().SaveMultiple([]*model.Post{&rootPost, &replyPost})
		require.Nil(t, err)

		rrootPost, err := ss.Post().GetSingle(rootPost.Id)
		require.Nil(t, err)
		assert.Equal(t, rrootPost.UpdateAt, rootPost.UpdateAt)

		replyPost2 := model.Post{}
		replyPost2.ChannelId = rootPost.ChannelId
		replyPost2.UserId = model.NewId()
		replyPost2.Message = "zz" + model.NewId() + "b"
		replyPost2.RootId = rootPost.Id

		replyPost3 := model.Post{}
		replyPost3.ChannelId = rootPost.ChannelId
		replyPost3.UserId = model.NewId()
		replyPost3.Message = "zz" + model.NewId() + "b"
		replyPost3.RootId = rootPost.Id

		_, err = ss.Post().SaveMultiple([]*model.Post{&replyPost2, &replyPost3})
		require.Nil(t, err)

		rrootPost2, err := ss.Post().GetSingle(rootPost.Id)
		require.Nil(t, err)
		assert.Greater(t, rrootPost2.UpdateAt, rrootPost.UpdateAt)
	})

	t.Run("Create a post should update the channel LastPostAt and the total messages count by one", func(t *testing.T) {
		channel := model.Channel{}
		channel.Name = "zz" + model.NewId() + "b"
		channel.DisplayName = "zz" + model.NewId() + "b"
		channel.Type = model.CHANNEL_OPEN

		_, err := ss.Channel().Save(&channel, 100)
		require.Nil(t, err)

		post1 := model.Post{}
		post1.ChannelId = channel.Id
		post1.UserId = model.NewId()
		post1.Message = "zz" + model.NewId() + "b"

		post2 := model.Post{}
		post2.ChannelId = channel.Id
		post2.UserId = model.NewId()
		post2.Message = "zz" + model.NewId() + "b"
		post2.CreateAt = 5

		post3 := model.Post{}
		post3.ChannelId = channel.Id
		post3.UserId = model.NewId()
		post3.Message = "zz" + model.NewId() + "b"

		_, err = ss.Post().SaveMultiple([]*model.Post{&post1, &post2, &post3})
		require.Nil(t, err)

		rchannel, err := ss.Channel().Get(channel.Id, false)
		require.Nil(t, err)
		assert.Greater(t, rchannel.LastPostAt, channel.LastPostAt)
		assert.Equal(t, int64(3), rchannel.TotalMsgCount)
	})
}

func testPostStoreSaveChannelMsgCounts(t *testing.T, ss store.Store) {
	c1 := &model.Channel{Name: model.NewId(), DisplayName: "posttestchannel", Type: model.CHANNEL_OPEN}
	_, err := ss.Channel().Save(c1, 1000000)
	require.Nil(t, err)

	o1 := model.Post{}
	o1.ChannelId = c1.Id
	o1.UserId = model.NewId()
	o1.Message = "zz" + model.NewId() + "b"

	_, err = ss.Post().Save(&o1)
	require.Nil(t, err)

	c1, err = ss.Channel().Get(c1.Id, false)
	require.Nil(t, err)
	assert.Equal(t, int64(1), c1.TotalMsgCount, "Message count should update by 1")

	o1.Id = ""
	o1.Type = model.POST_ADD_TO_TEAM
	_, err = ss.Post().Save(&o1)
	require.Nil(t, err)

	o1.Id = ""
	o1.Type = model.POST_REMOVE_FROM_TEAM
	_, err = ss.Post().Save(&o1)
	require.Nil(t, err)

	c1, err = ss.Channel().Get(c1.Id, false)
	require.Nil(t, err)
	assert.Equal(t, int64(1), c1.TotalMsgCount, "Message count should not update for team add/removed message")

	oldLastPostAt := c1.LastPostAt

	o2 := model.Post{}
	o2.ChannelId = c1.Id
	o2.UserId = model.NewId()
	o2.Message = "zz" + model.NewId() + "b"
	o2.CreateAt = int64(7)
	_, err = ss.Post().Save(&o2)
	require.Nil(t, err)

	c1, err = ss.Channel().Get(c1.Id, false)
	require.Nil(t, err)
	assert.Equal(t, oldLastPostAt, c1.LastPostAt, "LastPostAt should not update for old message save")
}

func testPostStoreGet(t *testing.T, ss store.Store) {
	o1 := &model.Post{}
	o1.ChannelId = model.NewId()
	o1.UserId = model.NewId()
	o1.Message = "zz" + model.NewId() + "b"

	etag1 := ss.Post().GetEtag(o1.ChannelId, false)
	require.Equal(t, 0, strings.Index(etag1, model.CurrentVersion+"."), "Invalid Etag")

	o1, err := ss.Post().Save(o1)
	require.Nil(t, err)

	etag2 := ss.Post().GetEtag(o1.ChannelId, false)
	require.Equal(t, 0, strings.Index(etag2, fmt.Sprintf("%v.%v", model.CurrentVersion, o1.UpdateAt)), "Invalid Etag")

	r1, err := ss.Post().Get(o1.Id, false)
	require.Nil(t, err)
	require.Equal(t, r1.Posts[o1.Id].CreateAt, o1.CreateAt, "invalid returned post")

	_, err = ss.Post().Get("123", false)
	require.NotNil(t, err, "Missing id should have failed")

	_, err = ss.Post().Get("", false)
	require.NotNil(t, err, "should fail for blank post ids")
}

func testPostStoreGetSingle(t *testing.T, ss store.Store) {
	o1 := &model.Post{}
	o1.ChannelId = model.NewId()
	o1.UserId = model.NewId()
	o1.Message = "zz" + model.NewId() + "b"

	o1, err := ss.Post().Save(o1)
	require.Nil(t, err)

	post, err := ss.Post().GetSingle(o1.Id)
	require.Nil(t, err)
	require.Equal(t, post.CreateAt, o1.CreateAt, "invalid returned post")

	_, err = ss.Post().GetSingle("123")
	require.NotNil(t, err, "Missing id should have failed")
}

func testPostStoreUpdate(t *testing.T, ss store.Store) {
	o1 := &model.Post{}
	o1.ChannelId = model.NewId()
	o1.UserId = model.NewId()
	o1.Message = "zz" + model.NewId() + "AAAAAAAAAAA"
	o1, err := ss.Post().Save(o1)
	require.Nil(t, err)

	o2 := &model.Post{}
	o2.ChannelId = o1.ChannelId
	o2.UserId = model.NewId()
	o2.Message = "zz" + model.NewId() + "CCCCCCCCC"
	o2.ParentId = o1.Id
	o2.RootId = o1.Id
	o2, err = ss.Post().Save(o2)
	require.Nil(t, err)

	o3 := &model.Post{}
	o3.ChannelId = o1.ChannelId
	o3.UserId = model.NewId()
	o3.Message = "zz" + model.NewId() + "QQQQQQQQQQ"
	o3, err = ss.Post().Save(o3)
	require.Nil(t, err)

	r1, err := ss.Post().Get(o1.Id, false)
	require.Nil(t, err)
	ro1 := r1.Posts[o1.Id]

	r2, err := ss.Post().Get(o1.Id, false)
	require.Nil(t, err)
	ro2 := r2.Posts[o2.Id]

	r3, err := ss.Post().Get(o3.Id, false)
	require.Nil(t, err)
	ro3 := r3.Posts[o3.Id]

	require.Equal(t, ro1.Message, o1.Message, "Failed to save/get")

	o1a := &model.Post{}
	o1a = ro1.Clone()
	o1a.Message = ro1.Message + "BBBBBBBBBB"
	_, err = ss.Post().Update(o1a, ro1)
	require.Nil(t, err)

	r1, err = ss.Post().Get(o1.Id, false)
	require.Nil(t, err)

	ro1a := r1.Posts[o1.Id]
	require.Equal(t, ro1a.Message, o1a.Message, "Failed to update/get")

	o2a := &model.Post{}
	o2a = ro2.Clone()
	o2a.Message = ro2.Message + "DDDDDDD"
	_, err = ss.Post().Update(o2a, ro2)
	require.Nil(t, err)

	r2, err = ss.Post().Get(o1.Id, false)
	require.Nil(t, err)
	ro2a := r2.Posts[o2.Id]

	require.Equal(t, ro2a.Message, o2a.Message, "Failed to update/get")

	o3a := &model.Post{}
	o3a = ro3.Clone()
	o3a.Message = ro3.Message + "WWWWWWW"
	_, err = ss.Post().Update(o3a, ro3)
	require.Nil(t, err)

	r3, err = ss.Post().Get(o3.Id, false)
	require.Nil(t, err)
	ro3a := r3.Posts[o3.Id]

	if ro3a.Message != o3a.Message {
		require.Equal(t, ro3a.Hashtags, o3a.Hashtags, "Failed to update/get")
	}

	o4, err := ss.Post().Save(&model.Post{
		ChannelId: model.NewId(),
		UserId:    model.NewId(),
		Message:   model.NewId(),
		Filenames: []string{"test"},
	})
	require.Nil(t, err)

	r4, err := ss.Post().Get(o4.Id, false)
	require.Nil(t, err)
	ro4 := r4.Posts[o4.Id]

	o4a := &model.Post{}
	o4a = ro4.Clone()
	o4a.Filenames = []string{}
	o4a.FileIds = []string{model.NewId()}
	_, err = ss.Post().Update(o4a, ro4)
	require.Nil(t, err)

	r4, err = ss.Post().Get(o4.Id, false)
	require.Nil(t, err)

	ro4a := r4.Posts[o4.Id]
	require.Empty(t, ro4a.Filenames, "Failed to clear Filenames")
	require.Len(t, ro4a.FileIds, 1, "Failed to set FileIds")
}

func testPostStoreDelete(t *testing.T, ss store.Store) {
	o1 := &model.Post{}
	o1.ChannelId = model.NewId()
	o1.UserId = model.NewId()
	o1.Message = "zz" + model.NewId() + "b"
	deleteByID := model.NewId()

	etag1 := ss.Post().GetEtag(o1.ChannelId, false)
	require.Equal(t, 0, strings.Index(etag1, model.CurrentVersion+"."), "Invalid Etag")

	o1, err := ss.Post().Save(o1)
	require.Nil(t, err)

	r1, err := ss.Post().Get(o1.Id, false)
	require.Nil(t, err)
	require.Equal(t, r1.Posts[o1.Id].CreateAt, o1.CreateAt, "invalid returned post")

	err = ss.Post().Delete(o1.Id, model.GetMillis(), deleteByID)
	require.Nil(t, err)

	posts, _ := ss.Post().GetPostsCreatedAt(o1.ChannelId, o1.CreateAt)
	post := posts[0]
	actual := post.GetProp(model.POST_PROPS_DELETE_BY)

	assert.Equal(t, deleteByID, actual, "Expected (*Post).Props[model.POST_PROPS_DELETE_BY] to be %v but got %v.", deleteByID, actual)

	r3, err := ss.Post().Get(o1.Id, false)
	require.NotNil(t, err, "Missing id should have failed - PostList %v", r3)

	etag2 := ss.Post().GetEtag(o1.ChannelId, false)
	require.Equal(t, 0, strings.Index(etag2, model.CurrentVersion+"."), "Invalid Etag")
}

func testPostStoreDelete1Level(t *testing.T, ss store.Store) {
	o1 := &model.Post{}
	o1.ChannelId = model.NewId()
	o1.UserId = model.NewId()
	o1.Message = "zz" + model.NewId() + "b"
	o1, err := ss.Post().Save(o1)
	require.Nil(t, err)

	o2 := &model.Post{}
	o2.ChannelId = o1.ChannelId
	o2.UserId = model.NewId()
	o2.Message = "zz" + model.NewId() + "b"
	o2.ParentId = o1.Id
	o2.RootId = o1.Id
	o2, err = ss.Post().Save(o2)
	require.Nil(t, err)

	err = ss.Post().Delete(o1.Id, model.GetMillis(), "")
	require.Nil(t, err)

	_, err = ss.Post().Get(o1.Id, false)
	require.NotNil(t, err, "Deleted id should have failed")

	_, err = ss.Post().Get(o2.Id, false)
	require.NotNil(t, err, "Deleted id should have failed")
}

func testPostStoreDelete2Level(t *testing.T, ss store.Store) {
	o1 := &model.Post{}
	o1.ChannelId = model.NewId()
	o1.UserId = model.NewId()
	o1.Message = "zz" + model.NewId() + "b"
	o1, err := ss.Post().Save(o1)
	require.Nil(t, err)

	o2 := &model.Post{}
	o2.ChannelId = o1.ChannelId
	o2.UserId = model.NewId()
	o2.Message = "zz" + model.NewId() + "b"
	o2.ParentId = o1.Id
	o2.RootId = o1.Id
	o2, err = ss.Post().Save(o2)
	require.Nil(t, err)

	o3 := &model.Post{}
	o3.ChannelId = o1.ChannelId
	o3.UserId = model.NewId()
	o3.Message = "zz" + model.NewId() + "b"
	o3.ParentId = o2.Id
	o3.RootId = o1.Id
	o3, err = ss.Post().Save(o3)
	require.Nil(t, err)

	o4 := &model.Post{}
	o4.ChannelId = model.NewId()
	o4.UserId = model.NewId()
	o4.Message = "zz" + model.NewId() + "b"
	o4, err = ss.Post().Save(o4)
	require.Nil(t, err)

	err = ss.Post().Delete(o1.Id, model.GetMillis(), "")
	require.Nil(t, err)

	_, err = ss.Post().Get(o1.Id, false)
	require.NotNil(t, err, "Deleted id should have failed")

	_, err = ss.Post().Get(o2.Id, false)
	require.NotNil(t, err, "Deleted id should have failed")

	_, err = ss.Post().Get(o3.Id, false)
	require.NotNil(t, err, "Deleted id should have failed")

	_, err = ss.Post().Get(o4.Id, false)
	require.Nil(t, err)
}

func testPostStorePermDelete1Level(t *testing.T, ss store.Store) {
	o1 := &model.Post{}
	o1.ChannelId = model.NewId()
	o1.UserId = model.NewId()
	o1.Message = "zz" + model.NewId() + "b"
	o1, err := ss.Post().Save(o1)
	require.Nil(t, err)

	o2 := &model.Post{}
	o2.ChannelId = o1.ChannelId
	o2.UserId = model.NewId()
	o2.Message = "zz" + model.NewId() + "b"
	o2.ParentId = o1.Id
	o2.RootId = o1.Id
	o2, err = ss.Post().Save(o2)
	require.Nil(t, err)

	o3 := &model.Post{}
	o3.ChannelId = model.NewId()
	o3.UserId = model.NewId()
	o3.Message = "zz" + model.NewId() + "b"
	o3, err = ss.Post().Save(o3)
	require.Nil(t, err)

	err2 := ss.Post().PermanentDeleteByUser(o2.UserId)
	require.Nil(t, err2)

	_, err = ss.Post().Get(o1.Id, false)
	require.Nil(t, err, "Deleted id shouldn't have failed")

	_, err = ss.Post().Get(o2.Id, false)
	require.NotNil(t, err, "Deleted id should have failed")

	err = ss.Post().PermanentDeleteByChannel(o3.ChannelId)
	require.Nil(t, err)

	_, err = ss.Post().Get(o3.Id, false)
	require.NotNil(t, err, "Deleted id should have failed")
}

func testPostStorePermDelete1Level2(t *testing.T, ss store.Store) {
	o1 := &model.Post{}
	o1.ChannelId = model.NewId()
	o1.UserId = model.NewId()
	o1.Message = "zz" + model.NewId() + "b"
	o1, err := ss.Post().Save(o1)
	require.Nil(t, err)

	o2 := &model.Post{}
	o2.ChannelId = o1.ChannelId
	o2.UserId = model.NewId()
	o2.Message = "zz" + model.NewId() + "b"
	o2.ParentId = o1.Id
	o2.RootId = o1.Id
	o2, err = ss.Post().Save(o2)
	require.Nil(t, err)

	o3 := &model.Post{}
	o3.ChannelId = model.NewId()
	o3.UserId = model.NewId()
	o3.Message = "zz" + model.NewId() + "b"
	o3, err = ss.Post().Save(o3)
	require.Nil(t, err)

	err2 := ss.Post().PermanentDeleteByUser(o1.UserId)
	require.Nil(t, err2)

	_, err = ss.Post().Get(o1.Id, false)
	require.NotNil(t, err, "Deleted id should have failed")

	_, err = ss.Post().Get(o2.Id, false)
	require.NotNil(t, err, "Deleted id should have failed")

	_, err = ss.Post().Get(o3.Id, false)
	require.Nil(t, err, "Deleted id should have failed")
}

func testPostStoreGetWithChildren(t *testing.T, ss store.Store) {
	o1 := &model.Post{}
	o1.ChannelId = model.NewId()
	o1.UserId = model.NewId()
	o1.Message = "zz" + model.NewId() + "b"
	o1, err := ss.Post().Save(o1)
	require.Nil(t, err)

	o2 := &model.Post{}
	o2.ChannelId = o1.ChannelId
	o2.UserId = model.NewId()
	o2.Message = "zz" + model.NewId() + "b"
	o2.ParentId = o1.Id
	o2.RootId = o1.Id
	o2, err = ss.Post().Save(o2)
	require.Nil(t, err)

	o3 := &model.Post{}
	o3.ChannelId = o1.ChannelId
	o3.UserId = model.NewId()
	o3.Message = "zz" + model.NewId() + "b"
	o3.ParentId = o2.Id
	o3.RootId = o1.Id
	o3, err = ss.Post().Save(o3)
	require.Nil(t, err)

	pl, err := ss.Post().Get(o1.Id, false)
	require.Nil(t, err)

	require.Len(t, pl.Posts, 3, "invalid returned post")

	dErr := ss.Post().Delete(o3.Id, model.GetMillis(), "")
	require.Nil(t, dErr)

	pl, err = ss.Post().Get(o1.Id, false)
	require.Nil(t, err)

	require.Len(t, pl.Posts, 2, "invalid returned post")

	dErr = ss.Post().Delete(o2.Id, model.GetMillis(), "")
	require.Nil(t, dErr)

	pl, err = ss.Post().Get(o1.Id, false)
	require.Nil(t, err)

	require.Len(t, pl.Posts, 1, "invalid returned post")
}

func testPostStoreGetPostsWithDetails(t *testing.T, ss store.Store) {
	o1 := &model.Post{}
	o1.ChannelId = model.NewId()
	o1.UserId = model.NewId()
	o1.Message = "zz" + model.NewId() + "b"
	o1, err := ss.Post().Save(o1)
	require.Nil(t, err)
	time.Sleep(2 * time.Millisecond)

	o2 := &model.Post{}
	o2.ChannelId = o1.ChannelId
	o2.UserId = model.NewId()
	o2.Message = "zz" + model.NewId() + "b"
	o2.ParentId = o1.Id
	o2.RootId = o1.Id
	_, err = ss.Post().Save(o2)
	require.Nil(t, err)
	time.Sleep(2 * time.Millisecond)

	o2a := &model.Post{}
	o2a.ChannelId = o1.ChannelId
	o2a.UserId = model.NewId()
	o2a.Message = "zz" + model.NewId() + "b"
	o2a.ParentId = o1.Id
	o2a.RootId = o1.Id
	o2a, err = ss.Post().Save(o2a)
	require.Nil(t, err)
	time.Sleep(2 * time.Millisecond)

	o3 := &model.Post{}
	o3.ChannelId = o1.ChannelId
	o3.UserId = model.NewId()
	o3.Message = "zz" + model.NewId() + "b"
	o3.ParentId = o1.Id
	o3.RootId = o1.Id
	o3, err = ss.Post().Save(o3)
	require.Nil(t, err)
	time.Sleep(2 * time.Millisecond)

	o4 := &model.Post{}
	o4.ChannelId = o1.ChannelId
	o4.UserId = model.NewId()
	o4.Message = "zz" + model.NewId() + "b"
	o4, err = ss.Post().Save(o4)
	require.Nil(t, err)
	time.Sleep(2 * time.Millisecond)

	o5 := &model.Post{}
	o5.ChannelId = o1.ChannelId
	o5.UserId = model.NewId()
	o5.Message = "zz" + model.NewId() + "b"
	o5.ParentId = o4.Id
	o5.RootId = o4.Id
	o5, err = ss.Post().Save(o5)
	require.Nil(t, err)

	r1, err := ss.Post().GetPosts(model.GetPostsOptions{ChannelId: o1.ChannelId, Page: 0, PerPage: 4}, false)
	require.Nil(t, err)

	require.Equal(t, r1.Order[0], o5.Id, "invalid order")
	require.Equal(t, r1.Order[1], o4.Id, "invalid order")
	require.Equal(t, r1.Order[2], o3.Id, "invalid order")
	require.Equal(t, r1.Order[3], o2a.Id, "invalid order")

	//the last 4, + o1 (o2a and o3's parent) + o2 (in same thread as o2a and o3)
	require.Len(t, r1.Posts, 6, "wrong size")

	require.Equal(t, r1.Posts[o1.Id].Message, o1.Message, "Missing parent")

	r2, err := ss.Post().GetPosts(model.GetPostsOptions{ChannelId: o1.ChannelId, Page: 0, PerPage: 4}, false)
	require.Nil(t, err)

	require.Equal(t, r2.Order[0], o5.Id, "invalid order")
	require.Equal(t, r2.Order[1], o4.Id, "invalid order")
	require.Equal(t, r2.Order[2], o3.Id, "invalid order")
	require.Equal(t, r2.Order[3], o2a.Id, "invalid order")

	//the last 4, + o1 (o2a and o3's parent) + o2 (in same thread as o2a and o3)
	require.Len(t, r2.Posts, 6, "wrong size")

	require.Equal(t, r2.Posts[o1.Id].Message, o1.Message, "Missing parent")

	// Run once to fill cache
	_, err = ss.Post().GetPosts(model.GetPostsOptions{ChannelId: o1.ChannelId, Page: 0, PerPage: 30}, false)
	require.Nil(t, err)

	o6 := &model.Post{}
	o6.ChannelId = o1.ChannelId
	o6.UserId = model.NewId()
	o6.Message = "zz" + model.NewId() + "b"
	_, err = ss.Post().Save(o6)
	require.Nil(t, err)

	r3, err := ss.Post().GetPosts(model.GetPostsOptions{ChannelId: o1.ChannelId, Page: 0, PerPage: 30}, false)
	require.Nil(t, err)
	assert.Equal(t, 7, len(r3.Order))
}

func testPostStoreGetPostsBeforeAfter(t *testing.T, ss store.Store) {
	t.Run("without threads", func(t *testing.T) {
		channelId := model.NewId()
		userId := model.NewId()

		var posts []*model.Post
		for i := 0; i < 10; i++ {
			post, err := ss.Post().Save(&model.Post{
				ChannelId: channelId,
				UserId:    userId,
				Message:   "message",
			})
			require.Nil(t, err)

			posts = append(posts, post)

			time.Sleep(time.Millisecond)
		}

		t.Run("should not return anything before the first post", func(t *testing.T) {
			postList, err := ss.Post().GetPostsBefore(model.GetPostsOptions{ChannelId: channelId, PostId: posts[0].Id, Page: 0, PerPage: 10})
			assert.Nil(t, err)

			assert.Equal(t, []string{}, postList.Order)
			assert.Equal(t, map[string]*model.Post{}, postList.Posts)
		})

		t.Run("should return posts before a post", func(t *testing.T) {
			postList, err := ss.Post().GetPostsBefore(model.GetPostsOptions{ChannelId: channelId, PostId: posts[5].Id, Page: 0, PerPage: 10})
			assert.Nil(t, err)

			assert.Equal(t, []string{posts[4].Id, posts[3].Id, posts[2].Id, posts[1].Id, posts[0].Id}, postList.Order)
			assert.Equal(t, map[string]*model.Post{
				posts[0].Id: posts[0],
				posts[1].Id: posts[1],
				posts[2].Id: posts[2],
				posts[3].Id: posts[3],
				posts[4].Id: posts[4],
			}, postList.Posts)
		})

		t.Run("should limit posts before", func(t *testing.T) {
			postList, err := ss.Post().GetPostsBefore(model.GetPostsOptions{ChannelId: channelId, PostId: posts[5].Id, PerPage: 2})
			assert.Nil(t, err)

			assert.Equal(t, []string{posts[4].Id, posts[3].Id}, postList.Order)
			assert.Equal(t, map[string]*model.Post{
				posts[3].Id: posts[3],
				posts[4].Id: posts[4],
			}, postList.Posts)
		})

		t.Run("should not return anything after the last post", func(t *testing.T) {
			postList, err := ss.Post().GetPostsAfter(model.GetPostsOptions{ChannelId: channelId, PostId: posts[len(posts)-1].Id, PerPage: 10})
			assert.Nil(t, err)

			assert.Equal(t, []string{}, postList.Order)
			assert.Equal(t, map[string]*model.Post{}, postList.Posts)
		})

		t.Run("should return posts after a post", func(t *testing.T) {
			postList, err := ss.Post().GetPostsAfter(model.GetPostsOptions{ChannelId: channelId, PostId: posts[5].Id, PerPage: 10})
			assert.Nil(t, err)

			assert.Equal(t, []string{posts[9].Id, posts[8].Id, posts[7].Id, posts[6].Id}, postList.Order)
			assert.Equal(t, map[string]*model.Post{
				posts[6].Id: posts[6],
				posts[7].Id: posts[7],
				posts[8].Id: posts[8],
				posts[9].Id: posts[9],
			}, postList.Posts)
		})

		t.Run("should limit posts after", func(t *testing.T) {
			postList, err := ss.Post().GetPostsAfter(model.GetPostsOptions{ChannelId: channelId, PostId: posts[5].Id, PerPage: 2})
			assert.Nil(t, err)

			assert.Equal(t, []string{posts[7].Id, posts[6].Id}, postList.Order)
			assert.Equal(t, map[string]*model.Post{
				posts[6].Id: posts[6],
				posts[7].Id: posts[7],
			}, postList.Posts)
		})
	})
	t.Run("with threads", func(t *testing.T) {
		channelId := model.NewId()
		userId := model.NewId()

		// This creates a series of posts that looks like:
		// post1
		// post2
		// post3 (in response to post1)
		// post4 (in response to post2)
		// post5
		// post6 (in response to post2)

		post1, err := ss.Post().Save(&model.Post{
			ChannelId: channelId,
			UserId:    userId,
			Message:   "message",
		})
		require.Nil(t, err)
		time.Sleep(time.Millisecond)

		post2, err := ss.Post().Save(&model.Post{
			ChannelId: channelId,
			UserId:    userId,
			Message:   "message",
		})
		require.Nil(t, err)
		time.Sleep(time.Millisecond)

		post3, err := ss.Post().Save(&model.Post{
			ChannelId: channelId,
			UserId:    userId,
			ParentId:  post1.Id,
			RootId:    post1.Id,
			Message:   "message",
		})
		require.Nil(t, err)
		time.Sleep(time.Millisecond)

		post4, err := ss.Post().Save(&model.Post{
			ChannelId: channelId,
			UserId:    userId,
			RootId:    post2.Id,
			ParentId:  post2.Id,
			Message:   "message",
		})
		require.Nil(t, err)
		time.Sleep(time.Millisecond)

		post5, err := ss.Post().Save(&model.Post{
			ChannelId: channelId,
			UserId:    userId,
			Message:   "message",
		})
		require.Nil(t, err)
		time.Sleep(time.Millisecond)

		post6, err := ss.Post().Save(&model.Post{
			ChannelId: channelId,
			UserId:    userId,
			ParentId:  post2.Id,
			RootId:    post2.Id,
			Message:   "message",
		})
		require.Nil(t, err)

		// Adding a post to a thread changes the UpdateAt timestamp of the parent post
		post1.UpdateAt = post3.UpdateAt
		post2.UpdateAt = post6.UpdateAt

		t.Run("should return each post and thread before a post", func(t *testing.T) {
			postList, err := ss.Post().GetPostsBefore(model.GetPostsOptions{ChannelId: channelId, PostId: post4.Id, PerPage: 2})
			assert.Nil(t, err)

			assert.Equal(t, []string{post3.Id, post2.Id}, postList.Order)
			assert.Equal(t, map[string]*model.Post{
				post1.Id: post1,
				post2.Id: post2,
				post3.Id: post3,
				post4.Id: post4,
				post6.Id: post6,
			}, postList.Posts)
		})

		t.Run("should return each post and the root of each thread after a post", func(t *testing.T) {
			postList, err := ss.Post().GetPostsAfter(model.GetPostsOptions{ChannelId: channelId, PostId: post4.Id, PerPage: 2})
			assert.Nil(t, err)

			assert.Equal(t, []string{post6.Id, post5.Id}, postList.Order)
			assert.Equal(t, map[string]*model.Post{
				post2.Id: post2,
				post4.Id: post4,
				post5.Id: post5,
				post6.Id: post6,
			}, postList.Posts)
		})
	})
	t.Run("with threads (skipFetchThreads)", func(t *testing.T) {
		channelId := model.NewId()
		userId := model.NewId()

		// This creates a series of posts that looks like:
		// post1
		// post2
		// post3 (in response to post1)
		// post4 (in response to post2)
		// post5
		// post6 (in response to post2)

		post1, err := ss.Post().Save(&model.Post{
			ChannelId: channelId,
			UserId:    userId,
			Message:   "post1",
		})
		require.Nil(t, err)
		post1.ReplyCount = 1
		time.Sleep(time.Millisecond)

		post2, err := ss.Post().Save(&model.Post{
			ChannelId: channelId,
			UserId:    userId,
			Message:   "post2",
		})
		require.Nil(t, err)
		post2.ReplyCount = 2
		time.Sleep(time.Millisecond)

		post3, err := ss.Post().Save(&model.Post{
			ChannelId: channelId,
			UserId:    userId,
			ParentId:  post1.Id,
			RootId:    post1.Id,
			Message:   "post3",
		})
		require.Nil(t, err)
		time.Sleep(time.Millisecond)

		post4, err := ss.Post().Save(&model.Post{
			ChannelId: channelId,
			UserId:    userId,
			RootId:    post2.Id,
			ParentId:  post2.Id,
			Message:   "post4",
		})
		require.Nil(t, err)
		time.Sleep(time.Millisecond)

		post5, err := ss.Post().Save(&model.Post{
			ChannelId: channelId,
			UserId:    userId,
			Message:   "post5",
		})
		require.Nil(t, err)
		time.Sleep(time.Millisecond)

		post6, err := ss.Post().Save(&model.Post{
			ChannelId: channelId,
			UserId:    userId,
			ParentId:  post2.Id,
			RootId:    post2.Id,
			Message:   "post6",
		})
		require.Nil(t, err)

		// Adding a post to a thread changes the UpdateAt timestamp of the parent post
		post1.UpdateAt = post3.UpdateAt
		post2.UpdateAt = post6.UpdateAt

		t.Run("should return each post and thread before a post", func(t *testing.T) {
			postList, err := ss.Post().GetPostsBefore(model.GetPostsOptions{ChannelId: channelId, PostId: post4.Id, PerPage: 2, SkipFetchThreads: true})
			assert.Nil(t, err)

			assert.Equal(t, []string{post3.Id, post2.Id}, postList.Order)
			assert.Equal(t, map[string]*model.Post{
				post1.Id: post1,
				post2.Id: post2,
				post3.Id: post3,
			}, postList.Posts)
		})

		t.Run("should return each post and thread before a post with limit", func(t *testing.T) {
			postList, err := ss.Post().GetPostsBefore(model.GetPostsOptions{ChannelId: channelId, PostId: post4.Id, PerPage: 1, SkipFetchThreads: true})
			assert.Nil(t, err)

			assert.Equal(t, []string{post3.Id}, postList.Order)
			assert.Equal(t, map[string]*model.Post{
				post1.Id: post1,
				post3.Id: post3,
			}, postList.Posts)
		})

		t.Run("should return each post and the root of each thread after a post", func(t *testing.T) {
			postList, err := ss.Post().GetPostsAfter(model.GetPostsOptions{ChannelId: channelId, PostId: post4.Id, PerPage: 2, SkipFetchThreads: true})
			assert.Nil(t, err)

			assert.Equal(t, []string{post6.Id, post5.Id}, postList.Order)
			assert.Equal(t, map[string]*model.Post{
				post2.Id: post2,
				post5.Id: post5,
				post6.Id: post6,
			}, postList.Posts)
		})
	})
}

func testPostStoreGetPostsSince(t *testing.T, ss store.Store) {
	t.Run("should return posts created after the given time", func(t *testing.T) {
		channelId := model.NewId()
		userId := model.NewId()

		post1, err := ss.Post().Save(&model.Post{
			ChannelId: channelId,
			UserId:    userId,
			Message:   "message",
		})
		require.Nil(t, err)
		time.Sleep(time.Millisecond)

		_, err = ss.Post().Save(&model.Post{
			ChannelId: channelId,
			UserId:    userId,
			Message:   "message",
		})
		require.Nil(t, err)
		time.Sleep(time.Millisecond)

		post3, err := ss.Post().Save(&model.Post{
			ChannelId: channelId,
			UserId:    userId,
			Message:   "message",
		})
		require.Nil(t, err)
		time.Sleep(time.Millisecond)

		post4, err := ss.Post().Save(&model.Post{
			ChannelId: channelId,
			UserId:    userId,
			Message:   "message",
		})
		require.Nil(t, err)
		time.Sleep(time.Millisecond)

		post5, err := ss.Post().Save(&model.Post{
			ChannelId: channelId,
			UserId:    userId,
			Message:   "message",
			RootId:    post3.Id,
		})
		require.Nil(t, err)
		time.Sleep(time.Millisecond)

		post6, err := ss.Post().Save(&model.Post{
			ChannelId: channelId,
			UserId:    userId,
			Message:   "message",
			RootId:    post1.Id,
		})
		require.Nil(t, err)
		time.Sleep(time.Millisecond)

		postList, err := ss.Post().GetPostsSince(model.GetPostsSinceOptions{ChannelId: channelId, Time: post3.CreateAt}, false)
		assert.Nil(t, err)

		assert.Equal(t, []string{
			post6.Id,
			post5.Id,
			post4.Id,
			post3.Id,
			post1.Id,
		}, postList.Order)

		assert.Len(t, postList.Posts, 5)
		assert.NotNil(t, postList.Posts[post1.Id], "should return the parent post")
		assert.NotNil(t, postList.Posts[post3.Id])
		assert.NotNil(t, postList.Posts[post4.Id])
		assert.NotNil(t, postList.Posts[post5.Id])
		assert.NotNil(t, postList.Posts[post6.Id])
	})

	t.Run("should return empty list when nothing has changed", func(t *testing.T) {
		channelId := model.NewId()
		userId := model.NewId()

		post1, err := ss.Post().Save(&model.Post{
			ChannelId: channelId,
			UserId:    userId,
			Message:   "message",
		})
		require.Nil(t, err)
		time.Sleep(time.Millisecond)

		postList, err := ss.Post().GetPostsSince(model.GetPostsSinceOptions{ChannelId: channelId, Time: post1.CreateAt}, false)
		assert.Nil(t, err)

		assert.Equal(t, []string{}, postList.Order)
		assert.Empty(t, postList.Posts)
	})

	t.Run("should not cache a timestamp of 0 when nothing has changed", func(t *testing.T) {
		ss.Post().ClearCaches()

		channelId := model.NewId()
		userId := model.NewId()

		post1, err := ss.Post().Save(&model.Post{
			ChannelId: channelId,
			UserId:    userId,
			Message:   "message",
		})
		require.Nil(t, err)
		time.Sleep(time.Millisecond)

		// Make a request that returns no results
		postList, err := ss.Post().GetPostsSince(model.GetPostsSinceOptions{ChannelId: channelId, Time: post1.CreateAt}, true)
		require.Nil(t, err)
		require.Equal(t, model.NewPostList(), postList)

		// And then ensure that it doesn't cause future requests to also return no results
		postList, err = ss.Post().GetPostsSince(model.GetPostsSinceOptions{ChannelId: channelId, Time: post1.CreateAt - 1}, true)
		assert.Nil(t, err)

		assert.Equal(t, []string{post1.Id}, postList.Order)

		assert.Len(t, postList.Posts, 1)
		assert.NotNil(t, postList.Posts[post1.Id])
	})
}

func testPostStoreGetPostBeforeAfter(t *testing.T, ss store.Store) {
	channelId := model.NewId()

	o0 := &model.Post{}
	o0.ChannelId = channelId
	o0.UserId = model.NewId()
	o0.Message = "zz" + model.NewId() + "b"
	_, err := ss.Post().Save(o0)
	require.Nil(t, err)
	time.Sleep(2 * time.Millisecond)

	o1 := &model.Post{}
	o1.ChannelId = channelId
	o1.Type = model.POST_JOIN_CHANNEL
	o1.UserId = model.NewId()
	o1.Message = "system_join_channel message"
	_, err = ss.Post().Save(o1)
	require.Nil(t, err)
	time.Sleep(2 * time.Millisecond)

	o0a := &model.Post{}
	o0a.ChannelId = channelId
	o0a.UserId = model.NewId()
	o0a.Message = "zz" + model.NewId() + "b"
	o0a.ParentId = o1.Id
	o0a.RootId = o1.Id
	_, err = ss.Post().Save(o0a)
	require.Nil(t, err)
	time.Sleep(2 * time.Millisecond)

	o0b := &model.Post{}
	o0b.ChannelId = channelId
	o0b.UserId = model.NewId()
	o0b.Message = "deleted message"
	o0b.ParentId = o1.Id
	o0b.RootId = o1.Id
	o0b.DeleteAt = 1
	_, err = ss.Post().Save(o0b)
	require.Nil(t, err)
	time.Sleep(2 * time.Millisecond)

	otherChannelPost := &model.Post{}
	otherChannelPost.ChannelId = model.NewId()
	otherChannelPost.UserId = model.NewId()
	otherChannelPost.Message = "zz" + model.NewId() + "b"
	_, err = ss.Post().Save(otherChannelPost)
	require.Nil(t, err)
	time.Sleep(2 * time.Millisecond)

	o2 := &model.Post{}
	o2.ChannelId = channelId
	o2.UserId = model.NewId()
	o2.Message = "zz" + model.NewId() + "b"
	_, err = ss.Post().Save(o2)
	require.Nil(t, err)
	time.Sleep(2 * time.Millisecond)

	o2a := &model.Post{}
	o2a.ChannelId = channelId
	o2a.UserId = model.NewId()
	o2a.Message = "zz" + model.NewId() + "b"
	o2a.ParentId = o2.Id
	o2a.RootId = o2.Id
	_, err = ss.Post().Save(o2a)
	require.Nil(t, err)

	rPostId1, err := ss.Post().GetPostIdBeforeTime(channelId, o0a.CreateAt)
	require.Equal(t, rPostId1, o1.Id, "should return before post o1")
	require.Nil(t, err)

	rPostId1, err = ss.Post().GetPostIdAfterTime(channelId, o0b.CreateAt)
	require.Equal(t, rPostId1, o2.Id, "should return before post o2")
	require.Nil(t, err)

	rPost1, err := ss.Post().GetPostAfterTime(channelId, o0b.CreateAt)
	require.Equal(t, rPost1.Id, o2.Id, "should return before post o2")
	require.Nil(t, err)

	rPostId2, err := ss.Post().GetPostIdBeforeTime(channelId, o0.CreateAt)
	require.Empty(t, rPostId2, "should return no post")
	require.Nil(t, err)

	rPostId2, err = ss.Post().GetPostIdAfterTime(channelId, o0.CreateAt)
	require.Equal(t, rPostId2, o1.Id, "should return before post o1")
	require.Nil(t, err)

	rPost2, err := ss.Post().GetPostAfterTime(channelId, o0.CreateAt)
	require.Equal(t, rPost2.Id, o1.Id, "should return before post o1")
	require.Nil(t, err)

	rPostId3, err := ss.Post().GetPostIdBeforeTime(channelId, o2a.CreateAt)
	require.Equal(t, rPostId3, o2.Id, "should return before post o2")
	require.Nil(t, err)

	rPostId3, err = ss.Post().GetPostIdAfterTime(channelId, o2a.CreateAt)
	require.Empty(t, rPostId3, "should return no post")
	require.Nil(t, err)

	rPost3, err := ss.Post().GetPostAfterTime(channelId, o2a.CreateAt)
	require.Empty(t, rPost3, "should return no post")
	require.Nil(t, err)
}

func testPostStoreSearch(t *testing.T, ss store.Store) {
	teamId := model.NewId()
	userId := model.NewId()

	u1 := &model.User{}
	u1.Username = "usera1"
	u1.Email = MakeEmail()
	u1, err := ss.User().Save(u1)
	require.Nil(t, err)

	t1 := &model.TeamMember{}
	t1.TeamId = teamId
	t1.UserId = u1.Id
	_, err = ss.Team().SaveMember(t1, 1000)
	require.Nil(t, err)

	u2 := &model.User{}
	u2.Username = "userb2"
	u2.Email = MakeEmail()
	u2, err = ss.User().Save(u2)
	require.Nil(t, err)

	t2 := &model.TeamMember{}
	t2.TeamId = teamId
	t2.UserId = u2.Id
	_, err = ss.Team().SaveMember(t2, 1000)
	require.Nil(t, err)

	u3 := &model.User{}
	u3.Username = "userc3"
	u3.Email = MakeEmail()
	u3, err = ss.User().Save(u3)
	require.Nil(t, err)

	t3 := &model.TeamMember{}
	t3.TeamId = teamId
	t3.UserId = u3.Id
	_, err = ss.Team().SaveMember(t3, 1000)
	require.Nil(t, err)

	c1 := &model.Channel{}
	c1.TeamId = teamId
	c1.DisplayName = "Channel1"
	c1.Name = "channel-x"
	c1.Type = model.CHANNEL_OPEN
	c1, _ = ss.Channel().Save(c1, -1)

	m1 := model.ChannelMember{}
	m1.ChannelId = c1.Id
	m1.UserId = userId
	m1.NotifyProps = model.GetDefaultChannelNotifyProps()
	_, err = ss.Channel().SaveMember(&m1)
	require.Nil(t, err)

	c2 := &model.Channel{}
	c2.TeamId = teamId
	c2.DisplayName = "Channel2"
	c2.Name = "channel-y"
	c2.Type = model.CHANNEL_OPEN
	c2, _ = ss.Channel().Save(c2, -1)

	c3 := &model.Channel{}
	c3.TeamId = teamId
	c3.DisplayName = "Channel3"
	c3.Name = "channel-z"
	c3.Type = model.CHANNEL_OPEN
	c3, _ = ss.Channel().Save(c3, -1)

	ss.Channel().Delete(c3.Id, model.GetMillis())

	m3 := model.ChannelMember{}
	m3.ChannelId = c3.Id
	m3.UserId = userId
	m3.NotifyProps = model.GetDefaultChannelNotifyProps()
	_, err = ss.Channel().SaveMember(&m3)
	require.Nil(t, err)

	o1 := &model.Post{}
	o1.ChannelId = c1.Id
	o1.UserId = u1.Id
	o1.Message = "corey mattermost new york United States"
	o1, err = ss.Post().Save(o1)
	require.Nil(t, err)

	o1a := &model.Post{}
	o1a.ChannelId = c1.Id
	o1a.UserId = model.NewId()
	o1a.Message = "corey mattermost new york United States"
	o1a.Type = model.POST_JOIN_CHANNEL
	_, err = ss.Post().Save(o1a)
	require.Nil(t, err)

	o2 := &model.Post{}
	o2.ChannelId = c1.Id
	o2.UserId = u2.Id
	o2.Message = "New Jersey United States is where John is from"
	o2, err = ss.Post().Save(o2)
	require.Nil(t, err)

	o3 := &model.Post{}
	o3.ChannelId = c2.Id
	o3.UserId = model.NewId()
	o3.Message = "New Jersey United States is where John is from corey new york"
	_, err = ss.Post().Save(o3)
	require.Nil(t, err)

	o4 := &model.Post{}
	o4.ChannelId = c1.Id
	o4.UserId = model.NewId()
	o4.Hashtags = "#hashtag #tagme"
	o4.Message = "(message)blargh"
	o4, err = ss.Post().Save(o4)
	require.Nil(t, err)

	o5 := &model.Post{}
	o5.ChannelId = c1.Id
	o5.UserId = model.NewId()
	o5.Hashtags = "#secret #howdy #tagme"
	o5, err = ss.Post().Save(o5)
	require.Nil(t, err)

	o6 := &model.Post{}
	o6.ChannelId = c3.Id
	o6.UserId = model.NewId()
	o6.Hashtags = "#hashtag"
	o6, err = ss.Post().Save(o6)
	require.Nil(t, err)

	o7 := &model.Post{}
	o7.ChannelId = c3.Id
	o7.UserId = u3.Id
	o7.Message = "New Jersey United States is where John is from corey new york"
	o7, err = ss.Post().Save(o7)
	require.Nil(t, err)

	o8 := &model.Post{}
	o8.ChannelId = c3.Id
	o8.UserId = model.NewId()
	o8.Message = "Deleted"
	o8, err = ss.Post().Save(o8)
	require.Nil(t, err)

	tt := []struct {
		name                     string
		searchParams             *model.SearchParams
		expectedResultsCount     int
		expectedMessageResultIds []string
	}{
		{
			"normal-search-1",
			&model.SearchParams{Terms: "corey"},
			1,
			[]string{o1.Id},
		},
		{
			"normal-search-2",
			&model.SearchParams{Terms: "new"},
			2,
			[]string{o1.Id, o2.Id},
		},
		{
			"normal-search-3",
			&model.SearchParams{Terms: "john"},
			1,
			[]string{o2.Id},
		},
		{
			"wildcard-search",
			&model.SearchParams{Terms: "matter*"},
			1,
			[]string{o1.Id},
		},
		{
			"hashtag-search",
			&model.SearchParams{Terms: "#hashtag", IsHashtag: true},
			1,
			[]string{o4.Id},
		},
		{
			"hashtag-search-2",
			&model.SearchParams{Terms: "#secret", IsHashtag: true},
			1,
			[]string{o5.Id},
		},
		{
			"hashtag-search-with-exclusion",
			&model.SearchParams{Terms: "#tagme", ExcludedTerms: "#hashtag", IsHashtag: true},
			1,
			[]string{o5.Id},
		},
		{
			"no-match-mention",
			&model.SearchParams{Terms: "@thisshouldmatchnothing", IsHashtag: true},
			0,
			[]string{},
		},
		{
			"no-results-search",
			&model.SearchParams{Terms: "mattermost jersey"},
			0,
			[]string{},
		},
		{
			"exclude-search",
			&model.SearchParams{Terms: "united", ExcludedTerms: "jersey"},
			1,
			[]string{o1.Id},
		},
		{
			"multiple-words-search",
			&model.SearchParams{Terms: "corey new york"},
			1,
			[]string{o1.Id},
		},
		{
			"multiple-words-with-exclusion-search",
			&model.SearchParams{Terms: "united states", ExcludedTerms: "jersey"},
			1,
			[]string{o1.Id},
		},
		{
			"multiple-excluded-words-search",
			&model.SearchParams{Terms: "united", ExcludedTerms: "corey john"},
			0,
			[]string{},
		},
		{
			"multiple-wildcard-search",
			&model.SearchParams{Terms: "matter* jer*"},
			0,
			[]string{},
		},
		{
			"multiple-wildcard-with-exclusion-search",
			&model.SearchParams{Terms: "unite* state*", ExcludedTerms: "jers*"},
			1,
			[]string{o1.Id},
		},
		{
			"multiple-wildcard-excluded-words-search",
			&model.SearchParams{Terms: "united states", ExcludedTerms: "jers* yor*"},
			0,
			[]string{},
		},
		{
			"search-with-work-next-to-a-symbol",
			&model.SearchParams{Terms: "message blargh"},
			1,
			[]string{o4.Id},
		},
		{
			"search-with-or",
			&model.SearchParams{Terms: "Jersey corey", OrTerms: true},
			2,
			[]string{o1.Id, o2.Id},
		},
		{
			"exclude-search-with-or",
			&model.SearchParams{Terms: "york jersey", ExcludedTerms: "john", OrTerms: true},
			1,
			[]string{o1.Id},
		},
		{
			"search-with-from-user",
			&model.SearchParams{Terms: "united states", FromUsers: []string{"usera1"}, IncludeDeletedChannels: true},
			1,
			[]string{o1.Id},
		},
		{
			"search-with-multiple-from-user",
			&model.SearchParams{Terms: "united states", FromUsers: []string{"usera1", "userc3"}, IncludeDeletedChannels: true},
			2,
			[]string{o1.Id, o7.Id},
		},
		{
			"search-with-excluded-user",
			&model.SearchParams{Terms: "united states", ExcludedUsers: []string{"usera1"}, IncludeDeletedChannels: true},
			2,
			[]string{o2.Id, o7.Id},
		},
		{
			"search-with-multiple-excluded-user",
			&model.SearchParams{Terms: "united states", ExcludedUsers: []string{"usera1", "userb2"}, IncludeDeletedChannels: true},
			1,
			[]string{o7.Id},
		},
		{
			"search-with-deleted-and-channel-filter",
			&model.SearchParams{Terms: "Jersey corey", InChannels: []string{"channel-x"}, IncludeDeletedChannels: true, OrTerms: true},
			2,
			[]string{o1.Id, o2.Id},
		},
		{
			"search-with-deleted-and-multiple-channel-filter",
			&model.SearchParams{Terms: "Jersey corey", InChannels: []string{"channel-x", "channel-z"}, IncludeDeletedChannels: true, OrTerms: true},
			3,
			[]string{o1.Id, o2.Id, o7.Id},
		},
		{
			"search-with-deleted-and-excluded-channel-filter",
			&model.SearchParams{Terms: "Jersey corey", ExcludedChannels: []string{"channel-x"}, IncludeDeletedChannels: true, OrTerms: true},
			1,
			[]string{o7.Id},
		},
		{
			"search-with-deleted-and-multiple-excluded-channel-filter",
			&model.SearchParams{Terms: "Jersey corey", ExcludedChannels: []string{"channel-x", "channel-z"}, IncludeDeletedChannels: true, OrTerms: true},
			0,
			[]string{},
		},
		{
			"search-with-or-and-deleted",
			&model.SearchParams{Terms: "Jersey corey", OrTerms: true, IncludeDeletedChannels: true},
			3,
			[]string{o1.Id, o2.Id, o7.Id},
		},
		{
			"search-hashtag-deleted",
			&model.SearchParams{Terms: "#hashtag", IsHashtag: true, IncludeDeletedChannels: true},
			2,
			[]string{o4.Id, o6.Id},
		},
		{
			"search-deleted-only",
			&model.SearchParams{Terms: "Deleted", IncludeDeletedChannels: true},
			1,
			[]string{o8.Id},
		},
	}
	for _, tc := range tt {
		t.Run(tc.name, func(t *testing.T) {
			result, err := ss.Post().Search(teamId, userId, tc.searchParams)
			require.Nil(t, err)
			require.Len(t, result.Order, tc.expectedResultsCount)
			for _, expectedMessageResultId := range tc.expectedMessageResultIds {
				assert.Contains(t, result.Order, expectedMessageResultId)
			}
		})
	}
}

func testUserCountsWithPostsByDay(t *testing.T, ss store.Store) {
	t1 := &model.Team{}
	t1.DisplayName = "DisplayName"
	t1.Name = "zz" + model.NewId() + "b"
	t1.Email = MakeEmail()
	t1.Type = model.TEAM_OPEN
	t1, err := ss.Team().Save(t1)
	require.Nil(t, err)

	c1 := &model.Channel{}
	c1.TeamId = t1.Id
	c1.DisplayName = "Channel2"
	c1.Name = "zz" + model.NewId() + "b"
	c1.Type = model.CHANNEL_OPEN
	c1, err = ss.Channel().Save(c1, -1)
	require.Nil(t, err)

	o1 := &model.Post{}
	o1.ChannelId = c1.Id
	o1.UserId = model.NewId()
	o1.CreateAt = utils.MillisFromTime(utils.Yesterday())
	o1.Message = "zz" + model.NewId() + "b"
	o1, err = ss.Post().Save(o1)
	require.Nil(t, err)

	o1a := &model.Post{}
	o1a.ChannelId = c1.Id
	o1a.UserId = model.NewId()
	o1a.CreateAt = o1.CreateAt
	o1a.Message = "zz" + model.NewId() + "b"
	_, err = ss.Post().Save(o1a)
	require.Nil(t, err)

	o2 := &model.Post{}
	o2.ChannelId = c1.Id
	o2.UserId = model.NewId()
	o2.CreateAt = o1.CreateAt - (1000 * 60 * 60 * 24)
	o2.Message = "zz" + model.NewId() + "b"
	o2, err = ss.Post().Save(o2)
	require.Nil(t, err)

	o2a := &model.Post{}
	o2a.ChannelId = c1.Id
	o2a.UserId = o2.UserId
	o2a.CreateAt = o1.CreateAt - (1000 * 60 * 60 * 24)
	o2a.Message = "zz" + model.NewId() + "b"
	_, err = ss.Post().Save(o2a)
	require.Nil(t, err)

	r1, err := ss.Post().AnalyticsUserCountsWithPostsByDay(t1.Id)
	require.Nil(t, err)

	row1 := r1[0]
	require.Equal(t, float64(2), row1.Value, "wrong value")

	row2 := r1[1]
	require.Equal(t, float64(1), row2.Value, "wrong value")
}

func testPostCountsByDay(t *testing.T, ss store.Store) {
	t1 := &model.Team{}
	t1.DisplayName = "DisplayName"
	t1.Name = "zz" + model.NewId() + "b"
	t1.Email = MakeEmail()
	t1.Type = model.TEAM_OPEN
	t1, err := ss.Team().Save(t1)
	require.Nil(t, err)

	c1 := &model.Channel{}
	c1.TeamId = t1.Id
	c1.DisplayName = "Channel2"
	c1.Name = "zz" + model.NewId() + "b"
	c1.Type = model.CHANNEL_OPEN
	c1, err = ss.Channel().Save(c1, -1)
	require.Nil(t, err)

	o1 := &model.Post{}
	o1.ChannelId = c1.Id
	o1.UserId = model.NewId()
	o1.CreateAt = utils.MillisFromTime(utils.Yesterday())
	o1.Message = "zz" + model.NewId() + "b"
	o1, err = ss.Post().Save(o1)
	require.Nil(t, err)

	o1a := &model.Post{}
	o1a.ChannelId = c1.Id
	o1a.UserId = model.NewId()
	o1a.CreateAt = o1.CreateAt
	o1a.Message = "zz" + model.NewId() + "b"
	_, err = ss.Post().Save(o1a)
	require.Nil(t, err)

	o2 := &model.Post{}
	o2.ChannelId = c1.Id
	o2.UserId = model.NewId()
	o2.CreateAt = o1.CreateAt - (1000 * 60 * 60 * 24 * 2)
	o2.Message = "zz" + model.NewId() + "b"
	o2, err = ss.Post().Save(o2)
	require.Nil(t, err)

	o2a := &model.Post{}
	o2a.ChannelId = c1.Id
	o2a.UserId = o2.UserId
	o2a.CreateAt = o1.CreateAt - (1000 * 60 * 60 * 24 * 2)
	o2a.Message = "zz" + model.NewId() + "b"
	_, err = ss.Post().Save(o2a)
	require.Nil(t, err)

	bot1 := &model.Bot{
		Username:    "username",
		Description: "a bot",
		OwnerId:     model.NewId(),
		UserId:      model.NewId(),
	}
	_, err = ss.Bot().Save(bot1)
	require.Nil(t, err)

	b1 := &model.Post{}
	b1.Message = "bot message one"
	b1.ChannelId = c1.Id
	b1.UserId = bot1.UserId
	b1.CreateAt = utils.MillisFromTime(utils.Yesterday())
	_, err = ss.Post().Save(b1)
	require.Nil(t, err)

	b1a := &model.Post{}
	b1a.Message = "bot message two"
	b1a.ChannelId = c1.Id
	b1a.UserId = bot1.UserId
	b1a.CreateAt = utils.MillisFromTime(utils.Yesterday()) - (1000 * 60 * 60 * 24 * 2)
	_, err = ss.Post().Save(b1a)
	require.Nil(t, err)

	time.Sleep(1 * time.Second)

	// summary of posts
	// yesterday - 2 non-bot user posts, 1 bot user post
	// 3 days ago - 2 non-bot user posts, 1 bot user post

	// last 31 days, all users (including bots)
	postCountsOptions := &model.AnalyticsPostCountsOptions{TeamId: t1.Id, BotsOnly: false, YesterdayOnly: false}
	r1, err := ss.Post().AnalyticsPostCountsByDay(postCountsOptions)
	require.Nil(t, err)
	assert.Equal(t, float64(3), r1[0].Value)
	assert.Equal(t, float64(3), r1[1].Value)

	// last 31 days, bots only
	postCountsOptions = &model.AnalyticsPostCountsOptions{TeamId: t1.Id, BotsOnly: true, YesterdayOnly: false}
	r1, err = ss.Post().AnalyticsPostCountsByDay(postCountsOptions)
	require.Nil(t, err)
	assert.Equal(t, float64(1), r1[0].Value)
	assert.Equal(t, float64(1), r1[1].Value)

	// yesterday only, all users (including bots)
	postCountsOptions = &model.AnalyticsPostCountsOptions{TeamId: t1.Id, BotsOnly: false, YesterdayOnly: true}
	r1, err = ss.Post().AnalyticsPostCountsByDay(postCountsOptions)
	require.Nil(t, err)
	assert.Equal(t, float64(3), r1[0].Value)

	// yesterday only, bots only
	postCountsOptions = &model.AnalyticsPostCountsOptions{TeamId: t1.Id, BotsOnly: true, YesterdayOnly: true}
	r1, err = ss.Post().AnalyticsPostCountsByDay(postCountsOptions)
	require.Nil(t, err)
	assert.Equal(t, float64(1), r1[0].Value)

	// total
	r2, err := ss.Post().AnalyticsPostCount(t1.Id, false, false)
	require.Nil(t, err)
	assert.Equal(t, int64(6), r2)
}

func testPostStoreGetFlaggedPostsForTeam(t *testing.T, ss store.Store, s SqlSupplier) {
	c1 := &model.Channel{}
	c1.TeamId = model.NewId()
	c1.DisplayName = "Channel1"
	c1.Name = "zz" + model.NewId() + "b"
	c1.Type = model.CHANNEL_OPEN
	c1, err := ss.Channel().Save(c1, -1)
	require.Nil(t, err)

	o1 := &model.Post{}
	o1.ChannelId = c1.Id
	o1.UserId = model.NewId()
	o1.Message = "zz" + model.NewId() + "b"
	o1, err = ss.Post().Save(o1)
	require.Nil(t, err)
	time.Sleep(2 * time.Millisecond)

	o2 := &model.Post{}
	o2.ChannelId = o1.ChannelId
	o2.UserId = model.NewId()
	o2.Message = "zz" + model.NewId() + "b"
	o2, err = ss.Post().Save(o2)
	require.Nil(t, err)
	time.Sleep(2 * time.Millisecond)

	o3 := &model.Post{}
	o3.ChannelId = o1.ChannelId
	o3.UserId = model.NewId()
	o3.Message = "zz" + model.NewId() + "b"
	o3.DeleteAt = 1
	o3, err = ss.Post().Save(o3)
	require.Nil(t, err)
	time.Sleep(2 * time.Millisecond)

	o4 := &model.Post{}
	o4.ChannelId = model.NewId()
	o4.UserId = model.NewId()
	o4.Message = "zz" + model.NewId() + "b"
	o4, err = ss.Post().Save(o4)
	require.Nil(t, err)
	time.Sleep(2 * time.Millisecond)

	c2 := &model.Channel{}
	c2.DisplayName = "DMChannel1"
	c2.Name = "zz" + model.NewId() + "b"
	c2.Type = model.CHANNEL_DIRECT

	m1 := &model.ChannelMember{}
	m1.ChannelId = c2.Id
	m1.UserId = o1.UserId
	m1.NotifyProps = model.GetDefaultChannelNotifyProps()

	m2 := &model.ChannelMember{}
	m2.ChannelId = c2.Id
	m2.UserId = model.NewId()
	m2.NotifyProps = model.GetDefaultChannelNotifyProps()

	c2, err = ss.Channel().SaveDirectChannel(c2, m1, m2)
	require.Nil(t, err)

	o5 := &model.Post{}
	o5.ChannelId = c2.Id
	o5.UserId = m2.UserId
	o5.Message = "zz" + model.NewId() + "b"
	o5, err = ss.Post().Save(o5)
	require.Nil(t, err)
	time.Sleep(2 * time.Millisecond)

	r1, err := ss.Post().GetFlaggedPosts(o1.ChannelId, 0, 2)
	require.Nil(t, err)

	require.Empty(t, r1.Order, "should be empty")

	preferences := model.Preferences{
		{
			UserId:   o1.UserId,
			Category: model.PREFERENCE_CATEGORY_FLAGGED_POST,
			Name:     o1.Id,
			Value:    "true",
		},
	}

	err = ss.Preference().Save(&preferences)
	require.Nil(t, err)

	r2, err := ss.Post().GetFlaggedPostsForTeam(o1.UserId, c1.TeamId, 0, 2)
	require.Nil(t, err)
	require.Len(t, r2.Order, 1, "should have 1 post")

	preferences = model.Preferences{
		{
			UserId:   o1.UserId,
			Category: model.PREFERENCE_CATEGORY_FLAGGED_POST,
			Name:     o2.Id,
			Value:    "true",
		},
	}

	err = ss.Preference().Save(&preferences)
	require.Nil(t, err)

	r3, err := ss.Post().GetFlaggedPostsForTeam(o1.UserId, c1.TeamId, 0, 1)
	require.Nil(t, err)
	require.Len(t, r3.Order, 1, "should have 1 post")

	r3, err = ss.Post().GetFlaggedPostsForTeam(o1.UserId, c1.TeamId, 1, 1)
	require.Nil(t, err)
	require.Len(t, r3.Order, 1, "should have 1 post")

	r3, err = ss.Post().GetFlaggedPostsForTeam(o1.UserId, c1.TeamId, 1000, 10)
	require.Nil(t, err)
	require.Empty(t, r3.Order, "should be empty")

	r4, err := ss.Post().GetFlaggedPostsForTeam(o1.UserId, c1.TeamId, 0, 2)
	require.Nil(t, err)
	require.Len(t, r4.Order, 2, "should have 2 posts")

	preferences = model.Preferences{
		{
			UserId:   o1.UserId,
			Category: model.PREFERENCE_CATEGORY_FLAGGED_POST,
			Name:     o3.Id,
			Value:    "true",
		},
	}

	err = ss.Preference().Save(&preferences)
	require.Nil(t, err)

	r4, err = ss.Post().GetFlaggedPostsForTeam(o1.UserId, c1.TeamId, 0, 2)
	require.Nil(t, err)
	require.Len(t, r4.Order, 2, "should have 2 posts")

	preferences = model.Preferences{
		{
			UserId:   o1.UserId,
			Category: model.PREFERENCE_CATEGORY_FLAGGED_POST,
			Name:     o4.Id,
			Value:    "true",
		},
	}
	err = ss.Preference().Save(&preferences)
	require.Nil(t, err)

	r4, err = ss.Post().GetFlaggedPostsForTeam(o1.UserId, c1.TeamId, 0, 2)
	require.Nil(t, err)
	require.Len(t, r4.Order, 2, "should have 2 posts")

	r4, err = ss.Post().GetFlaggedPostsForTeam(o1.UserId, model.NewId(), 0, 2)
	require.Nil(t, err)
	require.Empty(t, r4.Order, "should have 0 posts")

	preferences = model.Preferences{
		{
			UserId:   o1.UserId,
			Category: model.PREFERENCE_CATEGORY_FLAGGED_POST,
			Name:     o5.Id,
			Value:    "true",
		},
	}
	err = ss.Preference().Save(&preferences)
	require.Nil(t, err)

	r4, err = ss.Post().GetFlaggedPostsForTeam(o1.UserId, c1.TeamId, 0, 10)
	require.Nil(t, err)
	require.Len(t, r4.Order, 3, "should have 3 posts")

	// Manually truncate Channels table until testlib can handle cleanups
	s.GetMaster().Exec("TRUNCATE Channels")
}

func testPostStoreGetFlaggedPosts(t *testing.T, ss store.Store) {
	o1 := &model.Post{}
	o1.ChannelId = model.NewId()
	o1.UserId = model.NewId()
	o1.Message = "zz" + model.NewId() + "b"
	o1, err := ss.Post().Save(o1)
	require.Nil(t, err)
	time.Sleep(2 * time.Millisecond)

	o2 := &model.Post{}
	o2.ChannelId = o1.ChannelId
	o2.UserId = model.NewId()
	o2.Message = "zz" + model.NewId() + "b"
	o2, err = ss.Post().Save(o2)
	require.Nil(t, err)
	time.Sleep(2 * time.Millisecond)

	o3 := &model.Post{}
	o3.ChannelId = o1.ChannelId
	o3.UserId = model.NewId()
	o3.Message = "zz" + model.NewId() + "b"
	o3.DeleteAt = 1
	o3, err = ss.Post().Save(o3)
	require.Nil(t, err)
	time.Sleep(2 * time.Millisecond)

	r1, err := ss.Post().GetFlaggedPosts(o1.UserId, 0, 2)
	require.Nil(t, err)
	require.Empty(t, r1.Order, "should be empty")

	preferences := model.Preferences{
		{
			UserId:   o1.UserId,
			Category: model.PREFERENCE_CATEGORY_FLAGGED_POST,
			Name:     o1.Id,
			Value:    "true",
		},
	}

	err = ss.Preference().Save(&preferences)
	require.Nil(t, err)

	r2, err := ss.Post().GetFlaggedPosts(o1.UserId, 0, 2)
	require.Nil(t, err)
	require.Len(t, r2.Order, 1, "should have 1 post")

	preferences = model.Preferences{
		{
			UserId:   o1.UserId,
			Category: model.PREFERENCE_CATEGORY_FLAGGED_POST,
			Name:     o2.Id,
			Value:    "true",
		},
	}

	err = ss.Preference().Save(&preferences)
	require.Nil(t, err)

	r3, err := ss.Post().GetFlaggedPosts(o1.UserId, 0, 1)
	require.Nil(t, err)
	require.Len(t, r3.Order, 1, "should have 1 post")

	r3, err = ss.Post().GetFlaggedPosts(o1.UserId, 1, 1)
	require.Nil(t, err)
	require.Len(t, r3.Order, 1, "should have 1 post")

	r3, err = ss.Post().GetFlaggedPosts(o1.UserId, 1000, 10)
	require.Nil(t, err)
	require.Empty(t, r3.Order, "should be empty")

	r4, err := ss.Post().GetFlaggedPosts(o1.UserId, 0, 2)
	require.Nil(t, err)
	require.Len(t, r4.Order, 2, "should have 2 posts")

	preferences = model.Preferences{
		{
			UserId:   o1.UserId,
			Category: model.PREFERENCE_CATEGORY_FLAGGED_POST,
			Name:     o3.Id,
			Value:    "true",
		},
	}

	err = ss.Preference().Save(&preferences)
	require.Nil(t, err)

	r4, err = ss.Post().GetFlaggedPosts(o1.UserId, 0, 2)
	require.Nil(t, err)
	require.Len(t, r4.Order, 2, "should have 2 posts")
}

func testPostStoreGetFlaggedPostsForChannel(t *testing.T, ss store.Store) {
	o1 := &model.Post{}
	o1.ChannelId = model.NewId()
	o1.UserId = model.NewId()
	o1.Message = "zz" + model.NewId() + "b"
	o1, err := ss.Post().Save(o1)
	require.Nil(t, err)
	time.Sleep(2 * time.Millisecond)

	o2 := &model.Post{}
	o2.ChannelId = o1.ChannelId
	o2.UserId = model.NewId()
	o2.Message = "zz" + model.NewId() + "b"
	o2, err = ss.Post().Save(o2)
	require.Nil(t, err)
	time.Sleep(2 * time.Millisecond)

	// deleted post
	o3 := &model.Post{}
	o3.ChannelId = model.NewId()
	o3.UserId = o1.ChannelId
	o3.Message = "zz" + model.NewId() + "b"
	o3.DeleteAt = 1
	o3, err = ss.Post().Save(o3)
	require.Nil(t, err)
	time.Sleep(2 * time.Millisecond)

	o4 := &model.Post{}
	o4.ChannelId = model.NewId()
	o4.UserId = model.NewId()
	o4.Message = "zz" + model.NewId() + "b"
	o4, err = ss.Post().Save(o4)
	require.Nil(t, err)
	time.Sleep(2 * time.Millisecond)

	r, err := ss.Post().GetFlaggedPostsForChannel(o1.UserId, o1.ChannelId, 0, 10)
	require.Nil(t, err)
	require.Empty(t, r.Order, "should be empty")

	preference := model.Preference{
		UserId:   o1.UserId,
		Category: model.PREFERENCE_CATEGORY_FLAGGED_POST,
		Name:     o1.Id,
		Value:    "true",
	}

	err = ss.Preference().Save(&model.Preferences{preference})
	require.Nil(t, err)

	r, err = ss.Post().GetFlaggedPostsForChannel(o1.UserId, o1.ChannelId, 0, 10)
	require.Nil(t, err)
	require.Len(t, r.Order, 1, "should have 1 post")

	preference.Name = o2.Id
	err = ss.Preference().Save(&model.Preferences{preference})
	require.Nil(t, err)

	preference.Name = o3.Id
	err = ss.Preference().Save(&model.Preferences{preference})
	require.Nil(t, err)

	r, err = ss.Post().GetFlaggedPostsForChannel(o1.UserId, o1.ChannelId, 0, 1)
	require.Nil(t, err)
	require.Len(t, r.Order, 1, "should have 1 post")

	r, err = ss.Post().GetFlaggedPostsForChannel(o1.UserId, o1.ChannelId, 1, 1)
	require.Nil(t, err)
	require.Len(t, r.Order, 1, "should have 1 post")

	r, err = ss.Post().GetFlaggedPostsForChannel(o1.UserId, o1.ChannelId, 1000, 10)
	require.Nil(t, err)
	require.Empty(t, r.Order, "should be empty")

	r, err = ss.Post().GetFlaggedPostsForChannel(o1.UserId, o1.ChannelId, 0, 10)
	require.Nil(t, err)
	require.Len(t, r.Order, 2, "should have 2 posts")

	preference.Name = o4.Id
	err = ss.Preference().Save(&model.Preferences{preference})
	require.Nil(t, err)

	r, err = ss.Post().GetFlaggedPostsForChannel(o1.UserId, o4.ChannelId, 0, 10)
	require.Nil(t, err)
	require.Len(t, r.Order, 1, "should have 1 posts")
}

func testPostStoreGetPostsCreatedAt(t *testing.T, ss store.Store) {
	createTime := model.GetMillis() + 1

	o0 := &model.Post{}
	o0.ChannelId = model.NewId()
	o0.UserId = model.NewId()
	o0.Message = "zz" + model.NewId() + "b"
	o0.CreateAt = createTime
	o0, err := ss.Post().Save(o0)
	require.Nil(t, err)

	o1 := &model.Post{}
	o1.ChannelId = o0.ChannelId
	o1.UserId = model.NewId()
	o1.Message = "zz" + model.NewId() + "b"
	o1.CreateAt = createTime
	o1, err = ss.Post().Save(o1)
	require.Nil(t, err)

	o2 := &model.Post{}
	o2.ChannelId = o1.ChannelId
	o2.UserId = model.NewId()
	o2.Message = "zz" + model.NewId() + "b"
	o2.ParentId = o1.Id
	o2.RootId = o1.Id
	o2.CreateAt = createTime + 1
	_, err = ss.Post().Save(o2)
	require.Nil(t, err)

	o3 := &model.Post{}
	o3.ChannelId = model.NewId()
	o3.UserId = model.NewId()
	o3.Message = "zz" + model.NewId() + "b"
	o3.CreateAt = createTime
	_, err = ss.Post().Save(o3)
	require.Nil(t, err)

	r1, _ := ss.Post().GetPostsCreatedAt(o1.ChannelId, createTime)
	assert.Equal(t, 2, len(r1))
}

func testPostStoreOverwriteMultiple(t *testing.T, ss store.Store) {
	o1 := &model.Post{}
	o1.ChannelId = model.NewId()
	o1.UserId = model.NewId()
	o1.Message = "zz" + model.NewId() + "AAAAAAAAAAA"
	o1, err := ss.Post().Save(o1)
	require.Nil(t, err)

	o2 := &model.Post{}
	o2.ChannelId = o1.ChannelId
	o2.UserId = model.NewId()
	o2.Message = "zz" + model.NewId() + "CCCCCCCCC"
	o2.ParentId = o1.Id
	o2.RootId = o1.Id
	o2, err = ss.Post().Save(o2)
	require.Nil(t, err)

	o3 := &model.Post{}
	o3.ChannelId = o1.ChannelId
	o3.UserId = model.NewId()
	o3.Message = "zz" + model.NewId() + "QQQQQQQQQQ"
	o3, err = ss.Post().Save(o3)
	require.Nil(t, err)

	o4, err := ss.Post().Save(&model.Post{
		ChannelId: model.NewId(),
		UserId:    model.NewId(),
		Message:   model.NewId(),
		Filenames: []string{"test"},
	})
	require.Nil(t, err)

	o5, err := ss.Post().Save(&model.Post{
		ChannelId: model.NewId(),
		UserId:    model.NewId(),
		Message:   model.NewId(),
		Filenames: []string{"test2", "test3"},
	})
	require.Nil(t, err)

	r1, err := ss.Post().Get(o1.Id, false)
	require.Nil(t, err)
	ro1 := r1.Posts[o1.Id]

	r2, err := ss.Post().Get(o2.Id, false)
	require.Nil(t, err)
	ro2 := r2.Posts[o2.Id]

	r3, err := ss.Post().Get(o3.Id, false)
	require.Nil(t, err)
	ro3 := r3.Posts[o3.Id]

<<<<<<< HEAD
	require.Equal(t, ro1.Message, o1.Message, "Failed to save/get")

	o1a := &model.Post{}
	o1a = ro1.Clone()
	o1a.Message = ro1.Message + "BBBBBBBBBB"
	_, err = ss.Post().Overwrite(o1a)
=======
	r4, err := ss.Post().Get(o4.Id, false)
>>>>>>> 7c3e651a
	require.Nil(t, err)
	ro4 := r4.Posts[o4.Id]

	r5, err := ss.Post().Get(o5.Id, false)
	require.Nil(t, err)
	ro5 := r5.Posts[o5.Id]

	require.Equal(t, ro1.Message, o1.Message, "Failed to save/get")
	require.Equal(t, ro2.Message, o2.Message, "Failed to save/get")
	require.Equal(t, ro3.Message, o3.Message, "Failed to save/get")
	require.Equal(t, ro4.Message, o4.Message, "Failed to save/get")
	require.Equal(t, ro4.Filenames, o4.Filenames, "Failed to save/get")
	require.Equal(t, ro5.Message, o5.Message, "Failed to save/get")
	require.Equal(t, ro5.Filenames, o5.Filenames, "Failed to save/get")

	t.Run("overwrite changing message", func(t *testing.T) {
		o1a := &model.Post{}
		*o1a = *ro1
		o1a.Message = ro1.Message + "BBBBBBBBBB"

		o2a := &model.Post{}
		*o2a = *ro2
		o2a.Message = ro2.Message + "DDDDDDD"

		o3a := &model.Post{}
		*o3a = *ro3
		o3a.Message = ro3.Message + "WWWWWWW"

		_, err = ss.Post().OverwriteMultiple([]*model.Post{o1a, o2a, o3a})
		require.Nil(t, err)

<<<<<<< HEAD
	o2a := &model.Post{}
	o2a = ro2.Clone()
	o2a.Message = ro2.Message + "DDDDDDD"
	_, err = ss.Post().Overwrite(o2a)
	require.Nil(t, err)
=======
		r1, err = ss.Post().Get(o1.Id, false)
		require.Nil(t, err)
		ro1a := r1.Posts[o1.Id]
>>>>>>> 7c3e651a

		r2, err = ss.Post().Get(o1.Id, false)
		require.Nil(t, err)
		ro2a := r2.Posts[o2.Id]

		r3, err = ss.Post().Get(o3.Id, false)
		require.Nil(t, err)
		ro3a := r3.Posts[o3.Id]

<<<<<<< HEAD
	o3a := &model.Post{}
	o3a = ro3.Clone()
	o3a.Message = ro3.Message + "WWWWWWW"
	_, err = ss.Post().Overwrite(o3a)
=======
		assert.Equal(t, ro1a.Message, o1a.Message, "Failed to overwrite/get")
		assert.Equal(t, ro2a.Message, o2a.Message, "Failed to overwrite/get")
		assert.Equal(t, ro3a.Message, o3a.Message, "Failed to overwrite/get")
	})

	t.Run("overwrite clearing filenames", func(t *testing.T) {
		o4a := &model.Post{}
		*o4a = *ro4
		o4a.Filenames = []string{}
		o4a.FileIds = []string{model.NewId()}

		o5a := &model.Post{}
		*o5a = *ro5
		o5a.Filenames = []string{}
		o5a.FileIds = []string{}

		_, err = ss.Post().OverwriteMultiple([]*model.Post{o4a, o5a})
		require.Nil(t, err)

		r4, err = ss.Post().Get(o4.Id, false)
		require.Nil(t, err)
		ro4a := r4.Posts[o4.Id]

		r5, err = ss.Post().Get(o5.Id, false)
		require.Nil(t, err)
		ro5a := r5.Posts[o5.Id]

		require.Empty(t, ro4a.Filenames, "Failed to clear Filenames")
		require.Len(t, ro4a.FileIds, 1, "Failed to set FileIds")
		require.Empty(t, ro5a.Filenames, "Failed to clear Filenames")
		require.Empty(t, ro5a.FileIds, "Failed to set FileIds")
	})
}

func testPostStoreOverwrite(t *testing.T, ss store.Store) {
	o1 := &model.Post{}
	o1.ChannelId = model.NewId()
	o1.UserId = model.NewId()
	o1.Message = "zz" + model.NewId() + "AAAAAAAAAAA"
	o1, err := ss.Post().Save(o1)
>>>>>>> 7c3e651a
	require.Nil(t, err)

	o2 := &model.Post{}
	o2.ChannelId = o1.ChannelId
	o2.UserId = model.NewId()
	o2.Message = "zz" + model.NewId() + "CCCCCCCCC"
	o2.ParentId = o1.Id
	o2.RootId = o1.Id
	o2, err = ss.Post().Save(o2)
	require.Nil(t, err)

	o3 := &model.Post{}
	o3.ChannelId = o1.ChannelId
	o3.UserId = model.NewId()
	o3.Message = "zz" + model.NewId() + "QQQQQQQQQQ"
	o3, err = ss.Post().Save(o3)
	require.Nil(t, err)

	o4, err := ss.Post().Save(&model.Post{
		ChannelId: model.NewId(),
		UserId:    model.NewId(),
		Message:   model.NewId(),
		Filenames: []string{"test"},
	})
	require.Nil(t, err)

	r1, err := ss.Post().Get(o1.Id, false)
	require.Nil(t, err)
	ro1 := r1.Posts[o1.Id]

<<<<<<< HEAD
	o4a := &model.Post{}
	o4a = ro4.Clone()
	o4a.Filenames = []string{}
	o4a.FileIds = []string{model.NewId()}
	_, err = ss.Post().Overwrite(o4a)
=======
	r2, err := ss.Post().Get(o2.Id, false)
>>>>>>> 7c3e651a
	require.Nil(t, err)
	ro2 := r2.Posts[o2.Id]

	r3, err := ss.Post().Get(o3.Id, false)
	require.Nil(t, err)
	ro3 := r3.Posts[o3.Id]

	r4, err := ss.Post().Get(o4.Id, false)
	require.Nil(t, err)
	ro4 := r4.Posts[o4.Id]

	require.Equal(t, ro1.Message, o1.Message, "Failed to save/get")
	require.Equal(t, ro2.Message, o2.Message, "Failed to save/get")
	require.Equal(t, ro3.Message, o3.Message, "Failed to save/get")
	require.Equal(t, ro4.Message, o4.Message, "Failed to save/get")

	t.Run("overwrite changing message", func(t *testing.T) {
		o1a := &model.Post{}
		*o1a = *ro1
		o1a.Message = ro1.Message + "BBBBBBBBBB"
		_, err = ss.Post().Overwrite(o1a)
		require.Nil(t, err)

		o2a := &model.Post{}
		*o2a = *ro2
		o2a.Message = ro2.Message + "DDDDDDD"
		_, err = ss.Post().Overwrite(o2a)
		require.Nil(t, err)

		o3a := &model.Post{}
		*o3a = *ro3
		o3a.Message = ro3.Message + "WWWWWWW"
		_, err = ss.Post().Overwrite(o3a)
		require.Nil(t, err)

		r1, err = ss.Post().Get(o1.Id, false)
		require.Nil(t, err)
		ro1a := r1.Posts[o1.Id]

		r2, err = ss.Post().Get(o1.Id, false)
		require.Nil(t, err)
		ro2a := r2.Posts[o2.Id]

		r3, err = ss.Post().Get(o3.Id, false)
		require.Nil(t, err)
		ro3a := r3.Posts[o3.Id]

		assert.Equal(t, ro1a.Message, o1a.Message, "Failed to overwrite/get")
		assert.Equal(t, ro2a.Message, o2a.Message, "Failed to overwrite/get")
		assert.Equal(t, ro3a.Message, o3a.Message, "Failed to overwrite/get")
	})

	t.Run("overwrite clearing filenames", func(t *testing.T) {
		o4a := &model.Post{}
		*o4a = *ro4
		o4a.Filenames = []string{}
		o4a.FileIds = []string{model.NewId()}
		_, err = ss.Post().Overwrite(o4a)
		require.Nil(t, err)

		r4, err = ss.Post().Get(o4.Id, false)
		require.Nil(t, err)

		ro4a := r4.Posts[o4.Id]
		require.Empty(t, ro4a.Filenames, "Failed to clear Filenames")
		require.Len(t, ro4a.FileIds, 1, "Failed to set FileIds")
	})
}

func testPostStoreGetPostsByIds(t *testing.T, ss store.Store) {
	o1 := &model.Post{}
	o1.ChannelId = model.NewId()
	o1.UserId = model.NewId()
	o1.Message = "zz" + model.NewId() + "AAAAAAAAAAA"
	o1, err := ss.Post().Save(o1)
	require.Nil(t, err)

	o2 := &model.Post{}
	o2.ChannelId = o1.ChannelId
	o2.UserId = model.NewId()
	o2.Message = "zz" + model.NewId() + "CCCCCCCCC"
	o2, err = ss.Post().Save(o2)
	require.Nil(t, err)

	o3 := &model.Post{}
	o3.ChannelId = o1.ChannelId
	o3.UserId = model.NewId()
	o3.Message = "zz" + model.NewId() + "QQQQQQQQQQ"
	o3, err = ss.Post().Save(o3)
	require.Nil(t, err)

	r1, err := ss.Post().Get(o1.Id, false)
	require.Nil(t, err)
	ro1 := r1.Posts[o1.Id]

	r2, err := ss.Post().Get(o2.Id, false)
	require.Nil(t, err)
	ro2 := r2.Posts[o2.Id]

	r3, err := ss.Post().Get(o3.Id, false)
	require.Nil(t, err)
	ro3 := r3.Posts[o3.Id]

	postIds := []string{
		ro1.Id,
		ro2.Id,
		ro3.Id,
	}

	posts, err := ss.Post().GetPostsByIds(postIds)
	require.Nil(t, err)
	require.Len(t, posts, 3, "Expected 3 posts in results. Got %v", len(posts))

	err = ss.Post().Delete(ro1.Id, model.GetMillis(), "")
	require.Nil(t, err)

	posts, err = ss.Post().GetPostsByIds(postIds)
	require.Nil(t, err)
	require.Len(t, posts, 3, "Expected 3 posts in results. Got %v", len(posts))
}

func testPostStoreGetPostsBatchForIndexing(t *testing.T, ss store.Store) {
	c1 := &model.Channel{}
	c1.TeamId = model.NewId()
	c1.DisplayName = "Channel1"
	c1.Name = "zz" + model.NewId() + "b"
	c1.Type = model.CHANNEL_OPEN
	c1, _ = ss.Channel().Save(c1, -1)

	c2 := &model.Channel{}
	c2.TeamId = model.NewId()
	c2.DisplayName = "Channel2"
	c2.Name = "zz" + model.NewId() + "b"
	c2.Type = model.CHANNEL_OPEN
	c2, _ = ss.Channel().Save(c2, -1)

	o1 := &model.Post{}
	o1.ChannelId = c1.Id
	o1.UserId = model.NewId()
	o1.Message = "zz" + model.NewId() + "AAAAAAAAAAA"
	o1, err := ss.Post().Save(o1)
	require.Nil(t, err)

	o2 := &model.Post{}
	o2.ChannelId = c2.Id
	o2.UserId = model.NewId()
	o2.Message = "zz" + model.NewId() + "CCCCCCCCC"
	o2, err = ss.Post().Save(o2)
	require.Nil(t, err)

	o3 := &model.Post{}
	o3.ChannelId = c1.Id
	o3.UserId = model.NewId()
	o3.ParentId = o1.Id
	o3.RootId = o1.Id
	o3.Message = "zz" + model.NewId() + "QQQQQQQQQQ"
	o3, err = ss.Post().Save(o3)
	require.Nil(t, err)

	r, err := ss.Post().GetPostsBatchForIndexing(o1.CreateAt, model.GetMillis()+100000, 100)
	require.Nil(t, err)
	require.Len(t, r, 3, "Expected 3 posts in results. Got %v", len(r))
	for _, p := range r {
		if p.Id == o1.Id {
			require.Equal(t, p.TeamId, c1.TeamId, "Unexpected team ID")
			require.Nil(t, p.ParentCreateAt, "Unexpected parent create at")
		} else if p.Id == o2.Id {
			require.Equal(t, p.TeamId, c2.TeamId, "Unexpected team ID")
			require.Nil(t, p.ParentCreateAt, "Unexpected parent create at")
		} else if p.Id == o3.Id {
			require.Equal(t, p.TeamId, c1.TeamId, "Unexpected team ID")
			require.Equal(t, *p.ParentCreateAt, o1.CreateAt, "Unexpected parent create at")
		} else {
			require.Fail(t, "unexpected post returned")
		}
	}
}

func testPostStorePermanentDeleteBatch(t *testing.T, ss store.Store) {
	o1 := &model.Post{}
	o1.ChannelId = model.NewId()
	o1.UserId = model.NewId()
	o1.Message = "zz" + model.NewId() + "AAAAAAAAAAA"
	o1.CreateAt = 1000
	o1, err := ss.Post().Save(o1)
	require.Nil(t, err)

	o2 := &model.Post{}
	o2.ChannelId = model.NewId()
	o2.UserId = model.NewId()
	o2.Message = "zz" + model.NewId() + "AAAAAAAAAAA"
	o2.CreateAt = 1000
	o2, err = ss.Post().Save(o2)
	require.Nil(t, err)

	o3 := &model.Post{}
	o3.ChannelId = model.NewId()
	o3.UserId = model.NewId()
	o3.Message = "zz" + model.NewId() + "AAAAAAAAAAA"
	o3.CreateAt = 100000
	o3, err = ss.Post().Save(o3)
	require.Nil(t, err)

	_, err = ss.Post().PermanentDeleteBatch(2000, 1000)
	require.Nil(t, err)

	_, err = ss.Post().Get(o1.Id, false)
	require.NotNil(t, err, "Should have not found post 1 after purge")

	_, err = ss.Post().Get(o2.Id, false)
	require.NotNil(t, err, "Should have not found post 2 after purge")

	_, err = ss.Post().Get(o3.Id, false)
	require.Nil(t, err, "Should have not found post 3 after purge")
}

func testPostStoreGetOldest(t *testing.T, ss store.Store) {
	o0 := &model.Post{}
	o0.ChannelId = model.NewId()
	o0.UserId = model.NewId()
	o0.Message = "zz" + model.NewId() + "b"
	o0.CreateAt = 3
	o0, err := ss.Post().Save(o0)
	require.Nil(t, err)

	o1 := &model.Post{}
	o1.ChannelId = o0.Id
	o1.UserId = model.NewId()
	o1.Message = "zz" + model.NewId() + "b"
	o1.CreateAt = 2
	o1, err = ss.Post().Save(o1)
	require.Nil(t, err)

	o2 := &model.Post{}
	o2.ChannelId = o1.ChannelId
	o2.UserId = model.NewId()
	o2.Message = "zz" + model.NewId() + "b"
	o2.CreateAt = 1
	o2, err = ss.Post().Save(o2)
	require.Nil(t, err)

	r1, err := ss.Post().GetOldest()

	require.Nil(t, err)
	assert.EqualValues(t, o2.Id, r1.Id)
}

func testGetMaxPostSize(t *testing.T, ss store.Store) {
	assert.Equal(t, model.POST_MESSAGE_MAX_RUNES_V2, ss.Post().GetMaxPostSize())
	assert.Equal(t, model.POST_MESSAGE_MAX_RUNES_V2, ss.Post().GetMaxPostSize())
}

func testPostStoreGetParentsForExportAfter(t *testing.T, ss store.Store) {
	t1 := model.Team{}
	t1.DisplayName = "Name"
	t1.Name = "zz" + model.NewId()
	t1.Email = MakeEmail()
	t1.Type = model.TEAM_OPEN
	_, err := ss.Team().Save(&t1)
	require.Nil(t, err)

	c1 := model.Channel{}
	c1.TeamId = t1.Id
	c1.DisplayName = "Channel1"
	c1.Name = "zz" + model.NewId() + "b"
	c1.Type = model.CHANNEL_OPEN
	_, err = ss.Channel().Save(&c1, -1)
	require.Nil(t, err)

	u1 := model.User{}
	u1.Username = model.NewId()
	u1.Email = MakeEmail()
	u1.Nickname = model.NewId()
	_, err = ss.User().Save(&u1)
	require.Nil(t, err)

	p1 := &model.Post{}
	p1.ChannelId = c1.Id
	p1.UserId = u1.Id
	p1.Message = "zz" + model.NewId() + "AAAAAAAAAAA"
	p1.CreateAt = 1000
	p1, err = ss.Post().Save(p1)
	require.Nil(t, err)

	posts, err := ss.Post().GetParentsForExportAfter(10000, strings.Repeat("0", 26))
	assert.Nil(t, err)

	found := false
	for _, p := range posts {
		if p.Id == p1.Id {
			found = true
			assert.Equal(t, p.Id, p1.Id)
			assert.Equal(t, p.Message, p1.Message)
			assert.Equal(t, p.Username, u1.Username)
			assert.Equal(t, p.TeamName, t1.Name)
			assert.Equal(t, p.ChannelName, c1.Name)
		}
	}
	assert.True(t, found)
}

func testPostStoreGetRepliesForExport(t *testing.T, ss store.Store) {
	t1 := model.Team{}
	t1.DisplayName = "Name"
	t1.Name = "zz" + model.NewId()
	t1.Email = MakeEmail()
	t1.Type = model.TEAM_OPEN
	_, err := ss.Team().Save(&t1)
	require.Nil(t, err)

	c1 := model.Channel{}
	c1.TeamId = t1.Id
	c1.DisplayName = "Channel1"
	c1.Name = "zz" + model.NewId() + "b"
	c1.Type = model.CHANNEL_OPEN
	_, err = ss.Channel().Save(&c1, -1)
	require.Nil(t, err)

	u1 := model.User{}
	u1.Email = MakeEmail()
	u1.Nickname = model.NewId()
	_, err = ss.User().Save(&u1)
	require.Nil(t, err)

	p1 := &model.Post{}
	p1.ChannelId = c1.Id
	p1.UserId = u1.Id
	p1.Message = "zz" + model.NewId() + "AAAAAAAAAAA"
	p1.CreateAt = 1000
	p1, err = ss.Post().Save(p1)
	require.Nil(t, err)

	p2 := &model.Post{}
	p2.ChannelId = c1.Id
	p2.UserId = u1.Id
	p2.Message = "zz" + model.NewId() + "AAAAAAAAAAA"
	p2.CreateAt = 1001
	p2.ParentId = p1.Id
	p2.RootId = p1.Id
	p2, err = ss.Post().Save(p2)
	require.Nil(t, err)

	r1, err := ss.Post().GetRepliesForExport(p1.Id)
	assert.Nil(t, err)

	assert.Len(t, r1, 1)

	reply1 := r1[0]
	assert.Equal(t, reply1.Id, p2.Id)
	assert.Equal(t, reply1.Message, p2.Message)
	assert.Equal(t, reply1.Username, u1.Username)

	// Checking whether replies by deleted user are exported
	u1.DeleteAt = 1002
	_, err = ss.User().Update(&u1, false)
	require.Nil(t, err)

	r1, err = ss.Post().GetRepliesForExport(p1.Id)
	assert.Nil(t, err)

	assert.Len(t, r1, 1)

	reply1 = r1[0]
	assert.Equal(t, reply1.Id, p2.Id)
	assert.Equal(t, reply1.Message, p2.Message)
	assert.Equal(t, reply1.Username, u1.Username)

}

func testPostStoreGetDirectPostParentsForExportAfter(t *testing.T, ss store.Store, s SqlSupplier) {
	teamId := model.NewId()

	o1 := model.Channel{}
	o1.TeamId = teamId
	o1.DisplayName = "Name"
	o1.Name = "zz" + model.NewId() + "b"
	o1.Type = model.CHANNEL_DIRECT

	u1 := &model.User{}
	u1.Email = MakeEmail()
	u1.Nickname = model.NewId()
	_, err := ss.User().Save(u1)
	require.Nil(t, err)
	_, err = ss.Team().SaveMember(&model.TeamMember{TeamId: model.NewId(), UserId: u1.Id}, -1)
	require.Nil(t, err)

	u2 := &model.User{}
	u2.Email = MakeEmail()
	u2.Nickname = model.NewId()
	_, err = ss.User().Save(u2)
	require.Nil(t, err)
	_, err = ss.Team().SaveMember(&model.TeamMember{TeamId: model.NewId(), UserId: u2.Id}, -1)
	require.Nil(t, err)

	m1 := model.ChannelMember{}
	m1.ChannelId = o1.Id
	m1.UserId = u1.Id
	m1.NotifyProps = model.GetDefaultChannelNotifyProps()

	m2 := model.ChannelMember{}
	m2.ChannelId = o1.Id
	m2.UserId = u2.Id
	m2.NotifyProps = model.GetDefaultChannelNotifyProps()

	ss.Channel().SaveDirectChannel(&o1, &m1, &m2)

	p1 := &model.Post{}
	p1.ChannelId = o1.Id
	p1.UserId = u1.Id
	p1.Message = "zz" + model.NewId() + "AAAAAAAAAAA"
	p1.CreateAt = 1000
	p1, err = ss.Post().Save(p1)
	require.Nil(t, err)

	r1, err := ss.Post().GetDirectPostParentsForExportAfter(10000, strings.Repeat("0", 26))
	assert.Nil(t, err)

	assert.Equal(t, p1.Message, r1[0].Message)

	// Manually truncate Channels table until testlib can handle cleanups
	s.GetMaster().Exec("TRUNCATE Channels")
}

func testPostStoreGetDirectPostParentsForExportAfterDeleted(t *testing.T, ss store.Store, s SqlSupplier) {
	teamId := model.NewId()

	o1 := model.Channel{}
	o1.TeamId = teamId
	o1.DisplayName = "Name"
	o1.Name = "zz" + model.NewId() + "b"
	o1.Type = model.CHANNEL_DIRECT

	u1 := &model.User{}
	u1.DeleteAt = 1
	u1.Email = MakeEmail()
	u1.Nickname = model.NewId()
	_, err := ss.User().Save(u1)
	require.Nil(t, err)
	_, err = ss.Team().SaveMember(&model.TeamMember{TeamId: model.NewId(), UserId: u1.Id}, -1)
	require.Nil(t, err)

	u2 := &model.User{}
	u2.DeleteAt = 1
	u2.Email = MakeEmail()
	u2.Nickname = model.NewId()
	_, err = ss.User().Save(u2)
	require.Nil(t, err)
	_, err = ss.Team().SaveMember(&model.TeamMember{TeamId: model.NewId(), UserId: u2.Id}, -1)
	require.Nil(t, err)

	m1 := model.ChannelMember{}
	m1.ChannelId = o1.Id
	m1.UserId = u1.Id
	m1.NotifyProps = model.GetDefaultChannelNotifyProps()

	m2 := model.ChannelMember{}
	m2.ChannelId = o1.Id
	m2.UserId = u2.Id
	m2.NotifyProps = model.GetDefaultChannelNotifyProps()

	ss.Channel().SaveDirectChannel(&o1, &m1, &m2)

	o1.DeleteAt = 1
	err = ss.Channel().SetDeleteAt(o1.Id, 1, 1)
	assert.Nil(t, err)

	p1 := &model.Post{}
	p1.ChannelId = o1.Id
	p1.UserId = u1.Id
	p1.Message = "zz" + model.NewId() + "BBBBBBBBBBBB"
	p1.CreateAt = 1000
	p1, err = ss.Post().Save(p1)
	require.Nil(t, err)

	o1a := &model.Post{}
	o1a = p1.Clone()
	o1a.DeleteAt = 1
	o1a.Message = p1.Message + "BBBBBBBBBB"
	_, err = ss.Post().Update(o1a, p1)
	require.Nil(t, err)

	r1, err := ss.Post().GetDirectPostParentsForExportAfter(10000, strings.Repeat("0", 26))
	assert.Nil(t, err)

	assert.Equal(t, 0, len(r1))

	// Manually truncate Channels table until testlib can handle cleanups
	s.GetMaster().Exec("TRUNCATE Channels")
}

func testPostStoreGetDirectPostParentsForExportAfterBatched(t *testing.T, ss store.Store, s SqlSupplier) {
	teamId := model.NewId()

	o1 := model.Channel{}
	o1.TeamId = teamId
	o1.DisplayName = "Name"
	o1.Name = "zz" + model.NewId() + "b"
	o1.Type = model.CHANNEL_DIRECT

	var postIds []string
	for i := 0; i < 150; i++ {
		u1 := &model.User{}
		u1.Email = MakeEmail()
		u1.Nickname = model.NewId()
		_, err := ss.User().Save(u1)
		require.Nil(t, err)
		_, err = ss.Team().SaveMember(&model.TeamMember{TeamId: model.NewId(), UserId: u1.Id}, -1)
		require.Nil(t, err)

		u2 := &model.User{}
		u2.Email = MakeEmail()
		u2.Nickname = model.NewId()
		_, err = ss.User().Save(u2)
		require.Nil(t, err)
		_, err = ss.Team().SaveMember(&model.TeamMember{TeamId: model.NewId(), UserId: u2.Id}, -1)
		require.Nil(t, err)

		m1 := model.ChannelMember{}
		m1.ChannelId = o1.Id
		m1.UserId = u1.Id
		m1.NotifyProps = model.GetDefaultChannelNotifyProps()

		m2 := model.ChannelMember{}
		m2.ChannelId = o1.Id
		m2.UserId = u2.Id
		m2.NotifyProps = model.GetDefaultChannelNotifyProps()

		ss.Channel().SaveDirectChannel(&o1, &m1, &m2)

		p1 := &model.Post{}
		p1.ChannelId = o1.Id
		p1.UserId = u1.Id
		p1.Message = "zz" + model.NewId() + "AAAAAAAAAAA"
		p1.CreateAt = 1000
		p1, err = ss.Post().Save(p1)
		require.Nil(t, err)
		postIds = append(postIds, p1.Id)
	}
	sort.Slice(postIds, func(i, j int) bool { return postIds[i] < postIds[j] })

	// Get all posts
	r1, err := ss.Post().GetDirectPostParentsForExportAfter(10000, strings.Repeat("0", 26))
	assert.Nil(t, err)
	assert.Equal(t, len(postIds), len(r1))
	var exportedPostIds []string
	for i := range r1 {
		exportedPostIds = append(exportedPostIds, r1[i].Id)
	}
	sort.Slice(exportedPostIds, func(i, j int) bool { return exportedPostIds[i] < exportedPostIds[j] })
	assert.ElementsMatch(t, postIds, exportedPostIds)

	// Get 100
	r1, err = ss.Post().GetDirectPostParentsForExportAfter(100, strings.Repeat("0", 26))
	assert.Nil(t, err)
	assert.Equal(t, 100, len(r1))
	exportedPostIds = []string{}
	for i := range r1 {
		exportedPostIds = append(exportedPostIds, r1[i].Id)
	}
	sort.Slice(exportedPostIds, func(i, j int) bool { return exportedPostIds[i] < exportedPostIds[j] })
	assert.ElementsMatch(t, postIds[:100], exportedPostIds)

	// Manually truncate Channels table until testlib can handle cleanups
	s.GetMaster().Exec("TRUNCATE Channels")
}<|MERGE_RESOLUTION|>--- conflicted
+++ resolved
@@ -402,8 +402,7 @@
 
 	require.Equal(t, ro1.Message, o1.Message, "Failed to save/get")
 
-	o1a := &model.Post{}
-	o1a = ro1.Clone()
+	o1a := ro1.Clone()
 	o1a.Message = ro1.Message + "BBBBBBBBBB"
 	_, err = ss.Post().Update(o1a, ro1)
 	require.Nil(t, err)
@@ -414,8 +413,7 @@
 	ro1a := r1.Posts[o1.Id]
 	require.Equal(t, ro1a.Message, o1a.Message, "Failed to update/get")
 
-	o2a := &model.Post{}
-	o2a = ro2.Clone()
+	o2a := ro2.Clone()
 	o2a.Message = ro2.Message + "DDDDDDD"
 	_, err = ss.Post().Update(o2a, ro2)
 	require.Nil(t, err)
@@ -426,8 +424,7 @@
 
 	require.Equal(t, ro2a.Message, o2a.Message, "Failed to update/get")
 
-	o3a := &model.Post{}
-	o3a = ro3.Clone()
+	o3a := ro3.Clone()
 	o3a.Message = ro3.Message + "WWWWWWW"
 	_, err = ss.Post().Update(o3a, ro3)
 	require.Nil(t, err)
@@ -452,8 +449,7 @@
 	require.Nil(t, err)
 	ro4 := r4.Posts[o4.Id]
 
-	o4a := &model.Post{}
-	o4a = ro4.Clone()
+	o4a := ro4.Clone()
 	o4a.Filenames = []string{}
 	o4a.FileIds = []string{model.NewId()}
 	_, err = ss.Post().Update(o4a, ro4)
@@ -2266,16 +2262,7 @@
 	require.Nil(t, err)
 	ro3 := r3.Posts[o3.Id]
 
-<<<<<<< HEAD
-	require.Equal(t, ro1.Message, o1.Message, "Failed to save/get")
-
-	o1a := &model.Post{}
-	o1a = ro1.Clone()
-	o1a.Message = ro1.Message + "BBBBBBBBBB"
-	_, err = ss.Post().Overwrite(o1a)
-=======
 	r4, err := ss.Post().Get(o4.Id, false)
->>>>>>> 7c3e651a
 	require.Nil(t, err)
 	ro4 := r4.Posts[o4.Id]
 
@@ -2292,32 +2279,21 @@
 	require.Equal(t, ro5.Filenames, o5.Filenames, "Failed to save/get")
 
 	t.Run("overwrite changing message", func(t *testing.T) {
-		o1a := &model.Post{}
-		*o1a = *ro1
+		o1a := ro1.Clone()
 		o1a.Message = ro1.Message + "BBBBBBBBBB"
 
-		o2a := &model.Post{}
-		*o2a = *ro2
+		o2a := ro2.Clone()
 		o2a.Message = ro2.Message + "DDDDDDD"
 
-		o3a := &model.Post{}
-		*o3a = *ro3
+		o3a := ro3.Clone()
 		o3a.Message = ro3.Message + "WWWWWWW"
 
 		_, err = ss.Post().OverwriteMultiple([]*model.Post{o1a, o2a, o3a})
 		require.Nil(t, err)
 
-<<<<<<< HEAD
-	o2a := &model.Post{}
-	o2a = ro2.Clone()
-	o2a.Message = ro2.Message + "DDDDDDD"
-	_, err = ss.Post().Overwrite(o2a)
-	require.Nil(t, err)
-=======
 		r1, err = ss.Post().Get(o1.Id, false)
 		require.Nil(t, err)
 		ro1a := r1.Posts[o1.Id]
->>>>>>> 7c3e651a
 
 		r2, err = ss.Post().Get(o1.Id, false)
 		require.Nil(t, err)
@@ -2327,25 +2303,17 @@
 		require.Nil(t, err)
 		ro3a := r3.Posts[o3.Id]
 
-<<<<<<< HEAD
-	o3a := &model.Post{}
-	o3a = ro3.Clone()
-	o3a.Message = ro3.Message + "WWWWWWW"
-	_, err = ss.Post().Overwrite(o3a)
-=======
 		assert.Equal(t, ro1a.Message, o1a.Message, "Failed to overwrite/get")
 		assert.Equal(t, ro2a.Message, o2a.Message, "Failed to overwrite/get")
 		assert.Equal(t, ro3a.Message, o3a.Message, "Failed to overwrite/get")
 	})
 
 	t.Run("overwrite clearing filenames", func(t *testing.T) {
-		o4a := &model.Post{}
-		*o4a = *ro4
+		o4a := ro4.Clone()
 		o4a.Filenames = []string{}
 		o4a.FileIds = []string{model.NewId()}
 
-		o5a := &model.Post{}
-		*o5a = *ro5
+		o5a := ro5.Clone()
 		o5a.Filenames = []string{}
 		o5a.FileIds = []string{}
 
@@ -2373,7 +2341,6 @@
 	o1.UserId = model.NewId()
 	o1.Message = "zz" + model.NewId() + "AAAAAAAAAAA"
 	o1, err := ss.Post().Save(o1)
->>>>>>> 7c3e651a
 	require.Nil(t, err)
 
 	o2 := &model.Post{}
@@ -2404,15 +2371,7 @@
 	require.Nil(t, err)
 	ro1 := r1.Posts[o1.Id]
 
-<<<<<<< HEAD
-	o4a := &model.Post{}
-	o4a = ro4.Clone()
-	o4a.Filenames = []string{}
-	o4a.FileIds = []string{model.NewId()}
-	_, err = ss.Post().Overwrite(o4a)
-=======
 	r2, err := ss.Post().Get(o2.Id, false)
->>>>>>> 7c3e651a
 	require.Nil(t, err)
 	ro2 := r2.Posts[o2.Id]
 
@@ -2430,20 +2389,17 @@
 	require.Equal(t, ro4.Message, o4.Message, "Failed to save/get")
 
 	t.Run("overwrite changing message", func(t *testing.T) {
-		o1a := &model.Post{}
-		*o1a = *ro1
+		o1a := ro1.Clone()
 		o1a.Message = ro1.Message + "BBBBBBBBBB"
 		_, err = ss.Post().Overwrite(o1a)
 		require.Nil(t, err)
 
-		o2a := &model.Post{}
-		*o2a = *ro2
+		o2a := ro2.Clone()
 		o2a.Message = ro2.Message + "DDDDDDD"
 		_, err = ss.Post().Overwrite(o2a)
 		require.Nil(t, err)
 
-		o3a := &model.Post{}
-		*o3a = *ro3
+		o3a := ro3.Clone()
 		o3a.Message = ro3.Message + "WWWWWWW"
 		_, err = ss.Post().Overwrite(o3a)
 		require.Nil(t, err)
@@ -2466,8 +2422,7 @@
 	})
 
 	t.Run("overwrite clearing filenames", func(t *testing.T) {
-		o4a := &model.Post{}
-		*o4a = *ro4
+		o4a := ro4.Clone()
 		o4a.Filenames = []string{}
 		o4a.FileIds = []string{model.NewId()}
 		_, err = ss.Post().Overwrite(o4a)
@@ -2887,8 +2842,7 @@
 	p1, err = ss.Post().Save(p1)
 	require.Nil(t, err)
 
-	o1a := &model.Post{}
-	o1a = p1.Clone()
+	o1a := p1.Clone()
 	o1a.DeleteAt = 1
 	o1a.Message = p1.Message + "BBBBBBBBBB"
 	_, err = ss.Post().Update(o1a, p1)
