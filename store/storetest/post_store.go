--- conflicted
+++ resolved
@@ -898,13 +898,9 @@
 	c3.DisplayName = "Channel1"
 	c3.Name = "zz" + model.NewId() + "b"
 	c3.Type = model.CHANNEL_OPEN
-<<<<<<< HEAD
 	c3, _ = ss.Channel().Save(c3, -1)
-	<-ss.Channel().Delete(c3.Id, model.GetMillis())
-=======
-	c3 = (<-ss.Channel().Save(c3, -1)).Data.(*model.Channel)
+
 	ss.Channel().Delete(c3.Id, model.GetMillis())
->>>>>>> fc672e98
 
 	m3 := model.ChannelMember{}
 	m3.ChannelId = c3.Id
