// Copyright (c) 2015-present Mattermost, Inc. All Rights Reserved.
// See LICENSE.txt for license information.

package storetest

import (
	"testing"

	"github.com/stretchr/testify/assert"
	"github.com/stretchr/testify/require"

	"github.com/mattermost/mattermost-server/v5/model"
	"github.com/mattermost/mattermost-server/v5/store"
)

func TestPreferenceStore(t *testing.T, ss store.Store) {
	t.Run("PreferenceSave", func(t *testing.T) { testPreferenceSave(t, ss) })
	t.Run("PreferenceGet", func(t *testing.T) { testPreferenceGet(t, ss) })
	t.Run("PreferenceGetCategory", func(t *testing.T) { testPreferenceGetCategory(t, ss) })
	t.Run("PreferenceGetAll", func(t *testing.T) { testPreferenceGetAll(t, ss) })
	t.Run("PreferenceDeleteByUser", func(t *testing.T) { testPreferenceDeleteByUser(t, ss) })
	t.Run("PreferenceDelete", func(t *testing.T) { testPreferenceDelete(t, ss) })
	t.Run("PreferenceDeleteCategory", func(t *testing.T) { testPreferenceDeleteCategory(t, ss) })
	t.Run("PreferenceDeleteCategoryAndName", func(t *testing.T) { testPreferenceDeleteCategoryAndName(t, ss) })
	t.Run("PreferencePermanentDeleteFlagsBatch", func(t *testing.T) { testPreferencePermanentDeleteFlagsBatch(t, ss) })
}

func testPreferenceSave(t *testing.T, ss store.Store) {
	id := model.NewId()

	preferences := model.Preferences{
		{
			UserId:   id,
			Category: model.PREFERENCE_CATEGORY_DIRECT_CHANNEL_SHOW,
			Name:     model.NewId(),
			Value:    "value1a",
		},
		{
			UserId:   id,
			Category: model.PREFERENCE_CATEGORY_DIRECT_CHANNEL_SHOW,
			Name:     model.NewId(),
			Value:    "value1b",
		},
	}
	err := ss.Preference().Save(&preferences)
	require.NoError(t, err, "saving preference returned error")

	for _, preference := range preferences {
		data, _ := ss.Preference().Get(preference.UserId, preference.Category, preference.Name)
		require.Equal(t, data.ToJson(), preference.ToJson(), "got incorrect preference after first Save")
	}

	preferences[0].Value = "value2a"
	preferences[1].Value = "value2b"
	err = ss.Preference().Save(&preferences)
	require.NoError(t, err, "saving preference returned error")

	for _, preference := range preferences {
		data, _ := ss.Preference().Get(preference.UserId, preference.Category, preference.Name)
		require.Equal(t, data.ToJson(), preference.ToJson(), "got incorrect preference after second Save")
	}
}

func testPreferenceGet(t *testing.T, ss store.Store) {
	userId := model.NewId()
	category := model.PREFERENCE_CATEGORY_DIRECT_CHANNEL_SHOW
	name := model.NewId()

	preferences := model.Preferences{
		{
			UserId:   userId,
			Category: category,
			Name:     name,
		},
		{
			UserId:   userId,
			Category: category,
			Name:     model.NewId(),
		},
		{
			UserId:   userId,
			Category: model.NewId(),
			Name:     name,
		},
		{
			UserId:   model.NewId(),
			Category: category,
			Name:     name,
		},
	}

	err := ss.Preference().Save(&preferences)
	require.NoError(t, err)

	data, err := ss.Preference().Get(userId, category, name)
	require.NoError(t, err)
	require.Equal(t, preferences[0].ToJson(), data.ToJson(), "got incorrect preference")

	// make sure getting a missing preference fails
	_, err = ss.Preference().Get(model.NewId(), model.NewId(), model.NewId())
	require.Error(t, err, "no error on getting a missing preference")
}

func testPreferenceGetCategory(t *testing.T, ss store.Store) {
	userId := model.NewId()
	category := model.PREFERENCE_CATEGORY_DIRECT_CHANNEL_SHOW
	name := model.NewId()

	preferences := model.Preferences{
		{
			UserId:   userId,
			Category: category,
			Name:     name,
		},
		// same user/category, different name
		{
			UserId:   userId,
			Category: category,
			Name:     model.NewId(),
		},
		// same user/name, different category
		{
			UserId:   userId,
			Category: model.NewId(),
			Name:     name,
		},
		// same name/category, different user
		{
			UserId:   model.NewId(),
			Category: category,
			Name:     name,
		},
	}

	err := ss.Preference().Save(&preferences)
	require.NoError(t, err)

	preferencesByCategory, err := ss.Preference().GetCategory(userId, category)
	require.NoError(t, err)
	require.Equal(t, 2, len(preferencesByCategory), "got the wrong number of preferences")
	require.True(
		t,
		((preferencesByCategory[0] == preferences[0] && preferencesByCategory[1] == preferences[1]) || (preferencesByCategory[0] == preferences[1] && preferencesByCategory[1] == preferences[0])),
		"got incorrect preferences",
	)

	// make sure getting a missing preference category doesn't fail
	preferencesByCategory, err = ss.Preference().GetCategory(model.NewId(), model.NewId())
	require.NoError(t, err)
	require.Equal(t, 0, len(preferencesByCategory), "shouldn't have got any preferences")
}

func testPreferenceGetAll(t *testing.T, ss store.Store) {
	userId := model.NewId()
	category := model.PREFERENCE_CATEGORY_DIRECT_CHANNEL_SHOW
	name := model.NewId()

	preferences := model.Preferences{
		{
			UserId:   userId,
			Category: category,
			Name:     name,
		},
		// same user/category, different name
		{
			UserId:   userId,
			Category: category,
			Name:     model.NewId(),
		},
		// same user/name, different category
		{
			UserId:   userId,
			Category: model.NewId(),
			Name:     name,
		},
		// same name/category, different user
		{
			UserId:   model.NewId(),
			Category: category,
			Name:     name,
		},
	}

	err := ss.Preference().Save(&preferences)
	require.NoError(t, err)

	result, err := ss.Preference().GetAll(userId)
	require.NoError(t, err)
	require.Equal(t, 3, len(result), "got the wrong number of preferences")

	for i := 0; i < 3; i++ {
		assert.Falsef(t, result[0] != preferences[i] && result[1] != preferences[i] && result[2] != preferences[i], "got incorrect preferences")
	}

}

func testPreferenceDeleteByUser(t *testing.T, ss store.Store) {
	userId := model.NewId()
	category := model.PREFERENCE_CATEGORY_DIRECT_CHANNEL_SHOW
	name := model.NewId()

	preferences := model.Preferences{
		{
			UserId:   userId,
			Category: category,
			Name:     name,
		},
		// same user/category, different name
		{
			UserId:   userId,
			Category: category,
			Name:     model.NewId(),
		},
		// same user/name, different category
		{
			UserId:   userId,
			Category: model.NewId(),
			Name:     name,
		},
		// same name/category, different user
		{
			UserId:   model.NewId(),
			Category: category,
			Name:     name,
		},
	}

	err := ss.Preference().Save(&preferences)
	require.NoError(t, err)

	err = ss.Preference().PermanentDeleteByUser(userId)
	require.NoError(t, err)
}

func testPreferenceDelete(t *testing.T, ss store.Store) {
	preference := model.Preference{
		UserId:   model.NewId(),
		Category: model.PREFERENCE_CATEGORY_DIRECT_CHANNEL_SHOW,
		Name:     model.NewId(),
		Value:    "value1a",
	}

	err := ss.Preference().Save(&model.Preferences{preference})
	require.NoError(t, err)

	preferences, err := ss.Preference().GetAll(preference.UserId)
	require.NoError(t, err)
	assert.Len(t, preferences, 1, "should've returned 1 preference")

	err = ss.Preference().Delete(preference.UserId, preference.Category, preference.Name)
	require.NoError(t, err)
	preferences, err = ss.Preference().GetAll(preference.UserId)
	require.NoError(t, err)
	assert.Empty(t, preferences, "should've returned no preferences")
}

func testPreferenceDeleteCategory(t *testing.T, ss store.Store) {
	category := model.NewId()
	userId := model.NewId()

	preference1 := model.Preference{
		UserId:   userId,
		Category: category,
		Name:     model.NewId(),
		Value:    "value1a",
	}

	preference2 := model.Preference{
		UserId:   userId,
		Category: category,
		Name:     model.NewId(),
		Value:    "value1a",
	}

	err := ss.Preference().Save(&model.Preferences{preference1, preference2})
	require.NoError(t, err)

	preferences, err := ss.Preference().GetAll(userId)
	require.NoError(t, err)
	assert.Len(t, preferences, 2, "should've returned 2 preferences")

	err = ss.Preference().DeleteCategory(userId, category)
	require.NoError(t, err)

	preferences, err = ss.Preference().GetAll(userId)
	require.NoError(t, err)
	assert.Empty(t, preferences, "should've returned no preferences")
}

func testPreferenceDeleteCategoryAndName(t *testing.T, ss store.Store) {
	category := model.NewId()
	name := model.NewId()
	userId := model.NewId()
	userId2 := model.NewId()

	preference1 := model.Preference{
		UserId:   userId,
		Category: category,
		Name:     name,
		Value:    "value1a",
	}

	preference2 := model.Preference{
		UserId:   userId2,
		Category: category,
		Name:     name,
		Value:    "value1a",
	}

	err := ss.Preference().Save(&model.Preferences{preference1, preference2})
	require.NoError(t, err)

	preferences, err := ss.Preference().GetAll(userId)
	require.NoError(t, err)
	assert.Len(t, preferences, 1, "should've returned 1 preference")

	preferences, err = ss.Preference().GetAll(userId2)
	require.NoError(t, err)
	assert.Len(t, preferences, 1, "should've returned 1 preference")

	err = ss.Preference().DeleteCategoryAndName(category, name)
	require.NoError(t, err)

	preferences, err = ss.Preference().GetAll(userId)
	require.NoError(t, err)
	assert.Empty(t, preferences, "should've returned no preference")

	preferences, err = ss.Preference().GetAll(userId2)
	require.NoError(t, err)
	assert.Empty(t, preferences, "should've returned no preference")
}

func testPreferencePermanentDeleteFlagsBatch(t *testing.T, ss store.Store) {
	const limit = 1000
	team, err := ss.Team().Save(&model.Team{
		DisplayName: "DisplayName",
		Name:        "team" + model.NewId(),
		Email:       MakeEmail(),
		Type:        model.TEAM_OPEN,
	})
	require.Nil(t, err)
	channel, err := ss.Channel().Save(&model.Channel{
		TeamId:      team.Id,
		DisplayName: "DisplayName",
		Name:        "channel" + model.NewId(),
		Type:        model.CHANNEL_OPEN,
	}, -1)
	require.Nil(t, err)
	category := model.PREFERENCE_CATEGORY_FLAGGED_POST
	userId := model.NewId()

<<<<<<< HEAD
	newerPost, err := ss.Post().Save(&model.Post{
		ChannelId: channel.Id,
		UserId:    userId,
		Message:   "message",
		CreateAt:  1000,
	})
	require.Nil(t, err)
	olderPost, err := ss.Post().Save(&model.Post{
		ChannelId: channel.Id,
		UserId:    userId,
		Message:   "message",
		CreateAt:  3000,
	})
	require.Nil(t, err)
=======
	o1 := &model.Post{}
	o1.ChannelId = model.NewId()
	o1.UserId = userId
	o1.Message = "zz" + model.NewId() + "AAAAAAAAAAA"
	o1.CreateAt = 1000
	o1, err := ss.Post().Save(o1)
	require.NoError(t, err)
>>>>>>> b3fad842

	preference1 := model.Preference{
		UserId:   userId,
		Category: category,
		Name:     newerPost.Id,
		Value:    "true",
	}

	preference2 := model.Preference{
		UserId:   userId,
		Category: category,
		Name:     olderPost.Id,
		Value:    "true",
	}

	nErr := ss.Preference().Save(&model.Preferences{preference1, preference2})
	require.NoError(t, nErr)

<<<<<<< HEAD
	_, nErr = ss.Preference().PermanentDeleteFlagsBatch(2000, limit)
	assert.Nil(t, nErr)

	_, nErr = ss.Preference().Get(userId, category, preference1.Name)
	assert.NotNil(t, nErr, "older preference should have been deleted")

	_, nErr = ss.Preference().Get(userId, category, preference2.Name)
	assert.Nil(t, nErr, "newer preference should not have been deleted")

	t.Run("with data retention policies", func(t *testing.T) {
		channelPolicy, err := ss.RetentionPolicy().Save(&model.RetentionPolicyWithApplied{
			RetentionPolicy: model.RetentionPolicy{
				DisplayName:  "DisplayName",
				PostDuration: 30,
			},
			ChannelIds: []string{channel.Id},
		})
		require.Nil(t, err)
		post, err := ss.Post().Save(&model.Post{
			ChannelId: channel.Id,
			UserId:    userId,
			Message:   "message",
			CreateAt:  1000,
		})
		require.Nil(t, err)
		preference := model.Preference{
			UserId:   userId,
			Category: category,
			Name:     post.Id,
			Value:    "true",
		}
		err = ss.Preference().Save(&model.Preferences{preference})
		require.Nil(t, err)

		_, err = ss.Preference().PermanentDeleteFlagsBatch(2000, limit)
		require.Nil(t, err)
		_, err = ss.Preference().Get(userId, category, preference.Name)
		require.Nil(t, err, "global policy should have been ignored due to granular policy")

		nowMillis := post.CreateAt + channelPolicy.PostDuration*24*60*60*1000 + 1
		_, err = ss.Preference().PermanentDeleteFlagsBatchForRetentionPolicies(nowMillis, limit)
		require.Nil(t, err)
		_, err = ss.Preference().Get(userId, category, preference.Name)
		require.NotNil(t, err, "preference should have been deleted by channel policy")

		// Create a team policy which is stricter than the channel policy
		teamPolicy, err := ss.RetentionPolicy().Save(&model.RetentionPolicyWithApplied{
			RetentionPolicy: model.RetentionPolicy{
				DisplayName:  "DisplayName",
				PostDuration: 20,
			},
			TeamIds: []string{team.Id},
		})
		require.Nil(t, err)

		err = ss.Preference().Save(&model.Preferences{preference})
		require.Nil(t, err)

		nowMillis = post.CreateAt + teamPolicy.PostDuration*24*60*60*1000 + 1
		_, err = ss.Preference().PermanentDeleteFlagsBatchForRetentionPolicies(nowMillis, limit)
		require.Nil(t, err)
		_, err = ss.Preference().Get(userId, category, preference.Name)
		require.Nil(t, err, "channel policy should have overridden team policy")

		// Delete channel policy and re-run team policy
		err = ss.RetentionPolicy().Delete(channelPolicy.Id)
		require.Nil(t, err)
		_, err = ss.Preference().PermanentDeleteFlagsBatchForRetentionPolicies(nowMillis, limit)
		require.Nil(t, err)
		_, err = ss.Preference().Get(userId, category, preference.Name)
		require.NotNil(t, err, "preference should have been deleted by team policy")

		// Delete team policy and post
		err = ss.RetentionPolicy().Delete(teamPolicy.Id)
		require.Nil(t, err)
		numDeleted, err := ss.Post().PermanentDeleteBatch(post.CreateAt+1, 1)
		require.Nil(t, err)
		require.Equal(t, int64(1), numDeleted)
		_, err = ss.Preference().PermanentDeleteFlagsBatchForRetentionPolicies(nowMillis, limit)
		require.Nil(t, err)
		_, err = ss.Preference().Get(userId, category, preference.Name)
		require.NotNil(t, err, "preference should have been deleted because post no longer exists")
	})
=======
	_, nErr = ss.Preference().CleanupFlagsBatch(10000)
	assert.NoError(t, nErr)

	_, nErr = ss.Preference().Get(userId, category, preference1.Name)
	assert.NoError(t, nErr)

	_, nErr = ss.Preference().Get(userId, category, preference2.Name)
	assert.Error(t, nErr)
>>>>>>> b3fad842
}<|MERGE_RESOLUTION|>--- conflicted
+++ resolved
@@ -349,7 +349,6 @@
 	category := model.PREFERENCE_CATEGORY_FLAGGED_POST
 	userId := model.NewId()
 
-<<<<<<< HEAD
 	newerPost, err := ss.Post().Save(&model.Post{
 		ChannelId: channel.Id,
 		UserId:    userId,
@@ -363,16 +362,7 @@
 		Message:   "message",
 		CreateAt:  3000,
 	})
-	require.Nil(t, err)
-=======
-	o1 := &model.Post{}
-	o1.ChannelId = model.NewId()
-	o1.UserId = userId
-	o1.Message = "zz" + model.NewId() + "AAAAAAAAAAA"
-	o1.CreateAt = 1000
-	o1, err := ss.Post().Save(o1)
-	require.NoError(t, err)
->>>>>>> b3fad842
+	require.NoError(t, err)
 
 	preference1 := model.Preference{
 		UserId:   userId,
@@ -391,7 +381,6 @@
 	nErr := ss.Preference().Save(&model.Preferences{preference1, preference2})
 	require.NoError(t, nErr)
 
-<<<<<<< HEAD
 	_, nErr = ss.Preference().PermanentDeleteFlagsBatch(2000, limit)
 	assert.Nil(t, nErr)
 
@@ -475,14 +464,4 @@
 		_, err = ss.Preference().Get(userId, category, preference.Name)
 		require.NotNil(t, err, "preference should have been deleted because post no longer exists")
 	})
-=======
-	_, nErr = ss.Preference().CleanupFlagsBatch(10000)
-	assert.NoError(t, nErr)
-
-	_, nErr = ss.Preference().Get(userId, category, preference1.Name)
-	assert.NoError(t, nErr)
-
-	_, nErr = ss.Preference().Get(userId, category, preference2.Name)
-	assert.Error(t, nErr)
->>>>>>> b3fad842
 }