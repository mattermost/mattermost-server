// Copyright (c) 2015-present Mattermost, Inc. All Rights Reserved.
// See LICENSE.txt for license information.

package storetest

import (
	"context"
	"sync"
	"testing"
	"time"

	"github.com/stretchr/testify/assert"
	"github.com/stretchr/testify/require"

	"github.com/mattermost/mattermost-server/v5/model"
	"github.com/mattermost/mattermost-server/v5/store"
	"github.com/mattermost/mattermost-server/v5/store/retrylayer"
)

func TestReactionStore(t *testing.T, ss store.Store, s SqlStore) {
	t.Run("ReactionSave", func(t *testing.T) { testReactionSave(t, ss) })
	t.Run("ReactionDelete", func(t *testing.T) { testReactionDelete(t, ss) })
	t.Run("ReactionGetForPost", func(t *testing.T) { testReactionGetForPost(t, ss) })
	t.Run("ReactionDeleteAllWithEmojiName", func(t *testing.T) { testReactionDeleteAllWithEmojiName(t, ss, s) })
	t.Run("PermanentDeleteBatch", func(t *testing.T) { testReactionStorePermanentDeleteBatch(t, ss) })
	t.Run("ReactionBulkGetForPosts", func(t *testing.T) { testReactionBulkGetForPosts(t, ss) })
	t.Run("ReactionDeadlock", func(t *testing.T) { testReactionDeadlock(t, ss) })
}

func testReactionSave(t *testing.T, ss store.Store) {
	post, err := ss.Post().Save(&model.Post{
		ChannelId: model.NewId(),
		UserId:    model.NewId(),
	})
	require.NoError(t, err)
	firstUpdateAt := post.UpdateAt

	reaction1 := &model.Reaction{
		UserId:    model.NewId(),
		PostId:    post.Id,
		EmojiName: model.NewId(),
	}

	time.Sleep(time.Millisecond)
	reaction, nErr := ss.Reaction().Save(reaction1)
	require.NoError(t, nErr)

	saved := reaction
	assert.Equal(t, saved.UserId, reaction1.UserId, "should've saved reaction user_id and returned it")
	assert.Equal(t, saved.PostId, reaction1.PostId, "should've saved reaction post_id and returned it")
	assert.Equal(t, saved.EmojiName, reaction1.EmojiName, "should've saved reaction emoji_name and returned it")
	assert.NotZero(t, saved.UpdateAt, "should've saved reaction update_at and returned it")
	assert.Zero(t, saved.DeleteAt, "should've saved reaction delete_at with zero value and returned it")

	var secondUpdateAt int64
<<<<<<< HEAD
	postList, err := ss.Post().Get(context.Background(), reaction1.PostId, false, false, false)
	require.Nil(t, err)
=======
	postList, err := ss.Post().Get(reaction1.PostId, false, false, false)
	require.NoError(t, err)
>>>>>>> 0e9ad9f7

	assert.True(t, postList.Posts[post.Id].HasReactions, "should've set HasReactions = true on post")
	assert.NotEqual(t, postList.Posts[post.Id].UpdateAt, firstUpdateAt, "should've marked post as updated when HasReactions changed")

	if postList.Posts[post.Id].HasReactions && postList.Posts[post.Id].UpdateAt != firstUpdateAt {
		secondUpdateAt = postList.Posts[post.Id].UpdateAt
	}

	_, nErr = ss.Reaction().Save(reaction1)
	assert.NoError(t, nErr, "should've allowed saving a duplicate reaction")

	// different user
	reaction2 := &model.Reaction{
		UserId:    model.NewId(),
		PostId:    reaction1.PostId,
		EmojiName: reaction1.EmojiName,
	}

	time.Sleep(time.Millisecond)
	_, nErr = ss.Reaction().Save(reaction2)
	require.NoError(t, nErr)

<<<<<<< HEAD
	postList, err = ss.Post().Get(context.Background(), reaction2.PostId, false, false, false)
	require.Nil(t, err)
=======
	postList, err = ss.Post().Get(reaction2.PostId, false, false, false)
	require.NoError(t, err)
>>>>>>> 0e9ad9f7

	assert.NotEqual(t, postList.Posts[post.Id].UpdateAt, secondUpdateAt, "should've marked post as updated even if HasReactions doesn't change")

	// different post
	reaction3 := &model.Reaction{
		UserId:    reaction1.UserId,
		PostId:    model.NewId(),
		EmojiName: reaction1.EmojiName,
	}
	_, nErr = ss.Reaction().Save(reaction3)
	require.NoError(t, nErr)

	// different emoji
	reaction4 := &model.Reaction{
		UserId:    reaction1.UserId,
		PostId:    reaction1.PostId,
		EmojiName: model.NewId(),
	}
	_, nErr = ss.Reaction().Save(reaction4)
	require.NoError(t, nErr)

	// invalid reaction
	reaction5 := &model.Reaction{
		UserId: reaction1.UserId,
		PostId: reaction1.PostId,
	}
	_, nErr = ss.Reaction().Save(reaction5)
	require.Error(t, nErr, "should've failed for invalid reaction")

}

func testReactionDelete(t *testing.T, ss store.Store) {
	t.Run("Delete", func(t *testing.T) {
		post, err := ss.Post().Save(&model.Post{
			ChannelId: model.NewId(),
			UserId:    model.NewId(),
		})
		require.NoError(t, err)

		reaction := &model.Reaction{
			UserId:    model.NewId(),
			PostId:    post.Id,
			EmojiName: model.NewId(),
		}

		_, nErr := ss.Reaction().Save(reaction)
		require.NoError(t, nErr)

<<<<<<< HEAD
		result, err := ss.Post().Get(context.Background(), reaction.PostId, false, false, false)
		require.Nil(t, err)
=======
		result, err := ss.Post().Get(reaction.PostId, false, false, false)
		require.NoError(t, err)
>>>>>>> 0e9ad9f7

		firstUpdateAt := result.Posts[post.Id].UpdateAt

		_, nErr = ss.Reaction().Delete(reaction)
		require.NoError(t, nErr)

		reactions, rErr := ss.Reaction().GetForPost(post.Id, false)
		require.NoError(t, rErr)

		assert.Empty(t, reactions, "should've deleted reaction")

<<<<<<< HEAD
		postList, err := ss.Post().Get(context.Background(), post.Id, false, false, false)
		require.Nil(t, err)
=======
		postList, err := ss.Post().Get(post.Id, false, false, false)
		require.NoError(t, err)
>>>>>>> 0e9ad9f7

		assert.False(t, postList.Posts[post.Id].HasReactions, "should've set HasReactions = false on post")
		assert.NotEqual(t, postList.Posts[post.Id].UpdateAt, firstUpdateAt, "should mark post as updated after deleting reactions")
	})

	t.Run("Undelete", func(t *testing.T) {
		post, err := ss.Post().Save(&model.Post{
			ChannelId: model.NewId(),
			UserId:    model.NewId(),
		})
		require.NoError(t, err)

		reaction := &model.Reaction{
			UserId:    model.NewId(),
			PostId:    post.Id,
			EmojiName: model.NewId(),
		}

		savedReaction, nErr := ss.Reaction().Save(reaction)
		require.NoError(t, nErr)

		updateAt := savedReaction.UpdateAt

		_, nErr = ss.Reaction().Delete(savedReaction)
		require.NoError(t, nErr)

		// add same reaction back and ensure update_at is set
		_, nErr = ss.Reaction().Save(savedReaction)
		require.NoError(t, nErr)

		reactions, err := ss.Reaction().GetForPost(post.Id, false)
		require.NoError(t, err)

		assert.Len(t, reactions, 1)
		assert.GreaterOrEqual(t, reactions[0].UpdateAt, updateAt)
	})
}

func testReactionGetForPost(t *testing.T, ss store.Store) {
	postId := model.NewId()

	userId := model.NewId()

	reactions := []*model.Reaction{
		{
			UserId:    userId,
			PostId:    postId,
			EmojiName: "smile",
		},
		{
			UserId:    model.NewId(),
			PostId:    postId,
			EmojiName: "smile",
		},
		{
			UserId:    userId,
			PostId:    postId,
			EmojiName: "sad",
		},
		{
			UserId:    userId,
			PostId:    model.NewId(),
			EmojiName: "angry",
		},
	}

	for _, reaction := range reactions {
		_, err := ss.Reaction().Save(reaction)
		require.NoError(t, err)
	}

	// save and delete an additional reaction to test soft deletion
	temp := &model.Reaction{
		UserId:    userId,
		PostId:    postId,
		EmojiName: "grin",
	}
	savedTmp, err := ss.Reaction().Save(temp)
	require.NoError(t, err)
	_, err = ss.Reaction().Delete(savedTmp)
	require.NoError(t, err)

	returned, err := ss.Reaction().GetForPost(postId, false)
	require.NoError(t, err)
	require.Len(t, returned, 3, "should've returned 3 reactions")

	for _, reaction := range reactions {
		found := false

		for _, returnedReaction := range returned {
			if returnedReaction.UserId == reaction.UserId && returnedReaction.PostId == reaction.PostId &&
				returnedReaction.EmojiName == reaction.EmojiName && returnedReaction.UpdateAt > 0 {
				found = true
				break
			}
		}

		if !found {
			assert.NotEqual(t, reaction.PostId, postId, "should've returned reaction for post %v", reaction)
		} else if found {
			assert.Equal(t, reaction.PostId, postId, "shouldn't have returned reaction for another post")
		}
	}

	// Should return cached item
	returned, err = ss.Reaction().GetForPost(postId, true)
	require.NoError(t, err)
	require.Len(t, returned, 3, "should've returned 3 reactions")

	for _, reaction := range reactions {
		found := false

		for _, returnedReaction := range returned {
			if returnedReaction.UserId == reaction.UserId && returnedReaction.PostId == reaction.PostId &&
				returnedReaction.EmojiName == reaction.EmojiName {
				found = true
				break
			}
		}

		if !found {
			assert.NotEqual(t, reaction.PostId, postId, "should've returned reaction for post %v", reaction)
		} else if found {
			assert.Equal(t, reaction.PostId, postId, "shouldn't have returned reaction for another post")
		}
	}
}

func testReactionDeleteAllWithEmojiName(t *testing.T, ss store.Store, s SqlStore) {
	emojiToDelete := model.NewId()

	post, err1 := ss.Post().Save(&model.Post{
		ChannelId: model.NewId(),
		UserId:    model.NewId(),
	})
	require.NoError(t, err1)
	post2, err2 := ss.Post().Save(&model.Post{
		ChannelId: model.NewId(),
		UserId:    model.NewId(),
	})
	require.NoError(t, err2)
	post3, err3 := ss.Post().Save(&model.Post{
		ChannelId: model.NewId(),
		UserId:    model.NewId(),
	})
	require.NoError(t, err3)

	userId := model.NewId()

	reactions := []*model.Reaction{
		{
			UserId:    userId,
			PostId:    post.Id,
			EmojiName: emojiToDelete,
		},
		{
			UserId:    model.NewId(),
			PostId:    post.Id,
			EmojiName: emojiToDelete,
		},
		{
			UserId:    userId,
			PostId:    post.Id,
			EmojiName: "sad",
		},
		{
			UserId:    userId,
			PostId:    post2.Id,
			EmojiName: "angry",
		},
		{
			UserId:    userId,
			PostId:    post3.Id,
			EmojiName: emojiToDelete,
		},
	}

	for _, reaction := range reactions {
		_, err := ss.Reaction().Save(reaction)
		require.NoError(t, err)
	}

	// make at least one Reaction record contain NULL for Update and DeleteAt to simulate post schema upgrade case.
	sqlResult, err := s.GetMaster().Exec(`
		UPDATE 
				Reactions 
			SET 
				UpdateAt=NULL, DeleteAt=NULL 
			WHERE 
				UserId = :UserId AND PostId = :PostId AND EmojiName = :EmojiName`,
		map[string]interface{}{
			"UserId":    userId,
			"PostId":    post.Id,
			"EmojiName": emojiToDelete,
		})
	require.NoError(t, err)
	rowsAffected, err := sqlResult.RowsAffected()
	require.NoError(t, err)
	require.NotZero(t, rowsAffected)

	err = ss.Reaction().DeleteAllWithEmojiName(emojiToDelete)
	require.NoError(t, err)

	// check that the reactions were deleted
	returned, err := ss.Reaction().GetForPost(post.Id, false)
	require.NoError(t, err)
	require.Len(t, returned, 1, "should've only removed reactions with emoji name")

	for _, reaction := range returned {
		assert.NotEqual(t, reaction.EmojiName, "smile", "should've removed reaction with emoji name")
	}

	returned, err = ss.Reaction().GetForPost(post2.Id, false)
	require.NoError(t, err)
	assert.Len(t, returned, 1, "should've only removed reactions with emoji name")

	returned, err = ss.Reaction().GetForPost(post3.Id, false)
	require.NoError(t, err)
	assert.Empty(t, returned, "should've only removed reactions with emoji name")

	// check that the posts are updated
<<<<<<< HEAD
	postList, err := ss.Post().Get(context.Background(), post.Id, false, false, false)
	require.Nil(t, err)
	assert.True(t, postList.Posts[post.Id].HasReactions, "post should still have reactions")

	postList, err = ss.Post().Get(context.Background(), post2.Id, false, false, false)
	require.Nil(t, err)
	assert.True(t, postList.Posts[post2.Id].HasReactions, "post should still have reactions")

	postList, err = ss.Post().Get(context.Background(), post3.Id, false, false, false)
	require.Nil(t, err)
=======
	postList, err := ss.Post().Get(post.Id, false, false, false)
	require.NoError(t, err)
	assert.True(t, postList.Posts[post.Id].HasReactions, "post should still have reactions")

	postList, err = ss.Post().Get(post2.Id, false, false, false)
	require.NoError(t, err)
	assert.True(t, postList.Posts[post2.Id].HasReactions, "post should still have reactions")

	postList, err = ss.Post().Get(post3.Id, false, false, false)
	require.NoError(t, err)
>>>>>>> 0e9ad9f7
	assert.False(t, postList.Posts[post3.Id].HasReactions, "post shouldn't have reactions any more")

}

func testReactionStorePermanentDeleteBatch(t *testing.T, ss store.Store) {
	post, err1 := ss.Post().Save(&model.Post{
		ChannelId: model.NewId(),
		UserId:    model.NewId(),
	})
	require.NoError(t, err1)

	reactions := []*model.Reaction{
		{
			UserId:    model.NewId(),
			PostId:    post.Id,
			EmojiName: "sad",
			CreateAt:  1000,
		},
		{
			UserId:    model.NewId(),
			PostId:    post.Id,
			EmojiName: "sad",
			CreateAt:  1500,
		},
		{
			UserId:    model.NewId(),
			PostId:    post.Id,
			EmojiName: "sad",
			CreateAt:  2000,
		},
		{
			UserId:    model.NewId(),
			PostId:    post.Id,
			EmojiName: "sad",
			CreateAt:  2000,
		},
	}

	// Need to hang on to a reaction to delete later in order to clear the cache, as "allowFromCache" isn't honoured any more.
	var lastReaction *model.Reaction
	for _, reaction := range reactions {
		var nErr error
		lastReaction, nErr = ss.Reaction().Save(reaction)
		require.NoError(t, nErr)
	}

	returned, err := ss.Reaction().GetForPost(post.Id, false)
	require.NoError(t, err)
	require.Len(t, returned, 4, "expected 4 reactions")

	_, err = ss.Reaction().PermanentDeleteBatch(1800, 1000)
	require.NoError(t, err)

	// This is to force a clear of the cache.
	_, err = ss.Reaction().Delete(lastReaction)
	require.NoError(t, err)

	returned, err = ss.Reaction().GetForPost(post.Id, false)
	require.NoError(t, err)
	require.Len(t, returned, 1, "expected 1 reaction. Got: %v", len(returned))
}

func testReactionBulkGetForPosts(t *testing.T, ss store.Store) {
	postId := model.NewId()
	post2Id := model.NewId()
	post3Id := model.NewId()
	post4Id := model.NewId()

	userId := model.NewId()

	reactions := []*model.Reaction{
		{
			UserId:    userId,
			PostId:    postId,
			EmojiName: "smile",
		},
		{
			UserId:    model.NewId(),
			PostId:    post2Id,
			EmojiName: "smile",
		},
		{
			UserId:    userId,
			PostId:    post3Id,
			EmojiName: "sad",
		},
		{
			UserId:    userId,
			PostId:    postId,
			EmojiName: "angry",
		},
		{
			UserId:    userId,
			PostId:    post2Id,
			EmojiName: "angry",
		},
		{
			UserId:    userId,
			PostId:    post4Id,
			EmojiName: "angry",
		},
	}

	for _, reaction := range reactions {
		_, err := ss.Reaction().Save(reaction)
		require.NoError(t, err)
	}

	postIds := []string{postId, post2Id, post3Id}
	returned, err := ss.Reaction().BulkGetForPosts(postIds)
	require.NoError(t, err)
	require.Len(t, returned, 5, "should've returned 5 reactions")

	post4IdFound := false
	for _, reaction := range returned {
		if reaction.PostId == post4Id {
			post4IdFound = true
			break
		}
	}

	require.False(t, post4IdFound, "Wrong reaction returned")

}

// testReactionDeadlock is a best-case attempt to recreate the deadlock scenario.
// It at least deadlocks 2 times out of 5.
func testReactionDeadlock(t *testing.T, ss store.Store) {
	ss = retrylayer.New(ss)

	post, err := ss.Post().Save(&model.Post{
		ChannelId: model.NewId(),
		UserId:    model.NewId(),
	})
	require.NoError(t, err)

	reaction1 := &model.Reaction{
		UserId:    model.NewId(),
		PostId:    post.Id,
		EmojiName: model.NewId(),
	}
	_, nErr := ss.Reaction().Save(reaction1)
	require.NoError(t, nErr)

	// different user
	reaction2 := &model.Reaction{
		UserId:    model.NewId(),
		PostId:    reaction1.PostId,
		EmojiName: reaction1.EmojiName,
	}
	_, nErr = ss.Reaction().Save(reaction2)
	require.NoError(t, nErr)

	// different post
	reaction3 := &model.Reaction{
		UserId:    reaction1.UserId,
		PostId:    model.NewId(),
		EmojiName: reaction1.EmojiName,
	}
	_, nErr = ss.Reaction().Save(reaction3)
	require.NoError(t, nErr)

	// different emoji
	reaction4 := &model.Reaction{
		UserId:    reaction1.UserId,
		PostId:    reaction1.PostId,
		EmojiName: model.NewId(),
	}
	_, nErr = ss.Reaction().Save(reaction4)
	require.NoError(t, nErr)

	var wg sync.WaitGroup
	wg.Add(2)
	// 1st tx
	go func() {
		defer wg.Done()
		err := ss.Reaction().DeleteAllWithEmojiName(reaction1.EmojiName)
		require.NoError(t, err)
	}()

	// 2nd tx
	go func() {
		defer wg.Done()
		_, err := ss.Reaction().Delete(reaction2)
		require.NoError(t, err)
	}()
	wg.Wait()
}<|MERGE_RESOLUTION|>--- conflicted
+++ resolved
@@ -53,13 +53,8 @@
 	assert.Zero(t, saved.DeleteAt, "should've saved reaction delete_at with zero value and returned it")
 
 	var secondUpdateAt int64
-<<<<<<< HEAD
 	postList, err := ss.Post().Get(context.Background(), reaction1.PostId, false, false, false)
-	require.Nil(t, err)
-=======
-	postList, err := ss.Post().Get(reaction1.PostId, false, false, false)
-	require.NoError(t, err)
->>>>>>> 0e9ad9f7
+	require.NoError(t, err)
 
 	assert.True(t, postList.Posts[post.Id].HasReactions, "should've set HasReactions = true on post")
 	assert.NotEqual(t, postList.Posts[post.Id].UpdateAt, firstUpdateAt, "should've marked post as updated when HasReactions changed")
@@ -82,13 +77,8 @@
 	_, nErr = ss.Reaction().Save(reaction2)
 	require.NoError(t, nErr)
 
-<<<<<<< HEAD
 	postList, err = ss.Post().Get(context.Background(), reaction2.PostId, false, false, false)
-	require.Nil(t, err)
-=======
-	postList, err = ss.Post().Get(reaction2.PostId, false, false, false)
-	require.NoError(t, err)
->>>>>>> 0e9ad9f7
+	require.NoError(t, err)
 
 	assert.NotEqual(t, postList.Posts[post.Id].UpdateAt, secondUpdateAt, "should've marked post as updated even if HasReactions doesn't change")
 
@@ -137,13 +127,8 @@
 		_, nErr := ss.Reaction().Save(reaction)
 		require.NoError(t, nErr)
 
-<<<<<<< HEAD
 		result, err := ss.Post().Get(context.Background(), reaction.PostId, false, false, false)
-		require.Nil(t, err)
-=======
-		result, err := ss.Post().Get(reaction.PostId, false, false, false)
-		require.NoError(t, err)
->>>>>>> 0e9ad9f7
+		require.NoError(t, err)
 
 		firstUpdateAt := result.Posts[post.Id].UpdateAt
 
@@ -155,13 +140,8 @@
 
 		assert.Empty(t, reactions, "should've deleted reaction")
 
-<<<<<<< HEAD
 		postList, err := ss.Post().Get(context.Background(), post.Id, false, false, false)
-		require.Nil(t, err)
-=======
-		postList, err := ss.Post().Get(post.Id, false, false, false)
-		require.NoError(t, err)
->>>>>>> 0e9ad9f7
+		require.NoError(t, err)
 
 		assert.False(t, postList.Posts[post.Id].HasReactions, "should've set HasReactions = false on post")
 		assert.NotEqual(t, postList.Posts[post.Id].UpdateAt, firstUpdateAt, "should mark post as updated after deleting reactions")
@@ -383,29 +363,16 @@
 	assert.Empty(t, returned, "should've only removed reactions with emoji name")
 
 	// check that the posts are updated
-<<<<<<< HEAD
 	postList, err := ss.Post().Get(context.Background(), post.Id, false, false, false)
-	require.Nil(t, err)
+	require.NoError(t, err)
 	assert.True(t, postList.Posts[post.Id].HasReactions, "post should still have reactions")
 
 	postList, err = ss.Post().Get(context.Background(), post2.Id, false, false, false)
-	require.Nil(t, err)
+	require.NoError(t, err)
 	assert.True(t, postList.Posts[post2.Id].HasReactions, "post should still have reactions")
 
 	postList, err = ss.Post().Get(context.Background(), post3.Id, false, false, false)
-	require.Nil(t, err)
-=======
-	postList, err := ss.Post().Get(post.Id, false, false, false)
-	require.NoError(t, err)
-	assert.True(t, postList.Posts[post.Id].HasReactions, "post should still have reactions")
-
-	postList, err = ss.Post().Get(post2.Id, false, false, false)
-	require.NoError(t, err)
-	assert.True(t, postList.Posts[post2.Id].HasReactions, "post should still have reactions")
-
-	postList, err = ss.Post().Get(post3.Id, false, false, false)
-	require.NoError(t, err)
->>>>>>> 0e9ad9f7
+	require.NoError(t, err)
 	assert.False(t, postList.Posts[post3.Id].HasReactions, "post shouldn't have reactions any more")
 
 }
