--- conflicted
+++ resolved
@@ -29,23 +29,14 @@
 
 	t.Run("Save", func(t *testing.T) {
 		rc := &model.RemoteCluster{
-<<<<<<< HEAD
-			Name:      "some remote",
-=======
 			Name:      "some_remote",
->>>>>>> 6f87eb99
 			SiteURL:   "somewhere.com",
 			CreatorId: model.NewId(),
 		}
 
 		rcSaved, err := ss.RemoteCluster().Save(rc)
-<<<<<<< HEAD
-		require.Nil(t, err)
+		require.NoError(t, err)
 		require.Equal(t, rc.Name, rcSaved.Name)
-=======
-		require.NoError(t, err)
-		require.Equal(t, rc.DisplayName, rcSaved.DisplayName)
->>>>>>> 6f87eb99
 		require.Equal(t, rc.SiteURL, rcSaved.SiteURL)
 		require.Greater(t, rc.CreateAt, int64(0))
 		require.Equal(t, rc.LastPingAt, int64(0))
@@ -62,11 +53,7 @@
 
 	t.Run("Save missing creator id", func(t *testing.T) {
 		rc := &model.RemoteCluster{
-<<<<<<< HEAD
-			Name:    "some remote 2",
-=======
-			Name:    "some_remote 2",
->>>>>>> 6f87eb99
+			Name:    "some_remote_2",
 			SiteURL: "somewhere.com",
 		}
 		_, err := ss.RemoteCluster().Save(rc)
@@ -77,11 +64,7 @@
 func testRemoteClusterDelete(t *testing.T, ss store.Store) {
 	t.Run("Delete", func(t *testing.T) {
 		rc := &model.RemoteCluster{
-<<<<<<< HEAD
-			Name:      "shortlived remote",
-=======
 			Name:      "shortlived_remote",
->>>>>>> 6f87eb99
 			SiteURL:   "nowhere.com",
 			CreatorId: model.NewId(),
 		}
@@ -103,11 +86,7 @@
 func testRemoteClusterGet(t *testing.T, ss store.Store) {
 	t.Run("Get", func(t *testing.T) {
 		rc := &model.RemoteCluster{
-<<<<<<< HEAD
-			Name:      "shortlived remote 2",
-=======
 			Name:      "shortlived_remote_2",
->>>>>>> 6f87eb99
 			SiteURL:   "nowhere.com",
 			CreatorId: model.NewId(),
 		}
@@ -133,19 +112,11 @@
 	pingLongAgo := model.GetMillis() - (model.RemoteOfflineAfterMillis * 3)
 
 	data := []*model.RemoteCluster{
-<<<<<<< HEAD
-		{Name: "offline remote", CreatorId: userId, SiteURL: "somewhere.com", LastPingAt: pingLongAgo, Topics: " shared incident "},
-		{Name: "some online remote", CreatorId: userId, SiteURL: "nowhere.com", LastPingAt: now, Topics: " shared incident "},
-		{Name: "another online remote", CreatorId: model.NewId(), SiteURL: "underwhere.com", LastPingAt: now, Topics: ""},
-		{Name: "another offline remote", CreatorId: model.NewId(), SiteURL: "knowhere.com", LastPingAt: pingLongAgo, Topics: " shared "},
-		{Name: "brand new offline remote", CreatorId: userId, SiteURL: "", LastPingAt: 0, Topics: " bogus shared stuff "},
-=======
 		{Name: "offline_remote", CreatorId: userId, SiteURL: "somewhere.com", LastPingAt: pingLongAgo, Topics: " shared incident "},
 		{Name: "some_online_remote", CreatorId: userId, SiteURL: "nowhere.com", LastPingAt: now, Topics: " shared incident "},
 		{Name: "another_online_remote", CreatorId: model.NewId(), SiteURL: "underwhere.com", LastPingAt: now, Topics: ""},
 		{Name: "another_offline_remote", CreatorId: model.NewId(), SiteURL: "knowhere.com", LastPingAt: pingLongAgo, Topics: " shared "},
 		{Name: "brand_new_offline_remote", CreatorId: userId, SiteURL: "", LastPingAt: 0, Topics: " bogus shared stuff "},
->>>>>>> 6f87eb99
 	}
 
 	idsAll := make([]string, 0)
@@ -269,19 +240,11 @@
 
 	// Create some remote clusters
 	rcData := []*model.RemoteCluster{
-<<<<<<< HEAD
-		{Name: "AAAA Inc", CreatorId: userId, SiteURL: "aaaa.com", RemoteId: model.NewId(), LastPingAt: now},
-		{Name: "BBBB Inc", CreatorId: userId, SiteURL: "bbbb.com", RemoteId: model.NewId(), LastPingAt: 0},
-		{Name: "CCCC Inc", CreatorId: userId, SiteURL: "cccc.com", RemoteId: model.NewId(), LastPingAt: now},
-		{Name: "DDDD Inc", CreatorId: userId, SiteURL: "dddd.com", RemoteId: model.NewId(), LastPingAt: now},
-		{Name: "EEEE Inc", CreatorId: userId, SiteURL: "eeee.com", RemoteId: model.NewId(), LastPingAt: 0},
-=======
 		{Name: "AAAA_Inc", CreatorId: userId, SiteURL: "aaaa.com", RemoteId: model.NewId(), LastPingAt: now},
 		{Name: "BBBB_Inc", CreatorId: userId, SiteURL: "bbbb.com", RemoteId: model.NewId(), LastPingAt: 0},
 		{Name: "CCCC_Inc", CreatorId: userId, SiteURL: "cccc.com", RemoteId: model.NewId(), LastPingAt: now},
 		{Name: "DDDD_Inc", CreatorId: userId, SiteURL: "dddd.com", RemoteId: model.NewId(), LastPingAt: now},
 		{Name: "EEEE_Inc", CreatorId: userId, SiteURL: "eeee.com", RemoteId: model.NewId(), LastPingAt: 0},
->>>>>>> 6f87eb99
 	}
 	for _, item := range rcData {
 		_, err := ss.RemoteCluster().Save(item)
@@ -384,19 +347,11 @@
 
 	// Create some remote clusters
 	rcData := []*model.RemoteCluster{
-<<<<<<< HEAD
-		{Name: "AAAA Inc", CreatorId: userId, SiteURL: "aaaa.com", RemoteId: model.NewId()},
-		{Name: "BBBB Inc", CreatorId: userId, SiteURL: "bbbb.com", RemoteId: model.NewId()},
-		{Name: "CCCC Inc", CreatorId: userId, SiteURL: "cccc.com", RemoteId: model.NewId()},
-		{Name: "DDDD Inc", CreatorId: userId, SiteURL: "dddd.com", RemoteId: model.NewId()},
-		{Name: "EEEE Inc", CreatorId: userId, SiteURL: "eeee.com", RemoteId: model.NewId()},
-=======
 		{Name: "AAAA_Inc", CreatorId: userId, SiteURL: "aaaa.com", RemoteId: model.NewId()},
 		{Name: "BBBB_Inc", CreatorId: userId, SiteURL: "bbbb.com", RemoteId: model.NewId()},
 		{Name: "CCCC_Inc", CreatorId: userId, SiteURL: "cccc.com", RemoteId: model.NewId()},
 		{Name: "DDDD_Inc", CreatorId: userId, SiteURL: "dddd.com", RemoteId: model.NewId()},
 		{Name: "EEEE_Inc", CreatorId: userId, SiteURL: "eeee.com", RemoteId: model.NewId()},
->>>>>>> 6f87eb99
 	}
 	for _, item := range rcData {
 		_, err := ss.RemoteCluster().Save(item)
@@ -474,15 +429,6 @@
 	require.NoError(t, clearRemoteClusters(ss))
 
 	rcData := []*model.RemoteCluster{
-<<<<<<< HEAD
-		{Name: "AAAA Inc", CreatorId: model.NewId(), SiteURL: "aaaa.com", RemoteId: model.NewId(), Topics: ""},
-		{Name: "BBBB Inc", CreatorId: model.NewId(), SiteURL: "bbbb.com", RemoteId: model.NewId(), Topics: " share "},
-		{Name: "CCCC Inc", CreatorId: model.NewId(), SiteURL: "cccc.com", RemoteId: model.NewId(), Topics: " incident share "},
-		{Name: "DDDD Inc", CreatorId: model.NewId(), SiteURL: "dddd.com", RemoteId: model.NewId(), Topics: " bogus "},
-		{Name: "EEEE Inc", CreatorId: model.NewId(), SiteURL: "eeee.com", RemoteId: model.NewId(), Topics: " logs share incident "},
-		{Name: "FFFF Inc", CreatorId: model.NewId(), SiteURL: "ffff.com", RemoteId: model.NewId(), Topics: " bogus incident "},
-		{Name: "GGGG Inc", CreatorId: model.NewId(), SiteURL: "gggg.com", RemoteId: model.NewId(), Topics: "*"},
-=======
 		{Name: "AAAA_Inc", CreatorId: model.NewId(), SiteURL: "aaaa.com", RemoteId: model.NewId(), Topics: ""},
 		{Name: "BBBB_Inc", CreatorId: model.NewId(), SiteURL: "bbbb.com", RemoteId: model.NewId(), Topics: " share "},
 		{Name: "CCCC_Inc", CreatorId: model.NewId(), SiteURL: "cccc.com", RemoteId: model.NewId(), Topics: " incident share "},
@@ -490,7 +436,6 @@
 		{Name: "EEEE_Inc", CreatorId: model.NewId(), SiteURL: "eeee.com", RemoteId: model.NewId(), Topics: " logs share incident "},
 		{Name: "FFFF_Inc", CreatorId: model.NewId(), SiteURL: "ffff.com", RemoteId: model.NewId(), Topics: " bogus incident "},
 		{Name: "GGGG_Inc", CreatorId: model.NewId(), SiteURL: "gggg.com", RemoteId: model.NewId(), Topics: "*"},
->>>>>>> 6f87eb99
 	}
 	for _, item := range rcData {
 		_, err := ss.RemoteCluster().Save(item)
