--- conflicted
+++ resolved
@@ -19,7 +19,6 @@
 
 // Store can be used to provide mock stores for testing.
 type Store struct {
-<<<<<<< HEAD
 	TeamStore                 mocks.TeamStore
 	ChannelStore              mocks.ChannelStore
 	PostStore                 mocks.PostStore
@@ -42,32 +41,8 @@
 	ReactionStore             mocks.ReactionStore
 	JobStore                  mocks.JobStore
 	UserAccessTokenStore      mocks.UserAccessTokenStore
+	PluginStore               mocks.PluginStore
 	ChannelMemberHistoryStore mocks.ChannelMemberHistoryStore
-=======
-	TeamStore             mocks.TeamStore
-	ChannelStore          mocks.ChannelStore
-	PostStore             mocks.PostStore
-	UserStore             mocks.UserStore
-	AuditStore            mocks.AuditStore
-	ClusterDiscoveryStore mocks.ClusterDiscoveryStore
-	ComplianceStore       mocks.ComplianceStore
-	SessionStore          mocks.SessionStore
-	OAuthStore            mocks.OAuthStore
-	SystemStore           mocks.SystemStore
-	WebhookStore          mocks.WebhookStore
-	CommandStore          mocks.CommandStore
-	CommandWebhookStore   mocks.CommandWebhookStore
-	PreferenceStore       mocks.PreferenceStore
-	LicenseStore          mocks.LicenseStore
-	TokenStore            mocks.TokenStore
-	EmojiStore            mocks.EmojiStore
-	StatusStore           mocks.StatusStore
-	FileInfoStore         mocks.FileInfoStore
-	ReactionStore         mocks.ReactionStore
-	JobStore              mocks.JobStore
-	UserAccessTokenStore  mocks.UserAccessTokenStore
-	PluginStore           mocks.PluginStore
->>>>>>> b87fae64
 }
 
 func (s *Store) Team() store.TeamStore                         { return &s.TeamStore }
@@ -92,7 +67,7 @@
 func (s *Store) Reaction() store.ReactionStore                 { return &s.ReactionStore }
 func (s *Store) Job() store.JobStore                           { return &s.JobStore }
 func (s *Store) UserAccessToken() store.UserAccessTokenStore   { return &s.UserAccessTokenStore }
-<<<<<<< HEAD
+func (s *Store) Plugin() store.PluginStore                     { return &s.PluginStore }
 func (s *Store) ChannelMemberHistory() store.ChannelMemberHistoryStore {
 	return &s.ChannelMemberHistoryStore
 }
@@ -102,15 +77,6 @@
 func (s *Store) TotalMasterDbConnections() int { return 1 }
 func (s *Store) TotalReadDbConnections() int   { return 1 }
 func (s *Store) TotalSearchDbConnections() int { return 1 }
-=======
-func (s *Store) Plugin() store.PluginStore                     { return &s.PluginStore }
-func (s *Store) MarkSystemRanUnitTests()                       { /* do nothing */ }
-func (s *Store) Close()                                        { /* do nothing */ }
-func (s *Store) DropAllTables()                                { /* do nothing */ }
-func (s *Store) TotalMasterDbConnections() int                 { return 1 }
-func (s *Store) TotalReadDbConnections() int                   { return 1 }
-func (s *Store) TotalSearchDbConnections() int                 { return 1 }
->>>>>>> b87fae64
 
 func (s *Store) AssertExpectations(t mock.TestingT) bool {
 	return mock.AssertExpectationsForObjects(t,
@@ -136,10 +102,7 @@
 		&s.ReactionStore,
 		&s.JobStore,
 		&s.UserAccessTokenStore,
-<<<<<<< HEAD
 		&s.ChannelMemberHistoryStore,
-=======
 		&s.PluginStore,
->>>>>>> b87fae64
 	)
 }