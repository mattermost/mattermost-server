// Copyright (c) 2017-present Mattermost, Inc. All Rights Reserved.
// See License.txt for license information.

package storetest

import (
	"github.com/stretchr/testify/mock"

	"github.com/mattermost/mattermost-server/store"
	"github.com/mattermost/mattermost-server/store/storetest/mocks"
)

// NewStoreChannel returns a channel that will receive the given result.
func NewStoreChannel(result store.StoreResult) store.StoreChannel {
	ch := make(store.StoreChannel, 1)
	ch <- result
	return ch
}

// Store can be used to provide mock stores for testing.
type Store struct {
	TeamStore                 mocks.TeamStore
	ChannelStore              mocks.ChannelStore
	PostStore                 mocks.PostStore
	UserStore                 mocks.UserStore
	BotStore                  mocks.BotStore
	AuditStore                mocks.AuditStore
	ClusterDiscoveryStore     mocks.ClusterDiscoveryStore
	ComplianceStore           mocks.ComplianceStore
	SessionStore              mocks.SessionStore
	OAuthStore                mocks.OAuthStore
	SystemStore               mocks.SystemStore
	WebhookStore              mocks.WebhookStore
	CommandStore              mocks.CommandStore
	CommandWebhookStore       mocks.CommandWebhookStore
	PreferenceStore           mocks.PreferenceStore
	LicenseStore              mocks.LicenseStore
	TokenStore                mocks.TokenStore
	EmojiStore                mocks.EmojiStore
	StatusStore               mocks.StatusStore
	FileInfoStore             mocks.FileInfoStore
	ReactionStore             mocks.ReactionStore
	JobStore                  mocks.JobStore
	UserAccessTokenStore      mocks.UserAccessTokenStore
	PluginStore               mocks.PluginStore
	ChannelMemberHistoryStore mocks.ChannelMemberHistoryStore
	RoleStore                 mocks.RoleStore
	SchemeStore               mocks.SchemeStore
	TermsOfServiceStore       mocks.TermsOfServiceStore
	GroupStore                mocks.GroupStore
	UserTermsOfServiceStore   mocks.UserTermsOfServiceStore
	LinkMetadataStore         mocks.LinkMetadataStore
}

<<<<<<< HEAD
func (s *Store) Team() store.TeamStore                         { return &s.TeamStore }
func (s *Store) Channel() store.ChannelStore                   { return &s.ChannelStore }
func (s *Store) Post() store.PostStore                         { return &s.PostStore }
func (s *Store) User() store.UserStore                         { return &s.UserStore }
func (s *Store) Bot() store.BotStore                           { return &s.BotStore }
func (s *Store) Audit() store.AuditStore                       { return &s.AuditStore }
func (s *Store) ClusterDiscovery() store.ClusterDiscoveryStore { return &s.ClusterDiscoveryStore }
func (s *Store) Compliance() store.ComplianceStore             { return &s.ComplianceStore }
func (s *Store) Session() store.SessionStore                   { return &s.SessionStore }
func (s *Store) OAuth() store.OAuthStore                       { return &s.OAuthStore }
func (s *Store) System() store.SystemStore                     { return &s.SystemStore }
func (s *Store) Webhook() store.WebhookStore                   { return &s.WebhookStore }
func (s *Store) Command() store.CommandStore                   { return &s.CommandStore }
func (s *Store) CommandWebhook() store.CommandWebhookStore     { return &s.CommandWebhookStore }

func (s *Store) Preference() store.PreferenceStore { return &s.PreferenceStore }
func (s *Store) License() store.LicenseStore       { return &s.LicenseStore }
func (s *Store) NotificationRegistry() store.NotificationRegistryStore {
	return &s.NotificationRegistryStore
}
=======
func (s *Store) Team() store.TeamStore                             { return &s.TeamStore }
func (s *Store) Channel() store.ChannelStore                       { return &s.ChannelStore }
func (s *Store) Post() store.PostStore                             { return &s.PostStore }
func (s *Store) User() store.UserStore                             { return &s.UserStore }
func (s *Store) Bot() store.BotStore                               { return &s.BotStore }
func (s *Store) Audit() store.AuditStore                           { return &s.AuditStore }
func (s *Store) ClusterDiscovery() store.ClusterDiscoveryStore     { return &s.ClusterDiscoveryStore }
func (s *Store) Compliance() store.ComplianceStore                 { return &s.ComplianceStore }
func (s *Store) Session() store.SessionStore                       { return &s.SessionStore }
func (s *Store) OAuth() store.OAuthStore                           { return &s.OAuthStore }
func (s *Store) System() store.SystemStore                         { return &s.SystemStore }
func (s *Store) Webhook() store.WebhookStore                       { return &s.WebhookStore }
func (s *Store) Command() store.CommandStore                       { return &s.CommandStore }
func (s *Store) CommandWebhook() store.CommandWebhookStore         { return &s.CommandWebhookStore }
func (s *Store) Preference() store.PreferenceStore                 { return &s.PreferenceStore }
func (s *Store) License() store.LicenseStore                       { return &s.LicenseStore }
>>>>>>> fab2e349
func (s *Store) Token() store.TokenStore                           { return &s.TokenStore }
func (s *Store) Emoji() store.EmojiStore                           { return &s.EmojiStore }
func (s *Store) Status() store.StatusStore                         { return &s.StatusStore }
func (s *Store) FileInfo() store.FileInfoStore                     { return &s.FileInfoStore }
func (s *Store) Reaction() store.ReactionStore                     { return &s.ReactionStore }
func (s *Store) Job() store.JobStore                               { return &s.JobStore }
func (s *Store) UserAccessToken() store.UserAccessTokenStore       { return &s.UserAccessTokenStore }
func (s *Store) Plugin() store.PluginStore                         { return &s.PluginStore }
func (s *Store) Role() store.RoleStore                             { return &s.RoleStore }
func (s *Store) Scheme() store.SchemeStore                         { return &s.SchemeStore }
func (s *Store) TermsOfService() store.TermsOfServiceStore         { return &s.TermsOfServiceStore }
func (s *Store) UserTermsOfService() store.UserTermsOfServiceStore { return &s.UserTermsOfServiceStore }
func (s *Store) ChannelMemberHistory() store.ChannelMemberHistoryStore {
	return &s.ChannelMemberHistoryStore
}
func (s *Store) Group() store.GroupStore               { return &s.GroupStore }
func (s *Store) LinkMetadata() store.LinkMetadataStore { return &s.LinkMetadataStore }
func (s *Store) MarkSystemRanUnitTests()               { /* do nothing */ }
func (s *Store) Close()                                { /* do nothing */ }
func (s *Store) LockToMaster()                         { /* do nothing */ }
func (s *Store) UnlockFromMaster()                     { /* do nothing */ }
func (s *Store) DropAllTables()                        { /* do nothing */ }
func (s *Store) TotalMasterDbConnections() int         { return 1 }
func (s *Store) TotalReadDbConnections() int           { return 1 }
func (s *Store) TotalSearchDbConnections() int         { return 1 }

func (s *Store) AssertExpectations(t mock.TestingT) bool {
	return mock.AssertExpectationsForObjects(t,
		&s.TeamStore,
		&s.ChannelStore,
		&s.PostStore,
		&s.UserStore,
		&s.BotStore,
		&s.AuditStore,
		&s.ClusterDiscoveryStore,
		&s.ComplianceStore,
		&s.SessionStore,
		&s.OAuthStore,
		&s.SystemStore,
		&s.WebhookStore,
		&s.CommandStore,
		&s.CommandWebhookStore,
		&s.PreferenceStore,
		&s.LicenseStore,
		&s.TokenStore,
		&s.EmojiStore,
		&s.StatusStore,
		&s.FileInfoStore,
		&s.ReactionStore,
		&s.JobStore,
		&s.UserAccessTokenStore,
		&s.ChannelMemberHistoryStore,
		&s.PluginStore,
		&s.RoleStore,
		&s.SchemeStore,
	)
}<|MERGE_RESOLUTION|>--- conflicted
+++ resolved
@@ -52,28 +52,6 @@
 	LinkMetadataStore         mocks.LinkMetadataStore
 }
 
-<<<<<<< HEAD
-func (s *Store) Team() store.TeamStore                         { return &s.TeamStore }
-func (s *Store) Channel() store.ChannelStore                   { return &s.ChannelStore }
-func (s *Store) Post() store.PostStore                         { return &s.PostStore }
-func (s *Store) User() store.UserStore                         { return &s.UserStore }
-func (s *Store) Bot() store.BotStore                           { return &s.BotStore }
-func (s *Store) Audit() store.AuditStore                       { return &s.AuditStore }
-func (s *Store) ClusterDiscovery() store.ClusterDiscoveryStore { return &s.ClusterDiscoveryStore }
-func (s *Store) Compliance() store.ComplianceStore             { return &s.ComplianceStore }
-func (s *Store) Session() store.SessionStore                   { return &s.SessionStore }
-func (s *Store) OAuth() store.OAuthStore                       { return &s.OAuthStore }
-func (s *Store) System() store.SystemStore                     { return &s.SystemStore }
-func (s *Store) Webhook() store.WebhookStore                   { return &s.WebhookStore }
-func (s *Store) Command() store.CommandStore                   { return &s.CommandStore }
-func (s *Store) CommandWebhook() store.CommandWebhookStore     { return &s.CommandWebhookStore }
-
-func (s *Store) Preference() store.PreferenceStore { return &s.PreferenceStore }
-func (s *Store) License() store.LicenseStore       { return &s.LicenseStore }
-func (s *Store) NotificationRegistry() store.NotificationRegistryStore {
-	return &s.NotificationRegistryStore
-}
-=======
 func (s *Store) Team() store.TeamStore                             { return &s.TeamStore }
 func (s *Store) Channel() store.ChannelStore                       { return &s.ChannelStore }
 func (s *Store) Post() store.PostStore                             { return &s.PostStore }
@@ -90,7 +68,9 @@
 func (s *Store) CommandWebhook() store.CommandWebhookStore         { return &s.CommandWebhookStore }
 func (s *Store) Preference() store.PreferenceStore                 { return &s.PreferenceStore }
 func (s *Store) License() store.LicenseStore                       { return &s.LicenseStore }
->>>>>>> fab2e349
+func (s *Store) NotificationRegistry() store.NotificationRegistryStore {
+	return &s.NotificationRegistryStore
+}
 func (s *Store) Token() store.TokenStore                           { return &s.TokenStore }
 func (s *Store) Emoji() store.EmojiStore                           { return &s.EmojiStore }
 func (s *Store) Status() store.StatusStore                         { return &s.StatusStore }
