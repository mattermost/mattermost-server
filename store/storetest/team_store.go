// Copyright (c) 2015-present Mattermost, Inc. All Rights Reserved.
// See License.txt for license information.

package storetest

import (
	"strings"
	"testing"
	"time"

	"github.com/stretchr/testify/assert"
	"github.com/stretchr/testify/require"

	"github.com/mattermost/mattermost-server/model"
	"github.com/mattermost/mattermost-server/store"
)

func TestTeamStore(t *testing.T, ss store.Store) {
	createDefaultRoles(t, ss)

	t.Run("Save", func(t *testing.T) { testTeamStoreSave(t, ss) })
	t.Run("Update", func(t *testing.T) { testTeamStoreUpdate(t, ss) })
	t.Run("UpdateDisplayName", func(t *testing.T) { testTeamStoreUpdateDisplayName(t, ss) })
	t.Run("Get", func(t *testing.T) { testTeamStoreGet(t, ss) })
	t.Run("GetByName", func(t *testing.T) { testTeamStoreGetByName(t, ss) })
	t.Run("SearchByName", func(t *testing.T) { testTeamStoreSearchByName(t, ss) })
	t.Run("SearchAll", func(t *testing.T) { testTeamStoreSearchAll(t, ss) })
	t.Run("SearchOpen", func(t *testing.T) { testTeamStoreSearchOpen(t, ss) })
	t.Run("SearchPrivate", func(t *testing.T) { testTeamStoreSearchPrivate(t, ss) })
	t.Run("GetByInviteId", func(t *testing.T) { testTeamStoreGetByInviteId(t, ss) })
	t.Run("ByUserId", func(t *testing.T) { testTeamStoreByUserId(t, ss) })
	t.Run("GetAllTeamListing", func(t *testing.T) { testGetAllTeamListing(t, ss) })
	t.Run("GetAllTeamPageListing", func(t *testing.T) { testGetAllTeamPageListing(t, ss) })
	t.Run("GetAllPrivateTeamListing", func(t *testing.T) { testGetAllPrivateTeamListing(t, ss) })
	t.Run("GetAllPrivateTeamPageListing", func(t *testing.T) { testGetAllPrivateTeamPageListing(t, ss) })
	t.Run("Delete", func(t *testing.T) { testDelete(t, ss) })
	t.Run("TeamCount", func(t *testing.T) { testTeamCount(t, ss) })
	t.Run("TeamMembers", func(t *testing.T) { testTeamMembers(t, ss) })
	t.Run("SaveTeamMemberMaxMembers", func(t *testing.T) { testSaveTeamMemberMaxMembers(t, ss) })
	t.Run("GetTeamMember", func(t *testing.T) { testGetTeamMember(t, ss) })
	t.Run("GetTeamMembersByIds", func(t *testing.T) { testGetTeamMembersByIds(t, ss) })
	t.Run("MemberCount", func(t *testing.T) { testTeamStoreMemberCount(t, ss) })
	t.Run("GetChannelUnreadsForAllTeams", func(t *testing.T) { testGetChannelUnreadsForAllTeams(t, ss) })
	t.Run("GetChannelUnreadsForTeam", func(t *testing.T) { testGetChannelUnreadsForTeam(t, ss) })
	t.Run("UpdateLastTeamIconUpdate", func(t *testing.T) { testUpdateLastTeamIconUpdate(t, ss) })
	t.Run("GetTeamsByScheme", func(t *testing.T) { testGetTeamsByScheme(t, ss) })
	t.Run("MigrateTeamMembers", func(t *testing.T) { testTeamStoreMigrateTeamMembers(t, ss) })
	t.Run("ResetAllTeamSchemes", func(t *testing.T) { testResetAllTeamSchemes(t, ss) })
	t.Run("ClearAllCustomRoleAssignments", func(t *testing.T) { testTeamStoreClearAllCustomRoleAssignments(t, ss) })
	t.Run("AnalyticsGetTeamCountForScheme", func(t *testing.T) { testTeamStoreAnalyticsGetTeamCountForScheme(t, ss) })
	t.Run("GetAllForExportAfter", func(t *testing.T) { testTeamStoreGetAllForExportAfter(t, ss) })
	t.Run("GetTeamMembersForExport", func(t *testing.T) { testTeamStoreGetTeamMembersForExport(t, ss) })
	t.Run("GetTeamsForUserWithPagination", func(t *testing.T) { testTeamMembersWithPagination(t, ss) })
}

func testTeamStoreSave(t *testing.T, ss store.Store) {
	o1 := model.Team{}
	o1.DisplayName = "DisplayName"
	o1.Name = "z-z-z" + model.NewId() + "b"
	o1.Email = MakeEmail()
	o1.Type = model.TEAM_OPEN

	if err := (<-ss.Team().Save(&o1)).Err; err != nil {
		t.Fatal("couldn't save item", err)
	}

	if err := (<-ss.Team().Save(&o1)).Err; err == nil {
		t.Fatal("shouldn't be able to update from save")
	}

	o1.Id = ""
	if err := (<-ss.Team().Save(&o1)).Err; err == nil {
		t.Fatal("should be unique domain")
	}
}

func testTeamStoreUpdate(t *testing.T, ss store.Store) {
	o1 := model.Team{}
	o1.DisplayName = "DisplayName"
	o1.Name = "z-z-z" + model.NewId() + "b"
	o1.Email = MakeEmail()
	o1.Type = model.TEAM_OPEN
	if err := (<-ss.Team().Save(&o1)).Err; err != nil {
		t.Fatal(err)
	}

	time.Sleep(100 * time.Millisecond)

	if _, err := ss.Team().Update(&o1); err != nil {
		t.Fatal(err)
	}

	o1.Id = "missing"
	if _, err := ss.Team().Update(&o1); err == nil {
		t.Fatal("Update should have failed because of missing key")
	}

	o1.Id = model.NewId()
	if _, err := ss.Team().Update(&o1); err == nil {
		t.Fatal("Update should have faile because id change")
	}
}

func testTeamStoreUpdateDisplayName(t *testing.T, ss store.Store) {
	o1 := &model.Team{}
	o1.DisplayName = "Display Name"
	o1.Name = "z-z-z" + model.NewId() + "b"
	o1.Email = MakeEmail()
	o1.Type = model.TEAM_OPEN
	o1 = (<-ss.Team().Save(o1)).Data.(*model.Team)

	newDisplayName := "NewDisplayName"

	if err := (<-ss.Team().UpdateDisplayName(newDisplayName, o1.Id)).Err; err != nil {
		t.Fatal(err)
	}

	ro1 := (<-ss.Team().Get(o1.Id)).Data.(*model.Team)
	if ro1.DisplayName != newDisplayName {
		t.Fatal("DisplayName not updated")
	}
}

func testTeamStoreGet(t *testing.T, ss store.Store) {
	o1 := model.Team{}
	o1.DisplayName = "DisplayName"
	o1.Name = "z-z-z" + model.NewId() + "b"
	o1.Email = MakeEmail()
	o1.Type = model.TEAM_OPEN
	store.Must(ss.Team().Save(&o1))

	if r1 := <-ss.Team().Get(o1.Id); r1.Err != nil {
		t.Fatal(r1.Err)
	} else {
		if r1.Data.(*model.Team).ToJson() != o1.ToJson() {
			t.Fatal("invalid returned team")
		}
	}

	if err := (<-ss.Team().Get("")).Err; err == nil {
		t.Fatal("Missing id should have failed")
	}
}

func testTeamStoreGetByName(t *testing.T, ss store.Store) {
	o1 := model.Team{}
	o1.DisplayName = "DisplayName"
	o1.Name = "z-z-z" + model.NewId() + "b"
	o1.Email = MakeEmail()
	o1.Type = model.TEAM_OPEN

	if err := (<-ss.Team().Save(&o1)).Err; err != nil {
		t.Fatal(err)
	}

	if r1 := <-ss.Team().GetByName(o1.Name); r1.Err != nil {
		t.Fatal(r1.Err)
	} else {
		if r1.Data.(*model.Team).ToJson() != o1.ToJson() {
			t.Fatal("invalid returned team")
		}
	}

	if err := (<-ss.Team().GetByName("")).Err; err == nil {
		t.Fatal("Missing id should have failed")
	}
}

func testTeamStoreSearchByName(t *testing.T, ss store.Store) {
	o1 := model.Team{}
	o1.DisplayName = "DisplayName"
	var name = "zzz" + model.NewId()
	o1.Name = name + "b"
	o1.Email = MakeEmail()
	o1.Type = model.TEAM_OPEN

	if err := (<-ss.Team().Save(&o1)).Err; err != nil {
		t.Fatal(err)
	}

	if r1 := <-ss.Team().SearchByName(name); r1.Err != nil {
		t.Fatal(r1.Err)
	} else {
		if r1.Data.([]*model.Team)[0].ToJson() != o1.ToJson() {
			t.Fatal("invalid returned team")
		}
	}
}

func testTeamStoreSearchAll(t *testing.T, ss store.Store) {
	o := model.Team{}
	o.DisplayName = "ADisplayName" + model.NewId()
	o.Name = "zzzzzz-" + model.NewId() + "a"
	o.Email = MakeEmail()
	o.Type = model.TEAM_OPEN
	o.AllowOpenInvite = true

	require.Nil(t, (<-ss.Team().Save(&o)).Err)

	p := model.Team{}
	p.DisplayName = "ADisplayName" + model.NewId()
	p.Name = "zzzzzz-" + model.NewId() + "a"
	p.Email = MakeEmail()
	p.Type = model.TEAM_OPEN
	p.AllowOpenInvite = false

	require.Nil(t, (<-ss.Team().Save(&p)).Err)

	testCases := []struct {
		Name            string
		Term            string
		ExpectedLenth   int
		ExpectedFirstId string
	}{
		{
			"Search for open team name",
			o.Name,
			1,
			o.Id,
		},
		{
			"Search for open team displayName",
			o.DisplayName,
			1,
			o.Id,
		},
		{
			"Search for open team without results",
			"junk",
			0,
			"",
		},
		{
			"Search for private team",
			p.DisplayName,
			1,
			p.Id,
		},
		{
			"Search for both teams",
			"zzzzzz",
			2,
			"",
		},
	}

	for _, tc := range testCases {
		t.Run(tc.Name, func(t *testing.T) {
			r1 := <-ss.Team().SearchAll(tc.Term)
			require.Nil(t, r1.Err)
			results := r1.Data.([]*model.Team)
			require.Equal(t, tc.ExpectedLenth, len(results))
			if tc.ExpectedFirstId != "" {
				assert.Equal(t, tc.ExpectedFirstId, results[0].Id)
			}
		})
	}
}

func testTeamStoreSearchOpen(t *testing.T, ss store.Store) {
	o := model.Team{}
	o.DisplayName = "ADisplayName" + model.NewId()
	o.Name = "zz" + model.NewId() + "a"
	o.Email = MakeEmail()
	o.Type = model.TEAM_OPEN
	o.AllowOpenInvite = true

	require.Nil(t, (<-ss.Team().Save(&o)).Err)

	p := model.Team{}
	p.DisplayName = "ADisplayName" + model.NewId()
	p.Name = "zz" + model.NewId() + "a"
	p.Email = MakeEmail()
	p.Type = model.TEAM_OPEN
	p.AllowOpenInvite = false

	require.Nil(t, (<-ss.Team().Save(&p)).Err)

	testCases := []struct {
		Name            string
		Term            string
		ExpectedLenth   int
		ExpectedFirstId string
	}{
		{
			"Search for open team name",
			o.Name,
			1,
			o.Id,
		},
		{
			"Search for open team displayName",
			o.DisplayName,
			1,
			o.Id,
		},
		{
			"Search for open team without results",
			"junk",
			0,
			"",
		},
		{
			"Search for a private team (expected no results)",
			p.DisplayName,
			0,
			"",
		},
	}

	for _, tc := range testCases {
		t.Run(tc.Name, func(t *testing.T) {
			r1 := <-ss.Team().SearchOpen(tc.Term)
			require.Nil(t, r1.Err)
			results := r1.Data.([]*model.Team)
			require.Equal(t, tc.ExpectedLenth, len(results))
			if tc.ExpectedFirstId != "" {
				assert.Equal(t, tc.ExpectedFirstId, results[0].Id)
			}
		})
	}
}

func testTeamStoreSearchPrivate(t *testing.T, ss store.Store) {
	o := model.Team{}
	o.DisplayName = "ADisplayName" + model.NewId()
	o.Name = "zz" + model.NewId() + "a"
	o.Email = MakeEmail()
	o.Type = model.TEAM_OPEN
	o.AllowOpenInvite = true

	require.Nil(t, (<-ss.Team().Save(&o)).Err)

	p := model.Team{}
	p.DisplayName = "ADisplayName" + model.NewId()
	p.Name = "zz" + model.NewId() + "a"
	p.Email = MakeEmail()
	p.Type = model.TEAM_OPEN
	p.AllowOpenInvite = false

	require.Nil(t, (<-ss.Team().Save(&p)).Err)

	testCases := []struct {
		Name            string
		Term            string
		ExpectedLenth   int
		ExpectedFirstId string
	}{
		{
			"Search for private team name",
			p.Name,
			1,
			p.Id,
		},
		{
			"Search for private team displayName",
			p.DisplayName,
			1,
			p.Id,
		},
		{
			"Search for private team without results",
			"junk",
			0,
			"",
		},
		{
			"Search for a open team (expected no results)",
			o.DisplayName,
			0,
			"",
		},
	}

	for _, tc := range testCases {
		t.Run(tc.Name, func(t *testing.T) {
			r1 := <-ss.Team().SearchPrivate(tc.Term)
			require.Nil(t, r1.Err)
			results := r1.Data.([]*model.Team)
			require.Equal(t, tc.ExpectedLenth, len(results))
			if tc.ExpectedFirstId != "" {
				assert.Equal(t, tc.ExpectedFirstId, results[0].Id)
			}
		})
	}
}

func testTeamStoreGetByInviteId(t *testing.T, ss store.Store) {
	o1 := model.Team{}
	o1.DisplayName = "DisplayName"
	o1.Name = "z-z-z" + model.NewId() + "b"
	o1.Email = MakeEmail()
	o1.Type = model.TEAM_OPEN
	o1.InviteId = model.NewId()

	save1 := <-ss.Team().Save(&o1)

	if err := save1.Err; err != nil {
		t.Fatal(err)
	}

	o2 := model.Team{}
	o2.DisplayName = "DisplayName"
	o2.Name = "zz" + model.NewId() + "b"
	o2.Email = MakeEmail()
	o2.Type = model.TEAM_OPEN

	if r1 := <-ss.Team().GetByInviteId(save1.Data.(*model.Team).InviteId); r1.Err != nil {
		t.Fatal(r1.Err)
	} else {
		if r1.Data.(*model.Team).ToJson() != o1.ToJson() {
			t.Fatal("invalid returned team")
		}
	}

<<<<<<< HEAD
=======
	o2.InviteId = ""
	_, err := ss.Team().Update(&o2)
	require.Nil(t, err)

	if r1 := <-ss.Team().GetByInviteId(o2.Id); r1.Err != nil {
		t.Fatal(r1.Err)
	} else {
		if r1.Data.(*model.Team).Id != o2.Id {
			t.Fatal("invalid returned team")
		}
	}

>>>>>>> ec95793b
	if err := (<-ss.Team().GetByInviteId("")).Err; err == nil {
		t.Fatal("Missing id should have failed")
	}
}

func testTeamStoreByUserId(t *testing.T, ss store.Store) {
	o1 := &model.Team{}
	o1.DisplayName = "DisplayName"
	o1.Name = "z-z-z" + model.NewId() + "b"
	o1.Email = MakeEmail()
	o1.Type = model.TEAM_OPEN
	o1.InviteId = model.NewId()
	o1 = store.Must(ss.Team().Save(o1)).(*model.Team)

	m1 := &model.TeamMember{TeamId: o1.Id, UserId: model.NewId()}
	store.Must(ss.Team().SaveMember(m1, -1))

	if r1 := <-ss.Team().GetTeamsByUserId(m1.UserId); r1.Err != nil {
		t.Fatal(r1.Err)
	} else {
		teams := r1.Data.([]*model.Team)
		if len(teams) == 0 {
			t.Fatal("Should return a team")
		}

		if teams[0].Id != o1.Id {
			t.Fatal("should be a member")
		}

	}
}

func testGetAllTeamListing(t *testing.T, ss store.Store) {
	o1 := model.Team{}
	o1.DisplayName = "DisplayName"
	o1.Name = "z-z-z" + model.NewId() + "b"
	o1.Email = MakeEmail()
	o1.Type = model.TEAM_OPEN
	o1.AllowOpenInvite = true
	store.Must(ss.Team().Save(&o1))

	o2 := model.Team{}
	o2.DisplayName = "DisplayName"
	o2.Name = "zz" + model.NewId() + "b"
	o2.Email = MakeEmail()
	o2.Type = model.TEAM_OPEN
	store.Must(ss.Team().Save(&o2))

	o3 := model.Team{}
	o3.DisplayName = "DisplayName"
	o3.Name = "z-z-z" + model.NewId() + "b"
	o3.Email = MakeEmail()
	o3.Type = model.TEAM_INVITE
	o3.AllowOpenInvite = true
	store.Must(ss.Team().Save(&o3))

	o4 := model.Team{}
	o4.DisplayName = "DisplayName"
	o4.Name = "zz" + model.NewId() + "b"
	o4.Email = MakeEmail()
	o4.Type = model.TEAM_INVITE
	store.Must(ss.Team().Save(&o4))

	if r1 := <-ss.Team().GetAllTeamListing(); r1.Err != nil {
		t.Fatal(r1.Err)
	} else {
		teams := r1.Data.([]*model.Team)

		for _, team := range teams {
			if !team.AllowOpenInvite {
				t.Fatal("should have returned team with AllowOpenInvite as true")
			}
		}

		if len(teams) == 0 {
			t.Fatal("failed team listing")
		}
	}
}

func testGetAllTeamPageListing(t *testing.T, ss store.Store) {
	o1 := model.Team{}
	o1.DisplayName = "DisplayName"
	o1.Name = "z-z-z" + model.NewId() + "b"
	o1.Email = MakeEmail()
	o1.Type = model.TEAM_OPEN
	o1.AllowOpenInvite = true
	store.Must(ss.Team().Save(&o1))

	o2 := model.Team{}
	o2.DisplayName = "DisplayName"
	o2.Name = "zz" + model.NewId() + "b"
	o2.Email = MakeEmail()
	o2.Type = model.TEAM_OPEN
	o2.AllowOpenInvite = false
	store.Must(ss.Team().Save(&o2))

	o3 := model.Team{}
	o3.DisplayName = "DisplayName"
	o3.Name = "z-z-z" + model.NewId() + "b"
	o3.Email = MakeEmail()
	o3.Type = model.TEAM_INVITE
	o3.AllowOpenInvite = true
	store.Must(ss.Team().Save(&o3))

	o4 := model.Team{}
	o4.DisplayName = "DisplayName"
	o4.Name = "zz" + model.NewId() + "b"
	o4.Email = MakeEmail()
	o4.Type = model.TEAM_INVITE
	o4.AllowOpenInvite = false
	store.Must(ss.Team().Save(&o4))

	if r1 := <-ss.Team().GetAllTeamPageListing(0, 10); r1.Err != nil {
		t.Fatal(r1.Err)
	} else {
		teams := r1.Data.([]*model.Team)

		for _, team := range teams {
			if !team.AllowOpenInvite {
				t.Fatal("should have returned team with AllowOpenInvite as true")
			}
		}

		if len(teams) > 10 {
			t.Fatal("should have returned max of 10 teams")
		}
	}

	o5 := model.Team{}
	o5.DisplayName = "DisplayName"
	o5.Name = "z-z-z" + model.NewId() + "b"
	o5.Email = MakeEmail()
	o5.Type = model.TEAM_OPEN
	o5.AllowOpenInvite = true
	store.Must(ss.Team().Save(&o5))

	if r1 := <-ss.Team().GetAllTeamPageListing(0, 4); r1.Err != nil {
		t.Fatal(r1.Err)
	} else {
		teams := r1.Data.([]*model.Team)

		for _, team := range teams {
			if !team.AllowOpenInvite {
				t.Fatal("should have returned team with AllowOpenInvite as true")
			}
		}

		if len(teams) > 4 {
			t.Fatal("should have returned max of 4 teams")
		}
	}

	if r1 := <-ss.Team().GetAllTeamPageListing(1, 1); r1.Err != nil {
		t.Fatal(r1.Err)
	} else {
		teams := r1.Data.([]*model.Team)

		for _, team := range teams {
			if !team.AllowOpenInvite {
				t.Fatal("should have returned team with AllowOpenInvite as true")
			}
		}

		if len(teams) > 1 {
			t.Fatal("should have returned max of 1 team")
		}
	}
}

func testGetAllPrivateTeamListing(t *testing.T, ss store.Store) {
	o1 := model.Team{}
	o1.DisplayName = "DisplayName"
	o1.Name = "z-z-z" + model.NewId() + "b"
	o1.Email = MakeEmail()
	o1.Type = model.TEAM_OPEN
	o1.AllowOpenInvite = true
	store.Must(ss.Team().Save(&o1))

	o2 := model.Team{}
	o2.DisplayName = "DisplayName"
	o2.Name = "zz" + model.NewId() + "b"
	o2.Email = MakeEmail()
	o2.Type = model.TEAM_OPEN
	store.Must(ss.Team().Save(&o2))

	o3 := model.Team{}
	o3.DisplayName = "DisplayName"
	o3.Name = "z-z-z" + model.NewId() + "b"
	o3.Email = MakeEmail()
	o3.Type = model.TEAM_INVITE
	o3.AllowOpenInvite = true
	store.Must(ss.Team().Save(&o3))

	o4 := model.Team{}
	o4.DisplayName = "DisplayName"
	o4.Name = "zz" + model.NewId() + "b"
	o4.Email = MakeEmail()
	o4.Type = model.TEAM_INVITE
	store.Must(ss.Team().Save(&o4))

	if r1 := <-ss.Team().GetAllPrivateTeamListing(); r1.Err != nil {
		t.Fatal(r1.Err)
	} else {
		teams := r1.Data.([]*model.Team)

		for _, team := range teams {
			if team.AllowOpenInvite {
				t.Fatal("should have returned team with AllowOpenInvite as false")
			}
		}

		if len(teams) == 0 {
			t.Fatal("failed team listing")
		}
	}
}

func testGetAllPrivateTeamPageListing(t *testing.T, ss store.Store) {
	o1 := model.Team{}
	o1.DisplayName = "DisplayName"
	o1.Name = "z-z-z" + model.NewId() + "b"
	o1.Email = MakeEmail()
	o1.Type = model.TEAM_OPEN
	o1.AllowOpenInvite = true
	store.Must(ss.Team().Save(&o1))

	o2 := model.Team{}
	o2.DisplayName = "DisplayName"
	o2.Name = "zz" + model.NewId() + "b"
	o2.Email = MakeEmail()
	o2.Type = model.TEAM_OPEN
	o2.AllowOpenInvite = false
	store.Must(ss.Team().Save(&o2))

	o3 := model.Team{}
	o3.DisplayName = "DisplayName"
	o3.Name = "z-z-z" + model.NewId() + "b"
	o3.Email = MakeEmail()
	o3.Type = model.TEAM_INVITE
	o3.AllowOpenInvite = true
	store.Must(ss.Team().Save(&o3))

	o4 := model.Team{}
	o4.DisplayName = "DisplayName"
	o4.Name = "zz" + model.NewId() + "b"
	o4.Email = MakeEmail()
	o4.Type = model.TEAM_INVITE
	o4.AllowOpenInvite = false
	store.Must(ss.Team().Save(&o4))

	if r1 := <-ss.Team().GetAllPrivateTeamPageListing(0, 10); r1.Err != nil {
		t.Fatal(r1.Err)
	} else {
		teams := r1.Data.([]*model.Team)

		for _, team := range teams {
			if team.AllowOpenInvite {
				t.Fatal("should have returned team with AllowOpenInvite as false")
			}
		}

		if len(teams) > 10 {
			t.Fatal("should have returned max of 10 teams")
		}
	}

	o5 := model.Team{}
	o5.DisplayName = "DisplayName"
	o5.Name = "z-z-z" + model.NewId() + "b"
	o5.Email = MakeEmail()
	o5.Type = model.TEAM_OPEN
	o5.AllowOpenInvite = true
	store.Must(ss.Team().Save(&o5))

	if r1 := <-ss.Team().GetAllPrivateTeamPageListing(0, 4); r1.Err != nil {
		t.Fatal(r1.Err)
	} else {
		teams := r1.Data.([]*model.Team)

		for _, team := range teams {
			if team.AllowOpenInvite {
				t.Fatal("should have returned team with AllowOpenInvite as false")
			}
		}

		if len(teams) > 4 {
			t.Fatal("should have returned max of 4 teams")
		}
	}

	if r1 := <-ss.Team().GetAllPrivateTeamPageListing(1, 1); r1.Err != nil {
		t.Fatal(r1.Err)
	} else {
		teams := r1.Data.([]*model.Team)

		for _, team := range teams {
			if team.AllowOpenInvite {
				t.Fatal("should have returned team with AllowOpenInvite as false")
			}
		}

		if len(teams) > 1 {
			t.Fatal("should have returned max of 1 team")
		}
	}
}

func testDelete(t *testing.T, ss store.Store) {
	o1 := model.Team{}
	o1.DisplayName = "DisplayName"
	o1.Name = "z-z-z" + model.NewId() + "b"
	o1.Email = MakeEmail()
	o1.Type = model.TEAM_OPEN
	o1.AllowOpenInvite = true
	store.Must(ss.Team().Save(&o1))

	o2 := model.Team{}
	o2.DisplayName = "DisplayName"
	o2.Name = "zz" + model.NewId() + "b"
	o2.Email = MakeEmail()
	o2.Type = model.TEAM_OPEN
	store.Must(ss.Team().Save(&o2))

	if r1 := <-ss.Team().PermanentDelete(o1.Id); r1.Err != nil {
		t.Fatal(r1.Err)
	}
}

func testTeamCount(t *testing.T, ss store.Store) {
	o1 := model.Team{}
	o1.DisplayName = "DisplayName"
	o1.Name = "z-z-z" + model.NewId() + "b"
	o1.Email = MakeEmail()
	o1.Type = model.TEAM_OPEN
	o1.AllowOpenInvite = true
	store.Must(ss.Team().Save(&o1))

	if r1 := <-ss.Team().AnalyticsTeamCount(); r1.Err != nil {
		t.Fatal(r1.Err)
	} else {
		if r1.Data.(int64) == 0 {
			t.Fatal("should be at least 1 team")
		}
	}
}

func testTeamMembers(t *testing.T, ss store.Store) {
	teamId1 := model.NewId()
	teamId2 := model.NewId()

	m1 := &model.TeamMember{TeamId: teamId1, UserId: model.NewId()}
	m2 := &model.TeamMember{TeamId: teamId1, UserId: model.NewId()}
	m3 := &model.TeamMember{TeamId: teamId2, UserId: model.NewId()}

	if r1 := <-ss.Team().SaveMember(m1, -1); r1.Err != nil {
		t.Fatal(r1.Err)
	}

	store.Must(ss.Team().SaveMember(m2, -1))
	store.Must(ss.Team().SaveMember(m3, -1))

	if r1 := <-ss.Team().GetMembers(teamId1, 0, 100); r1.Err != nil {
		t.Fatal(r1.Err)
	} else {
		ms := r1.Data.([]*model.TeamMember)
		require.Len(t, ms, 2)
	}

	if r1 := <-ss.Team().GetMembers(teamId2, 0, 100); r1.Err != nil {
		t.Fatal(r1.Err)
	} else {
		ms := r1.Data.([]*model.TeamMember)

		require.Len(t, ms, 1)
		require.Equal(t, m3.UserId, ms[0].UserId)
	}

	if r1 := <-ss.Team().GetTeamsForUser(m1.UserId); r1.Err != nil {
		t.Fatal(r1.Err)
	} else {
		ms := r1.Data.([]*model.TeamMember)

		require.Len(t, ms, 1)
		require.Equal(t, m1.TeamId, ms[0].TeamId)
	}

	if r1 := <-ss.Team().RemoveMember(teamId1, m1.UserId); r1.Err != nil {
		t.Fatal(r1.Err)
	}

	if r1 := <-ss.Team().GetMembers(teamId1, 0, 100); r1.Err != nil {
		t.Fatal(r1.Err)
	} else {
		ms := r1.Data.([]*model.TeamMember)

		require.Len(t, ms, 1)
		require.Equal(t, m2.UserId, ms[0].UserId)
	}

	store.Must(ss.Team().SaveMember(m1, -1))

	if r1 := <-ss.Team().RemoveAllMembersByTeam(teamId1); r1.Err != nil {
		t.Fatal(r1.Err)
	}

	if r1 := <-ss.Team().GetMembers(teamId1, 0, 100); r1.Err != nil {
		t.Fatal(r1.Err)
	} else {
		ms := r1.Data.([]*model.TeamMember)

		require.Len(t, ms, 0)
	}

	uid := model.NewId()
	m4 := &model.TeamMember{TeamId: teamId1, UserId: uid}
	m5 := &model.TeamMember{TeamId: teamId2, UserId: uid}
	store.Must(ss.Team().SaveMember(m4, -1))
	store.Must(ss.Team().SaveMember(m5, -1))

	if r1 := <-ss.Team().GetTeamsForUser(uid); r1.Err != nil {
		t.Fatal(r1.Err)
	} else {
		ms := r1.Data.([]*model.TeamMember)

		require.Len(t, ms, 2)
	}

	if r1 := <-ss.Team().RemoveAllMembersByUser(uid); r1.Err != nil {
		t.Fatal(r1.Err)
	}

	if r1 := <-ss.Team().GetTeamsForUser(m1.UserId); r1.Err != nil {
		t.Fatal(r1.Err)
	} else {
		ms := r1.Data.([]*model.TeamMember)

		require.Len(t, ms, 0)
	}
}

func testTeamMembersWithPagination(t *testing.T, ss store.Store) {
	teamId1 := model.NewId()
	teamId2 := model.NewId()

	m1 := &model.TeamMember{TeamId: teamId1, UserId: model.NewId()}
	m2 := &model.TeamMember{TeamId: teamId1, UserId: model.NewId()}
	m3 := &model.TeamMember{TeamId: teamId2, UserId: model.NewId()}

	r1 := <-ss.Team().SaveMember(m1, -1)
	require.Nil(t, r1.Err)

	store.Must(ss.Team().SaveMember(m2, -1))
	store.Must(ss.Team().SaveMember(m3, -1))

	r1 = <-ss.Team().GetTeamsForUserWithPagination(m1.UserId, 0, 1)
	require.Nil(t, r1.Err)
	ms := r1.Data.([]*model.TeamMember)

	require.Len(t, ms, 1)
	require.Equal(t, m1.TeamId, ms[0].TeamId)

	r1 = <-ss.Team().RemoveMember(teamId1, m1.UserId)
	require.Nil(t, r1.Err)

	r1 = <-ss.Team().GetMembers(teamId1, 0, 100)
	require.Nil(t, r1.Err)

	ms = r1.Data.([]*model.TeamMember)
	require.Len(t, ms, 1)
	require.Equal(t, m2.UserId, ms[0].UserId)

	store.Must(ss.Team().SaveMember(m1, -1))

	r1 = <-ss.Team().RemoveAllMembersByTeam(teamId1)
	require.Nil(t, r1.Err)

	uid := model.NewId()
	m4 := &model.TeamMember{TeamId: teamId1, UserId: uid}
	m5 := &model.TeamMember{TeamId: teamId2, UserId: uid}
	store.Must(ss.Team().SaveMember(m4, -1))
	store.Must(ss.Team().SaveMember(m5, -1))

	r1 = <-ss.Team().GetTeamsForUserWithPagination(uid, 0, 1)
	require.Nil(t, r1.Err)
	ms = r1.Data.([]*model.TeamMember)
	require.Len(t, ms, 1)

	r1 = <-ss.Team().RemoveAllMembersByUser(uid)
	require.Nil(t, r1.Err)

	r1 = <-ss.Team().GetTeamsForUserWithPagination(uid, 1, 1)
	require.Nil(t, r1.Err)
	ms = r1.Data.([]*model.TeamMember)
	require.Len(t, ms, 0)
}

func testSaveTeamMemberMaxMembers(t *testing.T, ss store.Store) {
	maxUsersPerTeam := 5

	team := store.Must(ss.Team().Save(&model.Team{
		DisplayName: "DisplayName",
		Name:        "z-z-z" + model.NewId() + "b",
		Type:        model.TEAM_OPEN,
	})).(*model.Team)
	defer func() {
		<-ss.Team().PermanentDelete(team.Id)
	}()

	userIds := make([]string, maxUsersPerTeam)

	for i := 0; i < maxUsersPerTeam; i++ {
		userIds[i] = store.Must(ss.User().Save(&model.User{
			Username: model.NewId(),
			Email:    MakeEmail(),
		})).(*model.User).Id

		defer func(userId string) {
			<-ss.User().PermanentDelete(userId)
		}(userIds[i])

		store.Must(ss.Team().SaveMember(&model.TeamMember{
			TeamId: team.Id,
			UserId: userIds[i],
		}, maxUsersPerTeam))

		defer func(userId string) {
			<-ss.Team().RemoveMember(team.Id, userId)
		}(userIds[i])
	}

	if result := <-ss.Team().GetTotalMemberCount(team.Id); result.Err != nil {
		t.Fatal(result.Err)
	} else if count := result.Data.(int64); int(count) != maxUsersPerTeam {
		t.Fatalf("should start with 5 team members, had %v instead", count)
	}

	newUserId := store.Must(ss.User().Save(&model.User{
		Username: model.NewId(),
		Email:    MakeEmail(),
	})).(*model.User).Id
	defer func() {
		<-ss.User().PermanentDelete(newUserId)
	}()

	if result := <-ss.Team().SaveMember(&model.TeamMember{
		TeamId: team.Id,
		UserId: newUserId,
	}, maxUsersPerTeam); result.Err == nil {
		t.Fatal("shouldn't be able to save member when at maximum members per team")
	}

	if result := <-ss.Team().GetTotalMemberCount(team.Id); result.Err != nil {
		t.Fatal(result.Err)
	} else if count := result.Data.(int64); int(count) != maxUsersPerTeam {
		t.Fatalf("should still have 5 team members, had %v instead", count)
	}

	// Leaving the team from the UI sets DeleteAt instead of using TeamStore.RemoveMember
	store.Must(ss.Team().UpdateMember(&model.TeamMember{
		TeamId:   team.Id,
		UserId:   userIds[0],
		DeleteAt: 1234,
	}))

	if result := <-ss.Team().GetTotalMemberCount(team.Id); result.Err != nil {
		t.Fatal(result.Err)
	} else if count := result.Data.(int64); int(count) != maxUsersPerTeam-1 {
		t.Fatalf("should now only have 4 team members, had %v instead", count)
	}

	if result := <-ss.Team().SaveMember(&model.TeamMember{TeamId: team.Id, UserId: newUserId}, maxUsersPerTeam); result.Err != nil {
		t.Fatal("should've been able to save new member after deleting one", result.Err)
	} else {
		defer func(userId string) {
			<-ss.Team().RemoveMember(team.Id, userId)
		}(newUserId)
	}

	if result := <-ss.Team().GetTotalMemberCount(team.Id); result.Err != nil {
		t.Fatal(result.Err)
	} else if count := result.Data.(int64); int(count) != maxUsersPerTeam {
		t.Fatalf("should have 5 team members again, had %v instead", count)
	}

	// Deactivating a user should make them stop counting against max members
	user2, err := ss.User().Get(userIds[1])
	require.Nil(t, err)
	user2.DeleteAt = 1234
	store.Must(ss.User().Update(user2, true))

	newUserId2 := store.Must(ss.User().Save(&model.User{
		Username: model.NewId(),
		Email:    MakeEmail(),
	})).(*model.User).Id
	if result := <-ss.Team().SaveMember(&model.TeamMember{TeamId: team.Id, UserId: newUserId2}, maxUsersPerTeam); result.Err != nil {
		t.Fatal("should've been able to save new member after deleting one", result.Err)
	} else {
		defer func(userId string) {
			<-ss.Team().RemoveMember(team.Id, userId)
		}(newUserId2)
	}
}

func testGetTeamMember(t *testing.T, ss store.Store) {
	teamId1 := model.NewId()

	m1 := &model.TeamMember{TeamId: teamId1, UserId: model.NewId()}
	store.Must(ss.Team().SaveMember(m1, -1))

	if r := <-ss.Team().GetMember(m1.TeamId, m1.UserId); r.Err != nil {
		t.Fatal(r.Err)
	} else {
		rm1 := r.Data.(*model.TeamMember)

		if rm1.TeamId != m1.TeamId {
			t.Fatal("bad team id")
		}

		if rm1.UserId != m1.UserId {
			t.Fatal("bad user id")
		}
	}

	if r := <-ss.Team().GetMember(m1.TeamId, ""); r.Err == nil {
		t.Fatal("empty user id - should have failed")
	}

	if r := <-ss.Team().GetMember("", m1.UserId); r.Err == nil {
		t.Fatal("empty team id - should have failed")
	}

	// Test with a custom team scheme.
	s2 := &model.Scheme{
		Name:        model.NewId(),
		DisplayName: model.NewId(),
		Description: model.NewId(),
		Scope:       model.SCHEME_SCOPE_TEAM,
	}
	s2 = (<-ss.Scheme().Save(s2)).Data.(*model.Scheme)
	t.Log(s2)

	t2 := store.Must(ss.Team().Save(&model.Team{
		DisplayName: "DisplayName",
		Name:        "z-z-z" + model.NewId() + "b",
		Type:        model.TEAM_OPEN,
		SchemeId:    &s2.Id,
	})).(*model.Team)

	defer func() {
		<-ss.Team().PermanentDelete(t2.Id)
	}()

	m2 := &model.TeamMember{TeamId: t2.Id, UserId: model.NewId(), SchemeUser: true}
	store.Must(ss.Team().SaveMember(m2, -1))

	r2 := <-ss.Team().GetMember(m2.TeamId, m2.UserId)
	require.Nil(t, r2.Err)
	m3 := r2.Data.(*model.TeamMember)
	t.Log(m3)

	assert.Equal(t, s2.DefaultTeamUserRole, m3.Roles)
}

func testGetTeamMembersByIds(t *testing.T, ss store.Store) {
	teamId1 := model.NewId()

	m1 := &model.TeamMember{TeamId: teamId1, UserId: model.NewId()}
	store.Must(ss.Team().SaveMember(m1, -1))

	if r := <-ss.Team().GetMembersByIds(m1.TeamId, []string{m1.UserId}); r.Err != nil {
		t.Fatal(r.Err)
	} else {
		rm1 := r.Data.([]*model.TeamMember)[0]

		if rm1.TeamId != m1.TeamId {
			t.Fatal("bad team id")
		}

		if rm1.UserId != m1.UserId {
			t.Fatal("bad user id")
		}
	}

	m2 := &model.TeamMember{TeamId: teamId1, UserId: model.NewId()}
	store.Must(ss.Team().SaveMember(m2, -1))

	if r := <-ss.Team().GetMembersByIds(m1.TeamId, []string{m1.UserId, m2.UserId, model.NewId()}); r.Err != nil {
		t.Fatal(r.Err)
	} else {
		rm := r.Data.([]*model.TeamMember)

		if len(rm) != 2 {
			t.Fatal("return wrong number of results")
		}
	}

	if r := <-ss.Team().GetMembersByIds(m1.TeamId, []string{}); r.Err == nil {
		t.Fatal("empty user ids - should have failed")
	}
}

func testTeamStoreMemberCount(t *testing.T, ss store.Store) {
	u1 := &model.User{}
	u1.Email = MakeEmail()
	store.Must(ss.User().Save(u1))

	u2 := &model.User{}
	u2.Email = MakeEmail()
	u2.DeleteAt = 1
	store.Must(ss.User().Save(u2))

	teamId1 := model.NewId()
	m1 := &model.TeamMember{TeamId: teamId1, UserId: u1.Id}
	store.Must(ss.Team().SaveMember(m1, -1))

	m2 := &model.TeamMember{TeamId: teamId1, UserId: u2.Id}
	store.Must(ss.Team().SaveMember(m2, -1))

	if result := <-ss.Team().GetTotalMemberCount(teamId1); result.Err != nil {
		t.Fatal(result.Err)
	} else {
		if result.Data.(int64) != 2 {
			t.Fatal("wrong count")
		}
	}

	if result := <-ss.Team().GetActiveMemberCount(teamId1); result.Err != nil {
		t.Fatal(result.Err)
	} else {
		if result.Data.(int64) != 1 {
			t.Fatal("wrong count")
		}
	}

	m3 := &model.TeamMember{TeamId: teamId1, UserId: model.NewId()}
	store.Must(ss.Team().SaveMember(m3, -1))

	if result := <-ss.Team().GetTotalMemberCount(teamId1); result.Err != nil {
		t.Fatal(result.Err)
	} else {
		if result.Data.(int64) != 2 {
			t.Fatal("wrong count")
		}
	}

	if result := <-ss.Team().GetActiveMemberCount(teamId1); result.Err != nil {
		t.Fatal(result.Err)
	} else {
		if result.Data.(int64) != 1 {
			t.Fatal("wrong count")
		}
	}
}

func testGetChannelUnreadsForAllTeams(t *testing.T, ss store.Store) {
	teamId1 := model.NewId()
	teamId2 := model.NewId()

	uid := model.NewId()
	m1 := &model.TeamMember{TeamId: teamId1, UserId: uid}
	m2 := &model.TeamMember{TeamId: teamId2, UserId: uid}
	store.Must(ss.Team().SaveMember(m1, -1))
	store.Must(ss.Team().SaveMember(m2, -1))

	c1 := &model.Channel{TeamId: m1.TeamId, Name: model.NewId(), DisplayName: "Town Square", Type: model.CHANNEL_OPEN, TotalMsgCount: 100}
	store.Must(ss.Channel().Save(c1, -1))
	c2 := &model.Channel{TeamId: m2.TeamId, Name: model.NewId(), DisplayName: "Town Square", Type: model.CHANNEL_OPEN, TotalMsgCount: 100}
	store.Must(ss.Channel().Save(c2, -1))

	cm1 := &model.ChannelMember{ChannelId: c1.Id, UserId: m1.UserId, NotifyProps: model.GetDefaultChannelNotifyProps(), MsgCount: 90}
	store.Must(ss.Channel().SaveMember(cm1))
	cm2 := &model.ChannelMember{ChannelId: c2.Id, UserId: m2.UserId, NotifyProps: model.GetDefaultChannelNotifyProps(), MsgCount: 90}
	store.Must(ss.Channel().SaveMember(cm2))

	if r1 := <-ss.Team().GetChannelUnreadsForAllTeams("", uid); r1.Err != nil {
		t.Fatal(r1.Err)
	} else {
		ms := r1.Data.([]*model.ChannelUnread)
		membersMap := make(map[string]bool)
		for i := range ms {
			id := ms[i].TeamId
			if _, ok := membersMap[id]; !ok {
				membersMap[id] = true
			}
		}
		if len(membersMap) != 2 {
			t.Fatal("Should be the unreads for all the teams")
		}

		if ms[0].MsgCount != 10 {
			t.Fatal("subtraction failed")
		}
	}

	if r2 := <-ss.Team().GetChannelUnreadsForAllTeams(teamId1, uid); r2.Err != nil {
		t.Fatal(r2.Err)
	} else {
		ms := r2.Data.([]*model.ChannelUnread)
		membersMap := make(map[string]bool)
		for i := range ms {
			id := ms[i].TeamId
			if _, ok := membersMap[id]; !ok {
				membersMap[id] = true
			}
		}

		if len(membersMap) != 1 {
			t.Fatal("Should be the unreads for just one team")
		}

		if ms[0].MsgCount != 10 {
			t.Fatal("subtraction failed")
		}
	}

	if r1 := <-ss.Team().RemoveAllMembersByUser(uid); r1.Err != nil {
		t.Fatal(r1.Err)
	}
}

func testGetChannelUnreadsForTeam(t *testing.T, ss store.Store) {
	teamId1 := model.NewId()

	uid := model.NewId()
	m1 := &model.TeamMember{TeamId: teamId1, UserId: uid}
	store.Must(ss.Team().SaveMember(m1, -1))

	c1 := &model.Channel{TeamId: m1.TeamId, Name: model.NewId(), DisplayName: "Town Square", Type: model.CHANNEL_OPEN, TotalMsgCount: 100}
	store.Must(ss.Channel().Save(c1, -1))
	c2 := &model.Channel{TeamId: m1.TeamId, Name: model.NewId(), DisplayName: "Town Square", Type: model.CHANNEL_OPEN, TotalMsgCount: 100}
	store.Must(ss.Channel().Save(c2, -1))

	cm1 := &model.ChannelMember{ChannelId: c1.Id, UserId: m1.UserId, NotifyProps: model.GetDefaultChannelNotifyProps(), MsgCount: 90}
	store.Must(ss.Channel().SaveMember(cm1))
	cm2 := &model.ChannelMember{ChannelId: c2.Id, UserId: m1.UserId, NotifyProps: model.GetDefaultChannelNotifyProps(), MsgCount: 90}
	store.Must(ss.Channel().SaveMember(cm2))

	if r1 := <-ss.Team().GetChannelUnreadsForTeam(m1.TeamId, m1.UserId); r1.Err != nil {
		t.Fatal(r1.Err)
	} else {
		ms := r1.Data.([]*model.ChannelUnread)
		if len(ms) != 2 {
			t.Fatal("wrong length")
		}

		if ms[0].MsgCount != 10 {
			t.Fatal("subtraction failed")
		}
	}
}

func testUpdateLastTeamIconUpdate(t *testing.T, ss store.Store) {

	// team icon initially updated a second ago
	lastTeamIconUpdateInitial := model.GetMillis() - 1000

	o1 := &model.Team{}
	o1.DisplayName = "Display Name"
	o1.Name = "z-z-z" + model.NewId() + "b"
	o1.Email = MakeEmail()
	o1.Type = model.TEAM_OPEN
	o1.LastTeamIconUpdate = lastTeamIconUpdateInitial
	o1 = (<-ss.Team().Save(o1)).Data.(*model.Team)

	curTime := model.GetMillis()

	if err := (<-ss.Team().UpdateLastTeamIconUpdate(o1.Id, curTime)).Err; err != nil {
		t.Fatal(err)
	}

	ro1 := (<-ss.Team().Get(o1.Id)).Data.(*model.Team)
	if ro1.LastTeamIconUpdate <= lastTeamIconUpdateInitial {
		t.Fatal("LastTeamIconUpdate not updated")
	}
}

func testGetTeamsByScheme(t *testing.T, ss store.Store) {
	// Create some schemes.
	s1 := &model.Scheme{
		DisplayName: model.NewId(),
		Name:        model.NewId(),
		Description: model.NewId(),
		Scope:       model.SCHEME_SCOPE_TEAM,
	}

	s2 := &model.Scheme{
		DisplayName: model.NewId(),
		Name:        model.NewId(),
		Description: model.NewId(),
		Scope:       model.SCHEME_SCOPE_TEAM,
	}

	s1 = (<-ss.Scheme().Save(s1)).Data.(*model.Scheme)
	s2 = (<-ss.Scheme().Save(s2)).Data.(*model.Scheme)

	// Create and save some teams.
	t1 := &model.Team{
		Name:        model.NewId(),
		DisplayName: model.NewId(),
		Email:       MakeEmail(),
		Type:        model.TEAM_OPEN,
		SchemeId:    &s1.Id,
	}

	t2 := &model.Team{
		Name:        model.NewId(),
		DisplayName: model.NewId(),
		Email:       MakeEmail(),
		Type:        model.TEAM_OPEN,
		SchemeId:    &s1.Id,
	}

	t3 := &model.Team{
		Name:        model.NewId(),
		DisplayName: model.NewId(),
		Email:       MakeEmail(),
		Type:        model.TEAM_OPEN,
	}

	_ = (<-ss.Team().Save(t1)).Data.(*model.Team)
	_ = (<-ss.Team().Save(t2)).Data.(*model.Team)
	_ = (<-ss.Team().Save(t3)).Data.(*model.Team)

	// Get the teams by a valid Scheme ID.
	res1 := <-ss.Team().GetTeamsByScheme(s1.Id, 0, 100)
	assert.Nil(t, res1.Err)
	d1 := res1.Data.([]*model.Team)
	assert.Len(t, d1, 2)

	// Get the teams by a valid Scheme ID where there aren't any matching Teams.
	res2 := <-ss.Team().GetTeamsByScheme(s2.Id, 0, 100)
	assert.Nil(t, res2.Err)
	d2 := res2.Data.([]*model.Team)
	assert.Len(t, d2, 0)

	// Get the teams by an invalid Scheme ID.
	res3 := <-ss.Team().GetTeamsByScheme(model.NewId(), 0, 100)
	assert.Nil(t, res3.Err)
	d3 := res3.Data.([]*model.Team)
	assert.Len(t, d3, 0)
}

func testTeamStoreMigrateTeamMembers(t *testing.T, ss store.Store) {
	s1 := model.NewId()
	t1 := &model.Team{
		DisplayName: "Name",
		Name:        "z-z-z" + model.NewId() + "b",
		Email:       MakeEmail(),
		Type:        model.TEAM_OPEN,
		InviteId:    model.NewId(),
		SchemeId:    &s1,
	}
	t1 = store.Must(ss.Team().Save(t1)).(*model.Team)

	tm1 := &model.TeamMember{
		TeamId:        t1.Id,
		UserId:        model.NewId(),
		ExplicitRoles: "team_admin team_user",
	}
	tm2 := &model.TeamMember{
		TeamId:        t1.Id,
		UserId:        model.NewId(),
		ExplicitRoles: "team_user",
	}
	tm3 := &model.TeamMember{
		TeamId:        t1.Id,
		UserId:        model.NewId(),
		ExplicitRoles: "something_else",
	}

	tm1 = (<-ss.Team().SaveMember(tm1, -1)).Data.(*model.TeamMember)
	tm2 = (<-ss.Team().SaveMember(tm2, -1)).Data.(*model.TeamMember)
	tm3 = (<-ss.Team().SaveMember(tm3, -1)).Data.(*model.TeamMember)

	lastDoneTeamId := strings.Repeat("0", 26)
	lastDoneUserId := strings.Repeat("0", 26)

	for {
		res := <-ss.Team().MigrateTeamMembers(lastDoneTeamId, lastDoneUserId)
		if assert.Nil(t, res.Err) {
			if res.Data == nil {
				break
			}
			data := res.Data.(map[string]string)
			lastDoneTeamId = data["TeamId"]
			lastDoneUserId = data["UserId"]
		}
	}

	res1 := <-ss.Team().GetMember(tm1.TeamId, tm1.UserId)
	assert.Nil(t, res1.Err)
	tm1b := res1.Data.(*model.TeamMember)
	assert.Equal(t, "", tm1b.ExplicitRoles)
	assert.True(t, tm1b.SchemeUser)
	assert.True(t, tm1b.SchemeAdmin)

	res2 := <-ss.Team().GetMember(tm2.TeamId, tm2.UserId)
	assert.Nil(t, res2.Err)
	tm2b := res2.Data.(*model.TeamMember)
	assert.Equal(t, "", tm2b.ExplicitRoles)
	assert.True(t, tm2b.SchemeUser)
	assert.False(t, tm2b.SchemeAdmin)

	res3 := <-ss.Team().GetMember(tm3.TeamId, tm3.UserId)
	assert.Nil(t, res3.Err)
	tm3b := res3.Data.(*model.TeamMember)
	assert.Equal(t, "something_else", tm3b.ExplicitRoles)
	assert.False(t, tm3b.SchemeUser)
	assert.False(t, tm3b.SchemeAdmin)
}

func testResetAllTeamSchemes(t *testing.T, ss store.Store) {
	s1 := &model.Scheme{
		Name:        model.NewId(),
		DisplayName: model.NewId(),
		Description: model.NewId(),
		Scope:       model.SCHEME_SCOPE_TEAM,
	}
	s1 = (<-ss.Scheme().Save(s1)).Data.(*model.Scheme)

	t1 := &model.Team{
		Name:        model.NewId(),
		DisplayName: model.NewId(),
		Email:       MakeEmail(),
		Type:        model.TEAM_OPEN,
		SchemeId:    &s1.Id,
	}

	t2 := &model.Team{
		Name:        model.NewId(),
		DisplayName: model.NewId(),
		Email:       MakeEmail(),
		Type:        model.TEAM_OPEN,
		SchemeId:    &s1.Id,
	}

	t1 = (<-ss.Team().Save(t1)).Data.(*model.Team)
	t2 = (<-ss.Team().Save(t2)).Data.(*model.Team)

	assert.Equal(t, s1.Id, *t1.SchemeId)
	assert.Equal(t, s1.Id, *t2.SchemeId)

	res := <-ss.Team().ResetAllTeamSchemes()
	assert.Nil(t, res.Err)

	t1 = (<-ss.Team().Get(t1.Id)).Data.(*model.Team)
	t2 = (<-ss.Team().Get(t2.Id)).Data.(*model.Team)

	assert.Equal(t, "", *t1.SchemeId)
	assert.Equal(t, "", *t2.SchemeId)
}

func testTeamStoreClearAllCustomRoleAssignments(t *testing.T, ss store.Store) {
	m1 := &model.TeamMember{
		TeamId:        model.NewId(),
		UserId:        model.NewId(),
		ExplicitRoles: "team_user team_admin team_post_all_public",
	}
	m2 := &model.TeamMember{
		TeamId:        model.NewId(),
		UserId:        model.NewId(),
		ExplicitRoles: "team_user custom_role team_admin another_custom_role",
	}
	m3 := &model.TeamMember{
		TeamId:        model.NewId(),
		UserId:        model.NewId(),
		ExplicitRoles: "team_user",
	}
	m4 := &model.TeamMember{
		TeamId:        model.NewId(),
		UserId:        model.NewId(),
		ExplicitRoles: "custom_only",
	}

	store.Must(ss.Team().SaveMember(m1, -1))
	store.Must(ss.Team().SaveMember(m2, -1))
	store.Must(ss.Team().SaveMember(m3, -1))
	store.Must(ss.Team().SaveMember(m4, -1))

	require.Nil(t, (<-ss.Team().ClearAllCustomRoleAssignments()).Err)

	r1 := <-ss.Team().GetMember(m1.TeamId, m1.UserId)
	require.Nil(t, r1.Err)
	assert.Equal(t, m1.ExplicitRoles, r1.Data.(*model.TeamMember).Roles)

	r2 := <-ss.Team().GetMember(m2.TeamId, m2.UserId)
	require.Nil(t, r2.Err)
	assert.Equal(t, "team_user team_admin", r2.Data.(*model.TeamMember).Roles)

	r3 := <-ss.Team().GetMember(m3.TeamId, m3.UserId)
	require.Nil(t, r3.Err)
	assert.Equal(t, m3.ExplicitRoles, r3.Data.(*model.TeamMember).Roles)

	r4 := <-ss.Team().GetMember(m4.TeamId, m4.UserId)
	require.Nil(t, r4.Err)
	assert.Equal(t, "", r4.Data.(*model.TeamMember).Roles)
}

func testTeamStoreAnalyticsGetTeamCountForScheme(t *testing.T, ss store.Store) {
	s1 := &model.Scheme{
		DisplayName: model.NewId(),
		Name:        model.NewId(),
		Description: model.NewId(),
		Scope:       model.SCHEME_SCOPE_TEAM,
	}
	s1 = (<-ss.Scheme().Save(s1)).Data.(*model.Scheme)

	count1 := (<-ss.Team().AnalyticsGetTeamCountForScheme(s1.Id)).Data.(int64)
	assert.Equal(t, int64(0), count1)

	t1 := &model.Team{
		Name:        model.NewId(),
		DisplayName: model.NewId(),
		Email:       MakeEmail(),
		Type:        model.TEAM_OPEN,
		SchemeId:    &s1.Id,
	}
	_ = (<-ss.Team().Save(t1)).Data.(*model.Team)

	count2 := (<-ss.Team().AnalyticsGetTeamCountForScheme(s1.Id)).Data.(int64)
	assert.Equal(t, int64(1), count2)

	t2 := &model.Team{
		Name:        model.NewId(),
		DisplayName: model.NewId(),
		Email:       MakeEmail(),
		Type:        model.TEAM_OPEN,
		SchemeId:    &s1.Id,
	}
	_ = (<-ss.Team().Save(t2)).Data.(*model.Team)

	count3 := (<-ss.Team().AnalyticsGetTeamCountForScheme(s1.Id)).Data.(int64)
	assert.Equal(t, int64(2), count3)

	t3 := &model.Team{
		Name:        model.NewId(),
		DisplayName: model.NewId(),
		Email:       MakeEmail(),
		Type:        model.TEAM_OPEN,
	}
	_ = (<-ss.Team().Save(t3)).Data.(*model.Team)

	count4 := (<-ss.Team().AnalyticsGetTeamCountForScheme(s1.Id)).Data.(int64)
	assert.Equal(t, int64(2), count4)

	t4 := &model.Team{
		Name:        model.NewId(),
		DisplayName: model.NewId(),
		Email:       MakeEmail(),
		Type:        model.TEAM_OPEN,
		SchemeId:    &s1.Id,
		DeleteAt:    model.GetMillis(),
	}
	_ = (<-ss.Team().Save(t4)).Data.(*model.Team)

	count5 := (<-ss.Team().AnalyticsGetTeamCountForScheme(s1.Id)).Data.(int64)
	assert.Equal(t, int64(2), count5)
}

func testTeamStoreGetAllForExportAfter(t *testing.T, ss store.Store) {
	t1 := model.Team{}
	t1.DisplayName = "Name"
	t1.Name = model.NewId()
	t1.Email = MakeEmail()
	t1.Type = model.TEAM_OPEN
	store.Must(ss.Team().Save(&t1))

	r1 := <-ss.Team().GetAllForExportAfter(10000, strings.Repeat("0", 26))
	assert.Nil(t, r1.Err)
	d1 := r1.Data.([]*model.TeamForExport)

	found := false
	for _, team := range d1 {
		if team.Id == t1.Id {
			found = true
			assert.Equal(t, t1.Id, team.Id)
			assert.Nil(t, team.SchemeId)
			assert.Equal(t, t1.Name, team.Name)
		}
	}
	assert.True(t, found)
}

func testTeamStoreGetTeamMembersForExport(t *testing.T, ss store.Store) {
	t1 := model.Team{}
	t1.DisplayName = "Name"
	t1.Name = model.NewId()
	t1.Email = MakeEmail()
	t1.Type = model.TEAM_OPEN
	store.Must(ss.Team().Save(&t1))

	u1 := model.User{}
	u1.Email = MakeEmail()
	u1.Nickname = model.NewId()
	store.Must(ss.User().Save(&u1))

	u2 := model.User{}
	u2.Email = MakeEmail()
	u2.Nickname = model.NewId()
	store.Must(ss.User().Save(&u2))

	m1 := &model.TeamMember{TeamId: t1.Id, UserId: u1.Id}
	store.Must(ss.Team().SaveMember(m1, -1))

	m2 := &model.TeamMember{TeamId: t1.Id, UserId: u2.Id}
	store.Must(ss.Team().SaveMember(m2, -1))

	r1 := <-ss.Team().GetTeamMembersForExport(u1.Id)
	assert.Nil(t, r1.Err)

	d1 := r1.Data.([]*model.TeamMemberForExport)
	assert.Len(t, d1, 1)

	tmfe1 := d1[0]
	assert.Equal(t, t1.Id, tmfe1.TeamId)
	assert.Equal(t, u1.Id, tmfe1.UserId)
	assert.Equal(t, t1.Name, tmfe1.TeamName)
}<|MERGE_RESOLUTION|>--- conflicted
+++ resolved
@@ -412,22 +412,7 @@
 			t.Fatal("invalid returned team")
 		}
 	}
-
-<<<<<<< HEAD
-=======
-	o2.InviteId = ""
-	_, err := ss.Team().Update(&o2)
-	require.Nil(t, err)
-
-	if r1 := <-ss.Team().GetByInviteId(o2.Id); r1.Err != nil {
-		t.Fatal(r1.Err)
-	} else {
-		if r1.Data.(*model.Team).Id != o2.Id {
-			t.Fatal("invalid returned team")
-		}
-	}
-
->>>>>>> ec95793b
+	
 	if err := (<-ss.Team().GetByInviteId("")).Err; err == nil {
 		t.Fatal("Missing id should have failed")
 	}
