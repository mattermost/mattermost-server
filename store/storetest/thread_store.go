--- conflicted
+++ resolved
@@ -340,7 +340,31 @@
 			return m2.LastUpdated < m.LastUpdated
 		}, time.Second, 10*time.Millisecond)
 	})
-<<<<<<< HEAD
+
+	t.Run("Updating post does not make thread unread", func(t *testing.T) {
+		newPosts := makeSomePosts()
+		m, err := ss.Thread().MaintainMembership(newPosts[0].UserId, newPosts[0].Id, true, false, true, true, false)
+		require.NoError(t, err)
+		th, err := ss.Thread().GetThreadForUser(newPosts[0].UserId, "", newPosts[0].Id, false)
+		require.NoError(t, err)
+		require.Equal(t, int64(2), th.UnreadReplies)
+
+		m.LastViewed = newPosts[2].UpdateAt + 1
+		_, err = ss.Thread().UpdateMembership(m)
+		require.NoError(t, err)
+		th, err = ss.Thread().GetThreadForUser(newPosts[0].UserId, "", newPosts[0].Id, false)
+		require.NoError(t, err)
+		require.Equal(t, int64(0), th.UnreadReplies)
+
+		editedPost := newPosts[2].Clone()
+		editedPost.Message = "This is an edited post"
+		_, err = ss.Post().Update(editedPost, newPosts[2])
+		require.NoError(t, err)
+
+		th, err = ss.Thread().GetThreadForUser(newPosts[0].UserId, "", newPosts[0].Id, false)
+		require.NoError(t, err)
+		require.Equal(t, int64(0), th.UnreadReplies)
+	})
 }
 
 func threadStoreCreateReply(t *testing.T, ss store.Store, channelID, postID string, createAt int64) *model.Post {
@@ -516,31 +540,4 @@
 	require.NotZero(t, deleted)
 	_, err = ss.Thread().GetMembershipForUser(userID, post.Id)
 	require.Error(t, err, "thread membership should have been deleted because thread no longer exists")
-=======
-
-	t.Run("Updating post does not make thread unread", func(t *testing.T) {
-		newPosts := makeSomePosts()
-		m, err := ss.Thread().MaintainMembership(newPosts[0].UserId, newPosts[0].Id, true, false, true, true, false)
-		require.NoError(t, err)
-		th, err := ss.Thread().GetThreadForUser(newPosts[0].UserId, "", newPosts[0].Id, false)
-		require.NoError(t, err)
-		require.Equal(t, int64(2), th.UnreadReplies)
-
-		m.LastViewed = newPosts[2].UpdateAt + 1
-		_, err = ss.Thread().UpdateMembership(m)
-		require.NoError(t, err)
-		th, err = ss.Thread().GetThreadForUser(newPosts[0].UserId, "", newPosts[0].Id, false)
-		require.NoError(t, err)
-		require.Equal(t, int64(0), th.UnreadReplies)
-
-		editedPost := newPosts[2].Clone()
-		editedPost.Message = "This is an edited post"
-		_, err = ss.Post().Update(editedPost, newPosts[2])
-		require.NoError(t, err)
-
-		th, err = ss.Thread().GetThreadForUser(newPosts[0].UserId, "", newPosts[0].Id, false)
-		require.NoError(t, err)
-		require.Equal(t, int64(0), th.UnreadReplies)
-	})
->>>>>>> a95f90ce
 }