// Copyright (c) 2015-present Mattermost, Inc. All Rights Reserved.
// See License.txt for license information.

package storetest

import (
	"strings"
	"testing"
	"time"

	"github.com/stretchr/testify/assert"
	"github.com/stretchr/testify/require"

	"github.com/mattermost/mattermost-server/model"
	"github.com/mattermost/mattermost-server/store"
)

func TestUserStore(t *testing.T, ss store.Store) {
	result := <-ss.User().GetAll()
	require.Nil(t, result.Err, "failed cleaning up test users")
	users := result.Data.([]*model.User)

	for _, u := range users {
		err := ss.User().PermanentDelete(u.Id)
		require.Nil(t, err, "failed cleaning up test user %s", u.Username)
	}

	t.Run("Count", func(t *testing.T) { testCount(t, ss) })
	t.Run("AnalyticsGetInactiveUsersCount", func(t *testing.T) { testUserStoreAnalyticsGetInactiveUsersCount(t, ss) })
	t.Run("AnalyticsGetSystemAdminCount", func(t *testing.T) { testUserStoreAnalyticsGetSystemAdminCount(t, ss) })
	t.Run("Save", func(t *testing.T) { testUserStoreSave(t, ss) })
	t.Run("Update", func(t *testing.T) { testUserStoreUpdate(t, ss) })
	t.Run("UpdateUpdateAt", func(t *testing.T) { testUserStoreUpdateUpdateAt(t, ss) })
	t.Run("UpdateFailedPasswordAttempts", func(t *testing.T) { testUserStoreUpdateFailedPasswordAttempts(t, ss) })
	t.Run("Get", func(t *testing.T) { testUserStoreGet(t, ss) })
	t.Run("GetAllUsingAuthService", func(t *testing.T) { testGetAllUsingAuthService(t, ss) })
	t.Run("GetAllProfiles", func(t *testing.T) { testUserStoreGetAllProfiles(t, ss) })
	t.Run("GetProfiles", func(t *testing.T) { testUserStoreGetProfiles(t, ss) })
	t.Run("GetProfilesInChannel", func(t *testing.T) { testUserStoreGetProfilesInChannel(t, ss) })
	t.Run("GetProfilesInChannelByStatus", func(t *testing.T) { testUserStoreGetProfilesInChannelByStatus(t, ss) })
	t.Run("GetProfilesWithoutTeam", func(t *testing.T) { testUserStoreGetProfilesWithoutTeam(t, ss) })
	t.Run("GetAllProfilesInChannel", func(t *testing.T) { testUserStoreGetAllProfilesInChannel(t, ss) })
	t.Run("GetProfilesNotInChannel", func(t *testing.T) { testUserStoreGetProfilesNotInChannel(t, ss) })
	t.Run("GetProfilesByIds", func(t *testing.T) { testUserStoreGetProfilesByIds(t, ss) })
	t.Run("GetProfileByGroupChannelIdsForUser", func(t *testing.T) { testUserStoreGetProfileByGroupChannelIdsForUser(t, ss) })
	t.Run("GetProfilesByUsernames", func(t *testing.T) { testUserStoreGetProfilesByUsernames(t, ss) })
	t.Run("GetSystemAdminProfiles", func(t *testing.T) { testUserStoreGetSystemAdminProfiles(t, ss) })
	t.Run("GetByEmail", func(t *testing.T) { testUserStoreGetByEmail(t, ss) })
	t.Run("GetByAuthData", func(t *testing.T) { testUserStoreGetByAuthData(t, ss) })
	t.Run("GetByUsername", func(t *testing.T) { testUserStoreGetByUsername(t, ss) })
	t.Run("GetForLogin", func(t *testing.T) { testUserStoreGetForLogin(t, ss) })
	t.Run("UpdatePassword", func(t *testing.T) { testUserStoreUpdatePassword(t, ss) })
	t.Run("Delete", func(t *testing.T) { testUserStoreDelete(t, ss) })
	t.Run("UpdateAuthData", func(t *testing.T) { testUserStoreUpdateAuthData(t, ss) })
	t.Run("UserUnreadCount", func(t *testing.T) { testUserUnreadCount(t, ss) })
	t.Run("UpdateMfaSecret", func(t *testing.T) { testUserStoreUpdateMfaSecret(t, ss) })
	t.Run("UpdateMfaActive", func(t *testing.T) { testUserStoreUpdateMfaActive(t, ss) })
	t.Run("GetRecentlyActiveUsersForTeam", func(t *testing.T) { testUserStoreGetRecentlyActiveUsersForTeam(t, ss) })
	t.Run("GetNewUsersForTeam", func(t *testing.T) { testUserStoreGetNewUsersForTeam(t, ss) })
	t.Run("Search", func(t *testing.T) { testUserStoreSearch(t, ss) })
	t.Run("SearchNotInChannel", func(t *testing.T) { testUserStoreSearchNotInChannel(t, ss) })
	t.Run("SearchInChannel", func(t *testing.T) { testUserStoreSearchInChannel(t, ss) })
	t.Run("SearchNotInTeam", func(t *testing.T) { testUserStoreSearchNotInTeam(t, ss) })
	t.Run("SearchWithoutTeam", func(t *testing.T) { testUserStoreSearchWithoutTeam(t, ss) })
	t.Run("GetProfilesNotInTeam", func(t *testing.T) { testUserStoreGetProfilesNotInTeam(t, ss) })
	t.Run("ClearAllCustomRoleAssignments", func(t *testing.T) { testUserStoreClearAllCustomRoleAssignments(t, ss) })
	t.Run("GetAllAfter", func(t *testing.T) { testUserStoreGetAllAfter(t, ss) })
	t.Run("GetUsersBatchForIndexing", func(t *testing.T) { testUserStoreGetUsersBatchForIndexing(t, ss) })
	t.Run("GetTeamGroupUsers", func(t *testing.T) { testUserStoreGetTeamGroupUsers(t, ss) })
	t.Run("GetChannelGroupUsers", func(t *testing.T) { testUserStoreGetChannelGroupUsers(t, ss) })
}

func testUserStoreSave(t *testing.T, ss store.Store) {
	teamId := model.NewId()
	maxUsersPerTeam := 50

	u1 := model.User{
		Email:    MakeEmail(),
		Username: model.NewId(),
	}

	if err := (<-ss.User().Save(&u1)).Err; err != nil {
		t.Fatal("couldn't save user", err)
	}
	defer func() { require.Nil(t, ss.User().PermanentDelete(u1.Id)) }()

	store.Must(ss.Team().SaveMember(&model.TeamMember{TeamId: teamId, UserId: u1.Id}, maxUsersPerTeam))

	if err := (<-ss.User().Save(&u1)).Err; err == nil {
		t.Fatal("shouldn't be able to update user from save")
	}

	u2 := model.User{
		Email:    u1.Email,
		Username: model.NewId(),
	}
	if err := (<-ss.User().Save(&u2)).Err; err == nil {
		t.Fatal("should be unique email")
	}

	u2.Email = MakeEmail()
	u2.Username = u1.Username
	if err := (<-ss.User().Save(&u1)).Err; err == nil {
		t.Fatal("should be unique username")
	}

	u2.Username = ""
	if err := (<-ss.User().Save(&u1)).Err; err == nil {
		t.Fatal("should be unique username")
	}

	for i := 0; i < 49; i++ {
		u := model.User{
			Email:    MakeEmail(),
			Username: model.NewId(),
		}
		if err := (<-ss.User().Save(&u)).Err; err != nil {
			t.Fatal("couldn't save item", err)
		}
		defer func() { require.Nil(t, ss.User().PermanentDelete(u.Id)) }()

		store.Must(ss.Team().SaveMember(&model.TeamMember{TeamId: teamId, UserId: u.Id}, maxUsersPerTeam))
	}

	u2.Id = ""
	u2.Email = MakeEmail()
	u2.Username = model.NewId()
	if err := (<-ss.User().Save(&u2)).Err; err != nil {
		t.Fatal("couldn't save item", err)
	}
	defer func() { require.Nil(t, ss.User().PermanentDelete(u2.Id)) }()

	if err := (<-ss.Team().SaveMember(&model.TeamMember{TeamId: teamId, UserId: u1.Id}, maxUsersPerTeam)).Err; err == nil {
		t.Fatal("should be the limit")
	}
}

func testUserStoreUpdate(t *testing.T, ss store.Store) {
	u1 := &model.User{
		Email: MakeEmail(),
	}
	store.Must(ss.User().Save(u1))
	defer func() { require.Nil(t, ss.User().PermanentDelete(u1.Id)) }()
	store.Must(ss.Team().SaveMember(&model.TeamMember{TeamId: model.NewId(), UserId: u1.Id}, -1))

	u2 := &model.User{
		Email:       MakeEmail(),
		AuthService: "ldap",
	}
	store.Must(ss.User().Save(u2))
	defer func() { require.Nil(t, ss.User().PermanentDelete(u2.Id)) }()
	store.Must(ss.Team().SaveMember(&model.TeamMember{TeamId: model.NewId(), UserId: u2.Id}, -1))

	time.Sleep(100 * time.Millisecond)

	if _, err := ss.User().Update(u1, false); err != nil {
		t.Fatal(err)
	}

	missing := &model.User{}
	if _, err := ss.User().Update(missing, false); err == nil {
		t.Fatal("Update should have failed because of missing key")
	}

	newId := &model.User{
		Id: model.NewId(),
	}
	if _, err := ss.User().Update(newId, false); err == nil {
		t.Fatal("Update should have failed because id change")
	}

	u2.Email = MakeEmail()
	if _, err := ss.User().Update(u2, false); err == nil {
		t.Fatal("Update should have failed because you can't modify AD/LDAP fields")
	}

	u3 := &model.User{
		Email:       MakeEmail(),
		AuthService: "gitlab",
	}
	oldEmail := u3.Email
	store.Must(ss.User().Save(u3))
	defer func() { require.Nil(t, ss.User().PermanentDelete(u3.Id)) }()
	store.Must(ss.Team().SaveMember(&model.TeamMember{TeamId: model.NewId(), UserId: u3.Id}, -1))

	u3.Email = MakeEmail()
	if userUpdate, err := ss.User().Update(u3, false); err != nil {
		t.Fatal("Update should not have failed")
	} else {
		newUser := userUpdate.New
		if newUser.Email != oldEmail {
			t.Fatal("Email should not have been updated as the update is not trusted")
		}
	}

	u3.Email = MakeEmail()
	if userUpdate, err := ss.User().Update(u3, true); err != nil {
		t.Fatal("Update should not have failed")
	} else {
		newUser := userUpdate.New
		if newUser.Email == oldEmail {
			t.Fatal("Email should have been updated as the update is trusted")
		}
	}

	if result := <-ss.User().UpdateLastPictureUpdate(u1.Id); result.Err != nil {
		t.Fatal("Update should not have failed")
	}
}

func testUserStoreUpdateUpdateAt(t *testing.T, ss store.Store) {
	u1 := &model.User{}
	u1.Email = MakeEmail()
	store.Must(ss.User().Save(u1))
	defer func() { require.Nil(t, ss.User().PermanentDelete(u1.Id)) }()
	store.Must(ss.Team().SaveMember(&model.TeamMember{TeamId: model.NewId(), UserId: u1.Id}, -1))

	time.Sleep(10 * time.Millisecond)

	if err := (<-ss.User().UpdateUpdateAt(u1.Id)).Err; err != nil {
		t.Fatal(err)
	}

	user, err := ss.User().Get(u1.Id)
	require.Nil(t, err)
	if user.UpdateAt <= u1.UpdateAt {
		t.Fatal("UpdateAt not updated correctly")
	}

}

func testUserStoreUpdateFailedPasswordAttempts(t *testing.T, ss store.Store) {
	u1 := &model.User{}
	u1.Email = MakeEmail()
	store.Must(ss.User().Save(u1))
	defer func() { require.Nil(t, ss.User().PermanentDelete(u1.Id)) }()
	store.Must(ss.Team().SaveMember(&model.TeamMember{TeamId: model.NewId(), UserId: u1.Id}, -1))

	if err := (<-ss.User().UpdateFailedPasswordAttempts(u1.Id, 3)).Err; err != nil {
		t.Fatal(err)
	}

	user, err := ss.User().Get(u1.Id)
	require.Nil(t, err)
	if user.FailedAttempts != 3 {
		t.Fatal("FailedAttempts not updated correctly")
	}
}

func testUserStoreGet(t *testing.T, ss store.Store) {
	u1 := &model.User{
		Email: MakeEmail(),
	}
	store.Must(ss.User().Save(u1))
	defer func() { require.Nil(t, ss.User().PermanentDelete(u1.Id)) }()

	u2 := store.Must(ss.User().Save(&model.User{
		Email:    MakeEmail(),
		Username: model.NewId(),
	})).(*model.User)
	_, err := ss.Bot().Save(&model.Bot{
		UserId:      u2.Id,
		Username:    u2.Username,
		Description: "bot description",
		OwnerId:     u1.Id,
	})
	require.Nil(t, err)
	u2.IsBot = true
	u2.BotDescription = "bot description"
	defer func() { require.Nil(t, ss.Bot().PermanentDelete(u2.Id)) }()
	defer func() { require.Nil(t, ss.User().PermanentDelete(u2.Id)) }()

	store.Must(ss.Team().SaveMember(&model.TeamMember{TeamId: model.NewId(), UserId: u1.Id}, -1))

	t.Run("fetch empty id", func(t *testing.T) {
		_, err := ss.User().Get("")
		require.NotNil(t, err)
	})

	t.Run("fetch user 1", func(t *testing.T) {
		actual, err := ss.User().Get(u1.Id)
		require.Nil(t, err)
		require.Equal(t, u1, actual)
		require.False(t, actual.IsBot)
	})

	t.Run("fetch user 2, also a bot", func(t *testing.T) {
		actual, err := ss.User().Get(u2.Id)
		require.Nil(t, err)
		require.Equal(t, u2, actual)
		require.True(t, actual.IsBot)
		require.Equal(t, "bot description", actual.BotDescription)
	})
}

func testGetAllUsingAuthService(t *testing.T, ss store.Store) {
	teamId := model.NewId()

	u1 := store.Must(ss.User().Save(&model.User{
		Email:       MakeEmail(),
		Username:    "u1" + model.NewId(),
		AuthService: "service",
	})).(*model.User)
	defer func() { require.Nil(t, ss.User().PermanentDelete(u1.Id)) }()
	store.Must(ss.Team().SaveMember(&model.TeamMember{TeamId: teamId, UserId: u1.Id}, -1))

	u2 := store.Must(ss.User().Save(&model.User{
		Email:       MakeEmail(),
		Username:    "u2" + model.NewId(),
		AuthService: "service",
	})).(*model.User)
	defer func() { require.Nil(t, ss.User().PermanentDelete(u2.Id)) }()
	store.Must(ss.Team().SaveMember(&model.TeamMember{TeamId: teamId, UserId: u2.Id}, -1))

	u3 := store.Must(ss.User().Save(&model.User{
		Email:       MakeEmail(),
		Username:    "u3" + model.NewId(),
		AuthService: "service2",
	})).(*model.User)
	defer func() { require.Nil(t, ss.User().PermanentDelete(u3.Id)) }()
	store.Must(ss.Team().SaveMember(&model.TeamMember{TeamId: teamId, UserId: u3.Id}, -1))
	_, err := ss.Bot().Save(&model.Bot{
		UserId:   u3.Id,
		Username: u3.Username,
		OwnerId:  u1.Id,
	})
	require.Nil(t, err)
	u3.IsBot = true
	defer func() { require.Nil(t, ss.Bot().PermanentDelete(u3.Id)) }()
	defer func() { require.Nil(t, ss.User().PermanentDelete(u3.Id)) }()

	t.Run("get by unknown auth service", func(t *testing.T) {
		users, err := ss.User().GetAllUsingAuthService("unknown")
		require.Nil(t, err)
		assert.Equal(t, []*model.User{}, users)
	})

	t.Run("get by auth service", func(t *testing.T) {
		users, err := ss.User().GetAllUsingAuthService("service")
		require.Nil(t, err)
		assert.Equal(t, []*model.User{u1, u2}, users)
	})

	t.Run("get by other auth service", func(t *testing.T) {
		users, err := ss.User().GetAllUsingAuthService("service2")
		require.Nil(t, err)
		assert.Equal(t, []*model.User{u3}, users)
	})
}

func sanitized(user *model.User) *model.User {
	clonedUser := model.UserFromJson(strings.NewReader(user.ToJson()))
	clonedUser.AuthData = new(string)
	*clonedUser.AuthData = ""
	clonedUser.Props = model.StringMap{}

	return clonedUser
}

func testUserStoreGetAllProfiles(t *testing.T, ss store.Store) {
	u1 := store.Must(ss.User().Save(&model.User{
		Email:    MakeEmail(),
		Username: "u1" + model.NewId(),
	})).(*model.User)
	defer func() { require.Nil(t, ss.User().PermanentDelete(u1.Id)) }()

	u2 := store.Must(ss.User().Save(&model.User{
		Email:    MakeEmail(),
		Username: "u2" + model.NewId(),
	})).(*model.User)
	defer func() { require.Nil(t, ss.User().PermanentDelete(u2.Id)) }()

	u3 := store.Must(ss.User().Save(&model.User{
		Email:    MakeEmail(),
		Username: "u3" + model.NewId(),
	})).(*model.User)
	_, err := ss.Bot().Save(&model.Bot{
		UserId:   u3.Id,
		Username: u3.Username,
		OwnerId:  u1.Id,
	})
	require.Nil(t, err)
	u3.IsBot = true
	defer func() { require.Nil(t, ss.Bot().PermanentDelete(u3.Id)) }()
	defer func() { require.Nil(t, ss.User().PermanentDelete(u3.Id)) }()

	u4 := store.Must(ss.User().Save(&model.User{
		Email:    MakeEmail(),
		Username: "u4" + model.NewId(),
		Roles:    "system_user some-other-role",
	})).(*model.User)
	defer func() { require.Nil(t, ss.User().PermanentDelete(u4.Id)) }()

	u5 := store.Must(ss.User().Save(&model.User{
		Email:    MakeEmail(),
		Username: "u5" + model.NewId(),
		Roles:    "system_admin",
	})).(*model.User)
	defer func() { require.Nil(t, ss.User().PermanentDelete(u5.Id)) }()

	u6 := store.Must(ss.User().Save(&model.User{
		Email:    MakeEmail(),
		Username: "u6" + model.NewId(),
		DeleteAt: model.GetMillis(),
		Roles:    "system_admin",
	})).(*model.User)
	defer func() { require.Nil(t, ss.User().PermanentDelete(u6.Id)) }()

	u7 := store.Must(ss.User().Save(&model.User{
		Email:    MakeEmail(),
		Username: "u7" + model.NewId(),
		DeleteAt: model.GetMillis(),
	})).(*model.User)
	defer func() { require.Nil(t, ss.User().PermanentDelete(u7.Id)) }()

	t.Run("get offset 0, limit 100", func(t *testing.T) {
		options := &model.UserGetOptions{Page: 0, PerPage: 100}
		result := <-ss.User().GetAllProfiles(options)
		require.Nil(t, result.Err)

		actual := result.Data.([]*model.User)
		require.Equal(t, []*model.User{
			sanitized(u1),
			sanitized(u2),
			sanitized(u3),
			sanitized(u4),
			sanitized(u5),
			sanitized(u6),
			sanitized(u7),
		}, actual)
	})

	t.Run("get offset 0, limit 1", func(t *testing.T) {
		result := <-ss.User().GetAllProfiles(&model.UserGetOptions{
			Page:    0,
			PerPage: 1,
		})
		require.Nil(t, result.Err)
		actual := result.Data.([]*model.User)
		require.Equal(t, []*model.User{
			sanitized(u1),
		}, actual)
	})

	t.Run("get all", func(t *testing.T) {
		result := <-ss.User().GetAll()
		require.Nil(t, result.Err)

		actual := result.Data.([]*model.User)
		require.Equal(t, []*model.User{
			u1,
			u2,
			u3,
			u4,
			u5,
			u6,
			u7,
		}, actual)
	})

	t.Run("etag changes for all after user creation", func(t *testing.T) {
		result := <-ss.User().GetEtagForAllProfiles()
		require.Nil(t, result.Err)
		etag := result.Data.(string)

		uNew := &model.User{}
		uNew.Email = MakeEmail()
		store.Must(ss.User().Save(uNew))
		defer func() { require.Nil(t, ss.User().PermanentDelete(uNew.Id)) }()

		result = <-ss.User().GetEtagForAllProfiles()
		require.Nil(t, result.Err)
		updatedEtag := result.Data.(string)

		require.NotEqual(t, etag, updatedEtag)
	})

	t.Run("filter to system_admin role", func(t *testing.T) {
		result := <-ss.User().GetAllProfiles(&model.UserGetOptions{
			Page:    0,
			PerPage: 10,
			Role:    "system_admin",
		})
		require.Nil(t, result.Err)
		actual := result.Data.([]*model.User)
		require.Equal(t, []*model.User{
			sanitized(u5),
			sanitized(u6),
		}, actual)
	})

	t.Run("filter to system_admin role, inactive", func(t *testing.T) {
		result := <-ss.User().GetAllProfiles(&model.UserGetOptions{
			Page:     0,
			PerPage:  10,
			Role:     "system_admin",
			Inactive: true,
		})
		require.Nil(t, result.Err)
		actual := result.Data.([]*model.User)
		require.Equal(t, []*model.User{
			sanitized(u6),
		}, actual)
	})

	t.Run("filter to inactive", func(t *testing.T) {
		result := <-ss.User().GetAllProfiles(&model.UserGetOptions{
			Page:     0,
			PerPage:  10,
			Inactive: true,
		})
		require.Nil(t, result.Err)
		actual := result.Data.([]*model.User)
		require.Equal(t, []*model.User{
			sanitized(u6),
			sanitized(u7),
		}, actual)
	})
}

func testUserStoreGetProfiles(t *testing.T, ss store.Store) {
	teamId := model.NewId()

	u1 := store.Must(ss.User().Save(&model.User{
		Email:    MakeEmail(),
		Username: "u1" + model.NewId(),
	})).(*model.User)
	defer func() { require.Nil(t, ss.User().PermanentDelete(u1.Id)) }()
	store.Must(ss.Team().SaveMember(&model.TeamMember{TeamId: teamId, UserId: u1.Id}, -1))

	u2 := store.Must(ss.User().Save(&model.User{
		Email:    MakeEmail(),
		Username: "u2" + model.NewId(),
	})).(*model.User)
	defer func() { require.Nil(t, ss.User().PermanentDelete(u2.Id)) }()
	store.Must(ss.Team().SaveMember(&model.TeamMember{TeamId: teamId, UserId: u2.Id}, -1))

	u3 := store.Must(ss.User().Save(&model.User{
		Email:    MakeEmail(),
		Username: "u3" + model.NewId(),
	})).(*model.User)
	_, err := ss.Bot().Save(&model.Bot{
		UserId:   u3.Id,
		Username: u3.Username,
		OwnerId:  u1.Id,
	})
	require.Nil(t, err)
	u3.IsBot = true
	defer func() { require.Nil(t, ss.Bot().PermanentDelete(u3.Id)) }()
	defer func() { require.Nil(t, ss.User().PermanentDelete(u3.Id)) }()
	store.Must(ss.Team().SaveMember(&model.TeamMember{TeamId: teamId, UserId: u3.Id}, -1))

	u4 := store.Must(ss.User().Save(&model.User{
		Email:    MakeEmail(),
		Username: "u4" + model.NewId(),
		Roles:    "system_admin",
	})).(*model.User)
	defer func() { require.Nil(t, ss.User().PermanentDelete(u4.Id)) }()
	store.Must(ss.Team().SaveMember(&model.TeamMember{TeamId: teamId, UserId: u4.Id}, -1))

	u5 := store.Must(ss.User().Save(&model.User{
		Email:    MakeEmail(),
		Username: "u5" + model.NewId(),
		DeleteAt: model.GetMillis(),
	})).(*model.User)
	defer func() { require.Nil(t, ss.User().PermanentDelete(u5.Id)) }()
	store.Must(ss.Team().SaveMember(&model.TeamMember{TeamId: teamId, UserId: u5.Id}, -1))

	t.Run("get page 0, perPage 100", func(t *testing.T) {
		result := <-ss.User().GetProfiles(&model.UserGetOptions{
			InTeamId: teamId,
			Page:     0,
			PerPage:  100,
		})
		require.Nil(t, result.Err)

		actual := result.Data.([]*model.User)
		require.Equal(t, []*model.User{
			sanitized(u1),
			sanitized(u2),
			sanitized(u3),
			sanitized(u4),
			sanitized(u5),
		}, actual)
	})

	t.Run("get page 0, perPage 1", func(t *testing.T) {
		result := <-ss.User().GetProfiles(&model.UserGetOptions{
			InTeamId: teamId,
			Page:     0,
			PerPage:  1,
		})
		require.Nil(t, result.Err)

		actual := result.Data.([]*model.User)
		require.Equal(t, []*model.User{sanitized(u1)}, actual)
	})

	t.Run("get unknown team id", func(t *testing.T) {
		result := <-ss.User().GetProfiles(&model.UserGetOptions{
			InTeamId: "123",
			Page:     0,
			PerPage:  100,
		})
		require.Nil(t, result.Err)

		actual := result.Data.([]*model.User)
		require.Equal(t, []*model.User{}, actual)
	})

	t.Run("etag changes for all after user creation", func(t *testing.T) {
		result := <-ss.User().GetEtagForProfiles(teamId)
		require.Nil(t, result.Err)
		etag := result.Data.(string)

		uNew := &model.User{}
		uNew.Email = MakeEmail()
		store.Must(ss.User().Save(uNew))
		defer func() { require.Nil(t, ss.User().PermanentDelete(uNew.Id)) }()
		store.Must(ss.Team().SaveMember(&model.TeamMember{TeamId: teamId, UserId: uNew.Id}, -1))

		result = <-ss.User().GetEtagForProfiles(teamId)
		require.Nil(t, result.Err)
		updatedEtag := result.Data.(string)

		require.NotEqual(t, etag, updatedEtag)
	})

	t.Run("filter to system_admin role", func(t *testing.T) {
		result := <-ss.User().GetProfiles(&model.UserGetOptions{
			InTeamId: teamId,
			Page:     0,
			PerPage:  10,
			Role:     "system_admin",
		})
		require.Nil(t, result.Err)
		actual := result.Data.([]*model.User)
		require.Equal(t, []*model.User{
			sanitized(u4),
		}, actual)
	})

	t.Run("filter to inactive", func(t *testing.T) {
		result := <-ss.User().GetProfiles(&model.UserGetOptions{
			InTeamId: teamId,
			Page:     0,
			PerPage:  10,
			Inactive: true,
		})
		require.Nil(t, result.Err)
		actual := result.Data.([]*model.User)
		require.Equal(t, []*model.User{
			sanitized(u5),
		}, actual)
	})
}

func testUserStoreGetProfilesInChannel(t *testing.T, ss store.Store) {
	teamId := model.NewId()

	u1 := store.Must(ss.User().Save(&model.User{
		Email:    MakeEmail(),
		Username: "u1" + model.NewId(),
	})).(*model.User)
	defer func() { require.Nil(t, ss.User().PermanentDelete(u1.Id)) }()
	store.Must(ss.Team().SaveMember(&model.TeamMember{TeamId: teamId, UserId: u1.Id}, -1))

	u2 := store.Must(ss.User().Save(&model.User{
		Email:    MakeEmail(),
		Username: "u2" + model.NewId(),
	})).(*model.User)
	defer func() { require.Nil(t, ss.User().PermanentDelete(u2.Id)) }()
	store.Must(ss.Team().SaveMember(&model.TeamMember{TeamId: teamId, UserId: u2.Id}, -1))

	u3 := store.Must(ss.User().Save(&model.User{
		Email:    MakeEmail(),
		Username: "u3" + model.NewId(),
	})).(*model.User)
	defer func() { require.Nil(t, ss.User().PermanentDelete(u3.Id)) }()
	store.Must(ss.Team().SaveMember(&model.TeamMember{TeamId: teamId, UserId: u3.Id}, -1))
	_, err := ss.Bot().Save(&model.Bot{
		UserId:   u3.Id,
		Username: u3.Username,
		OwnerId:  u1.Id,
	})
	require.Nil(t, err)
	u3.IsBot = true
	defer func() { require.Nil(t, ss.Bot().PermanentDelete(u3.Id)) }()

	ch1 := &model.Channel{
		TeamId:      teamId,
		DisplayName: "Profiles in channel",
		Name:        "profiles-" + model.NewId(),
		Type:        model.CHANNEL_OPEN,
	}
	c1, err := ss.Channel().Save(ch1, -1)
	require.Nil(t, err)

	ch2 := &model.Channel{
		TeamId:      teamId,
		DisplayName: "Profiles in private",
		Name:        "profiles-" + model.NewId(),
		Type:        model.CHANNEL_PRIVATE,
	}
	c2, err := ss.Channel().Save(ch2, -1)
	require.Nil(t, err)

	store.Must(ss.Channel().SaveMember(&model.ChannelMember{
		ChannelId:   c1.Id,
		UserId:      u1.Id,
		NotifyProps: model.GetDefaultChannelNotifyProps(),
	}))

	store.Must(ss.Channel().SaveMember(&model.ChannelMember{
		ChannelId:   c1.Id,
		UserId:      u2.Id,
		NotifyProps: model.GetDefaultChannelNotifyProps(),
	}))

	store.Must(ss.Channel().SaveMember(&model.ChannelMember{
		ChannelId:   c1.Id,
		UserId:      u3.Id,
		NotifyProps: model.GetDefaultChannelNotifyProps(),
	}))

	store.Must(ss.Channel().SaveMember(&model.ChannelMember{
		ChannelId:   c2.Id,
		UserId:      u1.Id,
		NotifyProps: model.GetDefaultChannelNotifyProps(),
	}))

	t.Run("get in channel 1, offset 0, limit 100", func(t *testing.T) {
		result := <-ss.User().GetProfilesInChannel(c1.Id, 0, 100)
		require.Nil(t, result.Err)
		assert.Equal(t, []*model.User{sanitized(u1), sanitized(u2), sanitized(u3)}, result.Data.([]*model.User))
	})

	t.Run("get in channel 1, offset 1, limit 2", func(t *testing.T) {
		result := <-ss.User().GetProfilesInChannel(c1.Id, 1, 2)
		require.Nil(t, result.Err)
		assert.Equal(t, []*model.User{sanitized(u2), sanitized(u3)}, result.Data.([]*model.User))
	})

	t.Run("get in channel 2, offset 0, limit 1", func(t *testing.T) {
		result := <-ss.User().GetProfilesInChannel(c2.Id, 0, 1)
		require.Nil(t, result.Err)
		assert.Equal(t, []*model.User{sanitized(u1)}, result.Data.([]*model.User))
	})
}

func testUserStoreGetProfilesInChannelByStatus(t *testing.T, ss store.Store) {
	teamId := model.NewId()

	u1 := store.Must(ss.User().Save(&model.User{
		Email:    MakeEmail(),
		Username: "u1" + model.NewId(),
	})).(*model.User)
	defer func() { require.Nil(t, ss.User().PermanentDelete(u1.Id)) }()
	store.Must(ss.Team().SaveMember(&model.TeamMember{TeamId: teamId, UserId: u1.Id}, -1))

	u2 := store.Must(ss.User().Save(&model.User{
		Email:    MakeEmail(),
		Username: "u2" + model.NewId(),
	})).(*model.User)
	defer func() { require.Nil(t, ss.User().PermanentDelete(u2.Id)) }()
	store.Must(ss.Team().SaveMember(&model.TeamMember{TeamId: teamId, UserId: u2.Id}, -1))

	u3 := store.Must(ss.User().Save(&model.User{
		Email:    MakeEmail(),
		Username: "u3" + model.NewId(),
	})).(*model.User)
	defer func() { require.Nil(t, ss.User().PermanentDelete(u3.Id)) }()
	store.Must(ss.Team().SaveMember(&model.TeamMember{TeamId: teamId, UserId: u3.Id}, -1))
	_, err := ss.Bot().Save(&model.Bot{
		UserId:   u3.Id,
		Username: u3.Username,
		OwnerId:  u1.Id,
	})
	require.Nil(t, err)
	u3.IsBot = true
	defer func() { require.Nil(t, ss.Bot().PermanentDelete(u3.Id)) }()

	ch1 := &model.Channel{
		TeamId:      teamId,
		DisplayName: "Profiles in channel",
		Name:        "profiles-" + model.NewId(),
		Type:        model.CHANNEL_OPEN,
	}
	c1, err := ss.Channel().Save(ch1, -1)
	require.Nil(t, err)

	ch2 := &model.Channel{
		TeamId:      teamId,
		DisplayName: "Profiles in private",
		Name:        "profiles-" + model.NewId(),
		Type:        model.CHANNEL_PRIVATE,
	}
	c2, err := ss.Channel().Save(ch2, -1)
	require.Nil(t, err)

	store.Must(ss.Channel().SaveMember(&model.ChannelMember{
		ChannelId:   c1.Id,
		UserId:      u1.Id,
		NotifyProps: model.GetDefaultChannelNotifyProps(),
	}))

	store.Must(ss.Channel().SaveMember(&model.ChannelMember{
		ChannelId:   c1.Id,
		UserId:      u2.Id,
		NotifyProps: model.GetDefaultChannelNotifyProps(),
	}))

	store.Must(ss.Channel().SaveMember(&model.ChannelMember{
		ChannelId:   c1.Id,
		UserId:      u3.Id,
		NotifyProps: model.GetDefaultChannelNotifyProps(),
	}))

	store.Must(ss.Channel().SaveMember(&model.ChannelMember{
		ChannelId:   c2.Id,
		UserId:      u1.Id,
		NotifyProps: model.GetDefaultChannelNotifyProps(),
	}))

	require.Nil(t, ss.Status().SaveOrUpdate(&model.Status{
		UserId: u1.Id,
		Status: model.STATUS_DND,
	}))
	require.Nil(t, ss.Status().SaveOrUpdate(&model.Status{
		UserId: u2.Id,
		Status: model.STATUS_AWAY,
	}))
	require.Nil(t, ss.Status().SaveOrUpdate(&model.Status{
		UserId: u3.Id,
		Status: model.STATUS_ONLINE,
	}))

	t.Run("get in channel 1 by status, offset 0, limit 100", func(t *testing.T) {
		result := <-ss.User().GetProfilesInChannelByStatus(c1.Id, 0, 100)
		require.Nil(t, result.Err)
		assert.Equal(t, []*model.User{sanitized(u3), sanitized(u2), sanitized(u1)}, result.Data.([]*model.User))
	})

	t.Run("get in channel 2 by status, offset 0, limit 1", func(t *testing.T) {
		result := <-ss.User().GetProfilesInChannelByStatus(c2.Id, 0, 1)
		require.Nil(t, result.Err)
		assert.Equal(t, []*model.User{sanitized(u1)}, result.Data.([]*model.User))
	})
}

func testUserStoreGetProfilesWithoutTeam(t *testing.T, ss store.Store) {
	teamId := model.NewId()

	u1 := store.Must(ss.User().Save(&model.User{
		Email:    MakeEmail(),
		Username: "u1" + model.NewId(),
	})).(*model.User)
	defer func() { require.Nil(t, ss.User().PermanentDelete(u1.Id)) }()
	store.Must(ss.Team().SaveMember(&model.TeamMember{TeamId: teamId, UserId: u1.Id}, -1))

	u2 := store.Must(ss.User().Save(&model.User{
		Email:    MakeEmail(),
		Username: "u2" + model.NewId(),
	})).(*model.User)
	defer func() { require.Nil(t, ss.User().PermanentDelete(u2.Id)) }()

	u3 := store.Must(ss.User().Save(&model.User{
		Email:    MakeEmail(),
		Username: "u3" + model.NewId(),
	})).(*model.User)
	defer func() { require.Nil(t, ss.User().PermanentDelete(u3.Id)) }()
	_, err := ss.Bot().Save(&model.Bot{
		UserId:   u3.Id,
		Username: u3.Username,
		OwnerId:  u1.Id,
	})
	require.Nil(t, err)
	u3.IsBot = true
	defer func() { require.Nil(t, ss.Bot().PermanentDelete(u3.Id)) }()

	t.Run("get, offset 0, limit 100", func(t *testing.T) {
		result := <-ss.User().GetProfilesWithoutTeam(0, 100, nil)
		require.Nil(t, result.Err)
		assert.Equal(t, []*model.User{sanitized(u2), sanitized(u3)}, result.Data.([]*model.User))
	})

	t.Run("get, offset 1, limit 1", func(t *testing.T) {
		result := <-ss.User().GetProfilesWithoutTeam(1, 1, nil)
		require.Nil(t, result.Err)
		assert.Equal(t, []*model.User{sanitized(u3)}, result.Data.([]*model.User))
	})

	t.Run("get, offset 2, limit 1", func(t *testing.T) {
		result := <-ss.User().GetProfilesWithoutTeam(2, 1, nil)
		require.Nil(t, result.Err)
		assert.Equal(t, []*model.User{}, result.Data.([]*model.User))
	})
}

func testUserStoreGetAllProfilesInChannel(t *testing.T, ss store.Store) {
	teamId := model.NewId()

	u1 := store.Must(ss.User().Save(&model.User{
		Email:    MakeEmail(),
		Username: "u1" + model.NewId(),
	})).(*model.User)
	defer func() { require.Nil(t, ss.User().PermanentDelete(u1.Id)) }()
	store.Must(ss.Team().SaveMember(&model.TeamMember{TeamId: teamId, UserId: u1.Id}, -1))

	u2 := store.Must(ss.User().Save(&model.User{
		Email:    MakeEmail(),
		Username: "u2" + model.NewId(),
	})).(*model.User)
	defer func() { require.Nil(t, ss.User().PermanentDelete(u2.Id)) }()
	store.Must(ss.Team().SaveMember(&model.TeamMember{TeamId: teamId, UserId: u2.Id}, -1))

	u3 := store.Must(ss.User().Save(&model.User{
		Email:    MakeEmail(),
		Username: "u3" + model.NewId(),
	})).(*model.User)
	defer func() { require.Nil(t, ss.User().PermanentDelete(u3.Id)) }()
	store.Must(ss.Team().SaveMember(&model.TeamMember{TeamId: teamId, UserId: u3.Id}, -1))
	_, err := ss.Bot().Save(&model.Bot{
		UserId:   u3.Id,
		Username: u3.Username,
		OwnerId:  u1.Id,
	})
	require.Nil(t, err)
	u3.IsBot = true
	defer func() { require.Nil(t, ss.Bot().PermanentDelete(u3.Id)) }()

	ch1 := &model.Channel{
		TeamId:      teamId,
		DisplayName: "Profiles in channel",
		Name:        "profiles-" + model.NewId(),
		Type:        model.CHANNEL_OPEN,
	}
	c1, err := ss.Channel().Save(ch1, -1)
	require.Nil(t, err)

	ch2 := &model.Channel{
		TeamId:      teamId,
		DisplayName: "Profiles in private",
		Name:        "profiles-" + model.NewId(),
		Type:        model.CHANNEL_PRIVATE,
	}
	c2, err := ss.Channel().Save(ch2, -1)
	require.Nil(t, err)

	store.Must(ss.Channel().SaveMember(&model.ChannelMember{
		ChannelId:   c1.Id,
		UserId:      u1.Id,
		NotifyProps: model.GetDefaultChannelNotifyProps(),
	}))

	store.Must(ss.Channel().SaveMember(&model.ChannelMember{
		ChannelId:   c1.Id,
		UserId:      u2.Id,
		NotifyProps: model.GetDefaultChannelNotifyProps(),
	}))

	store.Must(ss.Channel().SaveMember(&model.ChannelMember{
		ChannelId:   c1.Id,
		UserId:      u3.Id,
		NotifyProps: model.GetDefaultChannelNotifyProps(),
	}))

	store.Must(ss.Channel().SaveMember(&model.ChannelMember{
		ChannelId:   c2.Id,
		UserId:      u1.Id,
		NotifyProps: model.GetDefaultChannelNotifyProps(),
	}))

	t.Run("all profiles in channel 1, no caching", func(t *testing.T) {
		result := <-ss.User().GetAllProfilesInChannel(c1.Id, false)
		require.Nil(t, result.Err)
		assert.Equal(t, map[string]*model.User{
			u1.Id: sanitized(u1),
			u2.Id: sanitized(u2),
			u3.Id: sanitized(u3),
		}, result.Data.(map[string]*model.User))
	})

	t.Run("all profiles in channel 2, no caching", func(t *testing.T) {
		result := <-ss.User().GetAllProfilesInChannel(c2.Id, false)
		require.Nil(t, result.Err)
		assert.Equal(t, map[string]*model.User{
			u1.Id: sanitized(u1),
		}, result.Data.(map[string]*model.User))
	})

	t.Run("all profiles in channel 2, caching", func(t *testing.T) {
		result := <-ss.User().GetAllProfilesInChannel(c2.Id, true)
		require.Nil(t, result.Err)
		assert.Equal(t, map[string]*model.User{
			u1.Id: sanitized(u1),
		}, result.Data.(map[string]*model.User))
	})

	t.Run("all profiles in channel 2, caching [repeated]", func(t *testing.T) {
		result := <-ss.User().GetAllProfilesInChannel(c2.Id, true)
		require.Nil(t, result.Err)
		assert.Equal(t, map[string]*model.User{
			u1.Id: sanitized(u1),
		}, result.Data.(map[string]*model.User))
	})

	ss.User().InvalidateProfilesInChannelCacheByUser(u1.Id)
	ss.User().InvalidateProfilesInChannelCache(c2.Id)
}

func testUserStoreGetProfilesNotInChannel(t *testing.T, ss store.Store) {
	teamId := model.NewId()

	u1 := store.Must(ss.User().Save(&model.User{
		Email:    MakeEmail(),
		Username: "u1" + model.NewId(),
	})).(*model.User)
	defer func() { require.Nil(t, ss.User().PermanentDelete(u1.Id)) }()
	store.Must(ss.Team().SaveMember(&model.TeamMember{TeamId: teamId, UserId: u1.Id}, -1))

	u2 := store.Must(ss.User().Save(&model.User{
		Email:    MakeEmail(),
		Username: "u2" + model.NewId(),
	})).(*model.User)
	defer func() { require.Nil(t, ss.User().PermanentDelete(u2.Id)) }()
	store.Must(ss.Team().SaveMember(&model.TeamMember{TeamId: teamId, UserId: u2.Id}, -1))

	u3 := store.Must(ss.User().Save(&model.User{
		Email:    MakeEmail(),
		Username: "u3" + model.NewId(),
	})).(*model.User)
	defer func() { require.Nil(t, ss.User().PermanentDelete(u3.Id)) }()
	store.Must(ss.Team().SaveMember(&model.TeamMember{TeamId: teamId, UserId: u3.Id}, -1))
	_, err := ss.Bot().Save(&model.Bot{
		UserId:   u3.Id,
		Username: u3.Username,
		OwnerId:  u1.Id,
	})
	require.Nil(t, err)
	u3.IsBot = true
	defer func() { require.Nil(t, ss.Bot().PermanentDelete(u3.Id)) }()

	ch1 := &model.Channel{
		TeamId:      teamId,
		DisplayName: "Profiles in channel",
		Name:        "profiles-" + model.NewId(),
		Type:        model.CHANNEL_OPEN,
	}
	c1, err := ss.Channel().Save(ch1, -1)
	require.Nil(t, err)

	ch2 := &model.Channel{
		TeamId:      teamId,
		DisplayName: "Profiles in private",
		Name:        "profiles-" + model.NewId(),
		Type:        model.CHANNEL_PRIVATE,
	}
	c2, err := ss.Channel().Save(ch2, -1)
	require.Nil(t, err)

	t.Run("get team 1, channel 1, offset 0, limit 100", func(t *testing.T) {
		result := <-ss.User().GetProfilesNotInChannel(teamId, c1.Id, false, 0, 100, nil)
		require.Nil(t, result.Err)
		assert.Equal(t, []*model.User{
			sanitized(u1),
			sanitized(u2),
			sanitized(u3),
		}, result.Data.([]*model.User))
	})

	t.Run("get team 1, channel 2, offset 0, limit 100", func(t *testing.T) {
		result := <-ss.User().GetProfilesNotInChannel(teamId, c2.Id, false, 0, 100, nil)
		require.Nil(t, result.Err)
		assert.Equal(t, []*model.User{
			sanitized(u1),
			sanitized(u2),
			sanitized(u3),
		}, result.Data.([]*model.User))
	})

	store.Must(ss.Channel().SaveMember(&model.ChannelMember{
		ChannelId:   c1.Id,
		UserId:      u1.Id,
		NotifyProps: model.GetDefaultChannelNotifyProps(),
	}))

	store.Must(ss.Channel().SaveMember(&model.ChannelMember{
		ChannelId:   c1.Id,
		UserId:      u2.Id,
		NotifyProps: model.GetDefaultChannelNotifyProps(),
	}))

	store.Must(ss.Channel().SaveMember(&model.ChannelMember{
		ChannelId:   c1.Id,
		UserId:      u3.Id,
		NotifyProps: model.GetDefaultChannelNotifyProps(),
	}))

	store.Must(ss.Channel().SaveMember(&model.ChannelMember{
		ChannelId:   c2.Id,
		UserId:      u1.Id,
		NotifyProps: model.GetDefaultChannelNotifyProps(),
	}))

	t.Run("get team 1, channel 1, offset 0, limit 100, after update", func(t *testing.T) {
		result := <-ss.User().GetProfilesNotInChannel(teamId, c1.Id, false, 0, 100, nil)
		require.Nil(t, result.Err)
		assert.Equal(t, []*model.User{}, result.Data.([]*model.User))
	})

	t.Run("get team 1, channel 2, offset 0, limit 100, after update", func(t *testing.T) {
		result := <-ss.User().GetProfilesNotInChannel(teamId, c2.Id, false, 0, 100, nil)
		require.Nil(t, result.Err)
		assert.Equal(t, []*model.User{
			sanitized(u2),
			sanitized(u3),
		}, result.Data.([]*model.User))
	})

	t.Run("get team 1, channel 2, offset 0, limit 0, setting group constrained when it's not", func(t *testing.T) {
		result := <-ss.User().GetProfilesNotInChannel(teamId, c2.Id, true, 0, 100, nil)
		require.Nil(t, result.Err)
		assert.Empty(t, result.Data.([]*model.User))
	})

	// create a group
	group := store.Must(ss.Group().Create(&model.Group{
		Name:        "n_" + model.NewId(),
		DisplayName: "dn_" + model.NewId(),
		Source:      model.GroupSourceLdap,
		RemoteId:    "ri_" + model.NewId(),
	})).(*model.Group)

	// add two members to the group
	for _, u := range []*model.User{u1, u2} {
<<<<<<< HEAD
		_, err = ss.Group().CreateOrRestoreMember(group.Id, u.Id)
		require.Nil(t, err)
=======
		res := <-ss.Group().UpsertMember(group.Id, u.Id)
		require.Nil(t, res.Err)
>>>>>>> ab4eaf89
	}

	// associate the group with the channel
	_, err = ss.Group().CreateGroupSyncable(&model.GroupSyncable{
		GroupId:    group.Id,
		SyncableId: c2.Id,
		Type:       model.GroupSyncableTypeChannel,
	})
	require.Nil(t, err)

	t.Run("get team 1, channel 2, offset 0, limit 0, setting group constrained", func(t *testing.T) {
		result := <-ss.User().GetProfilesNotInChannel(teamId, c2.Id, true, 0, 100, nil)
		require.Nil(t, result.Err)
		assert.Equal(t, []*model.User{
			sanitized(u2),
		}, result.Data.([]*model.User))
	})
}

func testUserStoreGetProfilesByIds(t *testing.T, ss store.Store) {
	teamId := model.NewId()

	u1 := store.Must(ss.User().Save(&model.User{
		Email:    MakeEmail(),
		Username: "u1" + model.NewId(),
	})).(*model.User)
	defer func() { require.Nil(t, ss.User().PermanentDelete(u1.Id)) }()
	store.Must(ss.Team().SaveMember(&model.TeamMember{TeamId: teamId, UserId: u1.Id}, -1))

	u2 := store.Must(ss.User().Save(&model.User{
		Email:    MakeEmail(),
		Username: "u2" + model.NewId(),
	})).(*model.User)
	defer func() { require.Nil(t, ss.User().PermanentDelete(u2.Id)) }()
	store.Must(ss.Team().SaveMember(&model.TeamMember{TeamId: teamId, UserId: u2.Id}, -1))

	u3 := store.Must(ss.User().Save(&model.User{
		Email:    MakeEmail(),
		Username: "u3" + model.NewId(),
	})).(*model.User)
	defer func() { require.Nil(t, ss.User().PermanentDelete(u3.Id)) }()
	store.Must(ss.Team().SaveMember(&model.TeamMember{TeamId: teamId, UserId: u3.Id}, -1))
	_, err := ss.Bot().Save(&model.Bot{
		UserId:   u3.Id,
		Username: u3.Username,
		OwnerId:  u1.Id,
	})
	require.Nil(t, err)
	u3.IsBot = true
	defer func() { require.Nil(t, ss.Bot().PermanentDelete(u3.Id)) }()

	u4 := store.Must(ss.User().Save(&model.User{
		Email:    MakeEmail(),
		Username: "u4" + model.NewId(),
	})).(*model.User)
	defer func() { require.Nil(t, ss.User().PermanentDelete(u4.Id)) }()

	t.Run("get u1 by id, no caching", func(t *testing.T) {
		result := <-ss.User().GetProfileByIds([]string{u1.Id}, nil, false)
		require.Nil(t, result.Err)
		assert.Equal(t, []*model.User{sanitized(u1)}, result.Data.([]*model.User))
	})

	t.Run("get u1 by id, caching", func(t *testing.T) {
		result := <-ss.User().GetProfileByIds([]string{u1.Id}, nil, true)
		require.Nil(t, result.Err)
		assert.Equal(t, []*model.User{sanitized(u1)}, result.Data.([]*model.User))
	})

	t.Run("get u1, u2, u3 by id, no caching", func(t *testing.T) {
		result := <-ss.User().GetProfileByIds([]string{u1.Id, u2.Id, u3.Id}, nil, false)
		require.Nil(t, result.Err)
		assert.Equal(t, []*model.User{sanitized(u1), sanitized(u2), sanitized(u3)}, result.Data.([]*model.User))
	})

	t.Run("get u1, u2, u3 by id, caching", func(t *testing.T) {
		result := <-ss.User().GetProfileByIds([]string{u1.Id, u2.Id, u3.Id}, nil, true)
		require.Nil(t, result.Err)
		assert.Equal(t, []*model.User{sanitized(u1), sanitized(u2), sanitized(u3)}, result.Data.([]*model.User))
	})

	t.Run("get unknown id, caching", func(t *testing.T) {
		result := <-ss.User().GetProfileByIds([]string{"123"}, nil, true)
		require.Nil(t, result.Err)
		assert.Equal(t, []*model.User{}, result.Data.([]*model.User))
	})

	t.Run("should only return users with UpdateAt greater than the since time", func(t *testing.T) {
		result := <-ss.User().GetProfileByIds([]string{u1.Id, u2.Id, u3.Id, u4.Id}, &store.UserGetByIdsOpts{
			Since: u2.CreateAt,
		}, true)
		require.Nil(t, result.Err)

		// u3 comes from the cache, and u4 does not
		assert.Equal(t, []*model.User{sanitized(u3), sanitized(u4)}, result.Data.([]*model.User))
	})
}

func testUserStoreGetProfileByGroupChannelIdsForUser(t *testing.T, ss store.Store) {
	u1 := store.Must(ss.User().Save(&model.User{
		Email:    MakeEmail(),
		Username: "u1" + model.NewId(),
	})).(*model.User)
	defer func() { require.Nil(t, ss.User().PermanentDelete(u1.Id)) }()

	u2 := store.Must(ss.User().Save(&model.User{
		Email:    MakeEmail(),
		Username: "u2" + model.NewId(),
	})).(*model.User)
	defer func() { require.Nil(t, ss.User().PermanentDelete(u2.Id)) }()

	u3 := store.Must(ss.User().Save(&model.User{
		Email:    MakeEmail(),
		Username: "u3" + model.NewId(),
	})).(*model.User)
	defer func() { require.Nil(t, ss.User().PermanentDelete(u3.Id)) }()

	u4 := store.Must(ss.User().Save(&model.User{
		Email:    MakeEmail(),
		Username: "u4" + model.NewId(),
	})).(*model.User)
	defer func() { require.Nil(t, ss.User().PermanentDelete(u4.Id)) }()

	gc1, err := ss.Channel().Save(&model.Channel{
		DisplayName: "Profiles in private",
		Name:        "profiles-" + model.NewId(),
		Type:        model.CHANNEL_GROUP,
	}, -1)
	require.Nil(t, err)

	for _, uId := range []string{u1.Id, u2.Id, u3.Id} {
		store.Must(ss.Channel().SaveMember(&model.ChannelMember{
			ChannelId:   gc1.Id,
			UserId:      uId,
			NotifyProps: model.GetDefaultChannelNotifyProps(),
		}))
	}

	gc2, err := ss.Channel().Save(&model.Channel{
		DisplayName: "Profiles in private",
		Name:        "profiles-" + model.NewId(),
		Type:        model.CHANNEL_GROUP,
	}, -1)
	require.Nil(t, err)

	for _, uId := range []string{u1.Id, u3.Id, u4.Id} {
		store.Must(ss.Channel().SaveMember(&model.ChannelMember{
			ChannelId:   gc2.Id,
			UserId:      uId,
			NotifyProps: model.GetDefaultChannelNotifyProps(),
		}))
	}

	testCases := []struct {
		Name                       string
		UserId                     string
		ChannelIds                 []string
		ExpectedUserIdsByChannel   map[string][]string
		EnsureChannelsNotInResults []string
	}{
		{
			Name:       "Get group 1 as user 1",
			UserId:     u1.Id,
			ChannelIds: []string{gc1.Id},
			ExpectedUserIdsByChannel: map[string][]string{
				gc1.Id: {u2.Id, u3.Id},
			},
			EnsureChannelsNotInResults: []string{},
		},
		{
			Name:       "Get groups 1 and 2 as user 1",
			UserId:     u1.Id,
			ChannelIds: []string{gc1.Id, gc2.Id},
			ExpectedUserIdsByChannel: map[string][]string{
				gc1.Id: {u2.Id, u3.Id},
				gc2.Id: {u3.Id, u4.Id},
			},
			EnsureChannelsNotInResults: []string{},
		},
		{
			Name:       "Get groups 1 and 2 as user 2",
			UserId:     u2.Id,
			ChannelIds: []string{gc1.Id, gc2.Id},
			ExpectedUserIdsByChannel: map[string][]string{
				gc1.Id: {u1.Id, u3.Id},
			},
			EnsureChannelsNotInResults: []string{gc2.Id},
		},
	}

	for _, tc := range testCases {
		t.Run(tc.Name, func(t *testing.T) {
			res, err := ss.User().GetProfileByGroupChannelIdsForUser(tc.UserId, tc.ChannelIds)
			require.Nil(t, err)

			for channelId, expectedUsers := range tc.ExpectedUserIdsByChannel {
				users, ok := res[channelId]
				require.True(t, ok)

				userIds := []string{}
				for _, user := range users {
					userIds = append(userIds, user.Id)
				}
				require.ElementsMatch(t, expectedUsers, userIds)
			}

			for _, channelId := range tc.EnsureChannelsNotInResults {
				_, ok := res[channelId]
				require.False(t, ok)
			}
		})
	}
}

func testUserStoreGetProfilesByUsernames(t *testing.T, ss store.Store) {
	teamId := model.NewId()
	team2Id := model.NewId()

	u1 := store.Must(ss.User().Save(&model.User{
		Email:    MakeEmail(),
		Username: "u1" + model.NewId(),
	})).(*model.User)
	defer func() { require.Nil(t, ss.User().PermanentDelete(u1.Id)) }()
	store.Must(ss.Team().SaveMember(&model.TeamMember{TeamId: teamId, UserId: u1.Id}, -1))

	u2 := store.Must(ss.User().Save(&model.User{
		Email:    MakeEmail(),
		Username: "u2" + model.NewId(),
	})).(*model.User)
	defer func() { require.Nil(t, ss.User().PermanentDelete(u2.Id)) }()
	store.Must(ss.Team().SaveMember(&model.TeamMember{TeamId: teamId, UserId: u2.Id}, -1))

	u3 := store.Must(ss.User().Save(&model.User{
		Email:    MakeEmail(),
		Username: "u3" + model.NewId(),
	})).(*model.User)
	defer func() { require.Nil(t, ss.User().PermanentDelete(u3.Id)) }()
	store.Must(ss.Team().SaveMember(&model.TeamMember{TeamId: team2Id, UserId: u3.Id}, -1))
	_, err := ss.Bot().Save(&model.Bot{
		UserId:   u3.Id,
		Username: u3.Username,
		OwnerId:  u1.Id,
	})
	require.Nil(t, err)
	u3.IsBot = true
	defer func() { require.Nil(t, ss.Bot().PermanentDelete(u3.Id)) }()

	t.Run("get by u1 and u2 usernames, team id 1", func(t *testing.T) {
		result := <-ss.User().GetProfilesByUsernames([]string{u1.Username, u2.Username}, &model.ViewUsersRestrictions{Teams: []string{teamId}})
		require.Nil(t, result.Err)
		assert.Equal(t, []*model.User{u1, u2}, result.Data.([]*model.User))
	})

	t.Run("get by u1 username, team id 1", func(t *testing.T) {
		result := <-ss.User().GetProfilesByUsernames([]string{u1.Username}, &model.ViewUsersRestrictions{Teams: []string{teamId}})
		require.Nil(t, result.Err)
		assert.Equal(t, []*model.User{u1}, result.Data.([]*model.User))
	})

	t.Run("get by u1 and u3 usernames, no team id", func(t *testing.T) {
		result := <-ss.User().GetProfilesByUsernames([]string{u1.Username, u3.Username}, nil)
		require.Nil(t, result.Err)
		assert.Equal(t, []*model.User{u1, u3}, result.Data.([]*model.User))
	})

	t.Run("get by u1 and u3 usernames, team id 1", func(t *testing.T) {
		result := <-ss.User().GetProfilesByUsernames([]string{u1.Username, u3.Username}, &model.ViewUsersRestrictions{Teams: []string{teamId}})
		require.Nil(t, result.Err)
		assert.Equal(t, []*model.User{u1}, result.Data.([]*model.User))
	})

	t.Run("get by u1 and u3 usernames, team id 2", func(t *testing.T) {
		result := <-ss.User().GetProfilesByUsernames([]string{u1.Username, u3.Username}, &model.ViewUsersRestrictions{Teams: []string{team2Id}})
		require.Nil(t, result.Err)
		assert.Equal(t, []*model.User{u3}, result.Data.([]*model.User))
	})
}

func testUserStoreGetSystemAdminProfiles(t *testing.T, ss store.Store) {
	teamId := model.NewId()

	u1 := store.Must(ss.User().Save(&model.User{
		Email:    MakeEmail(),
		Roles:    model.SYSTEM_USER_ROLE_ID + " " + model.SYSTEM_ADMIN_ROLE_ID,
		Username: "u1" + model.NewId(),
	})).(*model.User)
	defer func() { require.Nil(t, ss.User().PermanentDelete(u1.Id)) }()
	store.Must(ss.Team().SaveMember(&model.TeamMember{TeamId: teamId, UserId: u1.Id}, -1))

	u2 := store.Must(ss.User().Save(&model.User{
		Email:    MakeEmail(),
		Username: "u2" + model.NewId(),
	})).(*model.User)
	defer func() { require.Nil(t, ss.User().PermanentDelete(u2.Id)) }()
	store.Must(ss.Team().SaveMember(&model.TeamMember{TeamId: teamId, UserId: u2.Id}, -1))

	u3 := store.Must(ss.User().Save(&model.User{
		Email:    MakeEmail(),
		Roles:    model.SYSTEM_USER_ROLE_ID + " " + model.SYSTEM_ADMIN_ROLE_ID,
		Username: "u3" + model.NewId(),
	})).(*model.User)
	defer func() { require.Nil(t, ss.User().PermanentDelete(u3.Id)) }()
	store.Must(ss.Team().SaveMember(&model.TeamMember{TeamId: teamId, UserId: u3.Id}, -1))
	_, err := ss.Bot().Save(&model.Bot{
		UserId:   u3.Id,
		Username: u3.Username,
		OwnerId:  u1.Id,
	})
	require.Nil(t, err)
	u3.IsBot = true
	defer func() { require.Nil(t, ss.Bot().PermanentDelete(u3.Id)) }()

	t.Run("all system admin profiles", func(t *testing.T) {
		result := <-ss.User().GetSystemAdminProfiles()
		require.Nil(t, result.Err)
		assert.Equal(t, map[string]*model.User{
			u1.Id: sanitized(u1),
			u3.Id: sanitized(u3),
		}, result.Data.(map[string]*model.User))
	})
}

func testUserStoreGetByEmail(t *testing.T, ss store.Store) {
	teamId := model.NewId()

	u1 := store.Must(ss.User().Save(&model.User{
		Email:    MakeEmail(),
		Username: "u1" + model.NewId(),
	})).(*model.User)
	defer func() { require.Nil(t, ss.User().PermanentDelete(u1.Id)) }()
	store.Must(ss.Team().SaveMember(&model.TeamMember{TeamId: teamId, UserId: u1.Id}, -1))

	u2 := store.Must(ss.User().Save(&model.User{
		Email:    MakeEmail(),
		Username: "u2" + model.NewId(),
	})).(*model.User)
	defer func() { require.Nil(t, ss.User().PermanentDelete(u2.Id)) }()
	store.Must(ss.Team().SaveMember(&model.TeamMember{TeamId: teamId, UserId: u2.Id}, -1))

	u3 := store.Must(ss.User().Save(&model.User{
		Email:    MakeEmail(),
		Username: "u3" + model.NewId(),
	})).(*model.User)
	defer func() { require.Nil(t, ss.User().PermanentDelete(u3.Id)) }()
	store.Must(ss.Team().SaveMember(&model.TeamMember{TeamId: teamId, UserId: u3.Id}, -1))
	_, err := ss.Bot().Save(&model.Bot{
		UserId:   u3.Id,
		Username: u3.Username,
		OwnerId:  u1.Id,
	})
	require.Nil(t, err)
	u3.IsBot = true
	defer func() { require.Nil(t, ss.Bot().PermanentDelete(u3.Id)) }()

	t.Run("get u1 by email", func(t *testing.T) {
		u, err := ss.User().GetByEmail(u1.Email)
		require.Nil(t, err)
		assert.Equal(t, u1, u)
	})

	t.Run("get u2 by email", func(t *testing.T) {
		u, err := ss.User().GetByEmail(u2.Email)
		require.Nil(t, err)
		assert.Equal(t, u2, u)
	})

	t.Run("get u3 by email", func(t *testing.T) {
		u, err := ss.User().GetByEmail(u3.Email)
		require.Nil(t, err)
		assert.Equal(t, u3, u)
	})

	t.Run("get by empty email", func(t *testing.T) {
		_, err := ss.User().GetByEmail("")
		require.NotNil(t, err)
		require.Equal(t, err.Id, store.MISSING_ACCOUNT_ERROR)
	})

	t.Run("get by unknown", func(t *testing.T) {
		_, err := ss.User().GetByEmail("unknown")
		require.NotNil(t, err)
		require.Equal(t, err.Id, store.MISSING_ACCOUNT_ERROR)
	})
}

func testUserStoreGetByAuthData(t *testing.T, ss store.Store) {
	teamId := model.NewId()
	auth1 := model.NewId()
	auth3 := model.NewId()

	u1 := store.Must(ss.User().Save(&model.User{
		Email:       MakeEmail(),
		Username:    "u1" + model.NewId(),
		AuthData:    &auth1,
		AuthService: "service",
	})).(*model.User)
	defer func() { require.Nil(t, ss.User().PermanentDelete(u1.Id)) }()
	store.Must(ss.Team().SaveMember(&model.TeamMember{TeamId: teamId, UserId: u1.Id}, -1))

	u2 := store.Must(ss.User().Save(&model.User{
		Email:    MakeEmail(),
		Username: "u2" + model.NewId(),
	})).(*model.User)
	defer func() { require.Nil(t, ss.User().PermanentDelete(u2.Id)) }()
	store.Must(ss.Team().SaveMember(&model.TeamMember{TeamId: teamId, UserId: u2.Id}, -1))

	u3 := store.Must(ss.User().Save(&model.User{
		Email:       MakeEmail(),
		Username:    "u3" + model.NewId(),
		AuthData:    &auth3,
		AuthService: "service2",
	})).(*model.User)
	defer func() { require.Nil(t, ss.User().PermanentDelete(u3.Id)) }()
	store.Must(ss.Team().SaveMember(&model.TeamMember{TeamId: teamId, UserId: u3.Id}, -1))
	_, err := ss.Bot().Save(&model.Bot{
		UserId:   u3.Id,
		Username: u3.Username,
		OwnerId:  u1.Id,
	})
	require.Nil(t, err)
	u3.IsBot = true
	defer func() { require.Nil(t, ss.Bot().PermanentDelete(u3.Id)) }()

	t.Run("get by u1 auth", func(t *testing.T) {
		u, err := ss.User().GetByAuth(u1.AuthData, u1.AuthService)
		require.Nil(t, err)
		assert.Equal(t, u1, u)
	})

	t.Run("get by u3 auth", func(t *testing.T) {
		u, err := ss.User().GetByAuth(u3.AuthData, u3.AuthService)
		require.Nil(t, err)
		assert.Equal(t, u3, u)
	})

	t.Run("get by u1 auth, unknown service", func(t *testing.T) {
		_, err := ss.User().GetByAuth(u1.AuthData, "unknown")
		require.NotNil(t, err)
		require.Equal(t, err.Id, store.MISSING_AUTH_ACCOUNT_ERROR)
	})

	t.Run("get by unknown auth, u1 service", func(t *testing.T) {
		unknownAuth := ""
		_, err := ss.User().GetByAuth(&unknownAuth, u1.AuthService)
		require.NotNil(t, err)
		require.Equal(t, err.Id, store.MISSING_AUTH_ACCOUNT_ERROR)
	})

	t.Run("get by unknown auth, unknown service", func(t *testing.T) {
		unknownAuth := ""
		_, err := ss.User().GetByAuth(&unknownAuth, "unknown")
		require.NotNil(t, err)
		require.Equal(t, err.Id, store.MISSING_AUTH_ACCOUNT_ERROR)
	})
}

func testUserStoreGetByUsername(t *testing.T, ss store.Store) {
	teamId := model.NewId()

	u1 := store.Must(ss.User().Save(&model.User{
		Email:    MakeEmail(),
		Username: "u1" + model.NewId(),
	})).(*model.User)
	defer func() { require.Nil(t, ss.User().PermanentDelete(u1.Id)) }()
	store.Must(ss.Team().SaveMember(&model.TeamMember{TeamId: teamId, UserId: u1.Id}, -1))

	u2 := store.Must(ss.User().Save(&model.User{
		Email:    MakeEmail(),
		Username: "u2" + model.NewId(),
	})).(*model.User)
	defer func() { require.Nil(t, ss.User().PermanentDelete(u2.Id)) }()
	store.Must(ss.Team().SaveMember(&model.TeamMember{TeamId: teamId, UserId: u2.Id}, -1))

	u3 := store.Must(ss.User().Save(&model.User{
		Email:    MakeEmail(),
		Username: "u3" + model.NewId(),
	})).(*model.User)
	defer func() { require.Nil(t, ss.User().PermanentDelete(u3.Id)) }()
	store.Must(ss.Team().SaveMember(&model.TeamMember{TeamId: teamId, UserId: u3.Id}, -1))
	_, err := ss.Bot().Save(&model.Bot{
		UserId:   u3.Id,
		Username: u3.Username,
		OwnerId:  u1.Id,
	})
	require.Nil(t, err)
	u3.IsBot = true
	defer func() { require.Nil(t, ss.Bot().PermanentDelete(u3.Id)) }()

	t.Run("get u1 by username", func(t *testing.T) {
		result := <-ss.User().GetByUsername(u1.Username)
		require.Nil(t, result.Err)
		assert.Equal(t, u1, result.Data.(*model.User))
	})

	t.Run("get u2 by username", func(t *testing.T) {
		result := <-ss.User().GetByUsername(u2.Username)
		require.Nil(t, result.Err)
		assert.Equal(t, u2, result.Data.(*model.User))
	})

	t.Run("get u3 by username", func(t *testing.T) {
		result := <-ss.User().GetByUsername(u3.Username)
		require.Nil(t, result.Err)
		assert.Equal(t, u3, result.Data.(*model.User))
	})

	t.Run("get by empty username", func(t *testing.T) {
		result := <-ss.User().GetByUsername("")
		require.NotNil(t, result.Err)
		require.Equal(t, result.Err.Id, "store.sql_user.get_by_username.app_error")
	})

	t.Run("get by unknown", func(t *testing.T) {
		result := <-ss.User().GetByUsername("unknown")
		require.NotNil(t, result.Err)
		require.Equal(t, result.Err.Id, "store.sql_user.get_by_username.app_error")
	})
}

func testUserStoreGetForLogin(t *testing.T, ss store.Store) {
	teamId := model.NewId()
	auth := model.NewId()
	auth2 := model.NewId()
	auth3 := model.NewId()

	u1 := store.Must(ss.User().Save(&model.User{
		Email:       MakeEmail(),
		Username:    "u1" + model.NewId(),
		AuthService: model.USER_AUTH_SERVICE_GITLAB,
		AuthData:    &auth,
	})).(*model.User)
	defer func() { require.Nil(t, ss.User().PermanentDelete(u1.Id)) }()
	store.Must(ss.Team().SaveMember(&model.TeamMember{TeamId: teamId, UserId: u1.Id}, -1))

	u2 := store.Must(ss.User().Save(&model.User{
		Email:       MakeEmail(),
		Username:    "u2" + model.NewId(),
		AuthService: model.USER_AUTH_SERVICE_LDAP,
		AuthData:    &auth2,
	})).(*model.User)
	defer func() { require.Nil(t, ss.User().PermanentDelete(u2.Id)) }()
	store.Must(ss.Team().SaveMember(&model.TeamMember{TeamId: teamId, UserId: u2.Id}, -1))

	u3 := store.Must(ss.User().Save(&model.User{
		Email:       MakeEmail(),
		Username:    "u3" + model.NewId(),
		AuthService: model.USER_AUTH_SERVICE_LDAP,
		AuthData:    &auth3,
	})).(*model.User)
	defer func() { require.Nil(t, ss.User().PermanentDelete(u3.Id)) }()
	store.Must(ss.Team().SaveMember(&model.TeamMember{TeamId: teamId, UserId: u3.Id}, -1))
	_, err := ss.Bot().Save(&model.Bot{
		UserId:   u3.Id,
		Username: u3.Username,
		OwnerId:  u1.Id,
	})
	require.Nil(t, err)
	u3.IsBot = true
	defer func() { require.Nil(t, ss.Bot().PermanentDelete(u3.Id)) }()

	t.Run("get u1 by username, allow both", func(t *testing.T) {
		result := <-ss.User().GetForLogin(u1.Username, true, true)
		require.Nil(t, result.Err)
		assert.Equal(t, u1, result.Data.(*model.User))
	})

	t.Run("get u1 by username, allow only email", func(t *testing.T) {
		result := <-ss.User().GetForLogin(u1.Username, false, true)
		require.NotNil(t, result.Err)
		require.Equal(t, result.Err.Id, "store.sql_user.get_for_login.app_error")
	})

	t.Run("get u1 by email, allow both", func(t *testing.T) {
		result := <-ss.User().GetForLogin(u1.Email, true, true)
		require.Nil(t, result.Err)
		assert.Equal(t, u1, result.Data.(*model.User))
	})

	t.Run("get u1 by email, allow only username", func(t *testing.T) {
		result := <-ss.User().GetForLogin(u1.Email, true, false)
		require.NotNil(t, result.Err)
		require.Equal(t, result.Err.Id, "store.sql_user.get_for_login.app_error")
	})

	t.Run("get u2 by username, allow both", func(t *testing.T) {
		result := <-ss.User().GetForLogin(u2.Username, true, true)
		require.Nil(t, result.Err)
		assert.Equal(t, u2, result.Data.(*model.User))
	})

	t.Run("get u2 by email, allow both", func(t *testing.T) {
		result := <-ss.User().GetForLogin(u2.Email, true, true)
		require.Nil(t, result.Err)
		assert.Equal(t, u2, result.Data.(*model.User))
	})

	t.Run("get u2 by username, allow neither", func(t *testing.T) {
		result := <-ss.User().GetForLogin(u2.Username, false, false)
		require.NotNil(t, result.Err)
		require.Equal(t, result.Err.Id, "store.sql_user.get_for_login.app_error")
	})
}

func testUserStoreUpdatePassword(t *testing.T, ss store.Store) {
	teamId := model.NewId()

	u1 := &model.User{}
	u1.Email = MakeEmail()
	store.Must(ss.User().Save(u1))
	defer func() { require.Nil(t, ss.User().PermanentDelete(u1.Id)) }()
	store.Must(ss.Team().SaveMember(&model.TeamMember{TeamId: teamId, UserId: u1.Id}, -1))

	hashedPassword := model.HashPassword("newpwd")

	if err := (<-ss.User().UpdatePassword(u1.Id, hashedPassword)).Err; err != nil {
		t.Fatal(err)
	}

	if user, err := ss.User().GetByEmail(u1.Email); err != nil {
		t.Fatal(err)
	} else {
		if user.Password != hashedPassword {
			t.Fatal("Password was not updated correctly")
		}
	}
}

func testUserStoreDelete(t *testing.T, ss store.Store) {
	u1 := &model.User{}
	u1.Email = MakeEmail()
	store.Must(ss.User().Save(u1))
	defer func() { require.Nil(t, ss.User().PermanentDelete(u1.Id)) }()
	store.Must(ss.Team().SaveMember(&model.TeamMember{TeamId: model.NewId(), UserId: u1.Id}, -1))

	if err := ss.User().PermanentDelete(u1.Id); err != nil {
		t.Fatal(err)
	}
}

func testUserStoreUpdateAuthData(t *testing.T, ss store.Store) {
	teamId := model.NewId()

	u1 := &model.User{}
	u1.Email = MakeEmail()
	store.Must(ss.User().Save(u1))
	defer func() { require.Nil(t, ss.User().PermanentDelete(u1.Id)) }()
	store.Must(ss.Team().SaveMember(&model.TeamMember{TeamId: teamId, UserId: u1.Id}, -1))

	service := "someservice"
	authData := model.NewId()

	_, err := ss.User().UpdateAuthData(u1.Id, service, &authData, "", true)
	require.Nil(t, err)

	if user, err := ss.User().GetByEmail(u1.Email); err != nil {
		t.Fatal(err)
	} else {
		if user.AuthService != service {
			t.Fatal("AuthService was not updated correctly")
		}
		if *user.AuthData != authData {
			t.Fatal("AuthData was not updated correctly")
		}
		if user.Password != "" {
			t.Fatal("Password was not cleared properly")
		}
	}
}

func testUserUnreadCount(t *testing.T, ss store.Store) {
	teamId := model.NewId()

	c1 := model.Channel{}
	c1.TeamId = teamId
	c1.DisplayName = "Unread Messages"
	c1.Name = "unread-messages-" + model.NewId()
	c1.Type = model.CHANNEL_OPEN

	c2 := model.Channel{}
	c2.TeamId = teamId
	c2.DisplayName = "Unread Direct"
	c2.Name = "unread-direct-" + model.NewId()
	c2.Type = model.CHANNEL_DIRECT

	u1 := &model.User{}
	u1.Username = "user1" + model.NewId()
	u1.Email = MakeEmail()
	store.Must(ss.User().Save(u1))
	defer func() { require.Nil(t, ss.User().PermanentDelete(u1.Id)) }()
	store.Must(ss.Team().SaveMember(&model.TeamMember{TeamId: teamId, UserId: u1.Id}, -1))

	u2 := &model.User{}
	u2.Email = MakeEmail()
	u2.Username = "user2" + model.NewId()
	store.Must(ss.User().Save(u2))
	defer func() { require.Nil(t, ss.User().PermanentDelete(u2.Id)) }()
	store.Must(ss.Team().SaveMember(&model.TeamMember{TeamId: teamId, UserId: u2.Id}, -1))

	if _, err := ss.Channel().Save(&c1, -1); err != nil {
		t.Fatal("couldn't save item", err)
	}

	m1 := model.ChannelMember{}
	m1.ChannelId = c1.Id
	m1.UserId = u1.Id
	m1.NotifyProps = model.GetDefaultChannelNotifyProps()

	m2 := model.ChannelMember{}
	m2.ChannelId = c1.Id
	m2.UserId = u2.Id
	m2.NotifyProps = model.GetDefaultChannelNotifyProps()

	store.Must(ss.Channel().SaveMember(&m1))
	store.Must(ss.Channel().SaveMember(&m2))

	m1.ChannelId = c2.Id
	m2.ChannelId = c2.Id

	if _, err := ss.Channel().SaveDirectChannel(&c2, &m1, &m2); err != nil {
		t.Fatal("couldn't save direct channel", err)
	}

	p1 := model.Post{}
	p1.ChannelId = c1.Id
	p1.UserId = u1.Id
	p1.Message = "this is a message for @" + u2.Username

	// Post one message with mention to open channel
	_, err := ss.Post().Save(&p1)
	require.Nil(t, err)
	err = ss.Channel().IncrementMentionCount(c1.Id, u2.Id)
	require.Nil(t, err)

	// Post 2 messages without mention to direct channel
	p2 := model.Post{}
	p2.ChannelId = c2.Id
	p2.UserId = u1.Id
	p2.Message = "first message"

	_, err = ss.Post().Save(&p2)
	require.Nil(t, err)
	err = ss.Channel().IncrementMentionCount(c2.Id, u2.Id)
	require.Nil(t, err)

	p3 := model.Post{}
	p3.ChannelId = c2.Id
	p3.UserId = u1.Id
	p3.Message = "second message"
	_, err = ss.Post().Save(&p3)
	require.Nil(t, err)

	err = ss.Channel().IncrementMentionCount(c2.Id, u2.Id)
	require.Nil(t, err)

	badge, unreadCountErr := ss.User().GetUnreadCount(u2.Id)
	require.Nil(t, unreadCountErr)
	if badge != 3 {
		t.Fatal("should have 3 unread messages")
	}

	badge = (<-ss.User().GetUnreadCountForChannel(u2.Id, c1.Id)).Data.(int64)
	if badge != 1 {
		t.Fatal("should have 1 unread messages for that channel")
	}

	badge = (<-ss.User().GetUnreadCountForChannel(u2.Id, c2.Id)).Data.(int64)
	if badge != 2 {
		t.Fatal("should have 2 unread messages for that channel")
	}
}

func testUserStoreUpdateMfaSecret(t *testing.T, ss store.Store) {
	u1 := model.User{}
	u1.Email = MakeEmail()
	store.Must(ss.User().Save(&u1))
	defer func() { require.Nil(t, ss.User().PermanentDelete(u1.Id)) }()

	time.Sleep(100 * time.Millisecond)

	if err := (<-ss.User().UpdateMfaSecret(u1.Id, "12345")).Err; err != nil {
		t.Fatal(err)
	}

	// should pass, no update will occur though
	if err := (<-ss.User().UpdateMfaSecret("junk", "12345")).Err; err != nil {
		t.Fatal(err)
	}
}

func testUserStoreUpdateMfaActive(t *testing.T, ss store.Store) {
	u1 := model.User{}
	u1.Email = MakeEmail()
	store.Must(ss.User().Save(&u1))
	defer func() { require.Nil(t, ss.User().PermanentDelete(u1.Id)) }()

	time.Sleep(100 * time.Millisecond)

	if err := (<-ss.User().UpdateMfaActive(u1.Id, true)).Err; err != nil {
		t.Fatal(err)
	}

	if err := (<-ss.User().UpdateMfaActive(u1.Id, false)).Err; err != nil {
		t.Fatal(err)
	}

	// should pass, no update will occur though
	if err := (<-ss.User().UpdateMfaActive("junk", true)).Err; err != nil {
		t.Fatal(err)
	}
}

func testUserStoreGetRecentlyActiveUsersForTeam(t *testing.T, ss store.Store) {
	teamId := model.NewId()

	u1 := store.Must(ss.User().Save(&model.User{
		Email:    MakeEmail(),
		Username: "u1" + model.NewId(),
	})).(*model.User)
	defer func() { require.Nil(t, ss.User().PermanentDelete(u1.Id)) }()
	store.Must(ss.Team().SaveMember(&model.TeamMember{TeamId: teamId, UserId: u1.Id}, -1))

	u2 := store.Must(ss.User().Save(&model.User{
		Email:    MakeEmail(),
		Username: "u2" + model.NewId(),
	})).(*model.User)
	defer func() { require.Nil(t, ss.User().PermanentDelete(u2.Id)) }()
	store.Must(ss.Team().SaveMember(&model.TeamMember{TeamId: teamId, UserId: u2.Id}, -1))

	u3 := store.Must(ss.User().Save(&model.User{
		Email:    MakeEmail(),
		Username: "u3" + model.NewId(),
	})).(*model.User)
	defer func() { require.Nil(t, ss.User().PermanentDelete(u3.Id)) }()
	store.Must(ss.Team().SaveMember(&model.TeamMember{TeamId: teamId, UserId: u3.Id}, -1))
	_, err := ss.Bot().Save(&model.Bot{
		UserId:   u3.Id,
		Username: u3.Username,
		OwnerId:  u1.Id,
	})
	require.Nil(t, err)
	u3.IsBot = true
	defer func() { require.Nil(t, ss.Bot().PermanentDelete(u3.Id)) }()

	millis := model.GetMillis()
	u3.LastActivityAt = millis
	u2.LastActivityAt = millis - 1
	u1.LastActivityAt = millis - 1

	require.Nil(t, ss.Status().SaveOrUpdate(&model.Status{UserId: u1.Id, Status: model.STATUS_ONLINE, Manual: false, LastActivityAt: u1.LastActivityAt, ActiveChannel: ""}))
	require.Nil(t, ss.Status().SaveOrUpdate(&model.Status{UserId: u2.Id, Status: model.STATUS_ONLINE, Manual: false, LastActivityAt: u2.LastActivityAt, ActiveChannel: ""}))
	require.Nil(t, ss.Status().SaveOrUpdate(&model.Status{UserId: u3.Id, Status: model.STATUS_ONLINE, Manual: false, LastActivityAt: u3.LastActivityAt, ActiveChannel: ""}))

	t.Run("get team 1, offset 0, limit 100", func(t *testing.T) {
		users, err := ss.User().GetRecentlyActiveUsersForTeam(teamId, 0, 100, nil)
		require.Nil(t, err)
		assert.Equal(t, []*model.User{
			sanitized(u3),
			sanitized(u1),
			sanitized(u2),
		}, users)
	})

	t.Run("get team 1, offset 0, limit 1", func(t *testing.T) {
		users, err := ss.User().GetRecentlyActiveUsersForTeam(teamId, 0, 1, nil)
		require.Nil(t, err)
		assert.Equal(t, []*model.User{
			sanitized(u3),
		}, users)
	})

	t.Run("get team 1, offset 2, limit 1", func(t *testing.T) {
		users, err := ss.User().GetRecentlyActiveUsersForTeam(teamId, 2, 1, nil)
		require.Nil(t, err)
		assert.Equal(t, []*model.User{
			sanitized(u2),
		}, users)
	})
}

func testUserStoreGetNewUsersForTeam(t *testing.T, ss store.Store) {
	teamId := model.NewId()
	teamId2 := model.NewId()

	u1 := store.Must(ss.User().Save(&model.User{
		Email:    MakeEmail(),
		Username: "u1" + model.NewId(),
	})).(*model.User)
	defer func() { require.Nil(t, ss.User().PermanentDelete(u1.Id)) }()
	store.Must(ss.Team().SaveMember(&model.TeamMember{TeamId: teamId, UserId: u1.Id}, -1))

	u2 := store.Must(ss.User().Save(&model.User{
		Email:    MakeEmail(),
		Username: "u2" + model.NewId(),
	})).(*model.User)
	defer func() { require.Nil(t, ss.User().PermanentDelete(u2.Id)) }()
	store.Must(ss.Team().SaveMember(&model.TeamMember{TeamId: teamId, UserId: u2.Id}, -1))

	u3 := store.Must(ss.User().Save(&model.User{
		Email:    MakeEmail(),
		Username: "u3" + model.NewId(),
	})).(*model.User)
	defer func() { require.Nil(t, ss.User().PermanentDelete(u3.Id)) }()
	store.Must(ss.Team().SaveMember(&model.TeamMember{TeamId: teamId, UserId: u3.Id}, -1))
	_, err := ss.Bot().Save(&model.Bot{
		UserId:   u3.Id,
		Username: u3.Username,
		OwnerId:  u1.Id,
	})
	require.Nil(t, err)
	u3.IsBot = true
	defer func() { require.Nil(t, ss.Bot().PermanentDelete(u3.Id)) }()

	u4 := store.Must(ss.User().Save(&model.User{
		Email:    MakeEmail(),
		Username: "u4" + model.NewId(),
	})).(*model.User)
	defer func() { require.Nil(t, ss.User().PermanentDelete(u4.Id)) }()
	store.Must(ss.Team().SaveMember(&model.TeamMember{TeamId: teamId2, UserId: u4.Id}, -1))

	t.Run("get team 1, offset 0, limit 100", func(t *testing.T) {
		result, err := ss.User().GetNewUsersForTeam(teamId, 0, 100, nil)
		require.Nil(t, err)
		assert.Equal(t, []*model.User{
			sanitized(u3),
			sanitized(u2),
			sanitized(u1),
		}, result)
	})

	t.Run("get team 1, offset 0, limit 1", func(t *testing.T) {
		result, err := ss.User().GetNewUsersForTeam(teamId, 0, 1, nil)
		require.Nil(t, err)
		assert.Equal(t, []*model.User{
			sanitized(u3),
		}, result)
	})

	t.Run("get team 1, offset 2, limit 1", func(t *testing.T) {
		result, err := ss.User().GetNewUsersForTeam(teamId, 2, 1, nil)
		require.Nil(t, err)
		assert.Equal(t, []*model.User{
			sanitized(u1),
		}, result)
	})

	t.Run("get team 2, offset 0, limit 100", func(t *testing.T) {
		result, err := ss.User().GetNewUsersForTeam(teamId2, 0, 100, nil)
		require.Nil(t, err)
		assert.Equal(t, []*model.User{
			sanitized(u4),
		}, result)
	})
}

func assertUsers(t *testing.T, expected, actual []*model.User) {
	expectedUsernames := make([]string, 0, len(expected))
	for _, user := range expected {
		expectedUsernames = append(expectedUsernames, user.Username)
	}

	actualUsernames := make([]string, 0, len(actual))
	for _, user := range actual {
		actualUsernames = append(actualUsernames, user.Username)
	}

	if assert.Equal(t, expectedUsernames, actualUsernames) {
		assert.Equal(t, expected, actual)
	}
}

func assertUsersMatchInAnyOrder(t *testing.T, expected, actual []*model.User) {
	expectedUsernames := make([]string, 0, len(expected))
	for _, user := range expected {
		expectedUsernames = append(expectedUsernames, user.Username)
	}

	actualUsernames := make([]string, 0, len(actual))
	for _, user := range actual {
		actualUsernames = append(actualUsernames, user.Username)
	}

	if assert.ElementsMatch(t, expectedUsernames, actualUsernames) {
		assert.ElementsMatch(t, expected, actual)
	}
}

func testUserStoreSearch(t *testing.T, ss store.Store) {
	u1 := &model.User{
		Username:  "jimbo1" + model.NewId(),
		FirstName: "Tim",
		LastName:  "Bill",
		Nickname:  "Rob",
		Email:     "harold" + model.NewId() + "@simulator.amazonses.com",
		Roles:     "system_user system_admin",
	}
	store.Must(ss.User().Save(u1))
	defer func() { require.Nil(t, ss.User().PermanentDelete(u1.Id)) }()

	u2 := &model.User{
		Username: "jim-bobby" + model.NewId(),
		Email:    MakeEmail(),
		Roles:    "system_user",
	}
	store.Must(ss.User().Save(u2))
	defer func() { require.Nil(t, ss.User().PermanentDelete(u2.Id)) }()

	u3 := &model.User{
		Username: "jimbo3" + model.NewId(),
		Email:    MakeEmail(),
		DeleteAt: 1,
		Roles:    "system_admin",
	}
	store.Must(ss.User().Save(u3))
	defer func() { require.Nil(t, ss.User().PermanentDelete(u3.Id)) }()
	_, err := ss.Bot().Save(&model.Bot{
		UserId:   u3.Id,
		Username: u3.Username,
		OwnerId:  u1.Id,
	})
	require.Nil(t, err)
	u3.IsBot = true
	defer func() { require.Nil(t, ss.Bot().PermanentDelete(u3.Id)) }()

	u5 := &model.User{
		Username:  "yu" + model.NewId(),
		FirstName: "En",
		LastName:  "Yu",
		Nickname:  "enyu",
		Email:     MakeEmail(),
	}
	store.Must(ss.User().Save(u5))
	defer func() { require.Nil(t, ss.User().PermanentDelete(u5.Id)) }()

	u6 := &model.User{
		Username:  "underscore" + model.NewId(),
		FirstName: "Du_",
		LastName:  "_DE",
		Nickname:  "lodash",
		Email:     MakeEmail(),
	}
	store.Must(ss.User().Save(u6))
	defer func() { require.Nil(t, ss.User().PermanentDelete(u6.Id)) }()

	tid := model.NewId()
	store.Must(ss.Team().SaveMember(&model.TeamMember{TeamId: tid, UserId: u1.Id}, -1))
	store.Must(ss.Team().SaveMember(&model.TeamMember{TeamId: tid, UserId: u2.Id}, -1))
	store.Must(ss.Team().SaveMember(&model.TeamMember{TeamId: tid, UserId: u3.Id}, -1))
	store.Must(ss.Team().SaveMember(&model.TeamMember{TeamId: tid, UserId: u5.Id}, -1))
	store.Must(ss.Team().SaveMember(&model.TeamMember{TeamId: tid, UserId: u6.Id}, -1))

	// The users returned from the database will have AuthData as an empty string.
	nilAuthData := new(string)
	*nilAuthData = ""

	u1.AuthData = nilAuthData
	u2.AuthData = nilAuthData
	u3.AuthData = nilAuthData
	u5.AuthData = nilAuthData
	u6.AuthData = nilAuthData

	testCases := []struct {
		Description string
		TeamId      string
		Term        string
		Options     *model.UserSearchOptions
		Expected    []*model.User
	}{
		{
			"search jimb",
			tid,
			"jimb",
			&model.UserSearchOptions{
				AllowFullNames: true,
				Limit:          model.USER_SEARCH_DEFAULT_LIMIT,
			},
			[]*model.User{u1},
		},
		{
			"search en",
			tid,
			"en",
			&model.UserSearchOptions{
				AllowFullNames: true,
				Limit:          model.USER_SEARCH_DEFAULT_LIMIT,
			},
			[]*model.User{u5},
		},
		{
			"search email",
			tid,
			u1.Email,
			&model.UserSearchOptions{
				AllowEmails:    true,
				AllowFullNames: true,
				Limit:          model.USER_SEARCH_DEFAULT_LIMIT,
			},
			[]*model.User{u1},
		},
		{
			"search maps * to space",
			tid,
			"jimb*",
			&model.UserSearchOptions{
				AllowFullNames: true,
				Limit:          model.USER_SEARCH_DEFAULT_LIMIT,
			},
			[]*model.User{u1},
		},
		{
			"should not return spurious matches",
			tid,
			"harol",
			&model.UserSearchOptions{
				AllowFullNames: true,
				Limit:          model.USER_SEARCH_DEFAULT_LIMIT,
			},
			[]*model.User{},
		},
		{
			"% should be escaped",
			tid,
			"h%",
			&model.UserSearchOptions{
				AllowFullNames: true,
				Limit:          model.USER_SEARCH_DEFAULT_LIMIT,
			},
			[]*model.User{},
		},
		{
			"_ should be escaped",
			tid,
			"h_",
			&model.UserSearchOptions{
				AllowFullNames: true,
				Limit:          model.USER_SEARCH_DEFAULT_LIMIT,
			},
			[]*model.User{},
		},
		{
			"_ should be escaped (2)",
			tid,
			"Du_",
			&model.UserSearchOptions{
				AllowFullNames: true,
				Limit:          model.USER_SEARCH_DEFAULT_LIMIT,
			},
			[]*model.User{u6},
		},
		{
			"_ should be escaped (2)",
			tid,
			"_dE",
			&model.UserSearchOptions{
				AllowFullNames: true,
				Limit:          model.USER_SEARCH_DEFAULT_LIMIT,
			},
			[]*model.User{u6},
		},
		{
			"search jimb, allowing inactive",
			tid,
			"jimb",
			&model.UserSearchOptions{
				AllowFullNames: true,
				AllowInactive:  true,
				Limit:          model.USER_SEARCH_DEFAULT_LIMIT,
			},
			[]*model.User{u1, u3},
		},
		{
			"search jimb, no team id",
			"",
			"jimb",
			&model.UserSearchOptions{
				AllowFullNames: true,
				Limit:          model.USER_SEARCH_DEFAULT_LIMIT,
			},
			[]*model.User{u1},
		},
		{
			"search jim-bobb, no team id",
			"",
			"jim-bobb",
			&model.UserSearchOptions{
				AllowFullNames: true,
				Limit:          model.USER_SEARCH_DEFAULT_LIMIT,
			},
			[]*model.User{u2},
		},

		{
			"search harol, search all fields",
			tid,
			"harol",
			&model.UserSearchOptions{
				AllowFullNames: true,
				AllowEmails:    true,
				Limit:          model.USER_SEARCH_DEFAULT_LIMIT,
			},
			[]*model.User{u1},
		},
		{
			"search Tim, search all fields",
			tid,
			"Tim",
			&model.UserSearchOptions{
				AllowFullNames: true,
				AllowEmails:    true,
				Limit:          model.USER_SEARCH_DEFAULT_LIMIT,
			},
			[]*model.User{u1},
		},
		{
			"search Tim, don't search full names",
			tid,
			"Tim",
			&model.UserSearchOptions{
				AllowFullNames: false,
				AllowEmails:    true,
				Limit:          model.USER_SEARCH_DEFAULT_LIMIT,
			},
			[]*model.User{},
		},
		{
			"search Bill, search all fields",
			tid,
			"Bill",
			&model.UserSearchOptions{
				AllowFullNames: true,
				AllowEmails:    true,
				Limit:          model.USER_SEARCH_DEFAULT_LIMIT,
			},
			[]*model.User{u1},
		},
		{
			"search Rob, search all fields",
			tid,
			"Rob",
			&model.UserSearchOptions{
				AllowFullNames: true,
				AllowEmails:    true,
				Limit:          model.USER_SEARCH_DEFAULT_LIMIT,
			},
			[]*model.User{u1},
		},
		{
			"leading @ should be ignored",
			tid,
			"@jimb",
			&model.UserSearchOptions{
				AllowFullNames: true,
				Limit:          model.USER_SEARCH_DEFAULT_LIMIT,
			},
			[]*model.User{u1},
		},
		{
			"search jim-bobby with system_user roles",
			tid,
			"jim-bobby",
			&model.UserSearchOptions{
				AllowFullNames: true,
				Limit:          model.USER_SEARCH_DEFAULT_LIMIT,
				Role:           "system_user",
			},
			[]*model.User{u2},
		},
		{
			"search jim with system_admin roles",
			tid,
			"jim",
			&model.UserSearchOptions{
				AllowFullNames: true,
				Limit:          model.USER_SEARCH_DEFAULT_LIMIT,
				Role:           "system_admin",
			},
			[]*model.User{u1},
		},
		{
			"search ji with system_user roles",
			tid,
			"ji",
			&model.UserSearchOptions{
				AllowFullNames: true,
				Limit:          model.USER_SEARCH_DEFAULT_LIMIT,
				Role:           "system_user",
			},
			[]*model.User{u1, u2},
		},
	}

	for _, testCase := range testCases {
		t.Run(testCase.Description, func(t *testing.T) {
			users, err := ss.User().Search(testCase.TeamId, testCase.Term, testCase.Options)
			require.Nil(t, err)
			assertUsersMatchInAnyOrder(t, testCase.Expected, users)
		})
	}

	t.Run("search empty string", func(t *testing.T) {
		searchOptions := &model.UserSearchOptions{
			AllowFullNames: true,
			Limit:          model.USER_SEARCH_DEFAULT_LIMIT,
		}

		users, err := ss.User().Search(tid, "", searchOptions)
		require.Nil(t, err)
		assert.Len(t, users, 4)
		// Don't assert contents, since Postgres' default collation order is left up to
		// the operating system, and jimbo1 might sort before or after jim-bo.
		// assertUsers(t, []*model.User{u2, u1, u6, u5}, r1.Data.([]*model.User))
	})

	t.Run("search empty string, limit 2", func(t *testing.T) {
		searchOptions := &model.UserSearchOptions{
			AllowFullNames: true,
			Limit:          2,
		}

		users, err := ss.User().Search(tid, "", searchOptions)
		require.Nil(t, err)
		assert.Len(t, users, 2)
		// Don't assert contents, since Postgres' default collation order is left up to
		// the operating system, and jimbo1 might sort before or after jim-bo.
		// assertUsers(t, []*model.User{u2, u1, u6, u5}, r1.Data.([]*model.User))
	})
}

func testUserStoreSearchNotInChannel(t *testing.T, ss store.Store) {
	u1 := &model.User{
		Username:  "jimbo1" + model.NewId(),
		FirstName: "Tim",
		LastName:  "Bill",
		Nickname:  "Rob",
		Email:     "harold" + model.NewId() + "@simulator.amazonses.com",
	}
	store.Must(ss.User().Save(u1))
	defer func() { require.Nil(t, ss.User().PermanentDelete(u1.Id)) }()

	u2 := &model.User{
		Username: "jim2-bobby" + model.NewId(),
		Email:    MakeEmail(),
	}
	store.Must(ss.User().Save(u2))
	defer func() { require.Nil(t, ss.User().PermanentDelete(u2.Id)) }()

	u3 := &model.User{
		Username: "jimbo3" + model.NewId(),
		Email:    MakeEmail(),
		DeleteAt: 1,
	}
	store.Must(ss.User().Save(u3))
	defer func() { require.Nil(t, ss.User().PermanentDelete(u3.Id)) }()
	_, err := ss.Bot().Save(&model.Bot{
		UserId:   u3.Id,
		Username: u3.Username,
		OwnerId:  u1.Id,
	})
	require.Nil(t, err)
	u3.IsBot = true
	defer func() { require.Nil(t, ss.Bot().PermanentDelete(u3.Id)) }()

	tid := model.NewId()
	store.Must(ss.Team().SaveMember(&model.TeamMember{TeamId: tid, UserId: u1.Id}, -1))
	store.Must(ss.Team().SaveMember(&model.TeamMember{TeamId: tid, UserId: u2.Id}, -1))
	store.Must(ss.Team().SaveMember(&model.TeamMember{TeamId: tid, UserId: u3.Id}, -1))

	// The users returned from the database will have AuthData as an empty string.
	nilAuthData := new(string)
	*nilAuthData = ""

	u1.AuthData = nilAuthData
	u2.AuthData = nilAuthData
	u3.AuthData = nilAuthData

	ch1 := model.Channel{
		TeamId:      tid,
		DisplayName: "NameName",
		Name:        "zz" + model.NewId() + "b",
		Type:        model.CHANNEL_OPEN,
	}
	c1, err := ss.Channel().Save(&ch1, -1)
	require.Nil(t, err)

	ch2 := model.Channel{
		TeamId:      tid,
		DisplayName: "NameName",
		Name:        "zz" + model.NewId() + "b",
		Type:        model.CHANNEL_OPEN,
	}
	c2, err := ss.Channel().Save(&ch2, -1)
	require.Nil(t, err)

	store.Must(ss.Channel().SaveMember(&model.ChannelMember{
		ChannelId:   c2.Id,
		UserId:      u1.Id,
		NotifyProps: model.GetDefaultChannelNotifyProps(),
	}))
	store.Must(ss.Channel().SaveMember(&model.ChannelMember{
		ChannelId:   c1.Id,
		UserId:      u3.Id,
		NotifyProps: model.GetDefaultChannelNotifyProps(),
	}))
	store.Must(ss.Channel().SaveMember(&model.ChannelMember{
		ChannelId:   c2.Id,
		UserId:      u2.Id,
		NotifyProps: model.GetDefaultChannelNotifyProps(),
	}))

	testCases := []struct {
		Description string
		TeamId      string
		ChannelId   string
		Term        string
		Options     *model.UserSearchOptions
		Expected    []*model.User
	}{
		{
			"search jimb, channel 1",
			tid,
			c1.Id,
			"jimb",
			&model.UserSearchOptions{
				AllowFullNames: true,
				Limit:          model.USER_SEARCH_DEFAULT_LIMIT,
			},
			[]*model.User{u1},
		},
		{
			"search jimb, allow inactive, channel 1",
			tid,
			c1.Id,
			"jimb",
			&model.UserSearchOptions{
				AllowFullNames: true,
				AllowInactive:  true,
				Limit:          model.USER_SEARCH_DEFAULT_LIMIT,
			},
			[]*model.User{u1},
		},
		{
			"search jimb, channel 1, no team id",
			"",
			c1.Id,
			"jimb",
			&model.UserSearchOptions{
				AllowFullNames: true,
				Limit:          model.USER_SEARCH_DEFAULT_LIMIT,
			},
			[]*model.User{u1},
		},
		{
			"search jimb, channel 1, junk team id",
			"junk",
			c1.Id,
			"jimb",
			&model.UserSearchOptions{
				AllowFullNames: true,
				Limit:          model.USER_SEARCH_DEFAULT_LIMIT,
			},
			[]*model.User{},
		},
		{
			"search jimb, channel 2",
			tid,
			c2.Id,
			"jimb",
			&model.UserSearchOptions{
				AllowFullNames: true,
				Limit:          model.USER_SEARCH_DEFAULT_LIMIT,
			},
			[]*model.User{},
		},
		{
			"search jimb, allow inactive, channel 2",
			tid,
			c2.Id,
			"jimb",
			&model.UserSearchOptions{
				AllowFullNames: true,
				AllowInactive:  true,
				Limit:          model.USER_SEARCH_DEFAULT_LIMIT,
			},
			[]*model.User{u3},
		},
		{
			"search jimb, channel 2, no team id",
			"",
			c2.Id,
			"jimb",
			&model.UserSearchOptions{
				AllowFullNames: true,
				Limit:          model.USER_SEARCH_DEFAULT_LIMIT,
			},
			[]*model.User{},
		},
		{
			"search jimb, channel 2, junk team id",
			"junk",
			c2.Id,
			"jimb",
			&model.UserSearchOptions{
				AllowFullNames: true,
				Limit:          model.USER_SEARCH_DEFAULT_LIMIT,
			},
			[]*model.User{},
		},
		{
			"search jim, channel 1",
			tid,
			c1.Id,
			"jim",
			&model.UserSearchOptions{
				AllowFullNames: true,
				Limit:          model.USER_SEARCH_DEFAULT_LIMIT,
			},
			[]*model.User{u2, u1},
		},
		{
			"search jim, channel 1, limit 1",
			tid,
			c1.Id,
			"jim",
			&model.UserSearchOptions{
				AllowFullNames: true,
				Limit:          1,
			},
			[]*model.User{u2},
		},
	}

	for _, testCase := range testCases {
		t.Run(testCase.Description, func(t *testing.T) {
			result := <-ss.User().SearchNotInChannel(
				testCase.TeamId,
				testCase.ChannelId,
				testCase.Term,
				testCase.Options,
			)
			require.Nil(t, result.Err)
			assertUsers(t, testCase.Expected, result.Data.([]*model.User))
		})
	}
}

func testUserStoreSearchInChannel(t *testing.T, ss store.Store) {
	u1 := &model.User{
		Username:  "jimbo1" + model.NewId(),
		FirstName: "Tim",
		LastName:  "Bill",
		Nickname:  "Rob",
		Email:     "harold" + model.NewId() + "@simulator.amazonses.com",
	}
	store.Must(ss.User().Save(u1))
	defer func() { require.Nil(t, ss.User().PermanentDelete(u1.Id)) }()

	u2 := &model.User{
		Username: "jim-bobby" + model.NewId(),
		Email:    MakeEmail(),
	}
	store.Must(ss.User().Save(u2))
	defer func() { require.Nil(t, ss.User().PermanentDelete(u2.Id)) }()

	u3 := &model.User{
		Username: "jimbo3" + model.NewId(),
		Email:    MakeEmail(),
		DeleteAt: 1,
	}
	store.Must(ss.User().Save(u3))
	defer func() { require.Nil(t, ss.User().PermanentDelete(u3.Id)) }()
	_, err := ss.Bot().Save(&model.Bot{
		UserId:   u3.Id,
		Username: u3.Username,
		OwnerId:  u1.Id,
	})
	require.Nil(t, err)
	u3.IsBot = true
	defer func() { require.Nil(t, ss.Bot().PermanentDelete(u3.Id)) }()

	tid := model.NewId()
	store.Must(ss.Team().SaveMember(&model.TeamMember{TeamId: tid, UserId: u1.Id}, -1))
	store.Must(ss.Team().SaveMember(&model.TeamMember{TeamId: tid, UserId: u2.Id}, -1))
	store.Must(ss.Team().SaveMember(&model.TeamMember{TeamId: tid, UserId: u3.Id}, -1))

	// The users returned from the database will have AuthData as an empty string.
	nilAuthData := new(string)
	*nilAuthData = ""

	u1.AuthData = nilAuthData
	u2.AuthData = nilAuthData
	u3.AuthData = nilAuthData

	ch1 := model.Channel{
		TeamId:      tid,
		DisplayName: "NameName",
		Name:        "zz" + model.NewId() + "b",
		Type:        model.CHANNEL_OPEN,
	}
	c1, err := ss.Channel().Save(&ch1, -1)
	require.Nil(t, err)

	ch2 := model.Channel{
		TeamId:      tid,
		DisplayName: "NameName",
		Name:        "zz" + model.NewId() + "b",
		Type:        model.CHANNEL_OPEN,
	}
	c2, err := ss.Channel().Save(&ch2, -1)
	require.Nil(t, err)

	store.Must(ss.Channel().SaveMember(&model.ChannelMember{
		ChannelId:   c1.Id,
		UserId:      u1.Id,
		NotifyProps: model.GetDefaultChannelNotifyProps(),
	}))
	store.Must(ss.Channel().SaveMember(&model.ChannelMember{
		ChannelId:   c2.Id,
		UserId:      u2.Id,
		NotifyProps: model.GetDefaultChannelNotifyProps(),
	}))
	store.Must(ss.Channel().SaveMember(&model.ChannelMember{
		ChannelId:   c1.Id,
		UserId:      u3.Id,
		NotifyProps: model.GetDefaultChannelNotifyProps(),
	}))

	testCases := []struct {
		Description string
		ChannelId   string
		Term        string
		Options     *model.UserSearchOptions
		Expected    []*model.User
	}{
		{
			"search jimb, channel 1",
			c1.Id,
			"jimb",
			&model.UserSearchOptions{
				AllowFullNames: true,
				Limit:          model.USER_SEARCH_DEFAULT_LIMIT,
			},
			[]*model.User{u1},
		},
		{
			"search jimb, allow inactive, channel 1",
			c1.Id,
			"jimb",
			&model.UserSearchOptions{
				AllowFullNames: true,
				AllowInactive:  true,
				Limit:          model.USER_SEARCH_DEFAULT_LIMIT,
			},
			[]*model.User{u1, u3},
		},
		{
			"search jimb, allow inactive, channel 1, limit 1",
			c1.Id,
			"jimb",
			&model.UserSearchOptions{
				AllowFullNames: true,
				AllowInactive:  true,
				Limit:          1,
			},
			[]*model.User{u1},
		},
		{
			"search jimb, channel 2",
			c2.Id,
			"jimb",
			&model.UserSearchOptions{
				AllowFullNames: true,
				Limit:          model.USER_SEARCH_DEFAULT_LIMIT,
			},
			[]*model.User{},
		},
		{
			"search jimb, allow inactive, channel 2",
			c2.Id,
			"jimb",
			&model.UserSearchOptions{
				AllowFullNames: true,
				AllowInactive:  true,
				Limit:          model.USER_SEARCH_DEFAULT_LIMIT,
			},
			[]*model.User{},
		},
	}

	for _, testCase := range testCases {
		t.Run(testCase.Description, func(t *testing.T) {
			result := <-ss.User().SearchInChannel(
				testCase.ChannelId,
				testCase.Term,
				testCase.Options,
			)
			require.Nil(t, result.Err)
			assertUsers(t, testCase.Expected, result.Data.([]*model.User))
		})
	}
}

func testUserStoreSearchNotInTeam(t *testing.T, ss store.Store) {
	u1 := &model.User{
		Username:  "jimbo1" + model.NewId(),
		FirstName: "Tim",
		LastName:  "Bill",
		Nickname:  "Rob",
		Email:     "harold" + model.NewId() + "@simulator.amazonses.com",
	}
	store.Must(ss.User().Save(u1))
	defer func() { require.Nil(t, ss.User().PermanentDelete(u1.Id)) }()

	u2 := &model.User{
		Username: "jim-bobby" + model.NewId(),
		Email:    MakeEmail(),
	}
	store.Must(ss.User().Save(u2))
	defer func() { require.Nil(t, ss.User().PermanentDelete(u2.Id)) }()

	u3 := &model.User{
		Username: "jimbo3" + model.NewId(),
		Email:    MakeEmail(),
		DeleteAt: 1,
	}
	store.Must(ss.User().Save(u3))
	defer func() { require.Nil(t, ss.User().PermanentDelete(u3.Id)) }()
	_, err := ss.Bot().Save(&model.Bot{
		UserId:   u3.Id,
		Username: u3.Username,
		OwnerId:  u1.Id,
	})
	require.Nil(t, err)
	u3.IsBot = true
	defer func() { require.Nil(t, ss.Bot().PermanentDelete(u3.Id)) }()

	u4 := &model.User{
		Username: "simon" + model.NewId(),
		Email:    MakeEmail(),
		DeleteAt: 0,
	}
	store.Must(ss.User().Save(u4))
	defer func() { require.Nil(t, ss.User().PermanentDelete(u4.Id)) }()

	u5 := &model.User{
		Username:  "yu" + model.NewId(),
		FirstName: "En",
		LastName:  "Yu",
		Nickname:  "enyu",
		Email:     MakeEmail(),
	}
	store.Must(ss.User().Save(u5))
	defer func() { require.Nil(t, ss.User().PermanentDelete(u5.Id)) }()

	u6 := &model.User{
		Username:  "underscore" + model.NewId(),
		FirstName: "Du_",
		LastName:  "_DE",
		Nickname:  "lodash",
		Email:     MakeEmail(),
	}
	store.Must(ss.User().Save(u6))
	defer func() { require.Nil(t, ss.User().PermanentDelete(u6.Id)) }()

	teamId1 := model.NewId()
	store.Must(ss.Team().SaveMember(&model.TeamMember{TeamId: teamId1, UserId: u1.Id}, -1))
	store.Must(ss.Team().SaveMember(&model.TeamMember{TeamId: teamId1, UserId: u2.Id}, -1))
	store.Must(ss.Team().SaveMember(&model.TeamMember{TeamId: teamId1, UserId: u3.Id}, -1))
	// u4 is not in team 1
	store.Must(ss.Team().SaveMember(&model.TeamMember{TeamId: teamId1, UserId: u5.Id}, -1))
	store.Must(ss.Team().SaveMember(&model.TeamMember{TeamId: teamId1, UserId: u6.Id}, -1))

	teamId2 := model.NewId()
	store.Must(ss.Team().SaveMember(&model.TeamMember{TeamId: teamId2, UserId: u4.Id}, -1))

	// The users returned from the database will have AuthData as an empty string.
	nilAuthData := new(string)
	*nilAuthData = ""

	u1.AuthData = nilAuthData
	u2.AuthData = nilAuthData
	u3.AuthData = nilAuthData
	u4.AuthData = nilAuthData
	u5.AuthData = nilAuthData
	u6.AuthData = nilAuthData

	testCases := []struct {
		Description string
		TeamId      string
		Term        string
		Options     *model.UserSearchOptions
		Expected    []*model.User
	}{
		{
			"search simo, team 1",
			teamId1,
			"simo",
			&model.UserSearchOptions{
				AllowFullNames: true,
				Limit:          model.USER_SEARCH_DEFAULT_LIMIT,
			},
			[]*model.User{u4},
		},

		{
			"search jimb, team 1",
			teamId1,
			"jimb",
			&model.UserSearchOptions{
				AllowFullNames: true,
				Limit:          model.USER_SEARCH_DEFAULT_LIMIT,
			},
			[]*model.User{},
		},
		{
			"search jimb, allow inactive, team 1",
			teamId1,
			"jimb",
			&model.UserSearchOptions{
				AllowFullNames: true,
				AllowInactive:  true,
				Limit:          model.USER_SEARCH_DEFAULT_LIMIT,
			},
			[]*model.User{},
		},
		{
			"search simo, team 2",
			teamId2,
			"simo",
			&model.UserSearchOptions{
				AllowFullNames: true,
				Limit:          model.USER_SEARCH_DEFAULT_LIMIT,
			},
			[]*model.User{},
		},
		{
			"search jimb, team2",
			teamId2,
			"jimb",
			&model.UserSearchOptions{
				AllowFullNames: true,
				Limit:          model.USER_SEARCH_DEFAULT_LIMIT,
			},
			[]*model.User{u1},
		},
		{
			"search jimb, allow inactive, team 2",
			teamId2,
			"jimb",
			&model.UserSearchOptions{
				AllowFullNames: true,
				AllowInactive:  true,
				Limit:          model.USER_SEARCH_DEFAULT_LIMIT,
			},
			[]*model.User{u1, u3},
		},
		{
			"search jimb, allow inactive, team 2, limit 1",
			teamId2,
			"jimb",
			&model.UserSearchOptions{
				AllowFullNames: true,
				AllowInactive:  true,
				Limit:          1,
			},
			[]*model.User{u1},
		},
	}

	for _, testCase := range testCases {
		t.Run(testCase.Description, func(t *testing.T) {
			result := <-ss.User().SearchNotInTeam(
				testCase.TeamId,
				testCase.Term,
				testCase.Options,
			)
			require.Nil(t, result.Err)
			assertUsers(t, testCase.Expected, result.Data.([]*model.User))
		})
	}
}

func testUserStoreSearchWithoutTeam(t *testing.T, ss store.Store) {
	u1 := &model.User{
		Username:  "jimbo1" + model.NewId(),
		FirstName: "Tim",
		LastName:  "Bill",
		Nickname:  "Rob",
		Email:     "harold" + model.NewId() + "@simulator.amazonses.com",
	}
	store.Must(ss.User().Save(u1))
	defer func() { require.Nil(t, ss.User().PermanentDelete(u1.Id)) }()

	u2 := &model.User{
		Username: "jim2-bobby" + model.NewId(),
		Email:    MakeEmail(),
	}
	store.Must(ss.User().Save(u2))
	defer func() { require.Nil(t, ss.User().PermanentDelete(u2.Id)) }()

	u3 := &model.User{
		Username: "jimbo3" + model.NewId(),
		Email:    MakeEmail(),
		DeleteAt: 1,
	}
	store.Must(ss.User().Save(u3))
	defer func() { require.Nil(t, ss.User().PermanentDelete(u3.Id)) }()
	_, err := ss.Bot().Save(&model.Bot{
		UserId:   u3.Id,
		Username: u3.Username,
		OwnerId:  u1.Id,
	})
	require.Nil(t, err)
	u3.IsBot = true
	defer func() { require.Nil(t, ss.Bot().PermanentDelete(u3.Id)) }()

	tid := model.NewId()
	store.Must(ss.Team().SaveMember(&model.TeamMember{TeamId: tid, UserId: u3.Id}, -1))

	// The users returned from the database will have AuthData as an empty string.
	nilAuthData := new(string)
	*nilAuthData = ""

	u1.AuthData = nilAuthData
	u2.AuthData = nilAuthData
	u3.AuthData = nilAuthData

	testCases := []struct {
		Description string
		Term        string
		Options     *model.UserSearchOptions
		Expected    []*model.User
	}{
		{
			"empty string",
			"",
			&model.UserSearchOptions{
				AllowFullNames: true,
				Limit:          model.USER_SEARCH_DEFAULT_LIMIT,
			},
			[]*model.User{u2, u1},
		},
		{
			"jim",
			"jim",
			&model.UserSearchOptions{
				AllowFullNames: true,
				Limit:          model.USER_SEARCH_DEFAULT_LIMIT,
			},
			[]*model.User{u2, u1},
		},
		{
			"PLT-8354",
			"* ",
			&model.UserSearchOptions{
				AllowFullNames: true,
				Limit:          model.USER_SEARCH_DEFAULT_LIMIT,
			},
			[]*model.User{u2, u1},
		},
		{
			"jim, limit 1",
			"jim",
			&model.UserSearchOptions{
				AllowFullNames: true,
				Limit:          1,
			},
			[]*model.User{u2},
		},
	}

	for _, testCase := range testCases {
		t.Run(testCase.Description, func(t *testing.T) {
			users, err := ss.User().SearchWithoutTeam(
				testCase.Term,
				testCase.Options,
			)
			require.Nil(t, err)
			assertUsers(t, testCase.Expected, users)
		})
	}
}

func testCount(t *testing.T, ss store.Store) {
	// Regular
	teamId := model.NewId()
	u1 := &model.User{}
	u1.Email = MakeEmail()
	store.Must(ss.User().Save(u1))
	defer func() { require.Nil(t, ss.User().PermanentDelete(u1.Id)) }()
	store.Must(ss.Team().SaveMember(&model.TeamMember{TeamId: teamId, UserId: u1.Id}, -1))

	// Deleted
	u2 := &model.User{}
	u2.Email = MakeEmail()
	u2.DeleteAt = model.GetMillis()
	store.Must(ss.User().Save(u2))
	defer func() { require.Nil(t, ss.User().PermanentDelete(u2.Id)) }()

	// Bot
	u3 := store.Must(ss.User().Save(&model.User{
		Email: MakeEmail(),
	})).(*model.User)
	defer func() { require.Nil(t, ss.User().PermanentDelete(u3.Id)) }()
	_, err := ss.Bot().Save(&model.Bot{
		UserId:   u3.Id,
		Username: u3.Username,
		OwnerId:  u1.Id,
	})
	require.Nil(t, err)
	u3.IsBot = true
	defer func() { require.Nil(t, ss.Bot().PermanentDelete(u3.Id)) }()

	count, err := ss.User().Count(model.UserCountOptions{
		IncludeBotAccounts: false,
		IncludeDeleted:     false,
		TeamId:             "",
	})
	require.Nil(t, err)
	require.Equal(t, int64(1), count)

	count, err = ss.User().Count(model.UserCountOptions{
		IncludeBotAccounts: true,
		IncludeDeleted:     false,
		TeamId:             "",
	})
	require.Nil(t, err)
	require.Equal(t, int64(2), count)

	count, err = ss.User().Count(model.UserCountOptions{
		IncludeBotAccounts: false,
		IncludeDeleted:     true,
		TeamId:             "",
	})
	require.Nil(t, err)
	require.Equal(t, int64(2), count)

	count, err = ss.User().Count(model.UserCountOptions{
		IncludeBotAccounts: true,
		IncludeDeleted:     true,
		TeamId:             "",
	})
	require.Nil(t, err)
	require.Equal(t, int64(3), count)

	count, err = ss.User().Count(model.UserCountOptions{
		IncludeBotAccounts:  true,
		IncludeDeleted:      true,
		ExcludeRegularUsers: true,
		TeamId:              "",
	})
	require.Nil(t, err)
	require.Equal(t, int64(1), count)

	count, err = ss.User().Count(model.UserCountOptions{
		IncludeBotAccounts: true,
		IncludeDeleted:     true,
		TeamId:             teamId,
	})
	require.Nil(t, err)
	require.Equal(t, int64(1), count)

	count, err = ss.User().Count(model.UserCountOptions{
		IncludeBotAccounts: true,
		IncludeDeleted:     true,
		TeamId:             model.NewId(),
	})
	require.Nil(t, err)
	require.Equal(t, int64(0), count)

	count, err = ss.User().Count(model.UserCountOptions{
		IncludeBotAccounts: true,
		IncludeDeleted:     true,
		TeamId:             teamId,
		ViewRestrictions:   &model.ViewUsersRestrictions{Teams: []string{teamId}},
	})
	require.Nil(t, err)
	require.Equal(t, int64(1), count)

	count, err = ss.User().Count(model.UserCountOptions{
		IncludeBotAccounts: true,
		IncludeDeleted:     true,
		TeamId:             teamId,
		ViewRestrictions:   &model.ViewUsersRestrictions{Teams: []string{model.NewId()}},
	})
	require.Nil(t, err)
	require.Equal(t, int64(0), count)
}

func testUserStoreAnalyticsGetInactiveUsersCount(t *testing.T, ss store.Store) {
	u1 := &model.User{}
	u1.Email = MakeEmail()
	store.Must(ss.User().Save(u1))
	defer func() { require.Nil(t, ss.User().PermanentDelete(u1.Id)) }()

	var count int64

	if result := <-ss.User().AnalyticsGetInactiveUsersCount(); result.Err != nil {
		t.Fatal(result.Err)
	} else {
		count = result.Data.(int64)
	}

	u2 := &model.User{}
	u2.Email = MakeEmail()
	u2.DeleteAt = model.GetMillis()
	store.Must(ss.User().Save(u2))
	defer func() { require.Nil(t, ss.User().PermanentDelete(u2.Id)) }()

	if result := <-ss.User().AnalyticsGetInactiveUsersCount(); result.Err != nil {
		t.Fatal(result.Err)
	} else {
		newCount := result.Data.(int64)
		if count != newCount-1 {
			t.Fatal("Expected 1 more inactive users but found otherwise.", count, newCount)
		}
	}
}

func testUserStoreAnalyticsGetSystemAdminCount(t *testing.T, ss store.Store) {
	var countBefore int64
	if result := <-ss.User().AnalyticsGetSystemAdminCount(); result.Err != nil {
		t.Fatal(result.Err)
	} else {
		countBefore = result.Data.(int64)
	}

	u1 := model.User{}
	u1.Email = MakeEmail()
	u1.Username = model.NewId()
	u1.Roles = "system_user system_admin"

	u2 := model.User{}
	u2.Email = MakeEmail()
	u2.Username = model.NewId()

	if err := (<-ss.User().Save(&u1)).Err; err != nil {
		t.Fatal("couldn't save user", err)
	}
	defer func() { require.Nil(t, ss.User().PermanentDelete(u1.Id)) }()

	if err := (<-ss.User().Save(&u2)).Err; err != nil {
		t.Fatal("couldn't save user", err)
	}
	defer func() { require.Nil(t, ss.User().PermanentDelete(u2.Id)) }()

	if result := <-ss.User().AnalyticsGetSystemAdminCount(); result.Err != nil {
		t.Fatal(result.Err)
	} else {
		// We expect to find 1 more system admin than there was at the start of this test function.
		if count := result.Data.(int64); count != countBefore+1 {
			t.Fatal("Did not get the expected number of system admins. Expected, got: ", countBefore+1, count)
		}
	}
}

func testUserStoreGetProfilesNotInTeam(t *testing.T, ss store.Store) {
	team, err := ss.Team().Save(&model.Team{
		DisplayName: "Team",
		Name:        model.NewId(),
		Type:        model.TEAM_OPEN,
	})
	require.Nil(t, err)

	teamId := team.Id
	teamId2 := model.NewId()

	u1 := store.Must(ss.User().Save(&model.User{
		Email:    MakeEmail(),
		Username: "u1" + model.NewId(),
	})).(*model.User)
	defer func() { require.Nil(t, ss.User().PermanentDelete(u1.Id)) }()
	store.Must(ss.Team().SaveMember(&model.TeamMember{TeamId: teamId, UserId: u1.Id}, -1))

	// Ensure update at timestamp changes
	time.Sleep(time.Millisecond * 10)

	u2 := store.Must(ss.User().Save(&model.User{
		Email:    MakeEmail(),
		Username: "u2" + model.NewId(),
	})).(*model.User)
	defer func() { require.Nil(t, ss.User().PermanentDelete(u2.Id)) }()
	store.Must(ss.Team().SaveMember(&model.TeamMember{TeamId: teamId2, UserId: u2.Id}, -1))

	// Ensure update at timestamp changes
	time.Sleep(time.Millisecond * 10)

	u3 := store.Must(ss.User().Save(&model.User{
		Email:    MakeEmail(),
		Username: "u3" + model.NewId(),
	})).(*model.User)
	defer func() { require.Nil(t, ss.User().PermanentDelete(u3.Id)) }()
	_, err = ss.Bot().Save(&model.Bot{
		UserId:   u3.Id,
		Username: u3.Username,
		OwnerId:  u1.Id,
	})
	require.Nil(t, err)
	u3.IsBot = true
	defer func() { require.Nil(t, ss.Bot().PermanentDelete(u3.Id)) }()

	var etag1, etag2, etag3 string

	t.Run("etag for profiles not in team 1", func(t *testing.T) {
		result := <-ss.User().GetEtagForProfilesNotInTeam(teamId)
		require.Nil(t, result.Err)
		etag1 = result.Data.(string)
	})

	t.Run("get not in team 1, offset 0, limit 100000", func(t *testing.T) {
		result := <-ss.User().GetProfilesNotInTeam(teamId, false, 0, 100000, nil)
		require.Nil(t, result.Err)
		assert.Equal(t, []*model.User{
			sanitized(u2),
			sanitized(u3),
		}, result.Data.([]*model.User))
	})

	t.Run("get not in team 1, offset 1, limit 1", func(t *testing.T) {
		result := <-ss.User().GetProfilesNotInTeam(teamId, false, 1, 1, nil)
		require.Nil(t, result.Err)
		assert.Equal(t, []*model.User{
			sanitized(u3),
		}, result.Data.([]*model.User))
	})

	t.Run("get not in team 2, offset 0, limit 100", func(t *testing.T) {
		result := <-ss.User().GetProfilesNotInTeam(teamId2, false, 0, 100, nil)
		require.Nil(t, result.Err)
		assert.Equal(t, []*model.User{
			sanitized(u1),
			sanitized(u3),
		}, result.Data.([]*model.User))
	})

	// Ensure update at timestamp changes
	time.Sleep(time.Millisecond * 10)

	// Add u2 to team 1
	store.Must(ss.Team().SaveMember(&model.TeamMember{TeamId: teamId, UserId: u2.Id}, -1))
	u2.UpdateAt = store.Must(ss.User().UpdateUpdateAt(u2.Id)).(int64)

	t.Run("etag for profiles not in team 1 after update", func(t *testing.T) {
		result := <-ss.User().GetEtagForProfilesNotInTeam(teamId)
		require.Nil(t, result.Err)
		etag2 = result.Data.(string)
		require.NotEqual(t, etag2, etag1, "etag should have changed")
	})

	t.Run("get not in team 1, offset 0, limit 100000 after update", func(t *testing.T) {
		result := <-ss.User().GetProfilesNotInTeam(teamId, false, 0, 100000, nil)
		require.Nil(t, result.Err)
		assert.Equal(t, []*model.User{
			sanitized(u3),
		}, result.Data.([]*model.User))
	})

	// Ensure update at timestamp changes
	time.Sleep(time.Millisecond * 10)

	store.Must(ss.Team().RemoveMember(teamId, u1.Id))
	store.Must(ss.Team().RemoveMember(teamId, u2.Id))
	u1.UpdateAt = store.Must(ss.User().UpdateUpdateAt(u1.Id)).(int64)
	u2.UpdateAt = store.Must(ss.User().UpdateUpdateAt(u2.Id)).(int64)

	t.Run("etag for profiles not in team 1 after second update", func(t *testing.T) {
		result := <-ss.User().GetEtagForProfilesNotInTeam(teamId)
		require.Nil(t, result.Err)
		etag3 = result.Data.(string)
		require.NotEqual(t, etag1, etag3, "etag should have changed")
		require.NotEqual(t, etag2, etag3, "etag should have changed")
	})

	t.Run("get not in team 1, offset 0, limit 100000 after second update", func(t *testing.T) {
		result := <-ss.User().GetProfilesNotInTeam(teamId, false, 0, 100000, nil)
		require.Nil(t, result.Err)
		assert.Equal(t, []*model.User{
			sanitized(u1),
			sanitized(u2),
			sanitized(u3),
		}, result.Data.([]*model.User))
	})

	// Ensure update at timestamp changes
	time.Sleep(time.Millisecond * 10)

	u4 := store.Must(ss.User().Save(&model.User{
		Email:    MakeEmail(),
		Username: "u4" + model.NewId(),
	})).(*model.User)
	defer func() { require.Nil(t, ss.User().PermanentDelete(u4.Id)) }()
	store.Must(ss.Team().SaveMember(&model.TeamMember{TeamId: teamId, UserId: u4.Id}, -1))

	t.Run("etag for profiles not in team 1 after addition to team", func(t *testing.T) {
		result := <-ss.User().GetEtagForProfilesNotInTeam(teamId)
		require.Nil(t, result.Err)
		etag4 := result.Data.(string)
		require.Equal(t, etag3, etag4, "etag should not have changed")
	})

	// Add u3 to team 2
	store.Must(ss.Team().SaveMember(&model.TeamMember{TeamId: teamId2, UserId: u3.Id}, -1))
	u3.UpdateAt = store.Must(ss.User().UpdateUpdateAt(u3.Id)).(int64)

	// GetEtagForProfilesNotInTeam produces a new etag every time a member, not
	// in the team, gets a new UpdateAt value. In the case that an older member
	// in the set joins a different team, their UpdateAt value changes, thus
	// creating a new etag (even though the user set doesn't change). A hashing
	// solution, which only uses UserIds, would solve this issue.
	t.Run("etag for profiles not in team 1 after u3 added to team 2", func(t *testing.T) {
		t.Skip()
		result := <-ss.User().GetEtagForProfilesNotInTeam(teamId)
		require.Nil(t, result.Err)
		etag4 := result.Data.(string)
		require.Equal(t, etag3, etag4, "etag should not have changed")
	})

	t.Run("get not in team 1, offset 0, limit 100000 after second update, setting group constrained when it's not", func(t *testing.T) {
		result := <-ss.User().GetProfilesNotInTeam(teamId, true, 0, 100000, nil)
		require.Nil(t, result.Err)
		assert.Empty(t, result.Data.([]*model.User))
	})

	// create a group
	group := store.Must(ss.Group().Create(&model.Group{
		Name:        "n_" + model.NewId(),
		DisplayName: "dn_" + model.NewId(),
		Source:      model.GroupSourceLdap,
		RemoteId:    "ri_" + model.NewId(),
	})).(*model.Group)

	// add two members to the group
	for _, u := range []*model.User{u1, u2} {
<<<<<<< HEAD
		_, err = ss.Group().CreateOrRestoreMember(group.Id, u.Id)
		require.Nil(t, err)
=======
		res := <-ss.Group().UpsertMember(group.Id, u.Id)
		require.Nil(t, res.Err)
>>>>>>> ab4eaf89
	}

	// associate the group with the team
	_, err = ss.Group().CreateGroupSyncable(&model.GroupSyncable{
		GroupId:    group.Id,
		SyncableId: teamId,
		Type:       model.GroupSyncableTypeTeam,
	})
	require.Nil(t, err)

	t.Run("get not in team 1, offset 0, limit 100000 after second update, setting group constrained", func(t *testing.T) {
		result := <-ss.User().GetProfilesNotInTeam(teamId, true, 0, 100000, nil)
		require.Nil(t, result.Err)
		assert.Equal(t, []*model.User{
			sanitized(u1),
			sanitized(u2),
		}, result.Data.([]*model.User))
	})
}

func testUserStoreClearAllCustomRoleAssignments(t *testing.T, ss store.Store) {
	u1 := model.User{
		Email:    MakeEmail(),
		Username: model.NewId(),
		Roles:    "system_user system_admin system_post_all",
	}
	u2 := model.User{
		Email:    MakeEmail(),
		Username: model.NewId(),
		Roles:    "system_user custom_role system_admin another_custom_role",
	}
	u3 := model.User{
		Email:    MakeEmail(),
		Username: model.NewId(),
		Roles:    "system_user",
	}
	u4 := model.User{
		Email:    MakeEmail(),
		Username: model.NewId(),
		Roles:    "custom_only",
	}

	store.Must(ss.User().Save(&u1))
	defer func() { require.Nil(t, ss.User().PermanentDelete(u1.Id)) }()
	store.Must(ss.User().Save(&u2))
	defer func() { require.Nil(t, ss.User().PermanentDelete(u2.Id)) }()
	store.Must(ss.User().Save(&u3))
	defer func() { require.Nil(t, ss.User().PermanentDelete(u3.Id)) }()
	store.Must(ss.User().Save(&u4))
	defer func() { require.Nil(t, ss.User().PermanentDelete(u4.Id)) }()

	require.Nil(t, (<-ss.User().ClearAllCustomRoleAssignments()).Err)

	r1 := <-ss.User().GetByUsername(u1.Username)
	require.Nil(t, r1.Err)
	assert.Equal(t, u1.Roles, r1.Data.(*model.User).Roles)

	r2 := <-ss.User().GetByUsername(u2.Username)
	require.Nil(t, r2.Err)
	assert.Equal(t, "system_user system_admin", r2.Data.(*model.User).Roles)

	r3 := <-ss.User().GetByUsername(u3.Username)
	require.Nil(t, r3.Err)
	assert.Equal(t, u3.Roles, r3.Data.(*model.User).Roles)

	r4 := <-ss.User().GetByUsername(u4.Username)
	require.Nil(t, r4.Err)
	assert.Equal(t, "", r4.Data.(*model.User).Roles)
}

func testUserStoreGetAllAfter(t *testing.T, ss store.Store) {
	u1 := store.Must(ss.User().Save(&model.User{
		Email:    MakeEmail(),
		Username: model.NewId(),
		Roles:    "system_user system_admin system_post_all",
	})).(*model.User)
	defer func() { require.Nil(t, ss.User().PermanentDelete(u1.Id)) }()

	u2 := store.Must(ss.User().Save(&model.User{
		Email:    MakeEmail(),
		Username: "u2" + model.NewId(),
	})).(*model.User)
	defer func() { require.Nil(t, ss.User().PermanentDelete(u2.Id)) }()
	_, err := ss.Bot().Save(&model.Bot{
		UserId:   u2.Id,
		Username: u2.Username,
		OwnerId:  u1.Id,
	})
	require.Nil(t, err)
	u2.IsBot = true
	defer func() { require.Nil(t, ss.Bot().PermanentDelete(u2.Id)) }()

	expected := []*model.User{u1, u2}
	if strings.Compare(u2.Id, u1.Id) < 0 {
		expected = []*model.User{u2, u1}
	}

	t.Run("get after lowest possible id", func(t *testing.T) {
		actual, err := ss.User().GetAllAfter(10000, strings.Repeat("0", 26))
		require.Nil(t, err)

		assert.Equal(t, expected, actual)
	})

	t.Run("get after first user", func(t *testing.T) {
		actual, err := ss.User().GetAllAfter(10000, expected[0].Id)
		require.Nil(t, err)

		assert.Equal(t, []*model.User{expected[1]}, actual)
	})

	t.Run("get after second user", func(t *testing.T) {
		actual, err := ss.User().GetAllAfter(10000, expected[1].Id)
		require.Nil(t, err)

		assert.Equal(t, []*model.User{}, actual)
	})
}

func testUserStoreGetUsersBatchForIndexing(t *testing.T, ss store.Store) {
	// Set up all the objects needed
	t1, err := ss.Team().Save(&model.Team{
		DisplayName: "Team1",
		Name:        model.NewId(),
		Type:        model.TEAM_OPEN,
	})
	require.Nil(t, err)

	ch1 := &model.Channel{
		Name: model.NewId(),
		Type: model.CHANNEL_OPEN,
	}
	cPub1, err := ss.Channel().Save(ch1, -1)
	require.Nil(t, err)

	ch2 := &model.Channel{
		Name: model.NewId(),
		Type: model.CHANNEL_OPEN,
	}
	cPub2, err := ss.Channel().Save(ch2, -1)
	require.Nil(t, err)

	ch3 := &model.Channel{
		Name: model.NewId(),
		Type: model.CHANNEL_PRIVATE,
	}

	cPriv, err := ss.Channel().Save(ch3, -1)
	require.Nil(t, err)

	u1 := store.Must(ss.User().Save(&model.User{
		Email:    MakeEmail(),
		Username: model.NewId(),
		CreateAt: model.GetMillis(),
	})).(*model.User)

	time.Sleep(10 * time.Millisecond)

	u2 := store.Must(ss.User().Save(&model.User{
		Email:    MakeEmail(),
		Username: model.NewId(),
		CreateAt: model.GetMillis(),
	})).(*model.User)
	store.Must(ss.Team().SaveMember(&model.TeamMember{
		UserId: u2.Id,
		TeamId: t1.Id,
	}, 100))
	store.Must(ss.Channel().SaveMember(&model.ChannelMember{
		UserId:      u2.Id,
		ChannelId:   cPub1.Id,
		NotifyProps: model.GetDefaultChannelNotifyProps(),
	}))
	store.Must(ss.Channel().SaveMember(&model.ChannelMember{
		UserId:      u2.Id,
		ChannelId:   cPub2.Id,
		NotifyProps: model.GetDefaultChannelNotifyProps(),
	}))

	startTime := u2.CreateAt
	time.Sleep(10 * time.Millisecond)

	u3 := store.Must(ss.User().Save(&model.User{
		Email:    MakeEmail(),
		Username: model.NewId(),
		CreateAt: model.GetMillis(),
	})).(*model.User)
	store.Must(ss.Team().SaveMember(&model.TeamMember{
		UserId:   u3.Id,
		TeamId:   t1.Id,
		DeleteAt: model.GetMillis(),
	}, 100))
	store.Must(ss.Channel().SaveMember(&model.ChannelMember{
		UserId:      u3.Id,
		ChannelId:   cPub2.Id,
		NotifyProps: model.GetDefaultChannelNotifyProps(),
	}))
	store.Must(ss.Channel().SaveMember(&model.ChannelMember{
		UserId:      u3.Id,
		ChannelId:   cPriv.Id,
		NotifyProps: model.GetDefaultChannelNotifyProps(),
	}))

	endTime := u3.CreateAt

	// First and last user should be outside the range
	res1List, err := ss.User().GetUsersBatchForIndexing(startTime, endTime, 100)
	assert.Nil(t, err)

	assert.Len(t, res1List, 1)
	assert.Equal(t, res1List[0].Username, u2.Username)
	assert.ElementsMatch(t, res1List[0].TeamsIds, []string{t1.Id})
	assert.ElementsMatch(t, res1List[0].ChannelsIds, []string{cPub1.Id, cPub2.Id})

	// Update startTime to include first user
	startTime = u1.CreateAt
	res2List, err := ss.User().GetUsersBatchForIndexing(startTime, endTime, 100)
	assert.Nil(t, err)

	assert.Len(t, res2List, 2)
	assert.Equal(t, res2List[0].Username, u1.Username)
	assert.Equal(t, res2List[0].ChannelsIds, []string{})
	assert.Equal(t, res2List[0].TeamsIds, []string{})
	assert.Equal(t, res2List[1].Username, u2.Username)

	// Update endTime to include last user
	endTime = model.GetMillis()
	res3List, err := ss.User().GetUsersBatchForIndexing(startTime, endTime, 100)
	assert.Nil(t, err)

	assert.Len(t, res3List, 3)
	assert.Equal(t, res3List[0].Username, u1.Username)
	assert.Equal(t, res3List[1].Username, u2.Username)
	assert.Equal(t, res3List[2].Username, u3.Username)
	assert.ElementsMatch(t, res3List[2].TeamsIds, []string{})
	assert.ElementsMatch(t, res3List[2].ChannelsIds, []string{cPub2.Id})

	// Testing the limit
	res4List, err := ss.User().GetUsersBatchForIndexing(startTime, endTime, 2)
	assert.Nil(t, err)

	assert.Len(t, res4List, 2)
	assert.Equal(t, res4List[0].Username, u1.Username)
	assert.Equal(t, res4List[1].Username, u2.Username)
}

func testUserStoreGetTeamGroupUsers(t *testing.T, ss store.Store) {
	// create team
	id := model.NewId()
	team, err := ss.Team().Save(&model.Team{
		DisplayName: "dn_" + id,
		Name:        "n-" + id,
		Email:       id + "@test.com",
		Type:        model.TEAM_INVITE,
	})
	require.Nil(t, err)
	require.NotNil(t, team)

	// create users
	var testUsers []*model.User
	for i := 0; i < 3; i++ {
		id = model.NewId()
		res := <-ss.User().Save(&model.User{
			Email:     id + "@test.com",
			Username:  "un_" + id,
			Nickname:  "nn_" + id,
			FirstName: "f_" + id,
			LastName:  "l_" + id,
			Password:  "Password1",
		})
		require.Nil(t, res.Err)
		user := res.Data.(*model.User)
		require.NotNil(t, user)
		testUsers = append(testUsers, user)
	}
	userGroupA := testUsers[0]
	userGroupB := testUsers[1]
	userNoGroup := testUsers[2]

	// add non-group-member to the team (to prove that the query isn't just returning all members)
	res := <-ss.Team().SaveMember(&model.TeamMember{
		TeamId: team.Id,
		UserId: userNoGroup.Id,
	}, 999)
	require.Nil(t, res.Err)

	// create groups
	var testGroups []*model.Group
	for i := 0; i < 2; i++ {
		id = model.NewId()
		res = <-ss.Group().Create(&model.Group{
			Name:        "n_" + id,
			DisplayName: "dn_" + id,
			Source:      model.GroupSourceLdap,
			RemoteId:    "ri_" + id,
		})
		require.Nil(t, res.Err)
		group := res.Data.(*model.Group)
		require.NotNil(t, group)
		testGroups = append(testGroups, group)
	}
	groupA := testGroups[0]
	groupB := testGroups[1]

	// add members to groups
<<<<<<< HEAD
	_, err = ss.Group().CreateOrRestoreMember(groupA.Id, userGroupA.Id)
	require.Nil(t, err)
	_, err = ss.Group().CreateOrRestoreMember(groupB.Id, userGroupB.Id)
	require.Nil(t, err)
=======
	res = <-ss.Group().UpsertMember(groupA.Id, userGroupA.Id)
	require.Nil(t, res.Err)
	res = <-ss.Group().UpsertMember(groupB.Id, userGroupB.Id)
	require.Nil(t, res.Err)
>>>>>>> ab4eaf89

	// association one group to team
	_, err = ss.Group().CreateGroupSyncable(&model.GroupSyncable{
		GroupId:    groupA.Id,
		SyncableId: team.Id,
		Type:       model.GroupSyncableTypeTeam,
	})
	require.Nil(t, err)

	var users []*model.User

	requireNUsers := func(n int) {
		users, err = ss.User().GetTeamGroupUsers(team.Id)
		require.Nil(t, err)
		require.NotNil(t, users)
		require.Len(t, users, n)
	}

	// team not group constrained returns users
	requireNUsers(1)

	// update team to be group-constrained
	team.GroupConstrained = model.NewBool(true)
	team, err = ss.Team().Update(team)
	require.Nil(t, err)

	// still returns user (being group-constrained has no effect)
	requireNUsers(1)

	// associate other group to team
	_, err = ss.Group().CreateGroupSyncable(&model.GroupSyncable{
		GroupId:    groupB.Id,
		SyncableId: team.Id,
		Type:       model.GroupSyncableTypeTeam,
	})
	require.Nil(t, err)

	// should return users from all groups
	// 2 users now that both groups have been associated to the team
	requireNUsers(2)

	// add team membership of allowed user
	res = <-ss.Team().SaveMember(&model.TeamMember{
		TeamId: team.Id,
		UserId: userGroupA.Id,
	}, 999)
	require.Nil(t, res.Err)

	// ensure allowed member still returned by query
	requireNUsers(2)

	// delete team membership of allowed user
	res = <-ss.Team().RemoveMember(team.Id, userGroupA.Id)
	require.Nil(t, res.Err)

	// ensure removed allowed member still returned by query
	requireNUsers(2)
}

func testUserStoreGetChannelGroupUsers(t *testing.T, ss store.Store) {
	// create channel
	id := model.NewId()
	channel, err := ss.Channel().Save(&model.Channel{
		DisplayName: "dn_" + id,
		Name:        "n-" + id,
		Type:        model.CHANNEL_PRIVATE,
	}, 999)
	require.Nil(t, err)
	require.NotNil(t, channel)

	// create users
	var testUsers []*model.User
	for i := 0; i < 3; i++ {
		id = model.NewId()
		res := <-ss.User().Save(&model.User{
			Email:     id + "@test.com",
			Username:  "un_" + id,
			Nickname:  "nn_" + id,
			FirstName: "f_" + id,
			LastName:  "l_" + id,
			Password:  "Password1",
		})
		require.Nil(t, res.Err)
		user := res.Data.(*model.User)
		require.NotNil(t, user)
		testUsers = append(testUsers, user)
	}
	userGroupA := testUsers[0]
	userGroupB := testUsers[1]
	userNoGroup := testUsers[2]

	// add non-group-member to the channel (to prove that the query isn't just returning all members)
	res := <-ss.Channel().SaveMember(&model.ChannelMember{
		ChannelId:   channel.Id,
		UserId:      userNoGroup.Id,
		NotifyProps: model.GetDefaultChannelNotifyProps(),
	})
	require.Nil(t, res.Err)

	// create groups
	var testGroups []*model.Group
	for i := 0; i < 2; i++ {
		id = model.NewId()
		res = <-ss.Group().Create(&model.Group{
			Name:        "n_" + id,
			DisplayName: "dn_" + id,
			Source:      model.GroupSourceLdap,
			RemoteId:    "ri_" + id,
		})
		require.Nil(t, res.Err)
		group := res.Data.(*model.Group)
		require.NotNil(t, group)
		testGroups = append(testGroups, group)
	}
	groupA := testGroups[0]
	groupB := testGroups[1]

	// add members to groups
<<<<<<< HEAD
	_, err = ss.Group().CreateOrRestoreMember(groupA.Id, userGroupA.Id)
	require.Nil(t, err)
	_, err = ss.Group().CreateOrRestoreMember(groupB.Id, userGroupB.Id)
	require.Nil(t, err)
=======
	res = <-ss.Group().UpsertMember(groupA.Id, userGroupA.Id)
	require.Nil(t, res.Err)
	res = <-ss.Group().UpsertMember(groupB.Id, userGroupB.Id)
	require.Nil(t, res.Err)
>>>>>>> ab4eaf89

	// association one group to channel
	_, err = ss.Group().CreateGroupSyncable(&model.GroupSyncable{
		GroupId:    groupA.Id,
		SyncableId: channel.Id,
		Type:       model.GroupSyncableTypeChannel,
	})
	require.Nil(t, err)

	var users []*model.User

	requireNUsers := func(n int) {
		users, err = ss.User().GetChannelGroupUsers(channel.Id)
		require.Nil(t, err)
		require.NotNil(t, users)
		require.Len(t, users, n)
	}

	// channel not group constrained returns users
	requireNUsers(1)

	// update team to be group-constrained
	channel.GroupConstrained = model.NewBool(true)
	_, err = ss.Channel().Update(channel)
	require.Nil(t, err)

	// still returns user (being group-constrained has no effect)
	requireNUsers(1)

	// associate other group to team
	_, err = ss.Group().CreateGroupSyncable(&model.GroupSyncable{
		GroupId:    groupB.Id,
		SyncableId: channel.Id,
		Type:       model.GroupSyncableTypeChannel,
	})
	require.Nil(t, err)

	// should return users from all groups
	// 2 users now that both groups have been associated to the team
	requireNUsers(2)

	// add team membership of allowed user
	res = <-ss.Channel().SaveMember(&model.ChannelMember{
		ChannelId:   channel.Id,
		UserId:      userGroupA.Id,
		NotifyProps: model.GetDefaultChannelNotifyProps(),
	})
	require.Nil(t, res.Err)

	// ensure allowed member still returned by query
	requireNUsers(2)

	// delete team membership of allowed user
	err = ss.Channel().RemoveMember(channel.Id, userGroupA.Id)
	require.Nil(t, err)

	// ensure removed allowed member still returned by query
	requireNUsers(2)
}<|MERGE_RESOLUTION|>--- conflicted
+++ resolved
@@ -1134,13 +1134,8 @@
 
 	// add two members to the group
 	for _, u := range []*model.User{u1, u2} {
-<<<<<<< HEAD
-		_, err = ss.Group().CreateOrRestoreMember(group.Id, u.Id)
+		_, err = ss.Group().UpsertMember(group.Id, u.Id)
 		require.Nil(t, err)
-=======
-		res := <-ss.Group().UpsertMember(group.Id, u.Id)
-		require.Nil(t, res.Err)
->>>>>>> ab4eaf89
 	}
 
 	// associate the group with the channel
@@ -3472,13 +3467,8 @@
 
 	// add two members to the group
 	for _, u := range []*model.User{u1, u2} {
-<<<<<<< HEAD
-		_, err = ss.Group().CreateOrRestoreMember(group.Id, u.Id)
+		_, err = ss.Group().UpsertMember(group.Id, u.Id)
 		require.Nil(t, err)
-=======
-		res := <-ss.Group().UpsertMember(group.Id, u.Id)
-		require.Nil(t, res.Err)
->>>>>>> ab4eaf89
 	}
 
 	// associate the group with the team
@@ -3783,17 +3773,10 @@
 	groupB := testGroups[1]
 
 	// add members to groups
-<<<<<<< HEAD
-	_, err = ss.Group().CreateOrRestoreMember(groupA.Id, userGroupA.Id)
-	require.Nil(t, err)
-	_, err = ss.Group().CreateOrRestoreMember(groupB.Id, userGroupB.Id)
-	require.Nil(t, err)
-=======
-	res = <-ss.Group().UpsertMember(groupA.Id, userGroupA.Id)
-	require.Nil(t, res.Err)
-	res = <-ss.Group().UpsertMember(groupB.Id, userGroupB.Id)
-	require.Nil(t, res.Err)
->>>>>>> ab4eaf89
+	_, err = ss.Group().UpsertMember(groupA.Id, userGroupA.Id)
+	require.Nil(t, err)
+	_, err = ss.Group().UpsertMember(groupB.Id, userGroupB.Id)
+	require.Nil(t, err)
 
 	// association one group to team
 	_, err = ss.Group().CreateGroupSyncable(&model.GroupSyncable{
@@ -3912,17 +3895,10 @@
 	groupB := testGroups[1]
 
 	// add members to groups
-<<<<<<< HEAD
-	_, err = ss.Group().CreateOrRestoreMember(groupA.Id, userGroupA.Id)
-	require.Nil(t, err)
-	_, err = ss.Group().CreateOrRestoreMember(groupB.Id, userGroupB.Id)
-	require.Nil(t, err)
-=======
-	res = <-ss.Group().UpsertMember(groupA.Id, userGroupA.Id)
-	require.Nil(t, res.Err)
-	res = <-ss.Group().UpsertMember(groupB.Id, userGroupB.Id)
-	require.Nil(t, res.Err)
->>>>>>> ab4eaf89
+	_, err = ss.Group().UpsertMember(groupA.Id, userGroupA.Id)
+	require.Nil(t, err)
+	_, err = ss.Group().UpsertMember(groupB.Id, userGroupB.Id)
+	require.Nil(t, err)
 
 	// association one group to channel
 	_, err = ss.Group().CreateGroupSyncable(&model.GroupSyncable{
