// Copyright (c) 2015 Mattermost, Inc. All Rights Reserved.
// See License.txt for license information.

package utils

import (
	"crypto/md5"
	"encoding/json"
	"fmt"
	"io/ioutil"
	"os"
	"path/filepath"
	"strconv"

	l4g "github.com/alecthomas/log4go"

	"github.com/mattermost/platform/einterfaces"
	"github.com/mattermost/platform/model"
)

const (
	MODE_DEV        = "dev"
	MODE_BETA       = "beta"
	MODE_PROD       = "prod"
	LOG_ROTATE_SIZE = 10000
)

var Cfg *model.Config = &model.Config{}
var CfgDiagnosticId = ""
var CfgHash = ""
var CfgFileName string = ""
var ClientCfg map[string]string = map[string]string{}

func FindConfigFile(fileName string) string {
	if _, err := os.Stat("./config/" + fileName); err == nil {
		fileName, _ = filepath.Abs("./config/" + fileName)
	} else if _, err := os.Stat("../config/" + fileName); err == nil {
		fileName, _ = filepath.Abs("../config/" + fileName)
	} else if _, err := os.Stat(fileName); err == nil {
		fileName, _ = filepath.Abs(fileName)
	}

	return fileName
}

func FindDir(dir string) string {
	fileName := "."
	if _, err := os.Stat("./" + dir + "/"); err == nil {
		fileName, _ = filepath.Abs("./" + dir + "/")
	} else if _, err := os.Stat("../" + dir + "/"); err == nil {
		fileName, _ = filepath.Abs("../" + dir + "/")
	}

	return fileName + "/"
}

func DisableDebugLogForTest() {
	l4g.Global["stdout"].Level = l4g.WARNING
}

func EnableDebugLogForTest() {
	l4g.Global["stdout"].Level = l4g.DEBUG
}

func ConfigureCmdLineLog() {
	ls := model.LogSettings{}
	ls.EnableConsole = true
	ls.ConsoleLevel = "WARN"
	configureLog(&ls)
}

func configureLog(s *model.LogSettings) {

	l4g.Close()

	if s.EnableConsole {
		level := l4g.DEBUG
		if s.ConsoleLevel == "INFO" {
			level = l4g.INFO
		} else if s.ConsoleLevel == "WARN" {
			level = l4g.WARNING
		} else if s.ConsoleLevel == "ERROR" {
			level = l4g.ERROR
		}

		lw := l4g.NewConsoleLogWriter()
		lw.SetFormat("[%D %T] [%L] %M")
		l4g.AddFilter("stdout", level, lw)
	}

	if s.EnableFile {

		var fileFormat = s.FileFormat

		if fileFormat == "" {
			fileFormat = "[%D %T] [%L] %M"
		}

		level := l4g.DEBUG
		if s.FileLevel == "INFO" {
			level = l4g.INFO
		} else if s.FileLevel == "WARN" {
			level = l4g.WARNING
		} else if s.FileLevel == "ERROR" {
			level = l4g.ERROR
		}

		flw := l4g.NewFileLogWriter(GetLogFileLocation(s.FileLocation), false)
		flw.SetFormat(fileFormat)
		flw.SetRotate(true)
		flw.SetRotateLines(LOG_ROTATE_SIZE)
		l4g.AddFilter("file", level, flw)
	}
}

func GetLogFileLocation(fileLocation string) string {
	if fileLocation == "" {
		return FindDir("logs") + "mattermost.log"
	} else {
		return fileLocation
	}
}

func SaveConfig(fileName string, config *model.Config) *model.AppError {
	b, err := json.MarshalIndent(config, "", "    ")
	if err != nil {
		return model.NewLocAppError("SaveConfig", "utils.config.save_config.saving.app_error",
			map[string]interface{}{"Filename": fileName}, err.Error())
	}

	err = ioutil.WriteFile(fileName, b, 0644)
	if err != nil {
		return model.NewLocAppError("SaveConfig", "utils.config.save_config.saving.app_error",
			map[string]interface{}{"Filename": fileName}, err.Error())
	}

	return nil
}

// LoadConfig will try to search around for the corresponding config file.
// It will search /tmp/fileName then attempt ./config/fileName,
// then ../config/fileName and last it will look at fileName
func LoadConfig(fileName string) {

	fileName = FindConfigFile(fileName)

	file, err := os.Open(fileName)
	if err != nil {
		panic(T("utils.config.load_config.opening.panic",
			map[string]interface{}{"Filename": fileName, "Error": err.Error()}))
	}

	decoder := json.NewDecoder(file)
	config := model.Config{}
	err = decoder.Decode(&config)
	if err != nil {
		panic(T("utils.config.load_config.decoding.panic",
			map[string]interface{}{"Filename": fileName, "Error": err.Error()}))
	}

	if _, err := file.Stat(); err != nil {
		panic(T("utils.config.load_config.getting.panic",
			map[string]interface{}{"Filename": fileName, "Error": err.Error()}))
	} else {
		CfgFileName = fileName
	}

	config.SetDefaults()

	if err := config.IsValid(); err != nil {
		panic(err.Error())
	}

	if err := ValidateLdapFilter(&config); err != nil {
		panic(err.Error())
	}

	configureLog(&config.LogSettings)

	if config.FileSettings.DriverName == model.IMAGE_DRIVER_LOCAL {
		dir := config.FileSettings.Directory
		if len(dir) > 0 && dir[len(dir)-1:] != "/" {
			config.FileSettings.Directory += "/"
		}
	}

	Cfg = &config
	CfgHash = fmt.Sprintf("%x", md5.Sum([]byte(Cfg.ToJson())))

	ClientCfg = getClientConfig(Cfg)

	// Actions that need to run every time the config is loaded
	if ldapI := einterfaces.GetLdapInterface(); ldapI != nil {
		// This restarts the job if nessisary (works for config reloads)
		ldapI.StartLdapSyncJob()
	}

	if samlI := einterfaces.GetSamlInterface(); samlI != nil {
		samlI.ConfigureSP()
	}
}

func getClientConfig(c *model.Config) map[string]string {
	props := make(map[string]string)

	props["Version"] = model.CurrentVersion
	props["BuildNumber"] = model.BuildNumber
	props["BuildDate"] = model.BuildDate
	props["BuildHash"] = model.BuildHash
	props["BuildHashEnterprise"] = model.BuildHashEnterprise
	props["BuildEnterpriseReady"] = model.BuildEnterpriseReady

	props["SiteName"] = c.TeamSettings.SiteName
	props["EnableTeamCreation"] = strconv.FormatBool(c.TeamSettings.EnableTeamCreation)
	props["EnableUserCreation"] = strconv.FormatBool(c.TeamSettings.EnableUserCreation)
	props["EnableOpenServer"] = strconv.FormatBool(*c.TeamSettings.EnableOpenServer)
	props["RestrictTeamNames"] = strconv.FormatBool(*c.TeamSettings.RestrictTeamNames)
	props["RestrictDirectMessage"] = *c.TeamSettings.RestrictDirectMessage
	props["RestrictTeamInvite"] = *c.TeamSettings.RestrictTeamInvite
	props["RestrictPublicChannelManagement"] = *c.TeamSettings.RestrictPublicChannelManagement
	props["RestrictPrivateChannelManagement"] = *c.TeamSettings.RestrictPrivateChannelManagement

	props["EnableOAuthServiceProvider"] = strconv.FormatBool(c.ServiceSettings.EnableOAuthServiceProvider)
	props["SegmentDeveloperKey"] = c.ServiceSettings.SegmentDeveloperKey
	props["GoogleDeveloperKey"] = c.ServiceSettings.GoogleDeveloperKey
	props["EnableIncomingWebhooks"] = strconv.FormatBool(c.ServiceSettings.EnableIncomingWebhooks)
	props["EnableOutgoingWebhooks"] = strconv.FormatBool(c.ServiceSettings.EnableOutgoingWebhooks)
	props["EnableCommands"] = strconv.FormatBool(*c.ServiceSettings.EnableCommands)
	props["EnableOnlyAdminIntegrations"] = strconv.FormatBool(*c.ServiceSettings.EnableOnlyAdminIntegrations)
	props["EnablePostUsernameOverride"] = strconv.FormatBool(c.ServiceSettings.EnablePostUsernameOverride)
	props["EnablePostIconOverride"] = strconv.FormatBool(c.ServiceSettings.EnablePostIconOverride)
	props["EnableTesting"] = strconv.FormatBool(c.ServiceSettings.EnableTesting)
	props["EnableDeveloper"] = strconv.FormatBool(*c.ServiceSettings.EnableDeveloper)

	props["SendEmailNotifications"] = strconv.FormatBool(c.EmailSettings.SendEmailNotifications)
	props["SendPushNotifications"] = strconv.FormatBool(*c.EmailSettings.SendPushNotifications)
	props["EnableSignUpWithEmail"] = strconv.FormatBool(c.EmailSettings.EnableSignUpWithEmail)
	props["EnableSignInWithEmail"] = strconv.FormatBool(*c.EmailSettings.EnableSignInWithEmail)
	props["EnableSignInWithUsername"] = strconv.FormatBool(*c.EmailSettings.EnableSignInWithUsername)
	props["RequireEmailVerification"] = strconv.FormatBool(c.EmailSettings.RequireEmailVerification)

	props["EnableSignUpWithGitLab"] = strconv.FormatBool(c.GitLabSettings.Enable)

	props["ShowEmailAddress"] = strconv.FormatBool(c.PrivacySettings.ShowEmailAddress)

	props["TermsOfServiceLink"] = *c.SupportSettings.TermsOfServiceLink
	props["PrivacyPolicyLink"] = *c.SupportSettings.PrivacyPolicyLink
	props["AboutLink"] = *c.SupportSettings.AboutLink
	props["HelpLink"] = *c.SupportSettings.HelpLink
	props["ReportAProblemLink"] = *c.SupportSettings.ReportAProblemLink
	props["SupportEmail"] = *c.SupportSettings.SupportEmail

	props["EnablePublicLink"] = strconv.FormatBool(c.FileSettings.EnablePublicLink)
	props["ProfileHeight"] = fmt.Sprintf("%v", c.FileSettings.ProfileHeight)
	props["ProfileWidth"] = fmt.Sprintf("%v", c.FileSettings.ProfileWidth)

	props["WebsocketPort"] = fmt.Sprintf("%v", *c.ServiceSettings.WebsocketPort)
	props["WebsocketSecurePort"] = fmt.Sprintf("%v", *c.ServiceSettings.WebsocketSecurePort)

	props["DefaultClientLocale"] = *c.LocalizationSettings.DefaultClientLocale
	props["AvailableLocales"] = *c.LocalizationSettings.AvailableLocales
	props["SQLDriverName"] = c.SqlSettings.DriverName

	props["EnableCustomEmoji"] = strconv.FormatBool(*c.ServiceSettings.EnableCustomEmoji)
	props["RestrictCustomEmojiCreation"] = *c.ServiceSettings.RestrictCustomEmojiCreation
	props["MaxFileSize"] = strconv.FormatInt(*c.FileSettings.MaxFileSize, 10)

	props["AppDownloadLink"] = *c.NativeAppSettings.AppDownloadLink
	props["AndroidAppDownloadLink"] = *c.NativeAppSettings.AndroidAppDownloadLink
	props["IosAppDownloadLink"] = *c.NativeAppSettings.IosAppDownloadLink

	if IsLicensed {
		if *License.Features.CustomBrand {
			props["EnableCustomBrand"] = strconv.FormatBool(*c.TeamSettings.EnableCustomBrand)
			props["CustomBrandText"] = *c.TeamSettings.CustomBrandText
		}

		if *License.Features.LDAP {
			props["EnableLdap"] = strconv.FormatBool(*c.LdapSettings.Enable)
			props["LdapLoginFieldName"] = *c.LdapSettings.LoginFieldName
			props["NicknameAttributeSet"] = strconv.FormatBool(*c.LdapSettings.NicknameAttribute != "")
		}

		if *License.Features.MFA {
			props["EnableMultifactorAuthentication"] = strconv.FormatBool(*c.ServiceSettings.EnableMultifactorAuthentication)
		}

		if *License.Features.Compliance {
			props["EnableCompliance"] = strconv.FormatBool(*c.ComplianceSettings.Enable)
		}

		if *License.Features.SAML {
			props["EnableSaml"] = strconv.FormatBool(*c.SamlSettings.Enable)
			props["SamlLoginButtonText"] = *c.SamlSettings.LoginButtonText
		}

<<<<<<< HEAD
		if *License.Features.Cluster {
			props["EnableCluster"] = strconv.FormatBool(*c.ClusterSettings.Enable)
=======
		if *License.Features.GoogleSSO {
			props["EnableSignUpWithGoogle"] = strconv.FormatBool(c.GoogleSettings.Enable)
		}

		if *License.Features.Office365SSO {
			props["EnableSignUpWithOffice365"] = strconv.FormatBool(c.Office365Settings.Enable)
>>>>>>> bc511dc1
		}

		if *License.Features.PasswordRequirements {
			props["PasswordMinimumLength"] = fmt.Sprintf("%v", *c.PasswordSettings.MinimumLength)
			props["PasswordRequireLowercase"] = strconv.FormatBool(*c.PasswordSettings.Lowercase)
			props["PasswordRequireUppercase"] = strconv.FormatBool(*c.PasswordSettings.Uppercase)
			props["PasswordRequireNumber"] = strconv.FormatBool(*c.PasswordSettings.Number)
			props["PasswordRequireSymbol"] = strconv.FormatBool(*c.PasswordSettings.Symbol)
		}
	}

	return props
}

func ValidateLdapFilter(cfg *model.Config) *model.AppError {
	ldapInterface := einterfaces.GetLdapInterface()
	if *cfg.LdapSettings.Enable && ldapInterface != nil && *cfg.LdapSettings.UserFilter != "" {
		if err := ldapInterface.ValidateFilter(*cfg.LdapSettings.UserFilter); err != nil {
			return err
		}
	}
	return nil
}

func Desanitize(cfg *model.Config) {
	if cfg.LdapSettings.BindPassword != nil && *cfg.LdapSettings.BindPassword == model.FAKE_SETTING {
		*cfg.LdapSettings.BindPassword = *Cfg.LdapSettings.BindPassword
	}

	if cfg.FileSettings.PublicLinkSalt == model.FAKE_SETTING {
		cfg.FileSettings.PublicLinkSalt = Cfg.FileSettings.PublicLinkSalt
	}
	if cfg.FileSettings.AmazonS3SecretAccessKey == model.FAKE_SETTING {
		cfg.FileSettings.AmazonS3SecretAccessKey = Cfg.FileSettings.AmazonS3SecretAccessKey
	}

	if cfg.EmailSettings.InviteSalt == model.FAKE_SETTING {
		cfg.EmailSettings.InviteSalt = Cfg.EmailSettings.InviteSalt
	}
	if cfg.EmailSettings.PasswordResetSalt == model.FAKE_SETTING {
		cfg.EmailSettings.PasswordResetSalt = Cfg.EmailSettings.PasswordResetSalt
	}
	if cfg.EmailSettings.SMTPPassword == model.FAKE_SETTING {
		cfg.EmailSettings.SMTPPassword = Cfg.EmailSettings.SMTPPassword
	}

	if cfg.GitLabSettings.Secret == model.FAKE_SETTING {
		cfg.GitLabSettings.Secret = Cfg.GitLabSettings.Secret
	}

	if cfg.SqlSettings.DataSource == model.FAKE_SETTING {
		cfg.SqlSettings.DataSource = Cfg.SqlSettings.DataSource
	}
	if cfg.SqlSettings.AtRestEncryptKey == model.FAKE_SETTING {
		cfg.SqlSettings.AtRestEncryptKey = Cfg.SqlSettings.AtRestEncryptKey
	}

	for i := range cfg.SqlSettings.DataSourceReplicas {
		cfg.SqlSettings.DataSourceReplicas[i] = Cfg.SqlSettings.DataSourceReplicas[i]
	}
}<|MERGE_RESOLUTION|>--- conflicted
+++ resolved
@@ -294,17 +294,16 @@
 			props["SamlLoginButtonText"] = *c.SamlSettings.LoginButtonText
 		}
 
-<<<<<<< HEAD
 		if *License.Features.Cluster {
 			props["EnableCluster"] = strconv.FormatBool(*c.ClusterSettings.Enable)
-=======
+		}
+
 		if *License.Features.GoogleSSO {
 			props["EnableSignUpWithGoogle"] = strconv.FormatBool(c.GoogleSettings.Enable)
 		}
 
 		if *License.Features.Office365SSO {
 			props["EnableSignUpWithOffice365"] = strconv.FormatBool(c.Office365Settings.Enable)
->>>>>>> bc511dc1
 		}
 
 		if *License.Features.PasswordRequirements {
