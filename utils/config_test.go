// Copyright (c) 2015-present Mattermost, Inc. All Rights Reserved.
// See License.txt for license information.

package utils

import (
	"bytes"
	"io/ioutil"
	"os"
	"path/filepath"
	"strings"
	"testing"

	"github.com/stretchr/testify/assert"
	"github.com/stretchr/testify/require"

	"github.com/mattermost/mattermost-server/model"
)

func TestConfig(t *testing.T) {
	TranslationsPreInit()
	_, _, _, err := LoadConfig("config.json")
	require.Nil(t, err)
}

func TestReadConfig(t *testing.T) {
	TranslationsPreInit()

	_, _, err := ReadConfig(bytes.NewReader([]byte(``)), false)
	require.EqualError(t, err, "parsing error at line 1, character 1: unexpected end of JSON input")

	_, _, err = ReadConfig(bytes.NewReader([]byte(`
		{
			malformed
	`)), false)
	require.EqualError(t, err, "parsing error at line 3, character 5: invalid character 'm' looking for beginning of object key string")
}

func TestTimezoneConfig(t *testing.T) {
	TranslationsPreInit()
	supportedTimezones := LoadTimezones("timezones.json")
	assert.Equal(t, len(supportedTimezones) > 0, true)

	supportedTimezones2 := LoadTimezones("timezones_file_does_not_exists.json")
	assert.Equal(t, len(supportedTimezones2) > 0, true)
}

func TestFindConfigFile(t *testing.T) {
	dir, err := ioutil.TempDir("", "")
	require.NoError(t, err)
	defer os.RemoveAll(dir)

	path := filepath.Join(dir, "config.json")
	require.NoError(t, ioutil.WriteFile(path, []byte("{}"), 0600))

	assert.Equal(t, path, FindConfigFile(path))

	prevDir, err := os.Getwd()
	require.NoError(t, err)
	defer os.Chdir(prevDir)
	os.Chdir(dir)
	assert.Equal(t, path, FindConfigFile(path))
}

func TestConfigFromEnviroVars(t *testing.T) {
	TranslationsPreInit()

<<<<<<< HEAD
	if *cfg.TeamSettings.SiteName != "From Environment" {
		t.Fatal("Couldn't read config from environment var")
	}
=======
	config := `{
		"ServiceSettings": {
			"EnableCommands": true,
			"ReadTimeout": 100
		},
		"TeamSettings": {
			"SiteName": "Mattermost",
			"CustomBrandText": ""
		}
	}`
>>>>>>> 260d7a0f

	t.Run("string settings", func(t *testing.T) {
		os.Setenv("MM_TEAMSETTINGS_SITENAME", "From Environment")
		os.Setenv("MM_TEAMSETTINGS_CUSTOMBRANDTEXT", "Custom Brand")

		cfg, envCfg, err := ReadConfig(strings.NewReader(config), true)
		require.Nil(t, err)

		if cfg.TeamSettings.SiteName != "From Environment" {
			t.Fatal("Couldn't read config from environment var")
		}

		if *cfg.TeamSettings.CustomBrandText != "Custom Brand" {
			t.Fatal("Couldn't read config from environment var")
		}

<<<<<<< HEAD
	*cfg.TeamSettings.SiteName = "Mattermost"
	*cfg.ServiceSettings.SiteURL = ""
	*cfg.ServiceSettings.EnableCommands = true
	*cfg.ServiceSettings.ReadTimeout = 300
	SaveConfig(cfgPath, cfg)
=======
		if teamSettings, ok := envCfg["TeamSettings"]; !ok {
			t.Fatal("TeamSettings is missing from envConfig")
		} else if teamSettingsAsMap, ok := teamSettings.(map[string]interface{}); !ok {
			t.Fatal("TeamSettings is not a map in envConfig")
		} else {
			if siteNameInEnv, ok := teamSettingsAsMap["SiteName"].(bool); !ok || !siteNameInEnv {
				t.Fatal("SiteName should be in envConfig")
			}
>>>>>>> 260d7a0f

			if customBrandTextInEnv, ok := teamSettingsAsMap["CustomBrandText"].(bool); !ok || !customBrandTextInEnv {
				t.Fatal("SiteName should be in envConfig")
			}
		}

<<<<<<< HEAD
	if *cfg.TeamSettings.SiteName != "Mattermost" {
		t.Fatal("should have been reset")
	}
=======
		os.Unsetenv("MM_TEAMSETTINGS_SITENAME")
		os.Unsetenv("MM_TEAMSETTINGS_CUSTOMBRANDTEXT")

		cfg, envCfg, err = ReadConfig(strings.NewReader(config), true)
		require.Nil(t, err)

		if cfg.TeamSettings.SiteName != "Mattermost" {
			t.Fatal("should have been reset")
		}

		if _, ok := envCfg["TeamSettings"]; ok {
			t.Fatal("TeamSettings should be missing from envConfig")
		}
	})

	t.Run("boolean setting", func(t *testing.T) {
		os.Setenv("MM_SERVICESETTINGS_ENABLECOMMANDS", "false")
		defer os.Unsetenv("MM_SERVICESETTINGS_ENABLECOMMANDS")

		cfg, envCfg, err := ReadConfig(strings.NewReader(config), true)
		require.Nil(t, err)

		if *cfg.ServiceSettings.EnableCommands {
			t.Fatal("Couldn't read config from environment var")
		}

		if serviceSettings, ok := envCfg["ServiceSettings"]; !ok {
			t.Fatal("ServiceSettings is missing from envConfig")
		} else if serviceSettingsAsMap, ok := serviceSettings.(map[string]interface{}); !ok {
			t.Fatal("ServiceSettings is not a map in envConfig")
		} else {
			if enableCommandsInEnv, ok := serviceSettingsAsMap["EnableCommands"].(bool); !ok || !enableCommandsInEnv {
				t.Fatal("EnableCommands should be in envConfig")
			}
		}
	})

	t.Run("integer setting", func(t *testing.T) {
		os.Setenv("MM_SERVICESETTINGS_READTIMEOUT", "400")
		defer os.Unsetenv("MM_SERVICESETTINGS_READTIMEOUT")

		cfg, envCfg, err := ReadConfig(strings.NewReader(config), true)
		require.Nil(t, err)

		if *cfg.ServiceSettings.ReadTimeout != 400 {
			t.Fatal("Couldn't read config from environment var")
		}

		if serviceSettings, ok := envCfg["ServiceSettings"]; !ok {
			t.Fatal("ServiceSettings is missing from envConfig")
		} else if serviceSettingsAsMap, ok := serviceSettings.(map[string]interface{}); !ok {
			t.Fatal("ServiceSettings is not a map in envConfig")
		} else {
			if readTimeoutInEnv, ok := serviceSettingsAsMap["ReadTimeout"].(bool); !ok || !readTimeoutInEnv {
				t.Fatal("ReadTimeout should be in envConfig")
			}
		}
	})

	t.Run("setting missing from config.json", func(t *testing.T) {
		os.Setenv("MM_SERVICESETTINGS_SITEURL", "https://example.com")
		defer os.Unsetenv("MM_SERVICESETTINGS_SITEURL")

		cfg, envCfg, err := ReadConfig(strings.NewReader(config), true)
		require.Nil(t, err)

		if *cfg.ServiceSettings.SiteURL != "https://example.com" {
			t.Fatal("Couldn't read config from environment var")
		}

		if serviceSettings, ok := envCfg["ServiceSettings"]; !ok {
			t.Fatal("ServiceSettings is missing from envConfig")
		} else if serviceSettingsAsMap, ok := serviceSettings.(map[string]interface{}); !ok {
			t.Fatal("ServiceSettings is not a map in envConfig")
		} else {
			if siteURLInEnv, ok := serviceSettingsAsMap["SiteURL"].(bool); !ok || !siteURLInEnv {
				t.Fatal("SiteURL should be in envConfig")
			}
		}
	})
>>>>>>> 260d7a0f
}

func TestValidateLocales(t *testing.T) {
	TranslationsPreInit()
	cfg, _, _, err := LoadConfig("config.json")
	require.Nil(t, err)

	*cfg.LocalizationSettings.DefaultServerLocale = "en"
	*cfg.LocalizationSettings.DefaultClientLocale = "en"
	*cfg.LocalizationSettings.AvailableLocales = ""

	// t.Logf("*cfg.LocalizationSettings.DefaultClientLocale: %+v", *cfg.LocalizationSettings.DefaultClientLocale)
	if err := ValidateLocales(cfg); err != nil {
		t.Fatal("Should have not returned an error")
	}

	// validate DefaultServerLocale
	*cfg.LocalizationSettings.DefaultServerLocale = "junk"
	if err := ValidateLocales(cfg); err != nil {
		if *cfg.LocalizationSettings.DefaultServerLocale != "en" {
			t.Fatal("DefaultServerLocale should have assigned to en as a default value")
		}
	} else {
		t.Fatal("Should have returned an error validating DefaultServerLocale")
	}

	*cfg.LocalizationSettings.DefaultServerLocale = ""
	if err := ValidateLocales(cfg); err != nil {
		if *cfg.LocalizationSettings.DefaultServerLocale != "en" {
			t.Fatal("DefaultServerLocale should have assigned to en as a default value")
		}
	} else {
		t.Fatal("Should have returned an error validating DefaultServerLocale")
	}

	*cfg.LocalizationSettings.AvailableLocales = "en"
	*cfg.LocalizationSettings.DefaultServerLocale = "de"
	if err := ValidateLocales(cfg); err != nil {
		if strings.Contains(*cfg.LocalizationSettings.AvailableLocales, *cfg.LocalizationSettings.DefaultServerLocale) {
			t.Fatal("DefaultServerLocale should not be added to AvailableLocales")
		}
		t.Fatal("Should have not returned an error validating DefaultServerLocale")
	}

	// validate DefaultClientLocale
	*cfg.LocalizationSettings.AvailableLocales = ""
	*cfg.LocalizationSettings.DefaultClientLocale = "junk"
	if err := ValidateLocales(cfg); err != nil {
		if *cfg.LocalizationSettings.DefaultClientLocale != "en" {
			t.Fatal("DefaultClientLocale should have assigned to en as a default value")
		}
	} else {

		t.Fatal("Should have returned an error validating DefaultClientLocale")
	}

	*cfg.LocalizationSettings.DefaultClientLocale = ""
	if err := ValidateLocales(cfg); err != nil {
		if *cfg.LocalizationSettings.DefaultClientLocale != "en" {
			t.Fatal("DefaultClientLocale should have assigned to en as a default value")
		}
	} else {
		t.Fatal("Should have returned an error validating DefaultClientLocale")
	}

	*cfg.LocalizationSettings.AvailableLocales = "en"
	*cfg.LocalizationSettings.DefaultClientLocale = "de"
	if err := ValidateLocales(cfg); err != nil {
		if !strings.Contains(*cfg.LocalizationSettings.AvailableLocales, *cfg.LocalizationSettings.DefaultClientLocale) {
			t.Fatal("DefaultClientLocale should have added to AvailableLocales")
		}
	} else {
		t.Fatal("Should have returned an error validating DefaultClientLocale")
	}

	// validate AvailableLocales
	*cfg.LocalizationSettings.DefaultServerLocale = "en"
	*cfg.LocalizationSettings.DefaultClientLocale = "en"
	*cfg.LocalizationSettings.AvailableLocales = "junk"
	if err := ValidateLocales(cfg); err != nil {
		if *cfg.LocalizationSettings.AvailableLocales != "" {
			t.Fatal("AvailableLocales should have assigned to empty string as a default value")
		}
	} else {
		t.Fatal("Should have returned an error validating AvailableLocales")
	}

	*cfg.LocalizationSettings.AvailableLocales = "en,de,junk"
	if err := ValidateLocales(cfg); err != nil {
		if *cfg.LocalizationSettings.AvailableLocales != "" {
			t.Fatal("AvailableLocales should have assigned to empty string as a default value")
		}
	} else {
		t.Fatal("Should have returned an error validating AvailableLocales")
	}

	*cfg.LocalizationSettings.DefaultServerLocale = "fr"
	*cfg.LocalizationSettings.DefaultClientLocale = "de"
	*cfg.LocalizationSettings.AvailableLocales = "en"
	if err := ValidateLocales(cfg); err != nil {
		if strings.Contains(*cfg.LocalizationSettings.AvailableLocales, *cfg.LocalizationSettings.DefaultServerLocale) {
			t.Fatal("DefaultServerLocale should not be added to AvailableLocales")
		}
		if !strings.Contains(*cfg.LocalizationSettings.AvailableLocales, *cfg.LocalizationSettings.DefaultClientLocale) {
			t.Fatal("DefaultClientLocale should have added to AvailableLocales")
		}
	} else {
		t.Fatal("Should have returned an error validating AvailableLocales")
	}
}

func TestGetClientConfig(t *testing.T) {
	t.Parallel()
	testCases := []struct {
		description    string
		config         *model.Config
		diagnosticId   string
		license        *model.License
		expectedFields map[string]string
	}{
		{
			"unlicensed",
			&model.Config{
				EmailSettings: model.EmailSettings{
					EmailNotificationContentsType: sToP(model.EMAIL_NOTIFICATION_CONTENTS_FULL),
				},
				ThemeSettings: model.ThemeSettings{
					// Ignored, since not licensed.
					AllowCustomThemes: bToP(false),
				},
			},
			"",
			nil,
			map[string]string{
				"DiagnosticId":                  "",
				"EmailNotificationContentsType": "full",
				"AllowCustomThemes":             "true",
			},
		},
		{
			"licensed, but not for theme management",
			&model.Config{
				EmailSettings: model.EmailSettings{
					EmailNotificationContentsType: sToP(model.EMAIL_NOTIFICATION_CONTENTS_FULL),
				},
				ThemeSettings: model.ThemeSettings{
					// Ignored, since not licensed.
					AllowCustomThemes: bToP(false),
				},
			},
			"tag1",
			&model.License{
				Features: &model.Features{
					ThemeManagement: bToP(false),
				},
			},
			map[string]string{
				"DiagnosticId":                  "tag1",
				"EmailNotificationContentsType": "full",
				"AllowCustomThemes":             "true",
			},
		},
		{
			"licensed for theme management",
			&model.Config{
				EmailSettings: model.EmailSettings{
					EmailNotificationContentsType: sToP(model.EMAIL_NOTIFICATION_CONTENTS_FULL),
				},
				ThemeSettings: model.ThemeSettings{
					AllowCustomThemes: bToP(false),
				},
			},
			"tag2",
			&model.License{
				Features: &model.Features{
					ThemeManagement: bToP(true),
				},
			},
			map[string]string{
				"DiagnosticId":                  "tag2",
				"EmailNotificationContentsType": "full",
				"AllowCustomThemes":             "false",
			},
		},
	}

	for _, testCase := range testCases {
		testCase := testCase
		t.Run(testCase.description, func(t *testing.T) {
			t.Parallel()

			testCase.config.SetDefaults()
			if testCase.license != nil {
				testCase.license.Features.SetDefaults()
			}

			configMap := GenerateClientConfig(testCase.config, testCase.diagnosticId, testCase.license)
			for expectedField, expectedValue := range testCase.expectedFields {
				assert.Equal(t, expectedValue, configMap[expectedField])
			}
		})
	}
}

func sToP(s string) *string {
	return &s
}

func bToP(b bool) *bool {
	return &b
}

func TestGetDefaultsFromStruct(t *testing.T) {
	s := struct {
		TestSettings struct {
			IntValue    int
			BoolValue   bool
			StringValue string
		}
		PointerToTestSettings *struct {
			Value int
		}
	}{}

	defaults := getDefaultsFromStruct(s)

	assert.Equal(t, defaults["TestSettings.IntValue"], 0)
	assert.Equal(t, defaults["TestSettings.BoolValue"], false)
	assert.Equal(t, defaults["TestSettings.StringValue"], "")
	assert.Equal(t, defaults["PointerToTestSettings.Value"], 0)
	assert.NotContains(t, defaults, "PointerToTestSettings")
	assert.Len(t, defaults, 4)
}<|MERGE_RESOLUTION|>--- conflicted
+++ resolved
@@ -65,11 +65,6 @@
 func TestConfigFromEnviroVars(t *testing.T) {
 	TranslationsPreInit()
 
-<<<<<<< HEAD
-	if *cfg.TeamSettings.SiteName != "From Environment" {
-		t.Fatal("Couldn't read config from environment var")
-	}
-=======
 	config := `{
 		"ServiceSettings": {
 			"EnableCommands": true,
@@ -80,7 +75,6 @@
 			"CustomBrandText": ""
 		}
 	}`
->>>>>>> 260d7a0f
 
 	t.Run("string settings", func(t *testing.T) {
 		os.Setenv("MM_TEAMSETTINGS_SITENAME", "From Environment")
@@ -89,7 +83,7 @@
 		cfg, envCfg, err := ReadConfig(strings.NewReader(config), true)
 		require.Nil(t, err)
 
-		if cfg.TeamSettings.SiteName != "From Environment" {
+		if *cfg.TeamSettings.SiteName != "From Environment" {
 			t.Fatal("Couldn't read config from environment var")
 		}
 
@@ -97,13 +91,6 @@
 			t.Fatal("Couldn't read config from environment var")
 		}
 
-<<<<<<< HEAD
-	*cfg.TeamSettings.SiteName = "Mattermost"
-	*cfg.ServiceSettings.SiteURL = ""
-	*cfg.ServiceSettings.EnableCommands = true
-	*cfg.ServiceSettings.ReadTimeout = 300
-	SaveConfig(cfgPath, cfg)
-=======
 		if teamSettings, ok := envCfg["TeamSettings"]; !ok {
 			t.Fatal("TeamSettings is missing from envConfig")
 		} else if teamSettingsAsMap, ok := teamSettings.(map[string]interface{}); !ok {
@@ -112,25 +99,19 @@
 			if siteNameInEnv, ok := teamSettingsAsMap["SiteName"].(bool); !ok || !siteNameInEnv {
 				t.Fatal("SiteName should be in envConfig")
 			}
->>>>>>> 260d7a0f
 
 			if customBrandTextInEnv, ok := teamSettingsAsMap["CustomBrandText"].(bool); !ok || !customBrandTextInEnv {
 				t.Fatal("SiteName should be in envConfig")
 			}
 		}
 
-<<<<<<< HEAD
-	if *cfg.TeamSettings.SiteName != "Mattermost" {
-		t.Fatal("should have been reset")
-	}
-=======
 		os.Unsetenv("MM_TEAMSETTINGS_SITENAME")
 		os.Unsetenv("MM_TEAMSETTINGS_CUSTOMBRANDTEXT")
 
 		cfg, envCfg, err = ReadConfig(strings.NewReader(config), true)
 		require.Nil(t, err)
 
-		if cfg.TeamSettings.SiteName != "Mattermost" {
+		if *cfg.TeamSettings.SiteName != "Mattermost" {
 			t.Fatal("should have been reset")
 		}
 
@@ -204,7 +185,6 @@
 			}
 		}
 	})
->>>>>>> 260d7a0f
 }
 
 func TestValidateLocales(t *testing.T) {
