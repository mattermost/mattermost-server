// Copyright (c) 2015-present Mattermost, Inc. All Rights Reserved.
// See License.txt for license information.

package utils

import (
	"os"
	"testing"
<<<<<<< HEAD
	"time"
=======

	"github.com/mattermost/platform/model"
>>>>>>> 00f48a19
)

func TestConfig(t *testing.T) {
	TranslationsPreInit()
	LoadConfig("config.json")
	InitTranslations(Cfg.LocalizationSettings)
}

func TestConfigFromEnviroVars(t *testing.T) {

	os.Setenv("MM_TEAMSETTINGS_SITENAME", "From Enviroment")
	os.Setenv("MM_TEAMSETTINGS_CUSTOMBRANDTEXT", "Custom Brand")
	os.Setenv("MM_SERVICESETTINGS_ENABLECOMMANDS", "false")
	os.Setenv("MM_SERVICESETTINGS_READTIMEOUT", "400")

	TranslationsPreInit()
	EnableConfigFromEnviromentVars()
	LoadConfig("config.json")

	if Cfg.TeamSettings.SiteName != "From Enviroment" {
		t.Fatal("Couldn't read config from enviroment var")
	}

	if *Cfg.TeamSettings.CustomBrandText != "Custom Brand" {
		t.Fatal("Couldn't read config from enviroment var")
	}

	if *Cfg.ServiceSettings.EnableCommands != false {
		t.Fatal("Couldn't read config from enviroment var")
	}

	if *Cfg.ServiceSettings.ReadTimeout != 400 {
		t.Fatal("Couldn't read config from enviroment var")
	}

	os.Unsetenv("MM_TEAMSETTINGS_SITENAME")
	os.Unsetenv("MM_TEAMSETTINGS_CUSTOMBRANDTEXT")
	os.Unsetenv("MM_SERVICESETTINGS_ENABLECOMMANDS")
	os.Unsetenv("MM_SERVICESETTINGS_READTIMEOUT")

	Cfg.TeamSettings.SiteName = "Mattermost"
	*Cfg.ServiceSettings.SiteURL = ""
	*Cfg.ServiceSettings.EnableCommands = true
	*Cfg.ServiceSettings.ReadTimeout = 300
	SaveConfig(CfgFileName, Cfg)

	LoadConfig("config.json")

	if Cfg.TeamSettings.SiteName != "Mattermost" {
		t.Fatal("should have been reset")
	}
}

func TestRedirectStdLog(t *testing.T) {
	TranslationsPreInit()
	LoadConfig("config.json")
	InitTranslations(Cfg.LocalizationSettings)

	log := NewRedirectStdLog("test", false)

	log.Println("[DEBUG] this is a message")
	log.Println("[DEBG] this is a message")
	log.Println("[WARN] this is a message")
	log.Println("[ERROR] this is a message")
	log.Println("[EROR] this is a message")
	log.Println("[ERR] this is a message")
	log.Println("[INFO] this is a message")
	log.Println("this is a message")

<<<<<<< HEAD
	time.Sleep(time.Second * 1)
=======
}

func TestAddRemoveConfigListener(t *testing.T) {
	if len(cfgListeners) != 0 {
		t.Fatal("should've started with 0 listeners")
	}

	id1 := AddConfigListener(func(*model.Config, *model.Config) {
	})
	if len(cfgListeners) != 1 {
		t.Fatal("should now have 1 listener")
	}

	id2 := AddConfigListener(func(*model.Config, *model.Config) {
	})
	if len(cfgListeners) != 2 {
		t.Fatal("should now have 2 listeners")
	}

	RemoveConfigListener(id1)
	if len(cfgListeners) != 1 {
		t.Fatal("should've removed first listener")
	}

	RemoveConfigListener(id2)
	if len(cfgListeners) != 0 {
		t.Fatal("should've removed both listeners")
	}
}

func TestConfigListener(t *testing.T) {
	TranslationsPreInit()
	EnableConfigFromEnviromentVars()
	LoadConfig("config.json")

	SiteName := Cfg.TeamSettings.SiteName
	defer func() {
		Cfg.TeamSettings.SiteName = SiteName
		SaveConfig(CfgFileName, Cfg)
	}()
	Cfg.TeamSettings.SiteName = "test123"

	listenerCalled := false
	listener := func(oldConfig *model.Config, newConfig *model.Config) {
		if listenerCalled {
			t.Fatal("listener called twice")
		}

		if oldConfig.TeamSettings.SiteName != "test123" {
			t.Fatal("old config contains incorrect site name")
		} else if newConfig.TeamSettings.SiteName != "Mattermost" {
			t.Fatal("new config contains incorrect site name")
		}

		listenerCalled = true
	}
	listenerId := AddConfigListener(listener)
	defer RemoveConfigListener(listenerId)

	listener2Called := false
	listener2 := func(oldConfig *model.Config, newConfig *model.Config) {
		if listener2Called {
			t.Fatal("listener2 called twice")
		}

		listener2Called = true
	}
	listener2Id := AddConfigListener(listener2)
	defer RemoveConfigListener(listener2Id)

	LoadConfig("config.json")

	if !listenerCalled {
		t.Fatal("listener should've been called")
	} else if !listener2Called {
		t.Fatal("listener 2 should've been called")
	}
>>>>>>> 00f48a19
}<|MERGE_RESOLUTION|>--- conflicted
+++ resolved
@@ -6,12 +6,9 @@
 import (
 	"os"
 	"testing"
-<<<<<<< HEAD
 	"time"
-=======
 
 	"github.com/mattermost/platform/model"
->>>>>>> 00f48a19
 )
 
 func TestConfig(t *testing.T) {
@@ -81,9 +78,7 @@
 	log.Println("[INFO] this is a message")
 	log.Println("this is a message")
 
-<<<<<<< HEAD
 	time.Sleep(time.Second * 1)
-=======
 }
 
 func TestAddRemoveConfigListener(t *testing.T) {
@@ -161,5 +156,4 @@
 	} else if !listener2Called {
 		t.Fatal("listener 2 should've been called")
 	}
->>>>>>> 00f48a19
 }