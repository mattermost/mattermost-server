--- conflicted
+++ resolved
@@ -102,17 +102,13 @@
 	assert.Equal(t, "foo", buf.String())
 }
 
-<<<<<<< HEAD
 func TestTranslateAsHTML(t *testing.T) {
-=======
-func TestTranslateAsHtml(t *testing.T) {
->>>>>>> 7277e23e
 	assert.EqualValues(t, "<p><strong>&lt;i&gt;foo&lt;/i&gt;</strong></p>", TranslateAsHTML(i18n.TranslateFunc(htmlTestTranslationBundle.MustTfunc("en")), "foo.bold", map[string]interface{}{
 		"Foo": "<i>foo</i>",
 	}))
 }
 
-func TestEscapeForHtml(t *testing.T) {
+func TestEscapeForHTML(t *testing.T) {
 	for name, tc := range map[string]struct {
 		In       interface{}
 		Expected interface{}
