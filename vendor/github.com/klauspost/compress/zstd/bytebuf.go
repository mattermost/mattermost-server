// Copyright 2019+ Klaus Post. All rights reserved.
// License information can be found in the LICENSE file.
// Based on work by Yann Collet, released under BSD License.

package zstd

import (
	"fmt"
	"io"
	"io/ioutil"
)

type byteBuffer interface {
	// Read up to 8 bytes.
	// Returns io.ErrUnexpectedEOF if this cannot be satisfied.
	readSmall(n int) ([]byte, error)

	// Read >8 bytes.
	// MAY use the destination slice.
	readBig(n int, dst []byte) ([]byte, error)

	// Read a single byte.
	readByte() (byte, error)

	// Skip n bytes.
	skipN(n int) error
}

// in-memory buffer
type byteBuf []byte

func (b *byteBuf) readSmall(n int) ([]byte, error) {
	if debugAsserts && n > 8 {
		panic(fmt.Errorf("small read > 8 (%d). use readBig", n))
	}
	bb := *b
	if len(bb) < n {
		return nil, io.ErrUnexpectedEOF
	}
	r := bb[:n]
	*b = bb[n:]
	return r, nil
}

func (b *byteBuf) readBig(n int, dst []byte) ([]byte, error) {
	bb := *b
	if len(bb) < n {
		return nil, io.ErrUnexpectedEOF
	}
	r := bb[:n]
	*b = bb[n:]
	return r, nil
}

func (b *byteBuf) remain() []byte {
	return *b
}

func (b *byteBuf) readByte() (byte, error) {
	bb := *b
	if len(bb) < 1 {
		return 0, nil
	}
	r := bb[0]
	*b = bb[1:]
	return r, nil
}

func (b *byteBuf) skipN(n int) error {
	bb := *b
	if len(bb) < n {
		return io.ErrUnexpectedEOF
	}
	*b = bb[n:]
	return nil
}

// wrapper around a reader.
type readerWrapper struct {
	r   io.Reader
	tmp [8]byte
}

func (r *readerWrapper) readSmall(n int) ([]byte, error) {
	if debugAsserts && n > 8 {
		panic(fmt.Errorf("small read > 8 (%d). use readBig", n))
	}
	n2, err := io.ReadFull(r.r, r.tmp[:n])
	// We only really care about the actual bytes read.
	if err != nil {
		if err == io.EOF {
			return nil, io.ErrUnexpectedEOF
		}
<<<<<<< HEAD
		if debug {
=======
		if debugDecoder {
>>>>>>> e1f8c62a
			println("readSmall: got", n2, "want", n, "err", err)
		}
		return nil, err
	}
	return r.tmp[:n], nil
}

func (r *readerWrapper) readBig(n int, dst []byte) ([]byte, error) {
	if cap(dst) < n {
		dst = make([]byte, n)
	}
	n2, err := io.ReadFull(r.r, dst[:n])
	if err == io.EOF && n > 0 {
		err = io.ErrUnexpectedEOF
	}
	return dst[:n2], err
}

func (r *readerWrapper) readByte() (byte, error) {
	n2, err := r.r.Read(r.tmp[:1])
	if err != nil {
		return 0, err
	}
	if n2 != 1 {
		return 0, io.ErrUnexpectedEOF
	}
	return r.tmp[0], nil
}

func (r *readerWrapper) skipN(n int) error {
	n2, err := io.CopyN(ioutil.Discard, r.r, int64(n))
	if n2 != int64(n) {
		err = io.ErrUnexpectedEOF
	}
	return err
}<|MERGE_RESOLUTION|>--- conflicted
+++ resolved
@@ -91,11 +91,7 @@
 		if err == io.EOF {
 			return nil, io.ErrUnexpectedEOF
 		}
-<<<<<<< HEAD
-		if debug {
-=======
 		if debugDecoder {
->>>>>>> e1f8c62a
 			println("readSmall: got", n2, "want", n, "err", err)
 		}
 		return nil, err
