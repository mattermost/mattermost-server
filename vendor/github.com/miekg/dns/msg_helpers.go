package dns

import (
	"encoding/base32"
	"encoding/base64"
	"encoding/binary"
	"encoding/hex"
	"net"
	"sort"
	"strings"
)

// helper functions called from the generated zmsg.go

// These function are named after the tag to help pack/unpack, if there is no tag it is the name
// of the type they pack/unpack (string, int, etc). We prefix all with unpackData or packData, so packDataA or
// packDataDomainName.

func unpackDataA(msg []byte, off int) (net.IP, int, error) {
	if off+net.IPv4len > len(msg) {
		return nil, len(msg), &Error{err: "overflow unpacking a"}
	}
	a := append(make(net.IP, 0, net.IPv4len), msg[off:off+net.IPv4len]...)
	off += net.IPv4len
	return a, off, nil
}

func packDataA(a net.IP, msg []byte, off int) (int, error) {
	switch len(a) {
	case net.IPv4len, net.IPv6len:
		// It must be a slice of 4, even if it is 16, we encode only the first 4
		if off+net.IPv4len > len(msg) {
			return len(msg), &Error{err: "overflow packing a"}
		}

		copy(msg[off:], a.To4())
		off += net.IPv4len
	case 0:
		// Allowed, for dynamic updates.
	default:
		return len(msg), &Error{err: "overflow packing a"}
	}
	return off, nil
}

func unpackDataAAAA(msg []byte, off int) (net.IP, int, error) {
	if off+net.IPv6len > len(msg) {
		return nil, len(msg), &Error{err: "overflow unpacking aaaa"}
	}
	aaaa := append(make(net.IP, 0, net.IPv6len), msg[off:off+net.IPv6len]...)
	off += net.IPv6len
	return aaaa, off, nil
}

func packDataAAAA(aaaa net.IP, msg []byte, off int) (int, error) {
	switch len(aaaa) {
	case net.IPv6len:
		if off+net.IPv6len > len(msg) {
			return len(msg), &Error{err: "overflow packing aaaa"}
		}

		copy(msg[off:], aaaa)
		off += net.IPv6len
	case 0:
		// Allowed, dynamic updates.
	default:
		return len(msg), &Error{err: "overflow packing aaaa"}
	}
	return off, nil
}

// unpackHeader unpacks an RR header, returning the offset to the end of the header and a
// re-sliced msg according to the expected length of the RR.
func unpackHeader(msg []byte, off int) (rr RR_Header, off1 int, truncmsg []byte, err error) {
	hdr := RR_Header{}
	if off == len(msg) {
		return hdr, off, msg, nil
	}

	hdr.Name, off, err = UnpackDomainName(msg, off)
	if err != nil {
		return hdr, len(msg), msg, err
	}
	hdr.Rrtype, off, err = unpackUint16(msg, off)
	if err != nil {
		return hdr, len(msg), msg, err
	}
	hdr.Class, off, err = unpackUint16(msg, off)
	if err != nil {
		return hdr, len(msg), msg, err
	}
	hdr.Ttl, off, err = unpackUint32(msg, off)
	if err != nil {
		return hdr, len(msg), msg, err
	}
	hdr.Rdlength, off, err = unpackUint16(msg, off)
	if err != nil {
		return hdr, len(msg), msg, err
	}
	msg, err = truncateMsgFromRdlength(msg, off, hdr.Rdlength)
	return hdr, off, msg, err
}

// packHeader packs an RR header, returning the offset to the end of the header.
// See PackDomainName for documentation about the compression.
func (hdr RR_Header) packHeader(msg []byte, off int, compression compressionMap, compress bool) (int, error) {
	if off == len(msg) {
		return off, nil
	}

	off, err := packDomainName(hdr.Name, msg, off, compression, compress)
	if err != nil {
		return len(msg), err
	}
	off, err = packUint16(hdr.Rrtype, msg, off)
	if err != nil {
		return len(msg), err
	}
	off, err = packUint16(hdr.Class, msg, off)
	if err != nil {
		return len(msg), err
	}
	off, err = packUint32(hdr.Ttl, msg, off)
	if err != nil {
		return len(msg), err
	}
	off, err = packUint16(0, msg, off) // The RDLENGTH field will be set later in packRR.
	if err != nil {
		return len(msg), err
	}
	return off, nil
}

// helper helper functions.

// truncateMsgFromRdLength truncates msg to match the expected length of the RR.
// Returns an error if msg is smaller than the expected size.
func truncateMsgFromRdlength(msg []byte, off int, rdlength uint16) (truncmsg []byte, err error) {
	lenrd := off + int(rdlength)
	if lenrd > len(msg) {
		return msg, &Error{err: "overflowing header size"}
	}
	return msg[:lenrd], nil
}

var base32HexNoPadEncoding = base32.HexEncoding.WithPadding(base32.NoPadding)

func fromBase32(s []byte) (buf []byte, err error) {
	for i, b := range s {
		if b >= 'a' && b <= 'z' {
			s[i] = b - 32
		}
	}
	buflen := base32HexNoPadEncoding.DecodedLen(len(s))
	buf = make([]byte, buflen)
	n, err := base32HexNoPadEncoding.Decode(buf, s)
	buf = buf[:n]
	return
}

func toBase32(b []byte) string {
	return base32HexNoPadEncoding.EncodeToString(b)
}

func fromBase64(s []byte) (buf []byte, err error) {
	buflen := base64.StdEncoding.DecodedLen(len(s))
	buf = make([]byte, buflen)
	n, err := base64.StdEncoding.Decode(buf, s)
	buf = buf[:n]
	return
}

func toBase64(b []byte) string { return base64.StdEncoding.EncodeToString(b) }

// dynamicUpdate returns true if the Rdlength is zero.
func noRdata(h RR_Header) bool { return h.Rdlength == 0 }

func unpackUint8(msg []byte, off int) (i uint8, off1 int, err error) {
	if off+1 > len(msg) {
		return 0, len(msg), &Error{err: "overflow unpacking uint8"}
	}
	return msg[off], off + 1, nil
}

func packUint8(i uint8, msg []byte, off int) (off1 int, err error) {
	if off+1 > len(msg) {
		return len(msg), &Error{err: "overflow packing uint8"}
	}
	msg[off] = i
	return off + 1, nil
}

func unpackUint16(msg []byte, off int) (i uint16, off1 int, err error) {
	if off+2 > len(msg) {
		return 0, len(msg), &Error{err: "overflow unpacking uint16"}
	}
	return binary.BigEndian.Uint16(msg[off:]), off + 2, nil
}

func packUint16(i uint16, msg []byte, off int) (off1 int, err error) {
	if off+2 > len(msg) {
		return len(msg), &Error{err: "overflow packing uint16"}
	}
	binary.BigEndian.PutUint16(msg[off:], i)
	return off + 2, nil
}

func unpackUint32(msg []byte, off int) (i uint32, off1 int, err error) {
	if off+4 > len(msg) {
		return 0, len(msg), &Error{err: "overflow unpacking uint32"}
	}
	return binary.BigEndian.Uint32(msg[off:]), off + 4, nil
}

func packUint32(i uint32, msg []byte, off int) (off1 int, err error) {
	if off+4 > len(msg) {
		return len(msg), &Error{err: "overflow packing uint32"}
	}
	binary.BigEndian.PutUint32(msg[off:], i)
	return off + 4, nil
}

func unpackUint48(msg []byte, off int) (i uint64, off1 int, err error) {
	if off+6 > len(msg) {
		return 0, len(msg), &Error{err: "overflow unpacking uint64 as uint48"}
	}
	// Used in TSIG where the last 48 bits are occupied, so for now, assume a uint48 (6 bytes)
	i = uint64(msg[off])<<40 | uint64(msg[off+1])<<32 | uint64(msg[off+2])<<24 | uint64(msg[off+3])<<16 |
		uint64(msg[off+4])<<8 | uint64(msg[off+5])
	off += 6
	return i, off, nil
}

func packUint48(i uint64, msg []byte, off int) (off1 int, err error) {
	if off+6 > len(msg) {
		return len(msg), &Error{err: "overflow packing uint64 as uint48"}
	}
	msg[off] = byte(i >> 40)
	msg[off+1] = byte(i >> 32)
	msg[off+2] = byte(i >> 24)
	msg[off+3] = byte(i >> 16)
	msg[off+4] = byte(i >> 8)
	msg[off+5] = byte(i)
	off += 6
	return off, nil
}

func unpackUint64(msg []byte, off int) (i uint64, off1 int, err error) {
	if off+8 > len(msg) {
		return 0, len(msg), &Error{err: "overflow unpacking uint64"}
	}
	return binary.BigEndian.Uint64(msg[off:]), off + 8, nil
}

func packUint64(i uint64, msg []byte, off int) (off1 int, err error) {
	if off+8 > len(msg) {
		return len(msg), &Error{err: "overflow packing uint64"}
	}
	binary.BigEndian.PutUint64(msg[off:], i)
	off += 8
	return off, nil
}

func unpackString(msg []byte, off int) (string, int, error) {
	if off+1 > len(msg) {
		return "", off, &Error{err: "overflow unpacking txt"}
	}
	l := int(msg[off])
	off++
	if off+l > len(msg) {
		return "", off, &Error{err: "overflow unpacking txt"}
	}
	var s strings.Builder
	consumed := 0
	for i, b := range msg[off : off+l] {
		switch {
		case b == '"' || b == '\\':
			if consumed == 0 {
				s.Grow(l * 2)
			}
			s.Write(msg[off+consumed : off+i])
			s.WriteByte('\\')
			s.WriteByte(b)
			consumed = i + 1
		case b < ' ' || b > '~': // unprintable
			if consumed == 0 {
				s.Grow(l * 2)
			}
			s.Write(msg[off+consumed : off+i])
			s.WriteString(escapeByte(b))
			consumed = i + 1
		}
	}
	if consumed == 0 { // no escaping needed
		return string(msg[off : off+l]), off + l, nil
	}
	s.Write(msg[off+consumed : off+l])
	return s.String(), off + l, nil
}

func packString(s string, msg []byte, off int) (int, error) {
	txtTmp := make([]byte, 256*4+1)
	off, err := packTxtString(s, msg, off, txtTmp)
	if err != nil {
		return len(msg), err
	}
	return off, nil
}

func unpackStringBase32(msg []byte, off, end int) (string, int, error) {
	if end > len(msg) {
		return "", len(msg), &Error{err: "overflow unpacking base32"}
	}
	s := toBase32(msg[off:end])
	return s, end, nil
}

func packStringBase32(s string, msg []byte, off int) (int, error) {
	b32, err := fromBase32([]byte(s))
	if err != nil {
		return len(msg), err
	}
	if off+len(b32) > len(msg) {
		return len(msg), &Error{err: "overflow packing base32"}
	}
	copy(msg[off:off+len(b32)], b32)
	off += len(b32)
	return off, nil
}

func unpackStringBase64(msg []byte, off, end int) (string, int, error) {
	// Rest of the RR is base64 encoded value, so we don't need an explicit length
	// to be set. Thus far all RR's that have base64 encoded fields have those as their
	// last one. What we do need is the end of the RR!
	if end > len(msg) {
		return "", len(msg), &Error{err: "overflow unpacking base64"}
	}
	s := toBase64(msg[off:end])
	return s, end, nil
}

func packStringBase64(s string, msg []byte, off int) (int, error) {
	b64, err := fromBase64([]byte(s))
	if err != nil {
		return len(msg), err
	}
	if off+len(b64) > len(msg) {
		return len(msg), &Error{err: "overflow packing base64"}
	}
	copy(msg[off:off+len(b64)], b64)
	off += len(b64)
	return off, nil
}

func unpackStringHex(msg []byte, off, end int) (string, int, error) {
	// Rest of the RR is hex encoded value, so we don't need an explicit length
	// to be set. NSEC and TSIG have hex fields with a length field.
	// What we do need is the end of the RR!
	if end > len(msg) {
		return "", len(msg), &Error{err: "overflow unpacking hex"}
	}

	s := hex.EncodeToString(msg[off:end])
	return s, end, nil
}

func packStringHex(s string, msg []byte, off int) (int, error) {
	h, err := hex.DecodeString(s)
	if err != nil {
		return len(msg), err
	}
	if off+len(h) > len(msg) {
		return len(msg), &Error{err: "overflow packing hex"}
	}
	copy(msg[off:off+len(h)], h)
	off += len(h)
	return off, nil
}

func unpackStringAny(msg []byte, off, end int) (string, int, error) {
	if end > len(msg) {
		return "", len(msg), &Error{err: "overflow unpacking anything"}
	}
	return string(msg[off:end]), end, nil
}

func packStringAny(s string, msg []byte, off int) (int, error) {
	if off+len(s) > len(msg) {
		return len(msg), &Error{err: "overflow packing anything"}
	}
	copy(msg[off:off+len(s)], s)
	off += len(s)
	return off, nil
}

func unpackStringTxt(msg []byte, off int) ([]string, int, error) {
	txt, off, err := unpackTxt(msg, off)
	if err != nil {
		return nil, len(msg), err
	}
	return txt, off, nil
}

func packStringTxt(s []string, msg []byte, off int) (int, error) {
	txtTmp := make([]byte, 256*4+1) // If the whole string consists out of \DDD we need this many.
	off, err := packTxt(s, msg, off, txtTmp)
	if err != nil {
		return len(msg), err
	}
	return off, nil
}

func unpackDataOpt(msg []byte, off int) ([]EDNS0, int, error) {
	var edns []EDNS0
Option:
	var code uint16
	if off+4 > len(msg) {
		return nil, len(msg), &Error{err: "overflow unpacking opt"}
	}
	code = binary.BigEndian.Uint16(msg[off:])
	off += 2
	optlen := binary.BigEndian.Uint16(msg[off:])
	off += 2
	if off+int(optlen) > len(msg) {
		return nil, len(msg), &Error{err: "overflow unpacking opt"}
	}
	e := makeDataOpt(code)
	if err := e.unpack(msg[off : off+int(optlen)]); err != nil {
		return nil, len(msg), err
	}
	edns = append(edns, e)
	off += int(optlen)

	if off < len(msg) {
		goto Option
	}

	return edns, off, nil
}

<<<<<<< HEAD
func makeDataOpt(code uint16) EDNS0 {
	switch code {
	case EDNS0NSID:
		return new(EDNS0_NSID)
	case EDNS0SUBNET:
		return new(EDNS0_SUBNET)
	case EDNS0COOKIE:
		return new(EDNS0_COOKIE)
	case EDNS0EXPIRE:
		return new(EDNS0_EXPIRE)
	case EDNS0UL:
		return new(EDNS0_UL)
	case EDNS0LLQ:
		return new(EDNS0_LLQ)
	case EDNS0DAU:
		return new(EDNS0_DAU)
	case EDNS0DHU:
		return new(EDNS0_DHU)
	case EDNS0N3U:
		return new(EDNS0_N3U)
	case EDNS0PADDING:
		return new(EDNS0_PADDING)
	case EDNS0EDE:
		return new(EDNS0_EDE)
	default:
		e := new(EDNS0_LOCAL)
		e.Code = code
		return e
	}
}

=======
>>>>>>> e1f8c62a
func packDataOpt(options []EDNS0, msg []byte, off int) (int, error) {
	for _, el := range options {
		b, err := el.pack()
		if err != nil || off+4 > len(msg) {
			return len(msg), &Error{err: "overflow packing opt"}
		}
		binary.BigEndian.PutUint16(msg[off:], el.Option())      // Option code
		binary.BigEndian.PutUint16(msg[off+2:], uint16(len(b))) // Length
		off += 4
		if off+len(b) > len(msg) {
			return len(msg), &Error{err: "overflow packing opt"}
		}
		// Actual data
		copy(msg[off:off+len(b)], b)
		off += len(b)
	}
	return off, nil
}

func unpackStringOctet(msg []byte, off int) (string, int, error) {
	s := string(msg[off:])
	return s, len(msg), nil
}

func packStringOctet(s string, msg []byte, off int) (int, error) {
	txtTmp := make([]byte, 256*4+1)
	off, err := packOctetString(s, msg, off, txtTmp)
	if err != nil {
		return len(msg), err
	}
	return off, nil
}

func unpackDataNsec(msg []byte, off int) ([]uint16, int, error) {
	var nsec []uint16
	length, window, lastwindow := 0, 0, -1
	for off < len(msg) {
		if off+2 > len(msg) {
			return nsec, len(msg), &Error{err: "overflow unpacking nsecx"}
		}
		window = int(msg[off])
		length = int(msg[off+1])
		off += 2
		if window <= lastwindow {
			// RFC 4034: Blocks are present in the NSEC RR RDATA in
			// increasing numerical order.
			return nsec, len(msg), &Error{err: "out of order NSEC block"}
		}
		if length == 0 {
			// RFC 4034: Blocks with no types present MUST NOT be included.
			return nsec, len(msg), &Error{err: "empty NSEC block"}
		}
		if length > 32 {
			return nsec, len(msg), &Error{err: "NSEC block too long"}
		}
		if off+length > len(msg) {
			return nsec, len(msg), &Error{err: "overflowing NSEC block"}
		}

		// Walk the bytes in the window and extract the type bits
		for j, b := range msg[off : off+length] {
			// Check the bits one by one, and set the type
			if b&0x80 == 0x80 {
				nsec = append(nsec, uint16(window*256+j*8+0))
			}
			if b&0x40 == 0x40 {
				nsec = append(nsec, uint16(window*256+j*8+1))
			}
			if b&0x20 == 0x20 {
				nsec = append(nsec, uint16(window*256+j*8+2))
			}
			if b&0x10 == 0x10 {
				nsec = append(nsec, uint16(window*256+j*8+3))
			}
			if b&0x8 == 0x8 {
				nsec = append(nsec, uint16(window*256+j*8+4))
			}
			if b&0x4 == 0x4 {
				nsec = append(nsec, uint16(window*256+j*8+5))
			}
			if b&0x2 == 0x2 {
				nsec = append(nsec, uint16(window*256+j*8+6))
			}
			if b&0x1 == 0x1 {
				nsec = append(nsec, uint16(window*256+j*8+7))
			}
		}
		off += length
		lastwindow = window
	}
	return nsec, off, nil
}

// typeBitMapLen is a helper function which computes the "maximum" length of
// a the NSEC Type BitMap field.
func typeBitMapLen(bitmap []uint16) int {
	var l int
	var lastwindow, lastlength uint16
	for _, t := range bitmap {
		window := t / 256
		length := (t-window*256)/8 + 1
		if window > lastwindow && lastlength != 0 { // New window, jump to the new offset
			l += int(lastlength) + 2
			lastlength = 0
		}
		if window < lastwindow || length < lastlength {
			// packDataNsec would return Error{err: "nsec bits out of order"} here, but
			// when computing the length, we want do be liberal.
			continue
		}
		lastwindow, lastlength = window, length
	}
	l += int(lastlength) + 2
	return l
}

func packDataNsec(bitmap []uint16, msg []byte, off int) (int, error) {
	if len(bitmap) == 0 {
		return off, nil
	}
	var lastwindow, lastlength uint16
	for _, t := range bitmap {
		window := t / 256
		length := (t-window*256)/8 + 1
		if window > lastwindow && lastlength != 0 { // New window, jump to the new offset
			off += int(lastlength) + 2
			lastlength = 0
		}
		if window < lastwindow || length < lastlength {
			return len(msg), &Error{err: "nsec bits out of order"}
		}
		if off+2+int(length) > len(msg) {
			return len(msg), &Error{err: "overflow packing nsec"}
		}
		// Setting the window #
		msg[off] = byte(window)
		// Setting the octets length
		msg[off+1] = byte(length)
		// Setting the bit value for the type in the right octet
		msg[off+1+int(length)] |= byte(1 << (7 - t%8))
		lastwindow, lastlength = window, length
	}
	off += int(lastlength) + 2
	return off, nil
}

func unpackDataSVCB(msg []byte, off int) ([]SVCBKeyValue, int, error) {
	var xs []SVCBKeyValue
	var code uint16
	var length uint16
	var err error
	for off < len(msg) {
		code, off, err = unpackUint16(msg, off)
		if err != nil {
			return nil, len(msg), &Error{err: "overflow unpacking SVCB"}
		}
		length, off, err = unpackUint16(msg, off)
		if err != nil || off+int(length) > len(msg) {
			return nil, len(msg), &Error{err: "overflow unpacking SVCB"}
		}
		e := makeSVCBKeyValue(SVCBKey(code))
		if e == nil {
			return nil, len(msg), &Error{err: "bad SVCB key"}
		}
		if err := e.unpack(msg[off : off+int(length)]); err != nil {
			return nil, len(msg), err
		}
		if len(xs) > 0 && e.Key() <= xs[len(xs)-1].Key() {
			return nil, len(msg), &Error{err: "SVCB keys not in strictly increasing order"}
		}
		xs = append(xs, e)
		off += int(length)
	}
	return xs, off, nil
}

func packDataSVCB(pairs []SVCBKeyValue, msg []byte, off int) (int, error) {
	pairs = append([]SVCBKeyValue(nil), pairs...)
	sort.Slice(pairs, func(i, j int) bool {
		return pairs[i].Key() < pairs[j].Key()
	})
	prev := svcb_RESERVED
	for _, el := range pairs {
		if el.Key() == prev {
			return len(msg), &Error{err: "repeated SVCB keys are not allowed"}
		}
		prev = el.Key()
		packed, err := el.pack()
		if err != nil {
			return len(msg), err
		}
		off, err = packUint16(uint16(el.Key()), msg, off)
		if err != nil {
			return len(msg), &Error{err: "overflow packing SVCB"}
		}
		off, err = packUint16(uint16(len(packed)), msg, off)
		if err != nil || off+len(packed) > len(msg) {
			return len(msg), &Error{err: "overflow packing SVCB"}
		}
		copy(msg[off:off+len(packed)], packed)
		off += len(packed)
	}
	return off, nil
}

func unpackDataDomainNames(msg []byte, off, end int) ([]string, int, error) {
	var (
		servers []string
		s       string
		err     error
	)
	if end > len(msg) {
		return nil, len(msg), &Error{err: "overflow unpacking domain names"}
	}
	for off < end {
		s, off, err = UnpackDomainName(msg, off)
		if err != nil {
			return servers, len(msg), err
		}
		servers = append(servers, s)
	}
	return servers, off, nil
}

func packDataDomainNames(names []string, msg []byte, off int, compression compressionMap, compress bool) (int, error) {
	var err error
	for _, name := range names {
		off, err = packDomainName(name, msg, off, compression, compress)
		if err != nil {
			return len(msg), err
		}
	}
	return off, nil
}

func packDataApl(data []APLPrefix, msg []byte, off int) (int, error) {
	var err error
	for i := range data {
		off, err = packDataAplPrefix(&data[i], msg, off)
		if err != nil {
			return len(msg), err
		}
	}
	return off, nil
}

func packDataAplPrefix(p *APLPrefix, msg []byte, off int) (int, error) {
	if len(p.Network.IP) != len(p.Network.Mask) {
		return len(msg), &Error{err: "address and mask lengths don't match"}
	}

	var err error
	prefix, _ := p.Network.Mask.Size()
	addr := p.Network.IP.Mask(p.Network.Mask)[:(prefix+7)/8]

	switch len(p.Network.IP) {
	case net.IPv4len:
		off, err = packUint16(1, msg, off)
	case net.IPv6len:
		off, err = packUint16(2, msg, off)
	default:
		err = &Error{err: "unrecognized address family"}
	}
	if err != nil {
		return len(msg), err
	}

	off, err = packUint8(uint8(prefix), msg, off)
	if err != nil {
		return len(msg), err
	}

	var n uint8
	if p.Negation {
		n = 0x80
	}

	// trim trailing zero bytes as specified in RFC3123 Sections 4.1 and 4.2.
	i := len(addr) - 1
	for ; i >= 0 && addr[i] == 0; i-- {
	}
	addr = addr[:i+1]

	adflen := uint8(len(addr)) & 0x7f
	off, err = packUint8(n|adflen, msg, off)
	if err != nil {
		return len(msg), err
	}

	if off+len(addr) > len(msg) {
		return len(msg), &Error{err: "overflow packing APL prefix"}
	}
	off += copy(msg[off:], addr)

	return off, nil
}

func unpackDataApl(msg []byte, off int) ([]APLPrefix, int, error) {
	var result []APLPrefix
	for off < len(msg) {
		prefix, end, err := unpackDataAplPrefix(msg, off)
		if err != nil {
			return nil, len(msg), err
		}
		off = end
		result = append(result, prefix)
	}
	return result, off, nil
}

func unpackDataAplPrefix(msg []byte, off int) (APLPrefix, int, error) {
	family, off, err := unpackUint16(msg, off)
	if err != nil {
		return APLPrefix{}, len(msg), &Error{err: "overflow unpacking APL prefix"}
	}
	prefix, off, err := unpackUint8(msg, off)
	if err != nil {
		return APLPrefix{}, len(msg), &Error{err: "overflow unpacking APL prefix"}
	}
	nlen, off, err := unpackUint8(msg, off)
	if err != nil {
		return APLPrefix{}, len(msg), &Error{err: "overflow unpacking APL prefix"}
	}

	var ip []byte
	switch family {
	case 1:
		ip = make([]byte, net.IPv4len)
	case 2:
		ip = make([]byte, net.IPv6len)
	default:
		return APLPrefix{}, len(msg), &Error{err: "unrecognized APL address family"}
	}
	if int(prefix) > 8*len(ip) {
		return APLPrefix{}, len(msg), &Error{err: "APL prefix too long"}
	}
	afdlen := int(nlen & 0x7f)
	if afdlen > len(ip) {
		return APLPrefix{}, len(msg), &Error{err: "APL length too long"}
	}
	if off+afdlen > len(msg) {
		return APLPrefix{}, len(msg), &Error{err: "overflow unpacking APL address"}
	}
	off += copy(ip, msg[off:off+afdlen])
	if afdlen > 0 {
		last := ip[afdlen-1]
		if last == 0 {
			return APLPrefix{}, len(msg), &Error{err: "extra APL address bits"}
		}
	}
	ipnet := net.IPNet{
		IP:   ip,
		Mask: net.CIDRMask(int(prefix), 8*len(ip)),
	}
	network := ipnet.IP.Mask(ipnet.Mask)
	if !network.Equal(ipnet.IP) {
		return APLPrefix{}, len(msg), &Error{err: "invalid APL address length"}
	}

	return APLPrefix{
		Negation: (nlen & 0x80) != 0,
		Network:  ipnet,
	}, off, nil
}<|MERGE_RESOLUTION|>--- conflicted
+++ resolved
@@ -438,40 +438,6 @@
 	return edns, off, nil
 }
 
-<<<<<<< HEAD
-func makeDataOpt(code uint16) EDNS0 {
-	switch code {
-	case EDNS0NSID:
-		return new(EDNS0_NSID)
-	case EDNS0SUBNET:
-		return new(EDNS0_SUBNET)
-	case EDNS0COOKIE:
-		return new(EDNS0_COOKIE)
-	case EDNS0EXPIRE:
-		return new(EDNS0_EXPIRE)
-	case EDNS0UL:
-		return new(EDNS0_UL)
-	case EDNS0LLQ:
-		return new(EDNS0_LLQ)
-	case EDNS0DAU:
-		return new(EDNS0_DAU)
-	case EDNS0DHU:
-		return new(EDNS0_DHU)
-	case EDNS0N3U:
-		return new(EDNS0_N3U)
-	case EDNS0PADDING:
-		return new(EDNS0_PADDING)
-	case EDNS0EDE:
-		return new(EDNS0_EDE)
-	default:
-		e := new(EDNS0_LOCAL)
-		e.Code = code
-		return e
-	}
-}
-
-=======
->>>>>>> e1f8c62a
 func packDataOpt(options []EDNS0, msg []byte, off int) (int, error) {
 	for _, el := range options {
 		b, err := el.pack()
