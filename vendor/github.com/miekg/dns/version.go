package dns

import "fmt"

// Version is current version of this library.
<<<<<<< HEAD
var Version = v{1, 1, 42}
=======
var Version = v{1, 1, 43}
>>>>>>> e1f8c62a

// v holds the version of this library.
type v struct {
	Major, Minor, Patch int
}

func (v v) String() string {
	return fmt.Sprintf("%d.%d.%d", v.Major, v.Minor, v.Patch)
}<|MERGE_RESOLUTION|>--- conflicted
+++ resolved
@@ -3,11 +3,7 @@
 import "fmt"
 
 // Version is current version of this library.
-<<<<<<< HEAD
-var Version = v{1, 1, 42}
-=======
 var Version = v{1, 1, 43}
->>>>>>> e1f8c62a
 
 // v holds the version of this library.
 type v struct {
