#!/usr/bin/env bash
# Copyright 2009 The Go Authors. All rights reserved.
# Use of this source code is governed by a BSD-style
# license that can be found in the LICENSE file.

# Generate Go code listing errors and other #defined constant
# values (ENAMETOOLONG etc.), by asking the preprocessor
# about the definitions.

unset LANG
export LC_ALL=C
export LC_CTYPE=C

if test -z "$GOARCH" -o -z "$GOOS"; then
	echo 1>&2 "GOARCH or GOOS not defined in environment"
	exit 1
fi

# Check that we are using the new build system if we should
if [[ "$GOOS" = "linux" ]] && [[ "$GOLANG_SYS_BUILD" != "docker" ]]; then
	echo 1>&2 "In the Docker based build system, mkerrors should not be called directly."
	echo 1>&2 "See README.md"
	exit 1
fi

if [[ "$GOOS" = "aix" ]]; then
	CC=${CC:-gcc}
else
	CC=${CC:-cc}
fi

if [[ "$GOOS" = "solaris" ]]; then
	# Assumes GNU versions of utilities in PATH.
	export PATH=/usr/gnu/bin:$PATH
fi

uname=$(uname)

includes_AIX='
#include <net/if.h>
#include <net/netopt.h>
#include <netinet/ip_mroute.h>
#include <sys/protosw.h>
#include <sys/stropts.h>
#include <sys/mman.h>
#include <sys/poll.h>
#include <sys/select.h>
#include <sys/termio.h>
#include <termios.h>
#include <fcntl.h>

#define AF_LOCAL AF_UNIX
'

includes_Darwin='
#define _DARWIN_C_SOURCE
#define KERNEL
#define _DARWIN_USE_64_BIT_INODE
#define __APPLE_USE_RFC_3542
#include <stdint.h>
#include <sys/attr.h>
#include <sys/clonefile.h>
#include <sys/kern_control.h>
#include <sys/types.h>
#include <sys/event.h>
#include <sys/ptrace.h>
#include <sys/select.h>
#include <sys/socket.h>
#include <sys/un.h>
#include <sys/sockio.h>
#include <sys/sys_domain.h>
#include <sys/sysctl.h>
#include <sys/mman.h>
#include <sys/mount.h>
#include <sys/utsname.h>
#include <sys/wait.h>
#include <sys/xattr.h>
#include <net/bpf.h>
#include <net/if.h>
#include <net/if_types.h>
#include <net/route.h>
#include <netinet/in.h>
#include <netinet/ip.h>
#include <termios.h>
'

includes_DragonFly='
#include <sys/types.h>
#include <sys/event.h>
#include <sys/select.h>
#include <sys/socket.h>
#include <sys/sockio.h>
#include <sys/stat.h>
#include <sys/sysctl.h>
#include <sys/mman.h>
#include <sys/mount.h>
#include <sys/wait.h>
#include <sys/ioctl.h>
#include <net/bpf.h>
#include <net/if.h>
#include <net/if_clone.h>
#include <net/if_types.h>
#include <net/route.h>
#include <netinet/in.h>
#include <termios.h>
#include <netinet/ip.h>
#include <net/ip_mroute/ip_mroute.h>
'

includes_FreeBSD='
#include <sys/capsicum.h>
#include <sys/param.h>
#include <sys/types.h>
#include <sys/disk.h>
#include <sys/event.h>
#include <sys/sched.h>
#include <sys/select.h>
#include <sys/socket.h>
#include <sys/un.h>
#include <sys/sockio.h>
#include <sys/stat.h>
#include <sys/sysctl.h>
#include <sys/mman.h>
#include <sys/mount.h>
#include <sys/wait.h>
#include <sys/ioctl.h>
#include <net/bpf.h>
#include <net/if.h>
#include <net/if_types.h>
#include <net/route.h>
#include <netinet/in.h>
#include <termios.h>
#include <netinet/ip.h>
#include <netinet/ip_mroute.h>
#include <sys/extattr.h>

#if __FreeBSD__ >= 10
#define IFT_CARP	0xf8	// IFT_CARP is deprecated in FreeBSD 10
#undef SIOCAIFADDR
#define SIOCAIFADDR	_IOW(105, 26, struct oifaliasreq)	// ifaliasreq contains if_data
#undef SIOCSIFPHYADDR
#define SIOCSIFPHYADDR	_IOW(105, 70, struct oifaliasreq)	// ifaliasreq contains if_data
#endif
'

includes_Linux='
#define _LARGEFILE_SOURCE
#define _LARGEFILE64_SOURCE
#ifndef __LP64__
#define _FILE_OFFSET_BITS 64
#endif
#define _GNU_SOURCE

// <sys/ioctl.h> is broken on powerpc64, as it fails to include definitions of
// these structures. We just include them copied from <bits/termios.h>.
#if defined(__powerpc__)
struct sgttyb {
        char    sg_ispeed;
        char    sg_ospeed;
        char    sg_erase;
        char    sg_kill;
        short   sg_flags;
};

struct tchars {
        char    t_intrc;
        char    t_quitc;
        char    t_startc;
        char    t_stopc;
        char    t_eofc;
        char    t_brkc;
};

struct ltchars {
        char    t_suspc;
        char    t_dsuspc;
        char    t_rprntc;
        char    t_flushc;
        char    t_werasc;
        char    t_lnextc;
};
#endif

#include <bits/sockaddr.h>
#include <sys/epoll.h>
#include <sys/eventfd.h>
#include <sys/inotify.h>
#include <sys/ioctl.h>
#include <sys/mman.h>
#include <sys/mount.h>
#include <sys/prctl.h>
#include <sys/stat.h>
#include <sys/types.h>
#include <sys/time.h>
#include <sys/select.h>
#include <sys/signalfd.h>
#include <sys/socket.h>
#include <sys/timerfd.h>
#include <sys/uio.h>
#include <sys/xattr.h>
#include <linux/bpf.h>
#include <linux/can.h>
#include <linux/can/error.h>
#include <linux/can/raw.h>
#include <linux/capability.h>
#include <linux/cryptouser.h>
#include <linux/devlink.h>
#include <linux/dm-ioctl.h>
#include <linux/errqueue.h>
#include <linux/ethtool_netlink.h>
#include <linux/falloc.h>
#include <linux/fanotify.h>
#include <linux/filter.h>
#include <linux/fs.h>
#include <linux/fscrypt.h>
#include <linux/fsverity.h>
#include <linux/genetlink.h>
#include <linux/hdreg.h>
#include <linux/hidraw.h>
#include <linux/icmp.h>
#include <linux/icmpv6.h>
#include <linux/if.h>
#include <linux/if_addr.h>
#include <linux/if_alg.h>
#include <linux/if_arp.h>
#include <linux/if_ether.h>
#include <linux/if_ppp.h>
#include <linux/if_tun.h>
#include <linux/if_packet.h>
#include <linux/if_xdp.h>
#include <linux/input.h>
#include <linux/kexec.h>
#include <linux/keyctl.h>
#include <linux/loop.h>
#include <linux/lwtunnel.h>
#include <linux/magic.h>
#include <linux/memfd.h>
#include <linux/module.h>
#include <linux/netfilter/nfnetlink.h>
#include <linux/netlink.h>
#include <linux/net_namespace.h>
#include <linux/nfc.h>
#include <linux/nsfs.h>
#include <linux/perf_event.h>
#include <linux/pps.h>
#include <linux/ptrace.h>
#include <linux/random.h>
#include <linux/reboot.h>
#include <linux/rtc.h>
#include <linux/rtnetlink.h>
#include <linux/sched.h>
#include <linux/seccomp.h>
#include <linux/serial.h>
#include <linux/sockios.h>
#include <linux/taskstats.h>
#include <linux/tipc.h>
#include <linux/vm_sockets.h>
#include <linux/wait.h>
#include <linux/watchdog.h>

#include <mtd/ubi-user.h>
#include <mtd/mtd-user.h>
#include <net/route.h>

#if defined(__sparc__)
// On sparc{,64}, the kernel defines struct termios2 itself which clashes with the
// definition in glibc. As only the error constants are needed here, include the
// generic termibits.h (which is included by termbits.h on sparc).
#include <asm-generic/termbits.h>
#else
#include <asm/termbits.h>
#endif

#ifndef MSG_FASTOPEN
#define MSG_FASTOPEN    0x20000000
#endif

#ifndef PTRACE_GETREGS
#define PTRACE_GETREGS	0xc
#endif

#ifndef PTRACE_SETREGS
#define PTRACE_SETREGS	0xd
#endif

#ifndef SOL_NETLINK
#define SOL_NETLINK	270
#endif

#ifdef SOL_BLUETOOTH
// SPARC includes this in /usr/include/sparc64-linux-gnu/bits/socket.h
// but it is already in bluetooth_linux.go
#undef SOL_BLUETOOTH
#endif

// Certain constants are missing from the fs/crypto UAPI
#define FS_KEY_DESC_PREFIX              "fscrypt:"
#define FS_KEY_DESC_PREFIX_SIZE         8
#define FS_MAX_KEY_SIZE                 64

// The code generator produces -0x1 for (~0), but an unsigned value is necessary
// for the tipc_subscr timeout __u32 field.
#undef TIPC_WAIT_FOREVER
#define TIPC_WAIT_FOREVER 0xffffffff

// Copied from linux/l2tp.h
// Including linux/l2tp.h here causes conflicts between linux/in.h
// and netinet/in.h included via net/route.h above.
#define IPPROTO_L2TP		115

// Copied from linux/hid.h.
// Keep in sync with the size of the referenced fields.
#define _HIDIOCGRAWNAME_LEN	128 // sizeof_field(struct hid_device, name)
#define _HIDIOCGRAWPHYS_LEN	64  // sizeof_field(struct hid_device, phys)
#define _HIDIOCGRAWUNIQ_LEN	64  // sizeof_field(struct hid_device, uniq)

#define _HIDIOCGRAWNAME		HIDIOCGRAWNAME(_HIDIOCGRAWNAME_LEN)
#define _HIDIOCGRAWPHYS		HIDIOCGRAWPHYS(_HIDIOCGRAWPHYS_LEN)
#define _HIDIOCGRAWUNIQ		HIDIOCGRAWUNIQ(_HIDIOCGRAWUNIQ_LEN)

'

includes_NetBSD='
#include <sys/types.h>
#include <sys/param.h>
#include <sys/event.h>
#include <sys/extattr.h>
#include <sys/mman.h>
#include <sys/mount.h>
#include <sys/sched.h>
#include <sys/select.h>
#include <sys/socket.h>
#include <sys/sockio.h>
#include <sys/sysctl.h>
#include <sys/termios.h>
#include <sys/ttycom.h>
#include <sys/wait.h>
#include <net/bpf.h>
#include <net/if.h>
#include <net/if_types.h>
#include <net/route.h>
#include <netinet/in.h>
#include <netinet/in_systm.h>
#include <netinet/ip.h>
#include <netinet/ip_mroute.h>
#include <netinet/if_ether.h>

// Needed since <sys/param.h> refers to it...
#define schedppq 1
'

includes_OpenBSD='
#include <sys/types.h>
#include <sys/param.h>
#include <sys/event.h>
#include <sys/mman.h>
#include <sys/mount.h>
#include <sys/select.h>
#include <sys/sched.h>
#include <sys/socket.h>
#include <sys/sockio.h>
#include <sys/stat.h>
#include <sys/sysctl.h>
#include <sys/termios.h>
#include <sys/ttycom.h>
#include <sys/unistd.h>
#include <sys/wait.h>
#include <net/bpf.h>
#include <net/if.h>
#include <net/if_types.h>
#include <net/if_var.h>
#include <net/route.h>
#include <netinet/in.h>
#include <netinet/in_systm.h>
#include <netinet/ip.h>
#include <netinet/ip_mroute.h>
#include <netinet/if_ether.h>
#include <net/if_bridge.h>

// We keep some constants not supported in OpenBSD 5.5 and beyond for
// the promise of compatibility.
#define EMUL_ENABLED		0x1
#define EMUL_NATIVE		0x2
#define IPV6_FAITH		0x1d
#define IPV6_OPTIONS		0x1
#define IPV6_RTHDR_STRICT	0x1
#define IPV6_SOCKOPT_RESERVED1	0x3
#define SIOCGIFGENERIC		0xc020693a
#define SIOCSIFGENERIC		0x80206939
#define WALTSIG			0x4
'

includes_SunOS='
#include <limits.h>
#include <sys/types.h>
#include <sys/select.h>
#include <sys/socket.h>
#include <sys/sockio.h>
#include <sys/stat.h>
#include <sys/stream.h>
#include <sys/mman.h>
#include <sys/wait.h>
#include <sys/ioctl.h>
#include <sys/mkdev.h>
#include <net/bpf.h>
#include <net/if.h>
#include <net/if_arp.h>
#include <net/if_types.h>
#include <net/route.h>
#include <netinet/icmp6.h>
#include <netinet/in.h>
#include <netinet/ip.h>
#include <netinet/ip_mroute.h>
#include <termios.h>
'


includes='
#include <sys/types.h>
#include <sys/file.h>
#include <fcntl.h>
#include <dirent.h>
#include <sys/socket.h>
#include <netinet/in.h>
#include <netinet/ip.h>
#include <netinet/ip6.h>
#include <netinet/tcp.h>
#include <errno.h>
#include <sys/signal.h>
#include <signal.h>
#include <sys/resource.h>
#include <time.h>
'
ccflags="$@"

# Write go tool cgo -godefs input.
(
	echo package unix
	echo
	echo '/*'
	indirect="includes_$(uname)"
	echo "${!indirect} $includes"
	echo '*/'
	echo 'import "C"'
	echo 'import "syscall"'
	echo
	echo 'const ('

	# The gcc command line prints all the #defines
	# it encounters while processing the input
	echo "${!indirect} $includes" | $CC -x c - -E -dM $ccflags |
	awk '
		$1 != "#define" || $2 ~ /\(/ || $3 == "" {next}

		$2 ~ /^E([ABCD]X|[BIS]P|[SD]I|S|FL)$/ {next}  # 386 registers
		$2 ~ /^(SIGEV_|SIGSTKSZ|SIGRT(MIN|MAX))/ {next}
		$2 ~ /^(SCM_SRCRT)$/ {next}
		$2 ~ /^(MAP_FAILED)$/ {next}
		$2 ~ /^ELF_.*$/ {next}# <asm/elf.h> contains ELF_ARCH, etc.

		$2 ~ /^EXTATTR_NAMESPACE_NAMES/ ||
		$2 ~ /^EXTATTR_NAMESPACE_[A-Z]+_STRING/ {next}

		$2 !~ /^ECCAPBITS/ &&
		$2 !~ /^ETH_/ &&
		$2 !~ /^EPROC_/ &&
		$2 !~ /^EQUIV_/ &&
		$2 !~ /^EXPR_/ &&
		$2 !~ /^EVIOC/ &&
		$2 !~ /^EV_/ &&
		$2 ~ /^E[A-Z0-9_]+$/ ||
		$2 ~ /^B[0-9_]+$/ ||
		$2 ~ /^(OLD|NEW)DEV$/ ||
		$2 == "BOTHER" ||
		$2 ~ /^CI?BAUD(EX)?$/ ||
		$2 == "IBSHIFT" ||
		$2 ~ /^V[A-Z0-9]+$/ ||
		$2 ~ /^CS[A-Z0-9]/ ||
		$2 ~ /^I(SIG|CANON|CRNL|UCLC|EXTEN|MAXBEL|STRIP|UTF8)$/ ||
		$2 ~ /^IGN/ ||
		$2 ~ /^IX(ON|ANY|OFF)$/ ||
		$2 ~ /^IN(LCR|PCK)$/ ||
		$2 !~ "X86_CR3_PCID_NOFLUSH" &&
		$2 ~ /(^FLU?SH)|(FLU?SH$)/ ||
		$2 ~ /^C(LOCAL|READ|MSPAR|RTSCTS)$/ ||
		$2 == "BRKINT" ||
		$2 == "HUPCL" ||
		$2 == "PENDIN" ||
		$2 == "TOSTOP" ||
		$2 == "XCASE" ||
		$2 == "ALTWERASE" ||
		$2 == "NOKERNINFO" ||
		$2 == "NFDBITS" ||
		$2 ~ /^PAR/ ||
		$2 ~ /^SIG[^_]/ ||
		$2 ~ /^O[CNPFPL][A-Z]+[^_][A-Z]+$/ ||
		$2 ~ /^(NL|CR|TAB|BS|VT|FF)DLY$/ ||
		$2 ~ /^(NL|CR|TAB|BS|VT|FF)[0-9]$/ ||
		$2 ~ /^O?XTABS$/ ||
		$2 ~ /^TC[IO](ON|OFF)$/ ||
		$2 ~ /^IN_/ ||
		$2 ~ /^LOCK_(SH|EX|NB|UN)$/ ||
		$2 ~ /^LO_(KEY|NAME)_SIZE$/ ||
		$2 ~ /^LOOP_(CLR|CTL|GET|SET)_/ ||
		$2 ~ /^(AF|SOCK|SO|SOL|IPPROTO|IP|IPV6|TCP|MCAST|EVFILT|NOTE|SHUT|PROT|MAP|MFD|T?PACKET|MSG|SCM|MCL|DT|MADV|PR|LOCAL)_/ ||
<<<<<<< HEAD
=======
		$2 ~ /^NFC_(GENL|PROTO|COMM|RF|SE|DIRECTION|LLCP|SOCKPROTO)_/ ||
		$2 ~ /^NFC_.*_(MAX)?SIZE$/ ||
		$2 ~ /^RAW_PAYLOAD_/ ||
>>>>>>> e1f8c62a
		$2 ~ /^TP_STATUS_/ ||
		$2 ~ /^FALLOC_/ ||
		$2 ~ /^ICMPV?6?_(FILTER|SEC)/ ||
		$2 == "SOMAXCONN" ||
		$2 == "NAME_MAX" ||
		$2 == "IFNAMSIZ" ||
		$2 ~ /^CTL_(HW|KERN|MAXNAME|NET|QUERY)$/ ||
		$2 ~ /^KERN_(HOSTNAME|OS(RELEASE|TYPE)|VERSION)$/ ||
		$2 ~ /^HW_MACHINE$/ ||
		$2 ~ /^SYSCTL_VERS/ ||
		$2 !~ "MNT_BITS" &&
		$2 ~ /^(MS|MNT|UMOUNT)_/ ||
		$2 ~ /^NS_GET_/ ||
		$2 ~ /^TUN(SET|GET|ATTACH|DETACH)/ ||
		$2 ~ /^(O|F|[ES]?FD|NAME|S|PTRACE|PT|TFD)_/ ||
		$2 ~ /^KEXEC_/ ||
		$2 ~ /^LINUX_REBOOT_CMD_/ ||
		$2 ~ /^LINUX_REBOOT_MAGIC[12]$/ ||
		$2 ~ /^MODULE_INIT_/ ||
		$2 !~ "NLA_TYPE_MASK" &&
		$2 !~ /^RTC_VL_(ACCURACY|BACKUP|DATA)/ &&
		$2 ~ /^(NETLINK|NLM|NLMSG|NLA|IFA|IFAN|RT|RTC|RTCF|RTN|RTPROT|RTNH|ARPHRD|ETH_P|NETNSA)_/ ||
		$2 ~ /^FIORDCHK$/ ||
		$2 ~ /^SIOC/ ||
		$2 ~ /^TIOC/ ||
		$2 ~ /^TCGET/ ||
		$2 ~ /^TCSET/ ||
		$2 ~ /^TC(FLSH|SBRKP?|XONC)$/ ||
		$2 !~ "RTF_BITS" &&
		$2 ~ /^(IFF|IFT|NET_RT|RTM(GRP)?|RTF|RTV|RTA|RTAX)_/ ||
		$2 ~ /^BIOC/ ||
		$2 ~ /^DIOC/ ||
		$2 ~ /^RUSAGE_(SELF|CHILDREN|THREAD)/ ||
		$2 ~ /^RLIMIT_(AS|CORE|CPU|DATA|FSIZE|LOCKS|MEMLOCK|MSGQUEUE|NICE|NOFILE|NPROC|RSS|RTPRIO|RTTIME|SIGPENDING|STACK)|RLIM_INFINITY/ ||
		$2 ~ /^PRIO_(PROCESS|PGRP|USER)/ ||
		$2 ~ /^CLONE_[A-Z_]+/ ||
		$2 !~ /^(BPF_TIMEVAL|BPF_FIB_LOOKUP_[A-Z]+)$/ &&
		$2 ~ /^(BPF|DLT)_/ ||
		$2 ~ /^(CLOCK|TIMER)_/ ||
		$2 ~ /^CAN_/ ||
		$2 ~ /^CAP_/ ||
		$2 ~ /^CP_/ ||
		$2 ~ /^CPUSTATES$/ ||
		$2 ~ /^CTLIOCGINFO$/ ||
		$2 ~ /^ALG_/ ||
		$2 ~ /^FI(CLONE|DEDUPERANGE)/ ||
		$2 ~ /^FS_(POLICY_FLAGS|KEY_DESC|ENCRYPTION_MODE|[A-Z0-9_]+_KEY_SIZE)/ ||
		$2 ~ /^FS_IOC_.*(ENCRYPTION|VERITY|[GS]ETFLAGS)/ ||
		$2 ~ /^FS_VERITY_/ ||
		$2 ~ /^FSCRYPT_/ ||
		$2 ~ /^DM_/ ||
		$2 ~ /^GRND_/ ||
		$2 ~ /^RND/ ||
		$2 ~ /^KEY_(SPEC|REQKEY_DEFL)_/ ||
		$2 ~ /^KEYCTL_/ ||
		$2 ~ /^PERF_/ ||
		$2 ~ /^SECCOMP_MODE_/ ||
		$2 ~ /^SEEK_/ ||
		$2 ~ /^SPLICE_/ ||
		$2 ~ /^SYNC_FILE_RANGE_/ ||
		$2 !~ /^AUDIT_RECORD_MAGIC/ &&
		$2 !~ /IOC_MAGIC/ &&
		$2 ~ /^[A-Z][A-Z0-9_]+_MAGIC2?$/ ||
		$2 ~ /^(VM|VMADDR)_/ ||
		$2 ~ /^IOCTL_VM_SOCKETS_/ ||
		$2 ~ /^(TASKSTATS|TS)_/ ||
		$2 ~ /^CGROUPSTATS_/ ||
		$2 ~ /^GENL_/ ||
		$2 ~ /^STATX_/ ||
		$2 ~ /^RENAME/ ||
		$2 ~ /^UBI_IOC[A-Z]/ ||
		$2 ~ /^UTIME_/ ||
		$2 ~ /^XATTR_(CREATE|REPLACE|NO(DEFAULT|FOLLOW|SECURITY)|SHOWCOMPRESSION)/ ||
		$2 ~ /^ATTR_(BIT_MAP_COUNT|(CMN|VOL|FILE)_)/ ||
		$2 ~ /^FSOPT_/ ||
		$2 ~ /^WDIO[CFS]_/ ||
		$2 ~ /^NFN/ ||
		$2 ~ /^XDP_/ ||
		$2 ~ /^RWF_/ ||
		$2 ~ /^(HDIO|WIN|SMART)_/ ||
		$2 ~ /^CRYPTO_/ ||
		$2 ~ /^TIPC_/ ||
		$2 !~  "DEVLINK_RELOAD_LIMITS_VALID_MASK" &&
		$2 ~ /^DEVLINK_/ ||
		$2 ~ /^ETHTOOL_/ ||
		$2 ~ /^LWTUNNEL_IP/ ||
		$2 !~ "WMESGLEN" &&
		$2 ~ /^W[A-Z0-9]+$/ ||
		$2 ~/^PPPIOC/ ||
		$2 ~ /^FAN_|FANOTIFY_/ ||
		$2 == "HID_MAX_DESCRIPTOR_SIZE" ||
		$2 ~ /^_?HIDIOC/ ||
		$2 ~ /^BUS_(USB|HIL|BLUETOOTH|VIRTUAL)$/ ||
		$2 ~ /^MTD/ ||
		$2 ~ /^OTP/ ||
		$2 ~ /^MEM/ ||
		$2 ~ /^BLK[A-Z]*(GET$|SET$|BUF$|PART$|SIZE)/ {printf("\t%s = C.%s\n", $2, $2)}
		$2 ~ /^__WCOREFLAG$/ {next}
		$2 ~ /^__W[A-Z0-9]+$/ {printf("\t%s = C.%s\n", substr($2,3), $2)}

		{next}
	' | sort

	echo ')'
) >_const.go

# Pull out the error names for later.
errors=$(
	echo '#include <errno.h>' | $CC -x c - -E -dM $ccflags |
	awk '$1=="#define" && $2 ~ /^E[A-Z0-9_]+$/ { print $2 }' |
	sort
)

# Pull out the signal names for later.
signals=$(
	echo '#include <signal.h>' | $CC -x c - -E -dM $ccflags |
	awk '$1=="#define" && $2 ~ /^SIG[A-Z0-9]+$/ { print $2 }' |
	egrep -v '(SIGSTKSIZE|SIGSTKSZ|SIGRT|SIGMAX64)' |
	sort
)

# Again, writing regexps to a file.
echo '#include <errno.h>' | $CC -x c - -E -dM $ccflags |
	awk '$1=="#define" && $2 ~ /^E[A-Z0-9_]+$/ { print "^\t" $2 "[ \t]*=" }' |
	sort >_error.grep
echo '#include <signal.h>' | $CC -x c - -E -dM $ccflags |
	awk '$1=="#define" && $2 ~ /^SIG[A-Z0-9]+$/ { print "^\t" $2 "[ \t]*=" }' |
	egrep -v '(SIGSTKSIZE|SIGSTKSZ|SIGRT|SIGMAX64)' |
	sort >_signal.grep

echo '// mkerrors.sh' "$@"
echo '// Code generated by the command above; see README.md. DO NOT EDIT.'
echo
echo "//go:build ${GOARCH} && ${GOOS}"
echo "// +build ${GOARCH},${GOOS}"
echo
go tool cgo -godefs -- "$@" _const.go >_error.out
cat _error.out | grep -vf _error.grep | grep -vf _signal.grep
echo
echo '// Errors'
echo 'const ('
cat _error.out | grep -f _error.grep | sed 's/=\(.*\)/= syscall.Errno(\1)/'
echo ')'

echo
echo '// Signals'
echo 'const ('
cat _error.out | grep -f _signal.grep | sed 's/=\(.*\)/= syscall.Signal(\1)/'
echo ')'

# Run C program to print error and syscall strings.
(
	echo -E "
#include <stdio.h>
#include <stdlib.h>
#include <errno.h>
#include <ctype.h>
#include <string.h>
#include <signal.h>

#define nelem(x) (sizeof(x)/sizeof((x)[0]))

enum { A = 'A', Z = 'Z', a = 'a', z = 'z' }; // avoid need for single quotes below

struct tuple {
	int num;
	const char *name;
};

struct tuple errors[] = {
"
	for i in $errors
	do
		echo -E '	{'$i', "'$i'" },'
	done

	echo -E "
};

struct tuple signals[] = {
"
	for i in $signals
	do
		echo -E '	{'$i', "'$i'" },'
	done

	# Use -E because on some systems bash builtin interprets \n itself.
	echo -E '
};

static int
tuplecmp(const void *a, const void *b)
{
	return ((struct tuple *)a)->num - ((struct tuple *)b)->num;
}

int
main(void)
{
	int i, e;
	char buf[1024], *p;

	printf("\n\n// Error table\n");
	printf("var errorList = [...]struct {\n");
	printf("\tnum  syscall.Errno\n");
	printf("\tname string\n");
	printf("\tdesc string\n");
	printf("} {\n");
	qsort(errors, nelem(errors), sizeof errors[0], tuplecmp);
	for(i=0; i<nelem(errors); i++) {
		e = errors[i].num;
		if(i > 0 && errors[i-1].num == e)
			continue;
		strcpy(buf, strerror(e));
		// lowercase first letter: Bad -> bad, but STREAM -> STREAM.
		if(A <= buf[0] && buf[0] <= Z && a <= buf[1] && buf[1] <= z)
			buf[0] += a - A;
		printf("\t{ %d, \"%s\", \"%s\" },\n", e, errors[i].name, buf);
	}
	printf("}\n\n");

	printf("\n\n// Signal table\n");
	printf("var signalList = [...]struct {\n");
	printf("\tnum  syscall.Signal\n");
	printf("\tname string\n");
	printf("\tdesc string\n");
	printf("} {\n");
	qsort(signals, nelem(signals), sizeof signals[0], tuplecmp);
	for(i=0; i<nelem(signals); i++) {
		e = signals[i].num;
		if(i > 0 && signals[i-1].num == e)
			continue;
		strcpy(buf, strsignal(e));
		// lowercase first letter: Bad -> bad, but STREAM -> STREAM.
		if(A <= buf[0] && buf[0] <= Z && a <= buf[1] && buf[1] <= z)
			buf[0] += a - A;
		// cut trailing : number.
		p = strrchr(buf, ":"[0]);
		if(p)
			*p = '\0';
		printf("\t{ %d, \"%s\", \"%s\" },\n", e, signals[i].name, buf);
	}
	printf("}\n\n");

	return 0;
}

'
) >_errors.c

$CC $ccflags -o _errors _errors.c && $GORUN ./_errors && rm -f _errors.c _errors _const.go _error.grep _signal.grep _error.out<|MERGE_RESOLUTION|>--- conflicted
+++ resolved
@@ -503,12 +503,9 @@
 		$2 ~ /^LO_(KEY|NAME)_SIZE$/ ||
 		$2 ~ /^LOOP_(CLR|CTL|GET|SET)_/ ||
 		$2 ~ /^(AF|SOCK|SO|SOL|IPPROTO|IP|IPV6|TCP|MCAST|EVFILT|NOTE|SHUT|PROT|MAP|MFD|T?PACKET|MSG|SCM|MCL|DT|MADV|PR|LOCAL)_/ ||
-<<<<<<< HEAD
-=======
 		$2 ~ /^NFC_(GENL|PROTO|COMM|RF|SE|DIRECTION|LLCP|SOCKPROTO)_/ ||
 		$2 ~ /^NFC_.*_(MAX)?SIZE$/ ||
 		$2 ~ /^RAW_PAYLOAD_/ ||
->>>>>>> e1f8c62a
 		$2 ~ /^TP_STATUS_/ ||
 		$2 ~ /^FALLOC_/ ||
 		$2 ~ /^ICMPV?6?_(FILTER|SEC)/ ||
