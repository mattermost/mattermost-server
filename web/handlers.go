--- conflicted
+++ resolved
@@ -4,11 +4,7 @@
 package web
 
 import (
-<<<<<<< HEAD
-	"context"
-=======
 	"bytes"
->>>>>>> 17523fa5
 	"fmt"
 	"net/http"
 	"reflect"
@@ -88,32 +84,13 @@
 	c.App = app.New(
 		h.GetGlobalAppOptions()...,
 	)
-<<<<<<< HEAD
-=======
-
->>>>>>> 17523fa5
+
 	t, _ := utils.GetTranslationsAndLocale(w, r)
 	c.App.SetT(t)
 	c.App.SetRequestId(requestID)
 	c.App.SetIpAddress(utils.GetIpAddress(r, c.App.Config().ServiceSettings.TrustedProxyIPHeader))
 	c.App.SetUserAgent(r.UserAgent())
 	c.App.SetAcceptLanguage(r.Header.Get("Accept-Language"))
-<<<<<<< HEAD
-	c.Params = ParamsFromRequest(r)
-	c.App.SetPath(r.URL.Path)
-	c.Log = c.App.Log()
-	if *c.App.Config().ServiceSettings.EnableOpenTracing {
-		span, ctx := tracing.StartRootSpanByContext(context.Background(), "web:ServeHTTP")
-		span.SetTag("request_id", c.App.RequestId())
-		span.SetTag("ip_address", c.App.IpAddress())
-		span.SetTag("user_agent", c.App.UserAgent())
-		span.SetTag("url", c.App.Path)
-		defer span.Finish()
-		c.App.SetContext(ctx)
-		c.App.SetStore(store.NewOpenTracingLayer(c.App.Srv().Store, ctx))
-		c.App = app.NewOpenTracingAppLayer(c.App, ctx)
-	}
-=======
 	c.App.SetPath(r.URL.Path)
 	c.Params = ParamsFromRequest(r)
 	c.Log = c.App.Log()
@@ -126,7 +103,6 @@
 	// do not get cut off.
 	r.Body = http.MaxBytesReader(w, r.Body, *c.App.Config().FileSettings.MaxFileSize+bytes.MinRead)
 
->>>>>>> 17523fa5
 	subpath, _ := utils.GetSubpathFromConfig(c.App.Config())
 	siteURLHeader := app.GetProtocol(r) + "://" + r.Host + subpath
 	c.SetSiteURLHeader(siteURLHeader)
