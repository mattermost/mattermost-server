// Copyright (c) 2015-present Mattermost, Inc. All Rights Reserved.
// See LICENSE.txt for license information.

package web

import (
	"bytes"
	"context"
	"fmt"
	"net/http"
	"reflect"
	"runtime"
	"strconv"
	"strings"
	"time"

	"github.com/NYTimes/gziphandler"
	"github.com/mattermost/mattermost-server/v5/app"
	app_opentracing "github.com/mattermost/mattermost-server/v5/app/opentracing"
	"github.com/mattermost/mattermost-server/v5/mlog"
	"github.com/mattermost/mattermost-server/v5/model"
	"github.com/mattermost/mattermost-server/v5/services/tracing"
	"github.com/mattermost/mattermost-server/v5/store/opentracinglayer"
	"github.com/mattermost/mattermost-server/v5/utils"
	"github.com/opentracing/opentracing-go"
	"github.com/opentracing/opentracing-go/ext"
	spanlog "github.com/opentracing/opentracing-go/log"
)

func GetHandlerName(h func(*Context, http.ResponseWriter, *http.Request)) string {
	handlerName := runtime.FuncForPC(reflect.ValueOf(h).Pointer()).Name()
	pos := strings.LastIndex(handlerName, ".")
	if pos != -1 && len(handlerName) > pos {
		handlerName = handlerName[pos+1:]
	}
	return handlerName
}

func (w *Web) NewHandler(h func(*Context, http.ResponseWriter, *http.Request)) http.Handler {
	return &Handler{
		GetGlobalAppOptions: w.GetGlobalAppOptions,
		HandleFunc:          h,
		HandlerName:         GetHandlerName(h),
		RequireSession:      false,
		TrustRequester:      false,
		RequireMfa:          false,
		IsStatic:            false,
		IsLocal:             false,
	}
}

func (w *Web) NewStaticHandler(h func(*Context, http.ResponseWriter, *http.Request)) http.Handler {
	// Determine the CSP SHA directive needed for subpath support, if any. This value is fixed
	// on server start and intentionally requires a restart to take effect.
	subpath, _ := utils.GetSubpathFromConfig(w.ConfigService.Config())

	return &Handler{
		GetGlobalAppOptions: w.GetGlobalAppOptions,
		HandleFunc:          h,
		HandlerName:         GetHandlerName(h),
		RequireSession:      false,
		TrustRequester:      false,
		RequireMfa:          false,
		IsStatic:            true,

		cspShaDirective: utils.GetSubpathScriptHash(subpath),
	}
}

type Handler struct {
	GetGlobalAppOptions app.AppOptionCreator
	HandleFunc          func(*Context, http.ResponseWriter, *http.Request)
	HandlerName         string
	RequireSession      bool
	RequireCloudKey     bool
	TrustRequester      bool
	RequireMfa          bool
	IsStatic            bool
	IsLocal             bool
	DisableWhenBusy     bool

	cspShaDirective string
}

func (h Handler) ServeHTTP(w http.ResponseWriter, r *http.Request) {
	w = newWrappedWriter(w)
	now := time.Now()

	requestID := model.NewId()
	var statusCode string
	defer func() {
		responseLogFields := []mlog.Field{
			mlog.String("method", r.Method),
			mlog.String("url", r.URL.Path),
			mlog.String("request_id", requestID),
			mlog.String("host", r.Host),
			mlog.String("scheme", r.Header.Get(model.HEADER_FORWARDED_PROTO)),
		}
		// Websockets are returning status code 0 to requests after closing the socket
		if statusCode != "0" {
			responseLogFields = append(responseLogFields, mlog.String("status_code", statusCode))
		}
		mlog.Debug("Received HTTP request", responseLogFields...)
	}()

	c := &Context{}
	c.App = app.New(
		h.GetGlobalAppOptions()...,
	)
	c.App.InitServer()

	t, _ := utils.GetTranslationsAndLocale(w, r)
	c.App.SetT(t)
	c.App.SetRequestId(requestID)
	c.App.SetIpAddress(utils.GetIpAddress(r, c.App.Config().ServiceSettings.TrustedProxyIPHeader))
	c.App.SetUserAgent(r.UserAgent())
	c.App.SetAcceptLanguage(r.Header.Get("Accept-Language"))
	c.App.SetPath(r.URL.Path)
	c.Params = ParamsFromRequest(r)
	c.Logger = c.App.Log()

	if *c.App.Config().ServiceSettings.EnableOpenTracing {
		span, ctx := tracing.StartRootSpanByContext(context.Background(), "web:ServeHTTP")
		carrier := opentracing.HTTPHeadersCarrier(r.Header)
		_ = opentracing.GlobalTracer().Inject(span.Context(), opentracing.HTTPHeaders, carrier)
		ext.HTTPMethod.Set(span, r.Method)
		ext.HTTPUrl.Set(span, c.App.Path())
		ext.PeerAddress.Set(span, c.App.IpAddress())
		span.SetTag("request_id", c.App.RequestId())
		span.SetTag("user_agent", c.App.UserAgent())

		defer func() {
			if c.Err != nil {
				span.LogFields(spanlog.Error(c.Err))
				ext.HTTPStatusCode.Set(span, uint16(c.Err.StatusCode))
				ext.Error.Set(span, true)
			}
			span.Finish()
		}()
		c.App.SetContext(ctx)

		tmpSrv := app.Server{}
		tmpSrv = *c.App.Srv()
		tmpSrv.Store = opentracinglayer.New(c.App.Srv().Store, ctx)
		c.App.SetServer(&tmpSrv)
		c.App = app_opentracing.NewOpenTracingAppLayer(c.App, ctx)
	}

	// Set the max request body size to be equal to MaxFileSize.
	// Ideally, non-file request bodies should be smaller than file request bodies,
	// but we don't have a clean way to identify all file upload handlers.
	// So to keep it simple, we clamp it to the max file size.
	// We add a buffer of bytes.MinRead so that file sizes close to max file size
	// do not get cut off.
	r.Body = http.MaxBytesReader(w, r.Body, *c.App.Config().FileSettings.MaxFileSize+bytes.MinRead)

	subpath, _ := utils.GetSubpathFromConfig(c.App.Config())
	siteURLHeader := *c.App.Config().ServiceSettings.SiteURL + subpath
	c.SetSiteURLHeader(siteURLHeader)

	w.Header().Set(model.HEADER_REQUEST_ID, c.App.RequestId())
	w.Header().Set(model.HEADER_VERSION_ID, fmt.Sprintf("%v.%v.%v.%v", model.CurrentVersion, model.BuildNumber, c.App.ClientConfigHash(), c.App.Srv().License() != nil))

	if *c.App.Config().ServiceSettings.TLSStrictTransport {
		w.Header().Set("Strict-Transport-Security", fmt.Sprintf("max-age=%d", *c.App.Config().ServiceSettings.TLSStrictTransportMaxAge))
	}

	cloudCSP := ""
	if c.App.Srv().License() != nil && *c.App.Srv().License().Features.Cloud {
		cloudCSP = " js.stripe.com/v3"
	}

	if h.IsStatic {
		// Instruct the browser not to display us in an iframe unless is the same origin for anti-clickjacking
		w.Header().Set("X-Frame-Options", "SAMEORIGIN")
		// Set content security policy. This is also specified in the root.html of the webapp in a meta tag.
		w.Header().Set("Content-Security-Policy", fmt.Sprintf(
			"frame-ancestors 'self'; script-src 'self' cdn.rudderlabs.com%s%s",
			cloudCSP,
			h.cspShaDirective,
		))
	} else {
		// All api response bodies will be JSON formatted by default
		w.Header().Set("Content-Type", "application/json")

		if r.Method == "GET" {
			w.Header().Set("Expires", "0")
		}
	}

	token, tokenLocation := app.ParseAuthTokenFromRequest(r)

<<<<<<< HEAD
	if len(token) != 0 && tokenLocation != app.TokenLocationCloudHeader {
=======
	if token != "" && tokenLocation != app.TokenLocationCloudHeader {
>>>>>>> 837b818b
		session, err := c.App.GetSession(token)
		if err != nil {
			c.Logger.Info("Invalid session", mlog.Err(err))
			if err.StatusCode == http.StatusInternalServerError {
				c.Err = err
			} else if h.RequireSession {
				c.RemoveSessionCookie(w, r)
				c.Err = model.NewAppError("ServeHTTP", "api.context.session_expired.app_error", nil, "token="+token, http.StatusUnauthorized)
			}
		} else if !session.IsOAuth && tokenLocation == app.TokenLocationQueryString {
			c.Err = model.NewAppError("ServeHTTP", "api.context.token_provided.app_error", nil, "token="+token, http.StatusUnauthorized)
		} else {
			c.App.SetSession(session)
		}

		// Rate limit by UserID
		if c.App.Srv().RateLimiter != nil && c.App.Srv().RateLimiter.UserIdRateLimit(c.App.Session().UserId, w) {
			return
		}

		h.checkCSRFToken(c, r, token, tokenLocation, session)
<<<<<<< HEAD
	} else if len(token) != 0 && c.App.Srv().License() != nil && *c.App.Srv().License().Features.Cloud && tokenLocation == app.TokenLocationCloudHeader {
		// Check to see if this provided token matches our CWS Token
		session, err := c.App.GetCloudSession(token)
		if err != nil {
			c.Log.Warn("Invalid CWS token", mlog.Err(err))
=======
	} else if token != "" && c.App.Srv().License() != nil && *c.App.Srv().License().Features.Cloud && tokenLocation == app.TokenLocationCloudHeader {
		// Check to see if this provided token matches our CWS Token
		session, err := c.App.GetCloudSession(token)
		if err != nil {
			c.Logger.Warn("Invalid CWS token", mlog.Err(err))
>>>>>>> 837b818b
			c.Err = err
		} else {
			c.App.SetSession(session)
		}
	}

	c.Logger = c.App.Log().With(
		mlog.String("path", c.App.Path()),
		mlog.String("request_id", c.App.RequestId()),
		mlog.String("ip_addr", c.App.IpAddress()),
		mlog.String("user_id", c.App.Session().UserId),
		mlog.String("method", r.Method),
	)

	if c.Err == nil && h.RequireSession {
		c.SessionRequired()
	}

	if c.Err == nil && h.RequireMfa {
		c.MfaRequired()
	}

	if c.Err == nil && h.DisableWhenBusy && c.App.Srv().Busy.IsBusy() {
		c.SetServerBusyError()
	}

	if c.Err == nil && h.RequireCloudKey {
		c.CloudKeyRequired()
	}

	if c.Err == nil && h.IsLocal {
		// if the connection is local, RemoteAddr shouldn't have the
		// shape IP:PORT (it will be "@" in Linux, for example)
		isLocalOrigin := !strings.Contains(r.RemoteAddr, ":")
		if *c.App.Config().ServiceSettings.EnableLocalMode && isLocalOrigin {
			c.App.SetSession(&model.Session{Local: true})
		} else if !isLocalOrigin {
			c.Err = model.NewAppError("", "api.context.local_origin_required.app_error", nil, "LocalOriginRequired", http.StatusUnauthorized)
		}
	}

	if c.Err == nil {
		h.HandleFunc(c, w, r)
	}

	// Handle errors that have occurred
	if c.Err != nil {
		c.Err.Translate(c.App.T)
		c.Err.RequestId = c.App.RequestId()
		c.LogErrorByCode(c.Err)

		c.Err.Where = r.URL.Path

		// Block out detailed error when not in developer mode
		if !*c.App.Config().ServiceSettings.EnableDeveloper {
			c.Err.DetailedError = ""
		}

		// Sanitize all 5xx error messages in hardened mode
		if *c.App.Config().ServiceSettings.ExperimentalEnableHardenedMode && c.Err.StatusCode >= 500 {
			c.Err.Id = ""
			c.Err.Message = "Internal Server Error"
			c.Err.DetailedError = ""
			c.Err.StatusCode = 500
			c.Err.Where = ""
			c.Err.IsOAuth = false
		}

		if IsApiCall(c.App, r) || IsWebhookCall(c.App, r) || IsOAuthApiCall(c.App, r) || len(r.Header.Get("X-Mobile-App")) > 0 {
			w.WriteHeader(c.Err.StatusCode)
			w.Write([]byte(c.Err.ToJson()))
		} else {
			utils.RenderWebAppError(c.App.Config(), w, r, c.Err, c.App.AsymmetricSigningKey())
		}

		if c.App.Metrics() != nil {
			c.App.Metrics().IncrementHttpError()
		}
	}

	statusCode = strconv.Itoa(w.(*responseWriterWrapper).StatusCode())
	if c.App.Metrics() != nil {
		c.App.Metrics().IncrementHttpRequest()

		if r.URL.Path != model.API_URL_SUFFIX+"/websocket" {
			elapsed := float64(time.Since(now)) / float64(time.Second)
			c.App.Metrics().ObserveApiEndpointDuration(h.HandlerName, r.Method, statusCode, elapsed)
		}
	}
}

// checkCSRFToken performs a CSRF check on the provided request with the given CSRF token. Returns whether or not
// a CSRF check occurred and whether or not it succeeded.
func (h *Handler) checkCSRFToken(c *Context, r *http.Request, token string, tokenLocation app.TokenLocation, session *model.Session) (checked bool, passed bool) {
	csrfCheckNeeded := session != nil && c.Err == nil && tokenLocation == app.TokenLocationCookie && !h.TrustRequester && r.Method != "GET"
	csrfCheckPassed := false

	if csrfCheckNeeded {
		csrfHeader := r.Header.Get(model.HEADER_CSRF_TOKEN)

		if csrfHeader == session.GetCSRF() {
			csrfCheckPassed = true
		} else if r.Header.Get(model.HEADER_REQUESTED_WITH) == model.HEADER_REQUESTED_WITH_XML {
			// ToDo(DSchalla) 2019/01/04: Remove after deprecation period and only allow CSRF Header (MM-13657)
			csrfErrorMessage := "CSRF Header check failed for request - Please upgrade your web application or custom app to set a CSRF Header"

			sid := ""
			userId := ""

			if session != nil {
				sid = session.Id
				userId = session.UserId
			}

			fields := []mlog.Field{
				mlog.String("path", r.URL.Path),
				mlog.String("ip", r.RemoteAddr),
				mlog.String("session_id", sid),
				mlog.String("user_id", userId),
			}

			if *c.App.Config().ServiceSettings.ExperimentalStrictCSRFEnforcement {
				c.Logger.Warn(csrfErrorMessage, fields...)
			} else {
				c.Logger.Debug(csrfErrorMessage, fields...)
				csrfCheckPassed = true
			}
		}

		if !csrfCheckPassed {
			c.App.SetSession(&model.Session{})
			c.Err = model.NewAppError("ServeHTTP", "api.context.session_expired.app_error", nil, "token="+token+" Appears to be a CSRF attempt", http.StatusUnauthorized)
		}
	}

	return csrfCheckNeeded, csrfCheckPassed
}

// ApiHandler provides a handler for API endpoints which do not require the user to be logged in order for access to be
// granted.
func (w *Web) ApiHandler(h func(*Context, http.ResponseWriter, *http.Request)) http.Handler {
	handler := &Handler{
		GetGlobalAppOptions: w.GetGlobalAppOptions,
		HandleFunc:          h,
		HandlerName:         GetHandlerName(h),
		RequireSession:      false,
		TrustRequester:      false,
		RequireMfa:          false,
		IsStatic:            false,
		IsLocal:             false,
	}
	if *w.ConfigService.Config().ServiceSettings.WebserverMode == "gzip" {
		return gziphandler.GzipHandler(handler)
	}
	return handler
}

// ApiHandlerTrustRequester provides a handler for API endpoints which do not require the user to be logged in and are
// allowed to be requested directly rather than via javascript/XMLHttpRequest, such as site branding images or the
// websocket.
func (w *Web) ApiHandlerTrustRequester(h func(*Context, http.ResponseWriter, *http.Request)) http.Handler {
	handler := &Handler{
		GetGlobalAppOptions: w.GetGlobalAppOptions,
		HandleFunc:          h,
		HandlerName:         GetHandlerName(h),
		RequireSession:      false,
		TrustRequester:      true,
		RequireMfa:          false,
		IsStatic:            false,
		IsLocal:             false,
	}
	if *w.ConfigService.Config().ServiceSettings.WebserverMode == "gzip" {
		return gziphandler.GzipHandler(handler)
	}
	return handler
}

// ApiSessionRequired provides a handler for API endpoints which require the user to be logged in in order for access to
// be granted.
func (w *Web) ApiSessionRequired(h func(*Context, http.ResponseWriter, *http.Request)) http.Handler {
	handler := &Handler{
		GetGlobalAppOptions: w.GetGlobalAppOptions,
		HandleFunc:          h,
		HandlerName:         GetHandlerName(h),
		RequireSession:      true,
		TrustRequester:      false,
		RequireMfa:          true,
		IsStatic:            false,
		IsLocal:             false,
	}
	if *w.ConfigService.Config().ServiceSettings.WebserverMode == "gzip" {
		return gziphandler.GzipHandler(handler)
	}
	return handler
}<|MERGE_RESOLUTION|>--- conflicted
+++ resolved
@@ -93,8 +93,6 @@
 			mlog.String("method", r.Method),
 			mlog.String("url", r.URL.Path),
 			mlog.String("request_id", requestID),
-			mlog.String("host", r.Host),
-			mlog.String("scheme", r.Header.Get(model.HEADER_FORWARDED_PROTO)),
 		}
 		// Websockets are returning status code 0 to requests after closing the socket
 		if statusCode != "0" {
@@ -155,7 +153,7 @@
 	r.Body = http.MaxBytesReader(w, r.Body, *c.App.Config().FileSettings.MaxFileSize+bytes.MinRead)
 
 	subpath, _ := utils.GetSubpathFromConfig(c.App.Config())
-	siteURLHeader := *c.App.Config().ServiceSettings.SiteURL + subpath
+	siteURLHeader := app.GetProtocol(r) + "://" + r.Host + subpath
 	c.SetSiteURLHeader(siteURLHeader)
 
 	w.Header().Set(model.HEADER_REQUEST_ID, c.App.RequestId())
@@ -190,11 +188,7 @@
 
 	token, tokenLocation := app.ParseAuthTokenFromRequest(r)
 
-<<<<<<< HEAD
-	if len(token) != 0 && tokenLocation != app.TokenLocationCloudHeader {
-=======
 	if token != "" && tokenLocation != app.TokenLocationCloudHeader {
->>>>>>> 837b818b
 		session, err := c.App.GetSession(token)
 		if err != nil {
 			c.Logger.Info("Invalid session", mlog.Err(err))
@@ -216,19 +210,11 @@
 		}
 
 		h.checkCSRFToken(c, r, token, tokenLocation, session)
-<<<<<<< HEAD
-	} else if len(token) != 0 && c.App.Srv().License() != nil && *c.App.Srv().License().Features.Cloud && tokenLocation == app.TokenLocationCloudHeader {
-		// Check to see if this provided token matches our CWS Token
-		session, err := c.App.GetCloudSession(token)
-		if err != nil {
-			c.Log.Warn("Invalid CWS token", mlog.Err(err))
-=======
 	} else if token != "" && c.App.Srv().License() != nil && *c.App.Srv().License().Features.Cloud && tokenLocation == app.TokenLocationCloudHeader {
 		// Check to see if this provided token matches our CWS Token
 		session, err := c.App.GetCloudSession(token)
 		if err != nil {
 			c.Logger.Warn("Invalid CWS token", mlog.Err(err))
->>>>>>> 837b818b
 			c.Err = err
 		} else {
 			c.App.SetSession(session)
