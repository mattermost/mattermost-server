// Copyright (c) 2015-present Mattermost, Inc. All Rights Reserved.
// See LICENSE.txt for license information.

package web

import (
	"net/http"
	"net/url"
	"path/filepath"
	"strings"

	"github.com/mattermost/mattermost-server/v5/app"
	"github.com/mattermost/mattermost-server/v5/audit"
	"github.com/mattermost/mattermost-server/v5/mlog"
	"github.com/mattermost/mattermost-server/v5/model"
	"github.com/mattermost/mattermost-server/v5/utils"
	"github.com/mattermost/mattermost-server/v5/utils/fileutils"
)

func (w *Web) InitOAuth() {
	// API version independent OAuth 2.0 as a service provider endpoints
	w.MainRouter.Handle("/oauth/authorize", w.ApiHandlerTrustRequester(authorizeOAuthPage)).Methods("GET")
	w.MainRouter.Handle("/oauth/authorize", w.ApiSessionRequired(authorizeOAuthApp)).Methods("POST")
	w.MainRouter.Handle("/oauth/deauthorize", w.ApiSessionRequired(deauthorizeOAuthApp)).Methods("POST")
	w.MainRouter.Handle("/oauth/access_token", w.ApiHandlerTrustRequester(getAccessToken)).Methods("POST")

	// API version independent OAuth as a client endpoints
	w.MainRouter.Handle("/oauth/{service:[A-Za-z0-9]+}/complete", w.ApiHandler(completeOAuth)).Methods("GET")
	w.MainRouter.Handle("/oauth/{service:[A-Za-z0-9]+}/login", w.ApiHandler(loginWithOAuth)).Methods("GET")
	w.MainRouter.Handle("/oauth/{service:[A-Za-z0-9]+}/mobile_login", w.ApiHandler(mobileLoginWithOAuth)).Methods("GET")
	w.MainRouter.Handle("/oauth/{service:[A-Za-z0-9]+}/signup", w.ApiHandler(signupWithOAuth)).Methods("GET")

	// Old endpoints for backwards compatibility, needed to not break SSO for any old setups
	w.MainRouter.Handle("/api/v3/oauth/{service:[A-Za-z0-9]+}/complete", w.ApiHandler(completeOAuth)).Methods("GET")
	w.MainRouter.Handle("/signup/{service:[A-Za-z0-9]+}/complete", w.ApiHandler(completeOAuth)).Methods("GET")
	w.MainRouter.Handle("/login/{service:[A-Za-z0-9]+}/complete", w.ApiHandler(completeOAuth)).Methods("GET")
	w.MainRouter.Handle("/api/v4/oauth_test", w.ApiSessionRequired(testHandler)).Methods("GET")
}

func testHandler(c *Context, w http.ResponseWriter, r *http.Request) {
	ReturnStatusOK(w)
}

func authorizeOAuthApp(c *Context, w http.ResponseWriter, r *http.Request) {
	authRequest := model.AuthorizeRequestFromJson(r.Body)
	if authRequest == nil {
		c.SetInvalidParam("authorize_request")
		return
	}

	if err := authRequest.IsValid(); err != nil {
		c.Err = err
		return
	}

	if c.App.Session().IsOAuth {
		c.SetPermissionError(model.PERMISSION_EDIT_OTHER_USERS)
		c.Err.DetailedError += ", attempted access by oauth app"
		return
	}

	auditRec := c.MakeAuditRecord("authorizeOAuthApp", audit.Fail)
	defer c.LogAuditRec(auditRec)
	c.LogAudit("attempt")

	redirectUrl, err := c.App.AllowOAuthAppAccessToUser(c.App.Session().UserId, authRequest)

	if err != nil {
		c.Err = err
		return
	}

	auditRec.Success()
	c.LogAudit("")

	w.Write([]byte(model.MapToJson(map[string]string{"redirect": redirectUrl})))
}

func deauthorizeOAuthApp(c *Context, w http.ResponseWriter, r *http.Request) {
	requestData := model.MapFromJson(r.Body)
	clientId := requestData["client_id"]

	if !model.IsValidId(clientId) {
		c.SetInvalidParam("client_id")
		return
	}

	auditRec := c.MakeAuditRecord("deauthorizeOAuthApp", audit.Fail)
	defer c.LogAuditRec(auditRec)

	err := c.App.DeauthorizeOAuthAppForUser(c.App.Session().UserId, clientId)
	if err != nil {
		c.Err = err
		return
	}

	auditRec.Success()
	c.LogAudit("success")

	ReturnStatusOK(w)
}

func authorizeOAuthPage(c *Context, w http.ResponseWriter, r *http.Request) {
	if !*c.App.Config().ServiceSettings.EnableOAuthServiceProvider {
		err := model.NewAppError("authorizeOAuth", "api.oauth.authorize_oauth.disabled.app_error", nil, "", http.StatusNotImplemented)
		utils.RenderWebAppError(c.App.Config(), w, r, err, c.App.AsymmetricSigningKey())
		return
	}

	authRequest := &model.AuthorizeRequest{
		ResponseType: r.URL.Query().Get("response_type"),
		ClientId:     r.URL.Query().Get("client_id"),
		RedirectUri:  r.URL.Query().Get("redirect_uri"),
		Scope:        r.URL.Query().Get("scope"),
		State:        r.URL.Query().Get("state"),
	}

	loginHint := r.URL.Query().Get("login_hint")

	if err := authRequest.IsValid(); err != nil {
		utils.RenderWebError(c.App.Config(), w, r, err.StatusCode,
			url.Values{
				"type":    []string{"oauth_invalid_param"},
				"message": []string{err.Message},
			}, c.App.AsymmetricSigningKey())
		return
	}

	oauthApp, err := c.App.GetOAuthApp(authRequest.ClientId)
	if err != nil {
		utils.RenderWebAppError(c.App.Config(), w, r, err, c.App.AsymmetricSigningKey())
		return
	}

	// here we should check if the user is logged in
	if len(c.App.Session().UserId) == 0 {
		if loginHint == model.USER_AUTH_SERVICE_SAML {
			http.Redirect(w, r, c.GetSiteURLHeader()+"/login/sso/saml?redirect_to="+url.QueryEscape(r.RequestURI), http.StatusFound)
		} else {
			http.Redirect(w, r, c.GetSiteURLHeader()+"/login?redirect_to="+url.QueryEscape(r.RequestURI), http.StatusFound)
		}
		return
	}

	if !oauthApp.IsValidRedirectURL(authRequest.RedirectUri) {
		err := model.NewAppError("authorizeOAuthPage", "api.oauth.allow_oauth.redirect_callback.app_error", nil, "", http.StatusBadRequest)
		utils.RenderWebError(c.App.Config(), w, r, err.StatusCode,
			url.Values{
				"type":    []string{"oauth_invalid_redirect_url"},
				"message": []string{utils.T("api.oauth.allow_oauth.redirect_callback.app_error")},
			}, c.App.AsymmetricSigningKey())
		return
	}

	isAuthorized := false

	if _, err := c.App.GetPreferenceByCategoryAndNameForUser(c.App.Session().UserId, model.PREFERENCE_CATEGORY_AUTHORIZED_OAUTH_APP, authRequest.ClientId); err == nil {
		// when we support scopes we should check if the scopes match
		isAuthorized = true
	}

	// Automatically allow if the app is trusted
	if oauthApp.IsTrusted || isAuthorized {
		redirectUrl, err := c.App.AllowOAuthAppAccessToUser(c.App.Session().UserId, authRequest)

		if err != nil {
			utils.RenderWebAppError(c.App.Config(), w, r, err, c.App.AsymmetricSigningKey())
			return
		}

		http.Redirect(w, r, redirectUrl, http.StatusFound)
		return
	}

	w.Header().Set("X-Frame-Options", "SAMEORIGIN")
	w.Header().Set("Content-Security-Policy", "frame-ancestors 'self'")
	w.Header().Set("Content-Type", "text/html; charset=utf-8")
	w.Header().Set("Cache-Control", "no-cache, max-age=31556926, public")

	staticDir, _ := fileutils.FindDir(model.CLIENT_DIR)
	http.ServeFile(w, r, filepath.Join(staticDir, "root.html"))
}

func getAccessToken(c *Context, w http.ResponseWriter, r *http.Request) {
	r.ParseForm()

	code := r.FormValue("code")
	refreshToken := r.FormValue("refresh_token")

	grantType := r.FormValue("grant_type")
	switch grantType {
	case model.ACCESS_TOKEN_GRANT_TYPE:
		if len(code) == 0 {
			c.Err = model.NewAppError("getAccessToken", "api.oauth.get_access_token.missing_code.app_error", nil, "", http.StatusBadRequest)
			return
		}
	case model.REFRESH_TOKEN_GRANT_TYPE:
		if len(refreshToken) == 0 {
			c.Err = model.NewAppError("getAccessToken", "api.oauth.get_access_token.missing_refresh_token.app_error", nil, "", http.StatusBadRequest)
			return
		}
	default:
		c.Err = model.NewAppError("getAccessToken", "api.oauth.get_access_token.bad_grant.app_error", nil, "", http.StatusBadRequest)
		return
	}

	clientId := r.FormValue("client_id")
	if !model.IsValidId(clientId) {
		c.Err = model.NewAppError("getAccessToken", "api.oauth.get_access_token.bad_client_id.app_error", nil, "", http.StatusBadRequest)
		return
	}

	secret := r.FormValue("client_secret")
	if len(secret) == 0 {
		c.Err = model.NewAppError("getAccessToken", "api.oauth.get_access_token.bad_client_secret.app_error", nil, "", http.StatusBadRequest)
		return
	}

	redirectUri := r.FormValue("redirect_uri")

	auditRec := c.MakeAuditRecord("getAccessToken", audit.Fail)
	defer c.LogAuditRec(auditRec)
	auditRec.AddMeta("grant_type", grantType)
	auditRec.AddMeta("client_id", clientId)
	c.LogAudit("attempt")

	accessRsp, err := c.App.GetOAuthAccessTokenForCodeFlow(clientId, grantType, redirectUri, code, secret, refreshToken)
	if err != nil {
		c.Err = err
		return
	}

	w.Header().Set("Content-Type", "application/json")
	w.Header().Set("Cache-Control", "no-store")
	w.Header().Set("Pragma", "no-cache")

	auditRec.Success()
	c.LogAudit("success")

	w.Write([]byte(accessRsp.ToJson()))
}

func completeOAuth(c *Context, w http.ResponseWriter, r *http.Request) {
	c.RequireService()
	if c.Err != nil {
		return
	}

	service := c.Params.Service

	oauthError := r.URL.Query().Get("error")
	if oauthError == "access_denied" {
		utils.RenderWebError(c.App.Config(), w, r, http.StatusTemporaryRedirect, url.Values{
			"type":    []string{"oauth_access_denied"},
			"service": []string{strings.Title(service)},
		}, c.App.AsymmetricSigningKey())
		return
	}

	code := r.URL.Query().Get("code")
	if len(code) == 0 {
		utils.RenderWebError(c.App.Config(), w, r, http.StatusTemporaryRedirect, url.Values{
			"type":    []string{"oauth_missing_code"},
			"service": []string{strings.Title(service)},
		}, c.App.AsymmetricSigningKey())
		return
	}

	state := r.URL.Query().Get("state")

	uri := c.GetSiteURLHeader() + "/signup/" + service + "/complete"

	body, teamId, props, tokenUser, err := c.App.AuthorizeOAuthUser(w, r, service, code, state, uri)

	action := ""
	hasRedirectURL := false
	isActionMobileAuth := false
	redirectURL := ""
	if props != nil {
		action = props["action"]
		isActionMobileAuth = action == model.OAUTH_ACTION_MOBILE
		if val, ok := props["redirect_to"]; ok {
			redirectURL = val
			hasRedirectURL = redirectURL != ""
		}
	}

<<<<<<< HEAD
	renderError := func(err *model.AppError) {
		if isActionMobileAuth {
			if hasRedirectURL {
				utils.RenderMobileError(c.App.Config(), w, err)
			} else {
				w.Write([]byte(err.ToJson()))
			}
=======
	if err != nil {
		err.Translate(c.App.T)
		c.LogErrorByCode(err)
		if action == model.OAUTH_ACTION_MOBILE {
			w.Write([]byte(err.ToJson()))
>>>>>>> b40a93d6
		} else {
			utils.RenderWebAppError(c.App.Config(), w, r, err, c.App.AsymmetricSigningKey())
		}
	}

	if err != nil {
		err.Translate(c.App.T)
		mlog.Error(err.Error())
		renderError(err)
		return
	}

	user, err := c.App.CompleteOAuth(service, body, teamId, props, tokenUser)
	if err != nil {
		err.Translate(c.App.T)
<<<<<<< HEAD
		mlog.Error(err.Error())
		renderError(err)
=======
		c.LogErrorByCode(err)
		if action == model.OAUTH_ACTION_MOBILE {
			w.Write([]byte(err.ToJson()))
		} else {
			utils.RenderWebAppError(c.App.Config(), w, r, err, c.App.AsymmetricSigningKey())
		}
>>>>>>> b40a93d6
		return
	}

	if action == model.OAUTH_ACTION_EMAIL_TO_SSO {
		redirectURL = c.GetSiteURLHeader() + "/login?extra=signin_change"
	} else if action == model.OAUTH_ACTION_SSO_TO_EMAIL {
		redirectURL = app.GetProtocol(r) + "://" + r.Host + "/claim?email=" + url.QueryEscape(props["email"])
	} else {
<<<<<<< HEAD
		err = c.App.DoLogin(w, r, user, "", isActionMobileAuth, false, false)
=======
		isMobile, parseErr := strconv.ParseBool(props[model.USER_AUTH_SERVICE_IS_MOBILE])
		if parseErr != nil {
			mlog.Debug("Error parsing boolean property from props", mlog.Err(parseErr))
		}
		err = c.App.DoLogin(w, r, user, "", isMobile, false, false)
>>>>>>> b40a93d6
		if err != nil {
			err.Translate(c.App.T)
			mlog.Error(err.Error())
			renderError(err)
			return
		}

		// Old mobile version
		if isActionMobileAuth == true && hasRedirectURL == false {
			c.App.AttachSessionCookies(w, r)
			return
		} else
		// New mobile version
		if isActionMobileAuth == true && hasRedirectURL == true {
			redirectURL = utils.AppendQueryParamsToURL(redirectURL, map[string]string{
				model.SESSION_COOKIE_TOKEN: c.App.Session().Token,
				model.SESSION_COOKIE_CSRF:  c.App.Session().GetCSRF(),
			})
			utils.RenderMobileAuthComplete(w, redirectURL)
			return
		} else { // For web
			c.App.AttachSessionCookies(w, r)

			// If no redirect url is passed, get the default one
			if !hasRedirectURL {
				redirectURL = c.GetSiteURLHeader()
			}
		}
	}

	w.Header().Set("Content-Type", "text/html; charset=utf-8")
	http.Redirect(w, r, redirectURL, http.StatusTemporaryRedirect)
}

func loginWithOAuth(c *Context, w http.ResponseWriter, r *http.Request) {
	c.RequireService()
	if c.Err != nil {
		return
	}

	loginHint := r.URL.Query().Get("login_hint")
	redirectTo := r.URL.Query().Get("redirect_to")

	if redirectTo != "" && !utils.IsValidWebAuthRedirectURL(c.App.Config(), redirectTo) {
		c.Err = model.NewAppError("loginWithOAuth", "api.invalid_redirect_url", nil, "", http.StatusBadRequest)
		return
	}

	teamId, err := c.App.GetTeamIdFromQuery(r.URL.Query())
	if err != nil {
		c.Err = err
		return
	}

	authUrl, err := c.App.GetOAuthLoginEndpoint(w, r, c.Params.Service, teamId, model.OAUTH_ACTION_LOGIN, redirectTo, loginHint, false)
	if err != nil {
		c.Err = err
		return
	}

	http.Redirect(w, r, authUrl, http.StatusFound)
}

func mobileLoginWithOAuth(c *Context, w http.ResponseWriter, r *http.Request) {
	c.RequireService()
	if c.Err != nil {
		return
	}

	redirectTo := r.URL.Query().Get("redirect_to")

	if redirectTo != "" && !utils.IsValidMobileAuthRedirectURL(c.App.Config(), redirectTo) {
		err := model.NewAppError("mobileLoginWithOAuth", "api.invalid_custom_url_scheme", nil, "", http.StatusBadRequest)
		utils.RenderMobileError(c.App.Config(), w, err)
		return
	}

	teamId, err := c.App.GetTeamIdFromQuery(r.URL.Query())
	if err != nil {
		c.Err = err
		return
	}

	authUrl, err := c.App.GetOAuthLoginEndpoint(w, r, c.Params.Service, teamId, model.OAUTH_ACTION_MOBILE, redirectTo, "", true)
	if err != nil {
		c.Err = err
		return
	}

	http.Redirect(w, r, authUrl, http.StatusFound)
}

func signupWithOAuth(c *Context, w http.ResponseWriter, r *http.Request) {
	c.RequireService()
	if c.Err != nil {
		return
	}

	if !*c.App.Config().TeamSettings.EnableUserCreation {
		utils.RenderWebError(c.App.Config(), w, r, http.StatusBadRequest, url.Values{
			"message": []string{utils.T("api.oauth.singup_with_oauth.disabled.app_error")},
		}, c.App.AsymmetricSigningKey())
		return
	}

	teamId, err := c.App.GetTeamIdFromQuery(r.URL.Query())
	if err != nil {
		c.Err = err
		return
	}

	authUrl, err := c.App.GetOAuthSignupEndpoint(w, r, c.Params.Service, teamId)
	if err != nil {
		c.Err = err
		return
	}

	http.Redirect(w, r, authUrl, http.StatusFound)
}<|MERGE_RESOLUTION|>--- conflicted
+++ resolved
@@ -274,32 +274,24 @@
 
 	action := ""
 	hasRedirectURL := false
-	isActionMobileAuth := false
+	isMobile := false
 	redirectURL := ""
 	if props != nil {
 		action = props["action"]
-		isActionMobileAuth = action == model.OAUTH_ACTION_MOBILE
+		isMobile = action == model.OAUTH_ACTION_MOBILE
 		if val, ok := props["redirect_to"]; ok {
 			redirectURL = val
 			hasRedirectURL = redirectURL != ""
 		}
 	}
 
-<<<<<<< HEAD
 	renderError := func(err *model.AppError) {
-		if isActionMobileAuth {
+		if isMobile {
 			if hasRedirectURL {
 				utils.RenderMobileError(c.App.Config(), w, err)
 			} else {
 				w.Write([]byte(err.ToJson()))
 			}
-=======
-	if err != nil {
-		err.Translate(c.App.T)
-		c.LogErrorByCode(err)
-		if action == model.OAUTH_ACTION_MOBILE {
-			w.Write([]byte(err.ToJson()))
->>>>>>> b40a93d6
 		} else {
 			utils.RenderWebAppError(c.App.Config(), w, r, err, c.App.AsymmetricSigningKey())
 		}
@@ -307,7 +299,7 @@
 
 	if err != nil {
 		err.Translate(c.App.T)
-		mlog.Error(err.Error())
+    c.LogErrorByCode(err)
 		renderError(err)
 		return
 	}
@@ -315,17 +307,8 @@
 	user, err := c.App.CompleteOAuth(service, body, teamId, props, tokenUser)
 	if err != nil {
 		err.Translate(c.App.T)
-<<<<<<< HEAD
-		mlog.Error(err.Error())
+    c.LogErrorByCode(err)
 		renderError(err)
-=======
-		c.LogErrorByCode(err)
-		if action == model.OAUTH_ACTION_MOBILE {
-			w.Write([]byte(err.ToJson()))
-		} else {
-			utils.RenderWebAppError(c.App.Config(), w, r, err, c.App.AsymmetricSigningKey())
-		}
->>>>>>> b40a93d6
 		return
 	}
 
@@ -334,15 +317,7 @@
 	} else if action == model.OAUTH_ACTION_SSO_TO_EMAIL {
 		redirectURL = app.GetProtocol(r) + "://" + r.Host + "/claim?email=" + url.QueryEscape(props["email"])
 	} else {
-<<<<<<< HEAD
-		err = c.App.DoLogin(w, r, user, "", isActionMobileAuth, false, false)
-=======
-		isMobile, parseErr := strconv.ParseBool(props[model.USER_AUTH_SERVICE_IS_MOBILE])
-		if parseErr != nil {
-			mlog.Debug("Error parsing boolean property from props", mlog.Err(parseErr))
-		}
 		err = c.App.DoLogin(w, r, user, "", isMobile, false, false)
->>>>>>> b40a93d6
 		if err != nil {
 			err.Translate(c.App.T)
 			mlog.Error(err.Error())
@@ -351,12 +326,12 @@
 		}
 
 		// Old mobile version
-		if isActionMobileAuth == true && hasRedirectURL == false {
+		if isMobile == true && hasRedirectURL == false {
 			c.App.AttachSessionCookies(w, r)
 			return
 		} else
 		// New mobile version
-		if isActionMobileAuth == true && hasRedirectURL == true {
+		if isMobile == true && hasRedirectURL == true {
 			redirectURL = utils.AppendQueryParamsToURL(redirectURL, map[string]string{
 				model.SESSION_COOKIE_TOKEN: c.App.Session().Token,
 				model.SESSION_COOKIE_CSRF:  c.App.Session().GetCSRF(),
