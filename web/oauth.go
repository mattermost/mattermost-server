--- conflicted
+++ resolved
@@ -134,8 +134,7 @@
 	}
 
 	// here we should check if the user is logged in
-<<<<<<< HEAD
-	if c.App.Session().UserId == "" {
+	if c.AppContext.Session().UserId == "" {
 		requestURI := r.RequestURI
 		subpath, err := utils.GetSubpathFromConfig(c.App.Config())
 		// We will just log the error as warning and proceed to the login
@@ -146,9 +145,6 @@
 		if err == nil && subpath != "" && subpath != "/" && strings.Index(requestURI, subpath) == 0 {
 			requestURI = requestURI[len(subpath):]
 		}
-=======
-	if c.AppContext.Session().UserId == "" {
->>>>>>> ff745fcf
 		if loginHint == model.USER_AUTH_SERVICE_SAML {
 			http.Redirect(w, r, c.GetSiteURLHeader()+"/login/sso/saml?redirect_to="+url.QueryEscape(requestURI), http.StatusFound)
 		} else {
