// Copyright (c) 2015-present Mattermost, Inc. All Rights Reserved.
// See LICENSE.txt for license information.

package web

import (
	"net/http"
	"strconv"
	"strings"

	"github.com/gorilla/mux"
	"github.com/mattermost/mattermost-server/v5/model"
)

const (
	PAGE_DEFAULT          = 0
	PER_PAGE_DEFAULT      = 60
	PER_PAGE_MAXIMUM      = 200
	LOGS_PER_PAGE_DEFAULT = 10000
	LOGS_PER_PAGE_MAXIMUM = 10000
	LIMIT_DEFAULT         = 60
	LIMIT_MAXIMUM         = 200
)

type Params struct {
<<<<<<< HEAD
	UserId                 string
	TeamId                 string
	InviteId               string
	TokenId                string
	ChannelId              string
	PostId                 string
	FileId                 string
	Filename               string
	PluginId               string
	CommandId              string
	HookId                 string
	ReportId               string
	EmojiId                string
	AppId                  string
	Email                  string
	Username               string
	TeamName               string
	ChannelName            string
	PreferenceName         string
	EmojiName              string
	Category               string
	Service                string
	JobId                  string
	JobType                string
	ActionId               string
	RoleId                 string
	RoleName               string
	SchemeId               string
	Scope                  string
	GroupId                string
	Page                   int
	PerPage                int
	LogsPerPage            int
	Permanent              bool
	RemoteId               string
	SyncableId             string
	SyncableType           model.GroupSyncableType
	BotUserId              string
	Q                      string
	IsLinked               *bool
	IsConfigured           *bool
	NotAssociatedToTeam    string
	NotAssociatedToChannel string
	Paginate               *bool
	IncludeMemberCount     bool
	NotAssociatedToGroup   string
	ExcludeDefaultChannels bool
	LimitAfter             int
	LimitBefore            int
	GroupIDs               string
	IncludeTotalCount      bool
	IncludeDeleted         bool
	FilterAllowReference   bool
	WarnMetricId           string
=======
	UserId                    string
	TeamId                    string
	InviteId                  string
	TokenId                   string
	ChannelId                 string
	PostId                    string
	FileId                    string
	Filename                  string
	PluginId                  string
	CommandId                 string
	HookId                    string
	ReportId                  string
	EmojiId                   string
	AppId                     string
	Email                     string
	Username                  string
	TeamName                  string
	ChannelName               string
	PreferenceName            string
	EmojiName                 string
	Category                  string
	Service                   string
	JobId                     string
	JobType                   string
	ActionId                  string
	RoleId                    string
	RoleName                  string
	SchemeId                  string
	Scope                     string
	GroupId                   string
	Page                      int
	PerPage                   int
	LogsPerPage               int
	Permanent                 bool
	RemoteId                  string
	SyncableId                string
	SyncableType              model.GroupSyncableType
	BotUserId                 string
	Q                         string
	IsLinked                  *bool
	IsConfigured              *bool
	NotAssociatedToTeam       string
	NotAssociatedToChannel    string
	Paginate                  *bool
	IncludeMemberCount        bool
	NotAssociatedToGroup      string
	ExcludeDefaultChannels    bool
	LimitAfter                int
	LimitBefore               int
	GroupIDs                  string
	IncludeTotalCount         bool
	IncludeDeleted            bool
	FilterAllowReference      bool
	FilterParentTeamPermitted bool
>>>>>>> beadeaf8
}

func ParamsFromRequest(r *http.Request) *Params {
	params := &Params{}

	props := mux.Vars(r)
	query := r.URL.Query()

	if val, ok := props["user_id"]; ok {
		params.UserId = val
	}

	if val, ok := props["team_id"]; ok {
		params.TeamId = val
	}

	if val, ok := props["invite_id"]; ok {
		params.InviteId = val
	}

	if val, ok := props["token_id"]; ok {
		params.TokenId = val
	}

	if val, ok := props["channel_id"]; ok {
		params.ChannelId = val
	} else {
		params.ChannelId = query.Get("channel_id")
	}

	if val, ok := props["post_id"]; ok {
		params.PostId = val
	}

	if val, ok := props["file_id"]; ok {
		params.FileId = val
	}

	params.Filename = query.Get("filename")

	if val, ok := props["plugin_id"]; ok {
		params.PluginId = val
	}

	if val, ok := props["command_id"]; ok {
		params.CommandId = val
	}

	if val, ok := props["hook_id"]; ok {
		params.HookId = val
	}

	if val, ok := props["report_id"]; ok {
		params.ReportId = val
	}

	if val, ok := props["emoji_id"]; ok {
		params.EmojiId = val
	}

	if val, ok := props["app_id"]; ok {
		params.AppId = val
	}

	if val, ok := props["email"]; ok {
		params.Email = val
	}

	if val, ok := props["username"]; ok {
		params.Username = val
	}

	if val, ok := props["team_name"]; ok {
		params.TeamName = strings.ToLower(val)
	}

	if val, ok := props["channel_name"]; ok {
		params.ChannelName = strings.ToLower(val)
	}

	if val, ok := props["category"]; ok {
		params.Category = val
	}

	if val, ok := props["service"]; ok {
		params.Service = val
	}

	if val, ok := props["preference_name"]; ok {
		params.PreferenceName = val
	}

	if val, ok := props["emoji_name"]; ok {
		params.EmojiName = val
	}

	if val, ok := props["job_id"]; ok {
		params.JobId = val
	}

	if val, ok := props["job_type"]; ok {
		params.JobType = val
	}

	if val, ok := props["action_id"]; ok {
		params.ActionId = val
	}

	if val, ok := props["role_id"]; ok {
		params.RoleId = val
	}

	if val, ok := props["role_name"]; ok {
		params.RoleName = val
	}

	if val, ok := props["scheme_id"]; ok {
		params.SchemeId = val
	}

	if val, ok := props["group_id"]; ok {
		params.GroupId = val
	}

	if val, ok := props["remote_id"]; ok {
		params.RemoteId = val
	}

	params.Scope = query.Get("scope")

	if val, err := strconv.Atoi(query.Get("page")); err != nil || val < 0 {
		params.Page = PAGE_DEFAULT
	} else {
		params.Page = val
	}

	if val, err := strconv.ParseBool(query.Get("permanent")); err == nil {
		params.Permanent = val
	}

	if val, err := strconv.Atoi(query.Get("per_page")); err != nil || val < 0 {
		params.PerPage = PER_PAGE_DEFAULT
	} else if val > PER_PAGE_MAXIMUM {
		params.PerPage = PER_PAGE_MAXIMUM
	} else {
		params.PerPage = val
	}

	if val, err := strconv.Atoi(query.Get("logs_per_page")); err != nil || val < 0 {
		params.LogsPerPage = LOGS_PER_PAGE_DEFAULT
	} else if val > LOGS_PER_PAGE_MAXIMUM {
		params.LogsPerPage = LOGS_PER_PAGE_MAXIMUM
	} else {
		params.LogsPerPage = val
	}

	if val, err := strconv.Atoi(query.Get("limit_after")); err != nil || val < 0 {
		params.LimitAfter = LIMIT_DEFAULT
	} else if val > LIMIT_MAXIMUM {
		params.LimitAfter = LIMIT_MAXIMUM
	} else {
		params.LimitAfter = val
	}

	if val, err := strconv.Atoi(query.Get("limit_before")); err != nil || val < 0 {
		params.LimitBefore = LIMIT_DEFAULT
	} else if val > LIMIT_MAXIMUM {
		params.LimitBefore = LIMIT_MAXIMUM
	} else {
		params.LimitBefore = val
	}

	if val, ok := props["syncable_id"]; ok {
		params.SyncableId = val
	}

	if val, ok := props["syncable_type"]; ok {
		switch val {
		case "teams":
			params.SyncableType = model.GroupSyncableTypeTeam
		case "channels":
			params.SyncableType = model.GroupSyncableTypeChannel
		}
	}

	if val, ok := props["bot_user_id"]; ok {
		params.BotUserId = val
	}

	params.Q = query.Get("q")

	if val, err := strconv.ParseBool(query.Get("is_linked")); err == nil {
		params.IsLinked = &val
	}

	if val, err := strconv.ParseBool(query.Get("is_configured")); err == nil {
		params.IsConfigured = &val
	}

	params.NotAssociatedToTeam = query.Get("not_associated_to_team")
	params.NotAssociatedToChannel = query.Get("not_associated_to_channel")

	if val, err := strconv.ParseBool(query.Get("filter_allow_reference")); err == nil {
		params.FilterAllowReference = val
	}

	if val, err := strconv.ParseBool(query.Get("filter_parent_team_permitted")); err == nil {
		params.FilterParentTeamPermitted = val
	}

	if val, err := strconv.ParseBool(query.Get("paginate")); err == nil {
		params.Paginate = &val
	}

	if val, err := strconv.ParseBool(query.Get("include_member_count")); err == nil {
		params.IncludeMemberCount = val
	}

	params.NotAssociatedToGroup = query.Get("not_associated_to_group")

	if val, err := strconv.ParseBool(query.Get("exclude_default_channels")); err == nil {
		params.ExcludeDefaultChannels = val
	}

	params.GroupIDs = query.Get("group_ids")

	if val, err := strconv.ParseBool(query.Get("include_total_count")); err == nil {
		params.IncludeTotalCount = val
	}

	if val, err := strconv.ParseBool(query.Get("include_deleted")); err == nil {
		params.IncludeDeleted = val
	}

	if val, ok := props["warn_metric_id"]; ok {
		params.WarnMetricId = val
	}

	return params
}<|MERGE_RESOLUTION|>--- conflicted
+++ resolved
@@ -23,62 +23,6 @@
 )
 
 type Params struct {
-<<<<<<< HEAD
-	UserId                 string
-	TeamId                 string
-	InviteId               string
-	TokenId                string
-	ChannelId              string
-	PostId                 string
-	FileId                 string
-	Filename               string
-	PluginId               string
-	CommandId              string
-	HookId                 string
-	ReportId               string
-	EmojiId                string
-	AppId                  string
-	Email                  string
-	Username               string
-	TeamName               string
-	ChannelName            string
-	PreferenceName         string
-	EmojiName              string
-	Category               string
-	Service                string
-	JobId                  string
-	JobType                string
-	ActionId               string
-	RoleId                 string
-	RoleName               string
-	SchemeId               string
-	Scope                  string
-	GroupId                string
-	Page                   int
-	PerPage                int
-	LogsPerPage            int
-	Permanent              bool
-	RemoteId               string
-	SyncableId             string
-	SyncableType           model.GroupSyncableType
-	BotUserId              string
-	Q                      string
-	IsLinked               *bool
-	IsConfigured           *bool
-	NotAssociatedToTeam    string
-	NotAssociatedToChannel string
-	Paginate               *bool
-	IncludeMemberCount     bool
-	NotAssociatedToGroup   string
-	ExcludeDefaultChannels bool
-	LimitAfter             int
-	LimitBefore            int
-	GroupIDs               string
-	IncludeTotalCount      bool
-	IncludeDeleted         bool
-	FilterAllowReference   bool
-	WarnMetricId           string
-=======
 	UserId                    string
 	TeamId                    string
 	InviteId                  string
@@ -133,7 +77,7 @@
 	IncludeDeleted            bool
 	FilterAllowReference      bool
 	FilterParentTeamPermitted bool
->>>>>>> beadeaf8
+	WarnMetricId              string
 }
 
 func ParamsFromRequest(r *http.Request) *Params {
