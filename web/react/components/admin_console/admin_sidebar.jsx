// Copyright (c) 2015 Mattermost, Inc. All Rights Reserved.
// See License.txt for license information.

import {intlShape, injectIntl, defineMessages} from 'react-intl';
import AdminSidebarHeader from './admin_sidebar_header.jsx';
import SelectTeamModal from './select_team_modal.jsx';
import * as Utils from '../../utils/utils.jsx';

const Tooltip = ReactBootstrap.Tooltip;
const OverlayTrigger = ReactBootstrap.OverlayTrigger;

const messages = defineMessages({
    loading: {
        id: 'admin.sidebar.loading',
        defaultMessage: 'Loading'
    },
    users: {
        id: 'admin.sidebar.users',
        defaultMessage: '- Users'
    },
    settings: {
        id: 'admin.sidebar.settings',
        defaultMessage: 'SETTINGS'
    },
    service: {
        id: 'admin.sidebar.service',
        defaultMessage: 'Service Settings'
    },
    team: {
        id: 'admin.sidebar.team',
        defaultMessage: 'Team Settings'
    },
    sql: {
        id: 'admin.sidebar.sql',
        defaultMessage: 'SQL Settings'
    },
    email: {
        id: 'admin.sidebar.email',
        defaultMessage: 'Email Settings'
    },
    file: {
        id: 'admin.sidebar.file',
        defaultMessage: 'File Settings'
    },
    log: {
        id: 'admin.sidebar.log',
        defaultMessage: 'Log Settings'
    },
    rateLimit: {
        id: 'admin.sidebar.rate_limit',
        defaultMessage: 'Rate Limit Settings'
    },
    privacy: {
        id: 'admin.sidebar.privacy',
        defaultMessage: 'Privacy Settings'
    },
    gitlab: {
        id: 'admin.sidebar.gitlab',
        defaultMessage: 'GitLab Settings'
    },
    zbox: {
        id: 'admin.sidebar.zbox',
        defaultMessage: 'ZBox Settings'
    },
    teams: {
        id: 'admin.sidebar.teams',
        defaultMessage: 'TEAMS'
    },
    other: {
        id: 'admin.sidebar.other',
        defaultMessage: 'OTHER'
    },
    logs: {
        id: 'admin.sidebar.logs',
        defaultMessage: 'Logs'
    },
    statistics: {
        id: 'admin.sidebar.statistics',
        defaultMessage: '- Statistics'
    },
    rmTeamSidebar: {
        id: 'admin.sidebar.rmTeamSidebar',
        defaultMessage: 'Remove team from sidebar menu'
    },
    addTeamSidebar: {
        id: 'admin.sidebar.addTeamSidebar',
        defaultMessage: 'Add team to sidebar menu'
<<<<<<< HEAD
=======
    },
    support: {
        id: 'admin.sidebar.support',
        defaultMessage: 'Legal and Support Settings'
>>>>>>> 5f508d3c
    }
});

class AdminSidebar extends React.Component {
    constructor(props) {
        super(props);

        this.isSelected = this.isSelected.bind(this);
        this.handleClick = this.handleClick.bind(this);
        this.removeTeam = this.removeTeam.bind(this);

        this.showTeamSelect = this.showTeamSelect.bind(this);
        this.teamSelectedModal = this.teamSelectedModal.bind(this);
        this.teamSelectedModalDismissed = this.teamSelectedModalDismissed.bind(this);

        this.state = {
            showSelectModal: false
        };
    }

    handleClick(name, teamId, e) {
        e.preventDefault();
        this.props.selectTab(name, teamId);
        var tokenIndex = Utils.getUrlParameter('session_token_index');
        history.pushState({name, teamId}, null, `/admin_console/${name}/${teamId || ''}?session_token_index=${tokenIndex}`);
    }

    isSelected(name, teamId) {
        if (this.props.selected === name) {
            if (name === 'team_users' || name === 'team_analytics') {
                if (this.props.selectedTeam != null && this.props.selectedTeam === teamId) {
                    return 'active';
                }
            } else {
                return 'active';
            }
        }

        return '';
    }

    removeTeam(teamId, e) {
        e.preventDefault();
        Reflect.deleteProperty(this.props.selectedTeams, teamId);
        this.props.removeSelectedTeam(teamId);

        if (this.props.selected === 'team_users') {
            if (this.props.selectedTeam != null && this.props.selectedTeam === teamId) {
                this.props.selectTab('service_settings', null);
            }
        }
    }

    componentDidMount() {
        if ($(window).width() > 768) {
            $('.nav-pills__container').perfectScrollbar();
        }
    }

    showTeamSelect(e) {
        e.preventDefault();
        this.setState({showSelectModal: true});
    }

    teamSelectedModal(teamId) {
        this.props.selectedTeams[teamId] = 'true';
        this.setState({showSelectModal: false});
        this.props.addSelectedTeam(teamId);
        this.forceUpdate();
    }

    teamSelectedModalDismissed() {
        this.setState({showSelectModal: false});
    }

    render() {
        const {formatMessage} = this.props.intl;
        var count = '*';
        var teams = formatMessage(messages.loading);
        const removeTooltip = (
            <Tooltip id='remove-team-tooltip'>{formatMessage(messages.rmTeamSidebar)}</Tooltip>
        );
        const addTeamTooltip = (
            <Tooltip id='add-team-tooltip'>{formatMessage(messages.addTeamSidebar)}</Tooltip>
        );

        if (this.props.teams != null) {
            count = '' + Object.keys(this.props.teams).length;

            teams = [];
            for (var key in this.props.selectedTeams) {
                if (this.props.selectedTeams.hasOwnProperty(key)) {
                    var team = this.props.teams[key];

                    if (team != null) {
                        teams.push(
                            <ul
                                key={'team_' + team.id}
                                className='nav nav__sub-menu'
                            >
                                <li>
                                    <a
                                        href='#'
                                        onClick={this.handleClick.bind(this, 'team_users', team.id)}
                                        className={'nav__sub-menu-item ' + this.isSelected('team_users', team.id) + ' ' + this.isSelected('team_analytics', team.id)}
                                    >
                                        {team.name}
                                        <OverlayTrigger
                                            delayShow={1000}
                                            placement='top'
                                            overlay={removeTooltip}
                                        >
                                        <span
                                            className='menu-icon--right menu__close'
                                            onClick={this.removeTeam.bind(this, team.id)}
                                            style={{cursor: 'pointer'}}
                                        >
                                            {'×'}
                                        </span>
                                        </OverlayTrigger>
                                    </a>
                                </li>
                                <li>
                                    <ul className='nav nav__inner-menu'>
                                        <li>
                                            <a
                                                href='#'
                                                className={this.isSelected('team_users', team.id)}
                                                onClick={this.handleClick.bind(this, 'team_users', team.id)}
                                            >
                                                {formatMessage(messages.users)}
                                            </a>
                                        </li>
                                        <li>
                                            <a
                                                href='#'
                                                className={this.isSelected('team_analytics', team.id)}
                                                onClick={this.handleClick.bind(this, 'team_analytics', team.id)}
                                            >
                                                {formatMessage(messages.statistics)}
                                            </a>
                                        </li>
                                    </ul>
                                </li>
                            </ul>
                        );
                    }
                }
            }
        }

        return (
            <div className='sidebar--left sidebar--collapsable'>
                <div>
                    <AdminSidebarHeader />
                    <div className='nav-pills__container'>
                        <ul className='nav nav-pills nav-stacked'>
                            <li>
                                <ul className='nav nav__sub-menu'>
                                    <li>
                                        <h4>
                                            <span className='icon fa fa-gear'></span>
                                            <span>{formatMessage(messages.settings)}</span>
                                        </h4>
                                    </li>
                                </ul>
                                <ul className='nav nav__sub-menu padded'>
                                    <li>
                                        <a
                                            href='#'
                                            className={this.isSelected('service_settings')}
                                            onClick={this.handleClick.bind(this, 'service_settings', null)}
                                        >
                                            {formatMessage(messages.settings)}
                                        </a>
                                    </li>
                                    <li>
                                        <a
                                            href='#'
                                            className={this.isSelected('team_settings')}
                                            onClick={this.handleClick.bind(this, 'team_settings', null)}
                                        >
                                            {formatMessage(messages.team)}
                                        </a>
                                    </li>
                                    <li>
                                        <a
                                            href='#'
                                            className={this.isSelected('sql_settings')}
                                            onClick={this.handleClick.bind(this, 'sql_settings', null)}
                                        >
                                            {formatMessage(messages.sql)}
                                        </a>
                                    </li>
                                    <li>
                                        <a
                                            href='#'
                                            className={this.isSelected('email_settings')}
                                            onClick={this.handleClick.bind(this, 'email_settings', null)}
                                        >
                                            {formatMessage(messages.email)}
                                        </a>
                                    </li>
                                    <li>
                                        <a
                                            href='#'
                                            className={this.isSelected('image_settings')}
                                            onClick={this.handleClick.bind(this, 'image_settings', null)}
                                        >
                                            {formatMessage(messages.file)}
                                        </a>
                                    </li>
                                    <li>
                                        <a
                                            href='#'
                                            className={this.isSelected('log_settings')}
                                            onClick={this.handleClick.bind(this, 'log_settings', null)}
                                        >
                                            {formatMessage(messages.log)}
                                        </a>
                                    </li>
                                    <li>
                                        <a
                                            href='#'
                                            className={this.isSelected('rate_settings')}
                                            onClick={this.handleClick.bind(this, 'rate_settings', null)}
                                        >
                                            {formatMessage(messages.rateLimit)}
                                        </a>
                                    </li>
                                    <li>
                                        <a
                                            href='#'
                                            className={this.isSelected('privacy_settings')}
                                            onClick={this.handleClick.bind(this, 'privacy_settings', null)}
                                        >
                                            {formatMessage(messages.privacy)}
                                        </a>
                                    </li>
                                    <li>
                                        <a
                                            href='#'
                                            className={this.isSelected('gitlab_settings')}
                                            onClick={this.handleClick.bind(this, 'gitlab_settings', null)}
                                        >
                                            {formatMessage(messages.gitlab)}
                                        </a>
                                    </li>
                                    <li>
                                        <a
                                            href='#'
                                            className={this.isSelected('zbox_settings')}
                                            onClick={this.handleClick.bind(this, 'zbox_settings', null)}
                                        >
                                            {formatMessage(messages.zbox)}
<<<<<<< HEAD
=======
                                        </a>
                                    </li>
                                    <li>
                                        <a
                                            href='#'
                                            className={this.isSelected('legal_and_support_settings')}
                                            onClick={this.handleClick.bind(this, 'legal_and_support_settings', null)}
                                        >
                                            {formatMessage(messages.support)}
>>>>>>> 5f508d3c
                                        </a>
                                    </li>
                                </ul>
                                <ul className='nav nav__sub-menu'>
                                     <li>
                                        <h4>
                                            <span className='icon fa fa-gear'></span>
                                            <span>{formatMessage(messages.teams) + ' (' + count + ')'}</span>
                                            <span className='menu-icon--right'>
                                                <OverlayTrigger
                                                    delayShow={1000}
                                                    placement='top'
                                                    overlay={addTeamTooltip}
                                                >
                                                <a
                                                    href='#'
                                                    onClick={this.showTeamSelect}
                                                >
                                                    <i
                                                        className='fa fa-plus'
                                                    ></i>
                                                </a>
                                                </OverlayTrigger>
                                            </span>
                                        </h4>
                                    </li>
                                </ul>
                                <ul className='nav nav__sub-menu padded'>
                                    <li>
                                        {teams}
                                    </li>
                                </ul>
                                <ul className='nav nav__sub-menu'>
                                    <li>
                                        <h4>
                                            <span className='icon fa fa-gear'></span>
                                            <span>{formatMessage(messages.other)}</span>
                                        </h4>
                                    </li>
                                </ul>
                                <ul className='nav nav__sub-menu padded'>
                                    <li>
                                        <a
                                            href='#'
                                            className={this.isSelected('logs')}
                                            onClick={this.handleClick.bind(this, 'logs', null)}
                                        >
                                            {formatMessage(messages.logs)}
                                        </a>
                                    </li>
                                </ul>
                            </li>
                        </ul>
                    </div>
                </div>

                <SelectTeamModal
                    teams={this.props.teams}
                    show={this.state.showSelectModal}
                    onModalSubmit={this.teamSelectedModal}
                    onModalDismissed={this.teamSelectedModalDismissed}
                />
            </div>
        );
    }
}

AdminSidebar.propTypes = {
    intl: intlShape.isRequired,
    teams: React.PropTypes.object,
    selectedTeams: React.PropTypes.object,
    removeSelectedTeam: React.PropTypes.func,
    addSelectedTeam: React.PropTypes.func,
    selected: React.PropTypes.string,
    selectedTeam: React.PropTypes.string,
    selectTab: React.PropTypes.func
};

export default injectIntl(AdminSidebar);<|MERGE_RESOLUTION|>--- conflicted
+++ resolved
@@ -85,13 +85,10 @@
     addTeamSidebar: {
         id: 'admin.sidebar.addTeamSidebar',
         defaultMessage: 'Add team to sidebar menu'
-<<<<<<< HEAD
-=======
     },
     support: {
         id: 'admin.sidebar.support',
         defaultMessage: 'Legal and Support Settings'
->>>>>>> 5f508d3c
     }
 });
 
@@ -347,8 +344,6 @@
                                             onClick={this.handleClick.bind(this, 'zbox_settings', null)}
                                         >
                                             {formatMessage(messages.zbox)}
-<<<<<<< HEAD
-=======
                                         </a>
                                     </li>
                                     <li>
@@ -358,7 +353,6 @@
                                             onClick={this.handleClick.bind(this, 'legal_and_support_settings', null)}
                                         >
                                             {formatMessage(messages.support)}
->>>>>>> 5f508d3c
                                         </a>
                                     </li>
                                 </ul>
