// Copyright (c) 2015 Mattermost, Inc. All Rights Reserved.
// See License.txt for license information.

<<<<<<< HEAD
import {intlShape, injectIntl, FormattedHTMLMessage, defineMessages} from 'react-intl';
=======
import {intlShape, injectIntl, defineMessages} from 'react-intl';
>>>>>>> 5f508d3c
import * as Client from '../../utils/client.jsx';
import * as AsyncClient from '../../utils/async_client.jsx';

const messages = defineMessages({
    settingsTitle: {
        id: 'admin.gitlab.settingsTitle',
        defaultMessage: 'GitLab Settings'
    },
    enableTitle: {
        id: 'admin.gitlab.enableTitle',
        defaultMessage: 'Enable Sign Up With GitLab: '
    },
    enableDescription: {
        id: 'admin.gitlab.enableDescription',
<<<<<<< HEAD
        defaultMessage: 'When true, Mattermost allows team creation and account signup using GitLab OAuth.'
    },
    enableHtmlDesc: {
        id: 'admin.gitlab.EnableHtmlDesc',
        defaultMessage: '<ol><li>Log in to your GitLab account and go to Applications -> Profile Settings.</li><li>Enter Redirect URIs "<your-mattermost-url>/login/gitlab/complete" (example: http://localhost:8065/login/gitlab/complete) and "<your-mattermost-url>/signup/gitlab/complete". </li><li>Then use "Secret" and "Id" fields from GitLab to complete the options below.</li><li>Complete the Endpoint URLs below. </li></ol>'
=======
        defaultMessage: 'When true, Mattermost allows team creation and account signup using GitLab OAuth. To configure, log in to your GitLab account and go to Applications -> Profile Settings. Enter Redirect URIs "<your-mattermost-url>/login/gitlab/complete" (example: http://localhost:8065/login/gitlab/complete) and "<your-mattermost-url>/signup/gitlab/complete". Then use "Secret" and "Id" fields to complete the options below.'
>>>>>>> 5f508d3c
    },
    true: {
        id: 'admin.gitlab.true',
        defaultMessage: 'true'
    },
    false: {
        id: 'admin.gitlab.false',
        defaultMessage: 'false'
    },
    clientIdTitle: {
        id: 'admin.gitlab.clientIdTitle',
        defaultMessage: 'Id:'
    },
    clientIdExample: {
        id: 'admin.gitlab.clientIdExample',
        defaultMessage: 'Ex "jcuS8PuvcpGhpgHhlcpT1Mx42pnqMxQY"'
    },
    clientIdDescription: {
        id: 'admin.gitlab.clientIdDescription',
        defaultMessage: 'Obtain this value via the instructions above for logging into GitLab'
    },
    clientSecretTitle: {
        id: 'admin.gitlab.clientSecretTitle',
        defaultMessage: 'Secret:'
    },
    clientSecretExample: {
        id: 'admin.gitlab.clientSecretExample',
        defaultMessage: 'Ex "jcuS8PuvcpGhpgHhlcpT1Mx42pnqMxQY"'
    },
    clientSecretDescription: {
        id: 'admin.gitab.clientSecretDescription',
        defaultMessage: 'Obtain this value via the instructions above for logging into GitLab.'
    },
    authTitle: {
        id: 'admin.gitlab.authTitle',
        defaultMessage: 'Auth Endpoint:'
    },
    authExample: {
        id: 'admin.gitlab.authExample',
        defaultMessage: 'Ex ""'
    },
    authDescription: {
        id: 'admin.gitlab.authDescription',
        defaultMessage: 'Enter <your-gitlab-url>/oauth/authorize (example http://localhost:3000/oauth/authorize).  Make sure you use HTTP or HTTPS in your URLs as appropriate.'
    },
    tokenTitle: {
        id: 'admin.gitlab.tokenTitle',
        defaultMessage: 'Token Endpoint:'
    },
    tokenExample: {
        id: 'admin.gitlab.tokenExample',
        defaultMessage: 'Ex ""'
    },
    tokenDescription: {
        id: 'admin.gitlab.tokenDescription',
        defaultMessage: 'Enter <your-gitlab-url>/oauth/token.   Make sure you use HTTP or HTTPS in your URLs as appropriate.'
    },
    userTitle: {
        id: 'admin.gitlab.userTitle',
        defaultMessage: 'User API Endpoint:'
    },
    userExample: {
        id: 'admin.gitlab.userExample',
        defaultMessage: 'Ex ""'
    },
    userDescription: {
        id: 'admin.gitlab.userDescription',
        defaultMessage: 'Enter <your-gitlab-url>/api/v3/user.  Make sure you use HTTP or HTTPS in your URLs as appropriate.'
    },
    saving: {
        id: 'admin.gitlab.saving',
        defaultMessage: 'Saving Config...'
    },
    save: {
        id: 'admin.gitlab.save',
        defaultMessage: 'Save'
    }
});

class GitLabSettings extends React.Component {
    constructor(props) {
        super(props);

        this.handleChange = this.handleChange.bind(this);
        this.handleSubmit = this.handleSubmit.bind(this);

        this.state = {
            Enable: this.props.config.GitLabSettings.Enable,
            saveNeeded: false,
            serverError: null
        };
    }

    handleChange(action) {
        var s = {saveNeeded: true, serverError: this.state.serverError};

        if (action === 'EnableTrue') {
            s.Enable = true;
        }

        if (action === 'EnableFalse') {
            s.Enable = false;
        }

        this.setState(s);
    }

    handleSubmit(e) {
        e.preventDefault();
        $('#save-button').button('loading');

        var config = this.props.config;
        config.GitLabSettings.Enable = ReactDOM.findDOMNode(this.refs.Enable).checked;
        config.GitLabSettings.Secret = ReactDOM.findDOMNode(this.refs.Secret).value.trim();
        config.GitLabSettings.Id = ReactDOM.findDOMNode(this.refs.Id).value.trim();
        config.GitLabSettings.AuthEndpoint = ReactDOM.findDOMNode(this.refs.AuthEndpoint).value.trim();
        config.GitLabSettings.TokenEndpoint = ReactDOM.findDOMNode(this.refs.TokenEndpoint).value.trim();
        config.GitLabSettings.UserApiEndpoint = ReactDOM.findDOMNode(this.refs.UserApiEndpoint).value.trim();

        Client.saveConfig(
            config,
            () => {
                AsyncClient.getConfig();
                this.setState({
                    serverError: null,
                    saveNeeded: false
                });
                $('#save-button').button('reset');
            },
            (err) => {
                this.setState({
                    serverError: err.message,
                    saveNeeded: true
                });
                $('#save-button').button('reset');
            }
        );
    }

    render() {
        const {formatMessage} = this.props.intl;
        var serverError = '';
        if (this.state.serverError) {
            serverError = <div className='form-group has-error'><label className='control-label'>{this.state.serverError}</label></div>;
        }

        var saveClass = 'btn';
        if (this.state.saveNeeded) {
            saveClass = 'btn btn-primary';
        }

        return (
            <div className='wrapper--fixed'>

                <h3>{formatMessage(messages.settingsTitle)}</h3>
                <form
                    className='form-horizontal'
                    role='form'
                >

                    <div className='form-group'>
                        <label
                            className='control-label col-sm-4'
                            htmlFor='Enable'
                        >
                            {formatMessage(messages.enableTitle)}
                        </label>
                        <div className='col-sm-8'>
                            <label className='radio-inline'>
                                <input
                                    type='radio'
                                    name='Enable'
                                    value='true'
                                    ref='Enable'
                                    defaultChecked={this.props.config.GitLabSettings.Enable}
                                    onChange={this.handleChange.bind(this, 'EnableTrue')}
                                />
                                    {formatMessage(messages.true)}
                            </label>
                            <label className='radio-inline'>
                                <input
                                    type='radio'
                                    name='Enable'
                                    value='false'
                                    defaultChecked={!this.props.config.GitLabSettings.Enable}
                                    onChange={this.handleChange.bind(this, 'EnableFalse')}
                                />
                                    {formatMessage(messages.false)}
                            </label>
                            <p className='help-text'>
                                {formatMessage(messages.enableDescription)} <br/>
                            </p>
                            <div className='help-text'>
                                <FormattedHTMLMessage id='admin.gitlab.EnableHtmlDesc' />
                            </div>
                        </div>
                    </div>

                    <div className='form-group'>
                        <label
                            className='control-label col-sm-4'
                            htmlFor='Id'
                        >
                            {formatMessage(messages.clientIdTitle)}
                        </label>
                        <div className='col-sm-8'>
                            <input
                                type='text'
                                className='form-control'
                                id='Id'
                                ref='Id'
                                placeholder={formatMessage(messages.clientIdExample)}
                                defaultValue={this.props.config.GitLabSettings.Id}
                                onChange={this.handleChange}
                                disabled={!this.state.Enable}
                            />
                            <p className='help-text'>{formatMessage(messages.clientIdDescription)}</p>
                        </div>
                    </div>

                    <div className='form-group'>
                        <label
                            className='control-label col-sm-4'
                            htmlFor='Secret'
                        >
                            {formatMessage(messages.clientSecretTitle)}
                        </label>
                        <div className='col-sm-8'>
                            <input
                                type='text'
                                className='form-control'
                                id='Secret'
                                ref='Secret'
                                placeholder={formatMessage(messages.clientSecretExample)}
                                defaultValue={this.props.config.GitLabSettings.Secret}
                                onChange={this.handleChange}
                                disabled={!this.state.Enable}
                            />
                            <p className='help-text'>{formatMessage(messages.clientSecretDescription)}</p>
                        </div>
                    </div>

                    <div className='form-group'>
                        <label
                            className='control-label col-sm-4'
                            htmlFor='AuthEndpoint'
                        >
                            {formatMessage(messages.authTitle)}
                        </label>
                        <div className='col-sm-8'>
                            <input
                                type='text'
                                className='form-control'
                                id='AuthEndpoint'
                                ref='AuthEndpoint'
                                placeholder={formatMessage(messages.authExample)}
                                defaultValue={this.props.config.GitLabSettings.AuthEndpoint}
                                onChange={this.handleChange}
                                disabled={!this.state.Enable}
                            />
                            <p className='help-text'>{formatMessage(messages.authDescription)}</p>
                        </div>
                    </div>

                    <div className='form-group'>
                        <label
                            className='control-label col-sm-4'
                            htmlFor='TokenEndpoint'
                        >
                            {formatMessage(messages.tokenTitle)}
                        </label>
                        <div className='col-sm-8'>
                            <input
                                type='text'
                                className='form-control'
                                id='TokenEndpoint'
                                ref='TokenEndpoint'
                                placeholder={formatMessage(messages.tokenExample)}
                                defaultValue={this.props.config.GitLabSettings.TokenEndpoint}
                                onChange={this.handleChange}
                                disabled={!this.state.Enable}
                            />
                            <p className='help-text'>{formatMessage(messages.tokenDescription)}</p>
                        </div>
                    </div>

                    <div className='form-group'>
                        <label
                            className='control-label col-sm-4'
                            htmlFor='UserApiEndpoint'
                        >
                            {formatMessage(messages.userTitle)}
                        </label>
                        <div className='col-sm-8'>
                            <input
                                type='text'
                                className='form-control'
                                id='UserApiEndpoint'
                                ref='UserApiEndpoint'
                                placeholder={formatMessage(messages.userExample)}
                                defaultValue={this.props.config.GitLabSettings.UserApiEndpoint}
                                onChange={this.handleChange}
                                disabled={!this.state.Enable}
                            />
                            <p className='help-text'>{formatMessage(messages.userDescription)}</p>
                        </div>
                    </div>

                    <div className='form-group'>
                        <div className='col-sm-12'>
                            {serverError}
                            <button
                                disabled={!this.state.saveNeeded}
                                type='submit'
                                className={saveClass}
                                onClick={this.handleSubmit}
                                id='save-button'
                                data-loading-text={'<span class=\'glyphicon glyphicon-refresh glyphicon-refresh-animate\'></span> ' + formatMessage(messages.saving)}
                            >
                                {formatMessage(messages.save)}
                            </button>
                        </div>
                    </div>

                </form>
            </div>
        );
    }
}

//config.GitLabSettings.Scope = ReactDOM.findDOMNode(this.refs.Scope).value.trim();
//  <div className='form-group'>
//     <label
//         className='control-label col-sm-4'
//         htmlFor='Scope'
//     >
//         {'Scope:'}
//     </label>
//     <div className='col-sm-8'>
//         <input
//             type='text'
//             className='form-control'
//             id='Scope'
//             ref='Scope'
//             placeholder='Not currently used by GitLab. Please leave blank'
//             defaultValue={this.props.config.GitLabSettings.Scope}
//             onChange={this.handleChange}
//             disabled={!this.state.Allow}
//         />
//         <p className='help-text'>{'This field is not yet used by GitLab OAuth. Other OAuth providers may use this field to specify the scope of account data from OAuth provider that is sent to Mattermost.'}</p>
//     </div>
// </div>

GitLabSettings.propTypes = {
    intl: intlShape.isRequired,
    config: React.PropTypes.object
};

export default injectIntl(GitLabSettings);<|MERGE_RESOLUTION|>--- conflicted
+++ resolved
@@ -1,11 +1,7 @@
 // Copyright (c) 2015 Mattermost, Inc. All Rights Reserved.
 // See License.txt for license information.
 
-<<<<<<< HEAD
-import {intlShape, injectIntl, FormattedHTMLMessage, defineMessages} from 'react-intl';
-=======
 import {intlShape, injectIntl, defineMessages} from 'react-intl';
->>>>>>> 5f508d3c
 import * as Client from '../../utils/client.jsx';
 import * as AsyncClient from '../../utils/async_client.jsx';
 
@@ -20,15 +16,7 @@
     },
     enableDescription: {
         id: 'admin.gitlab.enableDescription',
-<<<<<<< HEAD
-        defaultMessage: 'When true, Mattermost allows team creation and account signup using GitLab OAuth.'
-    },
-    enableHtmlDesc: {
-        id: 'admin.gitlab.EnableHtmlDesc',
-        defaultMessage: '<ol><li>Log in to your GitLab account and go to Applications -> Profile Settings.</li><li>Enter Redirect URIs "<your-mattermost-url>/login/gitlab/complete" (example: http://localhost:8065/login/gitlab/complete) and "<your-mattermost-url>/signup/gitlab/complete". </li><li>Then use "Secret" and "Id" fields from GitLab to complete the options below.</li><li>Complete the Endpoint URLs below. </li></ol>'
-=======
         defaultMessage: 'When true, Mattermost allows team creation and account signup using GitLab OAuth. To configure, log in to your GitLab account and go to Applications -> Profile Settings. Enter Redirect URIs "<your-mattermost-url>/login/gitlab/complete" (example: http://localhost:8065/login/gitlab/complete) and "<your-mattermost-url>/signup/gitlab/complete". Then use "Secret" and "Id" fields to complete the options below.'
->>>>>>> 5f508d3c
     },
     true: {
         id: 'admin.gitlab.true',
