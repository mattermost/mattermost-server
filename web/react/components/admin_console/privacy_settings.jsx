--- conflicted
+++ resolved
@@ -32,7 +32,7 @@
     },
     showFullNameDescription: {
         id: 'admin.privacy.showFullNameDescription',
-        defaultMessage: 'When false, hides full name of users from other users including team owner and team administrators.'
+        defaultMessage: 'When false, hides full name of users from other users, including team owners and team administrators. Username is shown in place of full name.'
     },
     diagnosticTitle: {
         id: 'admin.privacy.diagnosticTitle',
@@ -181,11 +181,7 @@
                                 />
                                     {formatMessage(messages.false)}
                             </label>
-<<<<<<< HEAD
                             <p className='help-text'>{formatMessage(messages.showFullNameDescription)}</p>
-=======
-                            <p className='help-text'>{'When false, hides full name of users from other users, including team owners and team administrators. Username is shown in place of full name.'}</p>
->>>>>>> 34e0ac00
                         </div>
                     </div>
 
