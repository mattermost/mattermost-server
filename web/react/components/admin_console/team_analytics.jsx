// Copyright (c) 2015 Mattermost, Inc. All Rights Reserved.
// See License.txt for license information.

import {intlShape, injectIntl, defineMessages} from 'react-intl';
import * as Client from '../../utils/client.jsx';
import * as Utils from '../../utils/utils.jsx';
import LineChart from './line_chart.jsx';

const messages = defineMessages({
    totalPosts: {
        id: 'admin.team_analytics.totalPosts',
        defaultMessage: 'Total Posts'
    },
    usrWithPosts: {
        id: 'admin.team_analytics.usrWithPosts',
        defaultMessage: 'Active Users With Posts'
    },
    loading: {
        id: 'admin.team_analytics.loading',
        defaultMessage: 'Loading...'
    },
    totalUsers: {
        id: 'admin.team_analytics.totalUsers',
        defaultMessage: 'Total Users'
    },
    totalChannels: {
        id: 'admin.team_analytics.totalChannels',
        defaultMessage: 'Channels'
    },
    totalGroups: {
        id: 'admin.team_analytics.totalGroups',
        defaultMessage: 'Private Groups'
    },
    recentUsers: {
        id: 'admin.team_analytics.recentUsers',
        defaultMessage: 'Recent Active Users'
    },
    newUsers: {
        id: 'admin.team_analytics.newUsers',
        defaultMessage: 'Newly Created Users'
    },
    title: {
        id: 'admin.team_analytics.title',
        defaultMessage: 'Statistics for '
    }
});

class TeamAnalytics extends React.Component {
    constructor(props) {
        super(props);

        this.getData = this.getData.bind(this);

        this.state = {
            users: null,
            serverError: null,
            channel_open_count: null,
            channel_private_count: null,
            post_count: null,
            post_counts_day: null,
            user_counts_with_posts_day: null,
            recent_active_users: null,
            newly_created_users: null
        };
    }

    componentDidMount() {
        this.getData(this.props.team.id);
    }

    getData(teamId) {
        const {formatMessage} = this.props.intl;

        Client.getAnalytics(
            teamId,
            'standard',
            (data) => {
                for (var index in data) {
                    if (data[index].name === 'channel_open_count') {
                        this.setState({channel_open_count: data[index].value});
                    }

                    if (data[index].name === 'channel_private_count') {
                        this.setState({channel_private_count: data[index].value});
                    }

                    if (data[index].name === 'post_count') {
                        this.setState({post_count: data[index].value});
                    }
                }
            },
            (err) => {
                this.setState({serverError: err.message});
            }
        );

        Client.getAnalytics(
            teamId,
            'post_counts_day',
            (data) => {
                data.reverse();

                var chartData = {
                    labels: [],
                    datasets: [{
                        label: formatMessage(messages.totalPosts),
                        fillColor: 'rgba(151,187,205,0.2)',
                        strokeColor: 'rgba(151,187,205,1)',
                        pointColor: 'rgba(151,187,205,1)',
                        pointStrokeColor: '#fff',
                        pointHighlightFill: '#fff',
                        pointHighlightStroke: 'rgba(151,187,205,1)',
                        data: []
                    }]
                };

                for (var index in data) {
                    if (data[index]) {
                        var row = data[index];
                        chartData.labels.push(row.name);
                        chartData.datasets[0].data.push(row.value);
                    }
                }

                this.setState({post_counts_day: chartData});
            },
            (err) => {
                this.setState({serverError: err.message});
            }
        );

        Client.getAnalytics(
            teamId,
            'user_counts_with_posts_day',
            (data) => {
                data.reverse();

                var chartData = {
                    labels: [],
                    datasets: [{
                        label: formatMessage(messages.usrWithPosts),
                        fillColor: 'rgba(151,187,205,0.2)',
                        strokeColor: 'rgba(151,187,205,1)',
                        pointColor: 'rgba(151,187,205,1)',
                        pointStrokeColor: '#fff',
                        pointHighlightFill: '#fff',
                        pointHighlightStroke: 'rgba(151,187,205,1)',
                        data: []
                    }]
                };

                for (var index in data) {
                    if (data[index]) {
                        var row = data[index];
                        chartData.labels.push(row.name);
                        chartData.datasets[0].data.push(row.value);
                    }
                }

                this.setState({user_counts_with_posts_day: chartData});
            },
            (err) => {
                this.setState({serverError: err.message});
            }
        );

        Client.getProfilesForTeam(
            teamId,
            (users) => {
                this.setState({users});

                var usersList = [];
                for (var id in users) {
                    if (users.hasOwnProperty(id)) {
                        usersList.push(users[id]);
                    }
                }

                usersList.sort((a, b) => {
                    if (a.last_activity_at < b.last_activity_at) {
                        return 1;
                    }

                    if (a.last_activity_at > b.last_activity_at) {
                        return -1;
                    }

                    return 0;
                });

                var recentActive = [];
                for (let i = 0; i < usersList.length; i++) {
                    recentActive.push(usersList[i]);
                    if (i > 19) {
                        break;
                    }
                }

                this.setState({recent_active_users: recentActive});

                usersList.sort((a, b) => {
                    if (a.create_at < b.create_at) {
                        return 1;
                    }

                    if (a.create_at > b.create_at) {
                        return -1;
                    }

                    return 0;
                });

                var newlyCreated = [];
                for (let i = 0; i < usersList.length; i++) {
                    newlyCreated.push(usersList[i]);
                    if (i > 19) {
                        break;
                    }
                }

                this.setState({newly_created_users: newlyCreated});
            },
            (err) => {
                this.setState({serverError: err.message});
            }
        );
    }

    componentWillReceiveProps(newProps) {
        this.setState({
            users: null,
            serverError: null,
            channel_open_count: null,
            channel_private_count: null,
            post_count: null,
            post_counts_day: null,
            user_counts_with_posts_day: null,
            recent_active_users: null,
            newly_created_users: null
        });

        this.getData(newProps.team.id);
    }

    componentWillUnmount() {
    }

    render() {
<<<<<<< HEAD
        const {formatMessage, locale} = this.props.intl;
=======
        const {formatMessage} = this.props.intl;
>>>>>>> 5f508d3c
        var serverError = '';
        if (this.state.serverError) {
            serverError = <div className='form-group has-error'><label className='control-label'>{this.state.serverError}</label></div>;
        }

        var totalCount = (
            <div className='col-sm-3'>
                <div className='total-count'>
                    <div className='title'>{formatMessage(messages.totalUsers)}<i className='fa fa-users'/></div>
                    <div className='content'>{this.state.users == null ? formatMessage(messages.loading) : Object.keys(this.state.users).length}</div>
                </div>
            </div>
        );

        var openChannelCount = (
            <div className='col-sm-3'>
                <div className='total-count'>
                    <div className='title'>{formatMessage(messages.totalChannels)}<i className='fa fa-globe'/></div>
                    <div className='content'>{this.state.channel_open_count == null ? formatMessage(messages.loading) : this.state.channel_open_count}</div>
                </div>
            </div>
        );

        var openPrivateCount = (
            <div className='col-sm-3'>
                <div className='total-count'>
                    <div className='title'>{formatMessage(messages.totalGroups)}<i className='fa fa-lock'/></div>
                    <div className='content'>{this.state.channel_private_count == null ? formatMessage(messages.loading) : this.state.channel_private_count}</div>
                </div>
            </div>
        );

        var postCount = (
            <div className='col-sm-3'>
                <div className='total-count'>
                    <div className='title'>{formatMessage(messages.totalPosts)}<i className='fa fa-comment'/></div>
                    <div className='content'>{this.state.post_count == null ? formatMessage(messages.loading) : this.state.post_count}</div>
                </div>
            </div>
        );

        var postCountsByDay = (
            <div className='col-sm-12'>
                <div className='total-count by-day'>
                    <div className='title'>{formatMessage(messages.totalPosts)}</div>
                    <div className='content'>{formatMessage(messages.loading)}</div>
                </div>
            </div>
        );

        if (this.state.post_counts_day != null) {
            postCountsByDay = (
                <div className='col-sm-12'>
                    <div className='total-count by-day'>
                        <div className='title'>{formatMessage(messages.totalPosts)}</div>
                        <div className='content'>
                            <LineChart
                                data={this.state.post_counts_day}
                                width='740'
                                height='225'
                            />
                        </div>
                    </div>
                </div>
            );
        }

        var usersWithPostsByDay = (
            <div className='col-sm-12'>
                <div className='total-count by-day'>
                    <div className='title'>{formatMessage(messages.totalPosts)}</div>
                    <div>{formatMessage(messages.loading)}</div>
                </div>
            </div>
        );

        if (this.state.user_counts_with_posts_day != null) {
            usersWithPostsByDay = (
                <div className='col-sm-12'>
                    <div className='total-count by-day'>
                        <div className='title'>{formatMessage(messages.usrWithPosts)}</div>
                        <div className='content'>
                            <LineChart
                                data={this.state.user_counts_with_posts_day}
                                width='740'
                                height='225'
                            />
                        </div>
                    </div>
                </div>
            );
        }

        var recentActiveUser = (
            <div className='recent-active-users'>
                <div>{formatMessage(messages.recentUsers)}</div>
                <div>{formatMessage(messages.loading)}</div>
            </div>
        );

        if (this.state.recent_active_users != null) {
            recentActiveUser = (
                <div className='col-sm-6'>
                    <div className='total-count recent-active-users'>
                        <div className='title'>{formatMessage(messages.recentUsers)}</div>
                        <div className='content'>
                            <table>
                                <tbody>
                                    {
                                        this.state.recent_active_users.map((user) => {
                                            return (
                                                <tr key={user.id}>
                                                    <td>{user.email}</td>
                                                    <td>{Utils.displayDateTime(user.last_activity_at, locale)}</td>
                                                </tr>
                                            );
                                        })
                                    }
                                </tbody>
                            </table>
                        </div>
                    </div>
                </div>
            );
        }

        var newUsers = (
            <div className='recent-active-users'>
                <div>{formatMessage(messages.newUsers)}</div>
                <div>{formatMessage(messages.loading)}</div>
            </div>
        );

        if (this.state.newly_created_users != null) {
            newUsers = (
                <div className='col-sm-6'>
                    <div className='total-count recent-active-users'>
                        <div className='title'>{formatMessage(messages.newUsers)}</div>
                        <div className='content'>
                            <table>
                                <tbody>
                                    {
                                        this.state.newly_created_users.map((user) => {
                                            return (
                                                <tr key={user.id}>
                                                    <td>{user.email}</td>
                                                    <td>{Utils.displayDateTime(user.create_at, locale)}</td>
                                                </tr>
                                            );
                                        })
                                    }
                                </tbody>
                            </table>
                        </div>
                    </div>
                </div>
            );
        }

        return (
            <div className='wrapper--fixed team_statistics'>
                <h3>{formatMessage(messages.title) + this.props.team.name}</h3>
                {serverError}
                <div className='row'>
                    {totalCount}
                    {postCount}
                    {openChannelCount}
                    {openPrivateCount}
                </div>
                <div className='row'>
                    {postCountsByDay}
                </div>
                <div className='row'>
                    {usersWithPostsByDay}
                </div>
                <div className='row'>
                    {recentActiveUser}
                    {newUsers}
                </div>
            </div>
        );
    }
}

TeamAnalytics.propTypes = {
    team: React.PropTypes.object,
    intl: intlShape.isRequired
};

export default injectIntl(TeamAnalytics);<|MERGE_RESOLUTION|>--- conflicted
+++ resolved
@@ -246,11 +246,7 @@
     }
 
     render() {
-<<<<<<< HEAD
-        const {formatMessage, locale} = this.props.intl;
-=======
         const {formatMessage} = this.props.intl;
->>>>>>> 5f508d3c
         var serverError = '';
         if (this.state.serverError) {
             serverError = <div className='form-group has-error'><label className='control-label'>{this.state.serverError}</label></div>;
