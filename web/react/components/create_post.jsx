// Copyright (c) 2015 Mattermost, Inc. All Rights Reserved.
// See License.txt for license information.

import {intlShape, injectIntl, FormattedHTMLMessage, defineMessages} from 'react-intl';
import MsgTyping from './msg_typing.jsx';
import Textbox from './textbox.jsx';
import FileUpload from './file_upload.jsx';
import FilePreview from './file_preview.jsx';
import TutorialTip from './tutorial/tutorial_tip.jsx';

import AppDispatcher from '../dispatcher/app_dispatcher.jsx';
import * as EventHelpers from '../dispatcher/event_helpers.jsx';
import * as Client from '../utils/client.jsx';
import * as AsyncClient from '../utils/async_client.jsx';
import * as Utils from '../utils/utils.jsx';

import ChannelStore from '../stores/channel_store.jsx';
import PostStore from '../stores/post_store.jsx';
import UserStore from '../stores/user_store.jsx';
import PreferenceStore from '../stores/preference_store.jsx';
import SocketStore from '../stores/socket_store.jsx';

import Constants from '../utils/constants.jsx';

const Preferences = Constants.Preferences;
const TutorialSteps = Constants.TutorialSteps;
const ActionTypes = Constants.ActionTypes;
const KeyCodes = Constants.KeyCodes;
const messages = defineMessages({
    postLength: {
        id: 'create_post.postLength',
        defaultMessage: 'Post length must be less than'
    },
    chars: {
        id: 'create_post.chars',
        defaultMessage: 'characters.'
    },
    invalidRoot: {
        id: 'create_post.invalidRoot',
        defaultMessage: 'Invalid RootId parameter'
    },
    write: {
        id: 'post_create.write',
        defaultMessage: 'Write a message...'
    },
    tutorialTip: {
        id: 'post_create.tutorialTip',
        defaultMessage: '<h4>Sending Messages</h4> <p>Type here to write a message and press <strong>Enter</strong> to post it.</p><p>Click the <strong>Attachment</strong> button to upload an image or a file.</p>'
<<<<<<< HEAD
=======
    },
    deleteMsg: {
        id: 'post_create.deleteMsg',
        defaultMessage: '(message deleted)'
    },
    someone: {
        id: 'post_create.someone',
        defaultMessage: 'Someone'
    },
    posted: {
        id: 'post_create.posted',
        defaultMessage: 'Posted'
    },
    uploadedImage: {
        id: 'post_create.uploadedImage',
        defaultMessage: ' uploaded an image'
    },
    uploadedFile: {
        id: 'post_create.uploadedFile',
        defaultMessage: ' uploaded a file'
    },
    something: {
        id: 'post_create.something',
        defaultMessage: ' did something new'
    },
    wrote: {
        id: 'post_create.wrote',
        defaultMessage: ' wrote: '
>>>>>>> 5f508d3c
    }
});

class CreatePost extends React.Component {
    constructor(props) {
        super(props);

        const {formatMessage} = this.props.intl;

        this.lastTime = 0;

        this.getCurrentDraft = this.getCurrentDraft.bind(this);
        this.handleSubmit = this.handleSubmit.bind(this);
        this.postMsgKeyPress = this.postMsgKeyPress.bind(this);
        this.handleUserInput = this.handleUserInput.bind(this);
        this.resizePostHolder = this.resizePostHolder.bind(this);
        this.handleUploadStart = this.handleUploadStart.bind(this);
        this.handleFileUploadComplete = this.handleFileUploadComplete.bind(this);
        this.handleUploadError = this.handleUploadError.bind(this);
        this.handleTextDrop = this.handleTextDrop.bind(this);
        this.removePreview = this.removePreview.bind(this);
        this.onChange = this.onChange.bind(this);
        this.onPreferenceChange = this.onPreferenceChange.bind(this);
        this.getFileCount = this.getFileCount.bind(this);
        this.handleKeyDown = this.handleKeyDown.bind(this);
        this.handleResize = this.handleResize.bind(this);
        this.sendMessage = this.sendMessage.bind(this);

        PostStore.clearDraftUploads();
        PostStore.setDeleteMessage(formatMessage(messages.deleteMsg));

        const translations = {
            someone: formatMessage(messages.someone),
            posted: formatMessage(messages.posted),
            uploadedImage: formatMessage(messages.uploadedImage),
            uploadedFile: formatMessage(messages.uploadedFile),
            something: formatMessage(messages.something),
            wrote: formatMessage(messages.wrote)
        };
        SocketStore.setTranslations(translations);

        const draft = this.getCurrentDraft();

        this.state = {
            channelId: ChannelStore.getCurrentId(),
            messageText: draft.messageText,
            uploadsInProgress: draft.uploadsInProgress,
            previews: draft.previews,
            submitting: false,
            initialText: draft.messageText,
            windowWidth: Utils.windowWidth(),
            windowHeight: Utils.windowHeight(),
            ctrlSend: false,
            showTutorialTip: false
        };
    }
    handleResize() {
        this.setState({
            windowWidth: Utils.windowWidth(),
            windowHeight: Utils.windowHeight()
        });
    }
    componentDidUpdate(prevProps, prevState) {
        if (prevState.previews.length !== this.state.previews.length) {
            this.resizePostHolder();
            return;
        }

        if (prevState.uploadsInProgress !== this.state.uploadsInProgress) {
            this.resizePostHolder();
            return;
        }

        if (prevState.windowWidth !== this.state.windowWidth || prevState.windowHeight !== this.state.windowHeight) {
            this.resizePostHolder();
            return;
        }
    }
    getCurrentDraft() {
        const draft = PostStore.getCurrentDraft();
        const safeDraft = {previews: [], messageText: '', uploadsInProgress: []};

        if (draft) {
            if (draft.message) {
                safeDraft.messageText = draft.message;
            }
            if (draft.previews) {
                safeDraft.previews = draft.previews;
            }
            if (draft.uploadsInProgress) {
                safeDraft.uploadsInProgress = draft.uploadsInProgress;
            }
        }

        return safeDraft;
    }
    handleSubmit(e) {
        e.preventDefault();

        const {formatMessage} = this.props.intl;
        if (this.state.uploadsInProgress.length > 0 || this.state.submitting) {
            return;
        }

        const post = {};
        post.filenames = [];
        post.message = this.state.messageText;

        if (post.message.trim().length === 0 && this.state.previews.length === 0) {
            return;
        }

        if (post.message.length > Constants.CHARACTER_LIMIT) {
            this.setState({postError: `${formatMessage(messages.postLength)} ${Constants.CHARACTER_LIMIT} ${formatMessage(messages.chars)}`});
            return;
        }

        this.setState({submitting: true, serverError: null});

        if (post.message.indexOf('/') === 0) {
            Client.executeCommand(
                this.state.channelId,
                post.message,
                false,
                (data) => {
                    if (data.response === 'not implemented') {
                        this.sendMessage(post);
                        return;
                    }

                    PostStore.storeDraft(data.channel_id, null);
                    this.setState({messageText: '', submitting: false, postError: null, previews: [], serverError: null});

                    if (data.goto_location.length > 0) {
                        window.location.href = data.goto_location;
                    }
                },
                (err) => {
                    if (err.sendMessage) {
                        this.sendMessage(post);
                    } else {
                        const state = {};
                        state.serverError = err.message;
                        state.submitting = false;
                        this.setState(state);
                    }
                }
            );
        } else {
            this.sendMessage(post);
        }
    }
    sendMessage(post) {
        const {formatMessage} = this.props.intl;

        post.channel_id = this.state.channelId;
        post.filenames = this.state.previews;

        const time = Utils.getTimestamp();
        const userId = UserStore.getCurrentId();
        post.pending_post_id = `${userId}:${time}`;
        post.user_id = userId;
        post.create_at = time;
        post.root_id = this.state.rootId;
        post.parent_id = this.state.parentId;

        const channel = ChannelStore.get(this.state.channelId);

        EventHelpers.emitUserPostedEvent(post);
        this.setState({messageText: '', submitting: false, postError: null, previews: [], serverError: null});

        Client.createPost(post, channel,
            (data) => {
                AsyncClient.getPosts();

                const member = ChannelStore.getMember(channel.id);
                member.msg_count = channel.total_msg_count;
                member.last_viewed_at = Date.now();
                ChannelStore.setChannelMember(member);

                EventHelpers.emitPostRecievedEvent(data);
            },
            (err) => {
                const state = {};

                if (err.message === formatMessage(messages.invalidRoot)) {
                    if ($('#post_deleted').length > 0) {
                        $('#post_deleted').modal('show');
                    }
                    PostStore.removePendingPost(post.pending_post_id);
                } else {
                    post.state = Constants.POST_FAILED;
                    PostStore.updatePendingPost(post);
                }

                state.submitting = false;
                this.setState(state);
            }
        );
    }
    postMsgKeyPress(e) {
        if (this.state.ctrlSend && e.ctrlKey || !this.state.ctrlSend) {
            if (e.which === KeyCodes.ENTER && !e.shiftKey && !e.altKey) {
                e.preventDefault();
                ReactDOM.findDOMNode(this.refs.textbox).blur();
                this.handleSubmit(e);
            }
        }

        const t = Date.now();
        if ((t - this.lastTime) > Constants.UPDATE_TYPING_MS) {
            SocketStore.sendMessage({channel_id: this.state.channelId, action: 'typing', props: {parent_id: ''}, state: {}});
            this.lastTime = t;
        }
    }
    handleUserInput(messageText) {
        this.setState({messageText});

        const draft = PostStore.getCurrentDraft();
        draft.message = messageText;
        PostStore.storeCurrentDraft(draft);
    }
    resizePostHolder() {
        if (this.state.windowWidth > 960) {
            $('#post_textbox').focus();
        }
    }
    handleUploadStart(clientIds, channelId) {
        const draft = PostStore.getDraft(channelId);

        draft.uploadsInProgress = draft.uploadsInProgress.concat(clientIds);
        PostStore.storeDraft(channelId, draft);

        this.setState({uploadsInProgress: draft.uploadsInProgress});
    }
    handleFileUploadComplete(filenames, clientIds, channelId) {
        const draft = PostStore.getDraft(channelId);

        // remove each finished file from uploads
        for (let i = 0; i < clientIds.length; i++) {
            const index = draft.uploadsInProgress.indexOf(clientIds[i]);

            if (index !== -1) {
                draft.uploadsInProgress.splice(index, 1);
            }
        }

        draft.previews = draft.previews.concat(filenames);
        PostStore.storeDraft(channelId, draft);

        this.setState({uploadsInProgress: draft.uploadsInProgress, previews: draft.previews});
    }
    handleUploadError(err, clientId) {
        let message = err;
        if (message && typeof message !== 'string') {
            // err is an AppError from the server
            message = err.message;
        }

        if (clientId === -1) {
            this.setState({serverError: message});
        } else {
            const draft = PostStore.getDraft(this.state.channelId);

            const index = draft.uploadsInProgress.indexOf(clientId);
            if (index !== -1) {
                draft.uploadsInProgress.splice(index, 1);
            }

            PostStore.storeDraft(this.state.channelId, draft);

            this.setState({uploadsInProgress: draft.uploadsInProgress, serverError: message});
        }
    }
    handleTextDrop(text) {
        const newText = this.state.messageText + text;
        this.handleUserInput(newText);
        Utils.setCaretPosition(ReactDOM.findDOMNode(this.refs.textbox.refs.message), newText.length);
    }
    removePreview(id) {
        const previews = Object.assign([], this.state.previews);
        const uploadsInProgress = this.state.uploadsInProgress;

        // id can either be the path of an uploaded file or the client id of an in progress upload
        let index = previews.indexOf(id);
        if (index === -1) {
            index = uploadsInProgress.indexOf(id);

            if (index !== -1) {
                uploadsInProgress.splice(index, 1);
                this.refs.fileUpload.cancelUpload(id);
            }
        } else {
            previews.splice(index, 1);
        }

        const draft = PostStore.getCurrentDraft();
        draft.previews = previews;
        draft.uploadsInProgress = uploadsInProgress;
        PostStore.storeCurrentDraft(draft);

        this.setState({previews, uploadsInProgress});
    }
    componentWillMount() {
        const tutorialStep = PreferenceStore.getInt(Preferences.TUTORIAL_STEP, UserStore.getCurrentId(), 999);

        // wait to load these since they may have changed since the component was constructed (particularly in the case of skipping the tutorial)
        this.setState({
            ctrlSend: PreferenceStore.getBool(Constants.Preferences.CATEGORY_ADVANCED_SETTINGS, 'send_on_ctrl_enter'),
            showTutorialTip: tutorialStep === TutorialSteps.POST_POPOVER
        });
    }
    componentDidMount() {
        ChannelStore.addChangeListener(this.onChange);
        PreferenceStore.addChangeListener(this.onPreferenceChange);
        this.resizePostHolder();
        window.addEventListener('resize', this.handleResize);
    }
    componentWillUnmount() {
        ChannelStore.removeChangeListener(this.onChange);
        PreferenceStore.removeChangeListener(this.onPreferenceChange);
        window.removeEventListener('resize', this.handleResize);
    }
    onChange() {
        const channelId = ChannelStore.getCurrentId();
        if (this.state.channelId !== channelId) {
            const draft = this.getCurrentDraft();

            this.setState({channelId, messageText: draft.messageText, initialText: draft.messageText, submitting: false, serverError: null, postError: null, previews: draft.previews, uploadsInProgress: draft.uploadsInProgress});
        }
    }
    onPreferenceChange() {
        const tutorialStep = PreferenceStore.getInt(Preferences.TUTORIAL_STEP, UserStore.getCurrentId(), 999);
        this.setState({
            showTutorialTip: tutorialStep === TutorialSteps.POST_POPOVER,
            ctrlSend: PreferenceStore.getBool(Constants.Preferences.CATEGORY_ADVANCED_SETTINGS, 'send_on_ctrl_enter')
        });
    }
    getFileCount(channelId) {
        if (channelId === this.state.channelId) {
            return this.state.previews.length + this.state.uploadsInProgress.length;
        }

        const draft = PostStore.getDraft(channelId);
        return draft.previews.length + draft.uploadsInProgress.length;
    }
    handleKeyDown(e) {
        if (this.state.ctrlSend && e.keyCode === KeyCodes.ENTER && e.ctrlKey === true) {
            this.postMsgKeyPress(e);
            return;
        }

        if (e.keyCode === KeyCodes.UP && this.state.messageText === '') {
            e.preventDefault();

            const channelId = ChannelStore.getCurrentId();
            const lastPost = PostStore.getCurrentUsersLatestPost(channelId);
            if (!lastPost) {
                return;
            }
            var type = (lastPost.root_id && lastPost.root_id.length > 0) ? 'Comment' : 'Post';

            AppDispatcher.handleViewAction({
                type: ActionTypes.RECIEVED_EDIT_POST,
                refocusId: '#post_textbox',
                title: type,
                message: lastPost.message,
                postId: lastPost.id,
                channelId: lastPost.channel_id,
                comments: PostStore.getCommentCount(lastPost)
            });
        }
    }
    createTutorialTip() {
        const screens = [];

        screens.push(
            <div>
                <FormattedHTMLMessage
                    id='post_create.tutorialTip'
                />
            </div>
        );

        return (
            <TutorialTip
                placement='top'
                screens={screens}
                overlayClass='tip-overlay--chat'
            />
        );
    }
    render() {
        const {formatMessage} = this.props.intl;
        let serverError = null;
        if (this.state.serverError) {
            serverError = (
                <div className='has-error'>
                    <label className='control-label'>{this.state.serverError}</label>
                </div>
            );
        }

        let postError = null;
        if (this.state.postError) {
            postError = <label className='control-label'>{this.state.postError}</label>;
        }

        let preview = null;
        if (this.state.previews.length > 0 || this.state.uploadsInProgress.length > 0) {
            preview = (
                <FilePreview
                    files={this.state.previews}
                    onRemove={this.removePreview}
                    uploadsInProgress={this.state.uploadsInProgress}
                />
            );
        }

        let postFooterClassName = 'post-create-footer';
        if (postError) {
            postFooterClassName += ' has-error';
        }

        let tutorialTip = null;
        if (this.state.showTutorialTip) {
            tutorialTip = this.createTutorialTip();
        }

        return (
            <form
                id='create_post'
                ref='topDiv'
                role='form'
                onSubmit={this.handleSubmit}
            >
                <div className='post-create'>
                    <div className='post-create-body'>
                        <div className='post-body__cell'>
                            <Textbox
                                onUserInput={this.handleUserInput}
                                onKeyPress={this.postMsgKeyPress}
                                onKeyDown={this.handleKeyDown}
                                onHeightChange={this.resizePostHolder}
                                messageText={this.state.messageText}
                                createMessage={formatMessage(messages.write)}
                                channelId={this.state.channelId}
                                id='post_textbox'
                                ref='textbox'
                            />
                            <FileUpload
                                ref='fileUpload'
                                getFileCount={this.getFileCount}
                                onUploadStart={this.handleUploadStart}
                                onFileUpload={this.handleFileUploadComplete}
                                onUploadError={this.handleUploadError}
                                onTextDrop={this.handleTextDrop}
                                postType='post'
                                channelId=''
                            />
                        </div>
                        <a
                            className='send-button theme'
                            onClick={this.handleSubmit}
                        >
                            <i className='fa fa-paper-plane' />
                        </a>
                        {tutorialTip}
                    </div>
                    <div className={postFooterClassName}>
                        <MsgTyping
                            channelId={this.state.channelId}
                            parentId=''
                        />
                        {preview}
                        {postError}
                        {serverError}
                    </div>
                </div>
            </form>
        );
    }
}

CreatePost.propTypes = {
    intl: intlShape.isRequired
};

export default injectIntl(CreatePost);<|MERGE_RESOLUTION|>--- conflicted
+++ resolved
@@ -46,8 +46,6 @@
     tutorialTip: {
         id: 'post_create.tutorialTip',
         defaultMessage: '<h4>Sending Messages</h4> <p>Type here to write a message and press <strong>Enter</strong> to post it.</p><p>Click the <strong>Attachment</strong> button to upload an image or a file.</p>'
-<<<<<<< HEAD
-=======
     },
     deleteMsg: {
         id: 'post_create.deleteMsg',
@@ -76,7 +74,6 @@
     wrote: {
         id: 'post_create.wrote',
         defaultMessage: ' wrote: '
->>>>>>> 5f508d3c
     }
 });
 
