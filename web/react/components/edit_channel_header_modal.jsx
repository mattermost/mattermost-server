--- conflicted
+++ resolved
@@ -1,10 +1,7 @@
 // Copyright (c) 2015 Mattermost, Inc. All Rights Reserved.
 // See License.txt for license information.
 
-<<<<<<< HEAD
-=======
 import AppDispatcher from '../dispatcher/app_dispatcher.jsx';
->>>>>>> 5f508d3c
 import {intlShape, injectIntl, defineMessages} from 'react-intl';
 import * as Client from '../utils/client.jsx';
 import Constants from '../utils/constants.jsx';
@@ -71,25 +68,11 @@
         }
     }
 
-<<<<<<< HEAD
-    handleEdit() {
-        const {formatMessage} = this.props.intl;
-
-        var data = {};
-        data.channel_id = this.props.channel.id;
-
-        if (data.channel_id.length !== 26) {
-            return;
-        }
-
-        data.channel_header = ReactDOM.findDOMNode(this.refs.textarea).value;
-=======
     handleChange(e) {
         this.setState({
             header: e.target.value
         });
     }
->>>>>>> 5f508d3c
 
     handleSubmit() {
         const {formatMessage} = this.props.intl;
