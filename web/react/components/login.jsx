// Copyright (c) 2015 Mattermost, Inc. All Rights Reserved.
// See License.txt for license information.

<<<<<<< HEAD
import LoginEmail from './login_email.jsx';
import LoginLdap from './login_ldap.jsx';

=======
import {intlShape, injectIntl, defineMessages} from 'react-intl';
>>>>>>> e63d4afb
import * as Utils from '../utils/utils.jsx';
import Constants from '../utils/constants.jsx';

const messages = defineMessages({
    badTeam: {
        id: 'login.badTeam',
        defaultMessage: 'Bad team name'
    },
    emailRequired: {
        id: 'login.emailRequired',
        defaultMessage: 'An email is required'
    },
    passwordRequired: {
        id: 'login.passwordRequired',
        defaultMessage: 'A password is required'
    },
    localStorage: {
        id: 'login.localStorage',
        defaultMessage: 'This service requires local storage to be enabled. Please enable it or exit private browsing.'
    },
    notVerified: {
        id: 'login.notVerified',
        defaultMessage: 'Login failed because email address has not been verified'
    },
    zbox: {
        id: 'login.zbox',
        defaultMessage: 'With ZBox'
    },
    gitlab: {
        id: 'login.gitlab',
        defaultMessage: 'with GitLab'
    },
    email: {
        id: 'login.email',
        defaultMessage: 'Email'
    },
    password: {
        id: 'login.password',
        defaultMessage: 'Password'
    },
    singIn: {
        id: 'login.singIn',
        defaultMessage: 'Sign in'
    },
    or: {
        id: 'login.or',
        defaultMessage: 'or'
    },
    signTo: {
        id: 'login.signTo',
        defaultMessage: 'Sign in to:'
    },
    on: {
        id: 'login.on',
        defaultMessage: 'on '
    },
    verified: {
        id: 'login.verified',
        defaultMessage: ' Email Verified'
    },
    forgot: {
        id: 'login.forgot',
        defaultMessage: 'I forgot my password'
    },
    noAccount: {
        id: 'login.noAccount',
        defaultMessage: 'Don\'t have an account? '
    },
    create: {
        id: 'login.create',
        defaultMessage: 'Create one now'
    },
    createTeam: {
        id: 'login.createTeam',
        defaultMessage: 'Create a new team'
    },
    find: {
        id: 'login.find',
        defaultMessage: 'Find your other teams'
    }
});

class Login extends React.Component {
    constructor(props) {
        super(props);

        this.state = {};
    }
<<<<<<< HEAD
    render() {
=======
    handleSubmit(e) {
        e.preventDefault();
        const {formatMessage} = this.props.intl;
        var state = {};

        const name = this.props.teamName;
        if (!name) {
            state.serverError = formatMessage(messages.badTeam);
            this.setState(state);
            return;
        }

        const email = ReactDOM.findDOMNode(this.refs.email).value.trim();
        if (!email) {
            state.serverError = formatMessage(messages.emailRequired);
            this.setState(state);
            return;
        }

        const password = ReactDOM.findDOMNode(this.refs.password).value.trim();
        if (!password) {
            state.serverError = formatMessage(messages.passwordRequired);
            this.setState(state);
            return;
        }

        if (!BrowserStore.isLocalStorageSupported()) {
            state.serverError = formatMessage(messages.localStorage);
            this.setState(state);
            return;
        }

        state.serverError = '';
        this.setState(state);

        Client.loginByEmail(name, email, password,
            () => {
                UserStore.setLastEmail(email);

                const redirect = Utils.getUrlParameter('redirect');
                if (redirect) {
                    window.location.href = decodeURIComponent(redirect);
                } else {
                    window.location.href = '/' + name + '/channels/general';
                }
            },
            (err) => {
                if (err.message === formatMessage(messages.notVerified)) {
                    window.location.href = '/verify_email?teamname=' + encodeURIComponent(name) + '&email=' + encodeURIComponent(email);
                    return;
                }
                state.serverError = err.message;
                this.valid = false;
                this.setState(state);
            }
        );
    }
    render() {
        const {formatMessage} = this.props.intl;
        let serverError;
        if (this.state.serverError) {
            serverError = <label className='control-label'>{this.state.serverError}</label>;
        }
        let priorEmail = UserStore.getLastEmail();

        const emailParam = Utils.getUrlParameter('email');
        if (emailParam) {
            priorEmail = decodeURIComponent(emailParam);
        }

>>>>>>> e63d4afb
        const teamDisplayName = this.props.teamDisplayName;
        const teamName = this.props.teamName;

        let loginMessage = [];
        if (global.window.mm_config.EnableSignUpWithGitLab === 'true') {
            loginMessage.push(
                    <a
                        className='btn btn-custom-login gitlab'
                        href={'/' + teamName + '/login/gitlab'}
                        key='gitlab'
                    >
                        <span className='icon' />
                        <span>{formatMessage(messages.gitlab)}</span>
                    </a>
           );
        }

<<<<<<< HEAD
        if (global.window.mm_config.EnableSignUpWithGoogle === 'true') {
            loginMessage.push(
                    <a
                        className='btn btn-custom-login google'
                        href={'/' + teamName + '/login/google'}
                    >
                        <span className='icon' />
                        <span>{'with Google Apps'}</span>
                    </a>
           );
        }

        const extraParam = Utils.getUrlParameter('extra');
        let extraBox = '';
        if (extraParam) {
            let msg;
            if (extraParam === Constants.SIGNIN_CHANGE) {
                msg = ' Sign-in method changed successfully';
            } else if (extraParam === Constants.SIGNIN_VERIFIED) {
                msg = ' Email Verified';
            }

            if (msg != null) {
                extraBox = (
                    <div className='alert alert-success'>
                        <i className='fa fa-check' />
                        {msg}
                    </div>
                );
            }
=======
        if (global.window.mm_config.EnableSignUpWithZBox === 'true') {
            loginMessage.push(
                <a
                    className='btn btn-custom-login zbox'
                    href={'/' + teamName + '/login/zbox'}
                    key='zbox'
                >
                    <span className='icon' />
                    <span>{formatMessage(messages.zbox)}</span>
                </a>
            );
        }

        let errorClass = '';
        if (serverError) {
            errorClass = ' has-error';
        }

        const verifiedParam = Utils.getUrlParameter('verified');
        let verifiedBox = '';
        if (verifiedParam) {
            verifiedBox = (
                <div className='alert alert-success'>
                    <i className='fa fa-check' />
                    {formatMessage(messages.verified)}
                </div>
            );
>>>>>>> e63d4afb
        }

        let emailSignup;
        if (global.window.mm_config.EnableSignUpWithEmail === 'true') {
            emailSignup = (
<<<<<<< HEAD
                <LoginEmail
                    teamName={this.props.teamName}
                />
=======
                <div className='signup__email-container'>
                    <div className={'form-group' + errorClass}>
                        <input
                            autoFocus={focusEmail}
                            type='email'
                            className='form-control'
                            name='email'
                            defaultValue={priorEmail}
                            ref='email'
                            placeholder={formatMessage(messages.email)}
                            spellCheck='false'
                        />
                    </div>
                    <div className={'form-group' + errorClass}>
                        <input
                            autoFocus={focusPassword}
                            type='password'
                            className='form-control'
                            name='password'
                            ref='password'
                            placeholder={formatMessage(messages.password)}
                            spellCheck='false'
                        />
                    </div>
                    <div className='form-group'>
                        <button
                            type='submit'
                            className='btn btn-primary'
                        >
                            {formatMessage(messages.singIn)}
                        </button>
                    </div>
                </div>
>>>>>>> e63d4afb
            );
        }

        if (loginMessage.length > 0 && emailSignup) {
            loginMessage = (
                <div>
                    {loginMessage}
                    <div className='or__container'>
                        <span>{formatMessage(messages.or)}</span>
                    </div>
                </div>
            );
        }

        let forgotPassword;
        if (emailSignup) {
            forgotPassword = (
                <div className='form-group'>
                    <a href={'/' + teamName + '/reset_password'}>{formatMessage(messages.forgot)}</a>
                </div>
            );
        }

        let userSignUp = null;
        if (this.props.inviteId) {
            userSignUp = (
                <div>
                    <span>{formatMessage(messages.noAccount)}
                        <a
                            href={'/signup_user_complete/?id=' + this.props.inviteId}
                            className='signup-team-login'
                        >
                            {formatMessage(messages.create)}
                        </a>
                    </span>
                </div>
            );
        }

        let teamSignUp = null;
        if (global.window.mm_config.EnableTeamCreation === 'true') {
            teamSignUp = (
                <div className='margin--extra'>
                    <a
                        href='/'
                        className='signup-team-login'
                    >
                        {formatMessage(messages.createTeam)}
                    </a>
                </div>
            );
        }

        let ldapLogin = null;
        if (global.window.mm_config.EnableLdap === 'true') {
            ldapLogin = (
                <LoginLdap
                    teamName={this.props.teamName}
                />
            );
        }

        return (
            <div className='signup-team__container'>
                <h5 className='margin--less'>{formatMessage(messages.signTo)}</h5>
                <h2 className='signup-team__name'>{teamDisplayName}</h2>
<<<<<<< HEAD
                <h2 className='signup-team__subdomain'>{'on '}{global.window.mm_config.SiteName}</h2>
                    {extraBox}
=======
                <h2 className='signup-team__subdomain'>{formatMessage(messages.on) + global.window.mm_config.SiteName}</h2>
                <form onSubmit={this.handleSubmit}>
                    {verifiedBox}
                    <div className={'form-group' + errorClass}>
                        {serverError}
                    </div>
>>>>>>> e63d4afb
                    {loginMessage}
                    {emailSignup}
                    {ldapLogin}
                    {userSignUp}
                    <div className='form-group margin--extra form-group--small'>
                        <span><a href='/find_team'>{formatMessage(messages.find)}</a></span>
                    </div>
                    {forgotPassword}
                    {teamSignUp}
            </div>
        );
    }
}

Login.defaultProps = {
    teamName: '',
    teamDisplayName: ''
};
Login.propTypes = {
    intl: intlShape.isRequired,
    teamName: React.PropTypes.string,
    teamDisplayName: React.PropTypes.string,
    inviteId: React.PropTypes.string
};

export default injectIntl(Login);<|MERGE_RESOLUTION|>--- conflicted
+++ resolved
@@ -1,56 +1,21 @@
 // Copyright (c) 2015 Mattermost, Inc. All Rights Reserved.
 // See License.txt for license information.
 
-<<<<<<< HEAD
 import LoginEmail from './login_email.jsx';
 import LoginLdap from './login_ldap.jsx';
 
-=======
 import {intlShape, injectIntl, defineMessages} from 'react-intl';
->>>>>>> e63d4afb
 import * as Utils from '../utils/utils.jsx';
 import Constants from '../utils/constants.jsx';
 
 const messages = defineMessages({
-    badTeam: {
-        id: 'login.badTeam',
-        defaultMessage: 'Bad team name'
-    },
-    emailRequired: {
-        id: 'login.emailRequired',
-        defaultMessage: 'An email is required'
-    },
-    passwordRequired: {
-        id: 'login.passwordRequired',
-        defaultMessage: 'A password is required'
-    },
-    localStorage: {
-        id: 'login.localStorage',
-        defaultMessage: 'This service requires local storage to be enabled. Please enable it or exit private browsing.'
-    },
-    notVerified: {
-        id: 'login.notVerified',
-        defaultMessage: 'Login failed because email address has not been verified'
-    },
-    zbox: {
-        id: 'login.zbox',
-        defaultMessage: 'With ZBox'
-    },
     gitlab: {
         id: 'login.gitlab',
         defaultMessage: 'with GitLab'
     },
-    email: {
-        id: 'login.email',
-        defaultMessage: 'Email'
-    },
-    password: {
-        id: 'login.password',
-        defaultMessage: 'Password'
-    },
-    singIn: {
-        id: 'login.singIn',
-        defaultMessage: 'Sign in'
+    google:{
+        id: 'login.google',
+        defaultMessage: 'with Google Apps'
     },
     or: {
         id: 'login.or',
@@ -87,6 +52,10 @@
     find: {
         id: 'login.find',
         defaultMessage: 'Find your other teams'
+    },
+    changed: {
+        id: 'login.changed',
+        defaultMessage: ' Sign-in method changed successfully'
     }
 });
 
@@ -96,80 +65,8 @@
 
         this.state = {};
     }
-<<<<<<< HEAD
-    render() {
-=======
-    handleSubmit(e) {
-        e.preventDefault();
-        const {formatMessage} = this.props.intl;
-        var state = {};
-
-        const name = this.props.teamName;
-        if (!name) {
-            state.serverError = formatMessage(messages.badTeam);
-            this.setState(state);
-            return;
-        }
-
-        const email = ReactDOM.findDOMNode(this.refs.email).value.trim();
-        if (!email) {
-            state.serverError = formatMessage(messages.emailRequired);
-            this.setState(state);
-            return;
-        }
-
-        const password = ReactDOM.findDOMNode(this.refs.password).value.trim();
-        if (!password) {
-            state.serverError = formatMessage(messages.passwordRequired);
-            this.setState(state);
-            return;
-        }
-
-        if (!BrowserStore.isLocalStorageSupported()) {
-            state.serverError = formatMessage(messages.localStorage);
-            this.setState(state);
-            return;
-        }
-
-        state.serverError = '';
-        this.setState(state);
-
-        Client.loginByEmail(name, email, password,
-            () => {
-                UserStore.setLastEmail(email);
-
-                const redirect = Utils.getUrlParameter('redirect');
-                if (redirect) {
-                    window.location.href = decodeURIComponent(redirect);
-                } else {
-                    window.location.href = '/' + name + '/channels/general';
-                }
-            },
-            (err) => {
-                if (err.message === formatMessage(messages.notVerified)) {
-                    window.location.href = '/verify_email?teamname=' + encodeURIComponent(name) + '&email=' + encodeURIComponent(email);
-                    return;
-                }
-                state.serverError = err.message;
-                this.valid = false;
-                this.setState(state);
-            }
-        );
-    }
     render() {
         const {formatMessage} = this.props.intl;
-        let serverError;
-        if (this.state.serverError) {
-            serverError = <label className='control-label'>{this.state.serverError}</label>;
-        }
-        let priorEmail = UserStore.getLastEmail();
-
-        const emailParam = Utils.getUrlParameter('email');
-        if (emailParam) {
-            priorEmail = decodeURIComponent(emailParam);
-        }
-
->>>>>>> e63d4afb
         const teamDisplayName = this.props.teamDisplayName;
         const teamName = this.props.teamName;
 
@@ -187,7 +84,6 @@
            );
         }
 
-<<<<<<< HEAD
         if (global.window.mm_config.EnableSignUpWithGoogle === 'true') {
             loginMessage.push(
                     <a
@@ -195,7 +91,7 @@
                         href={'/' + teamName + '/login/google'}
                     >
                         <span className='icon' />
-                        <span>{'with Google Apps'}</span>
+                        <span>{formatMessage(messages.google)}</span>
                     </a>
            );
         }
@@ -205,9 +101,9 @@
         if (extraParam) {
             let msg;
             if (extraParam === Constants.SIGNIN_CHANGE) {
-                msg = ' Sign-in method changed successfully';
+                msg = formatMessage(messages.changed);
             } else if (extraParam === Constants.SIGNIN_VERIFIED) {
-                msg = ' Email Verified';
+                msg = formatMessage(messages.verified);
             }
 
             if (msg != null) {
@@ -218,79 +114,14 @@
                     </div>
                 );
             }
-=======
-        if (global.window.mm_config.EnableSignUpWithZBox === 'true') {
-            loginMessage.push(
-                <a
-                    className='btn btn-custom-login zbox'
-                    href={'/' + teamName + '/login/zbox'}
-                    key='zbox'
-                >
-                    <span className='icon' />
-                    <span>{formatMessage(messages.zbox)}</span>
-                </a>
-            );
-        }
-
-        let errorClass = '';
-        if (serverError) {
-            errorClass = ' has-error';
-        }
-
-        const verifiedParam = Utils.getUrlParameter('verified');
-        let verifiedBox = '';
-        if (verifiedParam) {
-            verifiedBox = (
-                <div className='alert alert-success'>
-                    <i className='fa fa-check' />
-                    {formatMessage(messages.verified)}
-                </div>
-            );
->>>>>>> e63d4afb
         }
 
         let emailSignup;
         if (global.window.mm_config.EnableSignUpWithEmail === 'true') {
             emailSignup = (
-<<<<<<< HEAD
                 <LoginEmail
                     teamName={this.props.teamName}
                 />
-=======
-                <div className='signup__email-container'>
-                    <div className={'form-group' + errorClass}>
-                        <input
-                            autoFocus={focusEmail}
-                            type='email'
-                            className='form-control'
-                            name='email'
-                            defaultValue={priorEmail}
-                            ref='email'
-                            placeholder={formatMessage(messages.email)}
-                            spellCheck='false'
-                        />
-                    </div>
-                    <div className={'form-group' + errorClass}>
-                        <input
-                            autoFocus={focusPassword}
-                            type='password'
-                            className='form-control'
-                            name='password'
-                            ref='password'
-                            placeholder={formatMessage(messages.password)}
-                            spellCheck='false'
-                        />
-                    </div>
-                    <div className='form-group'>
-                        <button
-                            type='submit'
-                            className='btn btn-primary'
-                        >
-                            {formatMessage(messages.singIn)}
-                        </button>
-                    </div>
-                </div>
->>>>>>> e63d4afb
             );
         }
 
@@ -357,17 +188,8 @@
             <div className='signup-team__container'>
                 <h5 className='margin--less'>{formatMessage(messages.signTo)}</h5>
                 <h2 className='signup-team__name'>{teamDisplayName}</h2>
-<<<<<<< HEAD
-                <h2 className='signup-team__subdomain'>{'on '}{global.window.mm_config.SiteName}</h2>
+                <h2 className='signup-team__subdomain'>{formatMessage(messages.on) + global.window.mm_config.SiteName}</h2>
                     {extraBox}
-=======
-                <h2 className='signup-team__subdomain'>{formatMessage(messages.on) + global.window.mm_config.SiteName}</h2>
-                <form onSubmit={this.handleSubmit}>
-                    {verifiedBox}
-                    <div className={'form-group' + errorClass}>
-                        {serverError}
-                    </div>
->>>>>>> e63d4afb
                     {loginMessage}
                     {emailSignup}
                     {ldapLogin}
