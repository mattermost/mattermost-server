// Copyright (c) 2015 Mattermost, Inc. All Rights Reserved.
// See License.txt for license information.

import {intlShape, injectIntl, defineMessages} from 'react-intl';
import * as Utils from '../utils/utils.jsx';
import * as Client from '../utils/client.jsx';
import UserStore from '../stores/user_store.jsx';
import BrowserStore from '../stores/browser_store.jsx';

const messages = defineMessages({
    badTeam: {
        id: 'login.badTeam',
        defaultMessage: 'Bad team name'
    },
    emailRequired: {
        id: 'login.emailRequired',
        defaultMessage: 'An email is required'
    },
    passwordRequired: {
        id: 'login.passwordRequired',
        defaultMessage: 'A password is required'
    },
    localStorage: {
        id: 'login.localStorage',
        defaultMessage: 'This service requires local storage to be enabled. Please enable it or exit private browsing.'
    },
    notVerified: {
        id: 'login.notVerified',
        defaultMessage: 'Login failed because email address has not been verified'
    },
    zbox: {
        id: 'login.zbox',
        defaultMessage: 'With ZBox'
    },
    email: {
        id: 'login.email',
        defaultMessage: 'Email'
    },
    password: {
        id: 'login.password',
        defaultMessage: 'Password'
    },
    singIn: {
        id: 'login.singIn',
        defaultMessage: 'Sign in'
    },
    or: {
        id: 'login.or',
        defaultMessage: 'or'
    },
    signTo: {
        id: 'login.signTo',
        defaultMessage: 'Sign in to:'
    },
    on: {
        id: 'login.on',
        defaultMessage: 'on '
    },
    verified: {
        id: 'login.verified',
        defaultMessage: ' Email Verified'
    },
    forgot: {
        id: 'login.forgot',
        defaultMessage: 'I forgot my password'
    },
    noAccount: {
        id: 'login.noAccount',
        defaultMessage: 'Don\'t have an account? '
    },
    create: {
        id: 'login.create',
        defaultMessage: 'Create one now'
    },
    createTeam: {
        id: 'login.createTeam',
        defaultMessage: 'Create a new team'
    },
    find: {
        id: 'login.find',
        defaultMessage: 'Find your other teams'
    }
});

class Login extends React.Component {
    constructor(props) {
        super(props);

        this.handleSubmit = this.handleSubmit.bind(this);

        this.state = {};
    }
    handleSubmit(e) {
        e.preventDefault();
        const {formatMessage} = this.props.intl;
        var state = {};

        const name = this.props.teamName;
        if (!name) {
            state.serverError = formatMessage(messages.badTeam);
            this.setState(state);
            return;
        }

        const email = ReactDOM.findDOMNode(this.refs.email).value.trim();
        if (!email) {
            state.serverError = formatMessage(messages.emailRequired);
            this.setState(state);
            return;
        }

        const password = ReactDOM.findDOMNode(this.refs.password).value.trim();
        if (!password) {
            state.serverError = formatMessage(messages.passwordRequired);
            this.setState(state);
            return;
        }

        if (!BrowserStore.isLocalStorageSupported()) {
            state.serverError = formatMessage(messages.localStorage);
            this.setState(state);
            return;
        }

        state.serverError = '';
        this.setState(state);

        Client.loginByEmail(name, email, password,
            () => {
                UserStore.setLastEmail(email);

                const redirect = Utils.getUrlParameter('redirect');
                if (redirect) {
                    window.location.href = decodeURIComponent(redirect);
                } else {
                    window.location.href = '/' + name + '/channels/general';
                }
            },
            (err) => {
                if (err.message === formatMessage(messages.notVerified)) {
                    window.location.href = '/verify_email?teamname=' + encodeURIComponent(name) + '&email=' + encodeURIComponent(email);
                    return;
                }
                state.serverError = err.message;
                this.valid = false;
                this.setState(state);
            }
        );
    }
    render() {
        const {formatMessage} = this.props.intl;
        let serverError;
        if (this.state.serverError) {
            serverError = <label className='control-label'>{this.state.serverError}</label>;
        }
        let priorEmail = UserStore.getLastEmail();

        const emailParam = Utils.getUrlParameter('email');
        if (emailParam) {
            priorEmail = decodeURIComponent(emailParam);
        }

        const teamDisplayName = this.props.teamDisplayName;
        const teamName = this.props.teamName;

        let focusEmail = false;
        let focusPassword = false;
        if (priorEmail === '') {
            focusEmail = true;
        } else {
            focusPassword = true;
        }

        let loginMessage = [];
        if (global.window.mm_config.EnableSignUpWithGitLab === 'true') {
            loginMessage.push(
                    <a
                        className='btn btn-custom-login gitlab'
                        href={'/' + teamName + '/login/gitlab'}
                        key='gitlab'
                    >
                        <span className='icon' />
                        <span>{'with GitLab'}</span>
                    </a>
           );
        }

        if (global.window.mm_config.EnableSignUpWithZBox === 'true') {
            loginMessage.push(
                <a
                    className='btn btn-custom-login zbox'
                    href={'/login/zbox'}
<<<<<<< HEAD
                    key='zbox'
=======
>>>>>>> 5f508d3c
                >
                    <span className='icon' />
                    <span>{formatMessage(messages.zbox)}</span>
                </a>
            );
        }

        let errorClass = '';
        if (serverError) {
            errorClass = ' has-error';
        }

        const verifiedParam = Utils.getUrlParameter('verified');
        let verifiedBox = '';
        if (verifiedParam) {
            verifiedBox = (
                <div className='alert alert-success'>
                    <i className='fa fa-check' />
                    {formatMessage(messages.verified)}
                </div>
            );
        }

        let emailSignup;
        if (global.window.mm_config.EnableSignUpWithEmail === 'true') {
            emailSignup = (
                <div className='signup__email-container'>
                    <div className={'form-group' + errorClass}>
                        <input
                            autoFocus={focusEmail}
                            type='email'
                            className='form-control'
                            name='email'
                            defaultValue={priorEmail}
                            ref='email'
                            placeholder={formatMessage(messages.email)}
                            spellCheck='false'
                        />
                    </div>
                    <div className={'form-group' + errorClass}>
                        <input
                            autoFocus={focusPassword}
                            type='password'
                            className='form-control'
                            name='password'
                            ref='password'
                            placeholder={formatMessage(messages.password)}
                            spellCheck='false'
                        />
                    </div>
                    <div className='form-group'>
                        <button
                            type='submit'
                            className='btn btn-primary'
                        >
                            {formatMessage(messages.singIn)}
                        </button>
                    </div>
                </div>
            );
        }

        if (loginMessage.length > 0 && emailSignup) {
            loginMessage = (
                <div>
                    {loginMessage}
                    <div className='or__container'>
                        <span>{formatMessage(messages.or)}</span>
                    </div>
                </div>
            );
        }

        let forgotPassword;
        if (emailSignup) {
            forgotPassword = (
                <div className='form-group'>
                    <a href={'/' + teamName + '/reset_password'}>{formatMessage(messages.forgot)}</a>
                </div>
            );
        }

        let userSignUp = null;
        if (this.props.inviteId) {
            userSignUp = (
                <div>
                    <span>{formatMessage(messages.noAccount)}
                        <a
                            href={'/signup_user_complete/?id=' + this.props.inviteId}
                            className='signup-team-login'
                        >
                            {formatMessage(messages.create)}
                        </a>
                    </span>
                </div>
            );
        }

        let teamSignUp = null;
        if (global.window.mm_config.EnableTeamCreation === 'true') {
            teamSignUp = (
                <div className='margin--extra'>
                    <a
                        href='/'
                        className='signup-team-login'
                    >
                        {formatMessage(messages.createTeam)}
                    </a>
                </div>
            );
        }

        return (
            <div className='signup-team__container'>
                <h5 className='margin--less'>{formatMessage(messages.signTo)}</h5>
                <h2 className='signup-team__name'>{teamDisplayName}</h2>
                <h2 className='signup-team__subdomain'>{formatMessage(messages.on) + global.window.mm_config.SiteName}</h2>
                <form onSubmit={this.handleSubmit}>
                    {verifiedBox}
                    <div className={'form-group' + errorClass}>
                        {serverError}
                    </div>
                    {loginMessage}
                    {emailSignup}
                    {userSignUp}
                    <div className='form-group margin--extra form-group--small'>
                        <span><a href='/find_team'>{formatMessage(messages.find)}</a></span>
                    </div>
                    {forgotPassword}
                    {teamSignUp}
                </form>
            </div>
        );
    }
}

Login.defaultProps = {
    teamName: '',
    teamDisplayName: ''
};
Login.propTypes = {
    intl: intlShape.isRequired,
    teamName: React.PropTypes.string,
    teamDisplayName: React.PropTypes.string,
    inviteId: React.PropTypes.string
};

export default injectIntl(Login);<|MERGE_RESOLUTION|>--- conflicted
+++ resolved
@@ -190,10 +190,6 @@
                 <a
                     className='btn btn-custom-login zbox'
                     href={'/login/zbox'}
-<<<<<<< HEAD
-                    key='zbox'
-=======
->>>>>>> 5f508d3c
                 >
                     <span className='icon' />
                     <span>{formatMessage(messages.zbox)}</span>
