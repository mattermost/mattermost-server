--- conflicted
+++ resolved
@@ -28,17 +28,12 @@
         defaultMessage: 'Member'
     },
     of: {
-<<<<<<< HEAD
-        id: 'more_direct_channls.of',
-        defaultMessage: 'of'
-=======
         id: 'more_direct_channels.of',
         defaultMessage: 'of'
     },
     search: {
         id: 'more_direct_channels.search',
         defaultMessage: 'Search members'
->>>>>>> 5f508d3c
     }
 });
 
