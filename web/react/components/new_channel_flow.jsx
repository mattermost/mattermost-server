--- conflicted
+++ resolved
@@ -179,15 +179,10 @@
             case SHOW_NEW_CHANNEL:
                 if (this.state.channelType === 'O') {
                     showChannelModal = true;
-<<<<<<< HEAD
-                } else {
-                    showGroupModal = true;
-=======
                     channelTerm = formatMessage(messages.channel);
                 } else {
                     showGroupModal = true;
                     channelTerm = formatMessage(messages.group);
->>>>>>> 5f508d3c
                 }
                 break;
             case SHOW_EDIT_URL:
