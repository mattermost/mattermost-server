// Copyright (c) 2015 Mattermost, Inc. All Rights Reserved.
// See License.txt for license information.

import NewChannelFlow from './new_channel_flow.jsx';
import MoreDirectChannels from './more_direct_channels.jsx';
import SidebarHeader from './sidebar_header.jsx';
import UnreadChannelIndicator from './unread_channel_indicator.jsx';
import TutorialTip from './tutorial/tutorial_tip.jsx';
import StarredItem from './starred_item.jsx';

import ChannelStore from '../stores/channel_store.jsx';
import UserStore from '../stores/user_store.jsx';
import TeamStore from '../stores/team_store.jsx';
import PreferenceStore from '../stores/preference_store.jsx';

import * as AsyncClient from '../utils/async_client.jsx';
import * as Client from '../utils/client.jsx';
import * as Utils from '../utils/utils.jsx';

import Constants from '../utils/constants.jsx';
const Preferences = Constants.Preferences;
const TutorialSteps = Constants.TutorialSteps;

const Tooltip = ReactBootstrap.Tooltip;
const OverlayTrigger = ReactBootstrap.OverlayTrigger;

export default class Sidebar extends React.Component {
    constructor(props) {
        super(props);

        this.badgesActive = false;
        this.firstUnreadChannel = null;
        this.lastUnreadChannel = null;

        this.getStateFromStores = this.getStateFromStores.bind(this);

        this.onChange = this.onChange.bind(this);
        this.onScroll = this.onScroll.bind(this);
        this.updateUnreadIndicators = this.updateUnreadIndicators.bind(this);
        this.handleLeaveDirectChannel = this.handleLeaveDirectChannel.bind(this);
        this.handleResize = this.handleResize.bind(this);

        this.showMoreChannelsModal = this.showMoreChannelsModal.bind(this);
        this.showNewChannelModal = this.showNewChannelModal.bind(this);
        this.hideNewChannelModal = this.hideNewChannelModal.bind(this);
        this.showMoreDirectChannelsModal = this.showMoreDirectChannelsModal.bind(this);
        this.hideMoreDirectChannelsModal = this.hideMoreDirectChannelsModal.bind(this);

        this.createChannelElement = this.createChannelElement.bind(this);
        this.updateTitle = this.updateTitle.bind(this);

        this.isLeaving = new Map();

        const state = this.getStateFromStores();
        state.newChannelModalType = '';
        state.showDirectChannelsModal = false;
        state.loadingDMChannel = -1;
        state.windowWidth = Utils.windowWidth();
        this.state = state;
    }
    getTotalUnreadCount() {
        let msgs = 0;
        let mentions = 0;
        const unreadCounts = this.state.unreadCounts;

        Object.keys(unreadCounts).forEach((chId) => {
            msgs += unreadCounts[chId].msgs;
            mentions += unreadCounts[chId].mentions;
        });

        return {msgs, mentions};
    }
    getStateFromStores() {
        const members = ChannelStore.getAllMembers();
        const currentChannelId = ChannelStore.getCurrentId();
        const currentUserId = UserStore.getCurrentId();

        const channels = Object.assign([], ChannelStore.getAll());
        channels.sort((a, b) => a.display_name.localeCompare(b.display_name));

        const publicChannels = channels.filter((channel) => channel.type === Constants.OPEN_CHANNEL);
        const privateChannels = channels.filter((channel) => channel.type === Constants.PRIVATE_CHANNEL);

        const preferences = PreferenceStore.getCategory(Constants.Preferences.CATEGORY_DIRECT_CHANNEL_SHOW);

        const directChannels = [];
        for (const preference of preferences) {
            if (preference.value !== 'true') {
                continue;
            }

            const teammateId = preference.name;

            let directChannel = channels.find(Utils.isDirectChannelForUser.bind(null, teammateId));

            // a direct channel doesn't exist yet so create a fake one
            if (!directChannel) {
                directChannel = {
                    name: Utils.getDirectChannelName(currentUserId, teammateId),
                    last_post_at: 0,
                    total_msg_count: 0,
                    type: Constants.DM_CHANNEL,
                    fake: true
                };
            }

            directChannel.display_name = Utils.displayUsername(teammateId);
            directChannel.teammate_id = teammateId;
            directChannel.status = UserStore.getStatus(teammateId);

            directChannels.push(directChannel);
        }

        directChannels.sort(this.sortChannelsByDisplayName);

        const hiddenDirectChannelCount = UserStore.getActiveOnlyProfileList(true).length - directChannels.length;

        const tutorialStep = PreferenceStore.getInt(Preferences.TUTORIAL_STEP, UserStore.getCurrentId(), 999);

        const starredChannels = PreferenceStore.getPreferences(Constants.Preferences.STARRED_CHANNELS).map((preference) => {
            return Boolean(preference.value) === true ? ChannelStore.get(preference.name) : null;
        }).filter((channel) => {
            return channel !== null;
        });

        return {
            activeId: currentChannelId,
            members,
            publicChannels,
            privateChannels,
<<<<<<< HEAD
            directChannels,
=======
            visibleDirectChannels,
            starredChannels,
>>>>>>> 6f5f11bc
            hiddenDirectChannelCount,
            unreadCounts: JSON.parse(JSON.stringify(ChannelStore.getUnreadCounts())),
            showTutorialTip: tutorialStep === TutorialSteps.CHANNEL_POPOVER
        };
    }

    componentDidMount() {
        ChannelStore.addChangeListener(this.onChange);
        UserStore.addChangeListener(this.onChange);
        UserStore.addStatusesChangeListener(this.onChange);
        TeamStore.addChangeListener(this.onChange);
        PreferenceStore.addChangeListener(this.onChange);

        this.updateTitle();
        this.updateUnreadIndicators();

        window.addEventListener('resize', this.handleResize);

        if ($(window).width() > 768) {
            $('.nav-pills__container').perfectScrollbar();
        }
    }
    shouldComponentUpdate(nextProps, nextState) {
        if (!Utils.areObjectsEqual(nextState, this.state)) {
            return true;
        }
        return false;
    }
    componentDidUpdate() {
        this.updateTitle();
        this.updateUnreadIndicators();
    }
    componentWillUnmount() {
        window.removeEventListener('resize', this.handleResize);

        ChannelStore.removeChangeListener(this.onChange);
        UserStore.removeChangeListener(this.onChange);
        UserStore.removeStatusesChangeListener(this.onChange);
        TeamStore.removeChangeListener(this.onChange);
        PreferenceStore.removeChangeListener(this.onChange);
    }
    handleResize() {
        this.setState({
            windowWidth: Utils.windowWidth(),
            windowHeight: Utils.windowHeight()
        });
    }
    onChange() {
        this.setState(this.getStateFromStores());
    }
    updateTitle() {
        const channel = ChannelStore.getCurrent();
        if (channel) {
            let currentSiteName = '';
            if (global.window.mm_config.SiteName != null) {
                currentSiteName = global.window.mm_config.SiteName;
            }

            let currentChannelName = channel.display_name;
            if (channel.type === 'D') {
                currentChannelName = Utils.getDirectTeammate(channel.id).username;
            }

            const unread = this.getTotalUnreadCount();
            const mentionTitle = unread.mentions > 0 ? '(' + unread.mentions + ') ' : '';
            const unreadTitle = unread.msgs > 0 ? '* ' : '';
            document.title = mentionTitle + unreadTitle + currentChannelName + ' - ' + TeamStore.getCurrent().display_name + ' ' + currentSiteName;
        }
    }
    onScroll() {
        this.updateUnreadIndicators();
    }
    updateUnreadIndicators() {
        const container = $(ReactDOM.findDOMNode(this.refs.container));

        var showTopUnread = false;
        var showBottomUnread = false;

        if (this.firstUnreadChannel) {
            var firstUnreadElement = $(ReactDOM.findDOMNode(this.refs[this.firstUnreadChannel]));

            if (firstUnreadElement.position().top + firstUnreadElement.height() < 0) {
                showTopUnread = true;
            }
        }

        if (this.lastUnreadChannel) {
            var lastUnreadElement = $(ReactDOM.findDOMNode(this.refs[this.lastUnreadChannel]));

            if (lastUnreadElement.position().top > container.height()) {
                showBottomUnread = true;
            }
        }

        this.setState({
            showTopUnread,
            showBottomUnread
        });
    }

    handleLeaveDirectChannel(channel) {
        if (!this.isLeaving.get(channel.id)) {
            this.isLeaving.set(channel.id, true);

            const preference = PreferenceStore.setPreference(Constants.Preferences.CATEGORY_DIRECT_CHANNEL_SHOW, channel.teammate_id, 'false');

            // bypass AsyncClient since we've already saved the updated preferences
            Client.savePreferences(
                [preference],
                () => {
                    this.isLeaving.set(channel.id, false);
                },
                () => {
                    this.isLeaving.set(channel.id, false);
                }
            );

            this.setState(this.getStateFromStores());
        }

        if (channel.id === this.state.activeId) {
            Utils.switchChannel(ChannelStore.getByName(Constants.DEFAULT_CHANNEL));
        }
    }

    sortChannelsByDisplayName(a, b) {
        return a.display_name.localeCompare(b.display_name);
    }

    showMoreChannelsModal() {
        // manually show the modal because using data-toggle messes with keyboard focus when the modal is dismissed
        $('#more_channels').modal({'data-channeltype': 'O'}).modal('show');
    }

    showNewChannelModal(type) {
        this.setState({newChannelModalType: type});
    }
    hideNewChannelModal() {
        this.setState({newChannelModalType: ''});
    }

    showMoreDirectChannelsModal() {
        this.setState({showDirectChannelsModal: true});
    }
    hideMoreDirectChannelsModal() {
        this.setState({showDirectChannelsModal: false});
    }

    createTutorialTip() {
        const screens = [];

        screens.push(
            <div>
                <h4>{'Channels'}</h4>
                <p><strong>{'Channels'}</strong>{' organize conversations across different topics. They’re open to everyone on your team. To send private communications use '}<strong>{'Direct Messages'}</strong>{' for a single person or '}<strong>{'Private Groups'}</strong>{' for multiple people.'}
                </p>
            </div>
        );

        screens.push(
            <div>
                <h4>{'"Town Square" and "Off-Topic" channels'}</h4>
                <p>{'Here are two public channels to start:'}</p>
                <p>
                    <strong>{'Town Square'}</strong>{' is a place for team-wide communication. Everyone in your team is a member of this channel.'}
                </p>
                <p>
                    <strong>{'Off-Topic'}</strong>{' is a place for fun and humor outside of work-related channels. You and your team can decide what other channels to create.'}
                </p>
            </div>
        );

        screens.push(
            <div>
                <h4>{'Creating and Joining Channels'}</h4>
                <p>
                    {'Click '}<strong>{'"More..."'}</strong>{' to create a new channel or join an existing one.'}
                </p>
                <p>
                    {'You can also create a new channel or private group by clicking the '}<strong>{'"+" symbol'}</strong>{' next to the channel or private group header.'}
                </p>
            </div>
        );

        return (
            <TutorialTip
                placement='right'
                screens={screens}
                overlayClass='tip-overlay--sidebar'
            />
        );
    }

    createChannelElement(channel, index, arr, handleClose) {
        const members = this.state.members;
        const activeId = this.state.activeId;
        const channelMember = members[channel.id];
        const unreadCount = this.state.unreadCounts[channel.id] || {msgs: 0, mentions: 0};
        let msgCount;

        let linkClass = '';
        if (channel.id === activeId) {
            linkClass = 'active';
        }

        let rowClass = 'sidebar-channel';

        var unread = false;
        if (channelMember) {
            msgCount = unreadCount.msgs + unreadCount.mentions;
            unread = msgCount > 0 || channelMember.mention_count > 0;
        }

        if (unread) {
            rowClass += ' unread-title';

            if (channel.id !== activeId) {
                if (!this.firstUnreadChannel) {
                    this.firstUnreadChannel = channel.name;
                }
                this.lastUnreadChannel = channel.name;
            }
        }

        var badge = null;
        if (channelMember) {
            if (unreadCount.mentions) {
                badge = <span className='badge pull-right small'>{unreadCount.mentions}</span>;
                this.badgesActive = true;
            }
        } else if (this.state.loadingDMChannel === index && channel.type === 'D') {
            badge = (
                <img
                    className='channel-loading-gif pull-right'
                    src='/static/images/load.gif'
                />
            );
        }

        if (msgCount > 0) {
            rowClass += ' has-badge';
        }

        // set up status icon for direct message channels
        var status = null;
        if (channel.type === 'D') {
            var statusIcon = '';
            if (channel.status === 'online') {
                statusIcon = Constants.ONLINE_ICON_SVG;
            } else if (channel.status === 'away') {
                statusIcon = Constants.AWAY_ICON_SVG;
            } else {
                statusIcon = Constants.OFFLINE_ICON_SVG;
            }
            status = (
                <span
                    className='status'
                    dangerouslySetInnerHTML={{__html: statusIcon}}
                />
            );
        }

        var icon = null;
        if (channel.type === 'O') {
            icon = <div className='status'><i className='fa fa-globe'></i></div>;
        } else if (channel.type === 'P') {
            icon = <div className='status'><i className='fa fa-lock'></i></div>;
        }

        // set up click handler to switch channels (or create a new channel for non-existant ones)
        var handleClick = null;
        var href = '#';
        var teamURL = TeamStore.getCurrentTeamUrl();

        if (!channel.fake) {
            handleClick = function clickHandler(e) {
                if (e.target.attributes.getNamedItem('data-close')) {
                    handleClose(channel);
                } else {
                    Utils.switchChannel(channel);
                }

                e.preventDefault();
            };
        } else if (channel.fake && teamURL) {
            // It's a direct message channel that doesn't exist yet so let's create it now
            var otherUserId = Utils.getUserIdFromChannelName(channel);

            if (this.state.loadingDMChannel === -1) {
                handleClick = function clickHandler(e) {
                    e.preventDefault();

                    if (e.target.attributes.getNamedItem('data-close')) {
                        handleClose(channel);
                    } else {
                        this.setState({loadingDMChannel: index});

                        Client.createDirectChannel(channel, otherUserId,
                            (data) => {
                                this.setState({loadingDMChannel: -1});
                                AsyncClient.getChannel(data.id);
                                Utils.switchChannel(data);
                            },
                            () => {
                                this.setState({loadingDMChannel: -1});
                                window.location.href = TeamStore.getCurrentTeamUrl() + '/channels/' + channel.name;
                            }
                        );
                    }
                }.bind(this);
            }
        }

        let closeButton = null;
        const removeTooltip = (
            <Tooltip id='remove-dm-tooltip'>{'Remove from list'}</Tooltip>
        );
        if (handleClose && !badge) {
            closeButton = (
                <OverlayTrigger
                    delayShow={1000}
                    placement='top'
                    overlay={removeTooltip}
                >
                <span
                    className='btn-close'
                    data-close='true'
                >
                    {'×'}
                </span>
                </OverlayTrigger>
            );

            rowClass += ' has-close';
        }

        let tutorialTip = null;
        if (this.state.showTutorialTip && channel.name === Constants.DEFAULT_CHANNEL) {
            tutorialTip = this.createTutorialTip();
        }

        return (
            <li
                key={channel.name}
                ref={channel.name}
                className={linkClass}
            >
                <a
                    className={rowClass}
                    href={href}
                    onClick={handleClick}
                >
                    {icon}
                    {status}
                    <StarredItem
                        id={channel.id}
                        type={Constants.Preferences.STARRED_CHANNELS}
                    />
                    {channel.display_name}
                    {badge}
                    {closeButton}
                </a>
                {tutorialTip}
            </li>
        );
    }
    render() {
        this.badgesActive = false;

        // keep track of the first and last unread channels so we can use them to set the unread indicators
        this.firstUnreadChannel = null;
        this.lastUnreadChannel = null;

        // create elements for all 3 types of channels
        const publicChannelItems = this.state.publicChannels.map(this.createChannelElement);

        const privateChannelItems = this.state.privateChannels.map(this.createChannelElement);

        const directMessageItems = this.state.directChannels.map((channel, index, arr) => {
            return this.createChannelElement(channel, index, arr, this.handleLeaveDirectChannel);
        });

        const starredChannelItems = this.state.starredChannels.map((channel, index, arr) => {
            if (channel) {
                return this.createChannelElement(channel, index, arr, this.handleLeaveDirectChannel);
            }
        });
        let starredChannelSection = null;
        if (starredChannelItems.length) {
            starredChannelSection = (
                <ul className='nav nav-pills nav-stacked starred-channels'>
                    <li>
                        <h4>{'STARRED'}</h4>
                    </li>
                    {starredChannelItems}
                </ul>
            );
        }

        // update the favicon to show if there are any notifications
        var link = document.createElement('link');
        link.type = 'image/x-icon';
        link.rel = 'shortcut icon';
        link.id = 'favicon';
        if (this.badgesActive) {
            link.href = '/static/images/favicon/redfavicon-16x16.png';
        } else {
            link.href = '/static/images/favicon/favicon-16x16.png';
        }
        var head = document.getElementsByTagName('head')[0];
        var oldLink = document.getElementById('favicon');
        if (oldLink) {
            head.removeChild(oldLink);
        }
        head.appendChild(link);

        var directMessageMore = null;
        if (this.state.hiddenDirectChannelCount > 0) {
            directMessageMore = (
                <li key='more'>
                    <a
                        href='#'
                        onClick={this.showMoreDirectChannelsModal}
                    >
                        {'More (' + this.state.hiddenDirectChannelCount + ')'}
                    </a>
                </li>
            );
        }

        let showChannelModal = false;
        if (this.state.newChannelModalType !== '') {
            showChannelModal = true;
        }

        const createChannelTootlip = (
            <Tooltip id='new-channel-tooltip' >{'Create new channel'}</Tooltip>
        );
        const createGroupTootlip = (
            <Tooltip id='new-group-tooltip'>{'Create new group'}</Tooltip>
        );

        return (
            <div>
                <NewChannelFlow
                    show={showChannelModal}
                    channelType={this.state.newChannelModalType}
                    onModalDismissed={this.hideNewChannelModal}
                />
                <MoreDirectChannels
                    show={this.state.showDirectChannelsModal}
                    onModalDismissed={this.hideMoreDirectChannelsModal}
                />

                <SidebarHeader
                    teamDisplayName={TeamStore.getCurrent().display_name}
                    teamName={TeamStore.getCurrent().name}
                    teamType={TeamStore.getCurrent().type}
                />

                <UnreadChannelIndicator
                    show={this.state.showTopUnread}
                    extraClass='nav-pills__unread-indicator-top'
                    text={'Unread post(s) above'}
                />
                <UnreadChannelIndicator
                    show={this.state.showBottomUnread}
                    extraClass='nav-pills__unread-indicator-bottom'
                    text={'Unread post(s) below'}
                />

                <div
                    ref='container'
                    className='nav-pills__container'
                    onScroll={this.onScroll}
                >
                    {starredChannelSection}
                    <ul className='nav nav-pills nav-stacked'>
                        <li>
                            <h4>
                                {'Channels'}
                                <OverlayTrigger
                                    delayShow={500}
                                    placement='top'
                                    overlay={createChannelTootlip}
                                >
                                <a
                                    className='add-channel-btn'
                                    href='#'
                                    onClick={this.showNewChannelModal.bind(this, 'O')}
                                >
                                    {'+'}
                                </a>
                                </OverlayTrigger>
                            </h4>
                        </li>
                        {publicChannelItems}
                        <li>
                            <a
                                href='#'
                                className='nav-more'
                                onClick={this.showMoreChannelsModal}
                            >
                                {'More...'}
                            </a>
                        </li>
                    </ul>

                    <ul className='nav nav-pills nav-stacked'>
                        <li>
                            <h4>
                                {'Private Groups'}
                                <OverlayTrigger
                                    delayShow={500}
                                    placement='top'
                                    overlay={createGroupTootlip}
                                >
                                <a
                                    className='add-channel-btn'
                                    href='#'
                                    onClick={this.showNewChannelModal.bind(this, 'P')}
                                >
                                    {'+'}
                                </a>
                                </OverlayTrigger>
                            </h4>
                        </li>
                        {privateChannelItems}
                    </ul>
                    <ul className='nav nav-pills nav-stacked'>
                        <li><h4>{'Direct Messages'}</h4></li>
                        {directMessageItems}
                        {directMessageMore}
                    </ul>
                </div>
            </div>
        );
    }
}

Sidebar.defaultProps = {
};
Sidebar.propTypes = {
};<|MERGE_RESOLUTION|>--- conflicted
+++ resolved
@@ -128,12 +128,9 @@
             members,
             publicChannels,
             privateChannels,
-<<<<<<< HEAD
             directChannels,
-=======
             visibleDirectChannels,
             starredChannels,
->>>>>>> 6f5f11bc
             hiddenDirectChannelCount,
             unreadCounts: JSON.parse(JSON.stringify(ChannelStore.getUnreadCounts())),
             showTutorialTip: tutorialStep === TutorialSteps.CHANNEL_POPOVER
