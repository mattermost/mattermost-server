--- conflicted
+++ resolved
@@ -280,10 +280,6 @@
                 <a
                     className='btn btn-custom-login zbox'
                     href={'/' + this.props.teamName + '/signup/zbox' + window.location.search}
-<<<<<<< HEAD
-                    key='zbox'
-=======
->>>>>>> 5f508d3c
                 >
                     <span className='icon' />
                     <span>{formatMessage(messages.zbox)}</span>
