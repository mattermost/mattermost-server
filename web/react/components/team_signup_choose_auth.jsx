--- conflicted
+++ resolved
@@ -3,13 +3,13 @@
 import {intlShape, injectIntl, defineMessages} from 'react-intl';
 
 const messages = defineMessages({
-    zboxCreate: {
-        id: 'choose_auth_page.zboxCreate',
-        defaultMessage: 'Create new team with ZBox Account'
-    },
     gitlabCreate: {
         id: 'choose_auth_page.gitlabCreate',
         defaultMessage: 'Create new team with GitLab Account'
+    },
+    googleCreate: {
+        id: 'choose_auth_page.googleCreate',
+        defaultMessage: 'Create new team with Google Apps Account'
     },
     emailCreate: {
         id: 'choose_auth_page.emailCreate',
@@ -52,12 +52,12 @@
             );
         }
 
-<<<<<<< HEAD
         if (global.window.mm_config.EnableSignUpWithGoogle === 'true') {
             buttons.push(
                     <a
                         className='btn btn-custom-login google btn-full'
                         href='#'
+                        key='google'
                         onClick={
                             (e) => {
                                 e.preventDefault();
@@ -66,26 +66,8 @@
                         }
                     >
                         <span className='icon' />
-                        <span>{'Create new team with Google Apps Account'}</span>
+                        <span>{formatMessage(messages.googleCreate)}</span>
                     </a>
-=======
-        if (global.window.mm_config.EnableSignUpWithZBox === 'true') {
-            buttons.push(
-                <a
-                    className='btn btn-custom-login zbox btn-full'
-                    href='#'
-                    key='zbox'
-                    onClick={
-                            function clickZbox(e) {
-                                e.preventDefault();
-                                this.props.updatePage('zbox');
-                            }.bind(this)
-                        }
-                >
-                    <span className='icon' />
-                    <span>{formatMessage(messages.zboxCreate)}</span>
-                </a>
->>>>>>> e63d4afb
             );
         }
 
