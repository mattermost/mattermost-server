// Copyright (c) 2015 Mattermost, Inc. All Rights Reserved.
// See License.txt for license information.

<<<<<<< HEAD
import Constants from '../utils/constants.jsx';
=======
import {intlShape, injectIntl, defineMessages} from 'react-intl';
>>>>>>> a9c6815c
import * as Utils from '../utils/utils.jsx';

var Tooltip = ReactBootstrap.Tooltip;
var OverlayTrigger = ReactBootstrap.OverlayTrigger;

const messages = defineMessages({
    at: {
        id: 'time_since.at',
        defaultMessage: ' at '
    },
    hours: {
        id: 'time_since.hours',
        defaultMessage: '@interval hours ago'
    },
    hour: {
        id: 'time_since.hour',
        defaultMessage: '1 hour ago'
    },
    minutes: {
        id: 'time_since.minutes',
        defaultMessage: '@interval minutes ago'
    },
    minute: {
        id: 'time_since.minute',
        defaultMessage: '1 minute ago'
    },
    justNow: {
        id: 'time_since.justNow',
        defaultMessage: 'just now'
    }
});

class TimeSince extends React.Component {
    constructor(props) {
        super(props);
    }
    componentDidMount() {
        this.intervalId = setInterval(() => {
            this.forceUpdate();
        }, 30000);
    }
    componentWillUnmount() {
        clearInterval(this.intervalId);
    }
    render() {
        const {formatMessage, locale} = this.props.intl;

        const displayDate = Utils.displayDate(this.props.eventTime, locale);
        const displayTime = Utils.displayTime(this.props.eventTime, locale);

        const tooltip = (
            <Tooltip id={'time-since-tooltip-' + this.props.eventTime}>
                {displayDate + formatMessage(messages.at) + displayTime}
            </Tooltip>
        );

        const translations = {
            hours: formatMessage(messages.hours),
            hour: formatMessage(messages.hour),
            minutes: formatMessage(messages.minutes),
            minute: formatMessage(messages.minute),
            justNow: formatMessage(messages.justNow)
        };

        return (
            <OverlayTrigger
                delayShow={Constants.OVERLAY_TIME_DELAY}
                placement='top'
                overlay={tooltip}
            >
                <time className='post__time'>
                    {Utils.displayDateTime(this.props.eventTime, locale, translations)}
                </time>
            </OverlayTrigger>
        );
    }
}
TimeSince.defaultProps = {
    eventTime: 0
};

TimeSince.propTypes = {
    eventTime: React.PropTypes.number.isRequired,
    intl: intlShape.isRequired
};

export default injectIntl(TimeSince);<|MERGE_RESOLUTION|>--- conflicted
+++ resolved
@@ -1,11 +1,8 @@
 // Copyright (c) 2015 Mattermost, Inc. All Rights Reserved.
 // See License.txt for license information.
 
-<<<<<<< HEAD
+import {intlShape, injectIntl, defineMessages} from 'react-intl';
 import Constants from '../utils/constants.jsx';
-=======
-import {intlShape, injectIntl, defineMessages} from 'react-intl';
->>>>>>> a9c6815c
 import * as Utils from '../utils/utils.jsx';
 
 var Tooltip = ReactBootstrap.Tooltip;
@@ -54,7 +51,7 @@
         const {formatMessage, locale} = this.props.intl;
 
         const displayDate = Utils.displayDate(this.props.eventTime, locale);
-        const displayTime = Utils.displayTime(this.props.eventTime, locale);
+        const displayTime = Utils.displayTime(this.props.eventTime);
 
         const tooltip = (
             <Tooltip id={'time-since-tooltip-' + this.props.eventTime}>
@@ -77,7 +74,7 @@
                 overlay={tooltip}
             >
                 <time className='post__time'>
-                    {Utils.displayDateTime(this.props.eventTime, locale, translations)}
+                    {Utils.displayDateTime(this.props.eventTime, translations)}
                 </time>
             </OverlayTrigger>
         );
