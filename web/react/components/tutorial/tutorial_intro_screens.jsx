--- conflicted
+++ resolved
@@ -46,6 +46,14 @@
     end: {
         id: 'tutorial_intro.end',
         defaultMessage: 'Click “Next” to enter to General Channel. This is the first channel teammates see when they sign up. Use it for posting updates everyone needs to know.'
+    },
+    support: {
+        id: 'tutorial_intro.support',
+        defaultMessage: 'Need anything, just email us at '
+    },
+    whenReady: {
+        id: 'tutorial_intro.whenReady',
+        defaultMessage: ' when you’re ready.'
     }
 });
 
@@ -124,7 +132,7 @@
                     data-toggle='modal'
                     data-target='#invite_member'
                 >
-                    {'Invite teammates'}
+                    {formatMessage(messages.invite)}
                 </a>
             );
         } else {
@@ -137,28 +145,18 @@
                     data-title='Team Invite'
                     data-value={Utils.getWindowLocationOrigin() + '/signup_user_complete/?id=' + team.id}
                 >
-                    {'Invite teammates'}
+                    {formatMessage(messages.invite)}
                 </a>
             );
         }
 
         const circles = this.createCircles();
 
-<<<<<<< HEAD
-        return (
-            <div>
-                <h3>{formatMessage(messages.allSet)}</h3>
-                <p>
-                    {inviteModalLink}
-                    {' when you’re ready.'}
-                </p>
-=======
         let supportInfo = null;
         if (global.window.mm_config.SupportEmail) {
             supportInfo = (
->>>>>>> ffe96120
                 <p>
-                    {'Need anything, just email us at '}
+                    {formatMessage(messages.support)}
                     <a
                         href={'mailto:' + global.window.mm_config.SupportEmail}
                         target='_blank'
@@ -167,22 +165,18 @@
                     </a>
                     {'.'}
                 </p>
-<<<<<<< HEAD
-                {formatMessage(messages.end)}
-=======
             );
         }
 
         return (
             <div>
-                <h3>{'You’re all set'}</h3>
+                <h3>{formatMessage(messages.allSet)}</h3>
                 <p>
                     {inviteModalLink}
-                    {' when you’re ready.'}
+                    {formatMessage(messages.whenReady)}
                 </p>
                 {supportInfo}
-                {'Click “Next” to enter Town Square. This is the first channel teammates see when they sign up. Use it for posting updates everyone needs to know.'}
->>>>>>> ffe96120
+                {formatMessage(messages.end)}
                 {circles}
             </div>
         );
