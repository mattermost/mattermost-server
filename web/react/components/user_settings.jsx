--- conflicted
+++ resolved
@@ -512,8 +512,6 @@
     handleDevicesOpen: function() {
         $("#user_settings1").modal('hide');
     },
-<<<<<<< HEAD
-=======
     handleClose: function() {
         $(this.getDOMNode()).find(".form-control").each(function() {
             this.value = "";
@@ -526,7 +524,6 @@
     componentWillUnmount: function() {
         $('#user_settings1').off('hidden.bs.modal', this.handleClose);
     },
->>>>>>> 85ff151b
     getInitialState: function() {
         return { current_password: '', new_password: '', confirm_password: '' };
     },
@@ -618,15 +615,9 @@
                     { passwordSection }
                     <div className="divider-dark"/>
                     <br></br>
-<<<<<<< HEAD
-                    <a data-toggle="modal" className="security-links" data-target="#access-history" href="#" onClick={this.handleHistoryOpen}><i className="fa fa-clock-o"></i>View Access History</a>
-                    <b>   </b>
-                    <a data-toggle="modal" className="security-links" data-target="#activity-log" href="#" onClick={this.handleDevicesOpen}><i className="fa fa-globe"></i>View and Logout of Active Devices</a>
-=======
                     <a data-toggle="modal" className="security-links theme" data-target="#access-history" href="#" onClick={this.handleHistoryOpen}><i className="fa fa-clock-o"></i>View Access History</a>
                     <b>   </b>
                     <a data-toggle="modal" className="security-links theme" data-target="#activity-log" href="#" onClick={this.handleDevicesOpen}><i className="fa fa-globe"></i>View and Logout of Active Devices</a>
->>>>>>> 85ff151b
                 </div>
             </div>
         );
