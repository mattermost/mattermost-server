// Copyright (c) 2015 Mattermost, Inc. All Rights Reserved.
// See License.txt for license information.

import {intlShape, injectIntl, FormattedHTMLMessage, defineMessages} from 'react-intl';
import * as Client from '../../utils/client.jsx';
import * as Utils from '../../utils/utils.jsx';
import Constants from '../../utils/constants.jsx';
import ChannelStore from '../../stores/channel_store.jsx';
import LoadingScreen from '../loading_screen.jsx';

const messages = defineMessages({
    channel: {
        id: 'user.settings.hooks_in.channel',
        defaultMessage: 'Channel: '
    },
    remove: {
        id: 'user.settings.hooks_in.remove',
        defaultMessage: 'Remove'
    },
    none: {
        id: 'user.settings.hooks_in.none',
        defaultMessage: 'None'
    },
    existing: {
        id: 'user.settings.hooks_in.existing',
        defaultMessage: 'Existing incoming webhooks'
    },
    addDescription: {
        id: 'user.settings.hooks_in.addDescription',
        defaultMessage: 'Create webhook URLs for use in external integrations. Please see <a href="http://mattermost.org/webhooks">http://mattermost.org/webhooks</a>  to learn more.'
    },
    addTitle: {
        id: 'user.settings.hooks_in.addTitle',
        defaultMessage: 'Add a new incoming webhook'
    },
    add: {
        id: 'user.settings.hooks_in.add',
        defaultMessage: 'Add'
    }
});

class ManageIncomingHooks extends React.Component {
    constructor() {
        super();

        this.getHooks = this.getHooks.bind(this);
        this.addNewHook = this.addNewHook.bind(this);
        this.updateChannelId = this.updateChannelId.bind(this);

        this.state = {hooks: [], channelId: ChannelStore.getByName(Constants.DEFAULT_CHANNEL).id, getHooksComplete: false};
    }
    componentDidMount() {
        this.getHooks();
    }
    addNewHook() {
        const hook = {};
        hook.channel_id = this.state.channelId;

        Client.addIncomingHook(
            hook,
            (data) => {
                let hooks = this.state.hooks;
                if (!hooks) {
                    hooks = [];
                }
                hooks.push(data);
                this.setState({hooks});
            },
            (err) => {
                this.setState({serverError: err});
            }
        );
    }
    removeHook(id) {
        const data = {};
        data.id = id;

        Client.deleteIncomingHook(
            data,
            () => {
                const hooks = this.state.hooks;
                let index = -1;
                for (let i = 0; i < hooks.length; i++) {
                    if (hooks[i].id === id) {
                        index = i;
                        break;
                    }
                }

                if (index !== -1) {
                    hooks.splice(index, 1);
                }

                this.setState({hooks});
            },
            (err) => {
                this.setState({serverError: err});
            }
        );
    }
    getHooks() {
        Client.listIncomingHooks(
            (data) => {
                const state = this.state;

                if (data) {
                    state.hooks = data;
                }

                state.getHooksComplete = true;
                this.setState(state);
            },
            (err) => {
                this.setState({serverError: err});
            }
        );
    }
    updateChannelId(e) {
        this.setState({channelId: e.target.value});
    }
    render() {
        const {formatMessage} = this.props.intl;

        let serverError;
        if (this.state.serverError) {
            serverError = <label className='has-error'>{this.state.serverError}</label>;
        }

        const channels = ChannelStore.getAll();
        const options = [];
        channels.forEach((channel) => {
            if (channel.type !== Constants.DM_CHANNEL) {
                options.push(
                    <option
                        key={'incoming-hook' + channel.id}
                        value={channel.id}
                    >
                        {channel.display_name}
                    </option>
                );
            }
        });

        let disableButton = '';
        if (this.state.channelId === '') {
            disableButton = ' disable';
        }

        const hooks = [];
        this.state.hooks.forEach((hook) => {
            const c = ChannelStore.get(hook.channel_id);
            if (c) {
                hooks.push(
                    <div
                        key={hook.id}
                        className='webhook__item'
                    >
                        <div className='padding-top x2 webhook__url'>
                            <strong>{'URL: '}</strong>
                            <span className='word-break--all'>{Utils.getWindowLocationOrigin() + '/hooks/' + hook.id}</span>
                        </div>
                        <div className='padding-top'>
                            <strong>{formatMessage(messages.channel)}</strong>{c.display_name}
                        </div>
                        <a
                            className={'webhook__remove'}
                            href='#'
                            onClick={this.removeHook.bind(this, hook.id)}
                        >
                            <span aria-hidden='true'>{'×'}</span>
                        </a>
                        <div className='padding-top x2 divider-light'></div>
                    </div>
                );
            }
        });

        let displayHooks;
        if (!this.state.getHooksComplete) {
            displayHooks = <LoadingScreen/>;
        } else if (hooks.length > 0) {
            displayHooks = hooks;
        } else {
            displayHooks = <div className='padding-top x2'>{formatMessage(messages.none)}</div>;
        }

        const existingHooks = (
            <div className='webhooks__container'>
                <label className='control-label padding-top x2'>{formatMessage(messages.existing)}</label>
                <div className='padding-top divider-light'></div>
                <div className='webhooks__list'>
                    {displayHooks}
                </div>
            </div>
        );

        return (
            <div key='addIncomingHook'>
<<<<<<< HEAD
                {'Create webhook URLs for use in external integrations. Please see '}
                <a
                    href='http://mattermost.org/webhooks'
                    target='_blank'
                >
                    {'http://mattermost.org/webhooks'}
                </a>
                {' to learn more.'}
                <div><label className='control-label padding-top x2'>{'Add a new incoming webhook'}</label></div>
=======
                <FormattedHTMLMessage id='user.settings.hooks_in.addDescription' />
                <div><label className='control-label padding-top x2'>{formatMessage(messages.addTitle)}</label></div>
>>>>>>> e63d4afb
                <div className='row padding-top'>
                    <div className='col-sm-10 padding-bottom'>
                        <select
                            ref='channelName'
                            className='form-control'
                            value={this.state.channelId}
                            onChange={this.updateChannelId}
                        >
                            {options}
                        </select>
                        {serverError}
                    </div>
                    <div className='col-sm-2 col-xs-4 no-padding--left padding-bottom'>
                        <a
                            className={'btn form-control no-padding btn-sm btn-primary' + disableButton}
                            href='#'
                            onClick={this.addNewHook}
                        >
                            {formatMessage(messages.add)}
                        </a>
                    </div>
                </div>
                {existingHooks}
            </div>
        );
    }
}

ManageIncomingHooks.propTypes = {
    intl: intlShape.isRequired
};

export default injectIntl(ManageIncomingHooks);<|MERGE_RESOLUTION|>--- conflicted
+++ resolved
@@ -196,20 +196,8 @@
 
         return (
             <div key='addIncomingHook'>
-<<<<<<< HEAD
-                {'Create webhook URLs for use in external integrations. Please see '}
-                <a
-                    href='http://mattermost.org/webhooks'
-                    target='_blank'
-                >
-                    {'http://mattermost.org/webhooks'}
-                </a>
-                {' to learn more.'}
-                <div><label className='control-label padding-top x2'>{'Add a new incoming webhook'}</label></div>
-=======
                 <FormattedHTMLMessage id='user.settings.hooks_in.addDescription' />
                 <div><label className='control-label padding-top x2'>{formatMessage(messages.addTitle)}</label></div>
->>>>>>> e63d4afb
                 <div className='row padding-top'>
                     <div className='col-sm-10 padding-bottom'>
                         <select
