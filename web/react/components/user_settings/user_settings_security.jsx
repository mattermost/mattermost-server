// Copyright (c) 2015 Mattermost, Inc. All Rights Reserved.
// See License.txt for license information.

import {intlShape, injectIntl, defineMessages} from 'react-intl';
import SettingItemMin from '../setting_item_min.jsx';
import SettingItemMax from '../setting_item_max.jsx';
import AccessHistoryModal from '../access_history_modal.jsx';
import ActivityLogModal from '../activity_log_modal.jsx';
import ToggleModalButton from '../toggle_modal_button.jsx';

import TeamStore from '../../stores/team_store.jsx';

import * as Client from '../../utils/client.jsx';
import * as AsyncClient from '../../utils/async_client.jsx';
import Constants from '../../utils/constants.jsx';

const messages = defineMessages({
    currentPasswordError: {
        id: 'user.settings.security.currentPasswordError',
        defaultMessage: 'Please enter your current password'
    },
    passwordLengthError: {
        id: 'user.settings.security.passwordLengthError',
        defaultMessage: 'New passwords must be at least 5 characters'
    },
    passwordMatchError: {
        id: 'user.settings.security.passwordMatchError',
        defaultMessage: 'The new passwords you entered do not match'
    },
    currentPassword: {
        id: 'user.settings.security.currentPassword',
        defaultMessage: 'Current Password'
    },
    newPassword: {
        id: 'user.settings.security.newPassword',
        defaultMessage: 'New Password'
    },
    retypePassword: {
        id: 'user.settings.security.retypePassword',
        defaultMessage: 'Retype New Password'
    },
    authService: {
        id: 'user.settings.security.authService',
        defaultMessage: 'Log in occurs through ZBox. Please see your ZBox account settings page to update your password.'
    },
    password: {
        id: 'user.settings.security.password',
        defaultMessage: 'Password'
    },
    lastUpdated: {
        id: 'user.settings.security.lastUpdated',
        defaultMessage: 'Last updated '
    },
    at: {
        id: 'user.settings.security.at',
        defaultMessage: ' at '
    },
    loginService: {
        id: 'user.settings.security.loginService',
        defaultMessage: 'Log in done through ZBox'
    },
    close: {
        id: 'user.settings.security.close',
        defaultMessage: 'Close'
    },
    title: {
        id: 'user.settings.security.title',
        defaultMessage: 'Security Settings'
    },
    version: {
        id: 'user.settings.security.version',
        defaultMessage: 'Version '
    },
    buildNumber: {
        id: 'user.settings.security.buildNumber',
        defaultMessage: 'Build Number: '
    },
    buildDate: {
        id: 'user.settings.security.buildDate',
        defaultMessage: 'Build Date: '
    },
    buildHash: {
        id: 'user.settings.security.buildHash',
        defaultMessage: 'Build Hash: '
    },
    viewHistory: {
        id: 'user.settings.security.viewHistory',
        defaultMessage: 'View Access History'
    },
    logoutActiveSessions: {
        id: 'user.settings.security.logoutActiveSessions',
        defaultMessage: 'View and Logout of Active Sessions'
    }
});

class SecurityTab extends React.Component {
    constructor(props) {
        super(props);

        this.submitPassword = this.submitPassword.bind(this);
        this.updateCurrentPassword = this.updateCurrentPassword.bind(this);
        this.updateNewPassword = this.updateNewPassword.bind(this);
        this.updateConfirmPassword = this.updateConfirmPassword.bind(this);
        this.getDefaultState = this.getDefaultState.bind(this);
        this.createPasswordSection = this.createPasswordSection.bind(this);
        this.createSignInSection = this.createSignInSection.bind(this);

        this.state = this.getDefaultState();
    }
    getDefaultState() {
        return {
            currentPassword: '',
            newPassword: '',
            confirmPassword: '',
            authService: this.props.user.auth_service
        };
    }
    submitPassword(e) {
        e.preventDefault();

        const {formatMessage} = this.props.intl;
        var user = this.props.user;
        var currentPassword = this.state.currentPassword;
        var newPassword = this.state.newPassword;
        var confirmPassword = this.state.confirmPassword;

        if (currentPassword === '') {
            this.setState({passwordError: formatMessage(messages.currentPasswordError), serverError: ''});
            return;
        }

        if (newPassword.length < 5) {
            this.setState({passwordError: formatMessage(messages.passwordLengthError), serverError: ''});
            return;
        }

        if (newPassword !== confirmPassword) {
            this.setState({passwordError: formatMessage(messages.passwordMatchError), serverError: ''});
            return;
        }

        var data = {};
        data.user_id = user.id;
        data.current_password = currentPassword;
        data.new_password = newPassword;

        Client.updatePassword(data,
            () => {
                this.props.updateSection('');
                AsyncClient.getMe();
                this.setState(this.getDefaultState());
            },
            (err) => {
                var state = this.getDefaultState();
                if (err.message) {
                    state.serverError = err.message;
                } else {
                    state.serverError = err;
                }
                state.passwordError = '';
                this.setState(state);
            }
        );
    }
    updateCurrentPassword(e) {
        this.setState({currentPassword: e.target.value});
    }
    updateNewPassword(e) {
        this.setState({newPassword: e.target.value});
    }
    updateConfirmPassword(e) {
        this.setState({confirmPassword: e.target.value});
    }
<<<<<<< HEAD
    createPasswordSection() {
        let updateSectionStatus;

        if (this.props.activeSection === 'password' && this.props.user.auth_service === '') {
            const inputs = [];

            inputs.push(
                <div
                    key='currentPasswordUpdateForm'
                    className='form-group'
                >
                    <label className='col-sm-5 control-label'>{'Current Password'}</label>
                    <div className='col-sm-7'>
                        <input
                            className='form-control'
                            type='password'
                            onChange={this.updateCurrentPassword}
                            value={this.state.currentPassword}
                        />
                    </div>
                </div>
            );
            inputs.push(
                <div
                    key='newPasswordUpdateForm'
                    className='form-group'
                >
                    <label className='col-sm-5 control-label'>{'New Password'}</label>
                    <div className='col-sm-7'>
                        <input
                            className='form-control'
                            type='password'
                            onChange={this.updateNewPassword}
                            value={this.state.newPassword}
                        />
                    </div>
                </div>
            );
            inputs.push(
                <div
                    key='retypeNewPasswordUpdateForm'
                    className='form-group'
                >
                    <label className='col-sm-5 control-label'>{'Retype New Password'}</label>
                    <div className='col-sm-7'>
                        <input
                            className='form-control'
                            type='password'
                            onChange={this.updateConfirmPassword}
                            value={this.state.confirmPassword}
                        />
=======
    setupInitialState() {
        return {currentPassword: '', newPassword: '', confirmPassword: ''};
    }
    render() {
        const {formatMessage} = this.props.intl;
        var serverError;
        if (this.state.serverError) {
            serverError = this.state.serverError;
        }
        var passwordError;
        if (this.state.passwordError) {
            passwordError = this.state.passwordError;
        }

        var updateSectionStatus;
        var passwordSection;
        if (this.props.activeSection === 'password') {
            var inputs = [];
            var submit = null;

            if (this.props.user.auth_service === '') {
                inputs.push(
                    <div
                        key='currentPasswordUpdateForm'
                        className='form-group'
                    >
                        <label className='col-sm-5 control-label'>{formatMessage(messages.currentPassword)}</label>
                        <div className='col-sm-7'>
                            <input
                                className='form-control'
                                type='password'
                                onChange={this.updateCurrentPassword}
                                value={this.state.currentPassword}
                            />
                        </div>
                    </div>
                );
                inputs.push(
                    <div
                        key='newPasswordUpdateForm'
                        className='form-group'
                    >
                        <label className='col-sm-5 control-label'>{formatMessage(messages.newPassword)}</label>
                        <div className='col-sm-7'>
                            <input
                                className='form-control'
                                type='password'
                                onChange={this.updateNewPassword}
                                value={this.state.newPassword}
                            />
                        </div>
                    </div>
                );
                inputs.push(
                    <div
                        key='retypeNewPasswordUpdateForm'
                        className='form-group'
                    >
                        <label className='col-sm-5 control-label'>{formatMessage(messages.retypePassword)}</label>
                        <div className='col-sm-7'>
                            <input
                                className='form-control'
                                type='password'
                                onChange={this.updateConfirmPassword}
                                value={this.state.confirmPassword}
                            />
                        </div>
                    </div>
                );

                submit = this.submitPassword;
            } else {
                inputs.push(
                    <div
                        key='oauthPasswordInfo'
                        className='form-group'
                    >
                        <label className='col-sm-12'>{formatMessage(messages.authService)}</label>
>>>>>>> e63d4afb
                    </div>
                </div>
            );

            updateSectionStatus = function resetSection(e) {
                this.props.updateSection('');
                this.setState({currentPassword: '', newPassword: '', confirmPassword: '', serverError: null, passwordError: null});
                e.preventDefault();
            }.bind(this);

            return (
                <SettingItemMax
                    title={formatMessage(messages.password)}
                    inputs={inputs}
                    submit={this.submitPassword}
                    server_error={this.state.serverError}
                    client_error={this.state.passwordError}
                    updateSection={updateSectionStatus}
                />
            );
<<<<<<< HEAD
        }

        var describe;
        var d = new Date(this.props.user.last_password_update);
        var hour = '12';
        if (d.getHours() % 12) {
            hour = String(d.getHours() % 12);
        }
        var min = String(d.getMinutes());
        if (d.getMinutes() < 10) {
            min = '0' + d.getMinutes();
        }
        var timeOfDay = ' am';
        if (d.getHours() >= 12) {
            timeOfDay = ' pm';
        }

        describe = 'Last updated ' + Constants.MONTHS[d.getMonth()] + ' ' + d.getDate() + ', ' + d.getFullYear() + ' at ' + hour + ':' + min + timeOfDay;

        updateSectionStatus = function updateSection() {
            this.props.updateSection('password');
        }.bind(this);

        return (
            <SettingItemMin
                title='Password'
                describe={describe}
                updateSection={updateSectionStatus}
            />
        );
    }
    createSignInSection() {
        let updateSectionStatus;
        const user = this.props.user;

        if (this.props.activeSection === 'signin') {
            const inputs = [];
            const teamName = TeamStore.getCurrent().name;

            let emailOption;
            if (global.window.mm_config.EnableSignUpWithEmail === 'true' && user.auth_service !== '') {
                emailOption = (
                    <div>
                        <a
                            className='btn btn-primary'
                            href={'/' + teamName + '/claim?email=' + user.email}
                        >
                            {'Switch to using email and password'}
                        </a>
                        <br/>
                    </div>
                );
=======
        } else {
            var describe;
            if (this.props.user.auth_service === '') {
                var d = new Date(this.props.user.last_password_update);
                var hour = '12';
                if (d.getHours() % 12) {
                    hour = String(d.getHours() % 12);
                }
                var min = String(d.getMinutes());
                if (d.getMinutes() < 10) {
                    min = '0' + d.getMinutes();
                }
                var timeOfDay = ' am';
                if (d.getHours() >= 12) {
                    timeOfDay = ' pm';
                }
                var dateString = Constants.MONTHS[d.getMonth()] + ' ' + d.getDate() + ', ' + d.getFullYear();
                if (this.props.intl.locale === 'es') {
                    dateString = d.getDate() + ' ' + Constants.MONTHS_ES[d.getMonth()] + ', ' + d.getFullYear();
                }

                describe = formatMessage(messages.lastUpdated) + dateString + formatMessage(messages.at) + hour + ':' + min + timeOfDay;
            } else {
                describe = formatMessage(messages.loginService);
>>>>>>> e63d4afb
            }

            let gitlabOption;
            if (global.window.mm_config.EnableSignUpWithGitLab === 'true' && user.auth_service === '') {
                gitlabOption = (
                    <div>
                        <a
                            className='btn btn-primary'
                            href={'/' + teamName + '/claim?email=' + user.email + '&new_type=' + Constants.GITLAB_SERVICE}
                        >
                            {'Switch to using GitLab SSO'}
                        </a>
                        <br/>
                    </div>
                );
            }

            let googleOption;
            if (global.window.mm_config.EnableSignUpWithGoogle === 'true' && user.auth_service === '') {
                googleOption = (
                    <div>
                        <a
                            className='btn btn-primary'
                            href={'/' + teamName + '/claim?email=' + user.email + '&new_type=' + Constants.GOOGLE_SERVICE}
                        >
                            {'Switch to using Google SSO'}
                        </a>
                        <br/>
                    </div>
                );
            }

            inputs.push(
                <div key='userSignInOption'>
                   {emailOption}
                   {gitlabOption}
                   <br/>
                   {googleOption}
                </div>
            );

            updateSectionStatus = function updateSection(e) {
                this.props.updateSection('');
                this.setState({serverError: null});
                e.preventDefault();
            }.bind(this);

<<<<<<< HEAD
            const extraInfo = <span>{'You may only have one sign-in method at a time. Switching sign-in method will send an email notifying you if the change was successful.'}</span>;

            return (
                <SettingItemMax
                    title='Sign-in Method'
                    extraInfo={extraInfo}
                    inputs={inputs}
                    server_error={this.state.serverError}
=======
            passwordSection = (
                <SettingItemMin
                    title={formatMessage(messages.password)}
                    describe={describe}
>>>>>>> e63d4afb
                    updateSection={updateSectionStatus}
                />
            );
        }

        updateSectionStatus = function updateSection() {
            this.props.updateSection('signin');
        }.bind(this);

        let describe = 'Email and Password';
        if (this.props.user.auth_service === Constants.GITLAB_SERVICE) {
            describe = 'GitLab SSO';
        }

        return (
            <SettingItemMin
                title='Sign-in Method'
                describe={describe}
                updateSection={updateSectionStatus}
            />
        );
    }
    render() {
        const passwordSection = this.createPasswordSection();
        let signInSection;

        let numMethods = 0;
        numMethods = global.window.mm_config.EnableSignUpWithGitLab === 'true' ? numMethods + 1 : numMethods;
        numMethods = global.window.mm_config.EnableSignUpWithGoogle === 'true' ? numMethods + 1 : numMethods;

        if (global.window.mm_config.EnableSignUpWithEmail && numMethods > 0) {
            signInSection = this.createSignInSection();
        }

        return (
            <div>
                <div className='modal-header'>
                    <button
                        type='button'
                        className='close'
                        data-dismiss='modal'
                        aria-label={formatMessage(messages.close)}
                        onClick={this.props.closeModal}
                    >
                        <span aria-hidden='true'>{'×'}</span>
                    </button>
                    <h4
                        className='modal-title'
                        ref='title'
                    >
                        <i
                            className='modal-back'
                            onClick={this.props.collapseModal}
                        />
                        {formatMessage(messages.title)}
                    </h4>
                </div>
                <div className='user-settings'>
<<<<<<< HEAD
                    <h3 className='tab-header'>{'Security Settings'}</h3>
=======
                    <h3 className='tab-header'>{formatMessage(messages.title)}</h3>
>>>>>>> e63d4afb
                    <div className='divider-dark first'/>
                    {passwordSection}
                    <div className='divider-light'/>
                    {signInSection}
                    <div className='divider-dark'/>
                    <br></br>
                    <ToggleModalButton
                        className='security-links theme'
                        dialogType={AccessHistoryModal}
                    >
                        <i className='fa fa-clock-o'></i>{formatMessage(messages.viewHistory)}
                    </ToggleModalButton>
                    <b> </b>
                    <ToggleModalButton
                        className='security-links theme'
                        dialogType={ActivityLogModal}
                    >
                        <i className='fa fa-clock-o'></i>{formatMessage(messages.logoutActiveSessions)}
                    </ToggleModalButton>
                </div>
            </div>
        );
    }
}

SecurityTab.defaultProps = {
    user: {},
    activeSection: ''
};
SecurityTab.propTypes = {
    intl: intlShape.isRequired,
    user: React.PropTypes.object,
    activeSection: React.PropTypes.string,
    updateSection: React.PropTypes.func,
    updateTab: React.PropTypes.func,
    closeModal: React.PropTypes.func.isRequired,
    collapseModal: React.PropTypes.func.isRequired,
    setEnforceFocus: React.PropTypes.func.isRequired
};

export default injectIntl(SecurityTab);<|MERGE_RESOLUTION|>--- conflicted
+++ resolved
@@ -41,7 +41,7 @@
     },
     authService: {
         id: 'user.settings.security.authService',
-        defaultMessage: 'Log in occurs through ZBox. Please see your ZBox account settings page to update your password.'
+        defaultMessage: 'Log in occurs through SSO. Please see your SSO account settings page to update your password.'
     },
     password: {
         id: 'user.settings.security.password',
@@ -57,7 +57,7 @@
     },
     loginService: {
         id: 'user.settings.security.loginService',
-        defaultMessage: 'Log in done through ZBox'
+        defaultMessage: 'Log in done through SSO'
     },
     close: {
         id: 'user.settings.security.close',
@@ -90,6 +90,34 @@
     logoutActiveSessions: {
         id: 'user.settings.security.logoutActiveSessions',
         defaultMessage: 'View and Logout of Active Sessions'
+    },
+    switchEmail: {
+        id: 'user.settings.security.switchEmail',
+        defaultMessage: 'Switch to using email and password'
+    },
+    switchGitlab: {
+        id: 'user.settings.security.switchGitlab',
+        defaultMessage: 'Switch to using GitLab SSO'
+    },
+    switchGoogle: {
+        id: 'user.settings.security.switchGoogle',
+        defaultMessage: 'Switch to using Google SSO'
+    },
+    oneSignin: {
+        id: 'user.settings.security.oneSignin',
+        defaultMessage: 'You may only have one sign-in method at a time. Switching sign-in method will send an email notifying you if the change was successful.'
+    },
+    method: {
+        id: 'user.settings.security.method',
+        defaultMessage: 'Sign-in Method'
+    },
+    emailPwd: {
+        id: 'user.settings.security.emailPwd',
+        defaultMessage: 'Email and Password'
+    },
+    gitlab: {
+        id: 'user.settings.security.gitlab',
+        defaultMessage: 'GitLab SSO'
     }
 });
 
@@ -171,8 +199,8 @@
     updateConfirmPassword(e) {
         this.setState({confirmPassword: e.target.value});
     }
-<<<<<<< HEAD
     createPasswordSection() {
+        const {formatMessage, locale} = this.props.intl;
         let updateSectionStatus;
 
         if (this.props.activeSection === 'password' && this.props.user.auth_service === '') {
@@ -183,7 +211,7 @@
                     key='currentPasswordUpdateForm'
                     className='form-group'
                 >
-                    <label className='col-sm-5 control-label'>{'Current Password'}</label>
+                    <label className='col-sm-5 control-label'>{formatMessage(messages.currentPassword)}</label>
                     <div className='col-sm-7'>
                         <input
                             className='form-control'
@@ -199,7 +227,7 @@
                     key='newPasswordUpdateForm'
                     className='form-group'
                 >
-                    <label className='col-sm-5 control-label'>{'New Password'}</label>
+                    <label className='col-sm-5 control-label'>{formatMessage(messages.newPassword)}</label>
                     <div className='col-sm-7'>
                         <input
                             className='form-control'
@@ -215,7 +243,7 @@
                     key='retypeNewPasswordUpdateForm'
                     className='form-group'
                 >
-                    <label className='col-sm-5 control-label'>{'Retype New Password'}</label>
+                    <label className='col-sm-5 control-label'>{formatMessage(messages.retypePassword)}</label>
                     <div className='col-sm-7'>
                         <input
                             className='form-control'
@@ -223,86 +251,6 @@
                             onChange={this.updateConfirmPassword}
                             value={this.state.confirmPassword}
                         />
-=======
-    setupInitialState() {
-        return {currentPassword: '', newPassword: '', confirmPassword: ''};
-    }
-    render() {
-        const {formatMessage} = this.props.intl;
-        var serverError;
-        if (this.state.serverError) {
-            serverError = this.state.serverError;
-        }
-        var passwordError;
-        if (this.state.passwordError) {
-            passwordError = this.state.passwordError;
-        }
-
-        var updateSectionStatus;
-        var passwordSection;
-        if (this.props.activeSection === 'password') {
-            var inputs = [];
-            var submit = null;
-
-            if (this.props.user.auth_service === '') {
-                inputs.push(
-                    <div
-                        key='currentPasswordUpdateForm'
-                        className='form-group'
-                    >
-                        <label className='col-sm-5 control-label'>{formatMessage(messages.currentPassword)}</label>
-                        <div className='col-sm-7'>
-                            <input
-                                className='form-control'
-                                type='password'
-                                onChange={this.updateCurrentPassword}
-                                value={this.state.currentPassword}
-                            />
-                        </div>
-                    </div>
-                );
-                inputs.push(
-                    <div
-                        key='newPasswordUpdateForm'
-                        className='form-group'
-                    >
-                        <label className='col-sm-5 control-label'>{formatMessage(messages.newPassword)}</label>
-                        <div className='col-sm-7'>
-                            <input
-                                className='form-control'
-                                type='password'
-                                onChange={this.updateNewPassword}
-                                value={this.state.newPassword}
-                            />
-                        </div>
-                    </div>
-                );
-                inputs.push(
-                    <div
-                        key='retypeNewPasswordUpdateForm'
-                        className='form-group'
-                    >
-                        <label className='col-sm-5 control-label'>{formatMessage(messages.retypePassword)}</label>
-                        <div className='col-sm-7'>
-                            <input
-                                className='form-control'
-                                type='password'
-                                onChange={this.updateConfirmPassword}
-                                value={this.state.confirmPassword}
-                            />
-                        </div>
-                    </div>
-                );
-
-                submit = this.submitPassword;
-            } else {
-                inputs.push(
-                    <div
-                        key='oauthPasswordInfo'
-                        className='form-group'
-                    >
-                        <label className='col-sm-12'>{formatMessage(messages.authService)}</label>
->>>>>>> e63d4afb
                     </div>
                 </div>
             );
@@ -323,25 +271,13 @@
                     updateSection={updateSectionStatus}
                 />
             );
-<<<<<<< HEAD
         }
 
         var describe;
         var d = new Date(this.props.user.last_password_update);
-        var hour = '12';
-        if (d.getHours() % 12) {
-            hour = String(d.getHours() % 12);
-        }
-        var min = String(d.getMinutes());
-        if (d.getMinutes() < 10) {
-            min = '0' + d.getMinutes();
-        }
-        var timeOfDay = ' am';
-        if (d.getHours() >= 12) {
-            timeOfDay = ' pm';
-        }
-
-        describe = 'Last updated ' + Constants.MONTHS[d.getMonth()] + ' ' + d.getDate() + ', ' + d.getFullYear() + ' at ' + hour + ':' + min + timeOfDay;
+        var dateString = d.toLocaleDateString(locale, {year:'numeric', month: 'long', day:'2-digit'});
+        var timeString = d.toLocaleTimeString(locale, {hour:'2-digit', minute: '2-digit', hour12: true});
+        describe = formatMessage(messages.lastUpdated) + dateString + formatMessage(messages.at) + timeString;
 
         updateSectionStatus = function updateSection() {
             this.props.updateSection('password');
@@ -349,13 +285,14 @@
 
         return (
             <SettingItemMin
-                title='Password'
+                title={formatMessage(messages.password)}
                 describe={describe}
                 updateSection={updateSectionStatus}
             />
         );
     }
     createSignInSection() {
+        const {formatMessage} = this.props.intl;
         let updateSectionStatus;
         const user = this.props.user;
 
@@ -371,37 +308,11 @@
                             className='btn btn-primary'
                             href={'/' + teamName + '/claim?email=' + user.email}
                         >
-                            {'Switch to using email and password'}
+                            {formatMessage(messages.switchEmail)}
                         </a>
                         <br/>
                     </div>
                 );
-=======
-        } else {
-            var describe;
-            if (this.props.user.auth_service === '') {
-                var d = new Date(this.props.user.last_password_update);
-                var hour = '12';
-                if (d.getHours() % 12) {
-                    hour = String(d.getHours() % 12);
-                }
-                var min = String(d.getMinutes());
-                if (d.getMinutes() < 10) {
-                    min = '0' + d.getMinutes();
-                }
-                var timeOfDay = ' am';
-                if (d.getHours() >= 12) {
-                    timeOfDay = ' pm';
-                }
-                var dateString = Constants.MONTHS[d.getMonth()] + ' ' + d.getDate() + ', ' + d.getFullYear();
-                if (this.props.intl.locale === 'es') {
-                    dateString = d.getDate() + ' ' + Constants.MONTHS_ES[d.getMonth()] + ', ' + d.getFullYear();
-                }
-
-                describe = formatMessage(messages.lastUpdated) + dateString + formatMessage(messages.at) + hour + ':' + min + timeOfDay;
-            } else {
-                describe = formatMessage(messages.loginService);
->>>>>>> e63d4afb
             }
 
             let gitlabOption;
@@ -412,7 +323,7 @@
                             className='btn btn-primary'
                             href={'/' + teamName + '/claim?email=' + user.email + '&new_type=' + Constants.GITLAB_SERVICE}
                         >
-                            {'Switch to using GitLab SSO'}
+                            {formatMessage(messages.switchGitlab)}
                         </a>
                         <br/>
                     </div>
@@ -427,7 +338,7 @@
                             className='btn btn-primary'
                             href={'/' + teamName + '/claim?email=' + user.email + '&new_type=' + Constants.GOOGLE_SERVICE}
                         >
-                            {'Switch to using Google SSO'}
+                            {formatMessage(messages.switchGoogle)}
                         </a>
                         <br/>
                     </div>
@@ -449,21 +360,14 @@
                 e.preventDefault();
             }.bind(this);
 
-<<<<<<< HEAD
-            const extraInfo = <span>{'You may only have one sign-in method at a time. Switching sign-in method will send an email notifying you if the change was successful.'}</span>;
+            const extraInfo = <span>{formatMessage(messages.oneSignin)}</span>;
 
             return (
                 <SettingItemMax
-                    title='Sign-in Method'
+                    title={formatMessage(messages.method)}
                     extraInfo={extraInfo}
                     inputs={inputs}
                     server_error={this.state.serverError}
-=======
-            passwordSection = (
-                <SettingItemMin
-                    title={formatMessage(messages.password)}
-                    describe={describe}
->>>>>>> e63d4afb
                     updateSection={updateSectionStatus}
                 />
             );
@@ -473,20 +377,21 @@
             this.props.updateSection('signin');
         }.bind(this);
 
-        let describe = 'Email and Password';
+        let describe = formatMessage(messages.emailPwd);
         if (this.props.user.auth_service === Constants.GITLAB_SERVICE) {
-            describe = 'GitLab SSO';
+            describe = formatMessage(messages.gitlab);
         }
 
         return (
             <SettingItemMin
-                title='Sign-in Method'
+                title={formatMessage(messages.method)}
                 describe={describe}
                 updateSection={updateSectionStatus}
             />
         );
     }
     render() {
+        const {formatMessage} = this.props.intl;
         const passwordSection = this.createPasswordSection();
         let signInSection;
 
@@ -522,11 +427,7 @@
                     </h4>
                 </div>
                 <div className='user-settings'>
-<<<<<<< HEAD
-                    <h3 className='tab-header'>{'Security Settings'}</h3>
-=======
                     <h3 className='tab-header'>{formatMessage(messages.title)}</h3>
->>>>>>> e63d4afb
                     <div className='divider-dark first'/>
                     {passwordSection}
                     <div className='divider-light'/>
