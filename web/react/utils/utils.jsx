--- conflicted
+++ resolved
@@ -15,15 +15,9 @@
 import Autolinker from 'autolinker';
 
 export function isEmail(email) {
-<<<<<<< HEAD
     // writing a regex to match all valid email addresses is really, really hard (see http://stackoverflow.com/a/201378)
     // so we just do a simple check and rely on a verification email to tell if it's a real address
     return email.indexOf('@') !== -1;
-=======
-    //var regex = /^([a-zA-Z0-9_.+-])+\@(([a-zA-Z0-9-])+\.)+([a-zA-Z0-9]{2,4})+$/;
-    var regex = /^[-a-z0-9~!$%^&*_=+}{\'?]+(\.[-a-z0-9~!$%^&*_=+}{\'?]+)*@([a-z0-9_][-a-z0-9_]*(\.[-a-z0-9_]+)*\.(aero|arpa|biz|com|coop|edu|gov|info|int|mil|museum|name|net|org|pro|travel|mobi|dev|[a-z][a-z])|([0-9]{1,3}\.[0-9]{1,3}\.[0-9]{1,3}\.[0-9]{1,3}))(:[0-9]{1,5})?$/i;
-    return regex.test(email);
->>>>>>> e63d4afb
 }
 
 export function cleanUpUrlable(input) {
@@ -141,17 +135,13 @@
             }
 
             if (permission === 'granted') {
-                var icon = '';
-                if (navigator.userAgent.indexOf('ZBoxChat') === -1) {
-                    icon = '/static/images/icon50x50.png';
-                }
-                var notification = new Notification(title, {body: body, tag: body, icon: icon});
+                var notification = new Notification(title, {body: body, tag: body, icon: '/static/images/icon50x50.png'});
                 notification.onclick = function onClick() {
                     window.focus();
                     if (channel) {
                         switchChannel(channel);
                     } else {
-                        window.location.href = TeamStore.getCurrentTeamUrl() + '/channels/general';
+                        window.location.href = TeamStore.getCurrentTeamUrl() + '/channels/town-square';
                     }
                     console.log('notification'); //eslint-disable-line no-console
                 };
@@ -190,88 +180,47 @@
     return new Date(ticks);
 }
 
-export function displayDate(ticks, lang) {
+export function displayDate(ticks, locale) {
     var d = new Date(ticks);
-    var monthNames = Constants.MONTHS_ES;
-    if (lang && lang === 'en') {
-        monthNames = Constants.MONTHS;
-        return monthNames[d.getMonth()] + ' ' + d.getDate() + ', ' + d.getFullYear();
-    }
-
-    return d.getDate() + ' ' + monthNames[d.getMonth()] + ', ' + d.getFullYear();
-}
-
-export function displayTime(ticks) {
+    return d.toLocaleDateString(locale, {year:'numeric', month: 'long', day:'2-digit'});
+}
+
+export function displayTime(ticks, locale) {
     const d = new Date(ticks);
-    let hours = d.getHours();
-    let minutes = d.getMinutes();
-    let ampm = '';
-
-    if (minutes <= 9) {
-        minutes = '0' + minutes;
-    }
-
     const useMilitaryTime = PreferenceStore.getBool(Constants.Preferences.CATEGORY_DISPLAY_SETTINGS, 'use_military_time');
-    if (!useMilitaryTime) {
-        ampm = ' AM';
-        if (hours >= 12) {
-            ampm = ' PM';
-        }
-
-        hours = hours % 12;
-        if (!hours) {
-            hours = '12';
-        }
-    }
-
-    return hours + ':' + minutes + ampm;
-}
-
-export function displayDateTime(ticks, lang) {
+    return d.toLocaleTimeString(locale, {hour:'2-digit', minute: '2-digit', hour12: useMilitaryTime});
+}
+
+export function displayDateTime(ticks, locale, messages) {
     var seconds = Math.floor((Date.now() - ticks) / 1000);
 
     var interval = Math.floor(seconds / 3600);
 
     if (interval > 24) {
-        return this.displayTime(ticks);
+        return this.displayTime(ticks, locale);
     }
 
     if (interval > 1) {
-        if (lang && lang === 'en') {
-            return interval + ' hours ago';
-        }
-        return `hace ${interval} horas`;
+        return messages.hours.replace('@interval', interval.toString());
     }
 
     if (interval === 1) {
-        if (lang && lang === 'en') {
-            return interval + ' hour ago';
-        }
-        return `hace ${interval} hora`;
+        return messages.hour;
     }
 
     interval = Math.floor(seconds / 60);
     if (interval >= 2) {
-        if (lang && lang === 'en') {
-            return interval + ' minutes ago';
-        }
-        return `hace ${interval} minutos`;
+        return messages.minutes.replace('@interval', interval.toString());
     }
     if (interval >= 1) {
-        if (lang && lang === 'en') {
-            return '1 minute ago';
-        }
-        return 'hace 1 minuto';
-    }
-
-    if (lang && lang === 'en') {
-        return 'just now';
-    }
-    return 'justo ahora';
-}
-
-export function displayCommentDateTime(ticks) {
-    return displayDate(ticks) + ' ' + displayTime(ticks);
+        return messages.minute;
+    }
+
+    return messages.justNow;
+}
+
+export function displayCommentDateTime(ticks, locale) {
+    return displayDate(ticks, locale) + ' ' + displayTime(ticks, locale);
 }
 
 // returns Unix timestamp in milliseconds
@@ -584,7 +533,7 @@
     if (theme.sidebarText) {
         changeCss('.sidebar--left .nav-pills__container li>a, .sidebar--right, .settings-modal .nav-pills>li a, .sidebar--menu', 'color:' + changeOpacity(theme.sidebarText, 0.6), 1);
         changeCss('@media(max-width: 768px){.settings-modal .settings-table .nav>li>a', 'color:' + theme.sidebarText, 1);
-        changeCss('.sidebar--left .nav-pills__container li>h4, .sidebar--left .add-channel-btn', 'color:' + changeOpacity(theme.sidebarText, 0.8), 1);
+        changeCss('.sidebar--left .nav-pills__container li>h4, .sidebar--left .add-channel-btn', 'color:' + changeOpacity(theme.sidebarText, 0.6), 1);
         changeCss('.sidebar--left .add-channel-btn:hover, .sidebar--left .add-channel-btn:focus', 'color:' + theme.sidebarText, 1);
         changeCss('.sidebar--left .status path', 'fill:' + theme.sidebarText, 1);
         changeCss('@media(max-width: 768px){.settings-modal .settings-table .nav>li>a', 'border-color:' + changeOpacity(theme.sidebarText, 0.2), 2);
