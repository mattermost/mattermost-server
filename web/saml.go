--- conflicted
+++ resolved
@@ -48,14 +48,11 @@
 	}
 
 	if redirectTo != "" {
-<<<<<<< HEAD
 		if isActionMobileAuth && !utils.IsValidMobileAuthRedirectURL(c.App.Config(), redirectTo) {
 			err := model.NewAppError("loginWithOAuth", "api.invalid_custom_url_scheme", nil, "", http.StatusBadRequest)
 			utils.RenderMobileError(c.App.Config(), w, err)
 			return
 		}
-=======
->>>>>>> 40e16ba0
 		relayProps["redirect_to"] = redirectTo
 	}
 
