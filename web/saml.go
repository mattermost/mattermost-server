// Copyright (c) 2015-present Mattermost, Inc. All Rights Reserved.
// See License.txt for license information.

package web

import (
	b64 "encoding/base64"
	"net/http"
	"strings"

	"github.com/mattermost/mattermost-server/mlog"
	"github.com/mattermost/mattermost-server/model"
)

func (w *Web) InitSaml() {
	w.MainRouter.Handle("/login/sso/saml", w.NewHandler(loginWithSaml)).Methods("GET")
	w.MainRouter.Handle("/login/sso/saml", w.NewHandler(completeSaml)).Methods("POST")
}

func loginWithSaml(c *Context, w http.ResponseWriter, r *http.Request) {
	samlInterface := c.App.Saml

	if samlInterface == nil {
		c.Err = model.NewAppError("loginWithSaml", "api.user.saml.not_available.app_error", nil, "", http.StatusFound)
		return
	}

	teamId, err := c.App.GetTeamIdFromQuery(r.URL.Query())
	if err != nil {
		c.Err = err
		return
	}
	action := r.URL.Query().Get("action")
	redirectTo := r.URL.Query().Get("redirect_to")
	relayProps := map[string]string{}
	relayState := ""

	if len(action) != 0 {
		relayProps["team_id"] = teamId
		relayProps["action"] = action
		if action == model.OAUTH_ACTION_EMAIL_TO_SSO {
			relayProps["email"] = r.URL.Query().Get("email")
		}
	}

	if len(redirectTo) != 0 {
		relayProps["redirect_to"] = redirectTo
	}

	if len(relayProps) > 0 {
		relayState = b64.StdEncoding.EncodeToString([]byte(model.MapToJson(relayProps)))
	}

	if data, err := samlInterface.BuildRequest(relayState); err != nil {
		c.Err = err
		return
	} else {
		w.Header().Set("Content-Type", "application/x-www-form-urlencoded")
		http.Redirect(w, r, data.URL, http.StatusFound)
	}
}

func completeSaml(c *Context, w http.ResponseWriter, r *http.Request) {
	samlInterface := c.App.Saml

	if samlInterface == nil {
		c.Err = model.NewAppError("completeSaml", "api.user.saml.not_available.app_error", nil, "", http.StatusFound)
		return
	}

	//Validate that the user is with SAML and all that
	encodedXML := r.FormValue("SAMLResponse")
	relayState := r.FormValue("RelayState")

	relayProps := make(map[string]string)
	if len(relayState) > 0 {
		stateStr := ""
		if b, err := b64.StdEncoding.DecodeString(relayState); err != nil {
			c.Err = model.NewAppError("completeSaml", "api.user.authorize_oauth_user.invalid_state.app_error", nil, err.Error(), http.StatusFound)
			return
		} else {
			stateStr = string(b)
		}
		relayProps = model.MapFromJson(strings.NewReader(stateStr))
	}

	c.LogAudit("attempt")

	action := relayProps["action"]
<<<<<<< HEAD
	user, err := samlInterface.DoLogin(encodedXML, relayProps)
	if err != nil {
=======
	if user, err := samlInterface.DoLogin(encodedXML, relayProps); err != nil {
		c.LogAudit("fail")

>>>>>>> e4ed763e
		if action == model.OAUTH_ACTION_MOBILE {
			err.Translate(c.App.T)
			w.Write([]byte(err.ToJson()))
		} else {
			c.Err = err
			c.Err.StatusCode = http.StatusFound
		}
		return
	}

	if err = c.App.CheckUserAllAuthenticationCriteria(user, ""); err != nil {
		c.Err = err
		c.Err.StatusCode = http.StatusFound
		return
	}

	switch action {
	case model.OAUTH_ACTION_SIGNUP:
		teamId := relayProps["team_id"]
		if len(teamId) > 0 {
			c.App.Srv.Go(func() {
				if err = c.App.AddUserToTeamByTeamId(teamId, user); err != nil {
					mlog.Error(err.Error())
				} else {
					c.App.AddDirectChannels(teamId, user)
				}
			})
		}
<<<<<<< HEAD
	case model.OAUTH_ACTION_EMAIL_TO_SSO:
		if err = c.App.RevokeAllSessions(user.Id); err != nil {
=======

		c.LogAuditWithUserId(user.Id, "obtained user")

		session, err := c.App.DoLogin(w, r, user, "")
		if err != nil {
>>>>>>> e4ed763e
			c.Err = err
			return
		}
		c.LogAuditWithUserId(user.Id, "Revoked all sessions for user")
		c.App.Srv.Go(func() {
			if err = c.App.SendSignInChangeEmail(user.Email, strings.Title(model.USER_AUTH_SERVICE_SAML)+" SSO", user.Locale, c.App.GetSiteURL()); err != nil {
				mlog.Error(err.Error())
			}
		})
	}

<<<<<<< HEAD
	err = c.App.DoLogin(w, r, user, "")
	if err != nil {
		c.Err = err
		return
	}
=======
		c.LogAuditWithUserId(user.Id, "success")

		c.App.AttachSessionCookies(w, r, session)
>>>>>>> e4ed763e

	c.App.AttachSessionCookies(w, r)

	if val, ok := relayProps["redirect_to"]; ok {
		http.Redirect(w, r, c.GetSiteURLHeader()+val, http.StatusFound)
		return
	}

	switch action {
	case model.OAUTH_ACTION_MOBILE:
		ReturnStatusOK(w)
	case model.OAUTH_ACTION_EMAIL_TO_SSO:
		http.Redirect(w, r, c.GetSiteURLHeader()+"/login?extra=signin_change", http.StatusFound)
	default:
		http.Redirect(w, r, c.GetSiteURLHeader(), http.StatusFound)
	}
}<|MERGE_RESOLUTION|>--- conflicted
+++ resolved
@@ -87,14 +87,10 @@
 	c.LogAudit("attempt")
 
 	action := relayProps["action"]
-<<<<<<< HEAD
 	user, err := samlInterface.DoLogin(encodedXML, relayProps)
 	if err != nil {
-=======
-	if user, err := samlInterface.DoLogin(encodedXML, relayProps); err != nil {
 		c.LogAudit("fail")
 
->>>>>>> e4ed763e
 		if action == model.OAUTH_ACTION_MOBILE {
 			err.Translate(c.App.T)
 			w.Write([]byte(err.ToJson()))
@@ -123,16 +119,8 @@
 				}
 			})
 		}
-<<<<<<< HEAD
 	case model.OAUTH_ACTION_EMAIL_TO_SSO:
 		if err = c.App.RevokeAllSessions(user.Id); err != nil {
-=======
-
-		c.LogAuditWithUserId(user.Id, "obtained user")
-
-		session, err := c.App.DoLogin(w, r, user, "")
-		if err != nil {
->>>>>>> e4ed763e
 			c.Err = err
 			return
 		}
@@ -144,17 +132,15 @@
 		})
 	}
 
-<<<<<<< HEAD
+	c.LogAuditWithUserId(user.Id, "obtained user")
+
 	err = c.App.DoLogin(w, r, user, "")
 	if err != nil {
 		c.Err = err
 		return
 	}
-=======
-		c.LogAuditWithUserId(user.Id, "success")
 
-		c.App.AttachSessionCookies(w, r, session)
->>>>>>> e4ed763e
+	c.LogAuditWithUserId(user.Id, "success")
 
 	c.App.AttachSessionCookies(w, r)
 
