@charset "UTF-8";

@media screen and (max-width: 1800px) {
    .inner__wrap {
        &.move--left {
            .date-separator, .new-separator {
                &.hovered--comment {
                    &:before, &:after {
                        background: none;
                    }
                }
            }
        }
    }
}
@media screen and (max-width: 1440px) {
    .date-separator, .new-separator {
        &.hovered--comment {
            &:before, &:after {
                background: none !important;
            }
        }
    }
}

@media screen and (max-width: 1140px) {
    .tip-overlay {
        &.tip-overlay--chat {
            margin: -10px 0 0 -10px;
            .arrow {
                right: 15px;
                left: auto;
            }
        }
    }
    .inner__wrap {
        &.move--left {
            .file-overlay {
                font-size: em(18px);
                .overlay__circle {
                    width: 300px;
                    height: 300px;
                    margin: -150px 0 0 -150px;
                }
                .overlay__files {
                    margin: 60px auto 15px;
                    width: 150px;
                }
            }
        }
    }
}

@media screen and (max-width: 960px) {

    .sidebar--right {
        z-index: 5;
        @include translateX(100%);
        @include single-transition(all, 0.5s, ease);

        &.move--left {
            @include translateX(0);
        }

    }

    .inner__wrap {

        &.move--left {
            margin-right: 0;
        }

    }

    .post {

        .post-list__content & {

            &:hover {
                background: transparent;

                .comment-icon__container {
                    visibility: hidden;

                    &.icon--show {
                        visibility: visible;
                    }

                }

            }

        }

        .dropdown {
            visibility: visible;
        }

        .post__dropdown {
            line-height: 9px;
            text-decoration: none;
            width: 20px;
            display: inline-block;
            text-align: center;
            height: 20px;

            &:after {
                font-size: 20px;
                content: '...';
                top: -3px;
            }

        }

    }

}

@media screen and (max-width: 768px) {

    .signup-team__container {
        font-size: 1em;
    }

    .post {

<<<<<<< HEAD
        .post__header {

            .col__name {
                pointer-events: none;
            }

        }

        &.same--root {
=======
	    .starred-item {
		    visibility: visible;
	    }

	    &.same--root {
>>>>>>> 6f5f11bc

            &.same--user {

                .post__time, .starred-item {
                    display: none;
                }

            }

        }

        .post__img {
            width: 40px;

            img {
                width: 32px;
                height: 32px;
            }
        }

    }

    .post-image__column {
        width: 200px;
        height: 95px;
    }

    .textarea-wrapper {
        .textbox-preview-link, .textbox-help-link {
            display: none;
        }
    }
    .form-control {
        &.min-height {
            min-height: 100px;
        }
    }
    .img-div {
        max-width: 100%;
    }
    .tip-div {
        left: 15px;
        right: auto;
    }
    .tip-overlay {
        &.tip-overlay--chat {
            margin-left: 10px;
            .arrow {
                left: 32px;
            }
        }
    }
    .file-details__container {
        display: block;
        .file-details__preview {
            display: block;
            width: 100%;
            height: 150px;
            border-right: none;
            border-bottom: 1px solid #ddd;
            img {
                width: 64px;
                height: 64px;
            }
        }
        .file-details {
            width: 100%;
            height: auto;
        }
    }
    .search-help-popover.visible {
        visibility: hidden;
    }
    .modal-direct-channels {
        .member-count {
            float: none;
            margin-top: 10px;
            display: block;
        }
    }
    .file-overlay {
        font-size: em(18px);
        &.center-file-overlay {
            .overlay__indent {
                margin-left: 0;
            }
        }
        .overlay__circle {
            width: 300px;
            height: 300px;
            margin: -150px 0 0 -150px;
        }
        .overlay__files {
            margin: 60px auto 15px;
            width: 150px;
        }
    }
    .date-separator, .new-separator {
        &.hovered--after {
            &:before {
                background: none;
            }
        }
        &.hovered--before {
            &:after {
                background: none;
            }
        }
    }
    .post-list__timestamp {
        display: block;
    }
    .signup-team__container {
        padding: 30px 0;
        margin-bottom: 30px;
        font-size: 0.9em;
        .signup-team__name {
            font-size: 2em;
        }
        .btn.btn-full {
            padding-left: 10px;
        }
        .btn {
            .icon, .fa {
                margin-right: 6px;
            }
        }
    }
    .modal {
        .info__label {
            text-align: left;
            padding-bottom: 5px;
        }
        .modal-header {
            .modal-action {
                margin-top: 10px;
            }
            .modal-title {
                float: none;
                max-width: 90%;
            }
            .btn {
                &.btn-primary {
                    display: block;
                    margin: 10px 0 6px;
                    width: 100%;
                    float: none;
                }
            }
        }
    }
    .row--invite {
        .col-sm-6 {
            padding: 0;
        }
    }
    .settings-modal {
        &.display--content {
            .modal-header {
                display: none;
            }
            .settings-table {
                display: block;
                .settings-content {
                    &.minimize-settings {
                        display: block;
                    }
                    .section-min:hover {
                        background: none;
                    }
                    .no-padding--left {
                        padding-left: 15px;
                    }
                }
                .settings-links {
                    display: none;
                }
                .modal-header {
                    display: block;
                    position: absolute;
                    top: 0;
                    width: 100%;
                    z-index: 5;
                }
                .modal-title {
                    padding-left: 20px;
                }
                .user-settings {
                    .tab-header {
                        display: none;
                    }
                    .divider-dark.first {
                        display: none;
                    }
                }
            }
        }
        .settings-table {
            .nav {
                &.position--top {
                    top: auto;
                }
                position: relative;
                top: auto;
                width: 100%;
            }
            .settings-content {
                .section-edit {
                    position: absolute;
                    top: 14px;
                    right: 0;
                    padding-right: 0;
                    .fa {
                        display: inline-block;
                    }
                }
                &.minimize-settings {
                    padding: 0;
                    display: none;
                    .user-settings {
                        padding: 70px 20px 30px;
                    }
                }
                .section-min:hover {
                    background: none !important;
                }
            }
            .settings-links {
                background: #fff;
            }
            .nav {
                > li {
                    > a {
                        border-top: 1px solid #ddd;
                        font-size: 1.1em;
                        line-height: 2.7;
                        color: #555;
                        .glyphicon {
                            margin-left: 7px;
                        }
                    }
                }
            }
        }
    }
    .post-create__container {
        .post-right__container & {
            padding: 0 1em;
            .msg-typing {
                display: none;
            }
        }
        form {
            padding: 0.5em 0;
        }
        .post-create-footer {
            padding: 0 1em;
            .msg-typing {
                display: none;
            }
            .control-label {
                top: 0;
            }
        }
        .post-create-body {
            display: table;
            width: 100%;
            .post-body__cell {
                display: table-cell;
                padding-left: 45px;
                .sidebar--right & {
                    padding-left: 0;
                }
            }
            .app__content & {
                .btn-file {
                    width: 45px;
                    padding: 0;
                    line-height: 36px;
                    bottom: -2px;
                    left: 0;
                    top: auto;
                }
            }
            .send-button {
                display: table-cell;
            }
        }
    }
    .preview-container {
        margin: 5px 0 0;
        .preview-div {
            margin-top: 0;
        }
        .remove-preview {
            width: 28px;
            height: 28px;
            left: auto;
            right: 0;
            top: 0;
            background: #444;
            background: rgba(#000, 0.5);
            text-align: center;
            &:after {
                display: none;
            }
            i {
                line-height: 29px;
                top: auto;
                right: auto;
                position: relative;
                font-size: 16px;
            }
        }
    }
    #navbar {
        .navbar-default {
            .navbar-header {
                float: none;
                margin: 0 -15px;
                .dropdown__icon {
                    background: url("../images/dropdown-icon.png");
                    width: 4px;
                    height: 16px;
                    @include background-size(100% 100%);
                    display: inline-block;
                }
            }
            .navbar-toggle {
                display: block;
            }
            .navbar-brand {
                white-space: nowrap;
            }
        }
    }
    body {
        &.white {
            .inner__wrap {
                >.row.content {
                    margin-bottom: -185px;
                }
            }
        }
    }
    .footer, .footer-pane, .footer-push {
        height: 187px;
    }
    .footer-pane {
        .footer-link {
            padding: 0;
            width: 100%;
            text-align: right;
            line-height: 1.7;
            &.copyright {
                width: 100%;
            }
        }
    }
    .search__clear {
        display: block;
    }
    .search-bar__container {
        padding: 0;
        @include flex(0 0 44px);
        background: $primary-color;
        color: #fff;
        &.focused {
            .sidebar__collapse {
                @include translateX(-45px);
            }
            .search__form {
                @include translateX(-45px);
                padding-left: 55px;
                padding-right: 24px;
            }
            .search__clear {
                @include translateX(0px);
            }
        }
        .search__form {
            border: none;
            @include translateX(0px);
            padding: 7px 20px 0 49px;
            height: 45px;
            position: relative;
            @include single-transition(all, 0.2s, linear);
            .glyphicon-refresh-animate {
                right: 33px;
                top: 15px;
                color: #fff;
                color: rgba(255,255,255,0.5);
            }
            .form-control {
                border: none;
                padding: 0 10px 0 31px;
                background: rgba(black, 0.2);
                @include border-radius(3px);
                color: #444;
                background: #fff;
            }
        }
    }
    .sidebar--menu {
        @include single-transition(transform, 0.5s, ease);
        @include translate3d(290px, 0, 0);
        width: 290px;
        border: none;
        display: block;
        &.move--left {
            @include translate3d(0, 0, 0);
        }
    }
    .sidebar--left {
        @include single-transition(transform, 0.5s, ease);
        @include translate3d(-290px, 0, 0);
        width: 290px;
        border: none;
        &.sidebar--padded {
            padding-top: 0;
        }
        &.move--right {
            @include translate3d(0, 0, 0);
        }
        > div {
            padding-bottom: 0;
        }
        .nav-pills__unread-indicator-bottom {
            bottom: 10px;
        }
        .badge {
            top: 13px;
        }
        .team__header {
            display: none;
            @include clearfix;
        }
        .search__form {
            display: block;
        }
        .nav {
            li {
                &.dropdown.open {
                    padding-bottom: 25px;
                    ul {
                        clear: both;
                        background: #FFF;
                        border-radius: 3px;
                        top: 5px;
                        position: relative;
                        li {
                            a {
                                line-height: 30px;
                            }
                        }
                    }
                }
                h4 {
                    margin: 16px 0 8px;
                }
                > a {
                    font-size: 15px;
                    margin: 0;
                    line-height: 2.5;
                    &:hover, &:focus {
                        background: transparent;
                    }
                    &.has-close {
                        .btn-close {
                            width: 40px;
                            text-align: center;
                            right: 0;
                            display: block;
                            @include opacity(0.5);
                        }
                    }
                }
            }
        }
    }
    .sidebar--right {
        width: 100%;
        right: 0;
        @include translate3d(100%, 0, 0);
        z-index: 5;
        &.move--left {
            @include translate3d(0, 0, 0);
        }
        .sidebar__collapse, .sidebar__search-icon {
            display: block;
        }
        .sidebar--right__close {
            display: none;
        }
        .sidebar-right__body {
            height: calc(100% - 44px);
        }
    }
    .search-items-container {
        height: calc(100% - 44px);
    }
    .inner__wrap {
        @include single-transition(all, 0.5s, ease);
        &.move--right {
            @include translate3d(290px, 0, 0);
            &:before {
                z-index: 9999;
                content: "";
                width: 100%;
                height: 100%;
                left: -15px;
                top: 0;
                position: absolute;
                background: rgba(0, 0, 0, 0.4);
            }
        }
        &.move--left-small {
            @include translate3d(-290px, 0, 0);
            &:before {
                z-index: 9999;
                content: "";
                width: 100%;
                height: 100%;
                right: -15px;
                top: 0;
                position: absolute;
                background: rgba(0, 0, 0, 0.4);
            }
        }
        &.move--left {
            margin: 0;
            @include translate3d(-100%, 0, 0);
        }
    }
    .modal {
        .modal-image {
            .image-wrapper {
                > div {
                    font-size: 12px;
                    min-width: 250px;
                }
                .modal-close {
                    @include opacity(1);
                }
            }
            .modal-button-bar {
                @include opacity(1);
            }
        }
    }
    .app__content {
        padding-top: 45px;
        margin: 0;
        .channel__wrap & {
            padding-top: 45px;
        }
        #channel-header {
            display: none;
        }
    }


    .channel__wrap {
        .row {
            &.header {
                display: block;
            }
        }
    }

    .post-comments {
        padding: 9px 21px 10px 10px !important;
    }

    .post-image__column .post__image .file-playback-controls.stop, .image-wrapper > a .file-playback-controls.stop {
        @include opacity(1);
    }
}
@media screen and (max-width: 640px) {
    .access-history__table {
        > div {
            display: block;
        }
        .access__report {
            margin: 0 0 15px 15px;
        }
        .access__date {
            div {
                margin-bottom: 15px;
            }
        }
    }
    .activity-log__table {
        > div {
            display: block;
        }
        .activity-log__report {
            width: 100%;
        }
        .activity-log__action {
            text-align: left;
            margin-top: 10px;
        }
    }
}
@media screen and (max-width: 480px) {
    .tip-overlay.tip-overlay--sidebar {
        min-height: 350px;
    }
    .modal {
        .modal-body {
            max-height: 70%;
        }
        .settings-modal {
            &.display--content {
                .modal-body {
                    max-height: 90%;
                }
            }
        }
    }
    .member-div {
        padding: 8px 0;
        .member-drop, .member-role {
            position: relative;
            margin: 0px 0 0 44px;
            padding: 5px 0;
            top: 0;
            right: 0;
        }
        .open>.dropdown-menu {
            left: 0;
            right: auto;
        }
    }
    .sidebar--left {
        @include translate3d(-260px, 0, 0);
        width: 260px;
    }
    .inner__wrap {
        &.move--right {
            @include translate3d(260px, 0, 0);
        }
    }
    .modal {
        .modal-image {
            .modal-button-bar {
                line-height: 30px;
                padding: 5px;
            }
        }
    }
}


@media (min-width: 992px){
    .modal-lg {
        width: 700px;
    }
}

@media screen and (min-width: 768px) {
    .second-bar {
        display: none;
    }
}

@media screen and (max-height: 640px) {
    .signup-team__container {
        padding: 30px 0;
        margin-bottom: 30px;
        font-size: 0.9em;
        .signup-team__name {
            font-size: 2em;
        }
    }
}<|MERGE_RESOLUTION|>--- conflicted
+++ resolved
@@ -124,7 +124,6 @@
 
     .post {
 
-<<<<<<< HEAD
         .post__header {
 
             .col__name {
@@ -134,23 +133,19 @@
         }
 
         &.same--root {
-=======
-	    .starred-item {
+            &.same--user {
+
+                .post__time, .starred-item {
+                    display: none;
+                }
+
+            }
+
+        }
+
+        .starred-item {
 		    visibility: visible;
 	    }
-
-	    &.same--root {
->>>>>>> 6f5f11bc
-
-            &.same--user {
-
-                .post__time, .starred-item {
-                    display: none;
-                }
-
-            }
-
-        }
 
         .post__img {
             width: 40px;
