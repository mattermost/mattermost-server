--- conflicted
+++ resolved
@@ -78,7 +78,6 @@
 	mainrouter.Handle("/oauth/authorize", api.UserRequired(authorizeOAuth)).Methods("GET")
 	mainrouter.Handle("/oauth/access_token", api.ApiAppHandler(getAccessToken)).Methods("POST")
 
-	mainrouter.Handle("/zimbra_login", api.AppHandler(zimbra)).Methods("GET")
 	mainrouter.Handle("/signup_team_complete/", api.AppHandlerIndependent(signupTeamComplete)).Methods("GET")
 	mainrouter.Handle("/signup_user_complete/", api.AppHandlerIndependent(signupUserComplete)).Methods("GET")
 	mainrouter.Handle("/signup_team_confirm/", api.AppHandlerIndependent(signupTeamConfirm)).Methods("GET")
@@ -278,18 +277,14 @@
 	_, session := api.FindMultiSessionForTeamId(r, team.Id, T)
 	if session != nil {
 		w.Header().Set(model.HEADER_TOKEN, session.Token)
-<<<<<<< HEAD
 		lastViewChannelName := "town-square"
-		if lastViewResult := <-api.Srv.Store.Preference().Get(session.UserId, model.PREFERENCE_CATEGORY_LAST, model.PREFERENCE_NAME_LAST_CHANNEL); lastViewResult.Err == nil {
-			if lastViewChannelResult := <-api.Srv.Store.Channel().Get(lastViewResult.Data.(model.Preference).Value); lastViewChannelResult.Err == nil {
+		if lastViewResult := <-api.Srv.Store.Preference().Get(session.UserId, model.PREFERENCE_CATEGORY_LAST, model.PREFERENCE_NAME_LAST_CHANNEL, T); lastViewResult.Err == nil {
+			if lastViewChannelResult := <-api.Srv.Store.Channel().Get(lastViewResult.Data.(model.Preference).Value, T); lastViewChannelResult.Err == nil {
 				lastViewChannelName = lastViewChannelResult.Data.(*model.Channel).Name
 			}
 		}
 
 		http.Redirect(w, r, c.GetSiteURL()+"/"+team.Name+"/channels/"+lastViewChannelName, http.StatusTemporaryRedirect)
-=======
-		http.Redirect(w, r, c.GetSiteURL()+"/"+team.Name+"/channels/general", http.StatusTemporaryRedirect)
->>>>>>> e63d4afb
 		return
 	}
 
@@ -467,7 +462,7 @@
 		channelId := result.Data.(string)
 		if len(channelId) == 0 {
 			if channel = autoJoinChannelName(c, w, r, name); channel == nil {
-				http.Redirect(w, r, c.GetTeamURL(T)+"/channels/general", http.StatusFound)
+				http.Redirect(w, r, c.GetTeamURL(T)+"/channels/town-square", http.StatusFound)
 				return
 			}
 		} else {
@@ -518,7 +513,7 @@
 func joinOpenChannel(c *api.Context, w http.ResponseWriter, r *http.Request, channel store.StoreChannel) *model.Channel {
 	T := i18n.Language(w, r)
 	if cr := <-channel; cr.Err != nil {
-		http.Redirect(w, r, c.GetTeamURL(T)+"/channels/general", http.StatusFound)
+		http.Redirect(w, r, c.GetTeamURL(T)+"/channels/town-square", http.StatusFound)
 		return nil
 	} else {
 		channel := cr.Data.(*model.Channel)
@@ -528,7 +523,7 @@
 				return nil
 			}
 		} else {
-			http.Redirect(w, r, c.GetTeamURL(T)+"/channels/general", http.StatusFound)
+			http.Redirect(w, r, c.GetTeamURL(T)+"/channels/town-square", http.StatusFound)
 			return nil
 		}
 		return channel
@@ -627,13 +622,8 @@
 		if c.Err = (<-api.Srv.Store.User().VerifyEmail(userId, T)).Err; c.Err != nil {
 			return
 		} else {
-<<<<<<< HEAD
-			c.LogAudit("Email Verified")
+			c.LogAudit(T("Email Verified"), T)
 			http.Redirect(w, r, api.GetProtocol(r)+"://"+r.Host+"/"+name+"/login?extra=verified&email="+url.QueryEscape(email), http.StatusTemporaryRedirect)
-=======
-			c.LogAudit(T("Email Verified"), T)
-			http.Redirect(w, r, api.GetProtocol(r)+"://"+r.Host+"/"+name+"/login?verified=true&email="+url.QueryEscape(email), http.StatusTemporaryRedirect)
->>>>>>> e63d4afb
 			return
 		}
 	}
@@ -763,7 +753,7 @@
 	stateProps := map[string]string{}
 	stateProps["action"] = model.OAUTH_ACTION_SIGNUP
 
-	if authUrl, err := api.GetAuthorizationCode(c, service, teamName, stateProps, ""); err != nil {
+	if authUrl, err := api.GetAuthorizationCode(c, service, teamName, stateProps, "", T); err != nil {
 		c.Err = err
 		return
 	} else {
@@ -771,12 +761,8 @@
 	}
 }
 
-<<<<<<< HEAD
 func completeOAuth(c *api.Context, w http.ResponseWriter, r *http.Request) {
-=======
-func signupCompleteOAuth(c *api.Context, w http.ResponseWriter, r *http.Request) {
-	T,locale := i18n.GetLanguage(w, r)
->>>>>>> e63d4afb
+	T := i18n.Language(w, r)
 	params := mux.Vars(r)
 	service := params["service"]
 
@@ -785,8 +771,7 @@
 
 	uri := c.GetSiteURL() + "/" + service + "/complete"
 
-<<<<<<< HEAD
-	if body, team, props, err := api.AuthorizeOAuthUser(service, code, state, uri); err != nil {
+	if body, team, props, err := api.AuthorizeOAuthUser(service, code, state, uri, T); err != nil {
 		c.Err = err
 		return
 	} else {
@@ -802,49 +787,10 @@
 			api.LoginByOAuth(c, w, r, service, body, team)
 			if c.Err == nil {
 				root(c, w, r)
-=======
-	if body, team, err := api.AuthorizeOAuthUser(service, code, state, uri, T); err != nil {
-		c.Err = err
-		return
-	} else {
-		var user *model.User
-		if service == model.USER_AUTH_SERVICE_GITLAB {
-			glu := model.GitLabUserFromJson(body)
-			user = model.UserFromGitLabUser(glu)
-		} else if service == model.USER_AUTH_SERVICE_ZBOX {
-			zbu := model.ZboxUserFromJson(body)
-			user = model.UserFromZBoxUser(zbu)
-		}
-
-		if user == nil {
-			c.Err = model.NewAppError("signupCompleteOAuth", T("Could not create user out of ")+service+T(" user object"), "")
-			return
-		}
-
-		suchan := api.Srv.Store.User().GetByAuth(team.Id, user.AuthData, service, T)
-		euchan := api.Srv.Store.User().GetByEmail(team.Id, user.Email, T)
-
-		if team.Email == "" {
-			team.Email = user.Email
-			if result := <-api.Srv.Store.Team().Update(team, T); result.Err != nil {
-				c.Err = result.Err
-				return
-			}
-		} else {
-			found := true
-			count := 0
-			for found {
-				if found = api.IsUsernameTaken(user.Username, team.Id, T); c.Err != nil {
-					return
-				} else if found {
-					user.Username = user.Username + strconv.Itoa(count)
-					count += 1
-				}
->>>>>>> e63d4afb
 			}
 			break
 		case model.OAUTH_ACTION_EMAIL_TO_SSO:
-			api.CompleteSwitchWithOAuth(c, w, r, service, body, team, props["email"])
+			api.CompleteSwitchWithOAuth(c, w, r, service, body, team, props["email"], T)
 			if c.Err == nil {
 				http.Redirect(w, r, api.GetProtocol(r)+"://"+r.Host+"/"+team.Name+"/login?extra=signin_change", http.StatusTemporaryRedirect)
 			}
@@ -862,39 +808,6 @@
 			}
 			break
 		}
-<<<<<<< HEAD
-=======
-
-
-		if result := <-suchan; result.Err == nil {
-			c.Err = model.NewAppError("signupCompleteOAuth", T("This ")+service+T(" account has already been used to sign up for team ")+team.DisplayName, "email="+user.Email)
-			return
-		}
-
-		if result := <-euchan; result.Err == nil {
-			c.Err = model.NewAppError("signupCompleteOAuth", T("Team ")+team.DisplayName+T(" already has a user with the email address attached to your ")+service+T(" account"), "email="+user.Email)
-			return
-		}
-
-		user.TeamId = team.Id
-		user.EmailVerified = true
-
-		ruser := api.CreateUser(c, team, user, T)
-		if c.Err != nil {
-			return
-		}
-
-		api.Login(c, w, r, ruser, "")
-
-		if c.Err != nil {
-			return
-		}
-
-		page := NewHtmlTemplatePage("home", T("Home"), locale, T)
-		page.Team = team
-		page.User = ruser
-		page.Render(c, w, T)
->>>>>>> e63d4afb
 	}
 }
 
@@ -917,90 +830,15 @@
 		return
 	}
 
-<<<<<<< HEAD
 	stateProps := map[string]string{}
 	stateProps["action"] = model.OAUTH_ACTION_LOGIN
 
-	if authUrl, err := api.GetAuthorizationCode(c, service, teamName, stateProps, loginHint); err != nil {
+	if authUrl, err := api.GetAuthorizationCode(c, service, teamName, stateProps, loginHint, T); err != nil {
 		c.Err = err
 		return
 	} else {
 		http.Redirect(w, r, authUrl, http.StatusFound)
-=======
-	redirectUri := c.GetSiteURL() + "/login/" + service + "/complete"
-
-	api.GetAuthorizationCode(c, w, r, teamName, service, redirectUri, loginHint)
-}
-
-func loginCompleteOAuth(c *api.Context, w http.ResponseWriter, r *http.Request) {
-	T := i18n.Language(w, r)
-	params := mux.Vars(r)
-	service := params["service"]
-	signup := false
-
-	code := r.URL.Query().Get("code")
-	state := r.URL.Query().Get("state")
-
-	uri := c.GetSiteURL() + "/login/" + service + "/complete"
-
-	if body, team, err := api.AuthorizeOAuthUser(service, code, state, uri, T); err != nil {
-		c.Err = err
-		return
-	} else {
-		authData := ""
-		var user *model.User
-		var zbu *model.ZBoxUser
-		if service == model.USER_AUTH_SERVICE_GITLAB {
-			glu := model.GitLabUserFromJson(body)
-			authData = glu.GetAuthData()
-		} else if service == model.USER_AUTH_SERVICE_ZBOX {
-			zbu = model.ZboxUserFromJson(body)
-			authData = zbu.Email
-			user = model.UserFromZBoxUser(zbu)
-			signup = true
-			if !zbu.Enabled || !zbu.ChatEnabled {
-				c.Err = model.NewAppError("loginCompleteOAuth", T("Your user is not authorized to use the Chat app"), "")
-				c.Err.StatusCode = http.StatusForbidden
-				return
-			}
-		}
-
-		if len(authData) == 0 {
-			c.Err = model.NewAppError("loginCompleteOAuth", T("Could not parse auth data out of ")+service+T(" user object"), "")
-			return
-		}
-
-		if result := <-api.Srv.Store.User().GetByAuth(team.Id, authData, service, T); result.Err != nil {
-			if signup {
-				if zbu.Team == team.Name {
-					signUpAndLogin(c, w, r, team, user, service)
-				} else {
-					c.Err = model.NewAppError("loginCompleteOAuth", fmt.Sprintf(T("Your user can only be used to signup to the %v Team unless you get an invitation to this team"), zbu.Team), "")
-					c.Err.StatusCode = http.StatusForbidden
-				}
-			} else {
-				c.Err = result.Err
-			}
-			return
-		} else {
-			user = result.Data.(*model.User)
-			api.Login(c, w, r, user, "")
-
-			if c.Err != nil {
-				return
-			}
-
-			root(c, w, r)
-		}
->>>>>>> e63d4afb
-	}
-}
-
-func signUpAndLogin(c *api.Context, w http.ResponseWriter, r *http.Request, team *model.Team, user *model.User, service string) {
-	T := i18n.Language(w, r)
-	api.SignUpAndLogin(c, w, r, team, user, service, T)
-
-	root(c, w, r)
+	}
 }
 
 func adminConsole(c *api.Context, w http.ResponseWriter, r *http.Request) {
@@ -1102,7 +940,7 @@
 		return
 	}
 
-	c.LogAudit("attempt", T)
+	c.LogAudit(T("attempt"), T)
 
 	r.ParseForm()
 
@@ -1230,7 +1068,7 @@
 	w.Header().Set("Cache-Control", "no-store")
 	w.Header().Set("Pragma", "no-cache")
 
-	c.LogAuditWithUserId(user.Id, "success", T)
+	c.LogAuditWithUserId(user.Id, T("success"), T)
 
 	w.Write([]byte(accessRsp.ToJson()))
 }
@@ -1338,9 +1176,9 @@
 	w.Write([]byte("ok"))
 }
 
-<<<<<<< HEAD
 func claimAccount(c *api.Context, w http.ResponseWriter, r *http.Request) {
-	if !CheckBrowserCompatability(c, r) {
+	T, locale := i18n.GetLanguage(w, r)
+	if !CheckBrowserCompatability(c, w, r) {
 		return
 	}
 
@@ -1350,7 +1188,7 @@
 	newType := r.URL.Query().Get("new_type")
 
 	var team *model.Team
-	if tResult := <-api.Srv.Store.Team().GetByName(teamName); tResult.Err != nil {
+	if tResult := <-api.Srv.Store.Team().GetByName(teamName, T); tResult.Err != nil {
 		l4g.Error("Couldn't find team name=%v, err=%v", teamName, tResult.Err.Message)
 		http.Redirect(w, r, api.GetProtocol(r)+"://"+r.Host, http.StatusTemporaryRedirect)
 		return
@@ -1360,7 +1198,7 @@
 
 	authType := ""
 	if len(email) != 0 {
-		if uResult := <-api.Srv.Store.User().GetByEmail(team.Id, email); uResult.Err != nil {
+		if uResult := <-api.Srv.Store.User().GetByEmail(team.Id, email, T); uResult.Err != nil {
 			l4g.Error("Couldn't find user teamid=%v, email=%v, err=%v", team.Id, email, uResult.Err.Message)
 			http.Redirect(w, r, api.GetProtocol(r)+"://"+r.Host, http.StatusTemporaryRedirect)
 			return
@@ -1374,7 +1212,7 @@
 				stateProps["action"] = model.OAUTH_ACTION_SSO_TO_EMAIL
 				stateProps["email"] = email
 
-				if authUrl, err := api.GetAuthorizationCode(c, authType, team.Name, stateProps, ""); err != nil {
+				if authUrl, err := api.GetAuthorizationCode(c, authType, team.Name, stateProps, "", T); err != nil {
 					c.Err = err
 					return
 				} else {
@@ -1384,76 +1222,12 @@
 		}
 	}
 
-	page := NewHtmlTemplatePage("claim_account", "Claim Account")
+	page := NewHtmlTemplatePage("claim_account", "Claim Account", locale, T)
 	page.Props["Email"] = email
 	page.Props["CurrentType"] = authType
 	page.Props["NewType"] = newType
 	page.Props["TeamDisplayName"] = team.DisplayName
 	page.Props["TeamName"] = team.Name
 
-	page.Render(c, w)
-=======
-func zimbra(c *api.Context, w http.ResponseWriter, r *http.Request) {
-	T := i18n.Language(w, r)
-	params := r.URL.Query()
-	email := params.Get("email")
-
-	if body, err := api.ZimbraAuth("zbox", email, T); err != nil {
-		c.Err = err
-		return
-	} else {
-		authData := ""
-		teamName := ""
-		var user *model.User
-		zbu := model.ZboxUserFromJson(body)
-		teamName = zbu.Team
-		authData = zbu.Email
-		user = model.UserFromZBoxUser(zbu)
-
-		if len(authData) == 0 {
-			c.Err = model.NewAppError("zimbraAuth", T("Could not parse auth data out of zbox user object"), "")
-			return
-		}
-
-		if len(teamName) == 0 {
-			c.Err = model.NewAppError("zimbraAuth", T("Invalid team name"), "team_name="+teamName)
-			c.Err.StatusCode = http.StatusBadRequest
-			return
-		}
-
-		if !zbu.Enabled || !zbu.ChatEnabled {
-			c.Err = model.NewAppError("zimbraAuth", T("Your user is not authorized to use the Chat app"), "")
-			c.Err.StatusCode = http.StatusForbidden
-			return
-		}
-
-		// Make sure team exists
-		tchan := <-api.Srv.Store.Team().GetByName(teamName, T)
-		if tchan.Err != nil {
-			c.Err = tchan.Err
-			return
-		}
-
-		team := tchan.Data.(*model.Team)
-
-		if result := <-api.Srv.Store.User().GetByAuth(team.Id, authData, "zbox", T); result.Err != nil {
-			if user != nil {
-				signUpAndLogin(c, w, r, team, user, "zbox")
-				return
-			} else {
-				c.Err = result.Err
-				return
-			}
-		} else {
-			user = result.Data.(*model.User)
-			api.Login(c, w, r, user, "")
-
-			if c.Err != nil {
-				return
-			}
-
-			root(c, w, r)
-		}
-	}
->>>>>>> e63d4afb
+	page.Render(c, w, T)
 }