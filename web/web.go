// Copyright (c) 2015 Mattermost, Inc. All Rights Reserved.
// See License.txt for license information.

package web

import (
	"fmt"
	l4g "github.com/alecthomas/log4go"
	"github.com/gorilla/mux"
	"github.com/mattermost/platform/api"
	"github.com/mattermost/platform/model"
	"github.com/mattermost/platform/store"
	"github.com/mattermost/platform/utils"
	"github.com/mattermost/platform/i18n"
	goi18n "github.com/nicksnyder/go-i18n/i18n"
	"github.com/mssola/user_agent"
	"gopkg.in/fsnotify.v1"
	"html/template"
	"net/http"
	"net/url"
	"io/ioutil"
	"strconv"
	"strings"
)

var languages = [2]string{"es", "en"}
var jsonMessages map[string]string = map[string]string{}

var Templates *template.Template

type HtmlTemplatePage api.Page

func NewHtmlTemplatePage(templateName, title, locale string, T goi18n.TranslateFunc) *HtmlTemplatePage {

	if len(title) > 0 {
		title = utils.Cfg.TeamSettings.SiteName + " - " + title
	}

	props := make(map[string]string)
	props["Title"] = title
<<<<<<< HEAD
	return &HtmlTemplatePage{TemplateName: templateName, Props: props, ClientCfg: utils.ClientCfg, ClientLicense: utils.ClientLicense}
=======
	props["Locale"] = locale
	props["Messages"] = jsonMessages[locale]
	props["FooterCompany"] = T("footer_company")
	props["FooterHelp"] = T("footer_help")
	props["FooterTerms"] = T("footer_terms")
	props["FooterPrivacy"] = T("footer_privacy")
	props["FooterAbout"] = T("footer_about")
	return &HtmlTemplatePage{TemplateName: templateName, Props: props, ClientCfg: utils.ClientCfg}
>>>>>>> a9c6815c
}

func (me *HtmlTemplatePage) Render(c *api.Context, w http.ResponseWriter, T goi18n.TranslateFunc) {
	if me.Team != nil {
		me.Team.Sanitize()
	}

	if me.User != nil {
		me.User.Sanitize(map[string]bool{})
	}

	me.SessionTokenIndex = c.SessionTokenIndex

	if err := Templates.ExecuteTemplate(w, me.TemplateName, me); err != nil {
		c.SetUnknownError(me.TemplateName, err.Error(), T)
	}
}

func InitWeb(T goi18n.TranslateFunc) {
	l4g.Debug(T("Initializing web routes"))

	mainrouter := api.Srv.Router

	staticDir := utils.FindDir("web/static")
	l4g.Debug(T("Using static directory at %v"), staticDir)
	mainrouter.PathPrefix("/static/").Handler(http.StripPrefix("/static/", http.FileServer(http.Dir(staticDir))))

	mainrouter.Handle("/", api.AppHandlerIndependent(ping)).Methods("HEAD")
	mainrouter.Handle("/", api.AppHandlerIndependent(root)).Methods("GET")
	mainrouter.Handle("/oauth/authorize", api.UserRequired(authorizeOAuth)).Methods("GET")
	mainrouter.Handle("/oauth/access_token", api.ApiAppHandler(getAccessToken)).Methods("POST")

	mainrouter.Handle("/signup_team_complete/", api.AppHandlerIndependent(signupTeamComplete)).Methods("GET")
	mainrouter.Handle("/signup_user_complete/", api.AppHandlerIndependent(signupUserComplete)).Methods("GET")
	mainrouter.Handle("/signup_team_confirm/", api.AppHandlerIndependent(signupTeamConfirm)).Methods("GET")
	mainrouter.Handle("/verify_email", api.AppHandlerIndependent(verifyEmail)).Methods("GET")
	mainrouter.Handle("/find_team", api.AppHandlerIndependent(findTeam)).Methods("GET")
	mainrouter.Handle("/signup_team", api.AppHandlerIndependent(signup)).Methods("GET")
	mainrouter.Handle("/login/{service:[A-Za-z]+}/complete", api.AppHandlerIndependent(completeOAuth)).Methods("GET")  // Remove after a few releases (~1.8)
	mainrouter.Handle("/signup/{service:[A-Za-z]+}/complete", api.AppHandlerIndependent(completeOAuth)).Methods("GET") // Remove after a few releases (~1.8)
	mainrouter.Handle("/{service:[A-Za-z]+}/complete", api.AppHandlerIndependent(completeOAuth)).Methods("GET")

	mainrouter.Handle("/admin_console", api.UserRequired(adminConsole)).Methods("GET")
	mainrouter.Handle("/admin_console/", api.UserRequired(adminConsole)).Methods("GET")
	mainrouter.Handle("/admin_console/{tab:[A-Za-z0-9-_]+}", api.UserRequired(adminConsole)).Methods("GET")
	mainrouter.Handle("/admin_console/{tab:[A-Za-z0-9-_]+}/{team:[A-Za-z0-9-]*}", api.UserRequired(adminConsole)).Methods("GET")

	mainrouter.Handle("/hooks/{id:[A-Za-z0-9]+}", api.ApiAppHandler(incomingWebhook)).Methods("POST")

	mainrouter.Handle("/docs/{doc:[A-Za-z0-9]+}", api.AppHandlerIndependent(docs)).Methods("GET")

	// ----------------------------------------------------------------------------------------------
	// *ANYTHING* team specific should go below this line
	// ----------------------------------------------------------------------------------------------

	mainrouter.Handle("/{team:[A-Za-z0-9-]+(__)?[A-Za-z0-9-]+}", api.AppHandler(login)).Methods("GET")
	mainrouter.Handle("/{team:[A-Za-z0-9-]+(__)?[A-Za-z0-9-]+}/", api.AppHandler(login)).Methods("GET")
	mainrouter.Handle("/{team:[A-Za-z0-9-]+(__)?[A-Za-z0-9-]+}/login", api.AppHandler(login)).Methods("GET")
	mainrouter.Handle("/{team:[A-Za-z0-9-]+(__)?[A-Za-z0-9-]+}/logout", api.AppHandler(logout)).Methods("GET")
	mainrouter.Handle("/{team:[A-Za-z0-9-]+(__)?[A-Za-z0-9-]+}/reset_password", api.AppHandler(resetPassword)).Methods("GET")
	mainrouter.Handle("/{team:[A-Za-z0-9-]+(__)?[A-Za-z0-9-]+}/claim", api.AppHandler(claimAccount)).Methods("GET")
	mainrouter.Handle("/{team}/pl/{postid}", api.AppHandler(postPermalink)).Methods("GET")         // Bug in gorilla.mux prevents us from using regex here.
	mainrouter.Handle("/{team}/login/{service}", api.AppHandler(loginWithOAuth)).Methods("GET")    // Bug in gorilla.mux prevents us from using regex here.
	mainrouter.Handle("/{team}/channels/{channelname}", api.AppHandler(getChannel)).Methods("GET") // Bug in gorilla.mux prevents us from using regex here.
	mainrouter.Handle("/{team}/signup/{service}", api.AppHandler(signupWithOAuth)).Methods("GET")  // Bug in gorilla.mux prevents us from using regex here.

	watchAndParseTemplates()
	loadLanguages(T)
}

func loadLanguages(T goi18n.TranslateFunc) {
	lenght := len(languages)
	i18nDir := utils.FindDir("web/i18n")
	for i:= 0; i < lenght; i++ {
		lang := languages[i]
		fileName := i18nDir + lang +".json"
		raw, err := ioutil.ReadFile(fileName)
		if err != nil {
			l4g.Error(T("Error opening file=") + fileName + ", err=" + err.Error())
		}
		jsonMessages[lang] = string(raw)
		l4g.Info(T("Loaded i18n file from %v"), fileName)
	}
}

func watchAndParseTemplates() {

	templatesDir := utils.FindDir("web/templates")
	l4g.Debug("Parsing templates at %v", templatesDir)
	var err error
	if Templates, err = template.ParseGlob(templatesDir + "*.html"); err != nil {
		l4g.Error("Failed to parse templates %v", err)
	}

	watcher, err := fsnotify.NewWatcher()
	if err != nil {
		l4g.Error("Failed to create directory watcher %v", err)
	}

	go func() {
		for {
			select {
			case event := <-watcher.Events:
				if event.Op&fsnotify.Write == fsnotify.Write {
					l4g.Info("Re-parsing templates because of modified file %v", event.Name)
					if Templates, err = template.ParseGlob(templatesDir + "*.html"); err != nil {
						l4g.Error("Failed to parse templates %v", err)
					}
				}
			case err := <-watcher.Errors:
				l4g.Error("Failed in directory watcher %v", err)
			}
		}
	}()

	err = watcher.Add(templatesDir)
	if err != nil {
		l4g.Error("Failed to add directory to watcher %v", err)
	}
}

var browsersNotSupported string = "MSIE/8;MSIE/9;MSIE/10;Internet Explorer/8;Internet Explorer/9;Internet Explorer/10;Safari/7;Safari/8"

func CheckBrowserCompatability(c *api.Context, w http.ResponseWriter,  r *http.Request) bool {
	T := i18n.Language(w, r)
	ua := user_agent.New(r.UserAgent())
	bname, bversion := ua.Browser()

	browsers := strings.Split(browsersNotSupported, ";")
	for _, browser := range browsers {
		version := strings.Split(browser, "/")

		if strings.HasPrefix(bname, version[0]) && strings.HasPrefix(bversion, version[1]) {
			c.Err = model.NewAppError("CheckBrowserCompatability", T("Your current browser is not supported, please upgrade to one of the following browsers: Google Chrome 21 or higher, Internet Explorer 10 or higher, FireFox 14 or higher"), "")
			return false
		}
	}

	return true

}

func ping(c *api.Context, w http.ResponseWriter, r *http.Request) {

}

func root(c *api.Context, w http.ResponseWriter, r *http.Request) {
	T, locale := i18n.GetLanguage(w, r)

	if !CheckBrowserCompatability(c, w, r) {
		return
	}

	if len(c.Session.UserId) == 0 {
		page := NewHtmlTemplatePage("signup_team", T("Signup"), locale, T)

		if result := <-api.Srv.Store.Team().GetAllTeamListing(T); result.Err != nil {
			c.Err = result.Err
			return
		} else {
			teams := result.Data.([]*model.Team)
			for _, team := range teams {
				page.Props[team.Name] = team.DisplayName
			}

			if len(teams) == 1 && *utils.Cfg.TeamSettings.EnableTeamListing && !utils.Cfg.TeamSettings.EnableTeamCreation {
				http.Redirect(w, r, c.GetSiteURL()+"/"+teams[0].Name, http.StatusTemporaryRedirect)
				return
			}
		}

		page.Render(c, w, T)
	} else {
		teamChan := api.Srv.Store.Team().Get(c.Session.TeamId, T)
		userChan := api.Srv.Store.User().Get(c.Session.UserId, T)

		var team *model.Team
		if tr := <-teamChan; tr.Err != nil {
			c.Err = tr.Err
			return
		} else {
			team = tr.Data.(*model.Team)

		}

		var user *model.User
		if ur := <-userChan; ur.Err != nil {
			c.Err = ur.Err
			return
		} else {
			user = ur.Data.(*model.User)
		}

		page := NewHtmlTemplatePage("home", T("Home"), locale, T)
		page.Team = team
		page.User = user
		page.Render(c, w, T)
	}
}

func signup(c *api.Context, w http.ResponseWriter, r *http.Request) {
	T, lang := i18n.GetLanguage(w, r)
	if !CheckBrowserCompatability(c, w, r) {
		return
	}

	page := NewHtmlTemplatePage("signup_team", T("Signup"), lang, T)
	page.Props["SignupTitle"] = T("signup_team.title")
	page.Render(c, w, T)
}

func login(c *api.Context, w http.ResponseWriter, r *http.Request) {
	T, lang := i18n.GetLanguage(w, r)

	if !CheckBrowserCompatability(c, w, r) {
		return
	}
	params := mux.Vars(r)
	teamName := params["team"]

	var team *model.Team
	if tResult := <-api.Srv.Store.Team().GetByName(teamName, T); tResult.Err != nil {
		l4g.Error(T("Couldn't find team name=%v, err=%v"), teamName, tResult.Err.Message)
		http.Redirect(w, r, api.GetProtocol(r)+"://"+r.Host, http.StatusTemporaryRedirect)
		return
	} else {
		team = tResult.Data.(*model.Team)
	}

	// We still might be able to switch to this team because we've logged in before
	_, session := api.FindMultiSessionForTeamId(r, team.Id, T)
	if session != nil {
		w.Header().Set(model.HEADER_TOKEN, session.Token)
		lastViewChannelName := "town-square"
		if lastViewResult := <-api.Srv.Store.Preference().Get(session.UserId, model.PREFERENCE_CATEGORY_LAST, model.PREFERENCE_NAME_LAST_CHANNEL, T); lastViewResult.Err == nil {
			if lastViewChannelResult := <-api.Srv.Store.Channel().Get(lastViewResult.Data.(model.Preference).Value, T); lastViewChannelResult.Err == nil {
				lastViewChannelName = lastViewChannelResult.Data.(*model.Channel).Name
			}
		}

		http.Redirect(w, r, c.GetSiteURL()+"/"+team.Name+"/channels/"+lastViewChannelName, http.StatusTemporaryRedirect)
		return
	}

	page := NewHtmlTemplatePage("login", T("Login"), lang, T)
	page.Props["TeamDisplayName"] = team.DisplayName
	page.Props["TeamName"] = team.Name

	if team.AllowOpenInvite {
		page.Props["InviteId"] = team.InviteId
	}

	page.Render(c, w, T)
}

func signupTeamConfirm(c *api.Context, w http.ResponseWriter, r *http.Request) {
	T, lang := i18n.GetLanguage(w, r)
	email := r.FormValue("email")

	page := NewHtmlTemplatePage("signup_team_confirm", T("Signup Email Sent"), lang, T)
	page.Props["SignupTitle"] = T("signup_team_confirm.title")
	page.Html["SignupInfo"] = template.HTML(fmt.Sprintf(T("signup_team_confirm.info"), email))
	page.Render(c, w, T)
}

func signupTeamComplete(c *api.Context, w http.ResponseWriter, r *http.Request) {
	T, lang := i18n.GetLanguage(w, r)
	data := r.FormValue("d")
	hash := r.FormValue("h")

	if !model.ComparePassword(hash, fmt.Sprintf("%v:%v", data, utils.Cfg.EmailSettings.InviteSalt)) {
		c.Err = model.NewAppError("signupTeamComplete", T("The signup link does not appear to be valid"), "")
		return
	}

	props := model.MapFromJson(strings.NewReader(data))

	t, err := strconv.ParseInt(props["time"], 10, 64)
	if err != nil || model.GetMillis()-t > 1000*60*60*24*30 { // 30 days
		c.Err = model.NewAppError("signupTeamComplete", T("The signup link has expired"), "")
		return
	}

	page := NewHtmlTemplatePage("signup_team_complete", T("Complete Team Sign Up"), lang, T)
	page.Props["Email"] = props["email"]
	page.Props["Data"] = data
	page.Props["Hash"] = hash
	page.Render(c, w, T)
}

func signupUserComplete(c *api.Context, w http.ResponseWriter, r *http.Request) {
	T, lang := i18n.GetLanguage(w, r)
	id := r.FormValue("id")
	data := r.FormValue("d")
	hash := r.FormValue("h")
	var props map[string]string

	if len(id) > 0 {
		props = make(map[string]string)

		if result := <-api.Srv.Store.Team().GetByInviteId(id, T); result.Err != nil {
			c.Err = result.Err
			return
		} else {
			team := result.Data.(*model.Team)
			if !(team.Type == model.TEAM_OPEN || (team.Type == model.TEAM_INVITE && len(team.AllowedDomains) > 0)) {
				c.Err = model.NewAppError("signupUserComplete", T("The team type doesn't allow open invites"), "id="+id)
				return
			}

			props["email"] = ""
			props["display_name"] = team.DisplayName
			props["name"] = team.Name
			props["id"] = team.Id
			data = model.MapToJson(props)
			hash = ""
		}
	} else {

		if !model.ComparePassword(hash, fmt.Sprintf("%v:%v", data, utils.Cfg.EmailSettings.InviteSalt)) {
			c.Err = model.NewAppError("signupTeamComplete", T("The signup link does not appear to be valid"), "")
			return
		}

		props = model.MapFromJson(strings.NewReader(data))

		t, err := strconv.ParseInt(props["time"], 10, 64)
		if err != nil || model.GetMillis()-t > 1000*60*60*48 { // 48 hour
			c.Err = model.NewAppError("signupTeamComplete", T("The signup link has expired"), "")
			return
		}
	}

	page := NewHtmlTemplatePage("signup_user_complete", T("Complete User Sign Up"), lang, T)
	page.Props["Email"] = props["email"]
	page.Props["TeamDisplayName"] = props["display_name"]
	page.Props["TeamName"] = props["name"]
	page.Props["TeamId"] = props["id"]
	page.Props["Data"] = data
	page.Props["Hash"] = hash
	page.Render(c, w, T)
}

func logout(c *api.Context, w http.ResponseWriter, r *http.Request) {
	T := i18n.Language(w, r)
	api.Logout(c, w, r)
	http.Redirect(w, r, c.GetTeamURL(T), http.StatusTemporaryRedirect)
}

func postPermalink(c *api.Context, w http.ResponseWriter, r *http.Request) {
	T := i18n.Language(w, r)
	params := mux.Vars(r)
	teamName := params["team"]
	postId := params["postid"]

	if len(postId) != 26 {
		c.Err = model.NewAppError("postPermalink", T("Invalid Post ID"), "id="+postId)
		return
	}

	team := checkSessionSwitch(c, w, r, teamName)
	if team == nil {
		// Error already set by getTeam
		return
	}

	var post *model.Post
	if result := <-api.Srv.Store.Post().Get(postId, T); result.Err != nil {
		c.Err = result.Err
		return
	} else {
		postlist := result.Data.(*model.PostList)
		post = postlist.Posts[postlist.Order[0]]
	}

	var channel *model.Channel
	if result := <-api.Srv.Store.Channel().CheckPermissionsTo(c.Session.TeamId, post.ChannelId, c.Session.UserId, T); result.Err != nil {
		c.Err = result.Err
		return
	} else {
		if result.Data.(int64) == 0 {
			if channel = autoJoinChannelId(c, w, r, post.ChannelId); channel == nil {
				http.Redirect(w, r, c.GetTeamURL(T)+"/channels/general", http.StatusFound)
				return
			}
		} else {
			if result := <-api.Srv.Store.Channel().Get(post.ChannelId, T); result.Err != nil {
				c.Err = result.Err
				return
			} else {
				channel = result.Data.(*model.Channel)
			}
		}
	}

	doLoadChannel(c, w, r, team, channel, post.Id)
}

func getChannel(c *api.Context, w http.ResponseWriter, r *http.Request) {
	T := i18n.Language(w, r)
	params := mux.Vars(r)
	name := params["channelname"]
	teamName := params["team"]

	team := checkSessionSwitch(c, w, r, teamName)
	if team == nil {
		// Error already set by getTeam
		return
	}

	var channel *model.Channel
	if result := <-api.Srv.Store.Channel().CheckPermissionsToByName(c.Session.TeamId, name, c.Session.UserId, T); result.Err != nil {
		c.Err = result.Err
		return
	} else {
		channelId := result.Data.(string)
		if len(channelId) == 0 {
			if channel = autoJoinChannelName(c, w, r, name); channel == nil {
				http.Redirect(w, r, c.GetTeamURL(T)+"/channels/town-square", http.StatusFound)
				return
			}
		} else {
			if result := <-api.Srv.Store.Channel().Get(channelId, T); result.Err != nil {
				c.Err = result.Err
				return
			} else {
				channel = result.Data.(*model.Channel)
			}
		}
	}

	c.SetTeamCookie(w, r, teamName)
	doLoadChannel(c, w, r, team, channel, "")
}

func autoJoinChannelName(c *api.Context, w http.ResponseWriter, r *http.Request, channelName string) *model.Channel {
	T := i18n.Language(w, r)
	if strings.Index(channelName, "__") > 0 {
		// It's a direct message channel that doesn't exist yet so let's create it
		ids := strings.Split(channelName, "__")
		otherUserId := ""
		if ids[0] == c.Session.UserId {
			otherUserId = ids[1]
		} else {
			otherUserId = ids[0]
		}

		if sc, err := api.CreateDirectChannel(c, otherUserId, T); err != nil {
			api.Handle404(w, r)
			return nil
		} else {
			return sc
		}
	} else {
		// We will attempt to auto-join open channels
		return joinOpenChannel(c, w, r, api.Srv.Store.Channel().GetByName(c.Session.TeamId, channelName, T))
	}

	return nil
}

func autoJoinChannelId(c *api.Context, w http.ResponseWriter, r *http.Request, channelId string) *model.Channel {
	T := i18n.Language(w, r)
	return joinOpenChannel(c, w, r, api.Srv.Store.Channel().Get(channelId, T))
}

func joinOpenChannel(c *api.Context, w http.ResponseWriter, r *http.Request, channel store.StoreChannel) *model.Channel {
	T := i18n.Language(w, r)
	if cr := <-channel; cr.Err != nil {
		http.Redirect(w, r, c.GetTeamURL(T)+"/channels/town-square", http.StatusFound)
		return nil
	} else {
		channel := cr.Data.(*model.Channel)
		if channel.Type == model.CHANNEL_OPEN {
			api.JoinChannel(c, channel.Id, "", T)
			if c.Err != nil {
				return nil
			}
		} else {
			http.Redirect(w, r, c.GetTeamURL(T)+"/channels/town-square", http.StatusFound)
			return nil
		}
		return channel
	}
}

func checkSessionSwitch(c *api.Context, w http.ResponseWriter, r *http.Request, teamName string) *model.Team {
	T := i18n.Language(w, r)
	var team *model.Team
	if result := <-api.Srv.Store.Team().GetByName(teamName, T); result.Err != nil {
		c.Err = result.Err
		return nil
	} else {
		team = result.Data.(*model.Team)
	}

	// We are logged into a different team.  Lets see if we have another
	// session in the cookie that will give us access.
	if c.Session.TeamId != team.Id {
		index, session := api.FindMultiSessionForTeamId(r, team.Id, T)
		if session == nil {
			// redirect to login
			http.Redirect(w, r, c.GetSiteURL()+"/"+team.Name+"/?redirect="+url.QueryEscape(r.URL.Path), http.StatusTemporaryRedirect)
		} else {
			c.Session = *session
			c.SessionTokenIndex = index
		}
	}

	return team
}

func doLoadChannel(c *api.Context, w http.ResponseWriter, r *http.Request, team *model.Team, channel *model.Channel, postid string) {
	T, lang := i18n.GetLanguage(w, r)
	userChan := api.Srv.Store.User().Get(c.Session.UserId, T)

	var user *model.User
	if ur := <-userChan; ur.Err != nil {
		c.Err = ur.Err
		c.RemoveSessionCookie(w, r)
		l4g.Error(T("Error in getting users profile for id=%v forcing logout"), c.Session.UserId)
		return
	} else {
		user = ur.Data.(*model.User)
	}

	page := NewHtmlTemplatePage("channel", "", lang, T)
	page.Props["Title"] = channel.DisplayName + " - " + team.DisplayName + " " + page.ClientCfg["SiteName"]
	page.Props["TeamDisplayName"] = team.DisplayName
	page.Props["ChannelName"] = channel.Name
	page.Props["ChannelId"] = channel.Id
	page.Props["PostId"] = postid
	page.Team = team
	page.User = user
	page.Channel = channel
	page.Render(c, w, T)
}

func verifyEmail(c *api.Context, w http.ResponseWriter, r *http.Request) {
	T, lang := i18n.GetLanguage(w, r)
	resend := r.URL.Query().Get("resend")
	resendSuccess := r.URL.Query().Get("resend_success")
	name := r.URL.Query().Get("teamname")
	email := r.URL.Query().Get("email")
	hashedId := r.URL.Query().Get("hid")
	userId := r.URL.Query().Get("uid")

	var team *model.Team
	if result := <-api.Srv.Store.Team().GetByName(name, T); result.Err != nil {
		c.Err = result.Err
		return
	} else {
		team = result.Data.(*model.Team)
	}

	if resend == "true" {
		if result := <-api.Srv.Store.User().GetByEmail(team.Id, email, T); result.Err != nil {
			c.Err = result.Err
			return
		} else {
			user := result.Data.(*model.User)

			if user.LastActivityAt > 0 {
				api.SendEmailChangeVerifyEmailAndForget(user.Id, user.Email, team.Name, team.DisplayName, c.GetSiteURL(), c.GetTeamURLFromTeam(team), T)
			} else {
				api.SendVerifyEmailAndForget(user.Id, user.Email, team.Name, team.DisplayName, c.GetSiteURL(), c.GetTeamURLFromTeam(team), T)
			}

			newAddress := strings.Replace(r.URL.String(), "&resend=true", "&resend_success=true", -1)
			http.Redirect(w, r, newAddress, http.StatusFound)
			return
		}
	}

	if len(userId) == 26 && len(hashedId) != 0 && model.ComparePassword(hashedId, userId) {
		if c.Err = (<-api.Srv.Store.User().VerifyEmail(userId, T)).Err; c.Err != nil {
			return
		} else {
			c.LogAudit(T("Email Verified"), T)
			http.Redirect(w, r, api.GetProtocol(r)+"://"+r.Host+"/"+name+"/login?extra=verified&email="+url.QueryEscape(email), http.StatusTemporaryRedirect)
			return
		}
	}

	page := NewHtmlTemplatePage("verify", T("Email Verified"), lang, T)
	page.Props["TeamURL"] = c.GetTeamURLFromTeam(team)
	page.Props["UserEmail"] = email
	page.Props["ResendSuccess"] = resendSuccess
	page.Render(c, w, T)
}

func findTeam(c *api.Context, w http.ResponseWriter, r *http.Request) {
	T, lang := i18n.GetLanguage(w, r)

	page := NewHtmlTemplatePage("find_team", T("Find Team"), lang, T)
	page.Render(c, w, T)
}

func docs(c *api.Context, w http.ResponseWriter, r *http.Request) {
	T, lang := i18n.GetLanguage(w, r)
	params := mux.Vars(r)
	doc := params["doc"]

	page := NewHtmlTemplatePage("docs", T("Documentation"), lang, T)
	page.Props["Site"] = doc
	page.Render(c, w, T)
}

func resetPassword(c *api.Context, w http.ResponseWriter, r *http.Request) {
	T, lang := i18n.GetLanguage(w, r)
	isResetLink := true
	hash := r.URL.Query().Get("h")
	data := r.URL.Query().Get("d")
	params := mux.Vars(r)
	teamName := params["team"]

	if len(hash) == 0 || len(data) == 0 {
		isResetLink = false
	} else {
		if !model.ComparePassword(hash, fmt.Sprintf("%v:%v", data, utils.Cfg.EmailSettings.PasswordResetSalt)) {
			c.Err = model.NewAppError("resetPassword", T("The reset link does not appear to be valid"), "")
			return
		}

		props := model.MapFromJson(strings.NewReader(data))

		t, err := strconv.ParseInt(props["time"], 10, 64)
		if err != nil || model.GetMillis()-t > 1000*60*60 { // one hour
			c.Err = model.NewAppError("resetPassword", T("The signup link has expired"), "")
			return
		}
	}

	teamDisplayName := "Developer/Beta"
	var team *model.Team
	if tResult := <-api.Srv.Store.Team().GetByName(teamName, T); tResult.Err != nil {
		c.Err = tResult.Err
		return
	} else {
		team = tResult.Data.(*model.Team)
	}

	if team != nil {
		teamDisplayName = team.DisplayName
	}

	page := NewHtmlTemplatePage("password_reset", "", lang, T)
	page.Props["Title"] = T("Reset Password ") + page.ClientCfg["SiteName"]
	page.Props["TeamDisplayName"] = teamDisplayName
	page.Props["TeamName"] = teamName
	page.Props["Hash"] = hash
	page.Props["Data"] = data
	page.Props["TeamName"] = teamName
	page.Props["IsReset"] = strconv.FormatBool(isResetLink)
	page.Render(c, w, T)
}

func signupWithOAuth(c *api.Context, w http.ResponseWriter, r *http.Request) {
	T := i18n.Language(w, r)
	params := mux.Vars(r)
	service := params["service"]
	teamName := params["team"]

	if !utils.Cfg.TeamSettings.EnableUserCreation {
		c.Err = model.NewAppError("signupTeam", "User sign-up is disabled.", "")
		c.Err.StatusCode = http.StatusNotImplemented
		return
	}

	if len(teamName) == 0 {
		c.Err = model.NewAppError("signupWithOAuth", T("Invalid team name"), "team_name="+teamName)
		c.Err.StatusCode = http.StatusBadRequest
		return
	}

	hash := r.URL.Query().Get("h")

	var team *model.Team
	if result := <-api.Srv.Store.Team().GetByName(teamName, T); result.Err != nil {
		c.Err = result.Err
		return
	} else {
		team = result.Data.(*model.Team)
	}

	if api.IsVerifyHashRequired(nil, team, hash) {
		data := r.URL.Query().Get("d")
		props := model.MapFromJson(strings.NewReader(data))

		if !model.ComparePassword(hash, fmt.Sprintf("%v:%v", data, utils.Cfg.EmailSettings.InviteSalt)) {
			c.Err = model.NewAppError("signupWithOAuth", T("The signup link does not appear to be valid"), "")
			return
		}

		t, err := strconv.ParseInt(props["time"], 10, 64)
		if err != nil || model.GetMillis()-t > 1000*60*60*48 { // 48 hours
			c.Err = model.NewAppError("signupWithOAuth", T("The signup link has expired"), "")
			return
		}

		if team.Id != props["id"] {
			c.Err = model.NewAppError("signupWithOAuth", T("Invalid team name"), data)
			return
		}
	}

	stateProps := map[string]string{}
	stateProps["action"] = model.OAUTH_ACTION_SIGNUP

	if authUrl, err := api.GetAuthorizationCode(c, service, teamName, stateProps, "", T); err != nil {
		c.Err = err
		return
	} else {
		http.Redirect(w, r, authUrl, http.StatusFound)
	}
}

func completeOAuth(c *api.Context, w http.ResponseWriter, r *http.Request) {
	T := i18n.Language(w, r)
	params := mux.Vars(r)
	service := params["service"]

	code := r.URL.Query().Get("code")
	state := r.URL.Query().Get("state")

	uri := c.GetSiteURL() + "/signup/" + service + "/complete" // Remove /signup after a few releases (~1.8)

	if body, team, props, err := api.AuthorizeOAuthUser(service, code, state, uri, T); err != nil {
		c.Err = err
		return
	} else {
		action := props["action"]
		switch action {
		case model.OAUTH_ACTION_SIGNUP:
			api.CreateOAuthUser(c, w, r, service, body, team)
			if c.Err == nil {
				root(c, w, r)
			}
			break
		case model.OAUTH_ACTION_LOGIN:
			api.LoginByOAuth(c, w, r, service, body, team)
			if c.Err == nil {
				root(c, w, r)
			}
			break
		case model.OAUTH_ACTION_EMAIL_TO_SSO:
			api.CompleteSwitchWithOAuth(c, w, r, service, body, team, props["email"], T)
			if c.Err == nil {
				http.Redirect(w, r, api.GetProtocol(r)+"://"+r.Host+"/"+team.Name+"/login?extra=signin_change", http.StatusTemporaryRedirect)
			}
			break
		case model.OAUTH_ACTION_SSO_TO_EMAIL:
			api.LoginByOAuth(c, w, r, service, body, team)
			if c.Err == nil {
				http.Redirect(w, r, api.GetProtocol(r)+"://"+r.Host+"/"+team.Name+"/"+"/claim?email="+url.QueryEscape(props["email"]), http.StatusTemporaryRedirect)
			}
			break
		default:
			api.LoginByOAuth(c, w, r, service, body, team)
			if c.Err == nil {
				root(c, w, r)
			}
			break
		}
	}
}

func loginWithOAuth(c *api.Context, w http.ResponseWriter, r *http.Request) {
	T := i18n.Language(w, r)
	params := mux.Vars(r)
	service := params["service"]
	teamName := params["team"]
	loginHint := r.URL.Query().Get("login_hint")

	if len(teamName) == 0 {
		c.Err = model.NewAppError("loginWithOAuth", "Invalid team name", "team_name="+teamName)
		c.Err.StatusCode = http.StatusBadRequest
		return
	}

	// Make sure team exists
	if result := <-api.Srv.Store.Team().GetByName(teamName, T); result.Err != nil {
		c.Err = result.Err
		return
	}

	stateProps := map[string]string{}
	stateProps["action"] = model.OAUTH_ACTION_LOGIN

	if authUrl, err := api.GetAuthorizationCode(c, service, teamName, stateProps, loginHint, T); err != nil {
		c.Err = err
		return
	} else {
		http.Redirect(w, r, authUrl, http.StatusFound)
	}
}

func adminConsole(c *api.Context, w http.ResponseWriter, r *http.Request) {
	T, lang := i18n.GetLanguage(w, r)
	if !c.HasSystemAdminPermissions("adminConsole", T) {
		return
	}

	teamChan := api.Srv.Store.Team().Get(c.Session.TeamId, T)
	userChan := api.Srv.Store.User().Get(c.Session.UserId, T)

	var team *model.Team
	if tr := <-teamChan; tr.Err != nil {
		c.Err = tr.Err
		return
	} else {
		team = tr.Data.(*model.Team)

	}

	var user *model.User
	if ur := <-userChan; ur.Err != nil {
		c.Err = ur.Err
		return
	} else {
		user = ur.Data.(*model.User)
	}

	params := mux.Vars(r)
	activeTab := params["tab"]
	teamId := params["team"]

	page := NewHtmlTemplatePage("admin_console", T("Admin Console"), lang, T)
	page.User = user
	page.Team = team
	page.Props["ActiveTab"] = activeTab
	page.Props["TeamId"] = teamId
	page.Render(c, w, T)
}

func authorizeOAuth(c *api.Context, w http.ResponseWriter, r *http.Request) {
	T, lang := i18n.GetLanguage(w, r)
	if !utils.Cfg.ServiceSettings.EnableOAuthServiceProvider {
		c.Err = model.NewAppError("authorizeOAuth", T("The system admin has turned off OAuth service providing."), "")
		c.Err.StatusCode = http.StatusNotImplemented
		return
	}

	if !CheckBrowserCompatability(c, w, r) {
		return
	}

	responseType := r.URL.Query().Get("response_type")
	clientId := r.URL.Query().Get("client_id")
	redirect := r.URL.Query().Get("redirect_uri")
	scope := r.URL.Query().Get("scope")
	state := r.URL.Query().Get("state")

	if len(responseType) == 0 || len(clientId) == 0 || len(redirect) == 0 {
		c.Err = model.NewAppError("authorizeOAuth", T("Missing one or more of response_type, client_id, or redirect_uri"), "")
		return
	}

	var app *model.OAuthApp
	if result := <-api.Srv.Store.OAuth().GetApp(clientId, T); result.Err != nil {
		c.Err = result.Err
		return
	} else {
		app = result.Data.(*model.OAuthApp)
	}

	var team *model.Team
	if result := <-api.Srv.Store.Team().Get(c.Session.TeamId, T); result.Err != nil {
		c.Err = result.Err
		return
	} else {
		team = result.Data.(*model.Team)
	}

	page := NewHtmlTemplatePage("authorize", T("Authorize Application"), lang, T)
	page.Props["ResponseType"] = responseType
	page.Props["ClientId"] = clientId
	page.Props["RedirectUri"] = redirect
	page.Props["Scope"] = scope
	page.Props["State"] = state
	page.Props["AuthorizeTitle"] = fmt.Sprintf(T("authorize_title"), team.Name)
	page.Html["AuthorizeInfo"] = template.HTML(fmt.Sprintf(T("authorize_info"), app.Name))
	page.Html["AuthorizeQuestion"] = template.HTML(fmt.Sprintf(T("authorize_question"), app.Name))
	page.Props["AuthorizeAllow"] = T("authorize_allow")
	page.Props["AuthorizeDeny"] = T("authorize_deny")
	page.Render(c, w, T)
}

func getAccessToken(c *api.Context, w http.ResponseWriter, r *http.Request) {
	T := i18n.Language(w, r)
	if !utils.Cfg.ServiceSettings.EnableOAuthServiceProvider {
		c.Err = model.NewAppError("getAccessToken", T("The system admin has turned off OAuth service providing."), "")
		c.Err.StatusCode = http.StatusNotImplemented
		return
	}

	c.LogAudit(T("attempt"), T)

	r.ParseForm()

	grantType := r.FormValue("grant_type")
	if grantType != model.ACCESS_TOKEN_GRANT_TYPE {
		c.Err = model.NewAppError("getAccessToken", T("invalid_request: Bad grant_type"), "")
		return
	}

	clientId := r.FormValue("client_id")
	if len(clientId) != 26 {
		c.Err = model.NewAppError("getAccessToken", T("invalid_request: Bad client_id"), "")
		return
	}

	secret := r.FormValue("client_secret")
	if len(secret) == 0 {
		c.Err = model.NewAppError("getAccessToken", T("invalid_request: Missing client_secret"), "")
		return
	}

	code := r.FormValue("code")
	if len(code) == 0 {
		c.Err = model.NewAppError("getAccessToken", T("invalid_request: Missing code"), "")
		return
	}

	redirectUri := r.FormValue("redirect_uri")

	achan := api.Srv.Store.OAuth().GetApp(clientId, T)
	tchan := api.Srv.Store.OAuth().GetAccessDataByAuthCode(code, T)

	authData := api.GetAuthData(code, T)

	if authData == nil {
		c.LogAudit(T("fail - invalid auth code"), T)
		c.Err = model.NewAppError("getAccessToken", T("invalid_grant: Invalid or expired authorization code"), "")
		return
	}

	uchan := api.Srv.Store.User().Get(authData.UserId, T)

	if authData.IsExpired() {
		c.LogAudit(T("fail - auth code expired"), T)
		c.Err = model.NewAppError("getAccessToken", T("invalid_grant: Invalid or expired authorization code"), "")
		return
	}

	if authData.RedirectUri != redirectUri {
		c.LogAudit(T("fail - redirect uri provided did not match previous redirect uri"), T)
		c.Err = model.NewAppError("getAccessToken", T("invalid_request: Supplied redirect_uri does not match authorization code redirect_uri"), "")
		return
	}

	if !model.ComparePassword(code, fmt.Sprintf("%v:%v:%v:%v", clientId, redirectUri, authData.CreateAt, authData.UserId)) {
		c.LogAudit(T("fail - auth code is invalid"), T)
		c.Err = model.NewAppError("getAccessToken", T("invalid_grant: Invalid or expired authorization code"), "")
		return
	}

	var app *model.OAuthApp
	if result := <-achan; result.Err != nil {
		c.Err = model.NewAppError("getAccessToken", T("invalid_client: Invalid client credentials"), "")
		return
	} else {
		app = result.Data.(*model.OAuthApp)
	}

	if !model.ComparePassword(app.ClientSecret, secret) {
		c.LogAudit(T("fail - invalid client credentials"), T)
		c.Err = model.NewAppError("getAccessToken", T("invalid_client: Invalid client credentials"), "")
		return
	}

	callback := redirectUri
	if len(callback) == 0 {
		callback = app.CallbackUrls[0]
	}

	if result := <-tchan; result.Err != nil {
		c.Err = model.NewAppError("getAccessToken", T("server_error: Encountered internal server error while accessing database"), "")
		return
	} else if result.Data != nil {
		c.LogAudit(T("fail - auth code has been used previously"), T)
		accessData := result.Data.(*model.AccessData)

		// Revoke access token, related auth code, and session from DB as well as from cache
		if err := api.RevokeAccessToken(accessData.Token, T); err != nil {
			l4g.Error(T("Encountered an error revoking an access token, err=") + err.Message)
		}

		c.Err = model.NewAppError("getAccessToken", T("invalid_grant: Authorization code already exchanged for an access token"), "")
		return
	}

	var user *model.User
	if result := <-uchan; result.Err != nil {
		c.Err = model.NewAppError("getAccessToken", T("server_error: Encountered internal server error while pulling user from database"), "")
		return
	} else {
		user = result.Data.(*model.User)
	}

	session := &model.Session{UserId: user.Id, TeamId: user.TeamId, Roles: user.Roles, IsOAuth: true}

	if result := <-api.Srv.Store.Session().Save(session, T); result.Err != nil {
		c.Err = model.NewAppError("getAccessToken", T("server_error: Encountered internal server error while saving session to database"), "")
		return
	} else {
		session = result.Data.(*model.Session)
		api.AddSessionToCache(session)
	}

	accessData := &model.AccessData{AuthCode: authData.Code, Token: session.Token, RedirectUri: callback}

	if result := <-api.Srv.Store.OAuth().SaveAccessData(accessData, T); result.Err != nil {
		l4g.Error(result.Err)
		c.Err = model.NewAppError("getAccessToken", T("server_error: Encountered internal server error while saving access token to database"), "")
		return
	}

	accessRsp := &model.AccessResponse{AccessToken: session.Token, TokenType: model.ACCESS_TOKEN_TYPE, ExpiresIn: int32(*utils.Cfg.ServiceSettings.SessionLengthSSOInDays * 60 * 60 * 24)}

	w.Header().Set("Content-Type", "application/json")
	w.Header().Set("Cache-Control", "no-store")
	w.Header().Set("Pragma", "no-cache")

	c.LogAuditWithUserId(user.Id, T("success"), T)

	w.Write([]byte(accessRsp.ToJson()))
}

func incomingWebhook(c *api.Context, w http.ResponseWriter, r *http.Request) {
	T := i18n.Language(w, r)
	if !utils.Cfg.ServiceSettings.EnableIncomingWebhooks {
		c.Err = model.NewAppError("incomingWebhook", T("Incoming webhooks have been disabled by the system admin."), "")
		c.Err.StatusCode = http.StatusNotImplemented
		return
	}

	params := mux.Vars(r)
	id := params["id"]

	hchan := api.Srv.Store.Webhook().GetIncoming(id, T)

	r.ParseForm()

	var parsedRequest *model.IncomingWebhookRequest
	contentType := r.Header.Get("Content-Type")
	if strings.Split(contentType, "; ")[0] == "application/json" {
		parsedRequest = model.IncomingWebhookRequestFromJson(r.Body)
	} else {
		parsedRequest = model.IncomingWebhookRequestFromJson(strings.NewReader(r.FormValue("payload")))
	}

	if parsedRequest == nil {
		c.Err = model.NewAppError("incomingWebhook", T("Unable to parse incoming data"), "")
		return
	}

	text := parsedRequest.Text
	if len(text) == 0 && parsedRequest.Attachments == nil {
		c.Err = model.NewAppError("incomingWebhook", T("No text specified"), "")
		return
	}

	channelName := parsedRequest.ChannelName
	webhookType := parsedRequest.Type

	//attachments is in here for slack compatibility
	if parsedRequest.Attachments != nil {
		if len(parsedRequest.Props) == 0 {
			parsedRequest.Props = make(model.StringInterface)
		}
		parsedRequest.Props["attachments"] = parsedRequest.Attachments
		webhookType = model.POST_SLACK_ATTACHMENT
	}

	var hook *model.IncomingWebhook
	if result := <-hchan; result.Err != nil {
		c.Err = model.NewAppError("incomingWebhook", T("Invalid webhook"), "err="+result.Err.Message)
		return
	} else {
		hook = result.Data.(*model.IncomingWebhook)
	}

	var channel *model.Channel
	var cchan store.StoreChannel

	if len(channelName) != 0 {
		if channelName[0] == '@' {
			if result := <-api.Srv.Store.User().GetByUsername(hook.TeamId, channelName[1:], T); result.Err != nil {
				c.Err = model.NewAppError("incomingWebhook", T("Couldn't find the user"), "err="+result.Err.Message)
				return
			} else {
				channelName = model.GetDMNameFromIds(result.Data.(*model.User).Id, hook.UserId)
			}
		} else if channelName[0] == '#' {
			channelName = channelName[1:]
		}

		cchan = api.Srv.Store.Channel().GetByName(hook.TeamId, channelName, T)
	} else {
		cchan = api.Srv.Store.Channel().Get(hook.ChannelId, T)
	}

	overrideUsername := parsedRequest.Username
	overrideIconUrl := parsedRequest.IconURL

	if result := <-cchan; result.Err != nil {
		c.Err = model.NewAppError("incomingWebhook", T("Couldn't find the channel"), "err="+result.Err.Message)
		return
	} else {
		channel = result.Data.(*model.Channel)
	}

	pchan := api.Srv.Store.Channel().CheckPermissionsTo(hook.TeamId, channel.Id, hook.UserId, T)

	// create a mock session
	c.Session = model.Session{UserId: hook.UserId, TeamId: hook.TeamId, IsOAuth: false}

	if !c.HasPermissionsToChannel(pchan, "createIncomingHook", T) && channel.Type != model.CHANNEL_OPEN {
		c.Err = model.NewAppError("incomingWebhook", T("Inappropriate channel permissions"), "")
		return
	}

	if _, err := api.CreateWebhookPost(c, channel.Id, text, overrideUsername, overrideIconUrl, parsedRequest.Props, webhookType); err != nil {
		c.Err = err
		return
	}

	w.Header().Set("Content-Type", "text/plain")
	w.Write([]byte("ok"))
}

func claimAccount(c *api.Context, w http.ResponseWriter, r *http.Request) {
	T, locale := i18n.GetLanguage(w, r)
	if !CheckBrowserCompatability(c, w, r) {
		return
	}

	params := mux.Vars(r)
	teamName := params["team"]
	email := r.URL.Query().Get("email")
	newType := r.URL.Query().Get("new_type")

	var team *model.Team
	if tResult := <-api.Srv.Store.Team().GetByName(teamName, T); tResult.Err != nil {
		l4g.Error("Couldn't find team name=%v, err=%v", teamName, tResult.Err.Message)
		http.Redirect(w, r, api.GetProtocol(r)+"://"+r.Host, http.StatusTemporaryRedirect)
		return
	} else {
		team = tResult.Data.(*model.Team)
	}

	authType := ""
	if len(email) != 0 {
		if uResult := <-api.Srv.Store.User().GetByEmail(team.Id, email, T); uResult.Err != nil {
			l4g.Error("Couldn't find user teamid=%v, email=%v, err=%v", team.Id, email, uResult.Err.Message)
			http.Redirect(w, r, api.GetProtocol(r)+"://"+r.Host, http.StatusTemporaryRedirect)
			return
		} else {
			user := uResult.Data.(*model.User)
			authType = user.AuthService

			// if user is not logged in to their SSO account, ask them to log in
			if len(authType) != 0 && user.Id != c.Session.UserId {
				stateProps := map[string]string{}
				stateProps["action"] = model.OAUTH_ACTION_SSO_TO_EMAIL
				stateProps["email"] = email

				if authUrl, err := api.GetAuthorizationCode(c, authType, team.Name, stateProps, "", T); err != nil {
					c.Err = err
					return
				} else {
					http.Redirect(w, r, authUrl, http.StatusFound)
				}
			}
		}
	}

	page := NewHtmlTemplatePage("claim_account", "Claim Account", locale, T)
	page.Props["Email"] = email
	page.Props["CurrentType"] = authType
	page.Props["NewType"] = newType
	page.Props["TeamDisplayName"] = team.DisplayName
	page.Props["TeamName"] = team.Name

	page.Render(c, w, T)
}<|MERGE_RESOLUTION|>--- conflicted
+++ resolved
@@ -19,11 +19,12 @@
 	"net/http"
 	"net/url"
 	"io/ioutil"
+	"path/filepath"
 	"strconv"
 	"strings"
 )
 
-var languages = [2]string{"es", "en"}
+var i18nDirectory = "web/i18n/"
 var jsonMessages map[string]string = map[string]string{}
 
 var Templates *template.Template
@@ -38,9 +39,6 @@
 
 	props := make(map[string]string)
 	props["Title"] = title
-<<<<<<< HEAD
-	return &HtmlTemplatePage{TemplateName: templateName, Props: props, ClientCfg: utils.ClientCfg, ClientLicense: utils.ClientLicense}
-=======
 	props["Locale"] = locale
 	props["Messages"] = jsonMessages[locale]
 	props["FooterCompany"] = T("footer_company")
@@ -48,8 +46,7 @@
 	props["FooterTerms"] = T("footer_terms")
 	props["FooterPrivacy"] = T("footer_privacy")
 	props["FooterAbout"] = T("footer_about")
-	return &HtmlTemplatePage{TemplateName: templateName, Props: props, ClientCfg: utils.ClientCfg}
->>>>>>> a9c6815c
+	return &HtmlTemplatePage{TemplateName: templateName, Props: props, ClientCfg: utils.ClientCfg, ClientLicense: utils.ClientLicense}
 }
 
 func (me *HtmlTemplatePage) Render(c *api.Context, w http.ResponseWriter, T goi18n.TranslateFunc) {
@@ -117,21 +114,22 @@
 	mainrouter.Handle("/{team}/signup/{service}", api.AppHandler(signupWithOAuth)).Methods("GET")  // Bug in gorilla.mux prevents us from using regex here.
 
 	watchAndParseTemplates()
-	loadLanguages(T)
-}
-
-func loadLanguages(T goi18n.TranslateFunc) {
-	lenght := len(languages)
-	i18nDir := utils.FindDir("web/i18n")
-	for i:= 0; i < lenght; i++ {
-		lang := languages[i]
-		fileName := i18nDir + lang +".json"
-		raw, err := ioutil.ReadFile(fileName)
-		if err != nil {
-			l4g.Error(T("Error opening file=") + fileName + ", err=" + err.Error())
-		}
-		jsonMessages[lang] = string(raw)
-		l4g.Info(T("Loaded i18n file from %v"), fileName)
+	loadTranslations(T)
+}
+
+func loadTranslations(T goi18n.TranslateFunc) {
+	i18nDir := utils.FindDir(i18nDirectory)
+	files, _ := ioutil.ReadDir(i18nDir)
+	for _, f := range files {
+		if filepath.Ext(f.Name()) == ".json" {
+			filename := f.Name()
+			raw, err := ioutil.ReadFile(i18nDir + filename)
+			if err != nil {
+				l4g.Error(T("Error opening file=") + i18nDir + filename + ", err=" + err.Error())
+			}
+			jsonMessages[strings.Split(filename, ".")[0]] = string(raw)
+			l4g.Info(T("Loaded i18n file from %v"), i18nDir + filename)
+		}
 	}
 }
 
@@ -174,7 +172,7 @@
 var browsersNotSupported string = "MSIE/8;MSIE/9;MSIE/10;Internet Explorer/8;Internet Explorer/9;Internet Explorer/10;Safari/7;Safari/8"
 
 func CheckBrowserCompatability(c *api.Context, w http.ResponseWriter,  r *http.Request) bool {
-	T := i18n.Language(w, r)
+	T := i18n.GetTranslations(w, r)
 	ua := user_agent.New(r.UserAgent())
 	bname, bversion := ua.Browser()
 
@@ -197,7 +195,7 @@
 }
 
 func root(c *api.Context, w http.ResponseWriter, r *http.Request) {
-	T, locale := i18n.GetLanguage(w, r)
+	T, locale := i18n.GetTranslationsAndLocale(w, r)
 
 	if !CheckBrowserCompatability(c, w, r) {
 		return
@@ -251,7 +249,7 @@
 }
 
 func signup(c *api.Context, w http.ResponseWriter, r *http.Request) {
-	T, lang := i18n.GetLanguage(w, r)
+	T, lang := i18n.GetTranslationsAndLocale(w, r)
 	if !CheckBrowserCompatability(c, w, r) {
 		return
 	}
@@ -262,7 +260,7 @@
 }
 
 func login(c *api.Context, w http.ResponseWriter, r *http.Request) {
-	T, lang := i18n.GetLanguage(w, r)
+	T, lang := i18n.GetTranslationsAndLocale(w, r)
 
 	if !CheckBrowserCompatability(c, w, r) {
 		return
@@ -306,7 +304,7 @@
 }
 
 func signupTeamConfirm(c *api.Context, w http.ResponseWriter, r *http.Request) {
-	T, lang := i18n.GetLanguage(w, r)
+	T, lang := i18n.GetTranslationsAndLocale(w, r)
 	email := r.FormValue("email")
 
 	page := NewHtmlTemplatePage("signup_team_confirm", T("Signup Email Sent"), lang, T)
@@ -316,7 +314,7 @@
 }
 
 func signupTeamComplete(c *api.Context, w http.ResponseWriter, r *http.Request) {
-	T, lang := i18n.GetLanguage(w, r)
+	T, lang := i18n.GetTranslationsAndLocale(w, r)
 	data := r.FormValue("d")
 	hash := r.FormValue("h")
 
@@ -341,7 +339,7 @@
 }
 
 func signupUserComplete(c *api.Context, w http.ResponseWriter, r *http.Request) {
-	T, lang := i18n.GetLanguage(w, r)
+	T, lang := i18n.GetTranslationsAndLocale(w, r)
 	id := r.FormValue("id")
 	data := r.FormValue("d")
 	hash := r.FormValue("h")
@@ -394,13 +392,13 @@
 }
 
 func logout(c *api.Context, w http.ResponseWriter, r *http.Request) {
-	T := i18n.Language(w, r)
+	T := i18n.GetTranslations(w, r)
 	api.Logout(c, w, r)
 	http.Redirect(w, r, c.GetTeamURL(T), http.StatusTemporaryRedirect)
 }
 
 func postPermalink(c *api.Context, w http.ResponseWriter, r *http.Request) {
-	T := i18n.Language(w, r)
+	T := i18n.GetTranslations(w, r)
 	params := mux.Vars(r)
 	teamName := params["team"]
 	postId := params["postid"]
@@ -449,7 +447,7 @@
 }
 
 func getChannel(c *api.Context, w http.ResponseWriter, r *http.Request) {
-	T := i18n.Language(w, r)
+	T := i18n.GetTranslations(w, r)
 	params := mux.Vars(r)
 	name := params["channelname"]
 	teamName := params["team"]
@@ -486,7 +484,7 @@
 }
 
 func autoJoinChannelName(c *api.Context, w http.ResponseWriter, r *http.Request, channelName string) *model.Channel {
-	T := i18n.Language(w, r)
+	T := i18n.GetTranslations(w, r)
 	if strings.Index(channelName, "__") > 0 {
 		// It's a direct message channel that doesn't exist yet so let's create it
 		ids := strings.Split(channelName, "__")
@@ -512,12 +510,12 @@
 }
 
 func autoJoinChannelId(c *api.Context, w http.ResponseWriter, r *http.Request, channelId string) *model.Channel {
-	T := i18n.Language(w, r)
+	T := i18n.GetTranslations(w, r)
 	return joinOpenChannel(c, w, r, api.Srv.Store.Channel().Get(channelId, T))
 }
 
 func joinOpenChannel(c *api.Context, w http.ResponseWriter, r *http.Request, channel store.StoreChannel) *model.Channel {
-	T := i18n.Language(w, r)
+	T := i18n.GetTranslations(w, r)
 	if cr := <-channel; cr.Err != nil {
 		http.Redirect(w, r, c.GetTeamURL(T)+"/channels/town-square", http.StatusFound)
 		return nil
@@ -537,7 +535,7 @@
 }
 
 func checkSessionSwitch(c *api.Context, w http.ResponseWriter, r *http.Request, teamName string) *model.Team {
-	T := i18n.Language(w, r)
+	T := i18n.GetTranslations(w, r)
 	var team *model.Team
 	if result := <-api.Srv.Store.Team().GetByName(teamName, T); result.Err != nil {
 		c.Err = result.Err
@@ -563,7 +561,7 @@
 }
 
 func doLoadChannel(c *api.Context, w http.ResponseWriter, r *http.Request, team *model.Team, channel *model.Channel, postid string) {
-	T, lang := i18n.GetLanguage(w, r)
+	T, lang := i18n.GetTranslationsAndLocale(w, r)
 	userChan := api.Srv.Store.User().Get(c.Session.UserId, T)
 
 	var user *model.User
@@ -589,7 +587,7 @@
 }
 
 func verifyEmail(c *api.Context, w http.ResponseWriter, r *http.Request) {
-	T, lang := i18n.GetLanguage(w, r)
+	T, lang := i18n.GetTranslationsAndLocale(w, r)
 	resend := r.URL.Query().Get("resend")
 	resendSuccess := r.URL.Query().Get("resend_success")
 	name := r.URL.Query().Get("teamname")
@@ -642,14 +640,14 @@
 }
 
 func findTeam(c *api.Context, w http.ResponseWriter, r *http.Request) {
-	T, lang := i18n.GetLanguage(w, r)
+	T, lang := i18n.GetTranslationsAndLocale(w, r)
 
 	page := NewHtmlTemplatePage("find_team", T("Find Team"), lang, T)
 	page.Render(c, w, T)
 }
 
 func docs(c *api.Context, w http.ResponseWriter, r *http.Request) {
-	T, lang := i18n.GetLanguage(w, r)
+	T, lang := i18n.GetTranslationsAndLocale(w, r)
 	params := mux.Vars(r)
 	doc := params["doc"]
 
@@ -659,7 +657,7 @@
 }
 
 func resetPassword(c *api.Context, w http.ResponseWriter, r *http.Request) {
-	T, lang := i18n.GetLanguage(w, r)
+	T, lang := i18n.GetTranslationsAndLocale(w, r)
 	isResetLink := true
 	hash := r.URL.Query().Get("h")
 	data := r.URL.Query().Get("d")
@@ -708,7 +706,7 @@
 }
 
 func signupWithOAuth(c *api.Context, w http.ResponseWriter, r *http.Request) {
-	T := i18n.Language(w, r)
+	T := i18n.GetTranslations(w, r)
 	params := mux.Vars(r)
 	service := params["service"]
 	teamName := params["team"]
@@ -768,7 +766,7 @@
 }
 
 func completeOAuth(c *api.Context, w http.ResponseWriter, r *http.Request) {
-	T := i18n.Language(w, r)
+	T := i18n.GetTranslations(w, r)
 	params := mux.Vars(r)
 	service := params["service"]
 
@@ -818,7 +816,7 @@
 }
 
 func loginWithOAuth(c *api.Context, w http.ResponseWriter, r *http.Request) {
-	T := i18n.Language(w, r)
+	T := i18n.GetTranslations(w, r)
 	params := mux.Vars(r)
 	service := params["service"]
 	teamName := params["team"]
@@ -848,7 +846,7 @@
 }
 
 func adminConsole(c *api.Context, w http.ResponseWriter, r *http.Request) {
-	T, lang := i18n.GetLanguage(w, r)
+	T, lang := i18n.GetTranslationsAndLocale(w, r)
 	if !c.HasSystemAdminPermissions("adminConsole", T) {
 		return
 	}
@@ -886,7 +884,7 @@
 }
 
 func authorizeOAuth(c *api.Context, w http.ResponseWriter, r *http.Request) {
-	T, lang := i18n.GetLanguage(w, r)
+	T, lang := i18n.GetTranslationsAndLocale(w, r)
 	if !utils.Cfg.ServiceSettings.EnableOAuthServiceProvider {
 		c.Err = model.NewAppError("authorizeOAuth", T("The system admin has turned off OAuth service providing."), "")
 		c.Err.StatusCode = http.StatusNotImplemented
@@ -939,7 +937,7 @@
 }
 
 func getAccessToken(c *api.Context, w http.ResponseWriter, r *http.Request) {
-	T := i18n.Language(w, r)
+	T := i18n.GetTranslations(w, r)
 	if !utils.Cfg.ServiceSettings.EnableOAuthServiceProvider {
 		c.Err = model.NewAppError("getAccessToken", T("The system admin has turned off OAuth service providing."), "")
 		c.Err.StatusCode = http.StatusNotImplemented
@@ -1080,7 +1078,7 @@
 }
 
 func incomingWebhook(c *api.Context, w http.ResponseWriter, r *http.Request) {
-	T := i18n.Language(w, r)
+	T := i18n.GetTranslations(w, r)
 	if !utils.Cfg.ServiceSettings.EnableIncomingWebhooks {
 		c.Err = model.NewAppError("incomingWebhook", T("Incoming webhooks have been disabled by the system admin."), "")
 		c.Err.StatusCode = http.StatusNotImplemented
@@ -1183,7 +1181,7 @@
 }
 
 func claimAccount(c *api.Context, w http.ResponseWriter, r *http.Request) {
-	T, locale := i18n.GetLanguage(w, r)
+	T, locale := i18n.GetTranslationsAndLocale(w, r)
 	if !CheckBrowserCompatability(c, w, r) {
 		return
 	}
