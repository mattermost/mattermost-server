// Copyright (c) 2015 Mattermost, Inc. All Rights Reserved.
// See License.txt for license information.

import $ from 'jquery';

import AppDispatcher from '../dispatcher/app_dispatcher.jsx';

import UserStore from 'stores/user_store.jsx';
import TeamStore from 'stores/team_store.jsx';
import PostStore from 'stores/post_store.jsx';
import ChannelStore from 'stores/channel_store.jsx';
import BrowserStore from 'stores/browser_store.jsx';
import ErrorStore from 'stores/error_store.jsx';
import NotificationStore from 'stores/notification_store.jsx'; //eslint-disable-line no-unused-vars

import Client from 'client/web_client.jsx';
import WebSocketClient from 'client/web_websocket_client.jsx';
import * as WebrtcActions from './webrtc_actions.jsx';
import * as Utils from 'utils/utils.jsx';
import * as AsyncClient from 'utils/async_client.jsx';

import * as GlobalActions from 'actions/global_actions.jsx';
import * as UserActions from 'actions/user_actions.jsx';
import {handleNewPost, loadPosts} from 'actions/post_actions.jsx';

import {Constants, SocketEvents, ActionTypes} from 'utils/constants.jsx';

import {browserHistory} from 'react-router/es6';

const MAX_WEBSOCKET_FAILS = 7;

export function initialize() {
    if (window.WebSocket) {
        let connUrl = Utils.getSiteURL();

        // replace the protocol with a websocket one
        if (connUrl.startsWith('https:')) {
            connUrl = connUrl.replace(/^https:/, 'wss:');
        } else {
            connUrl = connUrl.replace(/^http:/, 'ws:');
        }

        // append a port number if one isn't already specified
        if (!(/:\d+$/).test(connUrl)) {
            if (connUrl.startsWith('wss:')) {
                connUrl += ':' + global.window.mm_config.WebsocketSecurePort;
            } else {
                connUrl += ':' + global.window.mm_config.WebsocketPort;
            }
        }

        // append the websocket api path
        connUrl += Client.getUsersRoute() + '/websocket';

        WebSocketClient.setEventCallback(handleEvent);
        WebSocketClient.setFirstConnectCallback(handleFirstConnect);
        WebSocketClient.setReconnectCallback(handleReconnect);
        WebSocketClient.setCloseCallback(handleClose);
        WebSocketClient.initialize(connUrl);
    }
}

export function close() {
    WebSocketClient.close();
}

export function getStatuses() {
    WebSocketClient.getStatuses(
        (resp) => {
            AppDispatcher.handleServerAction({
                type: ActionTypes.RECEIVED_STATUSES,
                statuses: resp.data
            });
        }
    );
}

function handleFirstConnect() {
    getStatuses();
    ErrorStore.clearLastError();
    ErrorStore.emitChange();
}

function handleReconnect() {
    if (Client.teamId) {
        AsyncClient.getChannels();
        loadPosts(ChannelStore.getCurrentId());
        AsyncClient.getTeamMembers(TeamStore.getCurrentId());
        AsyncClient.getProfiles();
    }

    getStatuses();
    ErrorStore.clearLastError();
    ErrorStore.emitChange();
}

function handleClose(failCount) {
    if (failCount > MAX_WEBSOCKET_FAILS) {
        ErrorStore.storeLastError({message: Utils.localizeMessage('channel_loader.socketError', 'Please check connection, Mattermost unreachable. If issue persists, ask administrator to check WebSocket port.')});
    }

    ErrorStore.setConnectionErrorCount(failCount);
    ErrorStore.emitChange();
}

function handleEvent(msg) {
    switch (msg.event) {
    case SocketEvents.POSTED:
    case SocketEvents.EPHEMERAL_MESSAGE:
        handleNewPostEvent(msg);
        break;

    case SocketEvents.POST_EDITED:
        handlePostEditEvent(msg);
        break;

    case SocketEvents.POST_DELETED:
        handlePostDeleteEvent(msg);
        break;

    case SocketEvents.NEW_USER:
        handleNewUserEvent(msg);
        break;

    case SocketEvents.LEAVE_TEAM:
        handleLeaveTeamEvent(msg);
        break;

    case SocketEvents.USER_ADDED:
        handleUserAddedEvent(msg);
        break;

    case SocketEvents.USER_REMOVED:
        handleUserRemovedEvent(msg);
        break;

    case SocketEvents.USER_UPDATED:
        handleUserUpdatedEvent(msg);
        break;

    case SocketEvents.CHANNEL_VIEWED:
        handleChannelViewedEvent(msg);
        break;

    case SocketEvents.CHANNEL_DELETED:
        handleChannelDeletedEvent(msg);
        break;

    case SocketEvents.DIRECT_ADDED:
        handleDirectAddedEvent(msg);
        break;

    case SocketEvents.PREFERENCE_CHANGED:
        handlePreferenceChangedEvent(msg);
        break;

    case SocketEvents.TYPING:
        handleUserTypingEvent(msg);
        break;

    case SocketEvents.STATUS_CHANGED:
        handleStatusChangedEvent(msg);
        break;

    case SocketEvents.HELLO:
        handleHelloEvent(msg);
        break;

    case SocketEvents.WEBRTC:
        handleWebrtc(msg);
        break;

    default:
    }
}

function handleNewPostEvent(msg) {
    const post = JSON.parse(msg.data.post);
    handleNewPost(post, msg);
}

function handlePostEditEvent(msg) {
    // Store post
    const post = JSON.parse(msg.data.post);
    PostStore.storePost(post);
    PostStore.emitChange();

    // Update channel state
    if (ChannelStore.getCurrentId() === msg.broadcast.channel_id) {
        if (window.isActive) {
            AsyncClient.updateLastViewedAt(null, false);
        }
    }
}

function handlePostDeleteEvent(msg) {
    const post = JSON.parse(msg.data.post);
    GlobalActions.emitPostDeletedEvent(post);

    const selectedPostId = PostStore.getSelectedPostId();
    if (selectedPostId === post.id) {
        GlobalActions.emitCloseRightHandSide();
    }
}

function handleNewUserEvent(msg) {
    AsyncClient.getTeamMembers(TeamStore.getCurrentId());
<<<<<<< HEAD
    AsyncClient.getUser(msg.data.user_id);
=======
    AsyncClient.getUser(msg.user_id);
>>>>>>> 18650699
    AsyncClient.getDirectProfiles();
    AsyncClient.getChannelStats();
}

function handleLeaveTeamEvent(msg) {
    if (UserStore.getCurrentId() === msg.data.user_id) {
        TeamStore.removeTeamMember(msg.broadcast.team_id);

        // if the are on the team begin removed redirect them to the root
        if (TeamStore.getCurrentId() === msg.broadcast.team_id) {
            TeamStore.setCurrentId('');
            Client.setTeamId('');
            browserHistory.push('/');
        }
    } else if (TeamStore.getCurrentId() === msg.broadcast.team_id) {
        UserActions.getMoreDmList();
    }
}

function handleDirectAddedEvent(msg) {
    AsyncClient.getChannel(msg.broadcast.channel_id);
    AsyncClient.getDirectProfiles();
}

function handleUserAddedEvent(msg) {
    if (ChannelStore.getCurrentId() === msg.broadcast.channel_id) {
        AsyncClient.getChannelStats();
    }

    if (TeamStore.getCurrentId() === msg.data.team_id && UserStore.getCurrentId() === msg.data.user_id) {
        AsyncClient.getChannel(msg.broadcast.channel_id);
    }
}

function handleUserRemovedEvent(msg) {
    if (UserStore.getCurrentId() === msg.broadcast.user_id) {
        AsyncClient.getChannels();

        if (msg.data.remover_id !== msg.broadcast.user_id &&
                msg.data.channel_id === ChannelStore.getCurrentId() &&
                $('#removed_from_channel').length > 0) {
            var sentState = {};
            sentState.channelName = ChannelStore.getCurrent().display_name;
            sentState.remover = UserStore.getProfile(msg.data.remover_id).username;

            BrowserStore.setItem('channel-removed-state', sentState);
            $('#removed_from_channel').modal('show');
        }
    } else if (ChannelStore.getCurrentId() === msg.broadcast.channel_id) {
        AsyncClient.getChannelStats();
    }
}

function handleUserUpdatedEvent(msg) {
    const user = msg.data.user;
    if (UserStore.getCurrentId() !== user.id) {
        UserStore.saveProfile(user);
        if (UserStore.hasDirectProfile(user.id)) {
            UserStore.saveDirectProfile(user);
        }
        UserStore.emitChange(user.id);
    }
}

function handleChannelViewedEvent(msg) {
    // Useful for when multiple devices have the app open to different channels
    if (TeamStore.getCurrentId() === msg.broadcast.team_id &&
            ChannelStore.getCurrentId() !== msg.data.channel_id &&
            UserStore.getCurrentId() === msg.broadcast.user_id) {
        AsyncClient.getChannel(msg.data.channel_id);
    }
}

function handleChannelDeletedEvent(msg) {
    if (ChannelStore.getCurrentId() === msg.data.channel_id) {
        const teamUrl = TeamStore.getCurrentTeamRelativeUrl();
        browserHistory.push(teamUrl + '/channels/' + Constants.DEFAULT_CHANNEL);
    }
    AsyncClient.getChannels();
}

function handlePreferenceChangedEvent(msg) {
    const preference = JSON.parse(msg.data.preference);
    GlobalActions.emitPreferenceChangedEvent(preference);
}

function handleUserTypingEvent(msg) {
    GlobalActions.emitRemoteUserTypingEvent(msg.broadcast.channel_id, msg.data.user_id, msg.data.parent_id);
}

function handleStatusChangedEvent(msg) {
    UserStore.setStatus(msg.data.user_id, msg.data.status);
}

function handleHelloEvent(msg) {
    Client.serverVersion = msg.data.server_version;
    AsyncClient.checkVersion();
}

function handleWebrtc(msg) {
    const data = msg.data;
    return WebrtcActions.handle(data);
}<|MERGE_RESOLUTION|>--- conflicted
+++ resolved
@@ -205,11 +205,7 @@
 
 function handleNewUserEvent(msg) {
     AsyncClient.getTeamMembers(TeamStore.getCurrentId());
-<<<<<<< HEAD
     AsyncClient.getUser(msg.data.user_id);
-=======
-    AsyncClient.getUser(msg.user_id);
->>>>>>> 18650699
     AsyncClient.getDirectProfiles();
     AsyncClient.getChannelStats();
 }
