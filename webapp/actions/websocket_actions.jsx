--- conflicted
+++ resolved
@@ -233,11 +233,8 @@
             browserHistory.push('/');
         }
     } else if (TeamStore.getCurrentId() === msg.team_id) {
-<<<<<<< HEAD
         UserActions.getMoreDmList();
-=======
         GlobalActions.emitProfilesForDmList();
->>>>>>> 21dc536c
     }
 }
 
