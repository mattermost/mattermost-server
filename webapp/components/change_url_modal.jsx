// Copyright (c) 2015 Mattermost, Inc. All Rights Reserved.
// See License.txt for license information.

import ReactDOM from 'react-dom';
import Constants from 'utils/constants.jsx';
import {Modal, Tooltip, OverlayTrigger} from 'react-bootstrap';
import TeamStore from 'stores/team_store.jsx';
import * as URL from 'utils/url.jsx';

import {FormattedMessage} from 'react-intl';

import React from 'react';

export default class ChangeUrlModal extends React.Component {
    constructor(props) {
        super(props);

        this.onURLChanged = this.onURLChanged.bind(this);
        this.doSubmit = this.doSubmit.bind(this);
        this.doCancel = this.doCancel.bind(this);

        this.state = {
            currentURL: props.currentURL,
            urlError: '',
            userEdit: false
        };
    }
    componentWillReceiveProps(nextProps) {
        // This check prevents the url being deleted when we re-render
        // because of user status check
        if (!this.state.userEdit) {
            this.setState({
                currentURL: nextProps.currentURL
            });
        }
    }
    componentDidUpdate(prevProps) {
        if (this.props.show === true && prevProps.show === false) {
            ReactDOM.findDOMNode(this.refs.urlinput).select();
        }
    }
    onURLChanged(e) {
        const url = e.target.value.trim();
        this.setState({currentURL: url.replace(/[^A-Za-z0-9-_]/g, '').toLowerCase(), userEdit: true});
    }
    getURLError(url) {
        let error = []; //eslint-disable-line prefer-const
        if (url.length < 2) {
            error.push(
                <span key='error1'>
                    <FormattedMessage
                        id='change_url.longer'
                        defaultMessage='Must be longer than two characters'
                    />
                    <br/>
                </span>
            );
        }
        if (url.charAt(0) === '-' || url.charAt(0) === '_') {
            error.push(
                <span key='error2'>
                    <FormattedMessage
                        id='change_url.startWithLetter'
                        defaultMessage='Must start with a letter or number'
                    />
                    <br/>
                </span>
            );
        }
        if (url.length > 1 && (url.charAt(url.length - 1) === '-' || url.charAt(url.length - 1) === '_')) {
            error.push(
                <span key='error3'>
                    <FormattedMessage
                        id='change_url.endWithLetter'
                        defaultMessage='Must end with a letter or number'
                    />
                    <br/>
                </span>);
        }
        if (url.indexOf('__') > -1) {
            error.push(
                <span key='error4'>
                    <FormattedMessage
                        id='change_url.noUnderscore'
                        defaultMessage='Can not contain two underscores in a row.'
                    />
                    <br/>
                </span>);
        }

        // In case of error we don't detect
        if (error.length === 0) {
            error.push(
                <span key='errorlast'>
                    <FormattedMessage
                        id='change_url.invalidUrl'
                        defaultMessage='Invalid URL'
                    />
                    <br/>
                </span>);
        }
        return error;
    }
    doSubmit(e) {
        e.preventDefault();

        const url = ReactDOM.findDOMNode(this.refs.urlinput).value;
        const cleanedURL = URL.cleanUpUrlable(url);
        if (cleanedURL !== url || url.length < 2 || url.indexOf('__') > -1) {
            this.setState({urlError: this.getURLError(url)});
            return;
        }
        this.setState({urlError: '', userEdit: false});
        this.props.onModalSubmit(url);
    }
    doCancel() {
        this.setState({urlError: '', userEdit: false});
        this.props.onModalDismissed();
    }
    render() {
        let urlClass = 'input-group input-group--limit';
        let error = null;

        if (this.state.urlError) {
            urlClass += ' has-error';
        }

        if (this.props.serverError || this.state.urlError) {
            error = (
                <div className='form-group has-error'>
                    <p className='input__help error'>
                        {this.state.urlError || this.props.serverError}
                    </p>
                </div>
            );
        }

<<<<<<< HEAD
        const fullUrl = TeamStore.getCurrentTeamUrl() + '/channels';
        const shortURL = Utils.getShortenedURL(fullUrl);
=======
        const fullTeamUrl = TeamStore.getCurrentTeamUrl();
        const teamURL = URL.getShortenedTeamURL(TeamStore.getCurrentTeamUrl());
>>>>>>> ec7333f4
        const urlTooltip = (
            <Tooltip id='urlTooltip'>{fullUrl}</Tooltip>
        );

        return (
            <Modal
                show={this.props.show}
                onHide={this.doCancel}
                onExited={this.props.onModalExited}
            >
                <Modal.Header closeButton={true}>
                    <Modal.Title>{this.props.title}</Modal.Title>
                </Modal.Header>
                <form
                    role='form'
                    className='form-horizontal'
                >
                    <Modal.Body>
                        <div className='modal-intro'>{this.props.description}</div>
                        <div className='form-group'>
                            <label className='col-sm-2 form__label control-label'>{this.props.urlLabel}</label>
                            <div className='col-sm-10'>
                                <div className={urlClass}>
                                    <OverlayTrigger
                                        delayShow={Constants.OVERLAY_TIME_DELAY}
                                        placement='top'
                                        overlay={urlTooltip}
                                    >
                                        <span className='input-group-addon'>{shortURL}</span>
                                    </OverlayTrigger>
                                    <input
                                        type='text'
                                        ref='urlinput'
                                        className='form-control'
                                        maxLength='22'
                                        onChange={this.onURLChanged}
                                        value={this.state.currentURL}
                                        autoFocus={true}
                                        tabIndex='1'
                                    />
                                </div>
                                {error}
                            </div>
                        </div>
                    </Modal.Body>
                    <Modal.Footer>
                        <button
                            type='button'
                            className='btn btn-default'
                            onClick={this.doCancel}
                        >
                            <FormattedMessage
                                id='change_url.close'
                                defaultMessage='Close'
                            />
                        </button>
                        <button
                            onClick={this.doSubmit}
                            type='submit'
                            className='btn btn-primary'
                            tabIndex='2'
                        >
                            {this.props.submitButtonText}
                        </button>
                    </Modal.Footer>
                </form>
            </Modal>
        );
    }
}

ChangeUrlModal.defaultProps = {
    show: false,
    title: 'Change URL',
    desciption: '',
    urlLabel: 'URL',
    submitButtonText: 'Save',
    currentURL: '',
    serverError: null
};

ChangeUrlModal.propTypes = {
    show: React.PropTypes.bool.isRequired,
    title: React.PropTypes.string,
    description: React.PropTypes.string,
    urlLabel: React.PropTypes.string,
    submitButtonText: React.PropTypes.string,
    currentURL: React.PropTypes.string,
    serverError: React.PropTypes.node,
    onModalSubmit: React.PropTypes.func.isRequired,
    onModalExited: React.PropTypes.func,
    onModalDismissed: React.PropTypes.func.isRequired
};<|MERGE_RESOLUTION|>--- conflicted
+++ resolved
@@ -135,13 +135,8 @@
             );
         }
 
-<<<<<<< HEAD
         const fullUrl = TeamStore.getCurrentTeamUrl() + '/channels';
-        const shortURL = Utils.getShortenedURL(fullUrl);
-=======
-        const fullTeamUrl = TeamStore.getCurrentTeamUrl();
-        const teamURL = URL.getShortenedTeamURL(TeamStore.getCurrentTeamUrl());
->>>>>>> ec7333f4
+        const shortURL = URL.getShortenedURL(fullUrl);
         const urlTooltip = (
             <Tooltip id='urlTooltip'>{fullUrl}</Tooltip>
         );
