--- conflicted
+++ resolved
@@ -44,10 +44,6 @@
                     addingUser: false
                 });
 
-<<<<<<< HEAD
-                AsyncClient.getChannelExtraInfo();
-=======
->>>>>>> 18650699
                 this.props.onInviteError(null);
             },
             (err) => {
