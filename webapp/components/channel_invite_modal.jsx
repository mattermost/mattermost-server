--- conflicted
+++ resolved
@@ -14,10 +14,6 @@
 import * as Utils from 'utils/utils.jsx';
 import * as AsyncClient from 'utils/async_client.jsx';
 
-<<<<<<< HEAD
-import $ from 'jquery';
-=======
->>>>>>> 18650699
 import React from 'react';
 import {Modal} from 'react-bootstrap';
 import {FormattedMessage} from 'react-intl';
@@ -29,28 +25,11 @@
         super(props);
 
         this.onChange = this.onChange.bind(this);
-<<<<<<< HEAD
-        this.getStateFromStores = this.getStateFromStores.bind(this);
-        this.handleInviteError = this.handleInviteError.bind(this);
-        this.search = this.search.bind(this);
-
-        this.term = '';
-        this.page = 0;
-
-        this.state = {search: false};
-    }
-
-    shouldComponentUpdate(nextProps, nextState) {
-        if (!this.props.show && !nextProps.show) {
-            return false;
-        }
-=======
         this.handleInviteError = this.handleInviteError.bind(this);
         this.nextPage = this.nextPage.bind(this);
         this.search = this.search.bind(this);
 
         this.term = '';
->>>>>>> 18650699
 
         const stats = ChannelStore.getStats(props.channel.id);
 
@@ -63,12 +42,6 @@
             search: false
         };
     }
-<<<<<<< HEAD
-
-    getStateFromStores() {
-        const users = UserStore.getActiveOnlyProfilesForTeam(true);
-=======
->>>>>>> 18650699
 
     componentWillReceiveProps(nextProps) {
         if (!this.props.show && nextProps.show) {
@@ -100,66 +73,10 @@
         // TEMPORARY until team members are paged
         const teamSize = TeamStore.getMembersForTeam().length;
 
-<<<<<<< HEAD
-        const teamMembers = TeamStore.getMembersForTeam();
-
-        // if we don't have enough members to display and there are other non channel members we don't have,
-        // then fetch more
-        if (nonmembers.length < (this.page + 2) * USERS_PER_PAGE && (nonmembers.length + 1) < teamMembers.length - extraInfo.member_count) {
-            AsyncClient.getProfiles();
-            return {
-                loading: true
-            };
-        }
-
-        nonmembers.sort((a, b) => {
-            return a.username.localeCompare(b.username);
-        });
-
-        return {
-            nonmembers,
-            total: teamMembers.length - extraInfo.member_count,
-            loading: false,
-            currentUser,
-            currentMember
-        };
-    }
-
-    componentWillReceiveProps(nextProps) {
-        if (!this.props.show && nextProps.show) {
-            ChannelStore.addExtraInfoChangeListener(this.onChange);
-            ChannelStore.addChangeListener(this.onChange);
-            UserStore.addChangeListener(this.onChange);
-            this.onChange();
-        } else if (this.props.show && !nextProps.show) {
-            ChannelStore.removeExtraInfoChangeListener(this.onChange);
-            ChannelStore.removeChangeListener(this.onChange);
-            UserStore.removeChangeListener(this.onChange);
-        }
-    }
-
-    componentWillUnmount() {
-        ChannelStore.removeExtraInfoChangeListener(this.onChange);
-        ChannelStore.removeChangeListener(this.onChange);
-        UserStore.removeChangeListener(this.onChange);
-    }
-
-    onChange() {
-        if (this.state.search) {
-            this.search(this.term);
-            return;
-        }
-
-        var newState = this.getStateFromStores();
-        if (!Utils.areObjectsEqual(this.state, newState)) {
-            this.setState(newState);
-        }
-=======
         this.setState({
             users: UserStore.getProfilesNotInChannel(this.props.channel.id),
             total: teamSize - stats.member_count
         });
->>>>>>> 18650699
     }
 
     handleInviteError(err) {
@@ -175,51 +92,23 @@
     }
 
     nextPage(page) {
-<<<<<<< HEAD
-        AsyncClient.getProfiles((page + 1) * USERS_PER_PAGE, USERS_PER_PAGE);
-        this.page = page;
-=======
         AsyncClient.getProfilesNotInChannel(this.props.channel.id, (page + 1) * USERS_PER_PAGE, USERS_PER_PAGE);
->>>>>>> 18650699
     }
 
     search(term) {
         this.term = term;
 
         if (term === '') {
-<<<<<<< HEAD
-            this.setState(this.getStateFromStores());
-            this.setState({search: false});
-            this.page = 0;
-=======
             this.setState({users: UserStore.getProfilesNotInChannel(), search: false});
->>>>>>> 18650699
             return;
         }
 
         searchUsers(
-<<<<<<< HEAD
-            TeamStore.getCurrentId(),
-            term,
-            (users) => {
-                const extraInfo = ChannelStore.getCurrentExtraInfo();
-                const memberIds = extraInfo.members.map((user) => user.id);
-
-                var nonmembers = [];
-                for (let i = 0; i < users.length; i++) {
-                    if (memberIds.indexOf(users[i].id) === -1) {
-                        nonmembers.push(users[i]);
-                    }
-                }
-
-                this.setState({search: true, nonmembers});
-=======
             term,
             TeamStore.getCurrentId(),
             {not_in_channel: this.props.channel.id},
             (users) => {
                 this.setState({search: true, users});
->>>>>>> 18650699
             }
         );
     }
@@ -241,11 +130,7 @@
             content = (
                 <SearchableUserList
                     style={{maxHeight}}
-<<<<<<< HEAD
-                    users={this.state.nonmembers}
-=======
                     users={this.state.users}
->>>>>>> 18650699
                     usersPerPage={USERS_PER_PAGE}
                     total={this.state.total}
                     nextPage={this.nextPage}
