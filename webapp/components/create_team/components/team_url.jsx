// Copyright (c) 2015 Mattermost, Inc. All Rights Reserved.
// See License.txt for license information.

import * as Utils from 'utils/utils.jsx';

import {checkIfTeamExists, createTeam} from 'actions/team_actions.jsx';
import {track} from 'actions/analytics_actions.jsx';
import Constants from 'utils/constants.jsx';

import logoImage from 'images/logo.png';

import React from 'react';
import ReactDOM from 'react-dom';
import {Button, Tooltip, OverlayTrigger} from 'react-bootstrap';
import {FormattedMessage, FormattedHTMLMessage} from 'react-intl';

export default class TeamUrl extends React.Component {
    constructor(props) {
        super(props);

        this.submitBack = this.submitBack.bind(this);
        this.submitNext = this.submitNext.bind(this);
        this.handleFocus = this.handleFocus.bind(this);

        this.state = {
            nameError: '',
            isLoading: false
        };
    }
    submitBack(e) {
        e.preventDefault();
        this.props.state.wizard = 'display_name';
        this.props.updateParent(this.props.state);
    }
    submitNext(e) {
        e.preventDefault();

        const name = ReactDOM.findDOMNode(this.refs.name).value.trim();
        const cleanedName = Utils.cleanUpUrlable(name);
        const urlRegex = /^[a-z]+([a-z\-0-9]+|(__)?)[a-z0-9]+$/g;

        if (!name) {
            this.setState({nameError: Utils.localizeMessage('create_team.team_url.required', 'This field is required')});
            return;
        }

        if (cleanedName.length < Constants.MIN_TEAMNAME_LENGTH || cleanedName.length > Constants.MAX_TEAMNAME_LENGTH) {
            this.setState({nameError: Utils.localizeMessage('create_team.team_url.charLength', 'Name must be 4 or more characters up to a maximum of 15')});
            return;
        }

        if (cleanedName !== name || !urlRegex.test(name)) {
            this.setState({nameError: Utils.localizeMessage('create_team.team_url.regex', "Use only lower case letters, numbers and dashes. Must start with a letter and can't end in a dash.")});
            return;
<<<<<<< HEAD
        } else if (cleanedName.length < Constants.MIN_TEAMNAME_LENGTH || cleanedName.length > Constants.MAX_TEAMNAME_LENGTH) {
            this.setState({nameError: Utils.localizeMessage('create_team.team_url.charLength', 'Name must be 2 or more characters up to a maximum of 15')});
            return;
=======
>>>>>>> 365b8b46
        }

        if (global.window.mm_config.RestrictTeamNames === 'true') {
            for (let index = 0; index < Constants.RESERVED_TEAM_NAMES.length; index++) {
                if (cleanedName.indexOf(Constants.RESERVED_TEAM_NAMES[index]) === 0) {
                    this.setState({nameError: Utils.localizeMessage('create_team.team_url.taken', 'URL is taken or contains a reserved word')});
                    return;
                }
            }
        }

        this.setState({isLoading: true});
        var teamSignup = JSON.parse(JSON.stringify(this.props.state));
        teamSignup.team.type = 'O';
        teamSignup.team.name = name;

        checkIfTeamExists(name,
            (foundTeam) => {
                if (foundTeam) {
                    this.setState({nameError: Utils.localizeMessage('create_team.team_url.unavailable', 'This URL is unavailable. Please try another.')});
                    this.setState({isLoading: false});
                    return;
                }

                createTeam(teamSignup.team,
                    () => {
                        track('signup', 'signup_team_08_complete');
                    },
                    (err) => {
                        this.setState({nameError: err.message});
                        this.setState({isLoading: false});
                    }
                );
            },
            (err) => {
                this.setState({nameError: err.message});
            }
        );
    }

    handleFocus(e) {
        e.preventDefault();
        e.currentTarget.select();
    }

    render() {
        track('signup', 'signup_team_03_url');

        let nameError = null;
        let nameDivClass = 'form-group';
        if (this.state.nameError) {
            nameError = <label className='control-label'>{this.state.nameError}</label>;
            nameDivClass += ' has-error';
        }

        const title = `${Utils.getSiteURL()}/`;
        const urlTooltip = (
            <Tooltip id='urlTooltip'>{title}</Tooltip>
        );

        let finishMessage = (
            <FormattedMessage
                id='create_team.team_url.finish'
                defaultMessage='Finish'
            />
        );

        if (this.state.isLoading) {
            finishMessage = (
                <FormattedMessage
                    id='create_team.team_url.creatingTeam'
                    defaultMessage='Creating team...'
                />
            );
        }

        return (
            <div>
                <form>
                    <img
                        className='signup-team-logo'
                        src={logoImage}
                    />
                    <h2>
                        <FormattedMessage
                            id='create_team.team_url.teamUrl'
                            defaultMessage='Team URL'
                        />
                    </h2>
                    <div className={nameDivClass}>
                        <div className='row'>
                            <div className='col-sm-11'>
                                <div className='input-group input-group--limit'>
                                    <OverlayTrigger
                                        delayShow={Constants.OVERLAY_TIME_DELAY}
                                        placement='top'
                                        overlay={urlTooltip}
                                    >
                                        <span className='input-group-addon'>
                                            {title}
                                        </span>
                                    </OverlayTrigger>
                                    <input
                                        type='text'
                                        ref='name'
                                        className='form-control'
                                        placeholder=''
                                        maxLength='128'
                                        defaultValue={this.props.state.team.name}
                                        autoFocus={true}
                                        onFocus={this.handleFocus}
                                        spellCheck='false'
                                    />
                                </div>
                            </div>
                        </div>
                        {nameError}
                    </div>
                    <p>
                        <FormattedMessage
                            id='create_team.team_url.webAddress'
                            defaultMessage='Choose the web address of your new team:'
                        />
                    </p>
                    <ul className='color--light'>
                        <FormattedHTMLMessage
                            id='create_team.team_url.hint'
                            defaultMessage="<li>Short and memorable is best</li>
                            <li>Use lowercase letters, numbers and dashes</li>
                            <li>Must start with a letter and can't end in a dash</li>"
                        />
                    </ul>
                    <div className='margin--extra'>
                        <Button
                            type='submit'
                            bsStyle='primary'
                            disabled={this.state.isLoading}
                            onClick={this.submitNext}
                        >
                            {finishMessage}
                        </Button>
                    </div>
                    <div className='margin--extra'>
                        <a
                            href='#'
                            onClick={this.submitBack}
                        >
                            <FormattedMessage
                                id='create_team.team_url.back'
                                defaultMessage='Back to previous step'
                            />
                        </a>
                    </div>
                </form>
            </div>
        );
    }
}

TeamUrl.propTypes = {
    state: React.PropTypes.object,
    updateParent: React.PropTypes.func
};<|MERGE_RESOLUTION|>--- conflicted
+++ resolved
@@ -51,13 +51,10 @@
 
         if (cleanedName !== name || !urlRegex.test(name)) {
             this.setState({nameError: Utils.localizeMessage('create_team.team_url.regex', "Use only lower case letters, numbers and dashes. Must start with a letter and can't end in a dash.")});
-            return;
-<<<<<<< HEAD
+            return;            
         } else if (cleanedName.length < Constants.MIN_TEAMNAME_LENGTH || cleanedName.length > Constants.MAX_TEAMNAME_LENGTH) {
             this.setState({nameError: Utils.localizeMessage('create_team.team_url.charLength', 'Name must be 2 or more characters up to a maximum of 15')});
             return;
-=======
->>>>>>> 365b8b46
         }
 
         if (global.window.mm_config.RestrictTeamNames === 'true') {
