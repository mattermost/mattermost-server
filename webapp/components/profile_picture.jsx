--- conflicted
+++ resolved
@@ -2,30 +2,16 @@
 // See License.txt for license information.
 import ProfilePopover from './profile_popover.jsx';
 import * as Utils from 'utils/utils.jsx';
-<<<<<<< HEAD
-import UserStore from 'stores/user_store.jsx';
-import TeamStore from 'stores/team_store.jsx';
-import {openDirectChannelToUser} from 'actions/channel_actions.jsx';
-import React from 'react';
-import {Popover, OverlayTrigger} from 'react-bootstrap';
-import {FormattedMessage} from 'react-intl';
-import {browserHistory} from 'react-router/es6';
-=======
 
 import React from 'react';
 import {OverlayTrigger} from 'react-bootstrap';
->>>>>>> 5811acca
 
 export default class ProfilePicture extends React.Component {
     constructor(props) {
         super(props);
 
-        this.handleShowDirectChannel = this.handleShowDirectChannel.bind(this);
-        this.state = {
-            loadingDMChannel: -1
-        };
+        this.hideProfilePopover = this.hideProfilePopover.bind(this);
     }
-
     shouldComponentUpdate(nextProps) {
         if (!Utils.areObjectsEqual(nextProps.user, this.props.user)) {
             return true;
@@ -54,29 +40,8 @@
         return false;
     }
 
-    handleShowDirectChannel(e) {
-        e.preventDefault();
-
-        if (!this.props.user) {
-            return;
-        }
-
-        const user = this.props.user;
-
-        if (this.state.loadingDMChannel !== -1) {
-            return;
-        }
-
-        this.setState({loadingDMChannel: user.id});
-
-        openDirectChannelToUser(
-            user,
-            (channel) => {
-                this.setState({loadingDMChannel: -1});
-                this.refs.overlay.hide();
-                browserHistory.push(TeamStore.getCurrentTeamRelativeUrl() + '/channels/' + channel.name);
-            }
-        );
+    hideProfilePopover() {
+        this.refs.overlay.hide();
     }
 
     render() {
@@ -85,75 +50,6 @@
             statusClass = 'status-' + this.props.status;
         }
         if (this.props.user) {
-<<<<<<< HEAD
-            email = this.props.user.email;
-            var dataContent = [];
-            dataContent.push(
-                <img
-                    className='user-popover__image'
-                    src={this.props.src}
-                    height='128'
-                    width='128'
-                    key='user-popover-image'
-                />
-                );
-            const fullname = Utils.getFullName(this.props.user);
-            if (fullname) {
-                dataContent.push(
-                    <div
-                        data-toggle='tooltip'
-                        title={fullname}
-                        key='user-popover-fullname'
-                    >
-                        <p
-                            className='text-nowrap'
-                        >
-                            {fullname}
-                        </p>
-                    </div>
-                        );
-            }
-            if (global.window.mm_config.ShowEmailAddress === 'true' || UserStore.isSystemAdminForCurrentUser() || this.props.user.id === UserStore.getCurrentId()) {
-                dataContent.push(
-                    <div
-                        data-toggle='tooltip'
-                        title={email}
-                        key='user-popover-email'
-                    >
-                        <a
-                            href={'mailto:' + email}
-                            className='text-nowrap text-lowercase user-popover__email'
-                        >
-                            {email}
-                        </a>
-                    </div>
-                );
-            }
-
-            if (this.props.user.id !== UserStore.getCurrentId()) {
-                dataContent.push(
-                    <div
-                        data-toggle='tooltip'
-                        key='user-popover-dm'
-                        className='popover-dm__content'
-                    >
-                        <a
-                            href='#'
-                            className='text-nowrap text-lowercase user-popover__email'
-                            onClick={this.handleShowDirectChannel}
-                        >
-                            <i className='fa fa-paper-plane'/>
-                            <FormattedMessage
-                                id='user_profile.send.dm'
-                                defaultMessage='Send Message'
-                            />
-                        </a>
-                    </div>
-                );
-            }
-
-=======
->>>>>>> 5811acca
             return (
                 <OverlayTrigger
                     ref='overlay'
@@ -166,6 +62,7 @@
                             src={this.props.src}
                             status={this.props.status}
                             isBusy={this.props.isBusy}
+                            hide={this.hideProfilePopover}
                         />
                 }
                 >
