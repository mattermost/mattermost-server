// Copyright (c) 2015-present Mattermost, Inc. All Rights Reserved.
// See License.txt for license information.

import UserProfile from './user_profile.jsx';
import PostBodyAdditionalContent from 'components/post_view/components/post_body_additional_content.jsx';
import PostMessageContainer from 'components/post_view/components/post_message_container.jsx';
import FileAttachmentListContainer from './file_attachment_list_container.jsx';
import ProfilePicture from 'components/profile_picture.jsx';
import ReactionListContainer from 'components/post_view/components/reaction_list_container.jsx';
import RhsDropdown from 'components/rhs_dropdown.jsx';
import PostFlagIcon from 'components/common/post_flag_icon.jsx';

import ChannelStore from 'stores/channel_store.jsx';
import UserStore from 'stores/user_store.jsx';
import TeamStore from 'stores/team_store.jsx';

import * as GlobalActions from 'actions/global_actions.jsx';
import {flagPost, unflagPost, pinPost, unpinPost, addReaction} from 'actions/post_actions.jsx';

import * as Utils from 'utils/utils.jsx';
import * as PostUtils from 'utils/post_utils.jsx';

import EmojiPickerOverlay from 'components/emoji_picker/emoji_picker_overlay.jsx';

import Constants from 'utils/constants.jsx';
import DelayedAction from 'utils/delayed_action.jsx';

import {FormattedMessage} from 'react-intl';

import PropTypes from 'prop-types';

import React from 'react';
import {Link} from 'react-router/es6';

export default class RhsRootPost extends React.Component {
    constructor(props) {
        super(props);

        this.handlePermalink = this.handlePermalink.bind(this);
        this.flagPost = this.flagPost.bind(this);
        this.unflagPost = this.unflagPost.bind(this);
        this.pinPost = this.pinPost.bind(this);
        this.unpinPost = this.unpinPost.bind(this);
        this.reactEmojiClick = this.reactEmojiClick.bind(this);

        this.canEdit = false;
        this.canDelete = false;
        this.editDisableAction = new DelayedAction(this.handleEditDisable);

        this.state = {
            currentTeamDisplayName: TeamStore.getCurrent().name,
            width: '',
            height: '',
            showEmojiPicker: false,
            testStateObj: true
        };
    }

    componentDidMount() {
        window.addEventListener('resize', () => {
            Utils.updateWindowDimensions(this);
        });
    }

    componentWillUnmount() {
        window.removeEventListener('resize', () => {
            Utils.updateWindowDimensions(this);
        });
    }

    handlePermalink(e) {
        e.preventDefault();
        GlobalActions.showGetPostLinkModal(this.props.post);
    }

    handleEditDisable() {
        this.canEdit = false;
    }

    shouldComponentUpdate(nextProps, nextState) {
        if (nextProps.status !== this.props.status) {
            return true;
        }

        if (nextProps.isBusy !== this.props.isBusy) {
            return true;
        }

        if (nextProps.compactDisplay !== this.props.compactDisplay) {
            return true;
        }

        if (nextProps.useMilitaryTime !== this.props.useMilitaryTime) {
            return true;
        }

        if (nextProps.isFlagged !== this.props.isFlagged) {
            return true;
        }

        if (nextProps.previewCollapsed !== this.props.previewCollapsed) {
            return true;
        }

        if (!Utils.areObjectsEqual(nextProps.post, this.props.post)) {
            return true;
        }

        if (!Utils.areObjectsEqual(nextProps.user, this.props.user)) {
            return true;
        }

        if (!Utils.areObjectsEqual(nextProps.currentUser, this.props.currentUser)) {
            return true;
        }

        if (this.state.showEmojiPicker !== nextState.showEmojiPicker) {
            return true;
        }

        return false;
    }

    flagPost(e) {
        e.preventDefault();
        flagPost(this.props.post.id);
    }

    unflagPost(e) {
        e.preventDefault();
        unflagPost(this.props.post.id);
    }

    timeTag(post, timeOptions) {
        return (
            <time
                className='post__time'
                dateTime={Utils.getDateForUnixTicks(post.create_at).toISOString()}
            >
                {Utils.getDateForUnixTicks(post.create_at).toLocaleString('en', timeOptions)}
            </time>
        );
    }

    renderTimeTag(post, timeOptions) {
        return Utils.isMobile() ?
            this.timeTag(post, timeOptions) :
            (
                <Link
                    to={`/${this.state.currentTeamDisplayName}/pl/${post.id}`}
                    target='_blank'
                    className='post__permalink'
                >
                    {this.timeTag(post, timeOptions)}
                </Link>
            );
    }

    pinPost(e) {
        e.preventDefault();
        pinPost(this.props.post.channel_id, this.props.post.id);
    }

    unpinPost(e) {
        e.preventDefault();
        unpinPost(this.props.post.channel_id, this.props.post.id);
    }

    toggleEmojiPicker = () => {
        this.setState({showEmojiPicker: !this.state.showEmojiPicker});
    }

    reactEmojiClick(emoji) {
        this.setState({showEmojiPicker: false});
        const emojiName = emoji.name || emoji.aliases[0];
        addReaction(this.props.post.channel_id, this.props.post.id, emojiName);
    }

    getClassName = (post, isSystemMessage) => {
        let className = 'post post--root post--thread';
        if (UserStore.getCurrentId() === post.user_id) {
            className += ' current--user';
        }

        if (isSystemMessage) {
            className += ' post--system';
        }

        if (this.props.compactDisplay) {
            className += ' post--compact';
        }

        if (post.is_pinned) {
            className += ' post--pinned';
        }

        return className;
    }

    render() {
        const post = this.props.post;
        const user = this.props.user;
        const mattermostLogo = Constants.MATTERMOST_ICON_SVG;
        var timestamp = user ? user.last_picture_update : 0;
        var channel = ChannelStore.get(post.channel_id);

        this.canDelete = PostUtils.canDeletePost(post);
        this.canEdit = PostUtils.canEditPost(post, this.editDisableAction);

        const isEphemeral = Utils.isPostEphemeral(post);
        const isPending = post.state === Constants.POST_FAILED || post.state === Constants.POST_LOADING;
        const isSystemMessage = PostUtils.isSystemMessage(post);

        var type = 'Post';
        if (post.root_id.length > 0) {
            type = 'Comment';
        }

        var channelName;
        if (channel) {
            if (channel.type === 'D') {
                channelName = (
                    <FormattedMessage
                        id='rhs_root.direct'
                        defaultMessage='Direct Message'
                    />
                );
            } else {
                channelName = channel.display_name;
            }
        }

        let react;
        if (!isEphemeral && !isPending && !isSystemMessage && Utils.isFeatureEnabled(Constants.PRE_RELEASE_FEATURES.EMOJI_PICKER_PREVIEW)) {
            react = (
                <span>
                    <EmojiPickerOverlay
                        show={this.state.showEmojiPicker}
                        onHide={this.toggleEmojiPicker}
                        target={() => this.refs.dotMenu}
                        container={this.props.getPostList}
                        onEmojiClick={this.reactEmojiClick}
                    />
                    <a
                        href='#'
                        className='reacticon__container reaction'
                        onClick={this.toggleEmojiPicker}
                        ref='rhs_root_reacticon'
                    ><i className='fa fa-smile-o'/>
                    </a>
                </span>

            );
        }

        var dropdownContents = [];

        if (Utils.isMobile()) {
            if (this.props.isFlagged) {
                dropdownContents.push(
                    <li
                        key='mobileFlag'
                        role='presentation'
                    >
                        <a
                            href='#'
                            onClick={this.unflagPost}
                        >
                            <FormattedMessage
                                id='rhs_root.mobile.unflag'
                                defaultMessage='Unflag'
                            />
                        </a>
                    </li>
                );
            } else {
                dropdownContents.push(
                    <li
                        key='mobileFlag'
                        role='presentation'
                    >
                        <a
                            href='#'
                            onClick={this.flagPost}
                        >
                            <FormattedMessage
                                id='rhs_root.mobile.flag'
                                defaultMessage='Flag'
                            />
                        </a>
                    </li>
                );
            }
        }

        if (!isSystemMessage) {
            dropdownContents.push(
                <li
                    key='rhs-root-permalink'
                    role='presentation'
                >
                    <a
                        href='#'
                        onClick={this.handlePermalink}
                    >
                        <FormattedMessage
                            id='rhs_root.permalink'
                            defaultMessage='Permalink'
                        />
                    </a>
                </li>
            );

            if (post.is_pinned) {
                dropdownContents.push(
                    <li
                        key='rhs-root-unpin'
                        role='presentation'
                    >
                        <a
                            href='#'
                            onClick={this.unpinPost}
                        >
                            <FormattedMessage
                                id='rhs_root.unpin'
                                defaultMessage='Un-pin from channel'
                            />
                        </a>
                    </li>
                );
            } else {
                dropdownContents.push(
                    <li
                        key='rhs-root-pin'
                        role='presentation'
                    >
                        <a
                            href='#'
                            onClick={this.pinPost}
                        >
                            <FormattedMessage
                                id='rhs_root.pin'
                                defaultMessage='Pin to channel'
                            />
                        </a>
                    </li>
                );
            }
        }

        if (this.canDelete) {
            dropdownContents.push(
                <li
                    key='rhs-root-delete'
                    role='presentation'
                >
                    <a
                        href='#'
                        role='menuitem'
                        onClick={() => GlobalActions.showDeletePostModal(post, this.props.commentCount)}
                    >
                        <FormattedMessage
                            id='rhs_root.del'
                            defaultMessage='Delete'
                        />
                    </a>
                </li>
            );
        }

        if (this.canEdit) {
            dropdownContents.push(
                <li
                    key='rhs-root-edit'
                    role='presentation'
                    className={this.canEdit ? '' : 'hide'}
                >
                    <a
                        href='#'
                        role='menuitem'
                        data-toggle='modal'
                        data-target='#edit_post'
                        data-refocusid='#reply_textbox'
                        data-title={type}
                        data-message={post.message}
                        data-postid={post.id}
                        data-channelid={post.channel_id}
                    >
                        <FormattedMessage
                            id='rhs_root.edit'
                            defaultMessage='Edit'
                        />
                    </a>
                </li>
            );
        }

        var rootOptions = '';
        if (dropdownContents.length > 0) {
            rootOptions = (
                <RhsDropdown dropdownContents={dropdownContents}/>
            );
        }

        let fileAttachment = null;
        if (post.file_ids && post.file_ids.length > 0) {
            fileAttachment = (
                <FileAttachmentListContainer
                    post={post}
                    compactDisplay={this.props.compactDisplay}
                />
            );
        }

        let userProfile = (
            <UserProfile
                user={user}
                status={this.props.status}
                isBusy={this.props.isBusy}
            />
        );
        let botIndicator;

        if (post.props && post.props.from_webhook) {
            if (post.props.override_username && global.window.mm_config.EnablePostUsernameOverride === 'true') {
                userProfile = (
                    <UserProfile
                        user={user}
                        overwriteName={post.props.override_username}
                        disablePopover={true}
                    />
                );
            } else {
                userProfile = (
                    <UserProfile
                        user={user}
                        disablePopover={true}
                    />
                );
            }

            botIndicator = <div className='col col__name bot-indicator'>{'BOT'}</div>;
        } else if (isSystemMessage) {
            userProfile = (
                <UserProfile
                    user={{}}
                    overwriteName={
                        <FormattedMessage
                            id='post_info.system'
                            defaultMessage='System'
                        />
                    }
                    overwriteImage={Constants.SYSTEM_MESSAGE_PROFILE_IMAGE}
                    disablePopover={true}
                />
            );
        }

        let status = this.props.status;
        if (post.props && post.props.from_webhook === 'true') {
            status = null;
        }

        let profilePic = (
            <ProfilePicture
                src={PostUtils.getProfilePicSrcForPost(post, timestamp)}
                status={status}
                width='36'
                height='36'
                user={this.props.user}
                isBusy={this.props.isBusy}
            />
        );

        if (post.props && post.props.from_webhook) {
            profilePic = (
                <ProfilePicture
                    src={PostUtils.getProfilePicSrcForPost(post, timestamp)}
                    width='36'
                    height='36'
                />
            );
        }

        if (isSystemMessage) {
            profilePic = (
                <span
                    className='icon'
                    dangerouslySetInnerHTML={{__html: mattermostLogo}}
                />
            );
        }

        if (this.props.compactDisplay) {
            if (post.props && post.props.from_webhook) {
                profilePic = (
                    <ProfilePicture
                        src=''
                    />
                );
            } else {
                profilePic = (
                    <ProfilePicture
                        src=''
                        status={status}
                        user={this.props.user}
                        isBusy={this.props.isBusy}
                    />
                );
            }
        }

        let postClass = '';
        if (PostUtils.isEdited(this.props.post)) {
            postClass += ' post--edited';
        }

        const profilePicContainer = (<div className='post__img'>{profilePic}</div>);

        let pinnedBadge;
        if (post.is_pinned) {
            pinnedBadge = (
                <span className='post__pinned-badge'>
                    <FormattedMessage
                        id='post_info.pinned'
                        defaultMessage='Pinned'
                    />
                </span>
            );
        }

        const timeOptions = {
            hour: '2-digit',
            minute: '2-digit',
            hour12: !this.props.useMilitaryTime
        };

        return (
            <div
                id='thread--root'
                className={this.getClassName(post, isSystemMessage)}
            >
                <div className='post-right-channel__name'>{channelName}</div>
                <div className='post__content'>
                    {profilePicContainer}
                    <div>
                        <div className='post__header'>
                            <div className='col__name'>{userProfile}</div>
                            {botIndicator}
                            <div className='col'>
                                {this.renderTimeTag(post, timeOptions)}
                                {pinnedBadge}
                                <PostFlagIcon
                                    idPrefix={'rhsRootPostFlag'}
                                    postId={post.id}
                                    isFlagged={this.props.isFlagged}
                                />
<<<<<<< HEAD
                            </li>
                            <li
                                ref='dotMenu'
                                className='col col__reply'
                            >
=======
                            </div>
                            <div className='col col__reply'>
                                {reactOverlay}
>>>>>>> 8ad057c2
                                {rootOptions}
                                {react}
                            </div>
                        </div>
                        <div className='post__body'>
                            <div className={postClass}>
                                <PostBodyAdditionalContent
                                    post={post}
                                    message={<PostMessageContainer post={post}/>}
                                    previewCollapsed={this.props.previewCollapsed}
                                />
                            </div>
                            {fileAttachment}
                            <ReactionListContainer post={post}/>
                        </div>
                    </div>
                </div>
            </div>
        );
    }
}

RhsRootPost.defaultProps = {
    commentCount: 0
};
RhsRootPost.propTypes = {
    post: PropTypes.object.isRequired,
    lastPostCount: PropTypes.number,
    user: PropTypes.object.isRequired,
    currentUser: PropTypes.object.isRequired,
    commentCount: PropTypes.number,
    compactDisplay: PropTypes.bool,
    useMilitaryTime: PropTypes.bool.isRequired,
    isFlagged: PropTypes.bool,
    status: PropTypes.string,
    previewCollapsed: PropTypes.string,
    isBusy: PropTypes.bool,
    getPostList: PropTypes.func.isRequired
};<|MERGE_RESOLUTION|>--- conflicted
+++ resolved
@@ -555,17 +555,11 @@
                                     postId={post.id}
                                     isFlagged={this.props.isFlagged}
                                 />
-<<<<<<< HEAD
-                            </li>
-                            <li
+                            </div>
+                            <div
                                 ref='dotMenu'
                                 className='col col__reply'
                             >
-=======
-                            </div>
-                            <div className='col col__reply'>
-                                {reactOverlay}
->>>>>>> 8ad057c2
                                 {rootOptions}
                                 {react}
                             </div>
