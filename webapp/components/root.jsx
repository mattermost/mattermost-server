// Copyright (c) 2016 Mattermost, Inc. All Rights Reserved.
// See License.txt for license information.

import $ from 'jquery';
import * as GlobalActions from 'action_creators/global_actions.jsx';
<<<<<<< HEAD
=======
import * as Client from 'utils/client.jsx';
import BrowserStore from 'stores/browser_store.jsx';
>>>>>>> 2bdab516
import LocalizationStore from 'stores/localization_store.jsx';

import {IntlProvider} from 'react-intl';

import React from 'react';

import FastClick from 'fastclick';

import {browserHistory} from 'react-router';

export default class Root extends React.Component {
    constructor(props) {
        super(props);
        this.state = {
            locale: 'en',
            translations: null
        };

        this.localizationChanged = this.localizationChanged.bind(this);
        this.redirectIfNecessary = this.redirectIfNecessary.bind(this);
    }
    localizationChanged() {
        this.setState({locale: LocalizationStore.getLocale(), translations: LocalizationStore.getTranslations()});
    }
    redirectIfNecessary(props) {
        if (props.location.pathname === '/') {
            Client.getMeLoggedIn((data) => {
                if (!data || data.logged_in === 'false') {
                    browserHistory.push('/signup_team');
                } else {
                    browserHistory.push('/' + data.team_name + '/channels/town-square');
                }
            });
        }
    }
    componentWillReceiveProps(newProps) {
        this.redirectIfNecessary(newProps);
    }
    componentWillMount() {
        // Setup localization listener
        LocalizationStore.addChangeListener(this.localizationChanged);

        window.onerror = (msg, url, line, column, stack) => {
            var l = {};
            l.level = 'ERROR';
            l.message = 'msg: ' + msg + ' row: ' + line + ' col: ' + column + ' stack: ' + stack + ' url: ' + url;

            $.ajax({
                url: '/api/v2/admin/log_client',
                dataType: 'json',
                contentType: 'application/json',
                type: 'POST',
                data: JSON.stringify(l)
            });

            if (window.mm_config.EnableDeveloper === 'true') {
                window.ErrorStore.storeLastError({message: 'DEVELOPER MODE: A javascript error has occured.  Please use the javascript console to capture and report the error (row: ' + line + ' col: ' + column + ').'});
                window.ErrorStore.emitChange();
            }
        };

        // Ya....
        /*eslint-disable */
        if (window.mm_config.SegmentDeveloperKey != null && window.mm_config.SegmentDeveloperKey !== "") {
            !function(){var analytics=global.window.analytics=global.window.analytics||[];if(!analytics.initialize)if(analytics.invoked)window.console&&console.error&&console.error("Segment snippet included twice.");else{analytics.invoked=!0;analytics.methods=["trackSubmit","trackClick","trackLink","trackForm","pageview","identify","group","track","ready","alias","page","once","off","on"];analytics.factory=function(t){return function(){var e=Array.prototype.slice.call(arguments);e.unshift(t);analytics.push(e);return analytics}};for(var t=0;t<analytics.methods.length;t++){var e=analytics.methods[t];analytics[e]=analytics.factory(e)}analytics.load=function(t){var e=document.createElement("script");e.type="text/javascript";e.async=!0;e.src=("https:"===document.location.protocol?"https://":"http://")+"cdn.segment.com/analytics.js/v1/"+t+"/analytics.min.js";var n=document.getElementsByTagName("script")[0];n.parentNode.insertBefore(e,n)};analytics.SNIPPET_VERSION="3.0.1";
            analytics.load(window.mm_config.SegmentDeveloperKey);
            analytics.page();
            }}();
        } else {
            global.window.analytics = {};
            global.window.analytics.page = function(){};
            global.window.analytics.track = function(){};
        }
        /*eslint-enable */

        // Fastclick
        FastClick.attach(document.body);

        // Get our localizaiton
        GlobalActions.loadBrowserLocale();

        // Redirect if Necessary
        this.redirectIfNecessary(this.props);
    }
    componentWillUnmount() {
        LocalizationStore.removeChangeListener(this.localizationChanged);
    }
    render() {
        if (this.state.translations == null || this.props.children == null) {
            return <div/>;
        }

        return (
            <IntlProvider
                locale={this.state.locale}
                messages={this.state.translations}
                key={this.state.locale}
            >
                {this.props.children}
            </IntlProvider>
        );
    }
}
Root.defaultProps = {
};

Root.propTypes = {
    children: React.PropTypes.object
};<|MERGE_RESOLUTION|>--- conflicted
+++ resolved
@@ -3,11 +3,7 @@
 
 import $ from 'jquery';
 import * as GlobalActions from 'action_creators/global_actions.jsx';
-<<<<<<< HEAD
-=======
 import * as Client from 'utils/client.jsx';
-import BrowserStore from 'stores/browser_store.jsx';
->>>>>>> 2bdab516
 import LocalizationStore from 'stores/localization_store.jsx';
 
 import {IntlProvider} from 'react-intl';
