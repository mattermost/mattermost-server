// Copyright (c) 2016 Mattermost, Inc. All Rights Reserved.
// See License.txt for license information.

import UserList from 'components/user_list.jsx';

import * as Utils from 'utils/utils.jsx';
import Constants from 'utils/constants.jsx';
const KeyCodes = Constants.KeyCodes;

import $ from 'jquery';
import React from 'react';
import ReactDOM from 'react-dom';
import {FormattedMessage} from 'react-intl';

const NEXT_BUTTON_TIMEOUT = 500;

export default class SearchableUserList extends React.Component {
    constructor(props) {
        super(props);

        this.nextPage = this.nextPage.bind(this);
        this.previousPage = this.previousPage.bind(this);
        this.doSearch = this.doSearch.bind(this);
        this.onSearchBoxKeyPress = this.onSearchBoxKeyPress.bind(this);
        this.onSearchBoxChange = this.onSearchBoxChange.bind(this);

        this.nextTimeoutId = 0;

        this.state = {
            page: 0,
            search: false,
            nextDisabled: false
        };
    }

    componentDidMount() {
        if (this.props.focusOnMount) {
            this.refs.filter.focus();
        }
    }

    componentDidUpdate(prevProps, prevState) {
        if (this.state.page !== prevState.page) {
            $(ReactDOM.findDOMNode(this.refs.userList)).scrollTop(0);
        }
    }

    componentWillUnmount() {
        clearTimeout(this.nextTimeoutId);
    }

    nextPage(e) {
        e.preventDefault();
        this.setState({page: this.state.page + 1, nextDisabled: true});
        this.nextTimeoutId = setTimeout(() => this.setState({nextDisabled: false}), NEXT_BUTTON_TIMEOUT);
        this.props.nextPage(this.state.page + 1);
    }

    previousPage(e) {
        e.preventDefault();
        this.setState({page: this.state.page - 1});
    }

    doSearch() {
        const term = this.refs.filter.value;
        this.props.search(term);
        if (term === '') {
            this.setState({page: 0, search: false});
        } else {
            this.setState({search: true});
        }
    }

    onSearchBoxKeyPress(e) {
        if (e.charCode === KeyCodes.ENTER) {
            e.preventDefault();
            this.doSearch();
        }
    }

    onSearchBoxChange(e) {
        const searchTerm = e.target.value;
        if (searchTerm === '') {
            this.props.search(''); // clear search
            this.setState({page: 0, search: false});
        } else if (this.props.autoSearch === true) {
            clearTimeout(this.timeoutId);
            if (searchTerm && searchTerm.length >= 2) {
                this.timeoutId = setTimeout(
                    () => this.props.search(searchTerm),
                    Constants.AUTOCOMPLETE_TIMEOUT
                );
            }
        }
    }

    render() {
        let nextButton;
        let previousButton;
        let usersToDisplay;
        let count;

        if (this.props.users == null) {
            usersToDisplay = this.props.users;
        } else if (this.state.search || this.props.users == null) {
            usersToDisplay = this.props.users;

            if (this.props.total) {
                count = (
                    <FormattedMessage
                        id='filtered_user_list.countTotal'
                        defaultMessage='{count} {count, plural, =0 {0 members} one {member} other {members}} of {total} total'
                        values={{
                            count: usersToDisplay.length || 0,
                            total: this.props.total
                        }}
                    />
                );
            }
        } else {
            const pageStart = this.state.page * this.props.usersPerPage;
            const pageEnd = pageStart + this.props.usersPerPage;
            usersToDisplay = this.props.users.slice(pageStart, pageEnd);

            if (usersToDisplay.length >= this.props.usersPerPage) {
                nextButton = (
                    <button
                        className='btn btn-default filter-control filter-control__next'
                        onClick={this.nextPage}
                        disabled={this.state.nextDisabled}
                    >
                        {'Next'}
                    </button>
                );
            }

            if (this.state.page > 0) {
                previousButton = (
                    <button
                        className='btn btn-default filter-control filter-control__prev'
                        onClick={this.previousPage}
                    >
                        {'Previous'}
                    </button>
                );
            }

            if (this.props.total) {
                const startCount = this.state.page * this.props.usersPerPage;
                const endCount = startCount + usersToDisplay.length;

                count = (
                    <FormattedMessage
                        id='filtered_user_list.countTotalPage'
                        defaultMessage='{startCount, number} - {endCount, number} {count, plural, =0 {0 members} one {member} other {members}} of {total} total'
                        values={{
                            count: usersToDisplay.length,
                            startCount: startCount + 1,
                            endCount,
                            total: this.props.total
                        }}
                    />
                );
            }
        }

        return (
            <div className='filtered-user-list'>
                <div className='filter-row'>
                    <div className='col-xs-9 col-sm-5'>
                        <input
                            ref='filter'
                            className='form-control filter-textbox'
                            placeholder={Utils.localizeMessage('filtered_user_list.search', 'Press enter to search')}
                            onKeyPress={this.onSearchBoxKeyPress}
                            onChange={this.onSearchBoxChange}
                        />
                    </div>
                    <div className='col-xs-3 col-sm-2 filter-button'>
                        <button
                            type='button'
                            className='btn btn-primary'
                            onClick={this.doSearch}
                            disabled={this.props.users == null}
                        >
                            <FormattedMessage
                                id='filtered_user_list.searchButton'
                                defaultMessage='Search'
                            />
                        </button>
                    </div>
                    <div className='col-sm-12'>
                        <span className='member-count pull-left'>{count}</span>
                    </div>
                </div>
                <div
                    ref='userList'
                    className='more-modal__list'
                >
                    <UserList
                        users={usersToDisplay}
                        extraInfo={this.props.extraInfo}
                        actions={this.props.actions}
                        actionProps={this.props.actionProps}
                        actionUserProps={this.props.actionUserProps}
                    />
                </div>
                <div className='filter-controls'>
                    {previousButton}
                    {nextButton}
                </div>
            </div>
        );
    }
}

SearchableUserList.defaultProps = {
    users: [],
    usersPerPage: 50, //eslint-disable-line no-magic-numbers
    extraInfo: {},
    actions: [],
    actionProps: {},
    actionUserProps: {},
    showTeamToggle: false,
    autoSearch: true,
    focusOnMount: false
};

SearchableUserList.propTypes = {
    users: React.PropTypes.arrayOf(React.PropTypes.object),
    usersPerPage: React.PropTypes.number,
    total: React.PropTypes.number,
    extraInfo: React.PropTypes.object,
    nextPage: React.PropTypes.func.isRequired,
    search: React.PropTypes.func.isRequired,
    actions: React.PropTypes.arrayOf(React.PropTypes.func),
    actionProps: React.PropTypes.object,
    actionUserProps: React.PropTypes.object,
<<<<<<< HEAD
=======
    style: React.PropTypes.object,
    autoSearch: React.PropTypes.bool.isRequired,
>>>>>>> 7d22622b
    focusOnMount: React.PropTypes.bool.isRequired
};<|MERGE_RESOLUTION|>--- conflicted
+++ resolved
@@ -236,10 +236,6 @@
     actions: React.PropTypes.arrayOf(React.PropTypes.func),
     actionProps: React.PropTypes.object,
     actionUserProps: React.PropTypes.object,
-<<<<<<< HEAD
-=======
-    style: React.PropTypes.object,
     autoSearch: React.PropTypes.bool.isRequired,
->>>>>>> 7d22622b
     focusOnMount: React.PropTypes.bool.isRequired
 };