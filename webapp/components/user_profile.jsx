// Copyright (c) 2015 Mattermost, Inc. All Rights Reserved.
// See License.txt for license information.

import ProfilePopover from './profile_popover.jsx';
import * as Utils from 'utils/utils.jsx';
import Client from 'client/web_client.jsx';
<<<<<<< HEAD
import UserStore from 'stores/user_store.jsx';
import TeamStore from 'stores/team_store.jsx';
import WebrtcStore from 'stores/webrtc_store.jsx';
import {openDirectChannelToUser} from 'actions/channel_actions.jsx';
import * as GlobalActions from 'actions/global_actions.jsx';
import * as WebrtcActions from 'actions/webrtc_actions.jsx';
import Constants from 'utils/constants.jsx';
const UserStatuses = Constants.UserStatuses;
const PreReleaseFeatures = Constants.PRE_RELEASE_FEATURES;

import {Popover, OverlayTrigger, Tooltip} from 'react-bootstrap';
import {FormattedMessage} from 'react-intl';
import {browserHistory} from 'react-router/es6';
=======

import {OverlayTrigger} from 'react-bootstrap';
>>>>>>> 5811acca

import React from 'react';

export default class UserProfile extends React.Component {
<<<<<<< HEAD
    constructor(props) {
        super(props);

        this.initWebrtc = this.initWebrtc.bind(this);
        this.handleShowDirectChannel = this.handleShowDirectChannel.bind(this);
        this.state = {
            currentUserId: UserStore.getCurrentId(),
            loadingDMChannel: -1
        };
    }

    initWebrtc() {
        if (this.props.status !== UserStatuses.OFFLINE && !WebrtcStore.isBusy()) {
            GlobalActions.emitCloseRightHandSide();
            WebrtcActions.initWebrtc(this.props.user.id, true);
        }
    }

=======
>>>>>>> 5811acca
    shouldComponentUpdate(nextProps) {
        if (!Utils.areObjectsEqual(nextProps.user, this.props.user)) {
            return true;
        }

        if (nextProps.overwriteName !== this.props.overwriteName) {
            return true;
        }

        if (nextProps.overwriteImage !== this.props.overwriteImage) {
            return true;
        }

        if (nextProps.disablePopover !== this.props.disablePopover) {
            return true;
        }

        if (nextProps.displayNameType !== this.props.displayNameType) {
            return true;
        }

        if (nextProps.status !== this.props.status) {
            return true;
        }

        if (nextProps.isBusy !== this.props.isBusy) {
            return true;
        }

        return false;
    }

    handleShowDirectChannel(e) {
        e.preventDefault();

        if (!this.props.user) {
            return;
        }

        const user = this.props.user;

        if (this.state.loadingDMChannel !== -1) {
            return;
        }

        this.setState({loadingDMChannel: user.id});

        openDirectChannelToUser(
            user,
            (channel) => {
                this.setState({loadingDMChannel: -1});
                this.refs.overlay.hide();
                browserHistory.push(TeamStore.getCurrentTeamRelativeUrl() + '/channels/' + channel.name);
            }
        );
    }

    render() {
        let name = '...';
        let profileImg = '';
        if (this.props.user) {
            name = Utils.displayUsername(this.props.user.id);
            profileImg = Client.getUsersRoute() + '/' + this.props.user.id + '/image?time=' + this.props.user.update_at;
        }

        if (this.props.overwriteName) {
            name = this.props.overwriteName;
        }

        if (this.props.disablePopover) {
            return <div className='user-popover'>{name}</div>;
        }

<<<<<<< HEAD
        let webrtc;
        const userMedia = navigator.getUserMedia || navigator.webkitGetUserMedia || navigator.mozGetUserMedia;

        const webrtcEnabled = global.mm_config.EnableWebrtc === 'true' && userMedia && Utils.isFeatureEnabled(PreReleaseFeatures.WEBRTC_PREVIEW);

        if (webrtcEnabled && this.props.user.id !== this.state.currentUserId) {
            const isOnline = this.props.status !== UserStatuses.OFFLINE;
            let webrtcMessage;
            let circleClass = 'offline';
            if (isOnline && !this.props.isBusy) {
                circleClass = '';
                webrtcMessage = (
                    <FormattedMessage
                        id='user_profile.webrtc.call'
                        defaultMessage='Start Video Call'
                    />
                );
            } else if (this.props.isBusy) {
                webrtcMessage = (
                    <FormattedMessage
                        id='user_profile.webrtc.unavailable'
                        defaultMessage='New call unavailable until your existing call ends'
                    />
                );
            } else {
                webrtcMessage = (
                    <FormattedMessage
                        id='user_profile.webrtc.offline'
                        defaultMessage='The user is offline'
                    />
                );
            }

            const webrtcTooltip = (
                <Tooltip id='webrtcTooltip'>{webrtcMessage}</Tooltip>
            );

            webrtc = (
                <div
                    className='webrtc__user-profile'
                    key='makeCall'
                >
                    <a
                        href='#'
                        onClick={() => this.initWebrtc()}
                        disabled={!isOnline}
                    >
                        <OverlayTrigger
                            delayShow={Constants.WEBRTC_TIME_DELAY}
                            placement='top'
                            overlay={webrtcTooltip}
                        >
                            <div
                                id='webrtc-btn'
                                className={'webrtc__button ' + circleClass}
                            >
                                <span dangerouslySetInnerHTML={{__html: Constants.VIDEO_ICON}}/>
                            </div>
                        </OverlayTrigger>
                    </a>
                </div>
            );
        }

        var dataContent = [];
        dataContent.push(
            <img
                className='user-popover__image'
                src={profileImg}
                height='128'
                width='128'
                key='user-popover-image'
            />
        );

        const fullname = Utils.getFullName(this.props.user);
        if (fullname) {
            dataContent.push(
                <div
                    data-toggle='tooltip'
                    title={fullname}
                    key='user-popover-fullname'
                >

                    <p
                        className='text-nowrap'
                    >
                        {fullname}
                    </p>
                </div>
            );
        }

        dataContent.push(webrtc);

        if (this.props.user.position) {
            const position = this.props.user.position.substring(0, Constants.MAX_POSITION_LENGTH);
            dataContent.push(
                <div
                    data-toggle='tooltip'
                    title={position}
                    key='user-popover-position'
                >
                    <p
                        className='text-nowrap'
                    >
                        {position}
                    </p>
                </div>
            );
        }

        if (global.window.mm_config.ShowEmailAddress === 'true' || UserStore.isSystemAdminForCurrentUser() || this.props.user === UserStore.getCurrentUser()) {
            dataContent.push(
                <div
                    data-toggle='tooltip'
                    title={email}
                    key='user-popover-email'
                >
                    <a
                        href={'mailto:' + email}
                        className='text-nowrap text-lowercase user-popover__email'
                    >
                        {email}
                    </a>
                </div>
            );
        }

        if (this.props.user !== UserStore.getCurrentUser()) {
            dataContent.push(
                <div
                    data-toggle='tooltip'
                    key='user-popover-dm'
                    className='popover-dm__content'
                >
                    <a
                        href='#'
                        className='text-nowrap text-lowercase user-popover__email'
                        onClick={this.handleShowDirectChannel}
                    >
                        <i className='fa fa-paper-plane'/>
                        <FormattedMessage
                            id='user_profile.send.dm'
                            defaultMessage='Send Message'
                        />
                    </a>
                </div>
            );
        }

=======
>>>>>>> 5811acca
        return (
            <OverlayTrigger
                ref='overlay'
                trigger='click'
                placement='right'
                rootClose={true}
                overlay={
                    <ProfilePopover
                        user={this.props.user}
                        src={profileImg}
                        status={this.props.status}
                        isBusy={this.props.isBusy}
                    />
                }
            >
                <div
                    className='user-popover'
                    id={'profile_' + this.uniqueId}
                >
                    {name}
                </div>
            </OverlayTrigger>
        );
    }
}

UserProfile.defaultProps = {
    user: {},
    overwriteName: '',
    overwriteImage: '',
    disablePopover: false
};
UserProfile.propTypes = {
    user: React.PropTypes.object,
    overwriteName: React.PropTypes.string,
    overwriteImage: React.PropTypes.string,
    disablePopover: React.PropTypes.bool,
    displayNameType: React.PropTypes.string,
    status: React.PropTypes.string,
    isBusy: React.PropTypes.bool
};<|MERGE_RESOLUTION|>--- conflicted
+++ resolved
@@ -4,49 +4,17 @@
 import ProfilePopover from './profile_popover.jsx';
 import * as Utils from 'utils/utils.jsx';
 import Client from 'client/web_client.jsx';
-<<<<<<< HEAD
-import UserStore from 'stores/user_store.jsx';
-import TeamStore from 'stores/team_store.jsx';
-import WebrtcStore from 'stores/webrtc_store.jsx';
-import {openDirectChannelToUser} from 'actions/channel_actions.jsx';
-import * as GlobalActions from 'actions/global_actions.jsx';
-import * as WebrtcActions from 'actions/webrtc_actions.jsx';
-import Constants from 'utils/constants.jsx';
-const UserStatuses = Constants.UserStatuses;
-const PreReleaseFeatures = Constants.PRE_RELEASE_FEATURES;
-
-import {Popover, OverlayTrigger, Tooltip} from 'react-bootstrap';
-import {FormattedMessage} from 'react-intl';
-import {browserHistory} from 'react-router/es6';
-=======
 
 import {OverlayTrigger} from 'react-bootstrap';
->>>>>>> 5811acca
 
 import React from 'react';
 
 export default class UserProfile extends React.Component {
-<<<<<<< HEAD
     constructor(props) {
         super(props);
 
-        this.initWebrtc = this.initWebrtc.bind(this);
-        this.handleShowDirectChannel = this.handleShowDirectChannel.bind(this);
-        this.state = {
-            currentUserId: UserStore.getCurrentId(),
-            loadingDMChannel: -1
-        };
+        this.hideProfilePopover = this.hideProfilePopover.bind(this);
     }
-
-    initWebrtc() {
-        if (this.props.status !== UserStatuses.OFFLINE && !WebrtcStore.isBusy()) {
-            GlobalActions.emitCloseRightHandSide();
-            WebrtcActions.initWebrtc(this.props.user.id, true);
-        }
-    }
-
-=======
->>>>>>> 5811acca
     shouldComponentUpdate(nextProps) {
         if (!Utils.areObjectsEqual(nextProps.user, this.props.user)) {
             return true;
@@ -79,29 +47,8 @@
         return false;
     }
 
-    handleShowDirectChannel(e) {
-        e.preventDefault();
-
-        if (!this.props.user) {
-            return;
-        }
-
-        const user = this.props.user;
-
-        if (this.state.loadingDMChannel !== -1) {
-            return;
-        }
-
-        this.setState({loadingDMChannel: user.id});
-
-        openDirectChannelToUser(
-            user,
-            (channel) => {
-                this.setState({loadingDMChannel: -1});
-                this.refs.overlay.hide();
-                browserHistory.push(TeamStore.getCurrentTeamRelativeUrl() + '/channels/' + channel.name);
-            }
-        );
+    hideProfilePopover() {
+        this.refs.overlay.hide();
     }
 
     render() {
@@ -120,160 +67,6 @@
             return <div className='user-popover'>{name}</div>;
         }
 
-<<<<<<< HEAD
-        let webrtc;
-        const userMedia = navigator.getUserMedia || navigator.webkitGetUserMedia || navigator.mozGetUserMedia;
-
-        const webrtcEnabled = global.mm_config.EnableWebrtc === 'true' && userMedia && Utils.isFeatureEnabled(PreReleaseFeatures.WEBRTC_PREVIEW);
-
-        if (webrtcEnabled && this.props.user.id !== this.state.currentUserId) {
-            const isOnline = this.props.status !== UserStatuses.OFFLINE;
-            let webrtcMessage;
-            let circleClass = 'offline';
-            if (isOnline && !this.props.isBusy) {
-                circleClass = '';
-                webrtcMessage = (
-                    <FormattedMessage
-                        id='user_profile.webrtc.call'
-                        defaultMessage='Start Video Call'
-                    />
-                );
-            } else if (this.props.isBusy) {
-                webrtcMessage = (
-                    <FormattedMessage
-                        id='user_profile.webrtc.unavailable'
-                        defaultMessage='New call unavailable until your existing call ends'
-                    />
-                );
-            } else {
-                webrtcMessage = (
-                    <FormattedMessage
-                        id='user_profile.webrtc.offline'
-                        defaultMessage='The user is offline'
-                    />
-                );
-            }
-
-            const webrtcTooltip = (
-                <Tooltip id='webrtcTooltip'>{webrtcMessage}</Tooltip>
-            );
-
-            webrtc = (
-                <div
-                    className='webrtc__user-profile'
-                    key='makeCall'
-                >
-                    <a
-                        href='#'
-                        onClick={() => this.initWebrtc()}
-                        disabled={!isOnline}
-                    >
-                        <OverlayTrigger
-                            delayShow={Constants.WEBRTC_TIME_DELAY}
-                            placement='top'
-                            overlay={webrtcTooltip}
-                        >
-                            <div
-                                id='webrtc-btn'
-                                className={'webrtc__button ' + circleClass}
-                            >
-                                <span dangerouslySetInnerHTML={{__html: Constants.VIDEO_ICON}}/>
-                            </div>
-                        </OverlayTrigger>
-                    </a>
-                </div>
-            );
-        }
-
-        var dataContent = [];
-        dataContent.push(
-            <img
-                className='user-popover__image'
-                src={profileImg}
-                height='128'
-                width='128'
-                key='user-popover-image'
-            />
-        );
-
-        const fullname = Utils.getFullName(this.props.user);
-        if (fullname) {
-            dataContent.push(
-                <div
-                    data-toggle='tooltip'
-                    title={fullname}
-                    key='user-popover-fullname'
-                >
-
-                    <p
-                        className='text-nowrap'
-                    >
-                        {fullname}
-                    </p>
-                </div>
-            );
-        }
-
-        dataContent.push(webrtc);
-
-        if (this.props.user.position) {
-            const position = this.props.user.position.substring(0, Constants.MAX_POSITION_LENGTH);
-            dataContent.push(
-                <div
-                    data-toggle='tooltip'
-                    title={position}
-                    key='user-popover-position'
-                >
-                    <p
-                        className='text-nowrap'
-                    >
-                        {position}
-                    </p>
-                </div>
-            );
-        }
-
-        if (global.window.mm_config.ShowEmailAddress === 'true' || UserStore.isSystemAdminForCurrentUser() || this.props.user === UserStore.getCurrentUser()) {
-            dataContent.push(
-                <div
-                    data-toggle='tooltip'
-                    title={email}
-                    key='user-popover-email'
-                >
-                    <a
-                        href={'mailto:' + email}
-                        className='text-nowrap text-lowercase user-popover__email'
-                    >
-                        {email}
-                    </a>
-                </div>
-            );
-        }
-
-        if (this.props.user !== UserStore.getCurrentUser()) {
-            dataContent.push(
-                <div
-                    data-toggle='tooltip'
-                    key='user-popover-dm'
-                    className='popover-dm__content'
-                >
-                    <a
-                        href='#'
-                        className='text-nowrap text-lowercase user-popover__email'
-                        onClick={this.handleShowDirectChannel}
-                    >
-                        <i className='fa fa-paper-plane'/>
-                        <FormattedMessage
-                            id='user_profile.send.dm'
-                            defaultMessage='Send Message'
-                        />
-                    </a>
-                </div>
-            );
-        }
-
-=======
->>>>>>> 5811acca
         return (
             <OverlayTrigger
                 ref='overlay'
@@ -286,6 +79,7 @@
                         src={profileImg}
                         status={this.props.status}
                         isBusy={this.props.isBusy}
+                        hide={this.hideProfilePopover}
                     />
                 }
             >
