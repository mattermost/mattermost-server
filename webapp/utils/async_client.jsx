--- conflicted
+++ resolved
@@ -633,175 +633,6 @@
     );
 }
 
-<<<<<<< HEAD
-=======
-export function getPostsPage(id, maxPosts) {
-    let channelId = id;
-    if (channelId == null) {
-        channelId = ChannelStore.getCurrentId();
-        if (channelId == null) {
-            return;
-        }
-    }
-
-    if (isCallInProgress('getPostsPage_' + channelId)) {
-        return;
-    }
-
-    var postList = PostStore.getAllPosts(id);
-
-    var max = maxPosts;
-    if (max == null) {
-        max = Constants.POST_CHUNK_SIZE * Constants.MAX_POST_CHUNKS;
-    }
-
-    // if we already have more than POST_CHUNK_SIZE posts,
-    //   let's get the amount we have but rounded up to next multiple of POST_CHUNK_SIZE,
-    //   with a max at maxPosts
-    var numPosts = Math.min(max, Constants.POST_CHUNK_SIZE);
-    if (postList && postList.order.length > 0) {
-        numPosts = Math.min(max, Constants.POST_CHUNK_SIZE * Math.ceil(postList.order.length / Constants.POST_CHUNK_SIZE));
-    }
-
-    if (channelId != null) {
-        callTracker['getPostsPage_' + channelId] = utils.getTimestamp();
-
-        Client.getPostsPage(
-            channelId,
-            0,
-            numPosts,
-            (data) => {
-                AppDispatcher.handleServerAction({
-                    type: ActionTypes.RECEIVED_POSTS,
-                    id: channelId,
-                    before: true,
-                    numRequested: numPosts,
-                    checkLatest: true,
-                    post_list: data
-                });
-            },
-            (err) => {
-                dispatchError(err, 'getPostsPage');
-            },
-            () => {
-                callTracker['getPostsPage_' + channelId] = 0;
-            }
-        );
-    }
-}
-
-export function getPosts(id) {
-    let channelId = id;
-    if (channelId == null) {
-        channelId = ChannelStore.getCurrentId();
-        if (channelId == null) {
-            return;
-        }
-    }
-
-    if (isCallInProgress('getPosts_' + channelId)) {
-        return;
-    }
-
-    const postList = PostStore.getAllPosts(channelId);
-    const latestPostTime = PostStore.getLatestPostFromPageTime(id);
-
-    if ($.isEmptyObject(postList) || postList.order.length < Constants.POST_CHUNK_SIZE || latestPostTime === 0) {
-        getPostsPage(channelId, Constants.POST_CHUNK_SIZE);
-        return;
-    }
-
-    callTracker['getPosts_' + channelId] = utils.getTimestamp();
-
-    Client.getPosts(
-        channelId,
-        latestPostTime,
-        (data) => {
-            AppDispatcher.handleServerAction({
-                type: ActionTypes.RECEIVED_POSTS,
-                id: channelId,
-                before: true,
-                numRequested: 0,
-                post_list: data
-            });
-        },
-        (err) => {
-            dispatchError(err, 'getPosts');
-        },
-        () => {
-            callTracker['getPosts_' + channelId] = 0;
-        }
-    );
-}
-
-export function getPostsBefore(postId, offset, numPost, isPost) {
-    const channelId = ChannelStore.getCurrentId();
-    if (channelId == null) {
-        return;
-    }
-
-    if (isCallInProgress('getPostsBefore_' + channelId)) {
-        return;
-    }
-
-    Client.getPostsBefore(
-        channelId,
-        postId,
-        offset,
-        numPost,
-        (data) => {
-            AppDispatcher.handleServerAction({
-                type: ActionTypes.RECEIVED_POSTS,
-                id: channelId,
-                before: true,
-                numRequested: numPost,
-                post_list: data,
-                isPost
-            });
-        },
-        (err) => {
-            dispatchError(err, 'getPostsBefore');
-        },
-        () => {
-            callTracker['getPostsBefore_' + channelId] = 0;
-        }
-    );
-}
-
-export function getPostsAfter(postId, offset, numPost, isPost) {
-    const channelId = ChannelStore.getCurrentId();
-    if (channelId == null) {
-        return;
-    }
-
-    if (isCallInProgress('getPostsAfter_' + channelId)) {
-        return;
-    }
-
-    Client.getPostsAfter(
-        channelId,
-        postId,
-        offset,
-        numPost,
-        (data) => {
-            AppDispatcher.handleServerAction({
-                type: ActionTypes.RECEIVED_POSTS,
-                id: channelId,
-                before: false,
-                numRequested: numPost,
-                post_list: data,
-                isPost
-            });
-        },
-        (err) => {
-            dispatchError(err, 'getPostsAfter');
-        },
-        () => {
-            callTracker['getPostsAfter_' + channelId] = 0;
-        }
-    );
-}
-
 export function getFileInfosForPost(channelId, postId) {
     const callName = 'getFileInfosForPost' + postId;
 
@@ -829,7 +660,6 @@
     );
 }
 
->>>>>>> 8c8bc711
 export function getMe() {
     if (isCallInProgress('getMe')) {
         return null;
